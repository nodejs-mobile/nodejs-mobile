--- conflicted
+++ resolved
@@ -15,148 +15,8 @@
 ### Prebuilt Node binaries
 You can download and install prebuilt Node-ChakraCore from [here](https://github.com/nodejs/node-chakracore/releases).
 
-<<<<<<< HEAD
 ### How to build
 If you are looking to build this yourself. Here's what you will need.
-=======
-The Node.js project maintains multiple types of releases:
-
-* **Stable**: Released from active development branches of this repository,
-  versioned by [SemVer](http://semver.org/) and signed by a member of the
-  [Release Team](#release-team).
-  Code for Stable releases is organized in this repository by major version
-  number, For example: [v4.x](https://github.com/nodejs/node/tree/v4.x).
-  The major version number of Stable releases will increment every 6 months
-  allowing for breaking changes to be introduced. This happens in April and
-  October every year. Stable release lines beginning in October each year have
-  a maximum support life of 8 months. Stable release lines beginning in April
-  each year will convert to LTS (see below) after 6 months and receive further
-  support for 30 months.
-* **LTS**: Releases that receive Long-term Support, with a focus on stability
-  and security. Every second Stable release line (major version) will become an
-  LTS line and receive 18 months of _Active LTS_ support and a further 12
-  months of _Maintenance_. LTS release lines are given alphabetically
-  ordered codenames, beginning with v4 Argon. LTS releases are less frequent
-  and will attempt to maintain consistent major and minor version numbers,
-  only incrementing patch version numbers. There are no breaking changes or
-  feature additions, except in some special circumstances. More information
-  can be found in the [LTS README](https://github.com/nodejs/LTS/).
-* **Nightly**: Versions of code in this repository on the current Stable
-  branch, automatically built every 24-hours where changes exist. Use with
-  caution.
-
-## Download
-
-Binaries, installers, and source tarballs are available at
-<https://nodejs.org>.
-
-**Stable** and **LTS** releases are available at
-<https://nodejs.org/download/release/>, listed under their version strings.
-The [latest](https://nodejs.org/download/release/latest/) directory is an
-alias for the latest Stable release. The latest LTS release from an LTS
-line is available in the form: latest-_codename_. For example:
-<https://nodejs.org/download/release/latest-argon>
-
-**Nightly** builds are available at
-<https://nodejs.org/download/nightly/>, listed under their version
-string which includes their date (in UTC time) and the commit SHA at
-the HEAD of the release.
-
-**API documentation** is available in each release and nightly
-directory under _docs_. <https://nodejs.org/api/> points to the API
-documentation of the latest stable version.
-
-### Verifying Binaries
-
-Stable, LTS and Nightly download directories all contain a *SHASUM256.txt*
-file that lists the SHA checksums for each file available for
-download. To check that a downloaded file matches the checksum, run
-it through `sha256sum` with a command such as:
-
-```
-$ grep node-vx.y.z.tar.gz SHASUMS256.txt | sha256sum -c -
-```
-
-_(Where "node-vx.y.z.tar.gz" is the name of the file you have
-downloaded)_
-
-Additionally, Stable and LTS releases (not Nightlies) have GPG signed
-copies of SHASUM256.txt files available as SHASUM256.txt.asc. You can use
-`gpg` to verify that the file has not been tampered with.
-
-To verify a SHASUM256.txt.asc, you will first need to import all of
-the GPG keys of individuals authorized to create releases. They are
-listed at the bottom of this README under [Release Team](#release-team).
-Use a command such as this to import the keys:
-
-```
-$ gpg --keyserver pool.sks-keyservers.net \
-  --recv-keys DD8F2338BAE7501E3DD5AC78C273792F7D83545D
-```
-
-_(See the bottom of this README for a full script to import active
-release keys)_
-
-You can then use `gpg --verify SHASUMS256.txt.asc` to verify that the
-file has been signed by an authorized member of the Node.js team.
-
-Once verified, use the SHASUMS256.txt.asc file to get the checksum for
-the binary verification command above.
-
-## Build
-
-### Unix / Macintosh
-
-Prerequisites:
-
-* `gcc` and `g++` 4.8 or newer, or
-* `clang` and `clang++` 3.4 or newer
-* Python 2.6 or 2.7
-* GNU Make 3.81 or newer
-* libexecinfo (FreeBSD and OpenBSD only)
-
-```text
-$ ./configure
-$ make
-$ [sudo] make install
-```
-
-If your Python binary is in a non-standard location or has a
-non-standard name, run the following instead:
-
-```text
-$ export PYTHON=/path/to/python
-$ $PYTHON ./configure
-$ make
-$ [sudo] make install
-```
-
-To run the tests:
-
-```text
-$ make test
-```
-
-To build the documentation:
-
-```text
-$ make doc
-```
-
-To read the documentation:
-
-```text
-$ man doc/node.1
-```
-
-To test if Node.js was built correctly:
-
-```
-$ node -e "console.log('Hello from Node.js ' + process.version)"
-```
-
-### Windows
->>>>>>> 7406cd3a
 
 Prerequisites:
 * Windows 7 SP1 or higher (Windows 8.1 or higher for ARM builds)
@@ -175,305 +35,11 @@
 vcbuild chakracore nobuild test [x86|x64|arm]
 ```
 
-<<<<<<< HEAD
 To test if Node.js was built correctly with ChakraCore:
 
 ```batch
 C:\>node -e "console.log('Hello from Node.js ' + process.jsEngine)"
 Hello from Node.js chakracore
-```
-=======
-To test if Node.js was built correctly:
 
-```
-$ node -e "console.log('Hello from Node.js ' + process.version)"
-```
 
-### Android / Android based devices, aka. Firefox OS
-
-Be sure you have downloaded and extracted [Android NDK]
-(https://developer.android.com/tools/sdk/ndk/index.html)
-before in a folder. Then run:
-
-```
-$ ./android-configure /path/to/your/android-ndk
-$ make
-```
-
-### `Intl` (ECMA-402) support:
-
-[Intl](https://github.com/nodejs/node/wiki/Intl) support is not
-enabled by default.
-
-#### "small" (English only) support
-
-This option will build with "small" (English only) support, but
-the full `Intl` (ECMA-402) APIs.  With `--download=all` it will
-download the ICU library as needed.
-
-Unix / Macintosh:
-
-```text
-$ ./configure --with-intl=small-icu --download=all
-```
-
-Windows:
-
-```text
-> vcbuild small-icu download-all
-```
-
-The `small-icu` mode builds with English-only data. You can add full
-data at runtime.
-
-*Note:* more docs are on
-[the node wiki](https://github.com/nodejs/node/wiki/Intl).
-
-#### Build with full ICU support (all locales supported by ICU):
-
-With the `--download=all`, this may download ICU if you don't have an
-ICU in `deps/icu`.
-
-Unix / Macintosh:
-
-```text
-$ ./configure --with-intl=full-icu --download=all
-```
-
-Windows:
-
-```text
-> vcbuild full-icu download-all
-```
-
-#### Build with no Intl support `:-(`
-
-The `Intl` object will not be available. This is the default at
-present, so this option is not normally needed.
-
-Unix / Macintosh:
-
-```text
-$ ./configure --with-intl=none
-```
-
-Windows:
-
-```text
-> vcbuild intl-none
-```
-
-#### Use existing installed ICU (Unix / Macintosh only):
-
-```text
-$ pkg-config --modversion icu-i18n && ./configure --with-intl=system-icu
-```
-
-If you are cross compiling, your `pkg-config` must be able to supply a path
-that works for both your host and target environments.
-
-#### Build with a specific ICU:
-
-You can find other ICU releases at
-[the ICU homepage](http://icu-project.org/download).
-Download the file named something like `icu4c-**##.#**-src.tgz` (or
-`.zip`).
-
-Unix / Macintosh
-
-```text
-# from an already-unpacked ICU:
-$ ./configure --with-intl=[small-icu,full-icu] --with-icu-source=/path/to/icu
-
-# from a local ICU tarball
-$ ./configure --with-intl=[small-icu,full-icu] --with-icu-source=/path/to/icu.tgz
-
-# from a tarball URL
-$ ./configure --with-intl=full-icu --with-icu-source=http://url/to/icu.tgz
-```
-
-Windows
-
-First unpack latest ICU to `deps/icu`
-[icu4c-**##.#**-src.tgz](http://icu-project.org/download) (or `.zip`)
-as `deps/icu` (You'll have: `deps/icu/source/...`)
-
-```text
-> vcbuild full-icu
-```
-
-# Building Node.js with FIPS-compliant OpenSSL
-
-NOTE: Windows is not yet supported
-
-It is possible to build Node.js with
-[OpenSSL FIPS module](https://www.openssl.org/docs/fips/fipsnotes.html).
-
-**Note** that building in this way does **not** allow you to
-claim that the runtime is FIPS 140-2 validated.  Instead you
-can indicate that the runtime uses a validated module.  See
-the [security policy]
-(http://csrc.nist.gov/groups/STM/cmvp/documents/140-1/140sp/140sp1747.pdf)
-page 60 for more details.  In addition, the validation for
-the underlying module is only valid if it is deployed in
-accordance with its [security policy]
-(http://csrc.nist.gov/groups/STM/cmvp/documents/140-1/140sp/140sp1747.pdf).
-If you need FIPS validated cryptography it is recommended that you
-read both the [security policy]
-(http://csrc.nist.gov/groups/STM/cmvp/documents/140-1/140sp/140sp1747.pdf)
-and [user guide] (https://openssl.org/docs/fips/UserGuide-2.0.pdf).
-
-Instructions:
-
-1. Obtain a copy of openssl-fips-x.x.x.tar.gz.
-   To comply with the security policy you must ensure the path
-   through which you get the file complies with the requirements
-   for a "secure installation" as described in section 6.6 in
-   the [user guide] (https://openssl.org/docs/fips/UserGuide-2.0.pdf).
-   For evaluation/experimentation you can simply download and verify
-   `openssl-fips-x.x.x.tar.gz` from https://www.openssl.org/source/
-2. Extract source to `openssl-fips` folder and `cd openssl-fips`
-3. `./config`
-4. `make`
-5. `make install`
-   (NOTE: to comply with the security policy you must use the exact
-   commands in steps 3-5 without any additional options as per
-   Appendix A in the [security policy]
-   (http://csrc.nist.gov/groups/STM/cmvp/documents/140-1/140sp/140sp1747.pdf).
-   The only exception is that `./config no-asm` can be
-   used in place of `./config`, and the FIPSDIR environment variable
-   may be used to specify a non-standard install folder for the
-   validated module, as per User Guide sections 4.2.1, 4.2.2, and 4.2.3.
-6. Get into Node.js checkout folder
-7. `./configure --openssl-fips=/path/to/openssl-fips/installdir`
-   For example on ubuntu 12 the installation directory was
-   /usr/local/ssl/fips-2.0
-8. Build Node.js with `make -j`
-9. Verify with `node -p "process.versions.openssl"` (`1.0.2a-fips`)
-
-## Resources for Newcomers
-
-* [CODE_OF_CONDUCT.md](./CODE_OF_CONDUCT.md)
-* [CONTRIBUTING.md](./CONTRIBUTING.md)
-* [GOVERNANCE.md](./GOVERNANCE.md)
-* IRC (general questions): [#node.js on Freenode.net](http://webchat.freenode.net?channels=node.js&uio=d4)
-* IRC (node core development): [#node-dev on Freenode.net](http://webchat.freenode.net?channels=node-dev&uio=d4)
-* [nodejs/node on Gitter](https://gitter.im/nodejs/node)
-
-## Security
-
-All security bugs in Node.js are taken seriously and should be reported by
-emailing security@nodejs.org. This will be delivered to a subset of the project
-team who handle security issues. Please don't disclose security bugs
-publicly until they have been handled by the security team.
-
-Your email will be acknowledged within 24 hours, and you’ll receive a more
-detailed response to your email within 48 hours indicating the next steps in
-handling your report.
-
-## Current Project Team Members
-
-The Node.js project team comprises a group of core collaborators and a sub-group
-that forms the _Technical Steering Committee_ (TSC) which governs the project. For more
-information about the governance of the Node.js project, see
-[GOVERNANCE.md](./GOVERNANCE.md).
-
-### TSC (Technical Steering Committee)
-
-* [bnoordhuis](https://github.com/bnoordhuis) - **Ben Noordhuis** &lt;info@bnoordhuis.nl&gt;
-* [chrisdickinson](https://github.com/chrisdickinson) - **Chris Dickinson** &lt;christopher.s.dickinson@gmail.com&gt;
-* [cjihrig](https://github.com/cjihrig) - **Colin Ihrig** &lt;cjihrig@gmail.com&gt;
-* [fishrock123](https://github.com/fishrock123) - **Jeremiah Senkpiel** &lt;fishrock123@rocketmail.com&gt;
-* [indutny](https://github.com/indutny) - **Fedor Indutny** &lt;fedor.indutny@gmail.com&gt;
-* [jasnell](https://github.com/jasnell) - **James M Snell** &lt;jasnell@gmail.com&gt;
-* [misterdjules](https://github.com/misterdjules) - **Julien Gilli** &lt;jgilli@nodejs.org&gt;
-* [mscdex](https://github.com/mscdex) - **Brian White** &lt;mscdex@mscdex.net&gt;
-* [orangemocha](https://github.com/orangemocha) - **Alexis Campailla** &lt;orangemocha@nodejs.org&gt;
-* [piscisaureus](https://github.com/piscisaureus) - **Bert Belder** &lt;bertbelder@gmail.com&gt;
-* [rvagg](https://github.com/rvagg) - **Rod Vagg** &lt;rod@vagg.org&gt;
-* [shigeki](https://github.com/shigeki) - **Shigeki Ohtsu** &lt;ohtsu@iij.ad.jp&gt;
-* [trevnorris](https://github.com/trevnorris) - **Trevor Norris** &lt;trev.norris@gmail.com&gt;
-
-### Collaborators
-
-* [brendanashworth](https://github.com/brendanashworth) - **Brendan Ashworth** &lt;brendan.ashworth@me.com&gt;
-* [calvinmetcalf](https://github.com/calvinmetcalf) - **Calvin Metcalf** &lt;calvin.metcalf@gmail.com&gt;
-* [ChALkeR](https://github.com/ChALkeR) - **Сковорода Никита Андреевич** &lt;chalkerx@gmail.com&gt;
-* [domenic](https://github.com/domenic) - **Domenic Denicola** &lt;d@domenic.me&gt;
-* [evanlucas](https://github.com/evanlucas) - **Evan Lucas** &lt;evanlucas@me.com&gt;
-* [geek](https://github.com/geek) - **Wyatt Preul** &lt;wpreul@gmail.com&gt;
-* [iarna](https://github.com/iarna) - **Rebecca Turner** &lt;me@re-becca.org&gt;
-* [isaacs](https://github.com/isaacs) - **Isaac Z. Schlueter** &lt;i@izs.me&gt;
-* [jbergstroem](https://github.com/jbergstroem) - **Johan Bergström** &lt;bugs@bergstroem.nu&gt;
-* [joaocgreis](https://github.com/joaocgreis) - **João Reis** &lt;reis@janeasystems.com&gt;
-* [julianduque](https://github.com/julianduque) - **Julian Duque** &lt;julianduquej@gmail.com&gt;
-* [JungMinu](https://github.com/JungMinu) - **Minwoo Jung** &lt;jmwsoft@gmail.com&gt;
-* [lxe](https://github.com/lxe) - **Aleksey Smolenchuk** &lt;lxe@lxe.co&gt;
-* [mcollina](https://github.com/mcollina) - **Matteo Collina** &lt;matteo.collina@gmail.com&gt;
-* [mhdawson](https://github.com/mhdawson) - **Michael Dawson** &lt;michael_dawson@ca.ibm.com&gt;
-* [micnic](https://github.com/micnic) - **Nicu Micleușanu** &lt;micnic90@gmail.com&gt;
-* [mikeal](https://github.com/mikeal) - **Mikeal Rogers** &lt;mikeal.rogers@gmail.com&gt;
-* [monsanto](https://github.com/monsanto) - **Christopher Monsanto** &lt;chris@monsan.to&gt;
-* [ofrobots](https://github.com/ofrobots) - **Ali Ijaz Sheikh** &lt;ofrobots@google.com&gt;
-* [Olegas](https://github.com/Olegas) - **Oleg Elifantiev** &lt;oleg@elifantiev.ru&gt;
-* [petkaantonov](https://github.com/petkaantonov) - **Petka Antonov** &lt;petka_antonov@hotmail.com&gt;
-* [qard](https://github.com/qard) - **Stephen Belanger** &lt;admin@stephenbelanger.com&gt;
-* [rlidwka](https://github.com/rlidwka) - **Alex Kocharin** &lt;alex@kocharin.ru&gt;
-* [rmg](https://github.com/rmg) - **Ryan Graham** &lt;r.m.graham@gmail.com&gt;
-* [robertkowalski](https://github.com/robertkowalski) - **Robert Kowalski** &lt;rok@kowalski.gd&gt;
-* [romankl](https://github.com/romankl) - **Roman Klauke** &lt;romaaan.git@gmail.com&gt;
-* [saghul](https://github.com/saghul) - **Saúl Ibarra Corretgé** &lt;saghul@gmail.com&gt;
-* [sam-github](https://github.com/sam-github) - **Sam Roberts** &lt;vieuxtech@gmail.com&gt;
-* [seishun](https://github.com/seishun) - **Nikolai Vavilov** &lt;vvnicholas@gmail.com&gt;
-* [silverwind](https://github.com/silverwind) - **Roman Reiss** &lt;me@silverwind.io&gt;
-* [srl295](https://github.com/srl295) - **Steven R Loomis** &lt;srloomis@us.ibm.com&gt;
-* [targos](https://github.com/targos) - **Michaël Zasso** &lt;mic.besace@gmail.com&gt;
-* [tellnes](https://github.com/tellnes) - **Christian Tellnes** &lt;christian@tellnes.no&gt;
-* [thealphanerd](http://github.com/thealphanerd) - **Myles Borins** &lt;myles.borins@gmail.com&gt;
-* [thefourtheye](https://github.com/thefourtheye) - **Sakthipriyan Vairamani** &lt;thechargingvolcano@gmail.com&gt;
-* [thlorenz](https://github.com/thlorenz) - **Thorsten Lorenz** &lt;thlorenz@gmx.de&gt;
-* [Trott](https://github.com/Trott) - **Rich Trott** &lt;rtrott@gmail.com&gt;
-* [tunniclm](https://github.com/tunniclm) - **Mike Tunnicliffe** &lt;m.j.tunnicliffe@gmail.com&gt;
-* [vkurchatkin](https://github.com/vkurchatkin) - **Vladimir Kurchatkin** &lt;vladimir.kurchatkin@gmail.com&gt;
-* [yosuke-furukawa](https://github.com/yosuke-furukawa) - **Yosuke Furukawa** &lt;yosuke.furukawa@gmail.com&gt;
-* [zkat](https://github.com/zkat) - **Kat Marchán** &lt;kzm@sykosomatic.org&gt;
-
-Collaborators & TSC members follow the [COLLABORATOR_GUIDE.md](./COLLABORATOR_GUIDE.md) in
-maintaining the Node.js project.
-
-### Release Team
-
-Releases of Node.js and io.js will be signed with one of the following GPG keys:
-
-* **Chris Dickinson** &lt;christopher.s.dickinson@gmail.com&gt; `9554F04D7259F04124DE6B476D5A82AC7E37093B`
-* **Colin Ihrig** &lt;cjihrig@gmail.com&gt; `94AE36675C464D64BAFA68DD7434390BDBE9B9C5`
-* **Evan Lucas** &lt;evanlucas@me.com&gt; `B9AE9905FFD7803F25714661B63B535A4C206CA9`
-* **James M Snell** &lt;jasnell@keybase.io&gt; `71DCFD284A79C3B38668286BC97EC7A07EDE3FC1`
-* **Jeremiah Senkpiel** &lt;fishrock@keybase.io&gt; `FD3A5288F042B6850C66B31F09FE44734EB7990E`
-* **Myles Borins** &lt;myles.borins@gmail.com&gt; `C4F0DFFF4E8C1A8236409D08E73BC641CC11F4C8`
-* **Rod Vagg** &lt;rod@vagg.org&gt; `DD8F2338BAE7501E3DD5AC78C273792F7D83545D`
-* **Sam Roberts** &lt;octetcloud@keybase.io&gt; `0034A06D9D9B0064CE8ADF6BF1747F4AD2306D93`
-
-The full set of trusted release keys can be imported by running:
-
-```
-gpg --keyserver pool.sks-keyservers.net --recv-keys 9554F04D7259F04124DE6B476D5A82AC7E37093B
-gpg --keyserver pool.sks-keyservers.net --recv-keys 94AE36675C464D64BAFA68DD7434390BDBE9B9C5
-gpg --keyserver pool.sks-keyservers.net --recv-keys 0034A06D9D9B0064CE8ADF6BF1747F4AD2306D93
-gpg --keyserver pool.sks-keyservers.net --recv-keys FD3A5288F042B6850C66B31F09FE44734EB7990E
-gpg --keyserver pool.sks-keyservers.net --recv-keys 71DCFD284A79C3B38668286BC97EC7A07EDE3FC1
-gpg --keyserver pool.sks-keyservers.net --recv-keys DD8F2338BAE7501E3DD5AC78C273792F7D83545D
-gpg --keyserver pool.sks-keyservers.net --recv-keys C4F0DFFF4E8C1A8236409D08E73BC641CC11F4C8
-gpg --keyserver pool.sks-keyservers.net --recv-keys B9AE9905FFD7803F25714661B63B535A4C206CA9
-```
-
-See the section above on [Verifying Binaries](#verifying-binaries) for
-details on what to do with these keys to verify that a downloaded file is official.
-
-Previous releases of Node.js have been signed with one of the following GPG
-keys:
-
-* **Isaac Z. Schlueter** &lt;i@izs.me&gt; `93C7E9E91B49E432C2F75674B0A78B0A6C481CF6`
-* **Julien Gilli** &lt;jgilli@fastmail.fm&gt; `114F43EE0176B71C7BC219DD50A3051F888C628D`
-* **Timothy J Fontaine** &lt;tjfontaine@gmail.com&gt; `7937DFD2AB06298B2293C3187D33FF9D0246406D`
->>>>>>> 7406cd3a
+```