--- conflicted
+++ resolved
@@ -31,10 +31,6 @@
 const util = require('util');
 const internalUtil = require('internal/util');
 const Stream = require('stream');
-<<<<<<< HEAD
-const Buffer = require('buffer').Buffer;
-const destroyImpl = require('internal/streams/destroy');
-=======
 const { Buffer } = require('buffer');
 const destroyImpl = require('internal/streams/destroy');
 const { getHighWaterMark } = require('internal/streams/state');
@@ -48,7 +44,6 @@
   ERR_STREAM_WRITE_AFTER_END,
   ERR_UNKNOWN_ENCODING
 } = require('internal/errors').codes;
->>>>>>> 84bd6f3c
 
 util.inherits(Writable, Stream);
 
@@ -62,12 +57,8 @@
   // However, some cases require setting options to different
   // values for the readable and the writable sides of the duplex stream.
   // These options can be provided separately as readableXXX and writableXXX.
-<<<<<<< HEAD
-  var isDuplex = stream instanceof Stream.Duplex;
-=======
   if (typeof isDuplex !== 'boolean')
     isDuplex = stream instanceof Stream.Duplex;
->>>>>>> 84bd6f3c
 
   // object stream flag to indicate whether or not this stream
   // contains buffers or objects.
@@ -79,24 +70,8 @@
   // the point at which write() starts returning false
   // Note: 0 is a valid value, means that we always return false if
   // the entire buffer is not flushed immediately on write()
-<<<<<<< HEAD
-  var hwm = options.highWaterMark;
-  var writableHwm = options.writableHighWaterMark;
-  var defaultHwm = this.objectMode ? 16 : 16 * 1024;
-
-  if (hwm || hwm === 0)
-    this.highWaterMark = hwm;
-  else if (isDuplex && (writableHwm || writableHwm === 0))
-    this.highWaterMark = writableHwm;
-  else
-    this.highWaterMark = defaultHwm;
-=======
   this.highWaterMark = getHighWaterMark(this, options, 'writableHighWaterMark',
                                         isDuplex);
->>>>>>> 84bd6f3c
-
-  // if _final has been called
-  this.finalCalled = false;
 
   // if _final has been called
   this.finalCalled = false;
@@ -646,11 +621,7 @@
 }
 function prefinish(stream, state) {
   if (!state.prefinished && !state.finalCalled) {
-<<<<<<< HEAD
-    if (typeof stream._final === 'function') {
-=======
     if (typeof stream._final === 'function' && !state.destroyed) {
->>>>>>> 84bd6f3c
       state.pendingcb++;
       state.finalCalled = true;
       process.nextTick(callFinal, stream, state);
@@ -722,37 +693,10 @@
     // managing destroyed
     this._writableState.destroyed = value;
   }
-<<<<<<< HEAD
-}
-
-Object.defineProperty(Writable.prototype, 'destroyed', {
-  get() {
-    if (this._writableState === undefined) {
-      return false;
-    }
-    return this._writableState.destroyed;
-  },
-  set(value) {
-    // we ignore the value if the stream
-    // has not been initialized yet
-    if (!this._writableState) {
-      return;
-    }
-
-    // backward compatibility, the user is explicitly
-    // managing destroyed
-    this._writableState.destroyed = value;
-  }
-=======
->>>>>>> 84bd6f3c
 });
 
 Writable.prototype.destroy = destroyImpl.destroy;
 Writable.prototype._undestroy = destroyImpl.undestroy;
 Writable.prototype._destroy = function(err, cb) {
-<<<<<<< HEAD
-  this.end();
-=======
->>>>>>> 84bd6f3c
   cb(err);
 };