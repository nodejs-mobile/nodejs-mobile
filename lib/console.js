// Copyright Joyent, Inc. and other Node contributors.
//
// Permission is hereby granted, free of charge, to any person obtaining a
// copy of this software and associated documentation files (the
// "Software"), to deal in the Software without restriction, including
// without limitation the rights to use, copy, modify, merge, publish,
// distribute, sublicense, and/or sell copies of the Software, and to permit
// persons to whom the Software is furnished to do so, subject to the
// following conditions:
//
// The above copyright notice and this permission notice shall be included
// in all copies or substantial portions of the Software.
//
// THE SOFTWARE IS PROVIDED "AS IS", WITHOUT WARRANTY OF ANY KIND, EXPRESS
// OR IMPLIED, INCLUDING BUT NOT LIMITED TO THE WARRANTIES OF
// MERCHANTABILITY, FITNESS FOR A PARTICULAR PURPOSE AND NONINFRINGEMENT. IN
// NO EVENT SHALL THE AUTHORS OR COPYRIGHT HOLDERS BE LIABLE FOR ANY CLAIM,
// DAMAGES OR OTHER LIABILITY, WHETHER IN AN ACTION OF CONTRACT, TORT OR
// OTHERWISE, ARISING FROM, OUT OF OR IN CONNECTION WITH THE SOFTWARE OR THE
// USE OR OTHER DEALINGS IN THE SOFTWARE.

'use strict';

const util = require('util');
const kCounts = Symbol('counts');
const trace_mgr = require('trace_mgr'); //ENABLE_TTD

// Track amount of indentation required via `console.group()`.
const kGroupIndent = Symbol('groupIndent');

function Console(stdout, stderr, ignoreErrors = true) {
  if (!(this instanceof Console)) {
    return new Console(stdout, stderr, ignoreErrors);
  }
  if (!stdout || typeof stdout.write !== 'function') {
    throw new TypeError('Console expects a writable stream instance');
  }
  if (!stderr) {
    stderr = stdout;
  } else if (typeof stderr.write !== 'function') {
    throw new TypeError('Console expects writable stream instances');
  }

  var prop = {
    writable: true,
    enumerable: false,
    configurable: true
  };
  prop.value = stdout;
  Object.defineProperty(this, '_stdout', prop);
  prop.value = stderr;
  Object.defineProperty(this, '_stderr', prop);
  prop.value = ignoreErrors;
  Object.defineProperty(this, '_ignoreErrors', prop);
  prop.value = new Map();
  Object.defineProperty(this, '_times', prop);
  prop.value = createWriteErrorHandler(stdout);
  Object.defineProperty(this, '_stdoutErrorHandler', prop);
  prop.value = createWriteErrorHandler(stderr);
  Object.defineProperty(this, '_stderrErrorHandler', prop);

  this[kCounts] = new Map();

  Object.defineProperty(this, kGroupIndent, { writable: true });
  this[kGroupIndent] = '';

  // bind the prototype functions to this Console instance
  var keys = Object.keys(Console.prototype);
  for (var v = 0; v < keys.length; v++) {
    var k = keys[v];
    this[k] = this[k].bind(this);
  }
}

// Make a function that can serve as the callback passed to `stream.write()`.
function createWriteErrorHandler(stream) {
  return (err) => {
    // This conditional evaluates to true if and only if there was an error
    // that was not already emitted (which happens when the _write callback
    // is invoked asynchronously).
    if (err && !stream._writableState.errorEmitted) {
      // If there was an error, it will be emitted on `stream` as
      // an `error` event. Adding a `once` listener will keep that error
      // from becoming an uncaught exception, but since the handler is
      // removed after the event, non-console.* writes won’t be affected.
      stream.once('error', noop);
    }
  };
}

function write(ignoreErrors, stream, string, errorhandler, groupIndent) {
  if (groupIndent.length !== 0) {
    if (string.indexOf('\n') !== -1) {
      string = string.replace(/\n/g, `\n${groupIndent}`);
    }
    string = groupIndent + string;
  }
  string += '\n';

  if (!ignoreErrors) return stream.write(string);

  // There may be an error occurring synchronously (e.g. for files or TTYs
  // on POSIX systems) or asynchronously (e.g. pipes on POSIX systems), so
  // handle both situations.
  try {
    // Add and later remove a noop error handler to catch synchronous errors.
    stream.once('error', noop);

    stream.write(string, errorhandler);
  } catch (e) {
    // console is a debugging utility, so it swallowing errors is not desirable
    // even in edge cases such as low stack space.
    if (e.message === 'Maximum call stack size exceeded')
      throw e;
    // Sorry, there’s no proper way to pass along the error here.
  } finally {
    stream.removeListener('error', noop);
  }
}


// As of v8 5.0.71.32, the combination of rest param, template string
// and .apply(null, args) benchmarks consistently faster than using
// the spread operator when calling util.format.
Console.prototype.log = function log(...args) {
  write(this._ignoreErrors,
        this._stdout,
        util.format.apply(null, args),
        this._stdoutErrorHandler,
        this[kGroupIndent]);
};


Console.prototype.info = Console.prototype.log;


Console.prototype.warn = function warn(...args) {
  write(this._ignoreErrors,
        this._stderr,
<<<<<<< HEAD
        `${util.format.apply(null, args)}\n`,
        this._stderrErrorHandler);

  trace_mgr.emitTrace('emitOnLogWarn'); //ENABLE_TTD
=======
        util.format.apply(null, args),
        this._stderrErrorHandler,
        this[kGroupIndent]);
>>>>>>> a2a2ff48
};


Console.prototype.error = function error(...args) {
  write(this._ignoreErrors,
        this._stderr,
        `${util.format.apply(null, args)}\n`,
        this._stderrErrorHandler);

  trace_mgr.emitTrace('emitOnLogError'); //ENABLE_TTD
};

Console.prototype.dir = function dir(object, options) {
  options = Object.assign({customInspect: false}, options);
  write(this._ignoreErrors,
        this._stdout,
        util.inspect(object, options),
        this._stdoutErrorHandler,
        this[kGroupIndent]);
};


Console.prototype.time = function time(label) {
  this._times.set(label, process.hrtime());
};


Console.prototype.timeEnd = function timeEnd(label) {
  const time = this._times.get(label);
  if (!time) {
    process.emitWarning(`No such label '${label}' for console.timeEnd()`);
    return;
  }
  const duration = process.hrtime(time);
  const ms = duration[0] * 1000 + duration[1] / 1e6;
  this.log('%s: %sms', label, ms.toFixed(3));
  this._times.delete(label);
};


Console.prototype.trace = function trace(...args) {
  const err = {
    name: 'Trace',
    message: util.format.apply(null, args)
  };
  Error.captureStackTrace(err, trace);
  this.error(err.stack);
};


Console.prototype.assert = function assert(expression, ...args) {
  if (!expression) {
    require('assert').ok(false, util.format.apply(null, args));
  }
};

// Defined by: https://console.spec.whatwg.org/#clear
Console.prototype.clear = function clear() {
  // It only makes sense to clear if _stdout is a TTY.
  // Otherwise, do nothing.
  if (this._stdout.isTTY) {
    // The require is here intentionally to avoid readline being
    // required too early when console is first loaded.
    const { cursorTo, clearScreenDown } = require('readline');
    cursorTo(this._stdout, 0, 0);
    clearScreenDown(this._stdout);
  }
};

// Defined by: https://console.spec.whatwg.org/#count
Console.prototype.count = function count(label = 'default') {
  // Ensures that label is a string, and only things that can be
  // coerced to strings. e.g. Symbol is not allowed
  label = `${label}`;
  const counts = this[kCounts];
  let count = counts.get(label);
  if (count === undefined)
    count = 1;
  else
    count++;
  counts.set(label, count);
  this.log(`${label}: ${count}`);
};

// Not yet defined by the https://console.spec.whatwg.org, but
// proposed to be added and currently implemented by Edge. Having
// the ability to reset counters is important to help prevent
// the counter from being a memory leak.
Console.prototype.countReset = function countReset(label = 'default') {
  const counts = this[kCounts];
  counts.delete(`${label}`);
};

Console.prototype.group = function group(...data) {
  if (data.length > 0) {
    this.log(...data);
  }
  this[kGroupIndent] += '  ';
};

Console.prototype.groupCollapsed = Console.prototype.group;

Console.prototype.groupEnd = function groupEnd() {
  this[kGroupIndent] =
    this[kGroupIndent].slice(0, this[kGroupIndent].length - 2);
};

module.exports = new Console(process.stdout, process.stderr);
module.exports.Console = Console;

function noop() {}<|MERGE_RESOLUTION|>--- conflicted
+++ resolved
@@ -137,24 +137,20 @@
 Console.prototype.warn = function warn(...args) {
   write(this._ignoreErrors,
         this._stderr,
-<<<<<<< HEAD
-        `${util.format.apply(null, args)}\n`,
-        this._stderrErrorHandler);
-
-  trace_mgr.emitTrace('emitOnLogWarn'); //ENABLE_TTD
-=======
         util.format.apply(null, args),
         this._stderrErrorHandler,
         this[kGroupIndent]);
->>>>>>> a2a2ff48
+
+  trace_mgr.emitTrace('emitOnLogWarn'); //ENABLE_TTD
 };
 
 
 Console.prototype.error = function error(...args) {
   write(this._ignoreErrors,
         this._stderr,
-        `${util.format.apply(null, args)}\n`,
-        this._stderrErrorHandler);
+        util.format.apply(null, args),
+        this._stderrErrorHandler,
+        this[kGroupIndent]);
 
   trace_mgr.emitTrace('emitOnLogError'); //ENABLE_TTD
 };
