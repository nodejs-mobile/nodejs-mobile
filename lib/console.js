--- conflicted
+++ resolved
@@ -23,11 +23,8 @@
 
 const errors = require('internal/errors');
 const util = require('util');
-<<<<<<< HEAD
+const kCounts = Symbol('counts');
 const trace_mgr = require('trace_mgr'); //ENABLE_TTD
-=======
-const kCounts = Symbol('counts');
->>>>>>> e506bcd8
 
 function Console(stdout, stderr, ignoreErrors = true) {
   if (!(this instanceof Console)) {
