// Copyright Joyent, Inc. and other Node contributors.
//
// Permission is hereby granted, free of charge, to any person obtaining a
// copy of this software and associated documentation files (the
// "Software"), to deal in the Software without restriction, including
// without limitation the rights to use, copy, modify, merge, publish,
// distribute, sublicense, and/or sell copies of the Software, and to permit
// persons to whom the Software is furnished to do so, subject to the
// following conditions:
//
// The above copyright notice and this permission notice shall be included
// in all copies or substantial portions of the Software.
//
// THE SOFTWARE IS PROVIDED "AS IS", WITHOUT WARRANTY OF ANY KIND, EXPRESS
// OR IMPLIED, INCLUDING BUT NOT LIMITED TO THE WARRANTIES OF
// MERCHANTABILITY, FITNESS FOR A PARTICULAR PURPOSE AND NONINFRINGEMENT. IN
// NO EVENT SHALL THE AUTHORS OR COPYRIGHT HOLDERS BE LIABLE FOR ANY CLAIM,
// DAMAGES OR OTHER LIABILITY, WHETHER IN AN ACTION OF CONTRACT, TORT OR
// OTHERWISE, ARISING FROM, OUT OF OR IN CONNECTION WITH THE SOFTWARE OR THE
// USE OR OTHER DEALINGS IN THE SOFTWARE.

'use strict';

const { ERR_TLS_CERT_ALTNAME_INVALID } = require('internal/errors').codes;
const internalUtil = require('internal/util');
const internalTLS = require('internal/tls');
internalUtil.assertCrypto();
const { isUint8Array } = require('internal/util/types');

const net = require('net');
const url = require('url');
const binding = process.binding('crypto');
const { Buffer } = require('buffer');
const EventEmitter = require('events');
const DuplexPair = require('internal/streams/duplexpair');
const { canonicalizeIP } = process.binding('cares_wrap');
const _tls_common = require('_tls_common');
const _tls_wrap = require('_tls_wrap');

// Allow {CLIENT_RENEG_LIMIT} client-initiated session renegotiations
// every {CLIENT_RENEG_WINDOW} seconds. An error event is emitted if more
// renegotiations are seen. The settings are applied to all remote client
// connections.
exports.CLIENT_RENEG_LIMIT = 3;
exports.CLIENT_RENEG_WINDOW = 600;

exports.DEFAULT_CIPHERS =
    process.binding('constants').crypto.defaultCipherList;

exports.DEFAULT_ECDH_CURVE = 'auto';

exports.getCiphers = internalUtil.cachedResult(
  () => internalUtil.filterDuplicateStrings(binding.getSSLCiphers(), true)
);

// Convert protocols array into valid OpenSSL protocols list
// ("\x06spdy/2\x08http/1.1\x08http/1.0")
function convertProtocols(protocols) {
  const lens = new Array(protocols.length);
  const buff = Buffer.allocUnsafe(protocols.reduce((p, c, i) => {
    var len = Buffer.byteLength(c);
    lens[i] = len;
    return p + 1 + len;
  }, 0));

  var offset = 0;
  for (var i = 0, c = protocols.length; i < c; i++) {
    buff[offset++] = lens[i];
    buff.write(protocols[i], offset);
    offset += lens[i];
  }

  return buff;
}

exports.convertNPNProtocols = internalUtil.deprecate(function(protocols, out) {
  // If protocols is Array - translate it into buffer
  if (Array.isArray(protocols)) {
    out.NPNProtocols = convertProtocols(protocols);
  } else if (isUint8Array(protocols)) {
    // Copy new buffer not to be modified by user.
    out.NPNProtocols = Buffer.from(protocols);
  }
}, 'tls.convertNPNProtocols() is deprecated.', 'DEP0107');

exports.convertALPNProtocols = function convertALPNProtocols(protocols, out) {
  // If protocols is Array - translate it into buffer
  if (Array.isArray(protocols)) {
    out.ALPNProtocols = convertProtocols(protocols);
  } else if (isUint8Array(protocols)) {
    // Copy new buffer not to be modified by user.
    out.ALPNProtocols = Buffer.from(protocols);
  }
};

function unfqdn(host) {
  return host.replace(/[.]$/, '');
}

function splitHost(host) {
  // String#toLowerCase() is locale-sensitive so we use
  // a conservative version that only lowercases A-Z.
  const replacer = (c) => String.fromCharCode(32 + c.charCodeAt(0));
  return unfqdn(host).replace(/[A-Z]/g, replacer).split('.');
}

function check(hostParts, pattern, wildcards) {
  // Empty strings, null, undefined, etc. never match.
  if (!pattern)
    return false;

  const patternParts = splitHost(pattern);

  if (hostParts.length !== patternParts.length)
    return false;

  // Pattern has empty components, e.g. "bad..example.com".
  if (patternParts.includes(''))
    return false;

  // RFC 6125 allows IDNA U-labels (Unicode) in names but we have no
  // good way to detect their encoding or normalize them so we simply
  // reject them.  Control characters and blanks are rejected as well
  // because nothing good can come from accepting them.
  const isBad = (s) => /[^\u0021-\u007F]/u.test(s);
  if (patternParts.some(isBad))
    return false;

  // Check host parts from right to left first.
  for (var i = hostParts.length - 1; i > 0; i -= 1) {
    if (hostParts[i] !== patternParts[i])
      return false;
  }

  const hostSubdomain = hostParts[0];
  const patternSubdomain = patternParts[0];
  const patternSubdomainParts = patternSubdomain.split('*');

  // Short-circuit when the subdomain does not contain a wildcard.
  // RFC 6125 does not allow wildcard substitution for components
  // containing IDNA A-labels (Punycode) so match those verbatim.
  if (patternSubdomainParts.length === 1 || patternSubdomain.includes('xn--'))
    return hostSubdomain === patternSubdomain;

  if (!wildcards)
    return false;

  // More than one wildcard is always wrong.
  if (patternSubdomainParts.length > 2)
    return false;

  // *.tld wildcards are not allowed.
  if (patternParts.length <= 2)
    return false;

  const [prefix, suffix] = patternSubdomainParts;

  if (prefix.length + suffix.length > hostSubdomain.length)
    return false;

  if (!hostSubdomain.startsWith(prefix))
    return false;

  if (!hostSubdomain.endsWith(suffix))
    return false;

  return true;
}

exports.checkServerIdentity = function checkServerIdentity(hostname, cert) {
  const subject = cert.subject;
  const altNames = cert.subjectaltname;
  const dnsNames = [];
  const uriNames = [];
  const ips = [];

  hostname = '' + hostname;

  if (altNames) {
    for (const name of altNames.split(', ')) {
      if (name.startsWith('DNS:')) {
        dnsNames.push(name.slice(4));
      } else if (name.startsWith('URI:')) {
        const uri = url.parse(name.slice(4));
        uriNames.push(uri.hostname);  // TODO(bnoordhuis) Also use scheme.
      } else if (name.startsWith('IP Address:')) {
        ips.push(canonicalizeIP(name.slice(11)));
      }
    }
  }

  let valid = false;
  let reason = 'Unknown reason';

  if (net.isIP(hostname)) {
    valid = ips.includes(canonicalizeIP(hostname));
    if (!valid)
      reason = `IP: ${hostname} is not in the cert's list: ${ips.join(', ')}`;
    // TODO(bnoordhuis) Also check URI SANs that are IP addresses.
  } else if (subject) {
    hostname = unfqdn(hostname);  // Remove trailing dot for error messages.
    const hostParts = splitHost(hostname);
    const wildcard = (pattern) => check(hostParts, pattern, true);
    const noWildcard = (pattern) => check(hostParts, pattern, false);

    // Match against Common Name only if no supported identifiers are present.
    if (dnsNames.length === 0 && ips.length === 0 && uriNames.length === 0) {
      const cn = subject.CN;

      if (Array.isArray(cn))
        valid = cn.some(wildcard);
      else if (cn)
        valid = wildcard(cn);

      if (!valid)
        reason = `Host: ${hostname}. is not cert's CN: ${cn}`;
    } else {
      valid = dnsNames.some(wildcard) || uriNames.some(noWildcard);
      if (!valid)
        reason =
          `Host: ${hostname}. is not in the cert's altnames: ${altNames}`;
    }
  } else {
    reason = 'Cert is empty';
  }

  if (!valid) {
<<<<<<< HEAD
    const err = new Error(
      `Hostname/IP doesn't match certificate's altnames: "${reason}"`);
=======
    const err = new ERR_TLS_CERT_ALTNAME_INVALID(reason);
>>>>>>> 84bd6f3c
    err.reason = reason;
    err.host = hostname;
    err.cert = cert;
    return err;
  }
};


class SecurePair extends EventEmitter {
  constructor(secureContext = exports.createSecureContext(),
              isServer = false,
              requestCert = !isServer,
              rejectUnauthorized = false,
              options = {}) {
    super();
    const { socket1, socket2 } = new DuplexPair();

    this.server = options.server;
    this.credentials = secureContext;

    this.encrypted = socket1;
    this.cleartext = new exports.TLSSocket(socket2, Object.assign({
      secureContext, isServer, requestCert, rejectUnauthorized
    }, options));
    this.cleartext.once('secure', () => this.emit('secure'));
  }

  destroy() {
    this.cleartext.destroy();
    this.encrypted.destroy();
  }
}


exports.parseCertString = internalUtil.deprecate(
  internalTLS.parseCertString,
  'tls.parseCertString() is deprecated. ' +
  'Please use querystring.parse() instead.',
  'DEP0076');

exports.createSecureContext = _tls_common.createSecureContext;
exports.SecureContext = _tls_common.SecureContext;
exports.TLSSocket = _tls_wrap.TLSSocket;
exports.Server = _tls_wrap.Server;
exports.createServer = _tls_wrap.createServer;
exports.connect = _tls_wrap.connect;

exports.createSecurePair = internalUtil.deprecate(
  function createSecurePair(...args) {
    return new SecurePair(...args);
  },
  'tls.createSecurePair() is deprecated. Please use ' +
  'tls.TLSSocket instead.', 'DEP0064');<|MERGE_RESOLUTION|>--- conflicted
+++ resolved
@@ -225,12 +225,7 @@
   }
 
   if (!valid) {
-<<<<<<< HEAD
-    const err = new Error(
-      `Hostname/IP doesn't match certificate's altnames: "${reason}"`);
-=======
     const err = new ERR_TLS_CERT_ALTNAME_INVALID(reason);
->>>>>>> 84bd6f3c
     err.reason = reason;
     err.host = hostname;
     err.cert = cert;
