--- conflicted
+++ resolved
@@ -19,10 +19,7 @@
 }
 
 const { Buffer } = require('buffer');
-<<<<<<< HEAD
-=======
 const { ERR_INVALID_ARG_TYPE } = require('internal/errors').codes;
->>>>>>> 84bd6f3c
 const {
   Serializer: _Serializer,
   Deserializer: _Deserializer
