// Copyright Joyent, Inc. and other Node contributors.
//
// Permission is hereby granted, free of charge, to any person obtaining a
// copy of this software and associated documentation files (the
// "Software"), to deal in the Software without restriction, including
// without limitation the rights to use, copy, modify, merge, publish,
// distribute, sublicense, and/or sell copies of the Software, and to permit
// persons to whom the Software is furnished to do so, subject to the
// following conditions:
//
// The above copyright notice and this permission notice shall be included
// in all copies or substantial portions of the Software.
//
// THE SOFTWARE IS PROVIDED "AS IS", WITHOUT WARRANTY OF ANY KIND, EXPRESS
// OR IMPLIED, INCLUDING BUT NOT LIMITED TO THE WARRANTIES OF
// MERCHANTABILITY, FITNESS FOR A PARTICULAR PURPOSE AND NONINFRINGEMENT. IN
// NO EVENT SHALL THE AUTHORS OR COPYRIGHT HOLDERS BE LIABLE FOR ANY CLAIM,
// DAMAGES OR OTHER LIABILITY, WHETHER IN AN ACTION OF CONTRACT, TORT OR
// OTHERWISE, ARISING FROM, OUT OF OR IN CONNECTION WITH THE SOFTWARE OR THE
// USE OR OTHER DEALINGS IN THE SOFTWARE.

'use strict';

require('internal/util').assertCrypto();

const tls = require('tls');
const url = require('url');
const util = require('util');
const { Agent: HttpAgent } = require('_http_agent');
const {
  Server: HttpServer,
  _connectionListener,
  kServerResponse
} = require('_http_server');
const { ClientRequest } = require('_http_client');
const { inherits } = util;
const debug = util.debuglog('https');
const { urlToOptions, searchParamsSymbol } = require('internal/url');
<<<<<<< HEAD
=======
const { ERR_INVALID_DOMAIN_NAME } = require('internal/errors').codes;
const { IncomingMessage, ServerResponse } = require('http');
const { kIncomingMessage } = require('_http_common');
>>>>>>> 84bd6f3c

function Server(opts, requestListener) {
  if (!(this instanceof Server)) return new Server(opts, requestListener);

  if (typeof opts === 'function') {
    requestListener = opts;
    opts = undefined;
<<<<<<< HEAD
  }
  opts = util._extend({}, opts);

  if (process.features.tls_npn && !opts.NPNProtocols) {
    opts.NPNProtocols = ['http/1.1', 'http/1.0'];
=======
>>>>>>> 84bd6f3c
  }
  opts = util._extend({}, opts);

  if (!opts.ALPNProtocols) {
    // http/1.0 is not defined as Protocol IDs in IANA
    // http://www.iana.org/assignments/tls-extensiontype-values
    //       /tls-extensiontype-values.xhtml#alpn-protocol-ids
    opts.ALPNProtocols = ['http/1.1'];
  }

  this[kIncomingMessage] = opts.IncomingMessage || IncomingMessage;
  this[kServerResponse] = opts.ServerResponse || ServerResponse;

  tls.Server.call(this, opts, _connectionListener);

  this.httpAllowHalfOpen = false;

  if (requestListener) {
    this.addListener('request', requestListener);
  }

  this.addListener('tlsClientError', function addListener(err, conn) {
    if (!this.emit('clientError', err, conn))
      conn.destroy(err);
  });

  this.timeout = 2 * 60 * 1000;
  this.keepAliveTimeout = 5000;
<<<<<<< HEAD
=======
  this.maxHeadersCount = null;
>>>>>>> 84bd6f3c
}
inherits(Server, tls.Server);

Server.prototype.setTimeout = HttpServer.prototype.setTimeout;

function createServer(opts, requestListener) {
  return new Server(opts, requestListener);
}


// HTTPS agents.

function createConnection(port, host, options) {
  if (port !== null && typeof port === 'object') {
    options = port;
  } else if (host !== null && typeof host === 'object') {
    options = host;
  } else if (options === null || typeof options !== 'object') {
    options = {};
  }

  if (typeof port === 'number') {
    options.port = port;
  }

  if (typeof host === 'string') {
    options.host = host;
  }

  debug('createConnection', options);

  if (options._agentKey) {
    const session = this._getSession(options._agentKey);
    if (session) {
      debug('reuse session for %j', options._agentKey);
      options = util._extend({
        session: session
      }, options);
    }
  }

  const socket = tls.connect(options, () => {
    if (!options._agentKey)
      return;

    this._cacheSession(options._agentKey, socket.getSession());
  });

  // Evict session on error
  socket.once('close', (err) => {
    if (err)
      this._evictSession(options._agentKey);
  });

  return socket;
}


function Agent(options) {
  if (!(this instanceof Agent))
    return new Agent(options);

  HttpAgent.call(this, options);
  this.defaultPort = 443;
  this.protocol = 'https:';
  this.maxCachedSessions = this.options.maxCachedSessions;
  if (this.maxCachedSessions === undefined)
    this.maxCachedSessions = 100;

  this._sessionCache = {
    map: {},
    list: []
  };
}
inherits(Agent, HttpAgent);
Agent.prototype.createConnection = createConnection;

Agent.prototype.getName = function getName(options) {
  var name = HttpAgent.prototype.getName.call(this, options);

  name += ':';
  if (options.ca)
    name += options.ca;

  name += ':';
  if (options.cert)
    name += options.cert;

  name += ':';
  if (options.clientCertEngine)
    name += options.clientCertEngine;

  name += ':';
  if (options.ciphers)
    name += options.ciphers;

  name += ':';
  if (options.key)
    name += options.key;

  name += ':';
  if (options.pfx)
    name += options.pfx;

  name += ':';
  if (options.rejectUnauthorized !== undefined)
    name += options.rejectUnauthorized;

  name += ':';
  if (options.servername && options.servername !== options.host)
    name += options.servername;

  name += ':';
  if (options.secureProtocol)
    name += options.secureProtocol;

  name += ':';
  if (options.crl)
    name += options.crl;

  name += ':';
  if (options.honorCipherOrder !== undefined)
    name += options.honorCipherOrder;

  name += ':';
  if (options.ecdhCurve)
    name += options.ecdhCurve;

  name += ':';
  if (options.dhparam)
    name += options.dhparam;

  name += ':';
  if (options.secureOptions !== undefined)
    name += options.secureOptions;

  name += ':';
  if (options.sessionIdContext)
    name += options.sessionIdContext;

  return name;
};

Agent.prototype._getSession = function _getSession(key) {
  return this._sessionCache.map[key];
};

Agent.prototype._cacheSession = function _cacheSession(key, session) {
  // Cache is disabled
  if (this.maxCachedSessions === 0)
    return;

  // Fast case - update existing entry
  if (this._sessionCache.map[key]) {
    this._sessionCache.map[key] = session;
    return;
  }

  // Put new entry
  if (this._sessionCache.list.length >= this.maxCachedSessions) {
    const oldKey = this._sessionCache.list.shift();
    debug('evicting %j', oldKey);
    delete this._sessionCache.map[oldKey];
  }

  this._sessionCache.list.push(key);
  this._sessionCache.map[key] = session;
};

Agent.prototype._evictSession = function _evictSession(key) {
  const index = this._sessionCache.list.indexOf(key);
  if (index === -1)
    return;

  this._sessionCache.list.splice(index, 1);
  delete this._sessionCache.map[key];
};

const globalAgent = new Agent();

function request(...args) {
  let options = {};

  if (typeof args[0] === 'string') {
    const urlStr = args.shift();
    options = url.parse(urlStr);
    if (!options.hostname) {
      throw new ERR_INVALID_DOMAIN_NAME();
    }
<<<<<<< HEAD
  } else if (options && options[searchParamsSymbol] &&
             options[searchParamsSymbol][searchParamsSymbol]) {
    // url.URL instance
    options = urlToOptions(options);
  } else {
    options = util._extend({}, options);
=======
  } else if (args[0] && args[0][searchParamsSymbol] &&
             args[0][searchParamsSymbol][searchParamsSymbol]) {
    // url.URL instance
    options = urlToOptions(args.shift());
  }

  if (args[0] && typeof args[0] !== 'function') {
    options = util._extend(options, args.shift());
>>>>>>> 84bd6f3c
  }

  options._defaultAgent = globalAgent;
  args.unshift(options);

  return new ClientRequest(...args);
}

function get(input, options, cb) {
  const req = request(input, options, cb);
  req.end();
  return req;
}

module.exports = {
  Agent,
  globalAgent,
  Server,
  createServer,
  get,
  request
};<|MERGE_RESOLUTION|>--- conflicted
+++ resolved
@@ -36,12 +36,9 @@
 const { inherits } = util;
 const debug = util.debuglog('https');
 const { urlToOptions, searchParamsSymbol } = require('internal/url');
-<<<<<<< HEAD
-=======
 const { ERR_INVALID_DOMAIN_NAME } = require('internal/errors').codes;
 const { IncomingMessage, ServerResponse } = require('http');
 const { kIncomingMessage } = require('_http_common');
->>>>>>> 84bd6f3c
 
 function Server(opts, requestListener) {
   if (!(this instanceof Server)) return new Server(opts, requestListener);
@@ -49,14 +46,6 @@
   if (typeof opts === 'function') {
     requestListener = opts;
     opts = undefined;
-<<<<<<< HEAD
-  }
-  opts = util._extend({}, opts);
-
-  if (process.features.tls_npn && !opts.NPNProtocols) {
-    opts.NPNProtocols = ['http/1.1', 'http/1.0'];
-=======
->>>>>>> 84bd6f3c
   }
   opts = util._extend({}, opts);
 
@@ -85,10 +74,7 @@
 
   this.timeout = 2 * 60 * 1000;
   this.keepAliveTimeout = 5000;
-<<<<<<< HEAD
-=======
   this.maxHeadersCount = null;
->>>>>>> 84bd6f3c
 }
 inherits(Server, tls.Server);
 
@@ -278,14 +264,6 @@
     if (!options.hostname) {
       throw new ERR_INVALID_DOMAIN_NAME();
     }
-<<<<<<< HEAD
-  } else if (options && options[searchParamsSymbol] &&
-             options[searchParamsSymbol][searchParamsSymbol]) {
-    // url.URL instance
-    options = urlToOptions(options);
-  } else {
-    options = util._extend({}, options);
-=======
   } else if (args[0] && args[0][searchParamsSymbol] &&
              args[0][searchParamsSymbol][searchParamsSymbol]) {
     // url.URL instance
@@ -294,7 +272,6 @@
 
   if (args[0] && typeof args[0] !== 'function') {
     options = util._extend(options, args.shift());
->>>>>>> 84bd6f3c
   }
 
   options._defaultAgent = globalAgent;
