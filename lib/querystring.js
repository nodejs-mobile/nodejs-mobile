--- conflicted
+++ resolved
@@ -76,20 +76,12 @@
   var hasHex = false;
   while (index < s.length) {
     currentChar = s.charCodeAt(index);
-<<<<<<< HEAD
-    if (currentChar === 43 /*'+'*/ && decodeSpaces) {
-=======
     if (currentChar === 43 /* '+' */ && decodeSpaces) {
->>>>>>> 84bd6f3c
       out[outIndex++] = 32; // ' '
       index++;
       continue;
     }
-<<<<<<< HEAD
-    if (currentChar === 37 /*'%'*/ && index < maxLength) {
-=======
     if (currentChar === 37 /* '%' */ && index < maxLength) {
->>>>>>> 84bd6f3c
       currentChar = s.charCodeAt(++index);
       hexHigh = unhexTable[currentChar];
       if (!(hexHigh >= 0)) {
@@ -325,14 +317,8 @@
             sepIdx = eqIdx = 0;
             continue;
           }
-<<<<<<< HEAD
-        } else {
-          if (lastPos < end)
-            value += qs.slice(lastPos, end);
-=======
         } else if (lastPos < end) {
           value += qs.slice(lastPos, end);
->>>>>>> 84bd6f3c
         }
 
         if (key.length > 0 && keyEncoded)
