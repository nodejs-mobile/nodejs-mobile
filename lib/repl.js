// Copyright Joyent, Inc. and other Node contributors.
//
// Permission is hereby granted, free of charge, to any person obtaining a
// copy of this software and associated documentation files (the
// "Software"), to deal in the Software without restriction, including
// without limitation the rights to use, copy, modify, merge, publish,
// distribute, sublicense, and/or sell copies of the Software, and to permit
// persons to whom the Software is furnished to do so, subject to the
// following conditions:
//
// The above copyright notice and this permission notice shall be included
// in all copies or substantial portions of the Software.
//
// THE SOFTWARE IS PROVIDED "AS IS", WITHOUT WARRANTY OF ANY KIND, EXPRESS
// OR IMPLIED, INCLUDING BUT NOT LIMITED TO THE WARRANTIES OF
// MERCHANTABILITY, FITNESS FOR A PARTICULAR PURPOSE AND NONINFRINGEMENT. IN
// NO EVENT SHALL THE AUTHORS OR COPYRIGHT HOLDERS BE LIABLE FOR ANY CLAIM,
// DAMAGES OR OTHER LIABILITY, WHETHER IN AN ACTION OF CONTRACT, TORT OR
// OTHERWISE, ARISING FROM, OUT OF OR IN CONNECTION WITH THE SOFTWARE OR THE
// USE OR OTHER DEALINGS IN THE SOFTWARE.

/* A repl library that you can include in your own code to get a runtime
 * interface to your program.
 *
 *   var repl = require("repl");
 *   // start repl on stdin
 *   repl.start("prompt> ");
 *
 *   // listen for unix socket connections and start repl on them
 *   net.createServer(function(socket) {
 *     repl.start("node via Unix socket> ", socket);
 *   }).listen("/tmp/node-repl-sock");
 *
 *   // listen for TCP socket connections and start repl on them
 *   net.createServer(function(socket) {
 *     repl.start("node via TCP socket> ", socket);
 *   }).listen(5001);
 *
 *   // expose foo to repl context
 *   repl.start("node > ").context.foo = "stdin is fun";
 */

'use strict';

const internalModule = require('internal/module');
const { processTopLevelAwait } = require('internal/repl/await');
const internalUtil = require('internal/util');
const { isTypedArray } = require('internal/util/types');
const util = require('util');
const utilBinding = process.binding('util');
const { inherits } = util;
const Stream = require('stream');
const vm = require('vm');
const path = require('path');
const fs = require('fs');
const { Interface } = require('readline');
const { Console } = require('console');
const Module = require('module');
const domain = require('domain');
const debug = util.debuglog('repl');
const {
  ERR_CANNOT_WATCH_SIGINT,
  ERR_INVALID_ARG_TYPE,
  ERR_INVALID_REPL_EVAL_CONFIG,
  ERR_SCRIPT_EXECUTION_INTERRUPTED
} = require('internal/errors').codes;
const { sendInspectorCommand } = require('internal/util/inspector');

const parentModule = module;
const replMap = new WeakMap();

const GLOBAL_OBJECT_PROPERTIES = [
  'NaN', 'Infinity', 'undefined', 'eval', 'parseInt', 'parseFloat', 'isNaN',
  'isFinite', 'decodeURI', 'decodeURIComponent', 'encodeURI',
  'encodeURIComponent', 'Object', 'Function', 'Array', 'String', 'Boolean',
  'Number', 'Date', 'RegExp', 'Error', 'EvalError', 'RangeError',
  'ReferenceError', 'SyntaxError', 'TypeError', 'URIError', 'Math', 'JSON'
];
const GLOBAL_OBJECT_PROPERTY_MAP = {};
for (var n = 0; n < GLOBAL_OBJECT_PROPERTIES.length; n++) {
  GLOBAL_OBJECT_PROPERTY_MAP[GLOBAL_OBJECT_PROPERTIES[n]] =
    GLOBAL_OBJECT_PROPERTIES[n];
}
const kBufferedCommandSymbol = Symbol('bufferedCommand');
const kContextId = Symbol('contextId');

try {
  // Hack for require.resolve("./relative") to work properly.
  module.filename = path.resolve('repl');
} catch (e) {
  // path.resolve('repl') fails when the current working directory has been
  // deleted.  Fall back to the directory name of the (absolute) executable
  // path.  It's not really correct but what are the alternatives?
  const dirname = path.dirname(process.execPath);
  module.filename = path.resolve(dirname, 'repl');
}

// Hack for repl require to work properly with node_modules folders
module.paths = Module._nodeModulePaths(module.filename);

// If obj.hasOwnProperty has been overridden, then calling
// obj.hasOwnProperty(prop) will break.
// See: https://github.com/joyent/node/issues/1707
function hasOwnProperty(obj, prop) {
  return Object.prototype.hasOwnProperty.call(obj, prop);
}

// Can overridden with custom print functions, such as `probe` or `eyes.js`.
// This is the default "writer" value if none is passed in the REPL options.
const writer = exports.writer = (obj) => util.inspect(obj, writer.options);
writer.options = Object.assign({},
                               util.inspect.defaultOptions,
                               { showProxy: true, depth: 2 });

exports._builtinLibs = internalModule.builtinLibs;

function REPLServer(prompt,
                    stream,
                    eval_,
                    useGlobal,
                    ignoreUndefined,
                    replMode) {
  if (!(this instanceof REPLServer)) {
    return new REPLServer(prompt,
                          stream,
                          eval_,
                          useGlobal,
                          ignoreUndefined,
                          replMode);
  }

  var options, input, output, dom, breakEvalOnSigint;
  if (prompt !== null && typeof prompt === 'object') {
    // an options object was given
    options = prompt;
    stream = options.stream || options.socket;
    input = options.input;
    output = options.output;
    eval_ = options.eval;
    useGlobal = options.useGlobal;
    ignoreUndefined = options.ignoreUndefined;
    prompt = options.prompt;
    dom = options.domain;
    replMode = options.replMode;
    breakEvalOnSigint = options.breakEvalOnSigint;
  } else {
    options = {};
  }

  if (breakEvalOnSigint && eval_) {
    // Allowing this would not reflect user expectations.
    // breakEvalOnSigint affects only the behavior of the default eval().
    throw new ERR_INVALID_REPL_EVAL_CONFIG();
  }

  var self = this;

  self._domain = dom || domain.create();
  self.useGlobal = !!useGlobal;
  self.ignoreUndefined = !!ignoreUndefined;
  self.replMode = replMode || exports.REPL_MODE_SLOPPY;
  self.underscoreAssigned = false;
  self.last = undefined;
  self.underscoreErrAssigned = false;
  self.lastError = undefined;
  self.breakEvalOnSigint = !!breakEvalOnSigint;
  self.editorMode = false;
  // Context id for use with the inspector protocol.
  self[kContextId] = undefined;

  // Just for backwards compat, see github.com/joyent/node/pull/7127
  self.rli = this;

  const savedRegExMatches = ['', '', '', '', '', '', '', '', '', ''];
  const sep = '\u0000\u0000\u0000';
  const regExMatcher = new RegExp(`^${sep}(.*)${sep}(.*)${sep}(.*)${sep}(.*)` +
                                  `${sep}(.*)${sep}(.*)${sep}(.*)${sep}(.*)` +
                                  `${sep}(.*)$`);

  eval_ = eval_ || defaultEval;

  // Pause taking in new input, and store the keys in a buffer.
  const pausedBuffer = [];
  let paused = false;
  function pause() {
    paused = true;
  }
  function unpause() {
    if (!paused) return;
    paused = false;
    let entry;
    while (entry = pausedBuffer.shift()) {
      const [type, payload] = entry;
      switch (type) {
        case 'key': {
          const [d, key] = payload;
          self._ttyWrite(d, key);
          break;
        }
        case 'close':
          self.emit('exit');
          break;
      }
      if (paused) {
        break;
      }
    }
  }

  function defaultEval(code, context, file, cb) {
    var err, result, script, wrappedErr;
    var wrappedCmd = false;
    var awaitPromise = false;
    var input = code;

    if (/^\s*\{/.test(code) && /\}\s*$/.test(code)) {
      // It's confusing for `{ a : 1 }` to be interpreted as a block
      // statement rather than an object literal.  So, we first try
      // to wrap it in parentheses, so that it will be interpreted as
      // an expression.
      code = `(${code.trim()})\n`;
      wrappedCmd = true;
    }

    if (code.includes('await')) {
      const potentialWrappedCode = processTopLevelAwait(code);
      if (potentialWrappedCode !== null) {
        code = potentialWrappedCode;
        wrappedCmd = true;
        awaitPromise = true;
      }
    }

    // First, create the Script object to check the syntax
    if (code === '\n')
      return cb(null);

    while (true) {
      try {
        if (!/^\s*$/.test(code) &&
            self.replMode === exports.REPL_MODE_STRICT) {
          // "void 0" keeps the repl from returning "use strict" as the result
          // value for statements and declarations that don't return a value.
          code = `'use strict'; void 0;\n${code}`;
        }
        script = vm.createScript(code, {
          filename: file,
          displayErrors: true
        });
      } catch (e) {
        debug('parse error %j', code, e);
        if (wrappedCmd) {
          // Unwrap and try again
          wrappedCmd = false;
          awaitPromise = false;
          code = input;
          wrappedErr = e;
          continue;
        }
        // Preserve original error for wrapped command
        const error = wrappedErr || e;
        if (isRecoverableError(error, code))
          err = new Recoverable(error);
        else
          err = error;
      }
      break;
    }

    // This will set the values from `savedRegExMatches` to corresponding
    // predefined RegExp properties `RegExp.$1`, `RegExp.$2` ... `RegExp.$9`
    regExMatcher.test(savedRegExMatches.join(sep));

    let finished = false;
    function finishExecution(err, result) {
      if (finished) return;
      finished = true;

      // After executing the current expression, store the values of RegExp
      // predefined properties back in `savedRegExMatches`
      for (var idx = 1; idx < savedRegExMatches.length; idx += 1) {
        savedRegExMatches[idx] = RegExp[`$${idx}`];
      }

      cb(err, result);
    }

    if (!err) {
      // Unset raw mode during evaluation so that Ctrl+C raises a signal.
      let previouslyInRawMode;
      if (self.breakEvalOnSigint) {
        // Start the SIGINT watchdog before entering raw mode so that a very
        // quick Ctrl+C doesn't lead to aborting the process completely.
        if (!utilBinding.startSigintWatchdog())
          throw new ERR_CANNOT_WATCH_SIGINT();
        previouslyInRawMode = self._setRawMode(false);
      }

      try {
        try {
          const scriptOptions = {
            displayErrors: false,
            breakOnSigint: self.breakEvalOnSigint
          };

          if (self.useGlobal) {
            result = script.runInThisContext(scriptOptions);
          } else {
            result = script.runInContext(context, scriptOptions);
          }
        } finally {
          if (self.breakEvalOnSigint) {
            // Reset terminal mode to its previous value.
            self._setRawMode(previouslyInRawMode);

            // Returns true if there were pending SIGINTs *after* the script
            // has terminated without being interrupted itself.
            if (utilBinding.stopSigintWatchdog()) {
              self.emit('SIGINT');
            }
          }
        }
      } catch (e) {
        err = e;

        if (err && err.code === 'ERR_SCRIPT_EXECUTION_INTERRUPTED') {
          // The stack trace for this case is not very useful anyway.
          Object.defineProperty(err, 'stack', { value: '' });
        }

        if (process.domain) {
          debug('not recoverable, send to domain');
          process.domain.emit('error', err);
          process.domain.exit();
          return;
        }
      }

      if (awaitPromise && !err) {
        let sigintListener;
        pause();
        let promise = result;
        if (self.breakEvalOnSigint) {
          const interrupt = new Promise((resolve, reject) => {
            sigintListener = () => {
              reject(new ERR_SCRIPT_EXECUTION_INTERRUPTED());
            };
            prioritizedSigintQueue.add(sigintListener);
          });
          promise = Promise.race([promise, interrupt]);
        }

        promise.then((result) => {
          // Remove prioritized SIGINT listener if it was not called.
          // TODO(TimothyGu): Use Promise.prototype.finally when it becomes
          // available.
          prioritizedSigintQueue.delete(sigintListener);

          finishExecution(undefined, result);
          unpause();
        }, (err) => {
          // Remove prioritized SIGINT listener if it was not called.
          prioritizedSigintQueue.delete(sigintListener);

          if (err.code === 'ERR_SCRIPT_EXECUTION_INTERRUPTED') {
            // The stack trace for this case is not very useful anyway.
            Object.defineProperty(err, 'stack', { value: '' });
          }

          unpause();
          if (err && process.domain) {
            debug('not recoverable, send to domain');
            process.domain.emit('error', err);
            process.domain.exit();
            return;
          }
          finishExecution(err);
        });
      }
    }

    if (!awaitPromise || err) {
      finishExecution(err, result);
    }
  }

  self.eval = self._domain.bind(eval_);

  self._domain.on('error', function debugDomainError(e) {
    debug('domain error');
    const top = replMap.get(self);
    const pstrace = Error.prepareStackTrace;
    Error.prepareStackTrace = prepareStackTrace(pstrace);
    if (typeof e === 'object')
      internalUtil.decorateErrorStack(e);
    Error.prepareStackTrace = pstrace;
    const isError = internalUtil.isError(e);
    if (!self.underscoreErrAssigned)
      self.lastError = e;
    if (e instanceof SyntaxError && e.stack) {
      // remove repl:line-number and stack trace
      e.stack = e.stack
        .replace(/^repl:\d+\r?\n/, '')
        .replace(/^\s+at\s.*\n?/gm, '');
    } else if (isError && self.replMode === exports.REPL_MODE_STRICT) {
      e.stack = e.stack.replace(/(\s+at\s+repl:)(\d+)/,
                                (_, pre, line) => pre + (line - 1));
    }
    if (isError && e.stack) {
      top.outputStream.write(`${e.stack}\n`);
    } else {
      top.outputStream.write(`Thrown: ${String(e)}\n`);
    }
    top.clearBufferedCommand();
    top.lines.level = [];
    top.displayPrompt();
  });

  if (!input && !output) {
    // legacy API, passing a 'stream'/'socket' option
    if (!stream) {
      // Use stdin and stdout as the default streams if none were given
      stream = process;
    }
    // We're given a duplex readable/writable Stream, like a `net.Socket`
    // or a custom object with 2 streams, or the `process` object
    input = stream.stdin || stream;
    output = stream.stdout || stream;
  }

  self.inputStream = input;
  self.outputStream = output;

  self.resetContext();
  self.lines.level = [];

  self.clearBufferedCommand();
  Object.defineProperty(this, 'bufferedCommand', {
    get: util.deprecate(() => self[kBufferedCommandSymbol],
                        'REPLServer.bufferedCommand is deprecated', 'DEP0074'),
    set: util.deprecate((val) => self[kBufferedCommandSymbol] = val,
                        'REPLServer.bufferedCommand is deprecated', 'DEP0074'),
    enumerable: true
  });

  // Figure out which "complete" function to use.
  self.completer = (typeof options.completer === 'function') ?
    options.completer : completer;

  function completer(text, cb) {
    complete.call(self, text, self.editorMode ?
      self.completeOnEditorMode(cb) : cb);
  }

  Interface.call(this, {
    input: self.inputStream,
    output: self.outputStream,
    completer: self.completer,
    terminal: options.terminal,
    historySize: options.historySize,
    prompt
  });

  this.commands = Object.create(null);
  defineDefaultCommands(this);

  // Figure out which "writer" function to use
  self.writer = options.writer || exports.writer;

  if (options.useColors === undefined) {
    options.useColors = self.terminal;
  }
  self.useColors = !!options.useColors;

  if (self.useColors && self.writer === writer) {
    // Turn on ANSI coloring.
    self.writer = (obj) => util.inspect(obj, self.writer.options);
    self.writer.options = Object.assign({}, writer.options, { colors: true });
  }

  function filterInternalStackFrames(error, structuredStack) {
    // Search from the bottom of the call stack to
    // find the first frame with a null function name
    if (typeof structuredStack !== 'object')
      return structuredStack;
    const idx = structuredStack.reverse().findIndex(
      (frame) => frame.getFunctionName() === null);

    // If found, get rid of it and everything below it
    structuredStack = structuredStack.splice(idx + 1);
    return structuredStack;
  }

  function prepareStackTrace(fn) {
    return (error, stackFrames) => {
      const frames = filterInternalStackFrames(error, stackFrames);
      if (fn) {
        return fn(error, frames);
      }
      frames.push(error);
      return frames.reverse().join('\n    at ');
    };
  }

  function _parseREPLKeyword(keyword, rest) {
    var cmd = this.commands[keyword];
    if (cmd) {
      cmd.action.call(this, rest);
      return true;
    }
    return false;
  }

  self.parseREPLKeyword = util.deprecate(
    _parseREPLKeyword,
    'REPLServer.parseREPLKeyword() is deprecated',
    'DEP0075');

  self.on('close', function emitExit() {
    if (paused) {
      pausedBuffer.push(['close']);
      return;
    }
    self.emit('exit');
  });

  var sawSIGINT = false;
  var sawCtrlD = false;
  const prioritizedSigintQueue = new Set();
  self.on('SIGINT', function onSigInt() {
    if (prioritizedSigintQueue.size > 0) {
      for (const task of prioritizedSigintQueue) {
        task();
      }
      return;
    }

    var empty = self.line.length === 0;
    self.clearLine();
    _turnOffEditorMode(self);

    const cmd = self[kBufferedCommandSymbol];
    if (!(cmd && cmd.length > 0) && empty) {
      if (sawSIGINT) {
        self.close();
        sawSIGINT = false;
        return;
      }
      self.output.write('(To exit, press ^C again or type .exit)\n');
      sawSIGINT = true;
    } else {
      sawSIGINT = false;
    }

    self.clearBufferedCommand();
    self.lines.level = [];
    self.displayPrompt();
  });

  self.on('line', function onLine(cmd) {
    debug('line %j', cmd);
    cmd = cmd || '';
    sawSIGINT = false;

    if (self.editorMode) {
      self[kBufferedCommandSymbol] += cmd + '\n';

      // code alignment
      const matches = self._sawKeyPress ? cmd.match(/^\s+/) : null;
      if (matches) {
        const prefix = matches[0];
        self.write(prefix);
        self.line = prefix;
        self.cursor = prefix.length;
      }
      _memory.call(self, cmd);
      return;
    }

    // Check REPL keywords and empty lines against a trimmed line input.
    const trimmedCmd = cmd.trim();

    // Check to see if a REPL keyword was used. If it returns true,
    // display next prompt and return.
    if (trimmedCmd) {
      if (trimmedCmd.charAt(0) === '.' && trimmedCmd.charAt(1) !== '.' &&
          Number.isNaN(parseFloat(trimmedCmd))) {
        const matches = trimmedCmd.match(/^\.([^\s]+)\s*(.*)$/);
        const keyword = matches && matches[1];
        const rest = matches && matches[2];
        if (_parseREPLKeyword.call(self, keyword, rest) === true) {
          return;
        }
        if (!self[kBufferedCommandSymbol]) {
          self.outputStream.write('Invalid REPL keyword\n');
          finish(null);
          return;
        }
      }
    }

    const evalCmd = self[kBufferedCommandSymbol] + cmd + '\n';

    debug('eval %j', evalCmd);
    self.eval(evalCmd, self.context, 'repl', finish);

    function finish(e, ret) {
      debug('finish', e, ret);
      _memory.call(self, cmd);

      if (e && !self[kBufferedCommandSymbol] && cmd.trim().startsWith('npm ')) {
        self.outputStream.write('npm should be run outside of the ' +
                                'node repl, in your normal shell.\n' +
                                '(Press Control-D to exit.)\n');
        self.clearBufferedCommand();
        self.displayPrompt();
        return;
      }

      // If error was SyntaxError and not JSON.parse error
      if (e) {
        if (e instanceof Recoverable && !sawCtrlD) {
          // Start buffering data like that:
          // {
          // ...  x: 1
          // ... }
          self[kBufferedCommandSymbol] += cmd + '\n';
          self.displayPrompt();
          return;
        } else {
          self._domain.emit('error', e.err || e);
        }
      }

      // Clear buffer if no SyntaxErrors
      self.clearBufferedCommand();
      sawCtrlD = false;

      // If we got any output - print it (if no error)
      if (!e &&
          // When an invalid REPL command is used, error message is printed
          // immediately. We don't have to print anything else. So, only when
          // the second argument to this function is there, print it.
          arguments.length === 2 &&
          (!self.ignoreUndefined || ret !== undefined)) {
        if (!self.underscoreAssigned) {
          self.last = ret;
        }
        self.outputStream.write(self.writer(ret) + '\n');
      }

      // Display prompt again
      self.displayPrompt();
    }
  });

  self.on('SIGCONT', function onSigCont() {
    if (self.editorMode) {
      self.outputStream.write(`${self._initialPrompt}.editor\n`);
      self.outputStream.write(
        '// Entering editor mode (^D to finish, ^C to cancel)\n');
      self.outputStream.write(`${self[kBufferedCommandSymbol]}\n`);
      self.prompt(true);
    } else {
      self.displayPrompt(true);
    }
  });

  // Wrap readline tty to enable editor mode and pausing.
  const ttyWrite = self._ttyWrite.bind(self);
  self._ttyWrite = (d, key) => {
    key = key || {};
    if (paused && !(self.breakEvalOnSigint && key.ctrl && key.name === 'c')) {
      pausedBuffer.push(['key', [d, key]]);
      return;
    }
    if (!self.editorMode || !self.terminal) {
      ttyWrite(d, key);
      return;
    }

    // Editor mode
    if (key.ctrl && !key.shift) {
      switch (key.name) {
        case 'd': // End editor mode
          _turnOffEditorMode(self);
          sawCtrlD = true;
          ttyWrite(d, { name: 'return' });
          break;
        case 'n': // Override next history item
        case 'p': // Override previous history item
          break;
        default:
          ttyWrite(d, key);
      }
    } else {
      switch (key.name) {
        case 'up':   // Override previous history item
        case 'down': // Override next history item
          break;
        case 'tab':
          // Prevent double tab behavior
          self._previousKey = null;
          ttyWrite(d, key);
          break;
        default:
          ttyWrite(d, key);
      }
    }
  };

  self.displayPrompt();
}
inherits(REPLServer, Interface);
exports.REPLServer = REPLServer;

exports.REPL_MODE_SLOPPY = Symbol('repl-sloppy');
exports.REPL_MODE_STRICT = Symbol('repl-strict');

// prompt is a string to print on each line for the prompt,
// source is a stream to use for I/O, defaulting to stdin/stdout.
exports.start = function(prompt,
                         source,
                         eval_,
                         useGlobal,
                         ignoreUndefined,
                         replMode) {
  var repl = new REPLServer(prompt,
                            source,
                            eval_,
                            useGlobal,
                            ignoreUndefined,
                            replMode);
  if (!exports.repl) exports.repl = repl;
  replMap.set(repl, repl);
  return repl;
};

REPLServer.prototype.clearBufferedCommand = function clearBufferedCommand() {
  this[kBufferedCommandSymbol] = '';
};

REPLServer.prototype.close = function close() {
  if (this.terminal && this._flushing && !this._closingOnFlush) {
    this._closingOnFlush = true;
    this.once('flushHistory', () =>
      Interface.prototype.close.call(this)
    );

    return;
  }
  process.nextTick(() =>
    Interface.prototype.close.call(this)
  );
};

REPLServer.prototype.createContext = function() {
  var context;
  if (this.useGlobal) {
    context = global;
  } else {
    sendInspectorCommand((session) => {
      session.post('Runtime.enable');
      session.once('Runtime.executionContextCreated', ({ params }) => {
        this[kContextId] = params.context.id;
      });
      context = vm.createContext();
      session.post('Runtime.disable');
    }, () => {
      context = vm.createContext();
    });
    context.global = context;
    const _console = new Console(this.outputStream);
    Object.defineProperty(context, 'console', {
      configurable: true,
      enumerable: true,
      value: _console
    });

    var names = Object.getOwnPropertyNames(global);
    for (var n = 0; n < names.length; n++) {
      var name = names[n];
      if (name === 'console' || name === 'global')
        continue;
      if (GLOBAL_OBJECT_PROPERTY_MAP[name] === undefined) {
        Object.defineProperty(context, name,
                              Object.getOwnPropertyDescriptor(global, name));
      }
    }
  }

  var module = new Module('<repl>');
  module.paths = Module._resolveLookupPaths('<repl>', parentModule, true) || [];

  var require = internalModule.makeRequireFunction(module);
  context.module = module;
  context.require = require;

  internalModule.addBuiltinLibsToObject(context);

  return context;
};

REPLServer.prototype.resetContext = function() {
  this.context = this.createContext();
  this.underscoreAssigned = false;
  this.underscoreErrAssigned = false;
  this.lines = [];
  this.lines.level = [];

  Object.defineProperty(this.context, '_', {
    configurable: true,
    get: () => this.last,
    set: (value) => {
      this.last = value;
      if (!this.underscoreAssigned) {
        this.underscoreAssigned = true;
        this.outputStream.write('Expression assignment to _ now disabled.\n');
      }
    }
  });

  Object.defineProperty(this.context, '_error', {
    configurable: true,
    get: () => this.lastError,
    set: (value) => {
      this.lastError = value;
      if (!this.underscoreErrAssigned) {
        this.underscoreErrAssigned = true;
        this.outputStream.write(
          'Expression assignment to _error now disabled.\n');
      }
    }
  });

  // Allow REPL extensions to extend the new context
  this.emit('reset', this.context);
};

REPLServer.prototype.displayPrompt = function(preserveCursor) {
  var prompt = this._initialPrompt;
  if (this[kBufferedCommandSymbol].length) {
    prompt = '...';
    const len = this.lines.level.length ? this.lines.level.length - 1 : 0;
    const levelInd = '..'.repeat(len);
    prompt += levelInd + ' ';
  }

  // Do not overwrite `_initialPrompt` here
  REPLServer.super_.prototype.setPrompt.call(this, prompt);
  this.prompt(preserveCursor);
};

// When invoked as an API method, overwrite _initialPrompt
REPLServer.prototype.setPrompt = function setPrompt(prompt) {
  this._initialPrompt = prompt;
  REPLServer.super_.prototype.setPrompt.call(this, prompt);
};

REPLServer.prototype.turnOffEditorMode = util.deprecate(
  function() { _turnOffEditorMode(this); },
  'REPLServer.turnOffEditorMode() is deprecated',
  'DEP0078');

// A stream to push an array into a REPL
// used in REPLServer.complete
function ArrayStream() {
  Stream.call(this);

  this.run = function(data) {
    for (var n = 0; n < data.length; n++)
      this.emit('data', `${data[n]}\n`);
  };
}
util.inherits(ArrayStream, Stream);
ArrayStream.prototype.readable = true;
ArrayStream.prototype.writable = true;
ArrayStream.prototype.resume = function() {};
ArrayStream.prototype.write = function() {};

const requireRE = /\brequire\s*\(['"](([\w@./-]+\/)?(?:[\w@./-]*))/;
const simpleExpressionRE =
    /(?:[a-zA-Z_$](?:\w|\$)*\.)*[a-zA-Z_$](?:\w|\$)*\.?$/;

function intFilter(item) {
  // filters out anything not starting with A-Z, a-z, $ or _
  return /^[A-Za-z_$]/.test(item);
}

const ARRAY_LENGTH_THRESHOLD = 1e6;

function mayBeLargeObject(obj) {
  if (Array.isArray(obj)) {
    return obj.length > ARRAY_LENGTH_THRESHOLD ? ['length'] : null;
  } else if (isTypedArray(obj)) {
    return obj.length > ARRAY_LENGTH_THRESHOLD ? [] : null;
  }

  return null;
}

function filteredOwnPropertyNames(obj) {
  if (!obj) return [];
  const fakeProperties = mayBeLargeObject(obj);
  if (fakeProperties !== null) {
    this.outputStream.write('\r\n');
    process.emitWarning(
      'The current array, Buffer or TypedArray has too many entries. ' +
      'Certain properties may be missing from completion output.',
      'REPLWarning',
      undefined,
      undefined,
      true);

    return fakeProperties;
  }
  return Object.getOwnPropertyNames(obj).filter(intFilter);
}

function getGlobalLexicalScopeNames(contextId) {
  return sendInspectorCommand((session) => {
    let names = [];
    session.post('Runtime.globalLexicalScopeNames', {
      executionContextId: contextId
    }, (error, result) => {
      if (!error) names = result.names;
    });
    return names;
  }, () => []);
}

REPLServer.prototype.complete = function() {
  this.completer.apply(this, arguments);
};

// Provide a list of completions for the given leading text. This is
// given to the readline interface for handling tab completion.
//
// Example:
//  complete('var foo = util.')
//    -> [['util.print', 'util.debug', 'util.log', 'util.inspect'],
//        'util.' ]
//
// Warning: This eval's code like "foo.bar.baz", so it will run property
// getter code.
function complete(line, callback) {
  // There may be local variables to evaluate, try a nested REPL
  if (this[kBufferedCommandSymbol] !== undefined &&
      this[kBufferedCommandSymbol].length) {
    // Get a new array of inputted lines
    var tmp = this.lines.slice();
    // Kill off all function declarations to push all local variables into
    // global scope
    for (var n = 0; n < this.lines.level.length; n++) {
      var kill = this.lines.level[n];
      if (kill.isFunction)
        tmp[kill.line] = '';
    }
    var flat = new ArrayStream();         // make a new "input" stream
    var magic = new REPLServer('', flat); // make a nested REPL
    replMap.set(magic, replMap.get(this));
    flat.run(tmp);                        // eval the flattened code
    // all this is only profitable if the nested REPL
    // does not have a bufferedCommand
    if (!magic[kBufferedCommandSymbol]) {
      return magic.complete(line, callback);
    }
  }

  var completions;
  // List of completion lists, one for each inheritance "level"
  var completionGroups = [];
  var completeOn, i, group, c;

  // REPL commands (e.g. ".break").
  var filter;
  var match = null;
  match = line.match(/^\s*\.(\w*)$/);
  if (match) {
    completionGroups.push(Object.keys(this.commands));
    completeOn = match[1];
    if (match[1].length) {
      filter = match[1];
    }

    completionGroupsLoaded();
  } else if (match = line.match(requireRE)) {
    // require('...<Tab>')
    const exts = Object.keys(this.context.require.extensions);
    var indexRe = new RegExp('^index(?:' + exts.map(regexpEscape).join('|') +
                             ')$');
    var versionedFileNamesRe = /-\d+\.\d+/;

    completeOn = match[1];
    var subdir = match[2] || '';
    filter = match[1];
    var dir, files, f, name, base, ext, abs, subfiles, s, isDirectory;
    group = [];
    let paths = [];

    if (completeOn === '.') {
      group = ['./', '../'];
    } else if (completeOn === '..') {
      group = ['../'];
    } else if (/^\.\.?\//.test(completeOn)) {
      paths = [process.cwd()];
    } else {
      paths = module.paths.concat(Module.globalPaths);
    }

    for (i = 0; i < paths.length; i++) {
      dir = path.resolve(paths[i], subdir);
      try {
        files = fs.readdirSync(dir);
      } catch (e) {
        continue;
      }
      for (f = 0; f < files.length; f++) {
        name = files[f];
        ext = path.extname(name);
        base = name.slice(0, -ext.length);
        if (versionedFileNamesRe.test(base) || name === '.npm') {
          // Exclude versioned names that 'npm' installs.
          continue;
        }
        abs = path.resolve(dir, name);
        try {
          isDirectory = fs.statSync(abs).isDirectory();
        } catch (e) {
          continue;
        }
        if (isDirectory) {
          group.push(subdir + name + '/');
          try {
            subfiles = fs.readdirSync(abs);
          } catch (e) {
            continue;
          }
          for (s = 0; s < subfiles.length; s++) {
            if (indexRe.test(subfiles[s])) {
              group.push(subdir + name);
            }
          }
        } else if (exts.includes(ext) && (!subdir || base !== 'index')) {
          group.push(subdir + base);
        }
      }
    }
    if (group.length) {
      completionGroups.push(group);
    }

    if (!subdir) {
      completionGroups.push(exports._builtinLibs);
    }

    completionGroupsLoaded();

  // Handle variable member lookup.
  // We support simple chained expressions like the following (no function
  // calls, etc.). That is for simplicity and also because we *eval* that
  // leading expression so for safety (see WARNING above) don't want to
  // eval function calls.
  //
  //   foo.bar<|>     # completions for 'foo' with filter 'bar'
  //   spam.eggs.<|>  # completions for 'spam.eggs' with filter ''
  //   foo<|>         # all scope vars with filter 'foo'
  //   foo.<|>        # completions for 'foo' with filter ''
  } else if (line.length === 0 || /\w|\.|\$/.test(line[line.length - 1])) {
    match = simpleExpressionRE.exec(line);
    if (line.length === 0 || match) {
      var expr;
      completeOn = (match ? match[0] : '');
      if (line.length === 0) {
        filter = '';
        expr = '';
      } else if (line[line.length - 1] === '.') {
        filter = '';
        expr = match[0].slice(0, match[0].length - 1);
      } else {
        var bits = match[0].split('.');
        filter = bits.pop();
        expr = bits.join('.');
      }

      // Resolve expr and get its completions.
      var memberGroups = [];
      if (!expr) {
        // If context is instance of vm.ScriptContext
        // Get global vars synchronously
        if (this.useGlobal || vm.isContext(this.context)) {
          completionGroups.push(getGlobalLexicalScopeNames(this[kContextId]));
          var contextProto = this.context;
          while (contextProto = Object.getPrototypeOf(contextProto)) {
            completionGroups.push(
              filteredOwnPropertyNames.call(this, contextProto));
          }
          completionGroups.push(
            filteredOwnPropertyNames.call(this, this.context));
          addStandardGlobals(completionGroups, filter);
          completionGroupsLoaded();
        } else {
          this.eval('.scope', this.context, 'repl', function ev(err, globals) {
            if (err || !Array.isArray(globals)) {
              addStandardGlobals(completionGroups, filter);
            } else if (Array.isArray(globals[0])) {
              // Add grouped globals
              for (var n = 0; n < globals.length; n++)
                completionGroups.push(globals[n]);
            } else {
              completionGroups.push(globals);
              addStandardGlobals(completionGroups, filter);
            }
            completionGroupsLoaded();
          });
        }
      } else {
        const evalExpr = `try { ${expr} } catch (e) {}`;
        this.eval(evalExpr, this.context, 'repl', (e, obj) => {
          if (obj != null) {
            if (typeof obj === 'object' || typeof obj === 'function') {
              try {
                memberGroups.push(filteredOwnPropertyNames.call(this, obj));
              } catch (ex) {
                // Probably a Proxy object without `getOwnPropertyNames` trap.
                // We simply ignore it here, as we don't want to break the
                // autocompletion. Fixes the bug
                // https://github.com/nodejs/node/issues/2119
              }
            }
            // works for non-objects
            try {
              var sentinel = 5;
              var p;
              if (typeof obj === 'object' || typeof obj === 'function') {
                p = Object.getPrototypeOf(obj);
              } else {
                p = obj.constructor ? obj.constructor.prototype : null;
              }
              while (p !== null) {
                memberGroups.push(filteredOwnPropertyNames.call(this, p));
                p = Object.getPrototypeOf(p);
                // Circular refs possible? Let's guard against that.
                sentinel--;
                if (sentinel <= 0) {
                  break;
                }
              }
            } catch (e) {}
          }

          if (memberGroups.length) {
            for (i = 0; i < memberGroups.length; i++) {
              completionGroups.push(
                memberGroups[i].map((member) => `${expr}.${member}`));
            }
            if (filter) {
              filter = `${expr}.${filter}`;
            }
          }

          completionGroupsLoaded();
        });
      }
    } else {
      completionGroupsLoaded();
    }
  } else {
    completionGroupsLoaded();
  }

  // Will be called when all completionGroups are in place
  // Useful for async autocompletion
  function completionGroupsLoaded() {
    // Filter, sort (within each group), uniq and merge the completion groups.
    if (completionGroups.length && filter) {
      var newCompletionGroups = [];
      for (i = 0; i < completionGroups.length; i++) {
        group = completionGroups[i]
          .filter((elem) => elem.indexOf(filter) === 0);
        if (group.length) {
          newCompletionGroups.push(group);
        }
      }
      completionGroups = newCompletionGroups;
    }

    if (completionGroups.length) {
      var uniq = {};  // Unique completions across all groups
      completions = [];
      // Completion group 0 is the "closest"
      // (least far up the inheritance chain)
      // so we put its completions last: to be closest in the REPL.
      for (i = completionGroups.length - 1; i >= 0; i--) {
        group = completionGroups[i];
        group.sort();
        for (var j = 0; j < group.length; j++) {
          c = group[j];
          if (!hasOwnProperty(uniq, c)) {
            completions.push(c);
            uniq[c] = true;
          }
        }
        completions.push(''); // Separator btwn groups
      }
      while (completions.length && completions[completions.length - 1] === '') {
        completions.pop();
      }
    }

    callback(null, [completions || [], completeOn]);
  }
}

function longestCommonPrefix(arr = []) {
  const cnt = arr.length;
  if (cnt === 0) return '';
  if (cnt === 1) return arr[0];

  const first = arr[0];
  // complexity: O(m * n)
  for (var m = 0; m < first.length; m++) {
    const c = first[m];
    for (var n = 1; n < cnt; n++) {
      const entry = arr[n];
      if (m >= entry.length || c !== entry[m]) {
        return first.substring(0, m);
      }
    }
  }
  return first;
}

REPLServer.prototype.completeOnEditorMode = (callback) => (err, results) => {
  if (err) return callback(err);

  const [completions, completeOn = ''] = results;
  const prefixLength = completeOn.length;

  if (prefixLength === 0) return callback(null, [[], completeOn]);

  const isNotEmpty = (v) => v.length > 0;
  const trimCompleteOnPrefix = (v) => v.substring(prefixLength);
  const data = completions.filter(isNotEmpty).map(trimCompleteOnPrefix);

  callback(null, [[`${completeOn}${longestCommonPrefix(data)}`], completeOn]);
};

REPLServer.prototype.defineCommand = function(keyword, cmd) {
  if (typeof cmd === 'function') {
    cmd = { action: cmd };
  } else if (typeof cmd.action !== 'function') {
    throw new ERR_INVALID_ARG_TYPE('action', 'Function', cmd.action);
  }
  this.commands[keyword] = cmd;
};

REPLServer.prototype.memory = util.deprecate(
  _memory,
  'REPLServer.memory() is deprecated',
  'DEP0082');

function _memory(cmd) {
  const self = this;
  self.lines = self.lines || [];
  self.lines.level = self.lines.level || [];

  // Save the line so I can do magic later
  if (cmd) {
    // TODO should I tab the level?
    const len = self.lines.level.length ? self.lines.level.length - 1 : 0;
    self.lines.push('  '.repeat(len) + cmd);
  } else {
    // I don't want to not change the format too much...
    self.lines.push('');
  }

  // I need to know "depth."
  // Because I can not tell the difference between a } that
  // closes an object literal and a } that closes a function
  if (cmd) {
    // Going down is { and (   e.g. function() {
    // going up is } and )
    var dw = cmd.match(/{|\(/g);
    var up = cmd.match(/}|\)/g);
    up = up ? up.length : 0;
    dw = dw ? dw.length : 0;
    var depth = dw - up;

    if (depth) {
      (function workIt() {
        if (depth > 0) {
          // Going... down.
          // Push the line#, depth count, and if the line is a function.
          // Since JS only has functional scope I only need to remove
          // "function() {" lines, clearly this will not work for
          // "function()
          // {" but nothing should break, only tab completion for local
          // scope will not work for this function.
          self.lines.level.push({
            line: self.lines.length - 1,
            depth: depth,
            isFunction: /\bfunction\b/.test(cmd)
          });
        } else if (depth < 0) {
          // Going... up.
          var curr = self.lines.level.pop();
          if (curr) {
            var tmp = curr.depth + depth;
            if (tmp < 0) {
              // More to go, recurse
              depth += curr.depth;
              workIt();
            } else if (tmp > 0) {
              // Remove and push back
              curr.depth += depth;
              self.lines.level.push(curr);
            }
          }
        }
      }());
    }

    // it is possible to determine a syntax error at this point.
    // if the REPL still has a bufferedCommand and
    // self.lines.level.length === 0
    // TODO? keep a log of level so that any syntax breaking lines can
    // be cleared on .break and in the case of a syntax error?
    // TODO? if a log was kept, then I could clear the bufferedCommand and
    // eval these lines and throw the syntax error
  } else {
    self.lines.level = [];
  }
}

function addStandardGlobals(completionGroups, filter) {
  // Global object properties
  // (http://www.ecma-international.org/publications/standards/Ecma-262.htm)
  completionGroups.push(GLOBAL_OBJECT_PROPERTIES);
  // Common keywords. Exclude for completion on the empty string, b/c
  // they just get in the way.
  if (filter) {
    completionGroups.push([
      'async', 'await', 'break', 'case', 'catch', 'const', 'continue',
      'debugger', 'default', 'delete', 'do', 'else', 'export', 'false',
      'finally', 'for', 'function', 'if', 'import', 'in', 'instanceof', 'let',
      'new', 'null', 'return', 'switch', 'this', 'throw', 'true', 'try',
      'typeof', 'undefined', 'var', 'void', 'while', 'with', 'yield'
    ]);
  }
}

function _turnOnEditorMode(repl) {
  repl.editorMode = true;
  REPLServer.super_.prototype.setPrompt.call(repl, '');
}

function _turnOffEditorMode(repl) {
  repl.editorMode = false;
  repl.setPrompt(repl._initialPrompt);
}

function defineDefaultCommands(repl) {
  repl.defineCommand('break', {
    help: 'Sometimes you get stuck, this gets you out',
    action: function() {
      this.clearBufferedCommand();
      this.displayPrompt();
    }
  });

  var clearMessage;
  if (repl.useGlobal) {
    clearMessage = 'Alias for .break';
  } else {
    clearMessage = 'Break, and also clear the local context';
  }
  repl.defineCommand('clear', {
    help: clearMessage,
    action: function() {
      this.clearBufferedCommand();
      if (!this.useGlobal) {
        this.outputStream.write('Clearing context...\n');
        this.resetContext();
      }
      this.displayPrompt();
    }
  });

  repl.defineCommand('exit', {
    help: 'Exit the repl',
    action: function() {
      this.close();
    }
  });

  repl.defineCommand('help', {
    help: 'Print this help message',
    action: function() {
      const names = Object.keys(this.commands).sort();
      const longestNameLength = names.reduce(
        (max, name) => Math.max(max, name.length),
        0
      );
      for (var n = 0; n < names.length; n++) {
        var name = names[n];
        var cmd = this.commands[name];
        var spaces = ' '.repeat(longestNameLength - name.length + 3);
        var line = `.${name}${cmd.help ? spaces + cmd.help : ''}\n`;
        this.outputStream.write(line);
      }
      this.displayPrompt();
    }
  });

  repl.defineCommand('save', {
    help: 'Save all evaluated commands in this REPL session to a file',
    action: function(file) {
      try {
        fs.writeFileSync(file, this.lines.join('\n') + '\n');
        this.outputStream.write('Session saved to:' + file + '\n');
      } catch (e) {
        this.outputStream.write('Failed to save:' + file + '\n');
      }
      this.displayPrompt();
    }
  });

  repl.defineCommand('load', {
    help: 'Load JS from a file into the REPL session',
    action: function(file) {
      try {
        var stats = fs.statSync(file);
        if (stats && stats.isFile()) {
          _turnOnEditorMode(this);
          var data = fs.readFileSync(file, 'utf8');
          var lines = data.split('\n');
          for (var n = 0; n < lines.length; n++) {
            if (lines[n])
              this.write(`${lines[n]}\n`);
          }
          _turnOffEditorMode(this);
          this.write('\n');
        } else {
          this.outputStream.write('Failed to load:' + file +
                                  ' is not a valid file\n');
        }
      } catch (e) {
        this.outputStream.write('Failed to load:' + file + '\n');
      }
      this.displayPrompt();
    }
  });

  repl.defineCommand('editor', {
    help: 'Enter editor mode',
    action() {
      if (!this.terminal) return;
      _turnOnEditorMode(this);
      this.outputStream.write(
        '// Entering editor mode (^D to finish, ^C to cancel)\n');
    }
  });
}

function regexpEscape(s) {
  return s.replace(/[-[\]{}()*+?.,\\^$|#\s]/g, '\\$&');
}

var isIncompleteSyntaxErrorMessage = (function() {
  if (process.jsEngine === 'v8') {
    return function(message, code) {
      if (message.startsWith('Unexpected end of input') ||
          message.startsWith('missing ) after argument list') ||
          message.startsWith('Unexpected token'))
        return true;

      if (message === 'Invalid or unexpected token') {
        return isCodeRecoverable(code);
      }
      return false;
    };
  } else if (process.jsEngine.match(/^chakra/)) {
    return function(message, code) {
      if (/^(Expected|Unterminated)/.test(message) &&
            !/ in regular expression$/.test(message)) {
        return true;
      }
      if (message === 'Invalid or unexpected token') {
        return isCodeRecoverable(code);
      }
      return false;
    };
  }
})();
// If the error is that we've unexpectedly ended the input,
// then let the user try to recover by adding more input.
function isRecoverableError(e, code) {
  if (e && e.name === 'SyntaxError') {
    var message = e.message;
    if (message === 'Unterminated template literal' ||
        message === 'Unexpected end of input') {
      return true;
    }
    return isIncompleteSyntaxErrorMessage(message, code);

<<<<<<< HEAD
=======
    if (message === 'missing ) after argument list') {
      const frames = e.stack.split(/\r?\n/);
      const pos = frames.findIndex((f) => f.match(/^\s*\^+$/));
      return pos > 0 && frames[pos - 1].length === frames[pos].length;
    }

    if (message === 'Invalid or unexpected token')
      return isCodeRecoverable(code);
>>>>>>> 98a14e02
  }
  return false;
}

// Check whether a code snippet should be forced to fail in the REPL.
function isCodeRecoverable(code) {
  var current, previous, stringLiteral;
  var isBlockComment = false;
  var isSingleComment = false;
  var isRegExpLiteral = false;
  var lastChar = code.charAt(code.length - 2);
  var prevTokenChar = null;

  for (var i = 0; i < code.length; i++) {
    previous = current;
    current = code[i];

    if (previous === '\\' && (stringLiteral || isRegExpLiteral)) {
      current = null;
    } else if (stringLiteral) {
      if (stringLiteral === current) {
        stringLiteral = null;
      }
    } else if (isRegExpLiteral && current === '/') {
      isRegExpLiteral = false;
    } else if (isBlockComment && previous === '*' && current === '/') {
      isBlockComment = false;
    } else if (isSingleComment && current === '\n') {
      isSingleComment = false;
    } else if (!isBlockComment && !isRegExpLiteral && !isSingleComment) {
      if (current === '/' && previous === '/') {
        isSingleComment = true;
      } else if (previous === '/') {
        if (current === '*') {
          isBlockComment = true;
          // Distinguish between a division operator and the start of a regex
          // by examining the non-whitespace character that precedes the /
        } else if ([null, '(', '[', '{', '}', ';'].includes(prevTokenChar)) {
          isRegExpLiteral = true;
        }
      } else {
        if (current.trim()) prevTokenChar = current;
        if (current === '\'' || current === '"') {
          stringLiteral = current;
        }
      }
    }
  }

  return stringLiteral ? lastChar === '\\' : isBlockComment;
}

function Recoverable(err) {
  this.err = err;
}
inherits(Recoverable, SyntaxError);
exports.Recoverable = Recoverable;<|MERGE_RESOLUTION|>--- conflicted
+++ resolved
@@ -1467,32 +1467,6 @@
   return s.replace(/[-[\]{}()*+?.,\\^$|#\s]/g, '\\$&');
 }
 
-var isIncompleteSyntaxErrorMessage = (function() {
-  if (process.jsEngine === 'v8') {
-    return function(message, code) {
-      if (message.startsWith('Unexpected end of input') ||
-          message.startsWith('missing ) after argument list') ||
-          message.startsWith('Unexpected token'))
-        return true;
-
-      if (message === 'Invalid or unexpected token') {
-        return isCodeRecoverable(code);
-      }
-      return false;
-    };
-  } else if (process.jsEngine.match(/^chakra/)) {
-    return function(message, code) {
-      if (/^(Expected|Unterminated)/.test(message) &&
-            !/ in regular expression$/.test(message)) {
-        return true;
-      }
-      if (message === 'Invalid or unexpected token') {
-        return isCodeRecoverable(code);
-      }
-      return false;
-    };
-  }
-})();
 // If the error is that we've unexpectedly ended the input,
 // then let the user try to recover by adding more input.
 function isRecoverableError(e, code) {
@@ -1502,19 +1476,22 @@
         message === 'Unexpected end of input') {
       return true;
     }
-    return isIncompleteSyntaxErrorMessage(message, code);
-
-<<<<<<< HEAD
-=======
-    if (message === 'missing ) after argument list') {
-      const frames = e.stack.split(/\r?\n/);
-      const pos = frames.findIndex((f) => f.match(/^\s*\^+$/));
-      return pos > 0 && frames[pos - 1].length === frames[pos].length;
-    }
-
-    if (message === 'Invalid or unexpected token')
+
+    if (process.jsEngine === 'v8') {
+      if (message === 'missing ) after argument list') {
+        const frames = e.stack.split(/\r?\n/);
+        const pos = frames.findIndex((f) => f.match(/^\s*\^+$/));
+        return pos > 0 && frames[pos - 1].length === frames[pos].length;
+      }
+    } else if (process.jsEngine.match(/^chakra/)) {
+      if (/^(Expected|Unterminated)/.test(message) &&
+            !/ in regular expression$/.test(message)) {
+        return true;
+      }
+    }
+
+    if (message === 'Invalid or unexpected token') {
       return isCodeRecoverable(code);
->>>>>>> 98a14e02
   }
   return false;
 }
