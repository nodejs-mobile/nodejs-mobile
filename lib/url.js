--- conflicted
+++ resolved
@@ -509,96 +509,6 @@
   var escaped = '';
   var lastEscapedPos = 0;
   for (var i = 0; i < rest.length; ++i) {
-<<<<<<< HEAD
-    // Manual switching is faster than using a Map/Object.
-    // `escaped` contains substring up to the last escaped character.
-    switch (rest.charCodeAt(i)) {
-      case 9:   // '\t'
-        // Concat if there are ordinary characters in the middle.
-        if (i > lastEscapedPos)
-          escaped += rest.slice(lastEscapedPos, i);
-        escaped += '%09';
-        lastEscapedPos = i + 1;
-        break;
-      case 10:  // '\n'
-        if (i > lastEscapedPos)
-          escaped += rest.slice(lastEscapedPos, i);
-        escaped += '%0A';
-        lastEscapedPos = i + 1;
-        break;
-      case 13:  // '\r'
-        if (i > lastEscapedPos)
-          escaped += rest.slice(lastEscapedPos, i);
-        escaped += '%0D';
-        lastEscapedPos = i + 1;
-        break;
-      case 32:  // ' '
-        if (i > lastEscapedPos)
-          escaped += rest.slice(lastEscapedPos, i);
-        escaped += '%20';
-        lastEscapedPos = i + 1;
-        break;
-      case 34:  // '"'
-        if (i > lastEscapedPos)
-          escaped += rest.slice(lastEscapedPos, i);
-        escaped += '%22';
-        lastEscapedPos = i + 1;
-        break;
-      case 39:  // '\''
-        if (i > lastEscapedPos)
-          escaped += rest.slice(lastEscapedPos, i);
-        escaped += '%27';
-        lastEscapedPos = i + 1;
-        break;
-      case 60:  // '<'
-        if (i > lastEscapedPos)
-          escaped += rest.slice(lastEscapedPos, i);
-        escaped += '%3C';
-        lastEscapedPos = i + 1;
-        break;
-      case 62:  // '>'
-        if (i > lastEscapedPos)
-          escaped += rest.slice(lastEscapedPos, i);
-        escaped += '%3E';
-        lastEscapedPos = i + 1;
-        break;
-      case 92:  // '\\'
-        if (i > lastEscapedPos)
-          escaped += rest.slice(lastEscapedPos, i);
-        escaped += '%5C';
-        lastEscapedPos = i + 1;
-        break;
-      case 94:  // '^'
-        if (i > lastEscapedPos)
-          escaped += rest.slice(lastEscapedPos, i);
-        escaped += '%5E';
-        lastEscapedPos = i + 1;
-        break;
-      case 96:  // '`'
-        if (i > lastEscapedPos)
-          escaped += rest.slice(lastEscapedPos, i);
-        escaped += '%60';
-        lastEscapedPos = i + 1;
-        break;
-      case 123: // '{'
-        if (i > lastEscapedPos)
-          escaped += rest.slice(lastEscapedPos, i);
-        escaped += '%7B';
-        lastEscapedPos = i + 1;
-        break;
-      case 124: // '|'
-        if (i > lastEscapedPos)
-          escaped += rest.slice(lastEscapedPos, i);
-        escaped += '%7C';
-        lastEscapedPos = i + 1;
-        break;
-      case 125: // '}'
-        if (i > lastEscapedPos)
-          escaped += rest.slice(lastEscapedPos, i);
-        escaped += '%7D';
-        lastEscapedPos = i + 1;
-        break;
-=======
     // `escaped` contains substring up to the last escaped character.
     var escapedChar = escapedCodes[rest.charCodeAt(i)];
     if (escapedChar) {
@@ -607,7 +517,6 @@
         escaped += rest.slice(lastEscapedPos, i);
       escaped += escapedChar;
       lastEscapedPos = i + 1;
->>>>>>> 84bd6f3c
     }
   }
   if (lastEscapedPos === 0)  // Nothing has been escaped.
@@ -917,15 +826,9 @@
     // Put this after the other two cases because it simplifies the booleans
     if (noLeadingSlashes) {
       result.hostname = result.host = srcPath.shift();
-<<<<<<< HEAD
-      //occasionally the auth can get stuck only in host
-      //this especially happens in cases like
-      //url.resolveObject('mailto:local1@domain1', 'local2@domain2')
-=======
       // Occasionally the auth can get stuck only in host.
       // This especially happens in cases like
       // url.resolveObject('mailto:local1@domain1', 'local2@domain2')
->>>>>>> 84bd6f3c
       const authInHost =
         result.host && result.host.indexOf('@') > 0 && result.host.split('@');
       if (authInHost) {
@@ -1005,15 +908,9 @@
   if (noLeadingSlashes) {
     result.hostname =
       result.host = isAbsolute ? '' : srcPath.length ? srcPath.shift() : '';
-<<<<<<< HEAD
-    //occasionally the auth can get stuck only in host
-    //this especially happens in cases like
-    //url.resolveObject('mailto:local1@domain1', 'local2@domain2')
-=======
     // Occasionally the auth can get stuck only in host.
     // This especially happens in cases like
     // url.resolveObject('mailto:local1@domain1', 'local2@domain2')
->>>>>>> 84bd6f3c
     const authInHost = result.host && result.host.indexOf('@') > 0 ?
       result.host.split('@') : false;
     if (authInHost) {
