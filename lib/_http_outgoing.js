// Copyright Joyent, Inc. and other Node contributors.
//
// Permission is hereby granted, free of charge, to any person obtaining a
// copy of this software and associated documentation files (the
// "Software"), to deal in the Software without restriction, including
// without limitation the rights to use, copy, modify, merge, publish,
// distribute, sublicense, and/or sell copies of the Software, and to permit
// persons to whom the Software is furnished to do so, subject to the
// following conditions:
//
// The above copyright notice and this permission notice shall be included
// in all copies or substantial portions of the Software.
//
// THE SOFTWARE IS PROVIDED "AS IS", WITHOUT WARRANTY OF ANY KIND, EXPRESS
// OR IMPLIED, INCLUDING BUT NOT LIMITED TO THE WARRANTIES OF
// MERCHANTABILITY, FITNESS FOR A PARTICULAR PURPOSE AND NONINFRINGEMENT. IN
// NO EVENT SHALL THE AUTHORS OR COPYRIGHT HOLDERS BE LIABLE FOR ANY CLAIM,
// DAMAGES OR OTHER LIABILITY, WHETHER IN AN ACTION OF CONTRACT, TORT OR
// OTHERWISE, ARISING FROM, OUT OF OR IN CONNECTION WITH THE SOFTWARE OR THE
// USE OR OTHER DEALINGS IN THE SOFTWARE.

'use strict';

const assert = require('assert').ok;
const Stream = require('stream');
const util = require('util');
const internalUtil = require('internal/util');
<<<<<<< HEAD
const internalHttp = require('internal/http');
const Buffer = require('buffer').Buffer;
const common = require('_http_common');
const checkIsHttpToken = common._checkIsHttpToken;
const checkInvalidHeaderChar = common._checkInvalidHeaderChar;
const outHeadersKey = require('internal/http').outHeadersKey;
const async_id_symbol = process.binding('async_wrap').async_id_symbol;
const nextTick = require('internal/process/next_tick').nextTick;

const CRLF = common.CRLF;
const debug = common.debug;
const utcDate = internalHttp.utcDate;

var RE_FIELDS =
  /^(?:Connection|Transfer-Encoding|Content-Length|Date|Expect|Trailer|Upgrade)$/i;
var RE_CONN_VALUES = /(?:^|\W)close|upgrade(?:$|\W)/ig;
=======
const { outHeadersKey, utcDate } = require('internal/http');
const { Buffer } = require('buffer');
const common = require('_http_common');
const checkIsHttpToken = common._checkIsHttpToken;
const checkInvalidHeaderChar = common._checkInvalidHeaderChar;
const {
  defaultTriggerAsyncIdScope,
  symbols: { async_id_symbol }
} = require('internal/async_hooks');
const {
  ERR_HTTP_HEADERS_SENT,
  ERR_HTTP_INVALID_HEADER_VALUE,
  ERR_HTTP_TRAILER_INVALID,
  ERR_INVALID_HTTP_TOKEN,
  ERR_INVALID_ARG_TYPE,
  ERR_INVALID_CHAR,
  ERR_METHOD_NOT_IMPLEMENTED,
  ERR_STREAM_CANNOT_PIPE,
  ERR_STREAM_WRITE_AFTER_END
} = require('internal/errors').codes;
const { validateString } = require('internal/validators');

const { CRLF, debug } = common;

const kIsCorked = Symbol('isCorked');

const hasOwnProperty = Function.call.bind(Object.prototype.hasOwnProperty);

var RE_CONN_CLOSE = /(?:^|\W)close(?:$|\W)/i;
>>>>>>> 84bd6f3c
var RE_TE_CHUNKED = common.chunkExpression;

// isCookieField performs a case-insensitive comparison of a provided string
// against the word "cookie." As of V8 6.6 this is faster than handrolling or
// using a case-insensitive RegExp.
function isCookieField(s) {
  return s.length === 6 && s.toLowerCase() === 'cookie';
}

function noopPendingOutput(amount) {}

function OutgoingMessage() {
  Stream.call(this);

  // Queue that holds all currently pending data, until the response will be
  // assigned to the socket (until it will its turn in the HTTP pipeline).
  this.output = [];
  this.outputEncodings = [];
  this.outputCallbacks = [];

  // `outputSize` is an approximate measure of how much data is queued on this
  // response. `_onPendingData` will be invoked to update similar global
  // per-connection counter. That counter will be used to pause/unpause the
  // TCP socket and HTTP Parser and thus handle the backpressure.
  this.outputSize = 0;

  this.writable = true;

  this._last = false;
  this.chunkedEncoding = false;
  this.shouldKeepAlive = true;
  this.useChunkedEncodingByDefault = true;
  this.sendDate = false;
  this._removedConnection = false;
  this._removedContLen = false;
  this._removedTE = false;

  this._contentLength = null;
  this._hasBody = true;
  this._trailer = '';

  this.finished = false;
  this._headerSent = false;
  this[kIsCorked] = false;

  this.socket = null;
  this.connection = null;
  this._header = null;
  this[outHeadersKey] = null;

  this._onPendingData = noopPendingOutput;
}
util.inherits(OutgoingMessage, Stream);


Object.defineProperty(OutgoingMessage.prototype, '_headers', {
  get: function() {
    return this.getHeaders();
  },
  set: function(val) {
    if (val == null) {
      this[outHeadersKey] = null;
    } else if (typeof val === 'object') {
      const headers = this[outHeadersKey] = Object.create(null);
      const keys = Object.keys(val);
      for (var i = 0; i < keys.length; ++i) {
        const name = keys[i];
        headers[name.toLowerCase()] = [name, val[name]];
      }
    }
  }
});

Object.defineProperty(OutgoingMessage.prototype, '_headerNames', {
  get: function() {
    const headers = this[outHeadersKey];
    if (headers !== null) {
      const out = Object.create(null);
      const keys = Object.keys(headers);
      for (var i = 0; i < keys.length; ++i) {
        const key = keys[i];
        const val = headers[key][0];
        out[key] = val;
      }
      return out;
    }
    return null;
  },
  set: function(val) {
    if (typeof val === 'object' && val !== null) {
      const headers = this[outHeadersKey];
      if (!headers)
        return;
      const keys = Object.keys(val);
      for (var i = 0; i < keys.length; ++i) {
        const header = headers[keys[i]];
        if (header)
          header[0] = val[keys[i]];
      }
    }
  }
});


OutgoingMessage.prototype._renderHeaders = function _renderHeaders() {
  if (this._header) {
    throw new ERR_HTTP_HEADERS_SENT('render');
  }

  var headersMap = this[outHeadersKey];
  const headers = {};

  if (headersMap !== null) {
    const keys = Object.keys(headersMap);
    for (var i = 0, l = keys.length; i < l; i++) {
      const key = keys[i];
      headers[headersMap[key][0]] = headersMap[key][1];
    }
  }
  return headers;
};


OutgoingMessage.prototype.setTimeout = function setTimeout(msecs, callback) {

  if (callback) {
    this.on('timeout', callback);
  }

  if (!this.socket) {
    this.once('socket', function socketSetTimeoutOnConnect(socket) {
      socket.setTimeout(msecs);
    });
  } else {
    this.socket.setTimeout(msecs);
  }
  return this;
};


// It's possible that the socket will be destroyed, and removed from
// any messages, before ever calling this.  In that case, just skip
// it, since something else is destroying this connection anyway.
OutgoingMessage.prototype.destroy = function destroy(error) {
  if (this.socket) {
    this.socket.destroy(error);
  } else {
<<<<<<< HEAD
    this.once('socket', function(socket) {
=======
    this.once('socket', function socketDestroyOnConnect(socket) {
>>>>>>> 84bd6f3c
      socket.destroy(error);
    });
  }
};


// This abstract either writing directly to the socket or buffering it.
OutgoingMessage.prototype._send = function _send(data, encoding, callback) {
  // This is a shameful hack to get the headers and first body chunk onto
  // the same packet. Future versions of Node are going to take care of
  // this at a lower level and in a more general way.
  if (!this._headerSent) {
    if (typeof data === 'string' &&
        (encoding === 'utf8' || encoding === 'latin1' || !encoding)) {
      data = this._header + data;
    } else {
      var header = this._header;
      if (this.output.length === 0) {
        this.output = [header];
        this.outputEncodings = ['latin1'];
        this.outputCallbacks = [null];
      } else {
        this.output.unshift(header);
        this.outputEncodings.unshift('latin1');
        this.outputCallbacks.unshift(null);
      }
      this.outputSize += header.length;
      this._onPendingData(header.length);
    }
    this._headerSent = true;
  }
  return this._writeRaw(data, encoding, callback);
};


OutgoingMessage.prototype._writeRaw = _writeRaw;
function _writeRaw(data, encoding, callback) {
  const conn = this.connection;
  if (conn && conn.destroyed) {
    // The socket was destroyed. If we're still trying to write to it,
    // then we haven't gotten the 'close' event yet.
    return false;
  }

  if (typeof encoding === 'function') {
    callback = encoding;
    encoding = null;
  }

  if (conn && conn._httpMessage === this && conn.writable && !conn.destroyed) {
    // There might be pending data in the this.output buffer.
    if (this.output.length) {
      this._flushOutput(conn);
    } else if (!data.length) {
      if (typeof callback === 'function') {
        // If the socket was set directly it won't be correctly initialized
        // with an async_id_symbol.
        // TODO(AndreasMadsen): @trevnorris suggested some more correct
        // solutions in:
        // https://github.com/nodejs/node/pull/14389/files#r128522202
        defaultTriggerAsyncIdScope(conn[async_id_symbol],
                                   process.nextTick,
                                   callback);
      }
      return true;
    }
    // Directly write to socket.
    return conn.write(data, encoding, callback);
  }
  // Buffer, as long as we're not destroyed.
  this.output.push(data);
  this.outputEncodings.push(encoding);
  this.outputCallbacks.push(callback);
  this.outputSize += data.length;
  this._onPendingData(data.length);
  return false;
}


OutgoingMessage.prototype._storeHeader = _storeHeader;
function _storeHeader(firstLine, headers) {
  // firstLine in the case of request is: 'GET /index.html HTTP/1.1\r\n'
  // in the case of response it is: 'HTTP/1.1 200 OK\r\n'
  const state = {
    connection: false,
    contLen: false,
    te: false,
    date: false,
    expect: false,
    trailer: false,
    header: firstLine
  };

  var key;
  if (headers === this[outHeadersKey]) {
    for (key in headers) {
      const entry = headers[key];
      processHeader(this, state, entry[0], entry[1], false);
    }
  } else if (Array.isArray(headers)) {
    for (var i = 0; i < headers.length; i++) {
      const entry = headers[i];
      processHeader(this, state, entry[0], entry[1], true);
    }
  } else if (headers) {
    for (key in headers) {
      if (hasOwnProperty(headers, key)) {
        processHeader(this, state, key, headers[key], true);
      }
    }
  }

  let { header } = state;

  // Date header
  if (this.sendDate && !state.date) {
    header += 'Date: ' + utcDate() + CRLF;
  }

  // Force the connection to close when the response is a 204 No Content or
  // a 304 Not Modified and the user has set a "Transfer-Encoding: chunked"
  // header.
  //
  // RFC 2616 mandates that 204 and 304 responses MUST NOT have a body but
  // node.js used to send out a zero chunk anyway to accommodate clients
  // that don't have special handling for those responses.
  //
  // It was pointed out that this might confuse reverse proxies to the point
  // of creating security liabilities, so suppress the zero chunk and force
  // the connection to close.
  if (this.chunkedEncoding && (this.statusCode === 204 ||
                               this.statusCode === 304)) {
    debug(this.statusCode + ' response should not use chunked encoding,' +
          ' closing connection.');
    this.chunkedEncoding = false;
    this.shouldKeepAlive = false;
  }

  // keep-alive logic
  if (this._removedConnection) {
    this._last = true;
    this.shouldKeepAlive = false;
  } else if (!state.connection) {
    const shouldSendKeepAlive = this.shouldKeepAlive &&
        (state.contLen || this.useChunkedEncodingByDefault || this.agent);
    if (shouldSendKeepAlive) {
      header += 'Connection: keep-alive\r\n';
    } else {
      this._last = true;
      header += 'Connection: close\r\n';
    }
  }

  if (!state.contLen && !state.te) {
    if (!this._hasBody) {
      // Make sure we don't end the 0\r\n\r\n at the end of the message.
      this.chunkedEncoding = false;
    } else if (!this.useChunkedEncodingByDefault) {
      this._last = true;
    } else if (!state.trailer &&
               !this._removedContLen &&
               typeof this._contentLength === 'number') {
      header += 'Content-Length: ' + this._contentLength + CRLF;
    } else if (!this._removedTE) {
      header += 'Transfer-Encoding: chunked\r\n';
      this.chunkedEncoding = true;
    } else {
      // We should only be able to get here if both Content-Length and
      // Transfer-Encoding are removed by the user.
      // See: test/parallel/test-http-remove-header-stays-removed.js
      debug('Both Content-Length and Transfer-Encoding are removed');
    }
  }

  // Test non-chunked message does not have trailer header set,
  // message will be terminated by the first empty line after the
  // header fields, regardless of the header fields present in the
  // message, and thus cannot contain a message body or 'trailers'.
  if (this.chunkedEncoding !== true && state.trailer) {
    throw new ERR_HTTP_TRAILER_INVALID();
  }

  this._header = header + CRLF;
  this._headerSent = false;

  // wait until the first body chunk, or close(), is sent to flush,
  // UNLESS we're sending Expect: 100-continue.
  if (state.expect) this._send('');
}

function processHeader(self, state, key, value, validate) {
  if (validate)
    validateHeaderName(key);
  if (Array.isArray(value)) {
    if (value.length < 2 || !isCookieField(key)) {
      for (var i = 0; i < value.length; i++)
        storeHeader(self, state, key, value[i], validate);
      return;
    }
    value = value.join('; ');
  }
  storeHeader(self, state, key, value, validate);
}

function storeHeader(self, state, key, value, validate) {
  if (validate)
    validateHeaderValue(key, value);
  state.header += key + ': ' + escapeHeaderValue(value) + CRLF;
  matchHeader(self, state, key, value);
}

function matchHeader(self, state, field, value) {
  if (field.length < 4 || field.length > 17)
    return;
  field = field.toLowerCase();
  switch (field) {
    case 'connection':
      state.connection = true;
      self._removedConnection = false;
      if (RE_CONN_CLOSE.test(value))
        self._last = true;
      else
        self.shouldKeepAlive = true;
      break;
    case 'transfer-encoding':
      state.te = true;
      self._removedTE = false;
      if (RE_TE_CHUNKED.test(value)) self.chunkedEncoding = true;
      break;
    case 'content-length':
      state.contLen = true;
      self._removedContLen = false;
      break;
    case 'date':
    case 'expect':
    case 'trailer':
      state[field] = true;
      break;
  }
}

function validateHeaderName(name) {
  if (typeof name !== 'string' || !name || !checkIsHttpToken(name)) {
    const err = new ERR_INVALID_HTTP_TOKEN('Header name', name);
    Error.captureStackTrace(err, validateHeaderName);
    throw err;
  }
}

<<<<<<< HEAD
function validateHeader(msg, name, value) {
  if (typeof name !== 'string' || !name || !checkIsHttpToken(name))
    throw new TypeError(`Header name must be a valid HTTP Token ["${name}"]`);
  if (value === undefined)
    throw new Error('"value" required in setHeader("' + name + '", value)');
  if (msg._header)
    throw new Error('Can\'t set headers after they are sent.');
  if (checkInvalidHeaderChar(value)) {
=======
function validateHeaderValue(name, value) {
  let err;
  if (value === undefined) {
    err = new ERR_HTTP_INVALID_HEADER_VALUE(value, name);
  } else if (checkInvalidHeaderChar(value)) {
>>>>>>> 84bd6f3c
    debug('Header "%s" contains invalid characters', name);
    err = new ERR_INVALID_CHAR('header content', name);
  }
  if (err !== undefined) {
    Error.captureStackTrace(err, validateHeaderValue);
    throw err;
  }
}

OutgoingMessage.prototype.setHeader = function setHeader(name, value) {
  if (this._header) {
    throw new ERR_HTTP_HEADERS_SENT('set');
  }
  validateHeaderName(name);
  validateHeaderValue(name, value);

  let headers = this[outHeadersKey];
  if (headers === null)
    this[outHeadersKey] = headers = Object.create(null);

  headers[name.toLowerCase()] = [name, value];
};


OutgoingMessage.prototype.getHeader = function getHeader(name) {
  validateString(name, 'name');

  const headers = this[outHeadersKey];
  if (headers === null)
    return;

  const entry = headers[name.toLowerCase()];
  return entry && entry[1];
};


// Returns an array of the names of the current outgoing headers.
OutgoingMessage.prototype.getHeaderNames = function getHeaderNames() {
  return this[outHeadersKey] !== null ? Object.keys(this[outHeadersKey]) : [];
};


// Returns a shallow copy of the current outgoing headers.
OutgoingMessage.prototype.getHeaders = function getHeaders() {
  const headers = this[outHeadersKey];
  const ret = Object.create(null);
  if (headers) {
    const keys = Object.keys(headers);
    for (var i = 0; i < keys.length; ++i) {
      const key = keys[i];
      const val = headers[key][1];
      ret[key] = val;
    }
  }
  return ret;
};


OutgoingMessage.prototype.hasHeader = function hasHeader(name) {
  validateString(name, 'name');
  return this[outHeadersKey] !== null &&
    !!this[outHeadersKey][name.toLowerCase()];
};


OutgoingMessage.prototype.removeHeader = function removeHeader(name) {
  validateString(name, 'name');

  if (this._header) {
    throw new ERR_HTTP_HEADERS_SENT('remove');
  }

  var key = name.toLowerCase();

  switch (key) {
    case 'connection':
      this._removedConnection = true;
      break;
    case 'content-length':
      this._removedContLen = true;
      break;
    case 'transfer-encoding':
      this._removedTE = true;
      break;
    case 'date':
      this.sendDate = false;
      break;
  }

  if (this[outHeadersKey] !== null) {
    delete this[outHeadersKey][key];
  }
};


OutgoingMessage.prototype._implicitHeader = function _implicitHeader() {
  this.emit('error', new ERR_METHOD_NOT_IMPLEMENTED('_implicitHeader()'));
};

Object.defineProperty(OutgoingMessage.prototype, 'headersSent', {
  configurable: true,
  enumerable: true,
  get: function() { return !!this._header; }
});


const crlf_buf = Buffer.from('\r\n');
OutgoingMessage.prototype.write = function write(chunk, encoding, callback) {
  return write_(this, chunk, encoding, callback, false);
};

function write_(msg, chunk, encoding, callback, fromEnd) {
  if (msg.finished) {
<<<<<<< HEAD
    var err = new Error('write after end');
    nextTick(msg.socket && msg.socket[async_id_symbol],
             writeAfterEndNT.bind(msg),
             err,
             callback);
=======
    const err = new ERR_STREAM_WRITE_AFTER_END();
    const triggerAsyncId = msg.socket ? msg.socket[async_id_symbol] : undefined;
    defaultTriggerAsyncIdScope(triggerAsyncId,
                               process.nextTick,
                               writeAfterEndNT,
                               msg,
                               err,
                               callback);
>>>>>>> 84bd6f3c

    return true;
  }

  if (!msg._header) {
    msg._implicitHeader();
  }

  if (!msg._hasBody) {
    debug('This type of response MUST NOT have a body. ' +
          'Ignoring write() calls.');
    return true;
  }

  if (!fromEnd && typeof chunk !== 'string' && !(chunk instanceof Buffer)) {
<<<<<<< HEAD
    throw new TypeError('First argument must be a string or Buffer');
=======
    throw new ERR_INVALID_ARG_TYPE('first argument',
                                   ['string', 'Buffer'], chunk);
>>>>>>> 84bd6f3c
  }


  // If we get an empty string or buffer, then just do nothing, and
  // signal the user to keep writing.
  if (chunk.length === 0) {
    debug('received empty string or buffer and waiting for more input');
    return true;
  }

  if (!fromEnd && msg.connection && !msg[kIsCorked]) {
    msg.connection.cork();
    msg[kIsCorked] = true;
    process.nextTick(connectionCorkNT, msg, msg.connection);
  }

  if (!fromEnd && msg.connection && !msg.connection.corked) {
    msg.connection.cork();
    process.nextTick(connectionCorkNT, msg.connection);
  }

  var len, ret;
  if (msg.chunkedEncoding) {
    if (typeof chunk === 'string')
      len = Buffer.byteLength(chunk, encoding);
    else
      len = chunk.length;

    msg._send(len.toString(16), 'latin1', null);
    msg._send(crlf_buf, null, null);
    msg._send(chunk, encoding, null);
    ret = msg._send(crlf_buf, null, callback);
  } else {
    ret = msg._send(chunk, encoding, callback);
  }

  debug('write ret = ' + ret);
  return ret;
}


function writeAfterEndNT(msg, err, callback) {
  msg.emit('error', err);
  if (callback) callback(err);
}


function connectionCorkNT(msg, conn) {
  msg[kIsCorked] = false;
  conn.uncork();
}


function escapeHeaderValue(value) {
  // Protect against response splitting. The regex test is there to
  // minimize the performance impact in the common case.
  return /[\r\n]/.test(value) ? value.replace(/[\r\n]+[ \t]*/g, '') : value;
}


OutgoingMessage.prototype.addTrailers = function addTrailers(headers) {
  this._trailer = '';
  var keys = Object.keys(headers);
  var isArray = Array.isArray(headers);
  var field, value;
  for (var i = 0, l = keys.length; i < l; i++) {
    var key = keys[i];
    if (isArray) {
      field = headers[key][0];
      value = headers[key][1];
    } else {
      field = key;
      value = headers[key];
    }
    if (typeof field !== 'string' || !field || !checkIsHttpToken(field)) {
      throw new ERR_INVALID_HTTP_TOKEN('Trailer name', field);
    }
    if (checkInvalidHeaderChar(value)) {
      debug('Trailer "%s" contains invalid characters', field);
      throw new ERR_INVALID_CHAR('trailer content', field);
    }
    this._trailer += field + ': ' + escapeHeaderValue(value) + CRLF;
  }
};

function onFinish(outmsg) {
  outmsg.emit('finish');
}

OutgoingMessage.prototype.end = function end(chunk, encoding, callback) {
  if (typeof chunk === 'function') {
    callback = chunk;
    chunk = null;
  } else if (typeof encoding === 'function') {
    callback = encoding;
    encoding = null;
  }

  if (this.finished) {
    return this;
  }

  var uncork;
  if (chunk) {
    if (typeof chunk !== 'string' && !(chunk instanceof Buffer)) {
<<<<<<< HEAD
      throw new TypeError('First argument must be a string or Buffer');
=======
      throw new ERR_INVALID_ARG_TYPE('chunk', ['string', 'Buffer'], chunk);
>>>>>>> 84bd6f3c
    }
    if (!this._header) {
      if (typeof chunk === 'string')
        this._contentLength = Buffer.byteLength(chunk, encoding);
      else
        this._contentLength = chunk.length;
    }
    if (this.connection) {
      this.connection.cork();
      uncork = true;
    }
    write_(this, chunk, encoding, null, true);
  } else if (!this._header) {
    this._contentLength = 0;
    this._implicitHeader();
  }

  if (typeof callback === 'function')
    this.once('finish', callback);

  var finish = onFinish.bind(undefined, this);

  if (this._hasBody && this.chunkedEncoding) {
    this._send('0\r\n' + this._trailer + '\r\n', 'latin1', finish);
  } else {
    // Force a flush, HACK.
    this._send('', 'latin1', finish);
  }

  if (uncork)
    this.connection.uncork();

  this.finished = true;

  // There is the first message on the outgoing queue, and we've sent
  // everything to the socket.
  debug('outgoing message end.');
  if (this.output.length === 0 &&
      this.connection &&
      this.connection._httpMessage === this) {
    this._finish();
  }

  return this;
};


OutgoingMessage.prototype._finish = function _finish() {
  assert(this.connection);
  this.emit('prefinish');
};


// This logic is probably a bit confusing. Let me explain a bit:
//
// In both HTTP servers and clients it is possible to queue up several
// outgoing messages. This is easiest to imagine in the case of a client.
// Take the following situation:
//
//    req1 = client.request('GET', '/');
//    req2 = client.request('POST', '/');
//
// When the user does
//
//   req2.write('hello world\n');
//
// it's possible that the first request has not been completely flushed to
// the socket yet. Thus the outgoing messages need to be prepared to queue
// up data internally before sending it on further to the socket's queue.
//
// This function, outgoingFlush(), is called by both the Server and Client
// to attempt to flush any pending messages out to the socket.
OutgoingMessage.prototype._flush = function _flush() {
  var socket = this.socket;
  var ret;

  if (socket && socket.writable) {
    // There might be remaining data in this.output; write it out
    ret = this._flushOutput(socket);

    if (this.finished) {
      // This is a queue to the server or client to bring in the next this.
      this._finish();
    } else if (ret) {
      // This is necessary to prevent https from breaking
      this.emit('drain');
    }
  }
};

OutgoingMessage.prototype._flushOutput = function _flushOutput(socket) {
  var ret;
  var outputLength = this.output.length;
  if (outputLength <= 0)
    return ret;

  var output = this.output;
  var outputEncodings = this.outputEncodings;
  var outputCallbacks = this.outputCallbacks;
  socket.cork();
  for (var i = 0; i < outputLength; i++) {
    ret = socket.write(output[i], outputEncodings[i], outputCallbacks[i]);
  }
  socket.uncork();

  this.output = [];
  this.outputEncodings = [];
  this.outputCallbacks = [];
  this._onPendingData(-this.outputSize);
  this.outputSize = 0;

  return ret;
};


OutgoingMessage.prototype.flushHeaders = function flushHeaders() {
  if (!this._header) {
    this._implicitHeader();
  }

  // Force-flush the headers.
  this._send('');
};

OutgoingMessage.prototype.flush = internalUtil.deprecate(function() {
  this.flushHeaders();
}, 'OutgoingMessage.flush is deprecated. Use flushHeaders instead.', 'DEP0001');

OutgoingMessage.prototype.pipe = function pipe() {
  // OutgoingMessage should be write-only. Piping from it is disabled.
  this.emit('error', new ERR_STREAM_CANNOT_PIPE());
};

module.exports = {
  OutgoingMessage
};<|MERGE_RESOLUTION|>--- conflicted
+++ resolved
@@ -25,24 +25,6 @@
 const Stream = require('stream');
 const util = require('util');
 const internalUtil = require('internal/util');
-<<<<<<< HEAD
-const internalHttp = require('internal/http');
-const Buffer = require('buffer').Buffer;
-const common = require('_http_common');
-const checkIsHttpToken = common._checkIsHttpToken;
-const checkInvalidHeaderChar = common._checkInvalidHeaderChar;
-const outHeadersKey = require('internal/http').outHeadersKey;
-const async_id_symbol = process.binding('async_wrap').async_id_symbol;
-const nextTick = require('internal/process/next_tick').nextTick;
-
-const CRLF = common.CRLF;
-const debug = common.debug;
-const utcDate = internalHttp.utcDate;
-
-var RE_FIELDS =
-  /^(?:Connection|Transfer-Encoding|Content-Length|Date|Expect|Trailer|Upgrade)$/i;
-var RE_CONN_VALUES = /(?:^|\W)close|upgrade(?:$|\W)/ig;
-=======
 const { outHeadersKey, utcDate } = require('internal/http');
 const { Buffer } = require('buffer');
 const common = require('_http_common');
@@ -72,7 +54,6 @@
 const hasOwnProperty = Function.call.bind(Object.prototype.hasOwnProperty);
 
 var RE_CONN_CLOSE = /(?:^|\W)close(?:$|\W)/i;
->>>>>>> 84bd6f3c
 var RE_TE_CHUNKED = common.chunkExpression;
 
 // isCookieField performs a case-insensitive comparison of a provided string
@@ -220,11 +201,7 @@
   if (this.socket) {
     this.socket.destroy(error);
   } else {
-<<<<<<< HEAD
-    this.once('socket', function(socket) {
-=======
     this.once('socket', function socketDestroyOnConnect(socket) {
->>>>>>> 84bd6f3c
       socket.destroy(error);
     });
   }
@@ -474,22 +451,11 @@
   }
 }
 
-<<<<<<< HEAD
-function validateHeader(msg, name, value) {
-  if (typeof name !== 'string' || !name || !checkIsHttpToken(name))
-    throw new TypeError(`Header name must be a valid HTTP Token ["${name}"]`);
-  if (value === undefined)
-    throw new Error('"value" required in setHeader("' + name + '", value)');
-  if (msg._header)
-    throw new Error('Can\'t set headers after they are sent.');
-  if (checkInvalidHeaderChar(value)) {
-=======
 function validateHeaderValue(name, value) {
   let err;
   if (value === undefined) {
     err = new ERR_HTTP_INVALID_HEADER_VALUE(value, name);
   } else if (checkInvalidHeaderChar(value)) {
->>>>>>> 84bd6f3c
     debug('Header "%s" contains invalid characters', name);
     err = new ERR_INVALID_CHAR('header content', name);
   }
@@ -603,13 +569,6 @@
 
 function write_(msg, chunk, encoding, callback, fromEnd) {
   if (msg.finished) {
-<<<<<<< HEAD
-    var err = new Error('write after end');
-    nextTick(msg.socket && msg.socket[async_id_symbol],
-             writeAfterEndNT.bind(msg),
-             err,
-             callback);
-=======
     const err = new ERR_STREAM_WRITE_AFTER_END();
     const triggerAsyncId = msg.socket ? msg.socket[async_id_symbol] : undefined;
     defaultTriggerAsyncIdScope(triggerAsyncId,
@@ -618,7 +577,6 @@
                                msg,
                                err,
                                callback);
->>>>>>> 84bd6f3c
 
     return true;
   }
@@ -634,12 +592,8 @@
   }
 
   if (!fromEnd && typeof chunk !== 'string' && !(chunk instanceof Buffer)) {
-<<<<<<< HEAD
-    throw new TypeError('First argument must be a string or Buffer');
-=======
     throw new ERR_INVALID_ARG_TYPE('first argument',
                                    ['string', 'Buffer'], chunk);
->>>>>>> 84bd6f3c
   }
 
 
@@ -654,11 +608,6 @@
     msg.connection.cork();
     msg[kIsCorked] = true;
     process.nextTick(connectionCorkNT, msg, msg.connection);
-  }
-
-  if (!fromEnd && msg.connection && !msg.connection.corked) {
-    msg.connection.cork();
-    process.nextTick(connectionCorkNT, msg.connection);
   }
 
   var len, ret;
@@ -745,11 +694,7 @@
   var uncork;
   if (chunk) {
     if (typeof chunk !== 'string' && !(chunk instanceof Buffer)) {
-<<<<<<< HEAD
-      throw new TypeError('First argument must be a string or Buffer');
-=======
       throw new ERR_INVALID_ARG_TYPE('chunk', ['string', 'Buffer'], chunk);
->>>>>>> 84bd6f3c
     }
     if (!this._header) {
       if (typeof chunk === 'string')
