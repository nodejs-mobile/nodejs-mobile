// Copyright Joyent, Inc. and other Node contributors.
//
// Permission is hereby granted, free of charge, to any person obtaining a
// copy of this software and associated documentation files (the
// "Software"), to deal in the Software without restriction, including
// without limitation the rights to use, copy, modify, merge, publish,
// distribute, sublicense, and/or sell copies of the Software, and to permit
// persons to whom the Software is furnished to do so, subject to the
// following conditions:
//
// The above copyright notice and this permission notice shall be included
// in all copies or substantial portions of the Software.
//
// THE SOFTWARE IS PROVIDED "AS IS", WITHOUT WARRANTY OF ANY KIND, EXPRESS
// OR IMPLIED, INCLUDING BUT NOT LIMITED TO THE WARRANTIES OF
// MERCHANTABILITY, FITNESS FOR A PARTICULAR PURPOSE AND NONINFRINGEMENT. IN
// NO EVENT SHALL THE AUTHORS OR COPYRIGHT HOLDERS BE LIABLE FOR ANY CLAIM,
// DAMAGES OR OTHER LIABILITY, WHETHER IN AN ACTION OF CONTRACT, TORT OR
// OTHERWISE, ARISING FROM, OUT OF OR IN CONNECTION WITH THE SOFTWARE OR THE
// USE OR OTHER DEALINGS IN THE SOFTWARE.

'use strict';

const util = require('util');
const net = require('net');
const url = require('url');
const { HTTPParser } = process.binding('http_parser');
const assert = require('assert').ok;
const {
  _checkIsHttpToken: checkIsHttpToken,
  debug,
  freeParser,
  httpSocketSetup,
  parsers
} = require('_http_common');
const { OutgoingMessage } = require('_http_outgoing');
const Agent = require('_http_agent');
<<<<<<< HEAD
const Buffer = require('buffer').Buffer;
const { urlToOptions, searchParamsSymbol } = require('internal/url');
const outHeadersKey = require('internal/http').outHeadersKey;
const nextTick = require('internal/process/next_tick').nextTick;

// The actual list of disallowed characters in regexp form is more like:
//    /[^A-Za-z0-9\-._~!$&'()*+,;=/:@]/
// with an additional rule for ignoring percentage-escaped characters, but
// that's a) hard to capture in a regular expression that performs well, and
// b) possibly too restrictive for real-world usage. So instead we restrict the
// filter to just control characters and spaces.
//
// This function is used in the case of small paths, where manual character code
// checks can greatly outperform the equivalent regexp (tested in V8 5.4).
function isInvalidPath(s) {
  var i = 0;
  if (s.charCodeAt(0) <= 32) return true;
  if (++i >= s.length) return false;
  if (s.charCodeAt(1) <= 32) return true;
  if (++i >= s.length) return false;
  if (s.charCodeAt(2) <= 32) return true;
  if (++i >= s.length) return false;
  if (s.charCodeAt(3) <= 32) return true;
  if (++i >= s.length) return false;
  if (s.charCodeAt(4) <= 32) return true;
  if (++i >= s.length) return false;
  if (s.charCodeAt(5) <= 32) return true;
  ++i;
  for (; i < s.length; ++i)
    if (s.charCodeAt(i) <= 32) return true;
  return false;
}
=======
const { Buffer } = require('buffer');
const { defaultTriggerAsyncIdScope } = require('internal/async_hooks');
const { urlToOptions, searchParamsSymbol } = require('internal/url');
const { outHeadersKey, ondrain } = require('internal/http');
const {
  ERR_HTTP_HEADERS_SENT,
  ERR_INVALID_ARG_TYPE,
  ERR_INVALID_DOMAIN_NAME,
  ERR_INVALID_HTTP_TOKEN,
  ERR_INVALID_PROTOCOL,
  ERR_UNESCAPED_CHARACTERS
} = require('internal/errors').codes;
const { validateTimerDuration } = require('internal/timers');

const INVALID_PATH_REGEX = /[^\u0021-\u00ff]/;
>>>>>>> 84bd6f3c

function validateHost(host, name) {
  if (host !== null && host !== undefined && typeof host !== 'string') {
    throw new ERR_INVALID_ARG_TYPE(`options.${name}`,
                                   ['string', 'undefined', 'null'],
                                   host);
  }
  return host;
}

function ClientRequest(input, options, cb) {
  OutgoingMessage.call(this);

  if (typeof input === 'string') {
    input = url.parse(input);
    if (!input.hostname) {
      throw new ERR_INVALID_DOMAIN_NAME();
    }
<<<<<<< HEAD
  } else if (options && options[searchParamsSymbol] &&
             options[searchParamsSymbol][searchParamsSymbol]) {
    // url.URL instance
    options = urlToOptions(options);
=======
  } else if (input && input[searchParamsSymbol] &&
             input[searchParamsSymbol][searchParamsSymbol]) {
    // url.URL instance
    input = urlToOptions(input);
>>>>>>> 84bd6f3c
  } else {
    cb = options;
    options = input;
    input = null;
  }

  if (typeof options === 'function') {
    cb = options;
    options = null;
  }

  options = util._extend(input || {}, options || {});

  var agent = options.agent;
  var defaultAgent = options._defaultAgent || Agent.globalAgent;
  if (agent === false) {
    agent = new defaultAgent.constructor();
  } else if (agent === null || agent === undefined) {
    if (typeof options.createConnection !== 'function') {
      agent = defaultAgent;
    }
    // Explicitly pass through this statement as agent will not be used
    // when createConnection is provided.
  } else if (typeof agent.addRequest !== 'function') {
    throw new ERR_INVALID_ARG_TYPE('options.agent',
                                   ['Agent-like Object', 'undefined', 'false'],
                                   agent);
  }
  this.agent = agent;

  var protocol = options.protocol || defaultAgent.protocol;
  var expectedProtocol = defaultAgent.protocol;
  if (this.agent && this.agent.protocol)
    expectedProtocol = this.agent.protocol;

  var path;
  if (options.path) {
    path = String(options.path);
    if (INVALID_PATH_REGEX.test(path))
      throw new ERR_UNESCAPED_CHARACTERS('Request path');
  }

  if (protocol !== expectedProtocol) {
    throw new ERR_INVALID_PROTOCOL(protocol, expectedProtocol);
  }

  var defaultPort = options.defaultPort ||
                    this.agent && this.agent.defaultPort;

  var port = options.port = options.port || defaultPort || 80;
  var host = options.host = validateHost(options.hostname, 'hostname') ||
                            validateHost(options.host, 'host') || 'localhost';

  var setHost = (options.setHost === undefined || Boolean(options.setHost));

  this.socketPath = options.socketPath;
  this.timeout = options.timeout;

  var method = options.method;
  var methodIsString = (typeof method === 'string');
  if (method !== null && method !== undefined && !methodIsString) {
    throw new ERR_INVALID_ARG_TYPE('method', 'string', method);
  }

  if (methodIsString && method) {
    if (!checkIsHttpToken(method)) {
      throw new ERR_INVALID_HTTP_TOKEN('Method', method);
    }
    method = this.method = method.toUpperCase();
  } else {
    method = this.method = 'GET';
  }

  this.path = options.path || '/';
  if (cb) {
    this.once('response', cb);
  }

  if (method === 'GET' ||
      method === 'HEAD' ||
      method === 'DELETE' ||
      method === 'OPTIONS' ||
      method === 'CONNECT') {
    this.useChunkedEncodingByDefault = false;
  } else {
    this.useChunkedEncodingByDefault = true;
  }

  this._ended = false;
  this.res = null;
  this.aborted = undefined;
  this.timeoutCb = null;
  this.upgradeOrConnect = false;
  this.parser = null;
  this.maxHeadersCount = null;

  var called = false;

  if (this.agent) {
    // If there is an agent we should default to Connection:keep-alive,
    // but only if the Agent will actually reuse the connection!
    // If it's not a keepAlive agent, and the maxSockets==Infinity, then
    // there's never a case where this socket will actually be reused
    if (!this.agent.keepAlive && !Number.isFinite(this.agent.maxSockets)) {
      this._last = true;
      this.shouldKeepAlive = false;
    } else {
      this._last = false;
      this.shouldKeepAlive = true;
    }
  }

  var headersArray = Array.isArray(options.headers);
  if (!headersArray) {
    if (options.headers) {
      var keys = Object.keys(options.headers);
      for (var i = 0; i < keys.length; i++) {
        var key = keys[i];
        this.setHeader(key, options.headers[key]);
      }
    }

    if (host && !this.getHeader('host') && setHost) {
      var hostHeader = host;

      // For the Host header, ensure that IPv6 addresses are enclosed
      // in square brackets, as defined by URI formatting
      // https://tools.ietf.org/html/rfc3986#section-3.2.2
      var posColon = hostHeader.indexOf(':');
      if (posColon !== -1 &&
          hostHeader.indexOf(':', posColon + 1) !== -1 &&
<<<<<<< HEAD
          hostHeader.charCodeAt(0) !== 91/*'['*/) {
=======
          hostHeader.charCodeAt(0) !== 91/* '[' */) {
>>>>>>> 84bd6f3c
        hostHeader = `[${hostHeader}]`;
      }

      if (port && +port !== defaultPort) {
        hostHeader += ':' + port;
      }
      this.setHeader('Host', hostHeader);
    }

    if (options.auth && !this.getHeader('Authorization')) {
      this.setHeader('Authorization', 'Basic ' +
                     Buffer.from(options.auth).toString('base64'));
    }

    if (this.getHeader('expect')) {
      if (this._header) {
        throw new ERR_HTTP_HEADERS_SENT('render');
      }

      this._storeHeader(this.method + ' ' + this.path + ' HTTP/1.1\r\n',
                        this[outHeadersKey]);
    }
  } else {
    this._storeHeader(this.method + ' ' + this.path + ' HTTP/1.1\r\n',
                      options.headers);
  }

  var oncreate = (err, socket) => {
    if (called)
      return;
    called = true;
    if (err) {
      process.nextTick(() => this.emit('error', err));
      return;
    }
    this.onSocket(socket);
    this._deferToConnect(null, null, () => this._flush());
  };

<<<<<<< HEAD
  var newSocket;
  if (this.socketPath) {
    this._last = true;
    this.shouldKeepAlive = false;
    var optionsPath = {
      path: this.socketPath,
      timeout: this.timeout,
      rejectUnauthorized: !!options.rejectUnauthorized
    };
    newSocket = this.agent.createConnection(optionsPath, oncreate);
    if (newSocket && !called) {
      called = true;
      this.onSocket(newSocket);
    } else {
      return;
    }
  } else if (this.agent) {
    // If there is an agent we should default to Connection:keep-alive,
    // but only if the Agent will actually reuse the connection!
    // If it's not a keepAlive agent, and the maxSockets==Infinity, then
    // there's never a case where this socket will actually be reused
    if (!this.agent.keepAlive && !Number.isFinite(this.agent.maxSockets)) {
      this._last = true;
      this.shouldKeepAlive = false;
    } else {
      this._last = false;
      this.shouldKeepAlive = true;
    }
=======
  // initiate connection
  if (this.agent) {
>>>>>>> 84bd6f3c
    this.agent.addRequest(this, options);
  } else {
    // No agent, default to Connection:close.
    this._last = true;
    this.shouldKeepAlive = false;
    if (typeof options.createConnection === 'function') {
      const newSocket = options.createConnection(options, oncreate);
      if (newSocket && !called) {
        called = true;
        this.onSocket(newSocket);
      } else {
        return;
      }
    } else {
      debug('CLIENT use net.createConnection', options);
      this.onSocket(net.createConnection(options));
    }
  }

  this._deferToConnect(null, null, () => this._flush());
}

util.inherits(ClientRequest, OutgoingMessage);


ClientRequest.prototype._finish = function _finish() {
  DTRACE_HTTP_CLIENT_REQUEST(this, this.connection);
  COUNTER_HTTP_CLIENT_REQUEST();
  OutgoingMessage.prototype._finish.call(this);
};

ClientRequest.prototype._implicitHeader = function _implicitHeader() {
  if (this._header) {
    throw new ERR_HTTP_HEADERS_SENT('render');
  }
  this._storeHeader(this.method + ' ' + this.path + ' HTTP/1.1\r\n',
                    this[outHeadersKey]);
};

ClientRequest.prototype.abort = function abort() {
  if (!this.aborted) {
    process.nextTick(emitAbortNT.bind(this));
  }

  // Mark as aborting so we can avoid sending queued request data
  // This is used as a truthy flag elsewhere. The use of Date.now is for
  // debugging purposes only.
  this.aborted = Date.now();

  // If we're aborting, we don't care about any more response data.
  if (this.res) {
    this.res._dump();
  } else {
    this.once('response', function(res) {
      res._dump();
    });
  }

  // In the event that we don't have a socket, we will pop out of
  // the request queue through handling in onSocket.
  if (this.socket) {
    // in-progress
    this.socket.destroy();
  }
};


function emitAbortNT() {
  this.emit('abort');
}


function createHangUpError() {
  // eslint-disable-next-line no-restricted-syntax
  var error = new Error('socket hang up');
  error.code = 'ECONNRESET';
  return error;
}


function socketCloseListener() {
  var socket = this;
  var req = socket._httpMessage;
  debug('HTTP socket close');

  // Pull through final chunk, if anything is buffered.
  // the ondata function will handle it properly, and this
  // is a no-op if no final chunk remains.
  socket.read();

  // NOTE: It's important to get parser here, because it could be freed by
  // the `socketOnData`.
  const parser = socket.parser;
  const res = req.res;
  if (res) {
    // Socket closed before we emitted 'end' below.
    if (!res.complete) {
      res.aborted = true;
      res.emit('aborted');
    }
    req.emit('close');
    if (res.readable) {
      res.on('end', function() {
        this.emit('close');
      });
      res.push(null);
    } else {
      res.emit('close');
    }
  } else {
    if (!req.socket._hadError) {
      // This socket error fired before we started to
      // receive a response. The error needs to
      // fire on the request.
      req.socket._hadError = true;
      req.emit('error', createHangUpError());
    }
    req.emit('close');
  }

  // Too bad.  That output wasn't getting written.
  // This is pretty terrible that it doesn't raise an error.
  // Fixed better in v0.10
  if (req.output)
    req.output.length = 0;
  if (req.outputEncodings)
    req.outputEncodings.length = 0;

  if (parser) {
    parser.finish();
    freeParser(parser, req, socket);
  }
}

function socketErrorListener(err) {
  var socket = this;
  var req = socket._httpMessage;
  debug('SOCKET ERROR:', err.message, err.stack);

  if (req) {
    // For Safety. Some additional errors might fire later on
    // and we need to make sure we don't double-fire the error event.
    req.socket._hadError = true;
    req.emit('error', err);
  }

  // Handle any pending data
  socket.read();

  var parser = socket.parser;
  if (parser) {
    parser.finish();
    freeParser(parser, req, socket);
  }

  // Ensure that no further data will come out of the socket
  socket.removeListener('data', socketOnData);
  socket.removeListener('end', socketOnEnd);
  socket.destroy();
}

function freeSocketErrorListener(err) {
  var socket = this;
  debug('SOCKET ERROR on FREE socket:', err.message, err.stack);
  socket.destroy();
  socket.emit('agentRemove');
}

function socketOnEnd() {
  var socket = this;
  var req = this._httpMessage;
  var parser = this.parser;

  if (!req.res && !req.socket._hadError) {
    // If we don't have a response then we know that the socket
    // ended prematurely and we need to emit an error on the request.
    req.socket._hadError = true;
    req.emit('error', createHangUpError());
  }
  if (parser) {
    parser.finish();
    freeParser(parser, req, socket);
  }
  socket.destroy();
}

function socketOnData(d) {
  var socket = this;
  var req = this._httpMessage;
  var parser = this.parser;

  assert(parser && parser.socket === socket);

  var ret = parser.execute(d);
  if (ret instanceof Error) {
    debug('parse error', ret);
    freeParser(parser, req, socket);
    socket.destroy();
    req.socket._hadError = true;
    req.emit('error', ret);
  } else if (parser.incoming && parser.incoming.upgrade) {
    // Upgrade (if status code 101) or CONNECT
    var bytesParsed = ret;
    var res = parser.incoming;
    req.res = res;

    socket.removeListener('data', socketOnData);
    socket.removeListener('end', socketOnEnd);
    socket.removeListener('drain', ondrain);
    parser.finish();
    freeParser(parser, req, socket);

    var bodyHead = d.slice(bytesParsed, d.length);

    var eventName = req.method === 'CONNECT' ? 'connect' : 'upgrade';
    if (req.listenerCount(eventName) > 0) {
      req.upgradeOrConnect = true;

      // detach the socket
      socket.emit('agentRemove');
      socket.removeListener('close', socketCloseListener);
      socket.removeListener('error', socketErrorListener);

      socket._httpMessage = null;
      socket.readableFlowing = null;

      req.emit(eventName, res, socket, bodyHead);
      req.emit('close');
    } else {
      // Requested Upgrade or used CONNECT method, but have no handler.
      socket.destroy();
    }
  } else if (parser.incoming && parser.incoming.complete &&
             // When the status code is informational (100, 102-199),
             // the server will send a final response after this client
             // sends a request body, so we must not free the parser.
             // 101 (Switching Protocols) and all other status codes
             // should be processed normally.
             !statusIsInformational(parser.incoming.statusCode)) {
    socket.removeListener('data', socketOnData);
    socket.removeListener('end', socketOnEnd);
    freeParser(parser, req, socket);
  }
}

function statusIsInformational(status) {
  // 100 (Continue)    RFC7231 Section 6.2.1
  // 102 (Processing)  RFC2518
  // 103 (Early Hints) RFC8297
  // 104-199 (Unassigned)
  return (status < 200 && status >= 100 && status !== 101);
}

// client
function parserOnIncomingClient(res, shouldKeepAlive) {
  var socket = this.socket;
  var req = socket._httpMessage;

  debug('AGENT incoming response!');

  if (req.res) {
    // We already have a response object, this means the server
    // sent a double response.
    socket.destroy();
    return 0;  // No special treatment.
  }
  req.res = res;

  // Skip body and treat as Upgrade.
  if (res.upgrade)
    return 2;

  // Responses to CONNECT request is handled as Upgrade.
  const method = req.method;
  if (method === 'CONNECT') {
    res.upgrade = true;
    return 2;  // Skip body and treat as Upgrade.
  }

  if (statusIsInformational(res.statusCode)) {
    // Restart the parser, as this is a 1xx informational message.
    req.res = null; // Clear res so that we don't hit double-responses.
    // Maintain compatibility by sending 100-specific events
    if (res.statusCode === 100) {
      req.emit('continue');
    }
    // Send information events to all 1xx responses except 101 Upgrade.
    req.emit('information', { statusCode: res.statusCode });

    return 1;  // Skip body but don't treat as Upgrade.
  }

  if (req.shouldKeepAlive && !shouldKeepAlive && !req.upgradeOrConnect) {
    // Server MUST respond with Connection:keep-alive for us to enable it.
    // If we've been upgraded (via WebSockets) we also shouldn't try to
    // keep the connection open.
    req.shouldKeepAlive = false;
  }

  DTRACE_HTTP_CLIENT_RESPONSE(socket, req);
  COUNTER_HTTP_CLIENT_RESPONSE();
  req.res = res;
  res.req = req;

  // add our listener first, so that we guarantee socket cleanup
  res.on('end', responseOnEnd);
  req.on('prefinish', requestOnPrefinish);
  var handled = req.emit('response', res);

  // If the user did not listen for the 'response' event, then they
  // can't possibly read the data, so we ._dump() it into the void
  // so that the socket doesn't hang there in a paused state.
  if (!handled)
    res._dump();

  if (method === 'HEAD')
    return 1;  // Skip body but don't treat as Upgrade.

  return 0;  // No special treatment.
}

// client
function responseKeepAlive(res, req) {
  var socket = req.socket;

  if (!req.shouldKeepAlive) {
    if (socket.writable) {
      debug('AGENT socket.destroySoon()');
      if (typeof socket.destroySoon === 'function')
        socket.destroySoon();
      else
        socket.end();
    }
    assert(!socket.writable);
  } else {
    debug('AGENT socket keep-alive');
    if (req.timeoutCb) {
      socket.setTimeout(0, req.timeoutCb);
      req.timeoutCb = null;
    }
    socket.removeListener('close', socketCloseListener);
    socket.removeListener('error', socketErrorListener);
    socket.once('error', freeSocketErrorListener);
    // There are cases where _handle === null. Avoid those. Passing null to
    // nextTick() will call getDefaultTriggerAsyncId() to retrieve the id.
    const asyncId = socket._handle ? socket._handle.getAsyncId() : undefined;
    // Mark this socket as available, AFTER user-added end
    // handlers have a chance to run.
    defaultTriggerAsyncIdScope(asyncId, process.nextTick, emitFreeNT, socket);
  }
}

function responseOnEnd() {
  const res = this;
  const req = this.req;

  req._ended = true;
  if (!req.shouldKeepAlive || req.finished)
    responseKeepAlive(res, req);
}

function requestOnPrefinish() {
  const req = this;
  const res = this.res;

  if (!req.shouldKeepAlive)
    return;

  if (req._ended)
    responseKeepAlive(res, req);
}

function emitFreeNT(socket) {
  socket.emit('free');
}

function tickOnSocket(req, socket) {
  var parser = parsers.alloc();
  req.socket = socket;
  req.connection = socket;
  parser.reinitialize(HTTPParser.RESPONSE);
  parser.socket = socket;
  parser.outgoing = req;
  req.parser = parser;

  socket.parser = parser;
  socket._httpMessage = req;

  // Setup "drain" propagation.
  httpSocketSetup(socket);

  // Propagate headers limit from request object to parser
  if (typeof req.maxHeadersCount === 'number') {
    parser.maxHeaderPairs = req.maxHeadersCount << 1;
  }

  parser.onIncoming = parserOnIncomingClient;
  socket.removeListener('error', freeSocketErrorListener);
  socket.on('error', socketErrorListener);
  socket.on('data', socketOnData);
  socket.on('end', socketOnEnd);
  socket.on('close', socketCloseListener);

  if (req.timeout !== undefined) {
    listenSocketTimeout(req);
  }
  req.emit('socket', socket);
}

function listenSocketTimeout(req) {
  if (req.timeoutCb) {
    return;
  }
  const emitRequestTimeout = () => req.emit('timeout');
  // Set timeoutCb so it will get cleaned up on request end.
  req.timeoutCb = emitRequestTimeout;
  // Delegate socket timeout event.
  if (req.socket) {
    req.socket.once('timeout', emitRequestTimeout);
  } else {
    req.on('socket', (socket) => {
      socket.once('timeout', emitRequestTimeout);
    });
  }
  // Remove socket timeout listener after response end.
  req.once('response', (res) => {
    res.once('end', () => {
      req.socket.removeListener('timeout', emitRequestTimeout);
    });
  });
}

ClientRequest.prototype.onSocket = function onSocket(socket) {
  process.nextTick(onSocketNT, this, socket);
};

function onSocketNT(req, socket) {
  if (req.aborted) {
    // If we were aborted while waiting for a socket, skip the whole thing.
    if (!req.agent) {
      socket.destroy();
    } else {
      socket.emit('free');
    }
  } else {
    tickOnSocket(req, socket);
  }
}

ClientRequest.prototype._deferToConnect = _deferToConnect;
function _deferToConnect(method, arguments_, cb) {
  // This function is for calls that need to happen once the socket is
  // connected and writable. It's an important promisy thing for all the socket
  // calls that happen either now (when a socket is assigned) or
  // in the future (when a socket gets assigned out of the pool and is
  // eventually writable).

  const callSocketMethod = () => {
    if (method)
      this.socket[method].apply(this.socket, arguments_);

    if (typeof cb === 'function')
      cb();
  };

  const onSocket = () => {
    if (this.socket.writable) {
      callSocketMethod();
    } else {
      this.socket.once('connect', callSocketMethod);
    }
  };

  if (!this.socket) {
    this.once('socket', onSocket);
  } else {
    onSocket();
  }
}

ClientRequest.prototype.setTimeout = function setTimeout(msecs, callback) {
  listenSocketTimeout(this);
  msecs = validateTimerDuration(msecs);
  if (callback) this.once('timeout', callback);

  if (this.socket) {
    setSocketTimeout(this.socket, msecs);
  } else {
    this.once('socket', (sock) => setSocketTimeout(sock, msecs));
  }

  return this;
};

function setSocketTimeout(sock, msecs) {
  if (sock.connecting) {
    sock.once('connect', function() {
      sock.setTimeout(msecs);
    });
  } else {
    sock.setTimeout(msecs);
  }
}

ClientRequest.prototype.setNoDelay = function setNoDelay(noDelay) {
  this._deferToConnect('setNoDelay', [noDelay]);
};

ClientRequest.prototype.setSocketKeepAlive =
    function setSocketKeepAlive(enable, initialDelay) {
      this._deferToConnect('setKeepAlive', [enable, initialDelay]);
    };

ClientRequest.prototype.clearTimeout = function clearTimeout(cb) {
  this.setTimeout(0, cb);
};

module.exports = {
  ClientRequest
};<|MERGE_RESOLUTION|>--- conflicted
+++ resolved
@@ -35,40 +35,6 @@
 } = require('_http_common');
 const { OutgoingMessage } = require('_http_outgoing');
 const Agent = require('_http_agent');
-<<<<<<< HEAD
-const Buffer = require('buffer').Buffer;
-const { urlToOptions, searchParamsSymbol } = require('internal/url');
-const outHeadersKey = require('internal/http').outHeadersKey;
-const nextTick = require('internal/process/next_tick').nextTick;
-
-// The actual list of disallowed characters in regexp form is more like:
-//    /[^A-Za-z0-9\-._~!$&'()*+,;=/:@]/
-// with an additional rule for ignoring percentage-escaped characters, but
-// that's a) hard to capture in a regular expression that performs well, and
-// b) possibly too restrictive for real-world usage. So instead we restrict the
-// filter to just control characters and spaces.
-//
-// This function is used in the case of small paths, where manual character code
-// checks can greatly outperform the equivalent regexp (tested in V8 5.4).
-function isInvalidPath(s) {
-  var i = 0;
-  if (s.charCodeAt(0) <= 32) return true;
-  if (++i >= s.length) return false;
-  if (s.charCodeAt(1) <= 32) return true;
-  if (++i >= s.length) return false;
-  if (s.charCodeAt(2) <= 32) return true;
-  if (++i >= s.length) return false;
-  if (s.charCodeAt(3) <= 32) return true;
-  if (++i >= s.length) return false;
-  if (s.charCodeAt(4) <= 32) return true;
-  if (++i >= s.length) return false;
-  if (s.charCodeAt(5) <= 32) return true;
-  ++i;
-  for (; i < s.length; ++i)
-    if (s.charCodeAt(i) <= 32) return true;
-  return false;
-}
-=======
 const { Buffer } = require('buffer');
 const { defaultTriggerAsyncIdScope } = require('internal/async_hooks');
 const { urlToOptions, searchParamsSymbol } = require('internal/url');
@@ -84,7 +50,6 @@
 const { validateTimerDuration } = require('internal/timers');
 
 const INVALID_PATH_REGEX = /[^\u0021-\u00ff]/;
->>>>>>> 84bd6f3c
 
 function validateHost(host, name) {
   if (host !== null && host !== undefined && typeof host !== 'string') {
@@ -103,17 +68,10 @@
     if (!input.hostname) {
       throw new ERR_INVALID_DOMAIN_NAME();
     }
-<<<<<<< HEAD
-  } else if (options && options[searchParamsSymbol] &&
-             options[searchParamsSymbol][searchParamsSymbol]) {
-    // url.URL instance
-    options = urlToOptions(options);
-=======
   } else if (input && input[searchParamsSymbol] &&
              input[searchParamsSymbol][searchParamsSymbol]) {
     // url.URL instance
     input = urlToOptions(input);
->>>>>>> 84bd6f3c
   } else {
     cb = options;
     options = input;
@@ -245,11 +203,7 @@
       var posColon = hostHeader.indexOf(':');
       if (posColon !== -1 &&
           hostHeader.indexOf(':', posColon + 1) !== -1 &&
-<<<<<<< HEAD
-          hostHeader.charCodeAt(0) !== 91/*'['*/) {
-=======
           hostHeader.charCodeAt(0) !== 91/* '[' */) {
->>>>>>> 84bd6f3c
         hostHeader = `[${hostHeader}]`;
       }
 
@@ -289,39 +243,8 @@
     this._deferToConnect(null, null, () => this._flush());
   };
 
-<<<<<<< HEAD
-  var newSocket;
-  if (this.socketPath) {
-    this._last = true;
-    this.shouldKeepAlive = false;
-    var optionsPath = {
-      path: this.socketPath,
-      timeout: this.timeout,
-      rejectUnauthorized: !!options.rejectUnauthorized
-    };
-    newSocket = this.agent.createConnection(optionsPath, oncreate);
-    if (newSocket && !called) {
-      called = true;
-      this.onSocket(newSocket);
-    } else {
-      return;
-    }
-  } else if (this.agent) {
-    // If there is an agent we should default to Connection:keep-alive,
-    // but only if the Agent will actually reuse the connection!
-    // If it's not a keepAlive agent, and the maxSockets==Infinity, then
-    // there's never a case where this socket will actually be reused
-    if (!this.agent.keepAlive && !Number.isFinite(this.agent.maxSockets)) {
-      this._last = true;
-      this.shouldKeepAlive = false;
-    } else {
-      this._last = false;
-      this.shouldKeepAlive = true;
-    }
-=======
   // initiate connection
   if (this.agent) {
->>>>>>> 84bd6f3c
     this.agent.addRequest(this, options);
   } else {
     // No agent, default to Connection:close.
