// Copyright Joyent, Inc. and other Node contributors.
//
// Permission is hereby granted, free of charge, to any person obtaining a
// copy of this software and associated documentation files (the
// "Software"), to deal in the Software without restriction, including
// without limitation the rights to use, copy, modify, merge, publish,
// distribute, sublicense, and/or sell copies of the Software, and to permit
// persons to whom the Software is furnished to do so, subject to the
// following conditions:
//
// The above copyright notice and this permission notice shall be included
// in all copies or substantial portions of the Software.
//
// THE SOFTWARE IS PROVIDED "AS IS", WITHOUT WARRANTY OF ANY KIND, EXPRESS
// OR IMPLIED, INCLUDING BUT NOT LIMITED TO THE WARRANTIES OF
// MERCHANTABILITY, FITNESS FOR A PARTICULAR PURPOSE AND NONINFRINGEMENT. IN
// NO EVENT SHALL THE AUTHORS OR COPYRIGHT HOLDERS BE LIABLE FOR ANY CLAIM,
// DAMAGES OR OTHER LIABILITY, WHETHER IN AN ACTION OF CONTRACT, TORT OR
// OTHERWISE, ARISING FROM, OUT OF OR IN CONNECTION WITH THE SOFTWARE OR THE
// USE OR OTHER DEALINGS IN THE SOFTWARE.

'use strict';

const binding = process.binding('buffer');
const config = process.binding('config');
const { compare: compare_, compareOffset } = binding;
const { isAnyArrayBuffer, isUint8Array } = process.binding('util');
const bindingObj = {};
const internalUtil = require('internal/util');
const pendingDeprecation = !!config.pendingDeprecation;

class FastBuffer extends Uint8Array {
  constructor(arg1, arg2, arg3) {
    super(arg1, arg2, arg3);
  }
}
FastBuffer.prototype.constructor = Buffer;

Buffer.prototype = FastBuffer.prototype;

exports.Buffer = Buffer;
exports.SlowBuffer = SlowBuffer;
exports.INSPECT_MAX_BYTES = 50;
exports.kMaxLength = binding.kMaxLength;

const kFromErrorMsg = 'First argument must be a string, Buffer, ' +
                      'ArrayBuffer, Array, or array-like object.';

Buffer.poolSize = 8 * 1024;
var poolSize, poolOffset, allocPool;


binding.setupBufferJS(Buffer.prototype, bindingObj);

// |binding.zeroFill| can be undefined when running inside an isolate where we
// do not own the ArrayBuffer allocator.  Zero fill is always on in that case.
const zeroFill = bindingObj.zeroFill || [0];

function createUnsafeBuffer(size) {
  return new FastBuffer(createUnsafeArrayBuffer(size));
}

function createUnsafeArrayBuffer(size) {
  zeroFill[0] = 0;
  try {
    return new ArrayBuffer(size);
  } finally {
    zeroFill[0] = 1;
  }
}

function createPool() {
  poolSize = Buffer.poolSize;
  allocPool = createUnsafeArrayBuffer(poolSize);
  poolOffset = 0;
}
createPool();


function alignPool() {
  // Ensure aligned slices
  if (poolOffset & 0x7) {
    poolOffset |= 0x7;
    poolOffset++;
  }
}

<<<<<<< HEAD
// Mark a constructor not supporting @@species
function markNoSpeciesConstructor(constructor) {
  if (Symbol.species) {
    Object.defineProperty(constructor, Symbol.species, {
      get: function() { return undefined; },
      configurable: true,
    });
  }
}

=======
var bufferWarn = true;
const bufferWarning = 'The Buffer() and new Buffer() constructors are not ' +
                      'recommended for use due to security and usability ' +
                      'concerns. Please use the new Buffer.alloc(), ' +
                      'Buffer.allocUnsafe(), or Buffer.from() construction ' +
                      'methods instead.';

function showFlaggedDeprecation() {
  if (bufferWarn) {
    // This is a *pending* deprecation warning. It is not emitted by
    // default unless the --pending-deprecation command-line flag is
    // used or the NODE_PENDING_DEPRECATION=1 envvar is set.
    process.emitWarning(bufferWarning, 'DeprecationWarning', 'DEP0005');
    bufferWarn = false;
  }
}

const doFlaggedDeprecation =
  pendingDeprecation ?
    showFlaggedDeprecation :
    function() {};

>>>>>>> e8f3163c
/**
 * The Buffer() construtor is deprecated in documentation and should not be
 * used moving forward. Rather, developers should use one of the three new
 * factory APIs: Buffer.from(), Buffer.allocUnsafe() or Buffer.alloc() based on
 * their specific needs. There is no runtime deprecation because of the extent
 * to which the Buffer constructor is used in the ecosystem currently -- a
 * runtime deprecation would introduce too much breakage at this time. It's not
 * likely that the Buffer constructors would ever actually be removed.
 * Deprecation Code: DEP0005
 **/
function Buffer(arg, encodingOrOffset, length) {
  doFlaggedDeprecation();
  // Common case.
  if (typeof arg === 'number') {
    if (typeof encodingOrOffset === 'string') {
      throw new Error(
        'If encoding is specified then the first argument must be a string'
      );
    }
    return Buffer.alloc(arg);
  }
  return Buffer.from(arg, encodingOrOffset, length);
}

Object.defineProperty(Buffer, Symbol.species, {
  enumerable: false,
  configurable: true,
  get() { return FastBuffer; }
});

/**
 * Functionally equivalent to Buffer(arg, encoding) but throws a TypeError
 * if value is a number.
 * Buffer.from(str[, encoding])
 * Buffer.from(array)
 * Buffer.from(buffer)
 * Buffer.from(arrayBuffer[, byteOffset[, length]])
 **/
Buffer.from = function(value, encodingOrOffset, length) {
  if (typeof value === 'string')
    return fromString(value, encodingOrOffset);

  if (isAnyArrayBuffer(value))
    return fromArrayBuffer(value, encodingOrOffset, length);

  var b = fromObject(value);
  if (b)
    return b;

  if (typeof value === 'number')
    throw new TypeError('"value" argument must not be a number');
  throw new TypeError(kFromErrorMsg);
};

Object.setPrototypeOf(Buffer, Uint8Array);
markNoSpeciesConstructor(Buffer);

// The 'assertSize' method will remove itself from the callstack when an error
// occurs. This is done simply to keep the internal details of the
// implementation from bleeding out to users.
function assertSize(size) {
  let err = null;

  if (typeof size !== 'number')
    err = new TypeError('"size" argument must be a number');
  else if (size < 0)
    err = new RangeError('"size" argument must not be negative');
  else if (size > binding.kMaxLength)
    err = new RangeError('"size" argument must not be larger ' +
                         'than ' + binding.kMaxLength);

  if (err) {
    Error.captureStackTrace(err, assertSize);
    throw err;
  }
}

/**
 * Creates a new filled Buffer instance.
 * alloc(size[, fill[, encoding]])
 **/
Buffer.alloc = function(size, fill, encoding) {
  assertSize(size);
  if (size > 0 && fill !== undefined) {
    // Since we are filling anyway, don't zero fill initially.
    // Only pay attention to encoding if it's a string. This
    // prevents accidentally sending in a number that would
    // be interpretted as a start offset.
    if (typeof encoding !== 'string')
      encoding = undefined;
    return createUnsafeBuffer(size).fill(fill, encoding);
  }
  return new FastBuffer(size);
};

/**
 * Equivalent to Buffer(num), by default creates a non-zero-filled Buffer
 * instance. If `--zero-fill-buffers` is set, will zero-fill the buffer.
 **/
Buffer.allocUnsafe = function(size) {
  assertSize(size);
  return allocate(size);
};

/**
 * Equivalent to SlowBuffer(num), by default creates a non-zero-filled
 * Buffer instance that is not allocated off the pre-initialized pool.
 * If `--zero-fill-buffers` is set, will zero-fill the buffer.
 **/
Buffer.allocUnsafeSlow = function(size) {
  assertSize(size);
  return createUnsafeBuffer(size);
};

// If --zero-fill-buffers command line argument is set, a zero-filled
// buffer is returned.
function SlowBuffer(length) {
  // eslint-disable-next-line eqeqeq
  if (+length != length)
    length = 0;
  assertSize(+length);
  return createUnsafeBuffer(+length);
}

Object.setPrototypeOf(SlowBuffer.prototype, Uint8Array.prototype);
Object.setPrototypeOf(SlowBuffer, Uint8Array);
markNoSpeciesConstructor(SlowBuffer);


function allocate(size) {
  if (size <= 0) {
    return new FastBuffer();
  }
  if (size < (Buffer.poolSize >>> 1)) {
    if (size > (poolSize - poolOffset))
      createPool();
    var b = new FastBuffer(allocPool, poolOffset, size);
    poolOffset += size;
    alignPool();
    return b;
  } else {
    return createUnsafeBuffer(size);
  }
}


function fromString(string, encoding) {
  var length;
  if (typeof encoding !== 'string' || encoding.length === 0) {
    encoding = 'utf8';
    if (string.length === 0)
      return new FastBuffer();
    length = binding.byteLengthUtf8(string);
  } else {
    length = byteLength(string, encoding, true);
    if (length === -1)
      throw new TypeError('"encoding" must be a valid string encoding');
    if (string.length === 0)
      return new FastBuffer();
  }

  if (length >= (Buffer.poolSize >>> 1))
    return binding.createFromString(string, encoding);

  if (length > (poolSize - poolOffset))
    createPool();
  var b = new FastBuffer(allocPool, poolOffset, length);
  const actual = b.write(string, encoding);
  if (actual !== length) {
    // byteLength() may overestimate. That's a rare case, though.
    b = new FastBuffer(allocPool, poolOffset, actual);
  }
  poolOffset += actual;
  alignPool();
  return b;
}

function fromArrayLike(obj) {
  const length = obj.length;
  const b = allocate(length);
  for (var i = 0; i < length; i++)
    b[i] = obj[i];
  return b;
}

function fromArrayBuffer(obj, byteOffset, length) {
  // convert byteOffset to integer
  if (byteOffset === undefined) {
    byteOffset = 0;
  } else {
    byteOffset = +byteOffset;
    // check for NaN
    if (byteOffset !== byteOffset)
      byteOffset = 0;
  }

  const maxLength = obj.byteLength - byteOffset;

  if (maxLength < 0)
    throw new RangeError("'offset' is out of bounds");

  if (length === undefined) {
    length = maxLength;
  } else {
    // convert length to non-negative integer
    length = +length;
    // Check for NaN
    if (length !== length) {
      length = 0;
    } else if (length > 0) {
      length = (length < Number.MAX_SAFE_INTEGER ?
                length : Number.MAX_SAFE_INTEGER);
      if (length > maxLength)
        throw new RangeError("'length' is out of bounds");
    } else {
      length = 0;
    }
  }

  return new FastBuffer(obj, byteOffset, length);
}

function fromObject(obj) {
  if (isUint8Array(obj)) {
    const b = allocate(obj.length);

    if (b.length === 0)
      return b;

    binding.copy(obj, b, 0, 0, obj.length);
    return b;
  }

  if (obj != null) {
    if (obj.length !== undefined || isAnyArrayBuffer(obj.buffer)) {
      if (typeof obj.length !== 'number' || obj.length !== obj.length) {
        return new FastBuffer();
      }
      return fromArrayLike(obj);
    }

    if (obj.type === 'Buffer' && Array.isArray(obj.data)) {
      return fromArrayLike(obj.data);
    }
  }
}


// Static methods

Buffer.isBuffer = function isBuffer(b) {
  return b instanceof Buffer;
};


Buffer.compare = function compare(a, b) {
  if (!isUint8Array(a) || !isUint8Array(b)) {
    throw new TypeError('Arguments must be Buffers or Uint8Arrays');
  }

  if (a === b) {
    return 0;
  }

  return binding.compare(a, b);
};


Buffer.isEncoding = function(encoding) {
  return typeof encoding === 'string' &&
         typeof internalUtil.normalizeEncoding(encoding) === 'string';
};
Buffer[internalUtil.kIsEncodingSymbol] = Buffer.isEncoding;

const kConcatErrMsg = '"list" argument must be an Array ' +
                      'of Buffer or Uint8Array instances';

Buffer.concat = function(list, length) {
  var i;
  if (!Array.isArray(list))
    throw new TypeError(kConcatErrMsg);

  if (list.length === 0)
    return new FastBuffer();

  if (length === undefined) {
    length = 0;
    for (i = 0; i < list.length; i++)
      length += list[i].length;
  } else {
    length = length >>> 0;
  }

  var buffer = Buffer.allocUnsafe(length);
  var pos = 0;
  for (i = 0; i < list.length; i++) {
    var buf = list[i];
    if (!isUint8Array(buf))
      throw new TypeError(kConcatErrMsg);
    binding.copy(buf, buffer, pos);
    pos += buf.length;
  }

  // Note: `length` is always equal to `buffer.length` at this point
  if (pos < length) {
    // Zero-fill the remaining bytes if the specified `length` was more than
    // the actual total length, i.e. if we have some remaining allocated bytes
    // there were not initialized.
    buffer.fill(0, pos, length);
  }

  return buffer;
};


function base64ByteLength(str, bytes) {
  // Handle padding
  if (str.charCodeAt(bytes - 1) === 0x3D)
    bytes--;
  if (bytes > 1 && str.charCodeAt(bytes - 1) === 0x3D)
    bytes--;

  // Base64 ratio: 3/4
  return (bytes * 3) >>> 2;
}


function byteLength(string, encoding) {
  if (typeof string !== 'string') {
    if (ArrayBuffer.isView(string) || isAnyArrayBuffer(string)) {
      return string.byteLength;
    }

    throw new TypeError('"string" must be a string, Buffer, or ArrayBuffer');
  }

  const len = string.length;
  const mustMatch = (arguments.length > 2 && arguments[2] === true);
  if (!mustMatch && len === 0)
    return 0;

  if (!encoding)
    return (mustMatch ? -1 : binding.byteLengthUtf8(string));

  encoding += '';
  switch (encoding.length) {
    case 4:
      if (encoding === 'utf8') return binding.byteLengthUtf8(string);
      if (encoding === 'ucs2') return len * 2;
      encoding = encoding.toLowerCase();
      if (encoding === 'utf8') return binding.byteLengthUtf8(string);
      if (encoding === 'ucs2') return len * 2;
      break;
    case 5:
      if (encoding === 'utf-8') return binding.byteLengthUtf8(string);
      if (encoding === 'ascii') return len;
      if (encoding === 'ucs-2') return len * 2;
      encoding = encoding.toLowerCase();
      if (encoding === 'utf-8') return binding.byteLengthUtf8(string);
      if (encoding === 'ascii') return len;
      if (encoding === 'ucs-2') return len * 2;
      break;
    case 7:
      if (encoding === 'utf16le' || encoding.toLowerCase() === 'utf16le')
        return len * 2;
      break;
    case 8:
      if (encoding === 'utf-16le' || encoding.toLowerCase() === 'utf-16le')
        return len * 2;
      break;
    case 6:
      if (encoding === 'latin1' || encoding === 'binary') return len;
      if (encoding === 'base64') return base64ByteLength(string, len);
      encoding = encoding.toLowerCase();
      if (encoding === 'latin1' || encoding === 'binary') return len;
      if (encoding === 'base64') return base64ByteLength(string, len);
      break;
    case 3:
      if (encoding === 'hex' || encoding.toLowerCase() === 'hex')
        return len >>> 1;
      break;
  }
  return (mustMatch ? -1 : binding.byteLengthUtf8(string));
}

Buffer.byteLength = byteLength;


// For backwards compatibility.
Object.defineProperty(Buffer.prototype, 'parent', {
  enumerable: true,
  get: function() {
    if (!(this instanceof Buffer))
      return undefined;
    return this.buffer;
  }
});
Object.defineProperty(Buffer.prototype, 'offset', {
  enumerable: true,
  get: function() {
    if (!(this instanceof Buffer))
      return undefined;
    return this.byteOffset;
  }
});


function stringSlice(buf, encoding, start, end) {
  if (encoding === undefined) return buf.utf8Slice(start, end);
  encoding += '';
  switch (encoding.length) {
    case 4:
      if (encoding === 'utf8') return buf.utf8Slice(start, end);
      if (encoding === 'ucs2') return buf.ucs2Slice(start, end);
      encoding = encoding.toLowerCase();
      if (encoding === 'utf8') return buf.utf8Slice(start, end);
      if (encoding === 'ucs2') return buf.ucs2Slice(start, end);
      break;
    case 5:
      if (encoding === 'utf-8') return buf.utf8Slice(start, end);
      if (encoding === 'ascii') return buf.asciiSlice(start, end);
      if (encoding === 'ucs-2') return buf.ucs2Slice(start, end);
      encoding = encoding.toLowerCase();
      if (encoding === 'utf-8') return buf.utf8Slice(start, end);
      if (encoding === 'ascii') return buf.asciiSlice(start, end);
      if (encoding === 'ucs-2') return buf.ucs2Slice(start, end);
      break;
    case 6:
      if (encoding === 'latin1' || encoding === 'binary')
        return buf.latin1Slice(start, end);
      if (encoding === 'base64') return buf.base64Slice(start, end);
      encoding = encoding.toLowerCase();
      if (encoding === 'latin1' || encoding === 'binary')
        return buf.latin1Slice(start, end);
      if (encoding === 'base64') return buf.base64Slice(start, end);
      break;
    case 3:
      if (encoding === 'hex' || encoding.toLowerCase() === 'hex')
        return buf.hexSlice(start, end);
      break;
    case 7:
      if (encoding === 'utf16le' || encoding.toLowerCase() === 'utf16le')
        return buf.ucs2Slice(start, end);
      break;
    case 8:
      if (encoding === 'utf-16le' || encoding.toLowerCase() === 'utf-16le')
        return buf.ucs2Slice(start, end);
      break;
  }
  throw new TypeError('Unknown encoding: ' + encoding);
}


Buffer.prototype.copy = function(target, targetStart, sourceStart, sourceEnd) {
  return binding.copy(this, target, targetStart, sourceStart, sourceEnd);
};

// No need to verify that "buf.length <= MAX_UINT32" since it's a read-only
// property of a typed array.
// This behaves neither like String nor Uint8Array in that we set start/end
// to their upper/lower bounds if the value passed is out of range.
Buffer.prototype.toString = function(encoding, start, end) {
  var result;
  if (arguments.length === 0) {
    result = this.utf8Slice(0, this.length);
  } else {
    const len = this.length;
    if (len === 0)
      return '';

    if (!start || start < 0)
      start = 0;
    else if (start >= len)
      return '';

    if (end === undefined || end > len)
      end = len;
    else if (end <= 0)
      return '';

    start |= 0;
    end |= 0;

    if (end <= start)
      return '';
    result = stringSlice(this, encoding, start, end);
  }
  if (result === undefined)
    throw new Error('"toString()" failed');
  return result;
};


Buffer.prototype.equals = function equals(b) {
  if (!isUint8Array(b))
    throw new TypeError('Argument must be a Buffer or Uint8Array');

  if (this === b)
    return true;

  return binding.compare(this, b) === 0;
};


// Override how buffers are presented by util.inspect().
Buffer.prototype[internalUtil.customInspectSymbol] = function inspect() {
  var str = '';
  var max = exports.INSPECT_MAX_BYTES;
  str = this.toString('hex', 0, max).replace(/(.{2})/g, '$1 ').trim();
  if (this.length > max)
    str += ' ... ';
  return `<${this.constructor.name} ${str}>`;
};
Buffer.prototype.inspect = Buffer.prototype[internalUtil.customInspectSymbol];

Buffer.prototype.compare = function compare(target,
                                            start,
                                            end,
                                            thisStart,
                                            thisEnd) {
  if (!isUint8Array(target))
    throw new TypeError('Argument must be a Buffer or Uint8Array');
  if (arguments.length === 1)
    return compare_(this, target);

  if (start === undefined)
    start = 0;
  else if (start < 0)
    throw new RangeError('out of range index');
  else
    start >>>= 0;

  if (end === undefined)
    end = target.length;
  else if (end > target.length)
    throw new RangeError('out of range index');
  else
    end >>>= 0;

  if (thisStart === undefined)
    thisStart = 0;
  else if (thisStart < 0)
    throw new RangeError('out of range index');
  else
    thisStart >>>= 0;

  if (thisEnd === undefined)
    thisEnd = this.length;
  else if (thisEnd > this.length)
    throw new RangeError('out of range index');
  else
    thisEnd >>>= 0;

  if (thisStart >= thisEnd)
    return (start >= end ? 0 : -1);
  else if (start >= end)
    return 1;

  return compareOffset(this, target, start, thisStart, end, thisEnd);
};


// Finds either the first index of `val` in `buffer` at offset >= `byteOffset`,
// OR the last index of `val` in `buffer` at offset <= `byteOffset`.
//
// Arguments:
// - buffer - a Buffer to search
// - val - a string, Buffer, or number
// - byteOffset - an index into `buffer`; will be clamped to an int32
// - encoding - an optional encoding, relevant is val is a string
// - dir - true for indexOf, false for lastIndexOf
function bidirectionalIndexOf(buffer, val, byteOffset, encoding, dir) {
  if (typeof byteOffset === 'string') {
    encoding = byteOffset;
    byteOffset = undefined;
  } else if (byteOffset > 0x7fffffff) {
    byteOffset = 0x7fffffff;
  } else if (byteOffset < -0x80000000) {
    byteOffset = -0x80000000;
  }
  // Coerce to Number. Values like null and [] become 0.
  byteOffset = +byteOffset;
  // If the offset is undefined, "foo", {}, coerces to NaN, search whole buffer.
  // `x !== x`-style conditionals are a faster form of `isNaN(x)`
  if (byteOffset !== byteOffset) {
    byteOffset = dir ? 0 : (buffer.length - 1);
  }
  dir = !!dir;  // Cast to bool.

  if (typeof val === 'string') {
    if (encoding === undefined) {
      return binding.indexOfString(buffer, val, byteOffset, encoding, dir);
    }
    return slowIndexOf(buffer, val, byteOffset, encoding, dir);
  } else if (isUint8Array(val)) {
    return binding.indexOfBuffer(buffer, val, byteOffset, encoding, dir);
  } else if (typeof val === 'number') {
    return binding.indexOfNumber(buffer, val, byteOffset, dir);
  }

  throw new TypeError('"val" argument must be string, number, Buffer ' +
                      'or Uint8Array');
}


function slowIndexOf(buffer, val, byteOffset, encoding, dir) {
  var loweredCase = false;
  for (;;) {
    switch (encoding) {
      case 'utf8':
      case 'utf-8':
      case 'ucs2':
      case 'ucs-2':
      case 'utf16le':
      case 'utf-16le':
      case 'latin1':
      case 'binary':
        return binding.indexOfString(buffer, val, byteOffset, encoding, dir);

      case 'base64':
      case 'ascii':
      case 'hex':
        return binding.indexOfBuffer(
            buffer, Buffer.from(val, encoding), byteOffset, encoding, dir);

      default:
        if (loweredCase) {
          throw new TypeError('Unknown encoding: ' + encoding);
        }

        encoding = ('' + encoding).toLowerCase();
        loweredCase = true;
    }
  }
}


Buffer.prototype.indexOf = function indexOf(val, byteOffset, encoding) {
  return bidirectionalIndexOf(this, val, byteOffset, encoding, true);
};


Buffer.prototype.lastIndexOf = function lastIndexOf(val, byteOffset, encoding) {
  return bidirectionalIndexOf(this, val, byteOffset, encoding, false);
};


Buffer.prototype.includes = function includes(val, byteOffset, encoding) {
  return this.indexOf(val, byteOffset, encoding) !== -1;
};


// Usage:
//    buffer.fill(number[, offset[, end]])
//    buffer.fill(buffer[, offset[, end]])
//    buffer.fill(string[, offset[, end]][, encoding])
Buffer.prototype.fill = function fill(val, start, end, encoding) {
  // Handle string cases:
  if (typeof val === 'string') {
    if (typeof start === 'string') {
      encoding = start;
      start = 0;
      end = this.length;
    } else if (typeof end === 'string') {
      encoding = end;
      end = this.length;
    }

    if (encoding !== undefined && typeof encoding !== 'string') {
      throw new TypeError('encoding must be a string');
    }
    var normalizedEncoding = internalUtil.normalizeEncoding(encoding);
    if (normalizedEncoding === undefined) {
      throw new TypeError('Unknown encoding: ' + encoding);
    }

    if (val.length === 0) {
      // Previously, if val === '', the Buffer would not fill,
      // which is rather surprising.
      val = 0;
    } else if (val.length === 1) {
      var code = val.charCodeAt(0);
      if ((normalizedEncoding === 'utf8' && code < 128) ||
          normalizedEncoding === 'latin1') {
        // Fast path: If `val` fits into a single byte, use that numeric value.
        val = code;
      }
    }
  } else if (typeof val === 'number') {
    val = val & 255;
  }

  // Invalid ranges are not set to a default, so can range check early.
  if (start < 0 || end > this.length)
    throw new RangeError('Out of range index');

  if (end <= start)
    return this;

  start = start >>> 0;
  end = end === undefined ? this.length : end >>> 0;

  binding.fill(this, val, start, end, encoding);

  return this;
};


Buffer.prototype.write = function(string, offset, length, encoding) {
  // Buffer#write(string);
  if (offset === undefined) {
    return this.utf8Write(string, 0, this.length);

  // Buffer#write(string, encoding)
  } else if (length === undefined && typeof offset === 'string') {
    encoding = offset;
    length = this.length;
    offset = 0;

  // Buffer#write(string, offset[, length][, encoding])
  } else if (isFinite(offset)) {
    offset = offset >>> 0;
    if (isFinite(length)) {
      length = length >>> 0;
    } else {
      encoding = length;
      length = undefined;
    }

    var remaining = this.length - offset;
    if (length === undefined || length > remaining)
      length = remaining;

    if (string.length > 0 && (length < 0 || offset < 0))
      throw new RangeError('Attempt to write outside buffer bounds');
  } else {
    // if someone is still calling the obsolete form of write(), tell them.
    // we don't want eg buf.write("foo", "utf8", 10) to silently turn into
    // buf.write("foo", "utf8"), so we can't ignore extra args
    throw new Error('Buffer.write(string, encoding, offset[, length]) ' +
                    'is no longer supported');
  }

  if (!encoding) return this.utf8Write(string, offset, length);

  encoding += '';
  switch (encoding.length) {
    case 4:
      if (encoding === 'utf8') return this.utf8Write(string, offset, length);
      if (encoding === 'ucs2') return this.ucs2Write(string, offset, length);
      encoding = encoding.toLowerCase();
      if (encoding === 'utf8') return this.utf8Write(string, offset, length);
      if (encoding === 'ucs2') return this.ucs2Write(string, offset, length);
      break;
    case 5:
      if (encoding === 'utf-8') return this.utf8Write(string, offset, length);
      if (encoding === 'ascii') return this.asciiWrite(string, offset, length);
      if (encoding === 'ucs-2') return this.ucs2Write(string, offset, length);
      encoding = encoding.toLowerCase();
      if (encoding === 'utf-8') return this.utf8Write(string, offset, length);
      if (encoding === 'ascii') return this.asciiWrite(string, offset, length);
      if (encoding === 'ucs-2') return this.ucs2Write(string, offset, length);
      break;
    case 7:
      if (encoding === 'utf16le' || encoding.toLowerCase() === 'utf16le')
        return this.ucs2Write(string, offset, length);
      break;
    case 8:
      if (encoding === 'utf-16le' || encoding.toLowerCase() === 'utf-16le')
        return this.ucs2Write(string, offset, length);
      break;
    case 6:
      if (encoding === 'latin1' || encoding === 'binary')
        return this.latin1Write(string, offset, length);
      if (encoding === 'base64')
        return this.base64Write(string, offset, length);
      encoding = encoding.toLowerCase();
      if (encoding === 'latin1' || encoding === 'binary')
        return this.latin1Write(string, offset, length);
      if (encoding === 'base64')
        return this.base64Write(string, offset, length);
      break;
    case 3:
      if (encoding === 'hex' || encoding.toLowerCase() === 'hex')
        return this.hexWrite(string, offset, length);
      break;
  }
  throw new TypeError('Unknown encoding: ' + encoding);
};


Buffer.prototype.toJSON = function() {
  if (this.length > 0) {
    const data = new Array(this.length);
    for (var i = 0; i < this.length; ++i)
      data[i] = this[i];
    return { type: 'Buffer', data };
  } else {
    return { type: 'Buffer', data: [] };
  }
};


function adjustOffset(offset, length) {
  // Use Math.trunc() to convert offset to an integer value that can be larger
  // than an Int32. Hence, don't use offset | 0 or similar techniques.
  offset = Math.trunc(offset);
  // `x !== x`-style conditionals are a faster form of `isNaN(x)`
  if (offset === 0 || offset !== offset) {
    return 0;
  } else if (offset < 0) {
    offset += length;
    return offset > 0 ? offset : 0;
  } else {
    return offset < length ? offset : length;
  }
}


Buffer.prototype.slice = function slice(start, end) {
  const srcLength = this.length;
  start = adjustOffset(start, srcLength);
  end = end !== undefined ? adjustOffset(end, srcLength) : srcLength;
  const newLength = end > start ? end - start : 0;
  return new FastBuffer(this.buffer, this.byteOffset + start, newLength);
};


function checkOffset(offset, ext, length) {
  if (offset + ext > length)
    throw new RangeError('Index out of range');
}


Buffer.prototype.readUIntLE = function(offset, byteLength, noAssert) {
  offset = offset >>> 0;
  byteLength = byteLength >>> 0;
  if (!noAssert)
    checkOffset(offset, byteLength, this.length);

  var val = this[offset];
  var mul = 1;
  var i = 0;
  while (++i < byteLength && (mul *= 0x100))
    val += this[offset + i] * mul;

  return val;
};


Buffer.prototype.readUIntBE = function(offset, byteLength, noAssert) {
  offset = offset >>> 0;
  byteLength = byteLength >>> 0;
  if (!noAssert)
    checkOffset(offset, byteLength, this.length);

  var val = this[offset + --byteLength];
  var mul = 1;
  while (byteLength > 0 && (mul *= 0x100))
    val += this[offset + --byteLength] * mul;

  return val;
};


Buffer.prototype.readUInt8 = function(offset, noAssert) {
  offset = offset >>> 0;
  if (!noAssert)
    checkOffset(offset, 1, this.length);
  return this[offset];
};


Buffer.prototype.readUInt16LE = function(offset, noAssert) {
  offset = offset >>> 0;
  if (!noAssert)
    checkOffset(offset, 2, this.length);
  return this[offset] | (this[offset + 1] << 8);
};


Buffer.prototype.readUInt16BE = function(offset, noAssert) {
  offset = offset >>> 0;
  if (!noAssert)
    checkOffset(offset, 2, this.length);
  return (this[offset] << 8) | this[offset + 1];
};


Buffer.prototype.readUInt32LE = function(offset, noAssert) {
  offset = offset >>> 0;
  if (!noAssert)
    checkOffset(offset, 4, this.length);

  return ((this[offset]) |
      (this[offset + 1] << 8) |
      (this[offset + 2] << 16)) +
      (this[offset + 3] * 0x1000000);
};


Buffer.prototype.readUInt32BE = function(offset, noAssert) {
  offset = offset >>> 0;
  if (!noAssert)
    checkOffset(offset, 4, this.length);

  return (this[offset] * 0x1000000) +
      ((this[offset + 1] << 16) |
      (this[offset + 2] << 8) |
      this[offset + 3]);
};


Buffer.prototype.readIntLE = function(offset, byteLength, noAssert) {
  offset = offset >>> 0;
  byteLength = byteLength >>> 0;
  if (!noAssert)
    checkOffset(offset, byteLength, this.length);

  var val = this[offset];
  var mul = 1;
  var i = 0;
  while (++i < byteLength && (mul *= 0x100))
    val += this[offset + i] * mul;
  mul *= 0x80;

  if (val >= mul)
    val -= Math.pow(2, 8 * byteLength);

  return val;
};


Buffer.prototype.readIntBE = function(offset, byteLength, noAssert) {
  offset = offset >>> 0;
  byteLength = byteLength >>> 0;
  if (!noAssert)
    checkOffset(offset, byteLength, this.length);

  var i = byteLength;
  var mul = 1;
  var val = this[offset + --i];
  while (i > 0 && (mul *= 0x100))
    val += this[offset + --i] * mul;
  mul *= 0x80;

  if (val >= mul)
    val -= Math.pow(2, 8 * byteLength);

  return val;
};


Buffer.prototype.readInt8 = function(offset, noAssert) {
  offset = offset >>> 0;
  if (!noAssert)
    checkOffset(offset, 1, this.length);
  var val = this[offset];
  return !(val & 0x80) ? val : (0xff - val + 1) * -1;
};


Buffer.prototype.readInt16LE = function(offset, noAssert) {
  offset = offset >>> 0;
  if (!noAssert)
    checkOffset(offset, 2, this.length);
  var val = this[offset] | (this[offset + 1] << 8);
  return (val & 0x8000) ? val | 0xFFFF0000 : val;
};


Buffer.prototype.readInt16BE = function(offset, noAssert) {
  offset = offset >>> 0;
  if (!noAssert)
    checkOffset(offset, 2, this.length);
  var val = this[offset + 1] | (this[offset] << 8);
  return (val & 0x8000) ? val | 0xFFFF0000 : val;
};


Buffer.prototype.readInt32LE = function(offset, noAssert) {
  offset = offset >>> 0;
  if (!noAssert)
    checkOffset(offset, 4, this.length);

  return (this[offset]) |
      (this[offset + 1] << 8) |
      (this[offset + 2] << 16) |
      (this[offset + 3] << 24);
};


Buffer.prototype.readInt32BE = function(offset, noAssert) {
  offset = offset >>> 0;
  if (!noAssert)
    checkOffset(offset, 4, this.length);

  return (this[offset] << 24) |
      (this[offset + 1] << 16) |
      (this[offset + 2] << 8) |
      (this[offset + 3]);
};


Buffer.prototype.readFloatLE = function readFloatLE(offset, noAssert) {
  offset = offset >>> 0;
  if (!noAssert)
    checkOffset(offset, 4, this.length);
  return binding.readFloatLE(this, offset);
};


Buffer.prototype.readFloatBE = function readFloatBE(offset, noAssert) {
  offset = offset >>> 0;
  if (!noAssert)
    checkOffset(offset, 4, this.length);
  return binding.readFloatBE(this, offset);
};


Buffer.prototype.readDoubleLE = function readDoubleLE(offset, noAssert) {
  offset = offset >>> 0;
  if (!noAssert)
    checkOffset(offset, 8, this.length);
  return binding.readDoubleLE(this, offset);
};


Buffer.prototype.readDoubleBE = function readDoubleBE(offset, noAssert) {
  offset = offset >>> 0;
  if (!noAssert)
    checkOffset(offset, 8, this.length);
  return binding.readDoubleBE(this, offset);
};


function checkInt(buffer, value, offset, ext, max, min) {
  if (value > max || value < min)
    throw new TypeError('"value" argument is out of bounds');
  if (offset + ext > buffer.length)
    throw new RangeError('Index out of range');
}


Buffer.prototype.writeUIntLE = function(value, offset, byteLength, noAssert) {
  value = +value;
  offset = offset >>> 0;
  byteLength = byteLength >>> 0;
  if (!noAssert) {
    const maxBytes = Math.pow(2, 8 * byteLength) - 1;
    checkInt(this, value, offset, byteLength, maxBytes, 0);
  }

  var mul = 1;
  var i = 0;
  this[offset] = value;
  while (++i < byteLength && (mul *= 0x100))
    this[offset + i] = (value / mul) >>> 0;

  return offset + byteLength;
};


Buffer.prototype.writeUIntBE = function(value, offset, byteLength, noAssert) {
  value = +value;
  offset = offset >>> 0;
  byteLength = byteLength >>> 0;
  if (!noAssert) {
    const maxBytes = Math.pow(2, 8 * byteLength) - 1;
    checkInt(this, value, offset, byteLength, maxBytes, 0);
  }

  var i = byteLength - 1;
  var mul = 1;
  this[offset + i] = value;
  while (--i >= 0 && (mul *= 0x100))
    this[offset + i] = (value / mul) >>> 0;

  return offset + byteLength;
};


Buffer.prototype.writeUInt8 = function(value, offset, noAssert) {
  value = +value;
  offset = offset >>> 0;
  if (!noAssert)
    checkInt(this, value, offset, 1, 0xff, 0);
  this[offset] = value;
  return offset + 1;
};


Buffer.prototype.writeUInt16LE = function(value, offset, noAssert) {
  value = +value;
  offset = offset >>> 0;
  if (!noAssert)
    checkInt(this, value, offset, 2, 0xffff, 0);
  this[offset] = value;
  this[offset + 1] = (value >>> 8);
  return offset + 2;
};


Buffer.prototype.writeUInt16BE = function(value, offset, noAssert) {
  value = +value;
  offset = offset >>> 0;
  if (!noAssert)
    checkInt(this, value, offset, 2, 0xffff, 0);
  this[offset] = (value >>> 8);
  this[offset + 1] = value;
  return offset + 2;
};


Buffer.prototype.writeUInt32LE = function(value, offset, noAssert) {
  value = +value;
  offset = offset >>> 0;
  if (!noAssert)
    checkInt(this, value, offset, 4, 0xffffffff, 0);
  this[offset + 3] = (value >>> 24);
  this[offset + 2] = (value >>> 16);
  this[offset + 1] = (value >>> 8);
  this[offset] = value;
  return offset + 4;
};


Buffer.prototype.writeUInt32BE = function(value, offset, noAssert) {
  value = +value;
  offset = offset >>> 0;
  if (!noAssert)
    checkInt(this, value, offset, 4, 0xffffffff, 0);
  this[offset] = (value >>> 24);
  this[offset + 1] = (value >>> 16);
  this[offset + 2] = (value >>> 8);
  this[offset + 3] = value;
  return offset + 4;
};


Buffer.prototype.writeIntLE = function(value, offset, byteLength, noAssert) {
  value = +value;
  offset = offset >>> 0;
  if (!noAssert) {
    checkInt(this,
             value,
             offset,
             byteLength,
             Math.pow(2, 8 * byteLength - 1) - 1,
             -Math.pow(2, 8 * byteLength - 1));
  }

  var i = 0;
  var mul = 1;
  var sub = 0;
  this[offset] = value;
  while (++i < byteLength && (mul *= 0x100)) {
    if (value < 0 && sub === 0 && this[offset + i - 1] !== 0)
      sub = 1;
    this[offset + i] = ((value / mul) >> 0) - sub;
  }

  return offset + byteLength;
};


Buffer.prototype.writeIntBE = function(value, offset, byteLength, noAssert) {
  value = +value;
  offset = offset >>> 0;
  if (!noAssert) {
    checkInt(this,
             value,
             offset,
             byteLength,
             Math.pow(2, 8 * byteLength - 1) - 1,
             -Math.pow(2, 8 * byteLength - 1));
  }

  var i = byteLength - 1;
  var mul = 1;
  var sub = 0;
  this[offset + i] = value;
  while (--i >= 0 && (mul *= 0x100)) {
    if (value < 0 && sub === 0 && this[offset + i + 1] !== 0)
      sub = 1;
    this[offset + i] = ((value / mul) >> 0) - sub;
  }

  return offset + byteLength;
};


Buffer.prototype.writeInt8 = function(value, offset, noAssert) {
  value = +value;
  offset = offset >>> 0;
  if (!noAssert)
    checkInt(this, value, offset, 1, 0x7f, -0x80);
  this[offset] = value;
  return offset + 1;
};


Buffer.prototype.writeInt16LE = function(value, offset, noAssert) {
  value = +value;
  offset = offset >>> 0;
  if (!noAssert)
    checkInt(this, value, offset, 2, 0x7fff, -0x8000);
  this[offset] = value;
  this[offset + 1] = (value >>> 8);
  return offset + 2;
};


Buffer.prototype.writeInt16BE = function(value, offset, noAssert) {
  value = +value;
  offset = offset >>> 0;
  if (!noAssert)
    checkInt(this, value, offset, 2, 0x7fff, -0x8000);
  this[offset] = (value >>> 8);
  this[offset + 1] = value;
  return offset + 2;
};


Buffer.prototype.writeInt32LE = function(value, offset, noAssert) {
  value = +value;
  offset = offset >>> 0;
  if (!noAssert)
    checkInt(this, value, offset, 4, 0x7fffffff, -0x80000000);
  this[offset] = value;
  this[offset + 1] = (value >>> 8);
  this[offset + 2] = (value >>> 16);
  this[offset + 3] = (value >>> 24);
  return offset + 4;
};


Buffer.prototype.writeInt32BE = function(value, offset, noAssert) {
  value = +value;
  offset = offset >>> 0;
  if (!noAssert)
    checkInt(this, value, offset, 4, 0x7fffffff, -0x80000000);
  this[offset] = (value >>> 24);
  this[offset + 1] = (value >>> 16);
  this[offset + 2] = (value >>> 8);
  this[offset + 3] = value;
  return offset + 4;
};


Buffer.prototype.writeFloatLE = function writeFloatLE(val, offset, noAssert) {
  val = +val;
  offset = offset >>> 0;
  if (!noAssert)
    binding.writeFloatLE(this, val, offset);
  else
    binding.writeFloatLE(this, val, offset, true);
  return offset + 4;
};


Buffer.prototype.writeFloatBE = function writeFloatBE(val, offset, noAssert) {
  val = +val;
  offset = offset >>> 0;
  if (!noAssert)
    binding.writeFloatBE(this, val, offset);
  else
    binding.writeFloatBE(this, val, offset, true);
  return offset + 4;
};


Buffer.prototype.writeDoubleLE = function writeDoubleLE(val, offset, noAssert) {
  val = +val;
  offset = offset >>> 0;
  if (!noAssert)
    binding.writeDoubleLE(this, val, offset);
  else
    binding.writeDoubleLE(this, val, offset, true);
  return offset + 8;
};


Buffer.prototype.writeDoubleBE = function writeDoubleBE(val, offset, noAssert) {
  val = +val;
  offset = offset >>> 0;
  if (!noAssert)
    binding.writeDoubleBE(this, val, offset);
  else
    binding.writeDoubleBE(this, val, offset, true);
  return offset + 8;
};

const swap16n = binding.swap16;
const swap32n = binding.swap32;
const swap64n = binding.swap64;

function swap(b, n, m) {
  const i = b[n];
  b[n] = b[m];
  b[m] = i;
}


Buffer.prototype.swap16 = function swap16() {
  // For Buffer.length < 128, it's generally faster to
  // do the swap in javascript. For larger buffers,
  // dropping down to the native code is faster.
  const len = this.length;
  if (len % 2 !== 0)
    throw new RangeError('Buffer size must be a multiple of 16-bits');
  if (len < 128) {
    for (var i = 0; i < len; i += 2)
      swap(this, i, i + 1);
    return this;
  }
  return swap16n(this);
};


Buffer.prototype.swap32 = function swap32() {
  // For Buffer.length < 192, it's generally faster to
  // do the swap in javascript. For larger buffers,
  // dropping down to the native code is faster.
  const len = this.length;
  if (len % 4 !== 0)
    throw new RangeError('Buffer size must be a multiple of 32-bits');
  if (len < 192) {
    for (var i = 0; i < len; i += 4) {
      swap(this, i, i + 3);
      swap(this, i + 1, i + 2);
    }
    return this;
  }
  return swap32n(this);
};


Buffer.prototype.swap64 = function swap64() {
  // For Buffer.length < 192, it's generally faster to
  // do the swap in javascript. For larger buffers,
  // dropping down to the native code is faster.
  const len = this.length;
  if (len % 8 !== 0)
    throw new RangeError('Buffer size must be a multiple of 64-bits');
  if (len < 192) {
    for (var i = 0; i < len; i += 8) {
      swap(this, i, i + 7);
      swap(this, i + 1, i + 6);
      swap(this, i + 2, i + 5);
      swap(this, i + 3, i + 4);
    }
    return this;
  }
  return swap64n(this);
};

Buffer.prototype.toLocaleString = Buffer.prototype.toString;

// Put this at the end because internal/buffer has a circular
// dependency on Buffer.
const internalBuffer = require('internal/buffer');
exports.transcode = internalBuffer.transcode;
internalBuffer.FastBuffer = FastBuffer;<|MERGE_RESOLUTION|>--- conflicted
+++ resolved
@@ -85,7 +85,6 @@
   }
 }
 
-<<<<<<< HEAD
 // Mark a constructor not supporting @@species
 function markNoSpeciesConstructor(constructor) {
   if (Symbol.species) {
@@ -96,7 +95,6 @@
   }
 }
 
-=======
 var bufferWarn = true;
 const bufferWarning = 'The Buffer() and new Buffer() constructors are not ' +
                       'recommended for use due to security and usability ' +
@@ -119,7 +117,6 @@
     showFlaggedDeprecation :
     function() {};
 
->>>>>>> e8f3163c
 /**
  * The Buffer() construtor is deprecated in documentation and should not be
  * used moving forward. Rather, developers should use one of the three new
