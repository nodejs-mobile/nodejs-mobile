--- conflicted
+++ resolved
@@ -81,15 +81,12 @@
 // display purposes.
 
 function fail(actual, expected, message, operator, stackStartFunction) {
-<<<<<<< HEAD
   trace_mgr.emitTrace('emitOnAssert'); //ENABLE_TTD
 
-=======
   if (arguments.length === 1)
     message = actual;
   if (arguments.length === 2)
     operator = '!=';
->>>>>>> e8f3163c
   throw new assert.AssertionError({
     message: message,
     actual: actual,
