--- conflicted
+++ resolved
@@ -54,15 +54,8 @@
 
 const escapeFn = (str) => meta[str.charCodeAt(0)];
 
-<<<<<<< HEAD
 const trace_mgr = require('trace_mgr'); // ENABLE_TTD
 
-const ERR_DIFF_DEACTIVATED = 0;
-const ERR_DIFF_NOT_EQUAL = 1;
-const ERR_DIFF_EQUAL = 2;
-
-=======
->>>>>>> efda6fbc
 let warned = false;
 
 // The assert module provides functions that throw
