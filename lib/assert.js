--- conflicted
+++ resolved
@@ -27,16 +27,14 @@
 const objectToString = require('internal/util').objectToString;
 const Buffer = require('buffer').Buffer;
 
-<<<<<<< HEAD
 const trace_mgr = require('trace_mgr'); //ENABLE_TTD
-=======
+
 var errors;
 function lazyErrors() {
   if (!errors)
     errors = require('internal/errors');
   return errors;
 }
->>>>>>> ef16319e
 
 // The assert module provides functions that throw
 // AssertionError's when particular conditions are not met. The
