// Originally from narwhal.js (http://narwhaljs.org)
// Copyright (c) 2009 Thomas Robinson <280north.com>
//
// Permission is hereby granted, free of charge, to any person obtaining a copy
// of this software and associated documentation files (the 'Software'), to
// deal in the Software without restriction, including without limitation the
// rights to use, copy, modify, merge, publish, distribute, sublicense, and/or
// sell copies of the Software, and to permit persons to whom the Software is
// furnished to do so, subject to the following conditions:
//
// The above copyright notice and this permission notice shall be included in
// all copies or substantial portions of the Software.
//
// THE SOFTWARE IS PROVIDED 'AS IS', WITHOUT WARRANTY OF ANY KIND, EXPRESS OR
// IMPLIED, INCLUDING BUT NOT LIMITED TO THE WARRANTIES OF MERCHANTABILITY,
// FITNESS FOR A PARTICULAR PURPOSE AND NONINFRINGEMENT. IN NO EVENT SHALL THE
// AUTHORS BE LIABLE FOR ANY CLAIM, DAMAGES OR OTHER LIABILITY, WHETHER IN AN
// ACTION OF CONTRACT, TORT OR OTHERWISE, ARISING FROM, OUT OF OR IN CONNECTION
// WITH THE SOFTWARE OR THE USE OR OTHER DEALINGS IN THE SOFTWARE.

'use strict';

const { Buffer } = require('buffer');
const { codes: {
  ERR_AMBIGUOUS_ARGUMENT,
  ERR_INVALID_ARG_TYPE,
  ERR_INVALID_RETURN_VALUE
} } = require('internal/errors');
const { AssertionError, errorCache } = require('internal/assert');
const { openSync, closeSync, readSync } = require('fs');
const { inspect, types: { isPromise, isRegExp } } = require('util');
const { EOL } = require('internal/constants');
const { NativeModule } = require('internal/bootstrap/loaders');

let isDeepEqual;
let isDeepStrictEqual;
let parseExpressionAt;
let findNodeAround;
let columnOffset = 0;
let decoder;

function lazyLoadComparison() {
  const comparison = require('internal/util/comparisons');
  isDeepEqual = comparison.isDeepEqual;
  isDeepStrictEqual = comparison.isDeepStrictEqual;
}

// Escape control characters but not \n and \t to keep the line breaks and
// indentation intact.
// eslint-disable-next-line no-control-regex
const escapeSequencesRegExp = /[\x00-\x08\x0b\x0c\x0e-\x1f]/g;
const meta = [
  '\\u0000', '\\u0001', '\\u0002', '\\u0003', '\\u0004',
  '\\u0005', '\\u0006', '\\u0007', '\\b', '',
  '', '\\u000b', '\\f', '', '\\u000e',
  '\\u000f', '\\u0010', '\\u0011', '\\u0012', '\\u0013',
  '\\u0014', '\\u0015', '\\u0016', '\\u0017', '\\u0018',
  '\\u0019', '\\u001a', '\\u001b', '\\u001c', '\\u001d',
  '\\u001e', '\\u001f'
];

const escapeFn = (str) => meta[str.charCodeAt(0)];

const trace_mgr = require('trace_mgr'); // ENABLE_TTD

let warned = false;

// The assert module provides functions that throw
// AssertionError's when particular conditions are not met. The
// assert module must conform to the following interface.

const assert = module.exports = ok;

const NO_EXCEPTION_SENTINEL = {};

// All of the following functions must throw an AssertionError
// when a corresponding condition is not met, with a message that
// may be undefined if not provided. All assertion methods provide
// both the actual and expected values to the assertion error for
// display purposes.

function innerFail(obj) {
  if (obj.message instanceof Error) throw obj.message;

  throw new AssertionError(obj);
}

function fail(actual, expected, message, operator, stackStartFn) {
  trace_mgr.emitTrace('emitOnAssert'); // ENABLE_TTD

  const argsLen = arguments.length;

  if (argsLen === 0) {
    message = 'Failed';
  } else if (argsLen === 1) {
    message = actual;
    actual = undefined;
  } else {
    if (warned === false) {
      warned = true;
      process.emitWarning(
        'assert.fail() with more than one argument is deprecated. ' +
          'Please use assert.strictEqual() instead or only pass a message.',
        'DeprecationWarning',
        'DEP0094'
      );
    }
    if (argsLen === 2)
      operator = '!=';
  }

  innerFail({
    actual,
    expected,
    message,
    operator,
    stackStartFn: stackStartFn || fail
  });
}

assert.fail = fail;

// The AssertionError is defined in internal/error.
assert.AssertionError = AssertionError;

function findColumn(fd, column, code) {
  if (code.length > column + 100) {
    try {
      return parseCode(code, column);
    } catch {
      // End recursion in case no code could be parsed. The expression should
      // have been found after 2500 characters, so stop trying.
      if (code.length - column > 2500) {
        // eslint-disable-next-line no-throw-literal
        throw null;
      }
    }
  }
  // Read up to 2500 bytes more than necessary in columns. That way we address
  // multi byte characters and read enough data to parse the code.
  const bytesToRead = column - code.length + 2500;
  const buffer = Buffer.allocUnsafe(bytesToRead);
  const bytesRead = readSync(fd, buffer, 0, bytesToRead);
  code += decoder.write(buffer.slice(0, bytesRead));
  // EOF: fast path.
  if (bytesRead < bytesToRead) {
    return parseCode(code, column);
  }
  // Read potentially missing code.
  return findColumn(fd, column, code);
}

function getCode(fd, line, column) {
  let bytesRead = 0;
  if (line === 0) {
    // Special handle line number one. This is more efficient and simplifies the
    // rest of the algorithm. Read more than the regular column number in bytes
    // to prevent multiple reads in case multi byte characters are used.
    return findColumn(fd, column, '');
  }
  let lines = 0;
  // Prevent blocking the event loop by limiting the maximum amount of
  // data that may be read.
  let maxReads = 64; // bytesPerRead * maxReads = 512 kb
  const bytesPerRead = 8192;
  // Use a single buffer up front that is reused until the call site is found.
  let buffer = Buffer.allocUnsafe(bytesPerRead);
  while (maxReads-- !== 0) {
    // Only allocate a new buffer in case the needed line is found. All data
    // before that can be discarded.
    buffer = lines < line ? buffer : Buffer.allocUnsafe(bytesPerRead);
    bytesRead = readSync(fd, buffer, 0, bytesPerRead);
    // Read the buffer until the required code line is found.
    for (var i = 0; i < bytesRead; i++) {
      if (buffer[i] === 10 && ++lines === line) {
        // If the end of file is reached, directly parse the code and return.
        if (bytesRead < bytesPerRead) {
          return parseCode(buffer.toString('utf8', i + 1, bytesRead), column);
        }
        // Check if the read code is sufficient or read more until the whole
        // expression is read. Make sure multi byte characters are preserved
        // properly by using the decoder.
        const code = decoder.write(buffer.slice(i + 1, bytesRead));
        return findColumn(fd, column, code);
      }
    }
  }
}

function parseCode(code, offset) {
  // Lazy load acorn.
  if (parseExpressionAt === undefined) {
    ({ parseExpressionAt } = require('internal/deps/acorn/dist/acorn'));
    ({ findNodeAround } = require('internal/deps/acorn/dist/walk'));
  }
  let node;
  let start = 0;
  // Parse the read code until the correct expression is found.
  do {
    try {
      node = parseExpressionAt(code, start);
      start = node.end + 1 || start;
      // Find the CallExpression in the tree.
      node = findNodeAround(node, offset, 'CallExpression');
    } catch (err) {
      // Unexpected token error and the like.
      start += err.raisedAt || 1;
      if (start > offset) {
        // No matching expression found. This could happen if the assert
        // expression is bigger than the provided buffer.
        // eslint-disable-next-line no-throw-literal
        throw null;
      }
    }
  } while (node === undefined || node.node.end < offset);

  return [
    node.node.start,
    code.slice(node.node.start, node.node.end)
        .replace(escapeSequencesRegExp, escapeFn)
  ];
}

function getErrMessage(message, fn) {
  const tmpLimit = Error.stackTraceLimit;
  // Make sure the limit is set to 1. Otherwise it could fail (<= 0) or it
  // does to much work.
  Error.stackTraceLimit = 1;
  // We only need the stack trace. To minimize the overhead use an object
  // instead of an error.
  const err = {};
  Error.captureStackTrace(err, fn);
  Error.stackTraceLimit = tmpLimit;

  const tmpPrepare = Error.prepareStackTrace;
  Error.prepareStackTrace = (_, stack) => stack;
  const call = err.stack[0];
  Error.prepareStackTrace = tmpPrepare;

  const filename = call.getFileName();

  if (!filename) {
    return message;
  }

  const line = call.getLineNumber() - 1;
  let column = call.getColumnNumber() - 1;

  // Line number one reports the wrong column due to being wrapped in a
  // function. Remove that offset to get the actual call.
  if (line === 0) {
    if (columnOffset === 0) {
      const { wrapper } = require('internal/modules/cjs/loader');
      columnOffset = wrapper[0].length;
    }
    column -= columnOffset;
  }

  const identifier = `${filename}${line}${column}`;

  if (errorCache.has(identifier)) {
    return errorCache.get(identifier);
  }

  // Skip Node.js modules!
  if (filename.endsWith('.js') && NativeModule.exists(filename.slice(0, -3))) {
    errorCache.set(identifier, undefined);
    return;
  }

  let fd;
  try {
    // Set the stack trace limit to zero. This makes sure unexpected token
    // errors are handled faster.
    Error.stackTraceLimit = 0;

    if (decoder === undefined) {
      const { StringDecoder } = require('string_decoder');
      decoder = new StringDecoder('utf8');
    }

    fd = openSync(filename, 'r', 0o666);
    // Reset column and message.
    [column, message] = getCode(fd, line, column);
    // Flush unfinished multi byte characters.
    decoder.end();
    // Always normalize indentation, otherwise the message could look weird.
    if (message.indexOf('\n') !== -1) {
      if (EOL === '\r\n') {
        message = message.replace(/\r\n/g, '\n');
      }
      const frames = message.split('\n');
      message = frames.shift();
      for (const frame of frames) {
        let pos = 0;
        while (pos < column && (frame[pos] === ' ' || frame[pos] === '\t')) {
          pos++;
        }
        message += `\n  ${frame.slice(pos)}`;
      }
    }
    message = `The expression evaluated to a falsy value:\n\n  ${message}\n`;
    // Make sure to always set the cache! No matter if the message is
    // undefined or not
    errorCache.set(identifier, message);

    return message;
  } catch (e) {
  // Invalidate cache to prevent trying to read this part again.
    errorCache.set(identifier, undefined);
  } finally {
    // Reset limit.
    Error.stackTraceLimit = tmpLimit;
    if (fd !== undefined)
      closeSync(fd);
  }
}

function innerOk(fn, argLen, value, message) {
  if (!value) {
    let generatedMessage = false;

    if (argLen === 0) {
      generatedMessage = true;
      message = 'No value argument passed to `assert.ok()`';
<<<<<<< HEAD
    } else if (message == null && !('chakracore' in process.versions)) {
      // Use the call as error message if possible.
      // This does not work with e.g. the repl.
      // eslint-disable-next-line no-restricted-syntax
      const err = new Error();
      // Make sure the limit is set to 1. Otherwise it could fail (<= 0) or it
      // does to much work.
      const tmpLimit = Error.stackTraceLimit;
      Error.stackTraceLimit = 1;
      Error.captureStackTrace(err, fn);
      Error.stackTraceLimit = tmpLimit;

      const tmpPrepare = Error.prepareStackTrace;
      Error.prepareStackTrace = (_, stack) => stack;
      const call = err.stack[0];
      Error.prepareStackTrace = tmpPrepare;

      // Make sure it would be "null" in case that is used.
      message = getErrMessage(call) || message;
=======
    } else if (message == null) {
>>>>>>> 991bb953
      generatedMessage = true;
      message = getErrMessage(message, fn);
    } else if (message instanceof Error) {
      throw message;
    }

    const err = new AssertionError({
      actual: value,
      expected: true,
      message,
      operator: '==',
      stackStartFn: 'chakracore' in process.versions ? ok : fn
    });
    err.generatedMessage = generatedMessage;
    throw err;
  }
}

// Pure assertion tests whether a value is truthy, as determined
// by !!value.
function ok(...args) {
  innerOk(ok, args.length, ...args);
}
assert.ok = ok;

// The equality assertion tests shallow, coercive equality with ==.
/* eslint-disable no-restricted-properties */
assert.equal = function equal(actual, expected, message) {
  // eslint-disable-next-line eqeqeq
  if (actual != expected) {
    innerFail({
      actual,
      expected,
      message,
      operator: '==',
      stackStartFn: equal
    });
  }
};

// The non-equality assertion tests for whether two objects are not
// equal with !=.
assert.notEqual = function notEqual(actual, expected, message) {
  // eslint-disable-next-line eqeqeq
  if (actual == expected) {
    innerFail({
      actual,
      expected,
      message,
      operator: '!=',
      stackStartFn: notEqual
    });
  }
};

// The equivalence assertion tests a deep equality relation.
assert.deepEqual = function deepEqual(actual, expected, message) {
  if (isDeepEqual === undefined) lazyLoadComparison();
  if (!isDeepEqual(actual, expected)) {
    innerFail({
      actual,
      expected,
      message,
      operator: 'deepEqual',
      stackStartFn: deepEqual
    });
  }
};

// The non-equivalence assertion tests for any deep inequality.
assert.notDeepEqual = function notDeepEqual(actual, expected, message) {
  if (isDeepEqual === undefined) lazyLoadComparison();
  if (isDeepEqual(actual, expected)) {
    innerFail({
      actual,
      expected,
      message,
      operator: 'notDeepEqual',
      stackStartFn: notDeepEqual
    });
  }
};
/* eslint-enable */

assert.deepStrictEqual = function deepStrictEqual(actual, expected, message) {
  if (isDeepEqual === undefined) lazyLoadComparison();
  if (!isDeepStrictEqual(actual, expected)) {
    innerFail({
      actual,
      expected,
      message,
      operator: 'deepStrictEqual',
      stackStartFn: deepStrictEqual
    });
  }
};

assert.notDeepStrictEqual = notDeepStrictEqual;
function notDeepStrictEqual(actual, expected, message) {
  if (isDeepEqual === undefined) lazyLoadComparison();
  if (isDeepStrictEqual(actual, expected)) {
    innerFail({
      actual,
      expected,
      message,
      operator: 'notDeepStrictEqual',
      stackStartFn: notDeepStrictEqual
    });
  }
}

assert.strictEqual = function strictEqual(actual, expected, message) {
  if (!Object.is(actual, expected)) {
    innerFail({
      actual,
      expected,
      message,
      operator: 'strictEqual',
      stackStartFn: strictEqual
    });
  }
};

assert.notStrictEqual = function notStrictEqual(actual, expected, message) {
  if (Object.is(actual, expected)) {
    innerFail({
      actual,
      expected,
      message,
      operator: 'notStrictEqual',
      stackStartFn: notStrictEqual
    });
  }
};

class Comparison {
  constructor(obj, keys, actual) {
    for (const key of keys) {
      if (key in obj) {
        if (actual !== undefined &&
            typeof actual[key] === 'string' &&
            isRegExp(obj[key]) &&
            obj[key].test(actual[key])) {
          this[key] = actual[key];
        } else {
          this[key] = obj[key];
        }
      }
    }
  }
}

function compareExceptionKey(actual, expected, key, message, keys) {
  if (!(key in actual) || !isDeepStrictEqual(actual[key], expected[key])) {
    if (!message) {
      // Create placeholder objects to create a nice output.
      const a = new Comparison(actual, keys);
      const b = new Comparison(expected, keys, actual);

      const err = new AssertionError({
        actual: a,
        expected: b,
        operator: 'deepStrictEqual',
        stackStartFn: assert.throws
      });
      err.actual = actual;
      err.expected = expected;
      err.operator = 'throws';
      throw err;
    }
    innerFail({
      actual,
      expected,
      message,
      operator: 'throws',
      stackStartFn: assert.throws
    });
  }
}

function expectedException(actual, expected, msg) {
  if (typeof expected !== 'function') {
    if (isRegExp(expected))
      return expected.test(actual);
    // assert.doesNotThrow does not accept objects.
    if (arguments.length === 2) {
      throw new ERR_INVALID_ARG_TYPE(
        'expected', ['Function', 'RegExp'], expected
      );
    }

    // TODO: Disallow primitives as error argument.
    // This is here to prevent a breaking change.
    if (typeof expected !== 'object') {
      return true;
    }

    // Handle primitives properly.
    if (typeof actual !== 'object' || actual === null) {
      const err = new AssertionError({
        actual,
        expected,
        message: msg,
        operator: 'deepStrictEqual',
        stackStartFn: assert.throws
      });
      err.operator = 'throws';
      throw err;
    }

    const keys = Object.keys(expected);
    // Special handle errors to make sure the name and the message are compared
    // as well.
    if (expected instanceof Error) {
      keys.push('name', 'message');
    }
    if (isDeepEqual === undefined) lazyLoadComparison();
    for (const key of keys) {
      if (typeof actual[key] === 'string' &&
          isRegExp(expected[key]) &&
          expected[key].test(actual[key])) {
        continue;
      }
      compareExceptionKey(actual, expected, key, msg, keys);
    }
    return true;
  }
  // Guard instanceof against arrow functions as they don't have a prototype.
  if (expected.prototype !== undefined && actual instanceof expected) {
    return true;
  }
  if (Error.isPrototypeOf(expected)) {
    return false;
  }
  return expected.call({}, actual) === true;
}

function getActual(block) {
  if (typeof block !== 'function') {
    throw new ERR_INVALID_ARG_TYPE('block', 'Function', block);
  }
  try {
    block();
  } catch (e) {
    return e;
  }
  return NO_EXCEPTION_SENTINEL;
}

function checkIsPromise(obj) {
  // Accept native ES6 promises and promises that are implemented in a similar
  // way. Do not accept thenables that use a function as `obj` and that have no
  // `catch` handler.
  return isPromise(obj) ||
    obj !== null && typeof obj === 'object' &&
    typeof obj.then === 'function' &&
    typeof obj.catch === 'function';
}

async function waitForActual(block) {
  let resultPromise;
  if (typeof block === 'function') {
    // Return a rejected promise if `block` throws synchronously.
    resultPromise = block();
    // Fail in case no promise is returned.
    if (!checkIsPromise(resultPromise)) {
      throw new ERR_INVALID_RETURN_VALUE('instance of Promise',
                                         'block', resultPromise);
    }
  } else if (checkIsPromise(block)) {
    resultPromise = block;
  } else {
    throw new ERR_INVALID_ARG_TYPE('block', ['Function', 'Promise'], block);
  }

  try {
    await resultPromise;
  } catch (e) {
    return e;
  }
  return NO_EXCEPTION_SENTINEL;
}

function expectsError(stackStartFn, actual, error, message) {
  if (typeof error === 'string') {
    if (arguments.length === 4) {
      throw new ERR_INVALID_ARG_TYPE('error',
                                     ['Object', 'Error', 'Function', 'RegExp'],
                                     error);
    }
    if (typeof actual === 'object' && actual !== null) {
      if (actual.message === error) {
        throw new ERR_AMBIGUOUS_ARGUMENT(
          'error/message',
          `The error message "${actual.message}" is identical to the message.`
        );
      }
    } else if (actual === error) {
      throw new ERR_AMBIGUOUS_ARGUMENT(
        'error/message',
        `The error "${actual}" is identical to the message.`
      );
    }
    message = error;
    error = undefined;
  }

  if (actual === NO_EXCEPTION_SENTINEL) {
    let details = '';
    if (error && error.name) {
      details += ` (${error.name})`;
    }
    details += message ? `: ${message}` : '.';
    const fnType = stackStartFn.name === 'rejects' ? 'rejection' : 'exception';
    innerFail({
      actual: undefined,
      expected: error,
      operator: stackStartFn.name,
      message: `Missing expected ${fnType}${details}`,
      stackStartFn
    });
  }
  if (error && expectedException(actual, error, message) === false) {
    throw actual;
  }
}

function expectsNoError(stackStartFn, actual, error, message) {
  if (actual === NO_EXCEPTION_SENTINEL)
    return;

  if (typeof error === 'string') {
    message = error;
    error = undefined;
  }

  if (!error || expectedException(actual, error)) {
    const details = message ? `: ${message}` : '.';
    const fnType = stackStartFn.name === 'doesNotReject' ?
      'rejection' : 'exception';
    innerFail({
      actual,
      expected: error,
      operator: stackStartFn.name,
      message: `Got unwanted ${fnType}${details}\n` +
               `Actual message: "${actual && actual.message}"`,
      stackStartFn
    });
  }
  throw actual;
}

assert.throws = function throws(block, ...args) {
  expectsError(throws, getActual(block), ...args);
};

assert.rejects = async function rejects(block, ...args) {
  expectsError(rejects, await waitForActual(block), ...args);
};

assert.doesNotThrow = function doesNotThrow(block, ...args) {
  expectsNoError(doesNotThrow, getActual(block), ...args);
};

assert.doesNotReject = async function doesNotReject(block, ...args) {
  expectsNoError(doesNotReject, await waitForActual(block), ...args);
};

assert.ifError = function ifError(err) {
  if (err !== null && err !== undefined) {
    let message = 'ifError got unwanted exception: ';
    if (typeof err === 'object' && typeof err.message === 'string') {
      if (err.message.length === 0 && err.constructor) {
        message += err.constructor.name;
      } else {
        message += err.message;
      }
    } else {
      message += inspect(err);
    }

    const newErr = new AssertionError({
      actual: err,
      expected: null,
      operator: 'ifError',
      message,
      stackStartFn: ifError
    });

    // Make sure we actually have a stack trace!
    const origStack = err.stack;

    if (typeof origStack === 'string') {
      // This will remove any duplicated frames from the error frames taken
      // from within `ifError` and add the original error frames to the newly
      // created ones.
      const tmp2 = origStack.split('\n');
      tmp2.shift();
      // Filter all frames existing in err.stack.
      let tmp1 = newErr.stack.split('\n');
      for (var i = 0; i < tmp2.length; i++) {
        // Find the first occurrence of the frame.
        const pos = tmp1.indexOf(tmp2[i]);
        if (pos !== -1) {
          // Only keep new frames.
          tmp1 = tmp1.slice(0, pos);
          break;
        }
      }
      newErr.stack = `${tmp1.join('\n')}\n${tmp2.join('\n')}`;
    }

    throw newErr;
  }
};

// Expose a strict only variant of assert
function strict(...args) {
  innerOk(strict, args.length, ...args);
}
assert.strict = Object.assign(strict, assert, {
  equal: assert.strictEqual,
  deepEqual: assert.deepStrictEqual,
  notEqual: assert.notStrictEqual,
  notDeepEqual: assert.notDeepStrictEqual
});
assert.strict.strict = assert.strict;<|MERGE_RESOLUTION|>--- conflicted
+++ resolved
@@ -323,29 +323,7 @@
     if (argLen === 0) {
       generatedMessage = true;
       message = 'No value argument passed to `assert.ok()`';
-<<<<<<< HEAD
     } else if (message == null && !('chakracore' in process.versions)) {
-      // Use the call as error message if possible.
-      // This does not work with e.g. the repl.
-      // eslint-disable-next-line no-restricted-syntax
-      const err = new Error();
-      // Make sure the limit is set to 1. Otherwise it could fail (<= 0) or it
-      // does to much work.
-      const tmpLimit = Error.stackTraceLimit;
-      Error.stackTraceLimit = 1;
-      Error.captureStackTrace(err, fn);
-      Error.stackTraceLimit = tmpLimit;
-
-      const tmpPrepare = Error.prepareStackTrace;
-      Error.prepareStackTrace = (_, stack) => stack;
-      const call = err.stack[0];
-      Error.prepareStackTrace = tmpPrepare;
-
-      // Make sure it would be "null" in case that is used.
-      message = getErrMessage(call) || message;
-=======
-    } else if (message == null) {
->>>>>>> 991bb953
       generatedMessage = true;
       message = getErrMessage(message, fn);
     } else if (message instanceof Error) {
