--- conflicted
+++ resolved
@@ -25,19 +25,9 @@
 const { isSet, isMap } = process.binding('util');
 const { objectToString } = require('internal/util');
 const { Buffer } = require('buffer');
-<<<<<<< HEAD
+const errors = require('internal/errors');
 
 const trace_mgr = require('trace_mgr'); //ENABLE_TTD
-
-var errors;
-function lazyErrors() {
-  if (!errors)
-    errors = require('internal/errors');
-  return errors;
-}
-=======
-const errors = require('internal/errors');
->>>>>>> 94dd4257
 
 // The assert module provides functions that throw
 // AssertionError's when particular conditions are not met. The
