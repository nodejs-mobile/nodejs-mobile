--- conflicted
+++ resolved
@@ -142,13 +142,10 @@
   var [value, message] = args;
 
   if (!value) {
-<<<<<<< HEAD
-    if (message == null && process.jsEngine !== 'chakracore') {
-=======
+
     if (args.length === 0) {
       message = 'No value argument passed to `assert.ok()`';
-    } else if (message == null) {
->>>>>>> ad94be84
+    } else if (message == null && process.jsEngine !== 'chakracore') {
       // Use the call as error message if possible.
       // This does not work with e.g. the repl.
       const err = new Error();
