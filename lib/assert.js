// Originally from narwhal.js (http://narwhaljs.org)
// Copyright (c) 2009 Thomas Robinson <280north.com>
//
// Permission is hereby granted, free of charge, to any person obtaining a copy
// of this software and associated documentation files (the 'Software'), to
// deal in the Software without restriction, including without limitation the
// rights to use, copy, modify, merge, publish, distribute, sublicense, and/or
// sell copies of the Software, and to permit persons to whom the Software is
// furnished to do so, subject to the following conditions:
//
// The above copyright notice and this permission notice shall be included in
// all copies or substantial portions of the Software.
//
// THE SOFTWARE IS PROVIDED 'AS IS', WITHOUT WARRANTY OF ANY KIND, EXPRESS OR
// IMPLIED, INCLUDING BUT NOT LIMITED TO THE WARRANTIES OF MERCHANTABILITY,
// FITNESS FOR A PARTICULAR PURPOSE AND NONINFRINGEMENT. IN NO EVENT SHALL THE
// AUTHORS BE LIABLE FOR ANY CLAIM, DAMAGES OR OTHER LIABILITY, WHETHER IN AN
// ACTION OF CONTRACT, TORT OR OTHERWISE, ARISING FROM, OUT OF OR IN CONNECTION
// WITH THE SOFTWARE OR THE USE OR OTHER DEALINGS IN THE SOFTWARE.

'use strict';

const { compare } = process.binding('buffer');
const util = require('util');
const { isSet, isMap } = process.binding('util');
const { objectToString } = require('internal/util');
const { Buffer } = require('buffer');

const trace_mgr = require('trace_mgr'); //ENABLE_TTD

var errors;
function lazyErrors() {
  if (!errors)
    errors = require('internal/errors');
  return errors;
}

// The assert module provides functions that throw
// AssertionError's when particular conditions are not met. The
// assert module must conform to the following interface.

const assert = module.exports = ok;

// At present only the three keys mentioned above are used and
// understood by the spec. Implementations or sub modules can pass
// other keys to the AssertionError's constructor - they will be
// ignored.

// All of the following functions must throw an AssertionError
// when a corresponding condition is not met, with a message that
// may be undefined if not provided. All assertion methods provide
// both the actual and expected values to the assertion error for
// display purposes.

function innerFail(actual, expected, message, operator, stackStartFunction) {
  const errors = lazyErrors();
  throw new errors.AssertionError({
    message,
    actual,
    expected,
    operator,
    stackStartFunction
  });
}

function fail(actual, expected, message, operator, stackStartFunction) {
<<<<<<< HEAD
  trace_mgr.emitTrace('emitOnAssert'); //ENABLE_TTD

  if (arguments.length === 0) {
=======
  const argsLen = arguments.length;

  if (argsLen === 0) {
>>>>>>> 8520e6f2
    message = 'Failed';
  } else if (argsLen === 1) {
    message = actual;
    actual = undefined;
  } else if (argsLen === 2) {
    operator = '!=';
  }

  innerFail(actual, expected, message, operator, stackStartFunction || fail);
}

assert.fail = fail;

// The AssertionError is defined in internal/error.
// new assert.AssertionError({ message: message,
//                             actual: actual,
//                             expected: expected });
assert.AssertionError = lazyErrors().AssertionError;


// Pure assertion tests whether a value is truthy, as determined
// by !!value.
function ok(value, message) {
  if (!value) innerFail(value, true, message, '==', ok);
}
assert.ok = ok;

// The equality assertion tests shallow, coercive equality with ==.
/* eslint-disable no-restricted-properties */
assert.equal = function equal(actual, expected, message) {
  // eslint-disable-next-line eqeqeq
  if (actual != expected) innerFail(actual, expected, message, '==', equal);
};

// The non-equality assertion tests for whether two objects are not
// equal with !=.
assert.notEqual = function notEqual(actual, expected, message) {
  // eslint-disable-next-line eqeqeq
  if (actual == expected) {
    innerFail(actual, expected, message, '!=', notEqual);
  }
};

// The equivalence assertion tests a deep equality relation.
assert.deepEqual = function deepEqual(actual, expected, message) {
  if (!innerDeepEqual(actual, expected, false)) {
    innerFail(actual, expected, message, 'deepEqual', deepEqual);
  }
};
/* eslint-enable */

assert.deepStrictEqual = function deepStrictEqual(actual, expected, message) {
  if (!innerDeepEqual(actual, expected, true)) {
    innerFail(actual, expected, message, 'deepStrictEqual', deepStrictEqual);
  }
};

function areSimilarRegExps(a, b) {
  return a.source === b.source && a.flags === b.flags;
}

function areSimilarTypedArrays(a, b) {
  return compare(Buffer.from(a.buffer,
                             a.byteOffset,
                             a.byteLength),
                 Buffer.from(b.buffer,
                             b.byteOffset,
                             b.byteLength)) === 0;
}

function isNullOrNonObj(object) {
  return object === null || typeof object !== 'object';
}

function isFloatTypedArrayTag(tag) {
  return tag === '[object Float32Array]' || tag === '[object Float64Array]';
}

function isArguments(tag) {
  return tag === '[object Arguments]';
}

function innerDeepEqual(actual, expected, strict, memos) {
  // All identical values are equivalent, as determined by ===.
  if (actual === expected) {
    return true;
  }

  // For primitives / functions
  // (determined by typeof value !== 'object'),
  // or null, equivalence is determined by === or ==.
  if (isNullOrNonObj(actual) && isNullOrNonObj(expected)) {
    // eslint-disable-next-line eqeqeq
    return strict ? actual === expected : actual == expected;
  }

  // If they bypass the previous check, then at least
  // one of them must be an non-null object.
  // If the other one is null or undefined, they must not be equal.
  if (actual === null || actual === undefined ||
      expected === null || expected === undefined)
    return false;

  // Notes: Type tags are historical [[Class]] properties that can be set by
  // FunctionTemplate::SetClassName() in C++ or Symbol.toStringTag in JS
  // and retrieved using Object.prototype.toString.call(obj) in JS
  // See https://tc39.github.io/ecma262/#sec-object.prototype.tostring
  // for a list of tags pre-defined in the spec.
  // There are some unspecified tags in the wild too (e.g. typed array tags).
  // Since tags can be altered, they only serve fast failures
  const actualTag = objectToString(actual);
  const expectedTag = objectToString(expected);

  // Passing null or undefined to Object.getPrototypeOf() will throw
  // so this must done after previous checks.
  // For strict comparison, objects should have
  // a) The same prototypes.
  // b) The same built-in type tags
  if (strict) {
    if (Object.getPrototypeOf(actual) !== Object.getPrototypeOf(expected)) {
      return false;
    }

    if (actualTag !== expectedTag) {
      return false;
    }
  }

  // Do fast checks for builtin types.
  // If they don't match, they must not be equal.
  // If they match, return true for non-strict comparison.
  // For strict comparison we need to exam further.

  // If both values are Date objects,
  // check if the time underneath are equal first.
  if (util.isDate(actual) && util.isDate(expected)) {
    if (actual.getTime() !== expected.getTime()) {
      return false;
    } else if (!strict) {
      return true;  // Skip further checks for non-strict comparison.
    }
  }

  // If both values are RegExp, check if they have
  // the same source and flags first
  if (util.isRegExp(actual) && util.isRegExp(expected)) {
    if (!areSimilarRegExps(actual, expected)) {
      return false;
    } else if (!strict) {
      return true;  // Skip further checks for non-strict comparison.
    }
  }

  // Ensure reflexivity of deepEqual with `arguments` objects.
  // See https://github.com/nodejs/node-v0.x-archive/pull/7178
  if (isArguments(actualTag) !== isArguments(expectedTag)) {
    return false;
  }

  // Check typed arrays and buffers by comparing the content in their
  // underlying ArrayBuffer. This optimization requires that it's
  // reasonable to interpret their underlying memory in the same way,
  // which is checked by comparing their type tags.
  // (e.g. a Uint8Array and a Uint16Array with the same memory content
  // could still be different because they will be interpreted differently)
  // Never perform binary comparisons for Float*Arrays, though,
  // since e.g. +0 === -0 is true despite the two values' bit patterns
  // not being identical.
  if (ArrayBuffer.isView(actual) && ArrayBuffer.isView(expected) &&
      actualTag === expectedTag && !isFloatTypedArrayTag(actualTag)) {
    if (!areSimilarTypedArrays(actual, expected)) {
      return false;
    } else if (!strict) {
      return true;  // Skip further checks for non-strict comparison.
    }

    // Buffer.compare returns true, so actual.length === expected.length
    // if they both only contain numeric keys, we don't need to exam further
    if (Object.keys(actual).length === actual.length &&
        Object.keys(expected).length === expected.length) {
      return true;
    }
  }

  // For all other Object pairs, including Array objects and Maps,
  // equivalence is determined by having:
  // a) The same number of owned enumerable properties
  // b) The same set of keys/indexes (although not necessarily the same order)
  // c) Equivalent values for every corresponding key/index
  // d) For Sets and Maps, equal contents
  // Note: this accounts for both named and indexed properties on Arrays.

  // Use memos to handle cycles.
  if (!memos) {
    memos = {
      actual: new Map(),
      expected: new Map(),
      position: 0
    };
  } else {
    memos.position++;
  }

  if (memos.actual.has(actual)) {
    return memos.actual.get(actual) === memos.expected.get(expected);
  }

  memos.actual.set(actual, memos.position);
  memos.expected.set(expected, memos.position);

  const areEq = objEquiv(actual, expected, strict, memos);

  memos.actual.delete(actual);
  memos.expected.delete(expected);

  return areEq;
}

function setHasSimilarElement(set, val1, usedEntries, strict, memo) {
  if (set.has(val1)) {
    if (usedEntries)
      usedEntries.add(val1);
    return true;
  }

  // In strict mode the only things which can match a primitive or a function
  // will already be detected by set.has(val1).
  if (strict && (util.isPrimitive(val1) || util.isFunction(val1)))
    return false;

  // Otherwise go looking.
  for (const val2 of set) {
    if (usedEntries && usedEntries.has(val2))
      continue;

    if (innerDeepEqual(val1, val2, strict, memo)) {
      if (usedEntries)
        usedEntries.add(val2);
      return true;
    }
  }

  return false;
}

function setEquiv(a, b, strict, memo) {
  // This code currently returns false for this pair of sets:
  //   assert.deepEqual(new Set(['1', 1]), new Set([1]))
  //
  // In theory, all the items in the first set have a corresponding == value in
  // the second set, but the sets have different sizes. Its a silly case,
  // and more evidence that deepStrictEqual should always be preferred over
  // deepEqual.
  if (a.size !== b.size)
    return false;

  // This is a set of the entries in b which have been consumed in our pairwise
  // comparison.
  //
  // When the sets contain only value types (eg, lots of numbers), and we're in
  // strict mode, we don't need to match off the entries in a pairwise way. In
  // that case this initialization is done lazily to avoid the allocation &
  // bookkeeping cost. Unfortunately, we can't get away with that in non-strict
  // mode.
  let usedEntries = null;

  for (const val1 of a) {
    if (usedEntries == null && (!strict || typeof val1 === 'object'))
      usedEntries = new Set();

    // If the value doesn't exist in the second set by reference, and its an
    // object or an array we'll need to go hunting for something thats
    // deep-equal to it. Note that this is O(n^2) complexity, and will get
    // slower if large, very similar sets / maps are nested inside.
    // Unfortunately there's no real way around this.
    if (!setHasSimilarElement(b, val1, usedEntries, strict, memo))
      return false;
  }

  return true;
}

function mapHasSimilarEntry(map, key1, item1, usedEntries, strict, memo) {
  // To be able to handle cases like:
  //   Map([[1, 'a'], ['1', 'b']]) vs Map([['1', 'a'], [1, 'b']])
  // or:
  //   Map([[{}, 'a'], [{}, 'b']]) vs Map([[{}, 'b'], [{}, 'a']])
  // ... we need to consider *all* matching keys, not just the first we find.

  // This check is not strictly necessary. The loop performs this check, but
  // doing it here improves performance of the common case when reference-equal
  // keys exist (which includes all primitive-valued keys).
  if (map.has(key1) && innerDeepEqual(item1, map.get(key1), strict, memo)) {
    if (usedEntries)
      usedEntries.add(key1);
    return true;
  }

  if (strict && (util.isPrimitive(key1) || util.isFunction(key1)))
    return false;

  for (const [key2, item2] of map) {
    // This case is checked above.
    if (key2 === key1)
      continue;

    if (usedEntries && usedEntries.has(key2))
      continue;

    if (innerDeepEqual(key1, key2, strict, memo) &&
        innerDeepEqual(item1, item2, strict, memo)) {
      if (usedEntries)
        usedEntries.add(key2);
      return true;
    }
  }

  return false;
}

function mapEquiv(a, b, strict, memo) {
  // Caveat: In non-strict mode, this implementation does not handle cases
  // where maps contain two equivalent-but-not-reference-equal keys.
  //
  // For example, maps like this are currently considered not equivalent:
  if (a.size !== b.size)
    return false;

  let usedEntries = null;

  for (const [key1, item1] of a) {
    if (usedEntries == null && (!strict || typeof key1 === 'object'))
      usedEntries = new Set();

    // Just like setEquiv above, this hunt makes this function O(n^2) when
    // using objects and lists as keys
    if (!mapHasSimilarEntry(b, key1, item1, usedEntries, strict, memo))
      return false;
  }

  return true;
}

function objEquiv(a, b, strict, actualVisitedObjects) {
  // If one of them is a primitive, the other must be the same.
  if (util.isPrimitive(a) || util.isPrimitive(b))
    return a === b;

  const aKeys = Object.keys(a);
  const bKeys = Object.keys(b);
  var key, i;

  // The pair must have the same number of owned properties
  // (keys incorporates hasOwnProperty).
  if (aKeys.length !== bKeys.length)
    return false;

  // The pair must have the same set of keys (although not
  // necessarily in the same order).
  aKeys.sort();
  bKeys.sort();
  // Cheap key test:
  for (i = aKeys.length - 1; i >= 0; i--) {
    if (aKeys[i] !== bKeys[i])
      return false;
  }

  // Sets and maps don't have their entries accessible via normal object
  // properties.
  if (isSet(a)) {
    if (!isSet(b) || !setEquiv(a, b, strict, actualVisitedObjects))
      return false;
  } else if (isSet(b)) {
    return false;
  }

  if (isMap(a)) {
    if (!isMap(b) || !mapEquiv(a, b, strict, actualVisitedObjects))
      return false;
  } else if (isMap(b)) {
    return false;
  }

  // The pair must have equivalent values for every corresponding key.
  // Possibly expensive deep test:
  for (i = aKeys.length - 1; i >= 0; i--) {
    key = aKeys[i];
    if (!innerDeepEqual(a[key], b[key], strict, actualVisitedObjects))
      return false;
  }
  return true;
}

// The non-equivalence assertion tests for any deep inequality.
assert.notDeepEqual = function notDeepEqual(actual, expected, message) {
  if (innerDeepEqual(actual, expected, false)) {
    innerFail(actual, expected, message, 'notDeepEqual', notDeepEqual);
  }
};

assert.notDeepStrictEqual = notDeepStrictEqual;
function notDeepStrictEqual(actual, expected, message) {
  if (innerDeepEqual(actual, expected, true)) {
    innerFail(actual, expected, message, 'notDeepStrictEqual',
              notDeepStrictEqual);
  }
}

// The strict equality assertion tests strict equality, as determined by ===.
assert.strictEqual = function strictEqual(actual, expected, message) {
  if (actual !== expected) {
    innerFail(actual, expected, message, '===', strictEqual);
  }
};

// The strict non-equality assertion tests for strict inequality, as
// determined by !==.
assert.notStrictEqual = function notStrictEqual(actual, expected, message) {
  if (actual === expected) {
    innerFail(actual, expected, message, '!==', notStrictEqual);
  }
};

function expectedException(actual, expected) {
  // actual is guaranteed to be an Error object, but we need to check expected.
  if (!expected) {
    return false;
  }

  if (objectToString(expected) === '[object RegExp]') {
    return expected.test(actual);
  }

  try {
    if (actual instanceof expected) {
      return true;
    }
  } catch (e) {
    // Ignore. The instanceof check doesn't work for arrow functions.
  }

  if (Error.isPrototypeOf(expected)) {
    return false;
  }

  return expected.call({}, actual) === true;
}

function tryBlock(block) {
  var error;
  try {
    block();
  } catch (e) {
    error = e;
  }
  return error;
}

function innerThrows(shouldThrow, block, expected, message) {
  var actual;

  if (typeof block !== 'function') {
    const errors = lazyErrors();
    throw new errors.TypeError('ERR_INVALID_ARG_TYPE', 'block', 'function',
                               block);
  }

  if (typeof expected === 'string') {
    message = expected;
    expected = null;
  }

  actual = tryBlock(block);

  message = (expected && expected.name ? ' (' + expected.name + ')' : '') +
            (message ? ': ' + message : '.');

  if (shouldThrow && !actual) {
    innerFail(actual, expected, 'Missing expected exception' + message, fail);
  }

  const userProvidedMessage = typeof message === 'string';
  const isUnwantedException = !shouldThrow && util.isError(actual);
  const isUnexpectedException = !shouldThrow && actual && !expected;

  if ((isUnwantedException &&
      userProvidedMessage &&
      expectedException(actual, expected)) ||
      isUnexpectedException) {
    innerFail(actual, expected, 'Got unwanted exception' + message, fail);
  }

  if ((shouldThrow && actual && expected &&
      !expectedException(actual, expected)) || (!shouldThrow && actual)) {
    throw actual;
  }
}

// Expected to throw an error.
assert.throws = function throws(block, error, message) {
  innerThrows(true, block, error, message);
};

assert.doesNotThrow = function doesNotThrow(block, error, message) {
  innerThrows(false, block, error, message);
};

assert.ifError = function ifError(err) { if (err) throw err; };<|MERGE_RESOLUTION|>--- conflicted
+++ resolved
@@ -64,15 +64,11 @@
 }
 
 function fail(actual, expected, message, operator, stackStartFunction) {
-<<<<<<< HEAD
   trace_mgr.emitTrace('emitOnAssert'); //ENABLE_TTD
 
-  if (arguments.length === 0) {
-=======
   const argsLen = arguments.length;
 
   if (argsLen === 0) {
->>>>>>> 8520e6f2
     message = 'Failed';
   } else if (argsLen === 1) {
     message = actual;
