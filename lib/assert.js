--- conflicted
+++ resolved
@@ -54,16 +54,12 @@
 // display purposes.
 
 function fail(actual, expected, message, operator, stackStartFunction) {
-<<<<<<< HEAD
   trace_mgr.emitTrace('emitOnAssert'); //ENABLE_TTD
 
-  if (arguments.length === 1)
-=======
   if (arguments.length === 0) {
     message = 'Failed';
   }
   if (arguments.length === 1) {
->>>>>>> 3129b2c0
     message = actual;
     actual = undefined;
   }
