// Originally from narwhal.js (http://narwhaljs.org)
// Copyright (c) 2009 Thomas Robinson <280north.com>
//
// Permission is hereby granted, free of charge, to any person obtaining a copy
// of this software and associated documentation files (the 'Software'), to
// deal in the Software without restriction, including without limitation the
// rights to use, copy, modify, merge, publish, distribute, sublicense, and/or
// sell copies of the Software, and to permit persons to whom the Software is
// furnished to do so, subject to the following conditions:
//
// The above copyright notice and this permission notice shall be included in
// all copies or substantial portions of the Software.
//
// THE SOFTWARE IS PROVIDED 'AS IS', WITHOUT WARRANTY OF ANY KIND, EXPRESS OR
// IMPLIED, INCLUDING BUT NOT LIMITED TO THE WARRANTIES OF MERCHANTABILITY,
// FITNESS FOR A PARTICULAR PURPOSE AND NONINFRINGEMENT. IN NO EVENT SHALL THE
// AUTHORS BE LIABLE FOR ANY CLAIM, DAMAGES OR OTHER LIABILITY, WHETHER IN AN
// ACTION OF CONTRACT, TORT OR OTHERWISE, ARISING FROM, OUT OF OR IN CONNECTION
// WITH THE SOFTWARE OR THE USE OR OTHER DEALINGS IN THE SOFTWARE.

'use strict';

const { isDeepEqual, isDeepStrictEqual } =
  require('internal/util/comparisons');
const errors = require('internal/errors');

const trace_mgr = require('trace_mgr'); //ENABLE_TTD

// The assert module provides functions that throw
// AssertionError's when particular conditions are not met. The
// assert module must conform to the following interface.

const assert = module.exports = ok;

// All of the following functions must throw an AssertionError
// when a corresponding condition is not met, with a message that
// may be undefined if not provided. All assertion methods provide
// both the actual and expected values to the assertion error for
// display purposes.

function innerFail(obj) {
  if (obj.message instanceof Error) throw obj.message;

  throw new errors.AssertionError(obj);
}

<<<<<<< HEAD
function fail(actual, expected, message, operator, stackStartFunction) {
  trace_mgr.emitTrace('emitOnAssert'); //ENABLE_TTD

=======
function fail(actual, expected, message, operator, stackStartFn) {
>>>>>>> 2ac7aded
  const argsLen = arguments.length;

  if (argsLen === 0) {
    message = 'Failed';
  } else if (argsLen === 1) {
    message = actual;
    actual = undefined;
  } else if (argsLen === 2) {
    operator = '!=';
  }

  innerFail({
    actual,
    expected,
    message,
    operator,
    stackStartFn: stackStartFn || fail
  });
}

assert.fail = fail;

// The AssertionError is defined in internal/error.
// new assert.AssertionError({ message: message,
//                             actual: actual,
//                             expected: expected });
assert.AssertionError = errors.AssertionError;


// Pure assertion tests whether a value is truthy, as determined
// by !!value.
function ok(value, message) {
  if (!value) {
    innerFail({
      actual: value,
      expected: true,
      message,
      operator: '==',
      stackStartFn: ok
    });
  }
}
assert.ok = ok;

// The equality assertion tests shallow, coercive equality with ==.
/* eslint-disable no-restricted-properties */
assert.equal = function equal(actual, expected, message) {
  // eslint-disable-next-line eqeqeq
  if (actual != expected) {
    innerFail({
      actual,
      expected,
      message,
      operator: '==',
      stackStartFn: equal
    });
  }
};

// The non-equality assertion tests for whether two objects are not
// equal with !=.
assert.notEqual = function notEqual(actual, expected, message) {
  // eslint-disable-next-line eqeqeq
  if (actual == expected) {
    innerFail({
      actual,
      expected,
      message,
      operator: '!=',
      stackStartFn: notEqual
    });
  }
};

// The equivalence assertion tests a deep equality relation.
assert.deepEqual = function deepEqual(actual, expected, message) {
  if (!isDeepEqual(actual, expected)) {
    innerFail({
      actual,
      expected,
      message,
      operator: 'deepEqual',
      stackStartFn: deepEqual
    });
  }
};

// The non-equivalence assertion tests for any deep inequality.
assert.notDeepEqual = function notDeepEqual(actual, expected, message) {
  if (isDeepEqual(actual, expected)) {
    innerFail({
      actual,
      expected,
      message,
      operator: 'notDeepEqual',
      stackStartFn: notDeepEqual
    });
  }
};
/* eslint-enable */

assert.deepStrictEqual = function deepStrictEqual(actual, expected, message) {
  if (!isDeepStrictEqual(actual, expected)) {
    innerFail({
      actual,
      expected,
      message,
      operator: 'deepStrictEqual',
      stackStartFn: deepStrictEqual
    });
  }
};

assert.notDeepStrictEqual = notDeepStrictEqual;
function notDeepStrictEqual(actual, expected, message) {
  if (isDeepStrictEqual(actual, expected)) {
    innerFail({
      actual,
      expected,
      message,
      operator: 'notDeepStrictEqual',
      stackStartFn: notDeepStrictEqual
    });
  }
}

assert.strictEqual = function strictEqual(actual, expected, message) {
  if (!Object.is(actual, expected)) {
    innerFail({
      actual,
      expected,
      message,
      operator: 'strictEqual',
      stackStartFn: strictEqual
    });
  }
};

assert.notStrictEqual = function notStrictEqual(actual, expected, message) {
  if (Object.is(actual, expected)) {
    innerFail({
      actual,
      expected,
      message,
      operator: 'notStrictEqual',
      stackStartFn: notStrictEqual
    });
  }
};

function expectedException(actual, expected) {
  if (typeof expected !== 'function') {
    // Should be a RegExp, if not fail hard
    return expected.test(actual);
  }
  // Guard instanceof against arrow functions as they don't have a prototype.
  if (expected.prototype !== undefined && actual instanceof expected) {
    return true;
  }
  if (Error.isPrototypeOf(expected)) {
    return false;
  }
  return expected.call({}, actual) === true;
}

function tryBlock(block) {
  try {
    block();
  } catch (e) {
    return e;
  }
}

function innerThrows(shouldThrow, block, expected, message) {
  var details = '';

  if (typeof block !== 'function') {
    throw new errors.TypeError('ERR_INVALID_ARG_TYPE', 'block', 'Function',
                               block);
  }

  if (typeof expected === 'string') {
    message = expected;
    expected = null;
  }

  const actual = tryBlock(block);

  if (shouldThrow === true) {
    if (actual === undefined) {
      if (expected && expected.name) {
        details += ` (${expected.name})`;
      }
      details += message ? `: ${message}` : '.';
      innerFail({
        actual,
        expected,
        operator: 'throws',
        message: `Missing expected exception${details}`,
        stackStartFn: innerThrows
      });
    }
    if (expected && expectedException(actual, expected) === false) {
      throw actual;
    }
  } else if (actual !== undefined) {
    if (!expected || expectedException(actual, expected)) {
      details = message ? `: ${message}` : '.';
      innerFail({
        actual,
        expected,
        operator: 'doesNotThrow',
        message: `Got unwanted exception${details}\n${actual.message}`,
        stackStartFn: innerThrows
      });
    }
    throw actual;
  }
}

// Expected to throw an error.
assert.throws = function throws(block, error, message) {
  innerThrows(true, block, error, message);
};

assert.doesNotThrow = function doesNotThrow(block, error, message) {
  innerThrows(false, block, error, message);
};

assert.ifError = function ifError(err) { if (err) throw err; };

// Expose a strict only variant of assert
function strict(value, message) {
  if (!value) innerFail(value, true, message, '==', strict);
}
assert.strict = Object.assign(strict, assert, {
  equal: assert.strictEqual,
  deepEqual: assert.deepStrictEqual,
  notEqual: assert.notStrictEqual,
  notDeepEqual: assert.notDeepStrictEqual
});
assert.strict.strict = assert.strict;<|MERGE_RESOLUTION|>--- conflicted
+++ resolved
@@ -44,13 +44,9 @@
   throw new errors.AssertionError(obj);
 }
 
-<<<<<<< HEAD
-function fail(actual, expected, message, operator, stackStartFunction) {
+function fail(actual, expected, message, operator, stackStartFn) {
   trace_mgr.emitTrace('emitOnAssert'); //ENABLE_TTD
 
-=======
-function fail(actual, expected, message, operator, stackStartFn) {
->>>>>>> 2ac7aded
   const argsLen = arguments.length;
 
   if (argsLen === 0) {
