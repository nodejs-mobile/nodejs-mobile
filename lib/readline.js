// Copyright Joyent, Inc. and other Node contributors.
//
// Permission is hereby granted, free of charge, to any person obtaining a
// copy of this software and associated documentation files (the
// "Software"), to deal in the Software without restriction, including
// without limitation the rights to use, copy, modify, merge, publish,
// distribute, sublicense, and/or sell copies of the Software, and to permit
// persons to whom the Software is furnished to do so, subject to the
// following conditions:
//
// The above copyright notice and this permission notice shall be included
// in all copies or substantial portions of the Software.
//
// THE SOFTWARE IS PROVIDED "AS IS", WITHOUT WARRANTY OF ANY KIND, EXPRESS
// OR IMPLIED, INCLUDING BUT NOT LIMITED TO THE WARRANTIES OF
// MERCHANTABILITY, FITNESS FOR A PARTICULAR PURPOSE AND NONINFRINGEMENT. IN
// NO EVENT SHALL THE AUTHORS OR COPYRIGHT HOLDERS BE LIABLE FOR ANY CLAIM,
// DAMAGES OR OTHER LIABILITY, WHETHER IN AN ACTION OF CONTRACT, TORT OR
// OTHERWISE, ARISING FROM, OUT OF OR IN CONNECTION WITH THE SOFTWARE OR THE
// USE OR OTHER DEALINGS IN THE SOFTWARE.

// Inspiration for this code comes from Salvatore Sanfilippo's linenoise.
// https://github.com/antirez/linenoise
// Reference:
// * http://invisible-island.net/xterm/ctlseqs/ctlseqs.html
// * http://www.3waylabs.com/nw/WWW/products/wizcon/vt220.html

'use strict';

const {
  ERR_INVALID_ARG_TYPE,
  ERR_INVALID_CURSOR_POS,
  ERR_INVALID_OPT_VALUE
} = require('internal/errors').codes;
const { debug, inherits } = require('util');
const { Buffer } = require('buffer');
const EventEmitter = require('events');
const { StringDecoder } = require('string_decoder');
const {
  CSI,
  emitKeys,
  getStringWidth,
  isFullWidthCodePoint,
  stripVTControlCharacters
} = require('internal/readline');

const {
  kEscape,
  kClearToBeginning,
  kClearToEnd,
  kClearLine,
  kClearScreenDown
} = CSI;

<<<<<<< HEAD
const now = process.binding('timer_wrap').Timer.now;
=======
// Lazy load StringDecoder for startup performance.
let StringDecoder;
>>>>>>> 84bd6f3c

const kHistorySize = 30;
const kMincrlfDelay = 100;
// \r\n, \n, or \r followed by something other than \n
const lineEnding = /\r?\n|\r(?!\n)/;

const KEYPRESS_DECODER = Symbol('keypress-decoder');
const ESCAPE_DECODER = Symbol('escape-decoder');

// GNU readline library - keyseq-timeout is 500ms (default)
const ESCAPE_CODE_TIMEOUT = 500;

function createInterface(input, output, completer, terminal) {
  return new Interface(input, output, completer, terminal);
}


function Interface(input, output, completer, terminal) {
  if (!(this instanceof Interface)) {
    return new Interface(input, output, completer, terminal);
  }

  if (StringDecoder === undefined)
    StringDecoder = require('string_decoder').StringDecoder;

  this._sawReturnAt = 0;
  this.isCompletionEnabled = true;
  this._sawKeyPress = false;
  this._previousKey = null;

  EventEmitter.call(this);
  var historySize;
  var removeHistoryDuplicates = false;
  let crlfDelay;
  let prompt = '> ';

  if (input && input.input) {
    // an options object was given
    output = input.output;
    completer = input.completer;
    terminal = input.terminal;
    historySize = input.historySize;
    removeHistoryDuplicates = input.removeHistoryDuplicates;
    if (input.prompt !== undefined) {
      prompt = input.prompt;
    }
    crlfDelay = input.crlfDelay;
    input = input.input;
  }

  if (completer && typeof completer !== 'function') {
    throw new ERR_INVALID_OPT_VALUE('completer', completer);
  }

  if (historySize === undefined) {
    historySize = kHistorySize;
  }

  if (typeof historySize !== 'number' ||
      Number.isNaN(historySize) ||
      historySize < 0) {
    throw new ERR_INVALID_OPT_VALUE.RangeError('historySize', historySize);
  }

  // backwards compat; check the isTTY prop of the output stream
  //  when `terminal` was not specified
  if (terminal === undefined && !(output === null || output === undefined)) {
    terminal = !!output.isTTY;
  }

  var self = this;

  this.output = output;
  this.input = input;
  this.historySize = historySize;
  this.removeHistoryDuplicates = !!removeHistoryDuplicates;
  this.crlfDelay = crlfDelay ?
    Math.max(kMincrlfDelay, crlfDelay) : kMincrlfDelay;

  // Check arity, 2 - for async, 1 for sync
  if (typeof completer === 'function') {
    this.completer = completer.length === 2 ?
      completer :
      function completerWrapper(v, cb) {
        cb(null, completer(v));
      };
  }

  this.setPrompt(prompt);

  this.terminal = !!terminal;

  function ondata(data) {
    self._normalWrite(data);
  }

  function onend() {
    if (typeof self._line_buffer === 'string' &&
        self._line_buffer.length > 0) {
      self.emit('line', self._line_buffer);
    }
    self.close();
  }

  function ontermend() {
    if (typeof self.line === 'string' && self.line.length > 0) {
      self.emit('line', self.line);
    }
    self.close();
  }

  function onkeypress(s, key) {
    self._ttyWrite(s, key);
    if (key && key.sequence) {
      // if the key.sequence is half of a surrogate pair
      // (>= 0xd800 and <= 0xdfff), refresh the line so
      // the character is displayed appropriately.
      const ch = key.sequence.codePointAt(0);
      if (ch >= 0xd800 && ch <= 0xdfff)
        self._refreshLine();
    }
  }

  function onresize() {
    self._refreshLine();
  }

  if (!this.terminal) {
    function onSelfCloseWithoutTerminal() {
      input.removeListener('data', ondata);
      input.removeListener('end', onend);
    }

    input.on('data', ondata);
    input.on('end', onend);
    self.once('close', onSelfCloseWithoutTerminal);
    this._decoder = new StringDecoder('utf8');
  } else {
    function onSelfCloseWithTerminal() {
      input.removeListener('keypress', onkeypress);
      input.removeListener('end', ontermend);
      if (output !== null && output !== undefined) {
        output.removeListener('resize', onresize);
      }
    }

    emitKeypressEvents(input, this);

    // input usually refers to stdin
    input.on('keypress', onkeypress);
    input.on('end', ontermend);

    // Current line
    this.line = '';

    this._setRawMode(true);
    this.terminal = true;

    // Cursor position on the line.
    this.cursor = 0;

    this.history = [];
    this.historyIndex = -1;

    if (output !== null && output !== undefined)
      output.on('resize', onresize);

    self.once('close', onSelfCloseWithTerminal);
  }

  input.resume();
}

inherits(Interface, EventEmitter);

Object.defineProperty(Interface.prototype, 'columns', {
  configurable: true,
  enumerable: true,
  get: function() {
    var columns = Infinity;
    if (this.output && this.output.columns)
      columns = this.output.columns;
    return columns;
  }
});

Interface.prototype.setPrompt = function(prompt) {
  this._prompt = prompt;
};


Interface.prototype._setRawMode = function(mode) {
  const wasInRawMode = this.input.isRaw;

  if (typeof this.input.setRawMode === 'function') {
    this.input.setRawMode(mode);
  }

  return wasInRawMode;
};


Interface.prototype.prompt = function(preserveCursor) {
  if (this.paused) this.resume();
  if (this.terminal) {
    if (!preserveCursor) this.cursor = 0;
    this._refreshLine();
  } else {
    this._writeToOutput(this._prompt);
  }
};


Interface.prototype.question = function(query, cb) {
  if (typeof cb === 'function') {
    if (this._questionCallback) {
      this.prompt();
    } else {
      this._oldPrompt = this._prompt;
      this.setPrompt(query);
      this._questionCallback = cb;
      this.prompt();
    }
  }
};


Interface.prototype._onLine = function(line) {
  if (this._questionCallback) {
    var cb = this._questionCallback;
    this._questionCallback = null;
    this.setPrompt(this._oldPrompt);
    cb(line);
  } else {
    this.emit('line', line);
  }
};

Interface.prototype._writeToOutput = function _writeToOutput(stringToWrite) {
  if (typeof stringToWrite !== 'string') {
    throw new ERR_INVALID_ARG_TYPE('stringToWrite', 'string', stringToWrite);
  }

  if (this.output !== null && this.output !== undefined) {
    this.output.write(stringToWrite);
  }
};

Interface.prototype._addHistory = function() {
  if (this.line.length === 0) return '';

  // if the history is disabled then return the line
  if (this.historySize === 0) return this.line;

  // if the trimmed line is empty then return the line
  if (this.line.trim().length === 0) return this.line;

  if (this.history.length === 0 || this.history[0] !== this.line) {
    if (this.removeHistoryDuplicates) {
      // Remove older history line if identical to new one
      const dupIndex = this.history.indexOf(this.line);
      if (dupIndex !== -1) this.history.splice(dupIndex, 1);
    }

    this.history.unshift(this.line);

    // Only store so many
    if (this.history.length > this.historySize) this.history.pop();
  }

  this.historyIndex = -1;
  return this.history[0];
};


Interface.prototype._refreshLine = function() {
  // line length
  var line = this._prompt + this.line;
  var dispPos = this._getDisplayPos(line);
  var lineCols = dispPos.cols;
  var lineRows = dispPos.rows;

  // cursor position
  var cursorPos = this._getCursorPos();

  // first move to the bottom of the current line, based on cursor pos
  var prevRows = this.prevRows || 0;
  if (prevRows > 0) {
    moveCursor(this.output, 0, -prevRows);
  }

  // Cursor to left edge.
  cursorTo(this.output, 0);
  // erase data
  clearScreenDown(this.output);

  // Write the prompt and the current buffer content.
  this._writeToOutput(line);

  // Force terminal to allocate a new line
  if (lineCols === 0) {
    this._writeToOutput(' ');
  }

  // Move cursor to original position.
  cursorTo(this.output, cursorPos.cols);

  var diff = lineRows - cursorPos.rows;
  if (diff > 0) {
    moveCursor(this.output, 0, -diff);
  }

  this.prevRows = cursorPos.rows;
};


Interface.prototype.close = function() {
  if (this.closed) return;
  this.pause();
  if (this.terminal) {
    this._setRawMode(false);
  }
  this.closed = true;
  this.emit('close');
};


Interface.prototype.pause = function() {
  if (this.paused) return;
  this.input.pause();
  this.paused = true;
  this.emit('pause');
  return this;
};


Interface.prototype.resume = function() {
  if (!this.paused) return;
  this.input.resume();
  this.paused = false;
  this.emit('resume');
  return this;
};


Interface.prototype.write = function(d, key) {
  if (this.paused) this.resume();
  this.terminal ? this._ttyWrite(d, key) : this._normalWrite(d);
};

Interface.prototype._normalWrite = function(b) {
  if (b === undefined) {
    return;
  }
  var string = this._decoder.write(b);
  if (this._sawReturnAt &&
      now() - this._sawReturnAt <= this.crlfDelay) {
    string = string.replace(/^\n/, '');
    this._sawReturnAt = 0;
  }

  // Run test() on the new string chunk, not on the entire line buffer.
  var newPartContainsEnding = lineEnding.test(string);

  if (this._line_buffer) {
    string = this._line_buffer + string;
    this._line_buffer = null;
  }
  if (newPartContainsEnding) {
    this._sawReturnAt = string.endsWith('\r') ? now() : 0;

    // got one or more newlines; process into "line" events
    var lines = string.split(lineEnding);
    // either '' or (conceivably) the unfinished portion of the next line
    string = lines.pop();
    this._line_buffer = string;
    for (var n = 0; n < lines.length; n++)
      this._onLine(lines[n]);
  } else if (string) {
    // no newlines this time, save what we have for next time
    this._line_buffer = string;
  }
};

Interface.prototype._insertString = function(c) {
  if (this.cursor < this.line.length) {
    var beg = this.line.slice(0, this.cursor);
    var end = this.line.slice(this.cursor, this.line.length);
    this.line = beg + c + end;
    this.cursor += c.length;
    this._refreshLine();
  } else {
    this.line += c;
    this.cursor += c.length;

    if (this._getCursorPos().cols === 0) {
      this._refreshLine();
    } else {
      this._writeToOutput(c);
    }

    // a hack to get the line refreshed if it's needed
    this._moveCursor(0);
  }
};

Interface.prototype._tabComplete = function(lastKeypressWasTab) {
  var self = this;

  self.pause();
  self.completer(self.line.slice(0, self.cursor), function onComplete(err, rv) {
    self.resume();

    if (err) {
      debug('tab completion error %j', err);
      return;
    }

    const completions = rv[0];
    const completeOn = rv[1];  // the text that was completed
    if (completions && completions.length) {
      // Apply/show completions.
      if (lastKeypressWasTab) {
        self._writeToOutput('\r\n');
        var width = completions.reduce(function completionReducer(a, b) {
          return a.length > b.length ? a : b;
        }).length + 2;  // 2 space padding
        var maxColumns = Math.floor(self.columns / width);
        if (!maxColumns || maxColumns === Infinity) {
          maxColumns = 1;
        }
        var group = [];
        for (var i = 0; i < completions.length; i++) {
          var c = completions[i];
          if (c === '') {
            handleGroup(self, group, width, maxColumns);
            group = [];
          } else {
            group.push(c);
          }
        }
        handleGroup(self, group, width, maxColumns);
      }

      // If there is a common prefix to all matches, then apply that portion.
<<<<<<< HEAD
      var f = completions.filter(function completionFilter(e) {
        if (e) return e;
      });
=======
      var f = completions.filter((e) => e);
>>>>>>> 84bd6f3c
      var prefix = commonPrefix(f);
      if (prefix.length > completeOn.length) {
        self._insertString(prefix.slice(completeOn.length));
      }

      self._refreshLine();
    }
  });
};

// this = Interface instance
function handleGroup(self, group, width, maxColumns) {
  if (group.length === 0) {
    return;
  }
  var minRows = Math.ceil(group.length / maxColumns);
  for (var row = 0; row < minRows; row++) {
    for (var col = 0; col < maxColumns; col++) {
      var idx = row * maxColumns + col;
      if (idx >= group.length) {
        break;
      }
      var item = group[idx];
      self._writeToOutput(item);
      if (col < maxColumns - 1) {
        for (var s = 0; s < width - item.length; s++) {
          self._writeToOutput(' ');
        }
      }
    }
    self._writeToOutput('\r\n');
  }
  self._writeToOutput('\r\n');
}

function commonPrefix(strings) {
  if (!strings || strings.length === 0) {
    return '';
  }
  if (strings.length === 1) return strings[0];
  var sorted = strings.slice().sort();
  var min = sorted[0];
  var max = sorted[sorted.length - 1];
  for (var i = 0, len = min.length; i < len; i++) {
    if (min[i] !== max[i]) {
      return min.slice(0, i);
    }
  }
  return min;
}


Interface.prototype._wordLeft = function() {
  if (this.cursor > 0) {
    var leading = this.line.slice(0, this.cursor);
    var match = leading.match(/(?:[^\w\s]+|\w+|)\s*$/);
    this._moveCursor(-match[0].length);
  }
};


Interface.prototype._wordRight = function() {
  if (this.cursor < this.line.length) {
    var trailing = this.line.slice(this.cursor);
    var match = trailing.match(/^(?:\s+|\W+|\w+)\s*/);
    this._moveCursor(match[0].length);
  }
};


Interface.prototype._deleteLeft = function() {
  if (this.cursor > 0 && this.line.length > 0) {
    this.line = this.line.slice(0, this.cursor - 1) +
                this.line.slice(this.cursor, this.line.length);

    this.cursor--;
    this._refreshLine();
  }
};


Interface.prototype._deleteRight = function() {
  this.line = this.line.slice(0, this.cursor) +
              this.line.slice(this.cursor + 1, this.line.length);
  this._refreshLine();
};


Interface.prototype._deleteWordLeft = function() {
  if (this.cursor > 0) {
    var leading = this.line.slice(0, this.cursor);
    var match = leading.match(/(?:[^\w\s]+|\w+|)\s*$/);
    leading = leading.slice(0, leading.length - match[0].length);
    this.line = leading + this.line.slice(this.cursor, this.line.length);
    this.cursor = leading.length;
    this._refreshLine();
  }
};


Interface.prototype._deleteWordRight = function() {
  if (this.cursor < this.line.length) {
    var trailing = this.line.slice(this.cursor);
    var match = trailing.match(/^(?:\s+|\W+|\w+)\s*/);
    this.line = this.line.slice(0, this.cursor) +
                trailing.slice(match[0].length);
    this._refreshLine();
  }
};


Interface.prototype._deleteLineLeft = function() {
  this.line = this.line.slice(this.cursor);
  this.cursor = 0;
  this._refreshLine();
};


Interface.prototype._deleteLineRight = function() {
  this.line = this.line.slice(0, this.cursor);
  this._refreshLine();
};


Interface.prototype.clearLine = function() {
  this._moveCursor(+Infinity);
  this._writeToOutput('\r\n');
  this.line = '';
  this.cursor = 0;
  this.prevRows = 0;
};


Interface.prototype._line = function() {
  var line = this._addHistory();
  this.clearLine();
  this._onLine(line);
};


Interface.prototype._historyNext = function() {
  if (this.historyIndex > 0) {
    this.historyIndex--;
    this.line = this.history[this.historyIndex];
    this.cursor = this.line.length; // set cursor to end of line.
    this._refreshLine();

  } else if (this.historyIndex === 0) {
    this.historyIndex = -1;
    this.cursor = 0;
    this.line = '';
    this._refreshLine();
  }
};


Interface.prototype._historyPrev = function() {
  if (this.historyIndex + 1 < this.history.length) {
    this.historyIndex++;
    this.line = this.history[this.historyIndex];
    this.cursor = this.line.length; // set cursor to end of line.

    this._refreshLine();
  }
};


// Returns the last character's display position of the given string
Interface.prototype._getDisplayPos = function(str) {
  var offset = 0;
  var col = this.columns;
  var row = 0;
  var code;
  str = stripVTControlCharacters(str);
  for (var i = 0, len = str.length; i < len; i++) {
    code = str.codePointAt(i);
    if (code >= 0x10000) { // surrogates
      i++;
    }
    if (code === 0x0a) { // new line \n
      offset = 0;
      row += 1;
      continue;
    }
    const width = getStringWidth(code);
    if (width === 0 || width === 1) {
      offset += width;
    } else { // width === 2
      if ((offset + 1) % col === 0) {
        offset++;
      }
      offset += 2;
    }
  }
  var cols = offset % col;
  var rows = row + (offset - cols) / col;
  return { cols: cols, rows: rows };
};


// Returns current cursor's position and line
Interface.prototype._getCursorPos = function() {
  var columns = this.columns;
  var strBeforeCursor = this._prompt + this.line.substring(0, this.cursor);
  var dispPos = this._getDisplayPos(stripVTControlCharacters(strBeforeCursor));
  var cols = dispPos.cols;
  var rows = dispPos.rows;
  // If the cursor is on a full-width character which steps over the line,
  // move the cursor to the beginning of the next line.
  if (cols + 1 === columns &&
      this.cursor < this.line.length &&
      isFullWidthCodePoint(this.line.codePointAt(this.cursor))) {
    rows++;
    cols = 0;
  }
  return { cols: cols, rows: rows };
};


// This function moves cursor dx places to the right
// (-dx for left) and refreshes the line if it is needed
Interface.prototype._moveCursor = function(dx) {
  var oldcursor = this.cursor;
  var oldPos = this._getCursorPos();
  this.cursor += dx;

  // bounds check
  if (this.cursor < 0) this.cursor = 0;
  else if (this.cursor > this.line.length) this.cursor = this.line.length;

  var newPos = this._getCursorPos();

  // check if cursors are in the same line
  if (oldPos.rows === newPos.rows) {
    var diffCursor = this.cursor - oldcursor;
    var diffWidth;
    if (diffCursor < 0) {
      diffWidth = -getStringWidth(
        this.line.substring(this.cursor, oldcursor)
      );
    } else if (diffCursor > 0) {
      diffWidth = getStringWidth(
        this.line.substring(this.cursor, oldcursor)
      );
    }
    moveCursor(this.output, diffWidth, 0);
    this.prevRows = newPos.rows;
  } else {
    this._refreshLine();
  }
};


// handle a write from the tty
Interface.prototype._ttyWrite = function(s, key) {
  const previousKey = this._previousKey;
  key = key || {};
  this._previousKey = key;

  // Ignore escape key, fixes
  // https://github.com/nodejs/node-v0.x-archive/issues/2876.
  if (key.name === 'escape') return;

  if (key.ctrl && key.shift) {
    /* Control and shift pressed */
    switch (key.name) {
      case 'backspace':
        this._deleteLineLeft();
        break;

      case 'delete':
        this._deleteLineRight();
        break;
    }

  } else if (key.ctrl) {
    /* Control key pressed */

    switch (key.name) {
      case 'c':
        if (this.listenerCount('SIGINT') > 0) {
          this.emit('SIGINT');
        } else {
          // This readline instance is finished
          this.close();
        }
        break;

      case 'h': // delete left
        this._deleteLeft();
        break;

      case 'd': // delete right or EOF
        if (this.cursor === 0 && this.line.length === 0) {
          // This readline instance is finished
          this.close();
        } else if (this.cursor < this.line.length) {
          this._deleteRight();
        }
        break;

      case 'u': // delete the whole line
        this.cursor = 0;
        this.line = '';
        this._refreshLine();
        break;

      case 'k': // delete from current to end of line
        this._deleteLineRight();
        break;

      case 'a': // go to the start of the line
        this._moveCursor(-Infinity);
        break;

      case 'e': // go to the end of the line
        this._moveCursor(+Infinity);
        break;

      case 'b': // back one character
        this._moveCursor(-1);
        break;

      case 'f': // forward one character
        this._moveCursor(+1);
        break;

      case 'l': // clear the whole screen
        cursorTo(this.output, 0, 0);
        clearScreenDown(this.output);
        this._refreshLine();
        break;

      case 'n': // next history item
        this._historyNext();
        break;

      case 'p': // previous history item
        this._historyPrev();
        break;

      case 'z':
        if (process.platform === 'win32') break;
        if (this.listenerCount('SIGTSTP') > 0) {
          this.emit('SIGTSTP');
        } else {
          process.once('SIGCONT', (function continueProcess(self) {
            return function() {
              // Don't raise events if stream has already been abandoned.
              if (!self.paused) {
                // Stream must be paused and resumed after SIGCONT to catch
                // SIGINT, SIGTSTP, and EOF.
                self.pause();
                self.emit('SIGCONT');
              }
              // explicitly re-enable "raw mode" and move the cursor to
              // the correct position.
              // See https://github.com/joyent/node/issues/3295.
              self._setRawMode(true);
              self._refreshLine();
            };
          })(this));
          this._setRawMode(false);
          process.kill(process.pid, 'SIGTSTP');
        }
        break;

      case 'w': // delete backwards to a word boundary
      case 'backspace':
        this._deleteWordLeft();
        break;

      case 'delete': // delete forward to a word boundary
        this._deleteWordRight();
        break;

      case 'left':
        this._wordLeft();
        break;

      case 'right':
        this._wordRight();
        break;
    }

  } else if (key.meta) {
    /* Meta key pressed */

    switch (key.name) {
      case 'b': // backward word
        this._wordLeft();
        break;

      case 'f': // forward word
        this._wordRight();
        break;

      case 'd': // delete forward word
      case 'delete':
        this._deleteWordRight();
        break;

      case 'backspace': // delete backwards to a word boundary
        this._deleteWordLeft();
        break;
    }

  } else {
    /* No modifier keys used */

    // \r bookkeeping is only relevant if a \n comes right after.
    if (this._sawReturnAt && key.name !== 'enter')
      this._sawReturnAt = 0;

    switch (key.name) {
      case 'return':  // carriage return, i.e. \r
        this._sawReturnAt = now();
        this._line();
        break;

      case 'enter':
        // When key interval > crlfDelay
        if (this._sawReturnAt === 0 ||
            now() - this._sawReturnAt > this.crlfDelay) {
          this._line();
        }
        this._sawReturnAt = 0;
        break;

      case 'backspace':
        this._deleteLeft();
        break;

      case 'delete':
        this._deleteRight();
        break;

      case 'left':
        this._moveCursor(-1);
        break;

      case 'right':
        this._moveCursor(+1);
        break;

      case 'home':
        this._moveCursor(-Infinity);
        break;

      case 'end':
        this._moveCursor(+Infinity);
        break;

      case 'up':
        this._historyPrev();
        break;

      case 'down':
        this._historyNext();
        break;

      case 'tab':
        // If tab completion enabled, do that...
        if (typeof this.completer === 'function' && this.isCompletionEnabled) {
          const lastKeypressWasTab = previousKey && previousKey.name === 'tab';
          this._tabComplete(lastKeypressWasTab);
          break;
        }
        // falls through

      default:
        if (s instanceof Buffer)
          s = s.toString('utf-8');

        if (s) {
          var lines = s.split(/\r\n|\n|\r/);
          for (var i = 0, len = lines.length; i < len; i++) {
            if (i > 0) {
              this._line();
            }
            this._insertString(lines[i]);
          }
        }
    }
  }
};

/**
 * accepts a readable Stream instance and makes it emit "keypress" events
 */

function emitKeypressEvents(stream, iface) {
  if (stream[KEYPRESS_DECODER]) return;
<<<<<<< HEAD
=======

  if (StringDecoder === undefined)
    StringDecoder = require('string_decoder').StringDecoder;
>>>>>>> 84bd6f3c
  stream[KEYPRESS_DECODER] = new StringDecoder('utf8');

  stream[ESCAPE_DECODER] = emitKeys(stream);
  stream[ESCAPE_DECODER].next();

  const escapeCodeTimeout = () => stream[ESCAPE_DECODER].next('');
  let timeoutId;

  function onData(b) {
    if (stream.listenerCount('keypress') > 0) {
      var r = stream[KEYPRESS_DECODER].write(b);
      if (r) {
        clearTimeout(timeoutId);

        if (iface) {
          iface._sawKeyPress = r.length === 1;
        }

        for (var i = 0; i < r.length; i++) {
          if (r[i] === '\t' && typeof r[i + 1] === 'string' && iface) {
            iface.isCompletionEnabled = false;
          }

          try {
            stream[ESCAPE_DECODER].next(r[i]);
            // Escape letter at the tail position
            if (r[i] === kEscape && i + 1 === r.length) {
              timeoutId = setTimeout(escapeCodeTimeout, ESCAPE_CODE_TIMEOUT);
            }
          } catch (err) {
            // if the generator throws (it could happen in the `keypress`
            // event), we need to restart it.
            stream[ESCAPE_DECODER] = emitKeys(stream);
            stream[ESCAPE_DECODER].next();
            throw err;
          } finally {
            if (iface) {
              iface.isCompletionEnabled = true;
            }
          }
        }
      }
    } else {
      // Nobody's watching anyway
      stream.removeListener('data', onData);
      stream.on('newListener', onNewListener);
    }
  }

  function onNewListener(event) {
    if (event === 'keypress') {
      stream.on('data', onData);
      stream.removeListener('newListener', onNewListener);
    }
  }

  if (stream.listenerCount('keypress') > 0) {
    stream.on('data', onData);
  } else {
    stream.on('newListener', onNewListener);
  }
}

/**
 * moves the cursor to the x and y coordinate on the given stream
 */

function cursorTo(stream, x, y) {
  if (stream === null || stream === undefined)
    return;

  if (typeof x !== 'number' && typeof y !== 'number')
    return;

  if (typeof x !== 'number')
    throw new ERR_INVALID_CURSOR_POS();

  if (typeof y !== 'number') {
    stream.write(CSI`${x + 1}G`);
  } else {
    stream.write(CSI`${y + 1};${x + 1}H`);
  }
}

/**
 * moves the cursor relative to its current location
 */

function moveCursor(stream, dx, dy) {
  if (stream === null || stream === undefined)
    return;

  if (dx < 0) {
    stream.write(CSI`${-dx}D`);
  } else if (dx > 0) {
    stream.write(CSI`${dx}C`);
  }

  if (dy < 0) {
    stream.write(CSI`${-dy}A`);
  } else if (dy > 0) {
    stream.write(CSI`${dy}B`);
  }
}

/**
 * clears the current line the cursor is on:
 *   -1 for left of the cursor
 *   +1 for right of the cursor
 *    0 for the entire line
 */

function clearLine(stream, dir) {
  if (stream === null || stream === undefined)
    return;

  if (dir < 0) {
    // to the beginning
    stream.write(kClearToBeginning);
  } else if (dir > 0) {
    // to the end
    stream.write(kClearToEnd);
  } else {
    // entire line
    stream.write(kClearLine);
  }
}

/**
 * clears the screen from the current position of the cursor down
 */

function clearScreenDown(stream) {
  if (stream === null || stream === undefined)
    return;

  stream.write(kClearScreenDown);
}

module.exports = {
  Interface,
  clearLine,
  clearScreenDown,
  createInterface,
  cursorTo,
  emitKeypressEvents,
  moveCursor
};<|MERGE_RESOLUTION|>--- conflicted
+++ resolved
@@ -35,7 +35,6 @@
 const { debug, inherits } = require('util');
 const { Buffer } = require('buffer');
 const EventEmitter = require('events');
-const { StringDecoder } = require('string_decoder');
 const {
   CSI,
   emitKeys,
@@ -52,12 +51,8 @@
   kClearScreenDown
 } = CSI;
 
-<<<<<<< HEAD
-const now = process.binding('timer_wrap').Timer.now;
-=======
 // Lazy load StringDecoder for startup performance.
 let StringDecoder;
->>>>>>> 84bd6f3c
 
 const kHistorySize = 30;
 const kMincrlfDelay = 100;
@@ -414,7 +409,7 @@
   }
   var string = this._decoder.write(b);
   if (this._sawReturnAt &&
-      now() - this._sawReturnAt <= this.crlfDelay) {
+      Date.now() - this._sawReturnAt <= this.crlfDelay) {
     string = string.replace(/^\n/, '');
     this._sawReturnAt = 0;
   }
@@ -427,7 +422,7 @@
     this._line_buffer = null;
   }
   if (newPartContainsEnding) {
-    this._sawReturnAt = string.endsWith('\r') ? now() : 0;
+    this._sawReturnAt = string.endsWith('\r') ? Date.now() : 0;
 
     // got one or more newlines; process into "line" events
     var lines = string.split(lineEnding);
@@ -503,13 +498,7 @@
       }
 
       // If there is a common prefix to all matches, then apply that portion.
-<<<<<<< HEAD
-      var f = completions.filter(function completionFilter(e) {
-        if (e) return e;
-      });
-=======
       var f = completions.filter((e) => e);
->>>>>>> 84bd6f3c
       var prefix = commonPrefix(f);
       if (prefix.length > completeOn.length) {
         self._insertString(prefix.slice(completeOn.length));
@@ -926,14 +915,14 @@
 
     switch (key.name) {
       case 'return':  // carriage return, i.e. \r
-        this._sawReturnAt = now();
+        this._sawReturnAt = Date.now();
         this._line();
         break;
 
       case 'enter':
         // When key interval > crlfDelay
         if (this._sawReturnAt === 0 ||
-            now() - this._sawReturnAt > this.crlfDelay) {
+            Date.now() - this._sawReturnAt > this.crlfDelay) {
           this._line();
         }
         this._sawReturnAt = 0;
@@ -1003,12 +992,9 @@
 
 function emitKeypressEvents(stream, iface) {
   if (stream[KEYPRESS_DECODER]) return;
-<<<<<<< HEAD
-=======
 
   if (StringDecoder === undefined)
     StringDecoder = require('string_decoder').StringDecoder;
->>>>>>> 84bd6f3c
   stream[KEYPRESS_DECODER] = new StringDecoder('utf8');
 
   stream[ESCAPE_DECODER] = emitKeys(stream);
