--- conflicted
+++ resolved
@@ -22,16 +22,10 @@
 'use strict';
 
 const util = require('util');
-<<<<<<< HEAD
-const { deprecate, convertToValidSignal } = require('internal/util');
-const { createPromise,
-        promiseResolve, promiseReject } = process.binding('util');
-=======
 const {
   deprecate, convertToValidSignal, getSystemErrorName
 } = require('internal/util');
 const { isArrayBufferView } = require('internal/util/types');
->>>>>>> 84bd6f3c
 const debug = util.debuglog('child_process');
 const { Buffer } = require('buffer');
 const { Pipe, constants: PipeConstants } = process.binding('pipe_wrap');
@@ -157,23 +151,6 @@
 
 const customPromiseExecFunction = (orig) => {
   return (...args) => {
-<<<<<<< HEAD
-    const promise = createPromise();
-
-    orig(...args, (err, stdout, stderr) => {
-      if (err !== null) {
-        err.stdout = stdout;
-        err.stderr = stderr;
-        promiseReject(promise, err);
-      } else {
-        promiseResolve(promise, { stdout, stderr });
-      }
-    });
-    return promise;
-  };
-};
-
-=======
     return new Promise((resolve, reject) => {
       orig(...args, (err, stdout, stderr) => {
         if (err !== null) {
@@ -188,7 +165,6 @@
   };
 };
 
->>>>>>> 84bd6f3c
 Object.defineProperty(exports.exec, util.promisify.custom, {
   enumerable: false,
   value: customPromiseExecFunction(exports.exec)
@@ -602,32 +578,11 @@
     var input = options.stdio[i] && options.stdio[i].input;
     if (input != null) {
       var pipe = options.stdio[i] = util._extend({}, options.stdio[i]);
-<<<<<<< HEAD
-      if (isUint8Array(input)) {
-=======
       if (isArrayBufferView(input)) {
->>>>>>> 84bd6f3c
         pipe.input = input;
       } else if (typeof input === 'string') {
         pipe.input = Buffer.from(input, options.encoding);
       } else {
-<<<<<<< HEAD
-        throw new TypeError(util.format(
-          'stdio[%d] should be Buffer, Uint8Array or string not %s',
-          i,
-          typeof input));
-      }
-    }
-  }
-
-  var result = spawn_sync.spawn(options);
-
-  if (result.output && options.encoding && options.encoding !== 'buffer') {
-    for (i = 0; i < result.output.length; i++) {
-      if (!result.output[i])
-        continue;
-      result.output[i] = result.output[i].toString(options.encoding);
-=======
         throw new ERR_INVALID_ARG_TYPE(`options.stdio[${i}]`,
                                        ['Buffer',
                                         'TypedArray',
@@ -635,7 +590,6 @@
                                         'string'],
                                        input);
       }
->>>>>>> 84bd6f3c
     }
   }
 
