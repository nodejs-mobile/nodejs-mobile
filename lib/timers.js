// Copyright Joyent, Inc. and other Node contributors.
//
// Permission is hereby granted, free of charge, to any person obtaining a
// copy of this software and associated documentation files (the
// "Software"), to deal in the Software without restriction, including
// without limitation the rights to use, copy, modify, merge, publish,
// distribute, sublicense, and/or sell copies of the Software, and to permit
// persons to whom the Software is furnished to do so, subject to the
// following conditions:
//
// The above copyright notice and this permission notice shall be included
// in all copies or substantial portions of the Software.
//
// THE SOFTWARE IS PROVIDED "AS IS", WITHOUT WARRANTY OF ANY KIND, EXPRESS
// OR IMPLIED, INCLUDING BUT NOT LIMITED TO THE WARRANTIES OF
// MERCHANTABILITY, FITNESS FOR A PARTICULAR PURPOSE AND NONINFRINGEMENT. IN
// NO EVENT SHALL THE AUTHORS OR COPYRIGHT HOLDERS BE LIABLE FOR ANY CLAIM,
// DAMAGES OR OTHER LIABILITY, WHETHER IN AN ACTION OF CONTRACT, TORT OR
// OTHERWISE, ARISING FROM, OUT OF OR IN CONNECTION WITH THE SOFTWARE OR THE
// USE OR OTHER DEALINGS IN THE SOFTWARE.

'use strict';

const {
  Timer: TimerWrap,
  setupTimers,
} = process.binding('timer_wrap');
const L = require('internal/linkedlist');
const {
  async_id_symbol,
  trigger_async_id_symbol,
  Timeout,
  initAsyncResource,
  validateTimerDuration
} = require('internal/timers');
const internalUtil = require('internal/util');
const assert = require('assert');
const util = require('util');
const { ERR_INVALID_CALLBACK } = require('internal/errors').codes;
const debug = util.debuglog('timer');
<<<<<<< HEAD
const kOnTimeout = TimerWrap.kOnTimeout | 0;
const initTriggerId = async_hooks.initTriggerId;
// Two arrays that share state between C++ and JS.
const { async_hook_fields, async_uid_fields } = async_wrap;
// The needed emit*() functions.
const { emitInit, emitBefore, emitAfter, emitDestroy } = async_hooks;
// Grab the constants necessary for working with internal arrays.
const { kInit, kDestroy, kAsyncUidCntr } = async_wrap.constants;
// Symbols for storing async id state.
const async_id_symbol = Symbol('asyncId');
const trigger_id_symbol = Symbol('triggerAsyncId');

// Timeout values > TIMEOUT_MAX are set to 1.
const TIMEOUT_MAX = 2147483647; // 2^31-1
=======
const {
  destroyHooksExist,
  // The needed emit*() functions.
  emitBefore,
  emitAfter,
  emitDestroy,
  symbols: { owner_symbol }
} = require('internal/async_hooks');
>>>>>>> 84bd6f3c

// *Must* match Environment::ImmediateInfo::Fields in src/env.h.
const kCount = 0;
const kRefCount = 1;
const kHasOutstanding = 2;

const [immediateInfo, toggleImmediateRef] =
  setupTimers(processImmediate, processTimers);

const kRefed = Symbol('refed');

// HOW and WHY the timers implementation works the way it does.
//
// Timers are crucial to Node.js. Internally, any TCP I/O connection creates a
// timer so that we can time out of connections. Additionally, many user
// libraries and applications also use timers. As such there may be a
// significantly large amount of timeouts scheduled at any given time.
// Therefore, it is very important that the timers implementation is performant
// and efficient.
//
// Note: It is suggested you first read through the lib/internal/linkedlist.js
// linked list implementation, since timers depend on it extensively. It can be
// somewhat counter-intuitive at first, as it is not actually a class. Instead,
// it is a set of helpers that operate on an existing object.
//
// In order to be as performant as possible, the architecture and data
// structures are designed so that they are optimized to handle the following
// use cases as efficiently as possible:

// - Adding a new timer. (insert)
// - Removing an existing timer. (remove)
// - Handling a timer timing out. (timeout)
//
// Whenever possible, the implementation tries to make the complexity of these
// operations as close to constant-time as possible.
// (So that performance is not impacted by the number of scheduled timers.)
//
// Object maps are kept which contain linked lists keyed by their duration in
// milliseconds.
// The linked lists within also have some meta-properties, one of which is a
// TimerWrap C++ handle, which makes the call after the duration to process the
// list it is attached to.
//
/* eslint-disable node-core/non-ascii-character */
//
// ╔════ > Object Map
// ║
// ╠══
// ║ refedLists: { '40': { }, '320': { etc } } (keys of millisecond duration)
// ╚══          ┌─────────┘
//              │
// ╔══          │
// ║ TimersList { _idleNext: { }, _idlePrev: (self), _timer: (TimerWrap) }
// ║         ┌────────────────┘
// ║    ╔══  │                              ^
// ║    ║    { _idleNext: { },  _idlePrev: { }, _onTimeout: (callback) }
// ║    ║      ┌───────────┘
// ║    ║      │                                  ^
// ║    ║      { _idleNext: { etc },  _idlePrev: { }, _onTimeout: (callback) }
// ╠══  ╠══
// ║    ║
// ║    ╚════ >  Actual JavaScript timeouts
// ║
// ╚════ > Linked List
//
/* eslint-enable node-core/non-ascii-character */
//
// With this, virtually constant-time insertion (append), removal, and timeout
// is possible in the JavaScript layer. Any one list of timers is able to be
// sorted by just appending to it because all timers within share the same
// duration. Therefore, any timer added later will always have been scheduled to
// timeout later, thus only needing to be appended.
// Removal from an object-property linked list is also virtually constant-time
// as can be seen in the lib/internal/linkedlist.js implementation.
// Timeouts only need to process any timers currently due to expire, which will
// always be at the beginning of the list for reasons stated above. Any timers
// after the first one encountered that does not yet need to timeout will also
// always be due to timeout at a later time.
//
// Less-than constant time operations are thus contained in two places:
// TimerWrap's backing libuv timers implementation (a performant heap-based
// queue), and the object map lookup of a specific list by the duration of
// timers within (or creation of a new list).
// However, these operations combined have shown to be trivial in comparison to
// other alternative timers architectures.


// Object maps containing linked lists of timers, keyed and sorted by their
// duration in milliseconds.
//
// The difference between these two objects is that the former contains timers
// that will keep the process open if they are the only thing left, while the
// latter will not.
//
// - key = time in milliseconds
// - value = linked list
const refedLists = Object.create(null);
const unrefedLists = Object.create(null);


// Schedule or re-schedule a timer.
// The item must have been enroll()'d first.
const active = exports.active = function(item) {
  insert(item, false);
};

// Internal APIs that need timeouts should use `_unrefActive()` instead of
// `active()` so that they do not unnecessarily keep the process open.
exports._unrefActive = function(item) {
  insert(item, true);
};


// The underlying logic for scheduling or re-scheduling a timer.
//
// Appends a timer onto the end of an existing timers list, or creates a new
// TimerWrap backed list if one does not already exist for the specified timeout
// duration.
function insert(item, unrefed, start) {
  const msecs = item._idleTimeout;
  if (msecs < 0 || msecs === undefined) return;

  if (typeof start === 'number') {
    item._idleStart = start;
  } else {
    item._idleStart = TimerWrap.now();
  }

  const lists = unrefed === true ? unrefedLists : refedLists;

  // Use an existing list if there is one, otherwise we need to make a new one.
  var list = lists[msecs];
  if (list === undefined) {
    debug('no %d list was found in insert, creating a new one', msecs);
    lists[msecs] = list = new TimersList(msecs, unrefed);
  }

  if (!item[async_id_symbol] || item._destroyed) {
    item._destroyed = false;
    initAsyncResource(item, 'Timeout');
  }

  L.append(list, item);
  assert(!L.isEmpty(list)); // list is not empty
}

function TimersList(msecs, unrefed) {
  this._idleNext = this; // Create the list with the linkedlist properties to
  this._idlePrev = this; // prevent any unnecessary hidden class changes.
  this._unrefed = unrefed;
  this.msecs = msecs;

  const timer = this._timer = new TimerWrap();
  timer._list = this;

  if (unrefed === true)
    timer.unref();
  timer.start(msecs);
}

// Make sure the linked list only shows the minimal necessary information.
TimersList.prototype[util.inspect.custom] = function(_, options) {
  const _localOptions = {
    // Only inspect one level.
    depth: 0,
    // It should not recurse.
    customInspect: false
  };
  const result = Object.assign({}, options, _localOptions);
  return util.inspect(this, result);
};

function processTimers(now) {
  if (this[owner_symbol])
    return unrefdHandle(this[owner_symbol], now);
  return listOnTimeout(this, now);
}

function listOnTimeout(handle, now) {
  const list = handle._list;
  const msecs = list.msecs;

  debug('timeout callback %d', msecs);
  debug('now: %d', now);

  var diff, timer;
  while (timer = L.peek(list)) {
    diff = now - timer._idleStart;

    // Check if this loop iteration is too early for the next timer.
    // This happens if there are more timers scheduled for later in the list.
    if (diff < msecs) {
      var timeRemaining = msecs - (TimerWrap.now() - timer._idleStart);
      if (timeRemaining <= 0) {
        timeRemaining = 1;
      }
      handle.start(timeRemaining);
      debug('%d list wait because diff is %d', msecs, diff);
      return true;
    }

    // The actual logic for when a timeout happens.

    L.remove(timer);
    assert(timer !== L.peek(list));

    if (!timer._onTimeout) {
      if (destroyHooksExist() && !timer._destroyed &&
            typeof timer[async_id_symbol] === 'number') {
        emitDestroy(timer[async_id_symbol]);
        timer._destroyed = true;
      }
      continue;
    }

    tryOnTimeout(timer);
  }

  // If `L.peek(list)` returned nothing, the list was either empty or we have
  // called all of the timer timeouts.
  // As such, we can remove the list and clean up the TimerWrap C++ handle.
  debug('%d list empty', msecs);
  assert(L.isEmpty(list));

  // Either refedLists[msecs] or unrefedLists[msecs] may have been removed and
  // recreated since the reference to `list` was created. Make sure they're
  // the same instance of the list before destroying.
  if (list._unrefed === true && list === unrefedLists[msecs]) {
    delete unrefedLists[msecs];
  } else if (list === refedLists[msecs]) {
    delete refedLists[msecs];
  }

  // Do not close the underlying handle if its ownership has changed
  // (e.g it was unrefed in its callback).
  if (!handle[owner_symbol])
    handle.close();

  return true;
}


// An optimization so that the try/finally only de-optimizes (since at least v8
// 4.7) what is in this smaller function.
function tryOnTimeout(timer, start) {
  timer._called = true;
  const timerAsyncId = (typeof timer[async_id_symbol] === 'number') ?
    timer[async_id_symbol] : null;
  var threw = true;
  if (timerAsyncId !== null)
<<<<<<< HEAD
    emitBefore(timerAsyncId, timer[trigger_id_symbol]);
=======
    emitBefore(timerAsyncId, timer[trigger_async_id_symbol]);
>>>>>>> 84bd6f3c
  try {
    ontimeout(timer, start);
    threw = false;
  } finally {
    if (timerAsyncId !== null) {
      if (!threw)
        emitAfter(timerAsyncId);
<<<<<<< HEAD
      if (!timer._repeat && async_hook_fields[kDestroy] > 0 &&
=======
      if ((threw || !timer._repeat) && destroyHooksExist() &&
>>>>>>> 84bd6f3c
          !timer._destroyed) {
        emitDestroy(timerAsyncId);
        timer._destroyed = true;
      }
    }
  }
}


// A convenience function for re-using TimerWrap handles more easily.
//
// This mostly exists to fix https://github.com/nodejs/node/issues/1264.
// Handles in libuv take at least one `uv_run` to be registered as unreferenced.
// Re-using an existing handle allows us to skip that, so that a second `uv_run`
// will return no active handles, even when running `setTimeout(fn).unref()`.
function reuse(item) {
  L.remove(item);

  const list = refedLists[item._idleTimeout];
  // if empty - reuse the watcher
  if (list !== undefined && L.isEmpty(list)) {
    debug('reuse hit');
    list._timer.stop();
    delete refedLists[item._idleTimeout];
    return list._timer;
  }

  return null;
}


// Remove a timer. Cancels the timeout and resets the relevant timer properties.
function unenroll(item) {
  // Fewer checks may be possible, but these cover everything.
  if (destroyHooksExist() &&
      typeof item[async_id_symbol] === 'number' &&
      !item._destroyed) {
    emitDestroy(item[async_id_symbol]);
    item._destroyed = true;
  }

  const handle = reuse(item);
  if (handle !== null) {
    debug('unenroll: list empty');
    handle.close();
  }
  // if active is called later, then we want to make sure not to insert again
  item._idleTimeout = -1;
}

exports.unenroll = util.deprecate(unenroll,
                                  'timers.unenroll() is deprecated. ' +
                                  'Please use clearTimeout instead.',
                                  'DEP0096');


// Make a regular object able to act as a timer by setting some properties.
// This function does not start the timer, see `active()`.
// Using existing objects as timers slightly reduces object overhead.
function enroll(item, msecs) {
  msecs = validateTimerDuration(msecs);

  // if this item was already in a list somewhere
  // then we should unenroll it from that
  if (item._idleNext) unenroll(item);

  L.init(item);
  item._idleTimeout = msecs;
}

exports.enroll = util.deprecate(enroll,
                                'timers.enroll() is deprecated. ' +
                                'Please use setTimeout instead.',
                                'DEP0095');


/*
 * DOM-style timers
 */


function setTimeout(callback, after, arg1, arg2, arg3) {
  if (typeof callback !== 'function') {
    throw new ERR_INVALID_CALLBACK();
  }

  var i, args;
  switch (arguments.length) {
    // fast cases
    case 1:
    case 2:
      break;
    case 3:
      args = [arg1];
      break;
    case 4:
      args = [arg1, arg2];
      break;
    default:
      args = [arg1, arg2, arg3];
      for (i = 5; i < arguments.length; i++) {
        // extend array dynamically, makes .apply run much faster in v6.0.0
        args[i - 2] = arguments[i];
      }
      break;
  }

  const timeout = new Timeout(callback, after, args, false, false);
  active(timeout);

  return timeout;
}

setTimeout[internalUtil.promisify.custom] = function(after, value) {
  return new Promise((resolve) => {
    active(new Timeout(resolve, after, [value], false, false));
  });
};

exports.setTimeout = setTimeout;

<<<<<<< HEAD
function createSingleTimeout(callback, after, args) {
  after *= 1; // coalesce to number or NaN
  if (!(after >= 1 && after <= TIMEOUT_MAX))
    after = 1; // schedule on next tick, follows browser behavior

  var timer = new Timeout(after, callback, args);
  if (process.domain)
    timer.domain = process.domain;

  active(timer);
=======
>>>>>>> 84bd6f3c

function ontimeout(timer, start) {
  const args = timer._timerArgs;
  if (typeof timer._onTimeout !== 'function')
    return Promise.resolve(timer._onTimeout, args[0]);
  if (start === undefined && timer._repeat)
    start = TimerWrap.now();
  if (!args)
    timer._onTimeout();
  else
    Reflect.apply(timer._onTimeout, timer, args);
  if (timer._repeat)
    rearm(timer, start);
}

function rearm(timer, start = TimerWrap.now()) {
  // // Do not re-arm unenroll'd or closed timers.
  if (timer._idleTimeout === -1) return;

  // If timer is unref'd (or was - it's permanently removed from the list.)
  if (timer._handle && timer instanceof Timeout) {
    timer._handle.start(timer._repeat);
  } else {
    timer._idleTimeout = timer._repeat;

    const duration = TimerWrap.now() - start;
    if (duration >= timer._repeat) {
      // If callback duration >= timer._repeat,
      // add 1 ms to avoid blocking eventloop
      insert(timer, false, start + duration - timer._repeat + 1);
    } else {
      insert(timer, false, start);
    }
  }
}


const clearTimeout = exports.clearTimeout = function clearTimeout(timer) {
  if (timer && timer._onTimeout) {
    timer._onTimeout = null;
    if (timer instanceof Timeout) {
      timer.close(); // for after === 0
    } else {
      unenroll(timer);
    }
  }
};


exports.setInterval = function setInterval(callback, repeat, arg1, arg2, arg3) {
  if (typeof callback !== 'function') {
    throw new ERR_INVALID_CALLBACK();
  }

  var i, args;
  switch (arguments.length) {
    // fast cases
    case 1:
    case 2:
      break;
    case 3:
      args = [arg1];
      break;
    case 4:
      args = [arg1, arg2];
      break;
    default:
      args = [arg1, arg2, arg3];
      for (i = 5; i < arguments.length; i++) {
        // extend array dynamically, makes .apply run much faster in v6.0.0
        args[i - 2] = arguments[i];
      }
      break;
  }

<<<<<<< HEAD
  return createRepeatTimeout(callback, repeat, args);
};

function createRepeatTimeout(callback, repeat, args) {
  repeat *= 1; // coalesce to number or NaN
  if (!(repeat >= 1 && repeat <= TIMEOUT_MAX))
    repeat = 1; // schedule on next tick, follows browser behavior

  var timer = new Timeout(repeat, callback, args);
  timer._repeat = repeat;
  if (process.domain)
    timer.domain = process.domain;
=======
  const timeout = new Timeout(callback, repeat, args, true, false);
  active(timeout);
>>>>>>> 84bd6f3c

  return timeout;
};

exports.clearInterval = function clearInterval(timer) {
  // clearTimeout and clearInterval can be used to clear timers created from
  // both setTimeout and setInterval, as specified by HTML Living Standard:
  // https://html.spec.whatwg.org/multipage/timers-and-user-prompts.html#dom-setinterval
  clearTimeout(timer);
};

function unrefdHandle(timer, now) {
  try {
    // Don't attempt to call the callback if it is not a function.
    if (typeof timer._onTimeout === 'function') {
      tryOnTimeout(timer, now);
    }
  } finally {
    // Make sure we clean up if the callback is no longer a function
    // even if the timer is an interval.
    if (!timer._repeat || typeof timer._onTimeout !== 'function') {
      timer.close();
    }
  }

  return true;
}


Timeout.prototype.unref = function() {
  if (this._handle) {
    this._handle.unref();
  } else if (typeof this._onTimeout === 'function') {
    const now = TimerWrap.now();
    if (!this._idleStart) this._idleStart = now;
    var delay = this._idleStart + this._idleTimeout - now;
    if (delay < 0) delay = 0;

    // Prevent running cb again when unref() is called during the same cb
    if (this._called && !this._repeat) {
      unenroll(this);
      return;
    }

    const handle = reuse(this);
    if (handle !== null) {
      handle._list = undefined;
    }

    this._handle = handle || new TimerWrap();
    this._handle[owner_symbol] = this;
    this._handle.start(delay);
    this._handle.unref();
  }
  return this;
};

Timeout.prototype.ref = function() {
  if (this._handle)
    this._handle.ref();
  return this;
};

Timeout.prototype.close = function() {
  this._onTimeout = null;
  if (this._handle) {
    if (destroyHooksExist() &&
        typeof this[async_id_symbol] === 'number' &&
        !this._destroyed) {
      emitDestroy(this[async_id_symbol]);
      this._destroyed = true;
    }

    this._idleTimeout = -1;
    this._handle.close();
  } else {
    unenroll(this);
  }
  return this;
};


// A linked list for storing `setImmediate()` requests
function ImmediateList() {
  this.head = null;
  this.tail = null;
}

// Appends an item to the end of the linked list, adjusting the current tail's
// previous and next pointers where applicable
ImmediateList.prototype.append = function(item) {
  if (this.tail !== null) {
    this.tail._idleNext = item;
    item._idlePrev = this.tail;
  } else {
    this.head = item;
  }
  this.tail = item;
};

// Removes an item from the linked list, adjusting the pointers of adjacent
// items and the linked list's head or tail pointers as necessary
ImmediateList.prototype.remove = function(item) {
  if (item._idleNext !== null) {
    item._idleNext._idlePrev = item._idlePrev;
  }

  if (item._idlePrev !== null) {
    item._idlePrev._idleNext = item._idleNext;
  }

  if (item === this.head)
    this.head = item._idleNext;
  if (item === this.tail)
    this.tail = item._idlePrev;

  item._idleNext = null;
  item._idlePrev = null;
};

// Create a single linked list instance only once at startup
const immediateQueue = new ImmediateList();

// If an uncaught exception was thrown during execution of immediateQueue,
// this queue will store all remaining Immediates that need to run upon
// resolution of all error handling (if process is still alive).
const outstandingQueue = new ImmediateList();


function processImmediate() {
  const queue = outstandingQueue.head !== null ?
    outstandingQueue : immediateQueue;
  var immediate = queue.head;
  const tail = queue.tail;

  // Clear the linked list early in case new `setImmediate()` calls occur while
  // immediate callbacks are executed
  queue.head = queue.tail = null;

  let count = 0;
  let refCount = 0;

  while (immediate !== null) {
    immediate._destroyed = true;

    const asyncId = immediate[async_id_symbol];
    emitBefore(asyncId, immediate[trigger_async_id_symbol]);

    count++;
    if (immediate[kRefed])
      refCount++;
    immediate[kRefed] = undefined;

    tryOnImmediate(immediate, tail, count, refCount);

    emitAfter(asyncId);

    immediate = immediate._idleNext;
  }

  immediateInfo[kCount] -= count;
  immediateInfo[kRefCount] -= refCount;
  immediateInfo[kHasOutstanding] = 0;
}

// An optimization so that the try/finally only de-optimizes (since at least v8
// 4.7) what is in this smaller function.
function tryOnImmediate(immediate, oldTail, count, refCount) {
  var threw = true;
<<<<<<< HEAD
  emitBefore(immediate[async_id_symbol], immediate[trigger_id_symbol]);
=======
>>>>>>> 84bd6f3c
  try {
    // make the actual call outside the try/finally to allow it to be optimized
    runCallback(immediate);
    threw = false;
  } finally {
<<<<<<< HEAD
    // clearImmediate checks _callback === null for kDestroy hooks.
    immediate._callback = null;
    if (!threw)
      emitAfter(immediate[async_id_symbol]);
    if (async_hook_fields[kDestroy] > 0 && !immediate._destroyed) {
=======
    immediate._onImmediate = null;

    if (destroyHooksExist()) {
>>>>>>> 84bd6f3c
      emitDestroy(immediate[async_id_symbol]);
    }

    if (threw) {
      immediateInfo[kCount] -= count;
      immediateInfo[kRefCount] -= refCount;

      if (immediate._idleNext !== null) {
        // Handle any remaining Immediates after error handling has resolved,
        // assuming we're still alive to do so.
        outstandingQueue.head = immediate._idleNext;
        outstandingQueue.tail = oldTail;
        immediateInfo[kHasOutstanding] = 1;
      }
    }
  }
}

function runCallback(timer) {
  const argv = timer._argv;
  if (typeof timer._onImmediate !== 'function')
    return Promise.resolve(timer._onImmediate, argv[0]);
  if (!argv)
    return timer._onImmediate();
  Reflect.apply(timer._onImmediate, timer, argv);
}


const Immediate = class Immediate {
  constructor(callback, args) {
    this._idleNext = null;
    this._idlePrev = null;
    // this must be set to null first to avoid function tracking
    // on the hidden class, revisit in V8 versions after 6.2
    this._onImmediate = null;
    this._onImmediate = callback;
    this._argv = args;
    this._destroyed = false;
    this[kRefed] = false;

    initAsyncResource(this, 'Immediate');

    this.ref();
    immediateInfo[kCount]++;

    immediateQueue.append(this);
  }

  ref() {
    if (this[kRefed] === false) {
      this[kRefed] = true;
      if (immediateInfo[kRefCount]++ === 0)
        toggleImmediateRef(true);
    }
    return this;
  }

  unref() {
    if (this[kRefed] === true) {
      this[kRefed] = false;
      if (--immediateInfo[kRefCount] === 0)
        toggleImmediateRef(false);
    }
    return this;
  }
};

function setImmediate(callback, arg1, arg2, arg3) {
  if (typeof callback !== 'function') {
    throw new ERR_INVALID_CALLBACK();
  }

  var i, args;
  switch (arguments.length) {
    // fast cases
    case 1:
      break;
    case 2:
      args = [arg1];
      break;
    case 3:
      args = [arg1, arg2];
      break;
    default:
      args = [arg1, arg2, arg3];
      for (i = 4; i < arguments.length; i++) {
        // extend array dynamically, makes .apply run much faster in v6.0.0
        args[i - 1] = arguments[i];
      }
      break;
  }

  return new Immediate(callback, args);
}

setImmediate[internalUtil.promisify.custom] = function(value) {
  return new Promise((resolve) => new Immediate(resolve, [value]));
};

exports.setImmediate = setImmediate;


exports.clearImmediate = function clearImmediate(immediate) {
  if (!immediate || immediate._destroyed)
    return;

  immediateInfo[kCount]--;
  immediate._destroyed = true;

  if (immediate[kRefed] && --immediateInfo[kRefCount] === 0)
    toggleImmediateRef(false);
  immediate[kRefed] = undefined;

  if (destroyHooksExist()) {
    emitDestroy(immediate[async_id_symbol]);
  }

  immediate._onImmediate = null;

  immediateQueue.remove(immediate);
};

// Legacy alias on the C++ wrapper object. This is not public API, so we may
// want to runtime-deprecate it at some point. There's no hurry, though.
Object.defineProperty(TimerWrap.prototype, 'owner', {
  get() { return this[owner_symbol]; },
  set(v) { return this[owner_symbol] = v; }
});<|MERGE_RESOLUTION|>--- conflicted
+++ resolved
@@ -38,22 +38,6 @@
 const util = require('util');
 const { ERR_INVALID_CALLBACK } = require('internal/errors').codes;
 const debug = util.debuglog('timer');
-<<<<<<< HEAD
-const kOnTimeout = TimerWrap.kOnTimeout | 0;
-const initTriggerId = async_hooks.initTriggerId;
-// Two arrays that share state between C++ and JS.
-const { async_hook_fields, async_uid_fields } = async_wrap;
-// The needed emit*() functions.
-const { emitInit, emitBefore, emitAfter, emitDestroy } = async_hooks;
-// Grab the constants necessary for working with internal arrays.
-const { kInit, kDestroy, kAsyncUidCntr } = async_wrap.constants;
-// Symbols for storing async id state.
-const async_id_symbol = Symbol('asyncId');
-const trigger_id_symbol = Symbol('triggerAsyncId');
-
-// Timeout values > TIMEOUT_MAX are set to 1.
-const TIMEOUT_MAX = 2147483647; // 2^31-1
-=======
 const {
   destroyHooksExist,
   // The needed emit*() functions.
@@ -62,7 +46,6 @@
   emitDestroy,
   symbols: { owner_symbol }
 } = require('internal/async_hooks');
->>>>>>> 84bd6f3c
 
 // *Must* match Environment::ImmediateInfo::Fields in src/env.h.
 const kCount = 0;
@@ -313,11 +296,7 @@
     timer[async_id_symbol] : null;
   var threw = true;
   if (timerAsyncId !== null)
-<<<<<<< HEAD
-    emitBefore(timerAsyncId, timer[trigger_id_symbol]);
-=======
     emitBefore(timerAsyncId, timer[trigger_async_id_symbol]);
->>>>>>> 84bd6f3c
   try {
     ontimeout(timer, start);
     threw = false;
@@ -325,11 +304,7 @@
     if (timerAsyncId !== null) {
       if (!threw)
         emitAfter(timerAsyncId);
-<<<<<<< HEAD
-      if (!timer._repeat && async_hook_fields[kDestroy] > 0 &&
-=======
       if ((threw || !timer._repeat) && destroyHooksExist() &&
->>>>>>> 84bd6f3c
           !timer._destroyed) {
         emitDestroy(timerAsyncId);
         timer._destroyed = true;
@@ -451,19 +426,6 @@
 
 exports.setTimeout = setTimeout;
 
-<<<<<<< HEAD
-function createSingleTimeout(callback, after, args) {
-  after *= 1; // coalesce to number or NaN
-  if (!(after >= 1 && after <= TIMEOUT_MAX))
-    after = 1; // schedule on next tick, follows browser behavior
-
-  var timer = new Timeout(after, callback, args);
-  if (process.domain)
-    timer.domain = process.domain;
-
-  active(timer);
-=======
->>>>>>> 84bd6f3c
 
 function ontimeout(timer, start) {
   const args = timer._timerArgs;
@@ -539,23 +501,8 @@
       break;
   }
 
-<<<<<<< HEAD
-  return createRepeatTimeout(callback, repeat, args);
-};
-
-function createRepeatTimeout(callback, repeat, args) {
-  repeat *= 1; // coalesce to number or NaN
-  if (!(repeat >= 1 && repeat <= TIMEOUT_MAX))
-    repeat = 1; // schedule on next tick, follows browser behavior
-
-  var timer = new Timeout(repeat, callback, args);
-  timer._repeat = repeat;
-  if (process.domain)
-    timer.domain = process.domain;
-=======
   const timeout = new Timeout(callback, repeat, args, true, false);
   active(timeout);
->>>>>>> 84bd6f3c
 
   return timeout;
 };
@@ -725,26 +672,14 @@
 // 4.7) what is in this smaller function.
 function tryOnImmediate(immediate, oldTail, count, refCount) {
   var threw = true;
-<<<<<<< HEAD
-  emitBefore(immediate[async_id_symbol], immediate[trigger_id_symbol]);
-=======
->>>>>>> 84bd6f3c
   try {
     // make the actual call outside the try/finally to allow it to be optimized
     runCallback(immediate);
     threw = false;
   } finally {
-<<<<<<< HEAD
-    // clearImmediate checks _callback === null for kDestroy hooks.
-    immediate._callback = null;
-    if (!threw)
-      emitAfter(immediate[async_id_symbol]);
-    if (async_hook_fields[kDestroy] > 0 && !immediate._destroyed) {
-=======
     immediate._onImmediate = null;
 
     if (destroyHooksExist()) {
->>>>>>> 84bd6f3c
       emitDestroy(immediate[async_id_symbol]);
     }
 
