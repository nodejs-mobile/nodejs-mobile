--- conflicted
+++ resolved
@@ -26,16 +26,6 @@
 
 const EE = require('events');
 const Stream = require('stream');
-<<<<<<< HEAD
-// TODO(bmeurer): Change this back to const once hole checks are
-// properly optimized away early in Ignition+TurboFan.
-var Buffer = require('buffer').Buffer;
-const util = require('util');
-const debug = util.debuglog('stream');
-const BufferList = require('internal/streams/BufferList');
-const destroyImpl = require('internal/streams/destroy');
-var StringDecoder;
-=======
 const { Buffer } = require('buffer');
 const util = require('util');
 const debug = util.debuglog('stream');
@@ -53,7 +43,6 @@
 // Lazy loaded to improve the startup performance.
 let StringDecoder;
 let createReadableStreamAsyncIterator;
->>>>>>> 84bd6f3c
 
 util.inherits(Readable, Stream);
 
@@ -85,12 +74,8 @@
   // However, some cases require setting options to different
   // values for the readable and the writable sides of the duplex stream.
   // These options can be provided separately as readableXXX and writableXXX.
-<<<<<<< HEAD
-  var isDuplex = stream instanceof Stream.Duplex;
-=======
   if (typeof isDuplex !== 'boolean')
     isDuplex = stream instanceof Stream.Duplex;
->>>>>>> 84bd6f3c
 
   // object stream flag. Used to make read(n) ignore n and to
   // make all the buffer merging and length checks go away
@@ -101,24 +86,8 @@
 
   // the point at which it stops calling _read() to fill the buffer
   // Note: 0 is a valid value, means "don't call _read preemptively ever"
-<<<<<<< HEAD
-  var hwm = options.highWaterMark;
-  var readableHwm = options.readableHighWaterMark;
-  var defaultHwm = this.objectMode ? 16 : 16 * 1024;
-
-  if (hwm || hwm === 0)
-    this.highWaterMark = hwm;
-  else if (isDuplex && (readableHwm || readableHwm === 0))
-    this.highWaterMark = readableHwm;
-  else
-    this.highWaterMark = defaultHwm;
-
-  // cast to ints.
-  this.highWaterMark = Math.floor(this.highWaterMark);
-=======
   this.highWaterMark = getHighWaterMark(this, options, 'readableHighWaterMark',
                                         isDuplex);
->>>>>>> 84bd6f3c
 
   // A linked list is used to store data chunks instead of an array because the
   // linked list can remove elements from the beginning faster than
@@ -145,12 +114,9 @@
   this.readableListening = false;
   this.resumeScheduled = false;
 
-<<<<<<< HEAD
-=======
   // Should close be emitted on destroy. Defaults to true.
   this.emitClose = options.emitClose !== false;
 
->>>>>>> 84bd6f3c
   // has it been destroyed
   this.destroyed = false;
 
@@ -200,13 +166,10 @@
 }
 
 Object.defineProperty(Readable.prototype, 'destroyed', {
-<<<<<<< HEAD
-=======
   // making it explicit this property is not enumerable
   // because otherwise some prototype manipulation in
   // userland will fail
   enumerable: false,
->>>>>>> 84bd6f3c
   get() {
     if (this._readableState === undefined) {
       return false;
@@ -229,10 +192,6 @@
 Readable.prototype.destroy = destroyImpl.destroy;
 Readable.prototype._undestroy = destroyImpl.undestroy;
 Readable.prototype._destroy = function(err, cb) {
-<<<<<<< HEAD
-  this.push(null);
-=======
->>>>>>> 84bd6f3c
   cb(err);
 };
 
@@ -266,10 +225,7 @@
 };
 
 function readableAddChunk(stream, chunk, encoding, addToFront, skipChunkCheck) {
-<<<<<<< HEAD
-=======
   debug('readableAddChunk', chunk);
->>>>>>> 84bd6f3c
   var state = stream._readableState;
   if (chunk === null) {
     state.reading = false;
@@ -289,13 +245,6 @@
 
       if (addToFront) {
         if (state.endEmitted)
-<<<<<<< HEAD
-          stream.emit('error', new Error('stream.unshift() after end event'));
-        else
-          addChunk(stream, state, chunk, true);
-      } else if (state.ended) {
-        stream.emit('error', new Error('stream.push() after EOF'));
-=======
           stream.emit('error', new ERR_STREAM_UNSHIFT_AFTER_END_EVENT());
         else
           addChunk(stream, state, chunk, true);
@@ -303,7 +252,6 @@
         stream.emit('error', new ERR_STREAM_PUSH_AFTER_EOF());
       } else if (state.destroyed) {
         return false;
->>>>>>> 84bd6f3c
       } else {
         state.reading = false;
         if (state.decoder && !encoding) {
@@ -318,10 +266,7 @@
       }
     } else if (!addToFront) {
       state.reading = false;
-<<<<<<< HEAD
-=======
       maybeReadMore(stream, state);
->>>>>>> 84bd6f3c
     }
   }
 
@@ -334,13 +279,8 @@
 
 function addChunk(stream, state, chunk, addToFront) {
   if (state.flowing && state.length === 0 && !state.sync) {
-<<<<<<< HEAD
-    stream.emit('data', chunk);
-    stream.read(0);
-=======
     state.awaitDrain = 0;
     stream.emit('data', chunk);
->>>>>>> 84bd6f3c
   } else {
     // update the buffer info.
     state.length += state.objectMode ? 1 : chunk.length;
@@ -348,27 +288,6 @@
       state.buffer.unshift(chunk);
     else
       state.buffer.push(chunk);
-<<<<<<< HEAD
-
-    if (state.needReadable)
-      emitReadable(stream);
-  }
-  maybeReadMore(stream, state);
-}
-
-function chunkInvalid(state, chunk) {
-  var er;
-  if (!Stream._isUint8Array(chunk) &&
-      typeof chunk !== 'string' &&
-      chunk !== undefined &&
-      !state.objectMode) {
-    er = new TypeError('Invalid non-string/buffer chunk');
-  }
-  return er;
-}
-
-=======
->>>>>>> 84bd6f3c
 
     if (state.needReadable)
       emitReadable(stream);
@@ -388,10 +307,7 @@
   return er;
 }
 
-<<<<<<< HEAD
-=======
-
->>>>>>> 84bd6f3c
+
 Readable.prototype.isPaused = function() {
   return this._readableState.flowing === false;
 };
@@ -1158,97 +1074,6 @@
   return ret;
 }
 
-<<<<<<< HEAD
-// Extracts only enough buffered data to satisfy the amount requested.
-// This function is designed to be inlinable, so please take care when making
-// changes to the function body.
-function fromListPartial(n, list, hasStrings) {
-  var ret;
-  if (n < list.head.data.length) {
-    // slice is the same for buffers and strings
-    ret = list.head.data.slice(0, n);
-    list.head.data = list.head.data.slice(n);
-  } else if (n === list.head.data.length) {
-    // first chunk is a perfect match
-    ret = list.shift();
-  } else {
-    // result spans more than one buffer
-    ret = hasStrings ? copyFromBufferString(n, list) : copyFromBuffer(n, list);
-  }
-  return ret;
-}
-
-// Copies a specified amount of characters from the list of buffered data
-// chunks.
-// This function is designed to be inlinable, so please take care when making
-// changes to the function body.
-function copyFromBufferString(n, list) {
-  var p = list.head;
-  var c = 1;
-  var ret = p.data;
-  n -= ret.length;
-  while (p = p.next) {
-    const str = p.data;
-    const nb = (n > str.length ? str.length : n);
-    if (nb === str.length)
-      ret += str;
-    else
-      ret += str.slice(0, n);
-    n -= nb;
-    if (n === 0) {
-      if (nb === str.length) {
-        ++c;
-        if (p.next)
-          list.head = p.next;
-        else
-          list.head = list.tail = null;
-      } else {
-        list.head = p;
-        p.data = str.slice(nb);
-      }
-      break;
-    }
-    ++c;
-  }
-  list.length -= c;
-  return ret;
-}
-
-// Copies a specified amount of bytes from the list of buffered data chunks.
-// This function is designed to be inlinable, so please take care when making
-// changes to the function body.
-function copyFromBuffer(n, list) {
-  const ret = Buffer.allocUnsafe(n);
-  var p = list.head;
-  var c = 1;
-  p.data.copy(ret);
-  n -= p.data.length;
-  while (p = p.next) {
-    const buf = p.data;
-    const nb = (n > buf.length ? buf.length : n);
-    buf.copy(ret, ret.length - n, 0, nb);
-    n -= nb;
-    if (n === 0) {
-      if (nb === buf.length) {
-        ++c;
-        if (p.next)
-          list.head = p.next;
-        else
-          list.head = list.tail = null;
-      } else {
-        list.head = p;
-        p.data = buf.slice(nb);
-      }
-      break;
-    }
-    ++c;
-  }
-  list.length -= c;
-  return ret;
-}
-
-=======
->>>>>>> 84bd6f3c
 function endReadable(stream) {
   var state = stream._readableState;
 
