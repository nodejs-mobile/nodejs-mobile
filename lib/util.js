--- conflicted
+++ resolved
@@ -47,48 +47,6 @@
   promisify,
 } = require('internal/util');
 
-<<<<<<< HEAD
-const inspectDefaultOptions = Object.seal({
-  showHidden: false,
-  depth: 2,
-  colors: false,
-  customInspect: true,
-  showProxy: false,
-  maxArrayLength: 100,
-  breakLength: 60,
-  compact: true
-});
-
-const ReflectApply = Reflect.apply;
-
-// This function is borrowed from the function with the same name on V8 Extras'
-// `utils` object. V8 implements Reflect.apply very efficiently in conjunction
-// with the spread syntax, such that no additional special case is needed for
-// function calls w/o arguments.
-// Refs: https://github.com/v8/v8/blob/d6ead37d265d7215cf9c5f768f279e21bd170212/src/js/prologue.js#L152-L156
-function uncurryThis(func) {
-  return (thisArg, ...args) => ReflectApply(func, thisArg, args);
-}
-
-const propertyIsEnumerable = uncurryThis(Object.prototype.propertyIsEnumerable);
-const regExpToString = uncurryThis(RegExp.prototype.toString);
-const dateToISOString = uncurryThis(Date.prototype.toISOString);
-const errorToString = uncurryThis(Error.prototype.toString);
-
-const bigIntValueOf = 'chakracore' in process.versions ?
-  () => 0 :
-  uncurryThis(BigInt.prototype.valueOf);
-const booleanValueOf = uncurryThis(Boolean.prototype.valueOf);
-const numberValueOf = uncurryThis(Number.prototype.valueOf);
-const symbolValueOf = uncurryThis(Symbol.prototype.valueOf);
-const stringValueOf = uncurryThis(String.prototype.valueOf);
-
-const setValues = uncurryThis(Set.prototype.values);
-const mapEntries = uncurryThis(Map.prototype.entries);
-const dateGetTime = uncurryThis(Date.prototype.getTime);
-
-=======
->>>>>>> ab4af087
 let CIRCULAR_ERROR_MESSAGE;
 let internalDeepEqual;
 
@@ -237,951 +195,6 @@
   return debugs[set];
 }
 
-<<<<<<< HEAD
-/**
- * Echos the value of any input. Tries to print the value out
- * in the best way possible given the different types.
- *
- * @param {any} value The value to print out.
- * @param {Object} opts Optional options object that alters the output.
- */
-/* Legacy: value, showHidden, depth, colors */
-function inspect(value, opts) {
-  // Default options
-  const ctx = {
-    seen: [],
-    stylize: stylizeNoColor,
-    showHidden: inspectDefaultOptions.showHidden,
-    depth: inspectDefaultOptions.depth,
-    colors: inspectDefaultOptions.colors,
-    customInspect: inspectDefaultOptions.customInspect,
-    showProxy: inspectDefaultOptions.showProxy,
-    // TODO(BridgeAR): Deprecate `maxArrayLength` and replace it with
-    // `maxEntries`.
-    maxArrayLength: inspectDefaultOptions.maxArrayLength,
-    breakLength: inspectDefaultOptions.breakLength,
-    indentationLvl: 0,
-    compact: inspectDefaultOptions.compact
-  };
-  // Legacy...
-  if (arguments.length > 2) {
-    if (arguments[2] !== undefined) {
-      ctx.depth = arguments[2];
-    }
-    if (arguments.length > 3 && arguments[3] !== undefined) {
-      ctx.colors = arguments[3];
-    }
-  }
-  // Set user-specified options
-  if (typeof opts === 'boolean') {
-    ctx.showHidden = opts;
-  } else if (opts) {
-    const optKeys = Object.keys(opts);
-    for (var i = 0; i < optKeys.length; i++) {
-      ctx[optKeys[i]] = opts[optKeys[i]];
-    }
-  }
-  if (ctx.colors) ctx.stylize = stylizeWithColor;
-  if (ctx.maxArrayLength === null) ctx.maxArrayLength = Infinity;
-  return formatValue(ctx, value, ctx.depth);
-}
-inspect.custom = customInspectSymbol;
-
-Object.defineProperty(inspect, 'defaultOptions', {
-  get() {
-    return inspectDefaultOptions;
-  },
-  set(options) {
-    if (options === null || typeof options !== 'object') {
-      throw new ERR_INVALID_ARG_TYPE('options', 'Object', options);
-    }
-    // TODO(BridgeAR): Add input validation and make sure `defaultOptions` are
-    // not configurable.
-    return _extend(inspectDefaultOptions, options);
-  }
-});
-
-// http://en.wikipedia.org/wiki/ANSI_escape_code#graphics
-inspect.colors = Object.assign(Object.create(null), {
-  'bold': [1, 22],
-  'italic': [3, 23],
-  'underline': [4, 24],
-  'inverse': [7, 27],
-  'white': [37, 39],
-  'grey': [90, 39],
-  'black': [30, 39],
-  'blue': [34, 39],
-  'cyan': [36, 39],
-  'green': [32, 39],
-  'magenta': [35, 39],
-  'red': [31, 39],
-  'yellow': [33, 39]
-});
-
-// Don't use 'blue' not visible on cmd.exe
-inspect.styles = Object.assign(Object.create(null), {
-  'special': 'cyan',
-  'number': 'yellow',
-  'bigint': 'yellow',
-  'boolean': 'yellow',
-  'undefined': 'grey',
-  'null': 'bold',
-  'string': 'green',
-  'symbol': 'green',
-  'date': 'magenta',
-  // "name": intentionally not styling
-  'regexp': 'red'
-});
-
-function stylizeWithColor(str, styleType) {
-  const style = inspect.styles[styleType];
-  if (style !== undefined) {
-    const color = inspect.colors[style];
-    return `\u001b[${color[0]}m${str}\u001b[${color[1]}m`;
-  }
-  return str;
-}
-
-function stylizeNoColor(str, styleType) {
-  return str;
-}
-
-function getConstructorName(obj) {
-  while (obj) {
-    const descriptor = Object.getOwnPropertyDescriptor(obj, 'constructor');
-    if (descriptor !== undefined &&
-        typeof descriptor.value === 'function' &&
-        descriptor.value.name !== '') {
-      return descriptor.value.name;
-    }
-
-    obj = Object.getPrototypeOf(obj);
-  }
-
-  return '';
-}
-
-function getPrefix(constructor, tag, fallback) {
-  if (constructor !== '') {
-    if (tag !== '' && constructor !== tag) {
-      return `${constructor} [${tag}] `;
-    }
-    return `${constructor} `;
-  }
-
-  if (tag !== '')
-    return `[${tag}] `;
-
-  if (fallback !== undefined)
-    return `${fallback} `;
-
-  return '';
-}
-
-function findTypedConstructor(value) {
-  for (const [check, clazz] of [
-    [isUint8Array, Uint8Array],
-    [isUint8ClampedArray, Uint8ClampedArray],
-    [isUint16Array, Uint16Array],
-    [isUint32Array, Uint32Array],
-    [isInt8Array, Int8Array],
-    [isInt16Array, Int16Array],
-    [isInt32Array, Int32Array],
-    [isFloat32Array, Float32Array],
-    [isFloat64Array, Float64Array],
-    'chakracore' in process.versions ?
-      [isUint8Array, Uint8Array] :
-      [isBigInt64Array, BigInt64Array],
-    'chakracore' in process.versions ?
-      [isUint8Array, Uint8Array] :
-      [isBigUint64Array, BigUint64Array],
-  ]) {
-    if (check(value)) {
-      return clazz;
-    }
-  }
-}
-
-const getBoxedValue = formatPrimitive.bind(null, stylizeNoColor);
-
-function noPrototypeIterator(ctx, value, recurseTimes) {
-  let newVal;
-  // TODO: Create a Subclass in case there's no prototype and show
-  // `null-prototype`.
-  if (isSet(value)) {
-    const clazz = Object.getPrototypeOf(value) || Set;
-    newVal = new clazz(setValues(value));
-  } else if (isMap(value)) {
-    const clazz = Object.getPrototypeOf(value) || Map;
-    newVal = new clazz(mapEntries(value));
-  } else if (Array.isArray(value)) {
-    const clazz = Object.getPrototypeOf(value) || Array;
-    newVal = new clazz(value.length || 0);
-  } else if (isTypedArray(value)) {
-    const clazz = findTypedConstructor(value) || Uint8Array;
-    newVal = new clazz(value);
-  }
-  if (newVal) {
-    Object.defineProperties(newVal, Object.getOwnPropertyDescriptors(value));
-    return formatValue(ctx, newVal, recurseTimes);
-  }
-}
-
-// Note: using `formatValue` directly requires the indentation level to be
-// corrected by setting `ctx.indentationLvL += diff` and then to decrease the
-// value afterwards again.
-function formatValue(ctx, value, recurseTimes) {
-  // Primitive types cannot have properties
-  if (typeof value !== 'object' && typeof value !== 'function') {
-    return formatPrimitive(ctx.stylize, value, ctx);
-  }
-  if (value === null) {
-    return ctx.stylize('null', 'null');
-  }
-
-  if (ctx.showProxy) {
-    const proxy = getProxyDetails(value);
-    if (proxy !== undefined) {
-      if (recurseTimes != null) {
-        if (recurseTimes < 0)
-          return ctx.stylize('Proxy [Array]', 'special');
-        recurseTimes -= 1;
-      }
-      ctx.indentationLvl += 2;
-      const res = [
-        formatValue(ctx, proxy[0], recurseTimes),
-        formatValue(ctx, proxy[1], recurseTimes)
-      ];
-      ctx.indentationLvl -= 2;
-      const str = reduceToSingleString(ctx, res, '', ['[', ']']);
-      return `Proxy ${str}`;
-    }
-  }
-
-  // Provide a hook for user-specified inspect functions.
-  // Check that value is an object with an inspect function on it
-  if (ctx.customInspect) {
-    let maybeCustom = value[customInspectSymbol];
-
-    if (!maybeCustom && value.inspect !== exports.inspect &&
-        typeof value.inspect === 'function') {
-      maybeCustom = deprecate(
-        value.inspect,
-        'Custom inspection function on Objects via .inspect() is deprecated',
-        'DEP0079'
-      );
-    }
-
-    if (typeof maybeCustom === 'function' &&
-        // Filter out the util module, its inspect function is special
-        maybeCustom !== exports.inspect &&
-        // Also filter out any prototype objects using the circular check.
-        !(value.constructor && value.constructor.prototype === value)) {
-      const ret = maybeCustom.call(value, recurseTimes, ctx);
-
-      // If the custom inspection method returned `this`, don't go into
-      // infinite recursion.
-      if (ret !== value) {
-        if (typeof ret !== 'string') {
-          return formatValue(ctx, ret, recurseTimes);
-        }
-        return ret;
-      }
-    }
-  }
-
-  // Using an array here is actually better for the average case than using
-  // a Set. `seen` will only check for the depth and will never grow too large.
-  if (ctx.seen.indexOf(value) !== -1)
-    return ctx.stylize('[Circular]', 'special');
-
-  let keys;
-  let symbols = Object.getOwnPropertySymbols(value);
-
-  // Look up the keys of the object.
-  if (ctx.showHidden) {
-    keys = Object.getOwnPropertyNames(value);
-  } else {
-    // This might throw if `value` is a Module Namespace Object from an
-    // unevaluated module, but we don't want to perform the actual type
-    // check because it's expensive.
-    // TODO(devsnek): track https://github.com/tc39/ecma262/issues/1209
-    // and modify this logic as needed.
-    try {
-      keys = Object.keys(value);
-    } catch (err) {
-      if (types.isNativeError(err) &&
-          err.name === 'ReferenceError' &&
-          types.isModuleNamespaceObject(value)) {
-        keys = Object.getOwnPropertyNames(value);
-      } else {
-        throw err;
-      }
-    }
-
-    if (symbols.length !== 0)
-      symbols = symbols.filter((key) => propertyIsEnumerable(value, key));
-  }
-
-  const keyLength = keys.length + symbols.length;
-
-  const constructor = getConstructorName(value);
-  let tag = value[Symbol.toStringTag];
-  if (typeof tag !== 'string')
-    tag = '';
-  let base = '';
-  let formatter = formatObject;
-  let braces;
-  let noIterator = true;
-  let extra;
-  let i = 0;
-
-  // Iterators and the rest are split to reduce checks
-  if (value[Symbol.iterator]) {
-    noIterator = false;
-    if (Array.isArray(value)) {
-      // Only set the constructor for non ordinary ("Array [...]") arrays.
-      const prefix = getPrefix(constructor, tag);
-      braces = [`${prefix === 'Array ' ? '' : prefix}[`, ']'];
-      if (value.length === 0 && keyLength === 0)
-        return `${braces[0]}]`;
-      formatter = formatArray;
-    } else if (isSet(value)) {
-      const prefix = getPrefix(constructor, tag);
-      if (value.size === 0 && keyLength === 0)
-        return `${prefix}{}`;
-      braces = [`${prefix}{`, '}'];
-      formatter = formatSet;
-    } else if (isMap(value)) {
-      const prefix = getPrefix(constructor, tag);
-      if (value.size === 0 && keyLength === 0)
-        return `${prefix}{}`;
-      braces = [`${prefix}{`, '}'];
-      formatter = formatMap;
-    } else if (isTypedArray(value)) {
-      braces = [`${getPrefix(constructor, tag)}[`, ']'];
-      if (value.length === 0 && keyLength === 0 && !ctx.showHidden)
-        return `${braces[0]}]`;
-      formatter = formatTypedArray;
-    } else if (isMapIterator(value)) {
-      braces = [`[${tag}] {`, '}'];
-      formatter = formatMapIterator;
-    } else if (isSetIterator(value)) {
-      braces = [`[${tag}] {`, '}'];
-      formatter = formatSetIterator;
-    } else {
-      noIterator = true;
-    }
-  }
-  if (noIterator) {
-    braces = ['{', '}'];
-    if (constructor === 'Object') {
-      if (isArgumentsObject(value)) {
-        if (keyLength === 0)
-          return '[Arguments] {}';
-        braces[0] = '[Arguments] {';
-      } else if (tag !== '') {
-        braces[0] = `${getPrefix(constructor, tag)}{`;
-        if (keyLength === 0) {
-          return `${braces[0]}}`;
-        }
-      } else if (keyLength === 0) {
-        return '{}';
-      }
-    } else if (typeof value === 'function') {
-      const type = constructor || tag || 'Function';
-      const name = `${type}${value.name ? `: ${value.name}` : ''}`;
-      if (keyLength === 0)
-        return ctx.stylize(`[${name}]`, 'special');
-      base = `[${name}]`;
-    } else if (isRegExp(value)) {
-      // Make RegExps say that they are RegExps
-      if (keyLength === 0 || recurseTimes < 0)
-        return ctx.stylize(regExpToString(value), 'regexp');
-      base = `${regExpToString(value)}`;
-    } else if (isDate(value)) {
-      // Make dates with properties first say the date
-      if (keyLength === 0) {
-        if (Number.isNaN(dateGetTime(value)))
-          return ctx.stylize(String(value), 'date');
-        return ctx.stylize(dateToISOString(value), 'date');
-      }
-      base = dateToISOString(value);
-    } else if (isError(value)) {
-      // Make error with message first say the error
-      base = formatError(value);
-      // Wrap the error in brackets in case it has no stack trace.
-      const stackStart = base.search(/\n {3,4}at/);
-      if (stackStart === -1) {
-        base = `[${base}]`;
-      }
-      // The message and the stack have to be indented as well!
-      if (ctx.indentationLvl !== 0) {
-        const indentation = ' '.repeat(ctx.indentationLvl);
-        base = formatError(value).replace(/\n/g, `\n${indentation}`);
-      }
-      if (keyLength === 0)
-        return base;
-
-      if (ctx.compact === false && stackStart !== -1) {
-        braces[0] += `${base.slice(stackStart)}`;
-        base = `[${base.slice(0, stackStart)}]`;
-      }
-    } else if (isAnyArrayBuffer(value)) {
-      // Fast path for ArrayBuffer and SharedArrayBuffer.
-      // Can't do the same for DataView because it has a non-primitive
-      // .buffer property that we need to recurse for.
-      let prefix = getPrefix(constructor, tag);
-      if (prefix === '') {
-        prefix = isArrayBuffer(value) ? 'ArrayBuffer ' : 'SharedArrayBuffer ';
-      }
-      if (keyLength === 0)
-        return prefix +
-              `{ byteLength: ${formatNumber(ctx.stylize, value.byteLength)} }`;
-      braces[0] = `${prefix}{`;
-      keys.unshift('byteLength');
-    } else if (isDataView(value)) {
-      braces[0] = `${getPrefix(constructor, tag, 'DataView')}{`;
-      // .buffer goes last, it's not a primitive like the others.
-      keys.unshift('byteLength', 'byteOffset', 'buffer');
-    } else if (isPromise(value)) {
-      braces[0] = `${getPrefix(constructor, tag, 'Promise')}{`;
-      formatter = formatPromise;
-    } else if (isWeakSet(value)) {
-      braces[0] = `${getPrefix(constructor, tag, 'WeakSet')}{`;
-      if (ctx.showHidden) {
-        formatter = formatWeakSet;
-      } else {
-        extra = ctx.stylize('[items unknown]', 'special');
-      }
-    } else if (isWeakMap(value)) {
-      braces[0] = `${getPrefix(constructor, tag, 'WeakMap')}{`;
-      if (ctx.showHidden) {
-        formatter = formatWeakMap;
-      } else {
-        extra = ctx.stylize('[items unknown]', 'special');
-      }
-    } else if (types.isModuleNamespaceObject(value)) {
-      braces[0] = `[${tag}] {`;
-      formatter = formatNamespaceObject;
-    } else if (isNumberObject(value)) {
-      base = `[Number: ${getBoxedValue(numberValueOf(value))}]`;
-      if (keyLength === 0)
-        return ctx.stylize(base, 'number');
-    } else if (isBooleanObject(value)) {
-      base = `[Boolean: ${getBoxedValue(booleanValueOf(value))}]`;
-      if (keyLength === 0)
-        return ctx.stylize(base, 'boolean');
-    } else if (isBigIntObject(value)) {
-      base = `[BigInt: ${getBoxedValue(bigIntValueOf(value))}]`;
-      if (keyLength === 0)
-        return ctx.stylize(base, 'bigint');
-    } else if (isSymbolObject(value)) {
-      base = `[Symbol: ${getBoxedValue(symbolValueOf(value))}]`;
-      if (keyLength === 0)
-        return ctx.stylize(base, 'symbol');
-    } else if (isStringObject(value)) {
-      const raw = stringValueOf(value);
-      base = `[String: ${getBoxedValue(raw, ctx)}]`;
-      if (keyLength === raw.length)
-        return ctx.stylize(base, 'string');
-      // For boxed Strings, we have to remove the 0-n indexed entries,
-      // since they just noisy up the output and are redundant
-      // Make boxed primitive Strings look like such
-      keys = keys.slice(value.length);
-      braces = ['{', '}'];
-    // The input prototype got manipulated. Special handle these.
-    // We have to rebuild the information so we are able to display everything.
-    } else {
-      const specialIterator = noPrototypeIterator(ctx, value, recurseTimes);
-      if (specialIterator) {
-        return specialIterator;
-      }
-      if (isMapIterator(value)) {
-        braces = [`[${tag || 'Map Iterator'}] {`, '}'];
-        formatter = formatMapIterator;
-      } else if (isSetIterator(value)) {
-        braces = [`[${tag || 'Set Iterator'}] {`, '}'];
-        formatter = formatSetIterator;
-      // Handle other regular objects again.
-      } else if (keyLength === 0) {
-        if (isExternal(value))
-          return ctx.stylize('[External]', 'special');
-        return `${getPrefix(constructor, tag)}{}`;
-      } else {
-        braces[0] = `${getPrefix(constructor, tag)}{`;
-      }
-    }
-  }
-
-  if (recurseTimes != null) {
-    if (recurseTimes < 0)
-      return ctx.stylize(`[${constructor || tag || 'Object'}]`, 'special');
-    recurseTimes -= 1;
-  }
-
-  ctx.seen.push(value);
-  let output;
-  // This corresponds to a depth of at least 333 and likely 500.
-  if (ctx.indentationLvl < 1000) {
-    output = formatter(ctx, value, recurseTimes, keys);
-  } else {
-    try {
-      output = formatter(ctx, value, recurseTimes, keys);
-    } catch (err) {
-      if (errors.isStackOverflowError(err)) {
-        ctx.seen.pop();
-        return ctx.stylize(
-          `[${constructor || tag || 'Object'}: Inspection interrupted ` +
-            'prematurely. Maximum call stack size exceeded.]',
-          'special'
-        );
-      }
-      throw err;
-    }
-  }
-  if (extra !== undefined)
-    output.unshift(extra);
-
-  for (i = 0; i < symbols.length; i++) {
-    output.push(formatProperty(ctx, value, recurseTimes, symbols[i], 0));
-  }
-
-  ctx.seen.pop();
-
-  return reduceToSingleString(ctx, output, base, braces);
-}
-
-function formatNumber(fn, value) {
-  // Format -0 as '-0'. Checking `value === -0` won't distinguish 0 from -0.
-  if (Object.is(value, -0))
-    return fn('-0', 'number');
-  return fn(`${value}`, 'number');
-}
-
-function formatPrimitive(fn, value, ctx) {
-  if (typeof value === 'string') {
-    if (ctx.compact === false &&
-      ctx.indentationLvl + value.length > ctx.breakLength &&
-      value.length > MIN_LINE_LENGTH) {
-      // eslint-disable-next-line max-len
-      const minLineLength = Math.max(ctx.breakLength - ctx.indentationLvl, MIN_LINE_LENGTH);
-      // eslint-disable-next-line max-len
-      const averageLineLength = Math.ceil(value.length / Math.ceil(value.length / minLineLength));
-      const divisor = Math.max(averageLineLength, MIN_LINE_LENGTH);
-      let res = '';
-      if (readableRegExps[divisor] === undefined) {
-        // Build a new RegExp that naturally breaks text into multiple lines.
-        //
-        // Rules
-        // 1. Greedy match all text up the max line length that ends with a
-        //    whitespace or the end of the string.
-        // 2. If none matches, non-greedy match any text up to a whitespace or
-        //    the end of the string.
-        //
-        // eslint-disable-next-line max-len, node-core/no-unescaped-regexp-dot
-        readableRegExps[divisor] = new RegExp(`(.|\\n){1,${divisor}}(\\s|$)|(\\n|.)+?(\\s|$)`, 'gm');
-      }
-      const matches = value.match(readableRegExps[divisor]);
-      if (matches.length > 1) {
-        const indent = ' '.repeat(ctx.indentationLvl);
-        res += `${fn(strEscape(matches[0]), 'string')} +\n`;
-        for (var i = 1; i < matches.length - 1; i++) {
-          res += `${indent}  ${fn(strEscape(matches[i]), 'string')} +\n`;
-        }
-        res += `${indent}  ${fn(strEscape(matches[i]), 'string')}`;
-        return res;
-      }
-    }
-    return fn(strEscape(value), 'string');
-  }
-  if (typeof value === 'number')
-    return formatNumber(fn, value);
-  // eslint-disable-next-line valid-typeof
-  if (typeof value === 'bigint')
-    return fn(`${value}n`, 'bigint');
-  if (typeof value === 'boolean')
-    return fn(`${value}`, 'boolean');
-  if (typeof value === 'undefined')
-    return fn('undefined', 'undefined');
-  // es6 symbol primitive
-  return fn(value.toString(), 'symbol');
-}
-
-function formatError(value) {
-  return value.stack || errorToString(value);
-}
-
-function formatObject(ctx, value, recurseTimes, keys) {
-  const len = keys.length;
-  const output = new Array(len);
-  for (var i = 0; i < len; i++)
-    output[i] = formatProperty(ctx, value, recurseTimes, keys[i], 0);
-  return output;
-}
-
-function formatNamespaceObject(ctx, value, recurseTimes, keys) {
-  const len = keys.length;
-  const output = new Array(len);
-  for (var i = 0; i < len; i++) {
-    try {
-      output[i] = formatProperty(ctx, value, recurseTimes, keys[i], 0);
-    } catch (err) {
-      if (!(types.isNativeError(err) && err.name === 'ReferenceError')) {
-        throw err;
-      }
-      // Use the existing functionality. This makes sure the indentation and
-      // line breaks are always correct. Otherwise it is very difficult to keep
-      // this aligned, even though this is a hacky way of dealing with this.
-      const tmp = { [keys[i]]: '' };
-      output[i] = formatProperty(ctx, tmp, recurseTimes, keys[i], 0);
-      const pos = output[i].lastIndexOf(' ');
-      // We have to find the last whitespace and have to replace that value as
-      // it will be visualized as a regular string.
-      output[i] = output[i].slice(0, pos + 1) +
-                  ctx.stylize('<uninitialized>', 'special');
-    }
-  }
-  return output;
-}
-
-// The array is sparse and/or has extra keys
-function formatSpecialArray(ctx, value, recurseTimes, keys, maxLength, valLen) {
-  const output = [];
-  const keyLen = keys.length;
-  let i = 0;
-  for (const key of keys) {
-    if (output.length === maxLength)
-      break;
-    const index = +key;
-    // Arrays can only have up to 2^32 - 1 entries
-    if (index > 2 ** 32 - 2)
-      break;
-    if (`${i}` !== key) {
-      if (!numberRegExp.test(key))
-        break;
-      const emptyItems = index - i;
-      const ending = emptyItems > 1 ? 's' : '';
-      const message = `<${emptyItems} empty item${ending}>`;
-      output.push(ctx.stylize(message, 'undefined'));
-      i = index;
-      if (output.length === maxLength)
-        break;
-    }
-    output.push(formatProperty(ctx, value, recurseTimes, key, 1));
-    i++;
-  }
-  if (i < valLen && output.length !== maxLength) {
-    const len = valLen - i;
-    const ending = len > 1 ? 's' : '';
-    const message = `<${len} empty item${ending}>`;
-    output.push(ctx.stylize(message, 'undefined'));
-    i = valLen;
-    if (keyLen === 0)
-      return output;
-  }
-  const remaining = valLen - i;
-  if (remaining > 0) {
-    output.push(`... ${remaining} more item${remaining > 1 ? 's' : ''}`);
-  }
-  if (ctx.showHidden && keys[keyLen - 1] === 'length') {
-    // No extra keys
-    output.push(formatProperty(ctx, value, recurseTimes, 'length', 2));
-  } else if (valLen === 0 ||
-    keyLen > valLen && keys[valLen - 1] === `${valLen - 1}`) {
-    // The array is not sparse
-    for (i = valLen; i < keyLen; i++)
-      output.push(formatProperty(ctx, value, recurseTimes, keys[i], 2));
-  } else if (keys[keyLen - 1] !== `${valLen - 1}`) {
-    const extra = [];
-    // Only handle special keys
-    let key;
-    for (i = keys.length - 1; i >= 0; i--) {
-      key = keys[i];
-      if (numberRegExp.test(key) && +key < 2 ** 32 - 1)
-        break;
-      extra.push(formatProperty(ctx, value, recurseTimes, key, 2));
-    }
-    for (i = extra.length - 1; i >= 0; i--)
-      output.push(extra[i]);
-  }
-  return output;
-}
-
-function formatArray(ctx, value, recurseTimes, keys) {
-  const len = Math.min(Math.max(0, ctx.maxArrayLength), value.length);
-  const hidden = ctx.showHidden ? 1 : 0;
-  const valLen = value.length;
-  const keyLen = keys.length - hidden;
-  if (keyLen !== valLen || keys[keyLen - 1] !== `${valLen - 1}`)
-    return formatSpecialArray(ctx, value, recurseTimes, keys, len, valLen);
-
-  const remaining = valLen - len;
-  const output = new Array(len + (remaining > 0 ? 1 : 0) + hidden);
-  for (var i = 0; i < len; i++)
-    output[i] = formatProperty(ctx, value, recurseTimes, keys[i], 1);
-  if (remaining > 0)
-    output[i++] = `... ${remaining} more item${remaining > 1 ? 's' : ''}`;
-  if (ctx.showHidden === true)
-    output[i] = formatProperty(ctx, value, recurseTimes, 'length', 2);
-  return output;
-}
-
-function formatTypedArray(ctx, value, recurseTimes, keys) {
-  const maxLength = Math.min(Math.max(0, ctx.maxArrayLength), value.length);
-  const remaining = value.length - maxLength;
-  const output = new Array(maxLength + (remaining > 0 ? 1 : 0));
-  for (var i = 0; i < maxLength; ++i)
-    output[i] = formatNumber(ctx.stylize, value[i]);
-  if (remaining > 0)
-    output[i] = `... ${remaining} more item${remaining > 1 ? 's' : ''}`;
-  if (ctx.showHidden) {
-    // .buffer goes last, it's not a primitive like the others.
-    ctx.indentationLvl += 2;
-    for (const key of [
-      'BYTES_PER_ELEMENT',
-      'length',
-      'byteLength',
-      'byteOffset',
-      'buffer'
-    ]) {
-      const str = formatValue(ctx, value[key], recurseTimes);
-      output.push(`[${key}]: ${str}`);
-    }
-    ctx.indentationLvl -= 2;
-  }
-  // TypedArrays cannot have holes. Therefore it is safe to assume that all
-  // extra keys are indexed after value.length.
-  for (i = value.length; i < keys.length; i++) {
-    output.push(formatProperty(ctx, value, recurseTimes, keys[i], 2));
-  }
-  return output;
-}
-
-function formatSet(ctx, value, recurseTimes, keys) {
-  const output = new Array(value.size + keys.length + (ctx.showHidden ? 1 : 0));
-  let i = 0;
-  ctx.indentationLvl += 2;
-  for (const v of value) {
-    output[i++] = formatValue(ctx, v, recurseTimes);
-  }
-  ctx.indentationLvl -= 2;
-  // With `showHidden`, `length` will display as a hidden property for
-  // arrays. For consistency's sake, do the same for `size`, even though this
-  // property isn't selected by Object.getOwnPropertyNames().
-  if (ctx.showHidden)
-    output[i++] = `[size]: ${ctx.stylize(`${value.size}`, 'number')}`;
-  for (var n = 0; n < keys.length; n++) {
-    output[i++] = formatProperty(ctx, value, recurseTimes, keys[n], 0);
-  }
-  return output;
-}
-
-function formatMap(ctx, value, recurseTimes, keys) {
-  const output = new Array(value.size + keys.length + (ctx.showHidden ? 1 : 0));
-  let i = 0;
-  ctx.indentationLvl += 2;
-  for (const [k, v] of value) {
-    output[i++] = `${formatValue(ctx, k, recurseTimes)} => ` +
-                  formatValue(ctx, v, recurseTimes);
-  }
-  ctx.indentationLvl -= 2;
-  // See comment in formatSet
-  if (ctx.showHidden)
-    output[i++] = `[size]: ${ctx.stylize(`${value.size}`, 'number')}`;
-  for (var n = 0; n < keys.length; n++) {
-    output[i++] = formatProperty(ctx, value, recurseTimes, keys[n], 0);
-  }
-  return output;
-}
-
-function formatSetIterInner(ctx, value, recurseTimes, keys, entries, state) {
-  const maxArrayLength = Math.max(ctx.maxArrayLength, 0);
-  const maxLength = Math.min(maxArrayLength, entries.length);
-  let output = new Array(maxLength);
-  ctx.indentationLvl += 2;
-  for (var i = 0; i < maxLength; i++) {
-    output[i] = formatValue(ctx, entries[i], recurseTimes);
-  }
-  ctx.indentationLvl -= 2;
-  if (state === kWeak) {
-    // Sort all entries to have a halfway reliable output (if more entries than
-    // retrieved ones exist, we can not reliably return the same output).
-    output = output.sort();
-  }
-  const remaining = entries.length - maxLength;
-  if (remaining > 0) {
-    output.push(`... ${remaining} more item${remaining > 1 ? 's' : ''}`);
-  }
-  for (i = 0; i < keys.length; i++)
-    output.push(formatProperty(ctx, value, recurseTimes, keys[i], 0));
-  return output;
-}
-
-function formatMapIterInner(ctx, value, recurseTimes, keys, entries, state) {
-  const maxArrayLength = Math.max(ctx.maxArrayLength, 0);
-  // Entries exist as [key1, val1, key2, val2, ...]
-  const len = entries.length / 2;
-  const remaining = len - maxArrayLength;
-  const maxLength = Math.min(maxArrayLength, len);
-  let output = new Array(maxLength);
-  let start = '';
-  let end = '';
-  let middle = ' => ';
-  let i = 0;
-  if (state === kMapEntries) {
-    start = '[ ';
-    end = ' ]';
-    middle = ', ';
-  }
-  ctx.indentationLvl += 2;
-  for (; i < maxLength; i++) {
-    const pos = i * 2;
-    output[i] = `${start}${formatValue(ctx, entries[pos], recurseTimes)}` +
-      `${middle}${formatValue(ctx, entries[pos + 1], recurseTimes)}${end}`;
-  }
-  ctx.indentationLvl -= 2;
-  if (state === kWeak) {
-    // Sort all entries to have a halfway reliable output (if more entries
-    // than retrieved ones exist, we can not reliably return the same output).
-    output = output.sort();
-  }
-  if (remaining > 0) {
-    output.push(`... ${remaining} more item${remaining > 1 ? 's' : ''}`);
-  }
-  for (i = 0; i < keys.length; i++)
-    output.push(formatProperty(ctx, value, recurseTimes, keys[i], 0));
-  return output;
-}
-
-function formatWeakSet(ctx, value, recurseTimes, keys) {
-  const entries = previewEntries(value);
-  return formatSetIterInner(ctx, value, recurseTimes, keys, entries, kWeak);
-}
-
-function formatWeakMap(ctx, value, recurseTimes, keys) {
-  const entries = previewEntries(value);
-  return formatMapIterInner(ctx, value, recurseTimes, keys, entries, kWeak);
-}
-
-function formatSetIterator(ctx, value, recurseTimes, keys) {
-  const entries = previewEntries(value);
-  return formatSetIterInner(ctx, value, recurseTimes, keys, entries, kIterator);
-}
-
-function formatMapIterator(ctx, value, recurseTimes, keys) {
-  const [entries, isKeyValue] = previewEntries(value, true);
-  if (isKeyValue) {
-    return formatMapIterInner(
-      ctx, value, recurseTimes, keys, entries, kMapEntries);
-  }
-
-  return formatSetIterInner(ctx, value, recurseTimes, keys, entries, kIterator);
-}
-
-function formatPromise(ctx, value, recurseTimes, keys) {
-  let output;
-  const [state, result] = getPromiseDetails(value);
-  if (state === kPending) {
-    output = [ctx.stylize('<pending>', 'special')];
-  } else {
-    // Using `formatValue` is correct here without the need to fix the
-    // indentation level.
-    ctx.indentationLvl += 2;
-    const str = formatValue(ctx, result, recurseTimes);
-    ctx.indentationLvl -= 2;
-    output = [
-      state === kRejected ?
-        `${ctx.stylize('<rejected>', 'special')} ${str}` :
-        str
-    ];
-  }
-  for (var n = 0; n < keys.length; n++) {
-    output.push(formatProperty(ctx, value, recurseTimes, keys[n], 0));
-  }
-  return output;
-}
-
-function formatProperty(ctx, value, recurseTimes, key, array) {
-  let name, str;
-  let extra = ' ';
-  const desc = Object.getOwnPropertyDescriptor(value, key) ||
-    { value: value[key], enumerable: true };
-  if (desc.value !== undefined) {
-    const diff = array !== 0 || ctx.compact === false ? 2 : 3;
-    ctx.indentationLvl += diff;
-    str = formatValue(ctx, desc.value, recurseTimes);
-    if (diff === 3) {
-      const len = ctx.colors ? removeColors(str).length : str.length;
-      if (ctx.breakLength < len) {
-        extra = `\n${' '.repeat(ctx.indentationLvl)}`;
-      }
-    }
-    ctx.indentationLvl -= diff;
-  } else if (desc.get !== undefined) {
-    if (desc.set !== undefined) {
-      str = ctx.stylize('[Getter/Setter]', 'special');
-    } else {
-      str = ctx.stylize('[Getter]', 'special');
-    }
-  } else if (desc.set !== undefined) {
-    str = ctx.stylize('[Setter]', 'special');
-  } else {
-    str = ctx.stylize('undefined', 'undefined');
-  }
-  if (array === 1) {
-    return str;
-  }
-  if (typeof key === 'symbol') {
-    const tmp = key.toString().replace(strEscapeSequencesReplacer, escapeFn);
-    name = `[${ctx.stylize(tmp, 'symbol')}]`;
-  } else if (desc.enumerable === false) {
-    name = `[${key.replace(strEscapeSequencesReplacer, escapeFn)}]`;
-  } else if (keyStrRegExp.test(key)) {
-    name = ctx.stylize(key, 'name');
-  } else {
-    name = ctx.stylize(strEscape(key), 'string');
-  }
-  return `${name}:${extra}${str}`;
-}
-
-function reduceToSingleString(ctx, output, base, braces) {
-  const breakLength = ctx.breakLength;
-  let i = 0;
-  if (ctx.compact === false) {
-    const indentation = ' '.repeat(ctx.indentationLvl);
-    let res = `${base ? `${base} ` : ''}${braces[0]}\n${indentation}  `;
-    for (; i < output.length - 1; i++) {
-      res += `${output[i]},\n${indentation}  `;
-    }
-    res += `${output[i]}\n${indentation}${braces[1]}`;
-    return res;
-  }
-  if (output.length * 2 <= breakLength) {
-    let length = 0;
-    for (; i < output.length && length <= breakLength; i++) {
-      if (ctx.colors) {
-        length += removeColors(output[i]).length + 1;
-      } else {
-        length += output[i].length + 1;
-      }
-    }
-    if (length <= breakLength)
-      return `${braces[0]}${base ? ` ${base}` : ''} ${join(output, ', ')} ` +
-        braces[1];
-  }
-  // If the opening "brace" is too large, like in the case of "Set {",
-  // we need to force the first item to be on the next line or the
-  // items will not line up correctly.
-  const indentation = ' '.repeat(ctx.indentationLvl);
-  const ln = base === '' && braces[0].length === 1 ?
-    ' ' : `${base ? ` ${base}` : ''}\n${indentation}  `;
-  const str = join(output, `,\n${indentation}  `);
-  return `${braces[0]}${ln}${str} ${braces[1]}`;
-}
-
-=======
->>>>>>> ab4af087
 function isBoolean(arg) {
   return typeof arg === 'boolean';
 }
