// Copyright Joyent, Inc. and other Node contributors.
//
// Permission is hereby granted, free of charge, to any person obtaining a
// copy of this software and associated documentation files (the
// "Software"), to deal in the Software without restriction, including
// without limitation the rights to use, copy, modify, merge, publish,
// distribute, sublicense, and/or sell copies of the Software, and to permit
// persons to whom the Software is furnished to do so, subject to the
// following conditions:
//
// The above copyright notice and this permission notice shall be included
// in all copies or substantial portions of the Software.
//
// THE SOFTWARE IS PROVIDED "AS IS", WITHOUT WARRANTY OF ANY KIND, EXPRESS
// OR IMPLIED, INCLUDING BUT NOT LIMITED TO THE WARRANTIES OF
// MERCHANTABILITY, FITNESS FOR A PARTICULAR PURPOSE AND NONINFRINGEMENT. IN
// NO EVENT SHALL THE AUTHORS OR COPYRIGHT HOLDERS BE LIABLE FOR ANY CLAIM,
// DAMAGES OR OTHER LIABILITY, WHETHER IN AN ACTION OF CONTRACT, TORT OR
// OTHERWISE, ARISING FROM, OUT OF OR IN CONNECTION WITH THE SOFTWARE OR THE
// USE OR OTHER DEALINGS IN THE SOFTWARE.

'use strict';

const EventEmitter = require('events');
const stream = require('stream');
const util = require('util');
const internalUtil = require('internal/util');
const {
  isIP,
  isIPv4,
  isIPv6,
  isLegalPort,
  normalizedArgsSymbol,
  makeSyncWrite
} = require('internal/net');
const assert = require('assert');
const {
  UV_EADDRINUSE,
  UV_EINVAL
} = process.binding('uv');

const { Buffer } = require('buffer');
const TTYWrap = process.binding('tty_wrap');
<<<<<<< HEAD
const TCP = process.binding('tcp_wrap').TCP;
const Pipe = process.binding('pipe_wrap').Pipe;
const TCPConnectWrap = process.binding('tcp_wrap').TCPConnectWrap;
const PipeConnectWrap = process.binding('pipe_wrap').PipeConnectWrap;
const ShutdownWrap = process.binding('stream_wrap').ShutdownWrap;
const WriteWrap = process.binding('stream_wrap').WriteWrap;
const async_id_symbol = process.binding('async_wrap').async_id_symbol;
const { newUid, setInitTriggerId } = require('async_hooks');
const nextTick = require('internal/process/next_tick').nextTick;
const errors = require('internal/errors');
const dns = require('dns');

// `cluster` is only used by `listenInCluster` so for startup performance
// reasons it's lazy loaded.
var cluster = null;

const errnoException = util._errnoException;
const exceptionWithHostPort = util._exceptionWithHostPort;
const isLegalPort = internalNet.isLegalPort;
const normalizedArgsSymbol = internalNet.normalizedArgsSymbol;
=======
const { ShutdownWrap } = process.binding('stream_wrap');
const {
  TCP,
  TCPConnectWrap,
  constants: TCPConstants
} = process.binding('tcp_wrap');
const {
  Pipe,
  PipeConnectWrap,
  constants: PipeConstants
} = process.binding('pipe_wrap');
const {
  newAsyncId,
  defaultTriggerAsyncIdScope,
  symbols: { async_id_symbol, owner_symbol }
} = require('internal/async_hooks');
const {
  createWriteWrap,
  writevGeneric,
  writeGeneric,
  onStreamRead,
  kUpdateTimer
} = require('internal/stream_base_commons');
const errors = require('internal/errors');
const {
  ERR_INVALID_ADDRESS_FAMILY,
  ERR_INVALID_ARG_TYPE,
  ERR_INVALID_FD_TYPE,
  ERR_INVALID_IP_ADDRESS,
  ERR_INVALID_OPT_VALUE,
  ERR_SERVER_ALREADY_LISTEN,
  ERR_SERVER_NOT_RUNNING,
  ERR_SOCKET_BAD_PORT,
  ERR_SOCKET_CLOSED
} = errors.codes;
const { validateInt32, validateString } = require('internal/validators');
const kLastWriteQueueSize = Symbol('lastWriteQueueSize');

// Lazy loaded to improve startup performance.
let cluster;
let dns;

const { errnoException, exceptionWithHostPort } = errors;

const {
  kTimeout,
  setUnrefTimeout,
  validateTimerDuration
} = require('internal/timers');
>>>>>>> 84bd6f3c

function noop() {}

function createHandle(fd, is_server) {
  validateInt32(fd, 'fd', 0);
  const type = TTYWrap.guessHandleType(fd);
  if (type === 'PIPE') {
    return new Pipe(
      is_server ? PipeConstants.SERVER : PipeConstants.SOCKET
    );
  }

  if (type === 'TCP') {
    return new TCP(
      is_server ? TCPConstants.SERVER : TCPConstants.SOCKET
    );
  }

  throw new ERR_INVALID_FD_TYPE(type);
}


function getNewAsyncId(handle) {
  return (!handle || typeof handle.getAsyncId !== 'function') ?
<<<<<<< HEAD
    newUid() : handle.getAsyncId();
=======
    newAsyncId() : handle.getAsyncId();
>>>>>>> 84bd6f3c
}


const debug = util.debuglog('net');

function isPipeName(s) {
  return typeof s === 'string' && toNumber(s) === false;
}

function createServer(options, connectionListener) {
  return new Server(options, connectionListener);
}


// Target API:
//
// var s = net.connect({port: 80, host: 'google.com'}, function() {
//   ...
// });
//
// There are various forms:
//
// connect(options, [cb])
// connect(port, [host], [cb])
// connect(path, [cb]);
//
function connect(...args) {
  var normalized = normalizeArgs(args);
  var options = normalized[0];
  debug('createConnection', normalized);
  var socket = new Socket(options);

  if (options.timeout) {
    socket.setTimeout(options.timeout);
  }

  return socket.connect(normalized);
}


// Returns an array [options, cb], where options is an object,
// cb is either a function or null.
// Used to normalize arguments of Socket.prototype.connect() and
// Server.prototype.listen(). Possible combinations of parameters:
//   (options[...][, cb])
//   (path[...][, cb])
//   ([port][, host][...][, cb])
// For Socket.prototype.connect(), the [...] part is ignored
// For Server.prototype.listen(), the [...] part is [, backlog]
// but will not be handled here (handled in listen())
function normalizeArgs(args) {
  var arr;

  if (args.length === 0) {
    arr = [{}, null];
    arr[normalizedArgsSymbol] = true;
    return arr;
  }

  const arg0 = args[0];
  var options = {};
  if (typeof arg0 === 'object' && arg0 !== null) {
    // (options[...][, cb])
    options = arg0;
  } else if (isPipeName(arg0)) {
    // (path[...][, cb])
    options.path = arg0;
  } else {
    // ([port][, host][...][, cb])
    options.port = arg0;
    if (args.length > 1 && typeof args[1] === 'string') {
      options.host = args[1];
    }
  }

  var cb = args[args.length - 1];
  if (typeof cb !== 'function')
    arr = [options, null];
  else
    arr = [options, cb];

  arr[normalizedArgsSymbol] = true;
  return arr;
}


// called when creating new Socket, or when re-using a closed Socket
function initSocketHandle(self) {
  self._undestroy();
<<<<<<< HEAD
  self._bytesDispatched = 0;
=======
>>>>>>> 84bd6f3c
  self._sockname = null;

  // Handle creation may be deferred to bind() or connect() time.
  if (self._handle) {
    self._handle[owner_symbol] = self;
    self._handle.onread = onStreamRead;
    self[async_id_symbol] = getNewAsyncId(self._handle);
  }
}


const kBytesRead = Symbol('kBytesRead');
const kBytesWritten = Symbol('kBytesWritten');


function Socket(options) {
  if (!(this instanceof Socket)) return new Socket(options);

  this.connecting = false;
  // Problem with this is that users can supply their own handle, that may not
  // have _handle.getAsyncId(). In this case an[async_id_symbol] should
  // probably be supplied by async_hooks.
  this[async_id_symbol] = -1;
  this._hadError = false;
  this._handle = null;
  this._parent = null;
  this._host = null;
  this[kLastWriteQueueSize] = 0;
  this[kTimeout] = null;

  if (typeof options === 'number')
    options = { fd: options }; // Legacy interface.
  else
    options = util._extend({}, options);

  options.readable = options.readable || false;
  options.writable = options.writable || false;
  const { allowHalfOpen } = options;

  // Prevent the "no-half-open enforcer" from being inherited from `Duplex`.
  options.allowHalfOpen = true;
  // For backwards compat do not emit close on destroy.
  options.emitClose = false;
  stream.Duplex.call(this, options);

  // Default to *not* allowing half open sockets.
  this.allowHalfOpen = Boolean(allowHalfOpen);

  if (options.handle) {
    this._handle = options.handle; // private
    this[async_id_symbol] = getNewAsyncId(this._handle);
  } else if (options.fd !== undefined) {
    const { fd } = options;
    let err;

    this._handle = createHandle(fd, false);

    err = this._handle.open(fd);
    if (err)
      throw errnoException(err, 'open');

    this[async_id_symbol] = this._handle.getAsyncId();
    // options.fd can be string (since it is user-defined),
    // so changing this to === would be semver-major
    // See: https://github.com/nodejs/node/pull/11513
    // eslint-disable-next-line eqeqeq
    if ((fd == 1 || fd == 2) &&
        (this._handle instanceof Pipe) &&
        process.platform === 'win32') {
      // Make stdout and stderr blocking on Windows
      err = this._handle.setBlocking(true);
      if (err)
        throw errnoException(err, 'setBlocking');

      this._writev = null;
      this._write = makeSyncWrite(fd);
      // makeSyncWrite adjusts this value like the original handle would, so
      // we need to let it do that by turning it into a writable, own property.
      Object.defineProperty(this._handle, 'bytesWritten', {
        value: 0, writable: true
      });
    }
  }

  // shut down the socket when we're finished with it.
  this.on('end', onReadableStreamEnd);

  initSocketHandle(this);

  this._pendingData = null;
  this._pendingEncoding = '';

  // handle strings directly
  this._writableState.decodeStrings = false;

  // if we have a handle, then start the flow of data into the
  // buffer.  if not, then this will happen when we connect
  if (this._handle && options.readable !== false) {
    if (options.pauseOnCreate) {
      // stop the handle from reading and pause the stream
      this._handle.reading = false;
      this._handle.readStop();
      this.readableFlowing = false;
    } else if (!options.manualStart) {
      this.read(0);
    }
  }

  // Reserve properties
  this.server = null;
  this._server = null;

  // Used after `.destroy()`
  this[kBytesRead] = 0;
  this[kBytesWritten] = 0;
}
util.inherits(Socket, stream.Duplex);

// Refresh existing timeouts.
Socket.prototype._unrefTimer = function _unrefTimer() {
  for (var s = this; s !== null; s = s._parent) {
    if (s[kTimeout])
      s[kTimeout].refresh();
  }
};


function shutdownSocket(self, callback) {
  var req = new ShutdownWrap();
  req.oncomplete = afterShutdown;
  req.handle = self._handle;
  req.callback = callback;
  return self._handle.shutdown(req);
}

// the user has called .end(), and all the bytes have been
// sent out to the other side.
Socket.prototype._final = function(cb) {
  // If still connecting - defer handling `_final` until 'connect' will happen
  if (this.connecting) {
    debug('_final: not yet connected');
    return this.once('connect', () => this._final(cb));
  }

  if (!this.readable || this._readableState.ended) {
    debug('_final: ended, destroy', this._readableState);
    cb();
    return this.destroy();
  }

  debug('_final: not ended, call shutdown()');

  // otherwise, just shutdown, or destroy() if not possible
  if (!this._handle || !this._handle.shutdown) {
    cb();
    return this.destroy();
  }

  var err = defaultTriggerAsyncIdScope(
    this[async_id_symbol], shutdownSocket, this, cb
  );

  if (err)
    return this.destroy(errnoException(err, 'shutdown'));
<<<<<<< HEAD
}
=======
};
>>>>>>> 84bd6f3c


function afterShutdown(status, handle) {
  var self = handle[owner_symbol];

  debug('afterShutdown destroyed=%j', self.destroyed,
        self._readableState);

  this.callback();

  // callback may come after call to destroy.
  if (self.destroyed)
    return;

  if (self._readableState.ended) {
    debug('readableState ended, destroying');
    self.destroy();
  }
}

// Provide a better error message when we call end() as a result
// of the other side sending a FIN.  The standard 'write after end'
// is overly vague, and makes it seem like the user's code is to blame.
function writeAfterFIN(chunk, encoding, cb) {
  if (typeof encoding === 'function') {
    cb = encoding;
    encoding = null;
  }

  // eslint-disable-next-line no-restricted-syntax
  var er = new Error('This socket has been ended by the other party');
  er.code = 'EPIPE';
  // TODO: defer error events consistently everywhere, not just the cb
  this.emit('error', er);
  if (typeof cb === 'function') {
    defaultTriggerAsyncIdScope(this[async_id_symbol], process.nextTick, cb, er);
  }
}

Socket.prototype.setTimeout = function(msecs, callback) {
  this.timeout = msecs;
  // Type checking identical to timers.enroll()
  msecs = validateTimerDuration(msecs);

  // Attempt to clear an existing timer in both cases -
  //  even if it will be rescheduled we don't want to leak an existing timer.
  clearTimeout(this[kTimeout]);

  if (msecs === 0) {
    if (callback) {
      this.removeListener('timeout', callback);
    }
  } else {
    this[kTimeout] = setUnrefTimeout(this._onTimeout.bind(this), msecs);

    if (callback) {
      this.once('timeout', callback);
    }
  }
  return this;
};


Socket.prototype._onTimeout = function() {
  const handle = this._handle;
  const lastWriteQueueSize = this[kLastWriteQueueSize];
  if (lastWriteQueueSize > 0 && handle) {
    // `lastWriteQueueSize !== writeQueueSize` means there is
    // an active write in progress, so we suppress the timeout.
    const { writeQueueSize } = handle;
    if (lastWriteQueueSize !== writeQueueSize) {
      this[kLastWriteQueueSize] = writeQueueSize;
      this._unrefTimer();
      return;
    }
  }
  debug('_onTimeout');
  this.emit('timeout');
};


Socket.prototype.setNoDelay = function(enable) {
  if (!this._handle) {
    this.once('connect',
              enable ? this.setNoDelay : () => this.setNoDelay(enable));
    return this;
  }

  // backwards compatibility: assume true when `enable` is omitted
  if (this._handle.setNoDelay)
    this._handle.setNoDelay(enable === undefined ? true : !!enable);

  return this;
};


Socket.prototype.setKeepAlive = function(setting, msecs) {
  if (!this._handle) {
    this.once('connect', () => this.setKeepAlive(setting, msecs));
    return this;
  }

  if (this._handle.setKeepAlive)
    this._handle.setKeepAlive(setting, ~~(msecs / 1000));

  return this;
};


Socket.prototype.address = function() {
  return this._getsockname();
};


Object.defineProperty(Socket.prototype, '_connecting', {
  get: function() {
    return this.connecting;
  }
});


Object.defineProperty(Socket.prototype, 'readyState', {
  get: function() {
    if (this.connecting) {
      return 'opening';
    } else if (this.readable && this.writable) {
      return 'open';
    } else if (this.readable && !this.writable) {
      return 'readOnly';
    } else if (!this.readable && this.writable) {
      return 'writeOnly';
    } else {
      return 'closed';
    }
  }
});


Object.defineProperty(Socket.prototype, 'bufferSize', {
  get: function() {
    if (this._handle) {
      return this[kLastWriteQueueSize] + this.writableLength;
    }
  }
});

Object.defineProperty(Socket.prototype, kUpdateTimer, {
  get: function() {
    return this._unrefTimer;
  }
});


// Just call handle.readStart until we have enough in the buffer
Socket.prototype._read = function(n) {
  debug('_read');

  if (this.connecting || !this._handle) {
    debug('_read wait for connection');
    this.once('connect', () => this._read(n));
  } else if (!this._handle.reading) {
    // not already reading, start the flow
    debug('Socket._read readStart');
    this._handle.reading = true;
    var err = this._handle.readStart();
    if (err)
      this.destroy(errnoException(err, 'read'));
  }
};


Socket.prototype.end = function(data, encoding, callback) {
  stream.Duplex.prototype.end.call(this, data, encoding, callback);
  DTRACE_NET_STREAM_END(this);
<<<<<<< HEAD
  LTTNG_NET_STREAM_END(this);

  // just in case we're waiting for an EOF.
  if (this.readable && !this._readableState.endEmitted)
    this.read(0);
  else
    maybeDestroy(this);

=======
>>>>>>> 84bd6f3c
  return this;
};


// Called when the 'end' event is emitted.
function onReadableStreamEnd() {
  if (!this.allowHalfOpen) {
    this.write = writeAfterFIN;
    if (this.writable)
      this.end();
  }
  maybeDestroy(this);
}


// Call whenever we set writable=false or readable=false
function maybeDestroy(socket) {
  if (!socket.readable &&
      !socket.writable &&
      !socket.destroyed &&
      !socket.connecting &&
      !socket.writableLength) {
    socket.destroy();
  }
}


Socket.prototype.destroySoon = function() {
  if (this.writable)
    this.end();

  if (this._writableState.finished)
    this.destroy();
  else
    this.once('finish', this.destroy);
};


Socket.prototype._destroy = function(exception, cb) {
  debug('destroy');

  this.connecting = false;

  this.readable = this.writable = false;

  for (var s = this; s !== null; s = s._parent) {
    clearTimeout(s[kTimeout]);
  }

  debug('close');
  if (this._handle) {
    if (this !== process.stderr)
      debug('close handle');
    var isException = exception ? true : false;
    // `bytesRead` and `kBytesWritten` should be accessible after `.destroy()`
    this[kBytesRead] = this._handle.bytesRead;
    this[kBytesWritten] = this._handle.bytesWritten;

    this._handle.close(() => {
      debug('emit close');
      this.emit('close', isException);
    });
    this._handle.onread = noop;
    this._handle = null;
    this._sockname = null;
  }

  cb(exception);

  if (this._server) {
    COUNTER_NET_SERVER_CONNECTION_CLOSE(this);
    debug('has server');
    this._server._connections--;
    if (this._server._emitCloseIfDrained) {
      this._server._emitCloseIfDrained();
    }
  }
};

<<<<<<< HEAD

// This function is called whenever the handle gets a
// buffer, or when there's an error reading.
function onread(nread, buffer) {
  var handle = this;
  var self = handle.owner;
  assert(handle === self._handle, 'handle != self._handle');

  self._unrefTimer();

  debug('onread', nread);

  if (nread > 0) {
    debug('got data');

    // read success.
    // In theory (and in practice) calling readStop right now
    // will prevent this from being called again until _read() gets
    // called again.

    // Optimization: emit the original buffer with end points
    var ret = self.push(buffer);

    if (handle.reading && !ret) {
      handle.reading = false;
      debug('readStop');
      var err = handle.readStop();
      if (err)
        self.destroy(errnoException(err, 'read'));
    }
    return;
  }

  // if we didn't get any bytes, that doesn't necessarily mean EOF.
  // wait for the next one.
  if (nread === 0) {
    debug('not any data, keep waiting');
    return;
  }

  // Error, possibly EOF.
  if (nread !== uv.UV_EOF) {
    return self.destroy(errnoException(nread, 'read'));
  }

  debug('EOF');

  // push a null to signal the end of data.
  // Do it before `maybeDestroy` for correct order of events:
  // `end` -> `close`
  self.push(null);

  if (self._readableState.length === 0) {
    self.readable = false;
    maybeDestroy(self);
  }

  // internal end event so that we know that the actual socket
  // is no longer readable, and we can start the shutdown
  // procedure. No need to wait for all the data to be consumed.
  self.emit('_socketEnd');
}


=======
>>>>>>> 84bd6f3c
Socket.prototype._getpeername = function() {
  if (!this._peername) {
    if (!this._handle || !this._handle.getpeername) {
      return {};
    }
    var out = {};
    var err = this._handle.getpeername(out);
    if (err) return {};  // FIXME(bnoordhuis) Throw?
    this._peername = out;
  }
  return this._peername;
};

function protoGetter(name, callback) {
  Object.defineProperty(Socket.prototype, name, {
    configurable: false,
    enumerable: true,
    get: callback
  });
}

protoGetter('bytesRead', function bytesRead() {
  return this._handle ? this._handle.bytesRead : this[kBytesRead];
});

protoGetter('remoteAddress', function remoteAddress() {
  return this._getpeername().address;
});

protoGetter('remoteFamily', function remoteFamily() {
  return this._getpeername().family;
});

protoGetter('remotePort', function remotePort() {
  return this._getpeername().port;
});


Socket.prototype._getsockname = function() {
  if (!this._handle || !this._handle.getsockname) {
    return {};
  }
  if (!this._sockname) {
    var out = {};
    var err = this._handle.getsockname(out);
    if (err) return {};  // FIXME(bnoordhuis) Throw?
    this._sockname = out;
  }
  return this._sockname;
};


protoGetter('localAddress', function localAddress() {
  return this._getsockname().address;
});


protoGetter('localPort', function localPort() {
  return this._getsockname().port;
});


Socket.prototype._writeGeneric = function(writev, data, encoding, cb) {
  // If we are still connecting, then buffer this for later.
  // The Writable logic will buffer up any more writes while
  // waiting for this one to be done.
  if (this.connecting) {
    this._pendingData = data;
    this._pendingEncoding = encoding;
    this.once('connect', function connect() {
      this._writeGeneric(writev, data, encoding, cb);
    });
    return;
  }
  this._pendingData = null;
  this._pendingEncoding = '';

  if (!this._handle) {
<<<<<<< HEAD
    this.destroy(new Error('This socket is closed'), cb);
    return false;
  }

  var req = new WriteWrap();
  req.handle = this._handle;
  req.oncomplete = afterWrite;
  req.async = false;
  var err;

  if (writev) {
    var allBuffers = data.allBuffers;
    var chunks;
    var i;
    if (allBuffers) {
      chunks = data;
      for (i = 0; i < data.length; i++)
        data[i] = data[i].chunk;
    } else {
      chunks = new Array(data.length << 1);
      for (i = 0; i < data.length; i++) {
        var entry = data[i];
        chunks[i * 2] = entry.chunk;
        chunks[i * 2 + 1] = entry.encoding;
      }
    }
    err = this._handle.writev(req, chunks, allBuffers);

    // Retain chunks
    if (err === 0) req._chunks = chunks;
  } else {
    var enc;
    if (data instanceof Buffer) {
      enc = 'buffer';
    } else {
      enc = encoding;
    }
    err = createWriteReq(req, this._handle, data, enc);
  }

  if (err)
    return this.destroy(errnoException(err, 'write', req.error), cb);

  this._bytesDispatched += req.bytes;
=======
    this.destroy(new ERR_SOCKET_CLOSED(), cb);
    return false;
  }

  this._unrefTimer();
>>>>>>> 84bd6f3c

  var req = createWriteWrap(this._handle, afterWrite);
  if (writev)
    writevGeneric(this, req, data, cb);
  else
    writeGeneric(this, req, data, encoding, cb);
  if (req.async)
    this[kLastWriteQueueSize] = req.bytes;
};


Socket.prototype._writev = function(chunks, cb) {
  this._writeGeneric(true, chunks, '', cb);
};


Socket.prototype._write = function(data, encoding, cb) {
  this._writeGeneric(false, data, encoding, cb);
};


// Legacy alias. Having this is probably being overly cautious, but it doesn't
// really hurt anyone either. This can probably be removed safely if desired.
protoGetter('_bytesDispatched', function _bytesDispatched() {
  return this._handle ? this._handle.bytesWritten : this[kBytesWritten];
});

protoGetter('bytesWritten', function bytesWritten() {
  var bytes = this._bytesDispatched;
  const state = this._writableState;
  const data = this._pendingData;
  const encoding = this._pendingEncoding;

  if (!state)
    return undefined;

  this.writableBuffer.forEach(function(el) {
    if (el.chunk instanceof Buffer)
      bytes += el.chunk.length;
    else
      bytes += Buffer.byteLength(el.chunk, el.encoding);
  });

  if (Array.isArray(data)) {
    // was a writev, iterate over chunks to get total length
    for (var i = 0; i < data.length; i++) {
      const chunk = data[i];

      if (data.allBuffers || chunk instanceof Buffer)
        bytes += chunk.length;
      else
        bytes += Buffer.byteLength(chunk.chunk, chunk.encoding);
    }
  } else if (data) {
    // Writes are either a string or a Buffer.
    if (typeof data !== 'string')
      bytes += data.length;
    else
      bytes += Buffer.byteLength(data, encoding);
  }

  return bytes;
});


function afterWrite(status, handle, err) {
  var self = handle[owner_symbol];
  if (self !== process.stderr && self !== process.stdout)
    debug('afterWrite', status);

  if (this.async)
    self[kLastWriteQueueSize] = 0;

  // callback may come after call to destroy.
  if (self.destroyed) {
    debug('afterWrite destroyed');
    return;
  }

  if (status < 0) {
    var ex = errnoException(status, 'write', this.error);
    debug('write failure', ex);
<<<<<<< HEAD
    self.destroy(ex, req.cb);
=======
    self.destroy(ex, this.callback);
>>>>>>> 84bd6f3c
    return;
  }

  self._unrefTimer();

  if (self !== process.stderr && self !== process.stdout)
    debug('afterWrite call cb');

  if (this.callback)
    this.callback.call(undefined);
}


function checkBindError(err, port, handle) {
  // EADDRINUSE may not be reported until we call listen() or connect().
  // To complicate matters, a failed bind() followed by listen() or connect()
  // will implicitly bind to a random port. Ergo, check that the socket is
  // bound to the expected port before calling listen() or connect().
  //
  // FIXME(bnoordhuis) Doesn't work for pipe handles, they don't have a
  // getsockname() method. Non-issue for now, the cluster module doesn't
  // really support pipes anyway.
  if (err === 0 && port > 0 && handle.getsockname) {
    var out = {};
    err = handle.getsockname(out);
    if (err === 0 && port !== out.port) {
      debug(`checkBindError, bound to ${out.port} instead of ${port}`);
      err = UV_EADDRINUSE;
    }
  }
  return err;
}


function checkBindError(err, port, handle) {
  // EADDRINUSE may not be reported until we call listen() or connect().
  // To complicate matters, a failed bind() followed by listen() or connect()
  // will implicitly bind to a random port. Ergo, check that the socket is
  // bound to the expected port before calling listen() or connect().
  //
  // FIXME(bnoordhuis) Doesn't work for pipe handles, they don't have a
  // getsockname() method. Non-issue for now, the cluster module doesn't
  // really support pipes anyway.
  if (err === 0 && port > 0 && handle.getsockname) {
    var out = {};
    err = handle.getsockname(out);
    if (err === 0 && port !== out.port) {
      debug(`checkBindError, bound to ${out.port} instead of ${port}`);
      err = uv.UV_EADDRINUSE;
    }
  }
  return err;
}


function internalConnect(
  self, address, port, addressType, localAddress, localPort) {
  // TODO return promise from Socket.prototype.connect which
  // wraps _connectReq.

  assert(self.connecting);

  var err;

  if (localAddress || localPort) {
    if (addressType === 4) {
      localAddress = localAddress || '0.0.0.0';
      err = self._handle.bind(localAddress, localPort);
    } else if (addressType === 6) {
      localAddress = localAddress || '::';
      err = self._handle.bind6(localAddress, localPort);
    } else {
<<<<<<< HEAD
      self.destroy(new TypeError('Invalid addressType: ' + addressType));
=======
      self.destroy(new ERR_INVALID_ADDRESS_FAMILY(addressType));
>>>>>>> 84bd6f3c
      return;
    }
    debug('binding to localAddress: %s and localPort: %d (addressType: %d)',
          localAddress, localPort, addressType);

    err = checkBindError(err, localPort, self._handle);
    if (err) {
      const ex = exceptionWithHostPort(err, 'bind', localAddress, localPort);
      self.destroy(ex);
      return;
    }
  }

  if (addressType === 6 || addressType === 4) {
    const req = new TCPConnectWrap();
    req.oncomplete = afterConnect;
    req.address = address;
    req.port = port;
    req.localAddress = localAddress;
    req.localPort = localPort;

    if (addressType === 4)
      err = self._handle.connect(req, address, port);
    else
      err = self._handle.connect6(req, address, port);
  } else {
    const req = new PipeConnectWrap();
    req.address = address;
    req.oncomplete = afterConnect;

    err = self._handle.connect(req, address, afterConnect);
  }

  if (err) {
    var sockname = self._getsockname();
    var details;

    if (sockname) {
      details = sockname.address + ':' + sockname.port;
    }

    const ex = exceptionWithHostPort(err, 'connect', address, port, details);
    self.destroy(ex);
  }
}


Socket.prototype.connect = function(...args) {
  let normalized;
  // If passed an array, it's treated as an array of arguments that have
  // already been normalized (so we don't normalize more than once). This has
  // been solved before in https://github.com/nodejs/node/pull/12342, but was
  // reverted as it had unintended side effects.
  if (Array.isArray(args[0]) && args[0][normalizedArgsSymbol]) {
    normalized = args[0];
  } else {
    normalized = normalizeArgs(args);
  }
  var options = normalized[0];
  var cb = normalized[1];

  if (this.write !== Socket.prototype.write)
    this.write = Socket.prototype.write;

  if (this.destroyed) {
    this._undestroy();
    this._handle = null;
    this._peername = null;
    this._sockname = null;
  }

<<<<<<< HEAD
  const path = options.path;
=======
  const { path } = options;
>>>>>>> 84bd6f3c
  var pipe = !!path;
  debug('pipe', pipe, path);

  if (!this._handle) {
    this._handle = pipe ?
      new Pipe(PipeConstants.SOCKET) :
      new TCP(TCPConstants.SOCKET);
    initSocketHandle(this);
  }

  if (cb !== null) {
    this.once('connect', cb);
  }

  this._unrefTimer();

  this.connecting = true;
  this.writable = true;

  if (pipe) {
<<<<<<< HEAD
    if (typeof path !== 'string') {
      throw new errors.TypeError('ERR_INVALID_ARG_TYPE',
                                 'options.path',
                                 'string',
                                 path);
    }
    internalConnect(this, path);
=======
    validateString(path, 'options.path');
    defaultTriggerAsyncIdScope(
      this[async_id_symbol], internalConnect, this, path
    );
>>>>>>> 84bd6f3c
  } else {
    lookupAndConnect(this, options);
  }
  return this;
};


function lookupAndConnect(self, options) {
<<<<<<< HEAD
=======
  var { port, localAddress, localPort } = options;
>>>>>>> 84bd6f3c
  var host = options.host || 'localhost';

<<<<<<< HEAD
  if (localAddress && !cares.isIP(localAddress)) {
    throw new TypeError('"localAddress" option must be a valid IP: ' +
                        localAddress);
  }

  if (localPort && typeof localPort !== 'number') {
    throw new TypeError('"localPort" option should be a number: ' + localPort);
=======
  if (localAddress && !isIP(localAddress)) {
    throw new ERR_INVALID_IP_ADDRESS(localAddress);
  }

  if (localPort && typeof localPort !== 'number') {
    throw new ERR_INVALID_ARG_TYPE('options.localPort', 'number', localPort);
>>>>>>> 84bd6f3c
  }

  if (typeof port !== 'undefined') {
    if (typeof port !== 'number' && typeof port !== 'string') {
<<<<<<< HEAD
      throw new TypeError('"port" option should be a number or string: ' +
                          port);
    }
    if (!isLegalPort(port)) {
      throw new RangeError('"port" option should be >= 0 and < 65536: ' + port);
=======
      throw new ERR_INVALID_ARG_TYPE('options.port',
                                     ['number', 'string'], port);
    }
    if (!isLegalPort(port)) {
      throw new ERR_SOCKET_BAD_PORT(port);
>>>>>>> 84bd6f3c
    }
  }
  port |= 0;

  // If host is an IP, skip performing a lookup
  var addressType = isIP(host);
  if (addressType) {
<<<<<<< HEAD
    nextTick(self[async_id_symbol], function() {
      if (self.connecting)
        internalConnect(self, host, port, addressType, localAddress, localPort);
=======
    defaultTriggerAsyncIdScope(self[async_id_symbol], process.nextTick, () => {
      if (self.connecting)
        defaultTriggerAsyncIdScope(
          self[async_id_symbol],
          internalConnect,
          self, host, port, addressType, localAddress, localPort
        );
>>>>>>> 84bd6f3c
    });
    return;
  }

  if (options.lookup && typeof options.lookup !== 'function')
    throw new ERR_INVALID_ARG_TYPE('options.lookup',
                                   'Function', options.lookup);


  if (dns === undefined) dns = require('dns');
  var dnsopts = {
    family: options.family,
    hints: options.hints || 0
  };

  if (process.platform !== 'win32' &&
      dnsopts.family !== 4 &&
      dnsopts.family !== 6 &&
      dnsopts.hints === 0) {
    dnsopts.hints = dns.ADDRCONFIG;
  }

  debug('connect: find host', host);
  debug('connect: dns options', dnsopts);
  self._host = host;
  var lookup = options.lookup || dns.lookup;
  defaultTriggerAsyncIdScope(self[async_id_symbol], function() {
    lookup(host, dnsopts, function emitLookup(err, ip, addressType) {
      self.emit('lookup', err, ip, addressType, host);

      // It's possible we were destroyed while looking this up.
      // XXX it would be great if we could cancel the promise returned by
      // the look up.
      if (!self.connecting) return;

      if (err) {
        // net.createConnection() creates a net.Socket object and
        // immediately calls net.Socket.connect() on it (that's us).
        // There are no event listeners registered yet so defer the
        // error event to the next tick.
        err.host = options.host;
        err.port = options.port;
        err.message = err.message + ' ' + options.host + ':' + options.port;
        process.nextTick(connectErrorNT, self, err);
      } else if (addressType !== 4 && addressType !== 6) {
        err = new ERR_INVALID_ADDRESS_FAMILY(addressType);
        err.host = options.host;
        err.port = options.port;
        err.message = err.message + ' ' + options.host + ':' + options.port;
        process.nextTick(connectErrorNT, self, err);
      } else {
        self._unrefTimer();
        defaultTriggerAsyncIdScope(
          self[async_id_symbol],
          internalConnect,
          self, ip, port, addressType, localAddress, localPort
        );
      }
    });
  });
}


function connectErrorNT(self, err) {
  self.destroy(err);
}


Socket.prototype.ref = function() {
  if (!this._handle) {
    this.once('connect', this.ref);
    return this;
  }

  if (typeof this._handle.ref === 'function') {
    this._handle.ref();
  }

  return this;
};


Socket.prototype.unref = function() {
  if (!this._handle) {
    this.once('connect', this.unref);
    return this;
  }

  if (typeof this._handle.unref === 'function') {
    this._handle.unref();
  }

  return this;
};


function afterConnect(status, handle, req, readable, writable) {
  var self = handle[owner_symbol];

  // callback may come after call to destroy
  if (self.destroyed) {
    return;
  }

  // Update handle if it was wrapped
  // TODO(indutny): assert that the handle is actually an ancestor of old one
  handle = self._handle;

  debug('afterConnect');

  assert(self.connecting);
  self.connecting = false;
  self._sockname = null;

  if (status === 0) {
    self.readable = readable;
    if (!self._writableState.ended)
      self.writable = writable;
    self._unrefTimer();

    self.emit('connect');
    self.emit('ready');

    // start the first read, or get an immediate EOF.
    // this doesn't actually consume any bytes, because len=0.
    if (readable && !self.isPaused())
      self.read(0);

  } else {
    self.connecting = false;
    var details;
    if (req.localAddress && req.localPort) {
      details = req.localAddress + ':' + req.localPort;
    }
    var ex = exceptionWithHostPort(status,
                                   'connect',
                                   req.address,
                                   req.port,
                                   details);
    if (details) {
      ex.localAddress = req.localAddress;
      ex.localPort = req.localPort;
    }
    self.destroy(ex);
  }
}


function Server(options, connectionListener) {
  if (!(this instanceof Server))
    return new Server(options, connectionListener);

  EventEmitter.call(this);

  if (typeof options === 'function') {
    connectionListener = options;
    options = {};
    this.on('connection', connectionListener);
  } else if (options == null || typeof options === 'object') {
    options = options || {};

    if (typeof connectionListener === 'function') {
      this.on('connection', connectionListener);
    }
  } else {
    throw new ERR_INVALID_ARG_TYPE('options', 'Object', options);
  }

  this._connections = 0;

  Object.defineProperty(this, 'connections', {
    get: internalUtil.deprecate(() => {

      if (this._usingWorkers) {
        return null;
      }
      return this._connections;
    }, 'Server.connections property is deprecated. ' +
       'Use Server.getConnections method instead.', 'DEP0020'),
    set: internalUtil.deprecate((val) => (this._connections = val),
                                'Server.connections property is deprecated.',
                                'DEP0020'),
    configurable: true, enumerable: false
  });

  this[async_id_symbol] = -1;
  this._handle = null;
  this._usingWorkers = false;
  this._workers = [];
  this._unref = false;

  this.allowHalfOpen = options.allowHalfOpen || false;
  this.pauseOnConnect = !!options.pauseOnConnect;
}
util.inherits(Server, EventEmitter);


function toNumber(x) { return (x = Number(x)) >= 0 ? x : false; }

// Returns handle if it can be created, or error code if it can't
function createServerHandle(address, port, addressType, fd) {
  var err = 0;
  // assign handle in listen, and clean up if bind or listen fails
  var handle;

  var isTCP = false;
  if (typeof fd === 'number' && fd >= 0) {
    try {
      handle = createHandle(fd, true);
    } catch (e) {
      // Not a fd we can listen on.  This will trigger an error.
      debug('listen invalid fd=%d:', fd, e.message);
      return UV_EINVAL;
    }

    err = handle.open(fd);
    if (err)
      return err;

    handle.readable = true;
    handle.writable = true;
    assert(!address && !port);
  } else if (port === -1 && addressType === -1) {
    handle = new Pipe(PipeConstants.SERVER);
    if (process.platform === 'win32') {
      var instances = parseInt(process.env.NODE_PENDING_PIPE_INSTANCES);
      if (!Number.isNaN(instances)) {
        handle.setPendingInstances(instances);
      }
    }
  } else {
    handle = new TCP(TCPConstants.SERVER);
    isTCP = true;
  }

  if (address || port || isTCP) {
    debug('bind to', address || 'any');
    if (!address) {
      // Try binding to ipv6 first
      err = handle.bind6('::', port);
      if (err) {
        handle.close();
        // Fallback to ipv4
        return createServerHandle('0.0.0.0', port);
      }
    } else if (addressType === 6) {
      err = handle.bind6(address, port);
    } else {
      err = handle.bind(address, port);
    }
  }

  if (err) {
    handle.close();
    return err;
  }

  return handle;
}

function setupListenHandle(address, port, addressType, backlog, fd) {
  debug('setupListenHandle', address, port, addressType, backlog, fd);

  // If there is not yet a handle, we need to create one and bind.
  // In the case of a server sent via IPC, we don't need to do this.
  if (this._handle) {
    debug('setupListenHandle: have a handle already');
  } else {
    debug('setupListenHandle: create a handle');

    var rval = null;

    // Try to bind to the unspecified IPv6 address, see if IPv6 is available
    if (!address && typeof fd !== 'number') {
      rval = createServerHandle('::', port, 6, fd);

      if (typeof rval === 'number') {
        rval = null;
        address = '0.0.0.0';
        addressType = 4;
      } else {
        address = '::';
        addressType = 6;
      }
    }

    if (rval === null)
      rval = createServerHandle(address, port, addressType, fd);

    if (typeof rval === 'number') {
      var error = exceptionWithHostPort(rval, 'listen', address, port);
      process.nextTick(emitErrorNT, this, error);
      return;
    }
    this._handle = rval;
  }

  this[async_id_symbol] = getNewAsyncId(this._handle);
  this._handle.onconnection = onconnection;
  this._handle[owner_symbol] = this;

  // Use a backlog of 512 entries. We pass 511 to the listen() call because
  // the kernel does: backlogsize = roundup_pow_of_two(backlogsize + 1);
  // which will thus give us a backlog of 512 entries.
  var err = this._handle.listen(backlog || 511);

  if (err) {
    var ex = exceptionWithHostPort(err, 'listen', address, port);
    this._handle.close();
    this._handle = null;
    defaultTriggerAsyncIdScope(this[async_id_symbol],
                               process.nextTick,
                               emitErrorNT,
                               this,
                               ex);
    return;
  }

  // generate connection key, this should be unique to the connection
  this._connectionKey = addressType + ':' + address + ':' + port;

  // unref the handle if the server was unref'ed prior to listening
  if (this._unref)
    this.unref();

  defaultTriggerAsyncIdScope(this[async_id_symbol],
                             process.nextTick,
                             emitListeningNT,
                             this);
}

Server.prototype._listen2 = setupListenHandle;  // legacy alias

function emitErrorNT(self, err) {
  self.emit('error', err);
}


function emitListeningNT(self) {
  // ensure handle hasn't closed
  if (self._handle)
    self.emit('listening');
}


function listenInCluster(server, address, port, addressType,
                         backlog, fd, exclusive) {
  exclusive = !!exclusive;

<<<<<<< HEAD
  if (cluster === null) cluster = require('cluster');
=======
  if (cluster === undefined) cluster = require('cluster');
>>>>>>> 84bd6f3c

  if (cluster.isMaster || exclusive) {
    // Will create a new handle
    // _listen2 sets up the listened handle, it is still named like this
    // to avoid breaking code that wraps this method
    server._listen2(address, port, addressType, backlog, fd);
    return;
  }

  const serverQuery = {
    address: address,
    port: port,
    addressType: addressType,
    fd: fd,
    flags: 0
  };

  // Get the master's server handle, and listen on it
  cluster._getServer(server, serverQuery, listenOnMasterHandle);

  function listenOnMasterHandle(err, handle) {
    err = checkBindError(err, port, handle);

    if (err) {
      var ex = exceptionWithHostPort(err, 'bind', address, port);
      return server.emit('error', ex);
    }

    // Reuse master's server handle
    server._handle = handle;
    // _listen2 sets up the listened handle, it is still named like this
    // to avoid breaking code that wraps this method
    server._listen2(address, port, addressType, backlog, fd);
  }
}


Server.prototype.listen = function(...args) {
  var normalized = normalizeArgs(args);
  var options = normalized[0];
  var cb = normalized[1];

  if (this._handle) {
    throw new ERR_SERVER_ALREADY_LISTEN();
  }

  if (cb !== null) {
    this.once('listening', cb);
  }
  var backlogFromArgs =
    // (handle, backlog) or (path, backlog) or (port, backlog)
    toNumber(args.length > 1 && args[1]) ||
    toNumber(args.length > 2 && args[2]);  // (port, host, backlog)

  options = options._handle || options.handle || options;
  // (handle[, backlog][, cb]) where handle is an object with a handle
  if (options instanceof TCP) {
    this._handle = options;
    this[async_id_symbol] = this._handle.getAsyncId();
    listenInCluster(this, null, -1, -1, backlogFromArgs);
    return this;
  }
  // (handle[, backlog][, cb]) where handle is an object with a fd
  if (typeof options.fd === 'number' && options.fd >= 0) {
    listenInCluster(this, null, null, null, backlogFromArgs, options.fd);
    return this;
  }

  // ([port][, host][, backlog][, cb]) where port is omitted,
  // that is, listen(), listen(null), listen(cb), or listen(null, cb)
  // or (options[, cb]) where options.port is explicitly set as undefined or
  // null, bind to an arbitrary unused port
  if (args.length === 0 || typeof args[0] === 'function' ||
      (typeof options.port === 'undefined' && 'port' in options) ||
      options.port === null) {
    options.port = 0;
  }
  // ([port][, host][, backlog][, cb]) where port is specified
  // or (options[, cb]) where options.port is specified
  // or if options.port is normalized as 0 before
  var backlog;
  if (typeof options.port === 'number' || typeof options.port === 'string') {
    if (!isLegalPort(options.port)) {
      throw new ERR_SOCKET_BAD_PORT(options.port);
    }
    backlog = options.backlog || backlogFromArgs;
    // start TCP server listening on host:port
    if (options.host) {
      lookupAndListen(this, options.port | 0, options.host, backlog,
                      options.exclusive);
    } else { // Undefined host, listens on unspecified address
      // Default addressType 4 will be used to search for master server
      listenInCluster(this, null, options.port | 0, 4,
                      backlog, undefined, options.exclusive);
    }
    return this;
  }

  // (path[, backlog][, cb]) or (options[, cb])
  // where path or options.path is a UNIX domain socket or Windows pipe
  if (options.path && isPipeName(options.path)) {
    var pipeName = this._pipeName = options.path;
    backlog = options.backlog || backlogFromArgs;
    listenInCluster(this, pipeName, -1, -1,
                    backlog, undefined, options.exclusive);
    let mode = 0;
    if (options.readableAll === true)
      mode |= PipeConstants.UV_READABLE;
    if (options.writableAll === true)
      mode |= PipeConstants.UV_WRITABLE;
    if (mode !== 0) {
      const err = this._handle.fchmod(mode);
      if (err) {
        this._handle.close();
        this._handle = null;
        throw errnoException(err, 'uv_pipe_chmod');
      }
    }
    return this;
  }

  throw new ERR_INVALID_OPT_VALUE('options', util.inspect(options));
};

function lookupAndListen(self, port, address, backlog, exclusive) {
<<<<<<< HEAD
=======
  if (dns === undefined) dns = require('dns');
>>>>>>> 84bd6f3c
  dns.lookup(address, function doListen(err, ip, addressType) {
    if (err) {
      self.emit('error', err);
    } else {
      addressType = ip ? addressType : 4;
      listenInCluster(self, ip, port, addressType,
                      backlog, undefined, exclusive);
    }
  });
}

Object.defineProperty(Server.prototype, 'listening', {
  get: function() {
    return !!this._handle;
  },
  configurable: true,
  enumerable: true
});

Server.prototype.address = function() {
  if (this._handle && this._handle.getsockname) {
    var out = {};
    var err = this._handle.getsockname(out);
    if (err) {
      throw errnoException(err, 'address');
    }
    return out;
  } else if (this._pipeName) {
    return this._pipeName;
  } else {
    return null;
  }
};

function onconnection(err, clientHandle) {
  var handle = this;
  var self = handle[owner_symbol];

  debug('onconnection');

  if (err) {
    self.emit('error', errnoException(err, 'accept'));
    return;
  }

  if (self.maxConnections && self._connections >= self.maxConnections) {
    clientHandle.close();
    return;
  }

  var socket = new Socket({
    handle: clientHandle,
    allowHalfOpen: self.allowHalfOpen,
    pauseOnCreate: self.pauseOnConnect,
    readable: true,
    writable: true
  });

  self._connections++;
  socket.server = self;
  socket._server = self;

  DTRACE_NET_SERVER_CONNECTION(socket);
  COUNTER_NET_SERVER_CONNECTION(socket);
  self.emit('connection', socket);
}


Server.prototype.getConnections = function(cb) {
  const self = this;

  function end(err, connections) {
<<<<<<< HEAD
    const asyncId = self._handle ? self[async_id_symbol] : null;
    nextTick(asyncId, cb, err, connections);
  }

  if (!this._usingSlaves) {
=======
    defaultTriggerAsyncIdScope(self[async_id_symbol],
                               process.nextTick,
                               cb,
                               err,
                               connections);
  }

  if (!this._usingWorkers) {
>>>>>>> 84bd6f3c
    end(null, this._connections);
    return this;
  }

  // Poll workers
  var left = this._workers.length;
  var total = this._connections;

  function oncount(err, count) {
    if (err) {
      left = -1;
      return end(err);
    }

    total += count;
    if (--left === 0) return end(null, total);
  }

  for (var n = 0; n < this._workers.length; n++) {
    this._workers[n].getConnections(oncount);
  }

  return this;
};


Server.prototype.close = function(cb) {
  if (typeof cb === 'function') {
    if (!this._handle) {
      this.once('close', function close() {
        cb(new ERR_SERVER_NOT_RUNNING());
      });
    } else {
      this.once('close', cb);
    }
  }

  if (this._handle) {
    this._handle.close();
    this._handle = null;
  }

  if (this._usingWorkers) {
    var left = this._workers.length;
    const onWorkerClose = () => {
      if (--left !== 0) return;

      this._connections = 0;
      this._emitCloseIfDrained();
    };

    // Increment connections to be sure that, even if all sockets will be closed
    // during polling of workers, `close` event will be emitted only once.
    this._connections++;

    // Poll workers
    for (var n = 0; n < this._workers.length; n++)
      this._workers[n].close(onWorkerClose);
  } else {
    this._emitCloseIfDrained();
  }

  return this;
};

Server.prototype._emitCloseIfDrained = function() {
  debug('SERVER _emitCloseIfDrained');

  if (this._handle || this._connections) {
    debug('SERVER handle? %j   connections? %d',
          !!this._handle, this._connections);
    return;
  }

  defaultTriggerAsyncIdScope(this[async_id_symbol],
                             process.nextTick,
                             emitCloseNT,
                             this);
};


function emitCloseNT(self) {
  debug('SERVER: emit close');
  self.emit('close');
}


// Legacy alias on the C++ wrapper object. This is not public API, so we may
// want to runtime-deprecate it at some point. There's no hurry, though.
Object.defineProperty(TCP.prototype, 'owner', {
  get() { return this[owner_symbol]; },
  set(v) { return this[owner_symbol] = v; }
});


Server.prototype.listenFD = internalUtil.deprecate(function(fd, type) {
  return this.listen({ fd: fd });
}, 'Server.listenFD is deprecated. Use Server.listen({fd: <number>}) instead.',
                                                   'DEP0021');

Server.prototype._setupWorker = function(socketList) {
  this._usingWorkers = true;
  this._workers.push(socketList);
  socketList.once('exit', (socketList) => {
    const index = this._workers.indexOf(socketList);
    this._workers.splice(index, 1);
  });
};

Server.prototype.ref = function() {
  this._unref = false;

  if (this._handle)
    this._handle.ref();

  return this;
};

Server.prototype.unref = function() {
  this._unref = true;

  if (this._handle)
    this._handle.unref();

  return this;
};

var _setSimultaneousAccepts;

if (process.platform === 'win32') {
  var simultaneousAccepts;

  _setSimultaneousAccepts = function(handle) {
    if (handle === undefined) {
      return;
    }

    if (simultaneousAccepts === undefined) {
      simultaneousAccepts = (process.env.NODE_MANY_ACCEPTS &&
                             process.env.NODE_MANY_ACCEPTS !== '0');
    }

    if (handle._simultaneousAccepts !== simultaneousAccepts) {
      handle.setSimultaneousAccepts(!!simultaneousAccepts);
      handle._simultaneousAccepts = simultaneousAccepts;
    }
  };
} else {
  _setSimultaneousAccepts = function() {};
}

module.exports = {
  _createServerHandle: createServerHandle,
  _normalizeArgs: normalizeArgs,
  _setSimultaneousAccepts,
  connect,
  createConnection: connect,
  createServer,
  isIP: isIP,
  isIPv4: isIPv4,
  isIPv6: isIPv6,
  Server,
  Socket,
  Stream: Socket, // Legacy naming
};<|MERGE_RESOLUTION|>--- conflicted
+++ resolved
@@ -41,28 +41,6 @@
 
 const { Buffer } = require('buffer');
 const TTYWrap = process.binding('tty_wrap');
-<<<<<<< HEAD
-const TCP = process.binding('tcp_wrap').TCP;
-const Pipe = process.binding('pipe_wrap').Pipe;
-const TCPConnectWrap = process.binding('tcp_wrap').TCPConnectWrap;
-const PipeConnectWrap = process.binding('pipe_wrap').PipeConnectWrap;
-const ShutdownWrap = process.binding('stream_wrap').ShutdownWrap;
-const WriteWrap = process.binding('stream_wrap').WriteWrap;
-const async_id_symbol = process.binding('async_wrap').async_id_symbol;
-const { newUid, setInitTriggerId } = require('async_hooks');
-const nextTick = require('internal/process/next_tick').nextTick;
-const errors = require('internal/errors');
-const dns = require('dns');
-
-// `cluster` is only used by `listenInCluster` so for startup performance
-// reasons it's lazy loaded.
-var cluster = null;
-
-const errnoException = util._errnoException;
-const exceptionWithHostPort = util._exceptionWithHostPort;
-const isLegalPort = internalNet.isLegalPort;
-const normalizedArgsSymbol = internalNet.normalizedArgsSymbol;
-=======
 const { ShutdownWrap } = process.binding('stream_wrap');
 const {
   TCP,
@@ -112,7 +90,6 @@
   setUnrefTimeout,
   validateTimerDuration
 } = require('internal/timers');
->>>>>>> 84bd6f3c
 
 function noop() {}
 
@@ -137,11 +114,7 @@
 
 function getNewAsyncId(handle) {
   return (!handle || typeof handle.getAsyncId !== 'function') ?
-<<<<<<< HEAD
-    newUid() : handle.getAsyncId();
-=======
     newAsyncId() : handle.getAsyncId();
->>>>>>> 84bd6f3c
 }
 
 
@@ -231,10 +204,6 @@
 // called when creating new Socket, or when re-using a closed Socket
 function initSocketHandle(self) {
   self._undestroy();
-<<<<<<< HEAD
-  self._bytesDispatched = 0;
-=======
->>>>>>> 84bd6f3c
   self._sockname = null;
 
   // Handle creation may be deferred to bind() or connect() time.
@@ -399,11 +368,7 @@
 
   if (err)
     return this.destroy(errnoException(err, 'shutdown'));
-<<<<<<< HEAD
-}
-=======
-};
->>>>>>> 84bd6f3c
+};
 
 
 function afterShutdown(status, handle) {
@@ -578,17 +543,6 @@
 Socket.prototype.end = function(data, encoding, callback) {
   stream.Duplex.prototype.end.call(this, data, encoding, callback);
   DTRACE_NET_STREAM_END(this);
-<<<<<<< HEAD
-  LTTNG_NET_STREAM_END(this);
-
-  // just in case we're waiting for an EOF.
-  if (this.readable && !this._readableState.endEmitted)
-    this.read(0);
-  else
-    maybeDestroy(this);
-
-=======
->>>>>>> 84bd6f3c
   return this;
 };
 
@@ -668,73 +622,6 @@
   }
 };
 
-<<<<<<< HEAD
-
-// This function is called whenever the handle gets a
-// buffer, or when there's an error reading.
-function onread(nread, buffer) {
-  var handle = this;
-  var self = handle.owner;
-  assert(handle === self._handle, 'handle != self._handle');
-
-  self._unrefTimer();
-
-  debug('onread', nread);
-
-  if (nread > 0) {
-    debug('got data');
-
-    // read success.
-    // In theory (and in practice) calling readStop right now
-    // will prevent this from being called again until _read() gets
-    // called again.
-
-    // Optimization: emit the original buffer with end points
-    var ret = self.push(buffer);
-
-    if (handle.reading && !ret) {
-      handle.reading = false;
-      debug('readStop');
-      var err = handle.readStop();
-      if (err)
-        self.destroy(errnoException(err, 'read'));
-    }
-    return;
-  }
-
-  // if we didn't get any bytes, that doesn't necessarily mean EOF.
-  // wait for the next one.
-  if (nread === 0) {
-    debug('not any data, keep waiting');
-    return;
-  }
-
-  // Error, possibly EOF.
-  if (nread !== uv.UV_EOF) {
-    return self.destroy(errnoException(nread, 'read'));
-  }
-
-  debug('EOF');
-
-  // push a null to signal the end of data.
-  // Do it before `maybeDestroy` for correct order of events:
-  // `end` -> `close`
-  self.push(null);
-
-  if (self._readableState.length === 0) {
-    self.readable = false;
-    maybeDestroy(self);
-  }
-
-  // internal end event so that we know that the actual socket
-  // is no longer readable, and we can start the shutdown
-  // procedure. No need to wait for all the data to be consumed.
-  self.emit('_socketEnd');
-}
-
-
-=======
->>>>>>> 84bd6f3c
 Socket.prototype._getpeername = function() {
   if (!this._peername) {
     if (!this._handle || !this._handle.getpeername) {
@@ -813,58 +700,11 @@
   this._pendingEncoding = '';
 
   if (!this._handle) {
-<<<<<<< HEAD
-    this.destroy(new Error('This socket is closed'), cb);
-    return false;
-  }
-
-  var req = new WriteWrap();
-  req.handle = this._handle;
-  req.oncomplete = afterWrite;
-  req.async = false;
-  var err;
-
-  if (writev) {
-    var allBuffers = data.allBuffers;
-    var chunks;
-    var i;
-    if (allBuffers) {
-      chunks = data;
-      for (i = 0; i < data.length; i++)
-        data[i] = data[i].chunk;
-    } else {
-      chunks = new Array(data.length << 1);
-      for (i = 0; i < data.length; i++) {
-        var entry = data[i];
-        chunks[i * 2] = entry.chunk;
-        chunks[i * 2 + 1] = entry.encoding;
-      }
-    }
-    err = this._handle.writev(req, chunks, allBuffers);
-
-    // Retain chunks
-    if (err === 0) req._chunks = chunks;
-  } else {
-    var enc;
-    if (data instanceof Buffer) {
-      enc = 'buffer';
-    } else {
-      enc = encoding;
-    }
-    err = createWriteReq(req, this._handle, data, enc);
-  }
-
-  if (err)
-    return this.destroy(errnoException(err, 'write', req.error), cb);
-
-  this._bytesDispatched += req.bytes;
-=======
     this.destroy(new ERR_SOCKET_CLOSED(), cb);
     return false;
   }
 
   this._unrefTimer();
->>>>>>> 84bd6f3c
 
   var req = createWriteWrap(this._handle, afterWrite);
   if (writev)
@@ -947,11 +787,7 @@
   if (status < 0) {
     var ex = errnoException(status, 'write', this.error);
     debug('write failure', ex);
-<<<<<<< HEAD
-    self.destroy(ex, req.cb);
-=======
     self.destroy(ex, this.callback);
->>>>>>> 84bd6f3c
     return;
   }
 
@@ -986,27 +822,6 @@
 }
 
 
-function checkBindError(err, port, handle) {
-  // EADDRINUSE may not be reported until we call listen() or connect().
-  // To complicate matters, a failed bind() followed by listen() or connect()
-  // will implicitly bind to a random port. Ergo, check that the socket is
-  // bound to the expected port before calling listen() or connect().
-  //
-  // FIXME(bnoordhuis) Doesn't work for pipe handles, they don't have a
-  // getsockname() method. Non-issue for now, the cluster module doesn't
-  // really support pipes anyway.
-  if (err === 0 && port > 0 && handle.getsockname) {
-    var out = {};
-    err = handle.getsockname(out);
-    if (err === 0 && port !== out.port) {
-      debug(`checkBindError, bound to ${out.port} instead of ${port}`);
-      err = uv.UV_EADDRINUSE;
-    }
-  }
-  return err;
-}
-
-
 function internalConnect(
   self, address, port, addressType, localAddress, localPort) {
   // TODO return promise from Socket.prototype.connect which
@@ -1024,11 +839,7 @@
       localAddress = localAddress || '::';
       err = self._handle.bind6(localAddress, localPort);
     } else {
-<<<<<<< HEAD
-      self.destroy(new TypeError('Invalid addressType: ' + addressType));
-=======
       self.destroy(new ERR_INVALID_ADDRESS_FAMILY(addressType));
->>>>>>> 84bd6f3c
       return;
     }
     debug('binding to localAddress: %s and localPort: %d (addressType: %d)',
@@ -1100,11 +911,7 @@
     this._sockname = null;
   }
 
-<<<<<<< HEAD
-  const path = options.path;
-=======
   const { path } = options;
->>>>>>> 84bd6f3c
   var pipe = !!path;
   debug('pipe', pipe, path);
 
@@ -1125,20 +932,10 @@
   this.writable = true;
 
   if (pipe) {
-<<<<<<< HEAD
-    if (typeof path !== 'string') {
-      throw new errors.TypeError('ERR_INVALID_ARG_TYPE',
-                                 'options.path',
-                                 'string',
-                                 path);
-    }
-    internalConnect(this, path);
-=======
     validateString(path, 'options.path');
     defaultTriggerAsyncIdScope(
       this[async_id_symbol], internalConnect, this, path
     );
->>>>>>> 84bd6f3c
   } else {
     lookupAndConnect(this, options);
   }
@@ -1147,45 +944,24 @@
 
 
 function lookupAndConnect(self, options) {
-<<<<<<< HEAD
-=======
   var { port, localAddress, localPort } = options;
->>>>>>> 84bd6f3c
   var host = options.host || 'localhost';
 
-<<<<<<< HEAD
-  if (localAddress && !cares.isIP(localAddress)) {
-    throw new TypeError('"localAddress" option must be a valid IP: ' +
-                        localAddress);
-  }
-
-  if (localPort && typeof localPort !== 'number') {
-    throw new TypeError('"localPort" option should be a number: ' + localPort);
-=======
   if (localAddress && !isIP(localAddress)) {
     throw new ERR_INVALID_IP_ADDRESS(localAddress);
   }
 
   if (localPort && typeof localPort !== 'number') {
     throw new ERR_INVALID_ARG_TYPE('options.localPort', 'number', localPort);
->>>>>>> 84bd6f3c
   }
 
   if (typeof port !== 'undefined') {
     if (typeof port !== 'number' && typeof port !== 'string') {
-<<<<<<< HEAD
-      throw new TypeError('"port" option should be a number or string: ' +
-                          port);
-    }
-    if (!isLegalPort(port)) {
-      throw new RangeError('"port" option should be >= 0 and < 65536: ' + port);
-=======
       throw new ERR_INVALID_ARG_TYPE('options.port',
                                      ['number', 'string'], port);
     }
     if (!isLegalPort(port)) {
       throw new ERR_SOCKET_BAD_PORT(port);
->>>>>>> 84bd6f3c
     }
   }
   port |= 0;
@@ -1193,11 +969,6 @@
   // If host is an IP, skip performing a lookup
   var addressType = isIP(host);
   if (addressType) {
-<<<<<<< HEAD
-    nextTick(self[async_id_symbol], function() {
-      if (self.connecting)
-        internalConnect(self, host, port, addressType, localAddress, localPort);
-=======
     defaultTriggerAsyncIdScope(self[async_id_symbol], process.nextTick, () => {
       if (self.connecting)
         defaultTriggerAsyncIdScope(
@@ -1205,7 +976,6 @@
           internalConnect,
           self, host, port, addressType, localAddress, localPort
         );
->>>>>>> 84bd6f3c
     });
     return;
   }
@@ -1555,11 +1325,7 @@
                          backlog, fd, exclusive) {
   exclusive = !!exclusive;
 
-<<<<<<< HEAD
-  if (cluster === null) cluster = require('cluster');
-=======
   if (cluster === undefined) cluster = require('cluster');
->>>>>>> 84bd6f3c
 
   if (cluster.isMaster || exclusive) {
     // Will create a new handle
@@ -1685,10 +1451,7 @@
 };
 
 function lookupAndListen(self, port, address, backlog, exclusive) {
-<<<<<<< HEAD
-=======
   if (dns === undefined) dns = require('dns');
->>>>>>> 84bd6f3c
   dns.lookup(address, function doListen(err, ip, addressType) {
     if (err) {
       self.emit('error', err);
@@ -1761,13 +1524,6 @@
   const self = this;
 
   function end(err, connections) {
-<<<<<<< HEAD
-    const asyncId = self._handle ? self[async_id_symbol] : null;
-    nextTick(asyncId, cb, err, connections);
-  }
-
-  if (!this._usingSlaves) {
-=======
     defaultTriggerAsyncIdScope(self[async_id_symbol],
                                process.nextTick,
                                cb,
@@ -1776,7 +1532,6 @@
   }
 
   if (!this._usingWorkers) {
->>>>>>> 84bd6f3c
     end(null, this._connections);
     return this;
   }
