// Hello, and welcome to hacking node.js!
//
// This file is invoked by node::LoadEnvironment in src/node.cc, and is
// responsible for bootstrapping the node.js core. As special caution is given
// to the performance of the startup process, many dependencies are invoked
// lazily.

'use strict';

(function(process) {
  let internalBinding;
  const exceptionHandlerState = { captureFn: null };

  function startup() {
    const EventEmitter = NativeModule.require('events');

    const origProcProto = Object.getPrototypeOf(process);
    Object.setPrototypeOf(origProcProto, EventEmitter.prototype);

    EventEmitter.call(process);

    setupProcessObject();

    internalBinding = process._internalBinding;
    delete process._internalBinding;

    // do this good and early, since it handles errors.
    setupProcessFatal();

    if (process.jsEngine === 'chakracore') {
      // This file contains the V8-specific "%<function>" syntax for accessing
      // private functions.  This is not supported on ChakraCore and causes a
      // parser failure.  Inject a cache entry to prevent the file from being
      // parsed.
      NativeModule._cache['internal/v8'] = {
        loaded: true,
        exports: {
          previewMapIterator: function() {},
          previewSetIterator: function() {},
        },
      };
    }

    setupV8();
    setupProcessICUVersions();

    setupGlobalVariables();

    const _process = NativeModule.require('internal/process');
    _process.setupConfig(NativeModule._source);
    _process.setupSignalHandlers();
    _process.setupUncaughtExceptionCapture(exceptionHandlerState);
    NativeModule.require('internal/process/warning').setup();
    NativeModule.require('internal/process/next_tick').setup();
    NativeModule.require('internal/process/stdio').setup();

    const perf = process.binding('performance');
    const {
      NODE_PERFORMANCE_MILESTONE_BOOTSTRAP_COMPLETE,
      NODE_PERFORMANCE_MILESTONE_THIRD_PARTY_MAIN_START,
      NODE_PERFORMANCE_MILESTONE_THIRD_PARTY_MAIN_END,
      NODE_PERFORMANCE_MILESTONE_CLUSTER_SETUP_START,
      NODE_PERFORMANCE_MILESTONE_CLUSTER_SETUP_END,
      NODE_PERFORMANCE_MILESTONE_MODULE_LOAD_START,
      NODE_PERFORMANCE_MILESTONE_MODULE_LOAD_END,
      NODE_PERFORMANCE_MILESTONE_PRELOAD_MODULE_LOAD_START,
      NODE_PERFORMANCE_MILESTONE_PRELOAD_MODULE_LOAD_END
    } = perf.constants;

    _process.setup_hrtime();
    _process.setup_performance();
    _process.setup_cpuUsage();
    _process.setupMemoryUsage();
    _process.setupKillAndExit();
    if (global.__coverage__)
      NativeModule.require('internal/process/write-coverage').setup();

    NativeModule.require('internal/trace_events_async_hooks').setup();
    NativeModule.require('internal/inspector_async_hook').setup();
    NativeModule.require('trace_mgr'); //ENABLE_TTD;

    // Do not initialize channel in debugger agent, it deletes env variable
    // and the main thread won't see it.
    if (process.argv[1] !== '--debug-agent')
      _process.setupChannel();

    _process.setupRawDebug();

    const browserGlobals = !process._noBrowserGlobals;
    if (browserGlobals) {
      setupGlobalTimeouts();
      setupGlobalConsole();
    }

    // Ensure setURLConstructor() is called before the native
    // URL::ToObject() method is used.
    NativeModule.require('internal/url');

    Object.defineProperty(process, 'argv0', {
      enumerable: true,
      configurable: false,
      value: process.argv[0]
    });
    process.argv[0] = process.execPath;

    // Handle `--debug*` deprecation and invalidation
    if (process._invalidDebug) {
      process.emitWarning(
        '`node --debug` and `node --debug-brk` are invalid. ' +
        'Please use `node --inspect` or `node --inspect-brk` instead.',
        'DeprecationWarning', 'DEP0062', startup, true);
      process.exit(9);
    } else if (process._deprecatedDebugBrk) {
      process.emitWarning(
        '`node --inspect --debug-brk` is deprecated. ' +
        'Please use `node --inspect-brk` instead.',
        'DeprecationWarning', 'DEP0062', startup, true);
    }

    if (process.binding('config').experimentalModules) {
      process.emitWarning(
        'The ESM module loader is experimental.',
        'ExperimentalWarning', undefined);
    }


    // There are various modes that Node can run in. The most common two
    // are running from a script and running the REPL - but there are a few
    // others like the debugger or running --eval arguments. Here we decide
    // which mode we run in.

    if (NativeModule.exists('_third_party_main')) {
      // To allow people to extend Node in different ways, this hook allows
      // one to drop a file lib/_third_party_main.js into the build
      // directory which will be executed instead of Node's normal loading.
      process.nextTick(function() {
        perf.markMilestone(NODE_PERFORMANCE_MILESTONE_THIRD_PARTY_MAIN_START);
        NativeModule.require('_third_party_main');
        perf.markMilestone(NODE_PERFORMANCE_MILESTONE_THIRD_PARTY_MAIN_END);
      });

    } else if (process.argv[1] === 'inspect' || process.argv[1] === 'debug') {
      if (process.argv[1] === 'debug') {
        process.emitWarning(
          '`node debug` is deprecated. Please use `node inspect` instead.',
          'DeprecationWarning', 'DEP0068');
      }

      // Start the debugger agent
      process.nextTick(function() {
        NativeModule.require('internal/deps/node-inspect/lib/_inspect').start();
      });

    } else if (process.profProcess) {
      NativeModule.require('internal/v8_prof_processor');

    } else {
      // There is user code to be run

      // If this is a worker in cluster mode, start up the communication
      // channel. This needs to be done before any user code gets executed
      // (including preload modules).
      if (process.argv[1] && process.env.NODE_UNIQUE_ID) {
        perf.markMilestone(NODE_PERFORMANCE_MILESTONE_CLUSTER_SETUP_START);
        const cluster = NativeModule.require('cluster');
        cluster._setupWorker();
        perf.markMilestone(NODE_PERFORMANCE_MILESTONE_CLUSTER_SETUP_END);
        // Make sure it's not accidentally inherited by child processes.
        delete process.env.NODE_UNIQUE_ID;
      }

      if (process._eval != null && !process._forceRepl) {
        perf.markMilestone(NODE_PERFORMANCE_MILESTONE_MODULE_LOAD_START);
        perf.markMilestone(NODE_PERFORMANCE_MILESTONE_MODULE_LOAD_END);
        // User passed '-e' or '--eval' arguments to Node without '-i' or
        // '--interactive'

        perf.markMilestone(
          NODE_PERFORMANCE_MILESTONE_PRELOAD_MODULE_LOAD_START);
        preloadModules();
        perf.markMilestone(NODE_PERFORMANCE_MILESTONE_PRELOAD_MODULE_LOAD_END);

        const internalModule = NativeModule.require('internal/module');
        internalModule.addBuiltinLibsToObject(global);
        evalScript('[eval]');
      } else if (process.argv[1] && process.argv[1] !== '-') {
        perf.markMilestone(NODE_PERFORMANCE_MILESTONE_MODULE_LOAD_START);
        // make process.argv[1] into a full path
        const path = NativeModule.require('path');
        process.argv[1] = path.resolve(process.argv[1]);

        const Module = NativeModule.require('module');

        // check if user passed `-c` or `--check` arguments to Node.
        if (process._syntax_check_only != null) {
          const fs = NativeModule.require('fs');
          // read the source
          const filename = Module._resolveFilename(process.argv[1]);
          var source = fs.readFileSync(filename, 'utf-8');
          checkScriptSyntax(source, filename);
          process.exit(0);
        }
        perf.markMilestone(NODE_PERFORMANCE_MILESTONE_MODULE_LOAD_END);
        perf.markMilestone(
          NODE_PERFORMANCE_MILESTONE_PRELOAD_MODULE_LOAD_START);
        preloadModules();
        perf.markMilestone(
          NODE_PERFORMANCE_MILESTONE_PRELOAD_MODULE_LOAD_END);
        Module.runMain();
      } else {
        perf.markMilestone(NODE_PERFORMANCE_MILESTONE_MODULE_LOAD_START);
        perf.markMilestone(NODE_PERFORMANCE_MILESTONE_MODULE_LOAD_END);
        perf.markMilestone(
          NODE_PERFORMANCE_MILESTONE_PRELOAD_MODULE_LOAD_START);
        preloadModules();
        perf.markMilestone(
          NODE_PERFORMANCE_MILESTONE_PRELOAD_MODULE_LOAD_END);
        // If -i or --interactive were passed, or stdin is a TTY.
        if (process._forceRepl || NativeModule.require('tty').isatty(0)) {
          // REPL
          const cliRepl = NativeModule.require('internal/repl');
          cliRepl.createInternalRepl(process.env, function(err, repl) {
            if (err) {
              throw err;
            }
            repl.on('exit', function() {
              if (repl._flushing) {
                repl.pause();
                return repl.once('flushHistory', function() {
                  process.exit();
                });
              }
              process.exit();
            });
          });

          if (process._eval != null) {
            // User passed '-e' or '--eval'
            evalScript('[eval]');
          }
        } else {
          // Read all of stdin - execute it.
          process.stdin.setEncoding('utf8');

          var code = '';
          process.stdin.on('data', function(d) {
            code += d;
          });

          process.stdin.on('end', function() {
            if (process._syntax_check_only != null) {
              checkScriptSyntax(code, '[stdin]');
            } else {
              process._eval = code;
              evalScript('[stdin]');
            }
          });
        }
      }
    }
    perf.markMilestone(NODE_PERFORMANCE_MILESTONE_BOOTSTRAP_COMPLETE);
  }

  function setupProcessObject() {
    process._setupProcessObject(pushValueToArray);

    function pushValueToArray() {
      for (var i = 0; i < arguments.length; i++)
        this.push(arguments[i]);
    }
  }

  function setupGlobalVariables() {
    Object.defineProperty(global, Symbol.toStringTag, {
      value: 'global',
      writable: false,
      enumerable: false,
      configurable: true
    });
    global.process = process;
    const util = NativeModule.require('util');

    function makeGetter(name) {
      return util.deprecate(function() {
        return this;
      }, `'${name}' is deprecated, use 'global'`, 'DEP0016');
    }

    function makeSetter(name) {
      return util.deprecate(function(value) {
        Object.defineProperty(this, name, {
          configurable: true,
          writable: true,
          enumerable: true,
          value: value
        });
      }, `'${name}' is deprecated, use 'global'`, 'DEP0016');
    }

    Object.defineProperties(global, {
      GLOBAL: {
        configurable: true,
        get: makeGetter('GLOBAL'),
        set: makeSetter('GLOBAL')
      },
      root: {
        configurable: true,
        get: makeGetter('root'),
        set: makeSetter('root')
      }
    });

    // This, as side effect, removes `setupBufferJS` from the buffer binding,
    // and exposes it on `internal/buffer`.
    NativeModule.require('internal/buffer');

    global.Buffer = NativeModule.require('buffer').Buffer;
    process.domain = null;
    process._exiting = false;
  }

  function setupGlobalTimeouts() {
    const timers = NativeModule.require('timers');
    global.clearImmediate = timers.clearImmediate;
    global.clearInterval = timers.clearInterval;
    global.clearTimeout = timers.clearTimeout;
    global.setImmediate = timers.setImmediate;
    global.setInterval = timers.setInterval;
    global.setTimeout = timers.setTimeout;
  }

  function setupGlobalConsole() {
    const originalConsole = global.console;
    const Module = NativeModule.require('module');
    // Setup Node.js global.console
    const wrappedConsole = NativeModule.require('console');
    Object.defineProperty(global, 'console', {
      configurable: true,
      enumerable: true,
      get() {
        return wrappedConsole;
      }
    });
    setupInspector(originalConsole, wrappedConsole, Module);
  }

  function setupInspector(originalConsole, wrappedConsole, Module) {
    if (!process.config.variables.v8_enable_inspector) {
      return;
    }
    const { addCommandLineAPI, consoleCall } = process.binding('inspector');
    // Setup inspector command line API
    const { makeRequireFunction } = NativeModule.require('internal/module');
    const path = NativeModule.require('path');
    const cwd = tryGetCwd(path);

    const consoleAPIModule = new Module('<inspector console>');
    consoleAPIModule.paths =
        Module._nodeModulePaths(cwd).concat(Module.globalPaths);
    addCommandLineAPI('require', makeRequireFunction(consoleAPIModule));
    const config = {};
    for (const key of Object.keys(wrappedConsole)) {
      if (!originalConsole.hasOwnProperty(key))
        continue;
      // If global console has the same method as inspector console,
      // then wrap these two methods into one. Native wrapper will preserve
      // the original stack.
      wrappedConsole[key] = consoleCall.bind(wrappedConsole,
                                             originalConsole[key],
                                             wrappedConsole[key],
                                             config);
    }
    for (const key of Object.keys(originalConsole)) {
      if (wrappedConsole.hasOwnProperty(key))
        continue;
      wrappedConsole[key] = originalConsole[key];
    }
  }

  function noop() {}

  function setupProcessFatal() {
    const async_wrap = process.binding('async_wrap');
    // Arrays containing hook flags and ids for async_hook calls.
    const { async_hook_fields, async_id_fields } = async_wrap;
    // Internal functions needed to manipulate the stack.
    const { clearAsyncIdStack } = async_wrap;
    const { kAfter, kExecutionAsyncId,
            kDefaultTriggerAsyncId, kStackLength } = async_wrap.constants;

    process._fatalException = function(er) {
      // It's possible that kDefaultTriggerAsyncId was set for a constructor
      // call that threw and was never cleared. So clear it now.
      async_id_fields[kDefaultTriggerAsyncId] = -1;

      if (exceptionHandlerState.captureFn !== null) {
        exceptionHandlerState.captureFn(er);
<<<<<<< HEAD
        caught = true;
      }

      if (!caught)
        caught = process.emit('uncaughtException', er);

      //ENABLE_TTD
      NativeModule.require('trace_mgr').onUncaughtExceptionHandler();

      // If someone handled it, then great.  otherwise, die in C++ land
      // since that means that we'll exit the process, emit the 'exit' event
      if (!caught) {
=======
      } else if (!process.emit('uncaughtException', er)) {
        // If someone handled it, then great.  otherwise, die in C++ land
        // since that means that we'll exit the process, emit the 'exit' event
>>>>>>> 120ea9b5
        try {
          if (!process._exiting) {
            process._exiting = true;
            process.emit('exit', 1);
          }
        } catch (er) {
          // nothing to be done about it at this point.
        }
        return false;
      }

      // If we handled an error, then make sure any ticks get processed
      // by ensuring that the next Immediate cycle isn't empty
      NativeModule.require('timers').setImmediate(noop);

      // Emit the after() hooks now that the exception has been handled.
      if (async_hook_fields[kAfter] > 0) {
        const { emitAfter } = NativeModule.require('internal/async_hooks');
        do {
          emitAfter(async_id_fields[kExecutionAsyncId]);
        } while (async_hook_fields[kStackLength] > 0);
      // Or completely empty the id stack.
      } else {
        clearAsyncIdStack();
      }

      return true;
    };
  }

  function setupV8() {
    // Warm up the map and set iterator preview functions.  V8 compiles
    // functions lazily (unless --nolazy is set) so we need to do this
    // before we turn off --allow_natives_syntax again.
    const v8 = NativeModule.require('internal/v8');
    v8.previewMapIterator(new Map().entries(), 1);
    v8.previewSetIterator(new Set().entries(), 1);
    // Disable --allow_natives_syntax again unless it was explicitly
    // specified on the command line.
    const re = /^--allow[-_]natives[-_]syntax$/;
    if (!process.execArgv.some((s) => re.test(s)))
      process.binding('v8').setFlagsFromString('--noallow_natives_syntax');
  }

  function setupProcessICUVersions() {
    const icu = process.binding('config').hasIntl ?
      process.binding('icu') : undefined;
    if (!icu) return;  // no Intl/ICU: nothing to add here.
    // With no argument, getVersion() returns a comma separated list
    // of possible types.
    const versionTypes = icu.getVersion().split(',');

    for (var n = 0; n < versionTypes.length; n++) {
      var name = versionTypes[n];
      const version = icu.getVersion(name);
      Object.defineProperty(process.versions, name, {
        writable: false,
        enumerable: true,
        value: version
      });
    }
  }

  function tryGetCwd(path) {
    try {
      return process.cwd();
    } catch (ex) {
      // getcwd(3) can fail if the current working directory has been deleted.
      // Fall back to the directory name of the (absolute) executable path.
      // It's not really correct but what are the alternatives?
      return path.dirname(process.execPath);
    }
  }

  function wrapForBreakOnFirstLine(source) {
    if (!process._breakFirstLine)
      return source;
    const fn = `function() {\n\n${source};\n\n}`;
    return `process.binding('inspector').callAndPauseOnStart(${fn}, {})`;
  }

  function evalScript(name) {
    const Module = NativeModule.require('module');
    const path = NativeModule.require('path');
    const cwd = tryGetCwd(path);

    const module = new Module(name);
    module.filename = path.join(cwd, name);
    module.paths = Module._nodeModulePaths(cwd);
    const body = wrapForBreakOnFirstLine(process._eval);
    const script = `global.__filename = ${JSON.stringify(name)};\n` +
                   'global.exports = exports;\n' +
                   'global.module = module;\n' +
                   'global.__dirname = __dirname;\n' +
                   'global.require = require;\n' +
                   'return require("vm").runInThisContext(' +
                   `${JSON.stringify(body)}, { filename: ` +
                   `${JSON.stringify(name)}, displayErrors: true });\n`;
    const result = module._compile(script, `${name}-wrapper`);
    if (process._print_eval) console.log(result);
    // Handle any nextTicks added in the first tick of the program.
    process._tickCallback();
  }

  // Load preload modules
  function preloadModules() {
    if (process._preload_modules) {
      NativeModule.require('module')._preloadModules(process._preload_modules);
    }
  }

  function checkScriptSyntax(source, filename) {
    const Module = NativeModule.require('module');
    const vm = NativeModule.require('vm');
    const internalModule = NativeModule.require('internal/module');

    // remove Shebang
    source = internalModule.stripShebang(source);
    // remove BOM
    source = internalModule.stripBOM(source);
    // wrap it
    source = Module.wrap(source);
    // compile the script, this will throw if it fails
    new vm.Script(source, { displayErrors: true, filename });
  }

  // Below you find a minimal module system, which is used to load the node
  // core modules found in lib/*.js. All core modules are compiled into the
  // node binary, so they can be loaded faster.

  const ContextifyScript = process.binding('contextify').ContextifyScript;
  function runInThisContext(code, options) {
    const script = new ContextifyScript(code, options);
    return script.runInThisContext();
  }

  function NativeModule(id) {
    this.filename = `${id}.js`;
    this.id = id;
    this.exports = {};
    this.loaded = false;
    this.loading = false;
  }

  NativeModule._source = process.binding('natives');
  NativeModule._cache = {};

  const config = process.binding('config');

  NativeModule.require = function(id) {
    if (id === 'native_module') {
      return NativeModule;
    }

    const cached = NativeModule.getCached(id);
    if (cached && (cached.loaded || cached.loading)) {
      return cached.exports;
    }

    if (!NativeModule.exists(id)) {
      // Model the error off the internal/errors.js model, but
      // do not use that module given that it could actually be
      // the one causing the error if there's a bug in Node.js
      const err = new Error(`No such built-in module: ${id}`);
      err.code = 'ERR_UNKNOWN_BUILTIN_MODULE';
      err.name = 'Error [ERR_UNKNOWN_BUILTIN_MODULE]';
      throw err;
    }

    process.moduleLoadList.push(`NativeModule ${id}`);

    const nativeModule = new NativeModule(id);

    nativeModule.cache();
    nativeModule.compile();

    return nativeModule.exports;
  };

  NativeModule.requireForDeps = function(id) {
    if (!NativeModule.exists(id) ||
        // TODO(TimothyGu): remove when DEP0084 reaches end of life.
        id.startsWith('node-inspect/') ||
        id.startsWith('v8/')) {
      id = `internal/deps/${id}`;
    }
    return NativeModule.require(id);
  };

  NativeModule.getCached = function(id) {
    return NativeModule._cache[id];
  };

  NativeModule.exists = function(id) {
    return NativeModule._source.hasOwnProperty(id);
  };

  if (config.exposeInternals) {
    NativeModule.nonInternalExists = NativeModule.exists;

    NativeModule.isInternal = function(id) {
      return false;
    };
  } else {
    NativeModule.nonInternalExists = function(id) {
      return NativeModule.exists(id) && !NativeModule.isInternal(id);
    };

    NativeModule.isInternal = function(id) {
      return id.startsWith('internal/');
    };
  }


  NativeModule.getSource = function(id) {
    return NativeModule._source[id];
  };

  NativeModule.wrap = function(script) {
    return NativeModule.wrapper[0] + script + NativeModule.wrapper[1];
  };

  NativeModule.wrapper = [
    '(function (exports, require, module, internalBinding, process) {',
    '\n});'
  ];

  NativeModule.prototype.compile = function() {
    var source = NativeModule.getSource(this.id);
    source = NativeModule.wrap(source);

    this.loading = true;

    try {
      const fn = runInThisContext(source, {
        filename: this.filename,
        lineOffset: 0,
        displayErrors: true
      });
      const requireFn = this.id.startsWith('internal/deps/') ?
        NativeModule.requireForDeps :
        NativeModule.require;
      fn(this.exports, requireFn, this, internalBinding, process);

      this.loaded = true;
    } finally {
      this.loading = false;
    }
  };

  NativeModule.prototype.cache = function() {
    NativeModule._cache[this.id] = this;
  };

  startup();
});<|MERGE_RESOLUTION|>--- conflicted
+++ resolved
@@ -395,24 +395,12 @@
 
       if (exceptionHandlerState.captureFn !== null) {
         exceptionHandlerState.captureFn(er);
-<<<<<<< HEAD
-        caught = true;
-      }
-
-      if (!caught)
-        caught = process.emit('uncaughtException', er);
-
+      } else if (!process.emit('uncaughtException', er)) {
       //ENABLE_TTD
       NativeModule.require('trace_mgr').onUncaughtExceptionHandler();
 
-      // If someone handled it, then great.  otherwise, die in C++ land
-      // since that means that we'll exit the process, emit the 'exit' event
-      if (!caught) {
-=======
-      } else if (!process.emit('uncaughtException', er)) {
         // If someone handled it, then great.  otherwise, die in C++ land
         // since that means that we'll exit the process, emit the 'exit' event
->>>>>>> 120ea9b5
         try {
           if (!process._exiting) {
             process._exiting = true;
