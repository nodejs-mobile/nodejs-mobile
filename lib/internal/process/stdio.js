--- conflicted
+++ resolved
@@ -1,10 +1,5 @@
 'use strict';
 
-<<<<<<< HEAD
-const errors = require('internal/errors');
-
-exports.setup = setupStdio;
-=======
 const {
   ERR_UNKNOWN_STDIN_TYPE,
   ERR_UNKNOWN_STREAM_TYPE
@@ -14,7 +9,6 @@
 exports.getMainThreadStdio = getMainThreadStdio;
 
 function dummyDestroy(err, cb) { cb(err); }
->>>>>>> 84bd6f3c
 
 function getMainThreadStdio() {
   var stdin;
@@ -25,16 +19,8 @@
     if (stdout) return stdout;
     stdout = createWritableStdioStream(1);
     stdout.destroySoon = stdout.destroy;
-<<<<<<< HEAD
-    stdout._destroy = function(er, cb) {
-      // Avoid errors if we already emitted
-      er = er || new errors.Error('ERR_STDOUT_CLOSE');
-      cb(er);
-    };
-=======
     // Override _destroy so that the fd is never actually closed.
     stdout._destroy = dummyDestroy;
->>>>>>> 84bd6f3c
     if (stdout.isTTY) {
       process.on('SIGWINCH', () => stdout._refreshSize());
     }
@@ -45,16 +31,8 @@
     if (stderr) return stderr;
     stderr = createWritableStdioStream(2);
     stderr.destroySoon = stderr.destroy;
-<<<<<<< HEAD
-    stderr._destroy = function(er, cb) {
-      // Avoid errors if we already emitted
-      er = er || new errors.Error('ERR_STDERR_CLOSE');
-      cb(er);
-    };
-=======
     // Override _destroy so that the fd is never actually closed.
     stdout._destroy = dummyDestroy;
->>>>>>> 84bd6f3c
     if (stderr.isTTY) {
       process.on('SIGWINCH', () => stderr._refreshSize());
     }
@@ -110,11 +88,7 @@
 
       default:
         // Probably an error on in uv_guess_handle()
-<<<<<<< HEAD
-        throw new errors.Error('ERR_UNKNOWN_STDIN_TYPE');
-=======
         throw new ERR_UNKNOWN_STDIN_TYPE();
->>>>>>> 84bd6f3c
     }
 
     // For supporting legacy API we put the FD here.
@@ -226,11 +200,7 @@
 
     default:
       // Probably an error on in uv_guess_handle()
-<<<<<<< HEAD
-      throw new errors.Error('ERR_UNKNOWN_STREAM_TYPE');
-=======
       throw new ERR_UNKNOWN_STREAM_TYPE();
->>>>>>> 84bd6f3c
   }
 
   // For supporting legacy API we put the FD here.
