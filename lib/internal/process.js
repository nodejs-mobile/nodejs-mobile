'use strict';

const errors = require('internal/errors');
const util = require('util');
const constants = process.binding('constants').os.signals;

const assert = process.assert = function(x, msg) {
  if (!x) throw new errors.Error('ERR_ASSERTION', msg || 'assertion error');
};


function setup_performance() {
  require('perf_hooks');
}

// Set up the process.cpuUsage() function.
function setup_cpuUsage() {
  // Get the native function, which will be replaced with a JS version.
  const _cpuUsage = process.cpuUsage;

  // Create the argument array that will be passed to the native function.
  const cpuValues = new Float64Array(2);

  // Replace the native function with the JS version that calls the native
  // function.
  process.cpuUsage = function cpuUsage(prevValue) {
    // If a previous value was passed in, ensure it has the correct shape.
    if (prevValue) {
      if (!previousValueIsValid(prevValue.user)) {
        throw new errors.TypeError('ERR_INVALID_ARG_TYPE',
                                   'preValue.user', 'number');
      }

      if (!previousValueIsValid(prevValue.system)) {
        throw new errors.TypeError('ERR_INVALID_ARG_TYPE',
                                   'preValue.system', 'number');
      }
    }

    // Call the native function to get the current values.
    const errmsg = _cpuUsage(cpuValues);
    if (errmsg) {
      throw new errors.Error('ERR_CPU_USAGE', errmsg);
    }

    // If a previous value was passed in, return diff of current from previous.
    if (prevValue) {
      return {
        user: cpuValues[0] - prevValue.user,
        system: cpuValues[1] - prevValue.system
      };
    }

    // If no previous value passed in, return current value.
    return {
      user: cpuValues[0],
      system: cpuValues[1]
    };

    // Ensure that a previously passed in value is valid. Currently, the native
    // implementation always returns numbers <= Number.MAX_SAFE_INTEGER.
    function previousValueIsValid(num) {
      return Number.isFinite(num) &&
          num <= Number.MAX_SAFE_INTEGER &&
          num >= 0;
    }
  };
}

// The 3 entries filled in by the original process.hrtime contains
// the upper/lower 32 bits of the second part of the value,
// and the remaining nanoseconds of the value.
function setup_hrtime() {
  const _hrtime = process.hrtime;
  const hrValues = new Uint32Array(3);

  process.hrtime = function hrtime(time) {
    _hrtime(hrValues);

    if (time !== undefined) {
      if (!Array.isArray(time)) {
        throw new errors.TypeError('ERR_INVALID_ARG_TYPE', 'time', 'Array',
                                   time);
      }
      if (time.length !== 2) {
        throw new errors.TypeError('ERR_INVALID_ARRAY_LENGTH', 'time', 2,
                                   time.length);
      }

      const sec = (hrValues[0] * 0x100000000 + hrValues[1]) - time[0];
      const nsec = hrValues[2] - time[1];
      const needsBorrow = nsec < 0;
      return [needsBorrow ? sec - 1 : sec, needsBorrow ? nsec + 1e9 : nsec];
    }

    return [
      hrValues[0] * 0x100000000 + hrValues[1],
      hrValues[2]
    ];
  };
}

function setupMemoryUsage() {
  const memoryUsage_ = process.memoryUsage;
  const memValues = new Float64Array(4);

  process.memoryUsage = function memoryUsage() {
    memoryUsage_(memValues);
    return {
      rss: memValues[0],
      heapTotal: memValues[1],
      heapUsed: memValues[2],
      external: memValues[3]
    };
  };
}

function setupConfig(_source) {
  // NativeModule._source
  // used for `process.config`, but not a real module
  var config = _source.config;
  delete _source.config;

  // strip the gyp comment line at the beginning
  config = config.split('\n')
      .slice(1)
      .join('\n')
      .replace(/"/g, '\\"')
      .replace(/'/g, '"');

  process.config = JSON.parse(config, function(key, value) {
    if (value === 'true') return true;
    if (value === 'false') return false;
    return value;
  });
}


function setupKillAndExit() {

  process.exit = function(code) {
    if (code || code === 0)
      process.exitCode = code;

    if (!process._exiting) {
      process._exiting = true;
      process.emit('exit', process.exitCode || 0);
    }

    require('trace_mgr').onExitHandler(process.exitCode || 0); //ENABLE_TTD
    process.reallyExit(process.exitCode || 0);
  };

  process.kill = function(pid, sig) {
    var err;

    // eslint-disable-next-line eqeqeq
    if (pid != (pid | 0)) {
      throw new errors.TypeError('ERR_INVALID_ARG_TYPE', 'pid', 'number');
    }

    // preserve null signal
    if (0 === sig) {
      err = process._kill(pid, 0);
    } else {
      sig = sig || 'SIGTERM';
      if (constants[sig]) {
        err = process._kill(pid, constants[sig]);
      } else {
        throw new errors.TypeError('ERR_UNKNOWN_SIGNAL', sig);
      }
    }

    if (err)
      throw util._errnoException(err, 'kill');

    return true;
  };
}

var ttdSigIntHandler = undefined;
function setupSignalHandlers() {
  const signalWraps = Object.create(null);
  let Signal;

  function isSignal(event) {
    return typeof event === 'string' && constants[event] !== undefined;
  }

  // Detect presence of a listener for the special signal types
  process.on('newListener', function(type) {
    if (isSignal(type) && signalWraps[type] === undefined) {
      if (Signal === undefined)
        Signal = process.binding('signal_wrap').Signal;
      const wrap = new Signal();

      wrap.unref();

<<<<<<< HEAD
      if (type === 'SIGINT' && global.enabledDiagnosticsTrace) {
        //TODO: this is probably a little over complicated
        //  -- should unify this and ttdSigIntHandler setup below
        //  -- ttdSigIntHandler will emit event after it runs
        wrap.onsignal = function() { }; //ENABLE_TTD
      } else {
        wrap.onsignal = function() { process.emit(type, type); };
      }
=======
      wrap.onsignal = process.emit.bind(process, type, type);
>>>>>>> f29c2cbe

      const signum = constants[type];
      const err = wrap.start(signum);
      if (err) {
        wrap.close();
        throw util._errnoException(err, 'uv_signal_start');
      }

      signalWraps[type] = wrap;
    }
  });

  process.on('removeListener', function(type) {
    if (signalWraps[type] !== undefined && this.listenerCount(type) === 0) {
      signalWraps[type].close();
      delete signalWraps[type];
    }
  });

  //ENABLE_TTD
  if (global.enabledDiagnosticsTrace) {
    (function() {
      var Signal = process.binding('signal_wrap').Signal;
      var wrap = new Signal();

      wrap.unref();

      var handler = require('trace_mgr').onSigIntHandler;
      wrap.onsignal = function() {
        handler(signalWraps.hasOwnProperty('SIGINT'));
        process.emit('SIGINT');
      };

      const signum = constants.SIGINT;
      const err = wrap.start(signum);
      if (err) {
        wrap.close();
        const errnoException = require('util')._errnoException;
        throw errnoException(err, 'uv_signal_start');
      }

      if (!ttdSigIntHandler) {
        ttdSigIntHandler = wrap;
      }
    })();
  }
}


function setupChannel() {
  // If we were spawned with env NODE_CHANNEL_FD then load that up and
  // start parsing data from that stream.
  if (process.env.NODE_CHANNEL_FD) {
    const fd = parseInt(process.env.NODE_CHANNEL_FD, 10);
    assert(fd >= 0);

    // Make sure it's not accidentally inherited by child processes.
    delete process.env.NODE_CHANNEL_FD;

    require('child_process')._forkChild(fd);
    assert(process.send);
  }
}


function setupRawDebug() {
  const rawDebug = process._rawDebug;
  process._rawDebug = function() {
    rawDebug(util.format.apply(null, arguments));
  };
}


function setupUncaughtExceptionCapture(exceptionHandlerState) {
  // This is a typed array for faster communication with JS.
  const shouldAbortOnUncaughtToggle = process._shouldAbortOnUncaughtToggle;
  delete process._shouldAbortOnUncaughtToggle;

  process.setUncaughtExceptionCaptureCallback = function(fn) {
    if (fn === null) {
      exceptionHandlerState.captureFn = fn;
      shouldAbortOnUncaughtToggle[0] = 1;
      return;
    }
    if (typeof fn !== 'function') {
      throw new errors.TypeError('ERR_INVALID_ARG_TYPE', 'fn',
                                 ['Function', 'null']);
    }
    if (exceptionHandlerState.captureFn !== null) {
      throw new errors.Error('ERR_UNCAUGHT_EXCEPTION_CAPTURE_ALREADY_SET');
    }
    exceptionHandlerState.captureFn = fn;
    shouldAbortOnUncaughtToggle[0] = 0;
  };

  process.hasUncaughtExceptionCaptureCallback = function() {
    return exceptionHandlerState.captureFn !== null;
  };
}

module.exports = {
  setup_performance,
  setup_cpuUsage,
  setup_hrtime,
  setupMemoryUsage,
  setupConfig,
  setupKillAndExit,
  setupSignalHandlers,
  setupChannel,
  setupRawDebug,
  setupUncaughtExceptionCapture
};<|MERGE_RESOLUTION|>--- conflicted
+++ resolved
@@ -196,18 +196,14 @@
 
       wrap.unref();
 
-<<<<<<< HEAD
       if (type === 'SIGINT' && global.enabledDiagnosticsTrace) {
         //TODO: this is probably a little over complicated
         //  -- should unify this and ttdSigIntHandler setup below
         //  -- ttdSigIntHandler will emit event after it runs
         wrap.onsignal = function() { }; //ENABLE_TTD
       } else {
-        wrap.onsignal = function() { process.emit(type, type); };
-      }
-=======
-      wrap.onsignal = process.emit.bind(process, type, type);
->>>>>>> f29c2cbe
+        wrap.onsignal = process.emit.bind(process, type, type);
+      }
 
       const signum = constants[type];
       const err = wrap.start(signum);
@@ -230,23 +226,30 @@
   //ENABLE_TTD
   if (global.enabledDiagnosticsTrace) {
     (function() {
+      const type = 'SIGINT';
       var Signal = process.binding('signal_wrap').Signal;
       var wrap = new Signal();
 
       wrap.unref();
 
       var handler = require('trace_mgr').onSigIntHandler;
+      const userHandler = process.emit.bind(process, type, type);
       wrap.onsignal = function() {
-        handler(signalWraps.hasOwnProperty('SIGINT'));
-        process.emit('SIGINT');
+        // If signalWraps[type] exists, then the user script
+        // has set a handler for sigint
+        // If there is no user script handler, then
+        // handler here will terminate the process
+        handler(signalWraps[type] !== undefined);
+        // Otherwise, we should trigger the same function
+        // that would be triggered if TTD were not present
+        return userHandler();
       };
 
-      const signum = constants.SIGINT;
+      const signum = constants[type];
       const err = wrap.start(signum);
       if (err) {
         wrap.close();
-        const errnoException = require('util')._errnoException;
-        throw errnoException(err, 'uv_signal_start');
+        throw util._errnoException(err, 'uv_signal_start');
       }
 
       if (!ttdSigIntHandler) {
