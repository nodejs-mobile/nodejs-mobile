--- conflicted
+++ resolved
@@ -197,18 +197,14 @@
 
       wrap.unref();
 
-<<<<<<< HEAD
       if (type === 'SIGINT' && global.enabledDiagnosticsTrace) {
         //TODO: this is probably a little over complicated
         //  -- should unify this and ttdSigIntHandler setup below
         //  -- ttdSigIntHandler will emit event after it runs
         wrap.onsignal = function() { }; //ENABLE_TTD
       } else {
-        wrap.onsignal = function() { process.emit(type); };
-      }
-=======
-      wrap.onsignal = function() { process.emit(type, type); };
->>>>>>> 088bba31
+        wrap.onsignal = function() { process.emit(type, type); };
+      }
 
       const signum = constants[type];
       const err = wrap.start(signum);
