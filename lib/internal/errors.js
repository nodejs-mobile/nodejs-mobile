/* eslint node-core/documented-errors: "error" */
/* eslint node-core/alphabetize-errors: "error" */
/* eslint node-core/prefer-util-format-errors: "error" */

'use strict';

// The whole point behind this internal module is to allow Node.js to no
// longer be forced to treat every error message change as a semver-major
// change. The NodeError classes here all expose a `code` property whose
// value statically and permanently identifies the error. While the error
// message may change, the code should not.

const kCode = Symbol('code');
const kInfo = Symbol('info');
const messages = new Map();
const codes = {};

let green = '';
let red = '';
let white = '';

const {
  errmap,
  UV_EAI_MEMORY,
  UV_EAI_NODATA,
  UV_EAI_NONAME
} = process.binding('uv');
const { kMaxLength } = process.binding('buffer');
const { defineProperty } = Object;

// Lazily loaded
var util;
var buffer;

var internalUtil = null;
function lazyInternalUtil() {
  if (!internalUtil) {
    internalUtil = require('internal/util');
  }
  return internalUtil;
}

function inspectValue(val) {
  return util.inspect(
    val,
    { compact: false, customInspect: false }
  ).split('\n');
}

function makeNodeError(Base) {
  return class NodeError extends Base {
    constructor(key, ...args) {
      super(message(key, args));
      defineProperty(this, kCode, {
        configurable: true,
        enumerable: false,
        value: key,
        writable: true
      });
    }

    get name() {
      return `${super.name} [${this[kCode]}]`;
    }

    set name(value) {
      defineProperty(this, 'name', {
        configurable: true,
        enumerable: true,
        value,
        writable: true
      });
    }

    get code() {
      return this[kCode];
    }

    set code(value) {
      defineProperty(this, 'code', {
        configurable: true,
        enumerable: true,
        value,
        writable: true
      });
    }
  };
}

function makeNodeErrorWithCode(Base, key) {
  return class NodeError extends Base {
    constructor(...args) {
      super(message(key, args));
    }

    get name() {
      return `${super.name} [${key}]`;
    }

    set name(value) {
      defineProperty(this, 'name', {
        configurable: true,
        enumerable: true,
        value,
        writable: true
      });
    }

    get code() {
      return key;
    }

    set code(value) {
      defineProperty(this, 'code', {
        configurable: true,
        enumerable: true,
        value,
        writable: true
      });
    }
  };
}

// Utility function for registering the error codes. Only used here. Exported
// *only* to allow for testing.
function E(sym, val, def, ...otherClasses) {
  messages.set(sym, val);
  def = makeNodeErrorWithCode(def, sym);
  if (otherClasses.length !== 0) {
    otherClasses.forEach((clazz) => {
      def[clazz.name] = makeNodeErrorWithCode(clazz, sym);
    });
  }
  codes[sym] = def;
}

function lazyBuffer() {
  if (buffer === undefined)
    buffer = require('buffer').Buffer;
  return buffer;
}

// A specialized Error that includes an additional info property with
// additional information about the error condition. The code key will
// be extracted from the context object or the ERR_SYSTEM_ERROR default
// will be used.
class SystemError extends makeNodeError(Error) {
  constructor(context) {
    context = context || {};
    let code = 'ERR_SYSTEM_ERROR';
    if (messages.has(context.code))
      code = context.code;
    super(code,
          context.code,
          context.syscall,
          context.path,
          context.dest,
          context.message);
    Object.defineProperty(this, kInfo, {
      configurable: false,
      enumerable: false,
      value: context
    });
  }

  get info() {
    return this[kInfo];
  }

  get errno() {
    return this[kInfo].errno;
  }

  set errno(val) {
    this[kInfo].errno = val;
  }

  get syscall() {
    return this[kInfo].syscall;
  }

  set syscall(val) {
    this[kInfo].syscall = val;
  }

  get path() {
    return this[kInfo].path !== undefined ?
      this[kInfo].path.toString() : undefined;
  }

  set path(val) {
    this[kInfo].path = val ?
      lazyBuffer().from(val.toString()) : undefined;
  }

  get dest() {
    return this[kInfo].path !== undefined ?
      this[kInfo].dest.toString() : undefined;
  }

  set dest(val) {
    this[kInfo].dest = val ?
      lazyBuffer().from(val.toString()) : undefined;
  }
}

function createErrDiff(actual, expected, operator) {
  var other = '';
  var res = '';
  var lastPos = 0;
  var end = '';
  var skipped = false;
  if (util === undefined) util = require('util');
  const actualLines = inspectValue(actual);
  const expectedLines = inspectValue(expected);
  const msg = `Input A expected to ${operator} input B:\n` +
        `${green}+ expected${white} ${red}- actual${white}`;
  const skippedMsg = ' ... Lines skipped';

  // Remove all ending lines that match (this optimizes the output for
  // readability by reducing the number of total changed lines).
  var a = actualLines[actualLines.length - 1];
  var b = expectedLines[expectedLines.length - 1];
  var i = 0;
  while (a === b) {
    if (i++ < 2) {
      end = `\n  ${a}${end}`;
    } else {
      other = a;
    }
    actualLines.pop();
    expectedLines.pop();
    if (actualLines.length === 0 || expectedLines.length === 0)
      break;
    a = actualLines[actualLines.length - 1];
    b = expectedLines[expectedLines.length - 1];
  }
  if (i > 3) {
    end = `\n...${end}`;
    skipped = true;
  }
  if (other !== '') {
    end = `\n  ${other}${end}`;
    other = '';
  }

  const maxLines = Math.max(actualLines.length, expectedLines.length);
  var printedLines = 0;
  for (i = 0; i < maxLines; i++) {
    // Only extra expected lines exist
    const cur = i - lastPos;
    if (actualLines.length < i + 1) {
      if (cur > 1 && i > 2) {
        if (cur > 4) {
          res += '\n...';
          skipped = true;
        } else if (cur > 3) {
          res += `\n  ${expectedLines[i - 2]}`;
          printedLines++;
        }
        res += `\n  ${expectedLines[i - 1]}`;
        printedLines++;
      }
      lastPos = i;
      other += `\n${green}+${white} ${expectedLines[i]}`;
      printedLines++;
    // Only extra actual lines exist
    } else if (expectedLines.length < i + 1) {
      if (cur > 1 && i > 2) {
        if (cur > 4) {
          res += '\n...';
          skipped = true;
        } else if (cur > 3) {
          res += `\n  ${actualLines[i - 2]}`;
          printedLines++;
        }
        res += `\n  ${actualLines[i - 1]}`;
        printedLines++;
      }
      lastPos = i;
      res += `\n${red}-${white} ${actualLines[i]}`;
      printedLines++;
    // Lines diverge
    } else if (actualLines[i] !== expectedLines[i]) {
      if (cur > 1 && i > 2) {
        if (cur > 4) {
          res += '\n...';
          skipped = true;
        } else if (cur > 3) {
          res += `\n  ${actualLines[i - 2]}`;
          printedLines++;
        }
        res += `\n  ${actualLines[i - 1]}`;
        printedLines++;
      }
      lastPos = i;
      res += `\n${red}-${white} ${actualLines[i]}`;
      other += `\n${green}+${white} ${expectedLines[i]}`;
      printedLines += 2;
    // Lines are identical
    } else {
      res += other;
      other = '';
      if (cur === 1 || i === 0) {
        res += `\n  ${actualLines[i]}`;
        printedLines++;
      }
    }
    // Inspected object to big (Show ~20 rows max)
    if (printedLines > 20 && i < maxLines - 2) {
      return `${msg}${skippedMsg}\n${res}\n...${other}\n...`;
    }
  }
  return `${msg}${skipped ? skippedMsg : ''}\n${res}${other}${end}`;
}

class AssertionError extends Error {
  constructor(options) {
    if (typeof options !== 'object' || options === null) {
      throw new codes.ERR_INVALID_ARG_TYPE('options', 'Object', options);
    }
    var {
      actual,
      expected,
      message,
      operator,
      stackStartFn,
      errorDiff = 0
    } = options;

    if (message != null) {
      super(message);
    } else {
      if (process.stdout.isTTY) {
        // Reset on each call to make sure we handle dynamically set environment
        // variables correct.
        if (process.stdout.getColorDepth() !== 1) {
          green = '\u001b[32m';
          white = '\u001b[39m';
          red = '\u001b[31m';
        } else {
          green = '';
          white = '';
          red = '';
        }
      }
      if (util === undefined) util = require('util');
      if (typeof actual === 'object' && actual !== null &&
        'stack' in actual && actual instanceof Error) {
        actual = `${actual.name}: ${actual.message}`;
      }
      if (typeof expected === 'object' && expected !== null &&
        'stack' in expected && expected instanceof Error) {
        expected = `${expected.name}: ${expected.message}`;
      }

      if (errorDiff === 0) {
        let res = util.inspect(actual);
        let other = util.inspect(expected);
        if (res.length > 128)
          res = `${res.slice(0, 125)}...`;
        if (other.length > 128)
          other = `${other.slice(0, 125)}...`;
        super(`${res} ${operator} ${other}`);
      } else if (errorDiff === 1) {
        // In case the objects are equal but the operator requires unequal, show
        // the first object and say A equals B
        const res = inspectValue(actual);

        if (res.length > 20) {
          res[19] = '...';
          while (res.length > 20) {
            res.pop();
          }
        }
        // Only print a single object.
        super(`Identical input passed to ${operator}:\n${res.join('\n')}`);
      } else {
        super(createErrDiff(actual, expected, operator));
      }
    }

    this.generatedMessage = !message;
    this.name = 'AssertionError [ERR_ASSERTION]';
    this.code = 'ERR_ASSERTION';
    this.actual = actual;
    this.expected = expected;
    this.operator = operator;
    Error.captureStackTrace(this, stackStartFn);
  }
}

// This is defined here instead of using the assert module to avoid a
// circular dependency. The effect is largely the same.
function internalAssert(condition, message) {
  if (!condition) {
    throw new AssertionError({
      message,
      actual: false,
      expected: true,
      operator: '=='
    });
  }
}

function message(key, args) {
  const msg = messages.get(key);
  internalAssert(msg, `An invalid error message key was used: ${key}.`);
  let fmt;
  if (util === undefined) util = require('util');
  if (typeof msg === 'function') {
    fmt = msg;
  } else {
    fmt = util.format;
    if (args === undefined || args.length === 0)
      return msg;
    args.unshift(msg);
  }
  return String(fmt.apply(null, args));
}

/**
 * This creates an error compatible with errors produced in the C++
 * function UVException using a context object with data assembled in C++.
 * The goal is to migrate them to ERR_* errors later when compatibility is
 * not a concern.
 *
 * @param {Object} ctx
 * @returns {Error}
 */
function uvException(ctx) {
  const [ code, uvmsg ] = errmap.get(ctx.errno);
  let message = `${code}: ${uvmsg}, ${ctx.syscall}`;

  let path;
  let dest;
  if (ctx.path) {
    path = ctx.path.toString();
    message += ` '${path}'`;
  }
  if (ctx.dest) {
    dest = ctx.dest.toString();
    message += ` -> '${dest}'`;
  }

  // Pass the message to the constructor instead of setting it on the object
  // to make sure it is the same as the one created in C++
  // eslint-disable-next-line no-restricted-syntax
  const err = new Error(message);

  for (const prop of Object.keys(ctx)) {
    if (prop === 'message' || prop === 'path' || prop === 'dest') {
      continue;
    }
    err[prop] = ctx[prop];
  }

  err.code = code;
  if (path) {
    err.path = path;
  }
  if (dest) {
    err.dest = dest;
  }

  Error.captureStackTrace(err, uvException);
  return err;
}

/**
 * This used to be util._errnoException().
 *
 * @param {number} err - A libuv error number
 * @param {string} syscall
 * @param {string} [original]
 * @returns {Error}
 */
function errnoException(err, syscall, original) {
  // TODO(joyeecheung): We have to use the type-checked
  // getSystemErrorName(err) to guard against invalid arguments from users.
  // This can be replaced with [ code ] = errmap.get(err) when this method
  // is no longer exposed to user land.
  if (util === undefined) util = require('util');
  const code = util.getSystemErrorName(err);
  const message = original ?
    `${syscall} ${code} ${original}` : `${syscall} ${code}`;

  // eslint-disable-next-line no-restricted-syntax
  const ex = new Error(message);
  // TODO(joyeecheung): errno is supposed to err, like in uvException
  ex.code = ex.errno = code;
  ex.syscall = syscall;

  Error.captureStackTrace(ex, errnoException);
  return ex;
}

/**
 * This used to be util._exceptionWithHostPort().
 *
 * @param {number} err - A libuv error number
 * @param {string} syscall
 * @param {string} address
 * @param {number} [port]
 * @param {string} [additional]
 * @returns {Error}
 */
function exceptionWithHostPort(err, syscall, address, port, additional) {
  // TODO(joyeecheung): We have to use the type-checked
  // getSystemErrorName(err) to guard against invalid arguments from users.
  // This can be replaced with [ code ] = errmap.get(err) when this method
  // is no longer exposed to user land.
  if (util === undefined) util = require('util');
  const code = util.getSystemErrorName(err);
  let details = '';
  if (port && port > 0) {
    details = ` ${address}:${port}`;
  } else if (address) {
    details = ` ${address}`;
  }
  if (additional) {
    details += ` - Local (${additional})`;
  }

  // eslint-disable-next-line no-restricted-syntax
  const ex = new Error(`${syscall} ${code}${details}`);
  // TODO(joyeecheung): errno is supposed to err, like in uvException
  ex.code = ex.errno = code;
  ex.syscall = syscall;
  ex.address = address;
  if (port) {
    ex.port = port;
  }

  Error.captureStackTrace(ex, exceptionWithHostPort);
  return ex;
}

/**
 * @param {number|string} err - A libuv error number or a c-ares error code
 * @param {string} syscall
 * @param {string} [hostname]
 * @returns {Error}
 */
function dnsException(err, syscall, hostname) {
  // eslint-disable-next-line no-restricted-syntax
  const ex = new Error();
  // FIXME(bnoordhuis) Remove this backwards compatibility nonsense and pass
  // the true error to the user. ENOTFOUND is not even a proper POSIX error!
  if (err === UV_EAI_MEMORY ||
      err === UV_EAI_NODATA ||
      err === UV_EAI_NONAME) {
    err = 'ENOTFOUND';  // Fabricated error name.
  }
  if (typeof err === 'string') {  // c-ares error code.
    const errHost = hostname ? ` ${hostname}` : '';
    ex.message = `${syscall} ${err}${errHost}`;
    // TODO(joyeecheung): errno is supposed to be a number, like in uvException
    ex.code = ex.errno = err;
    ex.syscall = syscall;
  } else {  // libuv error number
    const code = lazyInternalUtil().getSystemErrorName(err);
    ex.message = `${syscall} ${code}`;
    // TODO(joyeecheung): errno is supposed to be err, like in uvException
    ex.code = ex.errno = code;
    ex.syscall = syscall;
  }
  if (hostname) {
    ex.hostname = hostname;
  }
  Error.captureStackTrace(ex, dnsException);
  return ex;
}

<<<<<<< HEAD
let MAX_STACK_ERROR_NAME;
let MAX_STACK_ERROR_MESSAGE;
=======
let maxStack_ErrorName;
let maxStack_ErrorMessage;
>>>>>>> d54f6519
/**
 * Returns true if `err.name` and `err.message` are equal to engine-specific
 * values indicating max call stack size has been exceeded.
 * "Maximum call stack size exceeded" in V8.
 *
 * @param {Error} err
 * @returns {boolean}
 */
function isStackOverflowError(err) {
<<<<<<< HEAD
  if (MAX_STACK_ERROR_MESSAGE === undefined) {
=======
  if (maxStack_ErrorMessage === undefined) {
>>>>>>> d54f6519
    try {
      function overflowStack() { overflowStack(); }
      overflowStack();
    } catch (err) {
<<<<<<< HEAD
      MAX_STACK_ERROR_MESSAGE = err.message;
      MAX_STACK_ERROR_NAME = err.name;
    }
  }

  return err.name === MAX_STACK_ERROR_NAME && err.message === MAX_STACK_ERROR_MESSAGE;
=======
      maxStack_ErrorMessage = err.message;
      maxStack_ErrorName = err.name;
    }
  }

  return err.name === maxStack_ErrorName &&
         err.message === maxStack_ErrorMessage;
>>>>>>> d54f6519
}

module.exports = exports = {
  dnsException,
  errnoException,
  exceptionWithHostPort,
  uvException,
  isStackOverflowError,
  message,
  AssertionError,
  SystemError,
  codes,
  E, // This is exported only to facilitate testing.
  errorCache: new Map() // This is in here only to facilitate testing.
};

// To declare an error message, use the E(sym, val, def) function above. The sym
// must be an upper case string. The val can be either a function or a string.
// The def must be an error class.
// The return value of the function must be a string.
// Examples:
// E('EXAMPLE_KEY1', 'This is the error value', Error);
// E('EXAMPLE_KEY2', (a, b) => return `${a} ${b}`, RangeError);
//
// Once an error code has been assigned, the code itself MUST NOT change and
// any given error code must never be reused to identify a different error.
//
// Any error code added here should also be added to the documentation
//
// Note: Please try to keep these in alphabetical order
//
// Note: Node.js specific errors must begin with the prefix ERR_

E('ERR_ARG_NOT_ITERABLE', '%s must be iterable', TypeError);
E('ERR_ASSERTION', '%s', Error);
E('ERR_ASYNC_CALLBACK', '%s must be a function', TypeError);
E('ERR_ASYNC_TYPE', 'Invalid name for async "type": %s', TypeError);
E('ERR_BUFFER_OUT_OF_BOUNDS', bufferOutOfBounds, RangeError);
E('ERR_BUFFER_TOO_LARGE',
  `Cannot create a Buffer larger than 0x${kMaxLength.toString(16)} bytes`,
  RangeError);
E('ERR_CANNOT_WATCH_SIGINT', 'Cannot watch for SIGINT signals', Error);
E('ERR_CHILD_CLOSED_BEFORE_REPLY',
  'Child closed before reply received', Error);
E('ERR_CHILD_PROCESS_IPC_REQUIRED',
  "Forked processes must have an IPC channel, missing value 'ipc' in %s",
  Error);
E('ERR_CHILD_PROCESS_STDIO_MAXBUFFER', '%s maxBuffer length exceeded',
  RangeError);
E('ERR_CONSOLE_WRITABLE_STREAM',
  'Console expects a writable stream instance for %s', TypeError);
E('ERR_CPU_USAGE', 'Unable to obtain cpu usage %s', Error);
E('ERR_CRYPTO_CUSTOM_ENGINE_NOT_SUPPORTED',
  'Custom engines not supported by this OpenSSL', Error);
E('ERR_CRYPTO_ECDH_INVALID_FORMAT', 'Invalid ECDH format: %s', TypeError);
E('ERR_CRYPTO_ECDH_INVALID_PUBLIC_KEY',
  'Public key is not valid for specified curve', Error);
E('ERR_CRYPTO_ENGINE_UNKNOWN', 'Engine "%s" was not found', Error);
E('ERR_CRYPTO_FIPS_FORCED',
  'Cannot set FIPS mode, it was forced with --force-fips at startup.', Error);
E('ERR_CRYPTO_FIPS_UNAVAILABLE', 'Cannot set FIPS mode in a non-FIPS build.',
  Error);
E('ERR_CRYPTO_HASH_DIGEST_NO_UTF16', 'hash.digest() does not support UTF-16',
  Error);
E('ERR_CRYPTO_HASH_FINALIZED', 'Digest already called', Error);
E('ERR_CRYPTO_HASH_UPDATE_FAILED', 'Hash update failed', Error);
E('ERR_CRYPTO_INVALID_DIGEST', 'Invalid digest: %s', TypeError);
E('ERR_CRYPTO_INVALID_STATE', 'Invalid state for operation %s', Error);

// Switch to TypeError. The current implementation does not seem right.
E('ERR_CRYPTO_SIGN_KEY_REQUIRED', 'No key provided to sign', Error);
E('ERR_CRYPTO_TIMING_SAFE_EQUAL_LENGTH',
  'Input buffers must have the same length', RangeError);
E('ERR_DNS_SET_SERVERS_FAILED', 'c-ares failed to set servers: "%s" [%s]',
  Error);
E('ERR_DOMAIN_CALLBACK_NOT_AVAILABLE',
  'A callback was registered through ' +
     'process.setUncaughtExceptionCaptureCallback(), which is mutually ' +
     'exclusive with using the `domain` module',
  Error);
E('ERR_DOMAIN_CANNOT_SET_UNCAUGHT_EXCEPTION_CAPTURE',
  'The `domain` module is in use, which is mutually exclusive with calling ' +
     'process.setUncaughtExceptionCaptureCallback()',
  Error);
E('ERR_ENCODING_INVALID_ENCODED_DATA',
  'The encoded data was not valid for encoding %s', TypeError);
E('ERR_ENCODING_NOT_SUPPORTED', 'The "%s" encoding is not supported',
  RangeError);
E('ERR_FALSY_VALUE_REJECTION', 'Promise was rejected with falsy value', Error);
E('ERR_FS_FILE_TOO_LARGE', 'File size (%s) is greater than possible Buffer: ' +
    `${kMaxLength} bytes`,
  RangeError);
E('ERR_FS_INVALID_SYMLINK_TYPE',
  'Symlink type must be one of "dir", "file", or "junction". Received "%s"',
  Error); // Switch to TypeError. The current implementation does not seem right
E('ERR_HTTP2_ALTSVC_INVALID_ORIGIN',
  'HTTP/2 ALTSVC frames require a valid origin', TypeError);
E('ERR_HTTP2_ALTSVC_LENGTH',
  'HTTP/2 ALTSVC frames are limited to 16382 bytes', TypeError);
E('ERR_HTTP2_CONNECT_AUTHORITY',
  ':authority header is required for CONNECT requests', Error);
E('ERR_HTTP2_CONNECT_PATH',
  'The :path header is forbidden for CONNECT requests', Error);
E('ERR_HTTP2_CONNECT_SCHEME',
  'The :scheme header is forbidden for CONNECT requests', Error);
E('ERR_HTTP2_GOAWAY_SESSION',
  'New streams cannot be created after receiving a GOAWAY', Error);
E('ERR_HTTP2_HEADERS_AFTER_RESPOND',
  'Cannot specify additional headers after response initiated', Error);
E('ERR_HTTP2_HEADERS_SENT', 'Response has already been initiated.', Error);

// This should probably be a `TypeError`.
E('ERR_HTTP2_HEADER_SINGLE_VALUE',
  'Header field "%s" must have only a single value', Error);
E('ERR_HTTP2_INFO_STATUS_NOT_ALLOWED',
  'Informational status codes cannot be used', RangeError);

// This should probably be a `TypeError`.
E('ERR_HTTP2_INVALID_CONNECTION_HEADERS',
  'HTTP/1 Connection specific headers are forbidden: "%s"', Error);
E('ERR_HTTP2_INVALID_HEADER_VALUE',
  'Invalid value "%s" for header "%s"', TypeError);
E('ERR_HTTP2_INVALID_INFO_STATUS',
  'Invalid informational status code: %s', RangeError);
E('ERR_HTTP2_INVALID_PACKED_SETTINGS_LENGTH',
  'Packed settings length must be a multiple of six', RangeError);

// This should probably be a `TypeError`.
E('ERR_HTTP2_INVALID_PSEUDOHEADER',
  '"%s" is an invalid pseudoheader or is used incorrectly', Error);
E('ERR_HTTP2_INVALID_SESSION', 'The session has been destroyed', Error);
E('ERR_HTTP2_INVALID_SETTING_VALUE',
  'Invalid value for setting "%s": %s', TypeError, RangeError);
E('ERR_HTTP2_INVALID_STREAM', 'The stream has been destroyed', Error);
E('ERR_HTTP2_MAX_PENDING_SETTINGS_ACK',
  'Maximum number of pending settings acknowledgements (%s)', Error);
E('ERR_HTTP2_NO_SOCKET_MANIPULATION',
  'HTTP/2 sockets should not be directly manipulated (e.g. read and written)',
  Error);
E('ERR_HTTP2_OUT_OF_STREAMS',
  'No stream ID is available because maximum stream ID has been reached',
  Error);
E('ERR_HTTP2_PAYLOAD_FORBIDDEN',
  'Responses with %s status must not have a payload', Error);
E('ERR_HTTP2_PING_CANCEL', 'HTTP2 ping cancelled', Error);
E('ERR_HTTP2_PING_LENGTH', 'HTTP2 ping payload must be 8 bytes', RangeError);

// This should probably be a `TypeError`.
E('ERR_HTTP2_PSEUDOHEADER_NOT_ALLOWED',
  'Cannot set HTTP/2 pseudo-headers', Error);
E('ERR_HTTP2_PUSH_DISABLED', 'HTTP/2 client has disabled push streams', Error);
E('ERR_HTTP2_SEND_FILE', 'Directories cannot be sent', Error);
E('ERR_HTTP2_SEND_FILE_NOSEEK',
  'Offset or length can only be specified for regular files', Error);
E('ERR_HTTP2_SESSION_ERROR', 'Session closed with error code %s', Error);
E('ERR_HTTP2_SOCKET_BOUND',
  'The socket is already bound to an Http2Session', Error);
E('ERR_HTTP2_STATUS_101',
  'HTTP status code 101 (Switching Protocols) is forbidden in HTTP/2', Error);
E('ERR_HTTP2_STATUS_INVALID', 'Invalid status code: %s', RangeError);
E('ERR_HTTP2_STREAM_CANCEL', 'The pending stream has been canceled', Error);
E('ERR_HTTP2_STREAM_ERROR', 'Stream closed with error code %s', Error);
E('ERR_HTTP2_STREAM_SELF_DEPENDENCY',
  'A stream cannot depend on itself', Error);
E('ERR_HTTP2_UNSUPPORTED_PROTOCOL', 'protocol "%s" is unsupported.', Error);
E('ERR_HTTP_HEADERS_SENT',
  'Cannot %s headers after they are sent to the client', Error);
E('ERR_HTTP_INVALID_HEADER_VALUE',
  'Invalid value "%s" for header "%s"', TypeError);
E('ERR_HTTP_INVALID_STATUS_CODE', 'Invalid status code: %s', RangeError);
E('ERR_HTTP_TRAILER_INVALID',
  'Trailers are invalid with this transfer encoding', Error);
E('ERR_INDEX_OUT_OF_RANGE', 'Index out of range', RangeError);
E('ERR_INSPECTOR_ALREADY_CONNECTED', '%s is already connected', Error);
E('ERR_INSPECTOR_CLOSED', 'Session was closed', Error);
E('ERR_INSPECTOR_NOT_AVAILABLE', 'Inspector is not available', Error);
E('ERR_INSPECTOR_NOT_CONNECTED', 'Session is not connected', Error);
E('ERR_INVALID_ADDRESS_FAMILY', 'Invalid address family: %s', RangeError);
E('ERR_INVALID_ARG_TYPE', invalidArgType, TypeError);
E('ERR_INVALID_ARG_VALUE', (name, value, reason = 'is invalid') => {
  let inspected = util.inspect(value);
  if (inspected.length > 128) {
    inspected = `${inspected.slice(0, 128)}...`;
  }
  return `The argument '${name}' ${reason}. Received ${inspected}`;
}, TypeError, RangeError);
E('ERR_INVALID_ARRAY_LENGTH',
  (name, len, actual) => {
    internalAssert(typeof actual === 'number', 'actual must be a number');
    return `The array "${name}" (length ${actual}) must be of length ${len}.`;
  }, TypeError);
E('ERR_INVALID_ASYNC_ID', 'Invalid %s value: %s', RangeError);
E('ERR_INVALID_BUFFER_SIZE',
  'Buffer size must be a multiple of %s', RangeError);
E('ERR_INVALID_CALLBACK', 'Callback must be a function', TypeError);
E('ERR_INVALID_CHAR', invalidChar, TypeError);

// This should probably be a `TypeError`.
E('ERR_INVALID_CURSOR_POS',
  'Cannot set cursor row without setting its column', Error);

// This should probably be a `TypeError`.
E('ERR_INVALID_DOMAIN_NAME', 'Unable to determine the domain name', Error);
E('ERR_INVALID_FD',
  '"fd" must be a positive integer: %s', RangeError);
E('ERR_INVALID_FD_TYPE', 'Unsupported fd type: %s', TypeError);
E('ERR_INVALID_FILE_URL_HOST',
  'File URL host must be "localhost" or empty on %s', TypeError);
E('ERR_INVALID_FILE_URL_PATH', 'File URL path %s', TypeError);
E('ERR_INVALID_HANDLE_TYPE', 'This handle type cannot be sent', TypeError);
E('ERR_INVALID_HTTP_TOKEN', '%s must be a valid HTTP token ["%s"]', TypeError);
// The `Error` should probably be a `TypeError`.
E('ERR_INVALID_IP_ADDRESS', 'Invalid IP address: %s', TypeError, Error);
E('ERR_INVALID_OPT_VALUE', (name, value) =>
  `The value "${String(value)}" is invalid for option "${name}"`,
  TypeError,
  RangeError);
E('ERR_INVALID_OPT_VALUE_ENCODING',
  'The value "%s" is invalid for option "encoding"', TypeError);
E('ERR_INVALID_PERFORMANCE_MARK',
  'The "%s" performance mark has not been set', Error);

// This should probably be a `TypeError`.
E('ERR_INVALID_PROTOCOL', 'Protocol "%s" not supported. Expected "%s"', Error);

// This should probably be a `TypeError`.
E('ERR_INVALID_REPL_EVAL_CONFIG',
  'Cannot specify both "breakEvalOnSigint" and "eval" for REPL', Error);
E('ERR_INVALID_SYNC_FORK_INPUT',
  'Asynchronous forks do not support Buffer, Uint8Array or string input: %s',
  TypeError);
E('ERR_INVALID_THIS', 'Value of "this" must be of type %s', TypeError);
E('ERR_INVALID_TUPLE', '%s must be an iterable %s tuple', TypeError);
E('ERR_INVALID_URI', 'URI malformed', URIError);
E('ERR_INVALID_URL', 'Invalid URL: %s', TypeError);
E('ERR_INVALID_URL_SCHEME',
  (expected) => `The URL must be ${oneOf(expected, 'scheme')}`, TypeError);
E('ERR_IPC_CHANNEL_CLOSED', 'Channel closed', Error);
E('ERR_IPC_DISCONNECTED', 'IPC channel is already disconnected', Error);
E('ERR_IPC_ONE_PIPE', 'Child process can have only one IPC pipe', Error);
E('ERR_IPC_SYNC_FORK', 'IPC cannot be used with synchronous forks', Error);
E('ERR_METHOD_NOT_IMPLEMENTED', 'The %s method is not implemented', Error);
E('ERR_MISSING_ARGS', missingArgs, TypeError);
E('ERR_MISSING_MODULE', 'Cannot find module %s', Error);
E('ERR_MODULE_RESOLUTION_LEGACY',
  '%s not found by import in %s.' +
    ' Legacy behavior in require() would have found it at %s',
  Error);
E('ERR_MULTIPLE_CALLBACK', 'Callback called multiple times', Error);
E('ERR_NAPI_CONS_FUNCTION', 'Constructor must be a function', TypeError);
E('ERR_NAPI_INVALID_DATAVIEW_ARGS',
  'byte_offset + byte_length should be less than or eqaul to the size in ' +
    'bytes of the array passed in',
  RangeError);
E('ERR_NAPI_INVALID_TYPEDARRAY_ALIGNMENT',
  'start offset of %s should be a multiple of %s', RangeError);
E('ERR_NAPI_INVALID_TYPEDARRAY_LENGTH',
  'Invalid typed array length', RangeError);
E('ERR_NO_CRYPTO',
  'Node.js is not compiled with OpenSSL crypto support', Error);
E('ERR_NO_ICU',
  '%s is not supported on Node.js compiled without ICU', TypeError);
E('ERR_NO_LONGER_SUPPORTED', '%s is no longer supported', Error);
E('ERR_OUT_OF_RANGE', outOfRange, RangeError);
E('ERR_REQUIRE_ESM', 'Must use import to load ES Module: %s', Error);
E('ERR_SCRIPT_EXECUTION_INTERRUPTED',
  'Script execution was interrupted by `SIGINT`.', Error);
E('ERR_SERVER_ALREADY_LISTEN',
  'Listen method has been called more than once without closing.', Error);
E('ERR_SERVER_NOT_RUNNING', 'Server is not running.', Error);
E('ERR_SOCKET_ALREADY_BOUND', 'Socket is already bound', Error);
E('ERR_SOCKET_BAD_BUFFER_SIZE',
  'Buffer size must be a positive integer', TypeError);
E('ERR_SOCKET_BAD_PORT',
  'Port should be > 0 and < 65536. Received %s.', RangeError);
E('ERR_SOCKET_BAD_TYPE',
  'Bad socket type specified. Valid types are: udp4, udp6', TypeError);
E('ERR_SOCKET_BUFFER_SIZE', 'Could not get or set buffer size: %s', Error);
E('ERR_SOCKET_CANNOT_SEND', 'Unable to send data', Error);
E('ERR_SOCKET_CLOSED', 'Socket is closed', Error);
E('ERR_SOCKET_DGRAM_NOT_RUNNING', 'Not running', Error);
E('ERR_STDERR_CLOSE', 'process.stderr cannot be closed', Error);
E('ERR_STDOUT_CLOSE', 'process.stdout cannot be closed', Error);
E('ERR_STREAM_CANNOT_PIPE', 'Cannot pipe, not readable', Error);
E('ERR_STREAM_DESTROYED', 'Cannot call %s after a stream was destroyed', Error);
E('ERR_STREAM_NULL_VALUES', 'May not write null values to stream', TypeError);
E('ERR_STREAM_PUSH_AFTER_EOF', 'stream.push() after EOF', Error);
E('ERR_STREAM_UNSHIFT_AFTER_END_EVENT',
  'stream.unshift() after end event', Error);
E('ERR_STREAM_WRAP', 'Stream has StringDecoder set or is in objectMode', Error);
E('ERR_STREAM_WRITE_AFTER_END', 'write after end', Error);
E('ERR_TLS_CERT_ALTNAME_INVALID',
  'Hostname/IP does not match certificate\'s altnames: %s', Error);
E('ERR_TLS_DH_PARAM_SIZE', 'DH parameter size %s is less than 2048', Error);
E('ERR_TLS_HANDSHAKE_TIMEOUT', 'TLS handshake timeout', Error);
E('ERR_TLS_RENEGOTIATION_DISABLED',
  'TLS session renegotiation disabled for this socket', Error);

// This should probably be a `TypeError`.
E('ERR_TLS_REQUIRED_SERVER_NAME',
  '"servername" is required parameter for Server.addContext', Error);
E('ERR_TLS_SESSION_ATTACK', 'TLS session renegotiation attack detected', Error);
E('ERR_TLS_SNI_FROM_SERVER',
  'Cannot issue SNI from a TLS server-side socket', Error);
E('ERR_TRANSFORM_ALREADY_TRANSFORMING',
  'Calling transform done when still transforming', Error);

// This should probably be a `RangeError`.
E('ERR_TRANSFORM_WITH_LENGTH_0',
  'Calling transform done when writableState.length != 0', Error);
E('ERR_UNCAUGHT_EXCEPTION_CAPTURE_ALREADY_SET',
  '`process.setupUncaughtExceptionCapture()` was called while a capture ' +
    'callback was already active',
  Error);
E('ERR_UNESCAPED_CHARACTERS', '%s contains unescaped characters', TypeError);
E('ERR_UNHANDLED_ERROR',
  (err) => {
    const msg = 'Unhandled error.';
    if (err === undefined) return msg;
    return `${msg} (${err})`;
  }, Error);
E('ERR_UNKNOWN_ENCODING', 'Unknown encoding: %s', TypeError);

// This should probably be a `TypeError`.
E('ERR_UNKNOWN_FILE_EXTENSION', 'Unknown file extension: %s', Error);
E('ERR_UNKNOWN_MODULE_FORMAT', 'Unknown module format: %s', RangeError);
E('ERR_UNKNOWN_SIGNAL', 'Unknown signal: %s', TypeError);
E('ERR_UNKNOWN_STDIN_TYPE', 'Unknown stdin file type', Error);

// This should probably be a `TypeError`.
E('ERR_UNKNOWN_STREAM_TYPE', 'Unknown stream file type', Error);
E('ERR_V8BREAKITERATOR',
  'Full ICU data not installed. See https://github.com/nodejs/node/wiki/Intl',
  Error);

// This should probably be a `TypeError`.
E('ERR_VALID_PERFORMANCE_ENTRY_TYPE',
  'At least one valid performance entry type is required', Error);
E('ERR_VM_MODULE_ALREADY_LINKED', 'Module has already been linked', Error);
E('ERR_VM_MODULE_DIFFERENT_CONTEXT',
  'Linked modules must use the same context', Error);
E('ERR_VM_MODULE_LINKING_ERRORED',
  'Linking has already failed for the provided module', Error);
E('ERR_VM_MODULE_NOT_LINKED',
  'Module must be linked before it can be instantiated', Error);
E('ERR_VM_MODULE_NOT_MODULE',
  'Provided module is not an instance of Module', Error);
E('ERR_VM_MODULE_STATUS', 'Module status %s', Error);
E('ERR_ZLIB_INITIALIZATION_FAILED', 'Initialization failed', Error);

function sysError(code, syscall, path, dest,
                  message = 'A system error occurred') {
  if (code !== undefined)
    message += `: ${code}`;
  if (syscall !== undefined) {
    if (code === undefined)
      message += ':';
    message += ` [${syscall}]`;
  }
  if (path !== undefined) {
    message += `: ${path}`;
    if (dest !== undefined)
      message += ` => ${dest}`;
  }
  return message;
}
messages.set('ERR_SYSTEM_ERROR', sysError);

function invalidArgType(name, expected, actual) {
  internalAssert(typeof name === 'string');
  internalAssert(arguments.length === 3);

  // determiner: 'must be' or 'must not be'
  let determiner;
  if (typeof expected === 'string' && expected.startsWith('not ')) {
    determiner = 'must not be';
    expected = expected.replace(/^not /, '');
  } else {
    determiner = 'must be';
  }

  let msg;
  if (name.endsWith(' argument')) {
    // For cases like 'first argument'
    msg = `The ${name} ${determiner} ${oneOf(expected, 'type')}`;
  } else {
    const type = name.includes('.') ? 'property' : 'argument';
    msg = `The "${name}" ${type} ${determiner} ${oneOf(expected, 'type')}`;
  }

  // TODO(BridgeAR): Improve the output by showing `null` and similar.
  msg += `. Received type ${typeof actual}`;
  return msg;
}

function missingArgs(...args) {
  internalAssert(args.length > 0, 'At least one arg needs to be specified');
  let msg = 'The ';
  const len = args.length;
  args = args.map((a) => `"${a}"`);
  switch (len) {
    case 1:
      msg += `${args[0]} argument`;
      break;
    case 2:
      msg += `${args[0]} and ${args[1]} arguments`;
      break;
    default:
      msg += args.slice(0, len - 1).join(', ');
      msg += `, and ${args[len - 1]} arguments`;
      break;
  }
  return `${msg} must be specified`;
}

function oneOf(expected, thing) {
  internalAssert(expected, 'expected is required');
  internalAssert(typeof thing === 'string', 'thing is required');
  if (Array.isArray(expected)) {
    const len = expected.length;
    internalAssert(len > 0,
                   'At least one expected value needs to be specified');
    expected = expected.map((i) => String(i));
    if (len > 2) {
      return `one of ${thing} ${expected.slice(0, len - 1).join(', ')}, or ` +
             expected[len - 1];
    } else if (len === 2) {
      return `one of ${thing} ${expected[0]} or ${expected[1]}`;
    } else {
      return `of ${thing} ${expected[0]}`;
    }
  } else {
    return `of ${thing} ${String(expected)}`;
  }
}

function bufferOutOfBounds(name, isWriting) {
  if (isWriting) {
    return 'Attempt to write outside buffer bounds';
  } else {
    return `"${name}" is outside of buffer bounds`;
  }
}

function invalidChar(name, field) {
  let msg = `Invalid character in ${name}`;
  if (field) {
    msg += ` ["${field}"]`;
  }
  return msg;
}

function outOfRange(name, range, value) {
  let msg = `The value of "${name}" is out of range.`;
  if (range) msg += ` It must be ${range}.`;
  if (value !== undefined) msg += ` Received ${value}`;
  return msg;
}<|MERGE_RESOLUTION|>--- conflicted
+++ resolved
@@ -572,13 +572,8 @@
   return ex;
 }
 
-<<<<<<< HEAD
-let MAX_STACK_ERROR_NAME;
-let MAX_STACK_ERROR_MESSAGE;
-=======
 let maxStack_ErrorName;
 let maxStack_ErrorMessage;
->>>>>>> d54f6519
 /**
  * Returns true if `err.name` and `err.message` are equal to engine-specific
  * values indicating max call stack size has been exceeded.
@@ -588,23 +583,11 @@
  * @returns {boolean}
  */
 function isStackOverflowError(err) {
-<<<<<<< HEAD
-  if (MAX_STACK_ERROR_MESSAGE === undefined) {
-=======
   if (maxStack_ErrorMessage === undefined) {
->>>>>>> d54f6519
     try {
       function overflowStack() { overflowStack(); }
       overflowStack();
     } catch (err) {
-<<<<<<< HEAD
-      MAX_STACK_ERROR_MESSAGE = err.message;
-      MAX_STACK_ERROR_NAME = err.name;
-    }
-  }
-
-  return err.name === MAX_STACK_ERROR_NAME && err.message === MAX_STACK_ERROR_MESSAGE;
-=======
       maxStack_ErrorMessage = err.message;
       maxStack_ErrorName = err.name;
     }
@@ -612,7 +595,6 @@
 
   return err.name === maxStack_ErrorName &&
          err.message === maxStack_ErrorMessage;
->>>>>>> d54f6519
 }
 
 module.exports = exports = {
