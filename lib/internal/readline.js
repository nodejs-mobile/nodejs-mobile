--- conflicted
+++ resolved
@@ -117,11 +117,7 @@
         // Enclosed Ideographic Supplement
         code >= 0x1f200 && code <= 0x1f251 ||
         // CJK Unified Ideographs Extension B .. Tertiary Ideographic Plane
-<<<<<<< HEAD
-        0x20000 <= code && code <= 0x3fffd
-=======
         code >= 0x20000 && code <= 0x3fffd
->>>>>>> 84bd6f3c
       )
     ) {
       return true;
