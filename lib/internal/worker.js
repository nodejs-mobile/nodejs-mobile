--- conflicted
+++ resolved
@@ -149,13 +149,8 @@
     try {
       // This may throw when `this` does not refer to a native object,
       // e.g. when accessing the prototype directly.
-<<<<<<< HEAD
-      ref = this.hasRef();
+      ref = MessagePortPrototype.hasRef.call(this);
     } catch (e) { return this; }
-=======
-      ref = MessagePortPrototype.hasRef.call(this);
-    } catch { return this; }
->>>>>>> ab4af087
     return Object.assign(Object.create(MessagePort.prototype),
                          ref === undefined ? {
                            active: false,
