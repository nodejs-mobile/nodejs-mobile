'use strict';

const {
  errnoException,
  codes: {
    ERR_INVALID_ARG_TYPE,
    ERR_INVALID_HANDLE_TYPE,
    ERR_INVALID_OPT_VALUE,
    ERR_INVALID_SYNC_FORK_INPUT,
    ERR_IPC_CHANNEL_CLOSED,
    ERR_IPC_DISCONNECTED,
    ERR_IPC_ONE_PIPE,
    ERR_IPC_SYNC_FORK,
    ERR_MISSING_ARGS
  }
} = require('internal/errors');
const { validateString } = require('internal/validators');
const EventEmitter = require('events');
const net = require('net');
const dgram = require('dgram');
const util = require('util');
const assert = require('assert');

const { Process } = process.binding('process_wrap');
const { WriteWrap } = process.binding('stream_wrap');
const { Pipe, constants: PipeConstants } = process.binding('pipe_wrap');
const { TTY } = process.binding('tty_wrap');
const { TCP } = process.binding('tcp_wrap');
const { UDP } = process.binding('udp_wrap');
const SocketList = require('internal/socket_list');
const { owner_symbol } = require('internal/async_hooks').symbols;
const { convertToValidSignal } = require('internal/util');
const { isArrayBufferView } = require('internal/util/types');
const spawn_sync = process.binding('spawn_sync');
const { HTTPParser } = process.binding('http_parser');
const { freeParser } = require('_http_common');
const { kStateSymbol } = require('internal/dgram');

const {
  UV_EACCES,
  UV_EAGAIN,
  UV_EINVAL,
  UV_EMFILE,
  UV_ENFILE,
  UV_ENOENT,
  UV_ENOSYS,
  UV_ESRCH
} = process.binding('uv');

const { SocketListSend, SocketListReceive } = SocketList;

// Lazy loaded for startup performance.
let StringDecoder;

const MAX_HANDLE_RETRANSMISSIONS = 3;

const MAX_HANDLE_RETRANSMISSIONS = 3;

// this object contain function to convert TCP objects to native handle objects
// and back again.
const handleConversion = {
  'net.Native': {
    simultaneousAccepts: true,

    send: function(message, handle, options) {
      return handle;
    },

    got: function(message, handle, emit) {
      emit(handle);
    }
  },

  'net.Server': {
    simultaneousAccepts: true,

    send: function(message, server, options) {
      return server._handle;
    },

    got: function(message, handle, emit) {
      var server = new net.Server();
      server.listen(handle, function() {
        emit(server);
      });
    }
  },

  'net.Socket': {
    send: function(message, socket, options) {
      if (!socket._handle)
        return;

      // if the socket was created by net.Server
      if (socket.server) {
        // the worker should keep track of the socket
        message.key = socket.server._connectionKey;

        var firstTime = !this.channel.sockets.send[message.key];
        var socketList = getSocketList('send', this, message.key);

        // the server should no longer expose a .connection property
        // and when asked to close it should query the socket status from
        // the workers
        if (firstTime) socket.server._setupWorker(socketList);

        // Act like socket is detached
        if (!options.keepOpen)
          socket.server._connections--;
      }

      var handle = socket._handle;

      // remove handle from socket object, it will be closed when the socket
      // will be sent
      if (!options.keepOpen) {
        handle.onread = nop;
        socket._handle = null;
        socket.setTimeout(0);
        // In case of an HTTP connection socket, release the associated
        // resources
        if (socket.parser && socket.parser instanceof HTTPParser) {
          freeParser(socket.parser, null, socket);
          if (socket._httpMessage)
            socket._httpMessage.detachSocket(socket);
        }
      }

      return handle;
    },

    postSend: function(message, handle, options, callback, target) {
      // Store the handle after successfully sending it, so it can be closed
      // when the NODE_HANDLE_ACK is received. If the handle could not be sent,
      // just close it.
      if (handle && !options.keepOpen) {
        if (target) {
          // There can only be one _pendingMessage as passing handles are
          // processed one at a time: handles are stored in _handleQueue while
          // waiting for the NODE_HANDLE_ACK of the current passing handle.
          assert(!target._pendingMessage);
          target._pendingMessage =
              { callback, message, handle, options, retransmissions: 0 };
        } else {
          handle.close();
        }
      }
    },

    got: function(message, handle, emit) {
<<<<<<< HEAD
      var socket = new net.Socket({ handle: handle });
      socket.readable = socket.writable = true;
=======
      var socket = new net.Socket({
        handle: handle,
        readable: true,
        writable: true
      });
>>>>>>> 84bd6f3c

      // if the socket was created by net.Server we will track the socket
      if (message.key) {

        // add socket to connections list
        var socketList = getSocketList('got', this, message.key);
        socketList.add({
          socket: socket
        });
      }

      emit(socket);
    }
  },

  'dgram.Native': {
    simultaneousAccepts: false,

    send: function(message, handle, options) {
      return handle;
    },

    got: function(message, handle, emit) {
      emit(handle);
    }
  },

  'dgram.Socket': {
    simultaneousAccepts: false,

    send: function(message, socket, options) {
      message.dgramType = socket.type;

      return socket[kStateSymbol].handle;
    },

    got: function(message, handle, emit) {
      var socket = new dgram.Socket(message.dgramType);

      socket.bind(handle, function() {
        emit(socket);
      });
    }
  }
};


function ChildProcess() {
  EventEmitter.call(this);

  this._closesNeeded = 1;
  this._closesGot = 0;
  this.connected = false;

  this.signalCode = null;
  this.exitCode = null;
  this.killed = false;
  this.spawnfile = null;

  this._handle = new Process();
  this._handle[owner_symbol] = this;

  this._handle.onexit = (exitCode, signalCode) => {
    if (signalCode) {
      this.signalCode = signalCode;
    } else {
      this.exitCode = exitCode;
    }

    if (this.stdin) {
      this.stdin.destroy();
    }

    this._handle.close();
    this._handle = null;

    if (exitCode < 0) {
      var syscall = this.spawnfile ? 'spawn ' + this.spawnfile : 'spawn';
      const err = errnoException(exitCode, syscall);

      if (this.spawnfile)
        err.path = this.spawnfile;

      err.spawnargs = this.spawnargs.slice(1);
      this.emit('error', err);
    } else {
      this.emit('exit', this.exitCode, this.signalCode);
    }

    // if any of the stdio streams have not been touched,
    // then pull all the data through so that it can get the
    // eof and emit a 'close' event.
    // Do it on nextTick so that the user has one last chance
    // to consume the output, if for example they only want to
    // start reading the data once the process exits.
    process.nextTick(flushStdio, this);

    maybeClose(this);
  };
}
util.inherits(ChildProcess, EventEmitter);


function flushStdio(subprocess) {
  const stdio = subprocess.stdio;

  if (stdio == null) return;

  for (var i = 0; i < stdio.length; i++) {
    const stream = stdio[i];
    if (!stream || !stream.readable || stream._readableState.readableListening)
      continue;
    stream.resume();
  }
}


function createSocket(pipe, readable) {
  return net.Socket({ handle: pipe, readable, writable: !readable });
}


function getHandleWrapType(stream) {
  if (stream instanceof Pipe) return 'pipe';
  if (stream instanceof TTY) return 'tty';
  if (stream instanceof TCP) return 'tcp';
  if (stream instanceof UDP) return 'udp';

  return false;
}

function closePendingHandle(target) {
  target._pendingMessage.handle.close();
  target._pendingMessage = null;
}


ChildProcess.prototype.spawn = function(options) {
  var ipc;
  var ipcFd;
  var i;

  if (options === null || typeof options !== 'object') {
    throw new ERR_INVALID_ARG_TYPE('options', 'Object', options);
  }

  // If no `stdio` option was given - use default
  var stdio = options.stdio || 'pipe';

  stdio = _validateStdio(stdio, false);

  ipc = stdio.ipc;
  ipcFd = stdio.ipcFd;
  stdio = options.stdio = stdio.stdio;

  if (ipc !== undefined) {
    // Let child process know about opened IPC channel
    if (options.envPairs === undefined)
      options.envPairs = [];
    else if (!Array.isArray(options.envPairs)) {
      throw new ERR_INVALID_ARG_TYPE('options.envPairs',
                                     'Array',
                                     options.envPairs);
    }

    options.envPairs.push('NODE_CHANNEL_FD=' + ipcFd);
  }

  validateString(options.file, 'options.file');
  this.spawnfile = options.file;

  if (Array.isArray(options.args))
    this.spawnargs = options.args;
  else if (options.args === undefined)
    this.spawnargs = [];
  else
    throw new ERR_INVALID_ARG_TYPE('options.args', 'Array', options.args);

  var err = this._handle.spawn(options);

  // Run-time errors should emit an error, not throw an exception.
  if (err === UV_EACCES ||
      err === UV_EAGAIN ||
      err === UV_EMFILE ||
      err === UV_ENFILE ||
      err === UV_ENOENT) {
    process.nextTick(onErrorNT, this, err);
    // There is no point in continuing when we've hit EMFILE or ENFILE
    // because we won't be able to set up the stdio file descriptors.
    // It's kind of silly that the de facto spec for ENOENT (the test suite)
    // mandates that stdio _is_ set up, even if there is no process on the
    // receiving end, but it is what it is.
    if (err !== UV_ENOENT) return err;
  } else if (err) {
    // Close all opened fds on error
    for (i = 0; i < stdio.length; i++) {
      const stream = stdio[i];
      if (stream.type === 'pipe') {
        stream.handle.close();
      }
    }

    this._handle.close();
    this._handle = null;
    throw errnoException(err, 'spawn');
  }

  this.pid = this._handle.pid;

  for (i = 0; i < stdio.length; i++) {
    const stream = stdio[i];
    if (stream.type === 'ignore') continue;

    if (stream.ipc) {
      this._closesNeeded++;
      continue;
    }

    if (stream.handle) {
      // when i === 0 - we're dealing with stdin
      // (which is the only one writable pipe)
      stream.socket = createSocket(this.pid !== 0 ?
        stream.handle : null, i > 0);

      if (i > 0 && this.pid !== 0) {
        this._closesNeeded++;
        stream.socket.on('close', () => {
          maybeClose(this);
        });
      }
    }
  }

  this.stdin = stdio.length >= 1 && stdio[0].socket !== undefined ?
    stdio[0].socket : null;
  this.stdout = stdio.length >= 2 && stdio[1].socket !== undefined ?
    stdio[1].socket : null;
  this.stderr = stdio.length >= 3 && stdio[2].socket !== undefined ?
    stdio[2].socket : null;

  this.stdio = [];

  for (i = 0; i < stdio.length; i++)
    this.stdio.push(stdio[i].socket === undefined ? null : stdio[i].socket);

  // Add .send() method and start listening for IPC data
  if (ipc !== undefined) setupChannel(this, ipc);

  return err;
};


function onErrorNT(self, err) {
  self._handle.onexit(err);
}


ChildProcess.prototype.kill = function(sig) {

  const signal = sig === 0 ? sig :
    convertToValidSignal(sig === undefined ? 'SIGTERM' : sig);

  if (this._handle) {
    var err = this._handle.kill(signal);
    if (err === 0) {
      /* Success. */
      this.killed = true;
      return true;
    }
    if (err === UV_ESRCH) {
      /* Already dead. */
    } else if (err === UV_EINVAL || err === UV_ENOSYS) {
      /* The underlying platform doesn't support this signal. */
      throw errnoException(err, 'kill');
    } else {
      /* Other error, almost certainly EPERM. */
      this.emit('error', errnoException(err, 'kill'));
    }
  }

  /* Kill didn't succeed. */
  return false;
};


ChildProcess.prototype.ref = function() {
  if (this._handle) this._handle.ref();
};


ChildProcess.prototype.unref = function() {
  if (this._handle) this._handle.unref();
};

class Control extends EventEmitter {
  constructor(channel) {
    super();
    this.channel = channel;
    this.refs = 0;
  }
  ref() {
    if (++this.refs === 1) {
      this.channel.ref();
    }
  }
  unref() {
    if (--this.refs === 0) {
      this.channel.unref();
      this.emit('unref');
    }
  }
}

function setupChannel(target, channel) {
  target.channel = channel;

  // _channel can be deprecated in version 8
  Object.defineProperty(target, '_channel', {
    get() { return target.channel; },
    set(val) { target.channel = val; },
    enumerable: true
  });

  target._handleQueue = null;
  target._pendingMessage = null;

  const control = new Control(channel);

  if (StringDecoder === undefined)
    StringDecoder = require('string_decoder').StringDecoder;
  var decoder = new StringDecoder('utf8');
  var jsonBuffer = '';
  var pendingHandle = null;
  channel.buffering = false;
  channel.pendingHandle = null;
  channel.onread = function(nread, pool) {
    const recvHandle = channel.pendingHandle;
    channel.pendingHandle = null;
    // TODO(bnoordhuis) Check that nread > 0.
    if (pool) {
      if (recvHandle)
        pendingHandle = recvHandle;

      // Linebreak is used as a message end sign
      var chunks = decoder.write(pool).split('\n');
      var numCompleteChunks = chunks.length - 1;
      // Last line does not have trailing linebreak
      var incompleteChunk = chunks[numCompleteChunks];
      if (numCompleteChunks === 0) {
        jsonBuffer += incompleteChunk;
        this.buffering = jsonBuffer.length !== 0;
        return;
      }
      chunks[0] = jsonBuffer + chunks[0];

      for (var i = 0; i < numCompleteChunks; i++) {
        var message = JSON.parse(chunks[i]);

        // There will be at most one NODE_HANDLE message in every chunk we
        // read because SCM_RIGHTS messages don't get coalesced. Make sure
        // that we deliver the handle with the right message however.
        if (isInternal(message)) {
          if (message.cmd === 'NODE_HANDLE') {
            handleMessage(message, pendingHandle, true);
            pendingHandle = null;
          } else {
            handleMessage(message, undefined, true);
          }
        } else {
          handleMessage(message, undefined, false);
        }
      }
      jsonBuffer = incompleteChunk;
      this.buffering = jsonBuffer.length !== 0;

    } else {
      this.buffering = false;
      target.disconnect();
      channel.onread = nop;
      channel.close();
      target.channel = null;
      maybeClose(target);
    }
  };

  // object where socket lists will live
  channel.sockets = { got: {}, send: {} };

  // handlers will go through this
  target.on('internalMessage', function(message, handle) {
    // Once acknowledged - continue sending handles.
    if (message.cmd === 'NODE_HANDLE_ACK' ||
        message.cmd === 'NODE_HANDLE_NACK') {

      if (target._pendingMessage) {
        if (message.cmd === 'NODE_HANDLE_ACK') {
          closePendingHandle(target);
        } else if (target._pendingMessage.retransmissions++ ===
                   MAX_HANDLE_RETRANSMISSIONS) {
          closePendingHandle(target);
          process.emitWarning('Handle did not reach the receiving process ' +
                              'correctly', 'SentHandleNotReceivedWarning');
        }
      }

      assert(Array.isArray(target._handleQueue));
      var queue = target._handleQueue;
      target._handleQueue = null;

      if (target._pendingMessage) {
        target._send(target._pendingMessage.message,
                     target._pendingMessage.handle,
                     target._pendingMessage.options,
                     target._pendingMessage.callback);
      }

      for (var i = 0; i < queue.length; i++) {
        var args = queue[i];
        target._send(args.message, args.handle, args.options, args.callback);
      }

      // Process a pending disconnect (if any).
      if (!target.connected && target.channel && !target._handleQueue)
        target._disconnect();

      return;
    }

    if (message.cmd !== 'NODE_HANDLE') return;

    // It is possible that the handle is not received because of some error on
    // ancillary data reception such as MSG_CTRUNC. In this case, report the
    // sender about it by sending a NODE_HANDLE_NACK message.
    if (!handle)
      return target._send({ cmd: 'NODE_HANDLE_NACK' }, null, true);

    // Acknowledge handle receival. Don't emit error events (for example if
    // the other side has disconnected) because this call to send() is not
    // initiated by the user and it shouldn't be fatal to be unable to ACK
    // a message.
    target._send({ cmd: 'NODE_HANDLE_ACK' }, null, true);

    var obj = handleConversion[message.type];

    // Update simultaneous accepts on Windows
    if (process.platform === 'win32') {
      handle._simultaneousAccepts = false;
      net._setSimultaneousAccepts(handle);
    }

    // Convert handle object
    obj.got.call(this, message, handle, function(handle) {
      handleMessage(message.msg, handle, isInternal(message.msg));
    });
  });

  target.send = function(message, handle, options, callback) {
    if (typeof handle === 'function') {
      callback = handle;
      handle = undefined;
      options = undefined;
    } else if (typeof options === 'function') {
      callback = options;
      options = undefined;
    } else if (options !== undefined &&
               (options === null || typeof options !== 'object')) {
      throw new ERR_INVALID_ARG_TYPE('options', 'Object', options);
    }

    options = Object.assign({ swallowErrors: false }, options);

    if (this.connected) {
      return this._send(message, handle, options, callback);
    }
    const ex = new ERR_IPC_CHANNEL_CLOSED();
    if (typeof callback === 'function') {
      process.nextTick(callback, ex);
    } else {
      process.nextTick(() => this.emit('error', ex));
    }
    return false;
  };

  target._send = function(message, handle, options, callback) {
    assert(this.connected || this.channel);

    if (message === undefined)
      throw new ERR_MISSING_ARGS('message');

    // Support legacy function signature
    if (typeof options === 'boolean') {
      options = { swallowErrors: options };
    }

    // package messages with a handle object
    if (handle) {
      // this message will be handled by an internalMessage event handler
      message = {
        cmd: 'NODE_HANDLE',
        type: null,
        msg: message
      };

      if (handle instanceof net.Socket) {
        message.type = 'net.Socket';
      } else if (handle instanceof net.Server) {
        message.type = 'net.Server';
      } else if (handle instanceof TCP || handle instanceof Pipe) {
        message.type = 'net.Native';
      } else if (handle instanceof dgram.Socket) {
        message.type = 'dgram.Socket';
      } else if (handle instanceof UDP) {
        message.type = 'dgram.Native';
      } else {
        throw new ERR_INVALID_HANDLE_TYPE();
      }

      // Queue-up message and handle if we haven't received ACK yet.
      if (this._handleQueue) {
        this._handleQueue.push({
          callback: callback,
          handle: handle,
          options: options,
          message: message.msg,
        });
        return this._handleQueue.length === 1;
      }

      var obj = handleConversion[message.type];

      // convert TCP object to native handle object
      handle = handleConversion[message.type].send.call(target,
                                                        message,
                                                        handle,
                                                        options);

      // If handle was sent twice, or it is impossible to get native handle
      // out of it - just send a text without the handle.
      if (!handle)
        message = message.msg;

      // Update simultaneous accepts on Windows
      if (obj.simultaneousAccepts) {
        net._setSimultaneousAccepts(handle);
      }
    } else if (this._handleQueue &&
               !(message && (message.cmd === 'NODE_HANDLE_ACK' ||
                             message.cmd === 'NODE_HANDLE_NACK'))) {
      // Queue request anyway to avoid out-of-order messages.
      this._handleQueue.push({
        callback: callback,
        handle: null,
        options: options,
        message: message,
      });
      return this._handleQueue.length === 1;
    }

    var req = new WriteWrap();
    req.async = false;

    var string = JSON.stringify(message) + '\n';
    var err = channel.writeUtf8String(req, string, handle);

    if (err === 0) {
      if (handle) {
        if (!this._handleQueue)
          this._handleQueue = [];
        if (obj && obj.postSend)
          obj.postSend(message, handle, options, callback, target);
      }

      if (req.async) {
        req.oncomplete = function() {
          control.unref();
          if (typeof callback === 'function')
            callback(null);
        };
        control.ref();
      } else if (typeof callback === 'function') {
        process.nextTick(callback, null);
      }
    } else {
      // Cleanup handle on error
      if (obj && obj.postSend)
        obj.postSend(message, handle, options, callback);

      if (!options.swallowErrors) {
        const ex = errnoException(err, 'write');
        if (typeof callback === 'function') {
          process.nextTick(callback, ex);
        } else {
          process.nextTick(() => this.emit('error', ex));
        }
      }
    }

    /* If the master is > 2 read() calls behind, please stop sending. */
    return channel.writeQueueSize < (65536 * 2);
  };

  // connected will be set to false immediately when a disconnect() is
  // requested, even though the channel might still be alive internally to
  // process queued messages. The three states are distinguished as follows:
  // - disconnect() never requested: channel is not null and connected
  //   is true
  // - disconnect() requested, messages in the queue: channel is not null
  //   and connected is false
  // - disconnect() requested, channel actually disconnected: channel is
  //   null and connected is false
  target.connected = true;

  target.disconnect = function() {
    if (!this.connected) {
      this.emit('error', new ERR_IPC_DISCONNECTED());
      return;
    }

    // Do not allow any new messages to be written.
    this.connected = false;

    // If there are no queued messages, disconnect immediately. Otherwise,
    // postpone the disconnect so that it happens internally after the
    // queue is flushed.
    if (!this._handleQueue)
      this._disconnect();
  };

  target._disconnect = function() {
    assert(this.channel);

    // This marks the fact that the channel is actually disconnected.
    this.channel = null;

    if (this._pendingMessage)
      closePendingHandle(this);

    var fired = false;
    function finish() {
      if (fired) return;
      fired = true;

      channel.close();
      target.emit('disconnect');
    }

    // If a message is being read, then wait for it to complete.
    if (channel.buffering) {
      this.once('message', finish);
      this.once('internalMessage', finish);

      return;
    }

    process.nextTick(finish);
  };

  function emit(event, message, handle) {
    target.emit(event, message, handle);
  }

  function handleMessage(message, handle, internal) {
    if (!target.channel)
      return;

    var eventName = (internal ? 'internalMessage' : 'message');

    process.nextTick(emit, eventName, message, handle);
  }

  channel.readStart();
  return control;
}

const INTERNAL_PREFIX = 'NODE_';
function isInternal(message) {
  return (message !== null &&
          typeof message === 'object' &&
          typeof message.cmd === 'string' &&
          message.cmd.length > INTERNAL_PREFIX.length &&
          message.cmd.slice(0, INTERNAL_PREFIX.length) === INTERNAL_PREFIX);
}

function nop() { }

function _validateStdio(stdio, sync) {
  var ipc;
  var ipcFd;

  // Replace shortcut with an array
  if (typeof stdio === 'string') {
    switch (stdio) {
      case 'ignore': stdio = ['ignore', 'ignore', 'ignore']; break;
      case 'pipe': stdio = ['pipe', 'pipe', 'pipe']; break;
      case 'inherit': stdio = [0, 1, 2]; break;
      default:
        throw new ERR_INVALID_OPT_VALUE('stdio', stdio);
    }
  } else if (!Array.isArray(stdio)) {
    throw new ERR_INVALID_OPT_VALUE('stdio', util.inspect(stdio));
  }

  // At least 3 stdio will be created
  // Don't concat() a new Array() because it would be sparse, and
  // stdio.reduce() would skip the sparse elements of stdio.
  // See http://stackoverflow.com/a/5501711/3561
  while (stdio.length < 3) stdio.push(undefined);

  // Translate stdio into C++-readable form
  // (i.e. PipeWraps or fds)
  stdio = stdio.reduce(function(acc, stdio, i) {
    function cleanup() {
      for (var i = 0; i < acc.length; i++) {
        if ((acc[i].type === 'pipe' || acc[i].type === 'ipc') && acc[i].handle)
          acc[i].handle.close();
      }
    }

    // Defaults
    if (stdio == null) {
      stdio = i < 3 ? 'pipe' : 'ignore';
    }

    if (stdio === 'ignore') {
      acc.push({ type: 'ignore' });
    } else if (stdio === 'pipe' || typeof stdio === 'number' && stdio < 0) {
      var a = {
        type: 'pipe',
        readable: i === 0,
        writable: i !== 0
      };

      if (!sync)
        a.handle = new Pipe(PipeConstants.SOCKET);

      acc.push(a);
    } else if (stdio === 'ipc') {
      if (sync || ipc !== undefined) {
        // Cleanup previously created pipes
        cleanup();
        if (!sync)
          throw new ERR_IPC_ONE_PIPE();
        else
          throw new ERR_IPC_SYNC_FORK();
      }

      ipc = new Pipe(PipeConstants.IPC);
      ipcFd = i;

      acc.push({
        type: 'pipe',
        handle: ipc,
        ipc: true
      });
    } else if (stdio === 'inherit') {
      acc.push({
        type: 'inherit',
        fd: i
      });
    } else if (typeof stdio === 'number' || typeof stdio.fd === 'number') {
      acc.push({
        type: 'fd',
        fd: typeof stdio === 'number' ? stdio : stdio.fd
      });
    } else if (getHandleWrapType(stdio) || getHandleWrapType(stdio.handle) ||
               getHandleWrapType(stdio._handle)) {
      var handle = getHandleWrapType(stdio) ?
        stdio :
        getHandleWrapType(stdio.handle) ? stdio.handle : stdio._handle;

      acc.push({
        type: 'wrap',
        wrapType: getHandleWrapType(handle),
        handle: handle
      });
    } else if (isArrayBufferView(stdio) || typeof stdio === 'string') {
      if (!sync) {
        cleanup();
        throw new ERR_INVALID_SYNC_FORK_INPUT(util.inspect(stdio));
      }
    } else {
      // Cleanup
      cleanup();
      throw new ERR_INVALID_OPT_VALUE('stdio', util.inspect(stdio));
    }

    return acc;
  }, []);

  return { stdio, ipc, ipcFd };
}


function getSocketList(type, worker, key) {
  var sockets = worker.channel.sockets[type];
  var socketList = sockets[key];
  if (!socketList) {
    var Construct = type === 'send' ? SocketListSend : SocketListReceive;
    socketList = sockets[key] = new Construct(worker, key);
  }
  return socketList;
}


function maybeClose(subprocess) {
  subprocess._closesGot++;

  if (subprocess._closesGot === subprocess._closesNeeded) {
    subprocess.emit('close', subprocess.exitCode, subprocess.signalCode);
  }
}

function spawnSync(opts) {
  var options = opts.options;
  var result = spawn_sync.spawn(options);

  if (result.output && options.encoding && options.encoding !== 'buffer') {
    for (var i = 0; i < result.output.length; i++) {
      if (!result.output[i])
        continue;
      result.output[i] = result.output[i].toString(options.encoding);
    }
  }

  result.stdout = result.output && result.output[1];
  result.stderr = result.output && result.output[2];

  if (result.error) {
    result.error = errnoException(result.error, 'spawnSync ' + opts.file);
    result.error.path = opts.file;
    result.error.spawnargs = opts.args.slice(1);
  }

  return result;
}

module.exports = {
  ChildProcess,
  setupChannel,
  _validateStdio,
  spawnSync
};<|MERGE_RESOLUTION|>--- conflicted
+++ resolved
@@ -51,8 +51,6 @@
 
 // Lazy loaded for startup performance.
 let StringDecoder;
-
-const MAX_HANDLE_RETRANSMISSIONS = 3;
 
 const MAX_HANDLE_RETRANSMISSIONS = 3;
 
@@ -148,16 +146,11 @@
     },
 
     got: function(message, handle, emit) {
-<<<<<<< HEAD
-      var socket = new net.Socket({ handle: handle });
-      socket.readable = socket.writable = true;
-=======
       var socket = new net.Socket({
         handle: handle,
         readable: true,
         writable: true
       });
->>>>>>> 84bd6f3c
 
       // if the socket was created by net.Server we will track the socket
       if (message.key) {
