// Copyright Joyent, Inc. and other Node contributors.
//
// Permission is hereby granted, free of charge, to any person obtaining a
// copy of this software and associated documentation files (the
// "Software"), to deal in the Software without restriction, including
// without limitation the rights to use, copy, modify, merge, publish,
// distribute, sublicense, and/or sell copies of the Software, and to permit
// persons to whom the Software is furnished to do so, subject to the
// following conditions:
//
// The above copyright notice and this permission notice shall be included
// in all copies or substantial portions of the Software.
//
// THE SOFTWARE IS PROVIDED "AS IS", WITHOUT WARRANTY OF ANY KIND, EXPRESS
// OR IMPLIED, INCLUDING BUT NOT LIMITED TO THE WARRANTIES OF
// MERCHANTABILITY, FITNESS FOR A PARTICULAR PURPOSE AND NONINFRINGEMENT. IN
// NO EVENT SHALL THE AUTHORS OR COPYRIGHT HOLDERS BE LIABLE FOR ANY CLAIM,
// DAMAGES OR OTHER LIABILITY, WHETHER IN AN ACTION OF CONTRACT, TORT OR
// OTHERWISE, ARISING FROM, OUT OF OR IN CONNECTION WITH THE SOFTWARE OR THE
// USE OR OTHER DEALINGS IN THE SOFTWARE.

'use strict';

const util = require('util');
const net = require('net');
const { HTTPParser } = process.binding('http_parser');
const assert = require('assert').ok;
const {
  parsers,
  freeParser,
  debug,
  CRLF,
  continueExpression,
  chunkExpression,
  httpSocketSetup,
  kIncomingMessage,
  _checkInvalidHeaderChar: checkInvalidHeaderChar
} = require('_http_common');
const { OutgoingMessage } = require('_http_outgoing');
const { outHeadersKey, ondrain } = require('internal/http');
const {
  defaultTriggerAsyncIdScope,
  getOrSetAsyncId
} = require('internal/async_hooks');
const { IncomingMessage } = require('_http_incoming');
const {
  ERR_HTTP_HEADERS_SENT,
  ERR_HTTP_INVALID_STATUS_CODE,
  ERR_INVALID_CHAR
} = require('internal/errors').codes;
const Buffer = require('buffer').Buffer;

const kServerResponse = Symbol('ServerResponse');

const STATUS_CODES = {
  100: 'Continue',
  101: 'Switching Protocols',
  102: 'Processing',                 // RFC 2518, obsoleted by RFC 4918
  103: 'Early Hints',
  200: 'OK',
  201: 'Created',
  202: 'Accepted',
  203: 'Non-Authoritative Information',
  204: 'No Content',
  205: 'Reset Content',
  206: 'Partial Content',
  207: 'Multi-Status',               // RFC 4918
  208: 'Already Reported',
  226: 'IM Used',
  300: 'Multiple Choices',           // RFC 7231
  301: 'Moved Permanently',
  302: 'Found',
  303: 'See Other',
  304: 'Not Modified',
  305: 'Use Proxy',
  307: 'Temporary Redirect',
  308: 'Permanent Redirect',         // RFC 7238
  400: 'Bad Request',
  401: 'Unauthorized',
  402: 'Payment Required',
  403: 'Forbidden',
  404: 'Not Found',
  405: 'Method Not Allowed',
  406: 'Not Acceptable',
  407: 'Proxy Authentication Required',
  408: 'Request Timeout',
  409: 'Conflict',
  410: 'Gone',
  411: 'Length Required',
  412: 'Precondition Failed',
  413: 'Payload Too Large',
  414: 'URI Too Long',
  415: 'Unsupported Media Type',
  416: 'Range Not Satisfiable',
  417: 'Expectation Failed',
  418: 'I\'m a Teapot',              // RFC 7168
  421: 'Misdirected Request',
  422: 'Unprocessable Entity',       // RFC 4918
  423: 'Locked',                     // RFC 4918
  424: 'Failed Dependency',          // RFC 4918
  425: 'Unordered Collection',       // RFC 4918
  426: 'Upgrade Required',           // RFC 2817
  428: 'Precondition Required',      // RFC 6585
  429: 'Too Many Requests',          // RFC 6585
  431: 'Request Header Fields Too Large', // RFC 6585
  451: 'Unavailable For Legal Reasons',
  500: 'Internal Server Error',
  501: 'Not Implemented',
  502: 'Bad Gateway',
  503: 'Service Unavailable',
  504: 'Gateway Timeout',
  505: 'HTTP Version Not Supported',
  506: 'Variant Also Negotiates',    // RFC 2295
  507: 'Insufficient Storage',       // RFC 4918
  508: 'Loop Detected',
  509: 'Bandwidth Limit Exceeded',
  510: 'Not Extended',               // RFC 2774
  511: 'Network Authentication Required' // RFC 6585
};

const kOnExecute = HTTPParser.kOnExecute | 0;


function ServerResponse(req) {
  OutgoingMessage.call(this);

  if (req.method === 'HEAD') this._hasBody = false;

  this.sendDate = true;
  this._sent100 = false;
  this._expect_continue = false;

  if (req.httpVersionMajor < 1 || req.httpVersionMinor < 1) {
    this.useChunkedEncodingByDefault = chunkExpression.test(req.headers.te);
    this.shouldKeepAlive = false;
  }
}
util.inherits(ServerResponse, OutgoingMessage);

ServerResponse.prototype._finish = function _finish() {
  DTRACE_HTTP_SERVER_RESPONSE(this.connection);
  COUNTER_HTTP_SERVER_RESPONSE();
  OutgoingMessage.prototype._finish.call(this);
};


ServerResponse.prototype.statusCode = 200;
ServerResponse.prototype.statusMessage = undefined;

function onServerResponseClose() {
  // EventEmitter.emit makes a copy of the 'close' listeners array before
  // calling the listeners. detachSocket() unregisters onServerResponseClose
  // but if detachSocket() is called, directly or indirectly, by a 'close'
  // listener, onServerResponseClose is still in that copy of the listeners
  // array. That is, in the example below, b still gets called even though
  // it's been removed by a:
  //
  //   var EventEmitter = require('events');
  //   var obj = new EventEmitter();
  //   obj.on('event', a);
  //   obj.on('event', b);
  //   function a() { obj.removeListener('event', b) }
  //   function b() { throw "BAM!" }
  //   obj.emit('event');  // throws
  //
  // Ergo, we need to deal with stale 'close' events and handle the case
  // where the ServerResponse object has already been deconstructed.
  // Fortunately, that requires only a single if check. :-)
  if (this._httpMessage) this._httpMessage.emit('close');
}

ServerResponse.prototype.assignSocket = function assignSocket(socket) {
  assert(!socket._httpMessage);
  socket._httpMessage = this;
  socket.on('close', onServerResponseClose);
  this.socket = socket;
  this.connection = socket;
  this.emit('socket', socket);
  this._flush();
};

ServerResponse.prototype.detachSocket = function detachSocket(socket) {
  assert(socket._httpMessage === this);
  socket.removeListener('close', onServerResponseClose);
  socket._httpMessage = null;
  this.socket = this.connection = null;
};

ServerResponse.prototype.writeContinue = function writeContinue(cb) {
  this._writeRaw(`HTTP/1.1 100 Continue${CRLF}${CRLF}`, 'ascii', cb);
  this._sent100 = true;
};

ServerResponse.prototype.writeProcessing = function writeProcessing(cb) {
  this._writeRaw(`HTTP/1.1 102 Processing${CRLF}${CRLF}`, 'ascii', cb);
};

ServerResponse.prototype._implicitHeader = function _implicitHeader() {
  this.writeHead(this.statusCode);
};

ServerResponse.prototype.writeHead = writeHead;
function writeHead(statusCode, reason, obj) {
  var originalStatusCode = statusCode;

  statusCode |= 0;
  if (statusCode < 100 || statusCode > 999) {
    throw new ERR_HTTP_INVALID_STATUS_CODE(originalStatusCode);
  }


  if (typeof reason === 'string') {
    // writeHead(statusCode, reasonPhrase[, headers])
    this.statusMessage = reason;
  } else {
    // writeHead(statusCode[, headers])
    if (!this.statusMessage)
      this.statusMessage = STATUS_CODES[statusCode] || 'unknown';
    obj = reason;
  }
  this.statusCode = statusCode;

  var headers;
  if (this[outHeadersKey]) {
    // Slow-case: when progressive API and header fields are passed.
    var k;
    if (obj) {
      var keys = Object.keys(obj);
      for (var i = 0; i < keys.length; i++) {
        k = keys[i];
        if (k) this.setHeader(k, obj[k]);
      }
    }
    if (k === undefined && this._header) {
      throw new ERR_HTTP_HEADERS_SENT('render');
    }
    // only progressive api is used
    headers = this[outHeadersKey];
  } else {
    // only writeHead() called
    headers = obj;
  }

  if (checkInvalidHeaderChar(this.statusMessage))
    throw new ERR_INVALID_CHAR('statusMessage');

  var statusLine = `HTTP/1.1 ${statusCode} ${this.statusMessage}${CRLF}`;

  if (statusCode === 204 || statusCode === 304 ||
      (statusCode >= 100 && statusCode <= 199)) {
    // RFC 2616, 10.2.5:
    // The 204 response MUST NOT include a message-body, and thus is always
    // terminated by the first empty line after the header fields.
    // RFC 2616, 10.3.5:
    // The 304 response MUST NOT contain a message-body, and thus is always
    // terminated by the first empty line after the header fields.
    // RFC 2616, 10.1 Informational 1xx:
    // This class of status code indicates a provisional response,
    // consisting only of the Status-Line and optional headers, and is
    // terminated by an empty line.
    this._hasBody = false;
  }

  // don't keep alive connections where the client expects 100 Continue
  // but we sent a final status; they may put extra bytes on the wire.
  if (this._expect_continue && !this._sent100) {
    this.shouldKeepAlive = false;
  }

  this._storeHeader(statusLine, headers);
}

// Docs-only deprecated: DEP0063
ServerResponse.prototype.writeHeader = ServerResponse.prototype.writeHead;

function Server(options, requestListener) {
  if (!(this instanceof Server)) return new Server(options, requestListener);

  if (typeof options === 'function') {
    requestListener = options;
    options = {};
  } else if (options == null || typeof options === 'object') {
    options = util._extend({}, options);
  }

  this[kIncomingMessage] = options.IncomingMessage || IncomingMessage;
  this[kServerResponse] = options.ServerResponse || ServerResponse;

  net.Server.call(this, { allowHalfOpen: true });

  if (requestListener) {
    this.on('request', requestListener);
  }

  // Similar option to this. Too lazy to write my own docs.
  // http://www.squid-cache.org/Doc/config/half_closed_clients/
  // http://wiki.squid-cache.org/SquidFaq/InnerWorkings#What_is_a_half-closed_filedescriptor.3F
  this.httpAllowHalfOpen = false;

  this.on('connection', connectionListener);

  this.timeout = 2 * 60 * 1000;
  this.keepAliveTimeout = 5000;
  this._pendingResponseData = 0;
  this.maxHeadersCount = null;
}
util.inherits(Server, net.Server);


Server.prototype.setTimeout = function setTimeout(msecs, callback) {
  this.timeout = msecs;
  if (callback)
    this.on('timeout', callback);
  return this;
};


function connectionListener(socket) {
  defaultTriggerAsyncIdScope(
    getOrSetAsyncId(socket), connectionListenerInternal, this, socket
  );
}

function connectionListenerInternal(server, socket) {
  debug('SERVER new http connection');

  httpSocketSetup(socket);

  // Ensure that the server property of the socket is correctly set.
  // See https://github.com/nodejs/node/issues/13435
  if (socket.server === null)
<<<<<<< HEAD
    socket.server = this;
=======
    socket.server = server;
>>>>>>> 84bd6f3c

  // If the user has added a listener to the server,
  // request, or response, then it's their responsibility.
  // otherwise, destroy on timeout by default
  if (server.timeout && typeof socket.setTimeout === 'function')
    socket.setTimeout(server.timeout);
  socket.on('timeout', socketOnTimeout);

  var parser = parsers.alloc();
  parser.reinitialize(HTTPParser.REQUEST);
  parser.socket = socket;
  socket.parser = parser;

  // Propagate headers limit from server instance to parser
  if (typeof server.maxHeadersCount === 'number') {
    parser.maxHeaderPairs = server.maxHeadersCount << 1;
  }

  var state = {
    onData: null,
    onEnd: null,
    onClose: null,
    onDrain: null,
    outgoing: [],
    incoming: [],
    // `outgoingData` is an approximate amount of bytes queued through all
    // inactive responses. If more data than the high watermark is queued - we
    // need to pause TCP socket/HTTP parser, and wait until the data will be
    // sent to the client.
    outgoingData: 0,
    keepAliveTimeoutSet: false
  };
  state.onData = socketOnData.bind(undefined, server, socket, parser, state);
  state.onEnd = socketOnEnd.bind(undefined, server, socket, parser, state);
  state.onClose = socketOnClose.bind(undefined, socket, state);
  state.onDrain = socketOnDrain.bind(undefined, socket, state);
  socket.on('data', state.onData);
  socket.on('error', socketOnError);
  socket.on('end', state.onEnd);
  socket.on('close', state.onClose);
  socket.on('drain', state.onDrain);
  parser.onIncoming = parserOnIncoming.bind(undefined, server, socket, state);

  // We are consuming socket, so it won't get any actual data
  socket.on('resume', onSocketResume);
  socket.on('pause', onSocketPause);

  // Override on to unconsume on `data`, `readable` listeners
  socket.on = socketOnWrap;

  // We only consume the socket if it has never been consumed before.
  if (socket._handle) {
    var external = socket._handle._externalStream;
    if (!socket._handle._consumed && external) {
      parser._consumed = true;
      socket._handle._consumed = true;
      parser.consume(external);
    }
  }
  parser[kOnExecute] =
    onParserExecute.bind(undefined, server, socket, parser, state);

  socket._paused = false;
}


function updateOutgoingData(socket, state, delta) {
  state.outgoingData += delta;
  if (socket._paused &&
      state.outgoingData < socket.writableHighWaterMark) {
    return socketOnDrain(socket, state);
  }
}

function socketOnDrain(socket, state) {
  var needPause = state.outgoingData > socket.writableHighWaterMark;

  // If we previously paused, then start reading again.
  if (socket._paused && !needPause) {
    socket._paused = false;
    if (socket.parser)
      socket.parser.resume();
    socket.resume();
  }
}

function socketOnTimeout() {
  var req = this.parser && this.parser.incoming;
  var reqTimeout = req && !req.complete && req.emit('timeout', this);
  var res = this._httpMessage;
  var resTimeout = res && res.emit('timeout', this);
  var serverTimeout = this.server.emit('timeout', this);

  if (!reqTimeout && !resTimeout && !serverTimeout)
    this.destroy();
}

function socketOnClose(socket, state) {
  debug('server socket close');
  // mark this parser as reusable
  if (socket.parser) {
    freeParser(socket.parser, null, socket);
  }

  abortIncoming(state.incoming);
}

function abortIncoming(incoming) {
  while (incoming.length) {
    var req = incoming.shift();
    req.aborted = true;
    req.emit('aborted');
    req.emit('close');
  }
  // abort socket._httpMessage ?
}

function socketOnEnd(server, socket, parser, state) {
  var ret = parser.finish();

  if (ret instanceof Error) {
    debug('parse error');
    socketOnError.call(socket, ret);
    return;
  }

  if (!server.httpAllowHalfOpen) {
    abortIncoming(state.incoming);
    if (socket.writable) socket.end();
  } else if (state.outgoing.length) {
    state.outgoing[state.outgoing.length - 1]._last = true;
  } else if (socket._httpMessage) {
    socket._httpMessage._last = true;
  } else if (socket.writable) {
    socket.end();
  }
}

function socketOnData(server, socket, parser, state, d) {
  assert(!socket._paused);
  debug('SERVER socketOnData %d', d.length);

  var ret = parser.execute(d);
  onParserExecuteCommon(server, socket, parser, state, ret, d);
}

function onParserExecute(server, socket, parser, state, ret) {
  socket._unrefTimer();
  debug('SERVER socketOnParserExecute %d', ret);
  onParserExecuteCommon(server, socket, parser, state, ret, undefined);
}

const badRequestResponse = Buffer.from(
  `HTTP/1.1 400 ${STATUS_CODES[400]}${CRLF}${CRLF}`, 'ascii'
);
function socketOnError(e) {
  // Ignore further errors
  this.removeListener('error', socketOnError);
  this.on('error', () => {});

  if (!this.server.emit('clientError', e, this)) {
    if (this.writable) {
      this.end(badRequestResponse);
      return;
    }
    this.destroy(e);
  }
}

function onParserExecuteCommon(server, socket, parser, state, ret, d) {
  resetSocketTimeout(server, socket, state);

  if (ret instanceof Error) {
<<<<<<< HEAD
=======
    ret.rawPacket = d || parser.getCurrentBuffer();
>>>>>>> 84bd6f3c
    debug('parse error', ret);
    socketOnError.call(socket, ret);
  } else if (parser.incoming && parser.incoming.upgrade) {
    // Upgrade or CONNECT
    var bytesParsed = ret;
    var req = parser.incoming;
    debug('SERVER upgrade or connect', req.method);

    if (!d)
      d = parser.getCurrentBuffer();

    socket.removeListener('data', state.onData);
    socket.removeListener('end', state.onEnd);
    socket.removeListener('close', state.onClose);
    socket.removeListener('drain', state.onDrain);
    socket.removeListener('drain', ondrain);
    socket.removeListener('error', socketOnError);
    unconsume(parser, socket);
    parser.finish();
    freeParser(parser, req, socket);
    parser = null;

    var eventName = req.method === 'CONNECT' ? 'connect' : 'upgrade';
    if (eventName === 'upgrade' || server.listenerCount(eventName) > 0) {
      debug('SERVER have listener for %s', eventName);
      var bodyHead = d.slice(bytesParsed, d.length);

      socket.readableFlowing = null;
      server.emit(eventName, req, socket, bodyHead);
    } else {
      // Got CONNECT method, but have no handler.
      socket.destroy();
    }
  }

  if (socket._paused && socket.parser) {
    // onIncoming paused the socket, we should pause the parser as well
    debug('pause parser');
    socket.parser.pause();
  }
}

function resOnFinish(req, res, socket, state, server) {
  // Usually the first incoming element should be our request.  it may
  // be that in the case abortIncoming() was called that the incoming
  // array will be empty.
  assert(state.incoming.length === 0 || state.incoming[0] === req);

  state.incoming.shift();

  // if the user never called req.read(), and didn't pipe() or
  // .resume() or .on('data'), then we call req._dump() so that the
  // bytes will be pulled off the wire.
  if (!req._consuming && !req._readableState.resumeScheduled)
    req._dump();

  res.detachSocket(socket);

  if (res._last) {
<<<<<<< HEAD
    socket.destroySoon();
  } else if (state.outgoing.length === 0) {
    if (server.keepAliveTimeout) {
=======
    if (typeof socket.destroySoon === 'function') {
      socket.destroySoon();
    } else {
      socket.end();
    }
  } else if (state.outgoing.length === 0) {
    if (server.keepAliveTimeout && typeof socket.setTimeout === 'function') {
>>>>>>> 84bd6f3c
      socket.setTimeout(0);
      socket.setTimeout(server.keepAliveTimeout);
      state.keepAliveTimeoutSet = true;
    }
  } else {
    // start sending the next message
    var m = state.outgoing.shift();
    if (m) {
      m.assignSocket(socket);
    }
  }
}

// The following callback is issued after the headers have been read on a
// new message. In this callback we setup the response object and pass it
// to the user.
function parserOnIncoming(server, socket, state, req, keepAlive) {
  resetSocketTimeout(server, socket, state);

<<<<<<< HEAD
=======
  if (req.upgrade) {
    req.upgrade = req.method === 'CONNECT' ||
                  server.listenerCount('upgrade') > 0;
    if (req.upgrade)
      return 2;
  }

>>>>>>> 84bd6f3c
  state.incoming.push(req);

  // If the writable end isn't consuming, then stop reading
  // so that we don't become overwhelmed by a flood of
  // pipelined requests that may never be resolved.
  if (!socket._paused) {
    var ws = socket._writableState;
    if (ws.needDrain || state.outgoingData >= socket.writableHighWaterMark) {
      socket._paused = true;
      // We also need to pause the parser, but don't do that until after
      // the call to execute, because we may still be processing the last
      // chunk.
      socket.pause();
    }
  }

  var res = new server[kServerResponse](req);
  res._onPendingData = updateOutgoingData.bind(undefined, socket, state);

  res.shouldKeepAlive = keepAlive;
  DTRACE_HTTP_SERVER_REQUEST(req, socket);
  COUNTER_HTTP_SERVER_REQUEST();

  if (socket._httpMessage) {
    // There are already pending outgoing res, append.
    state.outgoing.push(res);
  } else {
    res.assignSocket(socket);
  }

  // When we're finished writing the response, check if this is the last
  // response, if so destroy the socket.
  res.on('finish',
         resOnFinish.bind(undefined, req, res, socket, state, server));

  if (req.headers.expect !== undefined &&
      (req.httpVersionMajor === 1 && req.httpVersionMinor === 1)) {
    if (continueExpression.test(req.headers.expect)) {
      res._expect_continue = true;

      if (server.listenerCount('checkContinue') > 0) {
        server.emit('checkContinue', req, res);
      } else {
        res.writeContinue();
        server.emit('request', req, res);
      }
    } else if (server.listenerCount('checkExpectation') > 0) {
      server.emit('checkExpectation', req, res);
    } else {
      res.writeHead(417);
      res.end();
    }
  } else {
    server.emit('request', req, res);
  }
  return 0;  // No special treatment.
}

function resetSocketTimeout(server, socket, state) {
  if (!state.keepAliveTimeoutSet)
    return;

  socket.setTimeout(server.timeout || 0);
  state.keepAliveTimeoutSet = false;
}

function resetSocketTimeout(server, socket, state) {
  if (!state.keepAliveTimeoutSet)
    return;

  socket.setTimeout(server.timeout || 0);
  state.keepAliveTimeoutSet = false;
}

function onSocketResume() {
  // It may seem that the socket is resumed, but this is an enemy's trick to
  // deceive us! `resume` is emitted asynchronously, and may be called from
  // `incoming.readStart()`. Stop the socket again here, just to preserve the
  // state.
  //
  // We don't care about stream semantics for the consumed socket anyway.
  if (this._paused) {
    this.pause();
    return;
  }

  if (this._handle && !this._handle.reading) {
    this._handle.reading = true;
    this._handle.readStart();
  }
}

function onSocketPause() {
  if (this._handle && this._handle.reading) {
    this._handle.reading = false;
    this._handle.readStop();
  }
}

function unconsume(parser, socket) {
  if (socket._handle) {
    if (parser._consumed)
      parser.unconsume();
    parser._consumed = false;
    socket.removeListener('pause', onSocketPause);
    socket.removeListener('resume', onSocketResume);
  }
}

function socketOnWrap(ev, fn) {
  var res = net.Socket.prototype.on.call(this, ev, fn);
  if (!this.parser) {
    this.on = net.Socket.prototype.on;
    return res;
  }

  if (ev === 'data' || ev === 'readable')
    unconsume(this.parser, this);

  return res;
}

module.exports = {
  STATUS_CODES,
  Server,
  ServerResponse,
  _connectionListener: connectionListener,
  kServerResponse
};<|MERGE_RESOLUTION|>--- conflicted
+++ resolved
@@ -329,11 +329,7 @@
   // Ensure that the server property of the socket is correctly set.
   // See https://github.com/nodejs/node/issues/13435
   if (socket.server === null)
-<<<<<<< HEAD
-    socket.server = this;
-=======
     socket.server = server;
->>>>>>> 84bd6f3c
 
   // If the user has added a listener to the server,
   // request, or response, then it's their responsibility.
@@ -507,10 +503,7 @@
   resetSocketTimeout(server, socket, state);
 
   if (ret instanceof Error) {
-<<<<<<< HEAD
-=======
     ret.rawPacket = d || parser.getCurrentBuffer();
->>>>>>> 84bd6f3c
     debug('parse error', ret);
     socketOnError.call(socket, ret);
   } else if (parser.incoming && parser.incoming.upgrade) {
@@ -570,11 +563,6 @@
   res.detachSocket(socket);
 
   if (res._last) {
-<<<<<<< HEAD
-    socket.destroySoon();
-  } else if (state.outgoing.length === 0) {
-    if (server.keepAliveTimeout) {
-=======
     if (typeof socket.destroySoon === 'function') {
       socket.destroySoon();
     } else {
@@ -582,7 +570,6 @@
     }
   } else if (state.outgoing.length === 0) {
     if (server.keepAliveTimeout && typeof socket.setTimeout === 'function') {
->>>>>>> 84bd6f3c
       socket.setTimeout(0);
       socket.setTimeout(server.keepAliveTimeout);
       state.keepAliveTimeoutSet = true;
@@ -602,8 +589,6 @@
 function parserOnIncoming(server, socket, state, req, keepAlive) {
   resetSocketTimeout(server, socket, state);
 
-<<<<<<< HEAD
-=======
   if (req.upgrade) {
     req.upgrade = req.method === 'CONNECT' ||
                   server.listenerCount('upgrade') > 0;
@@ -611,7 +596,6 @@
       return 2;
   }
 
->>>>>>> 84bd6f3c
   state.incoming.push(req);
 
   // If the writable end isn't consuming, then stop reading
@@ -678,14 +662,6 @@
   state.keepAliveTimeoutSet = false;
 }
 
-function resetSocketTimeout(server, socket, state) {
-  if (!state.keepAliveTimeoutSet)
-    return;
-
-  socket.setTimeout(server.timeout || 0);
-  state.keepAliveTimeoutSet = false;
-}
-
 function onSocketResume() {
   // It may seem that the socket is resumed, but this is an enemy's trick to
   // deceive us! `resume` is emitted asynchronously, and may be called from
