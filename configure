--- conflicted
+++ resolved
@@ -1380,7 +1380,6 @@
                        options.without_ssl)
   o['variables']['v8_enable_inspector'] = 0 if disable_inspector else 1
 
-<<<<<<< HEAD
 def configure_engine(o):
   engine = options.engine.lower()
   o['variables']['node_engine'] = engine
@@ -1401,9 +1400,6 @@
       o['variables']['chakracore_use_lto'] = "false"
       o['variables']['chakracore_lto_build_flags'] = [ ]
 
-
-=======
-
 def get_bin_override():
   # If the system python is not the python we are running (which should be
   # python 2), then create a directory with a symlink called `python` to our
@@ -1432,7 +1428,7 @@
   os.environ['PATH'] = bin_override + ':' + os.environ['PATH']
 
   return bin_override
->>>>>>> 41b65b9f
+
 
 output = {
   'variables': {},
