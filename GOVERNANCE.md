--- conflicted
+++ resolved
@@ -3,30 +3,6 @@
 The Node.js project is governed by its Collaborators, including a Technical
 Steering Committee (TSC) which is responsible for high-level guidance of the
 project.
-<<<<<<< HEAD
-
-## Collaborators
-
-The [nodejs/node](https://github.com/nodejs/node) GitHub repository is
-maintained by Collaborators who are added by the TSC on an ongoing basis.
-
-Individuals identified by the TSC as making significant and valuable
-contributions across any Node.js repository may be made Collaborators and given
-commit access to the project. Activities taken into consideration include (but
-are not limited to) the quality of:
-
-* code commits and pull requests
-* documentation commits and pull requests
-* comments on issues and pull requests
-* contributions to the Node.js website
-* assistance provided to end users and novice contributors
-* participation in Working Groups
-* other participation in the wider Node.js community
-
-If individuals making valuable contributions do not believe they have been
-considered for commit access, they may log an issue or contact a TSC member
-directly.
-=======
 
 <!-- TOC -->
 
@@ -52,7 +28,6 @@
 
 * Commit access to the [nodejs/node][] repository
 * Access to the Node.js continuous integration (CI) jobs
->>>>>>> 84bd6f3c
 
 Modifications of the contents of the nodejs/node repository are made on
 a collaborative basis. Anybody with a GitHub account may propose a
@@ -78,11 +53,8 @@
 Collaborators may opt to elevate significant or controversial modifications to
 the TSC by assigning the `tsc-review` label to a pull request or issue. The
 TSC should serve as the final arbiter where required.
-<<<<<<< HEAD
-=======
 
 See:
->>>>>>> 84bd6f3c
 
 * [Current list of Collaborators](./README.md#current-project-team-members)
 * [A guide for Collaborators](./COLLABORATOR_GUIDE.md)
@@ -91,23 +63,6 @@
 
 Typical activities of a Collaborator include:
 
-<<<<<<< HEAD
-* helping users and novice contributors
-* contributing code and documentation changes that improve the project
-* reviewing and commenting on issues and pull requests
-* participation in working groups
-* merging pull requests
-
-The TSC periodically reviews the Collaborator list to identify inactive
-Collaborators. Past Collaborators are typically given _Emeritus_ status. Emeriti
-may request that the TSC restore them to active status.
-
-## Technical Steering Committee
-
-The Technical Steering Committee (TSC) has final authority over this project
-including:
-
-=======
 * Helping users and novice contributors
 * Contributing code and documentation changes that improve the project
 * Reviewing and commenting on issues and pull requests
@@ -123,7 +78,6 @@
 A subset of the Collaborators forms the Technical Steering Committee (TSC).
 The TSC has final authority over this project, including:
 
->>>>>>> 84bd6f3c
 * Technical direction
 * Project governance and process (including this policy)
 * Contribution policy
@@ -131,12 +85,8 @@
 * Conduct guidelines
 * Maintaining the list of additional Collaborators
 
-<<<<<<< HEAD
-* [Current list of TSC members](./README.md#current-project-team-members)
-=======
 The current list of TSC members can be found in
 [the project README](./README.md#current-project-team-members).
->>>>>>> 84bd6f3c
 
 The operations of the TSC are governed by the [TSC Charter][] as approved by
 the Node.js Foundation Board of Directors.
@@ -244,13 +194,6 @@
 details of the onboarding process. In general, the onboarding should be
 completed within a month after the nomination is accepted.
 
-<<<<<<< HEAD
-The TSC follows a [Consensus Seeking][] decision making model as described by
-the [TSC Charter][].
-
-[TSC Charter]: https://github.com/nodejs/TSC/blob/master/TSC-Charter.md
-[Consensus Seeking]: http://en.wikipedia.org/wiki/Consensus-seeking_decision-making
-=======
 ## Consensus Seeking Process
 
 The TSC follows a [Consensus Seeking][] decision making model as described by
@@ -259,5 +202,4 @@
 [collaborators-discussions]: https://github.com/orgs/nodejs/teams/collaborators/discussions
 [Consensus Seeking]: https://en.wikipedia.org/wiki/Consensus-seeking_decision-making
 [TSC Charter]: https://github.com/nodejs/TSC/blob/master/TSC-Charter.md
-[nodejs/node]: https://github.com/nodejs/node
->>>>>>> 84bd6f3c
+[nodejs/node]: https://github.com/nodejs/node