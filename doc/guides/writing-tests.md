# How to write a test for the Node.js project

## What is a test?

Most tests in Node.js core are JavaScript programs that exercise a functionality
provided by Node.js and check that it behaves as expected. Tests should exit
with code `0` on success. A test will fail if:

- It exits by setting `process.exitCode` to a non-zero number.
  - This is usually done by having an assertion throw an uncaught Error.
  - Occasionally, using `process.exit(code)` may be appropriate.
- It never exits. In this case, the test runner will terminate the test because
  it sets a maximum time limit.

Add tests when:

- Adding new functionality.
- Fixing regressions and bugs.
- Expanding test coverage.

## Test directory structure

See [directory structure overview][] for outline of existing test & locations.
When deciding on whether to expand an existing test file or create a new one,
consider going through the files related to the subsystem.
For example, look for `test-streams` when writing a test for `lib/streams.js`.

## Test structure

Let's analyze this basic test from the Node.js test suite:

```javascript
'use strict';                                                          // 1
const common = require('../common');                                   // 2
<<<<<<< HEAD

// This test ensures that the http-parser can handle UTF-8 characters  // 4
// in the http header.                                                 // 5

const assert = require('assert');                                      // 7
const http = require('http');                                          // 8

const server = http.createServer(common.mustCall((req, res) => {       // 10
  res.end('ok');                                                       // 11
}));                                                                   // 12
server.listen(0, () => {                                               // 13
  http.get({                                                           // 14
    port: server.address().port,                                       // 15
    headers: { 'Test': 'Düsseldorf' }                                  // 16
  }, common.mustCall((res) => {                                        // 17
    assert.strictEqual(res.statusCode, 200);                           // 18
    server.close();                                                    // 19
  }));                                                                 // 20
});                                                                    // 21
=======
const fixtures = require('../common/fixtures');                        // 3

// This test ensures that the http-parser can handle UTF-8 characters  // 5
// in the http header.                                                 // 6

const assert = require('assert');                                      // 8
const http = require('http');                                          // 9

const server = http.createServer(common.mustCall((req, res) => {       // 11
  res.end('ok');                                                       // 12
}));                                                                   // 13
server.listen(0, () => {                                               // 14
  http.get({                                                           // 15
    port: server.address().port,                                       // 16
    headers: { 'Test': 'Düsseldorf' }                                  // 17
  }, common.mustCall((res) => {                                        // 18
    assert.strictEqual(res.statusCode, 200);                           // 19
    server.close();                                                    // 20
  }));                                                                 // 21
});                                                                    // 22
// ...                                                                 // 23
>>>>>>> 84bd6f3c
```

### **Lines 1-3**

```javascript
'use strict';
const common = require('../common');
const fixtures = require('../common/fixtures');
```

The first line enables strict mode. All tests should be in strict mode unless
the nature of the test requires that the test run without it.

The second line loads the `common` module. The [`common` module][] is a helper
<<<<<<< HEAD
module that provides useful tools for the tests.
=======
module that provides useful tools for the tests. Some common functionality has
been extracted into submodules, which are required separately like the fixtures
module here.
>>>>>>> 84bd6f3c

Even if a test uses no functions or other properties exported by `common`,
the test should still include the `common` module before any other modules. This
is because the `common` module includes code that will cause a test to fail if
the test leaks variables into the global space. In situations where a test uses
no functions or other properties exported by `common`, include it without
assigning it to an identifier:

```javascript
require('../common');
```

### **Lines 5-6**

```javascript
// This test ensures that the http-parser can handle UTF-8 characters
// in the http header.
```

A test should start with a comment containing a brief description of what it is
designed to test.

### **Lines 8-9**

```javascript
const assert = require('assert');
const http = require('http');
```

The test checks functionality in the `http` module.

Most tests use the `assert` module to confirm expectations of the test.

The require statements are sorted in
[ASCII][] order (digits, upper
case, `_`, lower case).

### **Lines 11-22**

This is the body of the test. This test is simple, it just tests that an
HTTP server accepts `non-ASCII` characters in the headers of an incoming
request. Interesting things to notice:

- If the test doesn't depend on a specific port number, then always use 0
  instead of an arbitrary value, as it allows tests to run in parallel safely,
  as the operating system will assign a random port. If the test requires a
  specific port, for example if the test checks that assigning a specific port
  works as expected, then it is ok to assign a specific port number.
- The use of `common.mustCall` to check that some callbacks/listeners are
  called.
- The HTTP server closes once all the checks have run. This way, the test can
  exit gracefully. Remember that for a test to succeed, it must exit with a
  status code of 0.

## General recommendations

### Timers

Avoid timers unless the test is specifically testing timers. There are multiple
reasons for this. Mainly, they are a source of flakiness. For a thorough
explanation go [here](https://github.com/nodejs/testing/issues/27).

In the event a test needs a timer, consider using the
`common.platformTimeout()` method. It allows setting specific timeouts
depending on the platform:

```javascript
const timer = setTimeout(fail, common.platformTimeout(4000));
```

will create a 4-second timeout on most platforms but a longer timeout on slower
platforms.

### The *common* API

Make use of the helpers from the `common` module as much as possible. Please
refer to the [common file documentation](https://github.com/nodejs/node/tree/master/test/common)
for the full details of the helpers.

#### common.mustCall

One interesting case is `common.mustCall`. The use of `common.mustCall` may
avoid the use of extra variables and the corresponding assertions. Let's
explain this with a real test from the test suite.

```javascript
'use strict';
require('../common');
const assert = require('assert');
const http = require('http');

let request = 0;
let response = 0;
process.on('exit', function() {
  assert.equal(request, 1, 'http server "request" callback was not called');
  assert.equal(response, 1, 'http request "response" callback was not called');
});

const server = http.createServer(function(req, res) {
  request++;
  res.end();
}).listen(0, function() {
  const options = {
    agent: null,
    port: this.address().port
  };
  http.get(options, function(res) {
    response++;
    res.resume();
    server.close();
  });
});
```

This test could be greatly simplified by using `common.mustCall` like this:

```javascript
'use strict';
const common = require('../common');
const http = require('http');

const server = http.createServer(common.mustCall(function(req, res) {
  res.end();
})).listen(0, function() {
  const options = {
    agent: null,
    port: this.address().port
  };
  http.get(options, common.mustCall(function(res) {
    res.resume();
    server.close();
  }));
});

```
#### Countdown Module

The common [Countdown module](https://github.com/nodejs/node/tree/master/test/common#countdown-module)
provides a simple countdown mechanism for tests that require a particular
action to be taken after a given number of completed tasks (for instance,
shutting down an HTTP server after a specific number of requests).

```javascript
const Countdown = require('../common/countdown');

const countdown = new Countdown(2, function() {
  console.log('.');
});

countdown.dec();
countdown.dec(); // The countdown callback will be invoked now.
```

#### Testing promises

When writing tests involving promises, it is generally good to wrap the
`onFulfilled` handler, otherwise the test could successfully finish if the
promise never resolves (pending promises do not keep the event loop alive). The
`common` module automatically adds a handler that makes the process crash - and
hence, the test fail - in the case of an `unhandledRejection` event. It is
possible to disable it with `common.disableCrashOnUnhandledRejection()` if
needed.

```javascript
const common = require('../common');
const assert = require('assert');
const fs = require('fs').promises;

// Wrap the `onFulfilled` handler in `common.mustCall()`.
fs.readFile('test-file').then(
  common.mustCall(
    (content) => assert.strictEqual(content.toString(), 'test2')
  ));
```

### Flags

Some tests will require running Node.js with specific command line flags set. To
accomplish this, add a `// Flags: ` comment in the preamble of the
test followed by the flags. For example, to allow a test to require some of the
`internal/*` modules, add the `--expose-internals` flag.
A test that would require `internal/freelist` could start like this:

```javascript
'use strict';

// Flags: --expose-internals

require('../common');
const assert = require('assert');
const freelist = require('internal/freelist');
```

### Assertions

When writing assertions, prefer the strict versions:

- `assert.strictEqual()` over `assert.equal()`
- `assert.deepStrictEqual()` over `assert.deepEqual()`

When using `assert.throws()`, if possible, provide the full error message:

```js
assert.throws(
  () => {
    throw new Error('Wrong value');
  },
  /^Error: Wrong value$/ // Instead of something like /Wrong value/
);
```

### ES.Next features

For performance considerations, we only use a selected subset of ES.Next
features in JavaScript code in the `lib` directory. However, when writing
tests, for the ease of backporting, it is encouraged to use those ES.Next
features that can be used directly without a flag in
[all maintained branches][]. [node.green][] lists available features
<<<<<<< HEAD
in each release.
=======
in each release, such as:
>>>>>>> 84bd6f3c

- `let` and `const` over `var`
- Template literals over string concatenation
- Arrow functions when appropriate

## Naming Test Files

Test files are named using kebab casing. The first component of the name is
`test`. The second is the module or subsystem being tested. The third is usually
the method or event name being tested. Subsequent components of the name add
more information about what is being tested.

For example, a test for the `beforeExit` event on the `process` object might be
named `test-process-before-exit.js`. If the test specifically checked that arrow
functions worked correctly with the `beforeExit` event, then it might be named
`test-process-before-exit-arrow-functions.js`.

## Imported Tests

### Web Platform Tests

Some of the tests for the WHATWG URL implementation (named
`test-whatwg-url-*.js`) are imported from the [Web Platform Tests Project][].
These imported tests will be wrapped like this:

```js
/* The following tests are copied from WPT. Modifications to them should be
   upstreamed first. Refs:
   https://github.com/w3c/web-platform-tests/blob/8791bed/url/urlsearchparams-stringifier.html
   License: http://www.w3.org/Consortium/Legal/2008/04-testsuite-copyright.html
*/
/* eslint-disable */

// Test code

/* eslint-enable */
```

To improve tests that have been imported this way, please send
a PR to the upstream project first. When the proposed change is merged in
the upstream project, send another PR here to update Node.js accordingly.
Be sure to update the hash in the URL following `WPT Refs:`.

## C++ Unit test

C++ code can be tested using [Google Test][]. Most features in Node.js can be
tested using the methods described previously in this document. But there are
cases where these might not be enough, for example writing code for Node.js
that will only be called when Node.js is embedded.

### Adding a new test

The unit test should be placed in `test/cctest` and be named with the prefix
`test` followed by the name of unit being tested. For example, the code below
would be placed in `test/cctest/test_env.cc`:

```c++
#include "gtest/gtest.h"
#include "node_test_fixture.h"
#include "env.h"
#include "node.h"
#include "v8.h"

static bool called_cb = false;
static void at_exit_callback(void* arg);

class EnvTest : public NodeTestFixture { };

TEST_F(EnvTest, RunAtExit) {
  v8::HandleScope handle_scope(isolate_);
  v8::Local<v8::Context> context = v8::Context::New(isolate_);
  node::IsolateData* isolateData = node::CreateIsolateData(isolate_, uv_default_loop());
  Argv argv{"node", "-e", ";"};
  auto env = node::CreateEnvironment(isolateData, context, 1, *argv, 2, *argv);
  node::AtExit(env, at_exit_callback);
  node::RunAtExit(env);
  EXPECT_TRUE(called_cb);
}

static void at_exit_callback(void* arg) {
  called_cb = true;
}
```

Next add the test to the `sources` in the `cctest` target in node.gyp:
<<<<<<< HEAD
=======

>>>>>>> 84bd6f3c
```console
'sources': [
  'test/cctest/test_env.cc',
  ...
],
```

Note that the only sources that should be included in the cctest target are
actual test or helper source files. There might be a need to include specific
object files that are compiled by the `node` target and this can be done by
adding them to the `libraries` section in the cctest target.

The test can be executed by running the `cctest` target:
<<<<<<< HEAD
=======

>>>>>>> 84bd6f3c
```console
$ make cctest
```

<<<<<<< HEAD
### Node test fixture
=======
A filter can be applied to run single/multiple test cases:
```console
$ make cctest GTEST_FILTER=EnvironmentTest.AtExitWithArgument
```

`cctest` can also be run directly which can be useful when debugging:
```console
$ out/Release/cctest --gtest_filter=EnvironmentTest.AtExit*
```

### Node.js test fixture
>>>>>>> 84bd6f3c
There is a [test fixture][] named `node_test_fixture.h` which can be included by
unit tests. The fixture takes care of setting up the Node.js environment
and tearing it down after the tests have finished.

It also contains a helper to create arguments to be passed into Node.js. It
will depend on what is being tested if this is required or not.

<<<<<<< HEAD
=======
### Test Coverage

To generate a test coverage report, see the
[Test Coverage section of the Pull Requests guide][].

>>>>>>> 84bd6f3c
[ASCII]: http://man7.org/linux/man-pages/man7/ascii.7.html
[Google Test]: https://github.com/google/googletest
[Web Platform Tests Project]: https://github.com/w3c/web-platform-tests/tree/master/url
[`common` module]: https://github.com/nodejs/node/blob/master/test/common/README.md
[all maintained branches]: https://github.com/nodejs/lts
[node.green]: http://node.green/
<<<<<<< HEAD
[test fixture]: https://github.com/google/googletest/blob/master/googletest/docs/Primer.md#test-fixtures-using-the-same-data-configuration-for-multiple-tests
=======
[test fixture]: https://github.com/google/googletest/blob/master/googletest/docs/Primer.md#test-fixtures-using-the-same-data-configuration-for-multiple-tests
[Test Coverage section of the Pull Requests guide]: https://github.com/nodejs/node/blob/master/doc/guides/contributing/pull-requests.md#test-coverage
[directory structure overview]: https://github.com/nodejs/node/blob/master/test/README.md#test-directories
>>>>>>> 84bd6f3c
<|MERGE_RESOLUTION|>--- conflicted
+++ resolved
@@ -32,27 +32,6 @@
 ```javascript
 'use strict';                                                          // 1
 const common = require('../common');                                   // 2
-<<<<<<< HEAD
-
-// This test ensures that the http-parser can handle UTF-8 characters  // 4
-// in the http header.                                                 // 5
-
-const assert = require('assert');                                      // 7
-const http = require('http');                                          // 8
-
-const server = http.createServer(common.mustCall((req, res) => {       // 10
-  res.end('ok');                                                       // 11
-}));                                                                   // 12
-server.listen(0, () => {                                               // 13
-  http.get({                                                           // 14
-    port: server.address().port,                                       // 15
-    headers: { 'Test': 'Düsseldorf' }                                  // 16
-  }, common.mustCall((res) => {                                        // 17
-    assert.strictEqual(res.statusCode, 200);                           // 18
-    server.close();                                                    // 19
-  }));                                                                 // 20
-});                                                                    // 21
-=======
 const fixtures = require('../common/fixtures');                        // 3
 
 // This test ensures that the http-parser can handle UTF-8 characters  // 5
@@ -74,7 +53,6 @@
   }));                                                                 // 21
 });                                                                    // 22
 // ...                                                                 // 23
->>>>>>> 84bd6f3c
 ```
 
 ### **Lines 1-3**
@@ -89,13 +67,9 @@
 the nature of the test requires that the test run without it.
 
 The second line loads the `common` module. The [`common` module][] is a helper
-<<<<<<< HEAD
-module that provides useful tools for the tests.
-=======
 module that provides useful tools for the tests. Some common functionality has
 been extracted into submodules, which are required separately like the fixtures
 module here.
->>>>>>> 84bd6f3c
 
 Even if a test uses no functions or other properties exported by `common`,
 the test should still include the `common` module before any other modules. This
@@ -314,11 +288,7 @@
 tests, for the ease of backporting, it is encouraged to use those ES.Next
 features that can be used directly without a flag in
 [all maintained branches][]. [node.green][] lists available features
-<<<<<<< HEAD
-in each release.
-=======
 in each release, such as:
->>>>>>> 84bd6f3c
 
 - `let` and `const` over `var`
 - Template literals over string concatenation
@@ -404,10 +374,7 @@
 ```
 
 Next add the test to the `sources` in the `cctest` target in node.gyp:
-<<<<<<< HEAD
-=======
-
->>>>>>> 84bd6f3c
+
 ```console
 'sources': [
   'test/cctest/test_env.cc',
@@ -421,17 +388,11 @@
 adding them to the `libraries` section in the cctest target.
 
 The test can be executed by running the `cctest` target:
-<<<<<<< HEAD
-=======
-
->>>>>>> 84bd6f3c
+
 ```console
 $ make cctest
 ```
 
-<<<<<<< HEAD
-### Node test fixture
-=======
 A filter can be applied to run single/multiple test cases:
 ```console
 $ make cctest GTEST_FILTER=EnvironmentTest.AtExitWithArgument
@@ -443,7 +404,6 @@
 ```
 
 ### Node.js test fixture
->>>>>>> 84bd6f3c
 There is a [test fixture][] named `node_test_fixture.h` which can be included by
 unit tests. The fixture takes care of setting up the Node.js environment
 and tearing it down after the tests have finished.
@@ -451,24 +411,17 @@
 It also contains a helper to create arguments to be passed into Node.js. It
 will depend on what is being tested if this is required or not.
 
-<<<<<<< HEAD
-=======
 ### Test Coverage
 
 To generate a test coverage report, see the
 [Test Coverage section of the Pull Requests guide][].
 
->>>>>>> 84bd6f3c
 [ASCII]: http://man7.org/linux/man-pages/man7/ascii.7.html
 [Google Test]: https://github.com/google/googletest
 [Web Platform Tests Project]: https://github.com/w3c/web-platform-tests/tree/master/url
 [`common` module]: https://github.com/nodejs/node/blob/master/test/common/README.md
 [all maintained branches]: https://github.com/nodejs/lts
 [node.green]: http://node.green/
-<<<<<<< HEAD
-[test fixture]: https://github.com/google/googletest/blob/master/googletest/docs/Primer.md#test-fixtures-using-the-same-data-configuration-for-multiple-tests
-=======
 [test fixture]: https://github.com/google/googletest/blob/master/googletest/docs/Primer.md#test-fixtures-using-the-same-data-configuration-for-multiple-tests
 [Test Coverage section of the Pull Requests guide]: https://github.com/nodejs/node/blob/master/doc/guides/contributing/pull-requests.md#test-coverage
-[directory structure overview]: https://github.com/nodejs/node/blob/master/test/README.md#test-directories
->>>>>>> 84bd6f3c
+[directory structure overview]: https://github.com/nodejs/node/blob/master/test/README.md#test-directories