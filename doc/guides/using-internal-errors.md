# Using the internal/errors.js Module

## What is internal/errors.js

The `require('internal/errors')` module is an internal-only module that can be
used to produce `Error`, `TypeError` and `RangeError` instances that use a
static, permanent error code and an optionally parameterized message.

The intent of the module is to allow errors provided by Node.js to be assigned a
permanent identifier. Without a permanent identifier, userland code may need to
inspect error messages to distinguish one error from another. An unfortunate
result of that practice is that changes to error messages result in broken code
in the ecosystem. For that reason, Node.js has considered error message changes
to be breaking changes. By providing a permanent identifier for a specific
error, we reduce the need for userland code to inspect error messages.

*Note*: Switching an existing error to use the `internal/errors` module must be
considered a `semver-major` change.

## Using internal/errors.js

The `internal/errors` module exposes all custom errors as subclasses of the
builtin errors. After being added, an error can be found in the `codes` object.

For instance, an existing `Error` such as:

```js
const err = new TypeError(`Expected string received ${type}`);
```

Can be replaced by first adding a new error key into the `internal/errors.js`
file:

```js
E('FOO', 'Expected string received %s', TypeError);
```

Then replacing the existing `new TypeError` in the code:

```js
<<<<<<< HEAD
const errors = require('internal/errors');
// ...
const err = new errors.TypeError('FOO', type);
=======
const { FOO } = require('internal/errors').codes;
// ...
const err = new FOO(type);
>>>>>>> 84bd6f3c
```

## Adding new errors

New static error codes are added by modifying the `internal/errors.js` file
and appending the new error codes to the end using the utility `E()` method.

```js
E('EXAMPLE_KEY1', 'This is the error value', TypeError);
E('EXAMPLE_KEY2', (a, b) => `${a} ${b}`, RangeError);
```

The first argument passed to `E()` is the static identifier. The second
argument is either a String with optional `util.format()` style replacement
tags (e.g. `%s`, `%d`), or a function returning a String. The optional
additional arguments passed to the `errors.message()` function (which is
used by the `errors.Error`, `errors.TypeError` and `errors.RangeError` classes),
will be used to format the error message. The third argument is the base class
that the new error will extend.

It is possible to create multiple derived
classes by providing additional arguments. The other ones will be exposed as
properties of the main class:

<!-- eslint-disable no-unreachable -->
```js
E('EXAMPLE_KEY', 'Error message', TypeError, RangeError);

// In another module
const { EXAMPLE_KEY } = require('internal/errors').codes;
// TypeError
throw new EXAMPLE_KEY();
// RangeError
throw new EXAMPLE_KEY.RangeError();
```

## Documenting new errors

Whenever a new static error code is added and used, corresponding documentation
for the error code should be added to the `doc/api/errors.md` file. This will
give users a place to go to easily look up the meaning of individual error
codes.

## Testing new errors
<<<<<<< HEAD

When adding a new error, corresponding test(s) for the error message
formatting may also be required. If the message for the error is a
constant string then no test is required for the error message formatting
as we can trust the error helper implementation. An example of this kind of
error would be:

```js
E('ERR_SOCKET_ALREADY_BOUND', 'Socket is already bound');
```

If the error message is not a constant string then tests to validate
the formatting of the message based on the parameters used when
creating the error should be added to
`test/parallel/test-internal-errors.js`.  These tests should validate
all of the different ways parameters can be used to generate the final
message string. A simple example is:

```js
// Test ERR_TLS_CERT_ALTNAME_INVALID
assert.strictEqual(
  errors.message('ERR_TLS_CERT_ALTNAME_INVALID', ['altname']),
  'Hostname/IP does not match certificate\'s altnames: altname');
```

In addition, there should also be tests which validate the use of the
error based on where it is used in the codebase.  For these tests, except in
special cases, they should only validate that the expected code is received
and NOT validate the message.  This will reduce the amount of test change
required when the message for an error changes.

For example:

```js
assert.throws(() => {
  socket.bind();
}, common.expectsError({
  code: 'ERR_SOCKET_ALREADY_BOUND',
  type: Error
}));
```

Avoid changing the format of the message after the error has been created.
If it does make sense to do this for some reason, then additional tests
validating the formatting of the error message for those cases will
likely be required.
=======
>>>>>>> 84bd6f3c

When adding a new error, corresponding test(s) for the error message
formatting may also be required. If the message for the error is a
constant string then no test is required for the error message formatting
as we can trust the error helper implementation. An example of this kind of
error would be:

```js
E('ERR_SOCKET_ALREADY_BOUND', 'Socket is already bound');
```

<<<<<<< HEAD
The specific error message for the `myError` instance will depend on the
associated value of `KEY` (see "Adding new errors").

The `myError` object will have a `code` property equal to the `key` and a
`name` property equal to `` `Error [${key}]` ``.

### Class: errors.TypeError(key[, args...])

* `key` {String} The static error identifier
* `args...` {Any} Zero or more optional arguments
=======
If the error message is not a constant string then tests to validate
the formatting of the message based on the parameters used when
creating the error should be added to
`test/parallel/test-internal-errors.js`.  These tests should validate
all of the different ways parameters can be used to generate the final
message string. A simple example is:
>>>>>>> 84bd6f3c

```js
// Test ERR_TLS_CERT_ALTNAME_INVALID
assert.strictEqual(
  errors.message('ERR_TLS_CERT_ALTNAME_INVALID', ['altname']),
  'Hostname/IP does not match certificate\'s altnames: altname');
```

<<<<<<< HEAD
The specific error message for the `myError` instance will depend on the
associated value of `KEY` (see "Adding new errors").

The `myError` object will have a `code` property equal to the `key` and a
`name` property equal to `` `TypeError [${key}]` ``.

### Class: errors.RangeError(key[, args...])

* `key` {String} The static error identifier
* `args...` {Any} Zero or more optional arguments
=======
In addition, there should also be tests which validate the use of the
error based on where it is used in the codebase.  For these tests, except in
special cases, they should only validate that the expected code is received
and NOT validate the message.  This will reduce the amount of test change
required when the message for an error changes.
>>>>>>> 84bd6f3c

```js
assert.throws(() => {
  socket.bind();
}, common.expectsError({
  code: 'ERR_SOCKET_ALREADY_BOUND',
  type: Error
}));
```

Avoid changing the format of the message after the error has been created.
If it does make sense to do this for some reason, then additional tests
validating the formatting of the error message for those cases will
likely be required.

## API

### Object: errors.codes

<<<<<<< HEAD
The `myError` object will have a `code` property equal to the `key` and a
`name` property equal to `` `RangeError [${key}]` ``.
=======
Exposes all internal error classes to be used by Node.js APIs.
>>>>>>> 84bd6f3c

### Method: errors.message(key, args)

* `key` {string} The static error identifier
* `args` {Array} Zero or more optional arguments passed as an Array
* Returns: {string}

Returns the formatted error message string for the given `key`.<|MERGE_RESOLUTION|>--- conflicted
+++ resolved
@@ -38,15 +38,9 @@
 Then replacing the existing `new TypeError` in the code:
 
 ```js
-<<<<<<< HEAD
-const errors = require('internal/errors');
-// ...
-const err = new errors.TypeError('FOO', type);
-=======
 const { FOO } = require('internal/errors').codes;
 // ...
 const err = new FOO(type);
->>>>>>> 84bd6f3c
 ```
 
 ## Adding new errors
@@ -91,7 +85,6 @@
 codes.
 
 ## Testing new errors
-<<<<<<< HEAD
 
 When adding a new error, corresponding test(s) for the error message
 formatting may also be required. If the message for the error is a
@@ -123,80 +116,6 @@
 and NOT validate the message.  This will reduce the amount of test change
 required when the message for an error changes.
 
-For example:
-
-```js
-assert.throws(() => {
-  socket.bind();
-}, common.expectsError({
-  code: 'ERR_SOCKET_ALREADY_BOUND',
-  type: Error
-}));
-```
-
-Avoid changing the format of the message after the error has been created.
-If it does make sense to do this for some reason, then additional tests
-validating the formatting of the error message for those cases will
-likely be required.
-=======
->>>>>>> 84bd6f3c
-
-When adding a new error, corresponding test(s) for the error message
-formatting may also be required. If the message for the error is a
-constant string then no test is required for the error message formatting
-as we can trust the error helper implementation. An example of this kind of
-error would be:
-
-```js
-E('ERR_SOCKET_ALREADY_BOUND', 'Socket is already bound');
-```
-
-<<<<<<< HEAD
-The specific error message for the `myError` instance will depend on the
-associated value of `KEY` (see "Adding new errors").
-
-The `myError` object will have a `code` property equal to the `key` and a
-`name` property equal to `` `Error [${key}]` ``.
-
-### Class: errors.TypeError(key[, args...])
-
-* `key` {String} The static error identifier
-* `args...` {Any} Zero or more optional arguments
-=======
-If the error message is not a constant string then tests to validate
-the formatting of the message based on the parameters used when
-creating the error should be added to
-`test/parallel/test-internal-errors.js`.  These tests should validate
-all of the different ways parameters can be used to generate the final
-message string. A simple example is:
->>>>>>> 84bd6f3c
-
-```js
-// Test ERR_TLS_CERT_ALTNAME_INVALID
-assert.strictEqual(
-  errors.message('ERR_TLS_CERT_ALTNAME_INVALID', ['altname']),
-  'Hostname/IP does not match certificate\'s altnames: altname');
-```
-
-<<<<<<< HEAD
-The specific error message for the `myError` instance will depend on the
-associated value of `KEY` (see "Adding new errors").
-
-The `myError` object will have a `code` property equal to the `key` and a
-`name` property equal to `` `TypeError [${key}]` ``.
-
-### Class: errors.RangeError(key[, args...])
-
-* `key` {String} The static error identifier
-* `args...` {Any} Zero or more optional arguments
-=======
-In addition, there should also be tests which validate the use of the
-error based on where it is used in the codebase.  For these tests, except in
-special cases, they should only validate that the expected code is received
-and NOT validate the message.  This will reduce the amount of test change
-required when the message for an error changes.
->>>>>>> 84bd6f3c
-
 ```js
 assert.throws(() => {
   socket.bind();
@@ -215,12 +134,7 @@
 
 ### Object: errors.codes
 
-<<<<<<< HEAD
-The `myError` object will have a `code` property equal to the `key` and a
-`name` property equal to `` `RangeError [${key}]` ``.
-=======
 Exposes all internal error classes to be used by Node.js APIs.
->>>>>>> 84bd6f3c
 
 ### Method: errors.message(key, args)
 
