--- conflicted
+++ resolved
@@ -35,10 +35,7 @@
               <a href="__FILENAME__.json">View as JSON</a>
             </li>
             __ALTDOCS__
-<<<<<<< HEAD
-=======
             __EDIT_ON_GITHUB__
->>>>>>> 84bd6f3c
           </ul>
         </div>
         <hr>
