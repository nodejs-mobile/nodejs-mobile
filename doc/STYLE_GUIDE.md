--- conflicted
+++ resolved
@@ -1,37 +1,14 @@
 # Style Guide
 
-<<<<<<< HEAD
-* Documents are written in markdown files.
-* Those files should be written in **`lowercase-with-dashes.md`**.
-  * Underscores in filenames are allowed only when they are present in the
-    topic the document will describe (e.g., `child_process`).
-  * Filenames should be **lowercase**.
-=======
 * Documentation is written in markdown files with names formatted as
   `lowercase-with-dashes.md`.
   * Underscores in filenames are allowed only when they are present in the
     topic the document will describe (e.g. `child_process`).
->>>>>>> 84bd6f3c
   * Some files, such as top-level markdown files, are exceptions.
 * Documents should be word-wrapped at 80 characters.
 * The formatting described in `.editorconfig` is preferred.
   * A [plugin][] is available for some editors to automatically apply these
     rules.
-<<<<<<< HEAD
-* Mechanical issues, like spelling and grammar, should be identified by tools,
-  insofar as is possible. If not caught by a tool, they should be pointed out by
-  human reviewers.
-* American English spelling is preferred. "Capitalize" vs. "Capitalise",
-  "color" vs. "colour", etc.
-* Though controversial, the [Oxford comma][] is preferred for clarity's sake.
-* Generally avoid personal pronouns in reference documentation ("I", "you",
-  "we").
-  * Pronouns are acceptable in more colloquial documentation, like guides.
-  * Use **gender-neutral pronouns** and **mass nouns**. Non-comprehensive
-    examples:
-    * **OK**: "they", "their", "them", "folks", "people", "developers", "cats"
-    * **NOT OK**: "his", "hers", "him", "her", "guys", "dudes"
-=======
 * Changes to documentation should be checked with `make lint-md`.
 * American English spelling is preferred. "Capitalize" vs. "Capitalise",
   "color" vs. "colour", etc.
@@ -41,7 +18,6 @@
   * Use gender-neutral pronouns and gender-neutral plural nouns.
     * OK: "they", "their", "them", "folks", "people", "developers"
     * NOT OK: "his", "hers", "him", "her", "guys", "dudes"
->>>>>>> 84bd6f3c
 * When combining wrapping elements (parentheses and quotes), terminal
   punctuation should be placed:
   * Inside the wrapping element if the wrapping element contains a complete
@@ -72,11 +48,7 @@
     is necessary, include it as an asset in `assets/code-examples` and link to
     it.
 * When using underscores, asterisks, and backticks, please use proper escaping
-<<<<<<< HEAD
-  (**\\\_**, **\\\*** and **\\\`** instead of **\_**, **\*** and **\`**).
-=======
   (`\_`, `\*` and ``\` `` instead of `_`, `*` and `` ` ``).
->>>>>>> 84bd6f3c
 * References to constructor functions should use PascalCase.
 * References to constructor instances should use camelCase.
 * References to methods should be used with parentheses: for example,
@@ -85,8 +57,6 @@
   * Make the "Note:" label italic, i.e. `*Note*:`.
   * Use a capital letter after the "Note:" label.
   * Preferably, make the note a new paragraph for better visual distinction.
-<<<<<<< HEAD
-=======
 * Function arguments or object properties should use the following format:
   * ``` * `name` {type|type2} Optional description. **Default:** `value`. ```
   <!--lint disable maximum-line-length remark-lint-->
@@ -101,7 +71,6 @@
   <!--lint disable prohibited-strings remark-lint-->
   * NOT OK: Javascript, Google's v8
   <!-- lint enable prohibited-strings remark-lint-->
->>>>>>> 84bd6f3c
 
 See also API documentation structure overview in [doctools README][].
 
@@ -110,10 +79,4 @@
 [serial commas]: https://en.wikipedia.org/wiki/Serial_comma
 [The New York Times Manual of Style and Usage]: https://en.wikipedia.org/wiki/The_New_York_Times_Manual_of_Style_and_Usage
 [plugin]: http://editorconfig.org/#download
-<<<<<<< HEAD
-[Oxford comma]: https://en.wikipedia.org/wiki/Serial_comma
-[Em dashes]: https://en.wikipedia.org/wiki/Dash#Em_dash
-[The New York Times Manual of Style and Usage]: https://en.wikipedia.org/wiki/The_New_York_Times_Manual_of_Style_and_Usage
-=======
-[doctools README]: ../tools/doc/README.md
->>>>>>> 84bd6f3c
+[doctools README]: ../tools/doc/README.md