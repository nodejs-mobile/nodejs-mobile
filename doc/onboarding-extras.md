# Additional Onboarding Information

<<<<<<< HEAD
## Who to CC in issues

| subsystem | maintainers |
| --- | --- |
| `benchmark/*` | @nodejs/benchmarking, @mscdex |
| `bootstrap_node.js` | @fishrock123 |
| `doc/*`, `*.md` | @nodejs/documentation |
| `lib/assert` | @nodejs/testing |
| `lib/buffer` | @nodejs/buffer |
| `lib/child_process` | @bnoordhuis, @cjihrig |
| `lib/cluster` | @bnoordhuis, @cjihrig, @mcollina |
| `lib/{crypto,tls,https}` | @nodejs/crypto |
| `lib/dgram` | @cjihrig, @mcollina |
| `lib/domains` | @misterdjules |
| `lib/fs`, `src/{fs,file}` | @nodejs/fs |
| `lib/{_}http{*}` | @nodejs/http |
| `lib/inspector.js`, `src/inspector_*` | @nodejs/v8-inspector |
| `lib/internal/url`, `src/node_url` | @nodejs/url |
| `lib/net` | @bnoordhuis, @indutny, @nodejs/streams |
| `lib/repl` | @addaleax, @fishrock123 |
| `lib/{_}stream{*}` | @nodejs/streams |
| `lib/timers` | @fishrock123, @misterdjules |
| `lib/util` | @bnoordhuis, @cjihrig, @evanlucas |
| `lib/zlib` | @addaleax, @bnoordhuis, @indutny |
| `src/async-wrap.*` | @nodejs/async_hooks |
| `src/node_api.*` | @nodejs/n-api |
| `src/node_crypto.*` | @nodejs/crypto |
| `test/*` | @nodejs/testing |
| `tools/eslint`, `.eslintrc` | @not-an-aardvark, @silverwind, @trott |
| async_hooks | @nodejs/async_hooks for bugs/reviews (+ @nodejs/diagnostics for API) |
| performance | @nodejs/performance |
| platform specific | @nodejs/platform-{aix,arm,freebsd,macos,ppc,smartos,s390,windows} |
| python code | @nodejs/python |
| upgrading c-ares | @jbergstroem |
| upgrading http-parser | @jbergstroem, @nodejs/http |
| upgrading libuv | @saghul |
| upgrading npm | @fishrock123, @MylesBorins |
| upgrading V8 | @nodejs/v8, @nodejs/post-mortem |

When things need extra attention, are controversial, or `semver-major`: @nodejs/tsc

If you cannot find who to cc for a file, `git shortlog -n -s <file>` may help.


=======
>>>>>>> 84bd6f3c
## Labels

### Subsystems

* `lib/*.js` (`assert`, `buffer`, etc.)
* `build`
* `doc`
* `lib / src`
* `test`
* `tools`

There may be more than one subsystem valid for any particular issue or pull
request.

### General

* `confirmed-bug` - Bugs you have verified exist
* `discuss` - Things that need larger discussion
* `feature request` - Any issue that requests a new feature (usually not PRs)
* `good first issue` - Issues suitable for newcomers to process
* `meta` - For issues whose topic is governance, policies, procedures, etc.

--

* `semver-{minor,major}`
  * be conservative – that is, if a change has the remote *chance* of breaking
    something, go for semver-major
  * when adding a semver label, add a comment explaining why you're adding it
  * minor vs. patch: roughly: "does it add a new method / does it add a new
    section to the docs"
  * major vs. everything else: run last versions tests against this version, if
    they pass, **probably** minor or patch
  * A breaking change helper
    ([full source](https://gist.github.com/chrisdickinson/ba532fa0e4e243fb7b44)):
  ```sh
  SHOW=$(git show-ref -d $(git describe --abbrev=0) | tail -n1 | awk '{print $1}')
  git checkout $(git show -s --pretty='%T' $SHOW) -- test
  make -j4 test
  ```

### LTS/Version labels

We use labels to keep track of which branches a commit should land on:

* `dont-land-on-v?.x`
  * For changes that do not apply to a certain release line
  * Also used when the work of backporting a change outweighs the benefits
* `land-on-v?.x`
  * Used by releasers to mark a PR as scheduled for inclusion in an LTS release
<<<<<<< HEAD
  * Applied to the original PR for clean cherry-picks, to the backport PR otherwise
* `backport-requested-v?.x`
  * Used to indicate that a PR needs a manual backport to a branch in order to land the changes on that branch
  * Typically applied by a releaser when the PR does not apply cleanly or it breaks the tests after applying
=======
  * Applied to the original PR for clean cherry-picks, to the backport PR
    otherwise
* `backport-requested-v?.x`
  * Used to indicate that a PR needs a manual backport to a branch in order to
    land the changes on that branch
  * Typically applied by a releaser when the PR does not apply cleanly or it
    breaks the tests after applying
>>>>>>> 84bd6f3c
  * Will be replaced by either `dont-land-on-v?.x` or `backported-to-v?.x`
* `backported-to-v?.x`
  * Applied to PRs for which a backport PR has been merged
* `lts-watch-v?.x`
<<<<<<< HEAD
  * Applied to PRs which the LTS working group should consider including in a LTS release
  * Does not indicate that any specific action will be taken, but can be effective as messaging to non-collaborators
* `lts-agenda`
  * For things that need discussion by the LTS working group
  * (for example semver-minor changes that need or should go into an LTS release)
* `v?.x`
  * Automatically applied to changes that do not target `master` but rather the `v?.x-staging` branch
=======
  * Applied to PRs which the LTS working group should consider including in a
    LTS release
  * Does not indicate that any specific action will be taken, but can be
    effective as messaging to non-collaborators
* `lts-agenda`
  * For things that need discussion by the LTS working group
  * (for example semver-minor changes that need or should go into an LTS
    release)
* `v?.x`
  * Automatically applied to changes that do not target `master` but rather the
    `v?.x-staging` branch
>>>>>>> 84bd6f3c

Once a release line enters maintenance mode, the corresponding labels do not
need to be attached anymore, as only important bugfixes will be included.

### Other Labels

* Operating system labels
  * `macos`, `windows`, `smartos`, `aix`
  * No linux, linux is the implied default
* Architecture labels
  * `arm`, `mips`, `s390`, `ppc`
<<<<<<< HEAD
  * No x86{_64}, since that is the implied default


## Updating Node.js from Upstream

* `git remote add upstream git://github.com/nodejs/node.git`

to update from nodejs/node:
* `git checkout master`
* `git remote update -p` OR `git fetch --all` (I prefer the former)
* `git merge --ff-only upstream/master` (or `REMOTENAME/BRANCH`)


## best practices

* commit often, out to your github fork (origin), open a PR
* when making PRs make sure to spend time on the description:
  * every moment you spend writing a good description quarters the amount of time it takes to understand your code.
* usually prefer to only squash at the *end* of your work, depends on the change
=======
  * No x86{_64}, since that is the implied default
>>>>>>> 84bd6f3c
<|MERGE_RESOLUTION|>--- conflicted
+++ resolved
@@ -1,52 +1,5 @@
 # Additional Onboarding Information
 
-<<<<<<< HEAD
-## Who to CC in issues
-
-| subsystem | maintainers |
-| --- | --- |
-| `benchmark/*` | @nodejs/benchmarking, @mscdex |
-| `bootstrap_node.js` | @fishrock123 |
-| `doc/*`, `*.md` | @nodejs/documentation |
-| `lib/assert` | @nodejs/testing |
-| `lib/buffer` | @nodejs/buffer |
-| `lib/child_process` | @bnoordhuis, @cjihrig |
-| `lib/cluster` | @bnoordhuis, @cjihrig, @mcollina |
-| `lib/{crypto,tls,https}` | @nodejs/crypto |
-| `lib/dgram` | @cjihrig, @mcollina |
-| `lib/domains` | @misterdjules |
-| `lib/fs`, `src/{fs,file}` | @nodejs/fs |
-| `lib/{_}http{*}` | @nodejs/http |
-| `lib/inspector.js`, `src/inspector_*` | @nodejs/v8-inspector |
-| `lib/internal/url`, `src/node_url` | @nodejs/url |
-| `lib/net` | @bnoordhuis, @indutny, @nodejs/streams |
-| `lib/repl` | @addaleax, @fishrock123 |
-| `lib/{_}stream{*}` | @nodejs/streams |
-| `lib/timers` | @fishrock123, @misterdjules |
-| `lib/util` | @bnoordhuis, @cjihrig, @evanlucas |
-| `lib/zlib` | @addaleax, @bnoordhuis, @indutny |
-| `src/async-wrap.*` | @nodejs/async_hooks |
-| `src/node_api.*` | @nodejs/n-api |
-| `src/node_crypto.*` | @nodejs/crypto |
-| `test/*` | @nodejs/testing |
-| `tools/eslint`, `.eslintrc` | @not-an-aardvark, @silverwind, @trott |
-| async_hooks | @nodejs/async_hooks for bugs/reviews (+ @nodejs/diagnostics for API) |
-| performance | @nodejs/performance |
-| platform specific | @nodejs/platform-{aix,arm,freebsd,macos,ppc,smartos,s390,windows} |
-| python code | @nodejs/python |
-| upgrading c-ares | @jbergstroem |
-| upgrading http-parser | @jbergstroem, @nodejs/http |
-| upgrading libuv | @saghul |
-| upgrading npm | @fishrock123, @MylesBorins |
-| upgrading V8 | @nodejs/v8, @nodejs/post-mortem |
-
-When things need extra attention, are controversial, or `semver-major`: @nodejs/tsc
-
-If you cannot find who to cc for a file, `git shortlog -n -s <file>` may help.
-
-
-=======
->>>>>>> 84bd6f3c
 ## Labels
 
 ### Subsystems
@@ -96,12 +49,6 @@
   * Also used when the work of backporting a change outweighs the benefits
 * `land-on-v?.x`
   * Used by releasers to mark a PR as scheduled for inclusion in an LTS release
-<<<<<<< HEAD
-  * Applied to the original PR for clean cherry-picks, to the backport PR otherwise
-* `backport-requested-v?.x`
-  * Used to indicate that a PR needs a manual backport to a branch in order to land the changes on that branch
-  * Typically applied by a releaser when the PR does not apply cleanly or it breaks the tests after applying
-=======
   * Applied to the original PR for clean cherry-picks, to the backport PR
     otherwise
 * `backport-requested-v?.x`
@@ -109,20 +56,10 @@
     land the changes on that branch
   * Typically applied by a releaser when the PR does not apply cleanly or it
     breaks the tests after applying
->>>>>>> 84bd6f3c
   * Will be replaced by either `dont-land-on-v?.x` or `backported-to-v?.x`
 * `backported-to-v?.x`
   * Applied to PRs for which a backport PR has been merged
 * `lts-watch-v?.x`
-<<<<<<< HEAD
-  * Applied to PRs which the LTS working group should consider including in a LTS release
-  * Does not indicate that any specific action will be taken, but can be effective as messaging to non-collaborators
-* `lts-agenda`
-  * For things that need discussion by the LTS working group
-  * (for example semver-minor changes that need or should go into an LTS release)
-* `v?.x`
-  * Automatically applied to changes that do not target `master` but rather the `v?.x-staging` branch
-=======
   * Applied to PRs which the LTS working group should consider including in a
     LTS release
   * Does not indicate that any specific action will be taken, but can be
@@ -134,7 +71,6 @@
 * `v?.x`
   * Automatically applied to changes that do not target `master` but rather the
     `v?.x-staging` branch
->>>>>>> 84bd6f3c
 
 Once a release line enters maintenance mode, the corresponding labels do not
 need to be attached anymore, as only important bugfixes will be included.
@@ -146,26 +82,4 @@
   * No linux, linux is the implied default
 * Architecture labels
   * `arm`, `mips`, `s390`, `ppc`
-<<<<<<< HEAD
-  * No x86{_64}, since that is the implied default
-
-
-## Updating Node.js from Upstream
-
-* `git remote add upstream git://github.com/nodejs/node.git`
-
-to update from nodejs/node:
-* `git checkout master`
-* `git remote update -p` OR `git fetch --all` (I prefer the former)
-* `git merge --ff-only upstream/master` (or `REMOTENAME/BRANCH`)
-
-
-## best practices
-
-* commit often, out to your github fork (origin), open a PR
-* when making PRs make sure to spend time on the description:
-  * every moment you spend writing a good description quarters the amount of time it takes to understand your code.
-* usually prefer to only squash at the *end* of your work, depends on the change
-=======
-  * No x86{_64}, since that is the implied default
->>>>>>> 84bd6f3c
+  * No x86{_64}, since that is the implied default