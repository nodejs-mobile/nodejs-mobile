--- conflicted
+++ resolved
@@ -61,17 +61,6 @@
 See [`http.Server#timeout`][].
 
 ### server.keepAliveTimeout
-<<<<<<< HEAD
-<!-- YAML
-added: v8.0.0
--->
-- {number} Defaults to 5000 (5 seconds).
-
-See [`http.Server#keepAliveTimeout`][].
-
-## https.createServer([options][, requestListener])
-=======
->>>>>>> 84bd6f3c
 <!-- YAML
 added: v8.0.0
 -->
@@ -125,23 +114,16 @@
 <!-- YAML
 added: v0.3.6
 changes:
-<<<<<<< HEAD
-=======
   - version: v10.9.0
     pr-url: https://github.com/nodejs/node/pull/21616
     description: The `url` parameter can now be passed along with a separate
                  `options` object.
->>>>>>> 84bd6f3c
   - version: v7.5.0
     pr-url: https://github.com/nodejs/node/pull/10638
     description: The `options` parameter can be a WHATWG `URL` object.
 -->
-<<<<<<< HEAD
-- `options` {Object | string | URL} Accepts the same `options` as
-=======
 * `url` {string | URL}
 * `options` {Object | string | URL} Accepts the same `options` as
->>>>>>> 84bd6f3c
   [`https.request()`][], with the `method` always set to `GET`.
 * `callback` {Function}
 
@@ -150,11 +132,6 @@
 `options` can be an object, a string, or a [`URL`][] object. If `options` is a
 string, it is automatically parsed with [`url.parse()`][]. If it is a [`URL`][]
 object, it will be automatically converted to an ordinary `options` object.
-<<<<<<< HEAD
-
-Example:
-=======
->>>>>>> 84bd6f3c
 
 ```js
 const https = require('https');
@@ -184,8 +161,6 @@
 <!-- YAML
 added: v0.3.6
 changes:
-<<<<<<< HEAD
-=======
   - version: v10.9.0
     pr-url: https://github.com/nodejs/node/pull/21616
     description: The `url` parameter can now be passed along with a separate
@@ -193,20 +168,10 @@
   - version: v9.3.0
     pr-url: https://github.com/nodejs/node/pull/14903
     description: The `options` parameter can now include `clientCertEngine`.
->>>>>>> 84bd6f3c
   - version: v7.5.0
     pr-url: https://github.com/nodejs/node/pull/10638
     description: The `options` parameter can be a WHATWG `URL` object.
 -->
-<<<<<<< HEAD
-- `options` {Object | string | URL} Accepts all `options` from [`http.request()`][],
-  with some differences in default values:
-  - `protocol` Defaults to `https:`
-  - `port` Defaults to `443`.
-  - `agent` Defaults to `https.globalAgent`.
-- `callback` {Function}
-
-=======
 * `url` {string | URL}
 * `options` {Object | string | URL} Accepts all `options` from
   [`http.request()`][], with some differences in default values:
@@ -214,7 +179,6 @@
   - `port` **Default:** `443`
   - `agent` **Default:** `https.globalAgent`
 * `callback` {Function}
->>>>>>> 84bd6f3c
 
 Makes a request to a secure web server.
 
@@ -226,11 +190,6 @@
 `options` can be an object, a string, or a [`URL`][] object. If `options` is a
 string, it is automatically parsed with [`url.parse()`][]. If it is a [`URL`][]
 object, it will be automatically converted to an ordinary `options` object.
-<<<<<<< HEAD
-
-Example:
-=======
->>>>>>> 84bd6f3c
 
 ```js
 const https = require('https');
@@ -295,11 +254,6 @@
 Example using a [`URL`][] as `options`:
 
 ```js
-<<<<<<< HEAD
-const { URL } = require('url');
-
-=======
->>>>>>> 84bd6f3c
 const options = new URL('https://abc:xyz@example.com');
 
 const req = https.request(options, (res) => {
@@ -307,8 +261,6 @@
 });
 ```
 
-<<<<<<< HEAD
-=======
 Example pinning on certificate fingerprint, or the public key (similar to
 `pin-sha256`):
 
@@ -403,15 +355,11 @@
 headers: max-age=0; pin-sha256="WoiWRyIOVNa9ihaBciRSC7XHjliYS9VwUGOIud4PB18="; pin-sha256="RRM1dGqnDFsCJXBTHky16vi1obOlCgFFn/yOhI/y+ho="; pin-sha256="k2v657xBsOVe1PQRwOsHsw3bsGT2VzIqz5K+59sNQws="; pin-sha256="K87oWBWM9UZfyddvDfoxL+8lpNyoUB2ptGtn0fv6G2Q="; pin-sha256="IQBnNBEiFuhj+8x6X8XLgh01V9Ic5/V3IRQLNFFc7v4="; pin-sha256="iie1VXtL7HzAMF+/PVPR9xzT80kQxdZeJ+zduCB3uj0="; pin-sha256="LvRiGEjRqfzurezaWuj8Wie2gyHMrW5Q06LspMnox7A="; includeSubDomains
 ```
 
->>>>>>> 84bd6f3c
 [`Agent`]: #https_class_https_agent
 [`URL`]: url.html#url_the_whatwg_url_api
 [`http.Agent`]: http.html#http_class_http_agent
 [`http.Server#keepAliveTimeout`]: http.html#http_server_keepalivetimeout
-<<<<<<< HEAD
-=======
 [`http.Server#maxHeadersCount`]: http.html#http_server_maxheaderscount
->>>>>>> 84bd6f3c
 [`http.Server#setTimeout()`]: http.html#http_server_settimeout_msecs_callback
 [`http.Server#timeout`]: http.html#http_server_timeout
 [`http.Server`]: http.html#http_class_http_server
