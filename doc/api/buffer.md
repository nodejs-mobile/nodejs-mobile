--- conflicted
+++ resolved
@@ -1,10 +1,6 @@
 # Buffer
 
-<<<<<<< HEAD
-<!--introduced_in=v0.10.0-->
-=======
 <!--introduced_in=v0.1.90-->
->>>>>>> 84bd6f3c
 
 > Stability: 2 - Stable
 
@@ -192,21 +188,12 @@
 
 * `'hex'` - Encode each byte as two hexadecimal characters.
 
-<<<<<<< HEAD
-*Note*: Today's browsers follow the [WHATWG Encoding Standard][] which aliases
-both 'latin1' and ISO-8859-1 to win-1252. This means that while doing something
-like `http.get()`, if the returned charset is one of those listed in the WHATWG
-specification it is possible that the server actually returned
-win-1252-encoded data, and using `'latin1'` encoding may incorrectly decode the
-characters.
-=======
 Modern Web browsers follow the [WHATWG Encoding Standard][] which aliases
 both `'latin1'` and `'ISO-8859-1'` to `'win-1252'`. This means that while doing
 something like `http.get()`, if the returned charset is one of those listed in
 the WHATWG specification it is possible that the server actually returned
 `'win-1252'`-encoded data, and using `'latin1'` encoding may incorrectly decode
 the characters.
->>>>>>> 84bd6f3c
 
 ## Buffers and TypedArray
 <!-- YAML
@@ -455,15 +442,9 @@
 
 * `size` {integer} The desired length of the new `Buffer`.
 
-<<<<<<< HEAD
-Allocates a new `Buffer` of `size` bytes.  If the `size` is larger than
-[`buffer.constants.MAX_LENGTH`] or smaller than 0, a [`RangeError`] will be
-thrown. A zero-length `Buffer` will be created if `size` is 0.
-=======
 Allocates a new `Buffer` of `size` bytes. If `size` is larger than
 [`buffer.constants.MAX_LENGTH`] or smaller than 0, [`ERR_INVALID_OPT_VALUE`] is
 thrown. A zero-length `Buffer` is created if `size` is 0.
->>>>>>> 84bd6f3c
 
 Prior to Node.js 8.0.0, the underlying memory for `Buffer` instances
 created in this way is *not initialized*. The contents of a newly created
@@ -549,15 +530,9 @@
 // Prints: <Buffer 00 00 00 00 00>
 ```
 
-<<<<<<< HEAD
-Allocates a new `Buffer` of `size` bytes.  If the `size` is larger than
-[`buffer.constants.MAX_LENGTH`] or smaller than 0, a [`RangeError`] will be
-thrown. A zero-length `Buffer` will be created if `size` is 0.
-=======
 Allocates a new `Buffer` of `size` bytes. If `size` is larger than
 [`buffer.constants.MAX_LENGTH`] or smaller than 0, [`ERR_INVALID_OPT_VALUE`] is
 thrown. A zero-length `Buffer` is created if `size` is 0.
->>>>>>> 84bd6f3c
 
 If `fill` is specified, the allocated `Buffer` will be initialized by calling
 [`buf.fill(fill)`][`buf.fill()`].
@@ -596,15 +571,9 @@
 
 * `size` {integer} The desired length of the new `Buffer`.
 
-<<<<<<< HEAD
-Allocates a new `Buffer` of `size` bytes.  If the `size` is larger than
-[`buffer.constants.MAX_LENGTH`] or smaller than 0, a [`RangeError`] will be
-thrown. A zero-length `Buffer` will be created if `size` is 0.
-=======
 Allocates a new `Buffer` of `size` bytes. If `size` is larger than
 [`buffer.constants.MAX_LENGTH`] or smaller than 0, [`ERR_INVALID_OPT_VALUE`] is
 thrown. A zero-length `Buffer` is created if `size` is 0.
->>>>>>> 84bd6f3c
 
 The underlying memory for `Buffer` instances created in this way is *not
 initialized*. The contents of the newly created `Buffer` are unknown and
@@ -646,15 +615,9 @@
 
 * `size` {integer} The desired length of the new `Buffer`.
 
-<<<<<<< HEAD
-Allocates a new `Buffer` of `size` bytes.  If the `size` is larger than
-[`buffer.constants.MAX_LENGTH`] or smaller than 0, a [`RangeError`] will be
-thrown. A zero-length `Buffer` will be created if `size` is 0.
-=======
 Allocates a new `Buffer` of `size` bytes. If `size` is larger than
 [`buffer.constants.MAX_LENGTH`] or smaller than 0, [`ERR_INVALID_OPT_VALUE`] is
 thrown. A zero-length `Buffer` is created if `size` is 0.
->>>>>>> 84bd6f3c
 
 The underlying memory for `Buffer` instances created in this way is *not
 initialized*. The contents of the newly created `Buffer` are unknown and
@@ -718,17 +681,9 @@
 [`String.prototype.length`] since that returns the number of *characters* in
 a string.
 
-<<<<<<< HEAD
-*Note*: For `'base64'` and `'hex'`, this function assumes valid input. For
-strings that contain non-Base64/Hex-encoded data (e.g. whitespace), the return
-value might be greater than the length of a `Buffer` created from the string.
-
-Example:
-=======
 For `'base64'` and `'hex'`, this function assumes valid input. For strings that
 contain non-Base64/Hex-encoded data (e.g. whitespace), the return value might be
 greater than the length of a `Buffer` created from the string.
->>>>>>> 84bd6f3c
 
 ```js
 const str = '\u00bd + \u00bc = \u00be';
@@ -951,41 +906,9 @@
 // Prints: <Buffer 74 68 69 73 20 69 73 20 61 20 74 65 73 74>
 ```
 
-<<<<<<< HEAD
-A `TypeError` will be thrown if `string` is not a string.
-
-### Class Method: Buffer.from(object[, offsetOrEncoding[, length]])
-<!-- YAML
-added: v8.2.0
--->
-
-* `object` {Object} An object supporting `Symbol.toPrimitive` or `valueOf()`
-* `offsetOrEncoding` {number|string} A byte-offset or encoding, depending on
-  the value returned either by `object.valueOf()` or
-  `object[Symbol.toPrimitive]()`.
-* `length` {number} A length, depending on the value returned either by
-  `object.valueOf()` or `object[Symbol.toPrimitive]()`.
-
-For objects whose `valueOf()` function returns a value not strictly equal to
-`object`, returns `Buffer.from(object.valueOf(), offsetOrEncoding, length)`.
-
-For example:
-
-```js
-const buf = Buffer.from(new String('this is a test'));
-// <Buffer 74 68 69 73 20 69 73 20 61 20 74 65 73 74>
-```
-
 For objects that support `Symbol.toPrimitive`, returns
 `Buffer.from(object[Symbol.toPrimitive](), offsetOrEncoding, length)`.
 
-For example:
-
-=======
-For objects that support `Symbol.toPrimitive`, returns
-`Buffer.from(object[Symbol.toPrimitive](), offsetOrEncoding, length)`.
-
->>>>>>> 84bd6f3c
 ```js
 class Foo {
   [Symbol.toPrimitive]() {
@@ -994,11 +917,7 @@
 }
 
 const buf = Buffer.from(new Foo(), 'utf8');
-<<<<<<< HEAD
-// <Buffer 74 68 69 73 20 69 73 20 61 20 74 65 73 74>
-=======
 // Prints: <Buffer 74 68 69 73 20 69 73 20 61 20 74 65 73 74>
->>>>>>> 84bd6f3c
 ```
 
 ### Class Method: Buffer.isBuffer(obj)
@@ -1941,12 +1860,6 @@
 
 Specifying `end` greater than [`buf.length`] will return the same result as
 that of `end` equal to [`buf.length`].
-<<<<<<< HEAD
-
-*Note*: Modifying the new `Buffer` slice will modify the memory in the
-original `Buffer` because the allocated memory of the two objects overlap.
-=======
->>>>>>> 84bd6f3c
 
 Modifying the new `Buffer` slice will modify the memory in the original `Buffer`
 because the allocated memory of the two objects overlap.
@@ -2121,11 +2034,6 @@
 
 The maximum length of a string instance (in UTF-16 code units) is available
 as [`buffer.constants.MAX_STRING_LENGTH`][].
-<<<<<<< HEAD
-
-Examples:
-=======
->>>>>>> 84bd6f3c
 
 ```js
 const buf1 = Buffer.allocUnsafe(26);
@@ -2576,11 +2484,7 @@
 
 * {integer} The largest size allowed for a single `Buffer` instance.
 
-<<<<<<< HEAD
-An alias for [`buffer.constants.MAX_LENGTH`][]
-=======
 An alias for [`buffer.constants.MAX_LENGTH`][].
->>>>>>> 84bd6f3c
 
 Note that this is a property on the `buffer` module returned by
 `require('buffer')`, not on the `Buffer` global or a `Buffer` instance.
@@ -2670,15 +2574,9 @@
 
 * `size` {integer} The desired length of the new `SlowBuffer`.
 
-<<<<<<< HEAD
-Allocates a new `Buffer` of `size` bytes.  If the `size` is larger than
-[`buffer.constants.MAX_LENGTH`] or smaller than 0, a [`RangeError`] will be
-thrown. A zero-length `Buffer` will be created if `size` is 0.
-=======
 Allocates a new `Buffer` of `size` bytes. If `size` is larger than
 [`buffer.constants.MAX_LENGTH`] or smaller than 0, [`ERR_INVALID_OPT_VALUE`] is
 thrown. A zero-length `Buffer` is created if `size` is 0.
->>>>>>> 84bd6f3c
 
 The underlying memory for `SlowBuffer` instances is *not initialized*. The
 contents of a newly created `SlowBuffer` are unknown and may contain sensitive
@@ -2701,11 +2599,7 @@
 
 ## Buffer Constants
 <!-- YAML
-<<<<<<< HEAD
-added: 8.2.0
-=======
 added: v8.2.0
->>>>>>> 84bd6f3c
 -->
 
 Note that `buffer.constants` is a property on the `buffer` module returned by
@@ -2713,17 +2607,10 @@
 
 ### buffer.constants.MAX_LENGTH
 <!-- YAML
-<<<<<<< HEAD
-added: 8.2.0
--->
-
-* {integer} The largest size allowed for a single `Buffer` instance
-=======
 added: v8.2.0
 -->
 
 * {integer} The largest size allowed for a single `Buffer` instance.
->>>>>>> 84bd6f3c
 
 On 32-bit architectures, this value is `(2^30)-1` (~1GB).
 On 64-bit architectures, this value is `(2^31)-1` (~2GB).
@@ -2732,17 +2619,10 @@
 
 ### buffer.constants.MAX_STRING_LENGTH
 <!-- YAML
-<<<<<<< HEAD
-added: 8.2.0
--->
-
-* {integer} The largest length allowed for a single `string` instance
-=======
 added: v8.2.0
 -->
 
 * {integer} The largest length allowed for a single `string` instance.
->>>>>>> 84bd6f3c
 
 Represents the largest `length` that a `string` primitive can have, counted
 in UTF-16 code units.
