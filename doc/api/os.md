--- conflicted
+++ resolved
@@ -164,9 +164,8 @@
 ]
 ```
 
-<<<<<<< HEAD
-*Note*: Because `nice` values are UNIX-specific, on Windows the `nice` values
-of all processors are always 0.
+Because `nice` values are UNIX-specific, on Windows the `nice` values of all
+processors are always 0.
 
 *Note*: On iOS, CPU speed values are always 0.
 
@@ -174,10 +173,6 @@
 versions the CPU values can be inconsistent, since some devices can turn CPU
 cores on and off as an energy saving strategy. Properties can be returned as
 zero for cores that have been turned off while getting them.
-=======
-Because `nice` values are UNIX-specific, on Windows the `nice` values of all
-processors are always 0.
->>>>>>> 84bd6f3c
 
 ## os.endianness()
 <!-- YAML
@@ -279,11 +274,7 @@
   is `IPv6`)
 * `cidr` {string} The assigned IPv4 or IPv6 address with the routing prefix
   in CIDR notation. If the `netmask` is invalid, this property is set
-<<<<<<< HEAD
-  to `null`
-=======
   to `null`.
->>>>>>> 84bd6f3c
 
 <!-- eslint-skip -->
 ```js
@@ -363,13 +354,8 @@
 The `os.release()` method returns a string identifying the operating system
 release.
 
-<<<<<<< HEAD
-*Note*: On POSIX systems, the operating system release is determined by
-calling [uname(3)][]. On Windows, `GetVersionExW()` is used. Please see
-=======
 On POSIX systems, the operating system release is determined by calling
 [uname(3)][]. On Windows, `GetVersionExW()` is used. Please see
->>>>>>> 84bd6f3c
 https://en.wikipedia.org/wiki/Uname#Examples for more information.
 
 ## os.setPriority([pid, ]priority)
@@ -428,13 +414,8 @@
 * Returns: {string}
 
 The `os.type()` method returns a string identifying the operating system name
-<<<<<<< HEAD
-as returned by [uname(3)][]. For example `'Linux'` on Linux, `'Darwin'` on macOS
-and `'Windows_NT'` on Windows.
-=======
 as returned by [uname(3)][]. For example, `'Linux'` on Linux, `'Darwin'` on
 macOS, and `'Windows_NT'` on Windows.
->>>>>>> 84bd6f3c
 
 Please see https://en.wikipedia.org/wiki/Uname#Examples for additional
 information about the output of running [uname(3)][] on various operating
@@ -479,11 +460,7 @@
 
 The following constants are exported by `os.constants`.
 
-<<<<<<< HEAD
-*Note*: Not all constants will be available on every operating system.
-=======
 Not all constants will be available on every operating system.
->>>>>>> 84bd6f3c
 
 ### Signal Constants
 <!-- YAML
@@ -1343,9 +1320,5 @@
 
 [`process.arch`]: process.html#process_process_arch
 [`process.platform`]: process.html#process_process_platform
-<<<<<<< HEAD
-[OS Constants]: #os_os_constants
-=======
 [Android building]: https://github.com/nodejs/node/blob/master/BUILDING.md#androidandroid-based-devices-eg-firefox-os
->>>>>>> 84bd6f3c
 [uname(3)]: https://linux.die.net/man/3/uname