--- conflicted
+++ resolved
@@ -482,11 +482,7 @@
   * `useGlobal` {boolean} If `true`, specifies that the default evaluation
      function will use the JavaScript `global` as the context as opposed to
      creating a new separate context for the REPL instance. The node CLI REPL
-<<<<<<< HEAD
-     sets this value to `true`. Defaults to `false`.
-=======
      sets this value to `true`. **Default:** `false`.
->>>>>>> 84bd6f3c
   * `ignoreUndefined` {boolean} If `true`, specifies that the default writer
      will not output the return value of a command if it evaluates to
      `undefined`. **Default:** `false`.
