# TTY

<!--introduced_in=v0.10.0-->

> Stability: 2 - Stable

The `tty` module provides the `tty.ReadStream` and `tty.WriteStream` classes.
In most cases, it will not be necessary or possible to use this module directly.
However, it can be accessed using:

```js
const tty = require('tty');
```

When Node.js detects that it is being run with a text terminal ("TTY")
attached, [`process.stdin`][] will, by default, be initialized as an instance of
`tty.ReadStream` and both [`process.stdout`][] and [`process.stderr`][] will, by
default be instances of `tty.WriteStream`. The preferred method of determining
whether Node.js is being run within a TTY context is to check that the value of
the `process.stdout.isTTY` property is `true`:

```sh
$ node -p -e "Boolean(process.stdout.isTTY)"
true
$ node -p -e "Boolean(process.stdout.isTTY)" | cat
false
```

In most cases, there should be little to no reason for an application to
manually create instances of the `tty.ReadStream` and `tty.WriteStream`
classes.

## Class: tty.ReadStream
<!-- YAML
added: v0.5.8
-->

The `tty.ReadStream` class is a subclass of [`net.Socket`][] that represents the
readable side of a TTY. In normal circumstances [`process.stdin`][] will be the
only `tty.ReadStream` instance in a Node.js process and there should be no
reason to create additional instances.

### readStream.isRaw
<!-- YAML
added: v0.7.7
-->

A `boolean` that is `true` if the TTY is currently configured to operate as a
raw device. Defaults to `false`.

### readStream.isTTY
<!-- YAML
added: v0.5.8
-->

A `boolean` that is always `true` for `tty.ReadStream` instances.

### readStream.setRawMode(mode)
<!-- YAML
added: v0.7.7
-->

* `mode` {boolean} If `true`, configures the `tty.ReadStream` to operate as a
  raw device. If `false`, configures the `tty.ReadStream` to operate in its
  default mode. The `readStream.isRaw` property will be set to the resulting
  mode.
* Returns: {this} - the read stream instance.

Allows configuration of `tty.ReadStream` so that it operates as a raw device.

When in raw mode, input is always available character-by-character, not
including modifiers. Additionally, all special processing of characters by the
terminal is disabled, including echoing input characters.
Note that `CTRL`+`C` will no longer cause a `SIGINT` when in this mode.

## Class: tty.WriteStream
<!-- YAML
added: v0.5.8
-->

The `tty.WriteStream` class is a subclass of [`net.Socket`][] that represents
the writable side of a TTY. In normal circumstances, [`process.stdout`][] and
[`process.stderr`][] will be the only `tty.WriteStream` instances created for a
Node.js process and there should be no reason to create additional instances.

### Event: 'resize'
<!-- YAML
added: v0.7.7
-->

The `'resize'` event is emitted whenever either of the `writeStream.columns`
or `writeStream.rows` properties have changed. No arguments are passed to the
listener callback when called.

```js
process.stdout.on('resize', () => {
  console.log('screen size has changed!');
  console.log(`${process.stdout.columns}x${process.stdout.rows}`);
});
```

<<<<<<< HEAD
*Note*: On Windows resize events will be emitted only if stdin is unpaused
(by a call to `resume()` or by adding a data listener) and in raw mode. It can
also be triggered if a terminal control sequence that moves the cursor is
written to the screen. Also, the resize event will only be signaled if the
console screen buffer height was also changed. For example shrinking the
console window height will not cause the resize event to be emitted. Increasing
the console window height will only be registered when the new console window
height is greater than the current console buffer size.
=======
### writeStream.clearLine(dir)
<!-- YAML
added: v0.7.7
-->

* `dir` {number}
  * `-1` - to the left from cursor
  * `1` - to the right from cursor
  * `0` - the entire line

`writeStream.clearLine()` clears the current line of this `WriteStream` in a
direction identified by `dir`.

### writeStream.clearScreenDown()
<!-- YAML
added: v0.7.7
-->

`writeStream.clearScreenDown()` clears this `WriteStream` from the current
cursor down.
>>>>>>> 84bd6f3c

### writeStream.columns
<!-- YAML
added: v0.7.7
-->

A `number` specifying the number of columns the TTY currently has. This property
is updated whenever the `'resize'` event is emitted.

### writeStream.cursorTo(x, y)
<!-- YAML
added: v0.7.7
-->

* `x` {number}
* `y` {number}

`writeStream.cursorTo()` moves this `WriteStream`'s cursor to the specified
position.

### writeStream.getColorDepth([env])
<!-- YAML
added: v9.9.0
-->

* `env` {Object} An object containing the environment variables to check.
  **Default:** `process.env`.
* Returns: {number}

Returns:
* `1` for 2,
* `4` for 16,
* `8` for 256,
* `24` for 16,777,216
colors supported.

Use this to determine what colors the terminal supports. Due to the nature of
colors in terminals it is possible to either have false positives or false
negatives. It depends on process information and the environment variables that
may lie about what terminal is used.
To enforce a specific behavior without relying on `process.env` it is possible
to pass in an object with different settings.

Use the `NODE_DISABLE_COLORS` environment variable to enforce this function to
always return 1.

### writeStream.getWindowSize()
<!-- YAML
added: v0.7.7
-->
* Returns: {number[]}

`writeStream.getWindowSize()` returns the size of the [TTY](tty.html)
corresponding to this `WriteStream`. The array is of the type
`[numColumns, numRows]` where `numColumns` and `numRows` represent the number
of columns and rows in the corresponding [TTY](tty.html).

### writeStream.isTTY
<!-- YAML
added: v0.5.8
-->

A `boolean` that is always `true`.

### writeStream.moveCursor(dx, dy)
<!-- YAML
added: v0.7.7
-->

* `dx` {number}
* `dy` {number}

`writeStream.moveCursor()` moves this `WriteStream`'s cursor *relative* to its
current position.

### writeStream.rows
<!-- YAML
added: v0.7.7
-->

A `number` specifying the number of rows the TTY currently has. This property
is updated whenever the `'resize'` event is emitted.

## tty.isatty(fd)
<!-- YAML
added: v0.5.8
-->

* `fd` {number} A numeric file descriptor

The `tty.isatty()` method returns `true` if the given `fd` is associated with
a TTY and `false` if it is not, including whenever `fd` is not a non-negative
integer.

[`net.Socket`]: net.html#net_class_net_socket
[`process.stdin`]: process.html#process_process_stdin
[`process.stdout`]: process.html#process_process_stdout
[`process.stderr`]: process.html#process_process_stderr<|MERGE_RESOLUTION|>--- conflicted
+++ resolved
@@ -99,16 +99,6 @@
 });
 ```
 
-<<<<<<< HEAD
-*Note*: On Windows resize events will be emitted only if stdin is unpaused
-(by a call to `resume()` or by adding a data listener) and in raw mode. It can
-also be triggered if a terminal control sequence that moves the cursor is
-written to the screen. Also, the resize event will only be signaled if the
-console screen buffer height was also changed. For example shrinking the
-console window height will not cause the resize event to be emitted. Increasing
-the console window height will only be registered when the new console window
-height is greater than the current console buffer size.
-=======
 ### writeStream.clearLine(dir)
 <!-- YAML
 added: v0.7.7
@@ -129,7 +119,6 @@
 
 `writeStream.clearScreenDown()` clears this `WriteStream` from the current
 cursor down.
->>>>>>> 84bd6f3c
 
 ### writeStream.columns
 <!-- YAML
