--- conflicted
+++ resolved
@@ -392,11 +392,8 @@
 
 > Stability: 0 - Deprecated: Use [`server.getConnections()`][] instead.
 
-<<<<<<< HEAD
-=======
 * {number}
 
->>>>>>> 84bd6f3c
 Returns the current number of concurrent connections on the server.
 
 ### server.getTicketKeys()
@@ -477,13 +474,8 @@
     [`tls.createSecureContext()`][]. If a `secureContext` is _not_ provided, one
     will be created by passing the entire `options` object to
     `tls.createSecureContext()`.
-<<<<<<< HEAD
-  * ...: Optional [`tls.createSecureContext()`][] options that are used if the
-    `secureContext` option is missing, otherwise they are ignored.
-=======
   * ...: [`tls.createSecureContext()`][] options that are used if the
     `secureContext` option is missing. Otherwise, they are ignored.
->>>>>>> 84bd6f3c
 
 Construct a new `tls.TLSSocket` object from an existing TCP socket.
 
@@ -710,13 +702,8 @@
 
 Returns the TLS session ticket or `undefined` if no session was negotiated.
 
-<<<<<<< HEAD
-*Note*: This only works with client TLS sockets. Useful only for debugging,
-for session reuse provide `session` option to [`tls.connect()`][].
-=======
 This only works with client TLS sockets. Useful only for debugging, for session
 reuse provide `session` option to [`tls.connect()`][].
->>>>>>> 84bd6f3c
 
 ### tlsSocket.localAddress
 <!-- YAML
@@ -897,15 +884,6 @@
     verified against the list of supplied CAs. An `'error'` event is emitted if
     verification fails; `err.code` contains the OpenSSL error code. **Default:**
     `true`.
-<<<<<<< HEAD
-  * `NPNProtocols` {string[]|Buffer[]|Uint8Array[]|Buffer|Uint8Array}
-    An array of strings, `Buffer`s or `Uint8Array`s, or a single `Buffer` or
-    `Uint8Array` containing supported NPN protocols. `Buffer`s should have the
-    format `[len][name][len][name]...` e.g. `0x05hello0x05world`, where the
-    first byte is the length of the next protocol name. Passing an array is
-    usually much simpler, e.g. `['hello', 'world']`.
-=======
->>>>>>> 84bd6f3c
   * `ALPNProtocols`: {string[]|Buffer[]|Uint8Array[]|Buffer|Uint8Array}
     An array of strings, `Buffer`s or `Uint8Array`s, or a single `Buffer` or
     `Uint8Array` containing the supported ALPN protocols. `Buffer`s should have
@@ -929,14 +907,9 @@
     [`tls.createSecureContext()`][]. If a `secureContext` is _not_ provided, one
     will be created by passing the entire `options` object to
     `tls.createSecureContext()`.
-<<<<<<< HEAD
-  * `lookup`: {Function} Custom lookup function. Defaults to [`dns.lookup()`][].
-  * ...: Optional [`tls.createSecureContext()`][] options that are used if the
-=======
   * `lookup`: {Function} Custom lookup function. **Default:**
     [`dns.lookup()`][].
   * ...: [`tls.createSecureContext()`][] options that are used if the
->>>>>>> 84bd6f3c
     `secureContext` option is missing, otherwise they are ignored.
 * `callback` {Function}
 
@@ -1032,14 +1005,8 @@
 Same as [`tls.connect()`][] except that `port` and `host` can be provided
 as arguments instead of options.
 
-<<<<<<< HEAD
-*Note*: A port or host option, if specified, will take precedence over any
-port or host argument.
-
-=======
 A port or host option, if specified, will take precedence over any port or host
 argument.
->>>>>>> 84bd6f3c
 
 ## tls.createSecureContext([options])
 <!-- YAML
@@ -1064,36 +1031,6 @@
 -->
 
 * `options` {Object}
-<<<<<<< HEAD
-  * `pfx` {string|string[]|Buffer|Buffer[]|Object[]} Optional PFX or PKCS12
-    encoded private key and certificate chain. `pfx` is an alternative to
-    providing `key` and `cert` individually. PFX is usually encrypted, if it is,
-    `passphrase` will be used to decrypt it. Multiple PFX can be provided either
-    as an array of unencrypted PFX buffers, or an array of objects in the form
-    `{buf: <string|buffer>[, passphrase: <string>]}`. The object form can only
-    occur in an array. `object.passphrase` is optional. Encrypted PFX will be
-    decrypted with `object.passphrase` if provided, or `options.passphrase` if it is not.
-  * `key` {string|string[]|Buffer|Buffer[]|Object[]} Optional private keys in
-    PEM format. PEM allows the option of private keys being encrypted. Encrypted
-    keys will be decrypted with `options.passphrase`.  Multiple keys using
-    different algorithms can be provided either as an array of unencrypted key
-    strings or buffers, or an array of objects in the form `{pem:
-    <string|buffer>[, passphrase: <string>]}`. The object form can only occur in
-    an array. `object.passphrase` is optional. Encrypted keys will be decrypted
-    with `object.passphrase` if provided, or `options.passphrase` if it is not.
-  * `passphrase` {string} Optional shared passphrase used for a single private
-    key and/or a PFX.
-  * `cert` {string|string[]|Buffer|Buffer[]} Optional cert chains in PEM format.
-    One cert chain should be provided per private key. Each cert chain should
-    consist of the PEM formatted certificate for a provided private `key`,
-    followed by the PEM formatted intermediate certificates (if any), in order,
-    and not including the root CA (the root CA must be pre-known to the peer,
-    see `ca`).  When providing multiple cert chains, they do not have to be in
-    the same order as their private keys in `key`. If the intermediate
-    certificates are not provided, the peer will not be able to validate the
-    certificate, and the handshake will fail.
-=======
->>>>>>> 84bd6f3c
   * `ca` {string|string[]|Buffer|Buffer[]} Optionally override the trusted CA
     certificates. Default is to trust the well-known CAs curated by Mozilla.
     Mozilla's CAs are completely replaced when CAs are explicitly specified
@@ -1109,23 +1046,6 @@
     certificate can match or chain to.
     For self-signed certificates, the certificate is its own CA, and must be
     provided.
-<<<<<<< HEAD
-  * `crl` {string|string[]|Buffer|Buffer[]} Optional PEM formatted
-    CRLs (Certificate Revocation Lists).
-  * `ciphers` {string} Optional cipher suite specification, replacing the
-    default.  For more information, see [modifying the default cipher suite][].
-  * `honorCipherOrder` {boolean} Attempt to use the server's cipher suite
-    preferences instead of the client's. When `true`, causes
-    `SSL_OP_CIPHER_SERVER_PREFERENCE` to be set in `secureOptions`, see
-    [OpenSSL Options][] for more information.
-  * `ecdhCurve` {string} A string describing a named curve or a colon separated
-    list of curve NIDs or names, for example `P-521:P-384:P-256`, to use for
-    ECDH key agreement, or `false` to disable ECDH. Set to `auto` to select the
-    curve automatically. Defaults to [`tls.DEFAULT_ECDH_CURVE`]. Use
-    [`crypto.getCurves()`][] to obtain a list of available curve names. On
-    recent releases, `openssl ecparam -list_curves` will also display the name
-    and description of each available elliptic curve.
-=======
   * `cert` {string|string[]|Buffer|Buffer[]} Cert chains in PEM format. One cert
     chain should be provided per private key. Each cert chain should consist of
     the PEM formatted certificate for a provided private `key`, followed by the
@@ -1141,19 +1061,12 @@
     client certificate.
   * `crl` {string|string[]|Buffer|Buffer[]} PEM formatted CRLs (Certificate
     Revocation Lists).
->>>>>>> 84bd6f3c
   * `dhparam` {string|Buffer} Diffie Hellman parameters, required for
     [Perfect Forward Secrecy][]. Use `openssl dhparam` to create the parameters.
     The key length must be greater than or equal to 1024 bits, otherwise an
     error will be thrown. It is strongly recommended to use 2048 bits or larger
     for stronger security. If omitted or invalid, the parameters are silently
     discarded and DHE ciphers will not be available.
-<<<<<<< HEAD
-  * `secureProtocol` {string} Optional SSL method to use, default is
-    `"SSLv23_method"`. The possible values are listed as [SSL_METHODS][], use
-    the function names as strings. For example, `"SSLv3_method"` to force SSL
-    version 3.
-=======
   * `ecdhCurve` {string} A string describing a named curve or a colon separated
     list of curve NIDs or names, for example `P-521:P-384:P-256`, to use for
     ECDH key agreement. Set to `auto` to select the
@@ -1184,25 +1097,10 @@
     occur in an array. `object.passphrase` is optional. Encrypted PFX will be
     decrypted with `object.passphrase` if provided, or `options.passphrase` if
     it is not.
->>>>>>> 84bd6f3c
   * `secureOptions` {number} Optionally affect the OpenSSL protocol behavior,
     which is not usually necessary. This should be used carefully if at all!
     Value is a numeric bitmask of the `SSL_OP_*` options from
     [OpenSSL Options][].
-<<<<<<< HEAD
-  * `sessionIdContext` {string} Optional opaque identifier used by servers to
-    ensure session state is not shared between applications. Unused by clients.
-
-*Note*:
-
-* [`tls.createServer()`][] sets the default value of the
-  `honorCipherOrder` option to `true`, other APIs that create secure contexts
-  leave it unset.
-
-* [`tls.createServer()`][] uses a 128 bit truncated SHA1 hash value
-  generated from `process.argv` as the default value of the `sessionIdContext`
-  option, other APIs that create secure contexts have no default value.
-=======
   * `secureProtocol` {string} SSL method to use. The possible values are listed
     as [SSL_METHODS][], use the function names as strings. For example,
     `'TLSv1_2_method'` to force TLS version 1.2. **Default:** `'TLS_method'`.
@@ -1215,7 +1113,6 @@
 [`tls.createServer()`][] uses a 128 bit truncated SHA1 hash value generated
 from `process.argv` as the default value of the `sessionIdContext` option, other
 APIs that create secure contexts have no default value.
->>>>>>> 84bd6f3c
 
 The `tls.createSecureContext()` method creates a credentials object.
 
@@ -1230,12 +1127,9 @@
 <!-- YAML
 added: v0.3.2
 changes:
-<<<<<<< HEAD
-=======
   - version: v9.3.0
     pr-url: https://github.com/nodejs/node/pull/14903
     description: The `options` parameter can now include `clientCertEngine`.
->>>>>>> 84bd6f3c
   - version: v8.0.0
     pr-url: https://github.com/nodejs/node/pull/11984
     description: The `ALPNProtocols` option can be a `Uint8Array` now.
@@ -1245,26 +1139,6 @@
 -->
 
 * `options` {Object}
-<<<<<<< HEAD
-  * `handshakeTimeout` {number} Abort the connection if the SSL/TLS handshake
-    does not finish in the specified number of milliseconds. Defaults to `120`
-    seconds. A `'tlsClientError'` is emitted on the `tls.Server` object whenever
-    a handshake times out.
-  * `requestCert` {boolean} If `true` the server will request a certificate from
-    clients that connect and attempt to verify that certificate. Defaults to
-    `false`.
-  * `rejectUnauthorized` {boolean} If not `false` the server will reject any
-    connection which is not authorized with the list of supplied CAs. This
-    option only has an effect if `requestCert` is `true`. Defaults to `true`.
-  * `NPNProtocols` {string[]|Buffer[]|Uint8Array[]|Buffer|Uint8Array}
-    An array of strings, `Buffer`s or `Uint8Array`s, or a single `Buffer` or
-    `Uint8Array` containing supported NPN protocols. `Buffer`s should have the
-    format `[len][name][len][name]...` e.g. `0x05hello0x05world`, where the
-    first byte is the length of the next protocol name. Passing an array is
-    usually much simpler, e.g. `['hello', 'world']`.
-    (Protocols should be ordered by their priority.)
-=======
->>>>>>> 84bd6f3c
   * `ALPNProtocols`: {string[]|Buffer[]|Uint8Array[]|Buffer|Uint8Array}
     An array of strings, `Buffer`s or `Uint8Array`s, or a single `Buffer` or
     `Uint8Array` containing the supported ALPN protocols. `Buffer`s should have
@@ -1296,24 +1170,15 @@
   * `ticketKeys`: A 48-byte `Buffer` instance consisting of a 16-byte prefix,
     a 16-byte HMAC key, and a 16-byte AES key. This can be used to accept TLS
     session tickets on multiple instances of the TLS server.
-<<<<<<< HEAD
-  * ...: Any [`tls.createSecureContext()`][] options can be provided. For
-=======
   * ...: Any [`tls.createSecureContext()`][] option can be provided. For
->>>>>>> 84bd6f3c
     servers, the identity options (`pfx` or `key`/`cert`) are usually required.
 * `secureConnectionListener` {Function}
 
 Creates a new [`tls.Server`][]. The `secureConnectionListener`, if provided, is
 automatically set as a listener for the [`'secureConnection'`][] event.
 
-<<<<<<< HEAD
-*Note*: The `ticketKeys` options is automatically shared between `cluster`
-module workers.
-=======
 The `ticketKeys` options is automatically shared between `cluster` module
 workers.
->>>>>>> 84bd6f3c
 
 The following illustrates a simple echo server:
 
@@ -1515,10 +1380,7 @@
 [`net.Server`]: net.html#net_class_net_server
 [`net.Socket`]: net.html#net_class_net_socket
 [`server.getConnections()`]: net.html#net_server_getconnections_callback
-<<<<<<< HEAD
-=======
 [`server.listen()`]: net.html#net_server_listen
->>>>>>> 84bd6f3c
 [`tls.DEFAULT_ECDH_CURVE`]: #tls_tls_default_ecdh_curve
 [`tls.Server`]: #tls_class_tls_server
 [`tls.TLSSocket.getPeerCertificate()`]: #tls_tlssocket_getpeercertificate_detailed
