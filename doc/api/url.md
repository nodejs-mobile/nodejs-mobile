--- conflicted
+++ resolved
@@ -21,13 +21,8 @@
 Node.js specific, and a newer API that implements the same
 [WHATWG URL Standard][] used by web browsers.
 
-<<<<<<< HEAD
-*Note*: While the Legacy API has not been deprecated, it is maintained solely
-for backwards compatibility with existing applications. New application code
-=======
 While the Legacy API has not been deprecated, it is maintained solely for
 backwards compatibility with existing applications. New application code
->>>>>>> 84bd6f3c
 should use the WHATWG API.
 
 A comparison between the WHATWG and Legacy APIs is provided below. Above the URL
@@ -35,11 +30,7 @@
 an object returned by the legacy `url.parse()` are shown. Below it are
 properties of a WHATWG `URL` object.
 
-<<<<<<< HEAD
-*Note*: WHATWG URL's `origin` property includes `protocol` and `host`, but not
-=======
 WHATWG URL's `origin` property includes `protocol` and `host`, but not
->>>>>>> 84bd6f3c
 `username` or `password`.
 
 ```txt
@@ -60,31 +51,16 @@
 ├─────────────┴─────────────────────┴─────────────────────┴──────────┴────────────────┴───────┤
 │                                            href                                             │
 └─────────────────────────────────────────────────────────────────────────────────────────────┘
-<<<<<<< HEAD
-(all spaces in the "" line should be ignored -- they are purely for formatting)
-=======
 (all spaces in the "" line should be ignored — they are purely for formatting)
->>>>>>> 84bd6f3c
 ```
 
 Parsing the URL string using the WHATWG API:
 
 ```js
-<<<<<<< HEAD
-const { URL } = require('url');
-=======
->>>>>>> 84bd6f3c
 const myURL =
   new URL('https://user:pass@sub.host.com:8080/p/a/t/h?query=string#hash');
 ```
 
-<<<<<<< HEAD
-*Note*: In Web Browsers, the WHATWG `URL` class is a global that is always
-available. In Node.js, however, the `URL` class must be accessed via
-`require('url').URL`.
-
-=======
->>>>>>> 84bd6f3c
 Parsing the URL string using the Legacy API:
 
 ```js
@@ -94,21 +70,6 @@
 ```
 
 ## The WHATWG URL API
-<<<<<<< HEAD
-<!-- YAML
-added: v7.0.0
--->
-
-### Class: URL
-
-Browser-compatible `URL` class, implemented by following the WHATWG URL
-Standard. [Examples of parsed URLs][] may be found in the Standard itself.
-
-*Note*: In accordance with browser conventions, all properties of `URL` objects
-are implemented as getters and setters on the class prototype, rather than as
-data properties on the object itself. Thus, unlike [legacy urlObject][]s, using
-the `delete` keyword on any properties of `URL` objects (e.g. `delete
-=======
 
 ### Class: URL
 <!-- YAML
@@ -127,19 +88,14 @@
 are implemented as getters and setters on the class prototype, rather than as
 data properties on the object itself. Thus, unlike [legacy `urlObject`][]s,
 using the `delete` keyword on any properties of `URL` objects (e.g. `delete
->>>>>>> 84bd6f3c
 myURL.protocol`, `delete myURL.pathname`, etc) has no effect but will still
 return `true`.
 
 #### Constructor: new URL(input[, base])
 
-<<<<<<< HEAD
-* `input` {string} The input URL to parse
-=======
 * `input` {string} The absolute or relative input URL to parse. If `input`
   is relative, then `base` is required. If `input` is absolute, the `base`
   is ignored.
->>>>>>> 84bd6f3c
 * `base` {string|URL} The base URL to resolve against if the `input` is not
   absolute.
 
@@ -147,10 +103,6 @@
 `base` is passed as a string, it will be parsed equivalent to `new URL(base)`.
 
 ```js
-<<<<<<< HEAD
-const { URL } = require('url');
-=======
->>>>>>> 84bd6f3c
 const myURL = new URL('/foo', 'https://example.org/');
 // https://example.org/foo
 ```
@@ -160,10 +112,6 @@
 instance:
 
 ```js
-<<<<<<< HEAD
-const { URL } = require('url');
-=======
->>>>>>> 84bd6f3c
 const myURL = new URL({ toString: () => 'https://example.org/' });
 // https://example.org/
 ```
@@ -172,18 +120,10 @@
 automatically converted to ASCII using the [Punycode][] algorithm.
 
 ```js
-<<<<<<< HEAD
-const { URL } = require('url');
-=======
->>>>>>> 84bd6f3c
 const myURL = new URL('https://你好你好');
 // https://xn--6qqa088eba/
 ```
 
-<<<<<<< HEAD
-*Note*: This feature is only available if the `node` executable was compiled
-with [ICU][] enabled. If not, the domain names are passed through unchanged.
-=======
 This feature is only available if the `node` executable was compiled with
 [ICU][] enabled. If not, the domain names are passed through unchanged.
 
@@ -210,7 +150,6 @@
 myURL = new URL('foo:anotherExample.org/', 'https://example.org/');
 // foo:anotherExample.org/
 ```
->>>>>>> 84bd6f3c
 
 #### url.hash
 
@@ -219,10 +158,6 @@
 Gets and sets the fragment portion of the URL.
 
 ```js
-<<<<<<< HEAD
-const { URL } = require('url');
-=======
->>>>>>> 84bd6f3c
 const myURL = new URL('https://example.org/foo#bar');
 console.log(myURL.hash);
 // Prints #bar
@@ -244,10 +179,6 @@
 Gets and sets the host portion of the URL.
 
 ```js
-<<<<<<< HEAD
-const { URL } = require('url');
-=======
->>>>>>> 84bd6f3c
 const myURL = new URL('https://example.org:81/foo');
 console.log(myURL.host);
 // Prints example.org:81
@@ -268,10 +199,6 @@
 port.
 
 ```js
-<<<<<<< HEAD
-const { URL } = require('url');
-=======
->>>>>>> 84bd6f3c
 const myURL = new URL('https://example.org:81/foo');
 console.log(myURL.hostname);
 // Prints example.org
@@ -290,10 +217,6 @@
 Gets and sets the serialized URL.
 
 ```js
-<<<<<<< HEAD
-const { URL } = require('url');
-=======
->>>>>>> 84bd6f3c
 const myURL = new URL('https://example.org/foo');
 console.log(myURL.href);
 // Prints https://example.org/foo
@@ -320,20 +243,12 @@
 Gets the read-only serialization of the URL's origin.
 
 ```js
-<<<<<<< HEAD
-const { URL } = require('url');
-=======
->>>>>>> 84bd6f3c
 const myURL = new URL('https://example.org/foo/bar?baz');
 console.log(myURL.origin);
 // Prints https://example.org
 ```
 
 ```js
-<<<<<<< HEAD
-const { URL } = require('url');
-=======
->>>>>>> 84bd6f3c
 const idnURL = new URL('https://你好你好');
 console.log(idnURL.origin);
 // Prints https://xn--6qqa088eba
@@ -349,10 +264,6 @@
 Gets and sets the password portion of the URL.
 
 ```js
-<<<<<<< HEAD
-const { URL } = require('url');
-=======
->>>>>>> 84bd6f3c
 const myURL = new URL('https://abc:xyz@example.com');
 console.log(myURL.password);
 // Prints xyz
@@ -374,7 +285,6 @@
 Gets and sets the path portion of the URL.
 
 ```js
-const { URL } = require('url');
 const myURL = new URL('https://example.org/abc/xyz?123');
 console.log(myURL.pathname);
 // Prints /abc/xyz
@@ -421,7 +331,6 @@
 If the number lies outside the range denoted above, it is ignored.
 
 ```js
-const { URL } = require('url');
 const myURL = new URL('https://example.org:8888');
 console.log(myURL.port);
 // Prints 8888
@@ -481,7 +390,6 @@
 Gets and sets the protocol portion of the URL.
 
 ```js
-const { URL } = require('url');
 const myURL = new URL('https://example.org');
 console.log(myURL.protocol);
 // Prints https:
@@ -540,7 +448,6 @@
 Gets and sets the serialized query portion of the URL.
 
 ```js
-const { URL } = require('url');
 const myURL = new URL('https://example.org/abc?123');
 console.log(myURL.search);
 // Prints ?123
@@ -571,7 +478,6 @@
 Gets and sets the username portion of the URL.
 
 ```js
-const { URL } = require('url');
 const myURL = new URL('https://abc:xyz@example.com');
 console.log(myURL.username);
 // Prints abc
@@ -609,7 +515,6 @@
 with [`JSON.stringify()`][].
 
 ```js
-const { URL } = require('url');
 const myURLs = [
   new URL('https://www.example.com'),
   new URL('https://test.example.org')
@@ -1064,314 +969,6 @@
 The legacy `urlObject` (`require('url').Url`) is created and returned by the
 `url.parse()` function.
 
-<<<<<<< HEAD
-// Using an array
-params = new URLSearchParams([
-  ['user', 'abc'],
-  ['query', 'first'],
-  ['query', 'second']
-]);
-console.log(params.toString());
-// Prints 'user=abc&query=first&query=second'
-
-// Using a Map object
-const map = new Map();
-map.set('user', 'abc');
-map.set('query', 'xyz');
-params = new URLSearchParams(map);
-console.log(params.toString());
-// Prints 'user=abc&query=xyz'
-
-// Using a generator function
-function* getQueryPairs() {
-  yield ['user', 'abc'];
-  yield ['query', 'first'];
-  yield ['query', 'second'];
-}
-params = new URLSearchParams(getQueryPairs());
-console.log(params.toString());
-// Prints 'user=abc&query=first&query=second'
-
-// Each key-value pair must have exactly two elements
-new URLSearchParams([
-  ['user', 'abc', 'error']
-]);
-// Throws TypeError [ERR_INVALID_TUPLE]:
-//        Each query pair must be an iterable [name, value] tuple
-```
-
-#### urlSearchParams.append(name, value)
-
-* `name` {string}
-* `value` {string}
-
-Append a new name-value pair to the query string.
-
-#### urlSearchParams.delete(name)
-
-* `name` {string}
-
-Remove all name-value pairs whose name is `name`.
-
-#### urlSearchParams.entries()
-
-* Returns: {Iterator}
-
-Returns an ES6 Iterator over each of the name-value pairs in the query.
-Each item of the iterator is a JavaScript Array. The first item of the Array
-is the `name`, the second item of the Array is the `value`.
-
-Alias for [`urlSearchParams[@@iterator]()`][`urlSearchParams@@iterator()`].
-
-#### urlSearchParams.forEach(fn[, thisArg])
-
-* `fn` {Function} Function invoked for each name-value pair in the query.
-* `thisArg` {Object} Object to be used as `this` value for when `fn` is called
-
-Iterates over each name-value pair in the query and invokes the given function.
-
-```js
-const { URL } = require('url');
-const myURL = new URL('https://example.org/?a=b&c=d');
-myURL.searchParams.forEach((value, name, searchParams) => {
-  console.log(name, value, myURL.searchParams === searchParams);
-});
-// Prints:
-//   a b true
-//   c d true
-```
-
-#### urlSearchParams.get(name)
-
-* `name` {string}
-* Returns: {string} or `null` if there is no name-value pair with the given
-  `name`.
-
-Returns the value of the first name-value pair whose name is `name`. If there
-are no such pairs, `null` is returned.
-
-#### urlSearchParams.getAll(name)
-
-* `name` {string}
-* Returns: {Array}
-
-Returns the values of all name-value pairs whose name is `name`. If there are
-no such pairs, an empty array is returned.
-
-#### urlSearchParams.has(name)
-
-* `name` {string}
-* Returns: {boolean}
-
-Returns `true` if there is at least one name-value pair whose name is `name`.
-
-#### urlSearchParams.keys()
-
-* Returns: {Iterator}
-
-Returns an ES6 Iterator over the names of each name-value pair.
-
-```js
-const { URLSearchParams } = require('url');
-const params = new URLSearchParams('foo=bar&foo=baz');
-for (const name of params.keys()) {
-  console.log(name);
-}
-// Prints:
-//   foo
-//   foo
-```
-
-#### urlSearchParams.set(name, value)
-
-* `name` {string}
-* `value` {string}
-
-Sets the value in the `URLSearchParams` object associated with `name` to
-`value`. If there are any pre-existing name-value pairs whose names are `name`,
-set the first such pair's value to `value` and remove all others. If not,
-append the name-value pair to the query string.
-
-```js
-const { URLSearchParams } = require('url');
-
-const params = new URLSearchParams();
-params.append('foo', 'bar');
-params.append('foo', 'baz');
-params.append('abc', 'def');
-console.log(params.toString());
-// Prints foo=bar&foo=baz&abc=def
-
-params.set('foo', 'def');
-params.set('xyz', 'opq');
-console.log(params.toString());
-// Prints foo=def&abc=def&xyz=opq
-```
-
-#### urlSearchParams.sort()
-<!-- YAML
-added: v7.7.0
--->
-
-Sort all existing name-value pairs in-place by their names. Sorting is done
-with a [stable sorting algorithm][], so relative order between name-value pairs
-with the same name is preserved.
-
-This method can be used, in particular, to increase cache hits.
-
-```js
-const { URLSearchParams } = require('url');
-const params = new URLSearchParams('query[]=abc&type=search&query[]=123');
-params.sort();
-console.log(params.toString());
-// Prints query%5B%5D=abc&query%5B%5D=123&type=search
-```
-
-#### urlSearchParams.toString()
-
-* Returns: {string}
-
-Returns the search parameters serialized as a string, with characters
-percent-encoded where necessary.
-
-#### urlSearchParams.values()
-
-* Returns: {Iterator}
-
-Returns an ES6 Iterator over the values of each name-value pair.
-
-#### urlSearchParams\[@@iterator\]()
-
-* Returns: {Iterator}
-
-Returns an ES6 Iterator over each of the name-value pairs in the query string.
-Each item of the iterator is a JavaScript Array. The first item of the Array
-is the `name`, the second item of the Array is the `value`.
-
-Alias for [`urlSearchParams.entries()`][].
-
-```js
-const { URLSearchParams } = require('url');
-const params = new URLSearchParams('foo=bar&xyz=baz');
-for (const [name, value] of params) {
-  console.log(name, value);
-}
-// Prints:
-//   foo bar
-//   xyz baz
-```
-
-### url.domainToASCII(domain)
-<!-- YAML
-added: v7.4.0
--->
-
-* `domain` {string}
-* Returns: {string}
-
-Returns the [Punycode][] ASCII serialization of the `domain`. If `domain` is an
-invalid domain, the empty string is returned.
-
-It performs the inverse operation to [`url.domainToUnicode()`][].
-
-```js
-const url = require('url');
-console.log(url.domainToASCII('español.com'));
-// Prints xn--espaol-zwa.com
-console.log(url.domainToASCII('中文.com'));
-// Prints xn--fiq228c.com
-console.log(url.domainToASCII('xn--iñvalid.com'));
-// Prints an empty string
-```
-
-### url.domainToUnicode(domain)
-<!-- YAML
-added: v7.4.0
--->
-
-* `domain` {string}
-* Returns: {string}
-
-Returns the Unicode serialization of the `domain`. If `domain` is an invalid
-domain, the empty string is returned.
-
-It performs the inverse operation to [`url.domainToASCII()`][].
-
-```js
-const url = require('url');
-console.log(url.domainToUnicode('xn--espaol-zwa.com'));
-// Prints español.com
-console.log(url.domainToUnicode('xn--fiq228c.com'));
-// Prints 中文.com
-console.log(url.domainToUnicode('xn--iñvalid.com'));
-// Prints an empty string
-```
-
-### url.format(URL[, options])
-<!-- YAML
-added: v7.6.0
--->
-
-* `URL` {URL} A [WHATWG URL][] object
-* `options` {Object}
-  * `auth` {boolean} `true` if the serialized URL string should include the
-    username and password, `false` otherwise. Defaults to `true`.
-  * `fragment` {boolean} `true` if the serialized URL string should include the
-    fragment, `false` otherwise. Defaults to `true`.
-  * `search` {boolean} `true` if the serialized URL string should include the
-    search query, `false` otherwise. Defaults to `true`.
-  * `unicode` {boolean} `true` if Unicode characters appearing in the host
-    component of the URL string should be encoded directly as opposed to being
-    Punycode encoded. Defaults to `false`.
-
-Returns a customizable serialization of a URL String representation of a
-[WHATWG URL][] object.
-
-The URL object has both a `toString()` method and `href` property that return
-string serializations of the URL. These are not, however, customizable in
-any way. The `url.format(URL[, options])` method allows for basic customization
-of the output.
-
-For example:
-
-```js
-const { URL } = require('url');
-const myURL = new URL('https://a:b@你好你好?abc#foo');
-
-console.log(myURL.href);
-// Prints https://a:b@xn--6qqa088eba/?abc#foo
-
-console.log(myURL.toString());
-// Prints https://a:b@xn--6qqa088eba/?abc#foo
-
-console.log(url.format(myURL, { fragment: false, unicode: true, auth: false }));
-// Prints 'https://你好你好/?abc'
-```
-
-## Legacy URL API
-
-### Legacy urlObject
-
-The legacy urlObject (`require('url').Url`) is created and returned by the
-`url.parse()` function.
-
-#### urlObject.auth
-
-The `auth` property is the username and password portion of the URL, also
-referred to as "userinfo". This string subset follows the `protocol` and
-double slashes (if present) and precedes the `host` component, delimited by an
-ASCII "at sign" (`@`). The format of the string is `{username}[:{password}]`,
-with the `[:{password}]` portion being optional.
-
-For example: `'user:pass'`
-
-#### urlObject.hash
-
-The `hash` property consists of the "fragment" portion of the URL including
-the leading ASCII hash (`#`) character.
-
-For example: `'#hash'`
-=======
 #### urlObject.auth
 
 The `auth` property is the username and password portion of the URL, also
@@ -1388,51 +985,34 @@
 leading `#` character.
 
 For example: `'#hash'`.
->>>>>>> 84bd6f3c
 
 #### urlObject.host
 
 The `host` property is the full lower-cased host portion of the URL, including
 the `port` if specified.
 
-<<<<<<< HEAD
-For example: `'sub.host.com:8080'`
-=======
 For example: `'sub.host.com:8080'`.
->>>>>>> 84bd6f3c
 
 #### urlObject.hostname
 
 The `hostname` property is the lower-cased host name portion of the `host`
 component *without* the `port` included.
 
-<<<<<<< HEAD
-For example: `'sub.host.com'`
-=======
 For example: `'sub.host.com'`.
->>>>>>> 84bd6f3c
 
 #### urlObject.href
 
 The `href` property is the full URL string that was parsed with both the
 `protocol` and `host` components converted to lower-case.
 
-<<<<<<< HEAD
-For example: `'http://user:pass@sub.host.com:8080/p/a/t/h?query=string#hash'`
-=======
 For example: `'http://user:pass@sub.host.com:8080/p/a/t/h?query=string#hash'`.
->>>>>>> 84bd6f3c
 
 #### urlObject.path
 
 The `path` property is a concatenation of the `pathname` and `search`
 components.
 
-<<<<<<< HEAD
-For example: `'/p/a/t/h?query=string'`
-=======
 For example: `'/p/a/t/h?query=string'`.
->>>>>>> 84bd6f3c
 
 No decoding of the `path` is performed.
 
@@ -1443,11 +1023,7 @@
 of the `query` or `hash` components, delimited by either the ASCII question
 mark (`?`) or hash (`#`) characters.
 
-<<<<<<< HEAD
-For example `'/p/a/t/h'`
-=======
 For example: `'/p/a/t/h'`.
->>>>>>> 84bd6f3c
 
 No decoding of the path string is performed.
 
@@ -1455,21 +1031,13 @@
 
 The `port` property is the numeric port portion of the `host` component.
 
-<<<<<<< HEAD
-For example: `'8080'`
-=======
 For example: `'8080'`.
->>>>>>> 84bd6f3c
 
 #### urlObject.protocol
 
 The `protocol` property identifies the URL's lower-cased protocol scheme.
 
-<<<<<<< HEAD
-For example: `'http:'`
-=======
 For example: `'http:'`.
->>>>>>> 84bd6f3c
 
 #### urlObject.query
 
@@ -1478,11 +1046,7 @@
 `parse()` method. Whether the `query` property is a string or object is
 determined by the `parseQueryString` argument passed to `url.parse()`.
 
-<<<<<<< HEAD
-For example: `'query=string'` or `{'query': 'string'}`
-=======
 For example: `'query=string'` or `{'query': 'string'}`.
->>>>>>> 84bd6f3c
 
 If returned as a string, no decoding of the query string is performed. If
 returned as an object, both keys and values are decoded.
@@ -1492,11 +1056,7 @@
 The `search` property consists of the entire "query string" portion of the
 URL, including the leading ASCII question mark (`?`) character.
 
-<<<<<<< HEAD
-For example: `'?query=string'`
-=======
 For example: `'?query=string'`.
->>>>>>> 84bd6f3c
 
 No decoding of the query string is performed.
 
@@ -1525,63 +1085,6 @@
 The `url.format()` method returns a formatted URL string derived from
 `urlObject`.
 
-<<<<<<< HEAD
-If `urlObject` is not an object or a string, `url.parse()` will throw a
-[`TypeError`][].
-
-The formatting process operates as follows:
-
-* A new empty string `result` is created.
-* If `urlObject.protocol` is a string, it is appended as-is to `result`.
-* Otherwise, if `urlObject.protocol` is not `undefined` and is not a string, an
-  [`Error`][] is thrown.
-* For all string values of `urlObject.protocol` that *do not end* with an ASCII
-  colon (`:`) character, the literal string `:` will be appended to `result`.
-* If either of the following conditions is true, then the literal string `//`
-  will be appended to `result`:
-    * `urlObject.slashes` property is true;
-    * `urlObject.protocol` begins with `http`, `https`, `ftp`, `gopher`, or
-      `file`;
-* If the value of the `urlObject.auth` property is truthy, and either
-  `urlObject.host` or `urlObject.hostname` are not `undefined`, the value of
-  `urlObject.auth` will be coerced into a string and appended to `result`
-   followed by the literal string `@`.
-* If the `urlObject.host` property is `undefined` then:
-  * If the `urlObject.hostname` is a string, it is appended to `result`.
-  * Otherwise, if `urlObject.hostname` is not `undefined` and is not a string,
-    an [`Error`][] is thrown.
-  * If the `urlObject.port` property value is truthy, and `urlObject.hostname`
-    is not `undefined`:
-    * The literal string `:` is appended to `result`, and
-    * The value of `urlObject.port` is coerced to a string and appended to
-      `result`.
-* Otherwise, if the `urlObject.host` property value is truthy, the value of
-  `urlObject.host` is coerced to a string and appended to `result`.
-* If the `urlObject.pathname` property is a string that is not an empty string:
-  * If the `urlObject.pathname` *does not start* with an ASCII forward slash
-    (`/`), then the literal string '/' is appended to `result`.
-  * The value of `urlObject.pathname` is appended to `result`.
-* Otherwise, if `urlObject.pathname` is not `undefined` and is not a string, an
-  [`Error`][] is thrown.
-* If the `urlObject.search` property is `undefined` and if the `urlObject.query`
-  property is an `Object`, the literal string `?` is appended to `result`
-  followed by the output of calling the [`querystring`][] module's `stringify()`
-  method passing the value of `urlObject.query`.
-* Otherwise, if `urlObject.search` is a string:
-  * If the value of `urlObject.search` *does not start* with the ASCII question
-    mark (`?`) character, the literal string `?` is appended to `result`.
-  * The value of `urlObject.search` is appended to `result`.
-* Otherwise, if `urlObject.search` is not `undefined` and is not a string, an
-  [`Error`][] is thrown.
-* If the `urlObject.hash` property is a string:
-  * If the value of `urlObject.hash` *does not start* with the ASCII hash (`#`)
-    character, the literal string `#` is appended to `result`.
-  * The value of `urlObject.hash` is appended to `result`.
-* Otherwise, if the `urlObject.hash` property is not `undefined` and is not a
-  string, an [`Error`][] is thrown.
-* `result` is returned.
-
-=======
 ```js
 url.format({
   protocol: 'https',
@@ -1650,36 +1153,27 @@
 * Otherwise, if the `urlObject.hash` property is not `undefined` and is not a
   string, an [`Error`][] is thrown.
 * `result` is returned.
->>>>>>> 84bd6f3c
 
 ### url.parse(urlString[, parseQueryString[, slashesDenoteHost]])
 <!-- YAML
 added: v0.1.25
-<<<<<<< HEAD
-=======
 changes:
   - version: v9.0.0
     pr-url: https://github.com/nodejs/node/pull/13606
     description: The `search` property on the returned URL object is now `null`
                  when no query string is present.
->>>>>>> 84bd6f3c
 -->
 
 * `urlString` {string} The URL string to parse.
 * `parseQueryString` {boolean} If `true`, the `query` property will always
   be set to an object returned by the [`querystring`][] module's `parse()`
   method. If `false`, the `query` property on the returned URL object will be an
-<<<<<<< HEAD
-  unparsed, undecoded string. Defaults to `false`.
-=======
   unparsed, undecoded string. **Default:** `false`.
->>>>>>> 84bd6f3c
 * `slashesDenoteHost` {boolean} If `true`, the first token after the literal
   string `//` and preceding the next `/` will be interpreted as the `host`.
   For instance, given `//foo/bar`, the result would be
   `{host: 'foo', pathname: '/bar'}` rather than `{pathname: '//foo/bar'}`.
-<<<<<<< HEAD
-  Defaults to `false`.
+  **Default:** `false`.
 
 The `url.parse()` method takes a URL string, parses it, and returns a URL
 object.
@@ -1711,41 +1205,6 @@
 The `url.resolve()` method resolves a target URL relative to a base URL in a
 manner similar to that of a Web browser resolving an anchor tag HREF.
 
-For example:
-=======
-  **Default:** `false`.
-
-The `url.parse()` method takes a URL string, parses it, and returns a URL
-object.
-
-A `TypeError` is thrown if `urlString` is not a string.
-
-A `URIError` is thrown if the `auth` property is present but cannot be decoded.
-
-### url.resolve(from, to)
-<!-- YAML
-added: v0.1.25
-changes:
-  - version: v6.6.0
-    pr-url: https://github.com/nodejs/node/pull/8215
-    description: The `auth` fields are now kept intact when `from` and `to`
-                 refer to the same host.
-  - version: v6.5.0, v4.6.2
-    pr-url: https://github.com/nodejs/node/pull/8214
-    description: The `port` field is copied correctly now.
-  - version: v6.0.0
-    pr-url: https://github.com/nodejs/node/pull/1480
-    description: The `auth` fields is cleared now the `to` parameter
-                 contains a hostname.
--->
-
-* `from` {string} The Base URL being resolved against.
-* `to` {string} The HREF URL being resolved.
-
-The `url.resolve()` method resolves a target URL relative to a base URL in a
-manner similar to that of a Web browser resolving an anchor tag HREF.
->>>>>>> 84bd6f3c
-
 ```js
 const url = require('url');
 url.resolve('/one/two/three', 'four');         // '/one/two/four'
@@ -1772,14 +1231,6 @@
 
 For example, the ASCII space character (`' '`) is encoded as `%20`. The ASCII
 forward slash (`/`) character is encoded as `%3C`.
-<<<<<<< HEAD
-
-### WHATWG API
-
-The [WHATWG URL Standard][] uses a more selective and fine grained approach to
-selecting encoded characters than that used by the Legacy API.
-=======
->>>>>>> 84bd6f3c
 
 ### WHATWG API
 
@@ -1814,10 +1265,6 @@
 *both* Punycode encoded and percent-encoded characters:
 
 ```js
-<<<<<<< HEAD
-const { URL } = require('url');
-=======
->>>>>>> 84bd6f3c
 const myURL = new URL('https://%CF%80.com/foo');
 console.log(myURL.href);
 // Prints https://xn--1xa.com/foo
@@ -1843,20 +1290,12 @@
 [`url.toJSON()`]: #url_url_tojson
 [`url.toString()`]: #url_url_tostring
 [`urlSearchParams.entries()`]: #url_urlsearchparams_entries
-<<<<<<< HEAD
-[`urlSearchParams@@iterator()`]: #url_urlsearchparams_iterator
-=======
 [`urlSearchParams@@iterator()`]: #url_urlsearchparams_symbol_iterator
->>>>>>> 84bd6f3c
 [ICU]: intl.html#intl_options_for_building_node_js
 [Punycode]: https://tools.ietf.org/html/rfc5891#section-4.4
 [WHATWG URL Standard]: https://url.spec.whatwg.org/
 [WHATWG URL]: #url_the_whatwg_url_api
 [examples of parsed URLs]: https://url.spec.whatwg.org/#example-url-parsing
-<<<<<<< HEAD
-[legacy urlObject]: #url_legacy_urlobject
-=======
 [legacy `urlObject`]: #url_legacy_urlobject
->>>>>>> 84bd6f3c
 [percent-encoded]: #whatwg-percent-encoding
 [stable sorting algorithm]: https://en.wikipedia.org/wiki/Sorting_algorithm#Stability