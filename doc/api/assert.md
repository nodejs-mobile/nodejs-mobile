--- conflicted
+++ resolved
@@ -1,10 +1,6 @@
 # Assert
 
-<<<<<<< HEAD
-<!--introduced_in=v0.10.0-->
-=======
 <!--introduced_in=v0.1.21-->
->>>>>>> 84bd6f3c
 
 > Stability: 2 - Stable
 
@@ -167,12 +163,9 @@
 <!-- YAML
 added: v0.1.21
 changes:
-<<<<<<< HEAD
-=======
   - version: v9.0.0
     pr-url: https://github.com/nodejs/node/pull/15001
     description: The `Error` names and messages are now properly compared
->>>>>>> 84bd6f3c
   - version: v8.0.0
     pr-url: https://github.com/nodejs/node/pull/12142
     description: The `Set` and `Map` content is also compared
@@ -204,20 +197,11 @@
 
 Only [enumerable "own" properties][] are considered. The
 [`assert.deepEqual()`][] implementation does not test the
-<<<<<<< HEAD
-[`[[Prototype]]`][prototype-spec] of objects, attached symbols, or
-non-enumerable properties — for such checks, consider using
-[`assert.deepStrictEqual()`][] instead. This can lead to some
-potentially surprising results. For example, the following example does not
-throw an `AssertionError` because the properties on the [`RegExp`][] object are
-not enumerable:
-=======
 [`[[Prototype]]`][prototype-spec] of objects or enumerable own [`Symbol`][]
 properties. For such checks, consider using [`assert.deepStrictEqual()`][]
 instead. [`assert.deepEqual()`][] can have potentially surprising results. The
 following example does not throw an `AssertionError` because the properties on
 the [`RegExp`][] object are not enumerable:
->>>>>>> 84bd6f3c
 
 ```js
 // WARNING: This does not throw an AssertionError!
@@ -275,11 +259,6 @@
 <!-- YAML
 added: v1.2.0
 changes:
-<<<<<<< HEAD
-  - version: v8.5.0
-    pr-url: https://github.com/nodejs/node/pull/15001
-    description: Error names and messages are now properly compared
-=======
   - version: v9.0.0
     pr-url: https://github.com/nodejs/node/pull/15169
     description: Enumerable symbol properties are now compared.
@@ -291,7 +270,6 @@
   - version: v8.5.0
     pr-url: https://github.com/nodejs/node/pull/15001
     description: The `Error` names and messages are now properly compared
->>>>>>> 84bd6f3c
   - version: v8.0.0
     pr-url: https://github.com/nodejs/node/pull/12142
     description: The `Set` and `Map` content is also compared
@@ -307,29 +285,6 @@
 -->
 * `actual` {any}
 * `expected` {any}
-<<<<<<< HEAD
-* `message` {any}
-
-Generally identical to `assert.deepEqual()` with a few exceptions:
-
-1. Primitive values are compared using the [Strict Equality Comparison][]
-  ( `===` ). Set values and Map keys are compared using the [SameValueZero][]
-  comparison. (Which means they are free of the [caveats][]).
-2. [`[[Prototype]]`][prototype-spec] of objects are compared using
-  the [Strict Equality Comparison][] too.
-3. [Type tags][Object.prototype.toString()] of objects should be the same.
-4. [Object wrappers][] are compared both as objects and unwrapped values.
-
-```js
-const assert = require('assert');
-
-assert.deepEqual({ a: 1 }, { a: '1' });
-// OK, because 1 == '1'
-
-assert.deepStrictEqual({ a: 1 }, { a: '1' });
-// AssertionError: { a: 1 } deepStrictEqual { a: '1' }
-// because 1 !== '1' using strict equality
-=======
 * `message` {string|Error}
 
 Tests for deep equality between the `actual` and `expected` parameters.
@@ -366,7 +321,6 @@
 // -   a: 1
 // +   a: '1'
 //   }
->>>>>>> 84bd6f3c
 
 // The following objects don't have own properties
 const date = new Date();
@@ -383,15 +337,6 @@
 
 // Different type tags:
 assert.deepStrictEqual(date, fakeDate);
-<<<<<<< HEAD
-// AssertionError: 2017-03-11T14:25:31.849Z deepStrictEqual Date {}
-// Different type tags
-
-assert.deepStrictEqual(new Number(1), new Number(2));
-// Fails because the wrapped number is unwrapped and compared as well.
-assert.deepStrictEqual(new String('foo'), Object('foo'));
-// OK because the object and the string are identical when unwrapped.
-=======
 // AssertionError: Input A expected to strictly deep-equal input B:
 // + expected - actual
 // - 2018-04-26T00:49:08.604Z
@@ -447,7 +392,6 @@
 // +   [items unknown],
 // +   unequal: true
 //   }
->>>>>>> 84bd6f3c
 ```
 
 If the values are not equal, an `AssertionError` is thrown with a `message`
@@ -608,11 +552,7 @@
 assert.equal(1, 2);
 // AssertionError: 1 == 2
 assert.equal({ a: { b: 1 } }, { a: { b: 1 } });
-<<<<<<< HEAD
-//AssertionError: { a: { b: 1 } } == { a: { b: 1 } }
-=======
 // AssertionError: { a: { b: 1 } } == { a: { b: 1 } }
->>>>>>> 84bd6f3c
 ```
 
 If the values are not equal, an `AssertionError` is thrown with a `message`
@@ -621,12 +561,7 @@
 parameter is an instance of an [`Error`][] then it will be thrown instead of the
 `AssertionError`.
 
-<<<<<<< HEAD
-## assert.fail(message)
-## assert.fail(actual, expected[, message[, operator[, stackStartFunction]]])
-=======
 ## assert.fail([message])
->>>>>>> 84bd6f3c
 <!-- YAML
 added: v0.1.21
 -->
@@ -663,19 +598,6 @@
 -->
 * `actual` {any}
 * `expected` {any}
-<<<<<<< HEAD
-* `message` {any}
-* `operator` {string} (default: '!=')
-* `stackStartFunction` {function} (default: `assert.fail`)
-
-Throws an `AssertionError`. If `message` is falsy, the error message is set as
-the values of `actual` and `expected` separated by the provided `operator`.
-If just the two `actual` and `expected` arguments are provided, `operator` will
-default to `'!='`. If `message` is provided only it will be used as the error
-message, the other arguments will be stored as properties on the thrown object.
-If `stackStartFunction` is provided, all stack frames above that function will
-be removed from stacktrace (see [`Error.captureStackTrace`]).
-=======
 * `message` {string|Error}
 * `operator` {string} **Default:** `'!='`
 * `stackStartFn` {Function} **Default:** `assert.fail`
@@ -691,7 +613,6 @@
 `stackStartFn` is provided, all stack frames above that function will be
 removed from stacktrace (see [`Error.captureStackTrace`]). If no arguments are
 given, the default message `Failed` will be used.
->>>>>>> 84bd6f3c
 
 ```js
 const assert = require('assert').strict;
@@ -707,25 +628,6 @@
 
 assert.fail(1, 2, 'whoops', '>');
 // AssertionError [ERR_ASSERTION]: whoops
-<<<<<<< HEAD
-```
-
-*Note*: Is the last two cases `actual`, `expected`, and `operator` have no
-influence on the error message.
-
-```js
-assert.fail();
-// AssertionError [ERR_ASSERTION]: Failed
-
-assert.fail('boom');
-// AssertionError [ERR_ASSERTION]: boom
-
-assert.fail('a', 'b');
-// AssertionError [ERR_ASSERTION]: 'a' != 'b'
-```
-
-Example use of `stackStartFunction` for truncating the exception's stacktrace:
-=======
 
 assert.fail(1, 2, new TypeError('need array'));
 // TypeError: need array
@@ -736,7 +638,6 @@
 
 Example use of `stackStartFn` for truncating the exception's stacktrace:
 
->>>>>>> 84bd6f3c
 ```js
 function suppressFrame() {
   assert.fail('a', 'b', undefined, '!==', suppressFrame);
@@ -902,14 +803,7 @@
 Tests for deep strict inequality. Opposite of [`assert.deepStrictEqual()`][].
 
 ```js
-<<<<<<< HEAD
-const assert = require('assert');
-
-assert.notDeepEqual({ a: 1 }, { a: '1' });
-// AssertionError: { a: 1 } notDeepEqual { a: '1' }
-=======
 const assert = require('assert').strict;
->>>>>>> 84bd6f3c
 
 assert.notDeepStrictEqual({ a: 1 }, { a: '1' });
 // OK
@@ -1343,12 +1237,7 @@
 [`Class`]: https://developer.mozilla.org/en-US/docs/Web/JavaScript/Reference/Classes
 [`Error.captureStackTrace`]: errors.html#errors_error_capturestacktrace_targetobject_constructoropt
 [`Error`]: errors.html#errors_class_error
-<<<<<<< HEAD
-[`Error.captureStackTrace`]: errors.html#errors_error_capturestacktrace_targetobject_constructoropt
-[`Map`]: https://developer.mozilla.org/en/docs/Web/JavaScript/Reference/Global_Objects/Map
-=======
 [`Map`]: https://developer.mozilla.org/en-US/docs/Web/JavaScript/Reference/Global_Objects/Map
->>>>>>> 84bd6f3c
 [`Object.is()`]: https://developer.mozilla.org/en-US/docs/Web/JavaScript/Reference/Global_Objects/Object/is
 [`RegExp`]: https://developer.mozilla.org/en-US/docs/Web/JavaScript/Guide/Regular_Expressions
 [`Set`]: https://developer.mozilla.org/en-US/docs/Web/JavaScript/Reference/Global_Objects/Set
