# Stream

<!--introduced_in=v0.10.0-->

> Stability: 2 - Stable

A stream is an abstract interface for working with streaming data in Node.js.
The `stream` module provides a base API that makes it easy to build objects
that implement the stream interface.

There are many stream objects provided by Node.js. For instance, a
[request to an HTTP server][http-incoming-message] and [`process.stdout`][]
are both stream instances.

Streams can be readable, writable, or both. All streams are instances of
[`EventEmitter`][].

The `stream` module can be accessed using:

```js
const stream = require('stream');
```

While it is important to understand how streams work, the `stream` module itself
is most useful for developers that are creating new types of stream instances.
Developers who are primarily *consuming* stream objects will rarely need to use
the `stream` module directly.

## Organization of this Document

This document is divided into two primary sections with a third section for
additional notes. The first section explains the elements of the stream API that
are required to *use* streams within an application. The second section explains
the elements of the API that are required to *implement* new types of streams.

## Types of Streams

There are four fundamental stream types within Node.js:

* [`Writable`][] - streams to which data can be written (for example,
  [`fs.createWriteStream()`][]).
* [`Readable`][] - streams from which data can be read (for example,
  [`fs.createReadStream()`][]).
* [`Duplex`][] - streams that are both `Readable` and `Writable` (for example,
  [`net.Socket`][]).
* [`Transform`][] - `Duplex` streams that can modify or transform the data as it
  is written and read (for example, [`zlib.createDeflate()`][]).

Additionally this module includes the utility functions [pipeline][] and
[finished][].

### Object Mode

All streams created by Node.js APIs operate exclusively on strings and `Buffer`
(or `Uint8Array`) objects. It is possible, however, for stream implementations
to work with other types of JavaScript values (with the exception of `null`,
which serves a special purpose within streams). Such streams are considered to
operate in "object mode".

Stream instances are switched into object mode using the `objectMode` option
when the stream is created. Attempting to switch an existing stream into
object mode is not safe.

### Buffering

<!--type=misc-->

Both [`Writable`][] and [`Readable`][] streams will store data in an internal
buffer that can be retrieved using `writable.writableBuffer` or
`readable.readableBuffer`, respectively.

The amount of data potentially buffered depends on the `highWaterMark` option
<<<<<<< HEAD
passed into the streams constructor. For normal streams, the `highWaterMark`
=======
passed into the stream's constructor. For normal streams, the `highWaterMark`
>>>>>>> 84bd6f3c
option specifies a [total number of bytes][hwm-gotcha]. For streams operating
in object mode, the `highWaterMark` specifies a total number of objects.

Data is buffered in `Readable` streams when the implementation calls
[`stream.push(chunk)`][stream-push]. If the consumer of the Stream does not
call [`stream.read()`][stream-read], the data will sit in the internal
queue until it is consumed.

Once the total size of the internal read buffer reaches the threshold specified
by `highWaterMark`, the stream will temporarily stop reading data from the
underlying resource until the data currently buffered can be consumed (that is,
the stream will stop calling the internal `readable._read()` method that is
used to fill the read buffer).

Data is buffered in `Writable` streams when the
[`writable.write(chunk)`][stream-write] method is called repeatedly. While the
total size of the internal write buffer is below the threshold set by
`highWaterMark`, calls to `writable.write()` will return `true`. Once
the size of the internal buffer reaches or exceeds the `highWaterMark`, `false`
will be returned.

A key goal of the `stream` API, particularly the [`stream.pipe()`] method,
is to limit the buffering of data to acceptable levels such that sources and
destinations of differing speeds will not overwhelm the available memory.

Because [`Duplex`][] and [`Transform`][] streams are both `Readable` and
`Writable`, each maintain *two* separate internal buffers used for reading and
writing, allowing each side to operate independently of the other while
maintaining an appropriate and efficient flow of data. For example,
[`net.Socket`][] instances are [`Duplex`][] streams whose `Readable` side allows
consumption of data received *from* the socket and whose `Writable` side allows
writing data *to* the socket. Because data may be written to the socket at a
faster or slower rate than data is received, it is important for each side to
operate (and buffer) independently of the other.

## API for Stream Consumers

<!--type=misc-->

Almost all Node.js applications, no matter how simple, use streams in some
manner. The following is an example of using streams in a Node.js application
that implements an HTTP server:

```js
const http = require('http');

const server = http.createServer((req, res) => {
  // req is an http.IncomingMessage, which is a Readable Stream
  // res is an http.ServerResponse, which is a Writable Stream

  let body = '';
  // Get the data as utf8 strings.
  // If an encoding is not set, Buffer objects will be received.
  req.setEncoding('utf8');

  // Readable streams emit 'data' events once a listener is added
  req.on('data', (chunk) => {
    body += chunk;
  });

  // the 'end' event indicates that the entire body has been received
  req.on('end', () => {
    try {
      const data = JSON.parse(body);
      // write back something interesting to the user:
      res.write(typeof data);
      res.end();
    } catch (er) {
      // uh oh! bad json!
      res.statusCode = 400;
      return res.end(`error: ${er.message}`);
    }
  });
});

server.listen(1337);

// $ curl localhost:1337 -d "{}"
// object
// $ curl localhost:1337 -d "\"foo\""
// string
// $ curl localhost:1337 -d "not json"
// error: Unexpected token o in JSON at position 1
```

[`Writable`][] streams (such as `res` in the example) expose methods such as
`write()` and `end()` that are used to write data onto the stream.

[`Readable`][] streams use the [`EventEmitter`][] API for notifying application
code when data is available to be read off the stream. That available data can
be read from the stream in multiple ways.

Both [`Writable`][] and [`Readable`][] streams use the [`EventEmitter`][] API in
various ways to communicate the current state of the stream.

[`Duplex`][] and [`Transform`][] streams are both [`Writable`][] and
[`Readable`][].

Applications that are either writing data to or consuming data from a stream
are not required to implement the stream interfaces directly and will generally
have no reason to call `require('stream')`.

Developers wishing to implement new types of streams should refer to the
section [API for Stream Implementers][].

### Writable Streams

Writable streams are an abstraction for a *destination* to which data is
written.

Examples of [`Writable`][] streams include:

* [HTTP requests, on the client][]
* [HTTP responses, on the server][]
* [fs write streams][]
* [zlib streams][zlib]
* [crypto streams][crypto]
* [TCP sockets][]
* [child process stdin][]
* [`process.stdout`][], [`process.stderr`][]

Some of these examples are actually [`Duplex`][] streams that implement the
[`Writable`][] interface.

All [`Writable`][] streams implement the interface defined by the
`stream.Writable` class.

While specific instances of [`Writable`][] streams may differ in various ways,
all `Writable` streams follow the same fundamental usage pattern as illustrated
in the example below:

```js
const myStream = getWritableStreamSomehow();
myStream.write('some data');
myStream.write('some more data');
myStream.end('done writing data');
```

#### Class: stream.Writable
<!-- YAML
added: v0.9.4
-->

<!--type=class-->

##### Event: 'close'
<!-- YAML
added: v0.9.4
-->

The `'close'` event is emitted when the stream and any of its underlying
resources (a file descriptor, for example) have been closed. The event indicates
that no more events will be emitted, and no further computation will occur.

Not all `Writable` streams will emit the `'close'` event.

##### Event: 'drain'
<!-- YAML
added: v0.9.4
-->

If a call to [`stream.write(chunk)`][stream-write] returns `false`, the
`'drain'` event will be emitted when it is appropriate to resume writing data
to the stream.

```js
// Write the data to the supplied writable stream one million times.
// Be attentive to back-pressure.
function writeOneMillionTimes(writer, data, encoding, callback) {
  let i = 1000000;
  write();
  function write() {
    let ok = true;
    do {
      i--;
      if (i === 0) {
        // last time!
        writer.write(data, encoding, callback);
      } else {
        // see if we should continue, or wait
        // don't pass the callback, because we're not done yet.
        ok = writer.write(data, encoding);
      }
    } while (i > 0 && ok);
    if (i > 0) {
      // had to stop early!
      // write some more once it drains
      writer.once('drain', write);
    }
  }
}
```

##### Event: 'error'
<!-- YAML
added: v0.9.4
-->

* {Error}

The `'error'` event is emitted if an error occurred while writing or piping
data. The listener callback is passed a single `Error` argument when called.

The stream is not closed when the `'error'` event is emitted.

##### Event: 'finish'
<!-- YAML
added: v0.9.4
-->

The `'finish'` event is emitted after the [`stream.end()`][stream-end] method
has been called, and all data has been flushed to the underlying system.

```js
const writer = getWritableStreamSomehow();
for (let i = 0; i < 100; i++) {
  writer.write(`hello, #${i}!\n`);
}
writer.end('This is the end\n');
writer.on('finish', () => {
  console.error('All writes are now complete.');
});
```

##### Event: 'pipe'
<!-- YAML
added: v0.9.4
-->

* `src` {stream.Readable} source stream that is piping to this writable

The `'pipe'` event is emitted when the [`stream.pipe()`][] method is called on
a readable stream, adding this writable to its set of destinations.

```js
const writer = getWritableStreamSomehow();
const reader = getReadableStreamSomehow();
writer.on('pipe', (src) => {
  console.error('something is piping into the writer');
  assert.equal(src, reader);
});
reader.pipe(writer);
```

##### Event: 'unpipe'
<!-- YAML
added: v0.9.4
-->

* `src` {stream.Readable} The source stream that
  [unpiped][`stream.unpipe()`] this writable

The `'unpipe'` event is emitted when the [`stream.unpipe()`][] method is called
on a [`Readable`][] stream, removing this [`Writable`][] from its set of
destinations.

This is also emitted in case this [`Writable`][] stream emits an error when a
[`Readable`][] stream pipes into it.

```js
const writer = getWritableStreamSomehow();
const reader = getReadableStreamSomehow();
writer.on('unpipe', (src) => {
  console.error('Something has stopped piping into the writer.');
  assert.equal(src, reader);
});
reader.pipe(writer);
reader.unpipe(writer);
```

##### writable.cork()
<!-- YAML
added: v0.11.2
-->

The `writable.cork()` method forces all written data to be buffered in memory.
The buffered data will be flushed when either the [`stream.uncork()`][] or
[`stream.end()`][stream-end] methods are called.

The primary intent of `writable.cork()` is to avoid a situation where writing
many small chunks of data to a stream do not cause a backup in the internal
buffer that would have an adverse impact on performance. In such situations,
implementations that implement the `writable._writev()` method can perform
buffered writes in a more optimized manner.

See also: [`writable.uncork()`][].

##### writable.destroy([error])
<!-- YAML
added: v8.0.0
-->

* `error` {Error}
* Returns: {this}

Destroy the stream, and emit the passed `'error'` and a `'close'` event.
After this call, the writable stream has ended and subsequent calls
to `write()` or `end()` will result in an `ERR_STREAM_DESTROYED` error.
Implementors should not override this method,
but instead implement [`writable._destroy()`][writable-_destroy].

##### writable.end([chunk][, encoding][, callback])
<!-- YAML
added: v0.9.4
changes:
<<<<<<< HEAD
=======
  - version: v10.0.0
    pr-url: https://github.com/nodejs/node/pull/18780
    description: This method now returns a reference to `writable`.
>>>>>>> 84bd6f3c
  - version: v8.0.0
    pr-url: https://github.com/nodejs/node/pull/11608
    description: The `chunk` argument can now be a `Uint8Array` instance.
-->

* `chunk` {string|Buffer|Uint8Array|any} Optional data to write. For streams
  not operating in object mode, `chunk` must be a string, `Buffer` or
  `Uint8Array`. For object mode streams, `chunk` may be any JavaScript value
  other than `null`.
* `encoding` {string} The encoding, if `chunk` is a string
* `callback` {Function} Optional callback for when the stream is finished
* Returns: {this}

Calling the `writable.end()` method signals that no more data will be written
to the [`Writable`][]. The optional `chunk` and `encoding` arguments allow one
final additional chunk of data to be written immediately before closing the
stream. If provided, the optional `callback` function is attached as a listener
for the [`'finish'`][] event.

Calling the [`stream.write()`][stream-write] method after calling
[`stream.end()`][stream-end] will raise an error.

```js
// write 'hello, ' and then end with 'world!'
const fs = require('fs');
const file = fs.createWriteStream('example.txt');
file.write('hello, ');
file.end('world!');
// writing more now is not allowed!
```

##### writable.setDefaultEncoding(encoding)
<!-- YAML
added: v0.11.15
changes:
  - version: v6.1.0
    pr-url: https://github.com/nodejs/node/pull/5040
    description: This method now returns a reference to `writable`.
-->

* `encoding` {string} The new default encoding
* Returns: {this}

The `writable.setDefaultEncoding()` method sets the default `encoding` for a
[`Writable`][] stream.

##### writable.uncork()
<!-- YAML
added: v0.11.2
-->

The `writable.uncork()` method flushes all data buffered since
[`stream.cork()`][] was called.

When using [`writable.cork()`][] and `writable.uncork()` to manage the buffering
of writes to a stream, it is recommended that calls to `writable.uncork()` be
deferred using `process.nextTick()`. Doing so allows batching of all
`writable.write()` calls that occur within a given Node.js event loop phase.

```js
stream.cork();
stream.write('some ');
stream.write('data ');
process.nextTick(() => stream.uncork());
```

If the [`writable.cork()`][] method is called multiple times on a stream, the
same number of calls to `writable.uncork()` must be called to flush the buffered
data.

```js
stream.cork();
stream.write('some ');
stream.cork();
stream.write('data ');
process.nextTick(() => {
  stream.uncork();
  // The data will not be flushed until uncork() is called a second time.
  stream.uncork();
});
```

See also: [`writable.cork()`][].

##### writable.writableHighWaterMark
<!-- YAML
added: v9.3.0
-->

* {number}

Return the value of `highWaterMark` passed when constructing this
`Writable`.

##### writable.writableLength
<!-- YAML
added: v9.4.0
-->

This property contains the number of bytes (or objects) in the queue
ready to be written. The value provides introspection data regarding
the status of the `highWaterMark`.

##### writable.write(chunk[, encoding][, callback])
<!-- YAML
added: v0.9.4
changes:
  - version: v8.0.0
    pr-url: https://github.com/nodejs/node/pull/11608
    description: The `chunk` argument can now be a `Uint8Array` instance.
  - version: v6.0.0
    pr-url: https://github.com/nodejs/node/pull/6170
    description: Passing `null` as the `chunk` parameter will always be
                 considered invalid now, even in object mode.
-->

* `chunk` {string|Buffer|Uint8Array|any} Optional data to write. For streams
  not operating in object mode, `chunk` must be a string, `Buffer` or
  `Uint8Array`. For object mode streams, `chunk` may be any JavaScript value
  other than `null`.
* `encoding` {string} The encoding, if `chunk` is a string
* `callback` {Function} Callback for when this chunk of data is flushed
* Returns: {boolean} `false` if the stream wishes for the calling code to
  wait for the `'drain'` event to be emitted before continuing to write
  additional data; otherwise `true`.

The `writable.write()` method writes some data to the stream, and calls the
supplied `callback` once the data has been fully handled. If an error
occurs, the `callback` *may or may not* be called with the error as its
first argument. To reliably detect write errors, add a listener for the
`'error'` event.

The return value is `true` if the internal buffer is less than the
`highWaterMark` configured when the stream was created after admitting `chunk`.
If `false` is returned, further attempts to write data to the stream should
stop until the [`'drain'`][] event is emitted.

While a stream is not draining, calls to `write()` will buffer `chunk`, and
return false. Once all currently buffered chunks are drained (accepted for
delivery by the operating system), the `'drain'` event will be emitted.
It is recommended that once `write()` returns false, no more chunks be written
until the `'drain'` event is emitted. While calling `write()` on a stream that
is not draining is allowed, Node.js will buffer all written chunks until
maximum memory usage occurs, at which point it will abort unconditionally.
Even before it aborts, high memory usage will cause poor garbage collector
performance and high RSS (which is not typically released back to the system,
even after the memory is no longer required). Since TCP sockets may never
drain if the remote peer does not read the data, writing a socket that is
not draining may lead to a remotely exploitable vulnerability.

Writing data while the stream is not draining is particularly
problematic for a [`Transform`][], because the `Transform` streams are paused
by default until they are piped or an `'data'` or `'readable'` event handler
is added.

If the data to be written can be generated or fetched on demand, it is
recommended to encapsulate the logic into a [`Readable`][] and use
[`stream.pipe()`][]. However, if calling `write()` is preferred, it is
possible to respect backpressure and avoid memory issues using the
[`'drain'`][] event:

```js
function write(data, cb) {
  if (!stream.write(data)) {
    stream.once('drain', cb);
  } else {
    process.nextTick(cb);
  }
}

// Wait for cb to be called before doing any other write.
write('hello', () => {
  console.log('write completed, do more writes now');
});
```

A `Writable` stream in object mode will always ignore the `encoding` argument.

##### writable.destroy([error])
<!-- YAML
added: v8.0.0
-->

* Returns: `this`

Destroy the stream, and emit the passed error. After this call, the
writable stream has ended. Implementors should not override this method,
but instead implement [`writable._destroy`][writable-_destroy].

### Readable Streams

Readable streams are an abstraction for a *source* from which data is
consumed.

Examples of `Readable` streams include:

* [HTTP responses, on the client][http-incoming-message]
* [HTTP requests, on the server][http-incoming-message]
* [fs read streams][]
* [zlib streams][zlib]
* [crypto streams][crypto]
* [TCP sockets][]
* [child process stdout and stderr][]
* [`process.stdin`][]

All [`Readable`][] streams implement the interface defined by the
`stream.Readable` class.

#### Two Reading Modes

`Readable` streams effectively operate in one of two modes: flowing and
paused. These modes are separate from [object mode][object-mode].
A [`Readable`][] stream can be in object mode or not, regardless of whether
it is in flowing mode or paused mode.

* In flowing mode, data is read from the underlying system automatically
and provided to an application as quickly as possible using events via the
[`EventEmitter`][] interface.

* In paused mode, the [`stream.read()`][stream-read] method must be called
explicitly to read chunks of data from the stream.

All [`Readable`][] streams begin in paused mode but can be switched to flowing
mode in one of the following ways:

* Adding a [`'data'`][] event handler.
* Calling the [`stream.resume()`][stream-resume] method.
* Calling the [`stream.pipe()`][] method to send the data to a [`Writable`][].

The `Readable` can switch back to paused mode using one of the following:

* If there are no pipe destinations, by calling the
  [`stream.pause()`][stream-pause] method.
* If there are pipe destinations, by removing all pipe destinations.
  Multiple pipe destinations may be removed by calling the
  [`stream.unpipe()`][] method.

The important concept to remember is that a `Readable` will not generate data
until a mechanism for either consuming or ignoring that data is provided. If
the consuming mechanism is disabled or taken away, the `Readable` will *attempt*
to stop generating the data.

For backwards compatibility reasons, removing [`'data'`][] event handlers will
**not** automatically pause the stream. Also, if there are piped destinations,
then calling [`stream.pause()`][stream-pause] will not guarantee that the
stream will *remain* paused once those destinations drain and ask for more data.

If a [`Readable`][] is switched into flowing mode and there are no consumers
available to handle the data, that data will be lost. This can occur, for
instance, when the `readable.resume()` method is called without a listener
attached to the `'data'` event, or when a `'data'` event handler is removed
from the stream.

Adding a [`'readable'`][] event handler automatically make the stream to
stop flowing, and the data to be consumed via
[`readable.read()`][stream-read]. If the [`'readable'`] event handler is
removed, then the stream will start flowing again if there is a
[`'data'`][] event handler.

#### Three States

The "two modes" of operation for a `Readable` stream are a simplified
abstraction for the more complicated internal state management that is happening
within the `Readable` stream implementation.

Specifically, at any given point in time, every `Readable` is in one of three
possible states:

<<<<<<< HEAD
* `readable._readableState.flowing = null`
* `readable._readableState.flowing = false`
* `readable._readableState.flowing = true`

When `readable._readableState.flowing` is `null`, no mechanism for consuming the
streams data is provided so the stream will not generate its data. While in this
state, attaching a listener for the `'data'` event, calling the `readable.pipe()`
method, or calling the `readable.resume()` method will switch
`readable._readableState.flowing` to `true`, causing the Readable to begin
actively emitting events as data is generated.
=======
* `readable.readableFlowing === null`
* `readable.readableFlowing === false`
* `readable.readableFlowing === true`

When `readable.readableFlowing` is `null`, no mechanism for consuming the
stream's data is provided. Therefore, the stream will not generate data.
While in this state, attaching a listener for the `'data'` event, calling the
`readable.pipe()` method, or calling the `readable.resume()` method will switch
`readable.readableFlowing` to `true`, causing the `Readable` to begin actively
emitting events as data is generated.
>>>>>>> 84bd6f3c

Calling `readable.pause()`, `readable.unpipe()`, or receiving backpressure
will cause the `readable.readableFlowing` to be set as `false`,
temporarily halting the flowing of events but *not* halting the generation of
data. While in this state, attaching a listener for the `'data'` event
<<<<<<< HEAD
would not cause `readable._readableState.flowing` to switch to `true`.
=======
will not switch `readable.readableFlowing` to `true`.
>>>>>>> 84bd6f3c

```js
const { PassThrough, Writable } = require('stream');
const pass = new PassThrough();
const writable = new Writable();
<<<<<<< HEAD

pass.pipe(writable);
pass.unpipe(writable);
// flowing is now false

pass.on('data', (chunk) => { console.log(chunk.toString()); });
pass.write('ok'); // will not emit 'data'
pass.resume(); // must be called to make 'data' being emitted
```
=======
>>>>>>> 84bd6f3c

pass.pipe(writable);
pass.unpipe(writable);
// readableFlowing is now false

pass.on('data', (chunk) => { console.log(chunk.toString()); });
pass.write('ok');  // will not emit 'data'
pass.resume();     // must be called to make stream emit 'data'
```

While `readable.readableFlowing` is `false`, data may be accumulating
within the stream's internal buffer.

#### Choose One API Style

The `Readable` stream API evolved across multiple Node.js versions and provides
multiple methods of consuming stream data. In general, developers should choose
*one* of the methods of consuming data and *should never* use multiple methods
to consume data from a single stream. Specifically, using a combination
of `on('data')`, `on('readable')`, `pipe()`, or async iterators could
lead to unintuitive behavior.

Use of the `readable.pipe()` method is recommended for most users as it has been
implemented to provide the easiest way of consuming stream data. Developers that
require more fine-grained control over the transfer and generation of data can
use the [`EventEmitter`][] and `readable.on('readable')`/`readable.read()`
or the `readable.pause()`/`readable.resume()` APIs.

#### Class: stream.Readable
<!-- YAML
added: v0.9.4
-->

<!--type=class-->

##### Event: 'close'
<!-- YAML
added: v0.9.4
-->

The `'close'` event is emitted when the stream and any of its underlying
resources (a file descriptor, for example) have been closed. The event indicates
that no more events will be emitted, and no further computation will occur.

Not all [`Readable`][] streams will emit the `'close'` event.

##### Event: 'data'
<!-- YAML
added: v0.9.4
-->

* `chunk` {Buffer|string|any} The chunk of data. For streams that are not
  operating in object mode, the chunk will be either a string or `Buffer`.
  For streams that are in object mode, the chunk can be any JavaScript value
  other than `null`.

The `'data'` event is emitted whenever the stream is relinquishing ownership of
a chunk of data to a consumer. This may occur whenever the stream is switched
in flowing mode by calling `readable.pipe()`, `readable.resume()`, or by
attaching a listener callback to the `'data'` event. The `'data'` event will
also be emitted whenever the `readable.read()` method is called and a chunk of
data is available to be returned.

Attaching a `'data'` event listener to a stream that has not been explicitly
paused will switch the stream into flowing mode. Data will then be passed as
soon as it is available.

The listener callback will be passed the chunk of data as a string if a default
encoding has been specified for the stream using the
`readable.setEncoding()` method; otherwise the data will be passed as a
`Buffer`.

```js
const readable = getReadableStreamSomehow();
readable.on('data', (chunk) => {
  console.log(`Received ${chunk.length} bytes of data.`);
});
```

##### Event: 'end'
<!-- YAML
added: v0.9.4
-->

The `'end'` event is emitted when there is no more data to be consumed from
the stream.

The `'end'` event **will not be emitted** unless the data is completely
consumed. This can be accomplished by switching the stream into flowing mode,
or by calling [`stream.read()`][stream-read] repeatedly until all data has been
consumed.

```js
const readable = getReadableStreamSomehow();
readable.on('data', (chunk) => {
  console.log(`Received ${chunk.length} bytes of data.`);
});
readable.on('end', () => {
  console.log('There will be no more data.');
});
```

##### Event: 'error'
<!-- YAML
added: v0.9.4
-->

* {Error}

The `'error'` event may be emitted by a `Readable` implementation at any time.
Typically, this may occur if the underlying stream is unable to generate data
due to an underlying internal failure, or when a stream implementation attempts
to push an invalid chunk of data.

The listener callback will be passed a single `Error` object.

##### Event: 'readable'
<!-- YAML
added: v0.9.4
changes:
  - version: v10.0.0
    pr-url: https://github.com/nodejs/node/pull/17979
    description: >
      The `'readable'` is always emitted in the next tick after `.push()`
      is called
  - version: v10.0.0
    pr-url: https://github.com/nodejs/node/pull/18994
    description: Using `'readable'` requires calling `.read()`.
-->

The `'readable'` event is emitted when there is data available to be read from
the stream. In some cases, attaching a listener for the `'readable'` event will
cause some amount of data to be read into an internal buffer.

```javascript
const readable = getReadableStreamSomehow();
readable.on('readable', function() {
  // there is some data to read now
  let data;

  while (data = this.read()) {
    console.log(data);
  }
});
```

The `'readable'` event will also be emitted once the end of the stream data
has been reached but before the `'end'` event is emitted.

Effectively, the `'readable'` event indicates that the stream has new
information: either new data is available or the end of the stream has been
reached. In the former case, [`stream.read()`][stream-read] will return the
available data. In the latter case, [`stream.read()`][stream-read] will return
`null`. For instance, in the following example, `foo.txt` is an empty file:

```js
const fs = require('fs');
const rr = fs.createReadStream('foo.txt');
rr.on('readable', () => {
  console.log(`readable: ${rr.read()}`);
});
rr.on('end', () => {
  console.log('end');
});
```

The output of running this script is:

```txt
$ node test.js
readable: null
end
```

<<<<<<< HEAD
*Note*: In general, the `readable.pipe()` and `'data'` event mechanisms are
easier to understand than the `'readable'` event.
However, handling `'readable'` might result in increased throughput.
=======
In general, the `readable.pipe()` and `'data'` event mechanisms are easier to
understand than the `'readable'` event. However, handling `'readable'` might
result in increased throughput.

If both `'readable'` and [`'data'`][] are used at the same time, `'readable'`
takes precedence in controlling the flow, i.e. `'data'` will be emitted
only when [`stream.read()`][stream-read] is called. The
`readableFlowing` property would become `false`.
If there are `'data'` listeners when `'readable'` is removed, the stream
will start flowing, i.e. `'data'` events will be emitted without calling
`.resume()`.

##### readable.destroy([error])
<!-- YAML
added: v8.0.0
-->

* `error` {Error} Error which will be passed as payload in `'error'` event
* Returns: {this}

Destroy the stream, and emit `'error'` and `'close'`. After this call, the
readable stream will release any internal resources and subsequent calls
to `push()` will be ignored.
Implementors should not override this method, but instead implement
[`readable._destroy()`][readable-_destroy].
>>>>>>> 84bd6f3c

##### readable.isPaused()
<!-- YAML
added: v0.11.14
-->

* Returns: {boolean}

The `readable.isPaused()` method returns the current operating state of the
`Readable`. This is used primarily by the mechanism that underlies the
`readable.pipe()` method. In most typical cases, there will be no reason to
use this method directly.

```js
const readable = new stream.Readable();

readable.isPaused(); // === false
readable.pause();
readable.isPaused(); // === true
readable.resume();
readable.isPaused(); // === false
```

##### readable.pause()
<!-- YAML
added: v0.9.4
-->

* Returns: {this}

The `readable.pause()` method will cause a stream in flowing mode to stop
emitting [`'data'`][] events, switching out of flowing mode. Any data that
becomes available will remain in the internal buffer.

```js
const readable = getReadableStreamSomehow();
readable.on('data', (chunk) => {
  console.log(`Received ${chunk.length} bytes of data.`);
  readable.pause();
  console.log('There will be no additional data for 1 second.');
  setTimeout(() => {
    console.log('Now data will start flowing again.');
    readable.resume();
  }, 1000);
});
```

The `readable.pause()` method has no effect if there is a `'readable'`
event listener.

##### readable.pipe(destination[, options])
<!-- YAML
added: v0.9.4
-->

* `destination` {stream.Writable} The destination for writing data
* `options` {Object} Pipe options
  * `end` {boolean} End the writer when the reader ends. **Default:** `true`.
* Returns: {stream.Writable} The *destination*, allowing for a chain of pipes if
  it is a [`Duplex`][] or a [`Transform`][] stream

The `readable.pipe()` method attaches a [`Writable`][] stream to the `readable`,
causing it to switch automatically into flowing mode and push all of its data
to the attached [`Writable`][]. The flow of data will be automatically managed
so that the destination `Writable` stream is not overwhelmed by a faster
`Readable` stream.

The following example pipes all of the data from the `readable` into a file
named `file.txt`:

```js
const fs = require('fs');
const readable = getReadableStreamSomehow();
const writable = fs.createWriteStream('file.txt');
// All the data from readable goes into 'file.txt'
readable.pipe(writable);
```
It is possible to attach multiple `Writable` streams to a single `Readable`
stream.

The `readable.pipe()` method returns a reference to the *destination* stream
making it possible to set up chains of piped streams:

```js
const fs = require('fs');
const r = fs.createReadStream('file.txt');
const z = zlib.createGzip();
const w = fs.createWriteStream('file.txt.gz');
r.pipe(z).pipe(w);
```

By default, [`stream.end()`][stream-end] is called on the destination `Writable`
stream when the source `Readable` stream emits [`'end'`][], so that the
destination is no longer writable. To disable this default behavior, the `end`
option can be passed as `false`, causing the destination stream to remain open:

```js
reader.pipe(writer, { end: false });
reader.on('end', () => {
  writer.end('Goodbye\n');
});
```

One important caveat is that if the `Readable` stream emits an error during
processing, the `Writable` destination *is not closed* automatically. If an
error occurs, it will be necessary to *manually* close each stream in order
to prevent memory leaks.

The [`process.stderr`][] and [`process.stdout`][] `Writable` streams are never
closed until the Node.js process exits, regardless of the specified options.

##### readable.read([size])
<!-- YAML
added: v0.9.4
-->

* `size` {number} Optional argument to specify how much data to read.
* Returns: {string|Buffer|null|any}

The `readable.read()` method pulls some data out of the internal buffer and
returns it. If no data available to be read, `null` is returned. By default,
the data will be returned as a `Buffer` object unless an encoding has been
specified using the `readable.setEncoding()` method or the stream is operating
in object mode.

The optional `size` argument specifies a specific number of bytes to read. If
`size` bytes are not available to be read, `null` will be returned *unless*
the stream has ended, in which case all of the data remaining in the internal
buffer will be returned.

If the `size` argument is not specified, all of the data contained in the
internal buffer will be returned.

The `readable.read()` method should only be called on `Readable` streams
operating in paused mode. In flowing mode, `readable.read()` is called
automatically until the internal buffer is fully drained.

```js
const readable = getReadableStreamSomehow();
readable.on('readable', () => {
  let chunk;
  while (null !== (chunk = readable.read())) {
    console.log(`Received ${chunk.length} bytes of data.`);
  }
});
```

A `Readable` stream in object mode will always return a single item from
a call to [`readable.read(size)`][stream-read], regardless of the value of the
`size` argument.

<<<<<<< HEAD
*Note*: If the `readable.read()` method returns a chunk of data, a `'data'`
event will also be emitted.
=======
If the `readable.read()` method returns a chunk of data, a `'data'` event will
also be emitted.

Calling [`stream.read([size])`][stream-read] after the [`'end'`][] event has
been emitted will return `null`. No runtime error will be raised.
>>>>>>> 84bd6f3c

##### readable.readableHighWaterMark
<!-- YAML
added: v9.3.0
-->

* Returns: {number}

Returns the value of `highWaterMark` passed when constructing this
`Readable`.

##### readable.readableLength
<!-- YAML
added: v9.4.0
-->

* Returns: {number}

This property contains the number of bytes (or objects) in the queue
ready to be read. The value provides introspection data regarding
the status of the `highWaterMark`.

##### readable.resume()
<!-- YAML
added: v0.9.4
changes:
  - version: v10.0.0
    pr-url: https://github.com/nodejs/node/pull/18994
    description: The `resume()` has no effect if there is a `'readable'` event
                 listening.
-->

* Returns: {this}

The `readable.resume()` method causes an explicitly paused `Readable` stream to
resume emitting [`'data'`][] events, switching the stream into flowing mode.

The `readable.resume()` method can be used to fully consume the data from a
stream without actually processing any of that data:

```js
getReadableStreamSomehow()
  .resume()
  .on('end', () => {
    console.log('Reached the end, but did not read anything.');
  });
```

The `readable.resume()` method has no effect if there is a `'readable'`
event listener.

##### readable.setEncoding(encoding)
<!-- YAML
added: v0.9.4
-->

* `encoding` {string} The encoding to use.
* Returns: {this}

The `readable.setEncoding()` method sets the character encoding for
data read from the `Readable` stream.

By default, no encoding is assigned and stream data will be returned as
`Buffer` objects. Setting an encoding causes the stream data
to be returned as strings of the specified encoding rather than as `Buffer`
objects. For instance, calling `readable.setEncoding('utf8')` will cause the
output data to be interpreted as UTF-8 data, and passed as strings. Calling
`readable.setEncoding('hex')` will cause the data to be encoded in hexadecimal
string format.

The `Readable` stream will properly handle multi-byte characters delivered
through the stream that would otherwise become improperly decoded if simply
pulled from the stream as `Buffer` objects.

```js
const readable = getReadableStreamSomehow();
readable.setEncoding('utf8');
readable.on('data', (chunk) => {
  assert.equal(typeof chunk, 'string');
  console.log('got %d characters of string data', chunk.length);
});
```

##### readable.unpipe([destination])
<!-- YAML
added: v0.9.4
-->

* `destination` {stream.Writable} Optional specific stream to unpipe
* Returns: {this}

The `readable.unpipe()` method detaches a `Writable` stream previously attached
using the [`stream.pipe()`][] method.

If the `destination` is not specified, then *all* pipes are detached.

If the `destination` is specified, but no pipe is set up for it, then
the method does nothing.

```js
const fs = require('fs');
const readable = getReadableStreamSomehow();
const writable = fs.createWriteStream('file.txt');
// All the data from readable goes into 'file.txt',
// but only for the first second
readable.pipe(writable);
setTimeout(() => {
  console.log('Stop writing to file.txt');
  readable.unpipe(writable);
  console.log('Manually close the file stream');
  writable.end();
}, 1000);
```

##### readable.unshift(chunk)
<!-- YAML
added: v0.9.11
changes:
  - version: v8.0.0
    pr-url: https://github.com/nodejs/node/pull/11608
    description: The `chunk` argument can now be a `Uint8Array` instance.
-->

* `chunk` {Buffer|Uint8Array|string|any} Chunk of data to unshift onto the
  read queue. For streams not operating in object mode, `chunk` must be a
  string, `Buffer` or `Uint8Array`. For object mode streams, `chunk` may be
  any JavaScript value other than `null`.

The `readable.unshift()` method pushes a chunk of data back into the internal
buffer. This is useful in certain situations where a stream is being consumed by
code that needs to "un-consume" some amount of data that it has optimistically
pulled out of the source, so that the data can be passed on to some other party.

The `stream.unshift(chunk)` method cannot be called after the [`'end'`][] event
has been emitted or a runtime error will be thrown.

Developers using `stream.unshift()` often should consider switching to
use of a [`Transform`][] stream instead. See the [API for Stream Implementers][]
section for more information.

```js
// Pull off a header delimited by \n\n
// use unshift() if we get too much
// Call the callback with (error, header, stream)
const { StringDecoder } = require('string_decoder');
function parseHeader(stream, callback) {
  stream.on('error', callback);
  stream.on('readable', onReadable);
  const decoder = new StringDecoder('utf8');
  let header = '';
  function onReadable() {
    let chunk;
    while (null !== (chunk = stream.read())) {
      const str = decoder.write(chunk);
      if (str.match(/\n\n/)) {
        // found the header boundary
        const split = str.split(/\n\n/);
        header += split.shift();
        const remaining = split.join('\n\n');
        const buf = Buffer.from(remaining, 'utf8');
        stream.removeListener('error', callback);
        // remove the 'readable' listener before unshifting
        stream.removeListener('readable', onReadable);
        if (buf.length)
          stream.unshift(buf);
        // now the body of the message can be read from the stream.
        callback(null, header, stream);
      } else {
        // still reading the header.
        header += str;
      }
    }
  }
}
```

Unlike [`stream.push(chunk)`][stream-push], `stream.unshift(chunk)` will not
end the reading process by resetting the internal reading state of the stream.
This can cause unexpected results if `readable.unshift()` is called during a
read (i.e. from within a [`stream._read()`][stream-_read] implementation on a
custom stream). Following the call to `readable.unshift()` with an immediate
[`stream.push('')`][stream-push] will reset the reading state appropriately,
however it is best to simply avoid calling `readable.unshift()` while in the
process of performing a read.

##### readable.wrap(stream)
<!-- YAML
added: v0.9.4
-->

* `stream` {Stream} An "old style" readable stream
* Returns: {this}

Prior to Node.js 0.10, streams did not implement the entire `stream` module API
as it is currently defined. (See [Compatibility][] for more information.)

When using an older Node.js library that emits [`'data'`][] events and has a
[`stream.pause()`][stream-pause] method that is advisory only, the
`readable.wrap()` method can be used to create a [`Readable`][] stream that uses
the old stream as its data source.

It will rarely be necessary to use `readable.wrap()` but the method has been
provided as a convenience for interacting with older Node.js applications and
libraries.

```js
const { OldReader } = require('./old-api-module.js');
const { Readable } = require('stream');
const oreader = new OldReader();
const myReader = new Readable().wrap(oreader);

myReader.on('readable', () => {
  myReader.read(); // etc.
});
```

<<<<<<< HEAD
##### readable.destroy([error])
<!-- YAML
added: v8.0.0
-->

Destroy the stream, and emit `'error'`. After this call, the
readable stream will release any internal resources.
Implementors should not override this method, but instead implement
[`readable._destroy`][readable-_destroy].
=======
##### readable\[Symbol.asyncIterator\]()
<!-- YAML
added: v10.0.0
-->

> Stability: 1 - Experimental

* Returns: {AsyncIterator} to fully consume the stream.

```js
const fs = require('fs');

async function print(readable) {
  readable.setEncoding('utf8');
  let data = '';
  for await (const k of readable) {
    data += k;
  }
  console.log(data);
}

print(fs.createReadStream('file')).catch(console.log);
```

If the loop terminates with a `break` or a `throw`, the stream will be
destroyed. In other terms, iterating over a stream will consume the stream
fully. The stream will be read in chunks of size equal to the `highWaterMark`
option. In the code example above, data will be in a single chunk if the file
has less then 64kb of data because no `highWaterMark` option is provided to
[`fs.createReadStream()`][].
>>>>>>> 84bd6f3c

### Duplex and Transform Streams

#### Class: stream.Duplex
<!-- YAML
added: v0.9.4
changes:
  - version: v6.8.0
    pr-url: https://github.com/nodejs/node/pull/8834
    description: Instances of `Duplex` now return `true` when
                 checking `instanceof stream.Writable`.
-->

<!--type=class-->

Duplex streams are streams that implement both the [`Readable`][] and
[`Writable`][] interfaces.

Examples of `Duplex` streams include:

* [TCP sockets][]
* [zlib streams][zlib]
* [crypto streams][crypto]

#### Class: stream.Transform
<!-- YAML
added: v0.9.4
-->

<!--type=class-->

Transform streams are [`Duplex`][] streams where the output is in some way
related to the input. Like all [`Duplex`][] streams, `Transform` streams
implement both the [`Readable`][] and [`Writable`][] interfaces.

Examples of `Transform` streams include:

* [zlib streams][zlib]
* [crypto streams][crypto]

##### transform.destroy([error])
<!-- YAML
added: v8.0.0
-->
<<<<<<< HEAD

Destroy the stream, and emit `'error'`. After this call, the
transform stream would release any internal resources.
implementors should not override this method, but instead implement
[`readable._destroy`][readable-_destroy].
The default implementation of `_destroy` for `Transform` also emit `'close'`.
=======
* `error` {Error}

Destroy the stream, and emit `'error'`. After this call, the
transform stream would release any internal resources.
Implementors should not override this method, but instead implement
[`readable._destroy()`][readable-_destroy].
The default implementation of `_destroy()` for `Transform` also emit `'close'`.

### stream.finished(stream, callback)
<!-- YAML
added: v10.0.0
-->

* `stream` {Stream} A readable and/or writable stream.
* `callback` {Function} A callback function that takes an optional error
  argument.

A function to get notified when a stream is no longer readable, writable
or has experienced an error or a premature close event.

```js
const { finished } = require('stream');

const rs = fs.createReadStream('archive.tar');

finished(rs, (err) => {
  if (err) {
    console.error('Stream failed', err);
  } else {
    console.log('Stream is done reading');
  }
});

rs.resume(); // drain the stream
```

Especially useful in error handling scenarios where a stream is destroyed
prematurely (like an aborted HTTP request), and will not emit `'end'`
or `'finish'`.

The `finished` API is promisify'able as well;

```js
const finished = util.promisify(stream.finished);

const rs = fs.createReadStream('archive.tar');

async function run() {
  await finished(rs);
  console.log('Stream is done reading');
}

run().catch(console.error);
rs.resume(); // drain the stream
```

### stream.pipeline(...streams[, callback])
<!-- YAML
added: v10.0.0
-->

* `...streams` {Stream} Two or more streams to pipe between.
* `callback` {Function} A callback function that takes an optional error
  argument.

A module method to pipe between streams forwarding errors and properly cleaning
up and provide a callback when the pipeline is complete.

```js
const { pipeline } = require('stream');
const fs = require('fs');
const zlib = require('zlib');

// Use the pipeline API to easily pipe a series of streams
// together and get notified when the pipeline is fully done.

// A pipeline to gzip a potentially huge tar file efficiently:

pipeline(
  fs.createReadStream('archive.tar'),
  zlib.createGzip(),
  fs.createWriteStream('archive.tar.gz'),
  (err) => {
    if (err) {
      console.error('Pipeline failed', err);
    } else {
      console.log('Pipeline succeeded');
    }
  }
);
```

The `pipeline` API is promisify'able as well:

```js
const pipeline = util.promisify(stream.pipeline);

async function run() {
  await pipeline(
    fs.createReadStream('archive.tar'),
    zlib.createGzip(),
    fs.createWriteStream('archive.tar.gz')
  );
  console.log('Pipeline succeeded');
}

run().catch(console.error);
```
>>>>>>> 84bd6f3c

## API for Stream Implementers

<!--type=misc-->

The `stream` module API has been designed to make it possible to easily
implement streams using JavaScript's prototypal inheritance model.

First, a stream developer would declare a new JavaScript class that extends one
of the four basic stream classes (`stream.Writable`, `stream.Readable`,
`stream.Duplex`, or `stream.Transform`), making sure they call the appropriate
parent class constructor:

```js
const { Writable } = require('stream');

class MyWritable extends Writable {
  constructor(options) {
    super(options);
    // ...
  }
}
```

The new stream class must then implement one or more specific methods, depending
on the type of stream being created, as detailed in the chart below:

<<<<<<< HEAD
<table>
  <thead>
    <tr>
      <th>
        <p>Use-case</p>
      </th>
      <th>
        <p>Class</p>
      </th>
      <th>
        <p>Method(s) to implement</p>
      </th>
    </tr>
  </thead>
  <tr>
    <td>
      <p>Reading only</p>
    </td>
    <td>
      <p>[Readable](#stream_class_stream_readable)</p>
    </td>
    <td>
      <p><code>[_read][stream-_read]</code></p>
    </td>
  </tr>
  <tr>
    <td>
      <p>Writing only</p>
    </td>
    <td>
      <p>[Writable](#stream_class_stream_writable)</p>
    </td>
    <td>
      <p><code>[_write][stream-_write]</code>, <code>[_writev][stream-_writev]</code>,
      <code>[_final][stream-_final]</code></p>
    </td>
  </tr>
  <tr>
    <td>
      <p>Reading and writing</p>
    </td>
    <td>
      <p>[Duplex](#stream_class_stream_duplex)</p>
    </td>
    <td>
      <p><code>[_read][stream-_read]</code>, <code>[_write][stream-_write]</code>, <code>[_writev][stream-_writev]</code>,
      <code>[_final][stream-_final]</code></p>
    </td>
  </tr>
  <tr>
    <td>
      <p>Operate on written data, then read the result</p>
    </td>
    <td>
      <p>[Transform](#stream_class_stream_transform)</p>
    </td>
    <td>
      <p><code>[_transform][stream-_transform]</code>, <code>[_flush][stream-_flush]</code>,
      <code>[_final][stream-_final]</code></p>
    </td>
  </tr>
</table>

*Note*: The implementation code for a stream should *never* call the "public"
methods of a stream that are intended for use by consumers (as described in
the [API for Stream Consumers][] section). Doing so may lead to adverse
side effects in application code consuming the stream.
=======
| Use-case | Class | Method(s) to implement |
| -------- | ----- | ---------------------- |
| Reading only | [`Readable`] | <code>[_read][stream-_read]</code> |
| Writing only | [`Writable`] | <code>[_write][stream-_write]</code>, <code>[_writev][stream-_writev]</code>, <code>[_final][stream-_final]</code> |
| Reading and writing | [`Duplex`] | <code>[_read][stream-_read]</code>, <code>[_write][stream-_write]</code>, <code>[_writev][stream-_writev]</code>, <code>[_final][stream-_final]</code> |
| Operate on written data, then read the result | [`Transform`] | <code>[_transform][stream-_transform]</code>, <code>[_flush][stream-_flush]</code>, <code>[_final][stream-_final]</code> |

The implementation code for a stream should *never* call the "public" methods
of a stream that are intended for use by consumers (as described in the
[API for Stream Consumers][] section). Doing so may lead to adverse side effects
in application code consuming the stream.
>>>>>>> 84bd6f3c

### Simplified Construction
<!-- YAML
added: v1.2.0
-->

For many simple cases, it is possible to construct a stream without relying on
inheritance. This can be accomplished by directly creating instances of the
`stream.Writable`, `stream.Readable`, `stream.Duplex` or `stream.Transform`
objects and passing appropriate methods as constructor options.

```js
const { Writable } = require('stream');

const myWritable = new Writable({
  write(chunk, encoding, callback) {
    // ...
  }
});
```

### Implementing a Writable Stream

The `stream.Writable` class is extended to implement a [`Writable`][] stream.

Custom `Writable` streams *must* call the `new stream.Writable([options])`
constructor and implement the `writable._write()` method. The
`writable._writev()` method *may* also be implemented.

#### Constructor: new stream.Writable([options])
<!-- YAML
changes:
  - version: v10.0.0
    pr-url: https://github.com/nodejs/node/pull/18438
    description: >
      Add `emitClose` option to specify if `'close'` is emitted on destroy
-->

* `options` {Object}
  * `highWaterMark` {number} Buffer level when
    [`stream.write()`][stream-write] starts returning `false`. **Default:**
    `16384` (16kb), or `16` for `objectMode` streams.
  * `decodeStrings` {boolean} Whether or not to encode strings as
    `Buffer`s before passing them to [`stream._write()`][stream-_write],
    using the encoding specified in the [`stream.write()`][stream-write] call.
    **Default:** `true`.
  * `defaultEncoding` {string} The default encoding that is used when no
    encoding is specified as an argument to [`stream.write()`][stream-write].
    **Default:** `'utf8'`.
  * `objectMode` {boolean} Whether or not the
    [`stream.write(anyObj)`][stream-write] is a valid operation. When set,
    it becomes possible to write JavaScript values other than string,
    `Buffer` or `Uint8Array` if supported by the stream implementation.
<<<<<<< HEAD
    Defaults to `false`
=======
    **Default:** `false`.
  * `emitClose` {boolean} Whether or not the stream should emit `'close'`
    after it has been destroyed. **Default:** `true`.
>>>>>>> 84bd6f3c
  * `write` {Function} Implementation for the
    [`stream._write()`][stream-_write] method.
  * `writev` {Function} Implementation for the
    [`stream._writev()`][stream-_writev] method.
  * `destroy` {Function} Implementation for the
    [`stream._destroy()`][writable-_destroy] method.
  * `final` {Function} Implementation for the
    [`stream._final()`][stream-_final] method.
<<<<<<< HEAD

For example:
=======
>>>>>>> 84bd6f3c

```js
const { Writable } = require('stream');

class MyWritable extends Writable {
  constructor(options) {
    // Calls the stream.Writable() constructor
    super(options);
    // ...
  }
}
```

Or, when using pre-ES6 style constructors:

```js
const { Writable } = require('stream');
const util = require('util');

function MyWritable(options) {
  if (!(this instanceof MyWritable))
    return new MyWritable(options);
  Writable.call(this, options);
}
util.inherits(MyWritable, Writable);
```

Or, using the Simplified Constructor approach:

```js
const { Writable } = require('stream');

const myWritable = new Writable({
  write(chunk, encoding, callback) {
    // ...
  },
  writev(chunks, callback) {
    // ...
  }
});
```

#### writable.\_write(chunk, encoding, callback)

* `chunk` {Buffer|string|any} The chunk to be written. Will **always**
  be a buffer unless the `decodeStrings` option was set to `false`
  or the stream is operating in object mode.
* `encoding` {string} If the chunk is a string, then `encoding` is the
  character encoding of that string. If chunk is a `Buffer`, or if the
  stream is operating in object mode, `encoding` may be ignored.
* `callback` {Function} Call this function (optionally with an error
  argument) when processing is complete for the supplied chunk.

All `Writable` stream implementations must provide a
[`writable._write()`][stream-_write] method to send data to the underlying
resource.

[`Transform`][] streams provide their own implementation of the
[`writable._write()`][stream-_write].

<<<<<<< HEAD
*Note*: This function MUST NOT be called by application code directly. It
should be implemented by child classes, and called by the internal Writable
class methods only.
=======
This function MUST NOT be called by application code directly. It should be
implemented by child classes, and called by the internal `Writable` class
methods only.
>>>>>>> 84bd6f3c

The `callback` method must be called to signal either that the write completed
successfully or failed with an error. The first argument passed to the
`callback` must be the `Error` object if the call failed or `null` if the
write succeeded.

All calls to `writable.write()` that occur between the time `writable._write()`
is called and the `callback` is called will cause the written data to be
buffered. When the `callback` is invoked, the stream might emit a [`'drain'`][]
event. If a stream implementation is capable of processing multiple chunks of
data at once, the `writable._writev()` method should be implemented.

If the `decodeStrings` property is explicitly set to `false` in the constructor
options, then `chunk` will remain the same object that is passed to `.write()`,
and may be a string rather than a `Buffer`. This is to support implementations
that have an optimized handling for certain string data encodings. In that case,
the `encoding` argument will indicate the character encoding of the string.
Otherwise, the `encoding` argument can be safely ignored.

The `writable._write()` method is prefixed with an underscore because it is
internal to the class that defines it, and should never be called directly by
user programs.

#### writable.\_writev(chunks, callback)

* `chunks` {Object[]} The chunks to be written. Each chunk has following
  format: `{ chunk: ..., encoding: ... }`.
* `callback` {Function} A callback function (optionally with an error
  argument) to be invoked when processing is complete for the supplied chunks.

<<<<<<< HEAD
*Note*: This function MUST NOT be called by application code directly. It
should be implemented by child classes, and called by the internal Writable
class methods only.
=======
This function MUST NOT be called by application code directly. It should be
implemented by child classes, and called by the internal `Writable` class
methods only.
>>>>>>> 84bd6f3c

The `writable._writev()` method may be implemented in addition to
`writable._write()` in stream implementations that are capable of processing
multiple chunks of data at once. If implemented, the method will be called with
all chunks of data currently buffered in the write queue.

The `writable._writev()` method is prefixed with an underscore because it is
internal to the class that defines it, and should never be called directly by
user programs.

#### writable.\_destroy(err, callback)
<!-- YAML
added: v8.0.0
-->

<<<<<<< HEAD
* `err` {Error} An error.
* `callback` {Function} A callback function that takes an optional error argument
  which is invoked when the writable is destroyed.
=======
* `err` {Error} A possible error.
* `callback` {Function} A callback function that takes an optional error
  argument.

The `_destroy()` method is called by [`writable.destroy()`][writable-destroy].
It can be overridden by child classes but it **must not** be called directly.
>>>>>>> 84bd6f3c

#### writable.\_final(callback)
<!-- YAML
added: v8.0.0
-->

* `callback` {Function} Call this function (optionally with an error
  argument) when finished writing any remaining data.

The `_final()` method **must not** be called directly. It may be implemented
<<<<<<< HEAD
by child classes, and if so, will be called by the internal Writable
class methods only.

This optional function will be called before the stream closes, delaying the
`finish` event until `callback` is called. This is useful to close resources
=======
by child classes, and if so, will be called by the internal `Writable`
class methods only.

This optional function will be called before the stream closes, delaying the
`'finish'` event until `callback` is called. This is useful to close resources
>>>>>>> 84bd6f3c
or write buffered data before a stream ends.

#### Errors While Writing

It is recommended that errors occurring during the processing of the
`writable._write()` and `writable._writev()` methods are reported by invoking
the callback and passing the error as the first argument. This will cause an
`'error'` event to be emitted by the `Writable`. Throwing an `Error` from within
`writable._write()` can result in unexpected and inconsistent behavior depending
on how the stream is being used. Using the callback ensures consistent and
predictable handling of errors.

If a `Readable` stream pipes into a `Writable` stream when `Writable` emits an
error, the `Readable` stream will be unpiped.

```js
const { Writable } = require('stream');

const myWritable = new Writable({
  write(chunk, encoding, callback) {
    if (chunk.toString().indexOf('a') >= 0) {
      callback(new Error('chunk is invalid'));
    } else {
      callback();
    }
  }
});
```

#### An Example Writable Stream

The following illustrates a rather simplistic (and somewhat pointless) custom
`Writable` stream implementation. While this specific `Writable` stream instance
is not of any real particular usefulness, the example illustrates each of the
required elements of a custom [`Writable`][] stream instance:

```js
const { Writable } = require('stream');

class MyWritable extends Writable {
  constructor(options) {
    super(options);
    // ...
  }

  _write(chunk, encoding, callback) {
    if (chunk.toString().indexOf('a') >= 0) {
      callback(new Error('chunk is invalid'));
    } else {
      callback();
    }
  }
}
```

#### Decoding buffers in a Writable Stream

Decoding buffers is a common task, for instance, when using transformers whose
input is a string. This is not a trivial process when using multi-byte
characters encoding, such as UTF-8. The following example shows how to decode
multi-byte strings using `StringDecoder` and [`Writable`][].

```js
const { Writable } = require('stream');
const { StringDecoder } = require('string_decoder');

class StringWritable extends Writable {
  constructor(options) {
    super(options);
    this._decoder = new StringDecoder(options && options.defaultEncoding);
    this.data = '';
  }
  _write(chunk, encoding, callback) {
    if (encoding === 'buffer') {
      chunk = this._decoder.write(chunk);
    }
    this.data += chunk;
    callback();
  }
  _final(callback) {
    this.data += this._decoder.end();
    callback();
  }
}

const euro = [[0xE2, 0x82], [0xAC]].map(Buffer.from);
const w = new StringWritable();

w.write('currency: ');
w.write(euro[0]);
w.end(euro[1]);

console.log(w.data); // currency: €
```

### Implementing a Readable Stream

The `stream.Readable` class is extended to implement a [`Readable`][] stream.

Custom `Readable` streams *must* call the `new stream.Readable([options])`
constructor and implement the `readable._read()` method.

#### new stream.Readable([options])

* `options` {Object}
  * `highWaterMark` {number} The maximum [number of bytes][hwm-gotcha] to store
    in the internal buffer before ceasing to read from the underlying resource.
<<<<<<< HEAD
    Defaults to `16384` (16kb), or `16` for `objectMode` streams
=======
    **Default:** `16384` (16kb), or `16` for `objectMode` streams.
>>>>>>> 84bd6f3c
  * `encoding` {string} If specified, then buffers will be decoded to
    strings using the specified encoding. **Default:** `null`.
  * `objectMode` {boolean} Whether this stream should behave
    as a stream of objects. Meaning that [`stream.read(n)`][stream-read] returns
    a single value instead of a `Buffer` of size `n`. **Default:** `false`.
  * `read` {Function} Implementation for the [`stream._read()`][stream-_read]
    method.
<<<<<<< HEAD
  * `destroy` {Function} Implementation for the [`stream._destroy()`][readable-_destroy]
    method.

For example:
=======
  * `destroy` {Function} Implementation for the
    [`stream._destroy()`][readable-_destroy] method.
>>>>>>> 84bd6f3c

```js
const { Readable } = require('stream');

class MyReadable extends Readable {
  constructor(options) {
    // Calls the stream.Readable(options) constructor
    super(options);
    // ...
  }
}
```

Or, when using pre-ES6 style constructors:

```js
const { Readable } = require('stream');
const util = require('util');

function MyReadable(options) {
  if (!(this instanceof MyReadable))
    return new MyReadable(options);
  Readable.call(this, options);
}
util.inherits(MyReadable, Readable);
```

Or, using the Simplified Constructor approach:

```js
const { Readable } = require('stream');

const myReadable = new Readable({
  read(size) {
    // ...
  }
});
```

#### readable.\_read(size)
<!-- YAML
added: v0.9.4
changes:
  - version: v10.0.0
    pr-url: https://github.com/nodejs/node/pull/17979
    description: call `_read()` only once per microtick
-->

* `size` {number} Number of bytes to read asynchronously

<<<<<<< HEAD
*Note*: This function MUST NOT be called by application code directly. It
should be implemented by child classes, and called by the internal Readable
class methods only.
=======
This function MUST NOT be called by application code directly. It should be
implemented by child classes, and called by the internal `Readable` class
methods only.
>>>>>>> 84bd6f3c

All `Readable` stream implementations must provide an implementation of the
`readable._read()` method to fetch data from the underlying resource.

When `readable._read()` is called, if data is available from the resource, the
implementation should begin pushing that data into the read queue using the
[`this.push(dataChunk)`][stream-push] method. `_read()` should continue reading
from the resource and pushing data until `readable.push()` returns `false`. Only
when `_read()` is called again after it has stopped should it resume pushing
additional data onto the queue.

Once the `readable._read()` method has been called, it will not be called again
until the [`readable.push()`][stream-push] method is called. `readable._read()`
is guaranteed to be called only once within a synchronous execution, i.e. a
microtick.

The `size` argument is advisory. For implementations where a "read" is a
single operation that returns data can use the `size` argument to determine how
much data to fetch. Other implementations may ignore this argument and simply
provide data whenever it becomes available. There is no need to "wait" until
`size` bytes are available before calling [`stream.push(chunk)`][stream-push].

The `readable._read()` method is prefixed with an underscore because it is
internal to the class that defines it, and should never be called directly by
user programs.

#### readable.\_destroy(err, callback)
<!-- YAML
added: v8.0.0
-->

<<<<<<< HEAD
* `err` {Error} An error.
* `callback` {Function} A callback function that takes an optional error
  argument which is invoked when the readable is destroyed.
=======
* `err` {Error} A possible error.
* `callback` {Function} A callback function that takes an optional error
  argument.

The `_destroy()` method is called by [`readable.destroy()`][readable-destroy].
It can be overridden by child classes but it **must not** be called directly.
>>>>>>> 84bd6f3c

#### readable.push(chunk[, encoding])
<!-- YAML
changes:
  - version: v8.0.0
    pr-url: https://github.com/nodejs/node/pull/11608
    description: The `chunk` argument can now be a `Uint8Array` instance.
-->

* `chunk` {Buffer|Uint8Array|string|null|any} Chunk of data to push into the
  read queue. For streams not operating in object mode, `chunk` must be a
  string, `Buffer` or `Uint8Array`. For object mode streams, `chunk` may be
  any JavaScript value.
<<<<<<< HEAD
* `encoding` {string} Encoding of string chunks.  Must be a valid
  Buffer encoding, such as `'utf8'` or `'ascii'`
* Returns {boolean} `true` if additional chunks of data may continued to be
=======
* `encoding` {string} Encoding of string chunks. Must be a valid
  `Buffer` encoding, such as `'utf8'` or `'ascii'`.
* Returns: {boolean} `true` if additional chunks of data may continued to be
>>>>>>> 84bd6f3c
  pushed; `false` otherwise.

When `chunk` is a `Buffer`, `Uint8Array` or `string`, the `chunk` of data will
be added to the internal queue for users of the stream to consume.
Passing `chunk` as `null` signals the end of the stream (EOF), after which no
more data can be written.

When the `Readable` is operating in paused mode, the data added with
`readable.push()` can be read out by calling the
[`readable.read()`][stream-read] method when the [`'readable'`][] event is
emitted.

When the `Readable` is operating in flowing mode, the data added with
`readable.push()` will be delivered by emitting a `'data'` event.

The `readable.push()` method is designed to be as flexible as possible. For
example, when wrapping a lower-level source that provides some form of
pause/resume mechanism, and a data callback, the low-level source can be wrapped
by the custom `Readable` instance:

```js
// source is an object with readStop() and readStart() methods,
// and an `ondata` member that gets called when it has data, and
// an `onend` member that gets called when the data is over.

class SourceWrapper extends Readable {
  constructor(options) {
    super(options);

    this._source = getLowlevelSourceObject();

    // Every time there's data, push it into the internal buffer.
    this._source.ondata = (chunk) => {
      // if push() returns false, then stop reading from source
      if (!this.push(chunk))
        this._source.readStop();
    };

    // When the source ends, push the EOF-signaling `null` chunk
    this._source.onend = () => {
      this.push(null);
    };
  }
  // _read will be called when the stream wants to pull more data in
  // the advisory size argument is ignored in this case.
  _read(size) {
    this._source.readStart();
  }
}
```

The `readable.push()` method is intended be called only by `Readable`
implementers, and only from within the `readable._read()` method.

For streams not operating in object mode, if the `chunk` parameter of
`readable.push()` is `undefined`, it will be treated as empty string or
buffer. See [`readable.push('')`][] for more information.

#### Errors While Reading

It is recommended that errors occurring during the processing of the
`readable._read()` method are emitted using the `'error'` event rather than
being thrown. Throwing an `Error` from within `readable._read()` can result in
unexpected and inconsistent behavior depending on whether the stream is
operating in flowing or paused mode. Using the `'error'` event ensures
consistent and predictable handling of errors.

<!-- eslint-disable no-useless-return -->
```js
const { Readable } = require('stream');

const myReadable = new Readable({
  read(size) {
    if (checkSomeErrorCondition()) {
      process.nextTick(() => this.emit('error', err));
      return;
    }
    // do some work
  }
});
```

#### An Example Counting Stream

<!--type=example-->

The following is a basic example of a `Readable` stream that emits the numerals
from 1 to 1,000,000 in ascending order, and then ends.

```js
const { Readable } = require('stream');

class Counter extends Readable {
  constructor(opt) {
    super(opt);
    this._max = 1000000;
    this._index = 1;
  }

  _read() {
    const i = this._index++;
    if (i > this._max)
      this.push(null);
    else {
      const str = String(i);
      const buf = Buffer.from(str, 'ascii');
      this.push(buf);
    }
  }
}
```

### Implementing a Duplex Stream

A [`Duplex`][] stream is one that implements both [`Readable`][] and
[`Writable`][], such as a TCP socket connection.

Because JavaScript does not have support for multiple inheritance, the
`stream.Duplex` class is extended to implement a [`Duplex`][] stream (as opposed
to extending the `stream.Readable` *and* `stream.Writable` classes).

<<<<<<< HEAD
*Note*: The `stream.Duplex` class prototypically inherits from
`stream.Readable` and parasitically from `stream.Writable`, but `instanceof`
will work properly for both base classes due to overriding
[`Symbol.hasInstance`][] on `stream.Writable`.
=======
The `stream.Duplex` class prototypically inherits from `stream.Readable` and
parasitically from `stream.Writable`, but `instanceof` will work properly for
both base classes due to overriding [`Symbol.hasInstance`][] on
`stream.Writable`.
>>>>>>> 84bd6f3c

Custom `Duplex` streams *must* call the `new stream.Duplex([options])`
constructor and implement *both* the `readable._read()` and
`writable._write()` methods.

#### new stream.Duplex(options)
<!-- YAML
changes:
  - version: v8.4.0
    pr-url: https://github.com/nodejs/node/pull/14636
    description: The `readableHighWaterMark` and `writableHighWaterMark` options
                 are supported now.
-->

* `options` {Object} Passed to both `Writable` and `Readable`
  constructors. Also has the following fields:
<<<<<<< HEAD
  * `allowHalfOpen` {boolean} Defaults to `true`. If set to `false`, then
    the stream will automatically end the writable side when the
    readable side ends.
  * `readableObjectMode` {boolean} Defaults to `false`. Sets `objectMode`
    for readable side of the stream. Has no effect if `objectMode`
    is `true`.
  * `writableObjectMode` {boolean} Defaults to `false`. Sets `objectMode`
    for writable side of the stream. Has no effect if `objectMode`
    is `true`.
=======
  * `allowHalfOpen` {boolean} If set to `false`, then the stream will
    automatically end the writable side when the readable side ends.
    **Default:** `true`.
  * `readableObjectMode` {boolean} Sets `objectMode` for readable side of the
    stream. Has no effect if `objectMode` is `true`. **Default:** `false`.
  * `writableObjectMode` {boolean} Sets `objectMode` for writable side of the
    stream. Has no effect if `objectMode` is `true`. **Default:** `false`.
>>>>>>> 84bd6f3c
  * `readableHighWaterMark` {number} Sets `highWaterMark` for the readable side
    of the stream. Has no effect if `highWaterMark` is provided.
  * `writableHighWaterMark` {number} Sets `highWaterMark` for the writable side
    of the stream. Has no effect if `highWaterMark` is provided.
<<<<<<< HEAD

For example:
=======
>>>>>>> 84bd6f3c

```js
const { Duplex } = require('stream');

class MyDuplex extends Duplex {
  constructor(options) {
    super(options);
    // ...
  }
}
```

Or, when using pre-ES6 style constructors:

```js
const { Duplex } = require('stream');
const util = require('util');

function MyDuplex(options) {
  if (!(this instanceof MyDuplex))
    return new MyDuplex(options);
  Duplex.call(this, options);
}
util.inherits(MyDuplex, Duplex);
```

Or, using the Simplified Constructor approach:

```js
const { Duplex } = require('stream');

const myDuplex = new Duplex({
  read(size) {
    // ...
  },
  write(chunk, encoding, callback) {
    // ...
  }
});
```

#### An Example Duplex Stream

The following illustrates a simple example of a `Duplex` stream that wraps a
hypothetical lower-level source object to which data can be written, and
from which data can be read, albeit using an API that is not compatible with
Node.js streams.
The following illustrates a simple example of a `Duplex` stream that buffers
incoming written data via the [`Writable`][] interface that is read back out
via the [`Readable`][] interface.

```js
const { Duplex } = require('stream');
const kSource = Symbol('source');

class MyDuplex extends Duplex {
  constructor(source, options) {
    super(options);
    this[kSource] = source;
  }

  _write(chunk, encoding, callback) {
    // The underlying source only deals with strings
    if (Buffer.isBuffer(chunk))
      chunk = chunk.toString();
    this[kSource].writeSomeData(chunk);
    callback();
  }

  _read(size) {
    this[kSource].fetchSomeData(size, (data, encoding) => {
      this.push(Buffer.from(data, encoding));
    });
  }
}
```

The most important aspect of a `Duplex` stream is that the `Readable` and
`Writable` sides operate independently of one another despite co-existing within
a single object instance.

#### Object Mode Duplex Streams

For `Duplex` streams, `objectMode` can be set exclusively for either the
`Readable` or `Writable` side using the `readableObjectMode` and
`writableObjectMode` options respectively.

In the following example, for instance, a new `Transform` stream (which is a
type of [`Duplex`][] stream) is created that has an object mode `Writable` side
that accepts JavaScript numbers that are converted to hexadecimal strings on
the `Readable` side.

```js
const { Transform } = require('stream');

// All Transform streams are also Duplex Streams
const myTransform = new Transform({
  writableObjectMode: true,

  transform(chunk, encoding, callback) {
    // Coerce the chunk to a number if necessary
    chunk |= 0;

    // Transform the chunk into something else.
    const data = chunk.toString(16);

    // Push the data onto the readable queue.
    callback(null, '0'.repeat(data.length % 2) + data);
  }
});

myTransform.setEncoding('ascii');
myTransform.on('data', (chunk) => console.log(chunk));

myTransform.write(1);
// Prints: 01
myTransform.write(10);
// Prints: 0a
myTransform.write(100);
// Prints: 64
```

### Implementing a Transform Stream

A [`Transform`][] stream is a [`Duplex`][] stream where the output is computed
in some way from the input. Examples include [zlib][] streams or [crypto][]
streams that compress, encrypt, or decrypt data.

There is no requirement that the output be the same size as the input, the same
number of chunks, or arrive at the same time. For example, a `Hash` stream will
only ever have a single chunk of output which is provided when the input is
ended. A `zlib` stream will produce output that is either much smaller or much
larger than its input.

The `stream.Transform` class is extended to implement a [`Transform`][] stream.

The `stream.Transform` class prototypically inherits from `stream.Duplex` and
implements its own versions of the `writable._write()` and `readable._read()`
methods. Custom `Transform` implementations *must* implement the
[`transform._transform()`][stream-_transform] method and *may* also implement
the [`transform._flush()`][stream-_flush] method.

Care must be taken when using `Transform` streams in that data written to the
stream can cause the `Writable` side of the stream to become paused if the
output on the `Readable` side is not consumed.

#### new stream.Transform([options])

* `options` {Object} Passed to both `Writable` and `Readable`
  constructors. Also has the following fields:
  * `transform` {Function} Implementation for the
    [`stream._transform()`][stream-_transform] method.
  * `flush` {Function} Implementation for the [`stream._flush()`][stream-_flush]
    method.

```js
const { Transform } = require('stream');

class MyTransform extends Transform {
  constructor(options) {
    super(options);
    // ...
  }
}
```

Or, when using pre-ES6 style constructors:

```js
const { Transform } = require('stream');
const util = require('util');

function MyTransform(options) {
  if (!(this instanceof MyTransform))
    return new MyTransform(options);
  Transform.call(this, options);
}
util.inherits(MyTransform, Transform);
```

Or, using the Simplified Constructor approach:

```js
const { Transform } = require('stream');

const myTransform = new Transform({
  transform(chunk, encoding, callback) {
    // ...
  }
});
```

#### Events: 'finish' and 'end'

The [`'finish'`][] and [`'end'`][] events are from the `stream.Writable`
and `stream.Readable` classes, respectively. The `'finish'` event is emitted
after [`stream.end()`][stream-end] is called and all chunks have been processed
by [`stream._transform()`][stream-_transform]. The `'end'` event is emitted
after all data has been output, which occurs after the callback in
[`transform._flush()`][stream-_flush] has been called.

#### transform.\_flush(callback)

* `callback` {Function} A callback function (optionally with an error
  argument and data) to be called when remaining data has been flushed.

<<<<<<< HEAD
*Note*: This function MUST NOT be called by application code directly. It
should be implemented by child classes, and called by the internal Readable
class methods only.
=======
This function MUST NOT be called by application code directly. It should be
implemented by child classes, and called by the internal `Readable` class
methods only.
>>>>>>> 84bd6f3c

In some cases, a transform operation may need to emit an additional bit of
data at the end of the stream. For example, a `zlib` compression stream will
store an amount of internal state used to optimally compress the output. When
the stream ends, however, that additional data needs to be flushed so that the
compressed data will be complete.

Custom [`Transform`][] implementations *may* implement the `transform._flush()`
method. This will be called when there is no more written data to be consumed,
but before the [`'end'`][] event is emitted signaling the end of the
[`Readable`][] stream.

Within the `transform._flush()` implementation, the `readable.push()` method
may be called zero or more times, as appropriate. The `callback` function must
be called when the flush operation is complete.

The `transform._flush()` method is prefixed with an underscore because it is
internal to the class that defines it, and should never be called directly by
user programs.

#### transform.\_transform(chunk, encoding, callback)

* `chunk` {Buffer|string|any} The chunk to be transformed. Will **always**
  be a buffer unless the `decodeStrings` option was set to `false`
  or the stream is operating in object mode.
* `encoding` {string} If the chunk is a string, then this is the
  encoding type. If chunk is a buffer, then this is the special
  value - 'buffer', ignore it in this case.
* `callback` {Function} A callback function (optionally with an error
  argument and data) to be called after the supplied `chunk` has been
  processed.

<<<<<<< HEAD
*Note*: This function MUST NOT be called by application code directly. It
should be implemented by child classes, and called by the internal Readable
class methods only.
=======
This function MUST NOT be called by application code directly. It should be
implemented by child classes, and called by the internal `Readable` class
methods only.
>>>>>>> 84bd6f3c

All `Transform` stream implementations must provide a `_transform()`
method to accept input and produce output. The `transform._transform()`
implementation handles the bytes being written, computes an output, then passes
that output off to the readable portion using the `readable.push()` method.

The `transform.push()` method may be called zero or more times to generate
output from a single input chunk, depending on how much is to be output
as a result of the chunk.

It is possible that no output is generated from any given chunk of input data.

The `callback` function must be called only when the current chunk is completely
consumed. The first argument passed to the `callback` must be an `Error` object
if an error occurred while processing the input or `null` otherwise. If a second
argument is passed to the `callback`, it will be forwarded on to the
`readable.push()` method. In other words the following are equivalent:

```js
transform.prototype._transform = function(data, encoding, callback) {
  this.push(data);
  callback();
};

transform.prototype._transform = function(data, encoding, callback) {
  callback(null, data);
};
```

The `transform._transform()` method is prefixed with an underscore because it
is internal to the class that defines it, and should never be called directly by
user programs.

<<<<<<< HEAD
`transform._transform()` is never called in  parallel; streams implement a
=======
`transform._transform()` is never called in parallel; streams implement a
>>>>>>> 84bd6f3c
queue mechanism, and to receive the next chunk, `callback` must be
called, either synchronously or asynchronously.

#### Class: stream.PassThrough

The `stream.PassThrough` class is a trivial implementation of a [`Transform`][]
stream that simply passes the input bytes across to the output. Its purpose is
primarily for examples and testing, but there are some use cases where
`stream.PassThrough` is useful as a building block for novel sorts of streams.

## Additional Notes

<!--type=misc-->

### Compatibility with Older Node.js Versions

<!--type=misc-->

Prior to Node.js 0.10, the `Readable` stream interface was simpler, but also
less powerful and less useful.

* Rather than waiting for calls to the [`stream.read()`][stream-read] method,
  [`'data'`][] events would begin emitting immediately. Applications that
  would need to perform some amount of work to decide how to handle data
  were required to store read data into buffers so the data would not be lost.
* The [`stream.pause()`][stream-pause] method was advisory, rather than
  guaranteed. This meant that it was still necessary to be prepared to receive
  [`'data'`][] events *even when the stream was in a paused state*.

In Node.js 0.10, the [`Readable`][] class was added. For backwards
compatibility with older Node.js programs, `Readable` streams switch into
"flowing mode" when a [`'data'`][] event handler is added, or when the
[`stream.resume()`][stream-resume] method is called. The effect is that, even
when not using the new [`stream.read()`][stream-read] method and
[`'readable'`][] event, it is no longer necessary to worry about losing
[`'data'`][] chunks.

While most applications will continue to function normally, this introduces an
edge case in the following conditions:

* No [`'data'`][] event listener is added.
* The [`stream.resume()`][stream-resume] method is never called.
* The stream is not piped to any writable destination.

For example, consider the following code:

```js
// WARNING!  BROKEN!
net.createServer((socket) => {

  // we add an 'end' listener, but never consume the data
  socket.on('end', () => {
    // It will never get here.
    socket.end('The message was received but was not processed.\n');
  });

}).listen(1337);
```

Prior to Node.js 0.10, the incoming message data would be simply discarded.
However, in Node.js 0.10 and beyond, the socket remains paused forever.

The workaround in this situation is to call the
[`stream.resume()`][stream-resume] method to begin the flow of data:

```js
// Workaround
net.createServer((socket) => {
  socket.on('end', () => {
    socket.end('The message was received but was not processed.\n');
  });

  // start the flow of data, discarding it.
  socket.resume();
}).listen(1337);
```

In addition to new `Readable` streams switching into flowing mode,
pre-0.10 style streams can be wrapped in a `Readable` class using the
[`readable.wrap()`][`stream.wrap()`] method.

### `readable.read(0)`

There are some cases where it is necessary to trigger a refresh of the
underlying readable stream mechanisms, without actually consuming any
data. In such cases, it is possible to call `readable.read(0)`, which will
always return `null`.

If the internal read buffer is below the `highWaterMark`, and the
stream is not currently reading, then calling `stream.read(0)` will trigger
a low-level [`stream._read()`][stream-_read] call.

While most applications will almost never need to do this, there are
situations within Node.js where this is done, particularly in the
`Readable` stream class internals.

### `readable.push('')`

Use of `readable.push('')` is not recommended.

Pushing a zero-byte string, `Buffer` or `Uint8Array` to a stream that is not in
object mode has an interesting side effect. Because it *is* a call to
[`readable.push()`][stream-push], the call will end the reading process.
However, because the argument is an empty string, no data is added to the
readable buffer so there is nothing for a user to consume.

<<<<<<< HEAD
### `highWaterMark` discrepency after calling `readable.setEncoding()`
=======
### `highWaterMark` discrepancy after calling `readable.setEncoding()`
>>>>>>> 84bd6f3c

The use of `readable.setEncoding()` will change the behavior of how the
`highWaterMark` operates in non-object mode.

Typically, the size of the current buffer is measured against the
`highWaterMark` in _bytes_. However, after `setEncoding()` is called, the
comparison function will begin to measure the buffer's size in _characters_.

This is not a problem in common cases with `latin1` or `ascii`. But it is
advised to be mindful about this behavior when working with strings that could
contain multi-byte characters.

[`'data'`]: #stream_event_data
[`'drain'`]: #stream_event_drain
[`'end'`]: #stream_event_end
[`'finish'`]: #stream_event_finish
[`'readable'`]: #stream_event_readable
[`EventEmitter`]: events.html#events_class_eventemitter
[`Symbol.hasInstance`]: https://developer.mozilla.org/en-US/docs/Web/JavaScript/Reference/Global_Objects/Symbol/hasInstance
[`fs.createReadStream()`]: fs.html#fs_fs_createreadstream_path_options
[`fs.createWriteStream()`]: fs.html#fs_fs_createwritestream_path_options
[`net.Socket`]: net.html#net_class_net_socket
[`process.stderr`]: process.html#process_process_stderr
[`process.stdin`]: process.html#process_process_stdin
[`process.stdout`]: process.html#process_process_stdout
[`stream.cork()`]: #stream_writable_cork
[`stream.pipe()`]: #stream_readable_pipe_destination_options
[`stream.uncork()`]: #stream_writable_uncork
[`stream.unpipe()`]: #stream_readable_unpipe_destination
[`stream.wrap()`]: #stream_readable_wrap_stream
[`readable.push('')`]: #stream_readable_push
[`writable.cork()`]: #stream_writable_cork
[`writable.uncork()`]: #stream_writable_uncork
[`zlib.createDeflate()`]: zlib.html#zlib_zlib_createdeflate_options
[API for Stream Consumers]: #stream_api_for_stream_consumers
[API for Stream Implementers]: #stream_api_for_stream_implementers
[Compatibility]: #stream_compatibility_with_older_node_js_versions
[`Duplex`]: #stream_class_stream_duplex
[HTTP requests, on the client]: http.html#http_class_http_clientrequest
[HTTP responses, on the server]: http.html#http_class_http_serverresponse
[`Readable`]: #stream_class_stream_readable
[TCP sockets]: net.html#net_class_net_socket
<<<<<<< HEAD
[Transform]: #stream_class_stream_transform
[Writable]: #stream_class_stream_writable
=======
[`Transform`]: #stream_class_stream_transform
[`Writable`]: #stream_class_stream_writable
>>>>>>> 84bd6f3c
[child process stdin]: child_process.html#child_process_subprocess_stdin
[child process stdout and stderr]: child_process.html#child_process_subprocess_stdout
[crypto]: crypto.html
[fs read streams]: fs.html#fs_class_fs_readstream
[fs write streams]: fs.html#fs_class_fs_writestream
[http-incoming-message]: http.html#http_class_http_incomingmessage
[zlib]: zlib.html
<<<<<<< HEAD
[hwm-gotcha]: #stream_highwatermark_discrepency_after_calling_readable_setencoding
[Readable]: #stream_class_stream_readable
=======
[hwm-gotcha]: #stream_highwatermark_discrepancy_after_calling_readable_setencoding
[pipeline]: #stream_stream_pipeline_streams_callback
[finished]: #stream_stream_finished_stream_callback
>>>>>>> 84bd6f3c
[stream-_flush]: #stream_transform_flush_callback
[stream-_read]: #stream_readable_read_size_1
[stream-_transform]: #stream_transform_transform_chunk_encoding_callback
[stream-_write]: #stream_writable_write_chunk_encoding_callback_1
[stream-_writev]: #stream_writable_writev_chunks_callback
[stream-_final]: #stream_writable_final_callback
[stream-end]: #stream_writable_end_chunk_encoding_callback
[stream-pause]: #stream_readable_pause
[stream-push]: #stream_readable_push_chunk_encoding
[stream-read]: #stream_readable_read_size
[stream-resume]: #stream_readable_resume
[stream-write]: #stream_writable_write_chunk_encoding_callback
[readable-_destroy]: #stream_readable_destroy_err_callback
<<<<<<< HEAD
[writable-_destroy]: #stream_writable_destroy_err_callback
=======
[readable-destroy]: #stream_readable_destroy_error
[writable-_destroy]: #stream_writable_destroy_err_callback
[writable-destroy]: #stream_writable_destroy_error
[object-mode]: #stream_object_mode
>>>>>>> 84bd6f3c
<|MERGE_RESOLUTION|>--- conflicted
+++ resolved
@@ -70,11 +70,7 @@
 `readable.readableBuffer`, respectively.
 
 The amount of data potentially buffered depends on the `highWaterMark` option
-<<<<<<< HEAD
-passed into the streams constructor. For normal streams, the `highWaterMark`
-=======
 passed into the stream's constructor. For normal streams, the `highWaterMark`
->>>>>>> 84bd6f3c
 option specifies a [total number of bytes][hwm-gotcha]. For streams operating
 in object mode, the `highWaterMark` specifies a total number of objects.
 
@@ -380,12 +376,9 @@
 <!-- YAML
 added: v0.9.4
 changes:
-<<<<<<< HEAD
-=======
   - version: v10.0.0
     pr-url: https://github.com/nodejs/node/pull/18780
     description: This method now returns a reference to `writable`.
->>>>>>> 84bd6f3c
   - version: v8.0.0
     pr-url: https://github.com/nodejs/node/pull/11608
     description: The `chunk` argument can now be a `Uint8Array` instance.
@@ -564,17 +557,6 @@
 
 A `Writable` stream in object mode will always ignore the `encoding` argument.
 
-##### writable.destroy([error])
-<!-- YAML
-added: v8.0.0
--->
-
-* Returns: `this`
-
-Destroy the stream, and emit the passed error. After this call, the
-writable stream has ended. Implementors should not override this method,
-but instead implement [`writable._destroy`][writable-_destroy].
-
 ### Readable Streams
 
 Readable streams are an abstraction for a *source* from which data is
@@ -654,18 +636,6 @@
 Specifically, at any given point in time, every `Readable` is in one of three
 possible states:
 
-<<<<<<< HEAD
-* `readable._readableState.flowing = null`
-* `readable._readableState.flowing = false`
-* `readable._readableState.flowing = true`
-
-When `readable._readableState.flowing` is `null`, no mechanism for consuming the
-streams data is provided so the stream will not generate its data. While in this
-state, attaching a listener for the `'data'` event, calling the `readable.pipe()`
-method, or calling the `readable.resume()` method will switch
-`readable._readableState.flowing` to `true`, causing the Readable to begin
-actively emitting events as data is generated.
-=======
 * `readable.readableFlowing === null`
 * `readable.readableFlowing === false`
 * `readable.readableFlowing === true`
@@ -676,34 +646,17 @@
 `readable.pipe()` method, or calling the `readable.resume()` method will switch
 `readable.readableFlowing` to `true`, causing the `Readable` to begin actively
 emitting events as data is generated.
->>>>>>> 84bd6f3c
 
 Calling `readable.pause()`, `readable.unpipe()`, or receiving backpressure
 will cause the `readable.readableFlowing` to be set as `false`,
 temporarily halting the flowing of events but *not* halting the generation of
 data. While in this state, attaching a listener for the `'data'` event
-<<<<<<< HEAD
-would not cause `readable._readableState.flowing` to switch to `true`.
-=======
 will not switch `readable.readableFlowing` to `true`.
->>>>>>> 84bd6f3c
 
 ```js
 const { PassThrough, Writable } = require('stream');
 const pass = new PassThrough();
 const writable = new Writable();
-<<<<<<< HEAD
-
-pass.pipe(writable);
-pass.unpipe(writable);
-// flowing is now false
-
-pass.on('data', (chunk) => { console.log(chunk.toString()); });
-pass.write('ok'); // will not emit 'data'
-pass.resume(); // must be called to make 'data' being emitted
-```
-=======
->>>>>>> 84bd6f3c
 
 pass.pipe(writable);
 pass.unpipe(writable);
@@ -878,11 +831,6 @@
 end
 ```
 
-<<<<<<< HEAD
-*Note*: In general, the `readable.pipe()` and `'data'` event mechanisms are
-easier to understand than the `'readable'` event.
-However, handling `'readable'` might result in increased throughput.
-=======
 In general, the `readable.pipe()` and `'data'` event mechanisms are easier to
 understand than the `'readable'` event. However, handling `'readable'` might
 result in increased throughput.
@@ -908,7 +856,6 @@
 to `push()` will be ignored.
 Implementors should not override this method, but instead implement
 [`readable._destroy()`][readable-_destroy].
->>>>>>> 84bd6f3c
 
 ##### readable.isPaused()
 <!-- YAML
@@ -1060,16 +1007,11 @@
 a call to [`readable.read(size)`][stream-read], regardless of the value of the
 `size` argument.
 
-<<<<<<< HEAD
-*Note*: If the `readable.read()` method returns a chunk of data, a `'data'`
-event will also be emitted.
-=======
 If the `readable.read()` method returns a chunk of data, a `'data'` event will
 also be emitted.
 
 Calling [`stream.read([size])`][stream-read] after the [`'end'`][] event has
 been emitted will return `null`. No runtime error will be raised.
->>>>>>> 84bd6f3c
 
 ##### readable.readableHighWaterMark
 <!-- YAML
@@ -1286,17 +1228,6 @@
 });
 ```
 
-<<<<<<< HEAD
-##### readable.destroy([error])
-<!-- YAML
-added: v8.0.0
--->
-
-Destroy the stream, and emit `'error'`. After this call, the
-readable stream will release any internal resources.
-Implementors should not override this method, but instead implement
-[`readable._destroy`][readable-_destroy].
-=======
 ##### readable\[Symbol.asyncIterator\]()
 <!-- YAML
 added: v10.0.0
@@ -1327,7 +1258,6 @@
 option. In the code example above, data will be in a single chunk if the file
 has less then 64kb of data because no `highWaterMark` option is provided to
 [`fs.createReadStream()`][].
->>>>>>> 84bd6f3c
 
 ### Duplex and Transform Streams
 
@@ -1372,14 +1302,6 @@
 <!-- YAML
 added: v8.0.0
 -->
-<<<<<<< HEAD
-
-Destroy the stream, and emit `'error'`. After this call, the
-transform stream would release any internal resources.
-implementors should not override this method, but instead implement
-[`readable._destroy`][readable-_destroy].
-The default implementation of `_destroy` for `Transform` also emit `'close'`.
-=======
 * `error` {Error}
 
 Destroy the stream, and emit `'error'`. After this call, the
@@ -1488,7 +1410,6 @@
 
 run().catch(console.error);
 ```
->>>>>>> 84bd6f3c
 
 ## API for Stream Implementers
 
@@ -1516,75 +1437,6 @@
 The new stream class must then implement one or more specific methods, depending
 on the type of stream being created, as detailed in the chart below:
 
-<<<<<<< HEAD
-<table>
-  <thead>
-    <tr>
-      <th>
-        <p>Use-case</p>
-      </th>
-      <th>
-        <p>Class</p>
-      </th>
-      <th>
-        <p>Method(s) to implement</p>
-      </th>
-    </tr>
-  </thead>
-  <tr>
-    <td>
-      <p>Reading only</p>
-    </td>
-    <td>
-      <p>[Readable](#stream_class_stream_readable)</p>
-    </td>
-    <td>
-      <p><code>[_read][stream-_read]</code></p>
-    </td>
-  </tr>
-  <tr>
-    <td>
-      <p>Writing only</p>
-    </td>
-    <td>
-      <p>[Writable](#stream_class_stream_writable)</p>
-    </td>
-    <td>
-      <p><code>[_write][stream-_write]</code>, <code>[_writev][stream-_writev]</code>,
-      <code>[_final][stream-_final]</code></p>
-    </td>
-  </tr>
-  <tr>
-    <td>
-      <p>Reading and writing</p>
-    </td>
-    <td>
-      <p>[Duplex](#stream_class_stream_duplex)</p>
-    </td>
-    <td>
-      <p><code>[_read][stream-_read]</code>, <code>[_write][stream-_write]</code>, <code>[_writev][stream-_writev]</code>,
-      <code>[_final][stream-_final]</code></p>
-    </td>
-  </tr>
-  <tr>
-    <td>
-      <p>Operate on written data, then read the result</p>
-    </td>
-    <td>
-      <p>[Transform](#stream_class_stream_transform)</p>
-    </td>
-    <td>
-      <p><code>[_transform][stream-_transform]</code>, <code>[_flush][stream-_flush]</code>,
-      <code>[_final][stream-_final]</code></p>
-    </td>
-  </tr>
-</table>
-
-*Note*: The implementation code for a stream should *never* call the "public"
-methods of a stream that are intended for use by consumers (as described in
-the [API for Stream Consumers][] section). Doing so may lead to adverse
-side effects in application code consuming the stream.
-=======
 | Use-case | Class | Method(s) to implement |
 | -------- | ----- | ---------------------- |
 | Reading only | [`Readable`] | <code>[_read][stream-_read]</code> |
@@ -1596,7 +1448,6 @@
 of a stream that are intended for use by consumers (as described in the
 [API for Stream Consumers][] section). Doing so may lead to adverse side effects
 in application code consuming the stream.
->>>>>>> 84bd6f3c
 
 ### Simplified Construction
 <!-- YAML
@@ -1650,13 +1501,9 @@
     [`stream.write(anyObj)`][stream-write] is a valid operation. When set,
     it becomes possible to write JavaScript values other than string,
     `Buffer` or `Uint8Array` if supported by the stream implementation.
-<<<<<<< HEAD
-    Defaults to `false`
-=======
     **Default:** `false`.
   * `emitClose` {boolean} Whether or not the stream should emit `'close'`
     after it has been destroyed. **Default:** `true`.
->>>>>>> 84bd6f3c
   * `write` {Function} Implementation for the
     [`stream._write()`][stream-_write] method.
   * `writev` {Function} Implementation for the
@@ -1665,11 +1512,6 @@
     [`stream._destroy()`][writable-_destroy] method.
   * `final` {Function} Implementation for the
     [`stream._final()`][stream-_final] method.
-<<<<<<< HEAD
-
-For example:
-=======
->>>>>>> 84bd6f3c
 
 ```js
 const { Writable } = require('stream');
@@ -1730,15 +1572,9 @@
 [`Transform`][] streams provide their own implementation of the
 [`writable._write()`][stream-_write].
 
-<<<<<<< HEAD
-*Note*: This function MUST NOT be called by application code directly. It
-should be implemented by child classes, and called by the internal Writable
-class methods only.
-=======
 This function MUST NOT be called by application code directly. It should be
 implemented by child classes, and called by the internal `Writable` class
 methods only.
->>>>>>> 84bd6f3c
 
 The `callback` method must be called to signal either that the write completed
 successfully or failed with an error. The first argument passed to the
@@ -1769,15 +1605,9 @@
 * `callback` {Function} A callback function (optionally with an error
   argument) to be invoked when processing is complete for the supplied chunks.
 
-<<<<<<< HEAD
-*Note*: This function MUST NOT be called by application code directly. It
-should be implemented by child classes, and called by the internal Writable
-class methods only.
-=======
 This function MUST NOT be called by application code directly. It should be
 implemented by child classes, and called by the internal `Writable` class
 methods only.
->>>>>>> 84bd6f3c
 
 The `writable._writev()` method may be implemented in addition to
 `writable._write()` in stream implementations that are capable of processing
@@ -1793,18 +1623,12 @@
 added: v8.0.0
 -->
 
-<<<<<<< HEAD
-* `err` {Error} An error.
-* `callback` {Function} A callback function that takes an optional error argument
-  which is invoked when the writable is destroyed.
-=======
 * `err` {Error} A possible error.
 * `callback` {Function} A callback function that takes an optional error
   argument.
 
 The `_destroy()` method is called by [`writable.destroy()`][writable-destroy].
 It can be overridden by child classes but it **must not** be called directly.
->>>>>>> 84bd6f3c
 
 #### writable.\_final(callback)
 <!-- YAML
@@ -1815,19 +1639,11 @@
   argument) when finished writing any remaining data.
 
 The `_final()` method **must not** be called directly. It may be implemented
-<<<<<<< HEAD
-by child classes, and if so, will be called by the internal Writable
-class methods only.
-
-This optional function will be called before the stream closes, delaying the
-`finish` event until `callback` is called. This is useful to close resources
-=======
 by child classes, and if so, will be called by the internal `Writable`
 class methods only.
 
 This optional function will be called before the stream closes, delaying the
 `'finish'` event until `callback` is called. This is useful to close resources
->>>>>>> 84bd6f3c
 or write buffered data before a stream ends.
 
 #### Errors While Writing
@@ -1935,11 +1751,7 @@
 * `options` {Object}
   * `highWaterMark` {number} The maximum [number of bytes][hwm-gotcha] to store
     in the internal buffer before ceasing to read from the underlying resource.
-<<<<<<< HEAD
-    Defaults to `16384` (16kb), or `16` for `objectMode` streams
-=======
     **Default:** `16384` (16kb), or `16` for `objectMode` streams.
->>>>>>> 84bd6f3c
   * `encoding` {string} If specified, then buffers will be decoded to
     strings using the specified encoding. **Default:** `null`.
   * `objectMode` {boolean} Whether this stream should behave
@@ -1947,15 +1759,8 @@
     a single value instead of a `Buffer` of size `n`. **Default:** `false`.
   * `read` {Function} Implementation for the [`stream._read()`][stream-_read]
     method.
-<<<<<<< HEAD
-  * `destroy` {Function} Implementation for the [`stream._destroy()`][readable-_destroy]
-    method.
-
-For example:
-=======
   * `destroy` {Function} Implementation for the
     [`stream._destroy()`][readable-_destroy] method.
->>>>>>> 84bd6f3c
 
 ```js
 const { Readable } = require('stream');
@@ -2006,15 +1811,9 @@
 
 * `size` {number} Number of bytes to read asynchronously
 
-<<<<<<< HEAD
-*Note*: This function MUST NOT be called by application code directly. It
-should be implemented by child classes, and called by the internal Readable
-class methods only.
-=======
 This function MUST NOT be called by application code directly. It should be
 implemented by child classes, and called by the internal `Readable` class
 methods only.
->>>>>>> 84bd6f3c
 
 All `Readable` stream implementations must provide an implementation of the
 `readable._read()` method to fetch data from the underlying resource.
@@ -2046,18 +1845,12 @@
 added: v8.0.0
 -->
 
-<<<<<<< HEAD
-* `err` {Error} An error.
-* `callback` {Function} A callback function that takes an optional error
-  argument which is invoked when the readable is destroyed.
-=======
 * `err` {Error} A possible error.
 * `callback` {Function} A callback function that takes an optional error
   argument.
 
 The `_destroy()` method is called by [`readable.destroy()`][readable-destroy].
 It can be overridden by child classes but it **must not** be called directly.
->>>>>>> 84bd6f3c
 
 #### readable.push(chunk[, encoding])
 <!-- YAML
@@ -2071,15 +1864,9 @@
   read queue. For streams not operating in object mode, `chunk` must be a
   string, `Buffer` or `Uint8Array`. For object mode streams, `chunk` may be
   any JavaScript value.
-<<<<<<< HEAD
-* `encoding` {string} Encoding of string chunks.  Must be a valid
-  Buffer encoding, such as `'utf8'` or `'ascii'`
-* Returns {boolean} `true` if additional chunks of data may continued to be
-=======
 * `encoding` {string} Encoding of string chunks. Must be a valid
   `Buffer` encoding, such as `'utf8'` or `'ascii'`.
 * Returns: {boolean} `true` if additional chunks of data may continued to be
->>>>>>> 84bd6f3c
   pushed; `false` otherwise.
 
 When `chunk` is a `Buffer`, `Uint8Array` or `string`, the `chunk` of data will
@@ -2201,17 +1988,10 @@
 `stream.Duplex` class is extended to implement a [`Duplex`][] stream (as opposed
 to extending the `stream.Readable` *and* `stream.Writable` classes).
 
-<<<<<<< HEAD
-*Note*: The `stream.Duplex` class prototypically inherits from
-`stream.Readable` and parasitically from `stream.Writable`, but `instanceof`
-will work properly for both base classes due to overriding
-[`Symbol.hasInstance`][] on `stream.Writable`.
-=======
 The `stream.Duplex` class prototypically inherits from `stream.Readable` and
 parasitically from `stream.Writable`, but `instanceof` will work properly for
 both base classes due to overriding [`Symbol.hasInstance`][] on
 `stream.Writable`.
->>>>>>> 84bd6f3c
 
 Custom `Duplex` streams *must* call the `new stream.Duplex([options])`
 constructor and implement *both* the `readable._read()` and
@@ -2228,17 +2008,6 @@
 
 * `options` {Object} Passed to both `Writable` and `Readable`
   constructors. Also has the following fields:
-<<<<<<< HEAD
-  * `allowHalfOpen` {boolean} Defaults to `true`. If set to `false`, then
-    the stream will automatically end the writable side when the
-    readable side ends.
-  * `readableObjectMode` {boolean} Defaults to `false`. Sets `objectMode`
-    for readable side of the stream. Has no effect if `objectMode`
-    is `true`.
-  * `writableObjectMode` {boolean} Defaults to `false`. Sets `objectMode`
-    for writable side of the stream. Has no effect if `objectMode`
-    is `true`.
-=======
   * `allowHalfOpen` {boolean} If set to `false`, then the stream will
     automatically end the writable side when the readable side ends.
     **Default:** `true`.
@@ -2246,16 +2015,10 @@
     stream. Has no effect if `objectMode` is `true`. **Default:** `false`.
   * `writableObjectMode` {boolean} Sets `objectMode` for writable side of the
     stream. Has no effect if `objectMode` is `true`. **Default:** `false`.
->>>>>>> 84bd6f3c
   * `readableHighWaterMark` {number} Sets `highWaterMark` for the readable side
     of the stream. Has no effect if `highWaterMark` is provided.
   * `writableHighWaterMark` {number} Sets `highWaterMark` for the writable side
     of the stream. Has no effect if `highWaterMark` is provided.
-<<<<<<< HEAD
-
-For example:
-=======
->>>>>>> 84bd6f3c
 
 ```js
 const { Duplex } = require('stream');
@@ -2462,15 +2225,9 @@
 * `callback` {Function} A callback function (optionally with an error
   argument and data) to be called when remaining data has been flushed.
 
-<<<<<<< HEAD
-*Note*: This function MUST NOT be called by application code directly. It
-should be implemented by child classes, and called by the internal Readable
-class methods only.
-=======
 This function MUST NOT be called by application code directly. It should be
 implemented by child classes, and called by the internal `Readable` class
 methods only.
->>>>>>> 84bd6f3c
 
 In some cases, a transform operation may need to emit an additional bit of
 data at the end of the stream. For example, a `zlib` compression stream will
@@ -2503,15 +2260,9 @@
   argument and data) to be called after the supplied `chunk` has been
   processed.
 
-<<<<<<< HEAD
-*Note*: This function MUST NOT be called by application code directly. It
-should be implemented by child classes, and called by the internal Readable
-class methods only.
-=======
 This function MUST NOT be called by application code directly. It should be
 implemented by child classes, and called by the internal `Readable` class
 methods only.
->>>>>>> 84bd6f3c
 
 All `Transform` stream implementations must provide a `_transform()`
 method to accept input and produce output. The `transform._transform()`
@@ -2545,11 +2296,7 @@
 is internal to the class that defines it, and should never be called directly by
 user programs.
 
-<<<<<<< HEAD
-`transform._transform()` is never called in  parallel; streams implement a
-=======
 `transform._transform()` is never called in parallel; streams implement a
->>>>>>> 84bd6f3c
 queue mechanism, and to receive the next chunk, `callback` must be
 called, either synchronously or asynchronously.
 
@@ -2656,11 +2403,7 @@
 However, because the argument is an empty string, no data is added to the
 readable buffer so there is nothing for a user to consume.
 
-<<<<<<< HEAD
-### `highWaterMark` discrepency after calling `readable.setEncoding()`
-=======
 ### `highWaterMark` discrepancy after calling `readable.setEncoding()`
->>>>>>> 84bd6f3c
 
 The use of `readable.setEncoding()` will change the behavior of how the
 `highWaterMark` operates in non-object mode.
@@ -2703,13 +2446,8 @@
 [HTTP responses, on the server]: http.html#http_class_http_serverresponse
 [`Readable`]: #stream_class_stream_readable
 [TCP sockets]: net.html#net_class_net_socket
-<<<<<<< HEAD
-[Transform]: #stream_class_stream_transform
-[Writable]: #stream_class_stream_writable
-=======
 [`Transform`]: #stream_class_stream_transform
 [`Writable`]: #stream_class_stream_writable
->>>>>>> 84bd6f3c
 [child process stdin]: child_process.html#child_process_subprocess_stdin
 [child process stdout and stderr]: child_process.html#child_process_subprocess_stdout
 [crypto]: crypto.html
@@ -2717,14 +2455,9 @@
 [fs write streams]: fs.html#fs_class_fs_writestream
 [http-incoming-message]: http.html#http_class_http_incomingmessage
 [zlib]: zlib.html
-<<<<<<< HEAD
-[hwm-gotcha]: #stream_highwatermark_discrepency_after_calling_readable_setencoding
-[Readable]: #stream_class_stream_readable
-=======
 [hwm-gotcha]: #stream_highwatermark_discrepancy_after_calling_readable_setencoding
 [pipeline]: #stream_stream_pipeline_streams_callback
 [finished]: #stream_stream_finished_stream_callback
->>>>>>> 84bd6f3c
 [stream-_flush]: #stream_transform_flush_callback
 [stream-_read]: #stream_readable_read_size_1
 [stream-_transform]: #stream_transform_transform_chunk_encoding_callback
@@ -2738,11 +2471,7 @@
 [stream-resume]: #stream_readable_resume
 [stream-write]: #stream_writable_write_chunk_encoding_callback
 [readable-_destroy]: #stream_readable_destroy_err_callback
-<<<<<<< HEAD
-[writable-_destroy]: #stream_writable_destroy_err_callback
-=======
 [readable-destroy]: #stream_readable_destroy_error
 [writable-_destroy]: #stream_writable_destroy_err_callback
 [writable-destroy]: #stream_writable_destroy_error
-[object-mode]: #stream_object_mode
->>>>>>> 84bd6f3c
+[object-mode]: #stream_object_mode