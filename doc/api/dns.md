--- conflicted
+++ resolved
@@ -56,11 +56,7 @@
 There are subtle consequences in choosing one over the other, please consult
 the [Implementation considerations section][] for more information.
 
-<<<<<<< HEAD
-## Class dns.Resolver
-=======
 ## Class: dns.Resolver
->>>>>>> 84bd6f3c
 <!-- YAML
 added: v8.3.0
 -->
@@ -70,11 +66,7 @@
 Note that creating a new resolver uses the default server settings. Setting
 the servers used for a resolver using
 [`resolver.setServers()`][`dns.setServers()`] does not affect
-<<<<<<< HEAD
-other resolver:
-=======
 other resolvers:
->>>>>>> 84bd6f3c
 
 ```js
 const { Resolver } = require('dns');
@@ -90,10 +82,6 @@
 The following methods from the `dns` module are available:
 
 * [`resolver.getServers()`][`dns.getServers()`]
-<<<<<<< HEAD
-* [`resolver.setServers()`][`dns.setServers()`]
-=======
->>>>>>> 84bd6f3c
 * [`resolver.resolve()`][`dns.resolve()`]
 * [`resolver.resolve4()`][`dns.resolve4()`]
 * [`resolver.resolve6()`][`dns.resolve6()`]
@@ -107,10 +95,7 @@
 * [`resolver.resolveSrv()`][`dns.resolveSrv()`]
 * [`resolver.resolveTxt()`][`dns.resolveTxt()`]
 * [`resolver.reverse()`][`dns.reverse()`]
-<<<<<<< HEAD
-=======
 * [`resolver.setServers()`][`dns.setServers()`]
->>>>>>> 84bd6f3c
 
 ### resolver.cancel()
 <!-- YAML
@@ -125,20 +110,12 @@
 added: v0.11.3
 -->
 
-<<<<<<< HEAD
-=======
 * Returns: {string[]}
 
->>>>>>> 84bd6f3c
 Returns an array of IP address strings, formatted according to [rfc5952][],
 that are currently configured for DNS resolution. A string will include a port
 section if a custom port is used.
 
-<<<<<<< HEAD
-For example:
-
-=======
->>>>>>> 84bd6f3c
 <!-- eslint-disable semi-->
 ```js
 [
@@ -167,16 +144,6 @@
   - `hints` {number} One or more [supported `getaddrinfo` flags][]. Multiple
     flags may be passed by bitwise `OR`ing their values.
   - `all` {boolean} When `true`, the callback returns all resolved addresses in
-<<<<<<< HEAD
-    an array. Otherwise, returns a single address. Defaults to `false`.
-  - `verbatim` {boolean} When `true`, the callback receives IPv4 and IPv6
-    addresses in the order the DNS resolver returned them.  When `false`,
-    IPv4 addresses are placed before IPv6 addresses.
-    Default: currently `false` (addresses are reordered) but this is expected
-    to change in the not too distant future.
-    New code should use `{ verbatim: true }`.
-- `callback` {Function}
-=======
     an array. Otherwise, returns a single address. **Default:** `false`.
   - `verbatim` {boolean} When `true`, the callback receives IPv4 and IPv6
     addresses in the order the DNS resolver returned them. When `false`,
@@ -185,7 +152,6 @@
     expected to change in the not too distant future.
     New code should use `{ verbatim: true }`.
 * `callback` {Function}
->>>>>>> 84bd6f3c
   - `err` {Error}
   - `address` {string} A string representation of an IPv4 or IPv6 address.
   - `family` {integer} `4` or `6`, denoting the family of `address`.
@@ -305,10 +271,6 @@
 | `'SOA'`   | start of authority records     | {Object}    | [`dns.resolveSoa()`][]   |
 | `'SRV'`   | service records                | {Object}    | [`dns.resolveSrv()`][]   |
 | `'TXT'`   | text records                   | {string[]}  | [`dns.resolveTxt()`][]   |
-<<<<<<< HEAD
-| `'ANY'`   | any records                    | {Object}    | [`dns.resolveAny()`][]   |
-=======
->>>>>>> 84bd6f3c
 
 On error, `err` is an [`Error`][] object, where `err.code` is one of the
 [DNS error codes](#dns_error_codes).
@@ -453,11 +415,6 @@
 * `order`
 * `preference`
 
-<<<<<<< HEAD
-For example:
-
-=======
->>>>>>> 84bd6f3c
 <!-- eslint-skip -->
 ```js
 {
@@ -570,60 +527,11 @@
 
 Uses the DNS protocol to resolve text queries (`TXT` records) for the
 `hostname`. The `records` argument passed to the `callback` function is a
-<<<<<<< HEAD
-two-dimensional array of the text records available for `hostname` (e.g.,
-=======
 two-dimensional array of the text records available for `hostname` (e.g.
->>>>>>> 84bd6f3c
 `[ ['v=spf1 ip4:0.0.0.0 ', '~all' ] ]`). Each sub-array contains TXT chunks of
 one record. Depending on the use case, these could be either joined together or
 treated separately.
 
-## dns.resolveAny(hostname, callback)
-
-- `hostname` {string}
-- `callback` {Function}
-  - `err` {Error}
-  - `ret` {Object[]}
-
-Uses the DNS protocol to resolve all records (also known as `ANY` or `*` query).
-The `ret` argument passed to the `callback` function will be an array containing
-various types of records. Each object has a property `type` that indicates the
-type of the current record. And depending on the `type`, additional properties
-will be present on the object:
-
-| Type | Properties |
-|------|------------|
-| `"A"` | `address` / `ttl` |
-| `"AAAA"` | `address` / `ttl` |
-| `"CNAME"` | `value` |
-| `"MX"` | Refer to [`dns.resolveMx()`][] |
-| `"NAPTR"` | Refer to [`dns.resolveNaptr()`][] |
-| `"NS"` | `value` |
-| `"PTR"` | `value` |
-| `"SOA"` | Refer to [`dns.resolveSoa()`][] |
-| `"SRV"` | Refer to [`dns.resolveSrv()`][] |
-| `"TXT"` | This type of record contains an array property called `entries` which refers to [`dns.resolveTxt()`][], eg. `{ entries: ['...'], type: 'TXT' }` |
-
-Here is a example of the `ret` object passed to the callback:
-
-<!-- eslint-disable semi -->
-```js
-[ { type: 'A', address: '127.0.0.1', ttl: 299 },
-  { type: 'CNAME', value: 'example.com' },
-  { type: 'MX', exchange: 'alt4.aspmx.l.example.com', priority: 50 },
-  { type: 'NS', value: 'ns1.example.com' },
-  { type: 'TXT', entries: [ 'v=spf1 include:_spf.example.com ~all' ] },
-  { type: 'SOA',
-    nsname: 'ns1.example.com',
-    hostmaster: 'admin.example.com',
-    serial: 156696742,
-    refresh: 900,
-    retry: 900,
-    expire: 1800,
-    minttl: 60 } ]
-```
-
 ## dns.reverse(ip, callback)
 <!-- YAML
 added: v0.1.16
@@ -643,21 +551,11 @@
 <!-- YAML
 added: v0.11.3
 -->
-<<<<<<< HEAD
-- `servers` {string[]} array of [rfc5952][] formatted addresses
+* `servers` {string[]} array of [rfc5952][] formatted addresses
 
 Sets the IP address and port of servers to be used when performing DNS
 resolution. The `servers` argument is an array of [rfc5952][] formatted
 addresses. If the port is the IANA default DNS port (53) it can be omitted.
-
-For example:
-=======
-* `servers` {string[]} array of [rfc5952][] formatted addresses
-
-Sets the IP address and port of servers to be used when performing DNS
-resolution. The `servers` argument is an array of [rfc5952][] formatted
-addresses. If the port is the IANA default DNS port (53) it can be omitted.
->>>>>>> 84bd6f3c
 
 ```js
 dns.setServers([
@@ -1183,11 +1081,7 @@
 documentation for more information.
 
 Note that various networking APIs will call `dns.lookup()` internally to resolve
-<<<<<<< HEAD
-host names. If that is an issue, consider resolving the hostname to and address
-=======
 host names. If that is an issue, consider resolving the hostname to an address
->>>>>>> 84bd6f3c
 using `dns.resolve()` and using the address instead of a host name. Also, some
 networking APIs (such as [`socket.connect()`][] and [`dgram.createSocket()`][])
 allow the default resolver, `dns.lookup()`, to be replaced.
@@ -1224,8 +1118,6 @@
 [`dns.resolveTxt()`]: #dns_dns_resolvetxt_hostname_callback
 [`dns.reverse()`]: #dns_dns_reverse_ip_callback
 [`dns.setServers()`]: #dns_dns_setservers_servers
-<<<<<<< HEAD
-=======
 [`dnsPromises.getServers()`]: #dns_dnspromises_getservers
 [`dnsPromises.lookup()`]: #dns_dnspromises_lookup_hostname_options
 [`dnsPromises.resolve()`]: #dns_dnspromises_resolve_hostname_rrtype
@@ -1242,15 +1134,9 @@
 [`dnsPromises.resolveTxt()`]: #dns_dnspromises_resolvetxt_hostname
 [`dnsPromises.reverse()`]: #dns_dnspromises_reverse_ip
 [`dnsPromises.setServers()`]: #dns_dnspromises_setservers_servers
->>>>>>> 84bd6f3c
 [`socket.connect()`]: net.html#net_socket_connect_options_connectlistener
 [`util.promisify()`]: util.html#util_util_promisify_original
 [DNS error codes]: #dns_error_codes
 [Implementation considerations section]: #dns_implementation_considerations
 [rfc5952]: https://tools.ietf.org/html/rfc5952#section-6
-<<<<<<< HEAD
-[supported `getaddrinfo` flags]: #dns_supported_getaddrinfo_flags
-[the official libuv documentation]: http://docs.libuv.org/en/latest/threadpool.html
-=======
-[supported `getaddrinfo` flags]: #dns_supported_getaddrinfo_flags
->>>>>>> 84bd6f3c
+[supported `getaddrinfo` flags]: #dns_supported_getaddrinfo_flags