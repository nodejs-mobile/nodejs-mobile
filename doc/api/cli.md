# Command Line Options

<!--introduced_in=v5.9.1-->
<!--type=misc-->

Node.js comes with a variety of CLI options. These options expose built-in
debugging, multiple ways to execute scripts, and other helpful runtime options.

To view this documentation as a manual page in a terminal, run `man node`.

## Synopsis

<<<<<<< HEAD
`node [options] [v8 options] [script.js | -e "script" | -] [--] [arguments]`
=======
`node [options] [V8 options] [script.js | -e "script" | -] [--] [arguments]`
>>>>>>> 84bd6f3c

`node inspect [script.js | -e "script" | <host>:<port>] …`

`node --v8-options`

Execute without arguments to start the [REPL][].

_For more info about `node inspect`, please see the [debugger][] documentation._

## Options
<!-- YAML
changes:
  - version: v10.12.0
    pr-url: https://github.com/nodejs/node/pull/23020
    description: Underscores instead of dashes are now allowed for
                 Node.js options as well, in addition to V8 options.
-->

All options, including V8 options, allow words to be separated by both
dashes (`-`) or underscores (`_`).

For example, `--pending-deprecation` is equivalent to `--pending_deprecation`.

### `-`
<!-- YAML
added: v8.0.0
-->

Alias for stdin, analogous to the use of - in other command line utilities,
meaning that the script will be read from stdin, and the rest of the options
are passed to that script.

### `--`
<!-- YAML
added: v6.11.0
-->

<<<<<<< HEAD
Evaluate the following argument as JavaScript. The modules which are
predefined in the REPL can also be used in `script`.

*Note*: On Windows, using `cmd.exe` a single quote will not work correctly
because it only recognizes double `"` for quoting. In Powershell or
Git bash, both `'` and `"` are usable.

=======
Indicate the end of node options. Pass the rest of the arguments to the script.
If no script filename or eval/print script is supplied prior to this, then
the next argument will be used as a script filename.
>>>>>>> 84bd6f3c

### `--abort-on-uncaught-exception`
<!-- YAML
added: v0.10
-->

Aborting instead of exiting causes a core file to be generated for post-mortem
analysis using a debugger (such as `lldb`, `gdb`, and `mdb`).

If this flag is passed, the behavior can still be set to not abort through
[`process.setUncaughtExceptionCaptureCallback()`][] (and through usage of the
`domain` module that uses it).

### `--completion-bash`
<!-- YAML
added: v10.12.0
-->

Print source-able bash completion script for Node.js.
```console
$ node --completion-bash > node_bash_completion
$ source node_bash_completion
```

### `--enable-fips`
<!-- YAML
added: v6.0.0
-->

Enable FIPS-compliant crypto at startup. (Requires Node.js to be built with
`./configure --openssl-fips`.)

### `--experimental-modules`
<!-- YAML
added: v8.5.0
-->

Enable experimental ES module support and caching modules.

### `--experimental-repl-await`
<!-- YAML
added: v10.0.0
-->

Enable experimental top-level `await` keyword support in REPL.

### `--experimental-vm-modules`
<!-- YAML
added: v9.6.0
-->

Enable experimental ES Module support in the `vm` module.

### `--experimental-worker`
<!-- YAML
added: v10.5.0
-->

<<<<<<< HEAD
Activate inspector on host:port and break at start of user script.
Default host:port is 127.0.0.1:9229.


### `--inspect-port=[host:]port`
<!-- YAML
added: v7.6.0
-->

Set the host:port to be used when the inspector is activated.
Useful when activating the inspector by sending the `SIGUSR1` signal.

Default host is 127.0.0.1.

=======
Enable experimental worker threads using the `worker_threads` module.
>>>>>>> 84bd6f3c

### `--force-fips`
<!-- YAML
added: v6.0.0
-->

Force FIPS-compliant crypto on startup. (Cannot be disabled from script code.)
(Same requirements as `--enable-fips`.)

### `--icu-data-dir=file`
<!-- YAML
added: v0.11.15
-->

Specify ICU data load path. (Overrides `NODE_ICU_DATA`.)

### `--inspect-brk[=[host:]port]`
<!-- YAML
added: v7.6.0
-->

Activate inspector on `host:port` and break at start of user script.
Default `host:port` is `127.0.0.1:9229`.

### `--inspect-port=[host:]port`
<!-- YAML
<<<<<<< HEAD
added: v8.0.0
=======
added: v7.6.0
>>>>>>> 84bd6f3c
-->

Set the `host:port` to be used when the inspector is activated.
Useful when activating the inspector by sending the `SIGUSR1` signal.

Default host is `127.0.0.1`.

### `--inspect[=[host:]port]`
<!-- YAML
added: v6.3.0
-->

Activate inspector on `host:port`. Default is `127.0.0.1:9229`.

<<<<<<< HEAD
### `--expose-http2`
<!-- YAML
added: v8.4.0
-->

Enable the experimental `'http2'` module.

### `--abort-on-uncaught-exception`
<!-- YAML
added: v0.10
-->

Aborting instead of exiting causes a core file to be generated for post-mortem
analysis using a debugger (such as `lldb`, `gdb`, and `mdb`).
=======
V8 inspector integration allows tools such as Chrome DevTools and IDEs to debug
and profile Node.js instances. The tools attach to Node.js instances via a
tcp port and communicate using the [Chrome DevTools Protocol][].

### `--loader=file`
<!--
added: v9.0.0
-->

Specify the `file` of the custom [experimental ECMAScript Module][] loader.
>>>>>>> 84bd6f3c

### `--napi-modules`
<!-- YAML
added: v7.10.0
-->

This option is a no-op. It is kept for compatibility.

### `--no-deprecation`
<!-- YAML
<<<<<<< HEAD
added: v8.0.0
=======
added: v0.8.0
>>>>>>> 84bd6f3c
-->

Silence deprecation warnings.

### `--no-force-async-hooks-checks`
<!-- YAML
added: v9.0.0
-->

Disables runtime checks for `async_hooks`. These will still be enabled
dynamically when `async_hooks` is enabled.

### `--no-warnings`
<!-- YAML
added: v6.0.0
-->

Silence all process warnings (including deprecations).

### `--openssl-config=file`
<!-- YAML
added: v6.9.0
-->

Load an OpenSSL configuration file on startup. Among other uses, this can be
used to enable FIPS-compliant crypto if Node.js is built with
`./configure --openssl-fips`.

### `--pending-deprecation`
<!-- YAML
added: v8.0.0
-->

Emit pending deprecation warnings.

Pending deprecations are generally identical to a runtime deprecation with the
notable exception that they are turned *off* by default and will not be emitted
unless either the `--pending-deprecation` command line flag, or the
`NODE_PENDING_DEPRECATION=1` environment variable, is set. Pending deprecations
are used to provide a kind of selective "early warning" mechanism that
developers may leverage to detect deprecated API usage.

### `--preserve-symlinks`
<!-- YAML
added: v6.3.0
-->

Instructs the module loader to preserve symbolic links when resolving and
caching modules.

By default, when Node.js loads a module from a path that is symbolically linked
to a different on-disk location, Node.js will dereference the link and use the
actual on-disk "real path" of the module as both an identifier and as a root
path to locate other dependency modules. In most cases, this default behavior
is acceptable. However, when using symbolically linked peer dependencies, as
illustrated in the example below, the default behavior causes an exception to
be thrown if `moduleA` attempts to require `moduleB` as a peer dependency:

```text
{appDir}
 ├── app
 │   ├── index.js
 │   └── node_modules
 │       ├── moduleA -> {appDir}/moduleA
 │       └── moduleB
 │           ├── index.js
 │           └── package.json
 └── moduleA
     ├── index.js
     └── package.json
```

The `--preserve-symlinks` command line flag instructs Node.js to use the
symlink path for modules as opposed to the real path, allowing symbolically
linked peer dependencies to be found.

Note, however, that using `--preserve-symlinks` can have other side effects.
Specifically, symbolically linked *native* modules can fail to load if those
are linked from more than one location in the dependency tree (Node.js would
see those as two separate modules and would attempt to load the module multiple
times, causing an exception to be thrown).

The `--preserve-symlinks` flag does not apply to the main module, which allows
`node --preserve-symlinks node_module/.bin/<foo>` to work.  To apply the same
behavior for the main module, also use `--preserve-symlinks-main`.

### `--preserve-symlinks-main`
<!-- YAML
added: v10.2.0
-->

Instructs the module loader to preserve symbolic links when resolving and
caching the main module (`require.main`).

This flag exists so that the main module can be opted-in to the same behavior
that `--preserve-symlinks` gives to all other imports; they are separate flags,
however, for backward compatibility with older Node.js versions.

Note that `--preserve-symlinks-main` does not imply `--preserve-symlinks`; it
is expected that `--preserve-symlinks-main` will be used in addition to
`--preserve-symlinks` when it is not desirable to follow symlinks before
resolving relative paths.

See `--preserve-symlinks` for more information.

### `--prof`
<!-- YAML
added: v2.0.0
-->

Generate V8 profiler output.

### `--prof-process`
<!-- YAML
added: v5.2.0
-->

Process V8 profiler output generated using the V8 option `--prof`.

### `--redirect-warnings=file`
<!-- YAML
added: v8.0.0
-->

Write process warnings to the given file instead of printing to stderr. The
file will be created if it does not exist, and will be appended to if it does.
If an error occurs while attempting to write the warning to the file, the
warning will be written to stderr instead.

### `--throw-deprecation`
<!-- YAML
added: v0.11.14
-->

Throw errors for deprecations.

<<<<<<< HEAD
*Note*: V8 options allow words to be separated by both dashes (`-`) or
underscores (`_`).
=======
### `--title=title`
<!-- YAML
added: v10.7.0
-->
>>>>>>> 84bd6f3c

Set `process.title` on startup.

### `--tls-cipher-list=list`
<!-- YAML
added: v4.0.0
-->

Specify an alternative default TLS cipher list. Requires Node.js to be built
with crypto support (default).

### `--trace-deprecation`
<!-- YAML
added: v0.8.0
-->

Print stack traces for deprecations.

### `--trace-event-categories`
<!-- YAML
added: v7.7.0
-->

A comma separated list of categories that should be traced when trace event
tracing is enabled using `--trace-events-enabled`.

### `--trace-event-file-pattern`
<!-- YAML
added: v9.8.0
-->

Template string specifying the filepath for the trace event data, it
supports `${rotation}` and `${pid}`.

### `--trace-events-enabled`
<!-- YAML
added: v7.7.0
-->

Enables the collection of trace event tracing information.

### `--trace-sync-io`
<!-- YAML
added: v2.1.0
-->

Prints a stack trace whenever synchronous I/O is detected after the first turn
of the event loop.

### `--trace-warnings`
<!-- YAML
added: v6.0.0
-->

Print stack traces for process warnings (including deprecations).

### `--track-heap-objects`
<!-- YAML
added: v2.4.0
-->

<<<<<<< HEAD
Use OpenSSL's default CA store or use bundled Mozilla CA store as supplied by
current Node.js version. The default store is selectable at build-time.
=======
Track heap object allocations for heap snapshots.

### `--use-bundled-ca`, `--use-openssl-ca`
<!-- YAML
added: v6.11.0
-->

Use bundled Mozilla CA store as supplied by current Node.js version
or use OpenSSL's default CA store. The default store is selectable
at build-time.

The bundled CA store, as supplied by Node.js, is a snapshot of Mozilla CA store
that is fixed at release time. It is identical on all supported platforms.
>>>>>>> 84bd6f3c

Using OpenSSL store allows for external modifications of the store. For most
Linux and BSD distributions, this store is maintained by the distribution
maintainers and system administrators. OpenSSL CA store location is dependent on
configuration of the OpenSSL library but this can be altered at runtime using
environment variables.
<<<<<<< HEAD

The bundled CA store, as supplied by Node.js, is a snapshot of Mozilla CA store
that is fixed at release time. It is identical on all supported platforms.
=======
>>>>>>> 84bd6f3c

See `SSL_CERT_DIR` and `SSL_CERT_FILE`.

### `--v8-options`
<!-- YAML
added: v0.1.3
-->

Print V8 command line options.

<<<<<<< HEAD

### `-`
<!-- YAML
added: v8.0.0
-->

Alias for stdin, analogous to the use of - in other command line utilities,
meaning that the script will be read from stdin, and the rest of the options
are passed to that script.


### `--`
=======
### `--v8-pool-size=num`
>>>>>>> 84bd6f3c
<!-- YAML
added: v5.10.0
-->

Set V8's thread pool size which will be used to allocate background jobs.

If set to `0` then V8 will choose an appropriate size of the thread pool based
on the number of online processors.

If the value provided is larger than V8's maximum, then the largest value
will be chosen.

### `--zero-fill-buffers`
<!-- YAML
added: v6.0.0
-->

Automatically zero-fills all newly allocated [`Buffer`][] and [`SlowBuffer`][]
instances.

### `-c`, `--check`
<!-- YAML
added:
  - v5.0.0
  - v4.2.0
changes:
  - version: v10.0.0
    pr-url: https://github.com/nodejs/node/pull/19600
    description: The `--require` option is now supported when checking a file.
-->

Syntax check the script without executing.

### `-e`, `--eval "script"`
<!-- YAML
added: v0.5.2
changes:
  - version: v5.11.0
    pr-url: https://github.com/nodejs/node/pull/5348
    description: Built-in libraries are now available as predefined variables.
-->

Evaluate the following argument as JavaScript. The modules which are
predefined in the REPL can also be used in `script`.

<<<<<<< HEAD
*Note*: On Windows, this is a `';'`-separated list instead.
=======
On Windows, using `cmd.exe` a single quote will not work correctly because it
only recognizes double `"` for quoting. In Powershell or Git bash, both `'`
and `"` are usable.
>>>>>>> 84bd6f3c

### `-h`, `--help`
<!-- YAML
added: v0.1.3
-->

Print node command line options.
The output of this option is less detailed than this document.

### `-i`, `--interactive`
<!-- YAML
added: v0.7.7
-->

Opens the REPL even if stdin does not appear to be a terminal.

### `-p`, `--print "script"`
<!-- YAML
added: v0.6.4
changes:
  - version: v5.11.0
    pr-url: https://github.com/nodejs/node/pull/5348
    description: Built-in libraries are now available as predefined variables.
-->

Identical to `-e` but prints the result.

### `-r`, `--require module`
<!-- YAML
added: v1.6.0
-->

Preload the specified module at startup.

Follows `require()`'s module resolution
rules. `module` may be either a path to a file, or a node module name.

### `-v`, `--version`
<!-- YAML
added: v0.1.3
-->

Print node's version.

## Environment Variables

### `NODE_DEBUG=module[,…]`
<!-- YAML
added: v0.1.32
-->

`','`-separated list of core modules that should print debug information.

### `NODE_DISABLE_COLORS=1`
<!-- YAML
added: v0.3.0
-->

When set to `1` colors will not be used in the REPL.

### `NODE_EXTRA_CA_CERTS=file`
<!-- YAML
added: v7.3.0
-->

When set, the well known "root" CAs (like VeriSign) will be extended with the
extra certificates in `file`. The file should consist of one or more trusted
certificates in PEM format. A message will be emitted (once) with
[`process.emitWarning()`][emit_warning] if the file is missing or
malformed, but any errors are otherwise ignored.

Note that neither the well known nor extra certificates are used when the `ca`
options property is explicitly specified for a TLS or HTTPS client or server.

### `NODE_ICU_DATA=file`
<!-- YAML
added: v0.11.15
-->

Data path for ICU (`Intl` object) data. Will extend linked-in data when compiled
with small-icu support.

### `NODE_NO_WARNINGS=1`
<!-- YAML
added: v6.11.0
-->

When set to `1`, process warnings are silenced.

### `NODE_OPTIONS=options...`
<!-- YAML
added: v8.0.0
-->

A space-separated list of command line options. `options...` are interpreted as
if they had been specified on the command line before the actual command line
<<<<<<< HEAD
(so they can be overridden).  Node will exit with an error if an option that is
not allowed in the environment is used, such as `-p` or a script file.
=======
(so they can be overridden). Node.js will exit with an error if an option
that is not allowed in the environment is used, such as `-p` or a script file.
>>>>>>> 84bd6f3c

Node options that are allowed are:
- `--enable-fips`
- `--experimental-modules`
- `--experimental-repl-await`
- `--experimental-vm-modules`
- `--experimental-worker`
- `--force-fips`
- `--icu-data-dir`
- `--inspect`
- `--inspect-brk`
- `--inspect-port`
<<<<<<< HEAD
- `--inspect`
=======
- `--loader`
- `--napi-modules`
>>>>>>> 84bd6f3c
- `--no-deprecation`
- `--no-force-async-hooks-checks`
- `--no-warnings`
- `--openssl-config`
- `--pending-deprecation`
- `--redirect-warnings`
- `--require`, `-r`
- `--throw-deprecation`
<<<<<<< HEAD
=======
- `--title`
>>>>>>> 84bd6f3c
- `--tls-cipher-list`
- `--trace-deprecation`
- `--trace-event-categories`
- `--trace-event-file-pattern`
- `--trace-events-enabled`
- `--trace-sync-io`
- `--trace-warnings`
- `--track-heap-objects`
- `--use-bundled-ca`
- `--use-openssl-ca`
- `--v8-pool-size`
- `--zero-fill-buffers`

V8 options that are allowed are:
- `--abort-on-uncaught-exception`
- `--max-old-space-size`
<<<<<<< HEAD
=======
- `--perf-basic-prof`
- `--perf-prof`
- `--stack-trace-limit`

### `NODE_PATH=path[:…]`
<!-- YAML
added: v0.1.32
-->

`':'`-separated list of directories prefixed to the module search path.

On Windows, this is a `';'`-separated list instead.
>>>>>>> 84bd6f3c

### `NODE_PENDING_DEPRECATION=1`
<!-- YAML
added: v8.0.0
-->

When set to `1`, emit pending deprecation warnings.

Pending deprecations are generally identical to a runtime deprecation with the
notable exception that they are turned *off* by default and will not be emitted
unless either the `--pending-deprecation` command line flag, or the
`NODE_PENDING_DEPRECATION=1` environment variable, is set. Pending deprecations
are used to provide a kind of selective "early warning" mechanism that
developers may leverage to detect deprecated API usage.

### `NODE_PRESERVE_SYMLINKS=1`
<!-- YAML
added: v7.1.0
-->

When set to `1`, instructs the module loader to preserve symbolic links when
resolving and caching modules.

### `NODE_REDIRECT_WARNINGS=file`
<!-- YAML
added: v8.0.0
-->

When set, process warnings will be emitted to the given file instead of
printing to stderr. The file will be created if it does not exist, and will be
appended to if it does. If an error occurs while attempting to write the
warning to the file, the warning will be written to stderr instead. This is
equivalent to using the `--redirect-warnings=file` command-line flag.

### `NODE_REPL_HISTORY=file`
<!-- YAML
added: v3.0.0
-->

Path to the file used to store the persistent REPL history. The default path is
`~/.node_repl_history`, which is overridden by this variable. Setting the value
to an empty string (`''` or `' '`) disables persistent REPL history.

### `NODE_V8_COVERAGE=dir`

When set, Node.js will begin outputting [V8 JavaScript code coverage][] to the
directory provided as an argument. Coverage is output as an array of
[ScriptCoverage][] objects:

```json
{
  "result": [
    {
      "scriptId": "67",
      "url": "internal/tty.js",
      "functions": []
    }
  ]
}
```

`NODE_V8_COVERAGE` will automatically propagate to subprocesses, making it
easier to instrument applications that call the `child_process.spawn()` family
of functions. `NODE_V8_COVERAGE` can be set to an empty string, to prevent
propagation.

At this time coverage is only collected in the main thread and will not be
output for code executed by worker threads.

### `OPENSSL_CONF=file`
<!-- YAML
added: v6.11.0
-->

Load an OpenSSL configuration file on startup. Among other uses, this can be
used to enable FIPS-compliant crypto if Node.js is built with `./configure
--openssl-fips`.

If the [`--openssl-config`][] command line option is used, the environment
variable is ignored.

### `SSL_CERT_DIR=dir`
<!-- YAML
added: v7.7.0
-->

If `--use-openssl-ca` is enabled, this overrides and sets OpenSSL's directory
containing trusted certificates.

<<<<<<< HEAD
*Note*: Be aware that unless the child environment is explicitly set, this
environment variable will be inherited by any child processes, and if they use
OpenSSL, it may cause them to trust the same CAs as node.
=======
Be aware that unless the child environment is explicitly set, this environment
variable will be inherited by any child processes, and if they use OpenSSL, it
may cause them to trust the same CAs as node.
>>>>>>> 84bd6f3c

### `SSL_CERT_FILE=file`
<!-- YAML
added: v7.7.0
-->

If `--use-openssl-ca` is enabled, this overrides and sets OpenSSL's file
containing trusted certificates.

<<<<<<< HEAD
*Note*: Be aware that unless the child environment is explicitly set, this
environment variable will be inherited by any child processes, and if they use
OpenSSL, it may cause them to trust the same CAs as node.

### `NODE_REDIRECT_WARNINGS=file`
<!-- YAML
added: v8.0.0
-->
=======
Be aware that unless the child environment is explicitly set, this environment
variable will be inherited by any child processes, and if they use OpenSSL, it
may cause them to trust the same CAs as node.

### `UV_THREADPOOL_SIZE=size`
>>>>>>> 84bd6f3c

Set the number of threads used in libuv's threadpool to `size` threads.

Asynchronous system APIs are used by Node.js whenever possible, but where they
do not exist, libuv's threadpool is used to create asynchronous node APIs based
on synchronous system APIs. Node.js APIs that use the threadpool are:

- all `fs` APIs, other than the file watcher APIs and those that are explicitly
  synchronous
- `crypto.pbkdf2()`
- `crypto.randomBytes()`, unless it is used without a callback
- `crypto.randomFill()`
- `dns.lookup()`
- all `zlib` APIs, other than those that are explicitly synchronous

Because libuv's threadpool has a fixed size, it means that if for whatever
reason any of these APIs takes a long time, other (seemingly unrelated) APIs
that run in libuv's threadpool will experience degraded performance. In order to
mitigate this issue, one potential solution is to increase the size of libuv's
threadpool by setting the `'UV_THREADPOOL_SIZE'` environment variable to a value
greater than `4` (its current default value). For more information, see the
[libuv threadpool documentation][].

### `UV_THREADPOOL_SIZE=size`

Set the number of threads used in libuv's threadpool to `size` threads.

Asynchronous system APIs are used by Node.js whenever possible, but where they
do not exist, libuv's threadpool is used to create asynchronous node APIs based
on synchronous system APIs. Node.js APIs that use the threadpool are:

- all `fs` APIs, other than the file watcher APIs and those that are explicitly
  synchronous
- `crypto.pbkdf2()`
- `crypto.randomBytes()`, unless it is used without a callback
- `crypto.randomFill()`
- `dns.lookup()`
- all `zlib` APIs, other than those that are explicitly synchronous

Because libuv's threadpool has a fixed size, it means that if for whatever
reason any of these APIs takes a long time, other (seemingly unrelated) APIs
that run in libuv's threadpool will experience degraded performance. In order to
mitigate this issue, one potential solution is to increase the size of libuv's
threadpool by setting the `'UV_THREADPOOL_SIZE'` environment variable to a value
greater than `4` (its current default value).  For more information, see the
[libuv threadpool documentation][].

[`--openssl-config`]: #cli_openssl_config_file
[`Buffer`]: buffer.html#buffer_class_buffer
[`SlowBuffer`]: buffer.html#buffer_class_slowbuffer
[`process.setUncaughtExceptionCaptureCallback()`]: process.html#process_process_setuncaughtexceptioncapturecallback_fn
[Chrome DevTools Protocol]: https://chromedevtools.github.io/devtools-protocol/
[REPL]: repl.html
[ScriptCoverage]: https://chromedevtools.github.io/devtools-protocol/tot/Profiler#type-ScriptCoverage
[V8 JavaScript code coverage]: https://v8project.blogspot.com/2017/12/javascript-code-coverage.html
[debugger]: debugger.html
[emit_warning]: process.html#process_process_emitwarning_warning_type_code_ctor
<<<<<<< HEAD
=======
[experimental ECMAScript Module]: esm.html#esm_loader_hooks
>>>>>>> 84bd6f3c
[libuv threadpool documentation]: http://docs.libuv.org/en/latest/threadpool.html<|MERGE_RESOLUTION|>--- conflicted
+++ resolved
@@ -10,11 +10,7 @@
 
 ## Synopsis
 
-<<<<<<< HEAD
-`node [options] [v8 options] [script.js | -e "script" | -] [--] [arguments]`
-=======
 `node [options] [V8 options] [script.js | -e "script" | -] [--] [arguments]`
->>>>>>> 84bd6f3c
 
 `node inspect [script.js | -e "script" | <host>:<port>] …`
 
@@ -52,19 +48,9 @@
 added: v6.11.0
 -->
 
-<<<<<<< HEAD
-Evaluate the following argument as JavaScript. The modules which are
-predefined in the REPL can also be used in `script`.
-
-*Note*: On Windows, using `cmd.exe` a single quote will not work correctly
-because it only recognizes double `"` for quoting. In Powershell or
-Git bash, both `'` and `"` are usable.
-
-=======
 Indicate the end of node options. Pass the rest of the arguments to the script.
 If no script filename or eval/print script is supplied prior to this, then
 the next argument will be used as a script filename.
->>>>>>> 84bd6f3c
 
 ### `--abort-on-uncaught-exception`
 <!-- YAML
@@ -123,24 +109,7 @@
 added: v10.5.0
 -->
 
-<<<<<<< HEAD
-Activate inspector on host:port and break at start of user script.
-Default host:port is 127.0.0.1:9229.
-
-
-### `--inspect-port=[host:]port`
-<!-- YAML
-added: v7.6.0
--->
-
-Set the host:port to be used when the inspector is activated.
-Useful when activating the inspector by sending the `SIGUSR1` signal.
-
-Default host is 127.0.0.1.
-
-=======
 Enable experimental worker threads using the `worker_threads` module.
->>>>>>> 84bd6f3c
 
 ### `--force-fips`
 <!-- YAML
@@ -167,11 +136,7 @@
 
 ### `--inspect-port=[host:]port`
 <!-- YAML
-<<<<<<< HEAD
-added: v8.0.0
-=======
 added: v7.6.0
->>>>>>> 84bd6f3c
 -->
 
 Set the `host:port` to be used when the inspector is activated.
@@ -186,22 +151,6 @@
 
 Activate inspector on `host:port`. Default is `127.0.0.1:9229`.
 
-<<<<<<< HEAD
-### `--expose-http2`
-<!-- YAML
-added: v8.4.0
--->
-
-Enable the experimental `'http2'` module.
-
-### `--abort-on-uncaught-exception`
-<!-- YAML
-added: v0.10
--->
-
-Aborting instead of exiting causes a core file to be generated for post-mortem
-analysis using a debugger (such as `lldb`, `gdb`, and `mdb`).
-=======
 V8 inspector integration allows tools such as Chrome DevTools and IDEs to debug
 and profile Node.js instances. The tools attach to Node.js instances via a
 tcp port and communicate using the [Chrome DevTools Protocol][].
@@ -212,7 +161,6 @@
 -->
 
 Specify the `file` of the custom [experimental ECMAScript Module][] loader.
->>>>>>> 84bd6f3c
 
 ### `--napi-modules`
 <!-- YAML
@@ -223,11 +171,7 @@
 
 ### `--no-deprecation`
 <!-- YAML
-<<<<<<< HEAD
-added: v8.0.0
-=======
 added: v0.8.0
->>>>>>> 84bd6f3c
 -->
 
 Silence deprecation warnings.
@@ -364,15 +308,10 @@
 
 Throw errors for deprecations.
 
-<<<<<<< HEAD
-*Note*: V8 options allow words to be separated by both dashes (`-`) or
-underscores (`_`).
-=======
 ### `--title=title`
 <!-- YAML
 added: v10.7.0
 -->
->>>>>>> 84bd6f3c
 
 Set `process.title` on startup.
 
@@ -434,10 +373,6 @@
 added: v2.4.0
 -->
 
-<<<<<<< HEAD
-Use OpenSSL's default CA store or use bundled Mozilla CA store as supplied by
-current Node.js version. The default store is selectable at build-time.
-=======
 Track heap object allocations for heap snapshots.
 
 ### `--use-bundled-ca`, `--use-openssl-ca`
@@ -451,19 +386,12 @@
 
 The bundled CA store, as supplied by Node.js, is a snapshot of Mozilla CA store
 that is fixed at release time. It is identical on all supported platforms.
->>>>>>> 84bd6f3c
 
 Using OpenSSL store allows for external modifications of the store. For most
 Linux and BSD distributions, this store is maintained by the distribution
 maintainers and system administrators. OpenSSL CA store location is dependent on
 configuration of the OpenSSL library but this can be altered at runtime using
 environment variables.
-<<<<<<< HEAD
-
-The bundled CA store, as supplied by Node.js, is a snapshot of Mozilla CA store
-that is fixed at release time. It is identical on all supported platforms.
-=======
->>>>>>> 84bd6f3c
 
 See `SSL_CERT_DIR` and `SSL_CERT_FILE`.
 
@@ -474,22 +402,7 @@
 
 Print V8 command line options.
 
-<<<<<<< HEAD
-
-### `-`
-<!-- YAML
-added: v8.0.0
--->
-
-Alias for stdin, analogous to the use of - in other command line utilities,
-meaning that the script will be read from stdin, and the rest of the options
-are passed to that script.
-
-
-### `--`
-=======
 ### `--v8-pool-size=num`
->>>>>>> 84bd6f3c
 <!-- YAML
 added: v5.10.0
 -->
@@ -535,13 +448,9 @@
 Evaluate the following argument as JavaScript. The modules which are
 predefined in the REPL can also be used in `script`.
 
-<<<<<<< HEAD
-*Note*: On Windows, this is a `';'`-separated list instead.
-=======
 On Windows, using `cmd.exe` a single quote will not work correctly because it
 only recognizes double `"` for quoting. In Powershell or Git bash, both `'`
 and `"` are usable.
->>>>>>> 84bd6f3c
 
 ### `-h`, `--help`
 <!-- YAML
@@ -638,13 +547,8 @@
 
 A space-separated list of command line options. `options...` are interpreted as
 if they had been specified on the command line before the actual command line
-<<<<<<< HEAD
-(so they can be overridden).  Node will exit with an error if an option that is
-not allowed in the environment is used, such as `-p` or a script file.
-=======
 (so they can be overridden). Node.js will exit with an error if an option
 that is not allowed in the environment is used, such as `-p` or a script file.
->>>>>>> 84bd6f3c
 
 Node options that are allowed are:
 - `--enable-fips`
@@ -657,12 +561,8 @@
 - `--inspect`
 - `--inspect-brk`
 - `--inspect-port`
-<<<<<<< HEAD
-- `--inspect`
-=======
 - `--loader`
 - `--napi-modules`
->>>>>>> 84bd6f3c
 - `--no-deprecation`
 - `--no-force-async-hooks-checks`
 - `--no-warnings`
@@ -671,10 +571,7 @@
 - `--redirect-warnings`
 - `--require`, `-r`
 - `--throw-deprecation`
-<<<<<<< HEAD
-=======
 - `--title`
->>>>>>> 84bd6f3c
 - `--tls-cipher-list`
 - `--trace-deprecation`
 - `--trace-event-categories`
@@ -691,8 +588,6 @@
 V8 options that are allowed are:
 - `--abort-on-uncaught-exception`
 - `--max-old-space-size`
-<<<<<<< HEAD
-=======
 - `--perf-basic-prof`
 - `--perf-prof`
 - `--stack-trace-limit`
@@ -705,7 +600,6 @@
 `':'`-separated list of directories prefixed to the module search path.
 
 On Windows, this is a `';'`-separated list instead.
->>>>>>> 84bd6f3c
 
 ### `NODE_PENDING_DEPRECATION=1`
 <!-- YAML
@@ -795,15 +689,9 @@
 If `--use-openssl-ca` is enabled, this overrides and sets OpenSSL's directory
 containing trusted certificates.
 
-<<<<<<< HEAD
-*Note*: Be aware that unless the child environment is explicitly set, this
-environment variable will be inherited by any child processes, and if they use
-OpenSSL, it may cause them to trust the same CAs as node.
-=======
 Be aware that unless the child environment is explicitly set, this environment
 variable will be inherited by any child processes, and if they use OpenSSL, it
 may cause them to trust the same CAs as node.
->>>>>>> 84bd6f3c
 
 ### `SSL_CERT_FILE=file`
 <!-- YAML
@@ -813,22 +701,11 @@
 If `--use-openssl-ca` is enabled, this overrides and sets OpenSSL's file
 containing trusted certificates.
 
-<<<<<<< HEAD
-*Note*: Be aware that unless the child environment is explicitly set, this
-environment variable will be inherited by any child processes, and if they use
-OpenSSL, it may cause them to trust the same CAs as node.
-
-### `NODE_REDIRECT_WARNINGS=file`
-<!-- YAML
-added: v8.0.0
--->
-=======
 Be aware that unless the child environment is explicitly set, this environment
 variable will be inherited by any child processes, and if they use OpenSSL, it
 may cause them to trust the same CAs as node.
 
 ### `UV_THREADPOOL_SIZE=size`
->>>>>>> 84bd6f3c
 
 Set the number of threads used in libuv's threadpool to `size` threads.
 
@@ -850,30 +727,6 @@
 mitigate this issue, one potential solution is to increase the size of libuv's
 threadpool by setting the `'UV_THREADPOOL_SIZE'` environment variable to a value
 greater than `4` (its current default value). For more information, see the
-[libuv threadpool documentation][].
-
-### `UV_THREADPOOL_SIZE=size`
-
-Set the number of threads used in libuv's threadpool to `size` threads.
-
-Asynchronous system APIs are used by Node.js whenever possible, but where they
-do not exist, libuv's threadpool is used to create asynchronous node APIs based
-on synchronous system APIs. Node.js APIs that use the threadpool are:
-
-- all `fs` APIs, other than the file watcher APIs and those that are explicitly
-  synchronous
-- `crypto.pbkdf2()`
-- `crypto.randomBytes()`, unless it is used without a callback
-- `crypto.randomFill()`
-- `dns.lookup()`
-- all `zlib` APIs, other than those that are explicitly synchronous
-
-Because libuv's threadpool has a fixed size, it means that if for whatever
-reason any of these APIs takes a long time, other (seemingly unrelated) APIs
-that run in libuv's threadpool will experience degraded performance. In order to
-mitigate this issue, one potential solution is to increase the size of libuv's
-threadpool by setting the `'UV_THREADPOOL_SIZE'` environment variable to a value
-greater than `4` (its current default value).  For more information, see the
 [libuv threadpool documentation][].
 
 [`--openssl-config`]: #cli_openssl_config_file
@@ -886,8 +739,5 @@
 [V8 JavaScript code coverage]: https://v8project.blogspot.com/2017/12/javascript-code-coverage.html
 [debugger]: debugger.html
 [emit_warning]: process.html#process_process_emitwarning_warning_type_code_ctor
-<<<<<<< HEAD
-=======
 [experimental ECMAScript Module]: esm.html#esm_loader_hooks
->>>>>>> 84bd6f3c
 [libuv threadpool documentation]: http://docs.libuv.org/en/latest/threadpool.html