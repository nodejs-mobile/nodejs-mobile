# Cluster

<!--introduced_in=v0.10.0-->

> Stability: 2 - Stable

A single instance of Node.js runs in a single thread. To take advantage of
multi-core systems, the user will sometimes want to launch a cluster of Node.js
processes to handle the load.

The cluster module allows easy creation of child processes that all share
server ports.

```js
const cluster = require('cluster');
const http = require('http');
const numCPUs = require('os').cpus().length;

if (cluster.isMaster) {
  console.log(`Master ${process.pid} is running`);

  // Fork workers.
  for (let i = 0; i < numCPUs; i++) {
    cluster.fork();
  }

  cluster.on('exit', (worker, code, signal) => {
    console.log(`worker ${worker.process.pid} died`);
  });
} else {
  // Workers can share any TCP connection
  // In this case it is an HTTP server
  http.createServer((req, res) => {
    res.writeHead(200);
    res.end('hello world\n');
  }).listen(8000);

  console.log(`Worker ${process.pid} started`);
}
```

Running Node.js will now share port 8000 between the workers:

```txt
$ node server.js
Master 3596 is running
Worker 4324 started
Worker 4520 started
Worker 6056 started
Worker 5644 started
```

Please note that on Windows, it is not yet possible to set up a named pipe
server in a worker.

## How It Works

<!--type=misc-->

The worker processes are spawned using the [`child_process.fork()`][] method,
so that they can communicate with the parent via IPC and pass server
handles back and forth.

The cluster module supports two methods of distributing incoming
connections.

The first one (and the default one on all platforms except Windows),
is the round-robin approach, where the master process listens on a
port, accepts new connections and distributes them across the workers
in a round-robin fashion, with some built-in smarts to avoid
overloading a worker process.

The second approach is where the master process creates the listen
socket and sends it to interested workers. The workers then accept
incoming connections directly.

The second approach should, in theory, give the best performance.
In practice however, distribution tends to be very unbalanced due
to operating system scheduler vagaries. Loads have been observed
where over 70% of all connections ended up in just two processes,
out of a total of eight.

Because `server.listen()` hands off most of the work to the master
process, there are three cases where the behavior between a normal
Node.js process and a cluster worker differs:

1. `server.listen({fd: 7})` Because the message is passed to the master,
   file descriptor 7 **in the parent** will be listened on, and the
   handle passed to the worker, rather than listening to the worker's
   idea of what the number 7 file descriptor references.
2. `server.listen(handle)` Listening on handles explicitly will cause
   the worker to use the supplied handle, rather than talk to the master
   process.
3. `server.listen(0)` Normally, this will cause servers to listen on a
   random port.  However, in a cluster, each worker will receive the
   same "random" port each time they do `listen(0)`. In essence, the
   port is random the first time, but predictable thereafter. To listen
   on a unique port, generate a port number based on the cluster worker ID.

Node.js does not provide routing logic. It is, therefore important to design an
application such that it does not rely too heavily on in-memory data objects for
things like sessions and login.

Because workers are all separate processes, they can be killed or
re-spawned depending on a program's needs, without affecting other
workers. As long as there are some workers still alive, the server will
continue to accept connections. If no workers are alive, existing connections
will be dropped and new connections will be refused. Node.js does not
automatically manage the number of workers, however. It is the application's
responsibility to manage the worker pool based on its own needs.

Although a primary use case for the `cluster` module is networking, it can
also be used for other use cases requiring worker processes.

## Class: Worker
<!-- YAML
added: v0.7.0
-->

A `Worker` object contains all public information and method about a worker.
In the master it can be obtained using `cluster.workers`. In a worker
it can be obtained using `cluster.worker`.

### Event: 'disconnect'
<!-- YAML
added: v0.7.7
-->

Similar to the `cluster.on('disconnect')` event, but specific to this worker.

```js
cluster.fork().on('disconnect', () => {
  // Worker has disconnected
});
```

### Event: 'error'
<!-- YAML
added: v0.7.3
-->

This event is the same as the one provided by [`child_process.fork()`][].

Within a worker, `process.on('error')` may also be used.

### Event: 'exit'
<!-- YAML
added: v0.11.2
-->

* `code` {number} The exit code, if it exited normally.
* `signal` {string} The name of the signal (e.g. `'SIGHUP'`) that caused
  the process to be killed.

Similar to the `cluster.on('exit')` event, but specific to this worker.

```js
const worker = cluster.fork();
worker.on('exit', (code, signal) => {
  if (signal) {
    console.log(`worker was killed by signal: ${signal}`);
  } else if (code !== 0) {
    console.log(`worker exited with error code: ${code}`);
  } else {
    console.log('worker success!');
  }
});
```

### Event: 'listening'
<!-- YAML
added: v0.7.0
-->

* `address` {Object}

Similar to the `cluster.on('listening')` event, but specific to this worker.

```js
cluster.fork().on('listening', (address) => {
  // Worker is listening
});
```

It is not emitted in the worker.

### Event: 'message'
<!-- YAML
added: v0.7.0
-->

* `message` {Object}
* `handle` {undefined|Object}

Similar to the `'message'` event of `cluster`, but specific to this worker.

Within a worker, `process.on('message')` may also be used.

See [`process` event: `'message'`][].

As an example, here is a cluster that keeps count of the number of requests
in the master process using the message system:

```js
const cluster = require('cluster');
const http = require('http');

if (cluster.isMaster) {

  // Keep track of http requests
  let numReqs = 0;
  setInterval(() => {
    console.log(`numReqs = ${numReqs}`);
  }, 1000);

  // Count requests
  function messageHandler(msg) {
    if (msg.cmd && msg.cmd === 'notifyRequest') {
      numReqs += 1;
    }
  }

  // Start workers and listen for messages containing notifyRequest
  const numCPUs = require('os').cpus().length;
  for (let i = 0; i < numCPUs; i++) {
    cluster.fork();
  }

  for (const id in cluster.workers) {
    cluster.workers[id].on('message', messageHandler);
  }

} else {

  // Worker processes have a http server.
  http.Server((req, res) => {
    res.writeHead(200);
    res.end('hello world\n');

    // notify master about the request
    process.send({ cmd: 'notifyRequest' });
  }).listen(8000);
}
```

### Event: 'online'
<!-- YAML
added: v0.7.0
-->

Similar to the `cluster.on('online')` event, but specific to this worker.

```js
cluster.fork().on('online', () => {
  // Worker is online
});
```

It is not emitted in the worker.

### worker.disconnect()
<!-- YAML
added: v0.7.7
changes:
  - version: v7.3.0
    pr-url: https://github.com/nodejs/node/pull/10019
    description: This method now returns a reference to `worker`.
-->

* Returns: {cluster.Worker} A reference to `worker`.

In a worker, this function will close all servers, wait for the `'close'` event
on those servers, and then disconnect the IPC channel.

In the master, an internal message is sent to the worker causing it to call
`.disconnect()` on itself.

Causes `.exitedAfterDisconnect` to be set.

Note that after a server is closed, it will no longer accept new connections,
but connections may be accepted by any other listening worker. Existing
connections will be allowed to close as usual. When no more connections exist,
see [`server.close()`][], the IPC channel to the worker will close allowing it
to die gracefully.

The above applies *only* to server connections, client connections are not
automatically closed by workers, and disconnect does not wait for them to close
before exiting.

Note that in a worker, `process.disconnect` exists, but it is not this function,
it is [`disconnect`][].

Because long living server connections may block workers from disconnecting, it
may be useful to send a message, so application specific actions may be taken to
close them. It also may be useful to implement a timeout, killing a worker if
the `'disconnect'` event has not been emitted after some time.

```js
if (cluster.isMaster) {
  const worker = cluster.fork();
  let timeout;

  worker.on('listening', (address) => {
    worker.send('shutdown');
    worker.disconnect();
    timeout = setTimeout(() => {
      worker.kill();
    }, 2000);
  });

  worker.on('disconnect', () => {
    clearTimeout(timeout);
  });

} else if (cluster.isWorker) {
  const net = require('net');
  const server = net.createServer((socket) => {
    // connections never end
  });

  server.listen(8000);

  process.on('message', (msg) => {
    if (msg === 'shutdown') {
      // initiate graceful close of any connections to server
    }
  });
}
```

### worker.exitedAfterDisconnect
<!-- YAML
added: v6.0.0
-->

* {boolean}

Set by calling `.kill()` or `.disconnect()`. Until then, it is `undefined`.

The boolean [`worker.exitedAfterDisconnect`][] allows distinguishing between
voluntary and accidental exit, the master may choose not to respawn a worker
based on this value.

```js
cluster.on('exit', (worker, code, signal) => {
  if (worker.exitedAfterDisconnect === true) {
    console.log('Oh, it was just voluntary – no need to worry');
  }
});

// kill worker
worker.kill();
```

### worker.id
<!-- YAML
added: v0.8.0
-->

* {number}

Each new worker is given its own unique id, this id is stored in the
`id`.

While a worker is alive, this is the key that indexes it in
`cluster.workers`.

### worker.isConnected()
<!-- YAML
added: v0.11.14
-->

This function returns `true` if the worker is connected to its master via its
IPC channel, `false` otherwise. A worker is connected to its master after it
has been created. It is disconnected after the `'disconnect'` event is emitted.

### worker.isDead()
<!-- YAML
added: v0.11.14
-->

This function returns `true` if the worker's process has terminated (either
because of exiting or being signaled). Otherwise, it returns `false`.

### worker.kill([signal='SIGTERM'])
<!-- YAML
added: v0.9.12
-->

* `signal` {string} Name of the kill signal to send to the worker
  process.

This function will kill the worker. In the master, it does this by disconnecting
the `worker.process`, and once disconnected, killing with `signal`. In the
worker, it does it by disconnecting the channel, and then exiting with code `0`.

Because `kill()` attempts to gracefully disconnect the worker process, it is
susceptible to waiting indefinitely for the disconnect to complete. For example,
if the worker enters an infinite loop, a graceful disconnect will never occur.
If the graceful disconnect behavior is not needed, use `worker.process.kill()`.

Causes `.exitedAfterDisconnect` to be set.

This method is aliased as `worker.destroy()` for backwards compatibility.

Note that in a worker, `process.kill()` exists, but it is not this function,
it is [`kill`][].

### worker.process
<!-- YAML
added: v0.7.0
-->

* {ChildProcess}

All workers are created using [`child_process.fork()`][], the returned object
from this function is stored as `.process`. In a worker, the global `process`
is stored.

See: [Child Process module][].

Note that workers will call `process.exit(0)` if the `'disconnect'` event occurs
on `process` and `.exitedAfterDisconnect` is not `true`. This protects against
accidental disconnection.

### worker.send(message[, sendHandle][, callback])
<!-- YAML
added: v0.7.0
changes:
  - version: v4.0.0
    pr-url: https://github.com/nodejs/node/pull/2620
    description: The `callback` parameter is supported now.
-->

* `message` {Object}
* `sendHandle` {Handle}
* `callback` {Function}
* Returns: {boolean}

Send a message to a worker or master, optionally with a handle.

In the master this sends a message to a specific worker. It is identical to
[`ChildProcess.send()`][].

In a worker this sends a message to the master. It is identical to
`process.send()`.

This example will echo back all messages from the master:

```js
if (cluster.isMaster) {
  const worker = cluster.fork();
  worker.send('hi there');

} else if (cluster.isWorker) {
  process.on('message', (msg) => {
    process.send(msg);
  });
}
```

## Event: 'disconnect'
<!-- YAML
added: v0.7.9
-->

* `worker` {cluster.Worker}

Emitted after the worker IPC channel has disconnected. This can occur when a
worker exits gracefully, is killed, or is disconnected manually (such as with
`worker.disconnect()`).

There may be a delay between the `'disconnect'` and `'exit'` events. These
events can be used to detect if the process is stuck in a cleanup or if there
are long-living connections.

```js
cluster.on('disconnect', (worker) => {
  console.log(`The worker #${worker.id} has disconnected`);
});
```

## Event: 'exit'
<!-- YAML
added: v0.7.9
-->

* `worker` {cluster.Worker}
* `code` {number} The exit code, if it exited normally.
* `signal` {string} The name of the signal (e.g. `'SIGHUP'`) that caused
  the process to be killed.

When any of the workers die the cluster module will emit the `'exit'` event.

This can be used to restart the worker by calling `.fork()` again.

```js
cluster.on('exit', (worker, code, signal) => {
  console.log('worker %d died (%s). restarting...',
              worker.process.pid, signal || code);
  cluster.fork();
});
```

See [`child_process` event: `'exit'`][].

## Event: 'fork'
<!-- YAML
added: v0.7.0
-->

* `worker` {cluster.Worker}

When a new worker is forked the cluster module will emit a `'fork'` event.
This can be used to log worker activity, and create a custom timeout.

```js
const timeouts = [];
function errorMsg() {
  console.error('Something must be wrong with the connection ...');
}

cluster.on('fork', (worker) => {
  timeouts[worker.id] = setTimeout(errorMsg, 2000);
});
cluster.on('listening', (worker, address) => {
  clearTimeout(timeouts[worker.id]);
});
cluster.on('exit', (worker, code, signal) => {
  clearTimeout(timeouts[worker.id]);
  errorMsg();
});
```

## Event: 'listening'
<!-- YAML
added: v0.7.0
-->

* `worker` {cluster.Worker}
* `address` {Object}

After calling `listen()` from a worker, when the `'listening'` event is emitted
on the server a `'listening'` event will also be emitted on `cluster` in the
master.

The event handler is executed with two arguments, the `worker` contains the
worker object and the `address` object contains the following connection
properties: `address`, `port` and `addressType`. This is very useful if the
worker is listening on more than one address.

```js
cluster.on('listening', (worker, address) => {
  console.log(
    `A worker is now connected to ${address.address}:${address.port}`);
});
```

The `addressType` is one of:

* `4` (TCPv4)
* `6` (TCPv6)
* `-1` (unix domain socket)
* `'udp4'` or `'udp6'` (UDP v4 or v6)

## Event: 'message'
<!-- YAML
added: v2.5.0
changes:
  - version: v6.0.0
    pr-url: https://github.com/nodejs/node/pull/5361
    description: The `worker` parameter is passed now; see below for details.
-->

* `worker` {cluster.Worker}
* `message` {Object}
* `handle` {undefined|Object}

Emitted when the cluster master receives a message from any worker.

See [`child_process` event: `'message'`][].

Before Node.js v6.0, this event emitted only the message and the handle,
but not the worker object, contrary to what the documentation stated.

If support for older versions is required but a worker object is not
required, it is possible to work around the discrepancy by checking the
number of arguments:

```js
cluster.on('message', (worker, message, handle) => {
  if (arguments.length === 2) {
    handle = message;
    message = worker;
    worker = undefined;
  }
  // ...
});
```

## Event: 'online'
<!-- YAML
added: v0.7.0
-->

* `worker` {cluster.Worker}

After forking a new worker, the worker should respond with an online message.
When the master receives an online message it will emit this event.
The difference between `'fork'` and `'online'` is that fork is emitted when the
master forks a worker, and `'online'` is emitted when the worker is running.

```js
cluster.on('online', (worker) => {
  console.log('Yay, the worker responded after it was forked');
});
```

## Event: 'setup'
<!-- YAML
added: v0.7.1
-->

* `settings` {Object}

Emitted every time `.setupMaster()` is called.

The `settings` object is the `cluster.settings` object at the time
`.setupMaster()` was called and is advisory only, since multiple calls to
`.setupMaster()` can be made in a single tick.

If accuracy is important, use `cluster.settings`.

## cluster.disconnect([callback])
<!-- YAML
added: v0.7.7
-->

* `callback` {Function} Called when all workers are disconnected and handles are
  closed.

Calls `.disconnect()` on each worker in `cluster.workers`.

When they are disconnected all internal handles will be closed, allowing the
master process to die gracefully if no other event is waiting.

The method takes an optional callback argument which will be called when
finished.

This can only be called from the master process.

## cluster.fork([env])
<!-- YAML
added: v0.6.0
-->

* `env` {Object} Key/value pairs to add to worker process environment.
* Returns: {cluster.Worker}

Spawn a new worker process.

This can only be called from the master process.

## cluster.isMaster
<!-- YAML
added: v0.8.1
-->

* {boolean}

True if the process is a master. This is determined
by the `process.env.NODE_UNIQUE_ID`. If `process.env.NODE_UNIQUE_ID` is
undefined, then `isMaster` is `true`.

## cluster.isWorker
<!-- YAML
added: v0.6.0
-->

* {boolean}

True if the process is not a master (it is the negation of `cluster.isMaster`).

## cluster.schedulingPolicy
<!-- YAML
added: v0.11.2
-->

The scheduling policy, either `cluster.SCHED_RR` for round-robin or
`cluster.SCHED_NONE` to leave it to the operating system. This is a
global setting and effectively frozen once either the first worker is spawned,
or `cluster.setupMaster()` is called, whichever comes first.

`SCHED_RR` is the default on all operating systems except Windows.
Windows will change to `SCHED_RR` once libuv is able to effectively
distribute IOCP handles without incurring a large performance hit.

`cluster.schedulingPolicy` can also be set through the
`NODE_CLUSTER_SCHED_POLICY` environment variable. Valid
values are `'rr'` and `'none'`.

## cluster.settings
<!-- YAML
added: v0.7.1
changes:
<<<<<<< HEAD
  - version: 8.2.0
=======
  - version: v9.5.0
    pr-url: https://github.com/nodejs/node/pull/18399
    description: The `cwd` option is supported now.
  - version: v9.4.0
    pr-url: https://github.com/nodejs/node/pull/17412
    description: The `windowsHide` option is supported now.
  - version: v8.2.0
>>>>>>> 84bd6f3c
    pr-url: https://github.com/nodejs/node/pull/14140
    description: The `inspectPort` option is supported now.
  - version: v6.4.0
    pr-url: https://github.com/nodejs/node/pull/7838
    description: The `stdio` option is supported now.
-->

* {Object}
<<<<<<< HEAD
  * `execArgv` {Array} List of string arguments passed to the Node.js
    executable. (Default=`process.execArgv`)
  * `exec` {string} File path to worker file.  (Default=`process.argv[1]`)
  * `args` {Array} String arguments passed to worker.
    (Default=`process.argv.slice(2)`)
  * `silent` {boolean} Whether or not to send output to parent's stdio.
    (Default=`false`)
=======
  * `execArgv` {string[]} List of string arguments passed to the Node.js
    executable. **Default:** `process.execArgv`.
  * `exec` {string} File path to worker file. **Default:** `process.argv[1]`.
  * `args` {string[]} String arguments passed to worker.
    **Default:** `process.argv.slice(2)`.
  * `cwd` {string} Current working directory of the worker process. **Default:**
    `undefined` (inherits from parent process).
  * `silent` {boolean} Whether or not to send output to parent's stdio.
    **Default:** `false`.
>>>>>>> 84bd6f3c
  * `stdio` {Array} Configures the stdio of forked processes. Because the
    cluster module relies on IPC to function, this configuration must contain an
    `'ipc'` entry. When this option is provided, it overrides `silent`.
  * `uid` {number} Sets the user identity of the process. (See setuid(2).)
  * `gid` {number} Sets the group identity of the process. (See setgid(2).)
<<<<<<< HEAD
  * `inspectPort` {number|function} Sets inspector port of worker.
    This can be a number, or a function that takes no arguments and returns a
    number. By default each worker gets its own port, incremented from the
    master's `process.debugPort`.
=======
  * `inspectPort` {number|Function} Sets inspector port of worker.
    This can be a number, or a function that takes no arguments and returns a
    number. By default each worker gets its own port, incremented from the
    master's `process.debugPort`.
  * `windowsHide` {boolean} Hide the forked processes console window that would
    normally be created on Windows systems. **Default:** `false`.
>>>>>>> 84bd6f3c

After calling `.setupMaster()` (or `.fork()`) this settings object will contain
the settings, including the default values.

This object is not intended to be changed or set manually.

## cluster.setupMaster([settings])
<!-- YAML
added: v0.7.1
changes:
  - version: v6.4.0
    pr-url: https://github.com/nodejs/node/pull/7838
    description: The `stdio` option is supported now.
-->

<<<<<<< HEAD
* `settings` {Object} see [`cluster.settings`][]
=======
* `settings` {Object} See [`cluster.settings`][].
>>>>>>> 84bd6f3c

`setupMaster` is used to change the default 'fork' behavior. Once called,
the settings will be present in `cluster.settings`.

Note that:

* Any settings changes only affect future calls to `.fork()` and have no
  effect on workers that are already running.
* The *only* attribute of a worker that cannot be set via `.setupMaster()` is
  the `env` passed to `.fork()`.
* The defaults above apply to the first call only, the defaults for later
  calls is the current value at the time of `cluster.setupMaster()` is called.
<<<<<<< HEAD

Example:
=======
>>>>>>> 84bd6f3c

```js
const cluster = require('cluster');
cluster.setupMaster({
  exec: 'worker.js',
  args: ['--use', 'https'],
  silent: true
});
cluster.fork(); // https worker
cluster.setupMaster({
  exec: 'worker.js',
  args: ['--use', 'http']
});
cluster.fork(); // http worker
```

This can only be called from the master process.

## cluster.worker
<!-- YAML
added: v0.7.0
-->

* {Object}

A reference to the current worker object. Not available in the master process.

```js
const cluster = require('cluster');

if (cluster.isMaster) {
  console.log('I am master');
  cluster.fork();
  cluster.fork();
} else if (cluster.isWorker) {
  console.log(`I am worker #${cluster.worker.id}`);
}
```

## cluster.workers
<!-- YAML
added: v0.7.0
-->

* {Object}

A hash that stores the active worker objects, keyed by `id` field. Makes it
easy to loop through all the workers. It is only available in the master
process.

A worker is removed from `cluster.workers` after the worker has disconnected
_and_ exited. The order between these two events cannot be determined in
advance. However, it is guaranteed that the removal from the `cluster.workers`
list happens before last `'disconnect'` or `'exit'` event is emitted.

```js
// Go through all workers
function eachWorker(callback) {
  for (const id in cluster.workers) {
    callback(cluster.workers[id]);
  }
}
eachWorker((worker) => {
  worker.send('big announcement to all workers');
});
```

Using the worker's unique id is the easiest way to locate the worker.

```js
socket.on('data', (id) => {
  const worker = cluster.workers[id];
});
```

[`ChildProcess.send()`]: child_process.html#child_process_subprocess_send_message_sendhandle_options_callback
[`child_process.fork()`]: child_process.html#child_process_child_process_fork_modulepath_args_options
<<<<<<< HEAD
=======
[`child_process` event: `'exit'`]: child_process.html#child_process_event_exit
[`child_process` event: `'message'`]: child_process.html#child_process_event_message
[`cluster.settings`]: #cluster_cluster_settings
>>>>>>> 84bd6f3c
[`disconnect`]: child_process.html#child_process_subprocess_disconnect
[`kill`]: process.html#process_process_kill_pid_signal
[`process` event: `'message'`]: process.html#process_event_message
[`server.close()`]: net.html#net_event_close
[`worker.exitedAfterDisconnect`]: #cluster_worker_exitedafterdisconnect
<<<<<<< HEAD
[Child Process module]: child_process.html#child_process_child_process_fork_modulepath_args_options
[child_process event: 'exit']: child_process.html#child_process_event_exit
[child_process event: 'message']: child_process.html#child_process_event_message
[`cluster.settings`]: #cluster_cluster_settings
=======
[Child Process module]: child_process.html#child_process_child_process_fork_modulepath_args_options
>>>>>>> 84bd6f3c
<|MERGE_RESOLUTION|>--- conflicted
+++ resolved
@@ -703,9 +703,6 @@
 <!-- YAML
 added: v0.7.1
 changes:
-<<<<<<< HEAD
-  - version: 8.2.0
-=======
   - version: v9.5.0
     pr-url: https://github.com/nodejs/node/pull/18399
     description: The `cwd` option is supported now.
@@ -713,7 +710,6 @@
     pr-url: https://github.com/nodejs/node/pull/17412
     description: The `windowsHide` option is supported now.
   - version: v8.2.0
->>>>>>> 84bd6f3c
     pr-url: https://github.com/nodejs/node/pull/14140
     description: The `inspectPort` option is supported now.
   - version: v6.4.0
@@ -722,15 +718,6 @@
 -->
 
 * {Object}
-<<<<<<< HEAD
-  * `execArgv` {Array} List of string arguments passed to the Node.js
-    executable. (Default=`process.execArgv`)
-  * `exec` {string} File path to worker file.  (Default=`process.argv[1]`)
-  * `args` {Array} String arguments passed to worker.
-    (Default=`process.argv.slice(2)`)
-  * `silent` {boolean} Whether or not to send output to parent's stdio.
-    (Default=`false`)
-=======
   * `execArgv` {string[]} List of string arguments passed to the Node.js
     executable. **Default:** `process.execArgv`.
   * `exec` {string} File path to worker file. **Default:** `process.argv[1]`.
@@ -740,25 +727,17 @@
     `undefined` (inherits from parent process).
   * `silent` {boolean} Whether or not to send output to parent's stdio.
     **Default:** `false`.
->>>>>>> 84bd6f3c
   * `stdio` {Array} Configures the stdio of forked processes. Because the
     cluster module relies on IPC to function, this configuration must contain an
     `'ipc'` entry. When this option is provided, it overrides `silent`.
   * `uid` {number} Sets the user identity of the process. (See setuid(2).)
   * `gid` {number} Sets the group identity of the process. (See setgid(2).)
-<<<<<<< HEAD
-  * `inspectPort` {number|function} Sets inspector port of worker.
-    This can be a number, or a function that takes no arguments and returns a
-    number. By default each worker gets its own port, incremented from the
-    master's `process.debugPort`.
-=======
   * `inspectPort` {number|Function} Sets inspector port of worker.
     This can be a number, or a function that takes no arguments and returns a
     number. By default each worker gets its own port, incremented from the
     master's `process.debugPort`.
   * `windowsHide` {boolean} Hide the forked processes console window that would
     normally be created on Windows systems. **Default:** `false`.
->>>>>>> 84bd6f3c
 
 After calling `.setupMaster()` (or `.fork()`) this settings object will contain
 the settings, including the default values.
@@ -774,11 +753,7 @@
     description: The `stdio` option is supported now.
 -->
 
-<<<<<<< HEAD
-* `settings` {Object} see [`cluster.settings`][]
-=======
 * `settings` {Object} See [`cluster.settings`][].
->>>>>>> 84bd6f3c
 
 `setupMaster` is used to change the default 'fork' behavior. Once called,
 the settings will be present in `cluster.settings`.
@@ -791,11 +766,6 @@
   the `env` passed to `.fork()`.
 * The defaults above apply to the first call only, the defaults for later
   calls is the current value at the time of `cluster.setupMaster()` is called.
-<<<<<<< HEAD
-
-Example:
-=======
->>>>>>> 84bd6f3c
 
 ```js
 const cluster = require('cluster');
@@ -873,22 +843,12 @@
 
 [`ChildProcess.send()`]: child_process.html#child_process_subprocess_send_message_sendhandle_options_callback
 [`child_process.fork()`]: child_process.html#child_process_child_process_fork_modulepath_args_options
-<<<<<<< HEAD
-=======
 [`child_process` event: `'exit'`]: child_process.html#child_process_event_exit
 [`child_process` event: `'message'`]: child_process.html#child_process_event_message
 [`cluster.settings`]: #cluster_cluster_settings
->>>>>>> 84bd6f3c
 [`disconnect`]: child_process.html#child_process_subprocess_disconnect
 [`kill`]: process.html#process_process_kill_pid_signal
 [`process` event: `'message'`]: process.html#process_event_message
 [`server.close()`]: net.html#net_event_close
 [`worker.exitedAfterDisconnect`]: #cluster_worker_exitedafterdisconnect
-<<<<<<< HEAD
-[Child Process module]: child_process.html#child_process_child_process_fork_modulepath_args_options
-[child_process event: 'exit']: child_process.html#child_process_event_exit
-[child_process event: 'message']: child_process.html#child_process_event_message
-[`cluster.settings`]: #cluster_cluster_settings
-=======
-[Child Process module]: child_process.html#child_process_child_process_fork_modulepath_args_options
->>>>>>> 84bd6f3c
+[Child Process module]: child_process.html#child_process_child_process_fork_modulepath_args_options