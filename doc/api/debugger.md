# Debugger

<!--introduced_in=v0.9.12-->

> Stability: 2 - Stable

<!-- type=misc -->

Node.js includes an out-of-process debugging utility accessible via a
[V8 Inspector][] and built-in debugging client. To use it, start Node.js
<<<<<<< HEAD
with the `inspect` argument followed by the path to the script to debug; a prompt
will be displayed indicating successful launch of the debugger:
=======
with the `inspect` argument followed by the path to the script to debug; a
prompt will be displayed indicating successful launch of the debugger:
>>>>>>> 84bd6f3c

```txt
$ node inspect myscript.js
< Debugger listening on ws://127.0.0.1:9229/80e7a814-7cd3-49fb-921a-2e02228cd5ba
<<<<<<< HEAD
< For help see https://nodejs.org/en/docs/inspector
=======
< For help, see: https://nodejs.org/en/docs/inspector
>>>>>>> 84bd6f3c
< Debugger attached.
Break on start in myscript.js:1
> 1 (function (exports, require, module, __filename, __dirname) { global.x = 5;
  2 setTimeout(() => {
  3   console.log('world');
debug>
```

Node.js's debugger client is not a full-featured debugger, but simple step and
inspection are possible.

Inserting the statement `debugger;` into the source code of a script will
enable a breakpoint at that position in the code:

<!-- eslint-disable no-debugger -->
```js
// myscript.js
global.x = 5;
setTimeout(() => {
  debugger;
  console.log('world');
}, 1000);
console.log('hello');
```

Once the debugger is run, a breakpoint will occur at line 3:

```txt
$ node inspect myscript.js
< Debugger listening on ws://127.0.0.1:9229/80e7a814-7cd3-49fb-921a-2e02228cd5ba
<<<<<<< HEAD
< For help see https://nodejs.org/en/docs/inspector
=======
< For help, see: https://nodejs.org/en/docs/inspector
>>>>>>> 84bd6f3c
< Debugger attached.
Break on start in myscript.js:1
> 1 (function (exports, require, module, __filename, __dirname) { global.x = 5;
  2 setTimeout(() => {
  3   debugger;
debug> cont
< hello
break in myscript.js:3
  1 (function (exports, require, module, __filename, __dirname) { global.x = 5;
  2 setTimeout(() => {
> 3   debugger;
  4   console.log('world');
  5 }, 1000);
debug> next
break in myscript.js:4
  2 setTimeout(() => {
  3   debugger;
> 4   console.log('world');
  5 }, 1000);
  6 console.log('hello');
debug> repl
Press Ctrl + C to leave debug repl
> x
5
> 2 + 2
4
debug> next
< world
break in myscript.js:5
  3   debugger;
  4   console.log('world');
> 5 }, 1000);
  6 console.log('hello');
  7
debug> .exit
```

The `repl` command allows code to be evaluated remotely. The `next` command
steps to the next line. Type `help` to see what other commands are available.

Pressing `enter` without typing a command will repeat the previous debugger
command.

## Watchers

It is possible to watch expression and variable values while debugging. On
every breakpoint, each expression from the watchers list will be evaluated
in the current context and displayed immediately before the breakpoint's
source code listing.

To begin watching an expression, type `watch('my_expression')`. The command
`watchers` will print the active watchers. To remove a watcher, type
`unwatch('my_expression')`.

## Command reference

### Stepping

* `cont`, `c` - Continue execution
* `next`, `n` - Step next
* `step`, `s` - Step in
* `out`, `o` - Step out
* `pause` - Pause running code (like pause button in Developer Tools)

### Breakpoints

* `setBreakpoint()`, `sb()` - Set breakpoint on current line
* `setBreakpoint(line)`, `sb(line)` - Set breakpoint on specific line
* `setBreakpoint('fn()')`, `sb(...)` - Set breakpoint on a first statement in
functions body
* `setBreakpoint('script.js', 1)`, `sb(...)` - Set breakpoint on first line of
`script.js`
* `clearBreakpoint('script.js', 1)`, `cb(...)` - Clear breakpoint in `script.js`
on line 1

It is also possible to set a breakpoint in a file (module) that
is not loaded yet:

```txt
$ node inspect main.js
< Debugger listening on ws://127.0.0.1:9229/4e3db158-9791-4274-8909-914f7facf3bd
<<<<<<< HEAD
< For help see https://nodejs.org/en/docs/inspector
=======
< For help, see: https://nodejs.org/en/docs/inspector
>>>>>>> 84bd6f3c
< Debugger attached.
Break on start in main.js:1
> 1 (function (exports, require, module, __filename, __dirname) { const mod = require('./mod.js');
  2 mod.hello();
  3 mod.hello();
debug> setBreakpoint('mod.js', 22)
Warning: script 'mod.js' was not loaded yet.
debug> c
break in mod.js:22
 20 // USE OR OTHER DEALINGS IN THE SOFTWARE.
 21
>22 exports.hello = function() {
 23   return 'hello from module';
 24 };
debug>
```

### Information

* `backtrace`, `bt` - Print backtrace of current execution frame
* `list(5)` - List scripts source code with 5 line context (5 lines before and
after)
* `watch(expr)` - Add expression to watch list
* `unwatch(expr)` - Remove expression from watch list
* `watchers` - List all watchers and their values (automatically listed on each
breakpoint)
* `repl` - Open debugger's repl for evaluation in debugging script's context
* `exec expr` - Execute an expression in debugging script's context

### Execution control

* `run` - Run script (automatically runs on debugger's start)
* `restart` - Restart script
* `kill` - Kill script

### Various

* `scripts` - List all loaded scripts
* `version` - Display V8's version

## Advanced Usage

### V8 Inspector Integration for Node.js

V8 Inspector integration allows attaching Chrome DevTools to Node.js
instances for debugging and profiling. It uses the
[Chrome DevTools Protocol][].

V8 Inspector can be enabled by passing the `--inspect` flag when starting a
Node.js application. It is also possible to supply a custom port with that flag,
e.g. `--inspect=9222` will accept DevTools connections on port 9222.

To break on the first line of the application code, pass the `--inspect-brk`
flag instead of `--inspect`.

```txt
$ node --inspect index.js
Debugger listening on 127.0.0.1:9229.
To start debugging, open the following URL in Chrome:
    chrome-devtools://devtools/bundled/js_app.html?experiments=true&v8only=true&ws=127.0.0.1:9229/dc9010dd-f8b8-4ac5-a510-c1a114ec7d29
```

(In the example above, the UUID dc9010dd-f8b8-4ac5-a510-c1a114ec7d29
at the end of the URL is generated on the fly, it varies in different
debugging sessions.)

<<<<<<< HEAD
[Chrome Debugging Protocol]: https://chromedevtools.github.io/debugger-protocol-viewer/
=======
If the Chrome browser is older than 66.0.3345.0,
use `inspector.html` instead of `js_app.html` in the above URL.

[Chrome DevTools Protocol]: https://chromedevtools.github.io/devtools-protocol/
>>>>>>> 84bd6f3c
[V8 Inspector]: #debugger_v8_inspector_integration_for_node_js<|MERGE_RESOLUTION|>--- conflicted
+++ resolved
@@ -8,22 +8,13 @@
 
 Node.js includes an out-of-process debugging utility accessible via a
 [V8 Inspector][] and built-in debugging client. To use it, start Node.js
-<<<<<<< HEAD
-with the `inspect` argument followed by the path to the script to debug; a prompt
-will be displayed indicating successful launch of the debugger:
-=======
 with the `inspect` argument followed by the path to the script to debug; a
 prompt will be displayed indicating successful launch of the debugger:
->>>>>>> 84bd6f3c
 
 ```txt
 $ node inspect myscript.js
 < Debugger listening on ws://127.0.0.1:9229/80e7a814-7cd3-49fb-921a-2e02228cd5ba
-<<<<<<< HEAD
-< For help see https://nodejs.org/en/docs/inspector
-=======
 < For help, see: https://nodejs.org/en/docs/inspector
->>>>>>> 84bd6f3c
 < Debugger attached.
 Break on start in myscript.js:1
 > 1 (function (exports, require, module, __filename, __dirname) { global.x = 5;
@@ -54,11 +45,7 @@
 ```txt
 $ node inspect myscript.js
 < Debugger listening on ws://127.0.0.1:9229/80e7a814-7cd3-49fb-921a-2e02228cd5ba
-<<<<<<< HEAD
-< For help see https://nodejs.org/en/docs/inspector
-=======
 < For help, see: https://nodejs.org/en/docs/inspector
->>>>>>> 84bd6f3c
 < Debugger attached.
 Break on start in myscript.js:1
 > 1 (function (exports, require, module, __filename, __dirname) { global.x = 5;
@@ -140,11 +127,7 @@
 ```txt
 $ node inspect main.js
 < Debugger listening on ws://127.0.0.1:9229/4e3db158-9791-4274-8909-914f7facf3bd
-<<<<<<< HEAD
-< For help see https://nodejs.org/en/docs/inspector
-=======
 < For help, see: https://nodejs.org/en/docs/inspector
->>>>>>> 84bd6f3c
 < Debugger attached.
 Break on start in main.js:1
 > 1 (function (exports, require, module, __filename, __dirname) { const mod = require('./mod.js');
@@ -211,12 +194,8 @@
 at the end of the URL is generated on the fly, it varies in different
 debugging sessions.)
 
-<<<<<<< HEAD
-[Chrome Debugging Protocol]: https://chromedevtools.github.io/debugger-protocol-viewer/
-=======
 If the Chrome browser is older than 66.0.3345.0,
 use `inspector.html` instead of `js_app.html` in the above URL.
 
 [Chrome DevTools Protocol]: https://chromedevtools.github.io/devtools-protocol/
->>>>>>> 84bd6f3c
 [V8 Inspector]: #debugger_v8_inspector_integration_for_node_js