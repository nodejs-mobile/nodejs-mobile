# Zlib

<!--introduced_in=v0.10.0-->

> Stability: 2 - Stable

The `zlib` module provides compression functionality implemented using Gzip and
Deflate/Inflate. It can be accessed using:

```js
const zlib = require('zlib');
```

Compressing or decompressing a stream (such as a file) can be accomplished by
piping the source stream data through a `zlib` stream into a destination stream:

```js
const gzip = zlib.createGzip();
const fs = require('fs');
const inp = fs.createReadStream('input.txt');
const out = fs.createWriteStream('input.txt.gz');

inp.pipe(gzip).pipe(out);
```

It is also possible to compress or decompress data in a single step:

```js
const input = '.................................';
zlib.deflate(input, (err, buffer) => {
  if (!err) {
    console.log(buffer.toString('base64'));
  } else {
    // handle error
  }
});

const buffer = Buffer.from('eJzT0yMAAGTvBe8=', 'base64');
zlib.unzip(buffer, (err, buffer) => {
  if (!err) {
    console.log(buffer.toString());
  } else {
    // handle error
  }
});
```

## Threadpool Usage

Note that all zlib APIs except those that are explicitly synchronous use libuv's
<<<<<<< HEAD
threadpool, which can have surprising and negative performance implications for
some applications, see the [`UV_THREADPOOL_SIZE`][] documentation for more
information.
=======
threadpool. This can lead to surprising effects in some applications, such as
subpar performance (which can be mitigated by adjusting the [pool size][])
and/or unrecoverable and catastrophic memory fragmentation.
>>>>>>> 84bd6f3c

## Compressing HTTP requests and responses

The `zlib` module can be used to implement support for the `gzip` and `deflate`
content-encoding mechanisms defined by
[HTTP](https://tools.ietf.org/html/rfc7230#section-4.2).

The HTTP [`Accept-Encoding`][] header is used within an http request to identify
the compression encodings accepted by the client. The [`Content-Encoding`][]
header is used to identify the compression encodings actually applied to a
message.

<<<<<<< HEAD
*Note*: the examples given below are drastically simplified to show
the basic concept.  Using `zlib` encoding can be expensive, and the results
ought to be cached.  See [Memory Usage Tuning][] for more information
on the speed/memory/compression tradeoffs involved in `zlib` usage.
=======
The examples given below are drastically simplified to show the basic concept.
Using `zlib` encoding can be expensive, and the results ought to be cached.
See [Memory Usage Tuning][] for more information on the speed/memory/compression
tradeoffs involved in `zlib` usage.
>>>>>>> 84bd6f3c

```js
// client request example
const zlib = require('zlib');
const http = require('http');
const fs = require('fs');
const request = http.get({ host: 'example.com',
                           path: '/',
                           port: 80,
                           headers: { 'Accept-Encoding': 'gzip,deflate' } });
request.on('response', (response) => {
  const output = fs.createWriteStream('example.com_index.html');

  switch (response.headers['content-encoding']) {
    // or, just use zlib.createUnzip() to handle both cases
    case 'gzip':
      response.pipe(zlib.createGunzip()).pipe(output);
      break;
    case 'deflate':
      response.pipe(zlib.createInflate()).pipe(output);
      break;
    default:
      response.pipe(output);
      break;
  }
});
```

```js
// server example
// Running a gzip operation on every request is quite expensive.
// It would be much more efficient to cache the compressed buffer.
const zlib = require('zlib');
const http = require('http');
const fs = require('fs');
http.createServer((request, response) => {
  const raw = fs.createReadStream('index.html');
  let acceptEncoding = request.headers['accept-encoding'];
  if (!acceptEncoding) {
    acceptEncoding = '';
  }

  // Note: This is not a conformant accept-encoding parser.
<<<<<<< HEAD
  // See http://www.w3.org/Protocols/rfc2616/rfc2616-sec14.html#sec14.3
=======
  // See https://www.w3.org/Protocols/rfc2616/rfc2616-sec14.html#sec14.3
>>>>>>> 84bd6f3c
  if (/\bdeflate\b/.test(acceptEncoding)) {
    response.writeHead(200, { 'Content-Encoding': 'deflate' });
    raw.pipe(zlib.createDeflate()).pipe(response);
  } else if (/\bgzip\b/.test(acceptEncoding)) {
    response.writeHead(200, { 'Content-Encoding': 'gzip' });
    raw.pipe(zlib.createGzip()).pipe(response);
  } else {
    response.writeHead(200, {});
    raw.pipe(response);
  }
}).listen(1337);
```

By default, the `zlib` methods will throw an error when decompressing
truncated data. However, if it is known that the data is incomplete, or
the desire is to inspect only the beginning of a compressed file, it is
possible to suppress the default error handling by changing the flushing
method that is used to decompress the last chunk of input data:

```js
// This is a truncated version of the buffer from the above examples
const buffer = Buffer.from('eJzT0yMA', 'base64');

zlib.unzip(
  buffer,
  { finishFlush: zlib.constants.Z_SYNC_FLUSH },
  (err, buffer) => {
    if (!err) {
      console.log(buffer.toString());
    } else {
      // handle error
    }
  });
```

This will not change the behavior in other error-throwing situations, e.g.
when the input data has an invalid format. Using this method, it will not be
possible to determine whether the input ended prematurely or lacks the
integrity checks, making it necessary to manually check that the
decompressed result is valid.

## Memory Usage Tuning

<!--type=misc-->

From `zlib/zconf.h`, modified to Node.js's usage:

The memory requirements for deflate are (in bytes):

<!-- eslint-disable semi -->
```js
(1 << (windowBits + 2)) + (1 << (memLevel + 9))
```

That is: 128K for `windowBits` = 15 + 128K for `memLevel` = 8
(default values) plus a few kilobytes for small objects.

For example, to reduce the default memory requirements from 256K to 128K, the
options should be set to:

```js
const options = { windowBits: 14, memLevel: 7 };
```

This will, however, generally degrade compression.

The memory requirements for inflate are (in bytes) `1 << windowBits`.
That is, 32K for `windowBits` = 15 (default value) plus a few kilobytes
for small objects.

This is in addition to a single internal output slab buffer of size
`chunkSize`, which defaults to 16K.

The speed of `zlib` compression is affected most dramatically by the
`level` setting. A higher level will result in better compression, but
will take longer to complete. A lower level will result in less
compression, but will be much faster.

In general, greater memory usage options will mean that Node.js has to make
fewer calls to `zlib` because it will be able to process more data on
each `write` operation. So, this is another factor that affects the
speed, at the cost of memory usage.

## Flushing

Calling [`.flush()`][] on a compression stream will make `zlib` return as much
output as currently possible. This may come at the cost of degraded compression
quality, but can be useful when data needs to be available as soon as possible.

In the following example, `flush()` is used to write a compressed partial
HTTP response to the client:
```js
const zlib = require('zlib');
const http = require('http');

http.createServer((request, response) => {
  // For the sake of simplicity, the Accept-Encoding checks are omitted.
  response.writeHead(200, { 'content-encoding': 'gzip' });
  const output = zlib.createGzip();
  output.pipe(response);

  setInterval(() => {
    output.write(`The current time is ${Date()}\n`, () => {
      // The data has been passed to zlib, but the compression algorithm may
      // have decided to buffer the data for more efficient compression.
      // Calling .flush() will make the data available as soon as the client
      // is ready to receive it.
      output.flush();
    });
  }, 1000);
}).listen(1337);
```

## Constants
<!-- YAML
added: v0.5.8
-->

<!--type=misc-->

All of the constants defined in `zlib.h` are also defined on
`require('zlib').constants`. In the normal course of operations, it will not be
necessary to use these constants. They are documented so that their presence is
not surprising. This section is taken almost directly from the
[zlib documentation][]. See <https://zlib.net/manual.html#Constants> for more
details.

Previously, the constants were available directly from `require('zlib')`, for
instance `zlib.Z_NO_FLUSH`. Accessing the constants directly from the module is
currently still possible but is deprecated.

Allowed flush values.

* `zlib.constants.Z_NO_FLUSH`
* `zlib.constants.Z_PARTIAL_FLUSH`
* `zlib.constants.Z_SYNC_FLUSH`
* `zlib.constants.Z_FULL_FLUSH`
* `zlib.constants.Z_FINISH`
* `zlib.constants.Z_BLOCK`
* `zlib.constants.Z_TREES`

Return codes for the compression/decompression functions. Negative
values are errors, positive values are used for special but normal
events.

* `zlib.constants.Z_OK`
* `zlib.constants.Z_STREAM_END`
* `zlib.constants.Z_NEED_DICT`
* `zlib.constants.Z_ERRNO`
* `zlib.constants.Z_STREAM_ERROR`
* `zlib.constants.Z_DATA_ERROR`
* `zlib.constants.Z_MEM_ERROR`
* `zlib.constants.Z_BUF_ERROR`
* `zlib.constants.Z_VERSION_ERROR`

Compression levels.

* `zlib.constants.Z_NO_COMPRESSION`
* `zlib.constants.Z_BEST_SPEED`
* `zlib.constants.Z_BEST_COMPRESSION`
* `zlib.constants.Z_DEFAULT_COMPRESSION`

Compression strategy.

* `zlib.constants.Z_FILTERED`
* `zlib.constants.Z_HUFFMAN_ONLY`
* `zlib.constants.Z_RLE`
* `zlib.constants.Z_FIXED`
* `zlib.constants.Z_DEFAULT_STRATEGY`

## Class: Options
<!-- YAML
added: v0.11.1
changes:
<<<<<<< HEAD
=======
  - version: v9.4.0
    pr-url: https://github.com/nodejs/node/pull/16042
    description: The `dictionary` option can be an `ArrayBuffer`.
>>>>>>> 84bd6f3c
  - version: v8.0.0
    pr-url: https://github.com/nodejs/node/pull/12001
    description: The `dictionary` option can be an `Uint8Array` now.
  - version: v5.11.0
    pr-url: https://github.com/nodejs/node/pull/6069
    description: The `finishFlush` option is supported now.
-->

<!--type=misc-->

Each class takes an `options` object. All options are optional.

Note that some options are only relevant when compressing, and are
ignored by the decompression classes.

* `flush` {integer} **Default:** `zlib.constants.Z_NO_FLUSH`
* `finishFlush` {integer} **Default:** `zlib.constants.Z_FINISH`
* `chunkSize` {integer} **Default:** `16 * 1024`
* `windowBits` {integer}
* `level` {integer} (compression only)
* `memLevel` {integer} (compression only)
* `strategy` {integer} (compression only)
<<<<<<< HEAD
* `dictionary` {Buffer|TypedArray|DataView} (deflate/inflate only, empty dictionary by
  default)
* `info` {boolean} (If `true`, returns an object with `buffer` and `engine`)
=======
* `dictionary` {Buffer|TypedArray|DataView|ArrayBuffer} (deflate/inflate only,
  empty dictionary by default)
* `info` {boolean} (If `true`, returns an object with `buffer` and `engine`.)
>>>>>>> 84bd6f3c

See the description of `deflateInit2` and `inflateInit2` at
<https://zlib.net/manual.html#Advanced> for more information on these.

## Class: zlib.Deflate
<!-- YAML
added: v0.5.8
-->

Compress data using deflate.

## Class: zlib.DeflateRaw
<!-- YAML
added: v0.5.8
-->

Compress data using deflate, and do not append a `zlib` header.

## Class: zlib.Gunzip
<!-- YAML
added: v0.5.8
changes:
  - version: v6.0.0
    pr-url: https://github.com/nodejs/node/pull/5883
    description: Trailing garbage at the end of the input stream will now
                 result in an `'error'` event.
  - version: v5.9.0
    pr-url: https://github.com/nodejs/node/pull/5120
    description: Multiple concatenated gzip file members are supported now.
  - version: v5.0.0
    pr-url: https://github.com/nodejs/node/pull/2595
    description: A truncated input stream will now result in an `'error'` event.
-->

Decompress a gzip stream.

## Class: zlib.Gzip
<!-- YAML
added: v0.5.8
-->

Compress data using gzip.

## Class: zlib.Inflate
<!-- YAML
added: v0.5.8
changes:
  - version: v5.0.0
    pr-url: https://github.com/nodejs/node/pull/2595
    description: A truncated input stream will now result in an `'error'` event.
-->

Decompress a deflate stream.

## Class: zlib.InflateRaw
<!-- YAML
added: v0.5.8
changes:
  - version: v6.8.0
    pr-url: https://github.com/nodejs/node/pull/8512
    description: Custom dictionaries are now supported by `InflateRaw`.
  - version: v5.0.0
    pr-url: https://github.com/nodejs/node/pull/2595
    description: A truncated input stream will now result in an `'error'` event.
-->

Decompress a raw deflate stream.

## Class: zlib.Unzip
<!-- YAML
added: v0.5.8
-->

Decompress either a Gzip- or Deflate-compressed stream by auto-detecting
the header.

## Class: zlib.Zlib
<!-- YAML
added: v0.5.8
-->

Not exported by the `zlib` module. It is documented here because it is the base
class of the compressor/decompressor classes.

<<<<<<< HEAD
### zlib.bytesRead
<!-- YAML
added: v8.1.0
-->

* {number}

The `zlib.bytesRead` property specifies the number of bytes read by the engine
before the bytes are processed (compressed or decompressed, as appropriate for
the derived class).

### zlib.flush([kind], callback)
=======
This class inherits from [`stream.Transform`][], allowing `zlib` objects to be
used in pipes and similar stream operations.

### zlib.bytesRead
<!-- YAML
added: v8.1.0
deprecated: v10.0.0
-->

> Stability: 0 - Deprecated: Use [`zlib.bytesWritten`][] instead.

* {number}

Deprecated alias for [`zlib.bytesWritten`][]. This original name was chosen
because it also made sense to interpret the value as the number of bytes
read by the engine, but is inconsistent with other streams in Node.js that
expose values under these names.

### zlib.bytesWritten
<!-- YAML
added: v10.0.0
-->

* {number}

The `zlib.bytesWritten` property specifies the number of bytes written to
the engine, before the bytes are processed (compressed or decompressed,
as appropriate for the derived class).

### zlib.close([callback])
<!-- YAML
added: v0.9.4
-->

* `callback` {Function}

Close the underlying handle.

### zlib.flush([kind, ]callback)
>>>>>>> 84bd6f3c
<!-- YAML
added: v0.5.8
-->

* `kind` **Default:** `zlib.constants.Z_FULL_FLUSH`
* `callback` {Function}

Flush pending data. Don't call this frivolously, premature flushes negatively
impact the effectiveness of the compression algorithm.

Calling this only flushes data from the internal `zlib` state, and does not
perform flushing of any kind on the streams level. Rather, it behaves like a
normal call to `.write()`, i.e. it will be queued up behind other pending
writes and will only produce output when data is being read from the stream.

### zlib.params(level, strategy, callback)
<!-- YAML
added: v0.11.4
-->

* `level` {integer}
* `strategy` {integer}
* `callback` {Function}

Dynamically update the compression level and compression strategy.
Only applicable to deflate algorithm.

### zlib.reset()
<!-- YAML
added: v0.7.0
-->

Reset the compressor/decompressor to factory defaults. Only applicable to
the inflate and deflate algorithms.

## zlib.constants
<!-- YAML
added: v7.0.0
-->

Provides an object enumerating Zlib-related constants.

## zlib.createDeflate([options])
<!-- YAML
added: v0.5.8
-->

<<<<<<< HEAD
Creates and returns a new [Deflate][] object with the given [options][].
=======
* `options` {Object}

Creates and returns a new [`Deflate`][] object.
>>>>>>> 84bd6f3c

## zlib.createDeflateRaw([options])
<!-- YAML
added: v0.5.8
-->

<<<<<<< HEAD
Creates and returns a new [DeflateRaw][] object with the given [options][].

*Note*: The zlib library rejects requests for 256-byte windows (i.e.,
`{ windowBits: 8 }` in `options`). An `Error` will be thrown when creating
a [DeflateRaw][] object with this specific value of the `windowBits` option.
=======
* `options` {Object}

Creates and returns a new [`DeflateRaw`][] object.

An upgrade of zlib from 1.2.8 to 1.2.11 changed behavior when `windowBits`
is set to 8 for raw deflate streams. zlib would automatically set `windowBits`
to 9 if was initially set to 8. Newer versions of zlib will throw an exception,
so Node.js restored the original behavior of upgrading a value of 8 to 9,
since passing `windowBits = 9` to zlib actually results in a compressed stream
that effectively uses an 8-bit window only.
>>>>>>> 84bd6f3c

## zlib.createGunzip([options])
<!-- YAML
added: v0.5.8
-->

<<<<<<< HEAD
Creates and returns a new [Gunzip][] object with the given [options][].
=======
* `options` {Object}

Creates and returns a new [`Gunzip`][] object.
>>>>>>> 84bd6f3c

## zlib.createGzip([options])
<!-- YAML
added: v0.5.8
-->

<<<<<<< HEAD
Creates and returns a new [Gzip][] object with the given [options][].
=======
* `options` {Object}

Creates and returns a new [`Gzip`][] object.
>>>>>>> 84bd6f3c

## zlib.createInflate([options])
<!-- YAML
added: v0.5.8
-->

<<<<<<< HEAD
Creates and returns a new [Inflate][] object with the given [options][].
=======
* `options` {Object}

Creates and returns a new [`Inflate`][] object.
>>>>>>> 84bd6f3c

## zlib.createInflateRaw([options])
<!-- YAML
added: v0.5.8
-->

<<<<<<< HEAD
Creates and returns a new [InflateRaw][] object with the given [options][].
=======
* `options` {Object}

Creates and returns a new [`InflateRaw`][] object.
>>>>>>> 84bd6f3c

## zlib.createUnzip([options])
<!-- YAML
added: v0.5.8
-->

<<<<<<< HEAD
Creates and returns a new [Unzip][] object with the given [options][].
=======
* `options` {Object}

Creates and returns a new [`Unzip`][] object.
>>>>>>> 84bd6f3c

## Convenience Methods

<!--type=misc-->

All of these take a [`Buffer`][], [`TypedArray`][], [`DataView`][],
[`ArrayBuffer`][] or string as the first argument, an optional second argument
to supply options to the `zlib` classes and will call the supplied callback
with `callback(error, result)`.

Every method has a `*Sync` counterpart, which accept the same arguments, but
without a callback.

### zlib.deflate(buffer[, options], callback)
<!-- YAML
added: v0.6.0
changes:
<<<<<<< HEAD
  - version: v8.0.0
    pr-url: https://github.com/nodejs/node/pull/12223
    description: The `buffer` parameter can be any TypedArray or DataView now.
=======
  - version: v9.4.0
    pr-url: https://github.com/nodejs/node/pull/16042
    description: The `buffer` parameter can be an `ArrayBuffer`.
  - version: v8.0.0
    pr-url: https://github.com/nodejs/node/pull/12223
    description: The `buffer` parameter can be any `TypedArray` or `DataView`.
>>>>>>> 84bd6f3c
  - version: v8.0.0
    pr-url: https://github.com/nodejs/node/pull/12001
    description: The `buffer` parameter can be an `Uint8Array` now.
-->
* `buffer` {Buffer|TypedArray|DataView|ArrayBuffer|string}
* `options` {Object}
* `callback` {Function}

### zlib.deflateSync(buffer[, options])
<!-- YAML
added: v0.11.12
changes:
<<<<<<< HEAD
  - version: v8.0.0
    pr-url: https://github.com/nodejs/node/pull/12223
    description: The `buffer` parameter can be any TypedArray or DataView now.
=======
  - version: v9.4.0
    pr-url: https://github.com/nodejs/node/pull/16042
    description: The `buffer` parameter can be an `ArrayBuffer`.
  - version: v8.0.0
    pr-url: https://github.com/nodejs/node/pull/12223
    description: The `buffer` parameter can be any `TypedArray` or `DataView`.
>>>>>>> 84bd6f3c
  - version: v8.0.0
    pr-url: https://github.com/nodejs/node/pull/12001
    description: The `buffer` parameter can be an `Uint8Array` now.
-->

* `buffer` {Buffer|TypedArray|DataView|ArrayBuffer|string}
* `options` {Object}

Compress a chunk of data with [`Deflate`][].

### zlib.deflateRaw(buffer[, options], callback)
<!-- YAML
added: v0.6.0
changes:
  - version: v8.0.0
    pr-url: https://github.com/nodejs/node/pull/12223
<<<<<<< HEAD
    description: The `buffer` parameter can be any TypedArray or DataView now.
=======
    description: The `buffer` parameter can be any `TypedArray` or `DataView`.
>>>>>>> 84bd6f3c
  - version: v8.0.0
    pr-url: https://github.com/nodejs/node/pull/12001
    description: The `buffer` parameter can be an `Uint8Array` now.
-->

* `buffer` {Buffer|TypedArray|DataView|ArrayBuffer|string}
* `options` {Object}
* `callback` {Function}

### zlib.deflateRawSync(buffer[, options])
<!-- YAML
added: v0.11.12
changes:
<<<<<<< HEAD
  - version: v8.0.0
    pr-url: https://github.com/nodejs/node/pull/12223
    description: The `buffer` parameter can be any TypedArray or DataView now.
=======
  - version: v9.4.0
    pr-url: https://github.com/nodejs/node/pull/16042
    description: The `buffer` parameter can be an `ArrayBuffer`.
  - version: v8.0.0
    pr-url: https://github.com/nodejs/node/pull/12223
    description: The `buffer` parameter can be any `TypedArray` or `DataView`.
>>>>>>> 84bd6f3c
  - version: v8.0.0
    pr-url: https://github.com/nodejs/node/pull/12001
    description: The `buffer` parameter can be an `Uint8Array` now.
-->

* `buffer` {Buffer|TypedArray|DataView|ArrayBuffer|string}
* `options` {Object}

Compress a chunk of data with [`DeflateRaw`][].

### zlib.gunzip(buffer[, options], callback)
<!-- YAML
added: v0.6.0
changes:
<<<<<<< HEAD
  - version: v8.0.0
    pr-url: https://github.com/nodejs/node/pull/12223
    description: The `buffer` parameter can be any TypedArray or DataView now.
=======
  - version: v9.4.0
    pr-url: https://github.com/nodejs/node/pull/16042
    description: The `buffer` parameter can be an `ArrayBuffer`.
  - version: v8.0.0
    pr-url: https://github.com/nodejs/node/pull/12223
    description: The `buffer` parameter can be any `TypedArray` or `DataView`.
>>>>>>> 84bd6f3c
  - version: v8.0.0
    pr-url: https://github.com/nodejs/node/pull/12001
    description: The `buffer` parameter can be an `Uint8Array` now.
-->

* `buffer` {Buffer|TypedArray|DataView|ArrayBuffer|string}
* `options` {Object}
* `callback` {Function}

### zlib.gunzipSync(buffer[, options])
<!-- YAML
added: v0.11.12
changes:
<<<<<<< HEAD
  - version: v8.0.0
    pr-url: https://github.com/nodejs/node/pull/12223
    description: The `buffer` parameter can be any TypedArray or DataView now.
=======
  - version: v9.4.0
    pr-url: https://github.com/nodejs/node/pull/16042
    description: The `buffer` parameter can be an `ArrayBuffer`.
  - version: v8.0.0
    pr-url: https://github.com/nodejs/node/pull/12223
    description: The `buffer` parameter can be any `TypedArray` or `DataView`.
>>>>>>> 84bd6f3c
  - version: v8.0.0
    pr-url: https://github.com/nodejs/node/pull/12001
    description: The `buffer` parameter can be an `Uint8Array` now.
-->

* `buffer` {Buffer|TypedArray|DataView|ArrayBuffer|string}
* `options` {Object}

Decompress a chunk of data with [`Gunzip`][].

### zlib.gzip(buffer[, options], callback)
<!-- YAML
added: v0.6.0
changes:
<<<<<<< HEAD
  - version: v8.0.0
    pr-url: https://github.com/nodejs/node/pull/12223
    description: The `buffer` parameter can be any TypedArray or DataView now.
=======
  - version: v9.4.0
    pr-url: https://github.com/nodejs/node/pull/16042
    description: The `buffer` parameter can be an `ArrayBuffer`.
  - version: v8.0.0
    pr-url: https://github.com/nodejs/node/pull/12223
    description: The `buffer` parameter can be any `TypedArray` or `DataView`.
>>>>>>> 84bd6f3c
  - version: v8.0.0
    pr-url: https://github.com/nodejs/node/pull/12001
    description: The `buffer` parameter can be an `Uint8Array` now.
-->

* `buffer` {Buffer|TypedArray|DataView|ArrayBuffer|string}
* `options` {Object}
* `callback` {Function}

### zlib.gzipSync(buffer[, options])
<!-- YAML
added: v0.11.12
changes:
<<<<<<< HEAD
  - version: v8.0.0
    pr-url: https://github.com/nodejs/node/pull/12223
    description: The `buffer` parameter can be any TypedArray or DataView now.
=======
  - version: v9.4.0
    pr-url: https://github.com/nodejs/node/pull/16042
    description: The `buffer` parameter can be an `ArrayBuffer`.
  - version: v8.0.0
    pr-url: https://github.com/nodejs/node/pull/12223
    description: The `buffer` parameter can be any `TypedArray` or `DataView`.
>>>>>>> 84bd6f3c
  - version: v8.0.0
    pr-url: https://github.com/nodejs/node/pull/12001
    description: The `buffer` parameter can be an `Uint8Array` now.
-->

* `buffer` {Buffer|TypedArray|DataView|ArrayBuffer|string}
* `options` {Object}

Compress a chunk of data with [`Gzip`][].

### zlib.inflate(buffer[, options], callback)
<!-- YAML
added: v0.6.0
changes:
<<<<<<< HEAD
  - version: v8.0.0
    pr-url: https://github.com/nodejs/node/pull/12223
    description: The `buffer` parameter can be any TypedArray or DataView now.
=======
  - version: v9.4.0
    pr-url: https://github.com/nodejs/node/pull/16042
    description: The `buffer` parameter can be an `ArrayBuffer`.
  - version: v8.0.0
    pr-url: https://github.com/nodejs/node/pull/12223
    description: The `buffer` parameter can be any `TypedArray` or `DataView`.
>>>>>>> 84bd6f3c
  - version: v8.0.0
    pr-url: https://github.com/nodejs/node/pull/12001
    description: The `buffer` parameter can be an `Uint8Array` now.
-->

* `buffer` {Buffer|TypedArray|DataView|ArrayBuffer|string}
* `options` {Object}
* `callback` {Function}

### zlib.inflateSync(buffer[, options])
<!-- YAML
added: v0.11.12
changes:
<<<<<<< HEAD
  - version: v8.0.0
    pr-url: https://github.com/nodejs/node/pull/12223
    description: The `buffer` parameter can be any TypedArray or DataView now.
=======
  - version: v9.4.0
    pr-url: https://github.com/nodejs/node/pull/16042
    description: The `buffer` parameter can be an `ArrayBuffer`.
  - version: v8.0.0
    pr-url: https://github.com/nodejs/node/pull/12223
    description: The `buffer` parameter can be any `TypedArray` or `DataView`.
>>>>>>> 84bd6f3c
  - version: v8.0.0
    pr-url: https://github.com/nodejs/node/pull/12001
    description: The `buffer` parameter can be an `Uint8Array` now.
-->

* `buffer` {Buffer|TypedArray|DataView|ArrayBuffer|string}
* `options` {Object}

Decompress a chunk of data with [`Inflate`][].

### zlib.inflateRaw(buffer[, options], callback)
<!-- YAML
added: v0.6.0
changes:
<<<<<<< HEAD
  - version: v8.0.0
    pr-url: https://github.com/nodejs/node/pull/12223
    description: The `buffer` parameter can be any TypedArray or DataView now.
=======
  - version: v9.4.0
    pr-url: https://github.com/nodejs/node/pull/16042
    description: The `buffer` parameter can be an `ArrayBuffer`.
  - version: v8.0.0
    pr-url: https://github.com/nodejs/node/pull/12223
    description: The `buffer` parameter can be any `TypedArray` or `DataView`.
>>>>>>> 84bd6f3c
  - version: v8.0.0
    pr-url: https://github.com/nodejs/node/pull/12001
    description: The `buffer` parameter can be an `Uint8Array` now.
-->

* `buffer` {Buffer|TypedArray|DataView|ArrayBuffer|string}
* `options` {Object}
* `callback` {Function}

### zlib.inflateRawSync(buffer[, options])
<!-- YAML
added: v0.11.12
changes:
<<<<<<< HEAD
  - version: v8.0.0
    pr-url: https://github.com/nodejs/node/pull/12223
    description: The `buffer` parameter can be any TypedArray or DataView now.
=======
  - version: v9.4.0
    pr-url: https://github.com/nodejs/node/pull/16042
    description: The `buffer` parameter can be an `ArrayBuffer`.
  - version: v8.0.0
    pr-url: https://github.com/nodejs/node/pull/12223
    description: The `buffer` parameter can be any `TypedArray` or `DataView`.
>>>>>>> 84bd6f3c
  - version: v8.0.0
    pr-url: https://github.com/nodejs/node/pull/12001
    description: The `buffer` parameter can be an `Uint8Array` now.
-->

* `buffer` {Buffer|TypedArray|DataView|ArrayBuffer|string}
* `options` {Object}

Decompress a chunk of data with [`InflateRaw`][].

### zlib.unzip(buffer[, options], callback)
<!-- YAML
added: v0.6.0
changes:
<<<<<<< HEAD
  - version: v8.0.0
    pr-url: https://github.com/nodejs/node/pull/12223
    description: The `buffer` parameter can be any TypedArray or DataView now.
=======
  - version: v9.4.0
    pr-url: https://github.com/nodejs/node/pull/16042
    description: The `buffer` parameter can be an `ArrayBuffer`.
  - version: v8.0.0
    pr-url: https://github.com/nodejs/node/pull/12223
    description: The `buffer` parameter can be any `TypedArray` or `DataView`.
>>>>>>> 84bd6f3c
  - version: v8.0.0
    pr-url: https://github.com/nodejs/node/pull/12001
    description: The `buffer` parameter can be an `Uint8Array` now.
-->

* `buffer` {Buffer|TypedArray|DataView|ArrayBuffer|string}
* `options` {Object}
* `callback` {Function}

### zlib.unzipSync(buffer[, options])
<!-- YAML
added: v0.11.12
changes:
<<<<<<< HEAD
  - version: v8.0.0
    pr-url: https://github.com/nodejs/node/pull/12223
    description: The `buffer` parameter can be any TypedArray or DataView now.
=======
  - version: v9.4.0
    pr-url: https://github.com/nodejs/node/pull/16042
    description: The `buffer` parameter can be an `ArrayBuffer`.
  - version: v8.0.0
    pr-url: https://github.com/nodejs/node/pull/12223
    description: The `buffer` parameter can be any `TypedArray` or `DataView`.
>>>>>>> 84bd6f3c
  - version: v8.0.0
    pr-url: https://github.com/nodejs/node/pull/12001
    description: The `buffer` parameter can be an `Uint8Array` now.
-->

* `buffer` {Buffer|TypedArray|DataView|ArrayBuffer|string}
* `options` {Object}

Decompress a chunk of data with [`Unzip`][].

[`.flush()`]: #zlib_zlib_flush_kind_callback
[`Accept-Encoding`]: https://www.w3.org/Protocols/rfc2616/rfc2616-sec14.html#sec14.3
[`ArrayBuffer`]: https://developer.mozilla.org/en-US/docs/Web/JavaScript/Reference/Global_Objects/ArrayBuffer
[`Buffer`]: buffer.html#buffer_class_buffer
[`Content-Encoding`]: https://www.w3.org/Protocols/rfc2616/rfc2616-sec14.html#sec14.11
[`DataView`]: https://developer.mozilla.org/en-US/docs/Web/JavaScript/Reference/Global_Objects/DataView
[`Deflate`]: #zlib_class_zlib_deflate
[`DeflateRaw`]: #zlib_class_zlib_deflateraw
[`Gunzip`]: #zlib_class_zlib_gunzip
[`Gzip`]: #zlib_class_zlib_gzip
[`Inflate`]: #zlib_class_zlib_inflate
[`InflateRaw`]: #zlib_class_zlib_inflateraw
[`TypedArray`]: https://developer.mozilla.org/en-US/docs/Web/JavaScript/Reference/Global_Objects/TypedArray
[`Unzip`]: #zlib_class_zlib_unzip
[`stream.Transform`]: stream.html#stream_class_stream_transform
[`zlib.bytesWritten`]: #zlib_zlib_byteswritten
[Memory Usage Tuning]: #zlib_memory_usage_tuning
[pool size]: cli.html#cli_uv_threadpool_size_size
[zlib documentation]: https://zlib.net/manual.html#Constants<|MERGE_RESOLUTION|>--- conflicted
+++ resolved
@@ -48,15 +48,9 @@
 ## Threadpool Usage
 
 Note that all zlib APIs except those that are explicitly synchronous use libuv's
-<<<<<<< HEAD
-threadpool, which can have surprising and negative performance implications for
-some applications, see the [`UV_THREADPOOL_SIZE`][] documentation for more
-information.
-=======
 threadpool. This can lead to surprising effects in some applications, such as
 subpar performance (which can be mitigated by adjusting the [pool size][])
 and/or unrecoverable and catastrophic memory fragmentation.
->>>>>>> 84bd6f3c
 
 ## Compressing HTTP requests and responses
 
@@ -69,17 +63,10 @@
 header is used to identify the compression encodings actually applied to a
 message.
 
-<<<<<<< HEAD
-*Note*: the examples given below are drastically simplified to show
-the basic concept.  Using `zlib` encoding can be expensive, and the results
-ought to be cached.  See [Memory Usage Tuning][] for more information
-on the speed/memory/compression tradeoffs involved in `zlib` usage.
-=======
 The examples given below are drastically simplified to show the basic concept.
 Using `zlib` encoding can be expensive, and the results ought to be cached.
 See [Memory Usage Tuning][] for more information on the speed/memory/compression
 tradeoffs involved in `zlib` usage.
->>>>>>> 84bd6f3c
 
 ```js
 // client request example
@@ -123,11 +110,7 @@
   }
 
   // Note: This is not a conformant accept-encoding parser.
-<<<<<<< HEAD
-  // See http://www.w3.org/Protocols/rfc2616/rfc2616-sec14.html#sec14.3
-=======
   // See https://www.w3.org/Protocols/rfc2616/rfc2616-sec14.html#sec14.3
->>>>>>> 84bd6f3c
   if (/\bdeflate\b/.test(acceptEncoding)) {
     response.writeHead(200, { 'Content-Encoding': 'deflate' });
     raw.pipe(zlib.createDeflate()).pipe(response);
@@ -302,12 +285,9 @@
 <!-- YAML
 added: v0.11.1
 changes:
-<<<<<<< HEAD
-=======
   - version: v9.4.0
     pr-url: https://github.com/nodejs/node/pull/16042
     description: The `dictionary` option can be an `ArrayBuffer`.
->>>>>>> 84bd6f3c
   - version: v8.0.0
     pr-url: https://github.com/nodejs/node/pull/12001
     description: The `dictionary` option can be an `Uint8Array` now.
@@ -330,15 +310,9 @@
 * `level` {integer} (compression only)
 * `memLevel` {integer} (compression only)
 * `strategy` {integer} (compression only)
-<<<<<<< HEAD
-* `dictionary` {Buffer|TypedArray|DataView} (deflate/inflate only, empty dictionary by
-  default)
-* `info` {boolean} (If `true`, returns an object with `buffer` and `engine`)
-=======
 * `dictionary` {Buffer|TypedArray|DataView|ArrayBuffer} (deflate/inflate only,
   empty dictionary by default)
 * `info` {boolean} (If `true`, returns an object with `buffer` and `engine`.)
->>>>>>> 84bd6f3c
 
 See the description of `deflateInit2` and `inflateInit2` at
 <https://zlib.net/manual.html#Advanced> for more information on these.
@@ -423,20 +397,6 @@
 Not exported by the `zlib` module. It is documented here because it is the base
 class of the compressor/decompressor classes.
 
-<<<<<<< HEAD
-### zlib.bytesRead
-<!-- YAML
-added: v8.1.0
--->
-
-* {number}
-
-The `zlib.bytesRead` property specifies the number of bytes read by the engine
-before the bytes are processed (compressed or decompressed, as appropriate for
-the derived class).
-
-### zlib.flush([kind], callback)
-=======
 This class inherits from [`stream.Transform`][], allowing `zlib` objects to be
 used in pipes and similar stream operations.
 
@@ -476,7 +436,6 @@
 Close the underlying handle.
 
 ### zlib.flush([kind, ]callback)
->>>>>>> 84bd6f3c
 <!-- YAML
 added: v0.5.8
 -->
@@ -524,26 +483,15 @@
 added: v0.5.8
 -->
 
-<<<<<<< HEAD
-Creates and returns a new [Deflate][] object with the given [options][].
-=======
 * `options` {Object}
 
 Creates and returns a new [`Deflate`][] object.
->>>>>>> 84bd6f3c
 
 ## zlib.createDeflateRaw([options])
 <!-- YAML
 added: v0.5.8
 -->
 
-<<<<<<< HEAD
-Creates and returns a new [DeflateRaw][] object with the given [options][].
-
-*Note*: The zlib library rejects requests for 256-byte windows (i.e.,
-`{ windowBits: 8 }` in `options`). An `Error` will be thrown when creating
-a [DeflateRaw][] object with this specific value of the `windowBits` option.
-=======
 * `options` {Object}
 
 Creates and returns a new [`DeflateRaw`][] object.
@@ -554,72 +502,51 @@
 so Node.js restored the original behavior of upgrading a value of 8 to 9,
 since passing `windowBits = 9` to zlib actually results in a compressed stream
 that effectively uses an 8-bit window only.
->>>>>>> 84bd6f3c
 
 ## zlib.createGunzip([options])
 <!-- YAML
 added: v0.5.8
 -->
 
-<<<<<<< HEAD
-Creates and returns a new [Gunzip][] object with the given [options][].
-=======
 * `options` {Object}
 
 Creates and returns a new [`Gunzip`][] object.
->>>>>>> 84bd6f3c
 
 ## zlib.createGzip([options])
 <!-- YAML
 added: v0.5.8
 -->
 
-<<<<<<< HEAD
-Creates and returns a new [Gzip][] object with the given [options][].
-=======
 * `options` {Object}
 
 Creates and returns a new [`Gzip`][] object.
->>>>>>> 84bd6f3c
 
 ## zlib.createInflate([options])
 <!-- YAML
 added: v0.5.8
 -->
 
-<<<<<<< HEAD
-Creates and returns a new [Inflate][] object with the given [options][].
-=======
 * `options` {Object}
 
 Creates and returns a new [`Inflate`][] object.
->>>>>>> 84bd6f3c
 
 ## zlib.createInflateRaw([options])
 <!-- YAML
 added: v0.5.8
 -->
 
-<<<<<<< HEAD
-Creates and returns a new [InflateRaw][] object with the given [options][].
-=======
 * `options` {Object}
 
 Creates and returns a new [`InflateRaw`][] object.
->>>>>>> 84bd6f3c
 
 ## zlib.createUnzip([options])
 <!-- YAML
 added: v0.5.8
 -->
 
-<<<<<<< HEAD
-Creates and returns a new [Unzip][] object with the given [options][].
-=======
 * `options` {Object}
 
 Creates and returns a new [`Unzip`][] object.
->>>>>>> 84bd6f3c
 
 ## Convenience Methods
 
@@ -637,18 +564,12 @@
 <!-- YAML
 added: v0.6.0
 changes:
-<<<<<<< HEAD
-  - version: v8.0.0
-    pr-url: https://github.com/nodejs/node/pull/12223
-    description: The `buffer` parameter can be any TypedArray or DataView now.
-=======
-  - version: v9.4.0
-    pr-url: https://github.com/nodejs/node/pull/16042
-    description: The `buffer` parameter can be an `ArrayBuffer`.
-  - version: v8.0.0
-    pr-url: https://github.com/nodejs/node/pull/12223
-    description: The `buffer` parameter can be any `TypedArray` or `DataView`.
->>>>>>> 84bd6f3c
+  - version: v9.4.0
+    pr-url: https://github.com/nodejs/node/pull/16042
+    description: The `buffer` parameter can be an `ArrayBuffer`.
+  - version: v8.0.0
+    pr-url: https://github.com/nodejs/node/pull/12223
+    description: The `buffer` parameter can be any `TypedArray` or `DataView`.
   - version: v8.0.0
     pr-url: https://github.com/nodejs/node/pull/12001
     description: The `buffer` parameter can be an `Uint8Array` now.
@@ -661,18 +582,12 @@
 <!-- YAML
 added: v0.11.12
 changes:
-<<<<<<< HEAD
-  - version: v8.0.0
-    pr-url: https://github.com/nodejs/node/pull/12223
-    description: The `buffer` parameter can be any TypedArray or DataView now.
-=======
-  - version: v9.4.0
-    pr-url: https://github.com/nodejs/node/pull/16042
-    description: The `buffer` parameter can be an `ArrayBuffer`.
-  - version: v8.0.0
-    pr-url: https://github.com/nodejs/node/pull/12223
-    description: The `buffer` parameter can be any `TypedArray` or `DataView`.
->>>>>>> 84bd6f3c
+  - version: v9.4.0
+    pr-url: https://github.com/nodejs/node/pull/16042
+    description: The `buffer` parameter can be an `ArrayBuffer`.
+  - version: v8.0.0
+    pr-url: https://github.com/nodejs/node/pull/12223
+    description: The `buffer` parameter can be any `TypedArray` or `DataView`.
   - version: v8.0.0
     pr-url: https://github.com/nodejs/node/pull/12001
     description: The `buffer` parameter can be an `Uint8Array` now.
@@ -689,11 +604,7 @@
 changes:
   - version: v8.0.0
     pr-url: https://github.com/nodejs/node/pull/12223
-<<<<<<< HEAD
-    description: The `buffer` parameter can be any TypedArray or DataView now.
-=======
-    description: The `buffer` parameter can be any `TypedArray` or `DataView`.
->>>>>>> 84bd6f3c
+    description: The `buffer` parameter can be any `TypedArray` or `DataView`.
   - version: v8.0.0
     pr-url: https://github.com/nodejs/node/pull/12001
     description: The `buffer` parameter can be an `Uint8Array` now.
@@ -707,18 +618,12 @@
 <!-- YAML
 added: v0.11.12
 changes:
-<<<<<<< HEAD
-  - version: v8.0.0
-    pr-url: https://github.com/nodejs/node/pull/12223
-    description: The `buffer` parameter can be any TypedArray or DataView now.
-=======
-  - version: v9.4.0
-    pr-url: https://github.com/nodejs/node/pull/16042
-    description: The `buffer` parameter can be an `ArrayBuffer`.
-  - version: v8.0.0
-    pr-url: https://github.com/nodejs/node/pull/12223
-    description: The `buffer` parameter can be any `TypedArray` or `DataView`.
->>>>>>> 84bd6f3c
+  - version: v9.4.0
+    pr-url: https://github.com/nodejs/node/pull/16042
+    description: The `buffer` parameter can be an `ArrayBuffer`.
+  - version: v8.0.0
+    pr-url: https://github.com/nodejs/node/pull/12223
+    description: The `buffer` parameter can be any `TypedArray` or `DataView`.
   - version: v8.0.0
     pr-url: https://github.com/nodejs/node/pull/12001
     description: The `buffer` parameter can be an `Uint8Array` now.
@@ -733,18 +638,12 @@
 <!-- YAML
 added: v0.6.0
 changes:
-<<<<<<< HEAD
-  - version: v8.0.0
-    pr-url: https://github.com/nodejs/node/pull/12223
-    description: The `buffer` parameter can be any TypedArray or DataView now.
-=======
-  - version: v9.4.0
-    pr-url: https://github.com/nodejs/node/pull/16042
-    description: The `buffer` parameter can be an `ArrayBuffer`.
-  - version: v8.0.0
-    pr-url: https://github.com/nodejs/node/pull/12223
-    description: The `buffer` parameter can be any `TypedArray` or `DataView`.
->>>>>>> 84bd6f3c
+  - version: v9.4.0
+    pr-url: https://github.com/nodejs/node/pull/16042
+    description: The `buffer` parameter can be an `ArrayBuffer`.
+  - version: v8.0.0
+    pr-url: https://github.com/nodejs/node/pull/12223
+    description: The `buffer` parameter can be any `TypedArray` or `DataView`.
   - version: v8.0.0
     pr-url: https://github.com/nodejs/node/pull/12001
     description: The `buffer` parameter can be an `Uint8Array` now.
@@ -758,18 +657,12 @@
 <!-- YAML
 added: v0.11.12
 changes:
-<<<<<<< HEAD
-  - version: v8.0.0
-    pr-url: https://github.com/nodejs/node/pull/12223
-    description: The `buffer` parameter can be any TypedArray or DataView now.
-=======
-  - version: v9.4.0
-    pr-url: https://github.com/nodejs/node/pull/16042
-    description: The `buffer` parameter can be an `ArrayBuffer`.
-  - version: v8.0.0
-    pr-url: https://github.com/nodejs/node/pull/12223
-    description: The `buffer` parameter can be any `TypedArray` or `DataView`.
->>>>>>> 84bd6f3c
+  - version: v9.4.0
+    pr-url: https://github.com/nodejs/node/pull/16042
+    description: The `buffer` parameter can be an `ArrayBuffer`.
+  - version: v8.0.0
+    pr-url: https://github.com/nodejs/node/pull/12223
+    description: The `buffer` parameter can be any `TypedArray` or `DataView`.
   - version: v8.0.0
     pr-url: https://github.com/nodejs/node/pull/12001
     description: The `buffer` parameter can be an `Uint8Array` now.
@@ -784,18 +677,12 @@
 <!-- YAML
 added: v0.6.0
 changes:
-<<<<<<< HEAD
-  - version: v8.0.0
-    pr-url: https://github.com/nodejs/node/pull/12223
-    description: The `buffer` parameter can be any TypedArray or DataView now.
-=======
-  - version: v9.4.0
-    pr-url: https://github.com/nodejs/node/pull/16042
-    description: The `buffer` parameter can be an `ArrayBuffer`.
-  - version: v8.0.0
-    pr-url: https://github.com/nodejs/node/pull/12223
-    description: The `buffer` parameter can be any `TypedArray` or `DataView`.
->>>>>>> 84bd6f3c
+  - version: v9.4.0
+    pr-url: https://github.com/nodejs/node/pull/16042
+    description: The `buffer` parameter can be an `ArrayBuffer`.
+  - version: v8.0.0
+    pr-url: https://github.com/nodejs/node/pull/12223
+    description: The `buffer` parameter can be any `TypedArray` or `DataView`.
   - version: v8.0.0
     pr-url: https://github.com/nodejs/node/pull/12001
     description: The `buffer` parameter can be an `Uint8Array` now.
@@ -809,18 +696,12 @@
 <!-- YAML
 added: v0.11.12
 changes:
-<<<<<<< HEAD
-  - version: v8.0.0
-    pr-url: https://github.com/nodejs/node/pull/12223
-    description: The `buffer` parameter can be any TypedArray or DataView now.
-=======
-  - version: v9.4.0
-    pr-url: https://github.com/nodejs/node/pull/16042
-    description: The `buffer` parameter can be an `ArrayBuffer`.
-  - version: v8.0.0
-    pr-url: https://github.com/nodejs/node/pull/12223
-    description: The `buffer` parameter can be any `TypedArray` or `DataView`.
->>>>>>> 84bd6f3c
+  - version: v9.4.0
+    pr-url: https://github.com/nodejs/node/pull/16042
+    description: The `buffer` parameter can be an `ArrayBuffer`.
+  - version: v8.0.0
+    pr-url: https://github.com/nodejs/node/pull/12223
+    description: The `buffer` parameter can be any `TypedArray` or `DataView`.
   - version: v8.0.0
     pr-url: https://github.com/nodejs/node/pull/12001
     description: The `buffer` parameter can be an `Uint8Array` now.
@@ -835,18 +716,12 @@
 <!-- YAML
 added: v0.6.0
 changes:
-<<<<<<< HEAD
-  - version: v8.0.0
-    pr-url: https://github.com/nodejs/node/pull/12223
-    description: The `buffer` parameter can be any TypedArray or DataView now.
-=======
-  - version: v9.4.0
-    pr-url: https://github.com/nodejs/node/pull/16042
-    description: The `buffer` parameter can be an `ArrayBuffer`.
-  - version: v8.0.0
-    pr-url: https://github.com/nodejs/node/pull/12223
-    description: The `buffer` parameter can be any `TypedArray` or `DataView`.
->>>>>>> 84bd6f3c
+  - version: v9.4.0
+    pr-url: https://github.com/nodejs/node/pull/16042
+    description: The `buffer` parameter can be an `ArrayBuffer`.
+  - version: v8.0.0
+    pr-url: https://github.com/nodejs/node/pull/12223
+    description: The `buffer` parameter can be any `TypedArray` or `DataView`.
   - version: v8.0.0
     pr-url: https://github.com/nodejs/node/pull/12001
     description: The `buffer` parameter can be an `Uint8Array` now.
@@ -860,18 +735,12 @@
 <!-- YAML
 added: v0.11.12
 changes:
-<<<<<<< HEAD
-  - version: v8.0.0
-    pr-url: https://github.com/nodejs/node/pull/12223
-    description: The `buffer` parameter can be any TypedArray or DataView now.
-=======
-  - version: v9.4.0
-    pr-url: https://github.com/nodejs/node/pull/16042
-    description: The `buffer` parameter can be an `ArrayBuffer`.
-  - version: v8.0.0
-    pr-url: https://github.com/nodejs/node/pull/12223
-    description: The `buffer` parameter can be any `TypedArray` or `DataView`.
->>>>>>> 84bd6f3c
+  - version: v9.4.0
+    pr-url: https://github.com/nodejs/node/pull/16042
+    description: The `buffer` parameter can be an `ArrayBuffer`.
+  - version: v8.0.0
+    pr-url: https://github.com/nodejs/node/pull/12223
+    description: The `buffer` parameter can be any `TypedArray` or `DataView`.
   - version: v8.0.0
     pr-url: https://github.com/nodejs/node/pull/12001
     description: The `buffer` parameter can be an `Uint8Array` now.
@@ -886,18 +755,12 @@
 <!-- YAML
 added: v0.6.0
 changes:
-<<<<<<< HEAD
-  - version: v8.0.0
-    pr-url: https://github.com/nodejs/node/pull/12223
-    description: The `buffer` parameter can be any TypedArray or DataView now.
-=======
-  - version: v9.4.0
-    pr-url: https://github.com/nodejs/node/pull/16042
-    description: The `buffer` parameter can be an `ArrayBuffer`.
-  - version: v8.0.0
-    pr-url: https://github.com/nodejs/node/pull/12223
-    description: The `buffer` parameter can be any `TypedArray` or `DataView`.
->>>>>>> 84bd6f3c
+  - version: v9.4.0
+    pr-url: https://github.com/nodejs/node/pull/16042
+    description: The `buffer` parameter can be an `ArrayBuffer`.
+  - version: v8.0.0
+    pr-url: https://github.com/nodejs/node/pull/12223
+    description: The `buffer` parameter can be any `TypedArray` or `DataView`.
   - version: v8.0.0
     pr-url: https://github.com/nodejs/node/pull/12001
     description: The `buffer` parameter can be an `Uint8Array` now.
@@ -911,18 +774,12 @@
 <!-- YAML
 added: v0.11.12
 changes:
-<<<<<<< HEAD
-  - version: v8.0.0
-    pr-url: https://github.com/nodejs/node/pull/12223
-    description: The `buffer` parameter can be any TypedArray or DataView now.
-=======
-  - version: v9.4.0
-    pr-url: https://github.com/nodejs/node/pull/16042
-    description: The `buffer` parameter can be an `ArrayBuffer`.
-  - version: v8.0.0
-    pr-url: https://github.com/nodejs/node/pull/12223
-    description: The `buffer` parameter can be any `TypedArray` or `DataView`.
->>>>>>> 84bd6f3c
+  - version: v9.4.0
+    pr-url: https://github.com/nodejs/node/pull/16042
+    description: The `buffer` parameter can be an `ArrayBuffer`.
+  - version: v8.0.0
+    pr-url: https://github.com/nodejs/node/pull/12223
+    description: The `buffer` parameter can be any `TypedArray` or `DataView`.
   - version: v8.0.0
     pr-url: https://github.com/nodejs/node/pull/12001
     description: The `buffer` parameter can be an `Uint8Array` now.
@@ -937,18 +794,12 @@
 <!-- YAML
 added: v0.6.0
 changes:
-<<<<<<< HEAD
-  - version: v8.0.0
-    pr-url: https://github.com/nodejs/node/pull/12223
-    description: The `buffer` parameter can be any TypedArray or DataView now.
-=======
-  - version: v9.4.0
-    pr-url: https://github.com/nodejs/node/pull/16042
-    description: The `buffer` parameter can be an `ArrayBuffer`.
-  - version: v8.0.0
-    pr-url: https://github.com/nodejs/node/pull/12223
-    description: The `buffer` parameter can be any `TypedArray` or `DataView`.
->>>>>>> 84bd6f3c
+  - version: v9.4.0
+    pr-url: https://github.com/nodejs/node/pull/16042
+    description: The `buffer` parameter can be an `ArrayBuffer`.
+  - version: v8.0.0
+    pr-url: https://github.com/nodejs/node/pull/12223
+    description: The `buffer` parameter can be any `TypedArray` or `DataView`.
   - version: v8.0.0
     pr-url: https://github.com/nodejs/node/pull/12001
     description: The `buffer` parameter can be an `Uint8Array` now.
@@ -962,18 +813,12 @@
 <!-- YAML
 added: v0.11.12
 changes:
-<<<<<<< HEAD
-  - version: v8.0.0
-    pr-url: https://github.com/nodejs/node/pull/12223
-    description: The `buffer` parameter can be any TypedArray or DataView now.
-=======
-  - version: v9.4.0
-    pr-url: https://github.com/nodejs/node/pull/16042
-    description: The `buffer` parameter can be an `ArrayBuffer`.
-  - version: v8.0.0
-    pr-url: https://github.com/nodejs/node/pull/12223
-    description: The `buffer` parameter can be any `TypedArray` or `DataView`.
->>>>>>> 84bd6f3c
+  - version: v9.4.0
+    pr-url: https://github.com/nodejs/node/pull/16042
+    description: The `buffer` parameter can be an `ArrayBuffer`.
+  - version: v8.0.0
+    pr-url: https://github.com/nodejs/node/pull/12223
+    description: The `buffer` parameter can be any `TypedArray` or `DataView`.
   - version: v8.0.0
     pr-url: https://github.com/nodejs/node/pull/12001
     description: The `buffer` parameter can be an `Uint8Array` now.
