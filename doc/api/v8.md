# V8

<!--introduced_in=v4.0.0-->

The `v8` module exposes APIs that are specific to the version of [V8][]
built into the Node.js binary. It can be accessed using:

```js
const v8 = require('v8');
```

The APIs and implementation are subject to change at any time.

## v8.cachedDataVersionTag()
<!-- YAML
added: v8.0.0
-->

* Returns: {integer}

Returns an integer representing a "version tag" derived from the V8 version,
command line flags and detected CPU features. This is useful for determining
whether a [`vm.Script`][] `cachedData` buffer is compatible with this instance
of V8.

## v8.getHeapSpaceStatistics()
<!-- YAML
added: v6.0.0
changes:
  - version: v7.5.0
    pr-url: https://github.com/nodejs/node/pull/10186
    description: Support values exceeding the 32-bit unsigned integer range.
-->

* Returns: {Object[]}

Returns statistics about the V8 heap spaces, i.e. the segments which make up
the V8 heap. Neither the ordering of heap spaces, nor the availability of a
heap space can be guaranteed as the statistics are provided via the V8
[`GetHeapSpaceStatistics`][] function and may change from one V8 version to the
next.

The value returned is an array of objects containing the following properties:
* `space_name` {string}
* `space_size` {number}
* `space_used_size` {number}
* `space_available_size` {number}
* `physical_space_size` {number}

```json
[
  {
    "space_name": "new_space",
    "space_size": 2063872,
    "space_used_size": 951112,
    "space_available_size": 80824,
    "physical_space_size": 2063872
  },
  {
    "space_name": "old_space",
    "space_size": 3090560,
    "space_used_size": 2493792,
    "space_available_size": 0,
    "physical_space_size": 3090560
  },
  {
    "space_name": "code_space",
    "space_size": 1260160,
    "space_used_size": 644256,
    "space_available_size": 960,
    "physical_space_size": 1260160
  },
  {
    "space_name": "map_space",
    "space_size": 1094160,
    "space_used_size": 201608,
    "space_available_size": 0,
    "physical_space_size": 1094160
  },
  {
    "space_name": "large_object_space",
    "space_size": 0,
    "space_used_size": 0,
    "space_available_size": 1490980608,
    "physical_space_size": 0
  }
]
```

## v8.getHeapStatistics()
<!-- YAML
added: v1.0.0
changes:
  - version: v7.2.0
    pr-url: https://github.com/nodejs/node/pull/8610
    description: Added `malloced_memory`, `peak_malloced_memory`,
                 and `does_zap_garbage`.
  - version: v7.5.0
    pr-url: https://github.com/nodejs/node/pull/10186
    description: Support values exceeding the 32-bit unsigned integer range.
-->

* Returns: {Object}

Returns an object with the following properties:

* `total_heap_size` {number}
* `total_heap_size_executable` {number}
* `total_physical_size` {number}
* `total_available_size` {number}
* `used_heap_size` {number}
* `heap_size_limit` {number}
* `malloced_memory` {number}
* `peak_malloced_memory` {number}
* `does_zap_garbage` {number}

`does_zap_garbage` is a 0/1 boolean, which signifies whether the
`--zap_code_space` option is enabled or not. This makes V8 overwrite heap
garbage with a bit pattern. The RSS footprint (resident memory set) gets bigger
because it continuously touches all heap pages and that makes them less likely
to get swapped out by the operating system.

<<<<<<< HEAD
For example:

=======
>>>>>>> 84bd6f3c
<!-- eslint-skip -->
```js
{
  total_heap_size: 7326976,
  total_heap_size_executable: 4194304,
  total_physical_size: 7326976,
  total_available_size: 1152656,
  used_heap_size: 3476208,
  heap_size_limit: 1535115264,
  malloced_memory: 16384,
  peak_malloced_memory: 1127496,
  does_zap_garbage: 0
}
```

## v8.setFlagsFromString(flags)
<!-- YAML
added: v1.0.0
-->
* `flags` {string}

The `v8.setFlagsFromString()` method can be used to programmatically set
V8 command line flags. This method should be used with care. Changing settings
after the VM has started may result in unpredictable behavior, including
crashes and data loss; or it may simply do nothing.

The V8 options available for a version of Node.js may be determined by running
`node --v8-options`. An unofficial, community-maintained list of options
and their effects is available [here][].

Usage:

```js
// Print GC events to stdout for one minute.
const v8 = require('v8');
v8.setFlagsFromString('--trace_gc');
setTimeout(function() { v8.setFlagsFromString('--notrace_gc'); }, 60e3);
```

## Serialization API

> Stability: 1 - Experimental

The serialization API provides means of serializing JavaScript values in a way
that is compatible with the [HTML structured clone algorithm][].
The format is backward-compatible (i.e. safe to store to disk).

This API is under development, and changes (including incompatible
changes to the API or wire format) may occur until this warning is removed.

### v8.serialize(value)
<<<<<<< HEAD
<!--
=======
<!-- YAML
>>>>>>> 84bd6f3c
added: v8.0.0
-->

* `value` {any}
* Returns: {Buffer}

Uses a [`DefaultSerializer`][] to serialize `value` into a buffer.

### v8.deserialize(buffer)
<<<<<<< HEAD
<!--
=======
<!-- YAML
>>>>>>> 84bd6f3c
added: v8.0.0
-->

* `buffer` {Buffer|Uint8Array} A buffer returned by [`serialize()`][].

Uses a [`DefaultDeserializer`][] with default options to read a JS value
from a buffer.

### class: v8.Serializer
<<<<<<< HEAD
<!--
=======
<!-- YAML
>>>>>>> 84bd6f3c
added: v8.0.0
-->

#### new Serializer()
Creates a new `Serializer` object.

#### serializer.writeHeader()

Writes out a header, which includes the serialization format version.

#### serializer.writeValue(value)

* `value` {any}

Serializes a JavaScript value and adds the serialized representation to the
internal buffer.

This throws an error if `value` cannot be serialized.

#### serializer.releaseBuffer()

* Returns: {Buffer}

Returns the stored internal buffer. This serializer should not be used once
the buffer is released. Calling this method results in undefined behavior
if a previous write has failed.

#### serializer.transferArrayBuffer(id, arrayBuffer)

* `id` {integer} A 32-bit unsigned integer.
* `arrayBuffer` {ArrayBuffer} An `ArrayBuffer` instance.

Marks an `ArrayBuffer` as havings its contents transferred out of band.
Pass the corresponding `ArrayBuffer` in the deserializing context to
[`deserializer.transferArrayBuffer()`][].

#### serializer.writeUint32(value)

* `value` {integer}

Write a raw 32-bit unsigned integer.
For use inside of a custom [`serializer._writeHostObject()`][].

#### serializer.writeUint64(hi, lo)

* `hi` {integer}
* `lo` {integer}

Write a raw 64-bit unsigned integer, split into high and low 32-bit parts.
For use inside of a custom [`serializer._writeHostObject()`][].

#### serializer.writeDouble(value)

* `value` {number}

Write a JS `number` value.
For use inside of a custom [`serializer._writeHostObject()`][].

#### serializer.writeRawBytes(buffer)

* `buffer` {Buffer|Uint8Array}

Write raw bytes into the serializer’s internal buffer. The deserializer
will require a way to compute the length of the buffer.
For use inside of a custom [`serializer._writeHostObject()`][].

#### serializer.\_writeHostObject(object)

* `object` {Object}

This method is called to write some kind of host object, i.e. an object created
by native C++ bindings. If it is not possible to serialize `object`, a suitable
exception should be thrown.

This method is not present on the `Serializer` class itself but can be provided
by subclasses.

#### serializer.\_getDataCloneError(message)

* `message` {string}

This method is called to generate error objects that will be thrown when an
object can not be cloned.

This method defaults to the [`Error`][] constructor and can be overridden on
subclasses.

#### serializer.\_getSharedArrayBufferId(sharedArrayBuffer)

* `sharedArrayBuffer` {SharedArrayBuffer}

This method is called when the serializer is going to serialize a
`SharedArrayBuffer` object. It must return an unsigned 32-bit integer ID for
the object, using the same ID if this `SharedArrayBuffer` has already been
serialized. When deserializing, this ID will be passed to
[`deserializer.transferArrayBuffer()`][].

If the object cannot be serialized, an exception should be thrown.

This method is not present on the `Serializer` class itself but can be provided
by subclasses.

#### serializer.\_setTreatArrayBufferViewsAsHostObjects(flag)

* `flag` {boolean} **Default:** `false`

Indicate whether to treat `TypedArray` and `DataView` objects as
host objects, i.e. pass them to [`serializer._writeHostObject()`][].
<<<<<<< HEAD

The default is not to treat those objects as host objects.

### class: v8.Deserializer
<!--
=======

### class: v8.Deserializer
<!-- YAML
>>>>>>> 84bd6f3c
added: v8.0.0
-->

#### new Deserializer(buffer)

* `buffer` {Buffer|Uint8Array} A buffer returned by
  [`serializer.releaseBuffer()`][].

Creates a new `Deserializer` object.

#### deserializer.readHeader()

Reads and validates a header (including the format version).
May, for example, reject an invalid or unsupported wire format. In that case,
an `Error` is thrown.

#### deserializer.readValue()

Deserializes a JavaScript value from the buffer and returns it.

#### deserializer.transferArrayBuffer(id, arrayBuffer)

* `id` {integer} A 32-bit unsigned integer.
* `arrayBuffer` {ArrayBuffer|SharedArrayBuffer} An `ArrayBuffer` instance.

Marks an `ArrayBuffer` as havings its contents transferred out of band.
Pass the corresponding `ArrayBuffer` in the serializing context to
[`serializer.transferArrayBuffer()`][] (or return the `id` from
[`serializer._getSharedArrayBufferId()`][] in the case of `SharedArrayBuffer`s).

#### deserializer.getWireFormatVersion()

* Returns: {integer}

Reads the underlying wire format version. Likely mostly to be useful to
legacy code reading old wire format versions. May not be called before
`.readHeader()`.

#### deserializer.readUint32()

* Returns: {integer}

Read a raw 32-bit unsigned integer and return it.
For use inside of a custom [`deserializer._readHostObject()`][].

#### deserializer.readUint64()

* Returns: {integer[]}

Read a raw 64-bit unsigned integer and return it as an array `[hi, lo]`
with two 32-bit unsigned integer entries.
For use inside of a custom [`deserializer._readHostObject()`][].

#### deserializer.readDouble()

* Returns: {number}

Read a JS `number` value.
For use inside of a custom [`deserializer._readHostObject()`][].

#### deserializer.readRawBytes(length)

* `length` {integer}
* Returns: {Buffer}

Read raw bytes from the deserializer’s internal buffer. The `length` parameter
must correspond to the length of the buffer that was passed to
[`serializer.writeRawBytes()`][].
For use inside of a custom [`deserializer._readHostObject()`][].

#### deserializer.\_readHostObject()

This method is called to read some kind of host object, i.e. an object that is
created by native C++ bindings. If it is not possible to deserialize the data,
a suitable exception should be thrown.

This method is not present on the `Deserializer` class itself but can be
provided by subclasses.

### class: v8.DefaultSerializer
<<<<<<< HEAD
<!--
=======
<!-- YAML
>>>>>>> 84bd6f3c
added: v8.0.0
-->

A subclass of [`Serializer`][] that serializes `TypedArray`
(in particular [`Buffer`][]) and `DataView` objects as host objects, and only
stores the part of their underlying `ArrayBuffer`s that they are referring to.

### class: v8.DefaultDeserializer
<<<<<<< HEAD
<!--
=======
<!-- YAML
>>>>>>> 84bd6f3c
added: v8.0.0
-->

A subclass of [`Deserializer`][] corresponding to the format written by
[`DefaultSerializer`][].

[`Buffer`]: buffer.html
[`DefaultDeserializer`]: #v8_class_v8_defaultdeserializer
[`DefaultSerializer`]: #v8_class_v8_defaultserializer
[`Deserializer`]: #v8_class_v8_deserializer
[`Error`]: errors.html#errors_class_error
[`Serializer`]: #v8_class_v8_serializer
[`deserializer._readHostObject()`]: #v8_deserializer_readhostobject
[`deserializer.transferArrayBuffer()`]: #v8_deserializer_transferarraybuffer_id_arraybuffer
[`serialize()`]: #v8_v8_serialize_value
[`serializer._getSharedArrayBufferId()`]: #v8_serializer_getsharedarraybufferid_sharedarraybuffer
[`serializer._writeHostObject()`]: #v8_serializer_writehostobject_object
[`serializer.releaseBuffer()`]: #v8_serializer_releasebuffer
[`serializer.transferArrayBuffer()`]: #v8_serializer_transferarraybuffer_id_arraybuffer
[`serializer.writeRawBytes()`]: #v8_serializer_writerawbytes_buffer
[HTML structured clone algorithm]: https://developer.mozilla.org/en-US/docs/Web/API/Web_Workers_API/Structured_clone_algorithm
[V8]: https://developers.google.com/v8/
[`vm.Script`]: vm.html#vm_new_vm_script_code_options
[here]: https://github.com/thlorenz/v8-flags/blob/master/flags-0.11.md
<<<<<<< HEAD
[`GetHeapSpaceStatistics`]: https://v8docs.nodesource.com/node-8.0/d5/dda/classv8_1_1_isolate.html#ac673576f24fdc7a33378f8f57e1d13a4
=======
[`GetHeapSpaceStatistics`]: https://v8docs.nodesource.com/node-10.6/d5/dda/classv8_1_1_isolate.html#ac673576f24fdc7a33378f8f57e1d13a4
>>>>>>> 84bd6f3c
<|MERGE_RESOLUTION|>--- conflicted
+++ resolved
@@ -120,11 +120,6 @@
 because it continuously touches all heap pages and that makes them less likely
 to get swapped out by the operating system.
 
-<<<<<<< HEAD
-For example:
-
-=======
->>>>>>> 84bd6f3c
 <!-- eslint-skip -->
 ```js
 {
@@ -176,11 +171,7 @@
 changes to the API or wire format) may occur until this warning is removed.
 
 ### v8.serialize(value)
-<<<<<<< HEAD
-<!--
-=======
-<!-- YAML
->>>>>>> 84bd6f3c
+<!-- YAML
 added: v8.0.0
 -->
 
@@ -190,11 +181,7 @@
 Uses a [`DefaultSerializer`][] to serialize `value` into a buffer.
 
 ### v8.deserialize(buffer)
-<<<<<<< HEAD
-<!--
-=======
-<!-- YAML
->>>>>>> 84bd6f3c
+<!-- YAML
 added: v8.0.0
 -->
 
@@ -204,11 +191,7 @@
 from a buffer.
 
 ### class: v8.Serializer
-<<<<<<< HEAD
-<!--
-=======
-<!-- YAML
->>>>>>> 84bd6f3c
+<!-- YAML
 added: v8.0.0
 -->
 
@@ -317,17 +300,9 @@
 
 Indicate whether to treat `TypedArray` and `DataView` objects as
 host objects, i.e. pass them to [`serializer._writeHostObject()`][].
-<<<<<<< HEAD
-
-The default is not to treat those objects as host objects.
 
 ### class: v8.Deserializer
-<!--
-=======
-
-### class: v8.Deserializer
-<!-- YAML
->>>>>>> 84bd6f3c
+<!-- YAML
 added: v8.0.0
 -->
 
@@ -408,11 +383,7 @@
 provided by subclasses.
 
 ### class: v8.DefaultSerializer
-<<<<<<< HEAD
-<!--
-=======
-<!-- YAML
->>>>>>> 84bd6f3c
+<!-- YAML
 added: v8.0.0
 -->
 
@@ -421,11 +392,7 @@
 stores the part of their underlying `ArrayBuffer`s that they are referring to.
 
 ### class: v8.DefaultDeserializer
-<<<<<<< HEAD
-<!--
-=======
-<!-- YAML
->>>>>>> 84bd6f3c
+<!-- YAML
 added: v8.0.0
 -->
 
@@ -450,8 +417,4 @@
 [V8]: https://developers.google.com/v8/
 [`vm.Script`]: vm.html#vm_new_vm_script_code_options
 [here]: https://github.com/thlorenz/v8-flags/blob/master/flags-0.11.md
-<<<<<<< HEAD
-[`GetHeapSpaceStatistics`]: https://v8docs.nodesource.com/node-8.0/d5/dda/classv8_1_1_isolate.html#ac673576f24fdc7a33378f8f57e1d13a4
-=======
-[`GetHeapSpaceStatistics`]: https://v8docs.nodesource.com/node-10.6/d5/dda/classv8_1_1_isolate.html#ac673576f24fdc7a33378f8f57e1d13a4
->>>>>>> 84bd6f3c
+[`GetHeapSpaceStatistics`]: https://v8docs.nodesource.com/node-10.6/d5/dda/classv8_1_1_isolate.html#ac673576f24fdc7a33378f8f57e1d13a4