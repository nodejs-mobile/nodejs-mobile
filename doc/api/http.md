# HTTP

<!--introduced_in=v0.10.0-->

> Stability: 2 - Stable

To use the HTTP server and client one must `require('http')`.

The HTTP interfaces in Node.js are designed to support many features
of the protocol which have been traditionally difficult to use.
In particular, large, possibly chunk-encoded, messages. The interface is
careful to never buffer entire requests or responses — the
user is able to stream data.

HTTP message headers are represented by an object like this:

<!-- eslint-skip -->
```js
{ 'content-length': '123',
  'content-type': 'text/plain',
  'connection': 'keep-alive',
  'host': 'mysite.com',
  'accept': '*/*' }
```

Keys are lowercased. Values are not modified.

In order to support the full spectrum of possible HTTP applications, Node.js's
HTTP API is very low-level. It deals with stream handling and message
parsing only. It parses a message into headers and body but it does not
parse the actual headers or the body.

See [`message.headers`][] for details on how duplicate headers are handled.

The raw headers as they were received are retained in the `rawHeaders`
property, which is an array of `[key, value, key2, value2, ...]`. For
example, the previous message header object might have a `rawHeaders`
list like the following:

<!-- eslint-disable semi -->
```js
[ 'ConTent-Length', '123456',
  'content-LENGTH', '123',
  'content-type', 'text/plain',
  'CONNECTION', 'keep-alive',
  'Host', 'mysite.com',
  'accepT', '*/*' ]
```

## Class: http.Agent
<!-- YAML
added: v0.3.4
-->

An `Agent` is responsible for managing connection persistence
and reuse for HTTP clients. It maintains a queue of pending requests
for a given host and port, reusing a single socket connection for each
until the queue is empty, at which time the socket is either destroyed
or put into a pool where it is kept to be used again for requests to the
same host and port. Whether it is destroyed or pooled depends on the
`keepAlive` [option](#http_new_agent_options).

Pooled connections have TCP Keep-Alive enabled for them, but servers may
still close idle connections, in which case they will be removed from the
pool and a new connection will be made when a new HTTP request is made for
that host and port. Servers may also refuse to allow multiple requests
over the same connection, in which case the connection will have to be
remade for every request and cannot be pooled. The `Agent` will still make
the requests to that server, but each one will occur over a new connection.

When a connection is closed by the client or the server, it is removed
from the pool. Any unused sockets in the pool will be unrefed so as not
to keep the Node.js process running when there are no outstanding requests.
(see [`socket.unref()`]).

It is good practice, to [`destroy()`][] an `Agent` instance when it is no
longer in use, because unused sockets consume OS resources.

Sockets are removed from an agent when the socket emits either
a `'close'` event or an `'agentRemove'` event. When intending to keep one
HTTP request open for a long time without keeping it in the agent, something
like the following may be done:

```js
http.get(options, (res) => {
  // Do stuff
}).on('socket', (socket) => {
  socket.emit('agentRemove');
});
```

An agent may also be used for an individual request. By providing
`{agent: false}` as an option to the `http.get()` or `http.request()`
functions, a one-time use `Agent` with default options will be used
for the client connection.

`agent:false`:

```js
http.get({
  hostname: 'localhost',
  port: 80,
  path: '/',
  agent: false  // create a new agent just for this one request
}, (res) => {
  // Do stuff with response
});
```

### new Agent([options])
<!-- YAML
added: v0.3.4
-->

* `options` {Object} Set of configurable options to set on the agent.
  Can have the following fields:
  * `keepAlive` {boolean} Keep sockets around even when there are no
    outstanding requests, so they can be used for future requests without
    having to reestablish a TCP connection. **Default:** `false`.
  * `keepAliveMsecs` {number} When using the `keepAlive` option, specifies
    the [initial delay](net.html#net_socket_setkeepalive_enable_initialdelay)
    for TCP Keep-Alive packets. Ignored when the
    `keepAlive` option is `false` or `undefined`. **Default:** `1000`.
  * `maxSockets` {number} Maximum number of sockets to allow per
    host. **Default:** `Infinity`.
  * `maxFreeSockets` {number} Maximum number of sockets to leave open
    in a free state. Only relevant if `keepAlive` is set to `true`.
    **Default:** `256`.
  * `timeout` {number} Socket timeout in milliseconds.
    This will set the timeout after the socket is connected.

The default [`http.globalAgent`][] that is used by [`http.request()`][] has all
of these values set to their respective defaults.

To configure any of them, a custom [`http.Agent`][] instance must be created.

```js
const http = require('http');
const keepAliveAgent = new http.Agent({ keepAlive: true });
options.agent = keepAliveAgent;
http.request(options, onResponseCallback);
```

### agent.createConnection(options[, callback])
<!-- YAML
added: v0.11.4
-->

* `options` {Object} Options containing connection details. Check
  [`net.createConnection()`][] for the format of the options
* `callback` {Function} Callback function that receives the created socket
* Returns: {net.Socket}

Produces a socket/stream to be used for HTTP requests.

By default, this function is the same as [`net.createConnection()`][]. However,
custom agents may override this method in case greater flexibility is desired.

A socket/stream can be supplied in one of two ways: by returning the
socket/stream from this function, or by passing the socket/stream to `callback`.

`callback` has a signature of `(err, stream)`.

### agent.keepSocketAlive(socket)
<!-- YAML
added: v8.1.0
-->

* `socket` {net.Socket}

Called when `socket` is detached from a request and could be persisted by the
<<<<<<< HEAD
Agent. Default behavior is to:
=======
`Agent`. Default behavior is to:
>>>>>>> 84bd6f3c

```js
socket.setKeepAlive(true, this.keepAliveMsecs);
socket.unref();
return true;
```

This method can be overridden by a particular `Agent` subclass. If this
method returns a falsy value, the socket will be destroyed instead of persisting
it for use with the next request.

### agent.reuseSocket(socket, request)
<!-- YAML
added: v8.1.0
-->

* `socket` {net.Socket}
* `request` {http.ClientRequest}

Called when `socket` is attached to `request` after being persisted because of
the keep-alive options. Default behavior is to:

```js
socket.ref();
```

This method can be overridden by a particular `Agent` subclass.

### agent.destroy()
<!-- YAML
added: v0.11.4
-->

Destroy any sockets that are currently in use by the agent.

It is usually not necessary to do this. However, if using an
agent with `keepAlive` enabled, then it is best to explicitly shut down
the agent when it will no longer be used. Otherwise,
sockets may hang open for quite a long time before the server
terminates them.

### agent.freeSockets
<!-- YAML
added: v0.11.4
-->

* {Object}

An object which contains arrays of sockets currently awaiting use by
the agent when `keepAlive` is enabled. Do not modify.

### agent.getName(options)
<!-- YAML
added: v0.11.4
-->

* `options` {Object} A set of options providing information for name generation
  * `host` {string} A domain name or IP address of the server to issue the
    request to
  * `port` {number} Port of remote server
  * `localAddress` {string} Local interface to bind for network connections
    when issuing the request
  * `family` {integer} Must be 4 or 6 if this doesn't equal `undefined`.
* Returns: {string}

Get a unique name for a set of request options, to determine whether a
connection can be reused. For an HTTP agent, this returns
`host:port:localAddress` or `host:port:localAddress:family`. For an HTTPS agent,
the name includes the CA, cert, ciphers, and other HTTPS/TLS-specific options
that determine socket reusability.

### agent.maxFreeSockets
<!-- YAML
added: v0.11.7
-->

* {number}

By default set to 256. For agents with `keepAlive` enabled, this
sets the maximum number of sockets that will be left open in the free
state.

### agent.maxSockets
<!-- YAML
added: v0.3.6
-->

* {number}

<<<<<<< HEAD
By default set to Infinity. Determines how many concurrent sockets the agent
=======
By default set to `Infinity`. Determines how many concurrent sockets the agent
>>>>>>> 84bd6f3c
can have open per origin. Origin is the returned value of [`agent.getName()`][].

### agent.requests
<!-- YAML
added: v0.5.9
-->

* {Object}

An object which contains queues of requests that have not yet been assigned to
sockets. Do not modify.

### agent.sockets
<!-- YAML
added: v0.3.6
-->

* {Object}

An object which contains arrays of sockets currently in use by the
agent. Do not modify.

## Class: http.ClientRequest
<!-- YAML
added: v0.1.17
-->

<<<<<<< HEAD
This object is created internally and returned from [`http.request()`][].  It
represents an _in-progress_ request whose header has already been queued.  The
header is still mutable using the [`setHeader(name, value)`][],
 [`getHeader(name)`][], [`removeHeader(name)`][] API.  The actual header will
=======
This object is created internally and returned from [`http.request()`][]. It
represents an _in-progress_ request whose header has already been queued. The
header is still mutable using the [`setHeader(name, value)`][],
 [`getHeader(name)`][], [`removeHeader(name)`][] API. The actual header will
>>>>>>> 84bd6f3c
be sent along with the first data chunk or when calling [`request.end()`][].

To get the response, add a listener for [`'response'`][] to the request object.
[`'response'`][] will be emitted from the request object when the response
headers have been received. The [`'response'`][] event is executed with one
argument which is an instance of [`http.IncomingMessage`][].

During the [`'response'`][] event, one can add listeners to the
response object; particularly to listen for the `'data'` event.

If no [`'response'`][] handler is added, then the response will be
entirely discarded. However, if a [`'response'`][] event handler is added,
then the data from the response object **must** be consumed, either by
calling `response.read()` whenever there is a `'readable'` event, or
by adding a `'data'` handler, or by calling the `.resume()` method.
Until the data is consumed, the `'end'` event will not fire. Also, until
the data is read it will consume memory that can eventually lead to a
'process out of memory' error.

<<<<<<< HEAD
*Note*: Node.js does not check whether Content-Length and the length of the
=======
Node.js does not check whether Content-Length and the length of the
>>>>>>> 84bd6f3c
body which has been transmitted are equal or not.

The request inherits from [Stream][], and additionally implements the
following:

### Event: 'abort'
<!-- YAML
added: v1.4.1
-->

Emitted when the request has been aborted by the client. This event is only
emitted on the first call to `abort()`.

### Event: 'connect'
<!-- YAML
added: v0.7.0
-->

* `response` {http.IncomingMessage}
* `socket` {net.Socket}
* `head` {Buffer}

Emitted each time a server responds to a request with a `CONNECT` method. If
this event is not being listened for, clients receiving a `CONNECT` method will
have their connections closed.

A client and server pair demonstrating how to listen for the `'connect'` event:

```js
const http = require('http');
const net = require('net');
const url = require('url');

// Create an HTTP tunneling proxy
const proxy = http.createServer((req, res) => {
  res.writeHead(200, { 'Content-Type': 'text/plain' });
  res.end('okay');
});
proxy.on('connect', (req, cltSocket, head) => {
  // connect to an origin server
  const srvUrl = url.parse(`http://${req.url}`);
  const srvSocket = net.connect(srvUrl.port, srvUrl.hostname, () => {
    cltSocket.write('HTTP/1.1 200 Connection Established\r\n' +
                    'Proxy-agent: Node.js-Proxy\r\n' +
                    '\r\n');
    srvSocket.write(head);
    srvSocket.pipe(cltSocket);
    cltSocket.pipe(srvSocket);
  });
});

// now that proxy is running
proxy.listen(1337, '127.0.0.1', () => {

  // make a request to a tunneling proxy
  const options = {
    port: 1337,
    hostname: '127.0.0.1',
    method: 'CONNECT',
    path: 'www.google.com:80'
  };

  const req = http.request(options);
  req.end();

  req.on('connect', (res, socket, head) => {
    console.log('got connected!');

    // make a request over an HTTP tunnel
    socket.write('GET / HTTP/1.1\r\n' +
                 'Host: www.google.com:80\r\n' +
                 'Connection: close\r\n' +
                 '\r\n');
    socket.on('data', (chunk) => {
      console.log(chunk.toString());
    });
    socket.on('end', () => {
      proxy.close();
    });
  });
});
```

### Event: 'continue'
<!-- YAML
added: v0.3.2
-->

Emitted when the server sends a '100 Continue' HTTP response, usually because
the request contained 'Expect: 100-continue'. This is an instruction that
the client should send the request body.

### Event: 'information'
<!-- YAML
added: v10.0.0
-->

Emitted when the server sends a 1xx response (excluding 101 Upgrade). This
event is emitted with a callback containing an object with a status code.

```js
const http = require('http');

const options = {
  hostname: '127.0.0.1',
  port: 8080,
  path: '/length_request'
};

// Make a request
const req = http.request(options);
req.end();

req.on('information', (res) => {
  console.log(`Got information prior to main response: ${res.statusCode}`);
});
```

101 Upgrade statuses do not fire this event due to their break from the
traditional HTTP request/response chain, such as web sockets, in-place TLS
upgrades, or HTTP 2.0. To be notified of 101 Upgrade notices, listen for the
[`'upgrade'`][] event instead.

### Event: 'response'
<!-- YAML
added: v0.1.0
-->

* `response` {http.IncomingMessage}

Emitted when a response is received to this request. This event is emitted only
once.

### Event: 'socket'
<!-- YAML
added: v0.5.3
-->

* `socket` {net.Socket}

Emitted after a socket is assigned to this request.

### Event: 'timeout'
<!-- YAML
added: v0.7.8
-->

Emitted when the underlying socket times out from inactivity. This only notifies
that the socket has been idle. The request must be aborted manually.

<<<<<<< HEAD
See also: [`request.setTimeout()`][]
=======
See also: [`request.setTimeout()`][].
>>>>>>> 84bd6f3c

### Event: 'upgrade'
<!-- YAML
added: v0.1.94
-->

* `response` {http.IncomingMessage}
* `socket` {net.Socket}
* `head` {Buffer}

Emitted each time a server responds to a request with an upgrade. If this
event is not being listened for and the response status code is 101 Switching
Protocols, clients receiving an upgrade header will have their connections
closed.

A client server pair demonstrating how to listen for the `'upgrade'` event.

```js
const http = require('http');

// Create an HTTP server
const srv = http.createServer((req, res) => {
  res.writeHead(200, { 'Content-Type': 'text/plain' });
  res.end('okay');
});
srv.on('upgrade', (req, socket, head) => {
  socket.write('HTTP/1.1 101 Web Socket Protocol Handshake\r\n' +
               'Upgrade: WebSocket\r\n' +
               'Connection: Upgrade\r\n' +
               '\r\n');

  socket.pipe(socket); // echo back
});

// now that server is running
srv.listen(1337, '127.0.0.1', () => {

  // make a request
  const options = {
    port: 1337,
    hostname: '127.0.0.1',
    headers: {
      'Connection': 'Upgrade',
      'Upgrade': 'websocket'
    }
  };

  const req = http.request(options);
  req.end();

  req.on('upgrade', (res, socket, upgradeHead) => {
    console.log('got upgraded!');
    socket.end();
    process.exit(0);
  });
});
```

### request.abort()
<!-- YAML
added: v0.3.8
-->

Marks the request as aborting. Calling this will cause remaining data
in the response to be dropped and the socket to be destroyed.

### request.aborted
<!-- YAML
added: v0.11.14
-->

If a request has been aborted, this value is the time when the request was
aborted, in milliseconds since 1 January 1970 00:00:00 UTC.

### request.connection
<!-- YAML
added: v0.3.0
-->

* {net.Socket}

<<<<<<< HEAD
See [`request.socket`][]
=======
See [`request.socket`][].
>>>>>>> 84bd6f3c

### request.end([data[, encoding]][, callback])
<!-- YAML
added: v0.1.90
changes:
  - version: v10.0.0
    pr-url: https://github.com/nodejs/node/pull/18780
    description: This method now returns a reference to `ClientRequest`.
-->

* `data` {string|Buffer}
* `encoding` {string}
* `callback` {Function}
* Returns: {this}

Finishes sending the request. If any parts of the body are
unsent, it will flush them to the stream. If the request is
chunked, this will send the terminating `'0\r\n\r\n'`.

If `data` is specified, it is equivalent to calling
[`request.write(data, encoding)`][] followed by `request.end(callback)`.

If `callback` is specified, it will be called when the request stream
is finished.

### request.flushHeaders()
<!-- YAML
added: v1.6.0
-->

Flush the request headers.

For efficiency reasons, Node.js normally buffers the request headers until
`request.end()` is called or the first chunk of request data is written. It
then tries to pack the request headers and data into a single TCP packet.

That's usually desired (it saves a TCP round-trip), but not when the first
data is not sent until possibly much later. `request.flushHeaders()` bypasses
the optimization and kickstarts the request.

### request.getHeader(name)
<!-- YAML
added: v1.6.0
-->

* `name` {string}
<<<<<<< HEAD
* Returns: {string}

Reads out a header on the request. Note that the name is case insensitive.

Example:
```js
const contentType = request.getHeader('Content-Type');
```

=======
* Returns: {any}

Reads out a header on the request. Note that the name is case insensitive.
The type of the return value depends on the arguments provided to
[`request.setHeader()`][].

```js
request.setHeader('content-type', 'text/html');
request.setHeader('Content-Length', Buffer.byteLength(body));
request.setHeader('Set-Cookie', ['type=ninja', 'language=javascript']);
const contentType = request.getHeader('Content-Type');
// contentType is 'text/html'
const contentLength = request.getHeader('Content-Length');
// contentLength is of type number
const setCookie = request.getHeader('set-cookie');
// setCookie is of type string[]
```

### request.maxHeadersCount

* {number} **Default:** `2000`

Limits maximum response headers count. If set to 0, no limit will be applied.

>>>>>>> 84bd6f3c
### request.removeHeader(name)
<!-- YAML
added: v1.6.0
-->

* `name` {string}

Removes a header that's already defined into headers object.

<<<<<<< HEAD
Example:
=======
>>>>>>> 84bd6f3c
```js
request.removeHeader('Content-Type');
```

### request.setHeader(name, value)
<!-- YAML
added: v1.6.0
-->

* `name` {string}
<<<<<<< HEAD
* `value` {string}

Sets a single header value for headers object. If this header already exists in
the to-be-sent headers, its value will be replaced. Use an array of strings
here to send multiple headers with the same name.

Example:
=======
* `value` {any}

Sets a single header value for headers object. If this header already exists in
the to-be-sent headers, its value will be replaced. Use an array of strings
here to send multiple headers with the same name. Non-string values will be
stored without modification. Therefore, [`request.getHeader()`][] may return
non-string values. However, the non-string values will be converted to strings
for network transmission.

>>>>>>> 84bd6f3c
```js
request.setHeader('Content-Type', 'application/json');
```

or

```js
request.setHeader('Set-Cookie', ['type=ninja', 'language=javascript']);
```

### request.setNoDelay([noDelay])
<!-- YAML
added: v0.5.9
-->

* `noDelay` {boolean}

Once a socket is assigned to this request and is connected
[`socket.setNoDelay()`][] will be called.

### request.setSocketKeepAlive([enable][, initialDelay])
<!-- YAML
added: v0.5.9
-->

* `enable` {boolean}
* `initialDelay` {number}

Once a socket is assigned to this request and is connected
[`socket.setKeepAlive()`][] will be called.

### request.setTimeout(timeout[, callback])
<!-- YAML
added: v0.5.9
-->

* `timeout` {number} Milliseconds before a request times out.
* `callback` {Function} Optional function to be called when a timeout occurs.
  Same as binding to the `'timeout'` event.
* Returns: {http.ClientRequest}

Once a socket is assigned to this request and is connected
[`socket.setTimeout()`][] will be called.

### request.socket
<!-- YAML
added: v0.3.0
-->

* {net.Socket}

Reference to the underlying socket. Usually users will not want to access
this property. In particular, the socket will not emit `'readable'` events
because of how the protocol parser attaches to the socket. The `socket`
may also be accessed via `request.connection`.

```js
const http = require('http');
const options = {
  host: 'www.google.com',
};
const req = http.get(options);
req.end();
req.once('response', (res) => {
  const ip = req.socket.localAddress;
  const port = req.socket.localPort;
  console.log(`Your IP address is ${ip} and your source port is ${port}.`);
  // consume response object
});
```

### request.socket
<!-- YAML
added: v0.3.0
-->

* {net.Socket}

Reference to the underlying socket. Usually users will not want to access
this property. In particular, the socket will not emit `'readable'` events
because of how the protocol parser attaches to the socket. After
`response.end()`, the property is nulled. The `socket` may also be accessed
via `request.connection`.

Example:

```js
const http = require('http');
const options = {
  host: 'www.google.com',
};
const req = http.get(options);
req.end();
req.once('response', (res) => {
  const ip = req.socket.localAddress;
  const port = req.socket.localPort;
  console.log(`Your IP address is ${ip} and your source port is ${port}.`);
  // consume response object
});
```

### request.write(chunk[, encoding][, callback])
<!-- YAML
added: v0.1.29
-->

* `chunk` {string|Buffer}
* `encoding` {string}
* `callback` {Function}
* Returns: {boolean}

Sends a chunk of the body. By calling this method
many times, a request body can be sent to a
server — in that case it is suggested to use the
`['Transfer-Encoding', 'chunked']` header line when
creating the request.

The `encoding` argument is optional and only applies when `chunk` is a string.
Defaults to `'utf8'`.

The `callback` argument is optional and will be called when this chunk of data
is flushed, but only if the chunk is non-empty.

Returns `true` if the entire data was flushed successfully to the kernel
buffer. Returns `false` if all or part of the data was queued in user memory.
`'drain'` will be emitted when the buffer is free again.

When `write` function is called with empty string or buffer, it does
nothing and waits for more input.

## Class: http.Server
<!-- YAML
added: v0.1.17
-->

This class inherits from [`net.Server`][] and has the following additional
events:

### Event: 'checkContinue'
<!-- YAML
added: v0.3.0
-->

* `request` {http.IncomingMessage}
* `response` {http.ServerResponse}

Emitted each time a request with an HTTP `Expect: 100-continue` is received.
If this event is not listened for, the server will automatically respond
with a `100 Continue` as appropriate.

Handling this event involves calling [`response.writeContinue()`][] if the
client should continue to send the request body, or generating an appropriate
HTTP response (e.g. 400 Bad Request) if the client should not continue to send
the request body.

Note that when this event is emitted and handled, the [`'request'`][] event will
not be emitted.

### Event: 'checkExpectation'
<!-- YAML
added: v5.5.0
-->

* `request` {http.IncomingMessage}
* `response` {http.ServerResponse}

Emitted each time a request with an HTTP `Expect` header is received, where the
value is not `100-continue`. If this event is not listened for, the server will
automatically respond with a `417 Expectation Failed` as appropriate.

Note that when this event is emitted and handled, the [`'request'`][] event will
not be emitted.

### Event: 'clientError'
<!-- YAML
added: v0.1.94
changes:
  - version: v6.0.0
    pr-url: https://github.com/nodejs/node/pull/4557
    description: The default action of calling `.destroy()` on the `socket`
                 will no longer take place if there are listeners attached
                 for `'clientError'`.
  - version: v9.4.0
    pr-url: https://github.com/nodejs/node/pull/17672
    description: The `rawPacket` is the current buffer that just parsed. Adding
                 this buffer to the error object of `'clientError'` event is to
                 make it possible that developers can log the broken packet.
-->

* `exception` {Error}
* `socket` {net.Socket}

If a client connection emits an `'error'` event, it will be forwarded here.
Listener of this event is responsible for closing/destroying the underlying
socket. For example, one may wish to more gracefully close the socket with a
custom HTTP response instead of abruptly severing the connection.

Default behavior is to close the socket with an HTTP '400 Bad Request' response
if possible, otherwise the socket is immediately destroyed.

`socket` is the [`net.Socket`][] object that the error originated from.

```js
const http = require('http');

const server = http.createServer((req, res) => {
  res.end();
});
server.on('clientError', (err, socket) => {
  socket.end('HTTP/1.1 400 Bad Request\r\n\r\n');
});
server.listen(8000);
```

When the `'clientError'` event occurs, there is no `request` or `response`
object, so any HTTP response sent, including response headers and payload,
*must* be written directly to the `socket` object. Care must be taken to
ensure the response is a properly formatted HTTP response message.

`err` is an instance of `Error` with two extra columns:

+ `bytesParsed`: the bytes count of request packet that Node.js may have parsed
  correctly;
+ `rawPacket`: the raw packet of current request.

### Event: 'close'
<!-- YAML
added: v0.1.4
-->

Emitted when the server closes.

### Event: 'connect'
<!-- YAML
added: v0.7.0
-->

* `request` {http.IncomingMessage} Arguments for the HTTP request, as it is in
  the [`'request'`][] event
* `socket` {net.Socket} Network socket between the server and client
* `head` {Buffer} The first packet of the tunneling stream (may be empty)

Emitted each time a client requests an HTTP `CONNECT` method. If this event is
not listened for, then clients requesting a `CONNECT` method will have their
connections closed.

After this event is emitted, the request's socket will not have a `'data'`
event listener, meaning it will need to be bound in order to handle data
sent to the server on that socket.

### Event: 'connection'
<!-- YAML
added: v0.1.0
-->

* `socket` {net.Socket}

This event is emitted when a new TCP stream is established. `socket` is
typically an object of type [`net.Socket`][]. Usually users will not want to
access this event. In particular, the socket will not emit `'readable'` events
because of how the protocol parser attaches to the socket. The `socket` can
also be accessed at `request.connection`.

This event can also be explicitly emitted by users to inject connections
into the HTTP server. In that case, any [`Duplex`][] stream can be passed.

### Event: 'request'
<!-- YAML
added: v0.1.0
-->

* `request` {http.IncomingMessage}
* `response` {http.ServerResponse}

Emitted each time there is a request. Note that there may be multiple requests
per connection (in the case of HTTP Keep-Alive connections).

### Event: 'upgrade'
<!-- YAML
added: v0.1.94
changes:
  - version: v10.0.0
    pr-url: v10.0.0
    description: Not listening to this event no longer causes the socket
                 to be destroyed if a client sends an Upgrade header.
-->

* `request` {http.IncomingMessage} Arguments for the HTTP request, as it is in
  the [`'request'`][] event
* `socket` {net.Socket} Network socket between the server and client
* `head` {Buffer} The first packet of the upgraded stream (may be empty)

Emitted each time a client requests an HTTP upgrade. Listening to this event
is optional and clients cannot insist on a protocol change.

After this event is emitted, the request's socket will not have a `'data'`
event listener, meaning it will need to be bound in order to handle data
sent to the server on that socket.

### server.close([callback])
<!-- YAML
added: v0.1.90
-->

* `callback` {Function}

<<<<<<< HEAD
Stops the server from accepting new connections.  See [`net.Server.close()`][].

### server.listen(handle[, callback])
<!-- YAML
added: v0.5.10
-->

* `handle` {Object}
* `callback` {Function}

The `handle` object can be set to either a server or socket (anything
with an underlying `_handle` member), or a `{fd: <n>}` object.

This will cause the server to accept connections on the specified
handle, but it is presumed that the file descriptor or handle has
already been bound to a port or domain socket.

Listening on a file descriptor is not supported on Windows.

This function is asynchronous. `callback` will be added as a listener for the
[`'listening'`][] event. See also [`net.Server.listen()`][].

Returns `server`.

*Note*: The `server.listen()` method may be called multiple times. Each
subsequent call will *re-open* the server using the provided options.

### server.listen(path[, callback])
<!-- YAML
added: v0.1.90
-->

* `path` {string}
* `callback` {Function}

Start a UNIX socket server listening for connections on the given `path`.

This function is asynchronous. `callback` will be added as a listener for the
[`'listening'`][] event.  See also [`net.Server.listen(path)`][].

*Note*: The `server.listen()` method may be called multiple times. Each
subsequent call will *re-open* the server using the provided options.

### server.listen([port][, hostname][, backlog][, callback])
<!-- YAML
added: v0.1.90
-->

* `port` {number}
* `hostname` {string}
* `backlog` {number}
* `callback` {Function}

Begin accepting connections on the specified `port` and `hostname`. If the
`hostname` is omitted, the server will accept connections on the
[unspecified IPv6 address][] (`::`) when IPv6 is available, or the
[unspecified IPv4 address][] (`0.0.0.0`) otherwise.

*Note*: In most operating systems, listening to the
[unspecified IPv6 address][] (`::`) may cause the `net.Server` to also listen on
the [unspecified IPv4 address][] (`0.0.0.0`).
=======
Stops the server from accepting new connections. See [`net.Server.close()`][].
>>>>>>> 84bd6f3c

### server.listen()

Starts the HTTP server listening for connections.
This method is identical to [`server.listen()`][] from [`net.Server`][].

### server.listening
<!-- YAML
added: v5.7.0
-->

* {boolean} Indicates whether or not the server is listening for connections.

### server.maxHeadersCount
<!-- YAML
added: v0.7.0
-->

* {number} **Default:** `2000`

Limits maximum incoming headers count. If set to 0, no limit will be applied.

### server.setTimeout([msecs][, callback])
<!-- YAML
added: v0.9.12
-->

* `msecs` {number} **Default:** `120000` (2 minutes)
* `callback` {Function}
* Returns: {http.Server}

Sets the timeout value for sockets, and emits a `'timeout'` event on
the Server object, passing the socket as an argument, if a timeout
occurs.

If there is a `'timeout'` event listener on the Server object, then it
will be called with the timed-out socket as an argument.

By default, the Server's timeout value is 2 minutes, and sockets are
destroyed automatically if they time out. However, if a callback is assigned
to the Server's `'timeout'` event, timeouts must be handled explicitly.

### server.timeout
<!-- YAML
added: v0.9.12
-->

<<<<<<< HEAD
* {number} Timeout in milliseconds. Defaults to 120000 (2 minutes).
=======
* {number} Timeout in milliseconds. **Default:** `120000` (2 minutes).
>>>>>>> 84bd6f3c

The number of milliseconds of inactivity before a socket is presumed
to have timed out.

<<<<<<< HEAD
A value of 0 will disable the timeout behavior on incoming connections.

*Note*: The socket timeout logic is set up on connection, so changing this
value only affects new connections to the server, not any existing connections.

### server.keepAliveTimeout
<!-- YAML
added: v8.0.0
-->

* {number} Timeout in milliseconds. Defaults to 5000 (5 seconds).

The number of milliseconds of inactivity a server needs to wait for additional
incoming data, after it has finished writing the last response, before a socket
will be destroyed. If the server receives new data before the keep-alive
timeout has fired, it will reset the regular inactivity timeout, i.e.,
[`server.timeout`][].

A value of 0 will disable the keep-alive timeout behavior on incoming connections.

*Note*: The socket timeout logic is set up on connection, so changing this
value only affects new connections to the server, not any existing connections.
=======
A value of `0` will disable the timeout behavior on incoming connections.

The socket timeout logic is set up on connection, so changing this
value only affects new connections to the server, not any existing connections.

### server.keepAliveTimeout
<!-- YAML
added: v8.0.0
-->

* {number} Timeout in milliseconds. **Default:** `5000` (5 seconds).

The number of milliseconds of inactivity a server needs to wait for additional
incoming data, after it has finished writing the last response, before a socket
will be destroyed. If the server receives new data before the keep-alive
timeout has fired, it will reset the regular inactivity timeout, i.e.,
[`server.timeout`][].

A value of `0` will disable the keep-alive timeout behavior on incoming
connections.
A value of `0` makes the http server behave similarly to Node.js versions prior
to 8.0.0, which did not have a keep-alive timeout.

The socket timeout logic is set up on connection, so changing this value only
affects new connections to the server, not any existing connections.
>>>>>>> 84bd6f3c

## Class: http.ServerResponse
<!-- YAML
added: v0.1.17
-->

This object is created internally by an HTTP server — not by the user. It is
passed as the second parameter to the [`'request'`][] event.

The response inherits from [Stream][], and additionally implements the
following:

### Event: 'close'
<!-- YAML
added: v0.6.7
-->

Indicates that the underlying connection was terminated before
[`response.end()`][] was called or able to flush.

### Event: 'finish'
<!-- YAML
added: v0.3.6
-->

Emitted when the response has been sent. More specifically, this event is
emitted when the last segment of the response headers and body have been
handed off to the operating system for transmission over the network. It
does not imply that the client has received anything yet.

### response.addTrailers(headers)
<!-- YAML
added: v0.3.0
-->

* `headers` {Object}

This method adds HTTP trailing headers (a header but at the end of the
message) to the response.

Trailers will **only** be emitted if chunked encoding is used for the
response; if it is not (e.g. if the request was HTTP/1.0), they will
be silently discarded.

Note that HTTP requires the `Trailer` header to be sent in order to
emit trailers, with a list of the header fields in its value. E.g.,

```js
response.writeHead(200, { 'Content-Type': 'text/plain',
                          'Trailer': 'Content-MD5' });
response.write(fileData);
response.addTrailers({ 'Content-MD5': '7895bf4b8828b55ceaf47747b4bca667' });
response.end();
```

Attempting to set a header field name or value that contains invalid characters
will result in a [`TypeError`][] being thrown.

<<<<<<< HEAD

=======
>>>>>>> 84bd6f3c
### response.connection
<!-- YAML
added: v0.3.0
-->

* {net.Socket}

See [`response.socket`][].

### response.end([data][, encoding][, callback])
<!-- YAML
added: v0.1.90
changes:
  - version: v10.0.0
    pr-url: https://github.com/nodejs/node/pull/18780
    description: This method now returns a reference to `ServerResponse`.
-->

* `data` {string|Buffer}
* `encoding` {string}
* `callback` {Function}
* Returns: {this}

This method signals to the server that all of the response headers and body
have been sent; that server should consider this message complete.
The method, `response.end()`, MUST be called on each response.

If `data` is specified, it is equivalent to calling
[`response.write(data, encoding)`][] followed by `response.end(callback)`.

If `callback` is specified, it will be called when the response stream
is finished.

### response.finished
<!-- YAML
added: v0.0.2
-->

* {boolean}

Boolean value that indicates whether the response has completed. Starts
as `false`. After [`response.end()`][] executes, the value will be `true`.

### response.getHeader(name)
<!-- YAML
added: v0.4.0
-->

* `name` {string}
* Returns: {any}

Reads out a header that's already been queued but not sent to the client.
Note that the name is case insensitive. The type of the return value depends
on the arguments provided to [`response.setHeader()`][].

```js
response.setHeader('Content-Type', 'text/html');
response.setHeader('Content-Length', Buffer.byteLength(body));
response.setHeader('Set-Cookie', ['type=ninja', 'language=javascript']);
const contentType = response.getHeader('content-type');
// contentType is 'text/html'
const contentLength = response.getHeader('Content-Length');
// contentLength is of type number
const setCookie = response.getHeader('set-cookie');
// setCookie is of type string[]
```

### response.getHeaderNames()
<!-- YAML
added: v7.7.0
-->

* Returns: {string[]}

Returns an array containing the unique names of the current outgoing headers.
All header names are lowercase.

```js
response.setHeader('Foo', 'bar');
response.setHeader('Set-Cookie', ['foo=bar', 'bar=baz']);

const headerNames = response.getHeaderNames();
// headerNames === ['foo', 'set-cookie']
```

### response.getHeaders()
<!-- YAML
added: v7.7.0
-->

* Returns: {Object}

Returns a shallow copy of the current outgoing headers. Since a shallow copy
is used, array values may be mutated without additional calls to various
header-related http module methods. The keys of the returned object are the
header names and the values are the respective header values. All header names
are lowercase.

The object returned by the `response.getHeaders()` method _does not_
prototypically inherit from the JavaScript `Object`. This means that typical
`Object` methods such as `obj.toString()`, `obj.hasOwnProperty()`, and others
are not defined and *will not work*.

```js
response.setHeader('Foo', 'bar');
response.setHeader('Set-Cookie', ['foo=bar', 'bar=baz']);

const headers = response.getHeaders();
// headers === { foo: 'bar', 'set-cookie': ['foo=bar', 'bar=baz'] }
```

### response.hasHeader(name)
<!-- YAML
added: v7.7.0
-->

* `name` {string}
* Returns: {boolean}

Returns `true` if the header identified by `name` is currently set in the
outgoing headers. Note that the header name matching is case-insensitive.

```js
const hasContentType = response.hasHeader('content-type');
```

### response.headersSent
<!-- YAML
added: v0.9.3
-->

* {boolean}

Boolean (read-only). True if headers were sent, false otherwise.

### response.removeHeader(name)
<!-- YAML
added: v0.4.0
-->

* `name` {string}

Removes a header that's queued for implicit sending.

```js
response.removeHeader('Content-Encoding');
```

### response.sendDate
<!-- YAML
added: v0.7.5
-->

* {boolean}

When true, the Date header will be automatically generated and sent in
the response if it is not already present in the headers. Defaults to true.

This should only be disabled for testing; HTTP requires the Date header
in responses.

### response.setHeader(name, value)
<!-- YAML
added: v0.4.0
-->

* `name` {string}
* `value` {any}

Sets a single header value for implicit headers. If this header already exists
in the to-be-sent headers, its value will be replaced. Use an array of strings
here to send multiple headers with the same name. Non-string values will be
stored without modification. Therefore, [`response.getHeader()`][] may return
non-string values. However, the non-string values will be converted to strings
for network transmission.

```js
response.setHeader('Content-Type', 'text/html');
```

or

```js
response.setHeader('Set-Cookie', ['type=ninja', 'language=javascript']);
```

Attempting to set a header field name or value that contains invalid characters
will result in a [`TypeError`][] being thrown.

When headers have been set with [`response.setHeader()`][], they will be merged
with any headers passed to [`response.writeHead()`][], with the headers passed
to [`response.writeHead()`][] given precedence.

```js
// returns content-type = text/plain
const server = http.createServer((req, res) => {
  res.setHeader('Content-Type', 'text/html');
  res.setHeader('X-Foo', 'bar');
  res.writeHead(200, { 'Content-Type': 'text/plain' });
  res.end('ok');
});
```

If [`response.writeHead()`][] method is called and this method has not been
called, it will directly write the supplied header values onto the network
channel without caching internally, and the [`response.getHeader()`][] on the
header will not yield the expected result. If progressive population of headers
is desired with potential future retrieval and modification, use
[`response.setHeader()`][] instead of [`response.writeHead()`][].

### response.setTimeout(msecs[, callback])
<!-- YAML
added: v0.9.12
-->

* `msecs` {number}
* `callback` {Function}
* Returns: {http.ServerResponse}

Sets the Socket's timeout value to `msecs`. If a callback is
provided, then it is added as a listener on the `'timeout'` event on
the response object.

If no `'timeout'` listener is added to the request, the response, or
the server, then sockets are destroyed when they time out. If a handler is
assigned to the request, the response, or the server's `'timeout'` events,
timed out sockets must be handled explicitly.

### response.socket
<!-- YAML
added: v0.3.0
-->

* {net.Socket}

Reference to the underlying socket. Usually users will not want to access
this property. In particular, the socket will not emit `'readable'` events
because of how the protocol parser attaches to the socket. After
`response.end()`, the property is nulled. The `socket` may also be accessed
via `response.connection`.

```js
const http = require('http');
const server = http.createServer((req, res) => {
  const ip = res.socket.remoteAddress;
  const port = res.socket.remotePort;
  res.end(`Your IP address is ${ip} and your source port is ${port}.`);
}).listen(3000);
```

### response.socket
<!-- YAML
added: v0.3.0
-->

* {net.Socket}

Reference to the underlying socket. Usually users will not want to access
this property. In particular, the socket will not emit `'readable'` events
because of how the protocol parser attaches to the socket. After
`response.end()`, the property is nulled. The `socket` may also be accessed
via `response.connection`.

Example:

```js
const http = require('http');
const server = http.createServer((req, res) => {
  const ip = res.socket.remoteAddress;
  const port = res.socket.remotePort;
  res.end(`Your IP address is ${ip} and your source port is ${port}.`);
}).listen(3000);
```

### response.statusCode
<!-- YAML
added: v0.4.0
-->

* {number}

When using implicit headers (not calling [`response.writeHead()`][] explicitly),
this property controls the status code that will be sent to the client when
the headers get flushed.

```js
response.statusCode = 404;
```

After response header was sent to the client, this property indicates the
status code which was sent out.

### response.statusMessage
<!-- YAML
added: v0.11.8
-->

* {string}

When using implicit headers (not calling [`response.writeHead()`][] explicitly),
this property controls the status message that will be sent to the client when
the headers get flushed. If this is left as `undefined` then the standard
message for the status code will be used.

```js
response.statusMessage = 'Not found';
```

After response header was sent to the client, this property indicates the
status message which was sent out.

### response.write(chunk[, encoding][, callback])
<!-- YAML
added: v0.1.29
-->

* `chunk` {string|Buffer}
* `encoding` {string} **Default:** `'utf8'`
* `callback` {Function}
* Returns: {boolean}

If this method is called and [`response.writeHead()`][] has not been called,
it will switch to implicit header mode and flush the implicit headers.

This sends a chunk of the response body. This method may
be called multiple times to provide successive parts of the body.

Note that in the `http` module, the response body is omitted when the
request is a HEAD request. Similarly, the `204` and `304` responses
_must not_ include a message body.

`chunk` can be a string or a buffer. If `chunk` is a string,
the second parameter specifies how to encode it into a byte stream.
`callback` will be called when this chunk of data is flushed.

<<<<<<< HEAD
*Note*: This is the raw HTTP body and has nothing to do with
higher-level multi-part body encodings that may be used.
=======
This is the raw HTTP body and has nothing to do with higher-level multi-part
body encodings that may be used.
>>>>>>> 84bd6f3c

The first time [`response.write()`][] is called, it will send the buffered
header information and the first chunk of the body to the client. The second
time [`response.write()`][] is called, Node.js assumes data will be streamed,
and sends the new data separately. That is, the response is buffered up to the
first chunk of the body.

Returns `true` if the entire data was flushed successfully to the kernel
buffer. Returns `false` if all or part of the data was queued in user memory.
`'drain'` will be emitted when the buffer is free again.

### response.writeContinue()
<!-- YAML
added: v0.3.0
-->

Sends a HTTP/1.1 100 Continue message to the client, indicating that
the request body should be sent. See the [`'checkContinue'`][] event on
`Server`.

### response.writeHead(statusCode[, statusMessage][, headers])
<!-- YAML
added: v0.1.30
changes:
  - version: v5.11.0, v4.4.5
    pr-url: https://github.com/nodejs/node/pull/6291
    description: A `RangeError` is thrown if `statusCode` is not a number in
                 the range `[100, 999]`.
-->

* `statusCode` {number}
* `statusMessage` {string}
* `headers` {Object}

Sends a response header to the request. The status code is a 3-digit HTTP
status code, like `404`. The last argument, `headers`, are the response headers.
Optionally one can give a human-readable `statusMessage` as the second
argument.

```js
const body = 'hello world';
response.writeHead(200, {
  'Content-Length': Buffer.byteLength(body),
  'Content-Type': 'text/plain' });
```

This method must only be called once on a message and it must
be called before [`response.end()`][] is called.

If [`response.write()`][] or [`response.end()`][] are called before calling
this, the implicit/mutable headers will be calculated and call this function.

When headers have been set with [`response.setHeader()`][], they will be merged
with any headers passed to [`response.writeHead()`][], with the headers passed
to [`response.writeHead()`][] given precedence.

If this method is called and [`response.setHeader()`][] has not been called,
it will directly write the supplied header values onto the network channel
without caching internally, and the [`response.getHeader()`][] on the header
will not yield the expected result. If progressive population of headers is
desired with potential future retrieval and modification, use
[`response.setHeader()`][] instead.

```js
// returns content-type = text/plain
const server = http.createServer((req, res) => {
  res.setHeader('Content-Type', 'text/html');
  res.setHeader('X-Foo', 'bar');
  res.writeHead(200, { 'Content-Type': 'text/plain' });
  res.end('ok');
});
```

Note that Content-Length is given in bytes not characters. The above example
works because the string `'hello world'` contains only single byte characters.
If the body contains higher coded characters then `Buffer.byteLength()`
should be used to determine the number of bytes in a given encoding.
And Node.js does not check whether Content-Length and the length of the body
which has been transmitted are equal or not.

Attempting to set a header field name or value that contains invalid characters
will result in a [`TypeError`][] being thrown.

### response.writeProcessing()
<!-- YAML
added: v10.0.0
-->

Sends a HTTP/1.1 102 Processing message to the client, indicating that
the request body should be sent.

## Class: http.IncomingMessage
<!-- YAML
added: v0.1.17
-->

An `IncomingMessage` object is created by [`http.Server`][] or
[`http.ClientRequest`][] and passed as the first argument to the [`'request'`][]
and [`'response'`][] event respectively. It may be used to access response
status, headers and data.

It implements the [Readable Stream][] interface, as well as the
following additional events, methods, and properties.

### Event: 'aborted'
<!-- YAML
added: v0.3.8
-->

<<<<<<< HEAD
Emitted when the request has been aborted and the network socket has closed.
=======
Emitted when the request has been aborted.
>>>>>>> 84bd6f3c

### Event: 'close'
<!-- YAML
added: v0.4.2
-->

Indicates that the underlying connection was closed.
Just like `'end'`, this event occurs only once per response.

### message.aborted
<!-- YAML
added: v10.1.0
-->

* {boolean}

The `message.aborted` property will be `true` if the request has
been aborted.

### message.destroy([error])
<!-- YAML
added: v0.3.0
-->

* `error` {Error}

Calls `destroy()` on the socket that received the `IncomingMessage`. If `error`
is provided, an `'error'` event is emitted and `error` is passed as an argument
to any listeners on the event.

### message.headers
<!-- YAML
added: v0.1.5
-->

* {Object}

The request/response headers object.

Key-value pairs of header names and values. Header names are lower-cased.

```js
// Prints something like:
//
// { 'user-agent': 'curl/7.22.0',
//   host: '127.0.0.1:8000',
//   accept: '*/*' }
console.log(request.headers);
```

Duplicates in raw headers are handled in the following ways, depending on the
header name:

* Duplicates of `age`, `authorization`, `content-length`, `content-type`,
`etag`, `expires`, `from`, `host`, `if-modified-since`, `if-unmodified-since`,
`last-modified`, `location`, `max-forwards`, `proxy-authorization`, `referer`,
`retry-after`, or `user-agent` are discarded.
* `set-cookie` is always an array. Duplicates are added to the array.
* For all other headers, the values are joined together with ', '.

### message.httpVersion
<!-- YAML
added: v0.1.1
-->

* {string}

In case of server request, the HTTP version sent by the client. In the case of
client response, the HTTP version of the connected-to server.
Probably either `'1.1'` or `'1.0'`.

Also `message.httpVersionMajor` is the first integer and
`message.httpVersionMinor` is the second.

### message.method
<!-- YAML
added: v0.1.1
-->

* {string}

**Only valid for request obtained from [`http.Server`][].**

The request method as a string. Read only. Examples: `'GET'`, `'DELETE'`.

### message.rawHeaders
<!-- YAML
added: v0.11.6
-->

* {string[]}

The raw request/response headers list exactly as they were received.

Note that the keys and values are in the same list. It is *not* a
list of tuples. So, the even-numbered offsets are key values, and the
odd-numbered offsets are the associated values.

Header names are not lowercased, and duplicates are not merged.

```js
// Prints something like:
//
// [ 'user-agent',
//   'this is invalid because there can be only one',
//   'User-Agent',
//   'curl/7.22.0',
//   'Host',
//   '127.0.0.1:8000',
//   'ACCEPT',
//   '*/*' ]
console.log(request.rawHeaders);
```

### message.rawTrailers
<!-- YAML
added: v0.11.6
-->

* {string[]}

The raw request/response trailer keys and values exactly as they were
received. Only populated at the `'end'` event.

### message.setTimeout(msecs, callback)
<!-- YAML
added: v0.5.9
-->

* `msecs` {number}
* `callback` {Function}
* Returns: {http.IncomingMessage}

Calls `message.connection.setTimeout(msecs, callback)`.

### message.socket
<!-- YAML
added: v0.3.0
-->

* {net.Socket}

The [`net.Socket`][] object associated with the connection.

With HTTPS support, use [`request.socket.getPeerCertificate()`][] to obtain the
client's authentication details.

### message.statusCode
<!-- YAML
added: v0.1.1
-->

* {number}

**Only valid for response obtained from [`http.ClientRequest`][].**

The 3-digit HTTP response status code. E.G. `404`.

### message.statusMessage
<!-- YAML
added: v0.11.10
-->

* {string}

**Only valid for response obtained from [`http.ClientRequest`][].**

The HTTP response status message (reason phrase). E.G. `OK` or `Internal Server
Error`.

### message.trailers
<!-- YAML
added: v0.3.0
-->

* {Object}

The request/response trailers object. Only populated at the `'end'` event.

### message.url
<!-- YAML
added: v0.1.90
-->

* {string}

**Only valid for request obtained from [`http.Server`][].**

Request URL string. This contains only the URL that is
present in the actual HTTP request. If the request is:

```txt
GET /status?name=ryan HTTP/1.1\r\n
Accept: text/plain\r\n
\r\n
```

Then `request.url` will be:

<!-- eslint-disable semi -->
```js
'/status?name=ryan'
```

To parse the url into its parts `require('url').parse(request.url)`
can be used:

```txt
$ node
> require('url').parse('/status?name=ryan')
Url {
  protocol: null,
  slashes: null,
  auth: null,
  host: null,
  port: null,
  hostname: null,
  hash: null,
  search: '?name=ryan',
  query: 'name=ryan',
  pathname: '/status',
  path: '/status?name=ryan',
  href: '/status?name=ryan' }
```

To extract the parameters from the query string, the
`require('querystring').parse` function can be used, or
`true` can be passed as the second argument to `require('url').parse`:

```txt
$ node
> require('url').parse('/status?name=ryan', true)
Url {
  protocol: null,
  slashes: null,
  auth: null,
  host: null,
  port: null,
  hostname: null,
  hash: null,
  search: '?name=ryan',
  query: { name: 'ryan' },
  pathname: '/status',
  path: '/status?name=ryan',
  href: '/status?name=ryan' }
```

## http.METHODS
<!-- YAML
added: v0.11.8
-->

* {string[]}

A list of the HTTP methods that are supported by the parser.

## http.STATUS_CODES
<!-- YAML
added: v0.1.22
-->

* {Object}

A collection of all the standard HTTP response status codes, and the
short description of each. For example, `http.STATUS_CODES[404] === 'Not
Found'`.

## http.createServer([options][, requestListener])
<!-- YAML
added: v0.1.13
changes:
  - version: v9.6.0
    pr-url: https://github.com/nodejs/node/pull/15752
    description: The `options` argument is supported now.
-->
* `options` {Object}
  * `IncomingMessage` {http.IncomingMessage} Specifies the `IncomingMessage`
    class to be used. Useful for extending the original `IncomingMessage`.
    **Default:** `IncomingMessage`.
  * `ServerResponse` {http.ServerResponse} Specifies the `ServerResponse` class
    to be used. Useful for extending the original `ServerResponse`. **Default:**
    `ServerResponse`.
* `requestListener` {Function}

* Returns: {http.Server}

Returns a new instance of [`http.Server`][].

The `requestListener` is a function which is automatically
added to the [`'request'`][] event.

## http.get(options[, callback])
## http.get(url[, options][, callback])
<!-- YAML
added: v0.3.6
changes:
<<<<<<< HEAD
=======
  - version: v10.9.0
    pr-url: https://github.com/nodejs/node/pull/21616
    description: The `url` parameter can now be passed along with a separate
                 `options` object.
>>>>>>> 84bd6f3c
  - version: v7.5.0
    pr-url: https://github.com/nodejs/node/pull/10638
    description: The `options` parameter can be a WHATWG `URL` object.
-->

<<<<<<< HEAD
* `options` {Object | string | URL} Accepts the same `options` as
=======
* `url` {string | URL}
* `options` {Object} Accepts the same `options` as
>>>>>>> 84bd6f3c
  [`http.request()`][], with the `method` always set to `GET`.
  Properties that are inherited from the prototype are ignored.
* `callback` {Function}
* Returns: {http.ClientRequest}

Since most requests are GET requests without bodies, Node.js provides this
convenience method. The only difference between this method and
[`http.request()`][] is that it sets the method to GET and calls `req.end()`
automatically. Note that the callback must take care to consume the response
data for reasons stated in [`http.ClientRequest`][] section.

The `callback` is invoked with a single argument that is an instance of
[`http.IncomingMessage`][].

JSON fetching example:

```js
http.get('http://nodejs.org/dist/index.json', (res) => {
  const { statusCode } = res;
  const contentType = res.headers['content-type'];

  let error;
  if (statusCode !== 200) {
    error = new Error('Request Failed.\n' +
                      `Status Code: ${statusCode}`);
  } else if (!/^application\/json/.test(contentType)) {
    error = new Error('Invalid content-type.\n' +
                      `Expected application/json but received ${contentType}`);
  }
  if (error) {
    console.error(error.message);
    // consume response data to free up memory
    res.resume();
    return;
  }

  res.setEncoding('utf8');
  let rawData = '';
  res.on('data', (chunk) => { rawData += chunk; });
  res.on('end', () => {
    try {
      const parsedData = JSON.parse(rawData);
      console.log(parsedData);
    } catch (e) {
      console.error(e.message);
    }
  });
}).on('error', (e) => {
  console.error(`Got error: ${e.message}`);
});
```

## http.globalAgent
<!-- YAML
added: v0.5.9
-->

* {http.Agent}

Global instance of `Agent` which is used as the default for all HTTP client
requests.

## http.request(options[, callback])
## http.request(url[, options][, callback])
<!-- YAML
added: v0.3.6
changes:
<<<<<<< HEAD
=======
  - version: v10.9.0
    pr-url: https://github.com/nodejs/node/pull/21616
    description: The `url` parameter can now be passed along with a separate
                 `options` object.
>>>>>>> 84bd6f3c
  - version: v7.5.0
    pr-url: https://github.com/nodejs/node/pull/10638
    description: The `options` parameter can be a WHATWG `URL` object.
-->

<<<<<<< HEAD
* `options` {Object | string | URL}
  * `protocol` {string} Protocol to use. Defaults to `http:`.
=======
* `url` {string | URL}
* `options` {Object}
  * `protocol` {string} Protocol to use. **Default:** `'http:'`.
>>>>>>> 84bd6f3c
  * `host` {string} A domain name or IP address of the server to issue the
    request to. **Default:** `'localhost'`.
  * `hostname` {string} Alias for `host`. To support [`url.parse()`][],
    `hostname` is preferred over `host`.
  * `family` {number} IP address family to use when resolving `host` and
    `hostname`. Valid values are `4` or `6`. When unspecified, both IP v4 and
    v6 will be used.
  * `port` {number} Port of remote server. **Default:** `80`.
  * `localAddress` {string} Local interface to bind for network connections.
  * `socketPath` {string} Unix Domain Socket (use one of `host:port` or
    `socketPath`).
  * `method` {string} A string specifying the HTTP request method. **Default:**
    `'GET'`.
  * `path` {string} Request path. Should include query string if any.
    E.G. `'/index.html?page=12'`. An exception is thrown when the request path
    contains illegal characters. Currently, only spaces are rejected but that
    may change in the future. **Default:** `'/'`.
  * `headers` {Object} An object containing request headers.
  * `auth` {string} Basic authentication i.e. `'user:password'` to compute an
    Authorization header.
  * `agent` {http.Agent | boolean} Controls [`Agent`][] behavior. Possible
    values:
    * `undefined` (default): use [`http.globalAgent`][] for this host and port.
    * `Agent` object: explicitly use the passed in `Agent`.
    * `false`: causes a new `Agent` with default values to be used.
  * `createConnection` {Function} A function that produces a socket/stream to
    use for the request when the `agent` option is not used. This can be used to
    avoid creating a custom `Agent` class just to override the default
    `createConnection` function. See [`agent.createConnection()`][] for more
    details. Any [`Duplex`][] stream is a valid return value.
  * `timeout` {number}: A number specifying the socket timeout in milliseconds.
    This will set the timeout before the socket is connected.
  * `setHost` {boolean}: Specifies whether or not to automatically add the
    `Host` header. Defaults to `true`.
* `callback` {Function}
* Returns: {http.ClientRequest}

Node.js maintains several connections per server to make HTTP requests.
This function allows one to transparently issue requests.

<<<<<<< HEAD
`options` can be an object, a string, or a [`URL`][] object. If `options` is a
=======
`url` can be a string or a [`URL`][] object. If `url` is a
>>>>>>> 84bd6f3c
string, it is automatically parsed with [`url.parse()`][]. If it is a [`URL`][]
object, it will be automatically converted to an ordinary `options` object.

If both `url` and `options` are specified, the objects are merged, with the
`options` properties taking precedence.

The optional `callback` parameter will be added as a one-time listener for
the [`'response'`][] event.

`http.request()` returns an instance of the [`http.ClientRequest`][]
class. The `ClientRequest` instance is a writable stream. If one needs to
upload a file with a POST request, then write to the `ClientRequest` object.

```js
const postData = querystring.stringify({
  'msg': 'Hello World!'
});

const options = {
  hostname: 'www.google.com',
  port: 80,
  path: '/upload',
  method: 'POST',
  headers: {
    'Content-Type': 'application/x-www-form-urlencoded',
    'Content-Length': Buffer.byteLength(postData)
  }
};

const req = http.request(options, (res) => {
  console.log(`STATUS: ${res.statusCode}`);
  console.log(`HEADERS: ${JSON.stringify(res.headers)}`);
  res.setEncoding('utf8');
  res.on('data', (chunk) => {
    console.log(`BODY: ${chunk}`);
  });
  res.on('end', () => {
    console.log('No more data in response.');
  });
});

req.on('error', (e) => {
  console.error(`problem with request: ${e.message}`);
});

// write data to request body
req.write(postData);
req.end();
```

Note that in the example `req.end()` was called. With `http.request()` one
must always call `req.end()` to signify the end of the request -
even if there is no data being written to the request body.

If any error is encountered during the request (be that with DNS resolution,
TCP level errors, or actual HTTP parse errors) an `'error'` event is emitted
on the returned request object. As with all `'error'` events, if no listeners
are registered the error will be thrown.

There are a few special headers that should be noted.

* Sending a 'Connection: keep-alive' will notify Node.js that the connection to
  the server should be persisted until the next request.

* Sending a 'Content-Length' header will disable the default chunked encoding.

* Sending an 'Expect' header will immediately send the request headers.
  Usually, when sending 'Expect: 100-continue', both a timeout and a listener
  for the `'continue'` event should be set. See RFC2616 Section 8.2.3 for more
  information.

* Sending an Authorization header will override using the `auth` option
  to compute basic authentication.

Example using a [`URL`][] as `options`:

```js
<<<<<<< HEAD
const { URL } = require('url');

=======
>>>>>>> 84bd6f3c
const options = new URL('http://abc:xyz@example.com');

const req = http.request(options, (res) => {
  // ...
});
```

<<<<<<< HEAD
=======
In a successful request, the following events will be emitted in the following
order:

* `'socket'`
* `'response'`
  * `'data'` any number of times, on the `res` object
    (`'data'` will not be emitted at all if the response body is empty, for
    instance, in most redirects)
  * `'end'` on the `res` object
* `'close'`

In the case of a connection error, the following events will be emitted:

* `'socket'`
* `'error'`
* `'close'`

If `req.abort()` is called before the connection succeeds, the following events
will be emitted in the following order:

* `'socket'`
* (`req.abort()` called here)
* `'abort'`
* `'close'`
* `'error'` with an error with message `'Error: socket hang up'` and code
  `'ECONNRESET'`

If `req.abort()` is called after the response is received, the following events
will be emitted in the following order:

* `'socket'`
* `'response'`
  * `'data'` any number of times, on the `res` object
* (`req.abort()` called here)
* `'abort'`
* `'close'`
  * `'aborted'` on the `res` object
  * `'end'` on the `res` object
  * `'close'` on the `res` object

Note that setting the `timeout` option or using the `setTimeout()` function will
not abort the request or do anything besides add a `'timeout'` event.

>>>>>>> 84bd6f3c
[`'checkContinue'`]: #http_event_checkcontinue
[`'request'`]: #http_event_request
[`'response'`]: #http_event_response
[`'upgrade'`]: #http_event_upgrade
[`Agent`]: #http_class_http_agent
[`Duplex`]: stream.html#stream_class_stream_duplex
[`TypeError`]: errors.html#errors_class_typeerror
[`URL`]: url.html#url_the_whatwg_url_api
[`agent.createConnection()`]: #http_agent_createconnection_options_callback
[`agent.getName()`]: #http_agent_getname_options
[`destroy()`]: #http_agent_destroy
[`getHeader(name)`]: #http_request_getheader_name
[`http.Agent`]: #http_class_http_agent
[`http.ClientRequest`]: #http_class_http_clientrequest
[`http.IncomingMessage`]: #http_class_http_incomingmessage
[`http.Server`]: #http_class_http_server
[`http.globalAgent`]: #http_http_globalagent
[`http.request()`]: #http_http_request_options_callback
[`message.headers`]: #http_message_headers
[`net.Server.close()`]: net.html#net_server_close_callback
<<<<<<< HEAD
[`net.Server.listen()`]: net.html#net_server_listen_handle_backlog_callback
[`net.Server.listen(path)`]: net.html#net_server_listen_path_backlog_callback
[`net.Server.listen(port)`]: net.html#net_server_listen_port_host_backlog_callback
=======
>>>>>>> 84bd6f3c
[`net.Server`]: net.html#net_class_net_server
[`net.Socket`]: net.html#net_class_net_socket
[`net.createConnection()`]: net.html#net_net_createconnection_options_connectlistener
[`removeHeader(name)`]: #http_request_removeheader_name
[`request.end()`]: #http_request_end_data_encoding_callback
<<<<<<< HEAD
=======
[`request.getHeader()`]: #http_request_getheader_name
[`request.setHeader()`]: #http_request_setheader_name_value
>>>>>>> 84bd6f3c
[`request.setTimeout()`]: #http_request_settimeout_timeout_callback
[`request.socket`]: #http_request_socket
[`request.socket.getPeerCertificate()`]: tls.html#tls_tlssocket_getpeercertificate_detailed
[`request.write(data, encoding)`]: #http_request_write_chunk_encoding_callback
[`response.end()`]: #http_response_end_data_encoding_callback
[`response.getHeader()`]: #http_response_getheader_name
[`response.setHeader()`]: #http_response_setheader_name_value
[`response.socket`]: #http_response_socket
[`response.write()`]: #http_response_write_chunk_encoding_callback
[`response.write(data, encoding)`]: #http_response_write_chunk_encoding_callback
[`response.writeContinue()`]: #http_response_writecontinue
[`response.writeHead()`]: #http_response_writehead_statuscode_statusmessage_headers
<<<<<<< HEAD
=======
[`server.listen()`]: net.html#net_server_listen
>>>>>>> 84bd6f3c
[`server.timeout`]: #http_server_timeout
[`setHeader(name, value)`]: #http_request_setheader_name_value
[`socket.setKeepAlive()`]: net.html#net_socket_setkeepalive_enable_initialdelay
[`socket.setNoDelay()`]: net.html#net_socket_setnodelay_nodelay
[`socket.setTimeout()`]: net.html#net_socket_settimeout_timeout_callback
[`socket.unref()`]: net.html#net_socket_unref
[`url.parse()`]: url.html#url_url_parse_urlstring_parsequerystring_slashesdenotehost
[Readable Stream]: stream.html#stream_class_stream_readable<|MERGE_RESOLUTION|>--- conflicted
+++ resolved
@@ -169,11 +169,7 @@
 * `socket` {net.Socket}
 
 Called when `socket` is detached from a request and could be persisted by the
-<<<<<<< HEAD
-Agent. Default behavior is to:
-=======
 `Agent`. Default behavior is to:
->>>>>>> 84bd6f3c
 
 ```js
 socket.setKeepAlive(true, this.keepAliveMsecs);
@@ -263,11 +259,7 @@
 
 * {number}
 
-<<<<<<< HEAD
-By default set to Infinity. Determines how many concurrent sockets the agent
-=======
 By default set to `Infinity`. Determines how many concurrent sockets the agent
->>>>>>> 84bd6f3c
 can have open per origin. Origin is the returned value of [`agent.getName()`][].
 
 ### agent.requests
@@ -295,17 +287,10 @@
 added: v0.1.17
 -->
 
-<<<<<<< HEAD
-This object is created internally and returned from [`http.request()`][].  It
-represents an _in-progress_ request whose header has already been queued.  The
-header is still mutable using the [`setHeader(name, value)`][],
- [`getHeader(name)`][], [`removeHeader(name)`][] API.  The actual header will
-=======
 This object is created internally and returned from [`http.request()`][]. It
 represents an _in-progress_ request whose header has already been queued. The
 header is still mutable using the [`setHeader(name, value)`][],
  [`getHeader(name)`][], [`removeHeader(name)`][] API. The actual header will
->>>>>>> 84bd6f3c
 be sent along with the first data chunk or when calling [`request.end()`][].
 
 To get the response, add a listener for [`'response'`][] to the request object.
@@ -325,11 +310,7 @@
 the data is read it will consume memory that can eventually lead to a
 'process out of memory' error.
 
-<<<<<<< HEAD
-*Note*: Node.js does not check whether Content-Length and the length of the
-=======
 Node.js does not check whether Content-Length and the length of the
->>>>>>> 84bd6f3c
 body which has been transmitted are equal or not.
 
 The request inherits from [Stream][], and additionally implements the
@@ -480,11 +461,7 @@
 Emitted when the underlying socket times out from inactivity. This only notifies
 that the socket has been idle. The request must be aborted manually.
 
-<<<<<<< HEAD
-See also: [`request.setTimeout()`][]
-=======
 See also: [`request.setTimeout()`][].
->>>>>>> 84bd6f3c
 
 ### Event: 'upgrade'
 <!-- YAML
@@ -566,11 +543,7 @@
 
 * {net.Socket}
 
-<<<<<<< HEAD
-See [`request.socket`][]
-=======
 See [`request.socket`][].
->>>>>>> 84bd6f3c
 
 ### request.end([data[, encoding]][, callback])
 <!-- YAML
@@ -617,17 +590,6 @@
 -->
 
 * `name` {string}
-<<<<<<< HEAD
-* Returns: {string}
-
-Reads out a header on the request. Note that the name is case insensitive.
-
-Example:
-```js
-const contentType = request.getHeader('Content-Type');
-```
-
-=======
 * Returns: {any}
 
 Reads out a header on the request. Note that the name is case insensitive.
@@ -652,7 +614,6 @@
 
 Limits maximum response headers count. If set to 0, no limit will be applied.
 
->>>>>>> 84bd6f3c
 ### request.removeHeader(name)
 <!-- YAML
 added: v1.6.0
@@ -662,10 +623,6 @@
 
 Removes a header that's already defined into headers object.
 
-<<<<<<< HEAD
-Example:
-=======
->>>>>>> 84bd6f3c
 ```js
 request.removeHeader('Content-Type');
 ```
@@ -676,15 +633,6 @@
 -->
 
 * `name` {string}
-<<<<<<< HEAD
-* `value` {string}
-
-Sets a single header value for headers object. If this header already exists in
-the to-be-sent headers, its value will be replaced. Use an array of strings
-here to send multiple headers with the same name.
-
-Example:
-=======
 * `value` {any}
 
 Sets a single header value for headers object. If this header already exists in
@@ -694,7 +642,6 @@
 non-string values. However, the non-string values will be converted to strings
 for network transmission.
 
->>>>>>> 84bd6f3c
 ```js
 request.setHeader('Content-Type', 'application/json');
 ```
@@ -766,36 +713,6 @@
 });
 ```
 
-### request.socket
-<!-- YAML
-added: v0.3.0
--->
-
-* {net.Socket}
-
-Reference to the underlying socket. Usually users will not want to access
-this property. In particular, the socket will not emit `'readable'` events
-because of how the protocol parser attaches to the socket. After
-`response.end()`, the property is nulled. The `socket` may also be accessed
-via `request.connection`.
-
-Example:
-
-```js
-const http = require('http');
-const options = {
-  host: 'www.google.com',
-};
-const req = http.get(options);
-req.end();
-req.once('response', (res) => {
-  const ip = req.socket.localAddress;
-  const port = req.socket.localPort;
-  console.log(`Your IP address is ${ip} and your source port is ${port}.`);
-  // consume response object
-});
-```
-
 ### request.write(chunk[, encoding][, callback])
 <!-- YAML
 added: v0.1.29
@@ -1001,71 +918,7 @@
 
 * `callback` {Function}
 
-<<<<<<< HEAD
-Stops the server from accepting new connections.  See [`net.Server.close()`][].
-
-### server.listen(handle[, callback])
-<!-- YAML
-added: v0.5.10
--->
-
-* `handle` {Object}
-* `callback` {Function}
-
-The `handle` object can be set to either a server or socket (anything
-with an underlying `_handle` member), or a `{fd: <n>}` object.
-
-This will cause the server to accept connections on the specified
-handle, but it is presumed that the file descriptor or handle has
-already been bound to a port or domain socket.
-
-Listening on a file descriptor is not supported on Windows.
-
-This function is asynchronous. `callback` will be added as a listener for the
-[`'listening'`][] event. See also [`net.Server.listen()`][].
-
-Returns `server`.
-
-*Note*: The `server.listen()` method may be called multiple times. Each
-subsequent call will *re-open* the server using the provided options.
-
-### server.listen(path[, callback])
-<!-- YAML
-added: v0.1.90
--->
-
-* `path` {string}
-* `callback` {Function}
-
-Start a UNIX socket server listening for connections on the given `path`.
-
-This function is asynchronous. `callback` will be added as a listener for the
-[`'listening'`][] event.  See also [`net.Server.listen(path)`][].
-
-*Note*: The `server.listen()` method may be called multiple times. Each
-subsequent call will *re-open* the server using the provided options.
-
-### server.listen([port][, hostname][, backlog][, callback])
-<!-- YAML
-added: v0.1.90
--->
-
-* `port` {number}
-* `hostname` {string}
-* `backlog` {number}
-* `callback` {Function}
-
-Begin accepting connections on the specified `port` and `hostname`. If the
-`hostname` is omitted, the server will accept connections on the
-[unspecified IPv6 address][] (`::`) when IPv6 is available, or the
-[unspecified IPv4 address][] (`0.0.0.0`) otherwise.
-
-*Note*: In most operating systems, listening to the
-[unspecified IPv6 address][] (`::`) may cause the `net.Server` to also listen on
-the [unspecified IPv4 address][] (`0.0.0.0`).
-=======
 Stops the server from accepting new connections. See [`net.Server.close()`][].
->>>>>>> 84bd6f3c
 
 ### server.listen()
 
@@ -1113,19 +966,14 @@
 added: v0.9.12
 -->
 
-<<<<<<< HEAD
-* {number} Timeout in milliseconds. Defaults to 120000 (2 minutes).
-=======
 * {number} Timeout in milliseconds. **Default:** `120000` (2 minutes).
->>>>>>> 84bd6f3c
 
 The number of milliseconds of inactivity before a socket is presumed
 to have timed out.
 
-<<<<<<< HEAD
-A value of 0 will disable the timeout behavior on incoming connections.
-
-*Note*: The socket timeout logic is set up on connection, so changing this
+A value of `0` will disable the timeout behavior on incoming connections.
+
+The socket timeout logic is set up on connection, so changing this
 value only affects new connections to the server, not any existing connections.
 
 ### server.keepAliveTimeout
@@ -1133,7 +981,7 @@
 added: v8.0.0
 -->
 
-* {number} Timeout in milliseconds. Defaults to 5000 (5 seconds).
+* {number} Timeout in milliseconds. **Default:** `5000` (5 seconds).
 
 The number of milliseconds of inactivity a server needs to wait for additional
 incoming data, after it has finished writing the last response, before a socket
@@ -1141,29 +989,6 @@
 timeout has fired, it will reset the regular inactivity timeout, i.e.,
 [`server.timeout`][].
 
-A value of 0 will disable the keep-alive timeout behavior on incoming connections.
-
-*Note*: The socket timeout logic is set up on connection, so changing this
-value only affects new connections to the server, not any existing connections.
-=======
-A value of `0` will disable the timeout behavior on incoming connections.
-
-The socket timeout logic is set up on connection, so changing this
-value only affects new connections to the server, not any existing connections.
-
-### server.keepAliveTimeout
-<!-- YAML
-added: v8.0.0
--->
-
-* {number} Timeout in milliseconds. **Default:** `5000` (5 seconds).
-
-The number of milliseconds of inactivity a server needs to wait for additional
-incoming data, after it has finished writing the last response, before a socket
-will be destroyed. If the server receives new data before the keep-alive
-timeout has fired, it will reset the regular inactivity timeout, i.e.,
-[`server.timeout`][].
-
 A value of `0` will disable the keep-alive timeout behavior on incoming
 connections.
 A value of `0` makes the http server behave similarly to Node.js versions prior
@@ -1171,7 +996,6 @@
 
 The socket timeout logic is set up on connection, so changing this value only
 affects new connections to the server, not any existing connections.
->>>>>>> 84bd6f3c
 
 ## Class: http.ServerResponse
 <!-- YAML
@@ -1230,10 +1054,6 @@
 Attempting to set a header field name or value that contains invalid characters
 will result in a [`TypeError`][] being thrown.
 
-<<<<<<< HEAD
-
-=======
->>>>>>> 84bd6f3c
 ### response.connection
 <!-- YAML
 added: v0.3.0
@@ -1484,30 +1304,6 @@
 }).listen(3000);
 ```
 
-### response.socket
-<!-- YAML
-added: v0.3.0
--->
-
-* {net.Socket}
-
-Reference to the underlying socket. Usually users will not want to access
-this property. In particular, the socket will not emit `'readable'` events
-because of how the protocol parser attaches to the socket. After
-`response.end()`, the property is nulled. The `socket` may also be accessed
-via `response.connection`.
-
-Example:
-
-```js
-const http = require('http');
-const server = http.createServer((req, res) => {
-  const ip = res.socket.remoteAddress;
-  const port = res.socket.remotePort;
-  res.end(`Your IP address is ${ip} and your source port is ${port}.`);
-}).listen(3000);
-```
-
 ### response.statusCode
 <!-- YAML
 added: v0.4.0
@@ -1569,13 +1365,8 @@
 the second parameter specifies how to encode it into a byte stream.
 `callback` will be called when this chunk of data is flushed.
 
-<<<<<<< HEAD
-*Note*: This is the raw HTTP body and has nothing to do with
-higher-level multi-part body encodings that may be used.
-=======
 This is the raw HTTP body and has nothing to do with higher-level multi-part
 body encodings that may be used.
->>>>>>> 84bd6f3c
 
 The first time [`response.write()`][] is called, it will send the buffered
 header information and the first chunk of the body to the client. The second
@@ -1685,11 +1476,7 @@
 added: v0.3.8
 -->
 
-<<<<<<< HEAD
-Emitted when the request has been aborted and the network socket has closed.
-=======
 Emitted when the request has been aborted.
->>>>>>> 84bd6f3c
 
 ### Event: 'close'
 <!-- YAML
@@ -1986,24 +1773,17 @@
 <!-- YAML
 added: v0.3.6
 changes:
-<<<<<<< HEAD
-=======
   - version: v10.9.0
     pr-url: https://github.com/nodejs/node/pull/21616
     description: The `url` parameter can now be passed along with a separate
                  `options` object.
->>>>>>> 84bd6f3c
   - version: v7.5.0
     pr-url: https://github.com/nodejs/node/pull/10638
     description: The `options` parameter can be a WHATWG `URL` object.
 -->
 
-<<<<<<< HEAD
-* `options` {Object | string | URL} Accepts the same `options` as
-=======
 * `url` {string | URL}
 * `options` {Object} Accepts the same `options` as
->>>>>>> 84bd6f3c
   [`http.request()`][], with the `method` always set to `GET`.
   Properties that are inherited from the prototype are ignored.
 * `callback` {Function}
@@ -2071,26 +1851,18 @@
 <!-- YAML
 added: v0.3.6
 changes:
-<<<<<<< HEAD
-=======
   - version: v10.9.0
     pr-url: https://github.com/nodejs/node/pull/21616
     description: The `url` parameter can now be passed along with a separate
                  `options` object.
->>>>>>> 84bd6f3c
   - version: v7.5.0
     pr-url: https://github.com/nodejs/node/pull/10638
     description: The `options` parameter can be a WHATWG `URL` object.
 -->
 
-<<<<<<< HEAD
-* `options` {Object | string | URL}
-  * `protocol` {string} Protocol to use. Defaults to `http:`.
-=======
 * `url` {string | URL}
 * `options` {Object}
   * `protocol` {string} Protocol to use. **Default:** `'http:'`.
->>>>>>> 84bd6f3c
   * `host` {string} A domain name or IP address of the server to issue the
     request to. **Default:** `'localhost'`.
   * `hostname` {string} Alias for `host`. To support [`url.parse()`][],
@@ -2131,11 +1903,7 @@
 Node.js maintains several connections per server to make HTTP requests.
 This function allows one to transparently issue requests.
 
-<<<<<<< HEAD
-`options` can be an object, a string, or a [`URL`][] object. If `options` is a
-=======
 `url` can be a string or a [`URL`][] object. If `url` is a
->>>>>>> 84bd6f3c
 string, it is automatically parsed with [`url.parse()`][]. If it is a [`URL`][]
 object, it will be automatically converted to an ordinary `options` object.
 
@@ -2213,11 +1981,6 @@
 Example using a [`URL`][] as `options`:
 
 ```js
-<<<<<<< HEAD
-const { URL } = require('url');
-
-=======
->>>>>>> 84bd6f3c
 const options = new URL('http://abc:xyz@example.com');
 
 const req = http.request(options, (res) => {
@@ -2225,8 +1988,6 @@
 });
 ```
 
-<<<<<<< HEAD
-=======
 In a successful request, the following events will be emitted in the following
 order:
 
@@ -2270,7 +2031,6 @@
 Note that setting the `timeout` option or using the `setTimeout()` function will
 not abort the request or do anything besides add a `'timeout'` event.
 
->>>>>>> 84bd6f3c
 [`'checkContinue'`]: #http_event_checkcontinue
 [`'request'`]: #http_event_request
 [`'response'`]: #http_event_response
@@ -2291,22 +2051,13 @@
 [`http.request()`]: #http_http_request_options_callback
 [`message.headers`]: #http_message_headers
 [`net.Server.close()`]: net.html#net_server_close_callback
-<<<<<<< HEAD
-[`net.Server.listen()`]: net.html#net_server_listen_handle_backlog_callback
-[`net.Server.listen(path)`]: net.html#net_server_listen_path_backlog_callback
-[`net.Server.listen(port)`]: net.html#net_server_listen_port_host_backlog_callback
-=======
->>>>>>> 84bd6f3c
 [`net.Server`]: net.html#net_class_net_server
 [`net.Socket`]: net.html#net_class_net_socket
 [`net.createConnection()`]: net.html#net_net_createconnection_options_connectlistener
 [`removeHeader(name)`]: #http_request_removeheader_name
 [`request.end()`]: #http_request_end_data_encoding_callback
-<<<<<<< HEAD
-=======
 [`request.getHeader()`]: #http_request_getheader_name
 [`request.setHeader()`]: #http_request_setheader_name_value
->>>>>>> 84bd6f3c
 [`request.setTimeout()`]: #http_request_settimeout_timeout_callback
 [`request.socket`]: #http_request_socket
 [`request.socket.getPeerCertificate()`]: tls.html#tls_tlssocket_getpeercertificate_detailed
@@ -2319,10 +2070,7 @@
 [`response.write(data, encoding)`]: #http_response_write_chunk_encoding_callback
 [`response.writeContinue()`]: #http_response_writecontinue
 [`response.writeHead()`]: #http_response_writehead_statuscode_statusmessage_headers
-<<<<<<< HEAD
-=======
 [`server.listen()`]: net.html#net_server_listen
->>>>>>> 84bd6f3c
 [`server.timeout`]: #http_server_timeout
 [`setHeader(name, value)`]: #http_request_setheader_name_value
 [`socket.setKeepAlive()`]: net.html#net_socket_setkeepalive_enable_initialdelay
