--- conflicted
+++ resolved
@@ -29,15 +29,9 @@
 });
 ```
 
-<<<<<<< HEAD
-*Note*: Once this code is invoked, the Node.js application will not
-terminate until the `readline.Interface` is closed because the interface
-waits for data to be received on the `input` stream.
-=======
 Once this code is invoked, the Node.js application will not terminate until the
 `readline.Interface` is closed because the interface waits for data to be
 received on the `input` stream.
->>>>>>> 84bd6f3c
 
 ## Class: Interface
 <!-- YAML
@@ -374,17 +368,10 @@
   * `prompt` {string} The prompt string to use. **Default:** `'> '`.
   * `crlfDelay` {number} If the delay between `\r` and `\n` exceeds
     `crlfDelay` milliseconds, both `\r` and `\n` will be treated as separate
-<<<<<<< HEAD
-    end-of-line input. Default to `100` milliseconds.
-    `crlfDelay` will be coerced to a number no less than `100`. It can be set to
-    `Infinity`, in which case `\r` followed by `\n` will always be considered a
-    single newline.
-=======
     end-of-line input. `crlfDelay` will be coerced to a number no less than
     `100`. It can be set to `Infinity`, in which case `\r` followed by `\n`
     will always be considered a single newline (which may be reasonable for
     [reading files][] with `\r\n` line delimiter). **Default:** `100`.
->>>>>>> 84bd6f3c
   * `removeHistoryDuplicates` {boolean} If `true`, when a new input line added
     to the history list duplicates an older one, this removes the older line
     from the list. **Default:** `false`.
@@ -463,24 +450,15 @@
 * `interface` {readline.Interface}
 
 The `readline.emitKeypressEvents()` method causes the given [Readable][]
-<<<<<<< HEAD
-`stream` to begin emitting `'keypress'` events corresponding to received input.
-=======
 stream to begin emitting `'keypress'` events corresponding to received input.
->>>>>>> 84bd6f3c
 
 Optionally, `interface` specifies a `readline.Interface` instance for which
 autocompletion is disabled when copy-pasted input is detected.
 
 If the `stream` is a [TTY][], then it must be in raw mode.
 
-<<<<<<< HEAD
-*Note*: This is automatically called by any readline instance on its `input`
-if the `input` is a terminal. Closing the `readline` instance does not stop
-=======
 This is automatically called by any readline instance on its `input` if the
 `input` is a terminal. Closing the `readline` instance does not stop
->>>>>>> 84bd6f3c
 the `input` from emitting `'keypress'` events.
 
 ```js
