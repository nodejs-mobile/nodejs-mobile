--- conflicted
+++ resolved
@@ -1,10 +1,7 @@
 # C++ Addons
 
 <!--introduced_in=v0.10.0-->
-<<<<<<< HEAD
-=======
 <!-- type=misc -->
->>>>>>> 84bd6f3c
 
 Node.js Addons are dynamically-linked shared objects, written in C++, that
 can be loaded into Node.js using the [`require()`][require] function, and used
@@ -79,11 +76,7 @@
   NODE_SET_METHOD(exports, "hello", Method);
 }
 
-<<<<<<< HEAD
-NODE_MODULE(NODE_GYP_MODULE_NAME, init)
-=======
 NODE_MODULE(NODE_GYP_MODULE_NAME, Initialize)
->>>>>>> 84bd6f3c
 
 }  // namespace demo
 ```
@@ -258,11 +251,7 @@
 }
 ```
 
-<<<<<<< HEAD
-*Note*: A version of the `node-gyp` utility is bundled and distributed with
-=======
 A version of the `node-gyp` utility is bundled and distributed with
->>>>>>> 84bd6f3c
 Node.js as part of `npm`. This version is not made directly available for
 developers to use and is intended only to support the ability to use the
 `npm install` command to compile and install Addons. Developers who wish to
