<<<<<<< HEAD
.TH NODE 1 2016 Node.js Node.js

.\" This is a man page comment.

.\" Man page syntax (actually roff syntax) is somewhat obscure, but the
.\" important part is is that .<letter> specifies <letter>'s syntax for that
.\" line, and \f<letter> specifies it for the characters that follow.

.\" .B   Bold line
.\" .I   Italic line (Rendered as underlined text in terminals)
.\" .BI  Alternating bold/italics without spaces between arguments.
.\"      Use `\ ` to include an "unpaddable" (literal) space in the output.
.\" .RI  Alternating roman/italic

.\" See http://liw.fi/manpages/ for an overview, or http://www.troff.org/54.pdf
.\" for detailed language reference.

.\" Macro to display an underlined URL in bold
.de ur
.nr CF \\n(.f
.ft 4
\\$1
.ft \\n(CF
..


.SH NAME

node \- Server-side JavaScript runtime


.SH SYNOPSIS

.B node
.RI [ options ]
.RI [ v8\ options ]
.RI [ script.js \ |
.B -e
.RI \&" script \&"
.R |
.B -
.R ]
.B [--]
.RI [ arguments ]
.br
.B node debug
.RI [ script.js " | "
.B \-e
.RI \&" script \&"\ |
.IR <host>:<port> ]
.I ...
.br
.B node
.RB [ \-\-v8-options ]

Execute without arguments to start the REPL.


.SH DESCRIPTION

Node.js is a set of libraries for JavaScript which allows it to be used outside
of the browser. It is primarily focused on creating simple, easy to build
network clients and servers.


.SH OPTIONS

.TP
.BR \-v ", " \-\-version
Print node's version.

.TP
.BR \-h ", " \-\-help
Print node command line options.
The output of this option is less detailed than this document.

.TP
.BR \-e ", " \-\-eval " " \fR"\fIscript\fR"
Evaluate the following argument as JavaScript.

.TP
.BR \-p ", " \-\-print " " \fR"\fIscript\fR"
Identical to \fB-e\fR but prints the result.

.TP
.BR \-c ", " \-\-check
Syntax check the script without executing.

.TP
.BR \-i ", " \-\-interactive
Open the REPL even if stdin does not appear to be a terminal.

.TP
.BR \-r ", " \-\-require " " \fImodule\fR
Preload the specified module at startup. Follows `require()`'s module resolution
rules. \fImodule\fR may be either a path to a file, or a node module name.

.TP
.BR \-\-inspect \fI[=[host:]port]\fR
Activate inspector on host:port. Default is 127.0.0.1:9229.

V8 Inspector integration allows attaching Chrome DevTools and IDEs to Node.js
instances for debugging and profiling. It uses the Chrome Debugging Protocol.

.TP
.BR \-\-inspect-brk \fI[=[host:]port]\fR
Activate inspector on host:port and break at start of user script.

.TP
.BR \-\-inspect-port \fI=[host:]port\fR
Set the host:port to be used when the inspector is activated.

.TP
.BR \-\-no\-deprecation
=======
.\"
.\" This manpage is written in mdoc(7).
.\"
.\" * Language reference:
.\"   https://man.openbsd.org/mdoc.7
.\"
.\" * Atom editor support:
.\"   https://atom.io/packages/language-roff
.\"
.\" * Linting changes:
.\"   mandoc -Wall -Tlint /path/to/this.file  # BSD
.\"   groff -w all -z /path/to/this.file      # GNU/Linux, macOS
.\"
.\"
.\" Before making changes, please note the following:
.\"
.\" * In Roff, each new sentence should begin on a new line. This gives
.\"   the Roff formatter better control over text-spacing, line-wrapping,
.\"   and paragraph justification.
.\"
.\" * Do not leave blank lines in the markup. If whitespace is desired
.\"   for readability, put a dot in the first column to indicate a null/empty
.\"   command. Comments and horizontal whitespace may optionally follow: each
.\"   of these lines are an example of a null command immediately followed by
.\"   a comment.
.\"
.\"======================================================================
.
.Dd 2018
.Dt NODE 1
.
.Sh NAME
.Nm node
.Nd server-side JavaScript runtime
.
.\"======================================================================
.Sh SYNOPSIS
.Nm node
.Op Ar options
.Op Ar v8-options
.Op Fl e Ar string | Ar script.js | Fl
.Op Fl -
.Op Ar arguments ...
.
.Nm node
.Cm inspect
.Op Fl e Ar string | Ar script.js | Fl | Ar <host>:<port>
.Ar ...
.
.Nm node
.Op Fl -v8-options
.
.\"======================================================================
.Sh DESCRIPTION
Node.js is a set of libraries for JavaScript which allows it to be used outside of the browser.
It is primarily focused on creating simple, easy-to-build network clients and servers.
.Pp
Execute
.Nm
without arguments to start a REPL.
.
.Sh OPTIONS
.Bl -tag -width 6n
.It Sy -
Alias for stdin, analogous to the use of - in other command-line utilities.
The executed script is read from stdin, and remaining arguments are passed to the script.
.
.It Fl -
Indicate the end of node options.
Pass the rest of the arguments to the script.
.Pp
If no script filename or eval/print script is supplied prior to this, then
the next argument will be used as a script filename.
.
.It Fl -abort-on-uncaught-exception
Aborting instead of exiting causes a core file to be generated for analysis.
.
.It Fl -completion-bash
Print source-able bash completion script for Node.js.
.
.It Fl -enable-fips
Enable FIPS-compliant crypto at startup.
Requires Node.js to be built with
.Sy ./configure --openssl-fips .
.
.It Fl -experimental-modules
Enable experimental ES module support and caching modules.
.
.It Fl -experimental-repl-await
Enable experimental top-level
.Sy await
keyword support in REPL.
.
.It Fl -experimental-vm-modules
Enable experimental ES module support in VM module.
.
.It Fl -experimental-worker
Enable experimental worker threads using worker_threads module.
.
.It Fl -force-fips
Force FIPS-compliant crypto on startup
(Cannot be disabled from script code).
Same requirements as
.Fl -enable-fips .
.
.It Fl -icu-data-dir Ns = Ns Ar file
Specify ICU data load path.
Overrides
.Ev NODE_ICU_DATA .
.
.It Fl -inspect-brk Ns = Ns Ar [host:]port
Activate inspector on
.Ar host:port
and break at start of user script.
.
.It Fl -inspect-port Ns = Ns Ar [host:]port
Set the
.Ar host:port
to be used when the inspector is activated.
.
.It Fl -inspect Ns = Ns Ar [host:]port
Activate inspector on
.Ar host:port .
Default is
.Sy 127.0.0.1:9229 .
.Pp
V8 Inspector integration allows attaching Chrome DevTools and IDEs to Node.js instances for debugging and profiling.
It uses the Chrome DevTools Protocol.
.
.It Fl -loader Ns = Ns Ar file
Specify the
.Ar file
as a custom loader, to load
.Fl -experimental-modules .
.
.It Fl -napi-modules
This option is a no-op.
It is kept for compatibility.
.
.It Fl -no-deprecation
>>>>>>> 84bd6f3c
Silence deprecation warnings.
.
.It Fl -no-force-async-hooks-checks
Disable runtime checks for `async_hooks`.
These will still be enabled dynamically when `async_hooks` is enabled.
.
.It Fl -no-warnings
Silence all process warnings (including deprecations).
<<<<<<< HEAD

.TP
.BR \-\-expose\-http2
Enable the experimental `'http2'` module.

.TP
.BR \-\-napi\-modules
Enable loading native modules compiled with the ABI-stable Node.js API (N-API)
(experimental).

.TP
.BR \-\-abort\-on\-uncaught\-exception
Aborting instead of exiting causes a core file to be generated for analysis.

.TP
.BR \-\-trace\-warnings
=======
.
.It Fl -openssl-config Ns = Ns Ar file
Load an OpenSSL configuration file on startup.
Among other uses, this can be used to enable FIPS-compliant crypto if Node.js is built with
.Sy ./configure --openssl-fips .
.
.It Fl -pending-deprecation
Emit pending deprecation warnings.
.
.It Fl -preserve-symlinks
Instructs the module loader to preserve symbolic links when resolving and caching modules other than the main module.
.
.It Fl -preserve-symlinks-main
Instructs the module loader to preserve symbolic links when resolving and caching the main module.
.
.It Fl -prof
Generate V8 profiler output.
.
.It Fl -prof-process
Process V8 profiler output generated using the V8 option
.Fl -prof .
.
.It Fl -redirect-warnings Ns = Ns Ar file
Write process warnings to the given
.Ar file
instead of printing to stderr.
.
.It Fl -throw-deprecation
Throw errors for deprecations.
.
.It Fl -title Ns = Ns Ar title
Specify process.title on startup.
.
.It Fl -tls-cipher-list Ns = Ns Ar list
Specify an alternative default TLS cipher list.
Requires Node.js to be built with crypto support. (Default)
.
.It Fl -trace-deprecation
Print stack traces for deprecations.
.
.It Fl -trace-event-categories Ar categories
A comma-separated list of categories that should be traced when trace event tracing is enabled using
.Fl -trace-events-enabled .
.
.It Fl -trace-event-file-pattern Ar pattern
Template string specifying the filepath for the trace event data, it
supports
.Sy ${rotation}
and
.Sy ${pid} .
.
.It Fl -trace-events-enabled
Enable the collection of trace event tracing information.
.
.It Fl -trace-sync-io
Print a stack trace whenever synchronous I/O is detected after the first turn of the event loop.
.
.It Fl -trace-warnings
>>>>>>> 84bd6f3c
Print stack traces for process warnings (including deprecations).
.
.It Fl -track-heap-objects
Track heap object allocations for heap snapshots.
<<<<<<< HEAD

.TP
.BR \-\-prof\-process
Process v8 profiler output generated using the v8 option \fB\-\-prof\fR

.TP
.BR \-\-v8\-options
Print v8 command line options.

Note: v8 options allow words to be separated by both dashes (\fB-\fR) or
underscores (\fB_\fR).

For example, \fB\-\-stack\-trace\-limit\fR is equivalent to
\fB\-\-stack\_trace\_limit\fR

.TP
.BR \-\-v8\-pool\-size =\fInum\fR
Set v8's thread pool size which will be used to allocate background jobs.
If set to 0 then v8 will choose an appropriate size of the thread pool based
on the number of online processors. If the value provided is larger than v8's
max then the largest value will be chosen.

.TP
.BR \-\-tls\-cipher\-list =\fIlist\fR
Specify an alternative default TLS cipher list. (Requires Node.js to be built
with crypto support. (Default))

.TP
.BR \-\-enable\-fips
Enable FIPS-compliant crypto at startup. (Requires Node.js to be built with
\fB./configure \-\-openssl\-fips\fR)

.TP
.BR \-\-force\-fips
Force FIPS-compliant crypto on startup. (Cannot be disabled from script code.)
(Same requirements as \fB\-\-enable\-fips\fR)

.TP
.BR \-\-openssl\-config =\fIfile\fR
Load an OpenSSL configuration file on startup. Among other uses, this can be
used to enable FIPS-compliant crypto if Node.js is built with
\fB./configure \-\-openssl\-fips\fR.

.TP
.BR \-\-use\-openssl\-ca,\-\-use\-bundled\-ca
Use OpenSSL's default CA store or use bundled Mozilla CA store as supplied by
current Node.js version. The default store is selectable at build-time.

Using OpenSSL store allows for external modifications of the store. For most
Linux and BSD distributions, this store is maintained by the distribution
maintainers and system administrators. OpenSSL CA store location is dependent on
configuration of the OpenSSL library but this can be altered at runtime using
environment variables.

The bundled CA store, as supplied by Node.js, is a snapshot of Mozilla CA store
that is fixed at release time. It is identical on all supported platforms.

See \fBSSL_CERT_DIR\fR and \fBSSL_CERT_FILE\fR.

.TP
.BR \-\-icu\-data\-dir =\fIfile\fR
Specify ICU data load path. (overrides \fBNODE_ICU_DATA\fR)

.TP
.BR \-\fR
Alias for stdin, analogous to the use of - in other command line utilities,
meaning that the script will be read from stdin, and the rest of the options
are passed to that script.

.TP
.BR \-\-\fR
Indicate the end of node options. Pass the rest of the arguments to the script.

If no script filename or eval/print script is supplied prior to this, then
the next argument will be used as a script filename.

.SH ENVIRONMENT VARIABLES

.TP
.BR NODE_DEBUG =\fImodule\fR[,\fI...\fR]
\',\'\-separated list of core modules that should print debug information.

.TP
.BR NODE_DISABLE_COLORS =\fI1\fR
When set to \fI1\fR, colors will not be used in the REPL.

.TP
.BR NODE_EXTRA_CA_CERTS =\fIfile\fR
When set, the well known "root" CAs (like VeriSign) will be extended with the
extra certificates in \fIfile\fR. The file should consist of one or more
trusted certificates in PEM format. A message will be emitted (once) with
\fBprocess.emitWarning()\fR if the file is missing or misformatted, but any
errors are otherwise ignored.

.TP
.BR NODE_ICU_DATA =\fIfile\fR
Data path for ICU (Intl object) data. Will extend linked-in data when compiled
with small\-icu support.

.TP
.BR NODE_NO_WARNINGS =\fI1\fR
When set to \fI1\fR, process warnings are silenced.

.TP
.BR NODE_OPTIONS =\fIoptions...\fR
A space-separated list of command line options. \fBoptions...\fR are interpreted
as if they had been specified on the command line before the actual command line
(so they can be overridden).  Node will exit with an error if an option that is
not allowed in the environment is used, such as \fB-p\fR or a script file.

.TP
.BR NODE_PATH =\fIpath\fR[:\fI...\fR]
\':\'\-separated list of directories prefixed to the module search path.

.TP
.BR NODE_PENDING_DEPRECATION = \fI1\fR
When set to \fI1\fR, emit pending deprecation warnings.

.TP
.BR NODE_REPL_HISTORY =\fIfile\fR
Path to the file used to store the persistent REPL history. The default path
is \fB~/.node_repl_history\fR, which is overridden by this variable. Setting the
value to an empty string ("" or " ") disables persistent REPL history.

.TP
.BR OPENSSL_CONF = \fIfile\fR
Load an OpenSSL configuration file on startup. Among other uses, this can be
used to enable FIPS-compliant crypto if Node.js is built with
\fB./configure \-\-openssl\-fips\fR.

=======
.
.It Fl -use-bundled-ca , Fl -use-openssl-ca
Use bundled Mozilla CA store as supplied by current Node.js version or use OpenSSL's default CA store.
The default store is selectable at build-time.
.Pp
The bundled CA store, as supplied by Node.js, is a snapshot of Mozilla CA store that is fixed at release time.
It is identical on all supported platforms.
.Pp
Using OpenSSL store allows for external modifications of the store.
For most Linux and BSD distributions, this store is maintained by the distribution maintainers and system administrators.
OpenSSL CA store location is dependent on configuration of the OpenSSL library but this can be altered at runtime using environment variables.
.Pp
See
.Ev SSL_CERT_DIR
and
.Ev SSL_CERT_FILE .
.
.It Fl -v8-options
Print V8 command-line options.
.Pp
Note: V8 options allow words to be separated by both dashes
.Sy ( - )
or underscores
.Sy ( _ ) .
.Pp
For example,
.Fl -stack-trace-limit
is equivalent to
.Fl -stack_trace_limit .
.
.It Fl -v8-pool-size Ns = Ns Ar num
Set V8's thread pool size which will be used to allocate background jobs.
If set to 0 then V8 will choose an appropriate size of the thread pool based on the number of online processors.
If the value provided is larger than V8's maximum, then the largest value will be chosen.
.
.It Fl -zero-fill-buffers
Automatically zero-fills all newly allocated Buffer and SlowBuffer instances.
.
.It Fl c , Fl -check
Check the script's syntax without executing it.
Exits with an error code if script is invalid.
.
.It Fl e , Fl -eval Ar string
Evaluate
.Ar string
as JavaScript.
.
.It Fl h , Fl -help
Print node command line options.
The output of this option is less detailed than this document.
.
.It Fl i , Fl -interactive
Open the REPL even if stdin does not appear to be a terminal.
.
.It Fl p , Fl -print Ar string
Identical to
.Fl e ,
but prints the result.
.
.It Fl r , Fl -require Ar module
Preload the specified
.Ar module
at startup.
Follows `require()`'s module resolution rules.
.Ar module
may be either a path to a file, or a node module name.
.
.It Fl v , Fl -version
Print node's version.
.El
.
.\" =====================================================================
.Sh ENVIRONMENT
.Bl -tag -width 6n
.It Ev NODE_DEBUG Ar modules...
Comma-separated list of core modules that should print debug information.
.
.It Ev NODE_DISABLE_COLORS
When set to
.Ar 1 ,
colors will not be used in the REPL.
.
.It Ev NODE_EXTRA_CA_CERTS Ar file
When set, the well-known
.Dq root
CAs (like VeriSign) will be extended with the extra certificates in
.Ar file .
The file should consist of one or more trusted certificates in PEM format.
.Pp
If
.Ar file
is missing or misformatted, a message will be emitted once using
.Sy process.emitWarning() ,
but any errors are otherwise ignored.
.
.It Ev NODE_ICU_DATA Ar file
Data path for ICU (Intl object) data.
Will extend linked-in data when compiled with small-icu support.
.
.It Ev NODE_NO_WARNINGS
When set to
.Ar 1 ,
process warnings are silenced.
.
.It Ev NODE_OPTIONS Ar options...
A space-separated list of command-line
.Ar options ,
which are interpreted as if they had been specified on the command-line before the actual command (so they can be overridden).
Node will exit with an error if an option that is not allowed in the environment is used, such as
.Fl -print
or a script file.
.
.It Ev NODE_PATH Ar directories...
A colon-separated list of
.Ar directories
prefixed to the module search path.
.
.It Ev NODE_PENDING_DEPRECATION
When set to
.Ar 1 ,
emit pending deprecation warnings.
.
.It Ev NODE_REDIRECT_WARNINGS Ar file
Write process warnings to the given
.Ar file
instead of printing to stderr.
Equivalent to passing
.Fl -redirect-warnings Ar file
on command-line.
.It Ev NODE_REPL_HISTORY Ar file
Path to the
.Ar file
used to store persistent REPL history.
The default path is
.Sy ~/.node_repl_history ,
which is overridden by this variable.
Setting the value to an empty string ("" or " ") will disable persistent REPL history.
.
.It Ev OPENSSL_CONF Ar file
Load an OpenSSL configuration file on startup.
Among other uses, this can be used to enable FIPS-compliant crypto if Node.js is built with
.Sy ./configure --openssl-fips .
.Pp
>>>>>>> 84bd6f3c
If the
.Fl -openssl-config
command-line option is used, this environment variable is ignored.
.
.It Ev SSL_CERT_DIR Ar dir
If
.Fl -use-openssl-ca
is enabled, this overrides and sets OpenSSL's directory containing trusted certificates.
.
.It Ev SSL_CERT_FILE Ar file
If
.Fl -use-openssl-ca
is enabled, this overrides and sets OpenSSL's file containing trusted certificates.
.El
.
.\"=====================================================================
.Sh BUGS
Bugs are tracked in GitHub Issues:
.Sy https://github.com/nodejs/node/issues
.
.\"======================================================================
.Sh COPYRIGHT
Copyright Node.js contributors.
Node.js is available under the MIT license.
.
.Pp
Node.js also includes external libraries that are available under a variety of licenses.
See
.Sy https://github.com/nodejs/node/blob/master/LICENSE
for the full license text.
.
.\"======================================================================
.Sh SEE ALSO
Website:
.Sy https://nodejs.org/
.
.Pp
Documentation:
.Sy https://nodejs.org/api/
.
.Pp
GitHub repository & Issue Tracker:
.Sy https://github.com/nodejs/node
.
.Pp
Mailing list:
.Sy http://groups.google.com/group/nodejs
.
.Pp
IRC (general questions):
.Sy "chat.freenode.net #node.js"
(unofficial)
.
.Pp
IRC (Node.js core development):
.Sy "chat.freenode.net #node-dev"
.
.\"======================================================================
.Sh AUTHORS
Written and maintained by 1000+ contributors:
.Sy https://github.com/nodejs/node/blob/master/AUTHORS<|MERGE_RESOLUTION|>--- conflicted
+++ resolved
@@ -1,119 +1,3 @@
-<<<<<<< HEAD
-.TH NODE 1 2016 Node.js Node.js
-
-.\" This is a man page comment.
-
-.\" Man page syntax (actually roff syntax) is somewhat obscure, but the
-.\" important part is is that .<letter> specifies <letter>'s syntax for that
-.\" line, and \f<letter> specifies it for the characters that follow.
-
-.\" .B   Bold line
-.\" .I   Italic line (Rendered as underlined text in terminals)
-.\" .BI  Alternating bold/italics without spaces between arguments.
-.\"      Use `\ ` to include an "unpaddable" (literal) space in the output.
-.\" .RI  Alternating roman/italic
-
-.\" See http://liw.fi/manpages/ for an overview, or http://www.troff.org/54.pdf
-.\" for detailed language reference.
-
-.\" Macro to display an underlined URL in bold
-.de ur
-.nr CF \\n(.f
-.ft 4
-\\$1
-.ft \\n(CF
-..
-
-
-.SH NAME
-
-node \- Server-side JavaScript runtime
-
-
-.SH SYNOPSIS
-
-.B node
-.RI [ options ]
-.RI [ v8\ options ]
-.RI [ script.js \ |
-.B -e
-.RI \&" script \&"
-.R |
-.B -
-.R ]
-.B [--]
-.RI [ arguments ]
-.br
-.B node debug
-.RI [ script.js " | "
-.B \-e
-.RI \&" script \&"\ |
-.IR <host>:<port> ]
-.I ...
-.br
-.B node
-.RB [ \-\-v8-options ]
-
-Execute without arguments to start the REPL.
-
-
-.SH DESCRIPTION
-
-Node.js is a set of libraries for JavaScript which allows it to be used outside
-of the browser. It is primarily focused on creating simple, easy to build
-network clients and servers.
-
-
-.SH OPTIONS
-
-.TP
-.BR \-v ", " \-\-version
-Print node's version.
-
-.TP
-.BR \-h ", " \-\-help
-Print node command line options.
-The output of this option is less detailed than this document.
-
-.TP
-.BR \-e ", " \-\-eval " " \fR"\fIscript\fR"
-Evaluate the following argument as JavaScript.
-
-.TP
-.BR \-p ", " \-\-print " " \fR"\fIscript\fR"
-Identical to \fB-e\fR but prints the result.
-
-.TP
-.BR \-c ", " \-\-check
-Syntax check the script without executing.
-
-.TP
-.BR \-i ", " \-\-interactive
-Open the REPL even if stdin does not appear to be a terminal.
-
-.TP
-.BR \-r ", " \-\-require " " \fImodule\fR
-Preload the specified module at startup. Follows `require()`'s module resolution
-rules. \fImodule\fR may be either a path to a file, or a node module name.
-
-.TP
-.BR \-\-inspect \fI[=[host:]port]\fR
-Activate inspector on host:port. Default is 127.0.0.1:9229.
-
-V8 Inspector integration allows attaching Chrome DevTools and IDEs to Node.js
-instances for debugging and profiling. It uses the Chrome Debugging Protocol.
-
-.TP
-.BR \-\-inspect-brk \fI[=[host:]port]\fR
-Activate inspector on host:port and break at start of user script.
-
-.TP
-.BR \-\-inspect-port \fI=[host:]port\fR
-Set the host:port to be used when the inspector is activated.
-
-.TP
-.BR \-\-no\-deprecation
-=======
 .\"
 .\" This manpage is written in mdoc(7).
 .\"
@@ -254,7 +138,6 @@
 It is kept for compatibility.
 .
 .It Fl -no-deprecation
->>>>>>> 84bd6f3c
 Silence deprecation warnings.
 .
 .It Fl -no-force-async-hooks-checks
@@ -263,24 +146,6 @@
 .
 .It Fl -no-warnings
 Silence all process warnings (including deprecations).
-<<<<<<< HEAD
-
-.TP
-.BR \-\-expose\-http2
-Enable the experimental `'http2'` module.
-
-.TP
-.BR \-\-napi\-modules
-Enable loading native modules compiled with the ABI-stable Node.js API (N-API)
-(experimental).
-
-.TP
-.BR \-\-abort\-on\-uncaught\-exception
-Aborting instead of exiting causes a core file to be generated for analysis.
-
-.TP
-.BR \-\-trace\-warnings
-=======
 .
 .It Fl -openssl-config Ns = Ns Ar file
 Load an OpenSSL configuration file on startup.
@@ -339,143 +204,10 @@
 Print a stack trace whenever synchronous I/O is detected after the first turn of the event loop.
 .
 .It Fl -trace-warnings
->>>>>>> 84bd6f3c
 Print stack traces for process warnings (including deprecations).
 .
 .It Fl -track-heap-objects
 Track heap object allocations for heap snapshots.
-<<<<<<< HEAD
-
-.TP
-.BR \-\-prof\-process
-Process v8 profiler output generated using the v8 option \fB\-\-prof\fR
-
-.TP
-.BR \-\-v8\-options
-Print v8 command line options.
-
-Note: v8 options allow words to be separated by both dashes (\fB-\fR) or
-underscores (\fB_\fR).
-
-For example, \fB\-\-stack\-trace\-limit\fR is equivalent to
-\fB\-\-stack\_trace\_limit\fR
-
-.TP
-.BR \-\-v8\-pool\-size =\fInum\fR
-Set v8's thread pool size which will be used to allocate background jobs.
-If set to 0 then v8 will choose an appropriate size of the thread pool based
-on the number of online processors. If the value provided is larger than v8's
-max then the largest value will be chosen.
-
-.TP
-.BR \-\-tls\-cipher\-list =\fIlist\fR
-Specify an alternative default TLS cipher list. (Requires Node.js to be built
-with crypto support. (Default))
-
-.TP
-.BR \-\-enable\-fips
-Enable FIPS-compliant crypto at startup. (Requires Node.js to be built with
-\fB./configure \-\-openssl\-fips\fR)
-
-.TP
-.BR \-\-force\-fips
-Force FIPS-compliant crypto on startup. (Cannot be disabled from script code.)
-(Same requirements as \fB\-\-enable\-fips\fR)
-
-.TP
-.BR \-\-openssl\-config =\fIfile\fR
-Load an OpenSSL configuration file on startup. Among other uses, this can be
-used to enable FIPS-compliant crypto if Node.js is built with
-\fB./configure \-\-openssl\-fips\fR.
-
-.TP
-.BR \-\-use\-openssl\-ca,\-\-use\-bundled\-ca
-Use OpenSSL's default CA store or use bundled Mozilla CA store as supplied by
-current Node.js version. The default store is selectable at build-time.
-
-Using OpenSSL store allows for external modifications of the store. For most
-Linux and BSD distributions, this store is maintained by the distribution
-maintainers and system administrators. OpenSSL CA store location is dependent on
-configuration of the OpenSSL library but this can be altered at runtime using
-environment variables.
-
-The bundled CA store, as supplied by Node.js, is a snapshot of Mozilla CA store
-that is fixed at release time. It is identical on all supported platforms.
-
-See \fBSSL_CERT_DIR\fR and \fBSSL_CERT_FILE\fR.
-
-.TP
-.BR \-\-icu\-data\-dir =\fIfile\fR
-Specify ICU data load path. (overrides \fBNODE_ICU_DATA\fR)
-
-.TP
-.BR \-\fR
-Alias for stdin, analogous to the use of - in other command line utilities,
-meaning that the script will be read from stdin, and the rest of the options
-are passed to that script.
-
-.TP
-.BR \-\-\fR
-Indicate the end of node options. Pass the rest of the arguments to the script.
-
-If no script filename or eval/print script is supplied prior to this, then
-the next argument will be used as a script filename.
-
-.SH ENVIRONMENT VARIABLES
-
-.TP
-.BR NODE_DEBUG =\fImodule\fR[,\fI...\fR]
-\',\'\-separated list of core modules that should print debug information.
-
-.TP
-.BR NODE_DISABLE_COLORS =\fI1\fR
-When set to \fI1\fR, colors will not be used in the REPL.
-
-.TP
-.BR NODE_EXTRA_CA_CERTS =\fIfile\fR
-When set, the well known "root" CAs (like VeriSign) will be extended with the
-extra certificates in \fIfile\fR. The file should consist of one or more
-trusted certificates in PEM format. A message will be emitted (once) with
-\fBprocess.emitWarning()\fR if the file is missing or misformatted, but any
-errors are otherwise ignored.
-
-.TP
-.BR NODE_ICU_DATA =\fIfile\fR
-Data path for ICU (Intl object) data. Will extend linked-in data when compiled
-with small\-icu support.
-
-.TP
-.BR NODE_NO_WARNINGS =\fI1\fR
-When set to \fI1\fR, process warnings are silenced.
-
-.TP
-.BR NODE_OPTIONS =\fIoptions...\fR
-A space-separated list of command line options. \fBoptions...\fR are interpreted
-as if they had been specified on the command line before the actual command line
-(so they can be overridden).  Node will exit with an error if an option that is
-not allowed in the environment is used, such as \fB-p\fR or a script file.
-
-.TP
-.BR NODE_PATH =\fIpath\fR[:\fI...\fR]
-\':\'\-separated list of directories prefixed to the module search path.
-
-.TP
-.BR NODE_PENDING_DEPRECATION = \fI1\fR
-When set to \fI1\fR, emit pending deprecation warnings.
-
-.TP
-.BR NODE_REPL_HISTORY =\fIfile\fR
-Path to the file used to store the persistent REPL history. The default path
-is \fB~/.node_repl_history\fR, which is overridden by this variable. Setting the
-value to an empty string ("" or " ") disables persistent REPL history.
-
-.TP
-.BR OPENSSL_CONF = \fIfile\fR
-Load an OpenSSL configuration file on startup. Among other uses, this can be
-used to enable FIPS-compliant crypto if Node.js is built with
-\fB./configure \-\-openssl\-fips\fR.
-
-=======
 .
 .It Fl -use-bundled-ca , Fl -use-openssl-ca
 Use bundled Mozilla CA store as supplied by current Node.js version or use OpenSSL's default CA store.
@@ -619,7 +351,6 @@
 Among other uses, this can be used to enable FIPS-compliant crypto if Node.js is built with
 .Sy ./configure --openssl-fips .
 .Pp
->>>>>>> 84bd6f3c
 If the
 .Fl -openssl-config
 command-line option is used, this environment variable is ignored.
