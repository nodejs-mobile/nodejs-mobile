--- conflicted
+++ resolved
@@ -1,10 +1,7 @@
 # Node.js 0.12 ChangeLog
-<<<<<<< HEAD
-=======
 
 <!--lint disable prohibited-strings-->
 <!--lint disable maximum-line-length-->
->>>>>>> 84bd6f3c
 
 <table>
 <tr>
@@ -36,11 +33,8 @@
 </table>
 
 * Other Versions
-<<<<<<< HEAD
-=======
   * [10.x](CHANGELOG_V10.md)
   * [9.x](CHANGELOG_V9.md)
->>>>>>> 84bd6f3c
   * [8.x](CHANGELOG_V8.md)
   * [7.x](CHANGELOG_V7.md)
   * [6.x](CHANGELOG_V6.md)
