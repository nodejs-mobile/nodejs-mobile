--- conflicted
+++ resolved
@@ -265,257 +265,16 @@
         # Warn when using deprecated V8 APIs.
         'V8_DEPRECATION_WARNINGS=1',
       ],
-<<<<<<< HEAD
-
-
-      'conditions': [
-        [ 'node_shared=="false"', {
-          'msvs_settings': {
-            'VCManifestTool': {
-              'EmbedManifest': 'true',
-              'AdditionalManifestFiles': 'src/res/node.exe.extra.manifest'
-            }
-          },
-        }, {
-          'defines': [
-            'NODE_SHARED_MODE',
-          ],
-          'conditions': [
-            [ 'node_module_version!="" and OS!="win"', {
-              'product_extension': '<(shlib_suffix)',
-            }]
-          ],
-        }],
-        [ 'node_enable_d8=="true"', {
-          'dependencies': [ 'deps/v8/src/d8.gyp:d8' ],
-        }],
-        [ 'node_use_bundled_v8=="true"', {
+
+        [ 'node_engine=="v8"', {
+          'include_dirs': [
+            'deps/v8' # include/v8_platform.h
+          ],
           'dependencies': [
             'deps/v8/src/v8.gyp:v8',
             'deps/v8/src/v8.gyp:v8_libplatform'
           ],
         }],
-        [ 'node_use_v8_platform=="true"', {
-          'defines': [
-            'NODE_USE_V8_PLATFORM=1',
-          ],
-        }, {
-          'defines': [
-            'NODE_USE_V8_PLATFORM=0',
-          ],
-        }],
-        [ 'node_tag!=""', {
-          'defines': [ 'NODE_TAG="<(node_tag)"' ],
-        }],
-        [ 'node_v8_options!=""', {
-          'defines': [ 'NODE_V8_OPTIONS="<(node_v8_options)"'],
-        }],
-        # No node_main.cc for anything except executable
-        [ 'node_target_type!="executable"', {
-          'sources!': [
-            'src/node_main.cc',
-          ],
-        }],
-        [ 'node_release_urlbase!=""', {
-          'defines': [
-            'NODE_RELEASE_URLBASE="<(node_release_urlbase)"',
-          ]
-        }],
-        [ 'v8_enable_i18n_support==1', {
-          'defines': [ 'NODE_HAVE_I18N_SUPPORT=1' ],
-          'dependencies': [
-            '<(icu_gyp_path):icui18n',
-            '<(icu_gyp_path):icuuc',
-          ],
-          'conditions': [
-            [ 'icu_small=="true"', {
-              'defines': [ 'NODE_HAVE_SMALL_ICU=1' ],
-          }]],
-        }],
-        [ 'node_use_bundled_v8=="true" and \
-           node_enable_v8_vtunejit=="true" and (target_arch=="x64" or \
-           target_arch=="ia32" or target_arch=="x32")', {
-          'defines': [ 'NODE_ENABLE_VTUNE_PROFILING' ],
-          'dependencies': [
-            'deps/v8/src/third_party/vtune/v8vtune.gyp:v8_vtune'
-          ],
-        }],
-        [ 'v8_enable_inspector==1 and node_engine=="v8"', {
-          'defines': [
-            'HAVE_INSPECTOR=1',
-          ],
-          'sources': [
-            'src/inspector_agent.cc',
-            'src/inspector_socket.cc',
-            'src/inspector_socket_server.cc',
-            'src/inspector_agent.h',
-            'src/inspector_socket.h',
-            'src/inspector_socket_server.h',
-          ],
-          'dependencies': [
-            'v8_inspector_compress_protocol_json#host',
-          ],
-          'include_dirs': [
-            '<(SHARED_INTERMEDIATE_DIR)/include', # for inspector
-            '<(SHARED_INTERMEDIATE_DIR)',
-          ],
-        }, {
-          'defines': [ 'HAVE_INSPECTOR=0' ]
-        }],
-        [ 'node_use_openssl=="true"', {
-          'defines': [ 'HAVE_OPENSSL=1' ],
-          'sources': [
-            'src/node_crypto.cc',
-            'src/node_crypto_bio.cc',
-            'src/node_crypto_clienthello.cc',
-            'src/node_crypto.h',
-            'src/node_crypto_bio.h',
-            'src/node_crypto_clienthello.h',
-            'src/tls_wrap.cc',
-            'src/tls_wrap.h'
-          ],
-          'conditions': [
-            ['openssl_fips != ""', {
-              'defines': [ 'NODE_FIPS_MODE' ],
-            }],
-            [ 'node_shared_openssl=="false"', {
-              'dependencies': [
-                './deps/openssl/openssl.gyp:openssl',
-
-                # For tests
-                './deps/openssl/openssl.gyp:openssl-cli',
-              ],
-              # Do not let unused OpenSSL symbols to slip away
-              'conditions': [
-                # -force_load or --whole-archive are not applicable for
-                # the static library
-                [ 'node_target_type!="static_library"', {
-                  'xcode_settings': {
-                    'OTHER_LDFLAGS': [
-                      '-Wl,-force_load,<(PRODUCT_DIR)/<(OPENSSL_PRODUCT)',
-                    ],
-                  },
-                  'conditions': [
-                    ['OS in "linux freebsd" and node_shared=="false"', {
-                      'ldflags': [
-                        '-Wl,--whole-archive,'
-                            '<(OBJ_DIR)/deps/openssl/'
-                            '<(OPENSSL_PRODUCT)',
-                        '-Wl,--no-whole-archive',
-                      ],
-                    }],
-                    # openssl.def is based on zlib.def, zlib symbols
-                    # are always exported.
-                    ['use_openssl_def==1', {
-                      'sources': ['<(SHARED_INTERMEDIATE_DIR)/openssl.def'],
-                    }],
-                    ['OS=="win" and use_openssl_def==0', {
-                      'sources': ['deps/zlib/win32/zlib.def'],
-                    }],
-                  ],
-                }],
-              ],
-            }]]
-        }, {
-          'defines': [ 'HAVE_OPENSSL=0' ]
-        }],
-        [ 'node_use_dtrace=="true"', {
-          'defines': [ 'HAVE_DTRACE=1' ],
-          'dependencies': [
-            'node_dtrace_header',
-            'specialize_node_d',
-          ],
-          'include_dirs': [ '<(SHARED_INTERMEDIATE_DIR)' ],
-
-          #
-          # DTrace is supported on linux, solaris, mac, and bsd.  There are
-          # three object files associated with DTrace support, but they're
-          # not all used all the time:
-          #
-          #   node_dtrace.o           all configurations
-          #   node_dtrace_ustack.o    not supported on mac and linux
-          #   node_dtrace_provider.o  All except OS X.  "dtrace -G" is not
-          #                           used on OS X.
-          #
-          # Note that node_dtrace_provider.cc and node_dtrace_ustack.cc do not
-          # actually exist.  They're listed here to trick GYP into linking the
-          # corresponding object files into the final "node" executable.  These
-          # object files are generated by "dtrace -G" using custom actions
-          # below, and the GYP-generated Makefiles will properly build them when
-          # needed.
-          #
-          'sources': [ 'src/node_dtrace.cc' ],
-          'conditions': [
-            [ 'OS=="linux"', {
-              'sources': [
-                '<(SHARED_INTERMEDIATE_DIR)/node_dtrace_provider.o'
-              ],
-            }],
-            [ 'OS!="mac" and OS!="linux"', {
-              'sources': [
-                'src/node_dtrace_ustack.cc',
-                'src/node_dtrace_provider.cc',
-              ]
-            }
-          ] ]
-        } ],
-        [ 'node_use_lttng=="true"', {
-          'defines': [ 'HAVE_LTTNG=1' ],
-          'include_dirs': [ '<(SHARED_INTERMEDIATE_DIR)' ],
-          'libraries': [ '-llttng-ust' ],
-          'sources': [
-            'src/node_lttng.cc'
-          ],
-        } ],
-        [ 'node_use_etw=="true"', {
-          'defines': [ 'HAVE_ETW=1' ],
-          'dependencies': [ 'node_etw' ],
-          'sources': [
-            'src/node_win32_etw_provider.h',
-            'src/node_win32_etw_provider-inl.h',
-            'src/node_win32_etw_provider.cc',
-            'src/node_dtrace.cc',
-            'tools/msvs/genfiles/node_etw_provider.h',
-            'tools/msvs/genfiles/node_etw_provider.rc',
-          ]
-        } ],
-        [ 'node_use_perfctr=="true"', {
-          'defines': [ 'HAVE_PERFCTR=1' ],
-          'dependencies': [ 'node_perfctr' ],
-          'sources': [
-            'src/node_win32_perfctr_provider.h',
-            'src/node_win32_perfctr_provider.cc',
-            'src/node_counters.cc',
-            'src/node_counters.h',
-            'tools/msvs/genfiles/node_perfctr_provider.rc',
-          ]
-        } ],
-        [ 'node_no_browser_globals=="true"', {
-          'defines': [ 'NODE_NO_BROWSER_GLOBALS' ],
-        } ],
-        [ 'node_use_bundled_v8=="true" and v8_postmortem_support=="true"', {
-          'dependencies': [ 'deps/v8/src/v8.gyp:postmortem-metadata' ],
-          'conditions': [
-            # -force_load is not applicable for the static library
-            [ 'node_target_type!="static_library"', {
-              'xcode_settings': {
-                'OTHER_LDFLAGS': [
-                  '-Wl,-force_load,<(V8_BASE)',
-                ],
-              },
-            }],
-          ],
-        }],
-
-        [ 'node_engine=="v8"', {
-          'include_dirs': [
-            'deps/v8' # include/v8_platform.h
-          ],
-          'dependencies': [
-            'deps/v8/src/v8.gyp:v8',
-            'deps/v8/src/v8.gyp:v8_libplatform'
-          ],
-        }],
         ['node_engine=="chakracore"', {
           'include_dirs': [
             'deps/chakrashim' # include/v8_platform.h
@@ -523,80 +282,18 @@
           'dependencies': [ 'deps/chakrashim/chakrashim.gyp:chakrashim' ],
         }],
 
-        [ 'node_shared_zlib=="false"', {
-          'dependencies': [ 'deps/zlib/zlib.gyp:zlib' ],
-        }],
-
-        [ 'node_shared_http_parser=="false"', {
-          'dependencies': [ 'deps/http_parser/http_parser.gyp:http_parser' ],
-        }],
-
-        [ 'node_shared_cares=="false"', {
-          'dependencies': [ 'deps/cares/cares.gyp:cares' ],
-        }],
-
-        [ 'node_shared_libuv=="false"', {
-          'dependencies': [ 'deps/uv/uv.gyp:libuv' ],
-        }],
-
-        [ 'OS=="win"', {
-          'sources': [
-            'src/backtrace_win32.cc',
-            'src/res/node.rc',
-          ],
-          'defines!': [
-            'NODE_PLATFORM="win"',
-          ],
-          'defines': [
-            'FD_SETSIZE=1024',
-            # we need to use node's preferred "win32" rather than gyp's preferred "win"
-            'NODE_PLATFORM="win32"',
-            '_UNICODE=1',
-          ],
-          'libraries': [ '-lpsapi.lib' ]
-        }, { # POSIX
-          'defines': [ '__POSIX__' ],
-          'sources': [ 'src/backtrace_posix.cc' ],
-        }],
-        [ 'OS=="mac"', {
-          # linking Corefoundation is needed since certain OSX debugging tools
-          # like Instruments require it for some features
-          'libraries': [ '-framework CoreFoundation' ],
-          'defines!': [
-            'NODE_PLATFORM="mac"',
-          ],
-          'defines': [
-            # we need to use node's preferred "darwin" rather than gyp's preferred "mac"
-            'NODE_PLATFORM="darwin"',
-          ],
-        }],
-        [ 'OS=="freebsd"', {
-          'libraries': [
-            '-lutil',
-            '-lkvm',
-          ],
-        }],
-        [ 'OS=="aix"', {
-          'defines': [
-            '_LINUX_SOURCE_COMPAT',
-          ],
-        }],
-        [ 'OS=="solaris"', {
-          'libraries': [
-            '-lkstat',
-            '-lumem',
-          ],
-          'defines!': [
-            'NODE_PLATFORM="solaris"',
-          ],
-          'defines': [
-            # we need to use node's preferred "sunos"
-            # rather than gyp's preferred "solaris"
-            'NODE_PLATFORM="sunos"',
-          ],
-        }],
-        [ '(OS=="freebsd" or OS=="linux") and node_shared=="false" and coverage=="false"', {
-          'ldflags': [ '-Wl,-z,noexecstack' ],
+          'conditions': [
+            [ 'node_engine=="v8"', {
+              'ldflags': [
+              ],
+            }],
+            ['node_engine=="chakracore"', {
+              'ldflags': [
+                '-Wl,--whole-archive <(CHAKRASHIM_BASE)',
+                '-Wl,--no-whole-archive',
+              ],
+            }],
+          ]
           'conditions': [
             [ 'node_engine=="v8"', {
               'ldflags': [
@@ -609,39 +306,9 @@
                 '-Wl,--whole-archive <(CHAKRASHIM_BASE)',
                 '-Wl,--no-whole-archive',
               ],
-            }],
           ]
         }],
-        [ '(OS=="freebsd" or OS=="linux") and node_shared=="false" and coverage=="true"', {
-         'ldflags': [ '-Wl,-z,noexecstack',
-	               '--coverage',
-                       '-g',
-                       '-O0' ],
-          'cflags': [ '--coverage',
-                       '-g',
-                       '-O0' ],
-          'conditions': [
-            [ 'node_engine=="v8"', {
-              'ldflags': [
-                '-Wl,--whole-archive <(V8_BASE)',
-                '-Wl,--no-whole-archive',
-              ],
-            }],
-            ['node_engine=="chakracore"', {
-              'ldflags': [
-                '-Wl,--whole-archive <(CHAKRASHIM_BASE)',
-                '-Wl,--no-whole-archive',
-              ],
-            }],
-          ]
-        }],
-
-        [ 'OS=="sunos"', {
-          'ldflags': [ '-Wl,-M,/usr/lib/ld/map.noexstk' ],
-        }],
-      ],
-=======
->>>>>>> 642baf46
+
     },
     {
       'target_name': 'mkssldef',
@@ -975,20 +642,7 @@
 
       'include_dirs': [
         'src',
-<<<<<<< HEAD
-        '<(SHARED_INTERMEDIATE_DIR)'
-      ],
-      'conditions': [
-        [ 'node_engine=="v8"', {
-          'include_dirs': [
-            'deps/v8/include'
-          ],
-          'dependencies': [
-            'deps/v8/src/v8.gyp:v8',
-            'deps/v8/src/v8.gyp:v8_libplatform'
-=======
         'tools/msvs/genfiles',
-        'deps/v8/include',
         'deps/cares/include',
         'deps/uv/include',
         '<(SHARED_INTERMEDIATE_DIR)', # for node_natives.h
@@ -1016,47 +670,22 @@
         '<(OBJ_TRACING_PATH)/trace_event.<(OBJ_SUFFIX)',
       ],
 
-      'defines': [
-        # gtest's ASSERT macros conflict with our own.
-        'GTEST_DONT_DEFINE_ASSERT_EQ=1',
-        'GTEST_DONT_DEFINE_ASSERT_GE=1',
-        'GTEST_DONT_DEFINE_ASSERT_GT=1',
-        'GTEST_DONT_DEFINE_ASSERT_LE=1',
-        'GTEST_DONT_DEFINE_ASSERT_LT=1',
-        'GTEST_DONT_DEFINE_ASSERT_NE=1',
-        'NODE_WANT_INTERNALS=1',
-      ],
-
-      'sources': [
+        [ 'node_engine=="v8"', {
+          'include_dirs': [
+            'deps/v8/include'
+          ],
+
+            'deps/v8/src/v8.gyp:v8',
         'test/cctest/test_util.cc',
         'test/cctest/test_url.cc'
       ],
 
       'sources!': [
         'src/node_main.cc'
-      ],
-
-      'conditions': [
-        ['v8_enable_inspector==1', {
-          'sources': [
-            'test/cctest/test_inspector_socket.cc',
-            'test/cctest/test_inspector_socket_server.cc'
->>>>>>> 642baf46
           ],
           'conditions' : [
             ['v8_enable_inspector==1', {
-              'defines': [
-                'HAVE_INSPECTOR=1',
-              ],
-              'dependencies': [
-                'v8_inspector_compress_protocol_json#host'
-              ],
-              'include_dirs': [
-                '<(SHARED_INTERMEDIATE_DIR)'
-              ],
               'sources': [
-                'src/inspector_socket.cc',
-                'src/inspector_socket_server.cc',
                 'test/cctest/test_inspector_socket.cc',
                 'test/cctest/test_inspector_socket_server.cc'
               ],
@@ -1088,11 +717,18 @@
                 'deps/v8/src/v8.gyp:v8_libplatform',
               ],
             }],
-            ['node_use_bundled_v8=="true"', {
-              'dependencies': [
-                'deps/v8/src/v8.gyp:v8',
-                'deps/v8/src/v8.gyp:v8_libplatform'
-              ],
+        [ 'node_use_dtrace=="true" and OS!="mac" and OS!="linux"', {
+          'copies': [{
+            'destination': '<(OBJ_DIR)/cctest/src',
+            'files': [
+              '<(OBJ_PATH)/node_dtrace_ustack.<(OBJ_SUFFIX)',
+              '<(OBJ_PATH)/node_dtrace_provider.<(OBJ_SUFFIX)',
+              '<(OBJ_PATH)/node_dtrace.<(OBJ_SUFFIX)',
+            ]},
+              ],
+        }],
+        ['OS=="solaris"', {
+          'ldflags': [ '-I<(SHARED_INTERMEDIATE_DIR)' ]
             }],
           ]
         }],
@@ -1102,7 +738,6 @@
              'deps/uv/uv.gyp:libuv'
           ],
         }],
-<<<<<<< HEAD
       ],
       'msvs_settings': {
         'VCLinkerTool': {
@@ -1122,22 +757,6 @@
       'sources': [
         'test/cctest/util.cc',
       ],
-=======
-        [ 'node_use_dtrace=="true" and OS!="mac" and OS!="linux"', {
-          'copies': [{
-            'destination': '<(OBJ_DIR)/cctest/src',
-            'files': [
-              '<(OBJ_PATH)/node_dtrace_ustack.<(OBJ_SUFFIX)',
-              '<(OBJ_PATH)/node_dtrace_provider.<(OBJ_SUFFIX)',
-              '<(OBJ_PATH)/node_dtrace.<(OBJ_SUFFIX)',
-            ]},
-          ],
-        }],
-        ['OS=="solaris"', {
-          'ldflags': [ '-I<(SHARED_INTERMEDIATE_DIR)' ]
-        }],
-      ]
->>>>>>> 642baf46
     }
   ], # end targets
 
