--- conflicted
+++ resolved
@@ -108,13 +108,7 @@
       'type': '<(node_target_type)',
 
       'dependencies': [
-        'node_js2c#host',
-<<<<<<< HEAD
-        'deps/cares/cares.gyp:cares',
-=======
-        'deps/v8/tools/gyp/v8.gyp:v8',
-        'deps/v8/tools/gyp/v8.gyp:v8_libplatform'
->>>>>>> a4329352
+        'node_js2c#host'
       ],
 
       'include_dirs': [
