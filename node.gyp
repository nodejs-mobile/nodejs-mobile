{
  'variables': {
    'v8_use_snapshot%': 'false',
    'v8_trace_maps%': 0,
    'node_use_dtrace%': 'false',
    'node_use_etw%': 'false',
    'node_use_perfctr%': 'false',
    'node_no_browser_globals%': 'false',
    'node_use_v8_platform%': 'true',
    'node_use_bundled_v8%': 'true',
    'node_shared%': 'false',
    'force_dynamic_crt%': 0,
    'node_module_version%': '',
    'node_shared_zlib%': 'false',
    'node_shared_http_parser%': 'false',
    'node_shared_cares%': 'false',
    'node_shared_libuv%': 'false',
    'node_shared_nghttp2%': 'false',
    'node_use_openssl%': 'true',
    'node_shared_openssl%': 'false',
    'node_v8_options%': '',
    'node_enable_v8_vtunejit%': 'false',
    'node_engine%': 'v8',
    'node_core_target_name%': 'node',
    'node_lib_target_name%': 'node_lib',
    'node_intermediate_lib_type%': 'static_library',
    'library_files': [
      'lib/internal/bootstrap/loaders.js',
      'lib/internal/bootstrap/node.js',
      'lib/async_hooks.js',
      'lib/assert.js',
      'lib/buffer.js',
      'lib/child_process.js',
      'lib/console.js',
      'lib/constants.js',
      'lib/crypto.js',
      'lib/cluster.js',
      'lib/dgram.js',
      'lib/dns.js',
      'lib/domain.js',
      'lib/events.js',
      'lib/fs.js',
      'lib/http.js',
      'lib/http2.js',
      'lib/_http_agent.js',
      'lib/_http_client.js',
      'lib/_http_common.js',
      'lib/_http_incoming.js',
      'lib/_http_outgoing.js',
      'lib/_http_server.js',
      'lib/https.js',
      'lib/inspector.js',
      'lib/module.js',
      'lib/net.js',
      'lib/os.js',
      'lib/path.js',
      'lib/perf_hooks.js',
      'lib/process.js',
      'lib/punycode.js',
      'lib/querystring.js',
      'lib/readline.js',
      'lib/repl.js',
      'lib/stream.js',
      'lib/_stream_readable.js',
      'lib/_stream_writable.js',
      'lib/_stream_duplex.js',
      'lib/_stream_transform.js',
      'lib/_stream_passthrough.js',
      'lib/_stream_wrap.js',
      'lib/string_decoder.js',
      'lib/sys.js',
      'lib/timers.js',
      'lib/tls.js',
      'lib/_tls_common.js',
      'lib/_tls_wrap.js',
      'lib/trace_events.js',
      'lib/trace_mgr.js',
      'lib/tty.js',
      'lib/url.js',
      'lib/util.js',
      'lib/v8.js',
      'lib/vm.js',
      'lib/zlib.js',
      'lib/internal/assert.js',
      'lib/internal/async_hooks.js',
      'lib/internal/buffer.js',
      'lib/internal/cli_table.js',
      'lib/internal/child_process.js',
      'lib/internal/cluster/child.js',
      'lib/internal/cluster/master.js',
      'lib/internal/cluster/round_robin_handle.js',
      'lib/internal/cluster/shared_handle.js',
      'lib/internal/cluster/utils.js',
      'lib/internal/cluster/worker.js',
      'lib/internal/crypto/certificate.js',
      'lib/internal/crypto/cipher.js',
      'lib/internal/crypto/diffiehellman.js',
      'lib/internal/crypto/hash.js',
      'lib/internal/crypto/pbkdf2.js',
      'lib/internal/crypto/random.js',
      'lib/internal/crypto/sig.js',
      'lib/internal/crypto/util.js',
      'lib/internal/constants.js',
      'lib/internal/encoding.js',
      'lib/internal/errors.js',
      'lib/internal/fixed_queue.js',
      'lib/internal/freelist.js',
      'lib/internal/fs/promises.js',
      'lib/internal/fs/utils.js',
      'lib/internal/http.js',
      'lib/internal/inspector_async_hook.js',
      'lib/internal/linkedlist.js',
      'lib/internal/modules/cjs/helpers.js',
      'lib/internal/modules/cjs/loader.js',
      'lib/internal/modules/esm/loader.js',
      'lib/internal/modules/esm/create_dynamic_module.js',
      'lib/internal/modules/esm/default_resolve.js',
      'lib/internal/modules/esm/module_job.js',
      'lib/internal/modules/esm/module_map.js',
      'lib/internal/modules/esm/translators.js',
      'lib/internal/safe_globals.js',
      'lib/internal/net.js',
      'lib/internal/os.js',
      'lib/internal/process/esm_loader.js',
      'lib/internal/process/next_tick.js',
      'lib/internal/process/promises.js',
      'lib/internal/process/stdio.js',
      'lib/internal/process/warning.js',
      'lib/internal/process.js',
      'lib/internal/querystring.js',
      'lib/internal/process/write-coverage.js',
      'lib/internal/readline.js',
      'lib/internal/repl.js',
      'lib/internal/repl/await.js',
      'lib/internal/socket_list.js',
      'lib/internal/test/binding.js',
      'lib/internal/test/unicode.js',
      'lib/internal/timers.js',
      'lib/internal/tls.js',
      'lib/internal/trace_events_async_hooks.js',
      'lib/internal/tty.js',
      'lib/internal/url.js',
      'lib/internal/util.js',
      'lib/internal/util/comparisons.js',
      'lib/internal/util/inspector.js',
      'lib/internal/util/types.js',
      'lib/internal/http2/core.js',
      'lib/internal/http2/compat.js',
      'lib/internal/http2/util.js',
      'lib/internal/v8_prof_polyfill.js',
      'lib/internal/v8_prof_processor.js',
      'lib/internal/validators.js',
      'lib/internal/stream_base_commons.js',
      'lib/internal/vm/module.js',
      'lib/internal/streams/lazy_transform.js',
      'lib/internal/streams/async_iterator.js',
      'lib/internal/streams/buffer_list.js',
      'lib/internal/streams/duplexpair.js',
      'lib/internal/streams/legacy.js',
      'lib/internal/streams/destroy.js',
      'lib/internal/streams/state.js',
      'lib/internal/streams/pipeline.js',
      'lib/internal/streams/end-of-stream.js',
      'lib/internal/wrap_js_stream.js',
      'deps/v8/tools/splaytree.js',
      'deps/v8/tools/codemap.js',
      'deps/v8/tools/consarray.js',
      'deps/v8/tools/csvparser.js',
      'deps/v8/tools/profile.js',
      'deps/v8/tools/profile_view.js',
      'deps/v8/tools/logreader.js',
      'deps/v8/tools/arguments.js',
      'deps/v8/tools/tickprocessor.js',
      'deps/v8/tools/SourceMap.js',
      'deps/v8/tools/tickprocessor-driver.js',
      'deps/node-inspect/lib/_inspect.js',
      'deps/node-inspect/lib/internal/inspect_client.js',
      'deps/node-inspect/lib/internal/inspect_repl.js',
      'deps/acorn/dist/acorn.js',
      'deps/acorn/dist/walk.js',
    ],
    'conditions': [
      [ 'node_shared=="true"', {
        'node_target_type%': 'shared_library',
        'conditions': [
          ['OS=="aix"', {
            # For AIX, always generate static library first,
            # It needs an extra step to generate exp and
            # then use both static lib and exp to create
            # shared lib.
            'node_intermediate_lib_type': 'static_library',
          }, {
            'node_intermediate_lib_type': 'shared_library',
          }],
        ],
      }, {
        'node_target_type%': 'executable',
      }],
      [ 'OS=="win" and '
        'node_use_openssl=="true" and '
        'node_shared_openssl=="false"', {
        'use_openssl_def': 1,
      }, {
        'use_openssl_def': 0,
      }],
    ],
  },

  'targets': [
    {
      'target_name': '<(node_core_target_name)',
      'type': 'executable',
      'sources': [
        'src/node_main.cc'
      ],
      'includes': [
        'node.gypi'
      ],
      'include_dirs': [
        'src',
      ],
      'conditions': [
        [ 'node_engine=="v8"', {
          'include_dirs': [ 'deps/v8/include' ],
        }],
        [ 'node_engine=="chakracore"', {
          'include_dirs': [ 'deps/chakrashim/include' ],
          'conditions': [
            [ 'OS!="win" and chakracore_use_lto=="true"', {
              'ldflags': [ '-flto' ]
            }],
            [ 'OS=="win"', {
              'libraries': [ '-ldbghelp.lib' ],
            }]
          ]
        }],
        [ 'node_intermediate_lib_type=="static_library" and '
            'node_shared=="true" and OS=="aix"', {
          # For AIX, shared lib is linked by static lib and .exp. In the
          # case here, the executable needs to link to shared lib.
          # Therefore, use 'node_aix_shared' target to generate the
          # shared lib and then executable.
          'dependencies': [ 'node_aix_shared' ],
        }, {
          'dependencies': [ '<(node_lib_target_name)' ],
        }],
        [ 'node_intermediate_lib_type=="static_library" and '
            'node_shared=="false"', {
          'xcode_settings': {
            'OTHER_LDFLAGS': [
              '-Wl,-force_load,<(PRODUCT_DIR)/<(STATIC_LIB_PREFIX)'
                  '<(node_core_target_name)<(STATIC_LIB_SUFFIX)',
            ],
          },
          'msvs_settings': {
            'VCLinkerTool': {
              'AdditionalOptions': [
                '/WHOLEARCHIVE:<(PRODUCT_DIR)\\lib\\'
                    '<(node_core_target_name)<(STATIC_LIB_SUFFIX)',
              ],
            },
          },
          'conditions': [
            ['OS!="aix"', {
              'ldflags': [
                '-Wl,--whole-archive,<(obj_dir)/<(STATIC_LIB_PREFIX)'
                    '<(node_core_target_name)<(STATIC_LIB_SUFFIX)',
                '-Wl,--no-whole-archive',
              ],
            }],
            [ 'OS=="win"', {
              'sources': [ 'src/res/node.rc' ],
              'conditions': [
                [ 'node_use_etw=="true"', {
                  'sources': [
                    'tools/msvs/genfiles/node_etw_provider.rc'
                  ],
                }],
                [ 'node_use_perfctr=="true"', {
                  'sources': [
                    'tools/msvs/genfiles/node_perfctr_provider.rc',
                   ],
                }]
              ],
            }],
          ],
        }],
        [ 'node_shared=="true"', {
          'xcode_settings': {
            'OTHER_LDFLAGS': [ '-Wl,-rpath,@loader_path', ],
          },
        }],
        [ 'node_intermediate_lib_type=="shared_library" and OS=="win"', {
          # On Windows, having the same name for both executable and shared
          # lib causes filename collision. Need a different PRODUCT_NAME for
          # the executable and rename it back to node.exe later
          'product_name': '<(node_core_target_name)-win',
        }],
      ],
    },
    {
      'target_name': '<(node_lib_target_name)',
      'type': '<(node_intermediate_lib_type)',
      'product_name': '<(node_core_target_name)',

      'dependencies': [
        'node_js2c#host',
      ],

      'includes': [
        'node.gypi'
      ],

      'include_dirs': [
        'src',
        '<(SHARED_INTERMEDIATE_DIR)' # for node_natives.h
      ],

      'sources': [
        'src/async_wrap.cc',
        'src/callback_scope.cc',
        'src/cares_wrap.cc',
        'src/connection_wrap.cc',
        'src/connect_wrap.cc',
        'src/env.cc',
        'src/exceptions.cc',
        'src/fs_event_wrap.cc',
        'src/handle_wrap.cc',
        'src/js_stream.cc',
        'src/module_wrap.cc',
        'src/node.cc',
        'src/node_buffer.cc',
        'src/node_config.cc',
        'src/node_constants.cc',
        'src/node_contextify.cc',
        'src/node_debug_options.cc',
        'src/node_domain.cc',
        'src/node_errors.h',
        'src/node_file.cc',
        'src/node_http2.cc',
        'src/node_http_parser.cc',
        'src/node_os.cc',
        'src/node_platform.cc',
        'src/node_perf.cc',
        'src/node_postmortem_metadata.cc',
        'src/node_serdes.cc',
        'src/node_trace_events.cc',
        'src/node_types.cc',
        'src/node_url.cc',
        'src/node_util.cc',
        'src/node_v8.cc',
        'src/node_stat_watcher.cc',
        'src/node_watchdog.cc',
        'src/node_zlib.cc',
        'src/node_i18n.cc',
        'src/pipe_wrap.cc',
        'src/process_wrap.cc',
        'src/signal_wrap.cc',
        'src/spawn_sync.cc',
        'src/string_bytes.cc',
        'src/string_decoder.cc',
        'src/stream_base.cc',
        'src/stream_pipe.cc',
        'src/stream_wrap.cc',
        'src/tcp_wrap.cc',
        'src/timer_wrap.cc',
        'src/tracing/agent.cc',
        'src/tracing/node_trace_buffer.cc',
        'src/tracing/node_trace_writer.cc',
        'src/tracing/trace_event.cc',
        'src/tty_wrap.cc',
        'src/udp_wrap.cc',
        'src/util.cc',
        'src/uv.cc',
        # headers to make for a more pleasant IDE experience
        'src/aliased_buffer.h',
        'src/async_wrap.h',
        'src/async_wrap-inl.h',
        'src/base_object.h',
        'src/base_object-inl.h',
        'src/connection_wrap.h',
        'src/connect_wrap.h',
<<<<<<< HEAD
        'src/chakra_ttd.h',
=======
        'src/debug_utils.h',
>>>>>>> 1e889539
        'src/env.h',
        'src/env-inl.h',
        'src/handle_wrap.h',
        'src/js_stream.h',
        'src/module_wrap.h',
        'src/node.h',
        'src/node_api.h',
        'src/node_api_types.h',
        'src/node_buffer.h',
        'src/node_constants.h',
        'src/node_contextify.h',
        'src/node_debug_options.h',
        'src/node_file.h',
        'src/node_http2.h',
        'src/node_http2_state.h',
        'src/node_internals.h',
        'src/node_javascript.h',
        'src/node_mutex.h',
        'src/node_perf.h',
        'src/node_perf_common.h',
        'src/node_persistent.h',
        'src/node_platform.h',
        'src/node_root_certs.h',
        'src/node_version.h',
        'src/node_watchdog.h',
        'src/node_wrap.h',
        'src/node_revert.h',
        'src/node_i18n.h',
        'src/pipe_wrap.h',
        'src/tty_wrap.h',
        'src/tcp_wrap.h',
        'src/udp_wrap.h',
        'src/req_wrap.h',
        'src/req_wrap-inl.h',
        'src/string_bytes.h',
        'src/string_decoder.h',
        'src/string_decoder-inl.h',
        'src/stream_base.h',
        'src/stream_base-inl.h',
        'src/stream_pipe.h',
        'src/stream_wrap.h',
        'src/tracing/agent.h',
        'src/tracing/node_trace_buffer.h',
        'src/tracing/node_trace_writer.h',
        'src/tracing/trace_event.h',
        'src/util.h',
        'src/util-inl.h',
        'deps/http_parser/http_parser.h',
        'deps/v8/include/v8.h',
        # javascript files to make for an even more pleasant IDE experience
        '<@(library_files)',
        # node.gyp is added to the project by default.
        'common.gypi',
        '<(SHARED_INTERMEDIATE_DIR)/node_javascript.cc',
      ],

      'variables': {
        'openssl_system_ca_path%': '',
      },

      'defines': [
        'NODE_ARCH="<(target_arch)"',
        'NODE_PLATFORM="<(OS)"',
        'NODE_WANT_INTERNALS=1',
        # Warn when using deprecated V8 APIs.
        'V8_DEPRECATION_WARNINGS=1',
        'NODE_OPENSSL_SYSTEM_CERT_PATH="<(openssl_system_ca_path)"',
      ],
      'conditions': [
        [ 'node_engine=="chakracore"', {
          'sources': [
            'src/node_api_jsrt.cc',
          ],
          'conditions': [
            [ 'OS!="win" and chakracore_use_lto=="true"', {
              'ldflags': [
                '-flto',
              ],
            }],
          ],
        }, {
          'sources': [
            'src/node_api.cc',
          ],
        }],
        [ 'node_shared=="true" and node_module_version!="" and OS!="win"', {
          'product_extension': '<(shlib_suffix)',
          'xcode_settings': {
            'LD_DYLIB_INSTALL_NAME':
              '@rpath/lib<(node_core_target_name).<(shlib_suffix)'
          },
        }],
        ['node_shared=="true" and OS=="aix"', {
          'product_name': 'node_base',
        }],
        [ 'v8_enable_inspector==1', {
          'defines': [
            'HAVE_INSPECTOR=1',
          ],
          'sources': [
            'src/inspector_agent.cc',
            'src/inspector_io.cc',
            'src/inspector_js_api.cc',
            'src/inspector_socket.cc',
            'src/inspector_socket_server.cc',
            'src/inspector/tracing_agent.cc',
            'src/inspector/node_string.cc',
            'src/inspector_agent.h',
            'src/inspector_io.h',
            'src/inspector_socket.h',
            'src/inspector_socket_server.h',
            'src/inspector/node_string.h',
            'src/inspector/tracing_agent.h',
            '<@(node_inspector_generated_sources)'
          ],
          'dependencies': [
            'node_protocol_generated_sources#host',
            'v8_inspector_compress_protocol_json#host',
          ],
          'include_dirs': [
            '<(SHARED_INTERMEDIATE_DIR)/include', # for inspector
            '<(SHARED_INTERMEDIATE_DIR)',
            '<(SHARED_INTERMEDIATE_DIR)/src', # for inspector
          ],
        }, {
          'defines': [ 'HAVE_INSPECTOR=0' ]
        }],
        [ 'OS=="win"', {
          'sources': [
            'src/backtrace_win32.cc',
          ],
          'conditions': [
            [ 'node_intermediate_lib_type!="static_library"', {
              'sources': [
                'src/res/node.rc',
              ],
            }],
          ],
          'libraries': [ '-lpsapi.lib' ],
          'conditions': [
            # this is only necessary for chakra on windows because chakra is dynamically linked on windows
            [ 'node_engine=="chakracore"', {
              'libraries': [ '-ldbghelp.lib' ],
            }],
          ],
        }, { # POSIX
          'sources': [ 'src/backtrace_posix.cc' ],
        }],
        [ 'node_use_etw=="true"', {
          'defines': [ 'HAVE_ETW=1' ],
          'dependencies': [ 'node_etw' ],
          'include_dirs': [
            'src',
            'tools/msvs/genfiles',
            '<(SHARED_INTERMEDIATE_DIR)' # for node_natives.h
          ],
          'sources': [
            'src/node_win32_etw_provider.h',
            'src/node_win32_etw_provider-inl.h',
            'src/node_win32_etw_provider.cc',
            'src/node_dtrace.cc',
            'tools/msvs/genfiles/node_etw_provider.h',
          ],
          'conditions': [
            ['node_intermediate_lib_type != "static_library"', {
              'sources': [
                'tools/msvs/genfiles/node_etw_provider.rc',
              ],
            }],
          ],
        }],
        [ 'node_use_perfctr=="true"', {
          'defines': [ 'HAVE_PERFCTR=1' ],
          'dependencies': [ 'node_perfctr' ],
          'include_dirs': [
            'src',
            'tools/msvs/genfiles',
            '<(SHARED_INTERMEDIATE_DIR)' # for node_natives.h
          ],
          'sources': [
            'src/node_win32_perfctr_provider.h',
            'src/node_win32_perfctr_provider.cc',
            'src/node_counters.cc',
            'src/node_counters.h',
          ],
          'conditions': [
            ['node_intermediate_lib_type != "static_library"', {
              'sources': [
                'tools/msvs/genfiles/node_perfctr_provider.rc',
              ],
            }],
          ],
        }],
        [ 'node_use_dtrace=="true"', {
          'defines': [ 'HAVE_DTRACE=1' ],
          'dependencies': [
            'node_dtrace_header',
            'specialize_node_d',
          ],
          'include_dirs': [ '<(SHARED_INTERMEDIATE_DIR)' ],
          #
          # DTrace is supported on linux, solaris, mac, and bsd.  There are
          # three object files associated with DTrace support, but they're
          # not all used all the time:
          #
          #   node_dtrace.o           all configurations
          #   node_dtrace_ustack.o    not supported on mac and linux
          #   node_dtrace_provider.o  All except OS X.  "dtrace -G" is not
          #                           used on OS X.
          #
          # Note that node_dtrace_provider.cc and node_dtrace_ustack.cc do not
          # actually exist.  They're listed here to trick GYP into linking the
          # corresponding object files into the final "node" executable.  These
          # object files are generated by "dtrace -G" using custom actions
          # below, and the GYP-generated Makefiles will properly build them when
          # needed.
          #
          'sources': [ 'src/node_dtrace.cc' ],
          'conditions': [
            [ 'OS=="linux"', {
              'sources': [
                '<(SHARED_INTERMEDIATE_DIR)/node_dtrace_provider.o'
              ],
            }],
            [ 'OS!="mac" and OS!="linux"', {
              'sources': [
                'src/node_dtrace_ustack.cc',
                'src/node_dtrace_provider.cc',
              ]
            }
          ] ]
        } ],
        [ 'node_use_openssl=="true"', {
          'sources': [
            'src/node_crypto.cc',
            'src/node_crypto_bio.cc',
            'src/node_crypto_clienthello.cc',
            'src/node_crypto.h',
            'src/node_crypto_bio.h',
            'src/node_crypto_clienthello.h',
            'src/tls_wrap.cc',
            'src/tls_wrap.h'
          ],
        }],
      ],
    },
    {
      'target_name': 'mkssldef',
      'type': 'none',
      # TODO(bnoordhuis) Make all platforms export the same list of symbols.
      # Teach mkssldef.py to generate linker maps that UNIX linkers understand.
      'conditions': [
        [ 'use_openssl_def==1', {
          'variables': {
            'mkssldef_flags': [
              # Categories to export.
              '-CAES,BF,BIO,DES,DH,DSA,EC,ECDH,ECDSA,ENGINE,EVP,HMAC,MD4,MD5,'
              'PSK,RC2,RC4,RSA,SHA,SHA0,SHA1,SHA256,SHA512,SOCK,STDIO,TLSEXT,'
              'FP_API,TLS1_METHOD,TLS1_1_METHOD,TLS1_2_METHOD',
              # Defines.
              '-DWIN32',
              # Symbols to filter from the export list.
              '-X^DSO',
              '-X^_',
              '-X^private_',
              # Base generated DEF on zlib.def
              '-Bdeps/zlib/win32/zlib.def'
            ],
          },
          'conditions': [
            ['openssl_fips!=""', {
              'variables': { 'mkssldef_flags': ['-DOPENSSL_FIPS'] },
            }],
          ],
          'actions': [
            {
              'action_name': 'mkssldef',
              'inputs': [
                'deps/openssl/openssl/util/libcrypto.num',
                'deps/openssl/openssl/util/libssl.num',
              ],
              'outputs': ['<(SHARED_INTERMEDIATE_DIR)/openssl.def'],
              'action': [
                'python',
                'tools/mkssldef.py',
                '<@(mkssldef_flags)',
                '-o',
                '<@(_outputs)',
                '<@(_inputs)',
              ],
            },
          ],
        }],
      ],
    },
    # generate ETW header and resource files
    {
      'target_name': 'node_etw',
      'type': 'none',
      'conditions': [
        [ 'node_use_etw=="true"', {
          'actions': [
            {
              'action_name': 'node_etw',
              'inputs': [ 'src/res/node_etw_provider.man' ],
              'outputs': [
                'tools/msvs/genfiles/node_etw_provider.rc',
                'tools/msvs/genfiles/node_etw_provider.h',
                'tools/msvs/genfiles/node_etw_providerTEMP.BIN',
              ],
              'action': [ 'mc <@(_inputs) -h tools/msvs/genfiles -r tools/msvs/genfiles' ]
            }
          ]
        } ]
      ]
    },
    # generate perf counter header and resource files
    {
      'target_name': 'node_perfctr',
      'type': 'none',
      'conditions': [
        [ 'node_use_perfctr=="true"', {
          'actions': [
            {
              'action_name': 'node_perfctr_man',
              'inputs': [ 'src/res/node_perfctr_provider.man' ],
              'outputs': [
                'tools/msvs/genfiles/node_perfctr_provider.h',
                'tools/msvs/genfiles/node_perfctr_provider.rc',
                'tools/msvs/genfiles/MSG00001.BIN',
              ],
              'action': [ 'ctrpp <@(_inputs) '
                          '-o tools/msvs/genfiles/node_perfctr_provider.h '
                          '-rc tools/msvs/genfiles/node_perfctr_provider.rc'
              ]
            },
          ],
        } ]
      ]
    },
    {
      'target_name': 'node_js2c',
      'type': 'none',
      'toolsets': ['host'],
      'actions': [
        {
          'action_name': 'node_js2c',
          'process_outputs_as_sources': 1,
          'inputs': [
            '<@(library_files)',
            './config.gypi',
            'tools/check_macros.py'
          ],
          'outputs': [
            '<(SHARED_INTERMEDIATE_DIR)/node_javascript.cc',
          ],
          'conditions': [
            [ 'node_use_dtrace=="false" and node_use_etw=="false"', {
              'inputs': [ 'src/notrace_macros.py' ]
            }],
            [ 'node_use_perfctr=="false"', {
              'inputs': [ 'src/noperfctr_macros.py' ]
            }],
            [ 'node_debug_lib=="false"', {
              'inputs': [ 'tools/nodcheck_macros.py' ]
            }],
            [ 'node_debug_lib=="true"', {
              'inputs': [ 'tools/dcheck_macros.py' ]
            }]
          ],
          'action': [
            'python',
            'tools/js2c.py',
            '<@(_outputs)',
            '<@(_inputs)',
          ],
        },
      ],
    }, # end node_js2c
    {
      'target_name': 'node_dtrace_header',
      'type': 'none',
      'conditions': [
        [ 'node_use_dtrace=="true" and OS!="linux"', {
          'actions': [
            {
              'action_name': 'node_dtrace_header',
              'inputs': [ 'src/node_provider.d' ],
              'outputs': [ '<(SHARED_INTERMEDIATE_DIR)/node_provider.h' ],
              'action': [ 'dtrace', '-h', '-xnolibs', '-s', '<@(_inputs)',
                '-o', '<@(_outputs)' ]
            }
          ]
        } ],
        [ 'node_use_dtrace=="true" and OS=="linux"', {
          'actions': [
            {
              'action_name': 'node_dtrace_header',
              'inputs': [ 'src/node_provider.d' ],
              'outputs': [ '<(SHARED_INTERMEDIATE_DIR)/node_provider.h' ],
              'action': [ 'dtrace', '-h', '-s', '<@(_inputs)',
                '-o', '<@(_outputs)' ]
            }
          ]
        } ],
      ]
    },
    {
      'target_name': 'node_dtrace_provider',
      'type': 'none',
      'conditions': [
        [ 'node_use_dtrace=="true" and OS!="mac" and OS!="linux"', {
          'actions': [
            {
              'action_name': 'node_dtrace_provider_o',
              'inputs': [
                '<(obj_dir)/<(node_lib_target_name)/src/node_dtrace.o',
              ],
              'outputs': [
                '<(obj_dir)/<(node_lib_target_name)/src/node_dtrace_provider.o'
              ],
              'action': [ 'dtrace', '-G', '-xnolibs', '-s', 'src/node_provider.d',
                '<@(_inputs)', '-o', '<@(_outputs)' ]
            }
          ]
        }],
        [ 'node_use_dtrace=="true" and OS=="linux"', {
          'actions': [
            {
              'action_name': 'node_dtrace_provider_o',
              'inputs': [ 'src/node_provider.d' ],
              'outputs': [
                '<(SHARED_INTERMEDIATE_DIR)/node_dtrace_provider.o'
              ],
              'action': [
                'dtrace', '-C', '-G', '-s', '<@(_inputs)', '-o', '<@(_outputs)'
              ],
            }
          ],
        }],
      ]
    },
    {
      'target_name': 'node_dtrace_ustack',
      'type': 'none',
      'conditions': [
        [ 'node_use_dtrace=="true" and OS!="mac" and OS!="linux"', {
          'actions': [
            {
              'action_name': 'node_dtrace_ustack_constants',
              'inputs': [
                '<(v8_base)'
              ],
              'outputs': [
                '<(SHARED_INTERMEDIATE_DIR)/v8constants.h'
              ],
              'action': [
                'tools/genv8constants.py',
                '<@(_outputs)',
                '<@(_inputs)'
              ]
            },
            {
              'action_name': 'node_dtrace_ustack',
              'inputs': [
                'src/v8ustack.d',
                '<(SHARED_INTERMEDIATE_DIR)/v8constants.h'
              ],
              'outputs': [
                '<(obj_dir)/<(node_lib_target_name)/src/node_dtrace_ustack.o'
              ],
              'conditions': [
                [ 'target_arch=="ia32" or target_arch=="arm"', {
                  'action': [
                    'dtrace', '-32', '-I<(SHARED_INTERMEDIATE_DIR)', '-Isrc',
                    '-C', '-G', '-s', 'src/v8ustack.d', '-o', '<@(_outputs)',
                  ]
                } ],
                [ 'target_arch=="x64"', {
                  'action': [
                    'dtrace', '-64', '-I<(SHARED_INTERMEDIATE_DIR)', '-Isrc',
                    '-C', '-G', '-s', 'src/v8ustack.d', '-o', '<@(_outputs)',
                  ]
                } ],
              ]
            },
          ]
        } ],
      ]
    },
    {
      'target_name': 'specialize_node_d',
      'type': 'none',
      'conditions': [
        [ 'node_use_dtrace=="true"', {
          'actions': [
            {
              'action_name': 'specialize_node_d',
              'inputs': [
                'src/node.d'
              ],
              'outputs': [
                '<(PRODUCT_DIR)/node.d',
              ],
              'action': [
                'tools/specialize_node_d.py',
                '<@(_outputs)',
                '<@(_inputs)',
                '<@(OS)',
                '<@(target_arch)',
              ],
            },
          ],
        } ],
      ]
    },
    {
      # When using shared lib to build executable in Windows, in order to avoid
      # filename collision, the executable name is node-win.exe. Need to rename
      # it back to node.exe
      'target_name': 'rename_node_bin_win',
      'type': 'none',
      'dependencies': [
        '<(node_core_target_name)',
      ],
      'conditions': [
        [ 'OS=="win" and node_intermediate_lib_type=="shared_library"', {
          'actions': [
            {
              'action_name': 'rename_node_bin_win',
              'inputs': [
                '<(PRODUCT_DIR)/<(node_core_target_name)-win.exe'
              ],
              'outputs': [
                '<(PRODUCT_DIR)/<(node_core_target_name).exe',
              ],
              'action': [
                'mv', '<@(_inputs)', '<@(_outputs)',
              ],
            },
          ],
        } ],
      ]
    },
    {
      'target_name': 'cctest',
      'type': 'executable',

      'dependencies': [
        '<(node_lib_target_name)',
        'rename_node_bin_win',
        'deps/gtest/gtest.gyp:gtest',
        'node_js2c#host',
        'node_dtrace_header',
        'node_dtrace_ustack',
        'node_dtrace_provider',
      ],

      'includes': [
        'node.gypi'
      ],

      'include_dirs': [
        'src',
        'tools/msvs/genfiles',
        'deps/cares/include',
        'deps/uv/include',
        '<(SHARED_INTERMEDIATE_DIR)', # for node_natives.h
      ],

      'defines': [ 'NODE_WANT_INTERNALS=1' ],

      'sources': [
        'test/cctest/node_test_fixture.cc',
        'test/cctest/test_aliased_buffer.cc',
        'test/cctest/test_base64.cc',
        'test/cctest/test_node_postmortem_metadata.cc',
        'test/cctest/test_environment.cc',
        'test/cctest/test_platform.cc',
        'test/cctest/test_util.cc',
        'test/cctest/test_url.cc'
      ],

      'conditions': [
        [ 'node_engine=="v8"', {
          'include_dirs': [
            'deps/v8/include'
          ],
        }],
        ['node_engine=="chakracore"', {
          'include_dirs': [
            'deps/chakrashim/include'
          ],
          'conditions': [
            [ 'OS!="win" and chakracore_use_lto=="true"', {
              'ldflags': [
                '-flto',
              ],
            }],
          ],
        }],

        [ 'node_use_openssl=="true"', {
          'defines': [
            'HAVE_OPENSSL=1',
          ],
        }],
        [ 'node_use_perfctr=="true"', {
          'defines': [ 'HAVE_PERFCTR=1' ],
        }],
        ['v8_enable_inspector==1', {
          'sources': [
            'test/cctest/test_inspector_socket.cc',
            'test/cctest/test_inspector_socket_server.cc'
          ],
          'defines': [
            'HAVE_INSPECTOR=1',
          ],
        }, {
          'defines': [ 'HAVE_INSPECTOR=0' ]
        }],
        [ 'OS=="win" and node_target_type!="static_library"', {
          'conditions': [
            # this is only necessary for chakra on windows because chakra is dynamically linked on windows
            [ 'node_engine=="chakracore"', {
              'libraries': [ '-ldbghelp.lib' ],
            }],
          ],
        }],
        ['OS=="solaris"', {
          'ldflags': [ '-I<(SHARED_INTERMEDIATE_DIR)' ]
        }],
      ],
    }
  ], # end targets

  'conditions': [
    [ 'OS=="aix" and node_shared=="true"', {
      'variables': {'real_os_name': '<!(uname -s)',},
      'targets': [
        {
          'target_name': 'node_aix_shared',
          'type': 'shared_library',
          'product_name': '<(node_core_target_name)',
          'ldflags': [ '--shared' ],
          'product_extension': '<(shlib_suffix)',
          'conditions': [
            ['target_arch=="ppc64"', {
              'ldflags': [
                '-Wl,-blibpath:/usr/lib:/lib:'
                  '/opt/freeware/lib/pthread/ppc64'
              ],
            }],
            ['target_arch=="ppc"', {
              'ldflags': [
                '-Wl,-blibpath:/usr/lib:/lib:/opt/freeware/lib/pthread'
              ],
            }],
            ['"<(real_os_name)"=="OS400"', {
              'ldflags': [
                '-Wl,-blibpath:/QOpenSys/pkgs/lib:/QOpenSys/usr/lib',
                '-Wl,-bbigtoc',
                '-Wl,-brtl',
              ],
            }],
          ],
          'includes': [
            'node.gypi'
          ],
          'dependencies': [ '<(node_lib_target_name)' ],
          'include_dirs': [
            'src',
            'deps/v8/include',
          ],
          'sources': [
            '<@(library_files)',
            'common.gypi',
          ],
          'direct_dependent_settings': {
            'ldflags': [ '-Wl,-brtl' ],
          },
        },
      ]
    }], # end aix section
    [ 'v8_enable_inspector==1', {
      'variables': {
        'protocol_path': 'deps/v8/third_party/inspector_protocol',
        'node_inspector_path': 'src/inspector',
        'node_inspector_generated_sources': [
          '<(SHARED_INTERMEDIATE_DIR)/src/node/inspector/protocol/Forward.h',
          '<(SHARED_INTERMEDIATE_DIR)/src/node/inspector/protocol/Protocol.cpp',
          '<(SHARED_INTERMEDIATE_DIR)/src/node/inspector/protocol/Protocol.h',
          '<(SHARED_INTERMEDIATE_DIR)/src/node/inspector/protocol/NodeTracing.cpp',
          '<(SHARED_INTERMEDIATE_DIR)/src/node/inspector/protocol/NodeTracing.h',
        ],
        'node_protocol_files': [
          '<(protocol_path)/lib/Allocator_h.template',
          '<(protocol_path)/lib/Array_h.template',
          '<(protocol_path)/lib/Collections_h.template',
          '<(protocol_path)/lib/DispatcherBase_cpp.template',
          '<(protocol_path)/lib/DispatcherBase_h.template',
          '<(protocol_path)/lib/ErrorSupport_cpp.template',
          '<(protocol_path)/lib/ErrorSupport_h.template',
          '<(protocol_path)/lib/Forward_h.template',
          '<(protocol_path)/lib/FrontendChannel_h.template',
          '<(protocol_path)/lib/Maybe_h.template',
          '<(protocol_path)/lib/Object_cpp.template',
          '<(protocol_path)/lib/Object_h.template',
          '<(protocol_path)/lib/Parser_cpp.template',
          '<(protocol_path)/lib/Parser_h.template',
          '<(protocol_path)/lib/Protocol_cpp.template',
          '<(protocol_path)/lib/ValueConversions_h.template',
          '<(protocol_path)/lib/Values_cpp.template',
          '<(protocol_path)/lib/Values_h.template',
          '<(protocol_path)/templates/Exported_h.template',
          '<(protocol_path)/templates/Imported_h.template',
          '<(protocol_path)/templates/TypeBuilder_cpp.template',
          '<(protocol_path)/templates/TypeBuilder_h.template',
          '<(protocol_path)/CodeGenerator.py',
        ]
      },
      'targets': [
        {
          'target_name': 'prepare_protocol_json',
          'type': 'none',
          'toolsets': ['host'],
          'copies': [
            {
              'files': [
                '<(node_inspector_path)/node_protocol_config.json',
                '<(node_inspector_path)/node_protocol.pdl'
              ],
              'destination': '<(SHARED_INTERMEDIATE_DIR)',
            }
          ],
          'actions': [
            {
              'action_name': 'convert_node_protocol_to_json',
              'inputs': [
                '<(SHARED_INTERMEDIATE_DIR)/node_protocol.pdl',
              ],
              'outputs': [
                '<(SHARED_INTERMEDIATE_DIR)/node_protocol.json',
              ],
              'action': [
                'python',
                'deps/v8/third_party/inspector_protocol/ConvertProtocolToJSON.py',
                '<@(_inputs)',
                '<@(_outputs)',
              ],
            },
          ]
        },
        {
          'target_name': 'node_protocol_generated_sources',
          'type': 'none',
          'toolsets': ['host'],
          'dependencies': ['prepare_protocol_json'],
          'actions': [
            {
              'action_name': 'node_protocol_generated_sources',
              'inputs': [
                '<(SHARED_INTERMEDIATE_DIR)/node_protocol_config.json',
                '<(SHARED_INTERMEDIATE_DIR)/node_protocol.json',
                '<@(node_protocol_files)',
              ],
              'outputs': [
                '<@(node_inspector_generated_sources)',
              ],
              'action': [
                'python',
                '<(protocol_path)/CodeGenerator.py',
                '--jinja_dir', '<@(protocol_path)/..',
                '--output_base', '<(SHARED_INTERMEDIATE_DIR)/src/',
                '--config', '<(SHARED_INTERMEDIATE_DIR)/node_protocol_config.json',
              ],
              'message': 'Generating node protocol sources from protocol json',
            },
          ]
        },
        {
          'target_name': 'v8_inspector_compress_protocol_json',
          'type': 'none',
          'toolsets': ['host'],
          'conditions': [
            [ 'node_engine=="v8"', {
              'copies': [
                {
                  'destination': '<(SHARED_INTERMEDIATE_DIR)',
                  'files': ['deps/v8/src/inspector/js_protocol.pdl']
                }
              ],
              'actions': [
                {
                  'action_name': 'v8_inspector_convert_protocol_to_json',
                  'inputs': [
                    '<(SHARED_INTERMEDIATE_DIR)/js_protocol.pdl',
                  ],
                  'outputs': [
                    '<(SHARED_INTERMEDIATE_DIR)/js_protocol.json',
                  ],
                  'action': [
                    'python',
                    'deps/v8/third_party/inspector_protocol/ConvertProtocolToJSON.py',
                    '<@(_inputs)',
                    '<@(_outputs)',
                  ],
                },
                {
                  'action_name': 'concatenate_protocols',
                  'inputs': [
                    '<(SHARED_INTERMEDIATE_DIR)/js_protocol.json',
                    '<(SHARED_INTERMEDIATE_DIR)/node_protocol.json',
                  ],
                  'outputs': [
                    '<(SHARED_INTERMEDIATE_DIR)/concatenated_protocol.json',
                  ],
                  'action': [
                    'python',
                    'deps/v8/third_party/inspector_protocol/ConcatenateProtocols.py',
                    '<@(_inputs)',
                    '<@(_outputs)',
                  ],
                },
                {
                  'action_name': 'v8_inspector_compress_protocol_json',
                  'process_outputs_as_sources': 1,
                  'inputs': [
                    '<(SHARED_INTERMEDIATE_DIR)/concatenated_protocol.json',
                  ],
                  'outputs': [
                    '<(SHARED_INTERMEDIATE_DIR)/v8_inspector_protocol_json.h',
                  ],
                  'action': [
                    'python',
                    'tools/compress_json.py',
                    '<@(_inputs)',
                    '<@(_outputs)',
                  ],
                },
              ],
            }],
            [ 'node_engine=="chakracore"', {
              'actions': [
                {
                  'action_name': 'v8_inspector_compress_protocol_json',
                  'process_outputs_as_sources': 1,
                  'inputs': [
                    'deps/chakrashim/src/inspector/js_protocol.json',
                  ],
                  'outputs': [
                    '<(SHARED_INTERMEDIATE_DIR)/v8_inspector_protocol_json.h',
                  ],
                  'action': [
                    'python',
                    'tools/compress_json.py',
                    '<@(_inputs)',
                    '<@(_outputs)',
                  ],
                },
              ],
            }]
          ],
        },
      ]
    }]
  ], # end conditions block
}<|MERGE_RESOLUTION|>--- conflicted
+++ resolved
@@ -378,13 +378,10 @@
         'src/async_wrap-inl.h',
         'src/base_object.h',
         'src/base_object-inl.h',
+        'src/chakra_ttd.h',
         'src/connection_wrap.h',
         'src/connect_wrap.h',
-<<<<<<< HEAD
-        'src/chakra_ttd.h',
-=======
         'src/debug_utils.h',
->>>>>>> 1e889539
         'src/env.h',
         'src/env-inl.h',
         'src/handle_wrap.h',
