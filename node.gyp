{
  'variables': {
    'v8_use_snapshot%': 'false',
    'node_use_dtrace%': 'false',
    'node_use_lttng%': 'false',
    'node_use_etw%': 'false',
    'node_use_perfctr%': 'false',
    'node_no_browser_globals%': 'false',
    'node_use_v8_platform%': 'true',
    'node_use_bundled_v8%': 'true',
    'node_shared%': 'false',
    'force_dynamic_crt%': 0,
    'node_module_version%': '',
    'node_shared_zlib%': 'false',
    'node_shared_http_parser%': 'false',
    'node_shared_cares%': 'false',
    'node_shared_libuv%': 'false',
    'node_use_openssl%': 'true',
    'node_shared_openssl%': 'false',
    'node_v8_options%': '',
    'node_enable_v8_vtunejit%': 'false',
    'node_engine%': 'v8',
    'node_core_target_name%': 'node',
    'library_files': [
      'lib/internal/bootstrap_node.js',
      'lib/_debug_agent.js',
      'lib/_debugger.js',
      'lib/assert.js',
      'lib/buffer.js',
      'lib/child_process.js',
      'lib/console.js',
      'lib/constants.js',
      'lib/crypto.js',
      'lib/cluster.js',
      'lib/dgram.js',
      'lib/dns.js',
      'lib/domain.js',
      'lib/events.js',
      'lib/fs.js',
      'lib/http.js',
      'lib/_http_agent.js',
      'lib/_http_client.js',
      'lib/_http_common.js',
      'lib/_http_incoming.js',
      'lib/_http_outgoing.js',
      'lib/_http_server.js',
      'lib/https.js',
      'lib/_linklist.js',
      'lib/module.js',
      'lib/net.js',
      'lib/os.js',
      'lib/path.js',
      'lib/process.js',
      'lib/punycode.js',
      'lib/querystring.js',
      'lib/readline.js',
      'lib/repl.js',
      'lib/stream.js',
      'lib/_stream_readable.js',
      'lib/_stream_writable.js',
      'lib/_stream_duplex.js',
      'lib/_stream_transform.js',
      'lib/_stream_passthrough.js',
      'lib/_stream_wrap.js',
      'lib/string_decoder.js',
      'lib/sys.js',
      'lib/timers.js',
      'lib/tls.js',
      'lib/_tls_common.js',
      'lib/_tls_legacy.js',
      'lib/_tls_wrap.js',
      'lib/tty.js',
      'lib/url.js',
      'lib/util.js',
      'lib/v8.js',
      'lib/vm.js',
      'lib/zlib.js',
      'lib/internal/buffer.js',
      'lib/internal/child_process.js',
      'lib/internal/cluster/child.js',
      'lib/internal/cluster/master.js',
      'lib/internal/cluster/round_robin_handle.js',
      'lib/internal/cluster/shared_handle.js',
      'lib/internal/cluster/utils.js',
      'lib/internal/cluster/worker.js',
      'lib/internal/errors.js',
      'lib/internal/freelist.js',
      'lib/internal/fs.js',
      'lib/internal/linkedlist.js',
      'lib/internal/net.js',
      'lib/internal/module.js',
      'lib/internal/process/next_tick.js',
      'lib/internal/process/promises.js',
      'lib/internal/process/stdio.js',
      'lib/internal/process/warning.js',
      'lib/internal/process.js',
      'lib/internal/querystring.js',
      'lib/internal/process/write-coverage.js',
      'lib/internal/readline.js',
      'lib/internal/repl.js',
      'lib/internal/socket_list.js',
      'lib/internal/url.js',
      'lib/internal/util.js',
      'lib/internal/v8_prof_polyfill.js',
      'lib/internal/v8_prof_processor.js',
      'lib/internal/streams/lazy_transform.js',
      'lib/internal/streams/BufferList.js',
      'lib/internal/streams/legacy.js',
      'deps/v8/tools/splaytree.js',
      'deps/v8/tools/codemap.js',
      'deps/v8/tools/consarray.js',
      'deps/v8/tools/csvparser.js',
      'deps/v8/tools/profile.js',
      'deps/v8/tools/profile_view.js',
      'deps/v8/tools/logreader.js',
      'deps/v8/tools/tickprocessor.js',
      'deps/v8/tools/SourceMap.js',
      'deps/v8/tools/tickprocessor-driver.js',
      'deps/node-inspect/lib/_inspect.js',
      'deps/node-inspect/lib/internal/inspect_client.js',
      'deps/node-inspect/lib/internal/inspect_repl.js',
    ],
    'conditions': [
      [ 'node_shared=="true"', {
        'node_target_type%': 'shared_library',
      }, {
        'node_target_type%': 'executable',
      }],
      [ 'OS=="win" and '
        'node_use_openssl=="true" and '
        'node_shared_openssl=="false"', {
        'use_openssl_def': 1,
      }, {
        'use_openssl_def': 0,
      }],
    ],
  },

  'targets': [
    {
      'target_name': '<(node_core_target_name)',
      'type': '<(node_target_type)',

      'dependencies': [
        'node_js2c#host'
      ],

      'include_dirs': [
        'src',
        'tools/msvs/genfiles',
        'deps/uv/src/ares',
        '<(SHARED_INTERMEDIATE_DIR)',
      ],

      'sources': [
        'src/async-wrap.cc',
        'src/cares_wrap.cc',
        'src/connection_wrap.cc',
        'src/connect_wrap.cc',
        'src/debug-agent.cc',
        'src/env.cc',
        'src/fs_event_wrap.cc',
        'src/handle_wrap.cc',
        'src/js_stream.cc',
        'src/node.cc',
        'src/node_buffer.cc',
        'src/node_config.cc',
        'src/node_constants.cc',
        'src/node_contextify.cc',
        'src/node_debug_options.cc',
        'src/node_file.cc',
        'src/node_http_parser.cc',
        'src/node_main.cc',
        'src/node_os.cc',
        'src/node_revert.cc',
        'src/node_url.cc',
        'src/node_util.cc',
        'src/node_v8.cc',
        'src/node_stat_watcher.cc',
        'src/node_watchdog.cc',
        'src/node_zlib.cc',
        'src/node_i18n.cc',
        'src/pipe_wrap.cc',
        'src/process_wrap.cc',
        'src/signal_wrap.cc',
        'src/spawn_sync.cc',
        'src/string_bytes.cc',
        'src/string_search.cc',
        'src/stream_base.cc',
        'src/stream_wrap.cc',
        'src/tcp_wrap.cc',
        'src/timer_wrap.cc',
        'src/tracing/agent.cc',
        'src/tracing/node_trace_buffer.cc',
        'src/tracing/node_trace_writer.cc',
        'src/tracing/trace_event.cc',
        'src/tty_wrap.cc',
        'src/udp_wrap.cc',
        'src/util.cc',
        'src/uv.cc',
        # headers to make for a more pleasant IDE experience
        'src/async-wrap.h',
        'src/async-wrap-inl.h',
        'src/base-object.h',
        'src/base-object-inl.h',
        'src/connection_wrap.h',
        'src/connect_wrap.h',
        'src/debug-agent.h',
        'src/env.h',
        'src/env-inl.h',
        'src/handle_wrap.h',
        'src/js_stream.h',
        'src/node.h',
        'src/node_buffer.h',
        'src/node_constants.h',
        'src/node_debug_options.h',
        'src/node_file.h',
        'src/node_http_parser.h',
        'src/node_internals.h',
        'src/node_javascript.h',
        'src/node_mutex.h',
        'src/node_root_certs.h',
        'src/node_version.h',
        'src/node_watchdog.h',
        'src/node_wrap.h',
        'src/node_revert.h',
        'src/node_i18n.h',
        'src/pipe_wrap.h',
        'src/tty_wrap.h',
        'src/tcp_wrap.h',
        'src/udp_wrap.h',
        'src/req-wrap.h',
        'src/req-wrap-inl.h',
        'src/string_bytes.h',
        'src/stream_base.h',
        'src/stream_base-inl.h',
        'src/stream_wrap.h',
        'src/tracing/agent.h',
        'src/tracing/node_trace_buffer.h',
        'src/tracing/node_trace_writer.h',
        'src/tracing/trace_event.h'
        'src/tree.h',
        'src/util.h',
        'src/util-inl.h',
        'deps/http_parser/http_parser.h',
        'deps/v8/include/v8.h',
        'deps/v8/include/v8-debug.h',
        # javascript files to make for an even more pleasant IDE experience
        '<@(library_files)',
        # node.gyp is added to the project by default.
        'common.gypi',
        '<(SHARED_INTERMEDIATE_DIR)/node_javascript.cc',
      ],

      'defines': [
        'NODE_ARCH="<(target_arch)"',
        'NODE_PLATFORM="<(OS)"',
        'NODE_WANT_INTERNALS=1',
        # Warn when using deprecated V8 APIs.
        'V8_DEPRECATION_WARNINGS=1',
      ],


      'conditions': [
        [ 'node_shared=="false"', {
          'msvs_settings': {
            'VCManifestTool': {
              'EmbedManifest': 'true',
              'AdditionalManifestFiles': 'src/res/node.exe.extra.manifest'
            }
          },
        }, {
          'defines': [
            'NODE_SHARED_MODE',
          ],
          'conditions': [
            [ 'node_module_version!="" and OS!="win"', {
              'product_extension': '<(shlib_suffix)',
            }]
          ],
        }],
        [ 'node_enable_d8=="true"', {
          'dependencies': [ 'deps/v8/src/d8.gyp:d8' ],
        }],
        [ 'node_use_bundled_v8=="true"', {
          'dependencies': [
            'deps/v8/src/v8.gyp:v8',
            'deps/v8/src/v8.gyp:v8_libplatform'
          ],
        }],
        [ 'node_use_v8_platform=="true"', {
          'defines': [
            'NODE_USE_V8_PLATFORM=1',
          ],
        }, {
          'defines': [
            'NODE_USE_V8_PLATFORM=0',
          ],
        }],
        [ 'node_tag!=""', {
          'defines': [ 'NODE_TAG="<(node_tag)"' ],
        }],
        [ 'node_v8_options!=""', {
          'defines': [ 'NODE_V8_OPTIONS="<(node_v8_options)"'],
        }],
        # No node_main.cc for anything except executable
        [ 'node_target_type!="executable"', {
          'sources!': [
            'src/node_main.cc',
          ],
        }],
        [ 'node_release_urlbase!=""', {
          'defines': [
            'NODE_RELEASE_URLBASE="<(node_release_urlbase)"',
          ]
        }],
        [ 'v8_enable_i18n_support==1', {
          'defines': [ 'NODE_HAVE_I18N_SUPPORT=1' ],
          'dependencies': [
            '<(icu_gyp_path):icui18n',
            '<(icu_gyp_path):icuuc',
          ],
          'conditions': [
            [ 'icu_small=="true"', {
              'defines': [ 'NODE_HAVE_SMALL_ICU=1' ],
          }]],
        }],
        [ 'node_use_bundled_v8=="true" and \
           node_enable_v8_vtunejit=="true" and (target_arch=="x64" or \
           target_arch=="ia32" or target_arch=="x32")', {
          'defines': [ 'NODE_ENABLE_VTUNE_PROFILING' ],
          'dependencies': [
            'deps/v8/src/third_party/vtune/v8vtune.gyp:v8_vtune'
          ],
        }],
<<<<<<< HEAD
        [ 'v8_inspector=="true" and node_engine=="v8"', {
=======
        [ 'v8_enable_inspector==1', {
>>>>>>> 22abb39b
          'defines': [
            'HAVE_INSPECTOR=1',
          ],
          'sources': [
            'src/inspector_agent.cc',
            'src/inspector_socket.cc',
            'src/inspector_socket_server.cc',
            'src/inspector_agent.h',
            'src/inspector_socket.h',
            'src/inspector_socket_server.h',
          ],
          'dependencies': [
            'v8_inspector_compress_protocol_json#host',
          ],
          'include_dirs': [
            '<(SHARED_INTERMEDIATE_DIR)/include', # for inspector
            '<(SHARED_INTERMEDIATE_DIR)',
          ],
        }, {
          'defines': [ 'HAVE_INSPECTOR=0' ]
        }],
        [ 'node_use_openssl=="true"', {
          'defines': [ 'HAVE_OPENSSL=1' ],
          'sources': [
            'src/node_crypto.cc',
            'src/node_crypto_bio.cc',
            'src/node_crypto_clienthello.cc',
            'src/node_crypto.h',
            'src/node_crypto_bio.h',
            'src/node_crypto_clienthello.h',
            'src/tls_wrap.cc',
            'src/tls_wrap.h'
          ],
          'conditions': [
            ['openssl_fips != ""', {
              'defines': [ 'NODE_FIPS_MODE' ],
            }],
            [ 'node_shared_openssl=="false"', {
              'dependencies': [
                './deps/openssl/openssl.gyp:openssl',

                # For tests
                './deps/openssl/openssl.gyp:openssl-cli',
              ],
              # Do not let unused OpenSSL symbols to slip away
              'conditions': [
                # -force_load or --whole-archive are not applicable for
                # the static library
                [ 'node_target_type!="static_library"', {
                  'xcode_settings': {
                    'OTHER_LDFLAGS': [
                      '-Wl,-force_load,<(PRODUCT_DIR)/<(OPENSSL_PRODUCT)',
                    ],
                  },
                  'conditions': [
                    ['OS in "linux freebsd" and node_shared=="false"', {
                      'ldflags': [
                        '-Wl,--whole-archive,'
                            '<(OBJ_DIR)/deps/openssl/'
                            '<(OPENSSL_PRODUCT)',
                        '-Wl,--no-whole-archive',
                      ],
                    }],
                    # openssl.def is based on zlib.def, zlib symbols
                    # are always exported.
                    ['use_openssl_def==1', {
                      'sources': ['<(SHARED_INTERMEDIATE_DIR)/openssl.def'],
                    }],
                    ['OS=="win" and use_openssl_def==0', {
                      'sources': ['deps/zlib/win32/zlib.def'],
                    }],
                  ],
                }],
              ],
            }]]
        }, {
          'defines': [ 'HAVE_OPENSSL=0' ]
        }],
        [ 'node_use_dtrace=="true"', {
          'defines': [ 'HAVE_DTRACE=1' ],
          'dependencies': [
            'node_dtrace_header',
            'specialize_node_d',
          ],
          'include_dirs': [ '<(SHARED_INTERMEDIATE_DIR)' ],

          #
          # DTrace is supported on linux, solaris, mac, and bsd.  There are
          # three object files associated with DTrace support, but they're
          # not all used all the time:
          #
          #   node_dtrace.o           all configurations
          #   node_dtrace_ustack.o    not supported on mac and linux
          #   node_dtrace_provider.o  All except OS X.  "dtrace -G" is not
          #                           used on OS X.
          #
          # Note that node_dtrace_provider.cc and node_dtrace_ustack.cc do not
          # actually exist.  They're listed here to trick GYP into linking the
          # corresponding object files into the final "node" executable.  These
          # object files are generated by "dtrace -G" using custom actions
          # below, and the GYP-generated Makefiles will properly build them when
          # needed.
          #
          'sources': [ 'src/node_dtrace.cc' ],
          'conditions': [
            [ 'OS=="linux"', {
              'sources': [
                '<(SHARED_INTERMEDIATE_DIR)/node_dtrace_provider.o'
              ],
            }],
            [ 'OS!="mac" and OS!="linux"', {
              'sources': [
                'src/node_dtrace_ustack.cc',
                'src/node_dtrace_provider.cc',
              ]
            }
          ] ]
        } ],
        [ 'node_use_lttng=="true"', {
          'defines': [ 'HAVE_LTTNG=1' ],
          'include_dirs': [ '<(SHARED_INTERMEDIATE_DIR)' ],
          'libraries': [ '-llttng-ust' ],
          'sources': [
            'src/node_lttng.cc'
          ],
        } ],
        [ 'node_use_etw=="true"', {
          'defines': [ 'HAVE_ETW=1' ],
          'dependencies': [ 'node_etw' ],
          'sources': [
            'src/node_win32_etw_provider.h',
            'src/node_win32_etw_provider-inl.h',
            'src/node_win32_etw_provider.cc',
            'src/node_dtrace.cc',
            'tools/msvs/genfiles/node_etw_provider.h',
            'tools/msvs/genfiles/node_etw_provider.rc',
          ]
        } ],
        [ 'node_use_perfctr=="true"', {
          'defines': [ 'HAVE_PERFCTR=1' ],
          'dependencies': [ 'node_perfctr' ],
          'sources': [
            'src/node_win32_perfctr_provider.h',
            'src/node_win32_perfctr_provider.cc',
            'src/node_counters.cc',
            'src/node_counters.h',
            'tools/msvs/genfiles/node_perfctr_provider.rc',
          ]
        } ],
        [ 'node_no_browser_globals=="true"', {
          'defines': [ 'NODE_NO_BROWSER_GLOBALS' ],
        } ],
        [ 'node_use_bundled_v8=="true" and v8_postmortem_support=="true"', {
          'dependencies': [ 'deps/v8/src/v8.gyp:postmortem-metadata' ],
          'conditions': [
            # -force_load is not applicable for the static library
            [ 'node_target_type!="static_library"', {
              'xcode_settings': {
                'OTHER_LDFLAGS': [
                  '-Wl,-force_load,<(V8_BASE)',
                ],
              },
            }],
          ],
        }],

        [ 'node_engine=="v8"', {
          'include_dirs': [
            'deps/v8' # include/v8_platform.h
          ],
          'dependencies': [
            'deps/v8/src/v8.gyp:v8',
            'deps/v8/src/v8.gyp:v8_libplatform'
          ],
        }],
        ['node_engine=="chakracore"', {
          'include_dirs': [
            'deps/chakrashim' # include/v8_platform.h
          ],
          'dependencies': [ 'deps/chakrashim/chakrashim.gyp:chakrashim' ],
        }],

        [ 'node_shared_zlib=="false"', {
          'dependencies': [ 'deps/zlib/zlib.gyp:zlib' ],
        }],

        [ 'node_shared_http_parser=="false"', {
          'dependencies': [ 'deps/http_parser/http_parser.gyp:http_parser' ],
        }],

        [ 'node_shared_cares=="false"', {
          'dependencies': [ 'deps/cares/cares.gyp:cares' ],
        }],

        [ 'node_shared_libuv=="false"', {
          'dependencies': [ 'deps/uv/uv.gyp:libuv' ],
        }],

        [ 'OS=="win"', {
          'sources': [
            'src/backtrace_win32.cc',
            'src/res/node.rc',
          ],
          'defines!': [
            'NODE_PLATFORM="win"',
          ],
          'defines': [
            'FD_SETSIZE=1024',
            # we need to use node's preferred "win32" rather than gyp's preferred "win"
            'NODE_PLATFORM="win32"',
            '_UNICODE=1',
          ],
          'libraries': [ '-lpsapi.lib' ]
        }, { # POSIX
          'defines': [ '__POSIX__' ],
          'sources': [ 'src/backtrace_posix.cc' ],
        }],
        [ 'OS=="mac"', {
          # linking Corefoundation is needed since certain OSX debugging tools
          # like Instruments require it for some features
          'libraries': [ '-framework CoreFoundation' ],
          'defines!': [
            'NODE_PLATFORM="mac"',
          ],
          'defines': [
            # we need to use node's preferred "darwin" rather than gyp's preferred "mac"
            'NODE_PLATFORM="darwin"',
          ],
        }],
        [ 'OS=="freebsd"', {
          'libraries': [
            '-lutil',
            '-lkvm',
          ],
        }],
        [ 'OS=="aix"', {
          'defines': [
            '_LINUX_SOURCE_COMPAT',
          ],
        }],
        [ 'OS=="solaris"', {
          'libraries': [
            '-lkstat',
            '-lumem',
          ],
          'defines!': [
            'NODE_PLATFORM="solaris"',
          ],
          'defines': [
            # we need to use node's preferred "sunos"
            # rather than gyp's preferred "solaris"
            'NODE_PLATFORM="sunos"',
          ],
        }],
        [ '(OS=="freebsd" or OS=="linux") and node_shared=="false" and coverage=="false"', {
          'ldflags': [ '-Wl,-z,noexecstack' ],
          'conditions': [
            [ 'node_engine=="v8"', {
              'ldflags': [
                '-Wl,--whole-archive <(V8_BASE)',
                '-Wl,--no-whole-archive',
              ],
            }],
            ['node_engine=="chakracore"', {
              'ldflags': [
                '-Wl,--whole-archive <(CHAKRASHIM_BASE)',
                '-Wl,--no-whole-archive',
              ],
            }],
          ]
        }],
        [ '(OS=="freebsd" or OS=="linux") and node_shared=="false" and coverage=="true"', {
         'ldflags': [ '-Wl,-z,noexecstack',
	               '--coverage',
                       '-g',
                       '-O0' ],
          'cflags': [ '--coverage',
                       '-g',
                       '-O0' ],
          'conditions': [
            [ 'node_engine=="v8"', {
              'ldflags': [
                '-Wl,--whole-archive <(V8_BASE)',
                '-Wl,--no-whole-archive',
              ],
            }],
            ['node_engine=="chakracore"', {
              'ldflags': [
                '-Wl,--whole-archive <(CHAKRASHIM_BASE)',
                '-Wl,--no-whole-archive',
              ],
            }],
          ]
        }],

        [ 'OS=="sunos"', {
          'ldflags': [ '-Wl,-M,/usr/lib/ld/map.noexstk' ],
        }],
      ],
    },
    {
      'target_name': 'mkssldef',
      'type': 'none',
      # TODO(bnoordhuis) Make all platforms export the same list of symbols.
      # Teach mkssldef.py to generate linker maps that UNIX linkers understand.
      'conditions': [
        [ 'use_openssl_def==1', {
          'variables': {
            'mkssldef_flags': [
              # Categories to export.
              '-CAES,BF,BIO,DES,DH,DSA,EC,ECDH,ECDSA,ENGINE,EVP,HMAC,MD4,MD5,'
              'NEXTPROTONEG,PSK,RC2,RC4,RSA,SHA,SHA0,SHA1,SHA256,SHA512,SOCK,'
              'STDIO,TLSEXT',
              # Defines.
              '-DWIN32',
              # Symbols to filter from the export list.
              '-X^DSO',
              '-X^_',
              '-X^private_',
              # Base generated DEF on zlib.def
              '-Bdeps/zlib/win32/zlib.def'
            ],
          },
          'conditions': [
            ['openssl_fips!=""', {
              'variables': { 'mkssldef_flags': ['-DOPENSSL_FIPS'] },
            }],
          ],
          'actions': [
            {
              'action_name': 'mkssldef',
              'inputs': [
                'deps/openssl/openssl/util/libeay.num',
                'deps/openssl/openssl/util/ssleay.num',
              ],
              'outputs': ['<(SHARED_INTERMEDIATE_DIR)/openssl.def'],
              'action': [
                'python',
                'tools/mkssldef.py',
                '<@(mkssldef_flags)',
                '-o',
                '<@(_outputs)',
                '<@(_inputs)',
              ],
            },
          ],
        }],
      ],
    },
    # generate ETW header and resource files
    {
      'target_name': 'node_etw',
      'type': 'none',
      'conditions': [
        [ 'node_use_etw=="true"', {
          'actions': [
            {
              'action_name': 'node_etw',
              'inputs': [ 'src/res/node_etw_provider.man' ],
              'outputs': [
                'tools/msvs/genfiles/node_etw_provider.rc',
                'tools/msvs/genfiles/node_etw_provider.h',
                'tools/msvs/genfiles/node_etw_providerTEMP.BIN',
              ],
              'action': [ 'mc <@(_inputs) -h tools/msvs/genfiles -r tools/msvs/genfiles' ]
            }
          ]
        } ]
      ]
    },
    # generate perf counter header and resource files
    {
      'target_name': 'node_perfctr',
      'type': 'none',
      'conditions': [
        [ 'node_use_perfctr=="true"', {
          'actions': [
            {
              'action_name': 'node_perfctr_man',
              'inputs': [ 'src/res/node_perfctr_provider.man' ],
              'outputs': [
                'tools/msvs/genfiles/node_perfctr_provider.h',
                'tools/msvs/genfiles/node_perfctr_provider.rc',
                'tools/msvs/genfiles/MSG00001.BIN',
              ],
              'action': [ 'ctrpp <@(_inputs) '
                          '-o tools/msvs/genfiles/node_perfctr_provider.h '
                          '-rc tools/msvs/genfiles/node_perfctr_provider.rc'
              ]
            },
          ],
        } ]
      ]
    },
    {
      'target_name': 'v8_inspector_compress_protocol_json',
      'type': 'none',
      'toolsets': ['host'],
      'conditions': [
        [ 'v8_enable_inspector==1', {
          'actions': [
            {
              'action_name': 'v8_inspector_compress_protocol_json',
              'process_outputs_as_sources': 1,
              'inputs': [
                'deps/v8/src/inspector/js_protocol.json',
              ],
              'outputs': [
                '<(SHARED_INTERMEDIATE_DIR)/v8_inspector_protocol_json.h',
              ],
              'action': [
                'python',
                'tools/compress_json.py',
                '<@(_inputs)',
                '<@(_outputs)',
              ],
            },
          ],
        }],
      ],
    },
    {
      'target_name': 'node_js2c',
      'type': 'none',
      'toolsets': ['host'],
      'actions': [
        {
          'action_name': 'node_js2c',
          'process_outputs_as_sources': 1,
          'inputs': [
            '<@(library_files)',
            './config.gypi',
          ],
          'outputs': [
            '<(SHARED_INTERMEDIATE_DIR)/node_javascript.cc',
          ],
          'conditions': [
            [ 'node_use_dtrace=="false" and node_use_etw=="false"', {
              'inputs': [ 'src/notrace_macros.py' ]
            }],
            ['node_use_lttng=="false"', {
              'inputs': [ 'src/nolttng_macros.py' ]
            }],
            [ 'node_use_perfctr=="false"', {
              'inputs': [ 'src/perfctr_macros.py' ]
            }]
          ],
          'action': [
            'python',
            'tools/js2c.py',
            '<@(_outputs)',
            '<@(_inputs)',
          ],
        },
      ],
    }, # end node_js2c
    {
      'target_name': 'node_dtrace_header',
      'type': 'none',
      'conditions': [
        [ 'node_use_dtrace=="true" and OS!="linux"', {
          'actions': [
            {
              'action_name': 'node_dtrace_header',
              'inputs': [ 'src/node_provider.d' ],
              'outputs': [ '<(SHARED_INTERMEDIATE_DIR)/node_provider.h' ],
              'action': [ 'dtrace', '-h', '-xnolibs', '-s', '<@(_inputs)',
                '-o', '<@(_outputs)' ]
            }
          ]
        } ],
        [ 'node_use_dtrace=="true" and OS=="linux"', {
          'actions': [
            {
              'action_name': 'node_dtrace_header',
              'inputs': [ 'src/node_provider.d' ],
              'outputs': [ '<(SHARED_INTERMEDIATE_DIR)/node_provider.h' ],
              'action': [ 'dtrace', '-h', '-s', '<@(_inputs)',
                '-o', '<@(_outputs)' ]
            }
          ]
        } ],
      ]
    },
    {
      'target_name': 'node_dtrace_provider',
      'type': 'none',
      'conditions': [
        [ 'node_use_dtrace=="true" and OS!="mac" and OS!="linux"', {
          'actions': [
            {
              'action_name': 'node_dtrace_provider_o',
              'inputs': [
                '<(OBJ_DIR)/node/src/node_dtrace.o',
              ],
              'outputs': [
                '<(OBJ_DIR)/node/src/node_dtrace_provider.o'
              ],
              'action': [ 'dtrace', '-G', '-xnolibs', '-s', 'src/node_provider.d',
                '<@(_inputs)', '-o', '<@(_outputs)' ]
            }
          ]
        }],
        [ 'node_use_dtrace=="true" and OS=="linux"', {
          'actions': [
            {
              'action_name': 'node_dtrace_provider_o',
              'inputs': [ 'src/node_provider.d' ],
              'outputs': [
                '<(SHARED_INTERMEDIATE_DIR)/node_dtrace_provider.o'
              ],
              'action': [
                'dtrace', '-C', '-G', '-s', '<@(_inputs)', '-o', '<@(_outputs)'
              ],
            }
          ],
        }],
      ]
    },
    {
      'target_name': 'node_dtrace_ustack',
      'type': 'none',
      'conditions': [
        [ 'node_use_dtrace=="true" and OS!="mac" and OS!="linux"', {
          'actions': [
            {
              'action_name': 'node_dtrace_ustack_constants',
              'inputs': [
                '<(V8_BASE)'
              ],
              'outputs': [
                '<(SHARED_INTERMEDIATE_DIR)/v8constants.h'
              ],
              'action': [
                'tools/genv8constants.py',
                '<@(_outputs)',
                '<@(_inputs)'
              ]
            },
            {
              'action_name': 'node_dtrace_ustack',
              'inputs': [
                'src/v8ustack.d',
                '<(SHARED_INTERMEDIATE_DIR)/v8constants.h'
              ],
              'outputs': [
                '<(OBJ_DIR)/node/src/node_dtrace_ustack.o'
              ],
              'conditions': [
                [ 'target_arch=="ia32"', {
                  'action': [
                    'dtrace', '-32', '-I<(SHARED_INTERMEDIATE_DIR)', '-Isrc',
                    '-C', '-G', '-s', 'src/v8ustack.d', '-o', '<@(_outputs)',
                  ]
                } ],
                [ 'target_arch=="x64"', {
                  'action': [
                    'dtrace', '-64', '-I<(SHARED_INTERMEDIATE_DIR)', '-Isrc',
                    '-C', '-G', '-s', 'src/v8ustack.d', '-o', '<@(_outputs)',
                  ]
                } ],
              ]
            },
          ]
        } ],
      ]
    },
    {
      'target_name': 'specialize_node_d',
      'type': 'none',
      'conditions': [
        [ 'node_use_dtrace=="true"', {
          'actions': [
            {
              'action_name': 'specialize_node_d',
              'inputs': [
                'src/node.d'
              ],
              'outputs': [
                '<(PRODUCT_DIR)/node.d',
              ],
              'action': [
                'tools/specialize_node_d.py',
                '<@(_outputs)',
                '<@(_inputs)',
                '<@(OS)',
                '<@(target_arch)',
              ],
            },
          ],
        } ],
      ]
    },
    {
      'target_name': 'cctest',
      'type': 'executable',
      'dependencies': [ 'deps/gtest/gtest.gyp:gtest' ],
      'include_dirs': [
        'src',
        '<(SHARED_INTERMEDIATE_DIR)'
      ],
      'conditions': [
<<<<<<< HEAD
        [ 'node_engine=="v8"', {
=======
        ['v8_enable_inspector==1', {
          'defines': [
            'HAVE_INSPECTOR=1',
          ],
          'dependencies': [
            'v8_inspector_compress_protocol_json#host'
          ],
>>>>>>> 22abb39b
          'include_dirs': [
            'deps/v8/include'
          ],
          'dependencies': [
            'deps/v8/src/v8.gyp:v8',
            'deps/v8/src/v8.gyp:v8_libplatform'
          ],
          'conditions' : [
            ['v8_inspector=="true"', {
              'defines': [
                'HAVE_INSPECTOR=1',
              ],
              'dependencies': [
                'v8_inspector_compress_protocol_json#host'
              ],
              'include_dirs': [
                '<(SHARED_INTERMEDIATE_DIR)'
              ],
              'sources': [
                'src/inspector_socket.cc',
                'src/inspector_socket_server.cc',
                'test/cctest/test_inspector_socket.cc',
                'test/cctest/test_inspector_socket_server.cc'
              ],
              'conditions': [
                [ 'node_shared_zlib=="false"', {
                  'dependencies': [
                    'deps/zlib/zlib.gyp:zlib',
                  ]
                }],
                [ 'node_shared_openssl=="false"', {
                  'dependencies': [
                    'deps/openssl/openssl.gyp:openssl'
                  ]
                }],
                [ 'node_shared_http_parser=="false"', {
                  'dependencies': [
                    'deps/http_parser/http_parser.gyp:http_parser'
                  ]
                }],
                [ 'node_shared_libuv=="false"', {
                  'dependencies': [
                    'deps/uv/uv.gyp:libuv'
                  ]
                }]
              ]
            }],
            ['node_use_v8_platform=="true"', {
              'dependencies': [
                'deps/v8/src/v8.gyp:v8_libplatform',
              ],
            }],
            ['node_use_bundled_v8=="true"', {
              'dependencies': [
                'deps/v8/src/v8.gyp:v8',
                'deps/v8/src/v8.gyp:v8_libplatform'
              ],
            }],
          ]
        }],
        ['node_engine=="chakracore"', {
          'dependencies': [
             'deps/chakrashim/chakrashim.gyp:chakrashim',
             'deps/uv/uv.gyp:libuv'
          ],
        }],
      ],
      'msvs_settings': {
        'VCLinkerTool': {
          'SubSystem': 1, # /subsystem:console
        },
      },
      'defines': [
        # gtest's ASSERT macros conflict with our own.
        'GTEST_DONT_DEFINE_ASSERT_EQ=1',
        'GTEST_DONT_DEFINE_ASSERT_GE=1',
        'GTEST_DONT_DEFINE_ASSERT_GT=1',
        'GTEST_DONT_DEFINE_ASSERT_LE=1',
        'GTEST_DONT_DEFINE_ASSERT_LT=1',
        'GTEST_DONT_DEFINE_ASSERT_NE=1',
        'NODE_WANT_INTERNALS=1',
      ],
      'sources': [
        'test/cctest/util.cc',
      ],
    }
  ], # end targets

  'conditions': [
    ['OS=="aix"', {
      'targets': [
        {
          'target_name': 'node',
          'conditions': [
            ['node_shared=="true"', {
              'type': 'shared_library',
              'ldflags': ['--shared'],
              'product_extension': '<(shlib_suffix)',
            }, {
              'type': 'executable',
            }],
            ['target_arch=="ppc64"', {
              'ldflags': [
                '-Wl,-blibpath:/usr/lib:/lib:/opt/freeware/lib/pthread/ppc64'
              ],
            }],
            ['target_arch=="ppc"', {
              'ldflags': [
                '-Wl,-blibpath:/usr/lib:/lib:/opt/freeware/lib/pthread'
              ],
            }]
          ],
          'dependencies': ['<(node_core_target_name)', 'node_exp'],

          'include_dirs': [
            'src',
            'deps/v8/include',
          ],

          'sources': [
            'src/node_main.cc',
            '<@(library_files)',
            # node.gyp is added to the project by default.
            'common.gypi',
          ],

          'ldflags': ['-Wl,-bE:<(PRODUCT_DIR)/node.exp'],
        },
        {
          'target_name': 'node_exp',
          'type': 'none',
          'dependencies': [
            '<(node_core_target_name)',
          ],
          'actions': [
            {
              'action_name': 'expfile',
              'inputs': [
                '<(OBJ_DIR)'
              ],
              'outputs': [
                '<(PRODUCT_DIR)/node.exp'
              ],
              'action': [
                'sh', 'tools/create_expfile.sh',
                      '<@(_inputs)', '<@(_outputs)'
              ],
            }
          ]
        }
      ], # end targets
    }], # end aix section
  ], # end conditions block
}<|MERGE_RESOLUTION|>--- conflicted
+++ resolved
@@ -333,11 +333,7 @@
             'deps/v8/src/third_party/vtune/v8vtune.gyp:v8_vtune'
           ],
         }],
-<<<<<<< HEAD
-        [ 'v8_inspector=="true" and node_engine=="v8"', {
-=======
-        [ 'v8_enable_inspector==1', {
->>>>>>> 22abb39b
+        [ 'v8_enable_inspector==1 and node_engine=="v8"', {
           'defines': [
             'HAVE_INSPECTOR=1',
           ],
@@ -940,17 +936,7 @@
         '<(SHARED_INTERMEDIATE_DIR)'
       ],
       'conditions': [
-<<<<<<< HEAD
         [ 'node_engine=="v8"', {
-=======
-        ['v8_enable_inspector==1', {
-          'defines': [
-            'HAVE_INSPECTOR=1',
-          ],
-          'dependencies': [
-            'v8_inspector_compress_protocol_json#host'
-          ],
->>>>>>> 22abb39b
           'include_dirs': [
             'deps/v8/include'
           ],
@@ -959,7 +945,7 @@
             'deps/v8/src/v8.gyp:v8_libplatform'
           ],
           'conditions' : [
-            ['v8_inspector=="true"', {
+            ['v8_enable_inspector==1', {
               'defines': [
                 'HAVE_INSPECTOR=1',
               ],
