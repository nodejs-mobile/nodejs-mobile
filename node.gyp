{
  'variables': {
    'v8_use_snapshot%': 'false',
    'node_use_dtrace%': 'false',
    'node_use_lttng%': 'false',
    'node_use_etw%': 'false',
    'node_use_perfctr%': 'false',
    'node_no_browser_globals%': 'false',
    'node_use_v8_platform%': 'true',
    'node_use_bundled_v8%': 'true',
    'node_shared%': 'false',
    'force_dynamic_crt%': 0,
    'node_module_version%': '',
    'node_shared_zlib%': 'false',
    'node_shared_http_parser%': 'false',
    'node_shared_cares%': 'false',
    'node_shared_libuv%': 'false',
    'node_use_openssl%': 'true',
    'node_shared_openssl%': 'false',
    'node_v8_options%': '',
    'node_enable_v8_vtunejit%': 'false',
    'node_engine%': 'v8',
    'node_core_target_name%': 'node',
    'library_files': [
      'lib/internal/bootstrap_node.js',
      'lib/_debug_agent.js',
      'lib/_debugger.js',
      'lib/assert.js',
      'lib/buffer.js',
      'lib/child_process.js',
      'lib/console.js',
      'lib/constants.js',
      'lib/crypto.js',
      'lib/cluster.js',
      'lib/dgram.js',
      'lib/dns.js',
      'lib/domain.js',
      'lib/events.js',
      'lib/fs.js',
      'lib/http.js',
      'lib/_http_agent.js',
      'lib/_http_client.js',
      'lib/_http_common.js',
      'lib/_http_incoming.js',
      'lib/_http_outgoing.js',
      'lib/_http_server.js',
      'lib/https.js',
      'lib/_linklist.js',
      'lib/module.js',
      'lib/net.js',
      'lib/os.js',
      'lib/path.js',
      'lib/process.js',
      'lib/punycode.js',
      'lib/querystring.js',
      'lib/readline.js',
      'lib/repl.js',
      'lib/stream.js',
      'lib/_stream_readable.js',
      'lib/_stream_writable.js',
      'lib/_stream_duplex.js',
      'lib/_stream_transform.js',
      'lib/_stream_passthrough.js',
      'lib/_stream_wrap.js',
      'lib/string_decoder.js',
      'lib/sys.js',
      'lib/timers.js',
      'lib/tls.js',
      'lib/_tls_common.js',
      'lib/_tls_legacy.js',
      'lib/_tls_wrap.js',
      'lib/tty.js',
      'lib/url.js',
      'lib/util.js',
      'lib/v8.js',
      'lib/vm.js',
      'lib/zlib.js',
      'lib/internal/buffer.js',
      'lib/internal/child_process.js',
      'lib/internal/cluster/child.js',
      'lib/internal/cluster/master.js',
      'lib/internal/cluster/round_robin_handle.js',
      'lib/internal/cluster/shared_handle.js',
      'lib/internal/cluster/utils.js',
      'lib/internal/cluster/worker.js',
      'lib/internal/errors.js',
      'lib/internal/freelist.js',
      'lib/internal/fs.js',
      'lib/internal/linkedlist.js',
      'lib/internal/net.js',
      'lib/internal/module.js',
      'lib/internal/process/next_tick.js',
      'lib/internal/process/promises.js',
      'lib/internal/process/stdio.js',
      'lib/internal/process/warning.js',
      'lib/internal/process.js',
      'lib/internal/readline.js',
      'lib/internal/repl.js',
      'lib/internal/socket_list.js',
      'lib/internal/url.js',
      'lib/internal/util.js',
      'lib/internal/v8_prof_polyfill.js',
      'lib/internal/v8_prof_processor.js',
      'lib/internal/streams/lazy_transform.js',
      'lib/internal/streams/BufferList.js',
      'lib/internal/streams/legacy.js',
      'deps/v8/tools/splaytree.js',
      'deps/v8/tools/codemap.js',
      'deps/v8/tools/consarray.js',
      'deps/v8/tools/csvparser.js',
      'deps/v8/tools/profile.js',
      'deps/v8/tools/profile_view.js',
      'deps/v8/tools/logreader.js',
      'deps/v8/tools/tickprocessor.js',
      'deps/v8/tools/SourceMap.js',
      'deps/v8/tools/tickprocessor-driver.js',
    ],
    'conditions': [
      [ 'node_shared=="true"', {
        'node_target_type%': 'shared_library',
      }, {
        'node_target_type%': 'executable',
      }],
      [ 'OS=="win" and '
        'node_use_openssl=="true" and '
        'node_shared_openssl=="false"', {
        'use_openssl_def': 1,
      }, {
        'use_openssl_def': 0,
      }],
    ],
  },

  'targets': [
    {
      'target_name': '<(node_core_target_name)',
      'type': '<(node_target_type)',

      'dependencies': [
        'node_js2c#host'
      ],

      'include_dirs': [
        'src',
        'tools/msvs/genfiles',
        'deps/uv/src/ares',
        '<(SHARED_INTERMEDIATE_DIR)', # for node_natives.h
      ],

      'sources': [
        'src/async-wrap.cc',
        'src/cares_wrap.cc',
        'src/connection_wrap.cc',
        'src/connect_wrap.cc',
        'src/debug-agent.cc',
        'src/env.cc',
        'src/fs_event_wrap.cc',
        'src/handle_wrap.cc',
        'src/js_stream.cc',
        'src/node.cc',
        'src/node_buffer.cc',
        'src/node_config.cc',
        'src/node_constants.cc',
        'src/node_contextify.cc',
        'src/node_debug_options.cc',
        'src/node_file.cc',
        'src/node_http_parser.cc',
        'src/node_javascript.cc',
        'src/node_main.cc',
        'src/node_os.cc',
        'src/node_revert.cc',
        'src/node_url.cc',
        'src/node_util.cc',
        'src/node_v8.cc',
        'src/node_stat_watcher.cc',
        'src/node_watchdog.cc',
        'src/node_zlib.cc',
        'src/node_i18n.cc',
        'src/pipe_wrap.cc',
        'src/process_wrap.cc',
        'src/signal_wrap.cc',
        'src/spawn_sync.cc',
        'src/string_bytes.cc',
        'src/string_search.cc',
        'src/stream_base.cc',
        'src/stream_wrap.cc',
        'src/tcp_wrap.cc',
        'src/timer_wrap.cc',
        'src/tracing/agent.cc',
        'src/tracing/node_trace_buffer.cc',
        'src/tracing/node_trace_writer.cc',
        'src/tracing/trace_event.cc',
        'src/tty_wrap.cc',
        'src/udp_wrap.cc',
        'src/util.cc',
        'src/uv.cc',
        # headers to make for a more pleasant IDE experience
        'src/async-wrap.h',
        'src/async-wrap-inl.h',
        'src/base-object.h',
        'src/base-object-inl.h',
        'src/connection_wrap.h',
        'src/connect_wrap.h',
        'src/debug-agent.h',
        'src/env.h',
        'src/env-inl.h',
        'src/handle_wrap.h',
        'src/js_stream.h',
        'src/node.h',
        'src/node_buffer.h',
        'src/node_constants.h',
        'src/node_debug_options.h',
        'src/node_file.h',
        'src/node_http_parser.h',
        'src/node_internals.h',
        'src/node_javascript.h',
        'src/node_mutex.h',
        'src/node_root_certs.h',
        'src/node_version.h',
        'src/node_watchdog.h',
        'src/node_wrap.h',
        'src/node_revert.h',
        'src/node_i18n.h',
        'src/pipe_wrap.h',
        'src/tty_wrap.h',
        'src/tcp_wrap.h',
        'src/udp_wrap.h',
        'src/req-wrap.h',
        'src/req-wrap-inl.h',
        'src/string_bytes.h',
        'src/stream_base.h',
        'src/stream_base-inl.h',
        'src/stream_wrap.h',
        'src/tracing/agent.h',
        'src/tracing/node_trace_buffer.h',
        'src/tracing/node_trace_writer.h',
        'src/tracing/trace_event.h'
        'src/tree.h',
        'src/util.h',
        'src/util-inl.h',
        'deps/http_parser/http_parser.h',
        'deps/v8/include/v8.h',
        'deps/v8/include/v8-debug.h',
        '<(SHARED_INTERMEDIATE_DIR)/node_natives.h',
        # javascript files to make for an even more pleasant IDE experience
        '<@(library_files)',
        # node.gyp is added to the project by default.
        'common.gypi',
      ],

      'defines': [
        'NODE_ARCH="<(target_arch)"',
        'NODE_PLATFORM="<(OS)"',
        'NODE_WANT_INTERNALS=1',
        # Warn when using deprecated V8 APIs.
        'V8_DEPRECATION_WARNINGS=1',
      ],


      'conditions': [
        [ 'node_shared=="false"', {
          'msvs_settings': {
            'VCManifestTool': {
              'EmbedManifest': 'true',
              'AdditionalManifestFiles': 'src/res/node.exe.extra.manifest'
            }
          },
        }, {
          'defines': [
            'NODE_SHARED_MODE',
          ],
          'conditions': [
            [ 'node_module_version!="" and OS!="win"', {
              'product_extension': '<(shlib_suffix)',
            }]
          ],
        }],
        [ 'node_enable_d8=="true"', {
          'dependencies': [ 'deps/v8/src/d8.gyp:d8' ],
        }],
        [ 'node_use_bundled_v8=="true"', {
          'dependencies': [
            'deps/v8/src/v8.gyp:v8',
            'deps/v8/src/v8.gyp:v8_libplatform'
          ],
        }],
        [ 'node_use_v8_platform=="true"', {
          'defines': [
            'NODE_USE_V8_PLATFORM=1',
          ],
        }, {
          'defines': [
            'NODE_USE_V8_PLATFORM=0',
          ],
        }],
        [ 'node_tag!=""', {
          'defines': [ 'NODE_TAG="<(node_tag)"' ],
        }],
        [ 'node_v8_options!=""', {
          'defines': [ 'NODE_V8_OPTIONS="<(node_v8_options)"'],
        }],
        # No node_main.cc for anything except executable
        [ 'node_target_type!="executable"', {
          'sources!': [
            'src/node_main.cc',
          ],
        }],
        [ 'node_release_urlbase!=""', {
          'defines': [
            'NODE_RELEASE_URLBASE="<(node_release_urlbase)"',
          ]
        }],
        [ 'v8_enable_i18n_support==1', {
          'defines': [ 'NODE_HAVE_I18N_SUPPORT=1' ],
          'dependencies': [
            '<(icu_gyp_path):icui18n',
            '<(icu_gyp_path):icuuc',
          ],
          'conditions': [
            [ 'icu_small=="true"', {
              'defines': [ 'NODE_HAVE_SMALL_ICU=1' ],
          }]],
        }],
        [ 'node_use_bundled_v8=="true" and \
           node_enable_v8_vtunejit=="true" and (target_arch=="x64" or \
           target_arch=="ia32" or target_arch=="x32")', {
          'defines': [ 'NODE_ENABLE_VTUNE_PROFILING' ],
          'dependencies': [
            'deps/v8/src/third_party/vtune/v8vtune.gyp:v8_vtune'
          ],
        }],
        [ 'v8_inspector=="true" and node_engine=="v8"', {
          'defines': [
            'HAVE_INSPECTOR=1',
          ],
          'sources': [
            'src/inspector_agent.cc',
            'src/inspector_socket.cc',
            'src/inspector_socket_server.cc',
            'src/inspector_agent.h',
            'src/inspector_socket.h',
            'src/inspector_socket_server.h',
          ],
          'dependencies': [
            'deps/v8_inspector/src/inspector/inspector.gyp:standalone_inspector',
            'v8_inspector_compress_protocol_json#host',
          ],
          'include_dirs': [
            'deps/v8_inspector/include',
            '<(SHARED_INTERMEDIATE_DIR)/include', # for inspector
            '<(SHARED_INTERMEDIATE_DIR)',
          ],
        }, {
          'defines': [ 'HAVE_INSPECTOR=0' ]
        }],
        [ 'node_use_openssl=="true"', {
          'defines': [ 'HAVE_OPENSSL=1' ],
          'sources': [
            'src/node_crypto.cc',
            'src/node_crypto_bio.cc',
            'src/node_crypto_clienthello.cc',
            'src/node_crypto.h',
            'src/node_crypto_bio.h',
            'src/node_crypto_clienthello.h',
            'src/tls_wrap.cc',
            'src/tls_wrap.h'
          ],
          'conditions': [
            ['openssl_fips != ""', {
              'defines': [ 'NODE_FIPS_MODE' ],
            }],
            [ 'node_shared_openssl=="false"', {
              'dependencies': [
                './deps/openssl/openssl.gyp:openssl',

                # For tests
                './deps/openssl/openssl.gyp:openssl-cli',
              ],
              # Do not let unused OpenSSL symbols to slip away
              'conditions': [
                # -force_load or --whole-archive are not applicable for
                # the static library
                [ 'node_target_type!="static_library"', {
                  'xcode_settings': {
                    'OTHER_LDFLAGS': [
                      '-Wl,-force_load,<(PRODUCT_DIR)/<(OPENSSL_PRODUCT)',
                    ],
                  },
                  'conditions': [
                    ['OS in "linux freebsd" and node_shared=="false"', {
                      'ldflags': [
                        '-Wl,--whole-archive,'
                            '<(PRODUCT_DIR)/obj.target/deps/openssl/'
                            '<(OPENSSL_PRODUCT)',
                        '-Wl,--no-whole-archive',
                      ],
                    }],
                    # openssl.def is based on zlib.def, zlib symbols
                    # are always exported.
                    ['use_openssl_def==1', {
                      'sources': ['<(SHARED_INTERMEDIATE_DIR)/openssl.def'],
                    }],
                    ['OS=="win" and use_openssl_def==0', {
                      'sources': ['deps/zlib/win32/zlib.def'],
                    }],
                  ],
                }],
              ],
            }]]
        }, {
          'defines': [ 'HAVE_OPENSSL=0' ]
        }],
        [ 'node_use_dtrace=="true"', {
          'defines': [ 'HAVE_DTRACE=1' ],
          'dependencies': [
            'node_dtrace_header',
            'specialize_node_d',
          ],
          'include_dirs': [ '<(SHARED_INTERMEDIATE_DIR)' ],

          #
          # DTrace is supported on linux, solaris, mac, and bsd.  There are
          # three object files associated with DTrace support, but they're
          # not all used all the time:
          #
          #   node_dtrace.o           all configurations
          #   node_dtrace_ustack.o    not supported on mac and linux
          #   node_dtrace_provider.o  All except OS X.  "dtrace -G" is not
          #                           used on OS X.
          #
          # Note that node_dtrace_provider.cc and node_dtrace_ustack.cc do not
          # actually exist.  They're listed here to trick GYP into linking the
          # corresponding object files into the final "node" executable.  These
          # object files are generated by "dtrace -G" using custom actions
          # below, and the GYP-generated Makefiles will properly build them when
          # needed.
          #
          'sources': [ 'src/node_dtrace.cc' ],
          'conditions': [
            [ 'OS=="linux"', {
              'sources': [
                '<(SHARED_INTERMEDIATE_DIR)/node_dtrace_provider.o'
              ],
            }],
            [ 'OS!="mac" and OS!="linux"', {
              'sources': [
                'src/node_dtrace_ustack.cc',
                'src/node_dtrace_provider.cc',
              ]
            }
          ] ]
        } ],
        [ 'node_use_lttng=="true"', {
          'defines': [ 'HAVE_LTTNG=1' ],
          'include_dirs': [ '<(SHARED_INTERMEDIATE_DIR)' ],
          'libraries': [ '-llttng-ust' ],
          'sources': [
            'src/node_lttng.cc'
          ],
        } ],
        [ 'node_use_etw=="true"', {
          'defines': [ 'HAVE_ETW=1' ],
          'dependencies': [ 'node_etw' ],
          'sources': [
            'src/node_win32_etw_provider.h',
            'src/node_win32_etw_provider-inl.h',
            'src/node_win32_etw_provider.cc',
            'src/node_dtrace.cc',
            'tools/msvs/genfiles/node_etw_provider.h',
            'tools/msvs/genfiles/node_etw_provider.rc',
          ]
        } ],
        [ 'node_use_perfctr=="true"', {
          'defines': [ 'HAVE_PERFCTR=1' ],
          'dependencies': [ 'node_perfctr' ],
          'sources': [
            'src/node_win32_perfctr_provider.h',
            'src/node_win32_perfctr_provider.cc',
            'src/node_counters.cc',
            'src/node_counters.h',
            'tools/msvs/genfiles/node_perfctr_provider.rc',
          ]
        } ],
        [ 'node_no_browser_globals=="true"', {
          'defines': [ 'NODE_NO_BROWSER_GLOBALS' ],
        } ],
        [ 'node_use_bundled_v8=="true" and v8_postmortem_support=="true"', {
          'dependencies': [ 'deps/v8/src/v8.gyp:postmortem-metadata' ],
          'conditions': [
            # -force_load is not applicable for the static library
            [ 'node_target_type!="static_library"', {
              'xcode_settings': {
                'OTHER_LDFLAGS': [
                  '-Wl,-force_load,<(V8_BASE)',
                ],
              },
            }],
          ],
        }],

        [ 'node_engine=="v8"', {
          'include_dirs': [
            'deps/v8' # include/v8_platform.h
          ],
          'dependencies': [
            'deps/v8/src/v8.gyp:v8',
            'deps/v8/src/v8.gyp:v8_libplatform'
          ],
        }],
        ['node_engine=="chakracore"', {
          'include_dirs': [
            'deps/chakrashim' # include/v8_platform.h
          ],
          'dependencies': [ 'deps/chakrashim/chakrashim.gyp:chakrashim' ],
        }],

        [ 'node_shared_zlib=="false"', {
          'dependencies': [ 'deps/zlib/zlib.gyp:zlib' ],
        }],

        [ 'node_shared_http_parser=="false"', {
          'dependencies': [ 'deps/http_parser/http_parser.gyp:http_parser' ],
        }],

        [ 'node_shared_cares=="false"', {
          'dependencies': [ 'deps/cares/cares.gyp:cares' ],
        }],

        [ 'node_shared_libuv=="false"', {
          'dependencies': [ 'deps/uv/uv.gyp:libuv' ],
        }],

        [ 'OS=="win"', {
          'sources': [
            'src/backtrace_win32.cc',
            'src/res/node.rc',
          ],
          'defines!': [
            'NODE_PLATFORM="win"',
          ],
          'defines': [
            'FD_SETSIZE=1024',
            # we need to use node's preferred "win32" rather than gyp's preferred "win"
            'NODE_PLATFORM="win32"',
            '_UNICODE=1',
          ],
          'libraries': [ '-lpsapi.lib' ]
        }, { # POSIX
          'defines': [ '__POSIX__' ],
          'sources': [ 'src/backtrace_posix.cc' ],
        }],
        [ 'OS=="mac"', {
          # linking Corefoundation is needed since certain OSX debugging tools
          # like Instruments require it for some features
          'libraries': [ '-framework CoreFoundation' ],
          'defines!': [
            'NODE_PLATFORM="mac"',
          ],
          'defines': [
            # we need to use node's preferred "darwin" rather than gyp's preferred "mac"
            'NODE_PLATFORM="darwin"',
          ],
        }],
        [ 'OS=="freebsd"', {
          'libraries': [
            '-lutil',
            '-lkvm',
          ],
        }],
        [ 'OS=="aix"', {
          'defines': [
            '_LINUX_SOURCE_COMPAT',
          ],
        }],
        [ 'OS=="solaris"', {
          'libraries': [
            '-lkstat',
            '-lumem',
          ],
          'defines!': [
            'NODE_PLATFORM="solaris"',
          ],
          'defines': [
            # we need to use node's preferred "sunos"
            # rather than gyp's preferred "solaris"
            'NODE_PLATFORM="sunos"',
          ],
        }],
        [ '(OS=="freebsd" or OS=="linux") and node_shared=="false" and coverage=="false"', {
          'ldflags': [ '-Wl,-z,noexecstack' ],
          'conditions': [
            [ 'node_engine=="v8"', {
              'ldflags': [
                '-Wl,--whole-archive <(V8_BASE)',
                '-Wl,--no-whole-archive',
              ],
            }],
            ['node_engine=="chakracore"', {
              'ldflags': [
                '-Wl,--whole-archive <(CHAKRASHIM_BASE)',
                '-Wl,--no-whole-archive',
              ],
            }],
          ]
        }],
        [ '(OS=="freebsd" or OS=="linux") and node_shared=="false" and coverage=="true"', {
         'ldflags': [ '-Wl,-z,noexecstack',
	               '--coverage',
                       '-g',
                       '-O0' ],
          'cflags': [ '--coverage',
                       '-g',
                       '-O0' ],
          'conditions': [
            [ 'node_engine=="v8"', {
              'ldflags': [
                '-Wl,--whole-archive <(V8_BASE)',
                '-Wl,--no-whole-archive',
              ],
            }],
            ['node_engine=="chakracore"', {
              'ldflags': [
                '-Wl,--whole-archive <(CHAKRASHIM_BASE)',
                '-Wl,--no-whole-archive',
              ],
            }],
          ]
        }],

        [ 'OS=="sunos"', {
          'ldflags': [ '-Wl,-M,/usr/lib/ld/map.noexstk' ],
        }],
      ],
    },
    {
      'target_name': 'mkssldef',
      'type': 'none',
      # TODO(bnoordhuis) Make all platforms export the same list of symbols.
      # Teach mkssldef.py to generate linker maps that UNIX linkers understand.
      'conditions': [
        [ 'use_openssl_def==1', {
          'variables': {
            'mkssldef_flags': [
              # Categories to export.
              '-CAES,BF,BIO,DES,DH,DSA,EC,ECDH,ECDSA,ENGINE,EVP,HMAC,MD4,MD5,'
              'NEXTPROTONEG,PSK,RC2,RC4,RSA,SHA,SHA0,SHA1,SHA256,SHA512,SOCK,'
              'STDIO,TLSEXT',
              # Defines.
              '-DWIN32',
              # Symbols to filter from the export list.
              '-X^DSO',
              '-X^_',
              '-X^private_',
              # Base generated DEF on zlib.def
              '-Bdeps/zlib/win32/zlib.def'
            ],
          },
          'conditions': [
            ['openssl_fips!=""', {
              'variables': { 'mkssldef_flags': ['-DOPENSSL_FIPS'] },
            }],
          ],
          'actions': [
            {
              'action_name': 'mkssldef',
              'inputs': [
                'deps/openssl/openssl/util/libeay.num',
                'deps/openssl/openssl/util/ssleay.num',
              ],
              'outputs': ['<(SHARED_INTERMEDIATE_DIR)/openssl.def'],
              'action': [
                'python',
                'tools/mkssldef.py',
                '<@(mkssldef_flags)',
                '-o',
                '<@(_outputs)',
                '<@(_inputs)',
              ],
            },
          ],
        }],
      ],
    },
    # generate ETW header and resource files
    {
      'target_name': 'node_etw',
      'type': 'none',
      'conditions': [
        [ 'node_use_etw=="true"', {
          'actions': [
            {
              'action_name': 'node_etw',
              'inputs': [ 'src/res/node_etw_provider.man' ],
              'outputs': [
                'tools/msvs/genfiles/node_etw_provider.rc',
                'tools/msvs/genfiles/node_etw_provider.h',
                'tools/msvs/genfiles/node_etw_providerTEMP.BIN',
              ],
              'action': [ 'mc <@(_inputs) -h tools/msvs/genfiles -r tools/msvs/genfiles' ]
            }
          ]
        } ]
      ]
    },
    # generate perf counter header and resource files
    {
      'target_name': 'node_perfctr',
      'type': 'none',
      'conditions': [
        [ 'node_use_perfctr=="true"', {
          'actions': [
            {
              'action_name': 'node_perfctr_man',
              'inputs': [ 'src/res/node_perfctr_provider.man' ],
              'outputs': [
                'tools/msvs/genfiles/node_perfctr_provider.h',
                'tools/msvs/genfiles/node_perfctr_provider.rc',
                'tools/msvs/genfiles/MSG00001.BIN',
              ],
              'action': [ 'ctrpp <@(_inputs) '
                          '-o tools/msvs/genfiles/node_perfctr_provider.h '
                          '-rc tools/msvs/genfiles/node_perfctr_provider.rc'
              ]
            },
          ],
        } ]
      ]
    },
    {
      'target_name': 'v8_inspector_compress_protocol_json',
      'type': 'none',
      'toolsets': ['host'],
      'conditions': [
        [ 'v8_inspector=="true"', {
          'actions': [
            {
              'action_name': 'v8_inspector_compress_protocol_json',
              'process_outputs_as_sources': 1,
              'inputs': [
                'deps/v8_inspector/src/inspector/js_protocol.json',
              ],
              'outputs': [
                '<(SHARED_INTERMEDIATE_DIR)/v8_inspector_protocol_json.h',
              ],
              'action': [
                'python',
                'tools/compress_json.py',
                '<@(_inputs)',
                '<@(_outputs)',
              ],
            },
          ],
        }],
      ],
    },
    {
      'target_name': 'node_js2c',
      'type': 'none',
      'toolsets': ['host'],
      'actions': [
        {
          'action_name': 'node_js2c',
          'inputs': [
            '<@(library_files)',
            './config.gypi',
          ],
          'outputs': [
            '<(SHARED_INTERMEDIATE_DIR)/node_natives.h',
          ],
          'conditions': [
            [ 'node_use_dtrace=="false" and node_use_etw=="false"', {
              'inputs': [ 'src/notrace_macros.py' ]
            }],
            ['node_use_lttng=="false"', {
              'inputs': [ 'src/nolttng_macros.py' ]
            }],
            [ 'node_use_perfctr=="false"', {
              'inputs': [ 'src/perfctr_macros.py' ]
            }]
          ],
          'action': [
            'python',
            'tools/js2c.py',
            '<@(_outputs)',
            '<@(_inputs)',
          ],
        },
      ],
    }, # end node_js2c
    {
      'target_name': 'node_dtrace_header',
      'type': 'none',
      'conditions': [
        [ 'node_use_dtrace=="true" and OS!="linux"', {
          'actions': [
            {
              'action_name': 'node_dtrace_header',
              'inputs': [ 'src/node_provider.d' ],
              'outputs': [ '<(SHARED_INTERMEDIATE_DIR)/node_provider.h' ],
              'action': [ 'dtrace', '-h', '-xnolibs', '-s', '<@(_inputs)',
                '-o', '<@(_outputs)' ]
            }
          ]
        } ],
        [ 'node_use_dtrace=="true" and OS=="linux"', {
          'actions': [
            {
              'action_name': 'node_dtrace_header',
              'inputs': [ 'src/node_provider.d' ],
              'outputs': [ '<(SHARED_INTERMEDIATE_DIR)/node_provider.h' ],
              'action': [ 'dtrace', '-h', '-s', '<@(_inputs)',
                '-o', '<@(_outputs)' ]
            }
          ]
        } ],
      ]
    },
    {
      'target_name': 'node_dtrace_provider',
      'type': 'none',
      'conditions': [
        [ 'node_use_dtrace=="true" and OS!="mac" and OS!="linux"', {
          'actions': [
            {
              'action_name': 'node_dtrace_provider_o',
              'inputs': [
                '<(OBJ_DIR)/node/src/node_dtrace.o',
              ],
              'outputs': [
                '<(OBJ_DIR)/node/src/node_dtrace_provider.o'
              ],
              'action': [ 'dtrace', '-G', '-xnolibs', '-s', 'src/node_provider.d',
                '<@(_inputs)', '-o', '<@(_outputs)' ]
            }
          ]
        }],
        [ 'node_use_dtrace=="true" and OS=="linux"', {
          'actions': [
            {
              'action_name': 'node_dtrace_provider_o',
              'inputs': [ 'src/node_provider.d' ],
              'outputs': [
                '<(SHARED_INTERMEDIATE_DIR)/node_dtrace_provider.o'
              ],
              'action': [
                'dtrace', '-C', '-G', '-s', '<@(_inputs)', '-o', '<@(_outputs)'
              ],
            }
          ],
        }],
      ]
    },
    {
      'target_name': 'node_dtrace_ustack',
      'type': 'none',
      'conditions': [
        [ 'node_use_dtrace=="true" and OS!="mac" and OS!="linux"', {
          'actions': [
            {
              'action_name': 'node_dtrace_ustack_constants',
              'inputs': [
                '<(V8_BASE)'
              ],
              'outputs': [
                '<(SHARED_INTERMEDIATE_DIR)/v8constants.h'
              ],
              'action': [
                'tools/genv8constants.py',
                '<@(_outputs)',
                '<@(_inputs)'
              ]
            },
            {
              'action_name': 'node_dtrace_ustack',
              'inputs': [
                'src/v8ustack.d',
                '<(SHARED_INTERMEDIATE_DIR)/v8constants.h'
              ],
              'outputs': [
                '<(OBJ_DIR)/node/src/node_dtrace_ustack.o'
              ],
              'conditions': [
                [ 'target_arch=="ia32"', {
                  'action': [
                    'dtrace', '-32', '-I<(SHARED_INTERMEDIATE_DIR)', '-Isrc',
                    '-C', '-G', '-s', 'src/v8ustack.d', '-o', '<@(_outputs)',
                  ]
                } ],
                [ 'target_arch=="x64"', {
                  'action': [
                    'dtrace', '-64', '-I<(SHARED_INTERMEDIATE_DIR)', '-Isrc',
                    '-C', '-G', '-s', 'src/v8ustack.d', '-o', '<@(_outputs)',
                  ]
                } ],
              ]
            },
          ]
        } ],
      ]
    },
    {
      'target_name': 'specialize_node_d',
      'type': 'none',
      'conditions': [
        [ 'node_use_dtrace=="true"', {
          'actions': [
            {
              'action_name': 'specialize_node_d',
              'inputs': [
                'src/node.d'
              ],
              'outputs': [
                '<(PRODUCT_DIR)/node.d',
              ],
              'action': [
                'tools/specialize_node_d.py',
                '<@(_outputs)',
                '<@(_inputs)',
                '<@(OS)',
                '<@(target_arch)',
              ],
            },
          ],
        } ],
      ]
    },
    {
      'target_name': 'cctest',
      'type': 'executable',
      'dependencies': [ 'deps/gtest/gtest.gyp:gtest' ],
      'include_dirs': [
        'src',
        '<(SHARED_INTERMEDIATE_DIR)'
      ],
      'conditions': [
        [ 'node_engine=="v8"', {
          'include_dirs': [
            'deps/v8/include'
          ],
          'dependencies': [
            'deps/v8/src/v8.gyp:v8',
            'deps/v8/src/v8.gyp:v8_libplatform'
          ],
          'conditions' : [
            ['v8_inspector=="true"', {
          'defines': [
            'HAVE_INSPECTOR=1',
          ],
          'dependencies': [
            'v8_inspector_compress_protocol_json#host'
          ],
          'include_dirs': [
            '<(SHARED_INTERMEDIATE_DIR)'
          ],
              'sources': [
                'src/inspector_socket.cc',
            'src/inspector_socket_server.cc',
            'test/cctest/test_inspector_socket.cc',
            'test/cctest/test_inspector_socket_server.cc'
<<<<<<< HEAD
              ],
              'conditions': [
                [ 'node_shared_openssl=="false"', {
                  'dependencies': [
                    'deps/openssl/openssl.gyp:openssl'
                  ]
                }],
                [ 'node_shared_http_parser=="false"', {
                  'dependencies': [
                    'deps/http_parser/http_parser.gyp:http_parser'
                  ]
                }],
                [ 'node_shared_libuv=="false"', {
                  'dependencies': [
                    'deps/uv/uv.gyp:libuv'
                  ]
                }]
=======
          ],
          'conditions': [
            [ 'node_shared_zlib=="false"', {
              'dependencies': [
                'deps/zlib/zlib.gyp:zlib',
              ]
            }],
            [ 'node_shared_openssl=="false"', {
              'dependencies': [
                'deps/openssl/openssl.gyp:openssl'
>>>>>>> b32ae9e7
              ]
            }],
            ['node_use_v8_platform=="true"', {
              'dependencies': [
                'deps/v8/src/v8.gyp:v8_libplatform',
              ],
            }],
            ['node_use_bundled_v8=="true"', {
              'dependencies': [
                'deps/v8/src/v8.gyp:v8',
                'deps/v8/src/v8.gyp:v8_libplatform'
              ],
            }],
          ]
        }],
        ['node_engine=="chakracore"', {
          'dependencies': [
             'deps/chakrashim/chakrashim.gyp:chakrashim',
             'deps/uv/uv.gyp:libuv'
          ],
        }],
      ],
      'msvs_settings': {
        'VCLinkerTool': {
          'SubSystem': 1, # /subsystem:console
        },
      },
      'defines': [
        # gtest's ASSERT macros conflict with our own.
        'GTEST_DONT_DEFINE_ASSERT_EQ=1',
        'GTEST_DONT_DEFINE_ASSERT_GE=1',
        'GTEST_DONT_DEFINE_ASSERT_GT=1',
        'GTEST_DONT_DEFINE_ASSERT_LE=1',
        'GTEST_DONT_DEFINE_ASSERT_LT=1',
        'GTEST_DONT_DEFINE_ASSERT_NE=1',
        'NODE_WANT_INTERNALS=1',
      ],
      'sources': [
        'test/cctest/util.cc',
      ],
    }
  ], # end targets

  'conditions': [
    ['OS=="aix"', {
      'targets': [
        {
          'target_name': 'node',
          'conditions': [
            ['node_shared=="true"', {
              'type': 'shared_library',
              'ldflags': ['--shared'],
              'product_extension': '<(shlib_suffix)',
            }, {
              'type': 'executable',
            }],
            ['target_arch=="ppc64"', {
              'ldflags': [
                '-Wl,-blibpath:/usr/lib:/lib:/opt/freeware/lib/pthread/ppc64'
              ],
            }],
            ['target_arch=="ppc"', {
              'ldflags': [
                '-Wl,-blibpath:/usr/lib:/lib:/opt/freeware/lib/pthread'
              ],
            }]
          ],
          'dependencies': ['<(node_core_target_name)', 'node_exp'],

          'include_dirs': [
            'src',
            'deps/v8/include',
          ],

          'sources': [
            'src/node_main.cc',
            '<@(library_files)',
            # node.gyp is added to the project by default.
            'common.gypi',
          ],

          'ldflags': ['-Wl,-bE:<(PRODUCT_DIR)/node.exp'],
        },
        {
          'target_name': 'node_exp',
          'type': 'none',
          'dependencies': [
            '<(node_core_target_name)',
          ],
          'actions': [
            {
              'action_name': 'expfile',
              'inputs': [
                '<(OBJ_DIR)'
              ],
              'outputs': [
                '<(PRODUCT_DIR)/node.exp'
              ],
              'action': [
                'sh', 'tools/create_expfile.sh',
                      '<@(_inputs)', '<@(_outputs)'
              ],
            }
          ]
        }
      ], # end targets
    }], # end aix section
  ], # end conditions block
}<|MERGE_RESOLUTION|>--- conflicted
+++ resolved
@@ -943,23 +943,27 @@
           ],
           'conditions' : [
             ['v8_inspector=="true"', {
-          'defines': [
-            'HAVE_INSPECTOR=1',
-          ],
-          'dependencies': [
-            'v8_inspector_compress_protocol_json#host'
-          ],
-          'include_dirs': [
-            '<(SHARED_INTERMEDIATE_DIR)'
-          ],
+              'defines': [
+                'HAVE_INSPECTOR=1',
+              ],
+              'dependencies': [
+                'v8_inspector_compress_protocol_json#host'
+              ],
+              'include_dirs': [
+                '<(SHARED_INTERMEDIATE_DIR)'
+              ],
               'sources': [
                 'src/inspector_socket.cc',
-            'src/inspector_socket_server.cc',
-            'test/cctest/test_inspector_socket.cc',
-            'test/cctest/test_inspector_socket_server.cc'
-<<<<<<< HEAD
+                'src/inspector_socket_server.cc',
+                'test/cctest/test_inspector_socket.cc',
+                'test/cctest/test_inspector_socket_server.cc'
               ],
               'conditions': [
+                [ 'node_shared_zlib=="false"', {
+                  'dependencies': [
+                    'deps/zlib/zlib.gyp:zlib',
+                  ]
+                }],
                 [ 'node_shared_openssl=="false"', {
                   'dependencies': [
                     'deps/openssl/openssl.gyp:openssl'
@@ -975,18 +979,6 @@
                     'deps/uv/uv.gyp:libuv'
                   ]
                 }]
-=======
-          ],
-          'conditions': [
-            [ 'node_shared_zlib=="false"', {
-              'dependencies': [
-                'deps/zlib/zlib.gyp:zlib',
-              ]
-            }],
-            [ 'node_shared_openssl=="false"', {
-              'dependencies': [
-                'deps/openssl/openssl.gyp:openssl'
->>>>>>> b32ae9e7
               ]
             }],
             ['node_use_v8_platform=="true"', {
