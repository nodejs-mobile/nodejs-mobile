--- conflicted
+++ resolved
@@ -998,32 +998,6 @@
         'test/cctest/test_util.cc',
         'test/cctest/test_url.cc'
       ],
-<<<<<<< HEAD
-      'libraries': [
-        '<(obj_path)<(obj_separator)async_wrap.<(obj_suffix)',
-        '<(obj_path)<(obj_separator)handle_wrap.<(obj_suffix)',
-        '<(obj_path)<(obj_separator)env.<(obj_suffix)',
-        '<(obj_path)<(obj_separator)node.<(obj_suffix)',
-        '<(obj_path)<(obj_separator)node_buffer.<(obj_suffix)',
-        '<(obj_path)<(obj_separator)node_debug_options.<(obj_suffix)',
-        '<(obj_path)<(obj_separator)node_i18n.<(obj_suffix)',
-        '<(obj_path)<(obj_separator)node_perf.<(obj_suffix)',
-        '<(obj_path)<(obj_separator)node_platform.<(obj_suffix)',
-        '<(obj_path)<(obj_separator)node_url.<(obj_suffix)',
-        '<(obj_path)<(obj_separator)util.<(obj_suffix)',
-        '<(obj_path)<(obj_separator)string_bytes.<(obj_suffix)',
-        '<(obj_path)<(obj_separator)string_decoder.<(obj_suffix)',
-        '<(obj_path)<(obj_separator)string_search.<(obj_suffix)',
-        '<(obj_path)<(obj_separator)stream_base.<(obj_suffix)',
-        '<(obj_path)<(obj_separator)node_constants.<(obj_suffix)',
-        '<(obj_tracing_path)<(obj_separator)agent.<(obj_suffix)',
-        '<(obj_tracing_path)<(obj_separator)node_trace_buffer.<(obj_suffix)',
-        '<(obj_tracing_path)<(obj_separator)node_trace_writer.<(obj_suffix)',
-        '<(obj_tracing_path)<(obj_separator)trace_event.<(obj_suffix)',
-        '<(obj_gen_path)<(obj_separator)node_javascript.<(obj_suffix)',
-      ],
-=======
->>>>>>> 7514eb3c
 
       'conditions': [
         [ 'node_engine=="v8"', {
@@ -1059,9 +1033,6 @@
           'defines': [
             'HAVE_OPENSSL=1',
           ],
-          'defines': [
-            'HAVE_OPENSSL=1',
-          ],
         }],
         [ 'node_use_perfctr=="true"', {
           'defines': [ 'HAVE_PERFCTR=1' ],
@@ -1074,51 +1045,16 @@
           'defines': [
             'HAVE_INSPECTOR=1',
           ],
-<<<<<<< HEAD
-        }],
-        [ 'node_use_dtrace=="true" and node_target_type!="static_library"', {
-          'libraries': [
-            '<(obj_path)<(obj_separator)node_dtrace.<(obj_suffix)',
-          ],
-          'conditions': [
-            ['OS!="mac" and OS!="linux"', {
-              'libraries': [
-                '<(obj_path)<(obj_separator)node_dtrace_provider.<(obj_suffix)',
-                '<(obj_path)<(obj_separator)node_dtrace_ustack.<(obj_suffix)',
-              ]
-            }],
-            ['OS=="linux"', {
-              'libraries': [
-                '<(SHARED_INTERMEDIATE_DIR)<(obj_separator)'
-                  'node_dtrace_provider.<(obj_suffix)',
-              ]
-            }],
-          ],
         }, {
-          'conditions': [
-            [ 'node_use_etw=="true" and OS=="win"', {
-              'libraries': [
-                '<(obj_path)<(obj_separator)node_dtrace.<(obj_suffix)',
-                '<(obj_path)<(obj_separator)'
-                  'node_win32_etw_provider.<(obj_suffix)',
-              ],
-            }]
-          ]
+          'defines': [ 'HAVE_INSPECTOR=0' ]
         }],
         [ 'OS=="win" and node_target_type!="static_library"', {
-          'libraries': [
-            '<(obj_path)<(obj_separator)backtrace_win32.<(obj_suffix)',
-          ],
           'conditions': [
             # this is only necessary for chakra on windows because chakra is dynamically linked on windows
             [ 'node_engine=="chakracore"', {
               'libraries': [ '-ldbghelp.lib' ],
             }],
           ],
-=======
->>>>>>> 7514eb3c
-        }, {
-          'defines': [ 'HAVE_INSPECTOR=0' ]
         }],
         ['OS=="solaris"', {
           'ldflags': [ '-I<(SHARED_INTERMEDIATE_DIR)' ]
