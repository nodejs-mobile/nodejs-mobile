{
  'variables': {
    'v8_use_siphash%': 0,
    'v8_use_snapshot%': 0,
    'v8_trace_maps%': 0,
    'node_use_dtrace%': 'false',
    'node_use_etw%': 'false',
    'node_no_browser_globals%': 'false',
    'node_use_node_snapshot%': 'false',
    'node_use_v8_platform%': 'true',
    'node_use_bundled_v8%': 'true',
    'node_shared%': 'false',
    'force_dynamic_crt%': 0,
    'node_module_version%': '',
    'node_shared_brotli%': 'false',
    'node_shared_zlib%': 'false',
    'node_shared_http_parser%': 'false',
    'node_shared_cares%': 'false',
    'node_shared_libuv%': 'false',
    'node_shared_nghttp2%': 'false',
    'node_use_openssl%': 'true',
    'node_shared_openssl%': 'false',
    'node_v8_options%': '',
    'node_core_target_name%': 'node',
    'node_lib_target_name%': 'libnode',
    'node_intermediate_lib_type%': 'static_library',
    'library_files': [
      'lib/internal/bootstrap/environment.js',
      'lib/internal/bootstrap/loaders.js',
      'lib/internal/bootstrap/node.js',
      'lib/internal/bootstrap/pre_execution.js',
      'lib/internal/bootstrap/switches/does_own_process_state.js',
      'lib/internal/bootstrap/switches/does_not_own_process_state.js',
      'lib/internal/bootstrap/switches/is_main_thread.js',
      'lib/internal/bootstrap/switches/is_not_main_thread.js',
      'lib/internal/per_context/primordials.js',
      'lib/internal/per_context/domexception.js',
      'lib/internal/per_context/messageport.js',
      'lib/async_hooks.js',
      'lib/assert.js',
      'lib/buffer.js',
      'lib/child_process.js',
      'lib/console.js',
      'lib/constants.js',
      'lib/crypto.js',
      'lib/cluster.js',
      'lib/dgram.js',
      'lib/dns.js',
      'lib/domain.js',
      'lib/events.js',
      'lib/fs.js',
      'lib/http.js',
      'lib/http2.js',
      'lib/_http_agent.js',
      'lib/_http_client.js',
      'lib/_http_common.js',
      'lib/_http_incoming.js',
      'lib/_http_outgoing.js',
      'lib/_http_server.js',
      'lib/https.js',
      'lib/inspector.js',
      'lib/module.js',
      'lib/net.js',
      'lib/os.js',
      'lib/path.js',
      'lib/perf_hooks.js',
      'lib/process.js',
      'lib/punycode.js',
      'lib/querystring.js',
      'lib/readline.js',
      'lib/repl.js',
      'lib/stream.js',
      'lib/_stream_readable.js',
      'lib/_stream_writable.js',
      'lib/_stream_duplex.js',
      'lib/_stream_transform.js',
      'lib/_stream_passthrough.js',
      'lib/_stream_wrap.js',
      'lib/string_decoder.js',
      'lib/sys.js',
      'lib/timers.js',
      'lib/tls.js',
      'lib/_tls_common.js',
      'lib/_tls_wrap.js',
      'lib/trace_events.js',
      'lib/tty.js',
      'lib/url.js',
      'lib/util.js',
      'lib/v8.js',
      'lib/vm.js',
      'lib/wasi.js',
      'lib/worker_threads.js',
      'lib/zlib.js',
      'lib/internal/assert.js',
      'lib/internal/assert/assertion_error.js',
      'lib/internal/async_hooks.js',
      'lib/internal/buffer.js',
      'lib/internal/cli_table.js',
      'lib/internal/child_process.js',
      'lib/internal/child_process/serialization.js',
      'lib/internal/cluster/child.js',
      'lib/internal/cluster/master.js',
      'lib/internal/cluster/round_robin_handle.js',
      'lib/internal/cluster/shared_handle.js',
      'lib/internal/cluster/utils.js',
      'lib/internal/cluster/worker.js',
      'lib/internal/console/constructor.js',
      'lib/internal/console/global.js',
      'lib/internal/crypto/certificate.js',
      'lib/internal/crypto/cipher.js',
      'lib/internal/crypto/diffiehellman.js',
      'lib/internal/crypto/hash.js',
      'lib/internal/crypto/keygen.js',
      'lib/internal/crypto/keys.js',
      'lib/internal/crypto/pbkdf2.js',
      'lib/internal/crypto/random.js',
      'lib/internal/crypto/scrypt.js',
      'lib/internal/crypto/sig.js',
      'lib/internal/crypto/util.js',
      'lib/internal/constants.js',
      'lib/internal/dgram.js',
      'lib/internal/dns/promises.js',
      'lib/internal/dns/utils.js',
      'lib/internal/dtrace.js',
      'lib/internal/encoding.js',
      'lib/internal/errors.js',
      'lib/internal/error-serdes.js',
      'lib/internal/fixed_queue.js',
      'lib/internal/freelist.js',
      'lib/internal/freeze_intrinsics.js',
      'lib/internal/fs/dir.js',
      'lib/internal/fs/promises.js',
      'lib/internal/fs/read_file_context.js',
      'lib/internal/fs/rimraf.js',
      'lib/internal/fs/streams.js',
      'lib/internal/fs/sync_write_stream.js',
      'lib/internal/fs/utils.js',
      'lib/internal/fs/watchers.js',
      'lib/internal/http.js',
      'lib/internal/histogram.js',
      'lib/internal/idna.js',
      'lib/internal/inspector_async_hook.js',
      'lib/internal/js_stream_socket.js',
      'lib/internal/linkedlist.js',
      'lib/internal/main/check_syntax.js',
      'lib/internal/main/eval_string.js',
      'lib/internal/main/eval_stdin.js',
      'lib/internal/main/inspect.js',
      'lib/internal/main/print_help.js',
      'lib/internal/main/prof_process.js',
      'lib/internal/main/repl.js',
      'lib/internal/main/run_main_module.js',
      'lib/internal/main/run_third_party_main.js',
      'lib/internal/main/worker_thread.js',
      'lib/internal/modules/run_main.js',
      'lib/internal/modules/cjs/helpers.js',
      'lib/internal/modules/cjs/loader.js',
      'lib/internal/modules/esm/loader.js',
      'lib/internal/modules/esm/create_dynamic_module.js',
      'lib/internal/modules/esm/get_format.js',
      'lib/internal/modules/esm/get_source.js',
      'lib/internal/modules/esm/module_job.js',
      'lib/internal/modules/esm/module_map.js',
      'lib/internal/modules/esm/resolve.js',
      'lib/internal/modules/esm/transform_source.js',
      'lib/internal/modules/esm/translators.js',
      'lib/internal/net.js',
      'lib/internal/options.js',
      'lib/internal/policy/manifest.js',
      'lib/internal/policy/sri.js',
      'lib/internal/priority_queue.js',
      'lib/internal/process/esm_loader.js',
      'lib/internal/process/execution.js',
      'lib/internal/process/per_thread.js',
      'lib/internal/process/policy.js',
      'lib/internal/process/promises.js',
      'lib/internal/process/warning.js',
      'lib/internal/process/worker_thread_only.js',
      'lib/internal/process/report.js',
      'lib/internal/process/signal.js',
      'lib/internal/process/task_queues.js',
      'lib/internal/querystring.js',
      'lib/internal/readline/utils.js',
      'lib/internal/repl.js',
      'lib/internal/repl/await.js',
      'lib/internal/repl/history.js',
      'lib/internal/repl/utils.js',
      'lib/internal/socket_list.js',
      'lib/internal/source_map/prepare_stack_trace.js',
      'lib/internal/source_map/source_map.js',
      'lib/internal/source_map/source_map_cache.js',
      'lib/internal/test/binding.js',
      'lib/internal/timers.js',
      'lib/internal/tls.js',
      'lib/internal/trace_events_async_hooks.js',
      'lib/internal/tty.js',
      'lib/internal/url.js',
      'lib/internal/util.js',
      'lib/internal/util/comparisons.js',
      'lib/internal/util/debuglog.js',
      'lib/internal/util/inspect.js',
      'lib/internal/util/inspector.js',
      'lib/internal/util/types.js',
      'lib/internal/http2/core.js',
      'lib/internal/http2/compat.js',
      'lib/internal/http2/util.js',
      'lib/internal/v8_prof_polyfill.js',
      'lib/internal/v8_prof_processor.js',
      'lib/internal/validators.js',
      'lib/internal/stream_base_commons.js',
      'lib/internal/vm/module.js',
      'lib/internal/worker.js',
      'lib/internal/worker/io.js',
      'lib/internal/streams/lazy_transform.js',
      'lib/internal/streams/async_iterator.js',
      'lib/internal/streams/buffer_list.js',
      'lib/internal/streams/duplexpair.js',
      'lib/internal/streams/from.js',
      'lib/internal/streams/legacy.js',
      'lib/internal/streams/destroy.js',
      'lib/internal/streams/state.js',
      'lib/internal/streams/pipeline.js',
      'lib/internal/streams/end-of-stream.js',
      'deps/v8/tools/splaytree.js',
      'deps/v8/tools/codemap.js',
      'deps/v8/tools/consarray.js',
      'deps/v8/tools/csvparser.js',
      'deps/v8/tools/profile.js',
      'deps/v8/tools/profile_view.js',
      'deps/v8/tools/logreader.js',
      'deps/v8/tools/arguments.js',
      'deps/v8/tools/tickprocessor.js',
      'deps/v8/tools/SourceMap.js',
      'deps/v8/tools/tickprocessor-driver.js',
      'deps/node-inspect/lib/_inspect.js',
      'deps/node-inspect/lib/internal/inspect_client.js',
      'deps/node-inspect/lib/internal/inspect_repl.js',
      'deps/acorn/acorn/dist/acorn.js',
      'deps/acorn/acorn-walk/dist/walk.js',
      'deps/acorn-plugins/acorn-class-fields/index.js',
      'deps/acorn-plugins/acorn-numeric-separator/index.js',
      'deps/acorn-plugins/acorn-private-class-elements/index.js',
      'deps/acorn-plugins/acorn-private-methods/index.js',
      'deps/acorn-plugins/acorn-static-class-features/index.js',
    ],
    'node_mksnapshot_exec': '<(PRODUCT_DIR)/<(EXECUTABLE_PREFIX)node_mksnapshot<(EXECUTABLE_SUFFIX)',
    'mkcodecache_exec': '<(PRODUCT_DIR)/<(EXECUTABLE_PREFIX)mkcodecache<(EXECUTABLE_SUFFIX)',
    'conditions': [
      [ 'node_shared=="true"', {
        'node_target_type%': 'shared_library',
        'conditions': [
          ['OS=="aix"', {
            # For AIX, always generate static library first,
            # It needs an extra step to generate exp and
            # then use both static lib and exp to create
            # shared lib.
            'node_intermediate_lib_type': 'static_library',
          }, {
            'node_intermediate_lib_type': 'shared_library',
          }],
        ],
      }, {
        'node_target_type%': 'executable',
      }],
      [ 'OS=="win" and '
        'node_use_openssl=="true" and '
        'node_shared_openssl=="false"', {
        'use_openssl_def%': 1,
      }, {
        'use_openssl_def%': 0,
      }],
    ],
  },

  'target_defaults': {
    # Putting these explicitly here so not to depend on `common.gypi`.
    # `common.gypi` need to be more general because it is used to build userland native addons.
    # Refs: https://github.com/nodejs/node-gyp/issues/1118
    'cflags': [ '-Wall', '-Wextra', '-Wno-unused-parameter', ],
    'xcode_settings': {
      'WARNING_CFLAGS': [
        '-Wall',
        '-Wendif-labels',
        '-W',
        '-Wno-unused-parameter',
        '-Werror=undefined-inline',
      ],
    },

    # Relevant only for x86.
    # Refs: https://github.com/nodejs/node/pull/25852
    # Refs: https://docs.microsoft.com/en-us/cpp/build/reference/safeseh-image-has-safe-exception-handlers
    'msvs_settings': {
      'VCLinkerTool': {
        'ImageHasSafeExceptionHandlers': 'false',
      },
    },

    'conditions': [
      ['OS=="aix"', {
        'ldflags': [
          '-Wl,-bnoerrmsg',
        ],
      }],
      ['OS == "linux" and llvm_version != "0.0"', {
        'libraries': ['-latomic'],
      }],
    ],
  },

  'targets': [
    {
      'target_name': '<(node_core_target_name)',
      'type': 'executable',

      'defines': [
        'NODE_WANT_INTERNALS=1',
      ],

      'includes': [
        'node.gypi'
      ],

      'include_dirs': [
        'src',
        'deps/v8/include'
      ],

      'sources': [
        'src/node_main.cc'
      ],

      'dependencies': [
        'deps/histogram/histogram.gyp:histogram',
        'deps/uvwasi/uvwasi.gyp:uvwasi',
      ],

      'msvs_settings': {
        'VCLinkerTool': {
          'GenerateMapFile': 'true', # /MAP
          'MapExports': 'true', # /MAPINFO:EXPORTS
          'RandomizedBaseAddress': 2, # enable ASLR
          'DataExecutionPrevention': 2, # enable DEP
          'AllowIsolation': 'true',
        },
      },

      # - "C4244: conversion from 'type1' to 'type2', possible loss of data"
      #   Ususaly safe. Disable for `dep`, enable for `src`
      'msvs_disabled_warnings!': [4244],

      'conditions': [
        [ 'node_intermediate_lib_type=="static_library" and '
            'node_shared=="true" and OS=="aix"', {
          # For AIX, shared lib is linked by static lib and .exp. In the
          # case here, the executable needs to link to shared lib.
          # Therefore, use 'node_aix_shared' target to generate the
          # shared lib and then executable.
          'dependencies': [ 'node_aix_shared' ],
        }, {
          'dependencies': [ '<(node_lib_target_name)' ],
        }],
        [ 'node_intermediate_lib_type=="static_library" and node_shared=="false"', {
          'xcode_settings': {
            'OTHER_LDFLAGS': [
              '-Wl,-force_load,<(PRODUCT_DIR)/<(STATIC_LIB_PREFIX)<(node_core_target_name)<(STATIC_LIB_SUFFIX)',
              '-Wl,-force_load,<(PRODUCT_DIR)/<(STATIC_LIB_PREFIX)v8_base_without_compiler<(STATIC_LIB_SUFFIX)',
            ],
          },
          'msvs_settings': {
            'VCLinkerTool': {
              'AdditionalOptions': [
                '/WHOLEARCHIVE:<(node_lib_target_name)<(STATIC_LIB_SUFFIX)',
                '/WHOLEARCHIVE:<(STATIC_LIB_PREFIX)v8_base_without_compiler<(STATIC_LIB_SUFFIX)',
              ],
            },
          },
          'conditions': [
            ['OS != "aix" and OS != "mac" and OS != "ios"', {
              'ldflags': [
                '-Wl,--whole-archive',
                '<(obj_dir)/<(STATIC_LIB_PREFIX)<(node_core_target_name)<(STATIC_LIB_SUFFIX)',
                '<(obj_dir)/tools/v8_gypfiles/<(STATIC_LIB_PREFIX)v8_base_without_compiler<(STATIC_LIB_SUFFIX)',
                '-Wl,--no-whole-archive',
              ],
            }],
            [ 'OS=="win"', {
              'sources': [ 'src/res/node.rc' ],
              'conditions': [
                [ 'node_use_etw=="true"', {
                  'sources': [
                    'tools/msvs/genfiles/node_etw_provider.rc'
                  ],
                }],
              ],
            }],
          ],
        }],
        [ 'node_shared=="true"', {
          'xcode_settings': {
            'OTHER_LDFLAGS': [ '-Wl,-rpath,@loader_path', ],
          },
        }],
        [ 'node_report=="true"', {
          'defines': [
            'NODE_REPORT',
            'NODE_ARCH="<(target_arch)"',
            'NODE_PLATFORM="<(OS)"',
          ],
        }],
        ['OS=="win"', {
          'libraries': [
            'Dbghelp.lib',
            'winmm.lib',
            'Ws2_32.lib',
          ],
        }],
        ['node_with_ltcg=="true"', {
          'msvs_settings': {
            'VCCLCompilerTool': {
              'WholeProgramOptimization': 'true'   # /GL, whole program optimization, needed for LTCG
            },
            'VCLibrarianTool': {
              'AdditionalOptions': [
                '/LTCG:INCREMENTAL',               # link time code generation
              ],
            },
            'VCLinkerTool': {
              'OptimizeReferences': 2,             # /OPT:REF
              'EnableCOMDATFolding': 2,            # /OPT:ICF
              'LinkIncremental': 1,                # disable incremental linking
              'AdditionalOptions': [
                '/LTCG:INCREMENTAL',               # incremental link-time code generation
              ],
            }
          }
        }, {
          'msvs_settings': {
            'VCCLCompilerTool': {
              'WholeProgramOptimization': 'false'
            },
            'VCLinkerTool': {
              'LinkIncremental': 2                 # enable incremental linking
            },
          },
         }],
        ['node_use_node_code_cache=="true"', {
          'dependencies': [
            'mkcodecache',
          ],
          'actions': [
            {
              'action_name': 'run_mkcodecache',
              'process_outputs_as_sources': 1,
              'inputs': [
                '<(mkcodecache_exec)',
              ],
              'outputs': [
                '<(SHARED_INTERMEDIATE_DIR)/node_code_cache.cc',
              ],
              'action': [
                '<@(_inputs)',
                '<@(_outputs)',
              ],
            },
          ],
        }, {
          'conditions': [
            [ 'not (node_target_type=="static_library" and OS=="ios")', {
              'sources': [
                'src/node_code_cache_stub.cc'
              ],
            }],
          ],
        }],
        ['node_use_node_snapshot=="true"', {
          'dependencies': [
            'node_mksnapshot',
          ],
          'actions': [
            {
              'action_name': 'node_mksnapshot',
              'process_outputs_as_sources': 1,
              'inputs': [
                '<(node_mksnapshot_exec)',
              ],
              'outputs': [
                '<(SHARED_INTERMEDIATE_DIR)/node_snapshot.cc',
              ],
              'action': [
                '<@(_inputs)',
                '<@(_outputs)',
              ],
            },
          ],
        }, {
          'conditions': [
            [ 'not (node_target_type=="static_library" and OS=="ios")', {
              'sources': [
                'src/node_snapshot_stub.cc'
              ],
            }],
          ],
        }],
      ],
    }, # node_core_target_name
    {
      'target_name': '<(node_lib_target_name)',
      'type': '<(node_intermediate_lib_type)',
      'includes': [
        'node.gypi',
      ],

      'include_dirs': [
        'src',
        '<(SHARED_INTERMEDIATE_DIR)' # for node_natives.h
      ],
      'dependencies': [
        'deps/histogram/histogram.gyp:histogram',
        'deps/uvwasi/uvwasi.gyp:uvwasi',
      ],

      'sources': [
        'src/api/async_resource.cc',
        'src/api/callback.cc',
        'src/api/encoding.cc',
        'src/api/environment.cc',
        'src/api/exceptions.cc',
        'src/api/hooks.cc',
        'src/api/utils.cc',
        'src/async_wrap.cc',
        'src/cares_wrap.cc',
        'src/connect_wrap.cc',
        'src/connection_wrap.cc',
        'src/debug_utils.cc',
        'src/env.cc',
        'src/fs_event_wrap.cc',
        'src/handle_wrap.cc',
        'src/heap_utils.cc',
        'src/histogram.cc',
        'src/js_native_api.h',
        'src/js_native_api_types.h',
        'src/js_native_api_v8.cc',
        'src/js_native_api_v8.h',
        'src/js_native_api_v8_internals.h',
        'src/js_stream.cc',
        'src/module_wrap.cc',
        'src/node.cc',
        'src/node_api.cc',
        'src/node_binding.cc',
        'src/node_buffer.cc',
        'src/node_config.cc',
        'src/node_constants.cc',
        'src/node_contextify.cc',
        'src/node_credentials.cc',
        'src/node_dir.cc',
        'src/node_domain.cc',
        'src/node_env_var.cc',
        'src/node_errors.cc',
        'src/node_file.cc',
        'src/node_http_parser_llhttp.cc',
        'src/node_http_parser_traditional.cc',
        'src/node_http2.cc',
        'src/node_i18n.cc',
        'src/node_main_instance.cc',
        'src/node_messaging.cc',
        'src/node_metadata.cc',
        'src/node_native_module.cc',
        'src/node_native_module_env.cc',
        'src/node_options.cc',
        'src/node_os.cc',
        'src/node_perf.cc',
        'src/node_platform.cc',
        'src/node_postmortem_metadata.cc',
        'src/node_process_events.cc',
        'src/node_process_methods.cc',
        'src/node_process_object.cc',
        'src/node_serdes.cc',
        'src/node_stat_watcher.cc',
        'src/node_symbols.cc',
        'src/node_task_queue.cc',
        'src/node_trace_events.cc',
        'src/node_types.cc',
        'src/node_url.cc',
        'src/node_util.cc',
        'src/node_v8.cc',
        'src/node_wasi.cc',
        'src/node_watchdog.cc',
        'src/node_worker.cc',
        'src/node_zlib.cc',
        'src/pipe_wrap.cc',
        'src/process_wrap.cc',
        'src/sharedarraybuffer_metadata.cc',
        'src/signal_wrap.cc',
        'src/spawn_sync.cc',
        'src/stream_base.cc',
        'src/stream_pipe.cc',
        'src/stream_wrap.cc',
        'src/string_bytes.cc',
        'src/string_decoder.cc',
        'src/tcp_wrap.cc',
        'src/timers.cc',
        'src/tracing/agent.cc',
        'src/tracing/node_trace_buffer.cc',
        'src/tracing/node_trace_writer.cc',
        'src/tracing/trace_event.cc',
        'src/tracing/traced_value.cc',
        'src/tty_wrap.cc',
        'src/udp_wrap.cc',
        'src/util.cc',
        'src/uv.cc',
        # headers to make for a more pleasant IDE experience
        'src/aliased_buffer.h',
        'src/async_wrap.h',
        'src/async_wrap-inl.h',
        'src/base_object.h',
        'src/base_object-inl.h',
        'src/base64.h',
        'src/connect_wrap.h',
        'src/connection_wrap.h',
        'src/debug_utils.h',
        'src/debug_utils-inl.h',
        'src/env.h',
        'src/env-inl.h',
        'src/handle_wrap.h',
        'src/histogram.h',
        'src/histogram-inl.h',
        'src/http_parser_adaptor.h',
        'src/js_stream.h',
        'src/memory_tracker.h',
        'src/memory_tracker-inl.h',
        'src/module_wrap.h',
        'src/node.h',
        'src/node_api.h',
        'src/node_api_types.h',
        'src/node_binding.h',
        'src/node_buffer.h',
        'src/node_constants.h',
        'src/node_context_data.h',
        'src/node_contextify.h',
        'src/node_dir.h',
        'src/node_errors.h',
        'src/node_file.h',
        'src/node_file-inl.h',
        'src/node_http_parser_impl.h',
        'src/node_http2.h',
        'src/node_http2_state.h',
        'src/node_i18n.h',
        'src/node_internals.h',
        'src/node_main_instance.h',
        'src/node_mem.h',
        'src/node_mem-inl.h',
        'src/node_messaging.h',
        'src/node_metadata.h',
        'src/node_mutex.h',
        'src/node_native_module.h',
        'src/node_native_module_env.h',
        'src/node_mobile_version.h',
        'src/node_object_wrap.h',
        'src/node_options.h',
        'src/node_options-inl.h',
        'src/node_perf.h',
        'src/node_perf_common.h',
        'src/node_platform.h',
        'src/node_process.h',
        'src/node_revert.h',
        'src/node_root_certs.h',
        'src/node_stat_watcher.h',
        'src/node_union_bytes.h',
        'src/node_url.h',
        'src/node_version.h',
        'src/node_v8_platform-inl.h',
        'src/node_wasi.h',
        'src/node_watchdog.h',
        'src/node_worker.h',
        'src/pipe_wrap.h',
        'src/req_wrap.h',
        'src/req_wrap-inl.h',
        'src/sharedarraybuffer_metadata.h',
        'src/spawn_sync.h',
        'src/stream_base.h',
        'src/stream_base-inl.h',
        'src/stream_pipe.h',
        'src/stream_wrap.h',
        'src/string_bytes.h',
        'src/string_decoder.h',
        'src/string_decoder-inl.h',
        'src/string_search.h',
        'src/tcp_wrap.h',
        'src/tracing/agent.h',
        'src/tracing/node_trace_buffer.h',
        'src/tracing/node_trace_writer.h',
        'src/tracing/trace_event.h',
        'src/tracing/trace_event_common.h',
        'src/tracing/traced_value.h',
        'src/tty_wrap.h',
        'src/udp_wrap.h',
        'src/util.h',
        'src/util-inl.h',
        # Dependency headers
        'deps/http_parser/http_parser.h',
        'deps/v8/include/v8.h',
        # javascript files to make for an even more pleasant IDE experience
        '<@(library_files)',
        # node.gyp is added by default, common.gypi is added for change detection
        'common.gypi',
      ],

      'variables': {
        'openssl_system_ca_path%': '',
      },

      'defines': [
        'NODE_ARCH="<(target_arch)"',
        'NODE_PLATFORM="<(OS)"',
        'NODE_WANT_INTERNALS=1',
        # Warn when using deprecated V8 APIs.
        'V8_DEPRECATION_WARNINGS=1',
        'NODE_OPENSSL_SYSTEM_CERT_PATH="<(openssl_system_ca_path)"',
      ],

      # - "C4244: conversion from 'type1' to 'type2', possible loss of data"
      #   Ususaly safe. Disable for `dep`, enable for `src`
      'msvs_disabled_warnings!': [4244],

      'conditions': [
        [ 'node_shared=="true"', {
          'sources': [
            'src/node_snapshot_stub.cc',
            'src/node_code_cache_stub.cc',
          ]
        }],
        [ 'node_target_type=="static_library" and OS=="ios"', {
          'sources': [
            'src/node_snapshot_stub.cc',
            'src/node_code_cache_stub.cc',
          ]
        }],
        [ 'node_shared=="true" and node_module_version!="" and OS!="win"', {
          'product_extension': '<(shlib_suffix)',
          'xcode_settings': {
            'LD_DYLIB_INSTALL_NAME':
              '@rpath/lib<(node_core_target_name).<(shlib_suffix)'
          },
        }],
        ['node_shared=="true" and OS=="aix"', {
          'product_name': 'node_base',
        }],
        [ 'v8_enable_inspector==1', {
          'includes' : [ 'src/inspector/node_inspector.gypi' ],
        }, {
          'defines': [ 'HAVE_INSPECTOR=0' ]
        }],
        [ 'OS=="win"', {
          'conditions': [
            [ 'node_intermediate_lib_type!="static_library"', {
              'sources': [
                'src/res/node.rc',
              ],
            }],
          ],
          'libraries': [
            'Dbghelp',
            'Psapi',
          ],
        }],
        [ 'node_use_etw=="true"', {
          'defines': [ 'HAVE_ETW=1' ],
          'dependencies': [ 'node_etw' ],
          'include_dirs': [
            'src',
            'tools/msvs/genfiles',
            '<(SHARED_INTERMEDIATE_DIR)' # for node_natives.h
          ],
          'sources': [
            'src/node_win32_etw_provider.h',
            'src/node_win32_etw_provider-inl.h',
            'src/node_win32_etw_provider.cc',
            'src/node_dtrace.h',
            'src/node_dtrace.cc',
            'tools/msvs/genfiles/node_etw_provider.h',
          ],
          'conditions': [
            ['node_intermediate_lib_type != "static_library"', {
              'sources': [
                'tools/msvs/genfiles/node_etw_provider.rc',
              ],
            }],
          ],
        }],
        [ 'node_use_dtrace=="true"', {
          'defines': [ 'HAVE_DTRACE=1' ],
          'dependencies': [
            'node_dtrace_header',
            'specialize_node_d',
          ],
          'include_dirs': [ '<(SHARED_INTERMEDIATE_DIR)' ],
          #
          # DTrace is supported on linux, solaris, mac, and bsd.  There are
          # three object files associated with DTrace support, but they're
          # not all used all the time:
          #
          #   node_dtrace.o           all configurations
          #   node_dtrace_ustack.o    not supported on mac and linux
          #   node_dtrace_provider.o  All except OS X.  "dtrace -G" is not
          #                           used on OS X.
          #
          # Note that node_dtrace_provider.cc and node_dtrace_ustack.cc do not
          # actually exist.  They're listed here to trick GYP into linking the
          # corresponding object files into the final "node" executable.  These
          # object files are generated by "dtrace -G" using custom actions
          # below, and the GYP-generated Makefiles will properly build them when
          # needed.
          #
          'sources': [
            'src/node_dtrace.h',
            'src/node_dtrace.cc',
          ],
          'conditions': [
            [ 'OS=="linux"', {
              'sources': [
                '<(SHARED_INTERMEDIATE_DIR)/node_dtrace_provider.o'
              ],
            }],
            [ 'OS!="mac" and OS!="ios" and OS!="linux"', {
              'sources': [
                'src/node_dtrace_ustack.cc',
                'src/node_dtrace_provider.cc',
              ]
            }
          ] ]
        } ],
        [ 'node_use_openssl=="true"', {
          'sources': [
            'src/node_crypto.cc',
            'src/node_crypto_common.cc',
            'src/node_crypto_bio.cc',
            'src/node_crypto_clienthello.cc',
            'src/node_crypto.h',
            'src/node_crypto_common.h',
            'src/node_crypto_bio.h',
            'src/node_crypto_clienthello.h',
            'src/node_crypto_clienthello-inl.h',
            'src/node_crypto_groups.h',
            'src/tls_wrap.cc',
            'src/tls_wrap.h'
          ],
        }],
        [ 'node_report=="true"', {
          'sources': [
            'src/node_report.cc',
            'src/node_report_module.cc',
            'src/node_report_utils.cc',
          ],
          'defines': [
            'NODE_REPORT',
            'NODE_ARCH="<(target_arch)"',
            'NODE_PLATFORM="<(OS)"',
          ],
          'conditions': [
            ['OS=="win"', {
              'libraries': [ 'Ws2_32' ],
            }],
          ],
        }],
<<<<<<< HEAD
        [ 'OS in "linux freebsd mac ios" and '
          'target_arch=="x64"', {
=======
        [ 'node_use_large_pages=="true" and OS in "linux freebsd mac"', {
>>>>>>> 63d1e08e
          'defines': [ 'NODE_ENABLE_LARGE_CODE_PAGES=1' ],
          # The current implementation of Large Pages is under Linux.
          # Other implementations are possible but not currently supported.
          'sources': [
            'src/large_pages/node_large_page.cc',
            'src/large_pages/node_large_page.h'
          ],
        }],
        [ 'use_openssl_def==1', {
          # TODO(bnoordhuis) Make all platforms export the same list of symbols.
          # Teach mkssldef.py to generate linker maps that UNIX linkers understand.
          'variables': {
            'mkssldef_flags': [
              # Categories to export.
              '-CAES,BF,BIO,DES,DH,DSA,EC,ECDH,ECDSA,ENGINE,EVP,HMAC,MD4,MD5,'
              'PSK,RC2,RC4,RSA,SHA,SHA0,SHA1,SHA256,SHA512,SOCK,STDIO,TLSEXT,'
              'UI,FP_API,TLS1_METHOD,TLS1_1_METHOD,TLS1_2_METHOD,SCRYPT,OCSP,'
              'NEXTPROTONEG,RMD160,CAST,DEPRECATEDIN_1_1_0,DEPRECATEDIN_1_2_0',
              # Defines.
              '-DWIN32',
              # Symbols to filter from the export list.
              '-X^DSO',
              '-X^_',
              '-X^private_',
              # Base generated DEF on zlib.def
              '-Bdeps/zlib/win32/zlib.def'
            ],
          },
          'conditions': [
            ['openssl_fips!=""', {
              'variables': { 'mkssldef_flags': ['-DOPENSSL_FIPS'] },
            }],
          ],
          'actions': [
            {
              'action_name': 'mkssldef',
              'inputs': [
                'deps/openssl/openssl/util/libcrypto.num',
                'deps/openssl/openssl/util/libssl.num',
              ],
              'outputs': ['<(SHARED_INTERMEDIATE_DIR)/openssl.def'],
              'process_outputs_as_sources': 1,
              'action': [
                'python',
                'tools/mkssldef.py',
                '<@(mkssldef_flags)',
                '-o',
                '<@(_outputs)',
                '<@(_inputs)',
              ],
            },
          ],
        }],
      ],
      'actions': [
        {
          'action_name': 'node_js2c',
          'process_outputs_as_sources': 1,
          'inputs': [
            # Put the code first so it's a dependency and can be used for invocation.
            'tools/js2c.py',
            '<@(library_files)',
            'config.gypi'
          ],
          'outputs': [
            '<(SHARED_INTERMEDIATE_DIR)/node_javascript.cc',
          ],
          'action': [
            'python', '<@(_inputs)',
            '--target', '<@(_outputs)',
          ],
        },
      ],
    }, # node_lib_target_name
    {
       # generate ETW header and resource files
      'target_name': 'node_etw',
      'type': 'none',
      'conditions': [
        [ 'node_use_etw=="true"', {
          'actions': [
            {
              'action_name': 'node_etw',
              'inputs': [ 'src/res/node_etw_provider.man' ],
              'outputs': [
                'tools/msvs/genfiles/node_etw_provider.rc',
                'tools/msvs/genfiles/node_etw_provider.h',
                'tools/msvs/genfiles/node_etw_providerTEMP.BIN',
              ],
              'action': [ 'mc <@(_inputs) -h tools/msvs/genfiles -r tools/msvs/genfiles' ]
            }
          ]
        } ]
      ]
    }, # node_etw
    {
      'target_name': 'node_dtrace_header',
      'type': 'none',
      'conditions': [
        [ 'node_use_dtrace=="true" and OS!="linux"', {
          'actions': [
            {
              'action_name': 'node_dtrace_header',
              'inputs': [ 'src/node_provider.d' ],
              'outputs': [ '<(SHARED_INTERMEDIATE_DIR)/node_provider.h' ],
              'action': [ 'dtrace', '-h', '-xnolibs', '-s', '<@(_inputs)',
                '-o', '<@(_outputs)' ]
            }
          ]
        } ],
        [ 'node_use_dtrace=="true" and OS=="linux"', {
          'actions': [
            {
              'action_name': 'node_dtrace_header',
              'inputs': [ 'src/node_provider.d' ],
              'outputs': [ '<(SHARED_INTERMEDIATE_DIR)/node_provider.h' ],
              'action': [ 'dtrace', '-h', '-s', '<@(_inputs)',
                '-o', '<@(_outputs)' ]
            }
          ]
        } ],
      ]
    }, # node_dtrace_header
    {
      'target_name': 'node_dtrace_provider',
      'type': 'none',
      'conditions': [
        [ 'node_use_dtrace=="true" and OS!="mac" and OS!="ios" and OS!="linux"', {
          'actions': [
            {
              'action_name': 'node_dtrace_provider_o',
              'inputs': [
                '<(obj_dir)/<(node_lib_target_name)/src/node_dtrace.o',
              ],
              'outputs': [
                '<(obj_dir)/<(node_lib_target_name)/src/node_dtrace_provider.o'
              ],
              'action': [ 'dtrace', '-G', '-xnolibs', '-s', 'src/node_provider.d',
                '<@(_inputs)', '-o', '<@(_outputs)' ]
            }
          ]
        }],
        [ 'node_use_dtrace=="true" and OS=="linux"', {
          'actions': [
            {
              'action_name': 'node_dtrace_provider_o',
              'inputs': [ 'src/node_provider.d' ],
              'outputs': [
                '<(SHARED_INTERMEDIATE_DIR)/node_dtrace_provider.o'
              ],
              'action': [
                'dtrace', '-C', '-G', '-s', '<@(_inputs)', '-o', '<@(_outputs)'
              ],
            }
          ],
        }],
      ]
    }, # node_dtrace_provider
    {
      'target_name': 'node_dtrace_ustack',
      'type': 'none',
      'conditions': [
        [ 'node_use_dtrace=="true" and OS!="mac" and OS!="ios" and OS!="linux"', {
          'actions': [
            {
              'action_name': 'node_dtrace_ustack_constants',
              'inputs': [
                '<(obj_dir)/tools/v8_gypfiles/<(STATIC_LIB_PREFIX)v8_base_without_compiler<(STATIC_LIB_SUFFIX)'
              ],
              'outputs': [
                '<(SHARED_INTERMEDIATE_DIR)/v8constants.h'
              ],
              'action': [
                'tools/genv8constants.py',
                '<@(_outputs)',
                '<@(_inputs)'
              ]
            },
            {
              'action_name': 'node_dtrace_ustack',
              'inputs': [
                'src/v8ustack.d',
                '<(SHARED_INTERMEDIATE_DIR)/v8constants.h'
              ],
              'outputs': [
                '<(obj_dir)/<(node_lib_target_name)/src/node_dtrace_ustack.o'
              ],
              'conditions': [
                [ 'target_arch=="ia32" or target_arch=="arm"', {
                  'action': [
                    'dtrace', '-32', '-I<(SHARED_INTERMEDIATE_DIR)', '-Isrc',
                    '-C', '-G', '-s', 'src/v8ustack.d', '-o', '<@(_outputs)',
                  ]
                } ],
                [ 'target_arch=="x64"', {
                  'action': [
                    'dtrace', '-64', '-I<(SHARED_INTERMEDIATE_DIR)', '-Isrc',
                    '-C', '-G', '-s', 'src/v8ustack.d', '-o', '<@(_outputs)',
                  ]
                } ],
              ]
            },
          ]
        } ],
      ]
    }, # node_dtrace_ustack
    {
      'target_name': 'specialize_node_d',
      'type': 'none',
      'conditions': [
        [ 'node_use_dtrace=="true"', {
          'actions': [
            {
              'action_name': 'specialize_node_d',
              'inputs': [
                'src/node.d'
              ],
              'outputs': [
                '<(PRODUCT_DIR)/node.d',
              ],
              'action': [
                'tools/specialize_node_d.py',
                '<@(_outputs)',
                '<@(_inputs)',
                '<@(OS)',
                '<@(target_arch)',
              ],
            },
          ],
        } ],
      ]
    }, # specialize_node_d
    {
      'target_name': 'cctest',
      'type': 'executable',

      'dependencies': [
        '<(node_lib_target_name)',
        'deps/histogram/histogram.gyp:histogram',
        'deps/uvwasi/uvwasi.gyp:uvwasi',
        'node_dtrace_header',
        'node_dtrace_ustack',
        'node_dtrace_provider',
      ],

      'includes': [
        'node.gypi'
      ],

      'include_dirs': [
        'src',
        'tools/msvs/genfiles',
        'deps/v8/include',
        'deps/cares/include',
        'deps/uv/include',
        'deps/uvwasi/include',
        'test/cctest',
      ],

      'defines': [ 'NODE_WANT_INTERNALS=1' ],

      'sources': [
        'test/cctest/gtest/gtest-all.cc',
        'test/cctest/gtest/gtest_main.cc',
        'test/cctest/node_test_fixture.cc',
        'test/cctest/node_test_fixture.h',
        'test/cctest/test_aliased_buffer.cc',
        'test/cctest/test_base64.cc',
        'test/cctest/test_base_object_ptr.cc',
        'test/cctest/test_node_postmortem_metadata.cc',
        'test/cctest/test_environment.cc',
        'test/cctest/test_linked_binding.cc',
        'test/cctest/test_per_process.cc',
        'test/cctest/test_platform.cc',
        'test/cctest/test_traced_value.cc',
        'test/cctest/test_util.cc',
        'test/cctest/test_url.cc',
      ],

      'conditions': [
        [ 'not (node_target_type=="static_library" and OS=="ios")', {
          'sources': [
            'src/node_snapshot_stub.cc',
            'src/node_code_cache_stub.cc',
          ]
        }],
        [ 'node_use_openssl=="true"', {
          'defines': [
            'HAVE_OPENSSL=1',
          ],
        }],
        ['v8_enable_inspector==1', {
          'sources': [
            'test/cctest/test_inspector_socket.cc',
            'test/cctest/test_inspector_socket_server.cc'
          ],
          'defines': [
            'HAVE_INSPECTOR=1',
          ],
        }, {
           'defines': [
             'HAVE_INSPECTOR=0',
           ]
        }],
        ['OS=="solaris"', {
          'ldflags': [ '-I<(SHARED_INTERMEDIATE_DIR)' ]
        }],
        # Skip cctest while building shared lib node for Windows and mobile
        [ 'OS in ("win", "android") and node_shared=="true"', {
          'type': 'none',
        }],
        [ 'node_shared=="true"', {
          'xcode_settings': {
            'OTHER_LDFLAGS': [ '-Wl,-rpath,@loader_path', ],
          },
        }],
        [ 'node_report=="true"', {
          'sources': [
            'test/cctest/test_report_util.cc',
          ],
          'defines': [
            'NODE_REPORT',
            'NODE_ARCH="<(target_arch)"',
            'NODE_PLATFORM="<(OS)"',
          ],
          'conditions': [
            ['OS=="win"', {
              'libraries': [ 'Ws2_32' ],
            }],
          ],
        }],
        ['OS=="win"', {
          'libraries': [
            'Dbghelp.lib',
            'winmm.lib',
            'Ws2_32.lib',
          ],
        }],
      ],
    }, # cctest

    # TODO(joyeecheung): do not depend on node_lib,
    # instead create a smaller static library node_lib_base that does
    # just enough for node_native_module.cc and the cache builder to
    # compile without compiling the generated code cache C++ file.
    # So generate_code_cache -> mkcodecache -> node_lib_base,
    #    node_lib -> node_lib_base & generate_code_cache
    {
      'target_name': 'mkcodecache',
      'type': 'executable',

      'dependencies': [
        '<(node_lib_target_name)',
        'deps/histogram/histogram.gyp:histogram',
        'deps/uvwasi/uvwasi.gyp:uvwasi',
      ],

      'includes': [
        'node.gypi'
      ],

      'include_dirs': [
        'src',
        'tools/msvs/genfiles',
        'deps/v8/include',
        'deps/cares/include',
        'deps/uv/include',
        'deps/uvwasi/include',
      ],

      'defines': [
        'NODE_WANT_INTERNALS=1'
      ],
      'sources': [
        'tools/code_cache/mkcodecache.cc',
        'tools/code_cache/cache_builder.cc',
        'tools/code_cache/cache_builder.h',
      ],

      'conditions': [
<<<<<<< HEAD
        [ 'not (node_target_type=="static_library" and OS=="ios")', {
          'sources': [
            'src/node_snapshot_stub.cc',
            'src/node_code_cache_stub.cc',
          ]
=======
        [ 'node_use_openssl=="true"', {
          'defines': [
            'HAVE_OPENSSL=1',
          ],
        }],
        ['v8_enable_inspector==1', {
          'defines': [
            'HAVE_INSPECTOR=1',
          ],
>>>>>>> 63d1e08e
        }],
        ['OS=="win"', {
          'libraries': [
            'dbghelp.lib',
            'PsApi.lib',
            'winmm.lib',
            'Ws2_32.lib',
          ],
        }],
      ],
    }, # mkcodecache
    {
      'target_name': 'node_mksnapshot',
      'type': 'executable',

      'dependencies': [
        '<(node_lib_target_name)',
        'deps/histogram/histogram.gyp:histogram',
        'deps/uvwasi/uvwasi.gyp:uvwasi',
      ],

      'includes': [
        'node.gypi'
      ],

      'include_dirs': [
        'src',
        'tools/msvs/genfiles',
        'deps/v8/include',
        'deps/cares/include',
        'deps/uv/include',
        'deps/uvwasi/include',
      ],

      'defines': [ 'NODE_WANT_INTERNALS=1' ],

      'sources': [
        'tools/snapshot/node_mksnapshot.cc',
        'tools/snapshot/snapshot_builder.cc',
        'tools/snapshot/snapshot_builder.h',
      ],

      'conditions': [
<<<<<<< HEAD
        [ 'not (node_target_type=="static_library" and OS=="ios")', {
          'sources': [
            'src/node_snapshot_stub.cc',
            'src/node_code_cache_stub.cc',
          ]
=======
        [ 'node_use_openssl=="true"', {
          'defines': [
            'HAVE_OPENSSL=1',
          ],
        }],
        ['v8_enable_inspector==1', {
          'defines': [
            'HAVE_INSPECTOR=1',
          ],
>>>>>>> 63d1e08e
        }],
        ['OS=="win"', {
          'libraries': [
            'Dbghelp.lib',
            'winmm.lib',
            'Ws2_32.lib',
          ],
        }],
      ],
    }, # node_mksnapshot
  ], # end targets

  'conditions': [
    ['OS=="aix" and node_shared=="true"', {
      'targets': [
        {
          'target_name': 'node_aix_shared',
          'type': 'shared_library',
          'product_name': '<(node_core_target_name)',
          'ldflags': ['--shared'],
          'product_extension': '<(shlib_suffix)',
          'includes': [
            'node.gypi'
          ],
          'dependencies': ['<(node_lib_target_name)'],
          'include_dirs': [
            'src',
            'deps/v8/include',
          ],
          'sources': [
            '<@(library_files)',
            'common.gypi',
          ],
          'direct_dependent_settings': {
            'ldflags': [ '-Wl,-brtl' ],
          },
        },
      ]
    }], # end aix section
  ], # end conditions block
}<|MERGE_RESOLUTION|>--- conflicted
+++ resolved
@@ -863,12 +863,7 @@
             }],
           ],
         }],
-<<<<<<< HEAD
-        [ 'OS in "linux freebsd mac ios" and '
-          'target_arch=="x64"', {
-=======
-        [ 'node_use_large_pages=="true" and OS in "linux freebsd mac"', {
->>>>>>> 63d1e08e
+        [ 'node_use_large_pages=="true" and OS in "linux freebsd mac ios"', {
           'defines': [ 'NODE_ENABLE_LARGE_CODE_PAGES=1' ],
           # The current implementation of Large Pages is under Linux.
           # Other implementations are possible but not currently supported.
@@ -1249,13 +1244,12 @@
       ],
 
       'conditions': [
-<<<<<<< HEAD
         [ 'not (node_target_type=="static_library" and OS=="ios")', {
           'sources': [
             'src/node_snapshot_stub.cc',
             'src/node_code_cache_stub.cc',
           ]
-=======
+        }],
         [ 'node_use_openssl=="true"', {
           'defines': [
             'HAVE_OPENSSL=1',
@@ -1265,7 +1259,6 @@
           'defines': [
             'HAVE_INSPECTOR=1',
           ],
->>>>>>> 63d1e08e
         }],
         ['OS=="win"', {
           'libraries': [
@@ -1309,13 +1302,12 @@
       ],
 
       'conditions': [
-<<<<<<< HEAD
         [ 'not (node_target_type=="static_library" and OS=="ios")', {
           'sources': [
             'src/node_snapshot_stub.cc',
             'src/node_code_cache_stub.cc',
           ]
-=======
+        }],
         [ 'node_use_openssl=="true"', {
           'defines': [
             'HAVE_OPENSSL=1',
@@ -1325,7 +1317,6 @@
           'defines': [
             'HAVE_INSPECTOR=1',
           ],
->>>>>>> 63d1e08e
         }],
         ['OS=="win"', {
           'libraries': [
