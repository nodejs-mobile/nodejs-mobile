{
  'variables': {
    'v8_use_snapshot%': 'false',
    'v8_trace_maps%': 0,
    'node_use_dtrace%': 'false',
    'node_use_etw%': 'false',
    'node_use_perfctr%': 'false',
    'node_no_browser_globals%': 'false',
    'node_use_v8_platform%': 'true',
    'node_use_bundled_v8%': 'true',
    'node_shared%': 'false',
    'force_dynamic_crt%': 0,
    'node_module_version%': '',
    'node_shared_zlib%': 'false',
    'node_shared_http_parser%': 'false',
    'node_shared_cares%': 'false',
    'node_shared_libuv%': 'false',
    'node_shared_nghttp2%': 'false',
    'node_use_openssl%': 'true',
    'node_shared_openssl%': 'false',
    'node_v8_options%': '',
    'node_enable_v8_vtunejit%': 'false',
    'node_engine%': 'v8',
    'node_core_target_name%': 'node',
    'node_lib_target_name%': 'node_lib',
    'node_intermediate_lib_type%': 'static_library',
    'library_files': [
      'lib/internal/bootstrap/loaders.js',
      'lib/internal/bootstrap/node.js',
      'lib/async_hooks.js',
      'lib/assert.js',
      'lib/buffer.js',
      'lib/child_process.js',
      'lib/console.js',
      'lib/constants.js',
      'lib/crypto.js',
      'lib/cluster.js',
      'lib/dgram.js',
      'lib/dns.js',
      'lib/domain.js',
      'lib/events.js',
      'lib/fs.js',
      'lib/http.js',
      'lib/http2.js',
      'lib/_http_agent.js',
      'lib/_http_client.js',
      'lib/_http_common.js',
      'lib/_http_incoming.js',
      'lib/_http_outgoing.js',
      'lib/_http_server.js',
      'lib/https.js',
      'lib/inspector.js',
      'lib/module.js',
      'lib/net.js',
      'lib/os.js',
      'lib/path.js',
      'lib/perf_hooks.js',
      'lib/process.js',
      'lib/punycode.js',
      'lib/querystring.js',
      'lib/readline.js',
      'lib/repl.js',
      'lib/stream.js',
      'lib/_stream_readable.js',
      'lib/_stream_writable.js',
      'lib/_stream_duplex.js',
      'lib/_stream_transform.js',
      'lib/_stream_passthrough.js',
      'lib/_stream_wrap.js',
      'lib/string_decoder.js',
      'lib/sys.js',
      'lib/timers.js',
      'lib/tls.js',
      'lib/_tls_common.js',
      'lib/_tls_wrap.js',
      'lib/trace_events.js',
      'lib/trace_mgr.js',
      'lib/tty.js',
      'lib/url.js',
      'lib/util.js',
      'lib/v8.js',
      'lib/vm.js',
      'lib/worker_threads.js',
      'lib/zlib.js',
      'lib/internal/assert.js',
      'lib/internal/async_hooks.js',
      'lib/internal/buffer.js',
      'lib/internal/cli_table.js',
      'lib/internal/child_process.js',
      'lib/internal/cluster/child.js',
      'lib/internal/cluster/master.js',
      'lib/internal/cluster/round_robin_handle.js',
      'lib/internal/cluster/shared_handle.js',
      'lib/internal/cluster/utils.js',
      'lib/internal/cluster/worker.js',
      'lib/internal/crypto/certificate.js',
      'lib/internal/crypto/cipher.js',
      'lib/internal/crypto/diffiehellman.js',
      'lib/internal/crypto/hash.js',
      'lib/internal/crypto/pbkdf2.js',
      'lib/internal/crypto/random.js',
      'lib/internal/crypto/scrypt.js',
      'lib/internal/crypto/sig.js',
      'lib/internal/crypto/util.js',
      'lib/internal/constants.js',
      'lib/internal/encoding.js',
      'lib/internal/errors.js',
      'lib/internal/error-serdes.js',
      'lib/internal/fixed_queue.js',
      'lib/internal/freelist.js',
      'lib/internal/fs/promises.js',
      'lib/internal/fs/read_file_context.js',
      'lib/internal/fs/streams.js',
      'lib/internal/fs/sync_write_stream.js',
      'lib/internal/fs/utils.js',
      'lib/internal/fs/watchers.js',
      'lib/internal/http.js',
      'lib/internal/inspector_async_hook.js',
      'lib/internal/linkedlist.js',
      'lib/internal/modules/cjs/helpers.js',
      'lib/internal/modules/cjs/loader.js',
      'lib/internal/modules/esm/loader.js',
      'lib/internal/modules/esm/create_dynamic_module.js',
      'lib/internal/modules/esm/default_resolve.js',
      'lib/internal/modules/esm/module_job.js',
      'lib/internal/modules/esm/module_map.js',
      'lib/internal/modules/esm/translators.js',
      'lib/internal/safe_globals.js',
      'lib/internal/net.js',
      'lib/internal/os.js',
      'lib/internal/process/esm_loader.js',
      'lib/internal/process/methods.js',
      'lib/internal/process/next_tick.js',
      'lib/internal/process/promises.js',
      'lib/internal/process/stdio.js',
      'lib/internal/process/warning.js',
      'lib/internal/process.js',
      'lib/internal/querystring.js',
      'lib/internal/process/write-coverage.js',
      'lib/internal/readline.js',
      'lib/internal/repl.js',
      'lib/internal/repl/await.js',
      'lib/internal/socket_list.js',
      'lib/internal/test/binding.js',
      'lib/internal/test/unicode.js',
      'lib/internal/timers.js',
      'lib/internal/tls.js',
      'lib/internal/trace_events_async_hooks.js',
      'lib/internal/tty.js',
      'lib/internal/url.js',
      'lib/internal/util.js',
      'lib/internal/util/comparisons.js',
      'lib/internal/util/inspector.js',
      'lib/internal/util/types.js',
      'lib/internal/http2/core.js',
      'lib/internal/http2/compat.js',
      'lib/internal/http2/util.js',
      'lib/internal/v8_prof_polyfill.js',
      'lib/internal/v8_prof_processor.js',
      'lib/internal/validators.js',
      'lib/internal/stream_base_commons.js',
      'lib/internal/vm/module.js',
      'lib/internal/worker.js',
      'lib/internal/streams/lazy_transform.js',
      'lib/internal/streams/async_iterator.js',
      'lib/internal/streams/buffer_list.js',
      'lib/internal/streams/duplexpair.js',
      'lib/internal/streams/legacy.js',
      'lib/internal/streams/destroy.js',
      'lib/internal/streams/state.js',
      'lib/internal/streams/pipeline.js',
      'lib/internal/streams/end-of-stream.js',
      'lib/internal/wrap_js_stream.js',
      'deps/v8/tools/splaytree.js',
      'deps/v8/tools/codemap.js',
      'deps/v8/tools/consarray.js',
      'deps/v8/tools/csvparser.js',
      'deps/v8/tools/profile.js',
      'deps/v8/tools/profile_view.js',
      'deps/v8/tools/logreader.js',
      'deps/v8/tools/arguments.js',
      'deps/v8/tools/tickprocessor.js',
      'deps/v8/tools/SourceMap.js',
      'deps/v8/tools/tickprocessor-driver.js',
      'deps/node-inspect/lib/_inspect.js',
      'deps/node-inspect/lib/internal/inspect_client.js',
      'deps/node-inspect/lib/internal/inspect_repl.js',
      'deps/acorn/dist/acorn.js',
      'deps/acorn/dist/walk.js',
    ],
    'conditions': [
      [ 'node_shared=="true"', {
        'node_target_type%': 'shared_library',
        'conditions': [
          ['OS=="aix"', {
            # For AIX, always generate static library first,
            # It needs an extra step to generate exp and
            # then use both static lib and exp to create
            # shared lib.
            'node_intermediate_lib_type': 'static_library',
          }, {
            'node_intermediate_lib_type': 'shared_library',
          }],
        ],
      }, {
        'node_target_type%': 'executable',
      }],
      [ 'OS=="win" and '
        'node_use_openssl=="true" and '
        'node_shared_openssl=="false"', {
        'use_openssl_def': 1,
      }, {
        'use_openssl_def': 0,
      }],
    ],
  },

  'targets': [
    {
      'target_name': '<(node_core_target_name)',
      'type': 'executable',
      'sources': [
        'src/node_main.cc'
      ],
      'includes': [
        'node.gypi'
      ],
      'include_dirs': [
        'src',
      ],
      'conditions': [
        [ 'node_engine=="v8"', {
          'include_dirs': [ 'deps/v8/include' ],
        }],
        [ 'node_engine=="chakracore"', {
          'include_dirs': [ 'deps/chakrashim/include' ],
          'conditions': [
            [ 'OS!="win" and chakracore_use_lto=="true"', {
              'ldflags': [ '-flto' ]
            }],
            [ 'OS=="win"', {
              'libraries': [ '-ldbghelp.lib' ],
            }]
          ]
        }],
        [ 'node_intermediate_lib_type=="static_library" and '
            'node_shared=="true" and OS=="aix"', {
          # For AIX, shared lib is linked by static lib and .exp. In the
          # case here, the executable needs to link to shared lib.
          # Therefore, use 'node_aix_shared' target to generate the
          # shared lib and then executable.
          'dependencies': [ 'node_aix_shared' ],
        }, {
          'dependencies': [ '<(node_lib_target_name)' ],
        }],
        [ 'node_intermediate_lib_type=="static_library" and '
            'node_shared=="false"', {
          'xcode_settings': {
            'OTHER_LDFLAGS': [
              '-Wl,-force_load,<(PRODUCT_DIR)/<(STATIC_LIB_PREFIX)'
                  '<(node_core_target_name)<(STATIC_LIB_SUFFIX)',
            ],
          },
          'msvs_settings': {
            'VCLinkerTool': {
              'AdditionalOptions': [
                '/WHOLEARCHIVE:<(PRODUCT_DIR)\\lib\\'
                    '<(node_core_target_name)<(STATIC_LIB_SUFFIX)',
              ],
            },
          },
          'conditions': [
            ['OS!="aix"', {
              'ldflags': [
                '-Wl,--whole-archive,<(obj_dir)/<(STATIC_LIB_PREFIX)'
                    '<(node_core_target_name)<(STATIC_LIB_SUFFIX)',
                '-Wl,--no-whole-archive',
              ],
            }],
            [ 'OS=="win"', {
              'sources': [ 'src/res/node.rc' ],
              'conditions': [
                [ 'node_use_etw=="true"', {
                  'sources': [
                    'tools/msvs/genfiles/node_etw_provider.rc'
                  ],
                }],
                [ 'node_use_perfctr=="true"', {
                  'sources': [
                    'tools/msvs/genfiles/node_perfctr_provider.rc',
                   ],
                }]
              ],
            }],
          ],
        }],
        [ 'node_shared=="true"', {
          'xcode_settings': {
            'OTHER_LDFLAGS': [ '-Wl,-rpath,@loader_path', ],
          },
        }],
        [ 'node_intermediate_lib_type=="shared_library" and OS=="win"', {
          # On Windows, having the same name for both executable and shared
          # lib causes filename collision. Need a different PRODUCT_NAME for
          # the executable and rename it back to node.exe later
          'product_name': '<(node_core_target_name)-win',
        }],
      ],
    },
    {
      'target_name': '<(node_lib_target_name)',
      'type': '<(node_intermediate_lib_type)',
      'product_name': '<(node_core_target_name)',

      'dependencies': [
        'node_js2c#host',
      ],

      'includes': [
        'node.gypi'
      ],

      'include_dirs': [
        'src',
        '<(SHARED_INTERMEDIATE_DIR)' # for node_natives.h
      ],

      'sources': [
        'src/async_wrap.cc',
        'src/bootstrapper.cc',
        'src/callback_scope.cc',
        'src/cares_wrap.cc',
        'src/connection_wrap.cc',
        'src/connect_wrap.cc',
        'src/debug_utils.cc',
        'src/env.cc',
        'src/exceptions.cc',
        'src/fs_event_wrap.cc',
        'src/handle_wrap.cc',
        'src/js_stream.cc',
        'src/module_wrap.cc',
        'src/node.cc',
        'src/node_buffer.cc',
        'src/node_config.cc',
        'src/node_constants.cc',
        'src/node_contextify.cc',
        'src/node_debug_options.cc',
        'src/node_domain.cc',
        'src/node_encoding.cc',
        'src/node_errors.h',
        'src/node_file.cc',
        'src/node_http2.cc',
        'src/node_http_parser.cc',
        'src/node_messaging.cc',
        'src/node_os.cc',
        'src/node_platform.cc',
        'src/node_perf.cc',
        'src/node_postmortem_metadata.cc',
        'src/node_serdes.cc',
        'src/node_trace_events.cc',
        'src/node_types.cc',
        'src/node_url.cc',
        'src/node_util.cc',
        'src/node_v8.cc',
        'src/node_stat_watcher.cc',
        'src/node_watchdog.cc',
        'src/node_worker.cc',
        'src/node_zlib.cc',
        'src/node_i18n.cc',
        'src/pipe_wrap.cc',
        'src/process_wrap.cc',
        'src/sharedarraybuffer_metadata.cc',
        'src/signal_wrap.cc',
        'src/spawn_sync.cc',
        'src/string_bytes.cc',
        'src/string_decoder.cc',
        'src/stream_base.cc',
        'src/stream_pipe.cc',
        'src/stream_wrap.cc',
        'src/tcp_wrap.cc',
        'src/timer_wrap.cc',
        'src/tracing/agent.cc',
        'src/tracing/node_trace_buffer.cc',
        'src/tracing/node_trace_writer.cc',
        'src/tracing/trace_event.cc',
        'src/tty_wrap.cc',
        'src/udp_wrap.cc',
        'src/util.cc',
        'src/uv.cc',
        # headers to make for a more pleasant IDE experience
        'src/aliased_buffer.h',
        'src/async_wrap.h',
        'src/async_wrap-inl.h',
        'src/base_object.h',
        'src/base_object-inl.h',
        'src/chakra_ttd.h',
        'src/connection_wrap.h',
        'src/connect_wrap.h',
        'src/debug_utils.h',
        'src/env.h',
        'src/env-inl.h',
        'src/handle_wrap.h',
        'src/js_stream.h',
        'src/module_wrap.h',
        'src/node.h',
        'src/node_api.h',
        'src/node_api_types.h',
        'src/node_buffer.h',
        'src/node_constants.h',
        'src/node_contextify.h',
        'src/node_debug_options.h',
        'src/node_file.h',
        'src/node_http2.h',
        'src/node_http2_state.h',
        'src/node_internals.h',
        'src/node_javascript.h',
        'src/node_messaging.h',
        'src/node_mutex.h',
        'src/node_perf.h',
        'src/node_perf_common.h',
        'src/node_persistent.h',
        'src/node_platform.h',
        'src/node_root_certs.h',
        'src/node_version.h',
        'src/node_watchdog.h',
        'src/node_wrap.h',
        'src/node_revert.h',
        'src/node_i18n.h',
        'src/node_worker.h',
        'src/pipe_wrap.h',
        'src/tty_wrap.h',
        'src/tcp_wrap.h',
        'src/udp_wrap.h',
        'src/req_wrap.h',
        'src/req_wrap-inl.h',
        'src/sharedarraybuffer_metadata.h',
        'src/string_bytes.h',
        'src/string_decoder.h',
        'src/string_decoder-inl.h',
        'src/stream_base.h',
        'src/stream_base-inl.h',
        'src/stream_pipe.h',
        'src/stream_wrap.h',
        'src/tracing/agent.h',
        'src/tracing/node_trace_buffer.h',
        'src/tracing/node_trace_writer.h',
        'src/tracing/trace_event.h',
        'src/util.h',
        'src/util-inl.h',
        'deps/http_parser/http_parser.h',
        'deps/v8/include/v8.h',
        # javascript files to make for an even more pleasant IDE experience
        '<@(library_files)',
        # node.gyp is added to the project by default.
        'common.gypi',
        '<(SHARED_INTERMEDIATE_DIR)/node_javascript.cc',
      ],

      'variables': {
        'openssl_system_ca_path%': '',
      },

      'defines': [
        'NODE_ARCH="<(target_arch)"',
        'NODE_PLATFORM="<(OS)"',
        'NODE_WANT_INTERNALS=1',
        # Warn when using deprecated V8 APIs.
        'V8_DEPRECATION_WARNINGS=1',
        'NODE_OPENSSL_SYSTEM_CERT_PATH="<(openssl_system_ca_path)"',
      ],
      'conditions': [
        [ 'node_engine=="chakracore"', {
          'sources': [
            'src/node_api_jsrt.cc',
          ],
          'conditions': [
            [ 'OS!="win" and chakracore_use_lto=="true"', {
              'ldflags': [
                '-flto',
              ],
            }],
          ],
        }, {
          'sources': [
            'src/node_api.cc',
          ],
        }],
        [ 'node_shared=="true" and node_module_version!="" and OS!="win"', {
          'product_extension': '<(shlib_suffix)',
          'xcode_settings': {
            'LD_DYLIB_INSTALL_NAME':
              '@rpath/lib<(node_core_target_name).<(shlib_suffix)'
          },
        }],
        ['node_shared=="true" and OS=="aix"', {
          'product_name': 'node_base',
        }],
        [ 'v8_enable_inspector==1', {
          'defines': [
            'HAVE_INSPECTOR=1',
          ],
          'sources': [
            'src/inspector_agent.cc',
            'src/inspector_io.cc',
            'src/inspector_js_api.cc',
            'src/inspector_socket.cc',
            'src/inspector_socket_server.cc',
            'src/inspector/tracing_agent.cc',
            'src/inspector/node_string.cc',
            'src/inspector_agent.h',
            'src/inspector_io.h',
            'src/inspector_socket.h',
            'src/inspector_socket_server.h',
            'src/inspector/node_string.h',
            'src/inspector/tracing_agent.h',
            '<@(node_inspector_generated_sources)'
          ],
          'dependencies': [
            'node_protocol_generated_sources#host',
            'v8_inspector_compress_protocol_json#host',
          ],
          'include_dirs': [
            '<(SHARED_INTERMEDIATE_DIR)/include', # for inspector
            '<(SHARED_INTERMEDIATE_DIR)',
            '<(SHARED_INTERMEDIATE_DIR)/src', # for inspector
          ],
        }, {
          'defines': [ 'HAVE_INSPECTOR=0' ]
        }],
        [ 'OS=="win"', {
          'conditions': [
            [ 'node_intermediate_lib_type!="static_library"', {
              'sources': [
                'src/res/node.rc',
              ],
            }],
          ],
<<<<<<< HEAD
          'libraries': [ '-lpsapi.lib' ],
          'conditions': [
            # this is only necessary for chakra on windows because chakra is dynamically linked on windows
            [ 'node_engine=="chakracore"', {
              'libraries': [ '-ldbghelp.lib' ],
            }],
          ],
        }, { # POSIX
          'sources': [ 'src/backtrace_posix.cc' ],
=======
          'libraries': [ '-lpsapi.lib' ]
>>>>>>> e1c28f49
        }],
        [ 'node_use_etw=="true"', {
          'defines': [ 'HAVE_ETW=1' ],
          'dependencies': [ 'node_etw' ],
          'include_dirs': [
            'src',
            'tools/msvs/genfiles',
            '<(SHARED_INTERMEDIATE_DIR)' # for node_natives.h
          ],
          'sources': [
            'src/node_win32_etw_provider.h',
            'src/node_win32_etw_provider-inl.h',
            'src/node_win32_etw_provider.cc',
            'src/node_dtrace.cc',
            'tools/msvs/genfiles/node_etw_provider.h',
          ],
          'conditions': [
            ['node_intermediate_lib_type != "static_library"', {
              'sources': [
                'tools/msvs/genfiles/node_etw_provider.rc',
              ],
            }],
          ],
        }],
        [ 'node_use_perfctr=="true"', {
          'defines': [ 'HAVE_PERFCTR=1' ],
          'dependencies': [ 'node_perfctr' ],
          'include_dirs': [
            'src',
            'tools/msvs/genfiles',
            '<(SHARED_INTERMEDIATE_DIR)' # for node_natives.h
          ],
          'sources': [
            'src/node_win32_perfctr_provider.h',
            'src/node_win32_perfctr_provider.cc',
            'src/node_counters.cc',
            'src/node_counters.h',
          ],
          'conditions': [
            ['node_intermediate_lib_type != "static_library"', {
              'sources': [
                'tools/msvs/genfiles/node_perfctr_provider.rc',
              ],
            }],
          ],
        }],
        [ 'node_use_dtrace=="true"', {
          'defines': [ 'HAVE_DTRACE=1' ],
          'dependencies': [
            'node_dtrace_header',
            'specialize_node_d',
          ],
          'include_dirs': [ '<(SHARED_INTERMEDIATE_DIR)' ],
          #
          # DTrace is supported on linux, solaris, mac, and bsd.  There are
          # three object files associated with DTrace support, but they're
          # not all used all the time:
          #
          #   node_dtrace.o           all configurations
          #   node_dtrace_ustack.o    not supported on mac and linux
          #   node_dtrace_provider.o  All except OS X.  "dtrace -G" is not
          #                           used on OS X.
          #
          # Note that node_dtrace_provider.cc and node_dtrace_ustack.cc do not
          # actually exist.  They're listed here to trick GYP into linking the
          # corresponding object files into the final "node" executable.  These
          # object files are generated by "dtrace -G" using custom actions
          # below, and the GYP-generated Makefiles will properly build them when
          # needed.
          #
          'sources': [ 'src/node_dtrace.cc' ],
          'conditions': [
            [ 'OS=="linux"', {
              'sources': [
                '<(SHARED_INTERMEDIATE_DIR)/node_dtrace_provider.o'
              ],
            }],
            [ 'OS!="mac" and OS!="linux"', {
              'sources': [
                'src/node_dtrace_ustack.cc',
                'src/node_dtrace_provider.cc',
              ]
            }
          ] ]
        } ],
        [ 'node_use_openssl=="true"', {
          'sources': [
            'src/node_crypto.cc',
            'src/node_crypto_bio.cc',
            'src/node_crypto_clienthello.cc',
            'src/node_crypto.h',
            'src/node_crypto_bio.h',
            'src/node_crypto_clienthello.h',
            'src/tls_wrap.cc',
            'src/tls_wrap.h'
          ],
        }],
      ],
    },
    {
      'target_name': 'mkssldef',
      'type': 'none',
      # TODO(bnoordhuis) Make all platforms export the same list of symbols.
      # Teach mkssldef.py to generate linker maps that UNIX linkers understand.
      'conditions': [
        [ 'use_openssl_def==1', {
          'variables': {
            'mkssldef_flags': [
              # Categories to export.
              '-CAES,BF,BIO,DES,DH,DSA,EC,ECDH,ECDSA,ENGINE,EVP,HMAC,MD4,MD5,'
              'PSK,RC2,RC4,RSA,SHA,SHA0,SHA1,SHA256,SHA512,SOCK,STDIO,TLSEXT,'
              'FP_API,TLS1_METHOD,TLS1_1_METHOD,TLS1_2_METHOD,SCRYPT',
              # Defines.
              '-DWIN32',
              # Symbols to filter from the export list.
              '-X^DSO',
              '-X^_',
              '-X^private_',
              # Base generated DEF on zlib.def
              '-Bdeps/zlib/win32/zlib.def'
            ],
          },
          'conditions': [
            ['openssl_fips!=""', {
              'variables': { 'mkssldef_flags': ['-DOPENSSL_FIPS'] },
            }],
          ],
          'actions': [
            {
              'action_name': 'mkssldef',
              'inputs': [
                'deps/openssl/openssl/util/libcrypto.num',
                'deps/openssl/openssl/util/libssl.num',
              ],
              'outputs': ['<(SHARED_INTERMEDIATE_DIR)/openssl.def'],
              'action': [
                'python',
                'tools/mkssldef.py',
                '<@(mkssldef_flags)',
                '-o',
                '<@(_outputs)',
                '<@(_inputs)',
              ],
            },
          ],
        }],
      ],
    },
    # generate ETW header and resource files
    {
      'target_name': 'node_etw',
      'type': 'none',
      'conditions': [
        [ 'node_use_etw=="true"', {
          'actions': [
            {
              'action_name': 'node_etw',
              'inputs': [ 'src/res/node_etw_provider.man' ],
              'outputs': [
                'tools/msvs/genfiles/node_etw_provider.rc',
                'tools/msvs/genfiles/node_etw_provider.h',
                'tools/msvs/genfiles/node_etw_providerTEMP.BIN',
              ],
              'action': [ 'mc <@(_inputs) -h tools/msvs/genfiles -r tools/msvs/genfiles' ]
            }
          ]
        } ]
      ]
    },
    # generate perf counter header and resource files
    {
      'target_name': 'node_perfctr',
      'type': 'none',
      'conditions': [
        [ 'node_use_perfctr=="true"', {
          'actions': [
            {
              'action_name': 'node_perfctr_man',
              'inputs': [ 'src/res/node_perfctr_provider.man' ],
              'outputs': [
                'tools/msvs/genfiles/node_perfctr_provider.h',
                'tools/msvs/genfiles/node_perfctr_provider.rc',
                'tools/msvs/genfiles/MSG00001.BIN',
              ],
              'action': [ 'ctrpp <@(_inputs) '
                          '-o tools/msvs/genfiles/node_perfctr_provider.h '
                          '-rc tools/msvs/genfiles/node_perfctr_provider.rc'
              ]
            },
          ],
        } ]
      ]
    },
    {
      'target_name': 'node_js2c',
      'type': 'none',
      'toolsets': ['host'],
      'actions': [
        {
          'action_name': 'node_js2c',
          'process_outputs_as_sources': 1,
          'inputs': [
            '<@(library_files)',
            './config.gypi',
            'tools/check_macros.py'
          ],
          'outputs': [
            '<(SHARED_INTERMEDIATE_DIR)/node_javascript.cc',
          ],
          'conditions': [
            [ 'node_use_dtrace=="false" and node_use_etw=="false"', {
              'inputs': [ 'src/notrace_macros.py' ]
            }],
            [ 'node_use_perfctr=="false"', {
              'inputs': [ 'src/noperfctr_macros.py' ]
            }],
            [ 'node_debug_lib=="false"', {
              'inputs': [ 'tools/nodcheck_macros.py' ]
            }],
            [ 'node_debug_lib=="true"', {
              'inputs': [ 'tools/dcheck_macros.py' ]
            }]
          ],
          'action': [
            'python',
            'tools/js2c.py',
            '<@(_outputs)',
            '<@(_inputs)',
          ],
        },
      ],
    }, # end node_js2c
    {
      'target_name': 'node_dtrace_header',
      'type': 'none',
      'conditions': [
        [ 'node_use_dtrace=="true" and OS!="linux"', {
          'actions': [
            {
              'action_name': 'node_dtrace_header',
              'inputs': [ 'src/node_provider.d' ],
              'outputs': [ '<(SHARED_INTERMEDIATE_DIR)/node_provider.h' ],
              'action': [ 'dtrace', '-h', '-xnolibs', '-s', '<@(_inputs)',
                '-o', '<@(_outputs)' ]
            }
          ]
        } ],
        [ 'node_use_dtrace=="true" and OS=="linux"', {
          'actions': [
            {
              'action_name': 'node_dtrace_header',
              'inputs': [ 'src/node_provider.d' ],
              'outputs': [ '<(SHARED_INTERMEDIATE_DIR)/node_provider.h' ],
              'action': [ 'dtrace', '-h', '-s', '<@(_inputs)',
                '-o', '<@(_outputs)' ]
            }
          ]
        } ],
      ]
    },
    {
      'target_name': 'node_dtrace_provider',
      'type': 'none',
      'conditions': [
        [ 'node_use_dtrace=="true" and OS!="mac" and OS!="linux"', {
          'actions': [
            {
              'action_name': 'node_dtrace_provider_o',
              'inputs': [
                '<(obj_dir)/<(node_lib_target_name)/src/node_dtrace.o',
              ],
              'outputs': [
                '<(obj_dir)/<(node_lib_target_name)/src/node_dtrace_provider.o'
              ],
              'action': [ 'dtrace', '-G', '-xnolibs', '-s', 'src/node_provider.d',
                '<@(_inputs)', '-o', '<@(_outputs)' ]
            }
          ]
        }],
        [ 'node_use_dtrace=="true" and OS=="linux"', {
          'actions': [
            {
              'action_name': 'node_dtrace_provider_o',
              'inputs': [ 'src/node_provider.d' ],
              'outputs': [
                '<(SHARED_INTERMEDIATE_DIR)/node_dtrace_provider.o'
              ],
              'action': [
                'dtrace', '-C', '-G', '-s', '<@(_inputs)', '-o', '<@(_outputs)'
              ],
            }
          ],
        }],
      ]
    },
    {
      'target_name': 'node_dtrace_ustack',
      'type': 'none',
      'conditions': [
        [ 'node_use_dtrace=="true" and OS!="mac" and OS!="linux"', {
          'actions': [
            {
              'action_name': 'node_dtrace_ustack_constants',
              'inputs': [
                '<(v8_base)'
              ],
              'outputs': [
                '<(SHARED_INTERMEDIATE_DIR)/v8constants.h'
              ],
              'action': [
                'tools/genv8constants.py',
                '<@(_outputs)',
                '<@(_inputs)'
              ]
            },
            {
              'action_name': 'node_dtrace_ustack',
              'inputs': [
                'src/v8ustack.d',
                '<(SHARED_INTERMEDIATE_DIR)/v8constants.h'
              ],
              'outputs': [
                '<(obj_dir)/<(node_lib_target_name)/src/node_dtrace_ustack.o'
              ],
              'conditions': [
                [ 'target_arch=="ia32" or target_arch=="arm"', {
                  'action': [
                    'dtrace', '-32', '-I<(SHARED_INTERMEDIATE_DIR)', '-Isrc',
                    '-C', '-G', '-s', 'src/v8ustack.d', '-o', '<@(_outputs)',
                  ]
                } ],
                [ 'target_arch=="x64"', {
                  'action': [
                    'dtrace', '-64', '-I<(SHARED_INTERMEDIATE_DIR)', '-Isrc',
                    '-C', '-G', '-s', 'src/v8ustack.d', '-o', '<@(_outputs)',
                  ]
                } ],
              ]
            },
          ]
        } ],
      ]
    },
    {
      'target_name': 'specialize_node_d',
      'type': 'none',
      'conditions': [
        [ 'node_use_dtrace=="true"', {
          'actions': [
            {
              'action_name': 'specialize_node_d',
              'inputs': [
                'src/node.d'
              ],
              'outputs': [
                '<(PRODUCT_DIR)/node.d',
              ],
              'action': [
                'tools/specialize_node_d.py',
                '<@(_outputs)',
                '<@(_inputs)',
                '<@(OS)',
                '<@(target_arch)',
              ],
            },
          ],
        } ],
      ]
    },
    {
      # When using shared lib to build executable in Windows, in order to avoid
      # filename collision, the executable name is node-win.exe. Need to rename
      # it back to node.exe
      'target_name': 'rename_node_bin_win',
      'type': 'none',
      'dependencies': [
        '<(node_core_target_name)',
      ],
      'conditions': [
        [ 'OS=="win" and node_intermediate_lib_type=="shared_library"', {
          'actions': [
            {
              'action_name': 'rename_node_bin_win',
              'inputs': [
                '<(PRODUCT_DIR)/<(node_core_target_name)-win.exe'
              ],
              'outputs': [
                '<(PRODUCT_DIR)/<(node_core_target_name).exe',
              ],
              'action': [
                'mv', '<@(_inputs)', '<@(_outputs)',
              ],
            },
          ],
        } ],
      ]
    },
    {
      'target_name': 'cctest',
      'type': 'executable',

      'dependencies': [
        '<(node_lib_target_name)',
        'rename_node_bin_win',
        'deps/gtest/gtest.gyp:gtest',
        'node_js2c#host',
        'node_dtrace_header',
        'node_dtrace_ustack',
        'node_dtrace_provider',
      ],

      'includes': [
        'node.gypi'
      ],

      'include_dirs': [
        'src',
        'tools/msvs/genfiles',
        'deps/cares/include',
        'deps/uv/include',
        '<(SHARED_INTERMEDIATE_DIR)', # for node_natives.h
      ],

      'defines': [ 'NODE_WANT_INTERNALS=1' ],

      'sources': [
        'test/cctest/node_test_fixture.cc',
        'test/cctest/test_aliased_buffer.cc',
        'test/cctest/test_base64.cc',
        'test/cctest/test_node_postmortem_metadata.cc',
        'test/cctest/test_environment.cc',
        'test/cctest/test_platform.cc',
        'test/cctest/test_util.cc',
        'test/cctest/test_url.cc'
      ],

      'conditions': [
        [ 'node_engine=="v8"', {
          'include_dirs': [
            'deps/v8/include'
          ],
        }],
        ['node_engine=="chakracore"', {
          'include_dirs': [
            'deps/chakrashim/include'
          ],
          'conditions': [
            [ 'OS!="win" and chakracore_use_lto=="true"', {
              'ldflags': [
                '-flto',
              ],
            }],
          ],
        }],

        [ 'node_use_openssl=="true"', {
          'defines': [
            'HAVE_OPENSSL=1',
          ],
        }],
        [ 'node_use_perfctr=="true"', {
          'defines': [ 'HAVE_PERFCTR=1' ],
        }],
        ['v8_enable_inspector==1', {
          'sources': [
            'test/cctest/test_inspector_socket.cc',
            'test/cctest/test_inspector_socket_server.cc'
          ],
          'defines': [
            'HAVE_INSPECTOR=1',
          ],
        }, {
          'defines': [ 'HAVE_INSPECTOR=0' ]
        }],
        [ 'OS=="win" and node_target_type!="static_library"', {
          'conditions': [
            # this is only necessary for chakra on windows because chakra is dynamically linked on windows
            [ 'node_engine=="chakracore"', {
              'libraries': [ '-ldbghelp.lib' ],
            }],
          ],
        }],
        ['OS=="solaris"', {
          'ldflags': [ '-I<(SHARED_INTERMEDIATE_DIR)' ]
        }],
      ],
    }
  ], # end targets

  'conditions': [
    [ 'OS=="aix" and node_shared=="true"', {
      'variables': {'real_os_name': '<!(uname -s)',},
      'targets': [
        {
          'target_name': 'node_aix_shared',
          'type': 'shared_library',
          'product_name': '<(node_core_target_name)',
          'ldflags': [ '--shared' ],
          'product_extension': '<(shlib_suffix)',
          'conditions': [
            ['target_arch=="ppc64"', {
              'ldflags': [
                '-Wl,-blibpath:/usr/lib:/lib:'
                  '/opt/freeware/lib/pthread/ppc64'
              ],
            }],
            ['target_arch=="ppc"', {
              'ldflags': [
                '-Wl,-blibpath:/usr/lib:/lib:/opt/freeware/lib/pthread'
              ],
            }],
            ['"<(real_os_name)"=="OS400"', {
              'ldflags': [
                '-Wl,-blibpath:/QOpenSys/pkgs/lib:/QOpenSys/usr/lib',
                '-Wl,-bbigtoc',
                '-Wl,-brtl',
              ],
            }],
          ],
          'includes': [
            'node.gypi'
          ],
          'dependencies': [ '<(node_lib_target_name)' ],
          'include_dirs': [
            'src',
            'deps/v8/include',
          ],
          'sources': [
            '<@(library_files)',
            'common.gypi',
          ],
          'direct_dependent_settings': {
            'ldflags': [ '-Wl,-brtl' ],
          },
        },
      ]
    }], # end aix section
    [ 'v8_enable_inspector==1', {
      'variables': {
        'protocol_path': 'deps/v8/third_party/inspector_protocol',
        'node_inspector_path': 'src/inspector',
        'node_inspector_generated_sources': [
          '<(SHARED_INTERMEDIATE_DIR)/src/node/inspector/protocol/Forward.h',
          '<(SHARED_INTERMEDIATE_DIR)/src/node/inspector/protocol/Protocol.cpp',
          '<(SHARED_INTERMEDIATE_DIR)/src/node/inspector/protocol/Protocol.h',
          '<(SHARED_INTERMEDIATE_DIR)/src/node/inspector/protocol/NodeTracing.cpp',
          '<(SHARED_INTERMEDIATE_DIR)/src/node/inspector/protocol/NodeTracing.h',
        ],
        'node_protocol_files': [
          '<(protocol_path)/lib/Allocator_h.template',
          '<(protocol_path)/lib/Array_h.template',
          '<(protocol_path)/lib/Collections_h.template',
          '<(protocol_path)/lib/DispatcherBase_cpp.template',
          '<(protocol_path)/lib/DispatcherBase_h.template',
          '<(protocol_path)/lib/ErrorSupport_cpp.template',
          '<(protocol_path)/lib/ErrorSupport_h.template',
          '<(protocol_path)/lib/Forward_h.template',
          '<(protocol_path)/lib/FrontendChannel_h.template',
          '<(protocol_path)/lib/Maybe_h.template',
          '<(protocol_path)/lib/Object_cpp.template',
          '<(protocol_path)/lib/Object_h.template',
          '<(protocol_path)/lib/Parser_cpp.template',
          '<(protocol_path)/lib/Parser_h.template',
          '<(protocol_path)/lib/Protocol_cpp.template',
          '<(protocol_path)/lib/ValueConversions_h.template',
          '<(protocol_path)/lib/Values_cpp.template',
          '<(protocol_path)/lib/Values_h.template',
          '<(protocol_path)/templates/Exported_h.template',
          '<(protocol_path)/templates/Imported_h.template',
          '<(protocol_path)/templates/TypeBuilder_cpp.template',
          '<(protocol_path)/templates/TypeBuilder_h.template',
          '<(protocol_path)/CodeGenerator.py',
        ]
      },
      'targets': [
        {
          'target_name': 'prepare_protocol_json',
          'type': 'none',
          'toolsets': ['host'],
          'copies': [
            {
              'files': [
                '<(node_inspector_path)/node_protocol_config.json',
                '<(node_inspector_path)/node_protocol.pdl'
              ],
              'destination': '<(SHARED_INTERMEDIATE_DIR)',
            }
          ],
          'actions': [
            {
              'action_name': 'convert_node_protocol_to_json',
              'inputs': [
                '<(SHARED_INTERMEDIATE_DIR)/node_protocol.pdl',
              ],
              'outputs': [
                '<(SHARED_INTERMEDIATE_DIR)/node_protocol.json',
              ],
              'action': [
                'python',
                'deps/v8/third_party/inspector_protocol/ConvertProtocolToJSON.py',
                '<@(_inputs)',
                '<@(_outputs)',
              ],
            },
          ]
        },
        {
          'target_name': 'node_protocol_generated_sources',
          'type': 'none',
          'toolsets': ['host'],
          'dependencies': ['prepare_protocol_json'],
          'actions': [
            {
              'action_name': 'node_protocol_generated_sources',
              'inputs': [
                '<(SHARED_INTERMEDIATE_DIR)/node_protocol_config.json',
                '<(SHARED_INTERMEDIATE_DIR)/node_protocol.json',
                '<@(node_protocol_files)',
              ],
              'outputs': [
                '<@(node_inspector_generated_sources)',
              ],
              'action': [
                'python',
                '<(protocol_path)/CodeGenerator.py',
                '--jinja_dir', '<@(protocol_path)/..',
                '--output_base', '<(SHARED_INTERMEDIATE_DIR)/src/',
                '--config', '<(SHARED_INTERMEDIATE_DIR)/node_protocol_config.json',
              ],
              'message': 'Generating node protocol sources from protocol json',
            },
          ]
        },
        {
          'target_name': 'v8_inspector_compress_protocol_json',
          'type': 'none',
          'toolsets': ['host'],
          'conditions': [
            [ 'node_engine=="v8"', {
              'copies': [
                {
                  'destination': '<(SHARED_INTERMEDIATE_DIR)',
                  'files': ['deps/v8/src/inspector/js_protocol.pdl']
                }
              ],
              'actions': [
                {
                  'action_name': 'v8_inspector_convert_protocol_to_json',
                  'inputs': [
                    '<(SHARED_INTERMEDIATE_DIR)/js_protocol.pdl',
                  ],
                  'outputs': [
                    '<(SHARED_INTERMEDIATE_DIR)/js_protocol.json',
                  ],
                  'action': [
                    'python',
                    'deps/v8/third_party/inspector_protocol/ConvertProtocolToJSON.py',
                    '<@(_inputs)',
                    '<@(_outputs)',
                  ],
                },
                {
                  'action_name': 'concatenate_protocols',
                  'inputs': [
                    '<(SHARED_INTERMEDIATE_DIR)/js_protocol.json',
                    '<(SHARED_INTERMEDIATE_DIR)/node_protocol.json',
                  ],
                  'outputs': [
                    '<(SHARED_INTERMEDIATE_DIR)/concatenated_protocol.json',
                  ],
                  'action': [
                    'python',
                    'deps/v8/third_party/inspector_protocol/ConcatenateProtocols.py',
                    '<@(_inputs)',
                    '<@(_outputs)',
                  ],
                },
                {
                  'action_name': 'v8_inspector_compress_protocol_json',
                  'process_outputs_as_sources': 1,
                  'inputs': [
                    '<(SHARED_INTERMEDIATE_DIR)/concatenated_protocol.json',
                  ],
                  'outputs': [
                    '<(SHARED_INTERMEDIATE_DIR)/v8_inspector_protocol_json.h',
                  ],
                  'action': [
                    'python',
                    'tools/compress_json.py',
                    '<@(_inputs)',
                    '<@(_outputs)',
                  ],
                },
              ],
            }],
            [ 'node_engine=="chakracore"', {
              'actions': [
                {
                  'action_name': 'v8_inspector_compress_protocol_json',
                  'process_outputs_as_sources': 1,
                  'inputs': [
                    'deps/chakrashim/src/inspector/js_protocol.json',
                  ],
                  'outputs': [
                    '<(SHARED_INTERMEDIATE_DIR)/v8_inspector_protocol_json.h',
                  ],
                  'action': [
                    'python',
                    'tools/compress_json.py',
                    '<@(_inputs)',
                    '<@(_outputs)',
                  ],
                },
              ],
            }]
          ],
        },
      ]
    }]
  ], # end conditions block
}<|MERGE_RESOLUTION|>--- conflicted
+++ resolved
@@ -535,7 +535,6 @@
               ],
             }],
           ],
-<<<<<<< HEAD
           'libraries': [ '-lpsapi.lib' ],
           'conditions': [
             # this is only necessary for chakra on windows because chakra is dynamically linked on windows
@@ -543,11 +542,6 @@
               'libraries': [ '-ldbghelp.lib' ],
             }],
           ],
-        }, { # POSIX
-          'sources': [ 'src/backtrace_posix.cc' ],
-=======
-          'libraries': [ '-lpsapi.lib' ]
->>>>>>> e1c28f49
         }],
         [ 'node_use_etw=="true"', {
           'defines': [ 'HAVE_ETW=1' ],
