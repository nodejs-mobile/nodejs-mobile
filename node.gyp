--- conflicted
+++ resolved
@@ -475,7 +475,6 @@
         'NODE_OPENSSL_SYSTEM_CERT_PATH="<(openssl_system_ca_path)"',
       ],
       'conditions': [
-<<<<<<< HEAD
         [ 'node_engine=="chakracore"', {
           'sources': [
             'src/node_api_jsrt.cc',
@@ -491,12 +490,11 @@
           'sources': [
             'src/node_api.cc',
           ],
-=======
+        }],
         [ 'node_code_cache_path!=""', {
           'sources': [ '<(node_code_cache_path)' ]
         }, {
           'sources': [ 'src/node_code_cache_stub.cc' ]
->>>>>>> 4716fd1d
         }],
         [ 'node_shared=="true" and node_module_version!="" and OS!="win"', {
           'product_extension': '<(shlib_suffix)',
