{
  'variables': {
    'v8_use_snapshot%': 'false',
    'v8_trace_maps%': 0,
    'node_use_dtrace%': 'false',
    'node_use_etw%': 'false',
    'node_use_perfctr%': 'false',
    'node_no_browser_globals%': 'false',
    'node_use_v8_platform%': 'true',
    'node_use_bundled_v8%': 'true',
    'node_shared%': 'false',
    'force_dynamic_crt%': 0,
    'node_module_version%': '',
    'node_shared_zlib%': 'false',
    'node_shared_http_parser%': 'false',
    'node_shared_cares%': 'false',
    'node_shared_libuv%': 'false',
    'node_shared_nghttp2%': 'false',
    'node_use_openssl%': 'true',
    'node_shared_openssl%': 'false',
    'node_v8_options%': '',
    'node_enable_v8_vtunejit%': 'false',
    'node_engine%': 'v8',
    'node_core_target_name%': 'node',
    'node_lib_target_name%': 'node_lib',
    'node_intermediate_lib_type%': 'static_library',
    'library_files': [
      'lib/internal/bootstrap/loaders.js',
      'lib/internal/bootstrap/node.js',
      'lib/async_hooks.js',
      'lib/assert.js',
      'lib/buffer.js',
      'lib/child_process.js',
      'lib/console.js',
      'lib/constants.js',
      'lib/crypto.js',
      'lib/cluster.js',
      'lib/dgram.js',
      'lib/dns.js',
      'lib/domain.js',
      'lib/events.js',
      'lib/fs.js',
      'lib/fs/promises.js',
      'lib/http.js',
      'lib/http2.js',
      'lib/_http_agent.js',
      'lib/_http_client.js',
      'lib/_http_common.js',
      'lib/_http_incoming.js',
      'lib/_http_outgoing.js',
      'lib/_http_server.js',
      'lib/https.js',
      'lib/inspector.js',
      'lib/module.js',
      'lib/net.js',
      'lib/os.js',
      'lib/path.js',
      'lib/perf_hooks.js',
      'lib/process.js',
      'lib/punycode.js',
      'lib/querystring.js',
      'lib/readline.js',
      'lib/repl.js',
      'lib/stream.js',
      'lib/_stream_readable.js',
      'lib/_stream_writable.js',
      'lib/_stream_duplex.js',
      'lib/_stream_transform.js',
      'lib/_stream_passthrough.js',
      'lib/_stream_wrap.js',
      'lib/string_decoder.js',
      'lib/sys.js',
      'lib/timers.js',
      'lib/tls.js',
      'lib/_tls_common.js',
      'lib/_tls_wrap.js',
<<<<<<< HEAD
      'lib/trace_mgr.js',
=======
      'lib/trace_events.js',
>>>>>>> efda6fbc
      'lib/tty.js',
      'lib/url.js',
      'lib/util.js',
      'lib/v8.js',
      'lib/vm.js',
      'lib/zlib.js',
      'lib/internal/async_hooks.js',
      'lib/internal/buffer.js',
      'lib/internal/cli_table.js',
      'lib/internal/child_process.js',
      'lib/internal/cluster/child.js',
      'lib/internal/cluster/master.js',
      'lib/internal/cluster/round_robin_handle.js',
      'lib/internal/cluster/shared_handle.js',
      'lib/internal/cluster/utils.js',
      'lib/internal/cluster/worker.js',
      'lib/internal/crypto/certificate.js',
      'lib/internal/crypto/cipher.js',
      'lib/internal/crypto/diffiehellman.js',
      'lib/internal/crypto/hash.js',
      'lib/internal/crypto/pbkdf2.js',
      'lib/internal/crypto/random.js',
      'lib/internal/crypto/sig.js',
      'lib/internal/crypto/util.js',
      'lib/internal/constants.js',
      'lib/internal/encoding.js',
      'lib/internal/errors.js',
      'lib/internal/freelist.js',
      'lib/internal/fs.js',
      'lib/internal/http.js',
      'lib/internal/inspector_async_hook.js',
      'lib/internal/linkedlist.js',
      'lib/internal/modules/cjs/helpers.js',
      'lib/internal/modules/cjs/loader.js',
      'lib/internal/modules/esm/loader.js',
      'lib/internal/modules/esm/create_dynamic_module.js',
      'lib/internal/modules/esm/default_resolve.js',
      'lib/internal/modules/esm/module_job.js',
      'lib/internal/modules/esm/module_map.js',
      'lib/internal/modules/esm/translators.js',
      'lib/internal/safe_globals.js',
      'lib/internal/net.js',
      'lib/internal/os.js',
      'lib/internal/process/esm_loader.js',
      'lib/internal/process/next_tick.js',
      'lib/internal/process/promises.js',
      'lib/internal/process/stdio.js',
      'lib/internal/process/warning.js',
      'lib/internal/process.js',
      'lib/internal/querystring.js',
      'lib/internal/process/write-coverage.js',
      'lib/internal/readline.js',
      'lib/internal/repl.js',
      'lib/internal/repl/await.js',
      'lib/internal/socket_list.js',
      'lib/internal/test/binding.js',
      'lib/internal/test/unicode.js',
      'lib/internal/timers.js',
      'lib/internal/tls.js',
      'lib/internal/trace_events_async_hooks.js',
      'lib/internal/tty.js',
      'lib/internal/url.js',
      'lib/internal/util.js',
      'lib/internal/util/comparisons.js',
      'lib/internal/util/inspector.js',
      'lib/internal/util/types.js',
      'lib/internal/http2/core.js',
      'lib/internal/http2/compat.js',
      'lib/internal/http2/util.js',
      'lib/internal/v8.js',
      'lib/internal/v8_prof_polyfill.js',
      'lib/internal/v8_prof_processor.js',
      'lib/internal/stream_base_commons.js',
      'lib/internal/vm/module.js',
      'lib/internal/streams/lazy_transform.js',
      'lib/internal/streams/async_iterator.js',
      'lib/internal/streams/buffer_list.js',
      'lib/internal/streams/duplexpair.js',
      'lib/internal/streams/legacy.js',
      'lib/internal/streams/destroy.js',
      'lib/internal/streams/state.js',
      'lib/internal/streams/pipeline.js',
      'lib/internal/streams/end-of-stream.js',
      'lib/internal/wrap_js_stream.js',
      'deps/v8/tools/splaytree.js',
      'deps/v8/tools/codemap.js',
      'deps/v8/tools/consarray.js',
      'deps/v8/tools/csvparser.js',
      'deps/v8/tools/profile.js',
      'deps/v8/tools/profile_view.js',
      'deps/v8/tools/logreader.js',
      'deps/v8/tools/arguments.js',
      'deps/v8/tools/tickprocessor.js',
      'deps/v8/tools/SourceMap.js',
      'deps/v8/tools/tickprocessor-driver.js',
      'deps/node-inspect/lib/_inspect.js',
      'deps/node-inspect/lib/internal/inspect_client.js',
      'deps/node-inspect/lib/internal/inspect_repl.js',
      'deps/acorn/dist/acorn.js',
      'deps/acorn/dist/walk.js',
    ],
    'conditions': [
      [ 'node_shared=="true"', {
        'node_target_type%': 'shared_library',
        'conditions': [
          ['OS=="aix"', {
            # For AIX, always generate static library first,
            # It needs an extra step to generate exp and
            # then use both static lib and exp to create
            # shared lib.
            'node_intermediate_lib_type': 'static_library',
          }, {
            'node_intermediate_lib_type': 'shared_library',
          }],
        ],
      }, {
        'node_target_type%': 'executable',
      }],
      [ 'OS=="win" and '
        'node_use_openssl=="true" and '
        'node_shared_openssl=="false"', {
        'use_openssl_def': 1,
      }, {
        'use_openssl_def': 0,
      }],
    ],
  },

  'targets': [
    {
      'target_name': '<(node_core_target_name)',
      'type': 'executable',
      'sources': [
        'src/node_main.cc'
      ],
      'includes': [
        'node.gypi'
      ],
      'include_dirs': [
        'src',
      ],
      'conditions': [
        [ 'node_engine=="v8"', {
          'include_dirs': [ 'deps/v8/include' ],
        }],
        [ 'node_engine=="chakracore"', {
          'include_dirs': [ 'deps/chakrashim/include' ],
          'conditions': [
            [ 'OS!="win" and chakracore_use_lto=="true"', {
              'ldflags': [ '-flto' ]
            }],
            [ 'OS=="win"', {
              'libraries': [ '-ldbghelp.lib' ],
            }]
          ]
        }],
        [ 'node_intermediate_lib_type=="static_library" and '
            'node_shared=="true" and OS=="aix"', {
          # For AIX, shared lib is linked by static lib and .exp. In the
          # case here, the executable needs to link to shared lib.
          # Therefore, use 'node_aix_shared' target to generate the
          # shared lib and then executable.
          'dependencies': [ 'node_aix_shared' ],
        }, {
          'dependencies': [ '<(node_lib_target_name)' ],
        }],
        [ 'node_intermediate_lib_type=="static_library" and '
            'node_shared=="false"', {
          'xcode_settings': {
            'OTHER_LDFLAGS': [
              '-Wl,-force_load,<(PRODUCT_DIR)/<(STATIC_LIB_PREFIX)'
                  '<(node_core_target_name)<(STATIC_LIB_SUFFIX)',
            ],
          },
          'msvs_settings': {
            'VCLinkerTool': {
              'AdditionalOptions': [
                '/WHOLEARCHIVE:<(PRODUCT_DIR)\\lib\\'
                    '<(node_core_target_name)<(STATIC_LIB_SUFFIX)',
              ],
            },
          },
          'conditions': [
            ['OS!="aix"', {
              'ldflags': [
                '-Wl,--whole-archive,<(obj_dir)/<(STATIC_LIB_PREFIX)'
                    '<(node_core_target_name)<(STATIC_LIB_SUFFIX)',
                '-Wl,--no-whole-archive',
              ],
            }],
            [ 'OS=="win"', {
              'sources': [ 'src/res/node.rc' ],
              'conditions': [
                [ 'node_use_etw=="true"', {
                  'sources': [
                    'tools/msvs/genfiles/node_etw_provider.rc'
                  ],
                }],
                [ 'node_use_perfctr=="true"', {
                  'sources': [
                    'tools/msvs/genfiles/node_perfctr_provider.rc',
                   ],
                }]
              ],
            }],
          ],
        }],
        [ 'node_shared=="true"', {
          'xcode_settings': {
            'OTHER_LDFLAGS': [ '-Wl,-rpath,@loader_path', ],
          },
        }],
        [ 'node_intermediate_lib_type=="shared_library" and OS=="win"', {
          # On Windows, having the same name for both executable and shared
          # lib causes filename collision. Need a different PRODUCT_NAME for
          # the executable and rename it back to node.exe later
          'product_name': '<(node_core_target_name)-win',
        }],
      ],
    },
    {
      'target_name': '<(node_lib_target_name)',
      'type': '<(node_intermediate_lib_type)',
      'product_name': '<(node_core_target_name)',

      'dependencies': [
        'node_js2c#host',
      ],

      'includes': [
        'node.gypi'
      ],

      'include_dirs': [
        'src',
        '<(SHARED_INTERMEDIATE_DIR)' # for node_natives.h
      ],

      'sources': [
        'src/async_wrap.cc',
        'src/cares_wrap.cc',
        'src/connection_wrap.cc',
        'src/connect_wrap.cc',
        'src/env.cc',
        'src/fs_event_wrap.cc',
        'src/handle_wrap.cc',
        'src/js_stream.cc',
        'src/module_wrap.cc',
        'src/node.cc',
        'src/node_buffer.cc',
        'src/node_config.cc',
        'src/node_constants.cc',
        'src/node_contextify.cc',
        'src/node_debug_options.cc',
        'src/node_domain.cc',
        'src/node_errors.h',
        'src/node_file.cc',
        'src/node_http2.cc',
        'src/node_http_parser.cc',
        'src/node_os.cc',
        'src/node_platform.cc',
        'src/node_perf.cc',
        'src/node_postmortem_metadata.cc',
        'src/node_serdes.cc',
        'src/node_trace_events.cc',
        'src/node_types.cc',
        'src/node_url.cc',
        'src/node_util.cc',
        'src/node_v8.cc',
        'src/node_stat_watcher.cc',
        'src/node_watchdog.cc',
        'src/node_zlib.cc',
        'src/node_i18n.cc',
        'src/pipe_wrap.cc',
        'src/process_wrap.cc',
        'src/signal_wrap.cc',
        'src/spawn_sync.cc',
        'src/string_bytes.cc',
        'src/string_decoder.cc',
        'src/string_search.cc',
        'src/stream_base.cc',
        'src/stream_pipe.cc',
        'src/stream_wrap.cc',
        'src/tcp_wrap.cc',
        'src/timer_wrap.cc',
        'src/tracing/agent.cc',
        'src/tracing/node_trace_buffer.cc',
        'src/tracing/node_trace_writer.cc',
        'src/tracing/trace_event.cc',
        'src/tty_wrap.cc',
        'src/udp_wrap.cc',
        'src/util.cc',
        'src/uv.cc',
        # headers to make for a more pleasant IDE experience
        'src/aliased_buffer.h',
        'src/async_wrap.h',
        'src/async_wrap-inl.h',
        'src/base_object.h',
        'src/base_object-inl.h',
        'src/connection_wrap.h',
        'src/connect_wrap.h',
        'src/chakra_ttd.h',
        'src/env.h',
        'src/env-inl.h',
        'src/handle_wrap.h',
        'src/js_stream.h',
        'src/module_wrap.h',
        'src/node.h',
        'src/node_api.h',
        'src/node_api_types.h',
        'src/node_buffer.h',
        'src/node_constants.h',
        'src/node_contextify.h',
        'src/node_debug_options.h',
        'src/node_file.h',
        'src/node_http2.h',
        'src/node_http2_state.h',
        'src/node_internals.h',
        'src/node_javascript.h',
        'src/node_mutex.h',
        'src/node_perf.h',
        'src/node_perf_common.h',
        'src/node_persistent.h',
        'src/node_platform.h',
        'src/node_root_certs.h',
        'src/node_version.h',
        'src/node_watchdog.h',
        'src/node_wrap.h',
        'src/node_revert.h',
        'src/node_i18n.h',
        'src/pipe_wrap.h',
        'src/tty_wrap.h',
        'src/tcp_wrap.h',
        'src/udp_wrap.h',
        'src/req_wrap.h',
        'src/req_wrap-inl.h',
        'src/string_bytes.h',
        'src/string_decoder.h',
        'src/string_decoder-inl.h',
        'src/stream_base.h',
        'src/stream_base-inl.h',
        'src/stream_pipe.h',
        'src/stream_wrap.h',
        'src/tracing/agent.h',
        'src/tracing/node_trace_buffer.h',
        'src/tracing/node_trace_writer.h',
        'src/tracing/trace_event.h',
        'src/util.h',
        'src/util-inl.h',
        'deps/http_parser/http_parser.h',
        'deps/v8/include/v8.h',
        # javascript files to make for an even more pleasant IDE experience
        '<@(library_files)',
        # node.gyp is added to the project by default.
        'common.gypi',
        '<(SHARED_INTERMEDIATE_DIR)/node_javascript.cc',
      ],

      'variables': {
        'openssl_system_ca_path%': '',
      },

      'defines': [
        'NODE_ARCH="<(target_arch)"',
        'NODE_PLATFORM="<(OS)"',
        'NODE_WANT_INTERNALS=1',
        # Warn when using deprecated V8 APIs.
        'V8_DEPRECATION_WARNINGS=1',
        'NODE_OPENSSL_SYSTEM_CERT_PATH="<(openssl_system_ca_path)"',
      ],
      'conditions': [
        [ 'node_engine=="chakracore"', {
          'sources': [
            'src/node_api_jsrt.cc',
          ],
          'conditions': [
            [ 'OS!="win" and chakracore_use_lto=="true"', {
              'ldflags': [
                '-flto',
              ],
            }],
          ],
        }, {
          'sources': [
            'src/node_api.cc',
          ],
        }],
        [ 'node_shared=="true" and node_module_version!="" and OS!="win"', {
          'product_extension': '<(shlib_suffix)',
          'xcode_settings': {
            'LD_DYLIB_INSTALL_NAME':
              '@rpath/lib<(node_core_target_name).<(shlib_suffix)'
          },
        }],
        ['node_shared=="true" and OS=="aix"', {
          'product_name': 'node_base',
        }],
        [ 'v8_enable_inspector==1', {
          'defines': [
            'HAVE_INSPECTOR=1',
          ],
          'sources': [
            'src/inspector_agent.cc',
            'src/inspector_io.cc',
            'src/inspector_js_api.cc',
            'src/inspector_socket.cc',
            'src/inspector_socket_server.cc',
            'src/inspector_agent.h',
            'src/inspector_io.h',
            'src/inspector_socket.h',
            'src/inspector_socket_server.h',
          ],
          'dependencies': [
            'v8_inspector_compress_protocol_json#host',
          ],
          'include_dirs': [
            '<(SHARED_INTERMEDIATE_DIR)/include', # for inspector
            '<(SHARED_INTERMEDIATE_DIR)',
          ],
        }, {
          'defines': [ 'HAVE_INSPECTOR=0' ]
        }],
        [ 'OS=="win"', {
          'sources': [
            'src/backtrace_win32.cc',
          ],
          'conditions': [
            [ 'node_intermediate_lib_type!="static_library"', {
              'sources': [
                'src/res/node.rc',
              ],
            }],
          ],
          'libraries': [ '-lpsapi.lib' ],
          'conditions': [
            # this is only necessary for chakra on windows because chakra is dynamically linked on windows
            [ 'node_engine=="chakracore"', {
              'libraries': [ '-ldbghelp.lib' ],
            }],
          ],
        }, { # POSIX
          'sources': [ 'src/backtrace_posix.cc' ],
        }],
        [ 'node_use_etw=="true"', {
          'defines': [ 'HAVE_ETW=1' ],
          'dependencies': [ 'node_etw' ],
          'include_dirs': [
            'src',
            'tools/msvs/genfiles',
            '<(SHARED_INTERMEDIATE_DIR)' # for node_natives.h
          ],
          'sources': [
            'src/node_win32_etw_provider.h',
            'src/node_win32_etw_provider-inl.h',
            'src/node_win32_etw_provider.cc',
            'src/node_dtrace.cc',
            'tools/msvs/genfiles/node_etw_provider.h',
          ],
          'conditions': [
            ['node_intermediate_lib_type != "static_library"', {
              'sources': [
                'tools/msvs/genfiles/node_etw_provider.rc',
              ],
            }],
          ],
        }],
        [ 'node_use_perfctr=="true"', {
          'defines': [ 'HAVE_PERFCTR=1' ],
          'dependencies': [ 'node_perfctr' ],
          'include_dirs': [
            'src',
            'tools/msvs/genfiles',
            '<(SHARED_INTERMEDIATE_DIR)' # for node_natives.h
          ],
          'sources': [
            'src/node_win32_perfctr_provider.h',
            'src/node_win32_perfctr_provider.cc',
            'src/node_counters.cc',
            'src/node_counters.h',
          ],
          'conditions': [
            ['node_intermediate_lib_type != "static_library"', {
              'sources': [
                'tools/msvs/genfiles/node_perfctr_provider.rc',
              ],
            }],
          ],
        }],
        [ 'node_use_dtrace=="true"', {
          'defines': [ 'HAVE_DTRACE=1' ],
          'dependencies': [
            'node_dtrace_header',
            'specialize_node_d',
          ],
          'include_dirs': [ '<(SHARED_INTERMEDIATE_DIR)' ],
          #
          # DTrace is supported on linux, solaris, mac, and bsd.  There are
          # three object files associated with DTrace support, but they're
          # not all used all the time:
          #
          #   node_dtrace.o           all configurations
          #   node_dtrace_ustack.o    not supported on mac and linux
          #   node_dtrace_provider.o  All except OS X.  "dtrace -G" is not
          #                           used on OS X.
          #
          # Note that node_dtrace_provider.cc and node_dtrace_ustack.cc do not
          # actually exist.  They're listed here to trick GYP into linking the
          # corresponding object files into the final "node" executable.  These
          # object files are generated by "dtrace -G" using custom actions
          # below, and the GYP-generated Makefiles will properly build them when
          # needed.
          #
          'sources': [ 'src/node_dtrace.cc' ],
          'conditions': [
            [ 'OS=="linux"', {
              'sources': [
                '<(SHARED_INTERMEDIATE_DIR)/node_dtrace_provider.o'
              ],
            }],
            [ 'OS!="mac" and OS!="linux"', {
              'sources': [
                'src/node_dtrace_ustack.cc',
                'src/node_dtrace_provider.cc',
              ]
            }
          ] ]
        } ],
        [ 'node_use_openssl=="true"', {
          'sources': [
            'src/node_crypto.cc',
            'src/node_crypto_bio.cc',
            'src/node_crypto_clienthello.cc',
            'src/node_crypto.h',
            'src/node_crypto_bio.h',
            'src/node_crypto_clienthello.h',
            'src/tls_wrap.cc',
            'src/tls_wrap.h'
          ],
        }],
      ],
    },
    {
      'target_name': 'mkssldef',
      'type': 'none',
      # TODO(bnoordhuis) Make all platforms export the same list of symbols.
      # Teach mkssldef.py to generate linker maps that UNIX linkers understand.
      'conditions': [
        [ 'use_openssl_def==1', {
          'variables': {
            'mkssldef_flags': [
              # Categories to export.
              '-CAES,BF,BIO,DES,DH,DSA,EC,ECDH,ECDSA,ENGINE,EVP,HMAC,MD4,MD5,'
              'PSK,RC2,RC4,RSA,SHA,SHA0,SHA1,SHA256,SHA512,SOCK,STDIO,TLSEXT,'
              'FP_API',
              # Defines.
              '-DWIN32',
              # Symbols to filter from the export list.
              '-X^DSO',
              '-X^_',
              '-X^private_',
              # Base generated DEF on zlib.def
              '-Bdeps/zlib/win32/zlib.def'
            ],
          },
          'conditions': [
            ['openssl_fips!=""', {
              'variables': { 'mkssldef_flags': ['-DOPENSSL_FIPS'] },
            }],
          ],
          'actions': [
            {
              'action_name': 'mkssldef',
              'inputs': [
                'deps/openssl/openssl/util/libcrypto.num',
                'deps/openssl/openssl/util/libssl.num',
              ],
              'outputs': ['<(SHARED_INTERMEDIATE_DIR)/openssl.def'],
              'action': [
                'python',
                'tools/mkssldef.py',
                '<@(mkssldef_flags)',
                '-o',
                '<@(_outputs)',
                '<@(_inputs)',
              ],
            },
          ],
        }],
      ],
    },
    # generate ETW header and resource files
    {
      'target_name': 'node_etw',
      'type': 'none',
      'conditions': [
        [ 'node_use_etw=="true"', {
          'actions': [
            {
              'action_name': 'node_etw',
              'inputs': [ 'src/res/node_etw_provider.man' ],
              'outputs': [
                'tools/msvs/genfiles/node_etw_provider.rc',
                'tools/msvs/genfiles/node_etw_provider.h',
                'tools/msvs/genfiles/node_etw_providerTEMP.BIN',
              ],
              'action': [ 'mc <@(_inputs) -h tools/msvs/genfiles -r tools/msvs/genfiles' ]
            }
          ]
        } ]
      ]
    },
    # generate perf counter header and resource files
    {
      'target_name': 'node_perfctr',
      'type': 'none',
      'conditions': [
        [ 'node_use_perfctr=="true"', {
          'actions': [
            {
              'action_name': 'node_perfctr_man',
              'inputs': [ 'src/res/node_perfctr_provider.man' ],
              'outputs': [
                'tools/msvs/genfiles/node_perfctr_provider.h',
                'tools/msvs/genfiles/node_perfctr_provider.rc',
                'tools/msvs/genfiles/MSG00001.BIN',
              ],
              'action': [ 'ctrpp <@(_inputs) '
                          '-o tools/msvs/genfiles/node_perfctr_provider.h '
                          '-rc tools/msvs/genfiles/node_perfctr_provider.rc'
              ]
            },
          ],
        } ]
      ]
    },
    {
      'target_name': 'v8_inspector_compress_protocol_json',
      'type': 'none',
      'toolsets': ['host'],
      'conditions': [
        [ 'v8_enable_inspector==1', {
          'actions': [
            {
              'action_name': 'v8_inspector_compress_protocol_json',
              'process_outputs_as_sources': 1,
              'outputs': [
                '<(SHARED_INTERMEDIATE_DIR)/v8_inspector_protocol_json.h',
              ],
              'action': [
                'python',
                'tools/compress_json.py',
                '<@(_inputs)',
                '<@(_outputs)',
              ],
              'conditions': [
                [ 'node_engine=="chakracore"', {
                  'inputs': [
                    'deps/chakrashim/src/inspector/js_protocol.json',
                  ],
                }, {
                  'inputs': [
                    'deps/v8/src/inspector/js_protocol.json',
                  ],
                }],
              ],
            },
          ],
        }],
      ],
    },
    {
      'target_name': 'node_js2c',
      'type': 'none',
      'toolsets': ['host'],
      'actions': [
        {
          'action_name': 'node_js2c',
          'process_outputs_as_sources': 1,
          'inputs': [
            '<@(library_files)',
            './config.gypi',
            'tools/check_macros.py'
          ],
          'outputs': [
            '<(SHARED_INTERMEDIATE_DIR)/node_javascript.cc',
          ],
          'conditions': [
            [ 'node_use_dtrace=="false" and node_use_etw=="false"', {
              'inputs': [ 'src/notrace_macros.py' ]
            }],
            [ 'node_use_perfctr=="false"', {
              'inputs': [ 'src/noperfctr_macros.py' ]
            }],
            [ 'node_debug_lib=="false"', {
              'inputs': [ 'tools/nodcheck_macros.py' ]
            }],
            [ 'node_debug_lib=="true"', {
              'inputs': [ 'tools/dcheck_macros.py' ]
            }]
          ],
          'action': [
            'python',
            'tools/js2c.py',
            '<@(_outputs)',
            '<@(_inputs)',
          ],
        },
      ],
    }, # end node_js2c
    {
      'target_name': 'node_dtrace_header',
      'type': 'none',
      'conditions': [
        [ 'node_use_dtrace=="true" and OS!="linux"', {
          'actions': [
            {
              'action_name': 'node_dtrace_header',
              'inputs': [ 'src/node_provider.d' ],
              'outputs': [ '<(SHARED_INTERMEDIATE_DIR)/node_provider.h' ],
              'action': [ 'dtrace', '-h', '-xnolibs', '-s', '<@(_inputs)',
                '-o', '<@(_outputs)' ]
            }
          ]
        } ],
        [ 'node_use_dtrace=="true" and OS=="linux"', {
          'actions': [
            {
              'action_name': 'node_dtrace_header',
              'inputs': [ 'src/node_provider.d' ],
              'outputs': [ '<(SHARED_INTERMEDIATE_DIR)/node_provider.h' ],
              'action': [ 'dtrace', '-h', '-s', '<@(_inputs)',
                '-o', '<@(_outputs)' ]
            }
          ]
        } ],
      ]
    },
    {
      'target_name': 'node_dtrace_provider',
      'type': 'none',
      'conditions': [
        [ 'node_use_dtrace=="true" and OS!="mac" and OS!="linux"', {
          'actions': [
            {
              'action_name': 'node_dtrace_provider_o',
              'inputs': [
                '<(obj_dir)/<(node_lib_target_name)/src/node_dtrace.o',
              ],
              'outputs': [
                '<(obj_dir)/<(node_lib_target_name)/src/node_dtrace_provider.o'
              ],
              'action': [ 'dtrace', '-G', '-xnolibs', '-s', 'src/node_provider.d',
                '<@(_inputs)', '-o', '<@(_outputs)' ]
            }
          ]
        }],
        [ 'node_use_dtrace=="true" and OS=="linux"', {
          'actions': [
            {
              'action_name': 'node_dtrace_provider_o',
              'inputs': [ 'src/node_provider.d' ],
              'outputs': [
                '<(SHARED_INTERMEDIATE_DIR)/node_dtrace_provider.o'
              ],
              'action': [
                'dtrace', '-C', '-G', '-s', '<@(_inputs)', '-o', '<@(_outputs)'
              ],
            }
          ],
        }],
      ]
    },
    {
      'target_name': 'node_dtrace_ustack',
      'type': 'none',
      'conditions': [
        [ 'node_use_dtrace=="true" and OS!="mac" and OS!="linux"', {
          'actions': [
            {
              'action_name': 'node_dtrace_ustack_constants',
              'inputs': [
                '<(v8_base)'
              ],
              'outputs': [
                '<(SHARED_INTERMEDIATE_DIR)/v8constants.h'
              ],
              'action': [
                'tools/genv8constants.py',
                '<@(_outputs)',
                '<@(_inputs)'
              ]
            },
            {
              'action_name': 'node_dtrace_ustack',
              'inputs': [
                'src/v8ustack.d',
                '<(SHARED_INTERMEDIATE_DIR)/v8constants.h'
              ],
              'outputs': [
                '<(obj_dir)/<(node_lib_target_name)/src/node_dtrace_ustack.o'
              ],
              'conditions': [
                [ 'target_arch=="ia32" or target_arch=="arm"', {
                  'action': [
                    'dtrace', '-32', '-I<(SHARED_INTERMEDIATE_DIR)', '-Isrc',
                    '-C', '-G', '-s', 'src/v8ustack.d', '-o', '<@(_outputs)',
                  ]
                } ],
                [ 'target_arch=="x64"', {
                  'action': [
                    'dtrace', '-64', '-I<(SHARED_INTERMEDIATE_DIR)', '-Isrc',
                    '-C', '-G', '-s', 'src/v8ustack.d', '-o', '<@(_outputs)',
                  ]
                } ],
              ]
            },
          ]
        } ],
      ]
    },
    {
      'target_name': 'specialize_node_d',
      'type': 'none',
      'conditions': [
        [ 'node_use_dtrace=="true"', {
          'actions': [
            {
              'action_name': 'specialize_node_d',
              'inputs': [
                'src/node.d'
              ],
              'outputs': [
                '<(PRODUCT_DIR)/node.d',
              ],
              'action': [
                'tools/specialize_node_d.py',
                '<@(_outputs)',
                '<@(_inputs)',
                '<@(OS)',
                '<@(target_arch)',
              ],
            },
          ],
        } ],
      ]
    },
    {
      # When using shared lib to build executable in Windows, in order to avoid
      # filename collision, the executable name is node-win.exe. Need to rename
      # it back to node.exe
      'target_name': 'rename_node_bin_win',
      'type': 'none',
      'dependencies': [
        '<(node_core_target_name)',
      ],
      'conditions': [
        [ 'OS=="win" and node_intermediate_lib_type=="shared_library"', {
          'actions': [
            {
              'action_name': 'rename_node_bin_win',
              'inputs': [
                '<(PRODUCT_DIR)/<(node_core_target_name)-win.exe'
              ],
              'outputs': [
                '<(PRODUCT_DIR)/<(node_core_target_name).exe',
              ],
              'action': [
                'mv', '<@(_inputs)', '<@(_outputs)',
              ],
            },
          ],
        } ],
      ]
    },
    {
      'target_name': 'cctest',
      'type': 'executable',

      'dependencies': [
        '<(node_lib_target_name)',
        'rename_node_bin_win',
        'deps/gtest/gtest.gyp:gtest',
        'node_js2c#host',
        'node_dtrace_header',
        'node_dtrace_ustack',
        'node_dtrace_provider',
      ],

      'includes': [
        'node.gypi'
      ],

      'include_dirs': [
        'src',
        'tools/msvs/genfiles',
        'deps/cares/include',
        'deps/uv/include',
        '<(SHARED_INTERMEDIATE_DIR)', # for node_natives.h
      ],

      'defines': [ 'NODE_WANT_INTERNALS=1' ],

      'sources': [
        'test/cctest/node_test_fixture.cc',
        'test/cctest/test_aliased_buffer.cc',
        'test/cctest/test_base64.cc',
        'test/cctest/test_node_postmortem_metadata.cc',
        'test/cctest/test_environment.cc',
        'test/cctest/test_util.cc',
        'test/cctest/test_url.cc'
      ],

      'conditions': [
        [ 'node_engine=="v8"', {
          'include_dirs': [
            'deps/v8/include'
          ],
          'conditions' : [
            ['node_use_v8_platform=="true"', {
              'dependencies': [
                'deps/v8/src/v8.gyp:v8_libplatform',
              ],
            }],
          ]
        }],
        ['node_engine=="chakracore"', {
          'include_dirs': [
            'deps/chakrashim/include'
          ],
          'sources!': [
            'test/cctest/test_environment.cc', # TODO: Enable these test for node-chakracore
            'test/cctest/test_node_postmortem_metadata.cc',
          ],
          'conditions': [
            [ 'OS!="win" and chakracore_use_lto=="true"', {
              'ldflags': [
                '-flto',
              ],
            }],
          ],
        }],

        [ 'node_use_openssl=="true"', {
          'defines': [
            'HAVE_OPENSSL=1',
          ],
        }],
        [ 'node_use_perfctr=="true"', {
          'defines': [ 'HAVE_PERFCTR=1' ],
        }],
        ['v8_enable_inspector==1', {
          'sources': [
            'test/cctest/test_inspector_socket.cc',
            'test/cctest/test_inspector_socket_server.cc'
          ],
          'defines': [
            'HAVE_INSPECTOR=1',
          ],
        }, {
          'defines': [ 'HAVE_INSPECTOR=0' ]
        }],
        [ 'OS=="win" and node_target_type!="static_library"', {
          'conditions': [
            # this is only necessary for chakra on windows because chakra is dynamically linked on windows
            [ 'node_engine=="chakracore"', {
              'libraries': [ '-ldbghelp.lib' ],
            }],
          ],
        }],
        ['OS=="solaris"', {
          'ldflags': [ '-I<(SHARED_INTERMEDIATE_DIR)' ]
        }],
      ],
    }
  ], # end targets

  'conditions': [
    [ 'OS=="aix" and node_shared=="true"', {
      'variables': {'real_os_name': '<!(uname -s)',},
      'targets': [
        {
          'target_name': 'node_aix_shared',
          'type': 'shared_library',
          'product_name': '<(node_core_target_name)',
          'ldflags': [ '--shared' ],
          'product_extension': '<(shlib_suffix)',
          'conditions': [
            ['target_arch=="ppc64"', {
              'ldflags': [
                '-Wl,-blibpath:/usr/lib:/lib:'
                  '/opt/freeware/lib/pthread/ppc64'
              ],
            }],
            ['target_arch=="ppc"', {
              'ldflags': [
                '-Wl,-blibpath:/usr/lib:/lib:/opt/freeware/lib/pthread'
              ],
            }],
            ['"<(real_os_name)"=="OS400"', {
              'ldflags': [
                '-Wl,-blibpath:/QOpenSys/pkgs/lib:/QOpenSys/usr/lib',
                '-Wl,-bbigtoc',
                '-Wl,-brtl',
              ],
            }],
          ],
          'includes': [
            'node.gypi'
          ],
          'dependencies': [ '<(node_lib_target_name)' ],
          'include_dirs': [
            'src',
            'deps/v8/include',
          ],
          'sources': [
            '<@(library_files)',
            'common.gypi',
          ],
          'direct_dependent_settings': {
            'ldflags': [ '-Wl,-brtl' ],
          },
        },
      ]
    }], # end aix section
  ], # end conditions block
}<|MERGE_RESOLUTION|>--- conflicted
+++ resolved
@@ -74,11 +74,8 @@
       'lib/tls.js',
       'lib/_tls_common.js',
       'lib/_tls_wrap.js',
-<<<<<<< HEAD
+      'lib/trace_events.js',
       'lib/trace_mgr.js',
-=======
-      'lib/trace_events.js',
->>>>>>> efda6fbc
       'lib/tty.js',
       'lib/url.js',
       'lib/util.js',
