--- conflicted
+++ resolved
@@ -679,7 +679,6 @@
       ],
 
       'conditions': [
-<<<<<<< HEAD
         [ 'node_engine=="v8"', {
           'include_dirs': [
             'deps/v8/include'
@@ -705,7 +704,8 @@
                 '-flto',
               ],
             }],
-=======
+          ],
+        }],
         ['node_target_type!="static_library"', {
           'libraries': [
 	    '<(OBJ_GEN_PATH)<(OBJ_SEPARATOR)node_javascript.<(OBJ_SUFFIX)',
@@ -726,7 +726,6 @@
             '<(OBJ_TRACING_PATH)<(OBJ_SEPARATOR)node_trace_buffer.<(OBJ_SUFFIX)',
             '<(OBJ_TRACING_PATH)<(OBJ_SEPARATOR)node_trace_writer.<(OBJ_SUFFIX)',
             '<(OBJ_TRACING_PATH)<(OBJ_SEPARATOR)trace_event.<(OBJ_SUFFIX)',
->>>>>>> abced13e
           ],
         }],
         ['v8_enable_inspector==1', {
