{
  'variables': {
    'v8_use_snapshot%': 'false',
    'node_use_dtrace%': 'false',
    'node_use_lttng%': 'false',
    'node_use_etw%': 'false',
    'node_use_perfctr%': 'false',
    'node_no_browser_globals%': 'false',
    'node_use_v8_platform%': 'true',
    'node_use_bundled_v8%': 'true',
    'node_shared%': 'false',
    'force_dynamic_crt%': 0,
    'node_module_version%': '',
    'node_shared_zlib%': 'false',
    'node_shared_http_parser%': 'false',
    'node_shared_cares%': 'false',
    'node_shared_libuv%': 'false',
    'node_use_openssl%': 'true',
    'node_shared_openssl%': 'false',
    'node_v8_options%': '',
    'node_enable_v8_vtunejit%': 'false',
    'node_engine%': 'v8',
    'node_core_target_name%': 'node',
    'library_files': [
      'lib/internal/bootstrap_node.js',
      'lib/_debug_agent.js',
      'lib/_debugger.js',
      'lib/assert.js',
      'lib/buffer.js',
      'lib/child_process.js',
      'lib/console.js',
      'lib/constants.js',
      'lib/crypto.js',
      'lib/cluster.js',
      'lib/dgram.js',
      'lib/dns.js',
      'lib/domain.js',
      'lib/events.js',
      'lib/fs.js',
      'lib/http.js',
      'lib/_http_agent.js',
      'lib/_http_client.js',
      'lib/_http_common.js',
      'lib/_http_incoming.js',
      'lib/_http_outgoing.js',
      'lib/_http_server.js',
      'lib/https.js',
      'lib/_linklist.js',
      'lib/module.js',
      'lib/net.js',
      'lib/os.js',
      'lib/path.js',
      'lib/process.js',
      'lib/punycode.js',
      'lib/querystring.js',
      'lib/readline.js',
      'lib/repl.js',
      'lib/stream.js',
      'lib/_stream_readable.js',
      'lib/_stream_writable.js',
      'lib/_stream_duplex.js',
      'lib/_stream_transform.js',
      'lib/_stream_passthrough.js',
      'lib/_stream_wrap.js',
      'lib/string_decoder.js',
      'lib/sys.js',
      'lib/timers.js',
      'lib/tls.js',
      'lib/_tls_common.js',
      'lib/_tls_legacy.js',
      'lib/_tls_wrap.js',
      'lib/tty.js',
      'lib/url.js',
      'lib/util.js',
      'lib/v8.js',
      'lib/vm.js',
      'lib/zlib.js',
      'lib/internal/child_process.js',
      'lib/internal/cluster.js',
      'lib/internal/freelist.js',
      'lib/internal/fs.js',
      'lib/internal/linkedlist.js',
      'lib/internal/net.js',
      'lib/internal/module.js',
      'lib/internal/process/next_tick.js',
      'lib/internal/process/promises.js',
      'lib/internal/process/stdio.js',
      'lib/internal/process/warning.js',
      'lib/internal/process.js',
      'lib/internal/readline.js',
      'lib/internal/repl.js',
      'lib/internal/socket_list.js',
      'lib/internal/util.js',
      'lib/internal/v8_prof_polyfill.js',
      'lib/internal/v8_prof_processor.js',
      'lib/internal/streams/lazy_transform.js',
      'lib/internal/streams/BufferList.js',
      'deps/v8/tools/splaytree.js',
      'deps/v8/tools/codemap.js',
      'deps/v8/tools/consarray.js',
      'deps/v8/tools/csvparser.js',
      'deps/v8/tools/profile.js',
      'deps/v8/tools/profile_view.js',
      'deps/v8/tools/logreader.js',
      'deps/v8/tools/tickprocessor.js',
      'deps/v8/tools/SourceMap.js',
      'deps/v8/tools/tickprocessor-driver.js',
    ],
    'conditions': [
      [ 'node_shared=="true"', {
        'node_target_type%': 'shared_library',
      }, {
        'node_target_type%': 'executable',
      }],
      [ 'OS=="win" and '
        'node_use_openssl=="true" and '
        'node_shared_openssl=="false"', {
        'use_openssl_def': 1,
      }, {
        'use_openssl_def': 0,
      }],
    ],
  },

  'targets': [
    {
      'target_name': '<(node_core_target_name)',
      'type': '<(node_target_type)',

      'dependencies': [
        'node_js2c#host'
      ],

      'include_dirs': [
        'src',
        'tools/msvs/genfiles',
        'deps/uv/src/ares',
        '<(SHARED_INTERMEDIATE_DIR)', # for node_natives.h
      ],

      'sources': [
        'src/debug-agent.cc',
        'src/async-wrap.cc',
        'src/env.cc',
        'src/fs_event_wrap.cc',
        'src/cares_wrap.cc',
        'src/connection_wrap.cc',
        'src/connect_wrap.cc',
        'src/handle_wrap.cc',
        'src/js_stream.cc',
        'src/node.cc',
        'src/node_buffer.cc',
        'src/node_config.cc',
        'src/node_constants.cc',
        'src/node_contextify.cc',
        'src/node_file.cc',
        'src/node_http_parser.cc',
        'src/node_javascript.cc',
        'src/node_main.cc',
        'src/node_os.cc',
        'src/node_revert.cc',
        'src/node_util.cc',
        'src/node_v8.cc',
        'src/node_stat_watcher.cc',
        'src/node_watchdog.cc',
        'src/node_zlib.cc',
        'src/node_i18n.cc',
        'src/pipe_wrap.cc',
        'src/signal_wrap.cc',
        'src/spawn_sync.cc',
        'src/string_bytes.cc',
        'src/stream_base.cc',
        'src/stream_wrap.cc',
        'src/tcp_wrap.cc',
        'src/timer_wrap.cc',
        'src/tty_wrap.cc',
        'src/process_wrap.cc',
        'src/udp_wrap.cc',
        'src/uv.cc',
        # headers to make for a more pleasant IDE experience
        'src/async-wrap.h',
        'src/async-wrap-inl.h',
        'src/base-object.h',
        'src/base-object-inl.h',
        'src/connection_wrap.h',
        'src/connect_wrap.h',
        'src/debug-agent.h',
        'src/env.h',
        'src/env-inl.h',
        'src/handle_wrap.h',
        'src/js_stream.h',
        'src/node.h',
        'src/node_buffer.h',
        'src/node_constants.h',
        'src/node_file.h',
        'src/node_http_parser.h',
        'src/node_internals.h',
        'src/node_javascript.h',
        'src/node_mutex.h',
        'src/node_root_certs.h',
        'src/node_version.h',
        'src/node_watchdog.h',
        'src/node_wrap.h',
        'src/node_revert.h',
        'src/node_i18n.h',
        'src/pipe_wrap.h',
        'src/tty_wrap.h',
        'src/tcp_wrap.h',
        'src/udp_wrap.h',
        'src/req-wrap.h',
        'src/req-wrap-inl.h',
        'src/string_bytes.h',
        'src/stream_base.h',
        'src/stream_base-inl.h',
        'src/stream_wrap.h',
        'src/tree.h',
        'src/util.h',
        'src/util-inl.h',
        'src/util.cc',
        'src/string_search.cc',
        'deps/http_parser/http_parser.h',
        'deps/v8/include/v8.h',
        'deps/v8/include/v8-debug.h',
        '<(SHARED_INTERMEDIATE_DIR)/node_natives.h',
        # javascript files to make for an even more pleasant IDE experience
        '<@(library_files)',
        # node.gyp is added to the project by default.
        'common.gypi',
      ],

      'defines': [
        'NODE_ARCH="<(target_arch)"',
        'NODE_PLATFORM="<(OS)"',
        'NODE_WANT_INTERNALS=1',
        # Warn when using deprecated V8 APIs.
        'V8_DEPRECATION_WARNINGS=1',
      ],


      'conditions': [
        [ 'node_shared=="false"', {
          'msvs_settings': {
            'VCManifestTool': {
              'EmbedManifest': 'true',
              'AdditionalManifestFiles': 'src/res/node.exe.extra.manifest'
            }
          },
        }, {
          'defines': [
            'NODE_SHARED_MODE',
          ],
          'conditions': [
            [ 'node_module_version!="" and OS!="win"', {
              'product_extension': '<(shlib_suffix)',
            }]
          ],
        }],
        [ 'node_enable_d8=="true"', {
          'dependencies': [ 'deps/v8/src/d8.gyp:d8' ],
        }],
        [ 'node_use_bundled_v8=="true"', {
          'dependencies': [
            'deps/v8/src/v8.gyp:v8',
            'deps/v8/src/v8.gyp:v8_libplatform'
          ],
        }],
        [ 'node_use_v8_platform=="true"', {
          'defines': [
            'NODE_USE_V8_PLATFORM=1',
          ],
        }, {
          'defines': [
            'NODE_USE_V8_PLATFORM=0',
          ],
        }],
        [ 'node_tag!=""', {
          'defines': [ 'NODE_TAG="<(node_tag)"' ],
        }],
        [ 'node_v8_options!=""', {
          'defines': [ 'NODE_V8_OPTIONS="<(node_v8_options)"'],
        }],
        # No node_main.cc for anything except executable
        [ 'node_target_type!="executable"', {
          'sources!': [
            'src/node_main.cc',
          ],
        }],
        [ 'node_release_urlbase!=""', {
          'defines': [
            'NODE_RELEASE_URLBASE="<(node_release_urlbase)"',
          ]
        }],
        [ 'v8_enable_i18n_support==1', {
          'defines': [ 'NODE_HAVE_I18N_SUPPORT=1' ],
          'dependencies': [
            '<(icu_gyp_path):icui18n',
            '<(icu_gyp_path):icuuc',
          ],
          'conditions': [
            [ 'icu_small=="true"', {
              'defines': [ 'NODE_HAVE_SMALL_ICU=1' ],
          }]],
        }],
        [ 'node_use_bundled_v8=="true" and \
           node_enable_v8_vtunejit=="true" and (target_arch=="x64" or \
           target_arch=="ia32" or target_arch=="x32")', {
          'defines': [ 'NODE_ENABLE_VTUNE_PROFILING' ],
          'dependencies': [
            'deps/v8/src/third_party/vtune/v8vtune.gyp:v8_vtune'
          ],
        }],
        [ 'v8_inspector=="true" and node_engine=="v8"', {
          'defines': [
            'HAVE_INSPECTOR=1',
            'V8_INSPECTOR_USE_STL=1',
            'V8_INSPECTOR_USE_OLD_STL=1',
          ],
          'sources': [
            'src/inspector_agent.cc',
            'src/inspector_socket.cc',
            'src/inspector_socket.h',
            'src/inspector_agent.h',
          ],
          'dependencies': [
            'deps/v8_inspector/third_party/v8_inspector/platform/'
                'v8_inspector/v8_inspector.gyp:v8_inspector_stl',
            'v8_inspector_compress_protocol_json#host',
          ],
          'include_dirs': [
            'deps/v8_inspector/third_party/v8_inspector',
            '<(SHARED_INTERMEDIATE_DIR)/blink', # for inspector
          ],
        }, {
          'defines': [ 'HAVE_INSPECTOR=0' ]
        }],
        [ 'node_use_openssl=="true"', {
          'defines': [ 'HAVE_OPENSSL=1' ],
          'sources': [
            'src/node_crypto.cc',
            'src/node_crypto_bio.cc',
            'src/node_crypto_clienthello.cc',
            'src/node_crypto.h',
            'src/node_crypto_bio.h',
            'src/node_crypto_clienthello.h',
            'src/tls_wrap.cc',
            'src/tls_wrap.h'
          ],
          'conditions': [
            ['openssl_fips != ""', {
              'defines': [ 'NODE_FIPS_MODE' ],
            }],
            [ 'node_shared_openssl=="false"', {
              'dependencies': [
                './deps/openssl/openssl.gyp:openssl',

                # For tests
                './deps/openssl/openssl.gyp:openssl-cli',
              ],
              # Do not let unused OpenSSL symbols to slip away
              'conditions': [
                # -force_load or --whole-archive are not applicable for
                # the static library
                [ 'node_target_type!="static_library"', {
                  'xcode_settings': {
                    'OTHER_LDFLAGS': [
                      '-Wl,-force_load,<(PRODUCT_DIR)/<(OPENSSL_PRODUCT)',
                    ],
                  },
                  'conditions': [
                    ['OS in "linux freebsd" and node_shared=="false"', {
                      'ldflags': [
                        '-Wl,--whole-archive,'
                            '<(PRODUCT_DIR)/obj.target/deps/openssl/'
                            '<(OPENSSL_PRODUCT)',
                        '-Wl,--no-whole-archive',
                      ],
                    }],
                    # openssl.def is based on zlib.def, zlib symbols
                    # are always exported.
                    ['use_openssl_def==1', {
                      'sources': ['<(SHARED_INTERMEDIATE_DIR)/openssl.def'],
                    }],
                    ['OS=="win" and use_openssl_def==0', {
                      'sources': ['deps/zlib/win32/zlib.def'],
                    }],
                  ],
                }],
              ],
            }]]
        }, {
          'defines': [ 'HAVE_OPENSSL=0' ]
        }],
        [ 'node_use_dtrace=="true"', {
          'defines': [ 'HAVE_DTRACE=1' ],
          'dependencies': [
            'node_dtrace_header',
            'specialize_node_d',
          ],
          'include_dirs': [ '<(SHARED_INTERMEDIATE_DIR)' ],

          #
          # DTrace is supported on linux, solaris, mac, and bsd.  There are
          # three object files associated with DTrace support, but they're
          # not all used all the time:
          #
          #   node_dtrace.o           all configurations
          #   node_dtrace_ustack.o    not supported on mac and linux
          #   node_dtrace_provider.o  All except OS X.  "dtrace -G" is not
          #                           used on OS X.
          #
          # Note that node_dtrace_provider.cc and node_dtrace_ustack.cc do not
          # actually exist.  They're listed here to trick GYP into linking the
          # corresponding object files into the final "node" executable.  These
          # object files are generated by "dtrace -G" using custom actions
          # below, and the GYP-generated Makefiles will properly build them when
          # needed.
          #
          'sources': [ 'src/node_dtrace.cc' ],
          'conditions': [
            [ 'OS=="linux"', {
              'sources': [
                '<(SHARED_INTERMEDIATE_DIR)/node_dtrace_provider.o'
              ],
            }],
            [ 'OS!="mac" and OS!="linux"', {
              'sources': [
                'src/node_dtrace_ustack.cc',
                'src/node_dtrace_provider.cc',
              ]
            }
          ] ]
        } ],
        [ 'node_use_lttng=="true"', {
          'defines': [ 'HAVE_LTTNG=1' ],
          'include_dirs': [ '<(SHARED_INTERMEDIATE_DIR)' ],
          'libraries': [ '-llttng-ust' ],
          'sources': [
            'src/node_lttng.cc'
          ],
        } ],
        [ 'node_use_etw=="true"', {
          'defines': [ 'HAVE_ETW=1' ],
          'dependencies': [ 'node_etw' ],
          'sources': [
            'src/node_win32_etw_provider.h',
            'src/node_win32_etw_provider-inl.h',
            'src/node_win32_etw_provider.cc',
            'src/node_dtrace.cc',
            'tools/msvs/genfiles/node_etw_provider.h',
            'tools/msvs/genfiles/node_etw_provider.rc',
          ]
        } ],
        [ 'node_use_perfctr=="true"', {
          'defines': [ 'HAVE_PERFCTR=1' ],
          'dependencies': [ 'node_perfctr' ],
          'sources': [
            'src/node_win32_perfctr_provider.h',
            'src/node_win32_perfctr_provider.cc',
            'src/node_counters.cc',
            'src/node_counters.h',
            'tools/msvs/genfiles/node_perfctr_provider.rc',
          ]
        } ],
        [ 'node_no_browser_globals=="true"', {
          'defines': [ 'NODE_NO_BROWSER_GLOBALS' ],
        } ],
        [ 'node_use_bundled_v8=="true" and v8_postmortem_support=="true"', {
          'dependencies': [ 'deps/v8/src/v8.gyp:postmortem-metadata' ],
          'conditions': [
            # -force_load is not applicable for the static library
            [ 'node_target_type!="static_library"', {
              'xcode_settings': {
                'OTHER_LDFLAGS': [
                  '-Wl,-force_load,<(V8_BASE)',
                ],
              },
            }],
          ],
        }],

        [ 'node_engine=="v8"', {
          'include_dirs': [
            'deps/v8' # include/v8_platform.h
          ],
          'dependencies': [
            'deps/v8/tools/gyp/v8.gyp:v8',
            'deps/v8/tools/gyp/v8.gyp:v8_libplatform'
          ],
        }],
        ['node_engine=="chakracore"', {
          'include_dirs': [
            'deps/chakrashim' # include/v8_platform.h
          ],
          'dependencies': [ 'deps/chakrashim/chakrashim.gyp:chakrashim' ],
        }],

        [ 'node_shared_zlib=="false"', {
          'dependencies': [ 'deps/zlib/zlib.gyp:zlib' ],
        }],

        [ 'node_shared_http_parser=="false"', {
          'dependencies': [ 'deps/http_parser/http_parser.gyp:http_parser' ],
        }],

        [ 'node_shared_cares=="false"', {
          'dependencies': [ 'deps/cares/cares.gyp:cares' ],
        }],

        [ 'node_shared_libuv=="false"', {
          'dependencies': [ 'deps/uv/uv.gyp:libuv' ],
        }],

        [ 'OS=="win"', {
          'sources': [
            'src/backtrace_win32.cc',
            'src/res/node.rc',
          ],
          'defines!': [
            'NODE_PLATFORM="win"',
          ],
          'defines': [
            'FD_SETSIZE=1024',
            # we need to use node's preferred "win32" rather than gyp's preferred "win"
            'NODE_PLATFORM="win32"',
            '_UNICODE=1',
          ],
          'libraries': [ '-lpsapi.lib' ]
        }, { # POSIX
          'defines': [ '__POSIX__' ],
          'sources': [ 'src/backtrace_posix.cc' ],
        }],
        [ 'OS=="mac"', {
          # linking Corefoundation is needed since certain OSX debugging tools
          # like Instruments require it for some features
          'libraries': [ '-framework CoreFoundation' ],
          'defines!': [
            'NODE_PLATFORM="mac"',
          ],
          'defines': [
            # we need to use node's preferred "darwin" rather than gyp's preferred "mac"
            'NODE_PLATFORM="darwin"',
          ],
        }],
        [ 'OS=="freebsd"', {
          'libraries': [
            '-lutil',
            '-lkvm',
          ],
        }],
        [ 'OS=="aix"', {
          'defines': [
            '_LINUX_SOURCE_COMPAT',
          ],
        }],
        [ 'OS=="solaris"', {
          'libraries': [
            '-lkstat',
            '-lumem',
          ],
          'defines!': [
            'NODE_PLATFORM="solaris"',
          ],
          'defines': [
            # we need to use node's preferred "sunos"
            # rather than gyp's preferred "solaris"
            'NODE_PLATFORM="sunos"',
          ],
        }],
        [ '(OS=="freebsd" or OS=="linux") and node_shared=="false"', {
          'ldflags': [ '-Wl,-z,noexecstack' ],
          'conditions': [
            [ 'node_engine=="v8"', {
              'ldflags': [
                '-Wl,--whole-archive <(V8_BASE)',
                '-Wl,--no-whole-archive',
              ],
            }],
          ],
        }],
        [ 'OS=="sunos"', {
          'ldflags': [ '-Wl,-M,/usr/lib/ld/map.noexstk' ],
        }],
      ],
    },
    {
      'target_name': 'mkssldef',
      'type': 'none',
      # TODO(bnoordhuis) Make all platforms export the same list of symbols.
      # Teach mkssldef.py to generate linker maps that UNIX linkers understand.
      'conditions': [
        [ 'use_openssl_def==1', {
          'variables': {
            'mkssldef_flags': [
              # Categories to export.
              '-CAES,BF,BIO,DES,DH,DSA,EC,ECDH,ECDSA,ENGINE,EVP,HMAC,MD4,MD5,'
              'NEXTPROTONEG,PSK,RC2,RC4,RSA,SHA,SHA0,SHA1,SHA256,SHA512,SOCK,'
              'STDIO,TLSEXT',
              # Defines.
              '-DWIN32',
              # Symbols to filter from the export list.
              '-X^DSO',
              '-X^_',
              '-X^private_',
              # Base generated DEF on zlib.def
              '-Bdeps/zlib/win32/zlib.def'
            ],
          },
          'conditions': [
            ['openssl_fips!=""', {
              'variables': { 'mkssldef_flags': ['-DOPENSSL_FIPS'] },
            }],
          ],
          'actions': [
            {
              'action_name': 'mkssldef',
              'inputs': [
                'deps/openssl/openssl/util/libeay.num',
                'deps/openssl/openssl/util/ssleay.num',
              ],
              'outputs': ['<(SHARED_INTERMEDIATE_DIR)/openssl.def'],
              'action': [
                'python',
                'tools/mkssldef.py',
                '<@(mkssldef_flags)',
                '-o',
                '<@(_outputs)',
                '<@(_inputs)',
              ],
            },
          ],
        }],
      ],
    },
    # generate ETW header and resource files
    {
      'target_name': 'node_etw',
      'type': 'none',
      'conditions': [
        [ 'node_use_etw=="true"', {
          'actions': [
            {
              'action_name': 'node_etw',
              'inputs': [ 'src/res/node_etw_provider.man' ],
              'outputs': [
                'tools/msvs/genfiles/node_etw_provider.rc',
                'tools/msvs/genfiles/node_etw_provider.h',
                'tools/msvs/genfiles/node_etw_providerTEMP.BIN',
              ],
              'action': [ 'mc <@(_inputs) -h tools/msvs/genfiles -r tools/msvs/genfiles' ]
            }
          ]
        } ]
      ]
    },
    # generate perf counter header and resource files
    {
      'target_name': 'node_perfctr',
      'type': 'none',
      'conditions': [
        [ 'node_use_perfctr=="true"', {
          'actions': [
            {
              'action_name': 'node_perfctr_man',
              'inputs': [ 'src/res/node_perfctr_provider.man' ],
              'outputs': [
                'tools/msvs/genfiles/node_perfctr_provider.h',
                'tools/msvs/genfiles/node_perfctr_provider.rc',
                'tools/msvs/genfiles/MSG00001.BIN',
              ],
              'action': [ 'ctrpp <@(_inputs) '
                          '-o tools/msvs/genfiles/node_perfctr_provider.h '
                          '-rc tools/msvs/genfiles/node_perfctr_provider.rc'
              ]
            },
          ],
        } ]
      ]
    },
    {
      'target_name': 'v8_inspector_compress_protocol_json',
      'type': 'none',
      'toolsets': ['host'],
      'conditions': [
        [ 'v8_inspector=="true"', {
          'actions': [
            {
              'action_name': 'v8_inspector_compress_protocol_json',
              'process_outputs_as_sources': 1,
              'inputs': [
                'deps/v8_inspector/third_party/'
                    'v8_inspector/platform/v8_inspector/js_protocol.json',
              ],
              'outputs': [
                '<(SHARED_INTERMEDIATE_DIR)/v8_inspector_protocol_json.h',
              ],
              'action': [
                'python',
                'tools/compress_json.py',
                '<@(_inputs)',
                '<@(_outputs)',
              ],
            },
          ],
        }],
      ],
    },
    {
      'target_name': 'node_js2c',
      'type': 'none',
      'toolsets': ['host'],
      'actions': [
        {
          'action_name': 'node_js2c',
          'inputs': [
            '<@(library_files)',
            './config.gypi',
          ],
          'outputs': [
            '<(SHARED_INTERMEDIATE_DIR)/node_natives.h',
          ],
          'conditions': [
            [ 'node_use_dtrace=="false" and node_use_etw=="false"', {
              'inputs': [ 'src/notrace_macros.py' ]
            }],
            ['node_use_lttng=="false"', {
              'inputs': [ 'src/nolttng_macros.py' ]
            }],
            [ 'node_use_perfctr=="false"', {
              'inputs': [ 'src/perfctr_macros.py' ]
            }]
          ],
          'action': [
            'python',
            'tools/js2c.py',
            '<@(_outputs)',
            '<@(_inputs)',
          ],
        },
      ],
    }, # end node_js2c
    {
      'target_name': 'node_dtrace_header',
      'type': 'none',
      'conditions': [
        [ 'node_use_dtrace=="true" and OS!="linux"', {
          'actions': [
            {
              'action_name': 'node_dtrace_header',
              'inputs': [ 'src/node_provider.d' ],
              'outputs': [ '<(SHARED_INTERMEDIATE_DIR)/node_provider.h' ],
              'action': [ 'dtrace', '-h', '-xnolibs', '-s', '<@(_inputs)',
                '-o', '<@(_outputs)' ]
            }
          ]
        } ],
        [ 'node_use_dtrace=="true" and OS=="linux"', {
          'actions': [
            {
              'action_name': 'node_dtrace_header',
              'inputs': [ 'src/node_provider.d' ],
              'outputs': [ '<(SHARED_INTERMEDIATE_DIR)/node_provider.h' ],
              'action': [ 'dtrace', '-h', '-s', '<@(_inputs)',
                '-o', '<@(_outputs)' ]
            }
          ]
        } ],
      ]
    },
    {
      'target_name': 'node_dtrace_provider',
      'type': 'none',
      'conditions': [
        [ 'node_use_dtrace=="true" and OS!="mac" and OS!="linux"', {
          'actions': [
            {
              'action_name': 'node_dtrace_provider_o',
              'inputs': [
                '<(OBJ_DIR)/node/src/node_dtrace.o',
              ],
              'outputs': [
                '<(OBJ_DIR)/node/src/node_dtrace_provider.o'
              ],
              'action': [ 'dtrace', '-G', '-xnolibs', '-s', 'src/node_provider.d',
                '<@(_inputs)', '-o', '<@(_outputs)' ]
            }
          ]
        }],
        [ 'node_use_dtrace=="true" and OS=="linux"', {
          'actions': [
            {
              'action_name': 'node_dtrace_provider_o',
              'inputs': [ 'src/node_provider.d' ],
              'outputs': [
                '<(SHARED_INTERMEDIATE_DIR)/node_dtrace_provider.o'
              ],
              'action': [
                'dtrace', '-C', '-G', '-s', '<@(_inputs)', '-o', '<@(_outputs)'
              ],
            }
          ],
        }],
      ]
    },
    {
      'target_name': 'node_dtrace_ustack',
      'type': 'none',
      'conditions': [
        [ 'node_use_dtrace=="true" and OS!="mac" and OS!="linux"', {
          'actions': [
            {
              'action_name': 'node_dtrace_ustack_constants',
              'inputs': [
                '<(V8_BASE)'
              ],
              'outputs': [
                '<(SHARED_INTERMEDIATE_DIR)/v8constants.h'
              ],
              'action': [
                'tools/genv8constants.py',
                '<@(_outputs)',
                '<@(_inputs)'
              ]
            },
            {
              'action_name': 'node_dtrace_ustack',
              'inputs': [
                'src/v8ustack.d',
                '<(SHARED_INTERMEDIATE_DIR)/v8constants.h'
              ],
              'outputs': [
                '<(OBJ_DIR)/node/src/node_dtrace_ustack.o'
              ],
              'conditions': [
                [ 'target_arch=="ia32"', {
                  'action': [
                    'dtrace', '-32', '-I<(SHARED_INTERMEDIATE_DIR)', '-Isrc',
                    '-C', '-G', '-s', 'src/v8ustack.d', '-o', '<@(_outputs)',
                  ]
                } ],
                [ 'target_arch=="x64"', {
                  'action': [
                    'dtrace', '-64', '-I<(SHARED_INTERMEDIATE_DIR)', '-Isrc',
                    '-C', '-G', '-s', 'src/v8ustack.d', '-o', '<@(_outputs)',
                  ]
                } ],
              ]
            },
          ]
        } ],
      ]
    },
    {
      'target_name': 'specialize_node_d',
      'type': 'none',
      'conditions': [
        [ 'node_use_dtrace=="true"', {
          'actions': [
            {
              'action_name': 'specialize_node_d',
              'inputs': [
                'src/node.d'
              ],
              'outputs': [
                '<(PRODUCT_DIR)/node.d',
              ],
              'action': [
                'tools/specialize_node_d.py',
                '<@(_outputs)',
                '<@(_inputs)',
                '<@(OS)',
                '<@(target_arch)',
              ],
            },
          ],
        } ],
      ]
    },
    {
      'target_name': 'cctest',
      'type': 'executable',
      'dependencies': [ 'deps/gtest/gtest.gyp:gtest' ],
      'include_dirs': [
        'src',
      ],
      'conditions': [
        [ 'node_engine=="v8"', {
          'include_dirs': [
            'deps/v8/include'
          ],
          'dependencies': [
            'deps/v8/tools/gyp/v8.gyp:v8',
            'deps/v8/tools/gyp/v8.gyp:v8_libplatform'
          ],
          'conditions' : [
              ['v8_inspector=="true"', {
                'sources': [
                    'src/inspector_socket.cc',
                    'test/cctest/test_inspector_socket.cc'
          ],
          'conditions': [
            [ 'node_shared_openssl=="false"', {
              'dependencies': [
                'deps/openssl/openssl.gyp:openssl'
              ]
            }],
            [ 'node_shared_http_parser=="false"', {
              'dependencies': [
                'deps/http_parser/http_parser.gyp:http_parser'
              ]
            }],
            [ 'node_shared_libuv=="false"', {
              'dependencies': [
                'deps/uv/uv.gyp:libuv'
              ]
            }]
                ]
              }],
              ['node_use_v8_platform=="true"', {
                 'dependencies': [
                    'deps/v8/tools/gyp/v8.gyp:v8_libplatform',
                ],
              }],
              ['node_use_bundled_v8=="true"', {
                'dependencies': [
                    'deps/v8/tools/gyp/v8.gyp:v8',
                    'deps/v8/tools/gyp/v8.gyp:v8_libplatform'
                ],
              }],
          ]
        }],
<<<<<<< HEAD
        ['node_engine=="chakracore"', {
          'dependencies': [
             'deps/chakrashim/chakrashim.gyp:chakrashim',
             'deps/uv/uv.gyp:libuv'
=======
        [ 'node_use_v8_platform=="true"', {
          'dependencies': [
            'deps/v8/src/v8.gyp:v8_libplatform',
          ],
        }],
        [ 'node_use_bundled_v8=="true"', {
          'dependencies': [
            'deps/v8/src/v8.gyp:v8',
            'deps/v8/src/v8.gyp:v8_libplatform'
>>>>>>> 74208353
          ],
        }],
      ],
      'msvs_settings': {
        'VCLinkerTool': {
          'SubSystem': 1, # /subsystem:console
        },
      },
      'defines': [
        # gtest's ASSERT macros conflict with our own.
        'GTEST_DONT_DEFINE_ASSERT_EQ=1',
        'GTEST_DONT_DEFINE_ASSERT_GE=1',
        'GTEST_DONT_DEFINE_ASSERT_GT=1',
        'GTEST_DONT_DEFINE_ASSERT_LE=1',
        'GTEST_DONT_DEFINE_ASSERT_LT=1',
        'GTEST_DONT_DEFINE_ASSERT_NE=1',
        'NODE_WANT_INTERNALS=1',
      ],
      'sources': [
        'test/cctest/util.cc',
      ],
    }
  ], # end targets

  'conditions': [
    ['OS=="aix"', {
      'targets': [
        {
          'target_name': 'node',
          'type': 'executable',
          'dependencies': ['<(node_core_target_name)', 'node_exp'],

          'include_dirs': [
            'src',
            'deps/v8/include',
          ],

          'sources': [
            'src/node_main.cc',
            '<@(library_files)',
            # node.gyp is added to the project by default.
            'common.gypi',
          ],

          'ldflags': ['-Wl,-bE:<(PRODUCT_DIR)/node.exp'],
        },
        {
          'target_name': 'node_exp',
          'type': 'none',
          'dependencies': [
            '<(node_core_target_name)',
          ],
          'actions': [
            {
              'action_name': 'expfile',
              'inputs': [
                '<(OBJ_DIR)'
              ],
              'outputs': [
                '<(PRODUCT_DIR)/node.exp'
              ],
              'action': [
                'sh', 'tools/create_expfile.sh',
                      '<@(_inputs)', '<@(_outputs)'
              ],
            }
          ]
        }
      ], # end targets
    }], # end aix section
  ], # end conditions block
}<|MERGE_RESOLUTION|>--- conflicted
+++ resolved
@@ -571,10 +571,10 @@
           'conditions': [
             [ 'node_engine=="v8"', {
               'ldflags': [
-                '-Wl,--whole-archive <(V8_BASE)',
+                       '-Wl,--whole-archive <(V8_BASE)',
                 '-Wl,--no-whole-archive',
               ],
-            }],
+        }],
           ],
         }],
         [ 'OS=="sunos"', {
@@ -885,17 +885,17 @@
       'conditions': [
         [ 'node_engine=="v8"', {
           'include_dirs': [
-            'deps/v8/include'
-          ],
+        'deps/v8/include'
+      ],
           'dependencies': [
             'deps/v8/tools/gyp/v8.gyp:v8',
             'deps/v8/tools/gyp/v8.gyp:v8_libplatform'
-          ],
+      ],
           'conditions' : [
-              ['v8_inspector=="true"', {
-                'sources': [
-                    'src/inspector_socket.cc',
-                    'test/cctest/test_inspector_socket.cc'
+        ['v8_inspector=="true"', {
+          'sources': [
+            'src/inspector_socket.cc',
+            'test/cctest/test_inspector_socket.cc'
           ],
           'conditions': [
             [ 'node_shared_openssl=="false"', {
@@ -913,37 +913,25 @@
                 'deps/uv/uv.gyp:libuv'
               ]
             }]
-                ]
-              }],
+          ]
+        }],
               ['node_use_v8_platform=="true"', {
-                 'dependencies': [
-                    'deps/v8/tools/gyp/v8.gyp:v8_libplatform',
-                ],
-              }],
+          'dependencies': [
+            'deps/v8/src/v8.gyp:v8_libplatform',
+          ],
+        }],
               ['node_use_bundled_v8=="true"', {
-                'dependencies': [
-                    'deps/v8/tools/gyp/v8.gyp:v8',
-                    'deps/v8/tools/gyp/v8.gyp:v8_libplatform'
-                ],
-              }],
-          ]
-        }],
-<<<<<<< HEAD
+          'dependencies': [
+            'deps/v8/src/v8.gyp:v8',
+            'deps/v8/src/v8.gyp:v8_libplatform'
+          ],
+        }],
+      ]
+        }],
         ['node_engine=="chakracore"', {
           'dependencies': [
              'deps/chakrashim/chakrashim.gyp:chakrashim',
              'deps/uv/uv.gyp:libuv'
-=======
-        [ 'node_use_v8_platform=="true"', {
-          'dependencies': [
-            'deps/v8/src/v8.gyp:v8_libplatform',
-          ],
-        }],
-        [ 'node_use_bundled_v8=="true"', {
-          'dependencies': [
-            'deps/v8/src/v8.gyp:v8',
-            'deps/v8/src/v8.gyp:v8_libplatform'
->>>>>>> 74208353
           ],
         }],
       ],
