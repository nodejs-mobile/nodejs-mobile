--- conflicted
+++ resolved
@@ -8,21 +8,12 @@
    at Script.prototype.runInThisContext (vm.js:*:*)      
    at runInThisContext (vm.js:*)
    at Anonymous function (*test*message*vm_display_runtime_error.js:*)
-<<<<<<< HEAD
-   at Module.prototype._compile (module.js:*)
-   at Module._extensions[.js] (module.js:*)
-   at Module.prototype.load (module.js:*)
-   at tryModuleLoad (module.js:*)
-   at Module._load (module.js:*)
-   at Module.runMain (module.js:*)
-=======
    at Module.prototype._compile (internal/modules/cjs/loader.js:*)
    at Module._extensions[.js] (internal/modules/cjs/loader.js:*)
    at Module.prototype.load (internal/modules/cjs/loader.js:*)
    at tryModuleLoad (internal/modules/cjs/loader.js:*)
    at Module._load (internal/modules/cjs/loader.js:*)
    at Module.runMain (internal/modules/cjs/loader.js:*)
->>>>>>> 84bd6f3c
 test.vm:1
 throw new Error("spooky!")
 ^
@@ -31,18 +22,9 @@
    at Script.prototype.runInThisContext (vm.js:*:*)      
    at runInThisContext (vm.js:*)
    at Anonymous function (*test*message*vm_display_runtime_error.js:*)
-<<<<<<< HEAD
-   at Module.prototype._compile (module.js:*)
-   at Module._extensions[.js] (module.js:*)
-   at Module.prototype.load (module.js:*)
-   at tryModuleLoad (module.js:*)
-   at Module._load (module.js:*)
-   at Module.runMain (module.js:*)
-=======
    at Module.prototype._compile (internal/modules/cjs/loader.js:*)
    at Module._extensions[.js] (internal/modules/cjs/loader.js:*)
    at Module.prototype.load (internal/modules/cjs/loader.js:*)
    at tryModuleLoad (internal/modules/cjs/loader.js:*)
    at Module._load (internal/modules/cjs/loader.js:*)
-   at Module.runMain (internal/modules/cjs/loader.js:*)
->>>>>>> 84bd6f3c
+   at Module.runMain (internal/modules/cjs/loader.js:*)