[eval]
[eval]:1
'use strict'; with(this){__filename}
              ^^^^^

SyntaxError: 'with' statements are not allowed in strict mode
   at Script (vm.js:*:*)
   at createScript (vm.js:*:*)
   at runInThisContext (vm.js:*:*)
   at Anonymous function ([eval]-wrapper:*:*)
   at Module.prototype._compile (internal/modules/cjs/loader.js:*:*)
   at evalScript (internal/bootstrap/node.js:*:*)
   at startup (internal/bootstrap/node.js:*:*)
   at bootstrapNodeJSCore (internal/bootstrap/node.js:*:*)
42
42
[eval]:1
throw new Error("hello")
^

Error: hello
   at Global code ([eval]:*:*)
   at Script.prototype.runInThisContext (vm.js:*:*)
   at runInThisContext (vm.js:*:*)
   at Anonymous function ([eval]-wrapper:*:*)
<<<<<<< HEAD
   at Module.prototype._compile (module.js:*:*)
   at evalScript (bootstrap_node.js:*:*)
   at startup (bootstrap_node.js:*:*)
   at Anonymous function (bootstrap_node.js:*:*)
=======
   at Module.prototype._compile (internal/modules/cjs/loader.js:*:*)
   at evalScript (internal/bootstrap/node.js:*:*)
   at startup (internal/bootstrap/node.js:*:*)
   at bootstrapNodeJSCore (internal/bootstrap/node.js:*:*)
>>>>>>> 84bd6f3c
[eval]:1
'use strict'; throw new Error("hello")
              ^

Error: hello
   at Global code ([eval]:*:*)
   at Script.prototype.runInThisContext (vm.js:*:*)
   at runInThisContext (vm.js:*:*)
   at Anonymous function ([eval]-wrapper:*:*)
   at Module.prototype._compile (internal/modules/cjs/loader.js:*:*)
   at evalScript (internal/bootstrap/node.js:*:*)
   at startup (internal/bootstrap/node.js:*:*)
   at bootstrapNodeJSCore (internal/bootstrap/node.js:*:*)
100
[eval]:1
'use strict'; var x = 100; y = x;
                           ^

ReferenceError: Variable undefined in strict mode
   at Global code ([eval]:*:*)
   at Script.prototype.runInThisContext (vm.js:*:*)
   at runInThisContext (vm.js:*:*)
   at Anonymous function ([eval]-wrapper:*:*)
<<<<<<< HEAD
   at Module.prototype._compile (module.js:*:*)
   at evalScript (bootstrap_node.js:*:*)
   at startup (bootstrap_node.js:*:*)
   at Anonymous function (bootstrap_node.js:*:*)

vm.js:*
    return realRunInThisContext.call(this, options);
    ^
10

vm.js:*
    return realRunInThisContext.call(this, options);
    ^
=======
   at Module.prototype._compile (internal/modules/cjs/loader.js:*:*)
   at evalScript (internal/bootstrap/node.js:*:*)
   at startup (internal/bootstrap/node.js:*:*)
   at bootstrapNodeJSCore (internal/bootstrap/node.js:*:*)

vm.js:*
      return super.runInThisContext(...args);
      ^
10

vm.js:*
      return super.runInThisContext(...args);
      ^
>>>>>>> 84bd6f3c
10
done<|MERGE_RESOLUTION|>--- conflicted
+++ resolved
@@ -23,17 +23,10 @@
    at Script.prototype.runInThisContext (vm.js:*:*)
    at runInThisContext (vm.js:*:*)
    at Anonymous function ([eval]-wrapper:*:*)
-<<<<<<< HEAD
-   at Module.prototype._compile (module.js:*:*)
-   at evalScript (bootstrap_node.js:*:*)
-   at startup (bootstrap_node.js:*:*)
-   at Anonymous function (bootstrap_node.js:*:*)
-=======
    at Module.prototype._compile (internal/modules/cjs/loader.js:*:*)
    at evalScript (internal/bootstrap/node.js:*:*)
    at startup (internal/bootstrap/node.js:*:*)
    at bootstrapNodeJSCore (internal/bootstrap/node.js:*:*)
->>>>>>> 84bd6f3c
 [eval]:1
 'use strict'; throw new Error("hello")
               ^
@@ -57,21 +50,6 @@
    at Script.prototype.runInThisContext (vm.js:*:*)
    at runInThisContext (vm.js:*:*)
    at Anonymous function ([eval]-wrapper:*:*)
-<<<<<<< HEAD
-   at Module.prototype._compile (module.js:*:*)
-   at evalScript (bootstrap_node.js:*:*)
-   at startup (bootstrap_node.js:*:*)
-   at Anonymous function (bootstrap_node.js:*:*)
-
-vm.js:*
-    return realRunInThisContext.call(this, options);
-    ^
-10
-
-vm.js:*
-    return realRunInThisContext.call(this, options);
-    ^
-=======
    at Module.prototype._compile (internal/modules/cjs/loader.js:*:*)
    at evalScript (internal/bootstrap/node.js:*:*)
    at startup (internal/bootstrap/node.js:*:*)
@@ -85,6 +63,5 @@
 vm.js:*
       return super.runInThisContext(...args);
       ^
->>>>>>> 84bd6f3c
 10
 done