--- conflicted
+++ resolved
@@ -127,17 +127,12 @@
         file_path = file_prefix + ".js"
         engine_output_path = file_prefix + (".%s.out" % jsEngine)
         output_path = file_prefix + ".out"
-<<<<<<< HEAD
         if exists(engine_output_path):
           output_path = engine_output_path
         else:
           if not exists(output_path):
-            print "Could not find %s or %s" % (output_path, engine_output_path)
-            continue
-=======
-        if not exists(output_path):
-          raise Exception("Could not find %s" % output_path)
->>>>>>> 4d3b487b
+            raise Exception("Could not find %s" % output_path)
+
         result.append(MessageTestCase(test, file_path, output_path,
                                       arch, mode, self.context, self))
     return result
