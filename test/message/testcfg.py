--- conflicted
+++ resolved
@@ -118,22 +118,15 @@
     else:
         return []
 
-<<<<<<< HEAD
-  def ListTests(self, current_path, path, arch, mode):
+  def ListTests(self, current_path, path, arch, mode, jsEngine):
     engine = self.context.GetEngine(arch, mode)
-=======
-  def ListTests(self, current_path, path, arch, mode, jsEngine):
->>>>>>> c8817a2b
     all_tests = [current_path + [t] for t in self.Ls(self.root)]
     result = []
     for test in all_tests:
       if self.Contains(path, test):
         file_prefix = join(self.root, reduce(join, test[1:], ""))
         file_path = file_prefix + ".js"
-<<<<<<< HEAD
-=======
         engine_output_path = file_prefix + (".%s.out" % jsEngine)
->>>>>>> c8817a2b
         output_path = file_prefix + ".out"
         engine_output_path = file_prefix + (".%s.out" % engine)
         if exists(engine_output_path):
