--- conflicted
+++ resolved
@@ -1,15 +1,8 @@
 beginning
 middle
-<<<<<<< HEAD
-vm.js:*
-  return new Script(code, options);
-  ^
-
-=======
 test.vm:1
 var 5;
     ^^
->>>>>>> 84bd6f3c
 SyntaxError: Expected identifier
    at Script (vm.js:*)
    at createScript (vm.js:*)
