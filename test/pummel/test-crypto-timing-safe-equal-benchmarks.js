--- conflicted
+++ resolved
@@ -6,10 +6,7 @@
 if (!common.enoughTestMem)
   common.skip('memory-intensive test');
 
-<<<<<<< HEAD
-=======
 const fixtures = require('../common/fixtures');
->>>>>>> 84bd6f3c
 const assert = require('assert');
 const crypto = require('crypto');
 
