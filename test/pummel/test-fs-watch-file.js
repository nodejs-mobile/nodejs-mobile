// Copyright Joyent, Inc. and other Node contributors.
//
// Permission is hereby granted, free of charge, to any person obtaining a
// copy of this software and associated documentation files (the
// "Software"), to deal in the Software without restriction, including
// without limitation the rights to use, copy, modify, merge, publish,
// distribute, sublicense, and/or sell copies of the Software, and to permit
// persons to whom the Software is furnished to do so, subject to the
// following conditions:
//
// The above copyright notice and this permission notice shall be included
// in all copies or substantial portions of the Software.
//
// THE SOFTWARE IS PROVIDED "AS IS", WITHOUT WARRANTY OF ANY KIND, EXPRESS
// OR IMPLIED, INCLUDING BUT NOT LIMITED TO THE WARRANTIES OF
// MERCHANTABILITY, FITNESS FOR A PARTICULAR PURPOSE AND NONINFRINGEMENT. IN
// NO EVENT SHALL THE AUTHORS OR COPYRIGHT HOLDERS BE LIABLE FOR ANY CLAIM,
// DAMAGES OR OTHER LIABILITY, WHETHER IN AN ACTION OF CONTRACT, TORT OR
// OTHERWISE, ARISING FROM, OUT OF OR IN CONNECTION WITH THE SOFTWARE OR THE
// USE OR OTHER DEALINGS IN THE SOFTWARE.

'use strict';
const common = require('../common');
const assert = require('assert');
const path = require('path');
const fs = require('fs');

const tmpdir = require('../common/tmpdir');

let watchSeenOne = 0;
let watchSeenTwo = 0;
let watchSeenThree = 0;
let watchSeenFour = 0;

const testDir = tmpdir.path;

const filenameOne = 'watch.txt';
const filepathOne = path.join(testDir, filenameOne);

const filenameTwo = 'hasOwnProperty';
const filepathTwo = filenameTwo;
const filepathTwoAbs = path.join(testDir, filenameTwo);

const filenameThree = 'charm'; // because the third time is

const filenameFour = 'get';

process.on('exit', function() {
  fs.unlinkSync(filepathOne);
  fs.unlinkSync(filepathTwoAbs);
  fs.unlinkSync(filenameThree);
  fs.unlinkSync(filenameFour);
  assert.strictEqual(1, watchSeenOne);
  assert.strictEqual(2, watchSeenTwo);
  assert.strictEqual(1, watchSeenThree);
  assert.strictEqual(1, watchSeenFour);
});


fs.writeFileSync(filepathOne, 'hello');

assert.throws(
  function() {
    fs.watchFile(filepathOne);
  },
  function(e) {
    return e.message === '"watchFile()" requires a listener function';
  }
);

<<<<<<< HEAD
assert.doesNotThrow(
  function() {
    fs.watchFile(filepathOne, function() {
      fs.unwatchFile(filepathOne);
      ++watchSeenOne;
    });
  }
);
=======
// Does not throw.
fs.watchFile(filepathOne, function() {
  fs.unwatchFile(filepathOne);
  ++watchSeenOne;
});
>>>>>>> 84bd6f3c

setTimeout(function() {
  fs.writeFileSync(filepathOne, 'world');
}, 1000);


process.chdir(testDir);

fs.writeFileSync(filepathTwoAbs, 'howdy');

assert.throws(
  function() {
    fs.watchFile(filepathTwo);
  },
  function(e) {
    return e.message === '"watchFile()" requires a listener function';
  }
);

<<<<<<< HEAD
assert.doesNotThrow(
  function() {
    function a() {
      fs.unwatchFile(filepathTwo, a);
      ++watchSeenTwo;
    }
    function b() {
      fs.unwatchFile(filepathTwo, b);
      ++watchSeenTwo;
    }
    fs.watchFile(filepathTwo, a);
    fs.watchFile(filepathTwo, b);
  }
);
=======
{ // Does not throw.
  function a() {
    fs.unwatchFile(filepathTwo, a);
    ++watchSeenTwo;
  }
  function b() {
    fs.unwatchFile(filepathTwo, b);
    ++watchSeenTwo;
  }
  fs.watchFile(filepathTwo, a);
  fs.watchFile(filepathTwo, b);
}
>>>>>>> 84bd6f3c

setTimeout(function() {
  fs.writeFileSync(filepathTwoAbs, 'pardner');
}, 1000);

<<<<<<< HEAD
assert.doesNotThrow(
  function() {
    function b() {
      fs.unwatchFile(filenameThree, b);
      ++watchSeenThree;
    }
    fs.watchFile(filenameThree, common.mustNotCall());
    fs.watchFile(filenameThree, b);
    fs.unwatchFile(filenameThree, common.mustNotCall());
  }
);
=======
{ // Does not throw.
  function b() {
    fs.unwatchFile(filenameThree, b);
    ++watchSeenThree;
  }
  fs.watchFile(filenameThree, common.mustNotCall());
  fs.watchFile(filenameThree, b);
  fs.unwatchFile(filenameThree, common.mustNotCall());
}
>>>>>>> 84bd6f3c

setTimeout(function() {
  fs.writeFileSync(filenameThree, 'pardner');
}, 1000);

setTimeout(function() {
  fs.writeFileSync(filenameFour, 'hey');
}, 200);

setTimeout(function() {
  fs.writeFileSync(filenameFour, 'hey');
}, 500);

<<<<<<< HEAD
assert.doesNotThrow(
  function() {
    function a() {
      ++watchSeenFour;
      assert.strictEqual(1, watchSeenFour);
      fs.unwatchFile(`.${path.sep}${filenameFour}`, a);
    }
    fs.watchFile(filenameFour, a);
  }
);
=======
{ // Does not throw.
  function a() {
    ++watchSeenFour;
    assert.strictEqual(1, watchSeenFour);
    fs.unwatchFile(`.${path.sep}${filenameFour}`, a);
  }
  fs.watchFile(filenameFour, a);
}
>>>>>>> 84bd6f3c
<|MERGE_RESOLUTION|>--- conflicted
+++ resolved
@@ -68,22 +68,11 @@
   }
 );
 
-<<<<<<< HEAD
-assert.doesNotThrow(
-  function() {
-    fs.watchFile(filepathOne, function() {
-      fs.unwatchFile(filepathOne);
-      ++watchSeenOne;
-    });
-  }
-);
-=======
 // Does not throw.
 fs.watchFile(filepathOne, function() {
   fs.unwatchFile(filepathOne);
   ++watchSeenOne;
 });
->>>>>>> 84bd6f3c
 
 setTimeout(function() {
   fs.writeFileSync(filepathOne, 'world');
@@ -103,22 +92,6 @@
   }
 );
 
-<<<<<<< HEAD
-assert.doesNotThrow(
-  function() {
-    function a() {
-      fs.unwatchFile(filepathTwo, a);
-      ++watchSeenTwo;
-    }
-    function b() {
-      fs.unwatchFile(filepathTwo, b);
-      ++watchSeenTwo;
-    }
-    fs.watchFile(filepathTwo, a);
-    fs.watchFile(filepathTwo, b);
-  }
-);
-=======
 { // Does not throw.
   function a() {
     fs.unwatchFile(filepathTwo, a);
@@ -131,25 +104,11 @@
   fs.watchFile(filepathTwo, a);
   fs.watchFile(filepathTwo, b);
 }
->>>>>>> 84bd6f3c
 
 setTimeout(function() {
   fs.writeFileSync(filepathTwoAbs, 'pardner');
 }, 1000);
 
-<<<<<<< HEAD
-assert.doesNotThrow(
-  function() {
-    function b() {
-      fs.unwatchFile(filenameThree, b);
-      ++watchSeenThree;
-    }
-    fs.watchFile(filenameThree, common.mustNotCall());
-    fs.watchFile(filenameThree, b);
-    fs.unwatchFile(filenameThree, common.mustNotCall());
-  }
-);
-=======
 { // Does not throw.
   function b() {
     fs.unwatchFile(filenameThree, b);
@@ -159,7 +118,6 @@
   fs.watchFile(filenameThree, b);
   fs.unwatchFile(filenameThree, common.mustNotCall());
 }
->>>>>>> 84bd6f3c
 
 setTimeout(function() {
   fs.writeFileSync(filenameThree, 'pardner');
@@ -173,18 +131,6 @@
   fs.writeFileSync(filenameFour, 'hey');
 }, 500);
 
-<<<<<<< HEAD
-assert.doesNotThrow(
-  function() {
-    function a() {
-      ++watchSeenFour;
-      assert.strictEqual(1, watchSeenFour);
-      fs.unwatchFile(`.${path.sep}${filenameFour}`, a);
-    }
-    fs.watchFile(filenameFour, a);
-  }
-);
-=======
 { // Does not throw.
   function a() {
     ++watchSeenFour;
@@ -192,5 +138,4 @@
     fs.unwatchFile(`.${path.sep}${filenameFour}`, a);
   }
   fs.watchFile(filenameFour, a);
-}
->>>>>>> 84bd6f3c
+}