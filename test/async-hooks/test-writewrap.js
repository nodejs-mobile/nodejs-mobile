--- conflicted
+++ resolved
@@ -1,19 +1,10 @@
 'use strict';
 
 const common = require('../common');
-if (!common.hasCrypto)
-  common.skip('missing crypto');
-
 const assert = require('assert');
 const initHooks = require('./init-hooks');
-<<<<<<< HEAD
-const fixtures = require('../common/fixtures');
-const { checkInvocations } = require('./hook-checks');
-const tls = require('tls');
-=======
 const { checkInvocations } = require('./hook-checks');
 const net = require('net');
->>>>>>> 84bd6f3c
 
 const hooks = initHooks();
 hooks.enable();
@@ -21,15 +12,7 @@
 //
 // Creating server and listening on port
 //
-<<<<<<< HEAD
-const server = tls
-  .createServer({
-    cert: fixtures.readSync('test_cert.pem'),
-    key: fixtures.readSync('test_key.pem')
-  })
-=======
 const server = net.createServer()
->>>>>>> 84bd6f3c
   .on('listening', common.mustCall(onlistening))
   .on('connection', common.mustCall(onconnection))
   .listen(0);
@@ -50,12 +33,8 @@
 
 function checkDestroyedWriteWraps(n, stage) {
   const as = hooks.activitiesOfTypes('WRITEWRAP');
-<<<<<<< HEAD
-  assert.strictEqual(as.length, n, `${n} WRITEWRAPs when ${stage}`);
-=======
   assert.strictEqual(as.length, n,
                      `${as.length} out of ${n} WRITEWRAPs when ${stage}`);
->>>>>>> 84bd6f3c
 
   function checkValidWriteWrap(w) {
     assert.strictEqual(w.type, 'WRITEWRAP');
