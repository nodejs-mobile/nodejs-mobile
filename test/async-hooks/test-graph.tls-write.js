'use strict';

const common = require('../common');
if (!common.hasCrypto)
  common.skip('missing crypto');

if (!common.hasIPv6)
  common.skip('IPv6 support required');

const initHooks = require('./init-hooks');
const verifyGraph = require('./verify-graph');
const tls = require('tls');
const fixtures = require('../common/fixtures');

const hooks = initHooks();
hooks.enable();

//
// Creating server and listening on port
//
const server = tls
  .createServer({
    cert: fixtures.readSync('test_cert.pem'),
    key: fixtures.readSync('test_key.pem')
  })
  .on('listening', common.mustCall(onlistening))
  .on('secureConnection', common.mustCall(onsecureConnection))
  .listen(0);

function onlistening() {
  //
  // Creating client and connecting it to server
  //
  tls
    .connect(server.address().port, { rejectUnauthorized: false })
    .on('secureConnect', common.mustCall(onsecureConnect));
}

function onsecureConnection() {}

function onsecureConnect() {
  // Destroying client socket
  this.destroy();

  // Closing server
  server.close(common.mustCall(onserverClosed));
}

function onserverClosed() {}

process.on('exit', onexit);

function onexit() {
  hooks.disable();

  verifyGraph(
    hooks,
<<<<<<< HEAD
    [ { type: 'TCPWRAP', id: 'tcp:1', triggerAsyncId: null },
      { type: 'TCPWRAP', id: 'tcp:2', triggerAsyncId: 'tcp:1' },
      { type: 'TLSWRAP', id: 'tls:1', triggerAsyncId: 'tcp:1' },
      { type: 'GETADDRINFOREQWRAP',
        id: 'getaddrinforeq:1', triggerAsyncId: 'tls:1' },
      { type: 'TCPCONNECTWRAP',
        id: 'tcpconnect:1', triggerAsyncId: 'tcp:2' },
      { type: 'WRITEWRAP', id: 'write:1', triggerAsyncId: 'tcpconnect:1' },
      { type: 'TCPWRAP', id: 'tcp:3', triggerAsyncId: 'tcp:1' },
      { type: 'TLSWRAP', id: 'tls:2', triggerAsyncId: 'tcp:1' },
      { type: 'TIMERWRAP', id: 'timer:1', triggerAsyncId: 'tcp:1' },
      { type: 'WRITEWRAP', id: 'write:2', triggerAsyncId: null },
      { type: 'WRITEWRAP', id: 'write:3', triggerAsyncId: null },
      { type: 'WRITEWRAP', id: 'write:4', triggerAsyncId: null },
      { type: 'Immediate', id: 'immediate:1', triggerAsyncId: 'tcp:2' },
      { type: 'Immediate', id: 'immediate:2', triggerAsyncId: 'tcp:3' } ]
=======
    [ { type: 'TCPSERVERWRAP', id: 'tcpserver:1', triggerAsyncId: null },
      { type: 'TCPWRAP', id: 'tcp:1', triggerAsyncId: 'tcpserver:1' },
      { type: 'TLSWRAP', id: 'tls:1', triggerAsyncId: 'tcpserver:1' },
      { type: 'GETADDRINFOREQWRAP',
        id: 'getaddrinforeq:1', triggerAsyncId: 'tls:1' },
      { type: 'TCPCONNECTWRAP',
        id: 'tcpconnect:1', triggerAsyncId: 'tcp:1' },
      { type: 'WRITEWRAP', id: 'write:1', triggerAsyncId: 'tcpconnect:1' },
      { type: 'TCPWRAP', id: 'tcp:2', triggerAsyncId: 'tcpserver:1' },
      { type: 'TLSWRAP', id: 'tls:2', triggerAsyncId: 'tcpserver:1' },
      { type: 'TIMERWRAP', id: 'timer:1', triggerAsyncId: 'tcpserver:1' },
      { type: 'WRITEWRAP', id: 'write:2', triggerAsyncId: null },
      { type: 'WRITEWRAP', id: 'write:3', triggerAsyncId: null },
      { type: 'WRITEWRAP', id: 'write:4', triggerAsyncId: null },
      { type: 'Immediate', id: 'immediate:1', triggerAsyncId: 'tcp:1' },
      { type: 'Immediate', id: 'immediate:2', triggerAsyncId: 'tcp:2' } ]
>>>>>>> 84bd6f3c
  );
}<|MERGE_RESOLUTION|>--- conflicted
+++ resolved
@@ -55,24 +55,6 @@
 
   verifyGraph(
     hooks,
-<<<<<<< HEAD
-    [ { type: 'TCPWRAP', id: 'tcp:1', triggerAsyncId: null },
-      { type: 'TCPWRAP', id: 'tcp:2', triggerAsyncId: 'tcp:1' },
-      { type: 'TLSWRAP', id: 'tls:1', triggerAsyncId: 'tcp:1' },
-      { type: 'GETADDRINFOREQWRAP',
-        id: 'getaddrinforeq:1', triggerAsyncId: 'tls:1' },
-      { type: 'TCPCONNECTWRAP',
-        id: 'tcpconnect:1', triggerAsyncId: 'tcp:2' },
-      { type: 'WRITEWRAP', id: 'write:1', triggerAsyncId: 'tcpconnect:1' },
-      { type: 'TCPWRAP', id: 'tcp:3', triggerAsyncId: 'tcp:1' },
-      { type: 'TLSWRAP', id: 'tls:2', triggerAsyncId: 'tcp:1' },
-      { type: 'TIMERWRAP', id: 'timer:1', triggerAsyncId: 'tcp:1' },
-      { type: 'WRITEWRAP', id: 'write:2', triggerAsyncId: null },
-      { type: 'WRITEWRAP', id: 'write:3', triggerAsyncId: null },
-      { type: 'WRITEWRAP', id: 'write:4', triggerAsyncId: null },
-      { type: 'Immediate', id: 'immediate:1', triggerAsyncId: 'tcp:2' },
-      { type: 'Immediate', id: 'immediate:2', triggerAsyncId: 'tcp:3' } ]
-=======
     [ { type: 'TCPSERVERWRAP', id: 'tcpserver:1', triggerAsyncId: null },
       { type: 'TCPWRAP', id: 'tcp:1', triggerAsyncId: 'tcpserver:1' },
       { type: 'TLSWRAP', id: 'tls:1', triggerAsyncId: 'tcpserver:1' },
@@ -89,6 +71,5 @@
       { type: 'WRITEWRAP', id: 'write:4', triggerAsyncId: null },
       { type: 'Immediate', id: 'immediate:1', triggerAsyncId: 'tcp:1' },
       { type: 'Immediate', id: 'immediate:2', triggerAsyncId: 'tcp:2' } ]
->>>>>>> 84bd6f3c
   );
 }