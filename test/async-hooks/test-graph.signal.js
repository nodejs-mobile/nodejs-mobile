'use strict';

const common = require('../common');
<<<<<<< HEAD
if (common.isWindows) {
  common.skip('no signals on Windows');
  return;
}
=======
if (common.isWindows)
  common.skip('no signals on Windows');
if (!common.isMainThread)
  common.skip('No signal handling available in Workers');
>>>>>>> 84bd6f3c

const initHooks = require('./init-hooks');
const verifyGraph = require('./verify-graph');
const { exec } = require('child_process');

const hooks = initHooks();

hooks.enable();
const interval = setInterval(() => {}, 9999); // keep event loop open
process.on('SIGUSR2', common.mustCall(onsigusr2, 2));

let count = 0;
exec(`kill -USR2 ${process.pid}`);

function onsigusr2() {
  count++;

  if (count === 1) {
    // trigger same signal handler again
    exec(`kill -USR2 ${process.pid}`);
  } else {
    // install another signal handler
    process.removeAllListeners('SIGUSR2');
    process.on('SIGUSR2', common.mustCall(onsigusr2Again));

    exec(`kill -USR2 ${process.pid}`);
  }
}

function onsigusr2Again() {
  clearInterval(interval); // let the event loop close
}

process.on('exit', onexit);

function onexit() {
  hooks.disable();
  verifyGraph(
    hooks,
    [ { type: 'SIGNALWRAP', id: 'signal:1', triggerAsyncId: null },
      { type: 'PROCESSWRAP', id: 'process:1', triggerAsyncId: null },
      { type: 'PIPEWRAP', id: 'pipe:1', triggerAsyncId: null },
      { type: 'PIPEWRAP', id: 'pipe:2', triggerAsyncId: null },
      { type: 'PIPEWRAP', id: 'pipe:3', triggerAsyncId: null },
      { type: 'PROCESSWRAP', id: 'process:2', triggerAsyncId: 'signal:1' },
      { type: 'PIPEWRAP', id: 'pipe:4', triggerAsyncId: 'signal:1' },
      { type: 'PIPEWRAP', id: 'pipe:5', triggerAsyncId: 'signal:1' },
      { type: 'PIPEWRAP', id: 'pipe:6', triggerAsyncId: 'signal:1' },
      { type: 'SIGNALWRAP', id: 'signal:2', triggerAsyncId: 'signal:1' },
      { type: 'PROCESSWRAP', id: 'process:3', triggerAsyncId: 'signal:1' },
      { type: 'PIPEWRAP', id: 'pipe:7', triggerAsyncId: 'signal:1' },
      { type: 'PIPEWRAP', id: 'pipe:8', triggerAsyncId: 'signal:1' },
      { type: 'PIPEWRAP', id: 'pipe:9', triggerAsyncId: 'signal:1' } ]
  );
}<|MERGE_RESOLUTION|>--- conflicted
+++ resolved
@@ -1,17 +1,10 @@
 'use strict';
 
 const common = require('../common');
-<<<<<<< HEAD
-if (common.isWindows) {
-  common.skip('no signals on Windows');
-  return;
-}
-=======
 if (common.isWindows)
   common.skip('no signals on Windows');
 if (!common.isMainThread)
   common.skip('No signal handling available in Workers');
->>>>>>> 84bd6f3c
 
 const initHooks = require('./init-hooks');
 const verifyGraph = require('./verify-graph');
