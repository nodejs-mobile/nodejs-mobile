--- conflicted
+++ resolved
@@ -1,415 +1,3 @@
-<<<<<<< HEAD
-'use strict';
-const common = require('../common');
-const assert = require('assert');
-const fs = require('fs');
-const http = require('http');
-const path = require('path');
-const { spawn } = require('child_process');
-const url = require('url');
-
-const _MAINSCRIPT = path.join(common.fixturesDir, 'loop.js');
-const DEBUG = false;
-const TIMEOUT = 15 * 1000;
-
-function spawnChildProcess(inspectorFlags, scriptContents, scriptFile) {
-  const args = [].concat(inspectorFlags);
-  if (scriptContents) {
-    args.push('-e', scriptContents);
-  } else {
-    args.push(scriptFile);
-  }
-  const child = spawn(process.execPath, args);
-
-  const handler = tearDown.bind(null, child);
-  process.on('exit', handler);
-  process.on('uncaughtException', handler);
-  process.on('unhandledRejection', handler);
-  process.on('SIGINT', handler);
-
-  return child;
-}
-
-function makeBufferingDataCallback(dataCallback) {
-  let buffer = Buffer.alloc(0);
-  return (data) => {
-    const newData = Buffer.concat([buffer, data]);
-    const str = newData.toString('utf8');
-    const lines = str.split('\n');
-    if (str.endsWith('\n'))
-      buffer = Buffer.alloc(0);
-    else
-      buffer = Buffer.from(lines.pop(), 'utf8');
-    for (const line of lines)
-      dataCallback(line);
-  };
-}
-
-function tearDown(child, err) {
-  child.kill();
-  if (err) {
-    console.error(err);
-    process.exit(1);
-  }
-}
-
-function parseWSFrame(buffer) {
-  // Protocol described in https://tools.ietf.org/html/rfc6455#section-5
-  let message = null;
-  if (buffer.length < 2)
-    return { length: 0, message };
-  if (buffer[0] === 0x88 && buffer[1] === 0x00) {
-    return { length: 2, message, closed: true };
-  }
-  assert.strictEqual(0x81, buffer[0]);
-  let dataLen = 0x7F & buffer[1];
-  let bodyOffset = 2;
-  if (buffer.length < bodyOffset + dataLen)
-    return 0;
-  if (dataLen === 126) {
-    dataLen = buffer.readUInt16BE(2);
-    bodyOffset = 4;
-  } else if (dataLen === 127) {
-    assert(buffer[2] === 0 && buffer[3] === 0, 'Inspector message too big');
-    dataLen = buffer.readUIntBE(4, 6);
-    bodyOffset = 10;
-  }
-  if (buffer.length < bodyOffset + dataLen)
-    return { length: 0, message };
-  message = JSON.parse(
-    buffer.slice(bodyOffset, bodyOffset + dataLen).toString('utf8'));
-  if (DEBUG)
-    console.log('[received]', JSON.stringify(message));
-  return { length: bodyOffset + dataLen, message };
-}
-
-function formatWSFrame(message) {
-  const messageBuf = Buffer.from(JSON.stringify(message));
-
-  const wsHeaderBuf = Buffer.allocUnsafe(16);
-  wsHeaderBuf.writeUInt8(0x81, 0);
-  let byte2 = 0x80;
-  const bodyLen = messageBuf.length;
-
-  let maskOffset = 2;
-  if (bodyLen < 126) {
-    byte2 = 0x80 + bodyLen;
-  } else if (bodyLen < 65536) {
-    byte2 = 0xFE;
-    wsHeaderBuf.writeUInt16BE(bodyLen, 2);
-    maskOffset = 4;
-  } else {
-    byte2 = 0xFF;
-    wsHeaderBuf.writeUInt32BE(bodyLen, 2);
-    wsHeaderBuf.writeUInt32BE(0, 6);
-    maskOffset = 10;
-  }
-  wsHeaderBuf.writeUInt8(byte2, 1);
-  wsHeaderBuf.writeUInt32BE(0x01020408, maskOffset);
-
-  for (let i = 0; i < messageBuf.length; i++)
-    messageBuf[i] = messageBuf[i] ^ (1 << (i % 4));
-
-  return Buffer.concat([wsHeaderBuf.slice(0, maskOffset + 4), messageBuf]);
-}
-
-class InspectorSession {
-  constructor(socket, instance) {
-    this._instance = instance;
-    this._socket = socket;
-    this._nextId = 1;
-    this._commandResponsePromises = new Map();
-    this._unprocessedNotifications = [];
-    this._notificationCallback = null;
-    this._scriptsIdsByUrl = new Map();
-
-    let buffer = Buffer.alloc(0);
-    socket.on('data', (data) => {
-      buffer = Buffer.concat([buffer, data]);
-      do {
-        const { length, message, closed } = parseWSFrame(buffer);
-        if (!length)
-          break;
-
-        if (closed) {
-          socket.write(Buffer.from([0x88, 0x00]));  // WS close frame
-        }
-        buffer = buffer.slice(length);
-        if (message)
-          this._onMessage(message);
-      } while (true);
-    });
-    this._terminationPromise = new Promise((resolve) => {
-      socket.once('close', resolve);
-    });
-  }
-
-  waitForServerDisconnect() {
-    return this._terminationPromise;
-  }
-
-  disconnect() {
-    this._socket.destroy();
-  }
-
-  _onMessage(message) {
-    if (message.id) {
-      const { resolve, reject } = this._commandResponsePromises.get(message.id);
-      this._commandResponsePromises.delete(message.id);
-      if (message.result)
-        resolve(message.result);
-      else
-        reject(message.error);
-    } else {
-      if (message.method === 'Debugger.scriptParsed') {
-        const script = message['params'];
-        const scriptId = script['scriptId'];
-        const url = script['url'];
-        this._scriptsIdsByUrl.set(scriptId, url);
-        if (url === _MAINSCRIPT)
-          this.mainScriptId = scriptId;
-      }
-
-      if (this._notificationCallback) {
-        // In case callback needs to install another
-        const callback = this._notificationCallback;
-        this._notificationCallback = null;
-        callback(message);
-      } else {
-        this._unprocessedNotifications.push(message);
-      }
-    }
-  }
-
-  _sendMessage(message) {
-    const msg = JSON.parse(JSON.stringify(message)); // Clone!
-    msg['id'] = this._nextId++;
-    if (DEBUG)
-      console.log('[sent]', JSON.stringify(msg));
-
-    const responsePromise = new Promise((resolve, reject) => {
-      this._commandResponsePromises.set(msg['id'], { resolve, reject });
-    });
-
-    return new Promise(
-      (resolve) => this._socket.write(formatWSFrame(msg), resolve))
-      .then(() => responsePromise);
-  }
-
-  send(commands) {
-    if (Array.isArray(commands)) {
-      // Multiple commands means the response does not matter. There might even
-      // never be a response.
-      return Promise
-        .all(commands.map((command) => this._sendMessage(command)))
-        .then(() => {});
-    } else {
-      return this._sendMessage(commands);
-    }
-  }
-
-  waitForNotification(methodOrPredicate, description) {
-    const desc = description || methodOrPredicate;
-    const message = `Timed out waiting for matching notification (${desc}))`;
-    return common.fires(
-      this._asyncWaitForNotification(methodOrPredicate), message, TIMEOUT);
-  }
-
-  async _asyncWaitForNotification(methodOrPredicate) {
-    function matchMethod(notification) {
-      return notification.method === methodOrPredicate;
-    }
-    const predicate =
-        typeof methodOrPredicate === 'string' ? matchMethod : methodOrPredicate;
-    let notification = null;
-    do {
-      if (this._unprocessedNotifications.length) {
-        notification = this._unprocessedNotifications.shift();
-      } else {
-        notification = await new Promise(
-          (resolve) => this._notificationCallback = resolve);
-      }
-    } while (!predicate(notification));
-    return notification;
-  }
-
-  _isBreakOnLineNotification(message, line, url) {
-    if ('Debugger.paused' === message['method']) {
-      const callFrame = message['params']['callFrames'][0];
-      const location = callFrame['location'];
-      assert.strictEqual(url, this._scriptsIdsByUrl.get(location['scriptId']));
-      assert.strictEqual(line, location['lineNumber']);
-      return true;
-    }
-  }
-
-  waitForBreakOnLine(line, url) {
-    return this
-      .waitForNotification(
-        (notification) =>
-          this._isBreakOnLineNotification(notification, line, url),
-        `break on ${url}:${line}`)
-      .then((notification) =>
-        notification.params.callFrames[0].scopeChain[0].object.objectId);
-  }
-
-  _matchesConsoleOutputNotification(notification, type, values) {
-    if (!Array.isArray(values))
-      values = [ values ];
-
-    if (process.jsEngine === 'chakracore') {
-      // Only the first parameter is returned by ChakraCore
-      values = values.slice(0, 1);
-    }
-
-    if ('Runtime.consoleAPICalled' === notification['method']) {
-      const params = notification['params'];
-      if (params['type'] === type) {
-        let i = 0;
-        for (const value of params['args']) {
-          if (value['value'] !== values[i++])
-            return false;
-        }
-        return i === values.length;
-      }
-    }
-  }
-
-  waitForConsoleOutput(type, values) {
-    const desc = `Console output matching ${JSON.stringify(values)}`;
-    return this.waitForNotification(
-      (notification) => this._matchesConsoleOutputNotification(notification,
-                                                               type, values),
-      desc);
-  }
-
-  async runToCompletion() {
-    console.log('[test]', 'Verify node waits for the frontend to disconnect');
-    await this.send({ 'method': 'Debugger.resume' });
-    await this.waitForNotification((notification) => {
-      return notification.method === 'Runtime.executionContextDestroyed' &&
-        notification.params.executionContextId === 1;
-    });
-    while ((await this._instance.nextStderrString()).trim() !==
-              'Waiting for the debugger to disconnect...');
-    await this.disconnect();
-  }
-}
-
-class NodeInstance {
-  constructor(inspectorFlags = ['--inspect-brk=0'],
-              scriptContents = '',
-              scriptFile = _MAINSCRIPT) {
-    this._portCallback = null;
-    this.portPromise = new Promise((resolve) => this._portCallback = resolve);
-    this._process = spawnChildProcess(inspectorFlags, scriptContents,
-                                      scriptFile);
-    this._running = true;
-    this._stderrLineCallback = null;
-    this._unprocessedStderrLines = [];
-
-    this._process.stdout.on('data', makeBufferingDataCallback(
-      (line) => console.log('[out]', line)));
-
-    this._process.stderr.on('data', makeBufferingDataCallback(
-      (message) => this.onStderrLine(message)));
-
-    this._shutdownPromise = new Promise((resolve) => {
-      this._process.once('exit', (exitCode, signal) => {
-        resolve({ exitCode, signal });
-        this._running = false;
-      });
-    });
-  }
-
-  onStderrLine(line) {
-    console.log('[err]', line);
-    if (this._portCallback) {
-      const matches = line.match(/Debugger listening on ws:\/\/.+:(\d+)\/.+/);
-      if (matches)
-        this._portCallback(matches[1]);
-      this._portCallback = null;
-    }
-    if (this._stderrLineCallback) {
-      this._stderrLineCallback(line);
-      this._stderrLineCallback = null;
-    } else {
-      this._unprocessedStderrLines.push(line);
-    }
-  }
-
-  httpGet(host, path) {
-    console.log('[test]', `Testing ${path}`);
-    return this.portPromise.then((port) => new Promise((resolve, reject) => {
-      const req = http.get({ host, port, path }, (res) => {
-        let response = '';
-        res.setEncoding('utf8');
-        res
-          .on('data', (data) => response += data.toString())
-          .on('end', () => {
-            resolve(response);
-          });
-      });
-      req.on('error', reject);
-    })).then((response) => {
-      try {
-        return JSON.parse(response);
-      } catch (e) {
-        e.body = response;
-        throw e;
-      }
-    });
-  }
-
-  wsHandshake(devtoolsUrl) {
-    return this.portPromise.then((port) => new Promise((resolve) => {
-      http.get({
-        port,
-        path: url.parse(devtoolsUrl).path,
-        headers: {
-          'Connection': 'Upgrade',
-          'Upgrade': 'websocket',
-          'Sec-WebSocket-Version': 13,
-          'Sec-WebSocket-Key': 'key=='
-        }
-      }).on('upgrade', (message, socket) => {
-        resolve(new InspectorSession(socket, this));
-      }).on('response', common.mustNotCall('Upgrade was not received'));
-    }));
-  }
-
-  async connectInspectorSession() {
-    console.log('[test]', 'Connecting to a child Node process');
-    const response = await this.httpGet(null, '/json/list');
-    const url = response[0]['webSocketDebuggerUrl'];
-    return await this.wsHandshake(url);
-  }
-
-  expectShutdown() {
-    return this._shutdownPromise;
-  }
-
-  nextStderrString() {
-    if (this._unprocessedStderrLines.length)
-      return Promise.resolve(this._unprocessedStderrLines.shift());
-    return new Promise((resolve) => this._stderrLineCallback = resolve);
-  }
-
-  kill() {
-    this._process.kill();
-  }
-}
-
-function readMainScriptSource() {
-  return fs.readFileSync(_MAINSCRIPT, 'utf8');
-}
-
-module.exports = {
-  mainScriptPath: _MAINSCRIPT,
-  readMainScriptSource,
-  NodeInstance
-};
-=======
 'use strict';
 const common = require('../common');
 const assert = require('assert');
@@ -964,5 +552,4 @@
 
 exports.markMessageNoResponse = function(message) {
   message[DONT_EXPECT_RESPONSE_SYMBOL] = true;
-};
->>>>>>> ab2b331f
+};