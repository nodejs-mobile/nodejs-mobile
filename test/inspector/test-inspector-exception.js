'use strict';
const common = require('../common');

common.skipIfInspectorDisabled();

const assert = require('assert');
const helper = require('./inspector-helper.js');
const path = require('path');

const script = path.join(common.fixturesDir, 'throws_error.js');


function setupExpectBreakOnLine(line, url, session) {
  return function(message) {
    if ('Debugger.paused' === message['method']) {
      const callFrame = message['params']['callFrames'][0];
      const location = callFrame['location'];
      assert.strictEqual(url, session.scriptUrlForId(location['scriptId']));
      assert.strictEqual(line, location['lineNumber']);
      return true;
    }
  };
}

function testBreakpointOnStart(session) {
  const commands = [
    { 'method': 'Runtime.enable' },
    { 'method': 'Debugger.enable' },
    { 'method': 'Debugger.setPauseOnExceptions',
      'params': { 'state': 'none' } },
    { 'method': 'Debugger.setAsyncCallStackDepth',
<<<<<<< HEAD
      'params': {'maxDepth': 0} }
  ];

  if (process.jsEngine !== 'chakracore') {
    commands.push(
      { 'method': 'Profiler.enable' },
      { 'method': 'Profiler.setSamplingInterval',
        'params': {'interval': 100} });
  }

  commands.push(
    { 'method': 'Debugger.setBlackboxPatterns',
      'params': {'patterns': []} },
    { 'method': 'Runtime.runIfWaitingForDebugger' });

  // ChakraCore breaks on the first executable line rather than on the first
  // line of the file.
  const breakLine = common.isChakraEngine ? 21 : 0;
=======
      'params': { 'maxDepth': 0 } },
    { 'method': 'Profiler.enable' },
    { 'method': 'Profiler.setSamplingInterval',
      'params': { 'interval': 100 } },
    { 'method': 'Debugger.setBlackboxPatterns',
      'params': { 'patterns': [] } },
    { 'method': 'Runtime.runIfWaitingForDebugger' }
  ];
>>>>>>> 8979b4fc

  session
    .sendInspectorCommands(commands)
    .expectMessages(setupExpectBreakOnLine(breakLine, script, session));
}

function testWaitsForFrontendDisconnect(session, harness) {
  console.log('[test]', 'Verify node waits for the frontend to disconnect');
  session.sendInspectorCommands({ 'method': 'Debugger.resume' })
    .expectStderrOutput('Waiting for the debugger to disconnect...')
    .disconnect(true);
}

function runTests(harness) {
  harness
    .runFrontendSession([
      testBreakpointOnStart,
      testWaitsForFrontendDisconnect
    ]).expectShutDown(1);
}

helper.startNodeForInspectorTest(runTests,
                                 undefined,
                                 undefined,
                                 script);<|MERGE_RESOLUTION|>--- conflicted
+++ resolved
@@ -29,35 +29,24 @@
     { 'method': 'Debugger.setPauseOnExceptions',
       'params': { 'state': 'none' } },
     { 'method': 'Debugger.setAsyncCallStackDepth',
-<<<<<<< HEAD
-      'params': {'maxDepth': 0} }
+      'params': { 'maxDepth': 0 } }
   ];
 
   if (process.jsEngine !== 'chakracore') {
     commands.push(
       { 'method': 'Profiler.enable' },
       { 'method': 'Profiler.setSamplingInterval',
-        'params': {'interval': 100} });
+        'params': { 'interval': 100 } });
   }
 
   commands.push(
     { 'method': 'Debugger.setBlackboxPatterns',
-      'params': {'patterns': []} },
+      'params': { 'patterns': [] } },
     { 'method': 'Runtime.runIfWaitingForDebugger' });
 
   // ChakraCore breaks on the first executable line rather than on the first
   // line of the file.
   const breakLine = common.isChakraEngine ? 21 : 0;
-=======
-      'params': { 'maxDepth': 0 } },
-    { 'method': 'Profiler.enable' },
-    { 'method': 'Profiler.setSamplingInterval',
-      'params': { 'interval': 100 } },
-    { 'method': 'Debugger.setBlackboxPatterns',
-      'params': { 'patterns': [] } },
-    { 'method': 'Runtime.runIfWaitingForDebugger' }
-  ];
->>>>>>> 8979b4fc
 
   session
     .sendInspectorCommands(commands)
