// Copyright Joyent, Inc. and other Node contributors.
//
// Permission is hereby granted, free of charge, to any person obtaining a
// copy of this software and associated documentation files (the
// "Software"), to deal in the Software without restriction, including
// without limitation the rights to use, copy, modify, merge, publish,
// distribute, sublicense, and/or sell copies of the Software, and to permit
// persons to whom the Software is furnished to do so, subject to the
// following conditions:
//
// The above copyright notice and this permission notice shall be included
// in all copies or substantial portions of the Software.
//
// THE SOFTWARE IS PROVIDED "AS IS", WITHOUT WARRANTY OF ANY KIND, EXPRESS
// OR IMPLIED, INCLUDING BUT NOT LIMITED TO THE WARRANTIES OF
// MERCHANTABILITY, FITNESS FOR A PARTICULAR PURPOSE AND NONINFRINGEMENT. IN
// NO EVENT SHALL THE AUTHORS OR COPYRIGHT HOLDERS BE LIABLE FOR ANY CLAIM,
// DAMAGES OR OTHER LIABILITY, WHETHER IN AN ACTION OF CONTRACT, TORT OR
// OTHERWISE, ARISING FROM, OUT OF OR IN CONNECTION WITH THE SOFTWARE OR THE
// USE OR OTHER DEALINGS IN THE SOFTWARE.

'use strict';
const common = require('../common');

if (!common.hasCrypto)
  common.skip('missing crypto');

const tls = require('tls');

const net = require('net');

const socket = net.connect(443, 'www.example.org', common.mustCall(() => {
<<<<<<< HEAD
  const secureSocket = tls.connect({ socket: socket }, common.mustCall(() => {
=======
  const secureSocket = tls.connect({ socket }, common.mustCall(() => {
>>>>>>> 84bd6f3c
    secureSocket.destroy();
    console.log('ok');
  }));
}));<|MERGE_RESOLUTION|>--- conflicted
+++ resolved
@@ -30,11 +30,7 @@
 const net = require('net');
 
 const socket = net.connect(443, 'www.example.org', common.mustCall(() => {
-<<<<<<< HEAD
-  const secureSocket = tls.connect({ socket: socket }, common.mustCall(() => {
-=======
   const secureSocket = tls.connect({ socket }, common.mustCall(() => {
->>>>>>> 84bd6f3c
     secureSocket.destroy();
     console.log('ok');
   }));
