'use strict';
const common = require('../common');
const { isCPPSymbolsNotMapped } = require('./util');

if (!common.enoughTestCpu)
  common.skip('test is CPU-intensive');

<<<<<<< HEAD
if (common.isWindows ||
    common.isSunOS ||
    common.isAIX ||
    common.isLinuxPPCBE ||
    common.isFreeBSD)
  common.skip('C++ symbols are not mapped for this os.');
=======
if (isCPPSymbolsNotMapped) {
  common.skip('C++ symbols are not mapped for this os.');
}
>>>>>>> 84bd6f3c

const base = require('./tick-processor-base.js');

base.runTest({
  pattern: /Builtin_DateNow/,
  code: `function f() {
           this.ts = Date.now();
           setImmediate(function() { new f(); });
         };
         f();`
});<|MERGE_RESOLUTION|>--- conflicted
+++ resolved
@@ -5,18 +5,9 @@
 if (!common.enoughTestCpu)
   common.skip('test is CPU-intensive');
 
-<<<<<<< HEAD
-if (common.isWindows ||
-    common.isSunOS ||
-    common.isAIX ||
-    common.isLinuxPPCBE ||
-    common.isFreeBSD)
-  common.skip('C++ symbols are not mapped for this os.');
-=======
 if (isCPPSymbolsNotMapped) {
   common.skip('C++ symbols are not mapped for this os.');
 }
->>>>>>> 84bd6f3c
 
 const base = require('./tick-processor-base.js');
 
