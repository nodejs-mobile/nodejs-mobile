#include <node_api.h>
#include "../common.h"

<<<<<<< HEAD
napi_value TestCallFunction(napi_env env, napi_callback_info info) {
=======
static napi_value TestCallFunction(napi_env env, napi_callback_info info) {
>>>>>>> 84bd6f3c
  size_t argc = 10;
  napi_value args[10];
  NAPI_CALL(env, napi_get_cb_info(env, info, &argc, args, NULL, NULL));

  NAPI_ASSERT(env, argc > 0, "Wrong number of arguments");

  napi_valuetype valuetype0;
  NAPI_CALL(env, napi_typeof(env, args[0], &valuetype0));

  NAPI_ASSERT(env, valuetype0 == napi_function,
      "Wrong type of arguments. Expects a function as first argument.");

  napi_value* argv = args + 1;
  argc = argc - 1;

  napi_value global;
  NAPI_CALL(env, napi_get_global(env, &global));

  napi_value result;
  NAPI_CALL(env, napi_call_function(env, global, args[0], argc, argv, &result));

  return result;
}

<<<<<<< HEAD
napi_value TestFunctionName(napi_env env, napi_callback_info info) {
  return NULL;
}

napi_value Init(napi_env env, napi_value exports) {
=======
static napi_value TestFunctionName(napi_env env, napi_callback_info info) {
  return NULL;
}

static void finalize_function(napi_env env, void* data, void* hint) {
  napi_ref ref = data;

  // Retrieve the JavaScript undefined value.
  napi_value undefined;
  NAPI_CALL_RETURN_VOID(env, napi_get_undefined(env, &undefined));

  // Retrieve the JavaScript function we must call.
  napi_value js_function;
  NAPI_CALL_RETURN_VOID(env, napi_get_reference_value(env, ref, &js_function));

  // Call the JavaScript function to indicate that the generated JavaScript
  // function is about to be gc-ed.
  NAPI_CALL_RETURN_VOID(env, napi_call_function(env,
                                                undefined,
                                                js_function,
                                                0,
                                                NULL,
                                                NULL));

  // Destroy the persistent reference to the function we just called so as to
  // properly clean up.
  NAPI_CALL_RETURN_VOID(env, napi_delete_reference(env, ref));
}

static napi_value MakeTrackedFunction(napi_env env, napi_callback_info info) {
  size_t argc = 1;
  napi_value js_finalize_cb;
  napi_valuetype arg_type;

  // Retrieve and validate from the arguments the function we will use to
  // indicate to JavaScript that the function we are about to create is about to
  // be gc-ed.
  NAPI_CALL(env, napi_get_cb_info(env,
                                  info,
                                  &argc,
                                  &js_finalize_cb,
                                  NULL,
                                  NULL));
  NAPI_ASSERT(env, argc == 1, "Wrong number of arguments");
  NAPI_CALL(env, napi_typeof(env, js_finalize_cb, &arg_type));
  NAPI_ASSERT(env, arg_type == napi_function, "Argument must be a function");

  // Dynamically create a function.
  napi_value result;
  NAPI_CALL(env, napi_create_function(env,
                                      "TrackedFunction",
                                      NAPI_AUTO_LENGTH,
                                      TestFunctionName,
                                      NULL,
                                      &result));

  // Create a strong reference to the function we will call when the tracked
  // function is about to be gc-ed.
  napi_ref js_finalize_cb_ref;
  NAPI_CALL(env, napi_create_reference(env,
                                       js_finalize_cb,
                                       1,
                                       &js_finalize_cb_ref));

  // Attach a finalizer to the dynamically created function and pass it the
  // strong reference we created in the previous step.
  NAPI_CALL(env, napi_wrap(env,
                           result,
                           js_finalize_cb_ref,
                           finalize_function,
                           NULL,
                           NULL));

  return result;
}

static napi_value Init(napi_env env, napi_value exports) {
>>>>>>> 84bd6f3c
  napi_value fn1;
  NAPI_CALL(env, napi_create_function(
      env, NULL, NAPI_AUTO_LENGTH, TestCallFunction, NULL, &fn1));

  napi_value fn2;
  NAPI_CALL(env, napi_create_function(
      env, "Name", NAPI_AUTO_LENGTH, TestFunctionName, NULL, &fn2));

  napi_value fn3;
  NAPI_CALL(env, napi_create_function(
      env, "Name_extra", 5, TestFunctionName, NULL, &fn3));

<<<<<<< HEAD
  NAPI_CALL(env, napi_set_named_property(env, exports, "TestCall", fn1));
  NAPI_CALL(env, napi_set_named_property(env, exports, "TestName", fn2));
  NAPI_CALL(env, napi_set_named_property(env, exports, "TestNameShort", fn3));
=======
  napi_value fn4;
  NAPI_CALL(env, napi_create_function(env,
                                      "MakeTrackedFunction",
                                      NAPI_AUTO_LENGTH,
                                      MakeTrackedFunction,
                                      NULL,
                                      &fn4));

  NAPI_CALL(env, napi_set_named_property(env, exports, "TestCall", fn1));
  NAPI_CALL(env, napi_set_named_property(env, exports, "TestName", fn2));
  NAPI_CALL(env, napi_set_named_property(env, exports, "TestNameShort", fn3));
  NAPI_CALL(env, napi_set_named_property(env,
                                         exports,
                                         "MakeTrackedFunction",
                                         fn4));
>>>>>>> 84bd6f3c

  return exports;
}

NAPI_MODULE(NODE_GYP_MODULE_NAME, Init)<|MERGE_RESOLUTION|>--- conflicted
+++ resolved
@@ -1,11 +1,7 @@
 #include <node_api.h>
 #include "../common.h"
 
-<<<<<<< HEAD
-napi_value TestCallFunction(napi_env env, napi_callback_info info) {
-=======
 static napi_value TestCallFunction(napi_env env, napi_callback_info info) {
->>>>>>> 84bd6f3c
   size_t argc = 10;
   napi_value args[10];
   NAPI_CALL(env, napi_get_cb_info(env, info, &argc, args, NULL, NULL));
@@ -30,13 +26,6 @@
   return result;
 }
 
-<<<<<<< HEAD
-napi_value TestFunctionName(napi_env env, napi_callback_info info) {
-  return NULL;
-}
-
-napi_value Init(napi_env env, napi_value exports) {
-=======
 static napi_value TestFunctionName(napi_env env, napi_callback_info info) {
   return NULL;
 }
@@ -114,7 +103,6 @@
 }
 
 static napi_value Init(napi_env env, napi_value exports) {
->>>>>>> 84bd6f3c
   napi_value fn1;
   NAPI_CALL(env, napi_create_function(
       env, NULL, NAPI_AUTO_LENGTH, TestCallFunction, NULL, &fn1));
@@ -127,11 +115,6 @@
   NAPI_CALL(env, napi_create_function(
       env, "Name_extra", 5, TestFunctionName, NULL, &fn3));
 
-<<<<<<< HEAD
-  NAPI_CALL(env, napi_set_named_property(env, exports, "TestCall", fn1));
-  NAPI_CALL(env, napi_set_named_property(env, exports, "TestName", fn2));
-  NAPI_CALL(env, napi_set_named_property(env, exports, "TestNameShort", fn3));
-=======
   napi_value fn4;
   NAPI_CALL(env, napi_create_function(env,
                                       "MakeTrackedFunction",
@@ -147,7 +130,6 @@
                                          exports,
                                          "MakeTrackedFunction",
                                          fn4));
->>>>>>> 84bd6f3c
 
   return exports;
 }
