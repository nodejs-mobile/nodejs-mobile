#include <node_api.h>
#include "../common.h"

static bool exceptionWasPending = false;

static napi_value returnException(napi_env env, napi_callback_info info) {
  size_t argc = 1;
  napi_value args[1];
  NAPI_CALL(env, napi_get_cb_info(env, info, &argc, args, NULL, NULL));

  napi_value global;
  NAPI_CALL(env, napi_get_global(env, &global));

  napi_value result;
  napi_status status = napi_call_function(env, global, args[0], 0, 0, &result);
  if (status == napi_pending_exception) {
    napi_value ex;
    NAPI_CALL(env, napi_get_and_clear_last_exception(env, &ex));
    return ex;
  }

  return NULL;
}

static napi_value allowException(napi_env env, napi_callback_info info) {
  size_t argc = 1;
  napi_value args[1];
  NAPI_CALL(env, napi_get_cb_info(env, info, &argc, args, NULL, NULL));

  napi_value global;
  NAPI_CALL(env, napi_get_global(env, &global));

  napi_value result;
  napi_call_function(env, global, args[0], 0, 0, &result);
  // Ignore status and check napi_is_exception_pending() instead.

  NAPI_CALL(env, napi_is_exception_pending(env, &exceptionWasPending));
  return NULL;
}

static napi_value wasPending(napi_env env, napi_callback_info info) {
  napi_value result;
  NAPI_CALL(env, napi_get_boolean(env, exceptionWasPending, &result));

  return result;
}

<<<<<<< HEAD
napi_value Init(napi_env env, napi_value exports) {
=======
static void finalizer(napi_env env, void *data, void *hint) {
  NAPI_CALL_RETURN_VOID(env,
      napi_throw_error(env, NULL, "Error during Finalize"));
}

static napi_value createExternal(napi_env env, napi_callback_info info) {
  napi_value external;

  NAPI_CALL(env,
      napi_create_external(env, NULL, finalizer, NULL, &external));

  return external;
}

static char buffer_data[12];

static napi_value createExternalBuffer(napi_env env, napi_callback_info info) {
  napi_value buffer;
  NAPI_CALL(env, napi_create_external_buffer(env, sizeof(buffer_data),
      buffer_data, finalizer, NULL, &buffer));
  return buffer;
}

static napi_value Init(napi_env env, napi_value exports) {
>>>>>>> 84bd6f3c
  napi_property_descriptor descriptors[] = {
    DECLARE_NAPI_PROPERTY("returnException", returnException),
    DECLARE_NAPI_PROPERTY("allowException", allowException),
    DECLARE_NAPI_PROPERTY("wasPending", wasPending),
    DECLARE_NAPI_PROPERTY("createExternal", createExternal),
    DECLARE_NAPI_PROPERTY("createExternalBuffer", createExternalBuffer),
  };
  NAPI_CALL(env, napi_define_properties(
      env, exports, sizeof(descriptors) / sizeof(*descriptors), descriptors));

  napi_value error, code, message;
  NAPI_CALL(env, napi_create_string_utf8(env, "Error during Init",
      NAPI_AUTO_LENGTH, &message));
  NAPI_CALL(env, napi_create_string_utf8(env, "", NAPI_AUTO_LENGTH, &code));
  NAPI_CALL(env, napi_create_error(env, code, message, &error));
  NAPI_CALL(env, napi_set_named_property(env, error, "binding", exports));
  NAPI_CALL(env, napi_throw(env, error));

<<<<<<< HEAD
  NAPI_CALL(env, napi_define_properties(
      env, exports, sizeof(descriptors) / sizeof(*descriptors), descriptors));

=======
>>>>>>> 84bd6f3c
  return exports;
}

NAPI_MODULE(NODE_GYP_MODULE_NAME, Init)<|MERGE_RESOLUTION|>--- conflicted
+++ resolved
@@ -45,9 +45,6 @@
   return result;
 }
 
-<<<<<<< HEAD
-napi_value Init(napi_env env, napi_value exports) {
-=======
 static void finalizer(napi_env env, void *data, void *hint) {
   NAPI_CALL_RETURN_VOID(env,
       napi_throw_error(env, NULL, "Error during Finalize"));
@@ -72,7 +69,6 @@
 }
 
 static napi_value Init(napi_env env, napi_value exports) {
->>>>>>> 84bd6f3c
   napi_property_descriptor descriptors[] = {
     DECLARE_NAPI_PROPERTY("returnException", returnException),
     DECLARE_NAPI_PROPERTY("allowException", allowException),
@@ -91,12 +87,6 @@
   NAPI_CALL(env, napi_set_named_property(env, error, "binding", exports));
   NAPI_CALL(env, napi_throw(env, error));
 
-<<<<<<< HEAD
-  NAPI_CALL(env, napi_define_properties(
-      env, exports, sizeof(descriptors) / sizeof(*descriptors), descriptors));
-
-=======
->>>>>>> 84bd6f3c
   return exports;
 }
 
