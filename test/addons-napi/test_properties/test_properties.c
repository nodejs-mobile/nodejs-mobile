#include <node_api.h>
#include "../common.h"

static double value_ = 1;

static napi_value GetValue(napi_env env, napi_callback_info info) {
  size_t argc = 0;
  NAPI_CALL(env, napi_get_cb_info(env, info, &argc, NULL, NULL, NULL));

  NAPI_ASSERT(env, argc == 0, "Wrong number of arguments");

  napi_value number;
  NAPI_CALL(env, napi_create_double(env, value_, &number));

  return number;
}

static napi_value SetValue(napi_env env, napi_callback_info info) {
  size_t argc = 1;
  napi_value args[1];
  NAPI_CALL(env, napi_get_cb_info(env, info, &argc, args, NULL, NULL));

  NAPI_ASSERT(env, argc == 1, "Wrong number of arguments");

  NAPI_CALL(env, napi_get_value_double(env, args[0], &value_));

  return NULL;
}

static napi_value Echo(napi_env env, napi_callback_info info) {
  size_t argc = 1;
  napi_value args[1];
  NAPI_CALL(env, napi_get_cb_info(env, info, &argc, args, NULL, NULL));

  NAPI_ASSERT(env, argc == 1, "Wrong number of arguments");

  return args[0];
}

<<<<<<< HEAD
napi_value HasNamedProperty(napi_env env, napi_callback_info info) {
=======
static napi_value HasNamedProperty(napi_env env, napi_callback_info info) {
>>>>>>> 84bd6f3c
  size_t argc = 2;
  napi_value args[2];
  NAPI_CALL(env, napi_get_cb_info(env, info, &argc, args, NULL, NULL));

  NAPI_ASSERT(env, argc == 2, "Wrong number of arguments");

  // Extract the name of the property to check
  char buffer[128];
  size_t copied;
  NAPI_CALL(env,
      napi_get_value_string_utf8(env, args[1], buffer, sizeof(buffer), &copied));

  // do the check and create the boolean return value
  bool value;
  napi_value result;
  NAPI_CALL(env, napi_has_named_property(env, args[0], buffer, &value));
  NAPI_CALL(env, napi_get_boolean(env, value, &result));

  return result;
}

<<<<<<< HEAD
napi_value Init(napi_env env, napi_value exports) {
=======
static napi_value Init(napi_env env, napi_value exports) {
>>>>>>> 84bd6f3c
  napi_value number;
  NAPI_CALL(env, napi_create_double(env, value_, &number));

  napi_value name_value;
  NAPI_CALL(env, napi_create_string_utf8(env,
                                         "NameKeyValue",
                                         NAPI_AUTO_LENGTH,
                                         &name_value));

  napi_value symbol_description;
  napi_value name_symbol;
  NAPI_CALL(env, napi_create_string_utf8(env,
                                         "NameKeySymbol",
                                         NAPI_AUTO_LENGTH,
                                         &symbol_description));
  NAPI_CALL(env, napi_create_symbol(env,
                                    symbol_description,
                                    &name_symbol));

  napi_property_descriptor properties[] = {
    { "echo", 0, Echo, 0, 0, 0, napi_enumerable, 0 },
    { "readwriteValue", 0, 0, 0, 0, number, napi_enumerable | napi_writable, 0 },
    { "readonlyValue", 0, 0, 0, 0, number, napi_enumerable, 0},
    { "hiddenValue", 0, 0, 0, 0, number, napi_default, 0},
    { NULL, name_value, 0, 0, 0, number, napi_enumerable, 0},
    { NULL, name_symbol, 0, 0, 0, number, napi_enumerable, 0},
    { "readwriteAccessor1", 0, 0, GetValue, SetValue, 0, napi_default, 0},
    { "readwriteAccessor2", 0, 0, GetValue, SetValue, 0, napi_writable, 0},
    { "readonlyAccessor1", 0, 0, GetValue, NULL, 0, napi_default, 0},
    { "readonlyAccessor2", 0, 0, GetValue, NULL, 0, napi_writable, 0},
    { "hasNamedProperty", 0, HasNamedProperty, 0, 0, 0, napi_default, 0 },
  };

  NAPI_CALL(env, napi_define_properties(
      env, exports, sizeof(properties) / sizeof(*properties), properties));

  return exports;
}

NAPI_MODULE(NODE_GYP_MODULE_NAME, Init)<|MERGE_RESOLUTION|>--- conflicted
+++ resolved
@@ -37,11 +37,7 @@
   return args[0];
 }
 
-<<<<<<< HEAD
-napi_value HasNamedProperty(napi_env env, napi_callback_info info) {
-=======
 static napi_value HasNamedProperty(napi_env env, napi_callback_info info) {
->>>>>>> 84bd6f3c
   size_t argc = 2;
   napi_value args[2];
   NAPI_CALL(env, napi_get_cb_info(env, info, &argc, args, NULL, NULL));
@@ -63,11 +59,7 @@
   return result;
 }
 
-<<<<<<< HEAD
-napi_value Init(napi_env env, napi_value exports) {
-=======
 static napi_value Init(napi_env env, napi_value exports) {
->>>>>>> 84bd6f3c
   napi_value number;
   NAPI_CALL(env, napi_create_double(env, value_, &number));
 
