#include <node_api.h>
#include "../common.h"
#include <vector>

namespace {

napi_value MakeCallback(napi_env env, napi_callback_info info) {
  size_t argc = 2;
  napi_value args[2];
  // NOLINTNEXTLINE (readability/null_usage)
  NAPI_CALL(env, napi_get_cb_info(env, info, &argc, args, NULL, NULL));

  napi_value recv = args[0];
  napi_value func = args[1];

<<<<<<< HEAD
  napi_make_callback(env, nullptr /* async_context */,
=======
  napi_status status = napi_make_callback(env, nullptr /* async_context */,
>>>>>>> 84bd6f3c
    recv, func, 0 /* argc */, nullptr /* argv */, nullptr /* result */);

  bool isExceptionPending;
  NAPI_CALL(env, napi_is_exception_pending(env, &isExceptionPending));
  if (isExceptionPending && !(status == napi_pending_exception)) {
    // if there is an exception pending we don't expect any
    // other error
    napi_value pending_error;
    status = napi_get_and_clear_last_exception(env, &pending_error);
    NAPI_CALL(env,
      napi_throw_error((env),
                        nullptr,
                        "error when only pending exception expected"));
  }

  return recv;
}

napi_value Init(napi_env env, napi_value exports) {
  napi_value fn;
  NAPI_CALL(env, napi_create_function(
<<<<<<< HEAD
=======
      // NOLINTNEXTLINE (readability/null_usage)
>>>>>>> 84bd6f3c
      env, NULL, NAPI_AUTO_LENGTH, MakeCallback, NULL, &fn));
  NAPI_CALL(env, napi_set_named_property(env, exports, "makeCallback", fn));
  return exports;
}

<<<<<<< HEAD
}  // namespace
=======
}  // anonymous namespace
>>>>>>> 84bd6f3c

NAPI_MODULE(NODE_GYP_MODULE_NAME, Init)<|MERGE_RESOLUTION|>--- conflicted
+++ resolved
@@ -13,11 +13,7 @@
   napi_value recv = args[0];
   napi_value func = args[1];
 
-<<<<<<< HEAD
-  napi_make_callback(env, nullptr /* async_context */,
-=======
   napi_status status = napi_make_callback(env, nullptr /* async_context */,
->>>>>>> 84bd6f3c
     recv, func, 0 /* argc */, nullptr /* argv */, nullptr /* result */);
 
   bool isExceptionPending;
@@ -39,19 +35,12 @@
 napi_value Init(napi_env env, napi_value exports) {
   napi_value fn;
   NAPI_CALL(env, napi_create_function(
-<<<<<<< HEAD
-=======
       // NOLINTNEXTLINE (readability/null_usage)
->>>>>>> 84bd6f3c
       env, NULL, NAPI_AUTO_LENGTH, MakeCallback, NULL, &fn));
   NAPI_CALL(env, napi_set_named_property(env, exports, "makeCallback", fn));
   return exports;
 }
 
-<<<<<<< HEAD
-}  // namespace
-=======
 }  // anonymous namespace
->>>>>>> 84bd6f3c
 
 NAPI_MODULE(NODE_GYP_MODULE_NAME, Init)