--- conflicted
+++ resolved
@@ -119,11 +119,7 @@
   return theBuffer;
 }
 
-<<<<<<< HEAD
-napi_value Init(napi_env env, napi_value exports) {
-=======
 static napi_value Init(napi_env env, napi_value exports) {
->>>>>>> 84bd6f3c
   napi_value theValue;
 
   NAPI_CALL(env,
