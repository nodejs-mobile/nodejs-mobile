--- conflicted
+++ resolved
@@ -7,38 +7,24 @@
 
 assert.strictEqual(binding.newBuffer().toString(), binding.theText);
 assert.strictEqual(binding.newExternalBuffer().toString(), binding.theText);
-<<<<<<< HEAD
 
 // Don't rely on Chakra's GC to behave the same as v8's.
 if (process.jsEngine !== 'chakracore') {
   console.log('gc1');
   global.gc();
-  assert.strictEqual(binding.getDeleterCallCount(), 1,
-                     'deleter was not called');
+  assert.strictEqual(binding.getDeleterCallCount(), 1);
 }
 
-=======
-console.log('gc1');
-global.gc();
-assert.strictEqual(binding.getDeleterCallCount(), 1);
->>>>>>> 2ac7aded
 assert.strictEqual(binding.copyBuffer().toString(), binding.theText);
 
 let buffer = binding.staticBuffer();
 assert.strictEqual(binding.bufferHasInstance(buffer), true);
 assert.strictEqual(binding.bufferInfo(buffer), true);
 buffer = null;
-<<<<<<< HEAD
 
 // Don't rely on Chakra's GC to behave the same as v8's.
 if (process.jsEngine !== 'chakracore') {
   global.gc();
   console.log('gc2');
-  assert.strictEqual(binding.getDeleterCallCount(), 2,
-                     'deleter was not called');
-}
-=======
-global.gc();
-console.log('gc2');
-assert.strictEqual(binding.getDeleterCallCount(), 2);
->>>>>>> 2ac7aded
+  assert.strictEqual(binding.getDeleterCallCount(), 2);
+}