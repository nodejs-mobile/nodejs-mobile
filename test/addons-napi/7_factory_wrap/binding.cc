#include "myobject.h"
#include "../common.h"

napi_value CreateObject(napi_env env, napi_callback_info info) {
  size_t argc = 1;
  napi_value args[1];
  NAPI_CALL(env, napi_get_cb_info(env, info, &argc, args, nullptr, nullptr));

  napi_value instance;
  NAPI_CALL(env, MyObject::NewInstance(env, args[0], &instance));

  return instance;
}

napi_value Init(napi_env env, napi_value exports) {
  NAPI_CALL(env, MyObject::Init(env));

<<<<<<< HEAD
  NAPI_CALL(env,
      napi_create_function(env, "exports", -1, CreateObject, NULL, &exports));
=======
  napi_property_descriptor descriptors[] = {
    DECLARE_NAPI_GETTER("finalizeCount", MyObject::GetFinalizeCount),
    DECLARE_NAPI_PROPERTY("createObject", CreateObject),
  };

  NAPI_CALL(env, napi_define_properties(
      env, exports, sizeof(descriptors) / sizeof(*descriptors), descriptors));

>>>>>>> 84bd6f3c
  return exports;
}

NAPI_MODULE(NODE_GYP_MODULE_NAME, Init)<|MERGE_RESOLUTION|>--- conflicted
+++ resolved
@@ -15,10 +15,6 @@
 napi_value Init(napi_env env, napi_value exports) {
   NAPI_CALL(env, MyObject::Init(env));
 
-<<<<<<< HEAD
-  NAPI_CALL(env,
-      napi_create_function(env, "exports", -1, CreateObject, NULL, &exports));
-=======
   napi_property_descriptor descriptors[] = {
     DECLARE_NAPI_GETTER("finalizeCount", MyObject::GetFinalizeCount),
     DECLARE_NAPI_PROPERTY("createObject", CreateObject),
@@ -27,7 +23,6 @@
   NAPI_CALL(env, napi_define_properties(
       env, exports, sizeof(descriptors) / sizeof(*descriptors), descriptors));
 
->>>>>>> 84bd6f3c
   return exports;
 }
 
