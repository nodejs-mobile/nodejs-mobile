--- conflicted
+++ resolved
@@ -203,9 +203,6 @@
   return output;
 }
 
-<<<<<<< HEAD
-napi_value Init(napi_env env, napi_value exports) {
-=======
 static napi_value TestLargeUtf8(napi_env env, napi_callback_info info) {
   napi_value output;
   if (SIZE_MAX > INT_MAX) {
@@ -220,7 +217,6 @@
 }
 
 static napi_value Init(napi_env env, napi_value exports) {
->>>>>>> 84bd6f3c
   napi_property_descriptor properties[] = {
     DECLARE_NAPI_PROPERTY("TestLatin1", TestLatin1),
     DECLARE_NAPI_PROPERTY("TestLatin1Insufficient", TestLatin1Insufficient),
