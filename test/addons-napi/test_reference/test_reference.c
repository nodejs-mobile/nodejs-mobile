#include <node_api.h>
#include "../common.h"

static int test_value = 1;
static int finalize_count = 0;
static napi_ref test_reference = NULL;

static napi_value GetFinalizeCount(napi_env env, napi_callback_info info) {
  napi_value result;
  NAPI_CALL(env, napi_create_int32(env, finalize_count, &result));
  return result;
}

static void FinalizeExternal(napi_env env, void* data, void* hint) {
  int *actual_value = data;
  NAPI_ASSERT_RETURN_VOID(env, actual_value == &test_value,
      "The correct pointer was passed to the finalizer");
  finalize_count++;
}

static napi_value CreateExternal(napi_env env, napi_callback_info info) {
  int* data = &test_value;

  napi_value result;
  NAPI_CALL(env,
      napi_create_external(env,
                           data,
                           NULL, /* finalize_cb */
                           NULL, /* finalize_hint */
                           &result));

  finalize_count = 0;
  return result;
}

static napi_value
CreateExternalWithFinalize(napi_env env, napi_callback_info info) {
  napi_value result;
  NAPI_CALL(env,
      napi_create_external(env,
<<<<<<< HEAD
                           data,
=======
                           &test_value,
>>>>>>> 84bd6f3c
                           FinalizeExternal,
                           NULL, /* finalize_hint */
                           &result));

  finalize_count = 0;
  return result;
}

static napi_value CheckExternal(napi_env env, napi_callback_info info) {
  size_t argc = 1;
  napi_value arg;
  NAPI_CALL(env, napi_get_cb_info(env, info, &argc, &arg, NULL, NULL));

  NAPI_ASSERT(env, argc == 1, "Expected one argument.");

  napi_valuetype argtype;
  NAPI_CALL(env, napi_typeof(env, arg, &argtype));

  NAPI_ASSERT(env, argtype == napi_external, "Expected an external value.");

  void* data;
  NAPI_CALL(env, napi_get_value_external(env, arg, &data));

  NAPI_ASSERT(env, data != NULL && *(int*)data == test_value,
      "An external data value of 1 was expected.");

  return NULL;
}

static napi_value CreateReference(napi_env env, napi_callback_info info) {
  NAPI_ASSERT(env, test_reference == NULL,
      "The test allows only one reference at a time.");

  size_t argc = 2;
  napi_value args[2];
  NAPI_CALL(env, napi_get_cb_info(env, info, &argc, args, NULL, NULL));
  NAPI_ASSERT(env, argc == 2, "Expected two arguments.");

  uint32_t initial_refcount;
  NAPI_CALL(env, napi_get_value_uint32(env, args[1], &initial_refcount));

  NAPI_CALL(env,
      napi_create_reference(env, args[0], initial_refcount, &test_reference));

  NAPI_ASSERT(env, test_reference != NULL,
      "A reference should have been created.");

  return NULL;
}

static napi_value DeleteReference(napi_env env, napi_callback_info info) {
  NAPI_ASSERT(env, test_reference != NULL,
      "A reference must have been created.");

  NAPI_CALL(env, napi_delete_reference(env, test_reference));
  test_reference = NULL;
  return NULL;
}

static napi_value IncrementRefcount(napi_env env, napi_callback_info info) {
  NAPI_ASSERT(env, test_reference != NULL,
      "A reference must have been created.");

  uint32_t refcount;
  NAPI_CALL(env, napi_reference_ref(env, test_reference, &refcount));

  napi_value result;
  NAPI_CALL(env, napi_create_uint32(env, refcount, &result));
  return result;
}

static napi_value DecrementRefcount(napi_env env, napi_callback_info info) {
  NAPI_ASSERT(env, test_reference != NULL,
      "A reference must have been created.");

  uint32_t refcount;
  NAPI_CALL(env, napi_reference_unref(env, test_reference, &refcount));

  napi_value result;
  NAPI_CALL(env, napi_create_uint32(env, refcount, &result));
  return result;
}

static napi_value GetReferenceValue(napi_env env, napi_callback_info info) {
  NAPI_ASSERT(env, test_reference != NULL,
      "A reference must have been created.");

  napi_value result;
  NAPI_CALL(env, napi_get_reference_value(env, test_reference, &result));
  return result;
}

<<<<<<< HEAD
napi_value Init(napi_env env, napi_value exports) {
=======
static napi_value Init(napi_env env, napi_value exports) {
>>>>>>> 84bd6f3c
  napi_property_descriptor descriptors[] = {
    DECLARE_NAPI_GETTER("finalizeCount", GetFinalizeCount),
    DECLARE_NAPI_PROPERTY("createExternal", CreateExternal),
    DECLARE_NAPI_PROPERTY("createExternalWithFinalize",
        CreateExternalWithFinalize),
    DECLARE_NAPI_PROPERTY("checkExternal", CheckExternal),
    DECLARE_NAPI_PROPERTY("createReference", CreateReference),
    DECLARE_NAPI_PROPERTY("deleteReference", DeleteReference),
    DECLARE_NAPI_PROPERTY("incrementRefcount", IncrementRefcount),
    DECLARE_NAPI_PROPERTY("decrementRefcount", DecrementRefcount),
    DECLARE_NAPI_GETTER("referenceValue", GetReferenceValue),
  };

  NAPI_CALL(env, napi_define_properties(
      env, exports, sizeof(descriptors) / sizeof(*descriptors), descriptors));

  return exports;
}

NAPI_MODULE(NODE_GYP_MODULE_NAME, Init)<|MERGE_RESOLUTION|>--- conflicted
+++ resolved
@@ -38,11 +38,7 @@
   napi_value result;
   NAPI_CALL(env,
       napi_create_external(env,
-<<<<<<< HEAD
-                           data,
-=======
                            &test_value,
->>>>>>> 84bd6f3c
                            FinalizeExternal,
                            NULL, /* finalize_hint */
                            &result));
@@ -135,11 +131,7 @@
   return result;
 }
 
-<<<<<<< HEAD
-napi_value Init(napi_env env, napi_value exports) {
-=======
 static napi_value Init(napi_env env, napi_value exports) {
->>>>>>> 84bd6f3c
   napi_property_descriptor descriptors[] = {
     DECLARE_NAPI_GETTER("finalizeCount", GetFinalizeCount),
     DECLARE_NAPI_PROPERTY("createExternal", CreateExternal),
