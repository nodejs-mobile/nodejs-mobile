--- conflicted
+++ resolved
@@ -10,18 +10,8 @@
   return world;
 }
 
-<<<<<<< HEAD
-napi_value Init(napi_env env, napi_value exports) {
-  napi_property_descriptor desc = DECLARE_NAPI_PROPERTY("hello", Method);
-  NAPI_CALL(env, napi_define_properties(env, exports, 1, &desc));
-  return exports;
-}
-
-NAPI_MODULE(NODE_GYP_MODULE_NAME, Init)
-=======
 NAPI_MODULE_INIT() {
   napi_property_descriptor desc = DECLARE_NAPI_PROPERTY("hello", Method);
   NAPI_CALL(env, napi_define_properties(env, exports, 1, &desc));
   return exports;
-}
->>>>>>> 84bd6f3c
+}