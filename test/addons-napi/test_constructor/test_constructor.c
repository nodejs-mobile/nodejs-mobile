#include <node_api.h>
#include "../common.h"

static double value_ = 1;
static double static_value_ = 10;
<<<<<<< HEAD
napi_ref constructor_;
=======
>>>>>>> 84bd6f3c

static napi_value GetValue(napi_env env, napi_callback_info info) {
  size_t argc = 0;
  NAPI_CALL(env, napi_get_cb_info(env, info, &argc, NULL, NULL, NULL));

  NAPI_ASSERT(env, argc == 0, "Wrong number of arguments");

  napi_value number;
  NAPI_CALL(env, napi_create_double(env, value_, &number));

  return number;
}

static napi_value SetValue(napi_env env, napi_callback_info info) {
  size_t argc = 1;
  napi_value args[1];
  NAPI_CALL(env, napi_get_cb_info(env, info, &argc, args, NULL, NULL));

  NAPI_ASSERT(env, argc == 1, "Wrong number of arguments");

  NAPI_CALL(env, napi_get_value_double(env, args[0], &value_));

  return NULL;
}

static napi_value Echo(napi_env env, napi_callback_info info) {
  size_t argc = 1;
  napi_value args[1];
  NAPI_CALL(env, napi_get_cb_info(env, info, &argc, args, NULL, NULL));

  NAPI_ASSERT(env, argc == 1, "Wrong number of arguments");

  return args[0];
}

static napi_value New(napi_env env, napi_callback_info info) {
  napi_value _this;
  NAPI_CALL(env, napi_get_cb_info(env, info, NULL, NULL, &_this, NULL));

  return _this;
}

<<<<<<< HEAD
napi_value GetStaticValue(napi_env env, napi_callback_info info) {
=======
static napi_value GetStaticValue(napi_env env, napi_callback_info info) {
>>>>>>> 84bd6f3c
  size_t argc = 0;
  NAPI_CALL(env, napi_get_cb_info(env, info, &argc, NULL, NULL, NULL));

  NAPI_ASSERT(env, argc == 0, "Wrong number of arguments");

  napi_value number;
  NAPI_CALL(env, napi_create_double(env, static_value_, &number));

  return number;
}


<<<<<<< HEAD
napi_value Init(napi_env env, napi_value exports) {
=======
static napi_value Init(napi_env env, napi_value exports) {
>>>>>>> 84bd6f3c
  napi_value number;
  NAPI_CALL(env, napi_create_double(env, value_, &number));

  napi_property_descriptor properties[] = {
    { "echo", 0, Echo, 0, 0, 0, napi_enumerable, 0 },
    { "readwriteValue", 0, 0, 0, 0, number, napi_enumerable | napi_writable, 0 },
    { "readonlyValue", 0, 0, 0, 0, number, napi_enumerable, 0},
    { "hiddenValue", 0, 0, 0, 0, number, napi_default, 0},
    { "readwriteAccessor1", 0, 0, GetValue, SetValue, 0, napi_default, 0},
    { "readwriteAccessor2", 0, 0, GetValue, SetValue, 0, napi_writable, 0},
    { "readonlyAccessor1", 0, 0, GetValue, NULL, 0, napi_default, 0},
    { "readonlyAccessor2", 0, 0, GetValue, NULL, 0, napi_writable, 0},
    { "staticReadonlyAccessor1", 0, 0, GetStaticValue, NULL, 0,
        napi_default | napi_static, 0},
  };

  napi_value cons;
  NAPI_CALL(env, napi_define_class(env, "MyObject", NAPI_AUTO_LENGTH, New,
      NULL, sizeof(properties)/sizeof(*properties), properties, &cons));
<<<<<<< HEAD

  NAPI_CALL(env, napi_create_reference(env, cons, 1, &constructor_));
=======
>>>>>>> 84bd6f3c

  return cons;
}

NAPI_MODULE(NODE_GYP_MODULE_NAME, Init)<|MERGE_RESOLUTION|>--- conflicted
+++ resolved
@@ -3,10 +3,6 @@
 
 static double value_ = 1;
 static double static_value_ = 10;
-<<<<<<< HEAD
-napi_ref constructor_;
-=======
->>>>>>> 84bd6f3c
 
 static napi_value GetValue(napi_env env, napi_callback_info info) {
   size_t argc = 0;
@@ -49,11 +45,7 @@
   return _this;
 }
 
-<<<<<<< HEAD
-napi_value GetStaticValue(napi_env env, napi_callback_info info) {
-=======
 static napi_value GetStaticValue(napi_env env, napi_callback_info info) {
->>>>>>> 84bd6f3c
   size_t argc = 0;
   NAPI_CALL(env, napi_get_cb_info(env, info, &argc, NULL, NULL, NULL));
 
@@ -66,11 +58,7 @@
 }
 
 
-<<<<<<< HEAD
-napi_value Init(napi_env env, napi_value exports) {
-=======
 static napi_value Init(napi_env env, napi_value exports) {
->>>>>>> 84bd6f3c
   napi_value number;
   NAPI_CALL(env, napi_create_double(env, value_, &number));
 
@@ -90,11 +78,6 @@
   napi_value cons;
   NAPI_CALL(env, napi_define_class(env, "MyObject", NAPI_AUTO_LENGTH, New,
       NULL, sizeof(properties)/sizeof(*properties), properties, &cons));
-<<<<<<< HEAD
-
-  NAPI_CALL(env, napi_create_reference(env, cons, 1, &constructor_));
-=======
->>>>>>> 84bd6f3c
 
   return cons;
 }
