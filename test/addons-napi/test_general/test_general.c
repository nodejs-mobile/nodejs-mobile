#define NAPI_EXPERIMENTAL
#include <node_api.h>
#include <stdlib.h>
#include "../common.h"

static napi_value testStrictEquals(napi_env env, napi_callback_info info) {
  size_t argc = 2;
  napi_value args[2];
  NAPI_CALL(env, napi_get_cb_info(env, info, &argc, args, NULL, NULL));

  bool bool_result;
  napi_value result;
  NAPI_CALL(env, napi_strict_equals(env, args[0], args[1], &bool_result));
  NAPI_CALL(env, napi_get_boolean(env, bool_result, &result));

  return result;
}

static napi_value testGetPrototype(napi_env env, napi_callback_info info) {
  size_t argc = 1;
  napi_value args[1];
  NAPI_CALL(env, napi_get_cb_info(env, info, &argc, args, NULL, NULL));

  napi_value result;
  NAPI_CALL(env, napi_get_prototype(env, args[0], &result));

  return result;
}

<<<<<<< HEAD
napi_value testGetVersion(napi_env env, napi_callback_info info) {
=======
static napi_value testGetVersion(napi_env env, napi_callback_info info) {
>>>>>>> 84bd6f3c
  uint32_t version;
  napi_value result;
  NAPI_CALL(env, napi_get_version(env, &version));
  NAPI_CALL(env, napi_create_uint32(env, version, &result));
  return result;
}

<<<<<<< HEAD
napi_value testGetNodeVersion(napi_env env, napi_callback_info info) {
=======
static napi_value testGetNodeVersion(napi_env env, napi_callback_info info) {
>>>>>>> 84bd6f3c
  const napi_node_version* node_version;
  napi_value result, major, minor, patch, release;
  NAPI_CALL(env, napi_get_node_version(env, &node_version));
  NAPI_CALL(env, napi_create_uint32(env, node_version->major, &major));
  NAPI_CALL(env, napi_create_uint32(env, node_version->minor, &minor));
  NAPI_CALL(env, napi_create_uint32(env, node_version->patch, &patch));
  NAPI_CALL(env, napi_create_string_utf8(env,
                                         node_version->release,
                                         NAPI_AUTO_LENGTH,
                                         &release));
  NAPI_CALL(env, napi_create_array_with_length(env, 4, &result));
  NAPI_CALL(env, napi_set_element(env, result, 0, major));
  NAPI_CALL(env, napi_set_element(env, result, 1, minor));
  NAPI_CALL(env, napi_set_element(env, result, 2, patch));
  NAPI_CALL(env, napi_set_element(env, result, 3, release));
  return result;
}

<<<<<<< HEAD
napi_value doInstanceOf(napi_env env, napi_callback_info info) {
=======
static napi_value doInstanceOf(napi_env env, napi_callback_info info) {
>>>>>>> 84bd6f3c
  size_t argc = 2;
  napi_value args[2];
  NAPI_CALL(env, napi_get_cb_info(env, info, &argc, args, NULL, NULL));

  bool instanceof;
  NAPI_CALL(env, napi_instanceof(env, args[0], args[1], &instanceof));

  napi_value result;
  NAPI_CALL(env, napi_get_boolean(env, instanceof, &result));

  return result;
}

<<<<<<< HEAD
napi_value getNull(napi_env env, napi_callback_info info) {
=======
static napi_value getNull(napi_env env, napi_callback_info info) {
>>>>>>> 84bd6f3c
  napi_value result;
  NAPI_CALL(env, napi_get_null(env, &result));
  return result;
}

<<<<<<< HEAD
napi_value getUndefined(napi_env env, napi_callback_info info) {
=======
static napi_value getUndefined(napi_env env, napi_callback_info info) {
>>>>>>> 84bd6f3c
  napi_value result;
  NAPI_CALL(env, napi_get_undefined(env, &result));
  return result;
}

<<<<<<< HEAD
napi_value createNapiError(napi_env env, napi_callback_info info) {
=======
static napi_value createNapiError(napi_env env, napi_callback_info info) {
>>>>>>> 84bd6f3c
  napi_value value;
  NAPI_CALL(env, napi_create_string_utf8(env, "xyz", 3, &value));

  double double_value;
  napi_status status = napi_get_value_double(env, value, &double_value);

  NAPI_ASSERT(env, status != napi_ok, "Failed to produce error condition");

  const napi_extended_error_info *error_info = 0;
  NAPI_CALL(env, napi_get_last_error_info(env, &error_info));

  NAPI_ASSERT(env, error_info->error_code == status,
      "Last error info code should match last status");
  NAPI_ASSERT(env, error_info->error_message,
      "Last error info message should not be null");

  return NULL;
}

<<<<<<< HEAD
napi_value testNapiErrorCleanup(napi_env env, napi_callback_info info) {
=======
static napi_value testNapiErrorCleanup(napi_env env, napi_callback_info info) {
>>>>>>> 84bd6f3c
  const napi_extended_error_info *error_info = 0;
  NAPI_CALL(env, napi_get_last_error_info(env, &error_info));

  napi_value result;
  bool is_ok = error_info->error_code == napi_ok;
  NAPI_CALL(env, napi_get_boolean(env, is_ok, &result));

  return result;
}

<<<<<<< HEAD
napi_value testNapiTypeof(napi_env env, napi_callback_info info) {
=======
static napi_value testNapiTypeof(napi_env env, napi_callback_info info) {
>>>>>>> 84bd6f3c
  size_t argc = 1;
  napi_value args[1];
  NAPI_CALL(env, napi_get_cb_info(env, info, &argc, args, NULL, NULL));

  napi_valuetype argument_type;
  NAPI_CALL(env, napi_typeof(env, args[0], &argument_type));

  napi_value result = NULL;
  if (argument_type == napi_number) {
    NAPI_CALL(env, napi_create_string_utf8(
        env, "number", NAPI_AUTO_LENGTH, &result));
  } else if (argument_type == napi_string) {
    NAPI_CALL(env, napi_create_string_utf8(
        env, "string", NAPI_AUTO_LENGTH, &result));
  } else if (argument_type == napi_function) {
    NAPI_CALL(env, napi_create_string_utf8(
        env, "function", NAPI_AUTO_LENGTH, &result));
  } else if (argument_type == napi_object) {
    NAPI_CALL(env, napi_create_string_utf8(
        env, "object", NAPI_AUTO_LENGTH, &result));
  } else if (argument_type == napi_boolean) {
    NAPI_CALL(env, napi_create_string_utf8(
        env, "boolean", NAPI_AUTO_LENGTH, &result));
  } else if (argument_type == napi_undefined) {
    NAPI_CALL(env, napi_create_string_utf8(
        env, "undefined", NAPI_AUTO_LENGTH, &result));
  } else if (argument_type == napi_symbol) {
    NAPI_CALL(env, napi_create_string_utf8(
        env, "symbol", NAPI_AUTO_LENGTH, &result));
  } else if (argument_type == napi_null) {
    NAPI_CALL(env, napi_create_string_utf8(
        env, "null", NAPI_AUTO_LENGTH, &result));
  }
  return result;
}

static bool deref_item_called = false;
static void deref_item(napi_env env, void* data, void* hint) {
  (void) hint;

  NAPI_ASSERT_RETURN_VOID(env, data == &deref_item_called,
    "Finalize callback was called with the correct pointer");

  deref_item_called = true;
}

<<<<<<< HEAD
napi_value deref_item_was_called(napi_env env, napi_callback_info info) {
=======
static napi_value deref_item_was_called(napi_env env, napi_callback_info info) {
>>>>>>> 84bd6f3c
  napi_value it_was_called;

  NAPI_CALL(env, napi_get_boolean(env, deref_item_called, &it_was_called));

  return it_was_called;
}

<<<<<<< HEAD
napi_value wrap(napi_env env, napi_callback_info info) {
=======
static napi_value wrap(napi_env env, napi_callback_info info) {
>>>>>>> 84bd6f3c
  size_t argc = 1;
  napi_value to_wrap;

  deref_item_called = false;

  NAPI_CALL(env, napi_get_cb_info(env, info, &argc, &to_wrap, NULL, NULL));
  NAPI_CALL(env, napi_wrap(env, to_wrap, &deref_item_called, deref_item, NULL, NULL));

  return NULL;
}

<<<<<<< HEAD
napi_value remove_wrap(napi_env env, napi_callback_info info) {
=======
static napi_value unwrap(napi_env env, napi_callback_info info) {
  size_t argc = 1;
  napi_value wrapped;
  void* data;

  NAPI_CALL(env, napi_get_cb_info(env, info, &argc, &wrapped, NULL, NULL));
  NAPI_CALL(env, napi_unwrap(env, wrapped, &data));

  return NULL;
}

static napi_value remove_wrap(napi_env env, napi_callback_info info) {
>>>>>>> 84bd6f3c
  size_t argc = 1;
  napi_value wrapped;
  void* data;

  NAPI_CALL(env, napi_get_cb_info(env, info, &argc, &wrapped, NULL, NULL));
  NAPI_CALL(env, napi_remove_wrap(env, wrapped, &data));

  return NULL;
}

static bool finalize_called = false;
static void test_finalize(napi_env env, void* data, void* hint) {
  finalize_called = true;
}

<<<<<<< HEAD
napi_value test_finalize_wrap(napi_env env, napi_callback_info info) {
=======
static napi_value test_finalize_wrap(napi_env env, napi_callback_info info) {
>>>>>>> 84bd6f3c
  size_t argc = 1;
  napi_value js_object;

  NAPI_CALL(env, napi_get_cb_info(env, info, &argc, &js_object, NULL, NULL));
  NAPI_CALL(env, napi_wrap(env, js_object, NULL, test_finalize, NULL, NULL));

  return NULL;
}

<<<<<<< HEAD
napi_value finalize_was_called(napi_env env, napi_callback_info info) {
=======
static napi_value finalize_was_called(napi_env env, napi_callback_info info) {
>>>>>>> 84bd6f3c
  napi_value it_was_called;

  NAPI_CALL(env, napi_get_boolean(env, finalize_called, &it_was_called));

  return it_was_called;
}

<<<<<<< HEAD
napi_value testAdjustExternalMemory(napi_env env, napi_callback_info info) {
=======
static napi_value testAdjustExternalMemory(napi_env env, napi_callback_info info) {
>>>>>>> 84bd6f3c
  napi_value result;
  int64_t adjustedValue;

  NAPI_CALL(env, napi_adjust_external_memory(env, 1, &adjustedValue));
<<<<<<< HEAD
  NAPI_CALL(env, napi_create_double(env, adjustedValue, &result));
=======
  NAPI_CALL(env, napi_create_double(env, (double)adjustedValue, &result));
>>>>>>> 84bd6f3c

  return result;
}

<<<<<<< HEAD
napi_value testNapiRun(napi_env env, napi_callback_info info) {
=======
static napi_value testNapiRun(napi_env env, napi_callback_info info) {
>>>>>>> 84bd6f3c
  napi_value script, result;
  size_t argc = 1;

  NAPI_CALL(env, napi_get_cb_info(env, info, &argc, &script, NULL, NULL));

  NAPI_CALL(env, napi_run_script(env, script, &result));

  return result;
}

<<<<<<< HEAD
napi_value Init(napi_env env, napi_value exports) {
=======
static void finalizer_only_callback(napi_env env, void* data, void* hint) {
  napi_ref js_cb_ref = data;
  napi_value js_cb, undefined;
  NAPI_CALL_RETURN_VOID(env, napi_get_reference_value(env, js_cb_ref, &js_cb));
  NAPI_CALL_RETURN_VOID(env, napi_get_undefined(env, &undefined));
  NAPI_CALL_RETURN_VOID(env,
      napi_call_function(env, undefined, js_cb, 0, NULL, NULL));
  NAPI_CALL_RETURN_VOID(env, napi_delete_reference(env, js_cb_ref));
}

static napi_value add_finalizer_only(napi_env env, napi_callback_info info) {
  size_t argc = 2;
  napi_value argv[2];
  napi_ref js_cb_ref;

  NAPI_CALL(env, napi_get_cb_info(env, info, &argc, argv, NULL, NULL));
  NAPI_CALL(env, napi_create_reference(env, argv[1], 1, &js_cb_ref));
  NAPI_CALL(env,
      napi_add_finalizer(env,
                         argv[0],
                         js_cb_ref,
                         finalizer_only_callback,
                         NULL,
                         NULL));
  return NULL;
}

static napi_value Init(napi_env env, napi_value exports) {
>>>>>>> 84bd6f3c
  napi_property_descriptor descriptors[] = {
    DECLARE_NAPI_PROPERTY("testStrictEquals", testStrictEquals),
    DECLARE_NAPI_PROPERTY("testGetPrototype", testGetPrototype),
    DECLARE_NAPI_PROPERTY("testGetVersion", testGetVersion),
    DECLARE_NAPI_PROPERTY("testGetNodeVersion", testGetNodeVersion),
    DECLARE_NAPI_PROPERTY("testNapiRun", testNapiRun),
    DECLARE_NAPI_PROPERTY("doInstanceOf", doInstanceOf),
    DECLARE_NAPI_PROPERTY("getUndefined", getUndefined),
    DECLARE_NAPI_PROPERTY("getNull", getNull),
    DECLARE_NAPI_PROPERTY("createNapiError", createNapiError),
    DECLARE_NAPI_PROPERTY("testNapiErrorCleanup", testNapiErrorCleanup),
    DECLARE_NAPI_PROPERTY("testNapiTypeof", testNapiTypeof),
    DECLARE_NAPI_PROPERTY("wrap", wrap),
<<<<<<< HEAD
    DECLARE_NAPI_PROPERTY("removeWrap", remove_wrap),
=======
    DECLARE_NAPI_PROPERTY("unwrap", unwrap),
    DECLARE_NAPI_PROPERTY("removeWrap", remove_wrap),
    DECLARE_NAPI_PROPERTY("addFinalizerOnly", add_finalizer_only),
>>>>>>> 84bd6f3c
    DECLARE_NAPI_PROPERTY("testFinalizeWrap", test_finalize_wrap),
    DECLARE_NAPI_PROPERTY("finalizeWasCalled", finalize_was_called),
    DECLARE_NAPI_PROPERTY("derefItemWasCalled", deref_item_was_called),
    DECLARE_NAPI_PROPERTY("testAdjustExternalMemory", testAdjustExternalMemory)
  };

  NAPI_CALL(env, napi_define_properties(
      env, exports, sizeof(descriptors) / sizeof(*descriptors), descriptors));

  return exports;
}

NAPI_MODULE(NODE_GYP_MODULE_NAME, Init)<|MERGE_RESOLUTION|>--- conflicted
+++ resolved
@@ -27,11 +27,7 @@
   return result;
 }
 
-<<<<<<< HEAD
-napi_value testGetVersion(napi_env env, napi_callback_info info) {
-=======
 static napi_value testGetVersion(napi_env env, napi_callback_info info) {
->>>>>>> 84bd6f3c
   uint32_t version;
   napi_value result;
   NAPI_CALL(env, napi_get_version(env, &version));
@@ -39,11 +35,7 @@
   return result;
 }
 
-<<<<<<< HEAD
-napi_value testGetNodeVersion(napi_env env, napi_callback_info info) {
-=======
 static napi_value testGetNodeVersion(napi_env env, napi_callback_info info) {
->>>>>>> 84bd6f3c
   const napi_node_version* node_version;
   napi_value result, major, minor, patch, release;
   NAPI_CALL(env, napi_get_node_version(env, &node_version));
@@ -62,11 +54,7 @@
   return result;
 }
 
-<<<<<<< HEAD
-napi_value doInstanceOf(napi_env env, napi_callback_info info) {
-=======
 static napi_value doInstanceOf(napi_env env, napi_callback_info info) {
->>>>>>> 84bd6f3c
   size_t argc = 2;
   napi_value args[2];
   NAPI_CALL(env, napi_get_cb_info(env, info, &argc, args, NULL, NULL));
@@ -80,31 +68,19 @@
   return result;
 }
 
-<<<<<<< HEAD
-napi_value getNull(napi_env env, napi_callback_info info) {
-=======
 static napi_value getNull(napi_env env, napi_callback_info info) {
->>>>>>> 84bd6f3c
   napi_value result;
   NAPI_CALL(env, napi_get_null(env, &result));
   return result;
 }
 
-<<<<<<< HEAD
-napi_value getUndefined(napi_env env, napi_callback_info info) {
-=======
 static napi_value getUndefined(napi_env env, napi_callback_info info) {
->>>>>>> 84bd6f3c
   napi_value result;
   NAPI_CALL(env, napi_get_undefined(env, &result));
   return result;
 }
 
-<<<<<<< HEAD
-napi_value createNapiError(napi_env env, napi_callback_info info) {
-=======
 static napi_value createNapiError(napi_env env, napi_callback_info info) {
->>>>>>> 84bd6f3c
   napi_value value;
   NAPI_CALL(env, napi_create_string_utf8(env, "xyz", 3, &value));
 
@@ -124,11 +100,7 @@
   return NULL;
 }
 
-<<<<<<< HEAD
-napi_value testNapiErrorCleanup(napi_env env, napi_callback_info info) {
-=======
 static napi_value testNapiErrorCleanup(napi_env env, napi_callback_info info) {
->>>>>>> 84bd6f3c
   const napi_extended_error_info *error_info = 0;
   NAPI_CALL(env, napi_get_last_error_info(env, &error_info));
 
@@ -139,11 +111,7 @@
   return result;
 }
 
-<<<<<<< HEAD
-napi_value testNapiTypeof(napi_env env, napi_callback_info info) {
-=======
 static napi_value testNapiTypeof(napi_env env, napi_callback_info info) {
->>>>>>> 84bd6f3c
   size_t argc = 1;
   napi_value args[1];
   NAPI_CALL(env, napi_get_cb_info(env, info, &argc, args, NULL, NULL));
@@ -190,11 +158,7 @@
   deref_item_called = true;
 }
 
-<<<<<<< HEAD
-napi_value deref_item_was_called(napi_env env, napi_callback_info info) {
-=======
 static napi_value deref_item_was_called(napi_env env, napi_callback_info info) {
->>>>>>> 84bd6f3c
   napi_value it_was_called;
 
   NAPI_CALL(env, napi_get_boolean(env, deref_item_called, &it_was_called));
@@ -202,11 +166,7 @@
   return it_was_called;
 }
 
-<<<<<<< HEAD
-napi_value wrap(napi_env env, napi_callback_info info) {
-=======
 static napi_value wrap(napi_env env, napi_callback_info info) {
->>>>>>> 84bd6f3c
   size_t argc = 1;
   napi_value to_wrap;
 
@@ -218,9 +178,6 @@
   return NULL;
 }
 
-<<<<<<< HEAD
-napi_value remove_wrap(napi_env env, napi_callback_info info) {
-=======
 static napi_value unwrap(napi_env env, napi_callback_info info) {
   size_t argc = 1;
   napi_value wrapped;
@@ -233,7 +190,6 @@
 }
 
 static napi_value remove_wrap(napi_env env, napi_callback_info info) {
->>>>>>> 84bd6f3c
   size_t argc = 1;
   napi_value wrapped;
   void* data;
@@ -249,11 +205,7 @@
   finalize_called = true;
 }
 
-<<<<<<< HEAD
-napi_value test_finalize_wrap(napi_env env, napi_callback_info info) {
-=======
 static napi_value test_finalize_wrap(napi_env env, napi_callback_info info) {
->>>>>>> 84bd6f3c
   size_t argc = 1;
   napi_value js_object;
 
@@ -263,11 +215,7 @@
   return NULL;
 }
 
-<<<<<<< HEAD
-napi_value finalize_was_called(napi_env env, napi_callback_info info) {
-=======
 static napi_value finalize_was_called(napi_env env, napi_callback_info info) {
->>>>>>> 84bd6f3c
   napi_value it_was_called;
 
   NAPI_CALL(env, napi_get_boolean(env, finalize_called, &it_was_called));
@@ -275,29 +223,17 @@
   return it_was_called;
 }
 
-<<<<<<< HEAD
-napi_value testAdjustExternalMemory(napi_env env, napi_callback_info info) {
-=======
 static napi_value testAdjustExternalMemory(napi_env env, napi_callback_info info) {
->>>>>>> 84bd6f3c
   napi_value result;
   int64_t adjustedValue;
 
   NAPI_CALL(env, napi_adjust_external_memory(env, 1, &adjustedValue));
-<<<<<<< HEAD
-  NAPI_CALL(env, napi_create_double(env, adjustedValue, &result));
-=======
   NAPI_CALL(env, napi_create_double(env, (double)adjustedValue, &result));
->>>>>>> 84bd6f3c
-
-  return result;
-}
-
-<<<<<<< HEAD
-napi_value testNapiRun(napi_env env, napi_callback_info info) {
-=======
+
+  return result;
+}
+
 static napi_value testNapiRun(napi_env env, napi_callback_info info) {
->>>>>>> 84bd6f3c
   napi_value script, result;
   size_t argc = 1;
 
@@ -308,9 +244,6 @@
   return result;
 }
 
-<<<<<<< HEAD
-napi_value Init(napi_env env, napi_value exports) {
-=======
 static void finalizer_only_callback(napi_env env, void* data, void* hint) {
   napi_ref js_cb_ref = data;
   napi_value js_cb, undefined;
@@ -339,7 +272,6 @@
 }
 
 static napi_value Init(napi_env env, napi_value exports) {
->>>>>>> 84bd6f3c
   napi_property_descriptor descriptors[] = {
     DECLARE_NAPI_PROPERTY("testStrictEquals", testStrictEquals),
     DECLARE_NAPI_PROPERTY("testGetPrototype", testGetPrototype),
@@ -353,13 +285,9 @@
     DECLARE_NAPI_PROPERTY("testNapiErrorCleanup", testNapiErrorCleanup),
     DECLARE_NAPI_PROPERTY("testNapiTypeof", testNapiTypeof),
     DECLARE_NAPI_PROPERTY("wrap", wrap),
-<<<<<<< HEAD
-    DECLARE_NAPI_PROPERTY("removeWrap", remove_wrap),
-=======
     DECLARE_NAPI_PROPERTY("unwrap", unwrap),
     DECLARE_NAPI_PROPERTY("removeWrap", remove_wrap),
     DECLARE_NAPI_PROPERTY("addFinalizerOnly", add_finalizer_only),
->>>>>>> 84bd6f3c
     DECLARE_NAPI_PROPERTY("testFinalizeWrap", test_finalize_wrap),
     DECLARE_NAPI_PROPERTY("finalizeWasCalled", finalize_was_called),
     DECLARE_NAPI_PROPERTY("derefItemWasCalled", deref_item_was_called),
