#include <node_api.h>
#include "../common.h"

static napi_value Add(napi_env env, napi_callback_info info) {
  size_t argc = 2;
  napi_value args[2];
  NAPI_CALL(env, napi_get_cb_info(env, info, &argc, args, NULL, NULL));

  NAPI_ASSERT(env, argc >= 2, "Wrong number of arguments");

  napi_valuetype valuetype0;
  NAPI_CALL(env, napi_typeof(env, args[0], &valuetype0));

  napi_valuetype valuetype1;
  NAPI_CALL(env, napi_typeof(env, args[1], &valuetype1));

  NAPI_ASSERT(env, valuetype0 == napi_number && valuetype1 == napi_number,
      "Wrong argument type. Numbers expected.");

  double value0;
  NAPI_CALL(env, napi_get_value_double(env, args[0], &value0));

  double value1;
  NAPI_CALL(env, napi_get_value_double(env, args[1], &value1));

  napi_value sum;
  NAPI_CALL(env, napi_create_double(env, value0 + value1, &sum));

  return sum;
}

<<<<<<< HEAD
napi_value Init(napi_env env, napi_value exports) {
=======
static napi_value Init(napi_env env, napi_value exports) {
>>>>>>> 84bd6f3c
  napi_property_descriptor desc = DECLARE_NAPI_PROPERTY("add", Add);
  NAPI_CALL(env, napi_define_properties(env, exports, 1, &desc));
  return exports;
}

NAPI_MODULE(NODE_GYP_MODULE_NAME, Init)<|MERGE_RESOLUTION|>--- conflicted
+++ resolved
@@ -29,11 +29,7 @@
   return sum;
 }
 
-<<<<<<< HEAD
-napi_value Init(napi_env env, napi_value exports) {
-=======
 static napi_value Init(napi_env env, napi_value exports) {
->>>>>>> 84bd6f3c
   napi_property_descriptor desc = DECLARE_NAPI_PROPERTY("add", Add);
   NAPI_CALL(env, napi_define_properties(env, exports, 1, &desc));
   return exports;
