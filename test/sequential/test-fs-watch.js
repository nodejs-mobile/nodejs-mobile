// Copyright Joyent, Inc. and other Node contributors.
//
// Permission is hereby granted, free of charge, to any person obtaining a
// copy of this software and associated documentation files (the
// "Software"), to deal in the Software without restriction, including
// without limitation the rights to use, copy, modify, merge, publish,
// distribute, sublicense, and/or sell copies of the Software, and to permit
// persons to whom the Software is furnished to do so, subject to the
// following conditions:
//
// The above copyright notice and this permission notice shall be included
// in all copies or substantial portions of the Software.
//
// THE SOFTWARE IS PROVIDED "AS IS", WITHOUT WARRANTY OF ANY KIND, EXPRESS
// OR IMPLIED, INCLUDING BUT NOT LIMITED TO THE WARRANTIES OF
// MERCHANTABILITY, FITNESS FOR A PARTICULAR PURPOSE AND NONINFRINGEMENT. IN
// NO EVENT SHALL THE AUTHORS OR COPYRIGHT HOLDERS BE LIABLE FOR ANY CLAIM,
// DAMAGES OR OTHER LIABILITY, WHETHER IN AN ACTION OF CONTRACT, TORT OR
// OTHERWISE, ARISING FROM, OUT OF OR IN CONNECTION WITH THE SOFTWARE OR THE
// USE OR OTHER DEALINGS IN THE SOFTWARE.

'use strict';
const common = require('../common');

const assert = require('assert');
const fs = require('fs');
const path = require('path');
<<<<<<< HEAD
=======

const tmpdir = require('../common/tmpdir');

if (!common.isMainThread)
  common.skip('process.chdir is not available in Workers');
>>>>>>> 84bd6f3c

const expectFilePath = common.isWindows ||
                       common.isLinux ||
                       common.isOSX ||
<<<<<<< HEAD
                       common.isAIX ||
                       common.isAndroid;
=======
                       common.isAIX;

const testDir = tmpdir.path;
>>>>>>> 84bd6f3c

tmpdir.refresh();

<<<<<<< HEAD
common.refreshTmpDir();

=======
>>>>>>> 84bd6f3c
{
  const filepath = path.join(testDir, 'watch.txt');

  fs.writeFileSync(filepath, 'hello');

<<<<<<< HEAD
  assert.doesNotThrow(
    function() {
      const watcher = fs.watch(filepath);
      watcher.on('change', common.mustCall(function(event, filename) {
        assert.strictEqual(event, 'change');

        if (expectFilePath) {
          assert.strictEqual(filename, 'watch.txt');
        }
        watcher.close();
      }));
    }
  );
=======
  const watcher = fs.watch(filepath);
  watcher.on('change', common.mustCall(function(event, filename) {
    assert.strictEqual(event, 'change');

    if (expectFilePath) {
      assert.strictEqual(filename, 'watch.txt');
    }
    watcher.close();
  }));
>>>>>>> 84bd6f3c

  setImmediate(function() {
    fs.writeFileSync(filepath, 'world');
  });
}

{
  const filepathAbs = path.join(testDir, 'hasOwnProperty');

  process.chdir(testDir);

  fs.writeFileSync(filepathAbs, 'howdy');

<<<<<<< HEAD
  assert.doesNotThrow(
    function() {
      const watcher =
        fs.watch('hasOwnProperty', common.mustCall(function(event, filename) {
          assert.strictEqual(event, 'change');

          if (expectFilePath) {
            assert.strictEqual(filename, 'hasOwnProperty');
          }
          watcher.close();
        }));
    }
  );
=======
  const watcher =
    fs.watch('hasOwnProperty', common.mustCall(function(event, filename) {
      assert.strictEqual(event, 'change');

      if (expectFilePath) {
        assert.strictEqual(filename, 'hasOwnProperty');
      }
      watcher.close();
    }));
>>>>>>> 84bd6f3c

  setImmediate(function() {
    fs.writeFileSync(filepathAbs, 'pardner');
  });
}

{
  const testsubdir = fs.mkdtempSync(testDir + path.sep);
  const filepath = path.join(testsubdir, 'newfile.txt');

<<<<<<< HEAD
  assert.doesNotThrow(
    function() {
      const watcher =
        fs.watch(testsubdir, common.mustCall(function(event, filename) {
          const renameEv = common.isSunOS || common.isAIX ? 'change' : 'rename';
          assert.strictEqual(event, renameEv);
          if (expectFilePath) {
            assert.strictEqual(filename, 'newfile.txt');
          } else {
            assert.strictEqual(filename, null);
          }
          watcher.close();
        }));
    }
  );
=======
  const watcher =
    fs.watch(testsubdir, common.mustCall(function(event, filename) {
      const renameEv = common.isSunOS || common.isAIX ? 'change' : 'rename';
      assert.strictEqual(event, renameEv);
      if (expectFilePath) {
        assert.strictEqual(filename, 'newfile.txt');
      } else {
        assert.strictEqual(filename, null);
      }
      watcher.close();
    }));
>>>>>>> 84bd6f3c

  setImmediate(function() {
    const fd = fs.openSync(filepath, 'w');
    fs.closeSync(fd);
  });

}

// https://github.com/joyent/node/issues/2293 - non-persistent watcher should
// not block the event loop
{
  fs.watch(__filename, { persistent: false }, common.mustNotCall());
}

// whitebox test to ensure that wrapped FSEvent is safe
// https://github.com/joyent/node/issues/6690
{
  let oldhandle;
<<<<<<< HEAD
  assert.throws(function() {
=======
  assert.throws(() => {
>>>>>>> 84bd6f3c
    const w = fs.watch(__filename, common.mustNotCall());
    oldhandle = w._handle;
    w._handle = { close: w._handle.close };
    w.close();
<<<<<<< HEAD
  }, /^TypeError: Illegal invocation$/);
  oldhandle.close(); // clean up

  assert.throws(function() {
    const w = fs.watchFile(__filename, { persistent: false },
                           common.mustNotCall());
    oldhandle = w._handle;
    w._handle = { stop: w._handle.stop };
    w.stop();
  }, /^TypeError: Illegal invocation$/);
  oldhandle.stop(); // clean up
=======
  }, {
    message: 'handle must be a FSEvent',
    code: 'ERR_ASSERTION'
  });
  oldhandle.close(); // clean up
>>>>>>> 84bd6f3c
}<|MERGE_RESOLUTION|>--- conflicted
+++ resolved
@@ -25,54 +25,27 @@
 const assert = require('assert');
 const fs = require('fs');
 const path = require('path');
-<<<<<<< HEAD
-=======
 
 const tmpdir = require('../common/tmpdir');
 
 if (!common.isMainThread)
   common.skip('process.chdir is not available in Workers');
->>>>>>> 84bd6f3c
 
 const expectFilePath = common.isWindows ||
                        common.isLinux ||
                        common.isOSX ||
-<<<<<<< HEAD
                        common.isAIX ||
                        common.isAndroid;
-=======
-                       common.isAIX;
 
 const testDir = tmpdir.path;
->>>>>>> 84bd6f3c
 
 tmpdir.refresh();
 
-<<<<<<< HEAD
-common.refreshTmpDir();
-
-=======
->>>>>>> 84bd6f3c
 {
   const filepath = path.join(testDir, 'watch.txt');
 
   fs.writeFileSync(filepath, 'hello');
 
-<<<<<<< HEAD
-  assert.doesNotThrow(
-    function() {
-      const watcher = fs.watch(filepath);
-      watcher.on('change', common.mustCall(function(event, filename) {
-        assert.strictEqual(event, 'change');
-
-        if (expectFilePath) {
-          assert.strictEqual(filename, 'watch.txt');
-        }
-        watcher.close();
-      }));
-    }
-  );
-=======
   const watcher = fs.watch(filepath);
   watcher.on('change', common.mustCall(function(event, filename) {
     assert.strictEqual(event, 'change');
@@ -82,7 +55,6 @@
     }
     watcher.close();
   }));
->>>>>>> 84bd6f3c
 
   setImmediate(function() {
     fs.writeFileSync(filepath, 'world');
@@ -96,21 +68,6 @@
 
   fs.writeFileSync(filepathAbs, 'howdy');
 
-<<<<<<< HEAD
-  assert.doesNotThrow(
-    function() {
-      const watcher =
-        fs.watch('hasOwnProperty', common.mustCall(function(event, filename) {
-          assert.strictEqual(event, 'change');
-
-          if (expectFilePath) {
-            assert.strictEqual(filename, 'hasOwnProperty');
-          }
-          watcher.close();
-        }));
-    }
-  );
-=======
   const watcher =
     fs.watch('hasOwnProperty', common.mustCall(function(event, filename) {
       assert.strictEqual(event, 'change');
@@ -120,7 +77,6 @@
       }
       watcher.close();
     }));
->>>>>>> 84bd6f3c
 
   setImmediate(function() {
     fs.writeFileSync(filepathAbs, 'pardner');
@@ -131,23 +87,6 @@
   const testsubdir = fs.mkdtempSync(testDir + path.sep);
   const filepath = path.join(testsubdir, 'newfile.txt');
 
-<<<<<<< HEAD
-  assert.doesNotThrow(
-    function() {
-      const watcher =
-        fs.watch(testsubdir, common.mustCall(function(event, filename) {
-          const renameEv = common.isSunOS || common.isAIX ? 'change' : 'rename';
-          assert.strictEqual(event, renameEv);
-          if (expectFilePath) {
-            assert.strictEqual(filename, 'newfile.txt');
-          } else {
-            assert.strictEqual(filename, null);
-          }
-          watcher.close();
-        }));
-    }
-  );
-=======
   const watcher =
     fs.watch(testsubdir, common.mustCall(function(event, filename) {
       const renameEv = common.isSunOS || common.isAIX ? 'change' : 'rename';
@@ -159,7 +98,6 @@
       }
       watcher.close();
     }));
->>>>>>> 84bd6f3c
 
   setImmediate(function() {
     const fd = fs.openSync(filepath, 'w');
@@ -178,32 +116,14 @@
 // https://github.com/joyent/node/issues/6690
 {
   let oldhandle;
-<<<<<<< HEAD
-  assert.throws(function() {
-=======
   assert.throws(() => {
->>>>>>> 84bd6f3c
     const w = fs.watch(__filename, common.mustNotCall());
     oldhandle = w._handle;
     w._handle = { close: w._handle.close };
     w.close();
-<<<<<<< HEAD
-  }, /^TypeError: Illegal invocation$/);
-  oldhandle.close(); // clean up
-
-  assert.throws(function() {
-    const w = fs.watchFile(__filename, { persistent: false },
-                           common.mustNotCall());
-    oldhandle = w._handle;
-    w._handle = { stop: w._handle.stop };
-    w.stop();
-  }, /^TypeError: Illegal invocation$/);
-  oldhandle.stop(); // clean up
-=======
   }, {
     message: 'handle must be a FSEvent',
     code: 'ERR_ASSERTION'
   });
   oldhandle.close(); // clean up
->>>>>>> 84bd6f3c
 }