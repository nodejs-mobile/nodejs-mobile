--- conflicted
+++ resolved
@@ -17,18 +17,9 @@
 
 [$system==freebsd]
 
-<<<<<<< HEAD
-# fs-watch currently needs special configuration on AIX and we
-# want to improve under https://github.com/nodejs/node/issues/5085.
-# Tests are disabled so CI can be green and we can spot other
-# regressions until this work is complete
 [$system==aix]
-test-fs-watch               : FAIL,PASS
 
 [$jsEngine==chakracore]
 test-http-regr-gh-2928 : SKIP
 test-net-GH-5504 : SKIP
-test-vm-timeout-rethrow : SKIP
-=======
-[$system==aix]
->>>>>>> e8f3163c
+test-vm-timeout-rethrow : SKIP