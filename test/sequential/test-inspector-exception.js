--- conflicted
+++ resolved
@@ -36,13 +36,9 @@
     { 'method': 'Runtime.runIfWaitingForDebugger' });
 
   await session.send(commands);
-<<<<<<< HEAD
   // ChakraCore stops at the first line of source, not
   // the first line in a file
-  await session.waitForBreakOnLine(common.isChakraEngine ? 21 : 0, script);
-=======
-  await session.waitForBreakOnLine(0, pathToFileURL(script).toString());
->>>>>>> ab4af087
+  await session.waitForBreakOnLine(common.isChakraEngine ? 21 : 0, pathToFileURL(script).toString());
 }
 
 
