--- conflicted
+++ resolved
@@ -1,15 +1,8 @@
 'use strict';
-<<<<<<< HEAD
 const common = require('../common');
-var assert = require('assert');
-var path = require('path');
-var fs = require('fs');
-=======
-require('../common');
 const assert = require('assert');
 const path = require('path');
 const fs = require('fs');
->>>>>>> b32ae9e7
 
 console.error('load test-module-loading.js');
 
