--- conflicted
+++ resolved
@@ -6,12 +6,8 @@
 // EADDRINUSE is expected to occur on FreeBSD
 // Ref: https://github.com/nodejs/node/issues/13055
 const expectedErrorCodes = ['ECONNREFUSED', 'EADDRINUSE'];
-<<<<<<< HEAD
-const client = net.connect({
-=======
 
 const optionsIPv4 = {
->>>>>>> 84bd6f3c
   port: common.PORT,
   localPort: common.PORT + 1,
   localAddress: common.localhostIPv4
@@ -24,19 +20,11 @@
   localAddress: common.localhostIPv6
 };
 
-<<<<<<< HEAD
-client.on('error', common.mustCall(function onError(err) {
-  assert.ok(expectedErrorCodes.includes(err.code));
-  assert.strictEqual(err.syscall, 'connect');
-  assert.strictEqual(err.localPort, common.PORT + 1);
-  assert.strictEqual(err.localAddress, common.localhostIPv4);
-=======
 function onError(err, options) {
   assert.ok(expectedErrorCodes.includes(err.code));
   assert.strictEqual(err.syscall, 'connect');
   assert.strictEqual(err.localPort, options.localPort);
   assert.strictEqual(err.localAddress, options.localAddress);
->>>>>>> 84bd6f3c
   assert.strictEqual(
     err.message,
     `connect ${err.code} ${err.address}:${err.port} ` +
