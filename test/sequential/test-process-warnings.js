'use strict';

const common = require('../common');
const assert = require('assert');
const execFile = require('child_process').execFile;
const warnmod = require.resolve(`${common.fixturesDir}/warnings.js`);
const node = process.execPath;

const normal = [warnmod];
const noWarn = ['--no-warnings', warnmod];
const traceWarn = ['--trace-warnings', warnmod];

const warningMessage = /^\(.+\)\sWarning: a bad practice warning/;

execFile(node, normal, function(er, stdout, stderr) {
  // Show Process Warnings
  assert.strictEqual(er, null);
  assert.strictEqual(stdout, '');
  assert(warningMessage.test(stderr));
});

execFile(node, noWarn, function(er, stdout, stderr) {
  // Hide Process Warnings
  assert.strictEqual(er, null);
  assert.strictEqual(stdout, '');
  assert(!warningMessage.test(stderr));
});

execFile(node, traceWarn, function(er, stdout, stderr) {
  // Show Warning Trace
  assert.strictEqual(er, null);
  assert.strictEqual(stdout, '');
<<<<<<< HEAD
  assert(/^\(.+\)\sWarning: a bad practice warning/.test(stderr));
  assert(common.engineSpecificMessage({
    v8: /at Object\.<anonymous>\s\(.+warnings\.js:3:9\)/,
    chakracore: /at Anonymous function\s\(.+warnings\.js:3:1\)/
  }).test(stderr));
=======
  assert(warningMessage.test(stderr));
  assert(/at Object\.<anonymous>\s\(.+warnings\.js:3:9\)/.test(stderr));
>>>>>>> 32c7f114
});<|MERGE_RESOLUTION|>--- conflicted
+++ resolved
@@ -30,14 +30,9 @@
   // Show Warning Trace
   assert.strictEqual(er, null);
   assert.strictEqual(stdout, '');
-<<<<<<< HEAD
-  assert(/^\(.+\)\sWarning: a bad practice warning/.test(stderr));
+  assert(warningMessage.test(stderr));
   assert(common.engineSpecificMessage({
     v8: /at Object\.<anonymous>\s\(.+warnings\.js:3:9\)/,
     chakracore: /at Anonymous function\s\(.+warnings\.js:3:1\)/
   }).test(stderr));
-=======
-  assert(warningMessage.test(stderr));
-  assert(/at Object\.<anonymous>\s\(.+warnings\.js:3:9\)/.test(stderr));
->>>>>>> 32c7f114
 });