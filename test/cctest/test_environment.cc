--- conflicted
+++ resolved
@@ -14,45 +14,7 @@
 static void at_exit_callback2(void* arg);
 static std::string cb_1_arg;  // NOLINT(runtime/string)
 
-<<<<<<< HEAD
-class EnvironmentTest : public NodeTestFixture {
- public:
-  class Env {
-   public:
-    Env(const v8::HandleScope& handle_scope,
-        v8::Isolate* isolate,
-        const Argv& argv) {
-      context_ = v8::Context::New(isolate);
-      CHECK(!context_.IsEmpty());
-      isolate_data_ = CreateIsolateData(isolate,
-                                        NodeTestFixture::CurrentLoop());
-      CHECK_NE(nullptr, isolate_data_);
-      environment_ = CreateEnvironment(isolate_data_,
-                                       context_,
-                                       1, *argv,
-                                       argv.nr_args(), *argv);
-      CHECK_NE(nullptr, environment_);
-    }
-
-    ~Env() {
-      environment_->CleanupHandles();
-      FreeEnvironment(environment_);
-      FreeIsolateData(isolate_data_);
-    }
-
-    Environment* operator*() const {
-      return environment_;
-    }
-
-   private:
-    v8::Local<v8::Context> context_;
-    IsolateData* isolate_data_;
-    Environment* environment_;
-  };
-
-=======
 class EnvironmentTest : public EnvironmentTestFixture {
->>>>>>> 84bd6f3c
  private:
   virtual void TearDown() {
     NodeTestFixture::TearDown();
