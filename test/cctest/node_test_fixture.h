#ifndef TEST_CCTEST_NODE_TEST_FIXTURE_H_
#define TEST_CCTEST_NODE_TEST_FIXTURE_H_

#include <stdlib.h>
#include "gtest/gtest.h"
#include "node.h"
#include "node_platform.h"
<<<<<<< HEAD
=======
#include "node_internals.h"
>>>>>>> 84bd6f3c
#include "env.h"
#include "v8.h"
#include "libplatform/libplatform.h"

<<<<<<< HEAD
class ArrayBufferAllocator : public v8::ArrayBuffer::Allocator {
 public:
  virtual void* Allocate(size_t length) {
    return AllocateUninitialized(length);
  }

  virtual void* AllocateUninitialized(size_t length) {
    return calloc(length, 1);
  }

  virtual void Free(void* data, size_t) {
    free(data);
  }
};

=======
>>>>>>> 84bd6f3c
struct Argv {
 public:
  Argv() : Argv({"node", "-p", "process.version"}) {}

  Argv(const std::initializer_list<const char*> &args) {
    nr_args_ = args.size();
    int total_len = 0;
    for (auto it = args.begin(); it != args.end(); ++it) {
      total_len += strlen(*it) + 1;
    }
    argv_ = static_cast<char**>(malloc(nr_args_ * sizeof(char*)));
    argv_[0] = static_cast<char*>(malloc(total_len));
    int i = 0;
    int offset = 0;
    for (auto it = args.begin(); it != args.end(); ++it, ++i) {
      int len = strlen(*it) + 1;
      snprintf(argv_[0] + offset, len, "%s", *it);
      // Skip argv_[0] as it points the correct location already
      if (i > 0) {
        argv_[i] = argv_[0] + offset;
      }
      offset += len;
    }
  }

  ~Argv() {
    free(argv_[0]);
    free(argv_);
  }

  int nr_args() const {
    return nr_args_;
  }

  char** operator*() const {
    return argv_;
  }

 private:
  char** argv_;
  int nr_args_;
};

<<<<<<< HEAD
extern uv_loop_t current_loop;
=======
using ArrayBufferUniquePtr = std::unique_ptr<node::ArrayBufferAllocator,
      decltype(&node::FreeArrayBufferAllocator)>;
using TracingControllerUniquePtr = std::unique_ptr<v8::TracingController>;
using NodePlatformUniquePtr = std::unique_ptr<node::NodePlatform>;
>>>>>>> 84bd6f3c

class NodeTestFixture : public ::testing::Test {
 public:
  static uv_loop_t* CurrentLoop() { return &current_loop; }

 protected:
  static ArrayBufferUniquePtr allocator;
  static TracingControllerUniquePtr tracing_controller;
  static NodePlatformUniquePtr platform;
  static uv_loop_t current_loop;
  v8::Isolate* isolate_;

  static void SetUpTestCase() {
    tracing_controller.reset(new v8::TracingController());
    node::tracing::TraceEventHelper::SetTracingController(
        tracing_controller.get());
    platform.reset(new node::NodePlatform(4, nullptr));
    CHECK_EQ(0, uv_loop_init(&current_loop));
    v8::V8::InitializePlatform(platform.get());
    v8::V8::Initialize();
  }

  static void TearDownTestCase() {
    platform->Shutdown();
    while (uv_loop_alive(&current_loop)) {
      uv_run(&current_loop, UV_RUN_ONCE);
    }
    v8::V8::ShutdownPlatform();
    CHECK_EQ(0, uv_loop_close(&current_loop));
  }

  virtual void SetUp() {
<<<<<<< HEAD
    CHECK_EQ(0, uv_loop_init(&current_loop));
    platform_ = new node::NodePlatform(8, &current_loop, nullptr);
    v8::V8::InitializePlatform(platform_);
    v8::V8::Initialize();
    params_.array_buffer_allocator = &allocator_;
    isolate_ = v8::Isolate::New(params_);
  }

  virtual void TearDown() {
    if (platform_ == nullptr) return;
    platform_->Shutdown();
    while (uv_loop_alive(&current_loop)) {
      uv_run(&current_loop, UV_RUN_ONCE);
    }
    v8::V8::ShutdownPlatform();
    delete platform_;
    platform_ = nullptr;
    CHECK_EQ(0, uv_loop_close(&current_loop));
=======
    allocator = ArrayBufferUniquePtr(node::CreateArrayBufferAllocator(),
                                     &node::FreeArrayBufferAllocator);
    isolate_ = NewIsolate(allocator.get());
    CHECK_NE(isolate_, nullptr);
    isolate_->Enter();
  }

  virtual void TearDown() {
    isolate_->Exit();
    isolate_->Dispose();
    isolate_ = nullptr;
>>>>>>> 84bd6f3c
  }
};

<<<<<<< HEAD
 private:
  node::NodePlatform* platform_ = nullptr;
=======

class EnvironmentTestFixture : public NodeTestFixture {
 public:
  class Env {
   public:
    Env(const v8::HandleScope& handle_scope, const Argv& argv) :
#if ENABLE_TTD_NODE
        // TODO(MSLaguana): should we support TTD in cctest?
        context_(node::NewContext(handle_scope.GetIsolate(), false)),
#else
        context_(node::NewContext(handle_scope.GetIsolate())),
#endif
        context_scope_(context_) {
      auto isolate = handle_scope.GetIsolate();
      CHECK(!context_.IsEmpty());

      isolate_data_ = node::CreateIsolateData(isolate,
                                              &NodeTestFixture::current_loop,
                                              platform.get());
      CHECK_NE(nullptr, isolate_data_);
      environment_ = node::CreateEnvironment(isolate_data_,
                                             context_,
                                             1, *argv,
                                             argv.nr_args(), *argv);
      CHECK_NE(nullptr, environment_);
    }

    ~Env() {
      node::FreeEnvironment(environment_);
      node::FreeIsolateData(isolate_data_);
    }

    node::Environment* operator*() const {
      return environment_;
    }

    v8::Local<v8::Context> context()  const {
      return context_;
    }


   private:
    v8::Local<v8::Context> context_;
    v8::Context::Scope context_scope_;
    node::IsolateData* isolate_data_;
    node::Environment* environment_;
    DISALLOW_COPY_AND_ASSIGN(Env);
  };
>>>>>>> 84bd6f3c
};

#endif  // TEST_CCTEST_NODE_TEST_FIXTURE_H_<|MERGE_RESOLUTION|>--- conflicted
+++ resolved
@@ -5,32 +5,11 @@
 #include "gtest/gtest.h"
 #include "node.h"
 #include "node_platform.h"
-<<<<<<< HEAD
-=======
 #include "node_internals.h"
->>>>>>> 84bd6f3c
 #include "env.h"
 #include "v8.h"
 #include "libplatform/libplatform.h"
 
-<<<<<<< HEAD
-class ArrayBufferAllocator : public v8::ArrayBuffer::Allocator {
- public:
-  virtual void* Allocate(size_t length) {
-    return AllocateUninitialized(length);
-  }
-
-  virtual void* AllocateUninitialized(size_t length) {
-    return calloc(length, 1);
-  }
-
-  virtual void Free(void* data, size_t) {
-    free(data);
-  }
-};
-
-=======
->>>>>>> 84bd6f3c
 struct Argv {
  public:
   Argv() : Argv({"node", "-p", "process.version"}) {}
@@ -74,19 +53,12 @@
   int nr_args_;
 };
 
-<<<<<<< HEAD
-extern uv_loop_t current_loop;
-=======
 using ArrayBufferUniquePtr = std::unique_ptr<node::ArrayBufferAllocator,
       decltype(&node::FreeArrayBufferAllocator)>;
 using TracingControllerUniquePtr = std::unique_ptr<v8::TracingController>;
 using NodePlatformUniquePtr = std::unique_ptr<node::NodePlatform>;
->>>>>>> 84bd6f3c
 
 class NodeTestFixture : public ::testing::Test {
- public:
-  static uv_loop_t* CurrentLoop() { return &current_loop; }
-
  protected:
   static ArrayBufferUniquePtr allocator;
   static TracingControllerUniquePtr tracing_controller;
@@ -114,26 +86,6 @@
   }
 
   virtual void SetUp() {
-<<<<<<< HEAD
-    CHECK_EQ(0, uv_loop_init(&current_loop));
-    platform_ = new node::NodePlatform(8, &current_loop, nullptr);
-    v8::V8::InitializePlatform(platform_);
-    v8::V8::Initialize();
-    params_.array_buffer_allocator = &allocator_;
-    isolate_ = v8::Isolate::New(params_);
-  }
-
-  virtual void TearDown() {
-    if (platform_ == nullptr) return;
-    platform_->Shutdown();
-    while (uv_loop_alive(&current_loop)) {
-      uv_run(&current_loop, UV_RUN_ONCE);
-    }
-    v8::V8::ShutdownPlatform();
-    delete platform_;
-    platform_ = nullptr;
-    CHECK_EQ(0, uv_loop_close(&current_loop));
-=======
     allocator = ArrayBufferUniquePtr(node::CreateArrayBufferAllocator(),
                                      &node::FreeArrayBufferAllocator);
     isolate_ = NewIsolate(allocator.get());
@@ -145,14 +97,9 @@
     isolate_->Exit();
     isolate_->Dispose();
     isolate_ = nullptr;
->>>>>>> 84bd6f3c
   }
 };
 
-<<<<<<< HEAD
- private:
-  node::NodePlatform* platform_ = nullptr;
-=======
 
 class EnvironmentTestFixture : public NodeTestFixture {
  public:
@@ -201,7 +148,6 @@
     node::Environment* environment_;
     DISALLOW_COPY_AND_ASSIGN(Env);
   };
->>>>>>> 84bd6f3c
 };
 
 #endif  // TEST_CCTEST_NODE_TEST_FIXTURE_H_