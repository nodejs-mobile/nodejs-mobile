--- conflicted
+++ resolved
@@ -83,80 +83,6 @@
   }
 };
 
-<<<<<<< HEAD
-class TestInspectorServerDelegate : public SocketServerDelegate {
- public:
-  TestInspectorServerDelegate() : connected(0), disconnected(0), done(false),
-                                  targets_({ MAIN_TARGET_ID,
-                                             UNCONNECTABLE_TARGET_ID }),
-                                  session_id_(0) {}
-
-  void Connect(InspectorSocketServer* server) {
-    server_ = server;
-  }
-
-  bool StartSession(int session_id, const std::string& target_id) override {
-    buffer_.clear();
-    CHECK_NE(targets_.end(),
-             std::find(targets_.begin(), targets_.end(), target_id));
-    if (target_id == UNCONNECTABLE_TARGET_ID) {
-      return false;
-    }
-    connected++;
-    session_id_ = session_id;
-    return true;
-  }
-
-  void MessageReceived(int session_id, const std::string& message) override {
-    CHECK_EQ(session_id_, session_id);
-    buffer_.insert(buffer_.end(), message.begin(), message.end());
-  }
-
-  void EndSession(int session_id) override {
-    CHECK_EQ(session_id_, session_id);
-    disconnected++;
-  }
-
-  std::vector<std::string> GetTargetIds() override {
-    return targets_;
-  }
-
-  std::string GetTargetTitle(const std::string& id) override {
-    return id + " Target Title";
-  }
-
-  std::string GetTargetUrl(const std::string& id) override {
-    return "file://" + id + "/script.js";
-  }
-
-  void Expect(const std::string& expects) {
-    SPIN_WHILE(buffer_.size() < expects.length());
-    ASSERT_STREQ(std::string(buffer_.data(), expects.length()).c_str(),
-                 expects.c_str());
-    buffer_.erase(buffer_.begin(), buffer_.begin() + expects.length());
-  }
-
-  void Write(const std::string& message) {
-    server_->Send(session_id_, message);
-  }
-
-  void ServerDone() override {
-    done = true;
-  }
-
-  int connected;
-  int disconnected;
-  bool done;
-
- private:
-  const std::vector<std::string> targets_;
-  InspectorSocketServer* server_;
-  int session_id_;
-  std::vector<char> buffer_;
-};
-
-=======
->>>>>>> 84bd6f3c
 class SocketWrapper {
  public:
   explicit SocketWrapper(uv_loop_t* loop) : closed_(false),
@@ -313,51 +239,24 @@
 
 class ServerHolder {
  public:
-<<<<<<< HEAD
-  template <typename Delegate>
-  ServerHolder(Delegate* delegate, uv_loop_t* loop, int port)
-               : ServerHolder(delegate, loop, HOST, port, NULL) { }
-
-  template <typename Delegate>
-  ServerHolder(Delegate* delegate, uv_loop_t* loop, const std::string host,
-               int port, FILE* out)
-               : closed(false), paused(false),
-                 server_(delegate, loop, host, port, out) {
-    delegate->Connect(&server_);
-  }
-=======
   ServerHolder(bool has_targets, uv_loop_t* loop, int port)
                : ServerHolder(has_targets, loop, HOST, port, nullptr) { }
 
   ServerHolder(bool has_targets, uv_loop_t* loop,
                const std::string host, int port, FILE* out);
->>>>>>> 84bd6f3c
 
   InspectorSocketServer* operator->() {
     return server_.get();
   }
 
   int port() {
-<<<<<<< HEAD
-    return server_.Port();
-=======
     return server_->Port();
->>>>>>> 84bd6f3c
   }
 
   bool done() {
     return server_->done();
   }
 
-<<<<<<< HEAD
-  static void PausedCallback(InspectorSocketServer* server) {
-    ServerHolder* holder = node::ContainerOf(&ServerHolder::server_, server);
-    holder->paused = true;
-  }
-
-  bool closed;
-  bool paused;
-=======
   void Disconnected() {
     disconnected++;
   }
@@ -390,7 +289,6 @@
   int connected = 0;
   int disconnected = 0;
   bool delegate_done = false;
->>>>>>> 84bd6f3c
 
  private:
   std::unique_ptr<InspectorSocketServer> server_;
@@ -444,19 +342,11 @@
     return "file://" + id + "/script.js";
   }
 
-<<<<<<< HEAD
-  void ServerDone() override {
-    done = true;
-  }
-
-  bool done = false;
-=======
  private:
   ServerHolder* harness_;
   const std::vector<std::string> targets_;
   InspectorSocketServer* server_;
   int session_id_;
->>>>>>> 84bd6f3c
 };
 
 ServerHolder::ServerHolder(bool has_targets, uv_loop_t* loop,
@@ -490,12 +380,7 @@
 
 
 TEST_F(InspectorSocketServerTest, InspectorSessions) {
-<<<<<<< HEAD
-  TestInspectorServerDelegate delegate;
-  ServerHolder server(&delegate, &loop, 0);
-=======
   ServerHolder server(true, &loop, 0);
->>>>>>> 84bd6f3c
   ASSERT_TRUE(server->Start());
 
   SocketWrapper well_behaved_socket(&loop);
@@ -548,11 +433,7 @@
   stays_till_termination_socket.Write(WsHandshakeRequest(MAIN_TARGET_ID));
   stays_till_termination_socket.Expect(WS_HANDSHAKE_RESPONSE);
 
-<<<<<<< HEAD
-  SPIN_WHILE(3 != delegate.connected);
-=======
   SPIN_WHILE(3 != server.connected);
->>>>>>> 84bd6f3c
 
   server.Write("5678");
   stays_till_termination_socket.Expect("\x81\x4" "5678");
@@ -561,43 +442,18 @@
       .Write("\x81\x84\x7F\xC2\x66\x31\x4E\xF0\x55\x05");
   server.Expect("1234");
 
-<<<<<<< HEAD
-  server->Stop(ServerHolder::CloseCallback);
-=======
-  server->Stop();
->>>>>>> 84bd6f3c
+  server->Stop();
   server->TerminateConnections();
 
   stays_till_termination_socket.Write(CLIENT_CLOSE_FRAME);
   stays_till_termination_socket.Expect(SERVER_CLOSE_FRAME);
 
-<<<<<<< HEAD
-  SPIN_WHILE(3 != delegate.disconnected);
-
-  SPIN_WHILE(!server.closed);
-=======
   SPIN_WHILE(3 != server.disconnected);
   SPIN_WHILE(!server.done());
->>>>>>> 84bd6f3c
   stays_till_termination_socket.ExpectEOF();
 }
 
 TEST_F(InspectorSocketServerTest, ServerDoesNothing) {
-<<<<<<< HEAD
-  TestInspectorServerDelegate delegate;
-  ServerHolder server(&delegate, &loop, 0);
-  ASSERT_TRUE(server->Start());
-
-  server->Stop(ServerHolder::CloseCallback);
-  server->TerminateConnections();
-  SPIN_WHILE(!server.closed);
-  ASSERT_TRUE(delegate.done);
-}
-
-TEST_F(InspectorSocketServerTest, ServerWithoutTargets) {
-  ServerDelegateNoTargets delegate;
-  ServerHolder server(&delegate, &loop, 0);
-=======
   ServerHolder server(true, &loop, 0);
   ASSERT_TRUE(server->Start());
   server->Stop();
@@ -609,7 +465,6 @@
 
 TEST_F(InspectorSocketServerTest, ServerWithoutTargets) {
   ServerHolder server(false, &loop, 0);
->>>>>>> 84bd6f3c
   ASSERT_TRUE(server->Start());
   TestHttpRequest(server.port(), "/json/list", "[ ]");
   TestHttpRequest(server.port(), "/json", "[ ]");
@@ -620,28 +475,6 @@
   socket.Write(WsHandshakeRequest("any target id"));
   socket.Expect("HTTP/1.0 400 Bad Request");
   socket.ExpectEOF();
-<<<<<<< HEAD
-  server->Stop(ServerHolder::CloseCallback);
-  server->TerminateConnections();
-  SPIN_WHILE(!server.closed);
-}
-
-TEST_F(InspectorSocketServerTest, ServerCannotStart) {
-  ServerDelegateNoTargets delegate1, delegate2;
-  ServerHolder server1(&delegate1, &loop, 0);
-  ASSERT_TRUE(server1->Start());
-  ServerHolder server2(&delegate2, &loop, server1.port());
-  ASSERT_FALSE(server2->Start());
-  server1->Stop(ServerHolder::CloseCallback);
-  server1->TerminateConnections();
-  SPIN_WHILE(!server1.closed);
-  ASSERT_TRUE(delegate1.done);
-}
-
-TEST_F(InspectorSocketServerTest, StoppingServerDoesNotKillConnections) {
-  ServerDelegateNoTargets delegate;
-  ServerHolder server(&delegate, &loop, 0);
-=======
   server->Stop();
   server->TerminateConnections();
   SPIN_WHILE(!server.done());
@@ -662,46 +495,10 @@
 
 TEST_F(InspectorSocketServerTest, StoppingServerDoesNotKillConnections) {
   ServerHolder server(false, &loop, 0);
->>>>>>> 84bd6f3c
   ASSERT_TRUE(server->Start());
   SocketWrapper socket1(&loop);
   socket1.Connect(HOST, server.port());
   socket1.TestHttpRequest("/json/list", "[ ]");
-  server->Stop();
-  socket1.TestHttpRequest("/json/list", "[ ]");
-  socket1.Close();
-  uv_run(&loop, UV_RUN_DEFAULT);
-<<<<<<< HEAD
-  ASSERT_TRUE(delegate.done);
-}
-
-TEST_F(InspectorSocketServerTest, ClosingConnectionReportsDone) {
-  ServerDelegateNoTargets delegate;
-  ServerHolder server(&delegate, &loop, 0);
-=======
-  ASSERT_TRUE(server.delegate_done);
-}
-
-TEST_F(InspectorSocketServerTest, ClosingConnectionReportsDone) {
-  ServerHolder server(false, &loop, 0);
->>>>>>> 84bd6f3c
-  ASSERT_TRUE(server->Start());
-  SocketWrapper socket1(&loop);
-  socket1.Connect(HOST, server.port());
-  socket1.TestHttpRequest("/json/list", "[ ]");
-<<<<<<< HEAD
-  server->Stop(ServerHolder::CloseCallback);
-  SPIN_WHILE(!server.closed);
-  socket1.TestHttpRequest("/json/list", "[ ]");
-  socket1.Close();
-  uv_run(&loop, UV_RUN_DEFAULT);
-  ASSERT_TRUE(delegate.done);
-}
-
-TEST_F(InspectorSocketServerTest, ClosingSocketReportsDone) {
-  TestInspectorServerDelegate delegate;
-  ServerHolder server(&delegate, &loop, 0);
-=======
   server->Stop();
   socket1.TestHttpRequest("/json/list", "[ ]");
   socket1.Close();
@@ -709,26 +506,26 @@
   ASSERT_TRUE(server.delegate_done);
 }
 
+TEST_F(InspectorSocketServerTest, ClosingConnectionReportsDone) {
+  ServerHolder server(false, &loop, 0);
+  ASSERT_TRUE(server->Start());
+  SocketWrapper socket1(&loop);
+  socket1.Connect(HOST, server.port());
+  socket1.TestHttpRequest("/json/list", "[ ]");
+  server->Stop();
+  socket1.TestHttpRequest("/json/list", "[ ]");
+  socket1.Close();
+  uv_run(&loop, UV_RUN_DEFAULT);
+  ASSERT_TRUE(server.delegate_done);
+}
+
 TEST_F(InspectorSocketServerTest, ClosingSocketReportsDone) {
   ServerHolder server(true, &loop, 0);
->>>>>>> 84bd6f3c
   ASSERT_TRUE(server->Start());
   SocketWrapper socket1(&loop);
   socket1.Connect(HOST, server.port());
   socket1.Write(WsHandshakeRequest(MAIN_TARGET_ID));
   socket1.Expect(WS_HANDSHAKE_RESPONSE);
-<<<<<<< HEAD
-  server->Stop(ServerHolder::CloseCallback);
-  SPIN_WHILE(!server.closed);
-  ASSERT_FALSE(delegate.done);
-  socket1.Close();
-  SPIN_WHILE(!delegate.done);
-}
-
-TEST_F(InspectorSocketServerTest, TerminatingSessionReportsDone) {
-  TestInspectorServerDelegate delegate;
-  ServerHolder server(&delegate, &loop, 0);
-=======
   server->Stop();
   ASSERT_FALSE(server.delegate_done);
   socket1.Close();
@@ -737,38 +534,22 @@
 
 TEST_F(InspectorSocketServerTest, TerminatingSessionReportsDone) {
   ServerHolder server(true, &loop, 0);
->>>>>>> 84bd6f3c
   ASSERT_TRUE(server->Start());
   SocketWrapper socket1(&loop);
   socket1.Connect(HOST, server.port());
   socket1.Write(WsHandshakeRequest(MAIN_TARGET_ID));
   socket1.Expect(WS_HANDSHAKE_RESPONSE);
-<<<<<<< HEAD
-  server->Stop(ServerHolder::CloseCallback);
-  SPIN_WHILE(!server.closed);
-  ASSERT_FALSE(delegate.done);
-=======
   server->Stop();
   ASSERT_FALSE(server.delegate_done);
->>>>>>> 84bd6f3c
   server->TerminateConnections();
   socket1.Expect(SERVER_CLOSE_FRAME);
   socket1.Write(CLIENT_CLOSE_FRAME);
   socket1.ExpectEOF();
-<<<<<<< HEAD
-  SPIN_WHILE(!delegate.done);
-}
-
-TEST_F(InspectorSocketServerTest, FailsToBindToNodejsHost) {
-  TestInspectorServerDelegate delegate;
-  ServerHolder server(&delegate, &loop, "nodejs.org", 0, nullptr);
-=======
   SPIN_WHILE(!server.delegate_done);
 }
 
 TEST_F(InspectorSocketServerTest, FailsToBindToNodejsHost) {
   ServerHolder server(true, &loop, "nodejs.org", 80, nullptr);
->>>>>>> 84bd6f3c
   ASSERT_FALSE(server->Start());
   SPIN_WHILE(uv_loop_alive(&loop));
 }
@@ -795,29 +576,14 @@
     fprintf(stderr, "No IPv6 network detected\n");
     return;
   }
-<<<<<<< HEAD
-  TestInspectorServerDelegate delegate;
-  ServerHolder server(&delegate, &loop, "::", 0, NULL);
-  ASSERT_TRUE(server->Start());
-
-=======
   ServerHolder server(true, &loop, "::", 0, nullptr);
   ASSERT_TRUE(server->Start());
->>>>>>> 84bd6f3c
   SocketWrapper socket1(&loop);
   socket1.Connect("::1", server.port(), true);
   socket1.Write(WsHandshakeRequest(MAIN_TARGET_ID));
   socket1.Expect(WS_HANDSHAKE_RESPONSE);
-<<<<<<< HEAD
-  server->Stop(ServerHolder::CloseCallback);
-  SPIN_WHILE(!server.closed);
-  ASSERT_FALSE(delegate.done);
-  socket1.Close();
-  SPIN_WHILE(!delegate.done);
-=======
   server->Stop();
   ASSERT_FALSE(server.delegate_done);
   socket1.Close();
   SPIN_WHILE(!server.delegate_done);
->>>>>>> 84bd6f3c
 }