--- conflicted
+++ resolved
@@ -48,24 +48,8 @@
   }
 })();
 
-<<<<<<< HEAD
-exports.isWindows = process.platform === 'win32';
-exports.isChakraEngine = 'chakracore' in process.versions;
-exports.isWOW64 = exports.isWindows &&
-                  (process.env.PROCESSOR_ARCHITEW6432 !== undefined);
-exports.isAIX = process.platform === 'aix';
-exports.isLinuxPPCBE = (process.platform === 'linux') &&
-                       (process.arch === 'ppc64') &&
-                       (os.endianness() === 'BE');
-exports.isSunOS = process.platform === 'sunos';
-exports.isFreeBSD = process.platform === 'freebsd';
-exports.isOpenBSD = process.platform === 'openbsd';
-exports.isLinux = process.platform === 'linux';
-exports.isOSX = process.platform === 'darwin';
-
-exports.enoughTestMem = os.totalmem() > 0x70000000; /* 1.75 Gb */
-=======
 const isWindows = process.platform === 'win32';
+const isChakraEngine = 'chakracore' in process.versions;
 const isWOW64 = isWindows && (process.env.PROCESSOR_ARCHITEW6432 !== undefined);
 const isAIX = process.platform === 'aix';
 const isLinuxPPCBE = (process.platform === 'linux') &&
@@ -78,7 +62,6 @@
 const isOSX = process.platform === 'darwin';
 
 const enoughTestMem = os.totalmem() > 0x70000000; /* 1.75 Gb */
->>>>>>> 8c70b208
 const cpus = os.cpus();
 const enoughTestCpu = Array.isArray(cpus) &&
                       (cpus.length > 1 || cpus[0].speed > 999);
@@ -473,7 +456,6 @@
   }
 }
 
-<<<<<<< HEAD
 function areAllValuesStringEqual(obj) {
   try {
     let exemplar;
@@ -493,7 +475,7 @@
   }
 }
 
-exports.engineSpecificMessage = function(messageObject) {
+function engineSpecificMessage(messageObject) {
   // This will compare the fields of the messageObject as strings which should
   // cover both literal strings and regexps. Nothing else is currently expected
   // to be passed to this method and at worst case it will generate a false
@@ -509,12 +491,9 @@
   }
 
   return undefined;
-};
-
-exports.busyLoop = function busyLoop(time) {
-=======
+}
+
 function busyLoop(time) {
->>>>>>> 8c70b208
   const startTime = Timer.now();
   const stopTime = startTime + time;
   while (Timer.now() < stopTime) {}
@@ -760,6 +739,7 @@
   childShouldThrowAndAbort,
   ddCommand,
   disableCrashOnUnhandledRejection,
+  engineSpecificMessage,
   enoughTestCpu,
   enoughTestMem,
   expectsError,
@@ -775,6 +755,7 @@
   hasMultiLocalhost,
   isAIX,
   isAlive,
+  isChakraEngine,
   isFreeBSD,
   isLinux,
   isLinuxPPCBE,
