// Copyright Joyent, Inc. and other Node contributors.
//
// Permission is hereby granted, free of charge, to any person obtaining a
// copy of this software and associated documentation files (the
// "Software"), to deal in the Software without restriction, including
// without limitation the rights to use, copy, modify, merge, publish,
// distribute, sublicense, and/or sell copies of the Software, and to permit
// persons to whom the Software is furnished to do so, subject to the
// following conditions:
//
// The above copyright notice and this permission notice shall be included
// in all copies or substantial portions of the Software.
//
// THE SOFTWARE IS PROVIDED "AS IS", WITHOUT WARRANTY OF ANY KIND, EXPRESS
// OR IMPLIED, INCLUDING BUT NOT LIMITED TO THE WARRANTIES OF
// MERCHANTABILITY, FITNESS FOR A PARTICULAR PURPOSE AND NONINFRINGEMENT. IN
// NO EVENT SHALL THE AUTHORS OR COPYRIGHT HOLDERS BE LIABLE FOR ANY CLAIM,
// DAMAGES OR OTHER LIABILITY, WHETHER IN AN ACTION OF CONTRACT, TORT OR
// OTHERWISE, ARISING FROM, OUT OF OR IN CONNECTION WITH THE SOFTWARE OR THE
// USE OR OTHER DEALINGS IN THE SOFTWARE.

/* eslint-disable node-core/require-common-first, node-core/required-modules */
/* eslint-disable node-core/crypto-check */
'use strict';
const process = global.process;  // Some tests tamper with the process global.

const assert = require('assert');
const { exec, execSync, spawnSync } = require('child_process');
const fs = require('fs');
// Do not require 'os' until needed so that test-os-checked-fucnction can
// monkey patch it. If 'os' is required here, that test will fail.
const path = require('path');
const util = require('util');
const { isMainThread } = require('worker_threads');

const tmpdir = require('./tmpdir');
const bits = ['arm64', 'mips', 'mipsel', 'ppc64', 's390x', 'x64']
  .includes(process.arch) ? 64 : 32;
const hasIntl = !!process.config.variables.v8_enable_i18n_support;

// Some tests assume a umask of 0o022 so set that up front. Tests that need a
// different umask will set it themselves.
//
// Workers can read, but not set the umask, so check that this is the main
// thread.
if (isMainThread)
  process.umask(0o022);

const noop = () => {};

const hasCrypto = Boolean(process.versions.openssl) &&
                  !process.env.NODE_SKIP_CRYPTO;

// Check for flags. Skip this for workers (both, the `cluster` module and
// `worker_threads`) and child processes.
// If the binary was built without-ssl then the crypto flags are
// invalid (bad option). The test itself should handle this case.
if (process.argv.length === 2 &&
    !process.env.NODE_SKIP_FLAG_CHECK &&
    isMainThread &&
    hasCrypto &&
    module.parent &&
    require('cluster').isMaster) {
  // The copyright notice is relatively big and the flags could come afterwards.
  const bytesToRead = 1500;
  const buffer = Buffer.allocUnsafe(bytesToRead);
  const fd = fs.openSync(module.parent.filename, 'r');
  const bytesRead = fs.readSync(fd, buffer, 0, bytesToRead);
  fs.closeSync(fd);
  const source = buffer.toString('utf8', 0, bytesRead);

  const flagStart = source.indexOf('// Flags: --') + 10;
  if (flagStart !== 9) {
    let flagEnd = source.indexOf('\n', flagStart);
    // Normalize different EOL.
    if (source[flagEnd - 1] === '\r') {
      flagEnd--;
    }
    const flags = source
      .substring(flagStart, flagEnd)
      .replace(/_/g, '-')
      .split(' ');
    const args = process.execArgv.map((arg) => arg.replace(/_/g, '-'));
    for (const flag of flags) {
      if (!args.includes(flag) &&
          // If the binary is build without `intl` the inspect option is
          // invalid. The test itself should handle this case.
          (process.features.inspector || !flag.startsWith('--inspect'))) {
        console.log(
          'NOTE: The test started as a child_process using these flags:',
          util.inspect(flags),
          'Use NODE_SKIP_FLAG_CHECK to run the test with the original flags.'
        );
        const args = [...flags, ...process.execArgv, ...process.argv.slice(1)];
        const options = { encoding: 'utf8', stdio: 'inherit' };
        const result = spawnSync(process.execPath, args, options);
        if (result.signal) {
          process.kill(0, result.signal);
        } else {
          process.exit(result.status);
        }
      }
    }
  }
}

const isWindows = process.platform === 'win32';
const isAIX = process.platform === 'aix';
const isSunOS = process.platform === 'sunos';
const isFreeBSD = process.platform === 'freebsd';
const isOpenBSD = process.platform === 'openbsd';
const isLinux = process.platform === 'linux';
const isOSX = process.platform === 'darwin';
const isAndroid = process.platform === 'android';
const isIOS = process.platform === 'ios';

const rootDir = isWindows ? 'c:\\' : '/';

const buildType = process.config.target_defaults ?
  process.config.target_defaults.default_configuration :
  'Release';

// If env var is set then enable async_hook hooks for all tests.
if (process.env.NODE_TEST_WITH_ASYNC_HOOKS) {
  const destroydIdsList = {};
  const destroyListList = {};
  const initHandles = {};
  const { internalBinding } = require('internal/test/binding');
  const async_wrap = internalBinding('async_wrap');

  process.on('exit', () => {
    // Iterate through handles to make sure nothing crashes
    for (const k in initHandles)
      util.inspect(initHandles[k]);
  });

  const _queueDestroyAsyncId = async_wrap.queueDestroyAsyncId;
  async_wrap.queueDestroyAsyncId = function queueDestroyAsyncId(id) {
    if (destroyListList[id] !== undefined) {
      process._rawDebug(destroyListList[id]);
      process._rawDebug();
      throw new Error(`same id added to destroy list twice (${id})`);
    }
    destroyListList[id] = new Error().stack;
    _queueDestroyAsyncId(id);
  };

  require('async_hooks').createHook({
    init(id, ty, tr, r) {
      if (initHandles[id]) {
        process._rawDebug(
          `Is same resource: ${r === initHandles[id].resource}`);
        process._rawDebug(`Previous stack:\n${initHandles[id].stack}\n`);
        throw new Error(`init called twice for same id (${id})`);
      }
      initHandles[id] = { resource: r, stack: new Error().stack.substr(6) };
    },
    before() { },
    after() { },
    destroy(id) {
      if (destroydIdsList[id] !== undefined) {
        process._rawDebug(destroydIdsList[id]);
        process._rawDebug();
        throw new Error(`destroy called for same id (${id})`);
      }
      destroydIdsList[id] = new Error().stack;
    },
  }).enable();
}

let opensslCli = null;
let inFreeBSDJail = null;
let localhostIPv4 = null;

const localIPv6Hosts =
  isLinux ? [
    // Debian/Ubuntu
    'ip6-localhost',
    'ip6-loopback',

    // SUSE
    'ipv6-localhost',
    'ipv6-loopback',

    // Typically universal
    'localhost',
  ] : [ 'localhost' ];

const PIPE = (() => {
  const localRelative = path.relative(process.cwd(), `${tmpdir.path}/`);
  const pipePrefix = isWindows ? '\\\\.\\pipe\\' : localRelative;
  const pipeName = `node-test.${process.pid}.sock`;
  return path.join(pipePrefix, pipeName);
})();

/*
 * Check that when running a test with
 * `$node --abort-on-uncaught-exception $file child`
 * the process aborts.
 */
function childShouldThrowAndAbort() {
  let testCmd = '';
  if (!isWindows) {
    // Do not create core files, as it can take a lot of disk space on
    // continuous testing and developers' machines
    testCmd += 'ulimit -c 0 && ';
  }
  testCmd += `"${process.argv[0]}" --abort-on-uncaught-exception `;
  testCmd += `"${process.argv[1]}" child`;
  const child = exec(testCmd);
  child.on('exit', function onExit(exitCode, signal) {
    const errMsg = 'Test should have aborted ' +
                   `but instead exited with exit code ${exitCode}` +
                   ` and signal ${signal}`;
    assert(nodeProcessAborted(exitCode, signal), errMsg);
  });
}

function createZeroFilledFile(filename) {
  const fd = fs.openSync(filename, 'w');
  fs.ftruncateSync(fd, 10 * 1024 * 1024);
  fs.closeSync(fd);
}


const pwdCommand = isWindows ?
  ['cmd.exe', ['/d', '/c', 'cd']] :
  ['pwd', []];


function platformTimeout(ms) {
  const multipliers = typeof ms === 'bigint' ?
    { two: 2n, four: 4n, seven: 7n } : { two: 2, four: 4, seven: 7 };

  if (process.features.debug)
    ms = multipliers.two * ms;

  if (isAIX)
    return multipliers.two * ms; // Default localhost speed is slower on AIX

  if (process.arch !== 'arm')
    return ms;

  const armv = process.config.variables.arm_version;

  if (armv === '6')
    return multipliers.seven * ms;  // ARMv6

  if (armv === '7')
    return multipliers.two * ms;  // ARMv7

  return ms; // ARMv8+
}

let knownGlobals = [
  clearImmediate,
  clearInterval,
  clearTimeout,
  global,
  setImmediate,
  setInterval,
  setTimeout,
  queueMicrotask,
];

if (global.gc) {
  knownGlobals.push(global.gc);
}

function allowGlobals(...whitelist) {
  knownGlobals = knownGlobals.concat(whitelist);
}

if (process.env.NODE_TEST_KNOWN_GLOBALS !== '0') {
  if (process.env.NODE_TEST_KNOWN_GLOBALS) {
    const knownFromEnv = process.env.NODE_TEST_KNOWN_GLOBALS.split(',');
    allowGlobals(...knownFromEnv);
  }

  function leakedGlobals() {
    const leaked = [];

    for (const val in global) {
      if (!knownGlobals.includes(global[val])) {
        leaked.push(val);
      }
    }

    return leaked;
  }

  process.on('exit', function() {
    const leaked = leakedGlobals();
    if (leaked.length > 0) {
      assert.fail(`Unexpected global(s) found: ${leaked.join(', ')}`);
    }
  });
}

const mustCallChecks = [];

function runCallChecks(exitCode) {
  if (exitCode !== 0) return;

  const failed = mustCallChecks.filter(function(context) {
    if ('minimum' in context) {
      context.messageSegment = `at least ${context.minimum}`;
      return context.actual < context.minimum;
    } else {
      context.messageSegment = `exactly ${context.exact}`;
      return context.actual !== context.exact;
    }
  });

  failed.forEach(function(context) {
    console.log('Mismatched %s function calls. Expected %s, actual %d.',
                context.name,
                context.messageSegment,
                context.actual);
    console.log(context.stack.split('\n').slice(2).join('\n'));
  });

  if (failed.length) process.exit(1);
}

function mustCall(fn, exact) {
  return _mustCallInner(fn, exact, 'exact');
}

function mustCallAtLeast(fn, minimum) {
  return _mustCallInner(fn, minimum, 'minimum');
}

function _mustCallInner(fn, criteria = 1, field) {
  if (process._exiting)
    throw new Error('Cannot use common.mustCall*() in process exit handler');
  if (typeof fn === 'number') {
    criteria = fn;
    fn = noop;
  } else if (fn === undefined) {
    fn = noop;
  }

  if (typeof criteria !== 'number')
    throw new TypeError(`Invalid ${field} value: ${criteria}`);

  const context = {
    [field]: criteria,
    actual: 0,
    stack: (new Error()).stack,
    name: fn.name || '<anonymous>'
  };

  // Add the exit listener only once to avoid listener leak warnings
  if (mustCallChecks.length === 0) process.on('exit', runCallChecks);

  mustCallChecks.push(context);

  return function() {
    context.actual++;
    return fn.apply(this, arguments);
  };
}

function hasMultiLocalhost() {
  const { internalBinding } = require('internal/test/binding');
  const { TCP, constants: TCPConstants } = internalBinding('tcp_wrap');
  const t = new TCP(TCPConstants.SOCKET);
  const ret = t.bind('127.0.0.2', 0);
  t.close();
  return ret === 0;
}

function skipIfEslintMissing() {
  if (!fs.existsSync(
    path.join(__dirname, '..', '..', 'tools', 'node_modules', 'eslint')
  )) {
    skip('missing ESLint');
  }
}

function canCreateSymLink() {
  // On Windows, creating symlinks requires admin privileges.
  // We'll only try to run symlink test if we have enough privileges.
  // On other platforms, creating symlinks shouldn't need admin privileges
  if (isWindows) {
    // whoami.exe needs to be the one from System32
    // If unix tools are in the path, they can shadow the one we want,
    // so use the full path while executing whoami
    const whoamiPath = path.join(process.env.SystemRoot,
                                 'System32', 'whoami.exe');

    try {
      const output = execSync(`${whoamiPath} /priv`, { timeout: 1000 });
      return output.includes('SeCreateSymbolicLinkPrivilege');
    } catch {
      return false;
    }
  }
  // On non-Windows platforms, this always returns `true`
  return true;
}

function getCallSite(top) {
  const originalStackFormatter = Error.prepareStackTrace;
  Error.prepareStackTrace = (err, stack) =>
    `${stack[0].getFileName()}:${stack[0].getLineNumber()}`;
  const err = new Error();
  Error.captureStackTrace(err, top);
  // With the V8 Error API, the stack is not formatted until it is accessed
  err.stack;
  Error.prepareStackTrace = originalStackFormatter;
  return err.stack;
}

function mustNotCall(msg) {
  const callSite = getCallSite(mustNotCall);
  return function mustNotCall() {
    assert.fail(
      `${msg || 'function should not have been called'} at ${callSite}`);
  };
}

function printSkipMessage(msg) {
  console.log(`1..0 # Skipped: ${msg}`);
}

function skip(msg) {
  printSkipMessage(msg);
  process.exit(0);
}

// Returns true if the exit code "exitCode" and/or signal name "signal"
// represent the exit code and/or signal name of a node process that aborted,
// false otherwise.
function nodeProcessAborted(exitCode, signal) {
  // Depending on the compiler used, node will exit with either
  // exit code 132 (SIGILL), 133 (SIGTRAP) or 134 (SIGABRT).
  let expectedExitCodes = [132, 133, 134];

  // On platforms using KSH as the default shell (like SmartOS),
  // when a process aborts, KSH exits with an exit code that is
  // greater than 256, and thus the exit code emitted with the 'exit'
  // event is null and the signal is set to either SIGILL, SIGTRAP,
  // or SIGABRT (depending on the compiler).
  const expectedSignals = ['SIGILL', 'SIGTRAP', 'SIGABRT'];

  // On Windows, 'aborts' are of 2 types, depending on the context:
  // (i) Forced access violation, if --abort-on-uncaught-exception is on
  // which corresponds to exit code 3221225477 (0xC0000005)
  // (ii) Otherwise, _exit(134) which is called in place of abort() due to
  // raising SIGABRT exiting with ambiguous exit code '3' by default
  if (isWindows)
    expectedExitCodes = [0xC0000005, 134];

  // When using --abort-on-uncaught-exception, V8 will use
  // base::OS::Abort to terminate the process.
  // Depending on the compiler used, the shell or other aspects of
  // the platform used to build the node binary, this will actually
  // make V8 exit by aborting or by raising a signal. In any case,
  // one of them (exit code or signal) needs to be set to one of
  // the expected exit codes or signals.
  if (signal !== null) {
    return expectedSignals.includes(signal);
  } else {
    return expectedExitCodes.includes(exitCode);
  }
}

function isAlive(pid) {
  try {
    process.kill(pid, 'SIGCONT');
    return true;
  } catch {
    return false;
  }
}

function _expectWarning(name, expected, code) {
  if (typeof expected === 'string') {
    expected = [[expected, code]];
  } else if (!Array.isArray(expected)) {
    expected = Object.entries(expected).map(([a, b]) => [b, a]);
  } else if (!(Array.isArray(expected[0]))) {
    expected = [[expected[0], expected[1]]];
  }
  // Deprecation codes are mandatory, everything else is not.
  if (name === 'DeprecationWarning') {
    expected.forEach(([_, code]) => assert(code, expected));
  }
  return mustCall((warning) => {
    const [ message, code ] = expected.shift();
    assert.strictEqual(warning.name, name);
    if (typeof message === 'string') {
      assert.strictEqual(warning.message, message);
    } else {
      assert(message.test(warning.message));
    }
    assert.strictEqual(warning.code, code);
  }, expected.length);
}

let catchWarning;

// Accepts a warning name and description or array of descriptions or a map of
// warning names to description(s) ensures a warning is generated for each
// name/description pair.
// The expected messages have to be unique per `expectWarning()` call.
function expectWarning(nameOrMap, expected, code) {
  if (catchWarning === undefined) {
    catchWarning = {};
    process.on('warning', (warning) => {
      if (!catchWarning[warning.name]) {
        throw new TypeError(
          `"${warning.name}" was triggered without being expected.\n` +
          util.inspect(warning)
        );
      }
      catchWarning[warning.name](warning);
    });
  }
  if (typeof nameOrMap === 'string') {
    catchWarning[nameOrMap] = _expectWarning(nameOrMap, expected, code);
  } else {
    Object.keys(nameOrMap).forEach((name) => {
      catchWarning[name] = _expectWarning(name, nameOrMap[name]);
    });
  }
}

// Useful for testing expected internal/error objects
function expectsError(validator, exact) {
  return mustCall((...args) => {
    if (args.length !== 1) {
      // Do not use `assert.strictEqual()` to prevent `util.inspect` from
      // always being called.
      assert.fail(`Expected one argument, got ${util.inspect(args)}`);
    }
    const error = args.pop();
    const descriptor = Object.getOwnPropertyDescriptor(error, 'message');
    // The error message should be non-enumerable
    assert.strictEqual(descriptor.enumerable, false);

    assert.throws(() => { throw error; }, validator);
    return true;
  }, exact);
}

const suffix = 'This is caused by either a bug in Node.js ' +
  'or incorrect usage of Node.js internals.\n' +
  'Please open an issue with this stack trace at ' +
  'https://github.com/nodejs/node/issues\n';

function expectsInternalAssertion(fn, message) {
  assert.throws(fn, {
    message: `${message}\n${suffix}`,
    name: 'Error',
    code: 'ERR_INTERNAL_ASSERTION'
  });
}

function skipIfInspectorDisabled() {
  if (!process.features.inspector) {
    skip('V8 inspector is disabled');
  }
}

function skipIfReportDisabled() {
  if (!process.config.variables.node_report) {
    skip('Diagnostic reporting is disabled');
  }
}

function skipIf32Bits() {
  if (bits < 64) {
    skip('The tested feature is not available in 32bit builds');
  }
}

function skipIfWorker() {
  if (!isMainThread) {
    skip('This test only works on a main thread');
  }
}

function getArrayBufferViews(buf) {
  const { buffer, byteOffset, byteLength } = buf;

  const out = [];

  const arrayBufferViews = [
    Int8Array,
    Uint8Array,
    Uint8ClampedArray,
    Int16Array,
    Uint16Array,
    Int32Array,
    Uint32Array,
    Float32Array,
    Float64Array,
    DataView
  ];

  for (const type of arrayBufferViews) {
    const { BYTES_PER_ELEMENT = 1 } = type;
    if (byteLength % BYTES_PER_ELEMENT === 0) {
      out.push(new type(buffer, byteOffset, byteLength / BYTES_PER_ELEMENT));
    }
  }
  return out;
}

function getBufferSources(buf) {
  return [...getArrayBufferViews(buf), new Uint8Array(buf).buffer];
}

// Crash the process on unhandled rejections.
const crashOnUnhandledRejection = (err) => { throw err; };
process.on('unhandledRejection', crashOnUnhandledRejection);
function disableCrashOnUnhandledRejection() {
  process.removeListener('unhandledRejection', crashOnUnhandledRejection);
}

function getTTYfd() {
  // Do our best to grab a tty fd.
  const tty = require('tty');
  // Don't attempt fd 0 as it is not writable on Windows.
  // Ref: ef2861961c3d9e9ed6972e1e84d969683b25cf95
  const ttyFd = [1, 2, 4, 5].find(tty.isatty);
  if (ttyFd === undefined) {
    try {
      return fs.openSync('/dev/tty');
    } catch {
      // There aren't any tty fd's available to use.
      return -1;
    }
  }
  return ttyFd;
}

function runWithInvalidFD(func) {
  let fd = 1 << 30;
  // Get first known bad file descriptor. 1 << 30 is usually unlikely to
  // be an valid one.
  try {
    while (fs.fstatSync(fd--) && fd > 0);
  } catch {
    return func(fd);
  }

  printSkipMessage('Could not generate an invalid fd');
}

// A helper function to simplify checking for ERR_INVALID_ARG_TYPE output.
function invalidArgTypeHelper(input) {
  if (input == null) {
    return ` Received ${input}`;
  }
  if (typeof input === 'function' && input.name) {
    return ` Received function ${input.name}`;
  }
  if (typeof input === 'object') {
    if (input.constructor && input.constructor.name) {
      return ` Received an instance of ${input.constructor.name}`;
    }
    return ` Received ${util.inspect(input, { depth: -1 })}`;
  }
  let inspected = util.inspect(input, { colors: false });
  if (inspected.length > 25)
    inspected = `${inspected.slice(0, 25)}...`;
  return ` Received type ${typeof input} (${inspected})`;
}

const common = {
  allowGlobals,
  buildType,
  canCreateSymLink,
  childShouldThrowAndAbort,
  createZeroFilledFile,
  disableCrashOnUnhandledRejection,
  expectsError,
  expectsInternalAssertion,
  expectWarning,
  getArrayBufferViews,
  getBufferSources,
  getCallSite,
  getTTYfd,
  hasIntl,
  hasCrypto,
  hasMultiLocalhost,
  invalidArgTypeHelper,
  isAIX,
  isAlive,
  isAndroid,
  isFreeBSD,
  isIOS,
  isLinux,
  isMainThread,
  isOpenBSD,
  isOSX,
  isSunOS,
  isWindows,
  localIPv6Hosts,
  mustCall,
  mustCallAtLeast,
  mustNotCall,
  nodeProcessAborted,
  PIPE,
  platformTimeout,
  printSkipMessage,
  pwdCommand,
  rootDir,
  runWithInvalidFD,
  skip,
  skipIf32Bits,
  skipIfEslintMissing,
  skipIfInspectorDisabled,
  skipIfReportDisabled,
  skipIfWorker,

<<<<<<< HEAD
  get enoughTestCPU() {
    if(isAndroid || isIOS) {
      // On mobile platforms, CPU information might be unavailable.
      return true;
    } else {
      const cpus = require('os').cpus();
      return Array.isArray(cpus) && (cpus.length > 1 || cpus[0].speed > 999);
    }
=======
  get enoughTestCpu() {
    const cpus = require('os').cpus();
    return Array.isArray(cpus) && (cpus.length > 1 || cpus[0].speed > 999);
>>>>>>> 63d1e08e
  },

  get enoughTestMem() {
    return require('os').totalmem() > 0x70000000; /* 1.75 Gb */
  },

  get hasFipsCrypto() {
    return hasCrypto && require('crypto').getFips();
  },

  get hasIPv6() {
    const iFaces = require('os').networkInterfaces();
    const re = isWindows ? /Loopback Pseudo-Interface/ : /lo/;
    return Object.keys(iFaces).some((name) => {
      return re.test(name) &&
             iFaces[name].some(({ family }) => family === 'IPv6');
    });
  },

  get inFreeBSDJail() {
    if (inFreeBSDJail !== null) return inFreeBSDJail;

    if (exports.isFreeBSD &&
        execSync('sysctl -n security.jail.jailed').toString() === '1\n') {
      inFreeBSDJail = true;
    } else {
      inFreeBSDJail = false;
    }
    return inFreeBSDJail;
  },

  // On IBMi, process.platform and os.platform() both return 'aix',
  // It is not enough to differentiate between IBMi and real AIX system.
  get isIBMi() {
    return require('os').type() === 'OS400';
  },

  get isLinuxPPCBE() {
    return (process.platform === 'linux') && (process.arch === 'ppc64') &&
           (require('os').endianness() === 'BE');
  },

  get localhostIPv4() {
    if (localhostIPv4 !== null) return localhostIPv4;

    if (this.inFreeBSDJail) {
      // Jailed network interfaces are a bit special - since we need to jump
      // through loops, as well as this being an exception case, assume the
      // user will provide this instead.
      if (process.env.LOCALHOST) {
        localhostIPv4 = process.env.LOCALHOST;
      } else {
        console.error('Looks like we\'re in a FreeBSD Jail. ' +
                      'Please provide your default interface address ' +
                      'as LOCALHOST or expect some tests to fail.');
      }
    }

    if (localhostIPv4 === null) localhostIPv4 = '127.0.0.1';

    return localhostIPv4;
  },

  get localhostIPv6() { return '::1'; },

  // opensslCli defined lazily to reduce overhead of spawnSync
  get opensslCli() {
    if (opensslCli !== null) return opensslCli;

    if (process.config.variables.node_shared_openssl) {
      // Use external command
      opensslCli = 'openssl';
    } else {
      // Use command built from sources included in Node.js repository
      opensslCli = path.join(path.dirname(process.execPath), 'openssl-cli');
    }

    if (exports.isWindows) opensslCli += '.exe';

    const opensslCmd = spawnSync(opensslCli, ['version']);
    if (opensslCmd.status !== 0 || opensslCmd.error !== undefined) {
      // OpenSSL command cannot be executed
      opensslCli = false;
    }
    return opensslCli;
  },

  get PORT() {
    if (+process.env.TEST_PARALLEL) {
      throw new Error('common.PORT cannot be used in a parallelized test');
    }
    return +process.env.NODE_COMMON_PORT || 12346;
  }

};

const validProperties = new Set(Object.keys(common));
module.exports = new Proxy(common, {
  get(obj, prop) {
    if (!validProperties.has(prop))
      throw new Error(`Using invalid common property: '${prop}'`);
    return obj[prop];
  }
});<|MERGE_RESOLUTION|>--- conflicted
+++ resolved
@@ -718,8 +718,7 @@
   skipIfReportDisabled,
   skipIfWorker,
 
-<<<<<<< HEAD
-  get enoughTestCPU() {
+  get enoughTestCpu() {
     if(isAndroid || isIOS) {
       // On mobile platforms, CPU information might be unavailable.
       return true;
@@ -727,11 +726,6 @@
       const cpus = require('os').cpus();
       return Array.isArray(cpus) && (cpus.length > 1 || cpus[0].speed > 999);
     }
-=======
-  get enoughTestCpu() {
-    const cpus = require('os').cpus();
-    return Array.isArray(cpus) && (cpus.length > 1 || cpus[0].speed > 999);
->>>>>>> 63d1e08e
   },
 
   get enoughTestMem() {
