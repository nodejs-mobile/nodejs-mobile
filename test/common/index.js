--- conflicted
+++ resolved
@@ -720,11 +720,8 @@
   invalidArgTypeHelper,
   isAIX,
   isAlive,
-<<<<<<< HEAD
   isAndroid,
-=======
   isDumbTerminal,
->>>>>>> d68bff2e
   isFreeBSD,
   isIOS,
   isLinux,
