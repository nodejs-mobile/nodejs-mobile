# Node.js Core Test Common Modules

This directory contains modules used to test the Node.js implementation.

## Table of Contents

* [Benchmark module](#benchmark-module)
* [Common module API](#common-module-api)
* [Countdown module](#countdown-module)
* [DNS module](#dns-module)
* [Duplex pair helper](#duplex-pair-helper)
* [Fixtures module](#fixtures-module)
* [Heap dump checker module](#heap-dump-checker-module)
* [HTTP2 module](#http2-module)
* [Internet module](#internet-module)
* [tmpdir module](#tmpdir-module)
* [WPT module](#wpt-module)

## Benchmark Module

The `benchmark` module is used by tests to run benchmarks.

### runBenchmark(name, args, env)

<<<<<<< HEAD
* `name` [&lt;String>] Name of benchmark suite to be run.
=======
* `name` [&lt;string>] Name of benchmark suite to be run.
>>>>>>> 84bd6f3c
* `args` [&lt;Array>] Array of environment variable key/value pairs (ex:
  `n=1`) to be applied via `--set`.
* `env` [&lt;Object>] Environment variables to be applied during the run.

## Common Module API

The `common` module is used by tests for consistency across repeated
tasks.

### allowGlobals(...whitelist)
* `whitelist` [&lt;Array>] Array of Globals
* return [&lt;Array>]

Takes `whitelist` and concats that with predefined `knownGlobals`.

### busyLoop(time)
<<<<<<< HEAD
* `time` [&lt;Number>]
=======
* `time` [&lt;number>]
>>>>>>> 84bd6f3c

Blocks for `time` amount of time.

### canCreateSymLink()
* return [&lt;boolean>]

Checks whether the current running process can create symlinks. On Windows, this
returns `false` if the process running doesn't have privileges to create
symlinks
([SeCreateSymbolicLinkPrivilege](https://msdn.microsoft.com/en-us/library/windows/desktop/bb530716(v=vs.85).aspx)).
On non-Windows platforms, this always returns `true`.

### ddCommand(filename, kilobytes)
* return [&lt;Object>]

Platform normalizes the `dd` command

### disableCrashOnUnhandledRejection()

Removes the `process.on('unhandledRejection')` handler that crashes the process
after a tick. The handler is useful for tests that use Promises and need to make
sure no unexpected rejections occur, because currently they result in silent
failures. However, it is useful in some rare cases to disable it, for example if
the `unhandledRejection` hook is directly used by the test.

### enoughTestMem
<<<<<<< HEAD
* return [&lt;Boolean>]

Check if there is more than 1gb of total memory.
=======
* [&lt;boolean>]

Indicates if there is more than 1gb of total memory.
>>>>>>> 84bd6f3c

### expectsError([fn, ]settings[, exact])
* `fn` [&lt;Function>] a function that should throw.
* `settings` [&lt;Object>]
  that must contain the `code` property plus any of the other following
  properties (some properties only apply for `AssertionError`):
<<<<<<< HEAD
  * `code` [&lt;String>]
    expected error must have this value for its `code` property.
  * `type` [&lt;Function>]
    expected error must be an instance of `type` and must be an Error subclass.
  * `message` [&lt;String>] or [&lt;RegExp>]
    if a string is provided for `message`, expected error must have it for its
    `message` property; if a regular expression is provided for `message`, the
    regular expression must match the `message` property of the expected error.
  * `name` [&lt;String>]
    expected error must have this value for its `name` property.
  * `generatedMessage` [&lt;String>]
=======
  * `code` [&lt;string>]
    expected error must have this value for its `code` property.
  * `type` [&lt;Function>]
    expected error must be an instance of `type` and must be an Error subclass.
  * `message` [&lt;string>] or [&lt;RegExp>]
    if a string is provided for `message`, expected error must have it for its
    `message` property; if a regular expression is provided for `message`, the
    regular expression must match the `message` property of the expected error.
  * `name` [&lt;string>]
    expected error must have this value for its `name` property.
  * `info` &lt;Object> expected error must have the same `info` property
    that is deeply equal to this value.
  * `generatedMessage` [&lt;string>]
>>>>>>> 84bd6f3c
    (`AssertionError` only) expected error must have this value for its
    `generatedMessage` property.
  * `actual` &lt;any>
    (`AssertionError` only) expected error must have this value for its
    `actual` property.
  * `expected` &lt;any>
    (`AssertionError` only) expected error must have this value for its
    `expected` property.
  * `operator` &lt;any>
    (`AssertionError` only) expected error must have this value for its
    `operator` property.
<<<<<<< HEAD
* `exact` [&lt;Number>] default = 1
=======
* `exact` [&lt;number>] default = 1
>>>>>>> 84bd6f3c
* return [&lt;Function>]

  If `fn` is provided, it will be passed to `assert.throws` as first argument
  and `undefined` will be returned.
  Otherwise a function suitable as callback or for use as a validation function
  passed as the second argument to `assert.throws()` will be returned. If the
  returned function has not been called exactly `exact` number of times when the
  test is complete, then the test will fail.

<<<<<<< HEAD
### expectWarning(name, expected)
* `name` [&lt;String>]
* `expected` [&lt;String>] | [&lt;Array>]

Tests whether `name` and `expected` are part of a raised warning.

### fileExists(pathname)
* pathname [&lt;String>]
* return [&lt;Boolean>]
=======
### expectWarning(name, expected, code)
* `name` [&lt;string>]
* `expected` [&lt;string>] | [&lt;Array>]
* `code` [&lt;string>]

Tests whether `name`, `expected`, and `code` are part of a raised warning. If
an expected warning does not have a code then `common.noWarnCode` can be used
to indicate this.

### getArrayBufferViews(buf)
* `buf` [&lt;Buffer>]
* return [&lt;ArrayBufferView&#91;&#93;>]

Returns an instance of all possible `ArrayBufferView`s of the provided Buffer.
>>>>>>> 84bd6f3c

### getBufferSources(buf)
* `buf` [&lt;Buffer>]
* return [&lt;BufferSource&#91;&#93;>]

<<<<<<< HEAD
### fires(promise, [error], [timeoutMs])
* promise [&lt;Promise]
* error [&lt;String] default = 'timeout'
* timeoutMs [&lt;Number] default = 100

Returns a new promise that will propagate `promise` resolution or rejection if
that happens within the `timeoutMs` timespan, or rejects with `error` as
a reason otherwise.

### fixturesDir
* return [&lt;String>]
=======
Returns an instance of all possible `BufferSource`s of the provided Buffer,
consisting of all `ArrayBufferView` and an `ArrayBuffer`.
>>>>>>> 84bd6f3c

### getCallSite(func)
* `func` [&lt;Function>]
* return [&lt;string>]

<<<<<<< HEAD
### getArrayBufferViews(buf)
* `buf` [&lt;Buffer>]
* return [&lt;ArrayBufferView&#91;&#93;>]
=======
Returns the file name and line number for the provided Function.
>>>>>>> 84bd6f3c

### getTTYfd()

<<<<<<< HEAD
### globalCheck
* return [&lt;Boolean>]
=======
Attempts to get a valid TTY file descriptor. Returns `-1` if it fails.
>>>>>>> 84bd6f3c

The TTY file descriptor is assumed to be capable of being writable.

### hasCrypto
<<<<<<< HEAD
* return [&lt;Boolean>]
=======
* [&lt;boolean>]
>>>>>>> 84bd6f3c

Indicates whether OpenSSL is available.

### hasFipsCrypto
<<<<<<< HEAD
* return [&lt;Boolean>]
=======
* [&lt;boolean>]
>>>>>>> 84bd6f3c

Indicates `hasCrypto` and `crypto` with fips.

### hasIntl
* [&lt;boolean>]

Indicates if [internationalization] is supported.

### hasIntl
* return [&lt;Boolean>]

Checks if [internationalization] is supported.

### hasSmallICU
* return [&lt;Boolean>]

Checks `hasIntl` and `small-icu` is supported.

### hasIPv6
<<<<<<< HEAD
* return [&lt;Boolean>]
=======
* [&lt;boolean>]
>>>>>>> 84bd6f3c

Indicates whether `IPv6` is supported on this platform.

### hasMultiLocalhost
<<<<<<< HEAD
* return [&lt;Boolean>]
=======
* [&lt;boolean>]
>>>>>>> 84bd6f3c

Indicates if there are multiple localhosts available.

### hijackStderr(listener)
* `listener` [&lt;Function>]: a listener with a single parameter
  called `data`.

Eavesdrop to `process.stderr.write` calls. Once `process.stderr.write` is
called, `listener` will also be called and the `data` of `write` function will
be passed to `listener`. What's more, `process.stderr.writeTimes` is a count of
the number of calls.

### hijackStdout(listener)
* `listener` [&lt;Function>]: a listener with a single parameter
  called `data`.

Eavesdrop to `process.stdout.write` calls. Once `process.stdout.write` is
called, `listener` will also be called and the `data` of `write` function will
be passed to `listener`. What's more, `process.stdout.writeTimes` is a count of
the number of calls.

### inFreeBSDJail
<<<<<<< HEAD
* return [&lt;Boolean>]
=======
* [&lt;boolean>]
>>>>>>> 84bd6f3c

Checks whether free BSD Jail is true or false.

### isAIX
<<<<<<< HEAD
* return [&lt;Boolean>]
=======
* [&lt;boolean>]
>>>>>>> 84bd6f3c

Platform check for Advanced Interactive eXecutive (AIX).

### isAlive(pid)
<<<<<<< HEAD
* `pid` [&lt;Number>]
* return [&lt;Boolean>]
=======
* `pid` [&lt;number>]
* return [&lt;boolean>]
>>>>>>> 84bd6f3c

Attempts to 'kill' `pid`

### isFreeBSD
<<<<<<< HEAD
* return [&lt;Boolean>]
=======
* [&lt;boolean>]
>>>>>>> 84bd6f3c

Platform check for Free BSD.

### isLinux
<<<<<<< HEAD
* return [&lt;Boolean>]
=======
* [&lt;boolean>]
>>>>>>> 84bd6f3c

Platform check for Linux.

### isLinuxPPCBE
<<<<<<< HEAD
* return [&lt;Boolean>]
=======
* [&lt;boolean>]
>>>>>>> 84bd6f3c

Platform check for Linux on PowerPC.

### isOSX
<<<<<<< HEAD
* return [&lt;Boolean>]
=======
* [&lt;boolean>]
>>>>>>> 84bd6f3c

Platform check for macOS.

### isSunOS
<<<<<<< HEAD
* return [&lt;Boolean>]
=======
* [&lt;boolean>]
>>>>>>> 84bd6f3c

Platform check for SunOS.

### isWindows
<<<<<<< HEAD
* return [&lt;Boolean>]
=======
* [&lt;boolean>]
>>>>>>> 84bd6f3c

Platform check for Windows.

### isWOW64
<<<<<<< HEAD
* return [&lt;Boolean>]

Platform check for Windows 32-bit on Windows 64-bit.

### leakedGlobals
* return [&lt;Array>]

Checks whether any globals are not on the `knownGlobals` list.

### localhostIPv4
* return [&lt;String>]
=======
* [&lt;boolean>]

Platform check for Windows 32-bit on Windows 64-bit.

### localhostIPv4
* [&lt;string>]
>>>>>>> 84bd6f3c

IP of `localhost`.

### localIPv6Hosts
<<<<<<< HEAD
* return [&lt;Array>]
=======
* [&lt;Array>]
>>>>>>> 84bd6f3c

Array of IPV6 representations for `localhost`.

### mustCall([fn][, exact])
* `fn` [&lt;Function>] default = () => {}
<<<<<<< HEAD
* `exact` [&lt;Number>] default = 1
=======
* `exact` [&lt;number>] default = 1
>>>>>>> 84bd6f3c
* return [&lt;Function>]

Returns a function that calls `fn`. If the returned function has not been called
exactly `exact` number of times when the test is complete, then the test will
fail.

If `fn` is not provided, an empty function will be used.
<<<<<<< HEAD

### mustCallAtLeast([fn][, minimum])
* `fn` [&lt;Function>] default = () => {}
* `minimum` [&lt;Number>] default = 1
=======

### mustCallAsync([fn][, exact])
* `fn` [&lt;Function>]
* `exact` [&lt;number>] default = 1
* return [&lt;Function>]

The same as `mustCall()`, except that it is also checked that the Promise
returned by the function is fulfilled for each invocation of the function.

The return value of the wrapped function is the return value of the original
function, if necessary wrapped as a promise.

### mustCallAtLeast([fn][, minimum])
* `fn` [&lt;Function>] default = () => {}
* `minimum` [&lt;number>] default = 1
>>>>>>> 84bd6f3c
* return [&lt;Function>]

Returns a function that calls `fn`. If the returned function has not been called
at least `minimum` number of times when the test is complete, then the test will
fail.

If `fn` is not provided, an empty function will be used.

### mustNotCall([msg])
<<<<<<< HEAD
* `msg` [&lt;String>] default = 'function should not have been called'
=======
* `msg` [&lt;string>] default = 'function should not have been called'
>>>>>>> 84bd6f3c
* return [&lt;Function>]

Returns a function that triggers an `AssertionError` if it is invoked. `msg` is
used as the error message for the `AssertionError`.
<<<<<<< HEAD

### nodeProcessAborted(exitCode, signal)
* `exitCode` [&lt;Number>]
* `signal` [&lt;String>]
* return [&lt;Boolean>]

Returns `true` if the exit code `exitCode` and/or signal name `signal` represent
the exit code and/or signal name of a node process that aborted, `false`
otherwise.

### opensslCli
* return [&lt;Boolean>]
=======

### nodeProcessAborted(exitCode, signal)
* `exitCode` [&lt;number>]
* `signal` [&lt;string>]
* return [&lt;boolean>]

Returns `true` if the exit code `exitCode` and/or signal name `signal` represent
the exit code and/or signal name of a node process that aborted, `false`
otherwise.

### noWarnCode
See `common.expectWarning()` for usage.

### opensslCli
* [&lt;boolean>]
>>>>>>> 84bd6f3c

Indicates whether 'opensslCli' is supported.

### platformTimeout(ms)
<<<<<<< HEAD
* `ms` [&lt;Number>]
* return [&lt;Number>]
=======
* `ms` [&lt;number>]
* return [&lt;number>]
>>>>>>> 84bd6f3c

Platform normalizes timeout.

### PIPE
<<<<<<< HEAD
* return [&lt;String>]
=======
* [&lt;string>]
>>>>>>> 84bd6f3c

Path to the test socket.

### PORT
<<<<<<< HEAD
* return [&lt;Number>] default = `12346`
=======
* [&lt;number>]

A port number for tests to use if one is needed.
>>>>>>> 84bd6f3c

### printSkipMessage(msg)
* `msg` [&lt;string>]

<<<<<<< HEAD
### printSkipMessage(msg)
* `msg` [&lt;String>]

Logs '1..0 # Skipped: ' + `msg`

### refreshTmpDir
* return [&lt;String>]
=======
Logs '1..0 # Skipped: ' + `msg`

### pwdCommand
* [&lt;array>] First two argument for the `spawn`/`exec` functions.

Platform normalized `pwd` command options. Usage example:
```js
const common = require('../common');
const { spawn } = require('child_process');
>>>>>>> 84bd6f3c

spawn(...common.pwdCommand, { stdio: ['pipe'] });
```

### restoreStderr()

Restore the original `process.stderr.write`.

### restoreStdout()

Restore the original `process.stdout.write`.

### rootDir
<<<<<<< HEAD
* return [&lt;String>]
=======
* [&lt;string>]
>>>>>>> 84bd6f3c

Path to the 'root' directory. either `/` or `c:\\` (windows)

### runWithInvalidFD(func)
* `func` [&lt;Function>]

Runs `func` with an invalid file descriptor that is an unsigned integer and
can be used to trigger `EBADF` as the first argument. If no such file
descriptor could be generated, a skip message will be printed and the `func`
will not be run.

### skip(msg)
<<<<<<< HEAD
* `msg` [&lt;String>]

Logs '1..0 # Skipped: ' + `msg` and exits with exit code `0`.

=======
* `msg` [&lt;string>]

Logs '1..0 # Skipped: ' + `msg` and exits with exit code `0`.

### skipIfEslintMissing()

Skip the rest of the tests in the current file when `ESLint` is not available
at `tools/node_modules/eslint`

>>>>>>> 84bd6f3c
### skipIfInspectorDisabled()

Skip the rest of the tests in the current file when the Inspector
was disabled at compile time.

### skipIf32Bits()

Skip the rest of the tests in the current file when the Node.js executable
was compiled with a pointer size smaller than 64 bits.
<<<<<<< HEAD

### spawnPwd(options)
* `options` [&lt;Object>]
* return [&lt;Object>]
=======

### skipIfWorker()

Skip the rest of the tests in the current file when not running on a main
thread.

## ArrayStream Module

The `ArrayStream` module provides a simple `Stream` that pushes elements from
a given array.

<!-- eslint-disable no-undef, node-core/required-modules -->
```js
const ArrayStream = require('../common/arraystream');
const stream = new ArrayStream();
stream.run(['a', 'b', 'c']);
```

It can be used within tests as a simple mock stream.

## Countdown Module

The `Countdown` module provides a simple countdown mechanism for tests that
require a particular action to be taken after a given number of completed
tasks (for instance, shutting down an HTTP server after a specific number of
requests). The Countdown will fail the test if the remainder did not reach 0.

<!-- eslint-disable strict, node-core/required-modules -->
```js
const Countdown = require('../common/countdown');

function doSomething() {
  console.log('.');
}

const countdown = new Countdown(2, doSomething);
countdown.dec();
countdown.dec();
```

### new Countdown(limit, callback)

* `limit` {number}
* `callback` {function}

Creates a new `Countdown` instance.

### Countdown.prototype.dec()

Decrements the `Countdown` counter.

### Countdown.prototype.remaining

Specifies the remaining number of times `Countdown.prototype.dec()` must be
called before the callback is invoked.

## DNS Module

The `DNS` module provides utilities related to the `dns` built-in module.

### errorLookupMock(code, syscall)

* `code` [&lt;string>] Defaults to `dns.mockedErrorCode`.
* `syscall` [&lt;string>] Defaults to `dns.mockedSysCall`.
* return [&lt;Function>]

A mock for the `lookup` option of `net.connect()` that would result in an error
with the `code` and the `syscall` specified. Returns a function that has the
same signature as `dns.lookup()`.

### mockedErrorCode

The default `code` of errors generated by `errorLookupMock`.

### mockedSysCall

The default `syscall` of errors generated by `errorLookupMock`.

### readDomainFromPacket(buffer, offset)

* `buffer` [&lt;Buffer>]
* `offset` [&lt;number>]
* return [&lt;Object>]

Reads the domain string from a packet and returns an object containing the
number of bytes read and the domain.

### parseDNSPacket(buffer)

* `buffer` [&lt;Buffer>]
* return [&lt;Object>]

Parses a DNS packet. Returns an object with the values of the various flags of
the packet depending on the type of packet.

### writeIPv6(ip)

* `ip` [&lt;string>]
* return [&lt;Buffer>]

Reads an IPv6 String and returns a Buffer containing the parts.

### writeDomainName(domain)

* `domain` [&lt;string>]
* return [&lt;Buffer>]

Reads a Domain String and returns a Buffer containing the domain.

### writeDNSPacket(parsed)

* `parsed` [&lt;Object>]
* return [&lt;Buffer>]

Takes in a parsed Object and writes its fields to a DNS packet as a Buffer
object.

## Duplex pair helper

The `common/duplexpair` module exports a single function `makeDuplexPair`,
which returns an object `{ clientSide, serverSide }` where each side is a
`Duplex` stream connected to the other side.

There is no difference between client or server side beyond their names.

## Fixtures Module

The `common/fixtures` module provides convenience methods for working with
files in the `test/fixtures` directory.

### fixtures.fixturesDir

* [&lt;string>]

The absolute path to the `test/fixtures/` directory.

### fixtures.path(...args)

* `...args` [&lt;string>]

Returns the result of `path.join(fixtures.fixturesDir, ...args)`.

### fixtures.readSync(args[, enc])

* `args` [&lt;string>] | [&lt;Array>]

Returns the result of
`fs.readFileSync(path.join(fixtures.fixturesDir, ...args), 'enc')`.

### fixtures.readKey(arg[, enc])

* `arg` [&lt;string>]

Returns the result of
`fs.readFileSync(path.join(fixtures.fixturesDir, 'keys', arg), 'enc')`.

## Heap dump checker module

This provides utilities for checking the validity of heap dumps.
This requires the usage of `--expose-internals`.

### heap.recordState()

Create a heap dump and an embedder graph copy for inspection.
The returned object has a `validateSnapshotNodes` function similar to the
one listed below. (`heap.validateSnapshotNodes(...)` is a shortcut for
`heap.recordState().validateSnapshotNodes(...)`.)

### heap.validateSnapshotNodes(name, expected, options)

* `name` [&lt;string>] Look for this string as the name of heap dump nodes.
* `expected` [&lt;Array>] A list of objects, possibly with an `children`
  property that points to expected other adjacent nodes.
* `options` [&lt;Array>]
  * `loose` [&lt;boolean>] Do not expect an exact listing of occurrences
    of nodes with name `name` in `expected`.

Create a heap dump and an embedder graph copy and validate occurrences.

<!-- eslint-disable no-undef, node-core/required-modules -->
```js
validateSnapshotNodes('TLSWRAP', [
  {
    children: [
      { name: 'enc_out' },
      { name: 'enc_in' },
      { name: 'TLSWrap' }
    ]
  }
]);
```

## hijackstdio Module

The `hijackstdio` module provides utility functions for temporarily redirecting
`stdout` and `stderr` output.

<!-- eslint-disable no-undef, node-core/required-modules -->
```js
const { hijackStdout, restoreStdout } = require('../common/hijackstdio');

hijackStdout((data) => {
  /* Do something with data */
  restoreStdout();
});

console.log('this is sent to the hijacked listener');
```

### hijackStderr(listener)
* `listener` [&lt;Function>]: a listener with a single parameter
  called `data`.

Eavesdrop to `process.stderr.write()` calls. Once `process.stderr.write()` is
called, `listener` will also be called and the `data` of `write` function will
be passed to `listener`. What's more, `process.stderr.writeTimes` is a count of
the number of calls.

### hijackStdout(listener)
* `listener` [&lt;Function>]: a listener with a single parameter
  called `data`.

Eavesdrop to `process.stdout.write()` calls. Once `process.stdout.write()` is
called, `listener` will also be called and the `data` of `write` function will
be passed to `listener`. What's more, `process.stdout.writeTimes` is a count of
the number of calls.

### restoreStderr()

Restore the original `process.stderr.write()`. Used to restore `stderr` to its
original state after calling [`hijackstdio.hijackStdErr()`][].

### restoreStdout()

Restore the original `process.stdout.write()`. Used to restore `stdout` to its
original state after calling [`hijackstdio.hijackStdOut()`][].


## HTTP/2 Module

The http2.js module provides a handful of utilities for creating mock HTTP/2
frames for testing of HTTP/2 endpoints

<!-- eslint-disable no-unused-vars, node-core/required-modules -->
```js
const http2 = require('../common/http2');
```

### Class: Frame

The `http2.Frame` is a base class that creates a `Buffer` containing a
serialized HTTP/2 frame header.

<!-- eslint-disable no-undef, node-core/required-modules -->
```js
// length is a 24-bit unsigned integer
// type is an 8-bit unsigned integer identifying the frame type
// flags is an 8-bit unsigned integer containing the flag bits
// id is the 32-bit stream identifier, if any.
const frame = new http2.Frame(length, type, flags, id);

// Write the frame data to a socket
socket.write(frame.data);
```

The serialized `Buffer` may be retrieved using the `frame.data` property.

### Class: DataFrame extends Frame

The `http2.DataFrame` is a subclass of `http2.Frame` that serializes a `DATA`
frame.

<!-- eslint-disable no-undef, node-core/required-modules -->
```js
// id is the 32-bit stream identifier
// payload is a Buffer containing the DATA payload
// padlen is an 8-bit integer giving the number of padding bytes to include
// final is a boolean indicating whether the End-of-stream flag should be set,
// defaults to false.
const frame = new http2.DataFrame(id, payload, padlen, final);

socket.write(frame.data);
```

### Class: HeadersFrame

The `http2.HeadersFrame` is a subclass of `http2.Frame` that serializes a
`HEADERS` frame.

<!-- eslint-disable no-undef, node-core/required-modules -->
```js
// id is the 32-bit stream identifier
// payload is a Buffer containing the HEADERS payload (see either
// http2.kFakeRequestHeaders or http2.kFakeResponseHeaders).
// padlen is an 8-bit integer giving the number of padding bytes to include
// final is a boolean indicating whether the End-of-stream flag should be set,
// defaults to false.
const frame = new http2.HeadersFrame(id, payload, padlen, final);

socket.write(frame.data);
```

### Class: SettingsFrame

The `http2.SettingsFrame` is a subclass of `http2.Frame` that serializes an
empty `SETTINGS` frame.

<!-- eslint-disable no-undef, node-core/required-modules -->
```js
// ack is a boolean indicating whether or not to set the ACK flag.
const frame = new http2.SettingsFrame(ack);

socket.write(frame.data);
```

### http2.kFakeRequestHeaders

Set to a `Buffer` instance that contains a minimal set of serialized HTTP/2
request headers to be used as the payload of a `http2.HeadersFrame`.

<!-- eslint-disable no-undef, node-core/required-modules -->
```js
const frame = new http2.HeadersFrame(1, http2.kFakeRequestHeaders, 0, true);

socket.write(frame.data);
```

### http2.kFakeResponseHeaders

Set to a `Buffer` instance that contains a minimal set of serialized HTTP/2
response headers to be used as the payload a `http2.HeadersFrame`.

<!-- eslint-disable no-undef, node-core/required-modules -->
```js
const frame = new http2.HeadersFrame(1, http2.kFakeResponseHeaders, 0, true);

socket.write(frame.data);
```

### http2.kClientMagic

Set to a `Buffer` containing the preamble bytes an HTTP/2 client must send
upon initial establishment of a connection.

<!-- eslint-disable no-undef, node-core/required-modules -->
```js
socket.write(http2.kClientMagic);
```

## Internet Module

The `common/internet` module provides utilities for working with
internet-related tests.

### internet.addresses

* [&lt;Object>]
  * `INET_HOST` [&lt;string>] A generic host that has registered common
    DNS records, supports both IPv4 and IPv6, and provides basic HTTP/HTTPS
    services
  * `INET4_HOST` [&lt;string>] A host that provides IPv4 services
  * `INET6_HOST` [&lt;string>] A host that provides IPv6 services
  * `INET4_IP` [&lt;string>] An accessible IPv4 IP, defaults to the
    Google Public DNS IPv4 address
  * `INET6_IP` [&lt;string>] An accessible IPv6 IP, defaults to the
    Google Public DNS IPv6 address
  * `INVALID_HOST` [&lt;string>] An invalid host that cannot be resolved
  * `MX_HOST` [&lt;string>] A host with MX records registered
  * `SRV_HOST` [&lt;string>] A host with SRV records registered
  * `PTR_HOST` [&lt;string>] A host with PTR records registered
  * `NAPTR_HOST` [&lt;string>] A host with NAPTR records registered
  * `SOA_HOST` [&lt;string>] A host with SOA records registered
  * `CNAME_HOST` [&lt;string>] A host with CNAME records registered
  * `NS_HOST` [&lt;string>] A host with NS records registered
  * `TXT_HOST` [&lt;string>] A host with TXT records registered
  * `DNS4_SERVER` [&lt;string>] An accessible IPv4 DNS server
  * `DNS6_SERVER` [&lt;string>] An accessible IPv6 DNS server

A set of addresses for internet-related tests. All properties are configurable
via `NODE_TEST_*` environment variables. For example, to configure
`internet.addresses.INET_HOST`, set the environment
variable `NODE_TEST_INET_HOST` to a specified host.

## ongc Module

The `ongc` module allows a garbage collection listener to be installed. The
module exports a single `onGC()` function.

```js
require('../common');
const onGC = require('../common/ongc');

onGC({}, { ongc() { console.log('collected'); } });
```

### onGC(target, listener)
* `target` [&lt;Object>]
* `listener` [&lt;Object>]
  * `ongc` [&lt;Function>]

Installs a GC listener for the collection of `target`.

This uses `async_hooks` for GC tracking. This means that it enables
`async_hooks` tracking, which may affect the test functionality. It also
means that between a `global.gc()` call and the listener being invoked
a full `setImmediate()` invocation passes.

`listener` is an object to make it easier to use a closure; the target object
should not be in scope when `listener.ongc()` is created.
>>>>>>> 84bd6f3c


<<<<<<< HEAD
### spawnSyncPwd(options)
* `options` [&lt;Object>]
* return [&lt;Object>]
=======
## tmpdir Module
>>>>>>> 84bd6f3c

The `tmpdir` module supports the use of a temporary directory for testing.

<<<<<<< HEAD
### tmpDir
* return [&lt;String>]
=======
### path
* [&lt;string>]
>>>>>>> 84bd6f3c

The realpath of the testing temporary directory.

<<<<<<< HEAD
### tmpDirName
* return [&lt;String>]
=======
### refresh()
>>>>>>> 84bd6f3c

Deletes and recreates the testing temporary directory.

## Countdown Module

The `Countdown` module provides a simple countdown mechanism for tests that
require a particular action to be taken after a given number of completed
tasks (for instance, shutting down an HTTP server after a specific number of
requests).

<!-- eslint-disable strict, required-modules -->
```js
const Countdown = require('../common/countdown');

function doSomething() {
  console.log('.');
}

const countdown = new Countdown(2, doSomething);
countdown.dec();
countdown.dec();
```

### new Countdown(limit, callback)

* `limit` {number}
* `callback` {function}

Creates a new `Countdown` instance.

### Countdown.prototype.dec()

Decrements the `Countdown` counter.

### Coutndown.prototype.remaining

Specifies the remaining number of times `Countdown.prototype.dec()` must be
called before the callback is invoked.

## Fixtures Module

The `common/fixtures` module provides convenience methods for working with
files in the `test/fixtures` directory.

### fixtures.fixturesDir

* [&lt;String>]

The absolute path to the `test/fixtures/` directory.

### fixtures.path(...args)

* `...args` [&lt;String>]

Returns the result of `path.join(fixtures.fixturesDir, ...args)`.

### fixtures.readSync(args[, enc])

* `args` [&lt;String>] | [&lt;Array>]

Returns the result of
`fs.readFileSync(path.join(fixtures.fixturesDir, ...args), 'enc')`.

### fixtures.readKey(arg[, enc])

* `arg` [&lt;String>]

Returns the result of
`fs.readFileSync(path.join(fixtures.fixturesDir, 'keys', arg), 'enc')`.

## WPT Module

The wpt.js module is a port of parts of
[W3C testharness.js](https://github.com/w3c/testharness.js) for testing the
Node.js
[WHATWG URL API](https://nodejs.org/api/url.html#url_the_whatwg_url_api)
implementation with tests from
[W3C Web Platform Tests](https://github.com/w3c/web-platform-tests).

<<<<<<< HEAD
[&lt;Array>]: https://developer.mozilla.org/en-US/docs/Web/JavaScript/Reference/Global_Objects/Array
[&lt;ArrayBufferView&#91;&#93;>]: https://developer.mozilla.org/en-US/docs/Web/API/ArrayBufferView
[&lt;Boolean>]: https://developer.mozilla.org/en-US/docs/Web/JavaScript/Data_structures#Boolean_type
[&lt;Buffer>]: https://nodejs.org/api/buffer.html#buffer_class_buffer
[&lt;Function>]: https://developer.mozilla.org/en-US/docs/Web/JavaScript/Reference/Global_Objects/Function
[&lt;Number>]: https://developer.mozilla.org/en-US/docs/Web/JavaScript/Data_structures#Number_type
[&lt;Object>]: https://developer.mozilla.org/en-US/docs/Web/JavaScript/Reference/Global_Objects/Object
[&lt;RegExp>]: https://developer.mozilla.org/en-US/docs/Web/JavaScript/Reference/Global_Objects/RegExp
[&lt;String>]: https://developer.mozilla.org/en-US/docs/Web/JavaScript/Data_structures#String_type
=======

[&lt;Array>]: https://developer.mozilla.org/en-US/docs/Web/JavaScript/Reference/Global_Objects/Array
[&lt;ArrayBufferView&#91;&#93;>]: https://developer.mozilla.org/en-US/docs/Web/API/ArrayBufferView
[&lt;Buffer>]: https://nodejs.org/api/buffer.html#buffer_class_buffer
[&lt;Function>]: https://developer.mozilla.org/en-US/docs/Web/JavaScript/Reference/Global_Objects/Function
[&lt;Object>]: https://developer.mozilla.org/en-US/docs/Web/JavaScript/Reference/Global_Objects/Object
[&lt;RegExp>]: https://developer.mozilla.org/en-US/docs/Web/JavaScript/Reference/Global_Objects/RegExp
[&lt;boolean>]: https://developer.mozilla.org/en-US/docs/Web/JavaScript/Data_structures#Boolean_type
[&lt;number>]: https://developer.mozilla.org/en-US/docs/Web/JavaScript/Data_structures#Number_type
[&lt;string>]: https://developer.mozilla.org/en-US/docs/Web/JavaScript/Data_structures#String_type
[`hijackstdio.hijackStdErr()`]: #hijackstderrlistener
[`hijackstdio.hijackStdOut()`]: #hijackstdoutlistener
>>>>>>> 84bd6f3c
[internationalization]: https://github.com/nodejs/node/wiki/Intl<|MERGE_RESOLUTION|>--- conflicted
+++ resolved
@@ -22,11 +22,7 @@
 
 ### runBenchmark(name, args, env)
 
-<<<<<<< HEAD
-* `name` [&lt;String>] Name of benchmark suite to be run.
-=======
 * `name` [&lt;string>] Name of benchmark suite to be run.
->>>>>>> 84bd6f3c
 * `args` [&lt;Array>] Array of environment variable key/value pairs (ex:
   `n=1`) to be applied via `--set`.
 * `env` [&lt;Object>] Environment variables to be applied during the run.
@@ -43,11 +39,7 @@
 Takes `whitelist` and concats that with predefined `knownGlobals`.
 
 ### busyLoop(time)
-<<<<<<< HEAD
-* `time` [&lt;Number>]
-=======
 * `time` [&lt;number>]
->>>>>>> 84bd6f3c
 
 Blocks for `time` amount of time.
 
@@ -74,34 +66,15 @@
 the `unhandledRejection` hook is directly used by the test.
 
 ### enoughTestMem
-<<<<<<< HEAD
-* return [&lt;Boolean>]
-
-Check if there is more than 1gb of total memory.
-=======
 * [&lt;boolean>]
 
 Indicates if there is more than 1gb of total memory.
->>>>>>> 84bd6f3c
 
 ### expectsError([fn, ]settings[, exact])
 * `fn` [&lt;Function>] a function that should throw.
 * `settings` [&lt;Object>]
   that must contain the `code` property plus any of the other following
   properties (some properties only apply for `AssertionError`):
-<<<<<<< HEAD
-  * `code` [&lt;String>]
-    expected error must have this value for its `code` property.
-  * `type` [&lt;Function>]
-    expected error must be an instance of `type` and must be an Error subclass.
-  * `message` [&lt;String>] or [&lt;RegExp>]
-    if a string is provided for `message`, expected error must have it for its
-    `message` property; if a regular expression is provided for `message`, the
-    regular expression must match the `message` property of the expected error.
-  * `name` [&lt;String>]
-    expected error must have this value for its `name` property.
-  * `generatedMessage` [&lt;String>]
-=======
   * `code` [&lt;string>]
     expected error must have this value for its `code` property.
   * `type` [&lt;Function>]
@@ -115,7 +88,6 @@
   * `info` &lt;Object> expected error must have the same `info` property
     that is deeply equal to this value.
   * `generatedMessage` [&lt;string>]
->>>>>>> 84bd6f3c
     (`AssertionError` only) expected error must have this value for its
     `generatedMessage` property.
   * `actual` &lt;any>
@@ -127,11 +99,7 @@
   * `operator` &lt;any>
     (`AssertionError` only) expected error must have this value for its
     `operator` property.
-<<<<<<< HEAD
-* `exact` [&lt;Number>] default = 1
-=======
 * `exact` [&lt;number>] default = 1
->>>>>>> 84bd6f3c
 * return [&lt;Function>]
 
   If `fn` is provided, it will be passed to `assert.throws` as first argument
@@ -141,17 +109,6 @@
   returned function has not been called exactly `exact` number of times when the
   test is complete, then the test will fail.
 
-<<<<<<< HEAD
-### expectWarning(name, expected)
-* `name` [&lt;String>]
-* `expected` [&lt;String>] | [&lt;Array>]
-
-Tests whether `name` and `expected` are part of a raised warning.
-
-### fileExists(pathname)
-* pathname [&lt;String>]
-* return [&lt;Boolean>]
-=======
 ### expectWarning(name, expected, code)
 * `name` [&lt;string>]
 * `expected` [&lt;string>] | [&lt;Array>]
@@ -166,67 +123,33 @@
 * return [&lt;ArrayBufferView&#91;&#93;>]
 
 Returns an instance of all possible `ArrayBufferView`s of the provided Buffer.
->>>>>>> 84bd6f3c
 
 ### getBufferSources(buf)
 * `buf` [&lt;Buffer>]
 * return [&lt;BufferSource&#91;&#93;>]
 
-<<<<<<< HEAD
-### fires(promise, [error], [timeoutMs])
-* promise [&lt;Promise]
-* error [&lt;String] default = 'timeout'
-* timeoutMs [&lt;Number] default = 100
-
-Returns a new promise that will propagate `promise` resolution or rejection if
-that happens within the `timeoutMs` timespan, or rejects with `error` as
-a reason otherwise.
-
-### fixturesDir
-* return [&lt;String>]
-=======
 Returns an instance of all possible `BufferSource`s of the provided Buffer,
 consisting of all `ArrayBufferView` and an `ArrayBuffer`.
->>>>>>> 84bd6f3c
 
 ### getCallSite(func)
 * `func` [&lt;Function>]
 * return [&lt;string>]
 
-<<<<<<< HEAD
-### getArrayBufferViews(buf)
-* `buf` [&lt;Buffer>]
-* return [&lt;ArrayBufferView&#91;&#93;>]
-=======
 Returns the file name and line number for the provided Function.
->>>>>>> 84bd6f3c
 
 ### getTTYfd()
 
-<<<<<<< HEAD
-### globalCheck
-* return [&lt;Boolean>]
-=======
 Attempts to get a valid TTY file descriptor. Returns `-1` if it fails.
->>>>>>> 84bd6f3c
 
 The TTY file descriptor is assumed to be capable of being writable.
 
 ### hasCrypto
-<<<<<<< HEAD
-* return [&lt;Boolean>]
-=======
-* [&lt;boolean>]
->>>>>>> 84bd6f3c
+* [&lt;boolean>]
 
 Indicates whether OpenSSL is available.
 
 ### hasFipsCrypto
-<<<<<<< HEAD
-* return [&lt;Boolean>]
-=======
-* [&lt;boolean>]
->>>>>>> 84bd6f3c
+* [&lt;boolean>]
 
 Indicates `hasCrypto` and `crypto` with fips.
 
@@ -235,175 +158,80 @@
 
 Indicates if [internationalization] is supported.
 
-### hasIntl
-* return [&lt;Boolean>]
-
-Checks if [internationalization] is supported.
-
-### hasSmallICU
-* return [&lt;Boolean>]
-
-Checks `hasIntl` and `small-icu` is supported.
-
 ### hasIPv6
-<<<<<<< HEAD
-* return [&lt;Boolean>]
-=======
-* [&lt;boolean>]
->>>>>>> 84bd6f3c
+* [&lt;boolean>]
 
 Indicates whether `IPv6` is supported on this platform.
 
 ### hasMultiLocalhost
-<<<<<<< HEAD
-* return [&lt;Boolean>]
-=======
-* [&lt;boolean>]
->>>>>>> 84bd6f3c
+* [&lt;boolean>]
 
 Indicates if there are multiple localhosts available.
 
-### hijackStderr(listener)
-* `listener` [&lt;Function>]: a listener with a single parameter
-  called `data`.
-
-Eavesdrop to `process.stderr.write` calls. Once `process.stderr.write` is
-called, `listener` will also be called and the `data` of `write` function will
-be passed to `listener`. What's more, `process.stderr.writeTimes` is a count of
-the number of calls.
-
-### hijackStdout(listener)
-* `listener` [&lt;Function>]: a listener with a single parameter
-  called `data`.
-
-Eavesdrop to `process.stdout.write` calls. Once `process.stdout.write` is
-called, `listener` will also be called and the `data` of `write` function will
-be passed to `listener`. What's more, `process.stdout.writeTimes` is a count of
-the number of calls.
-
 ### inFreeBSDJail
-<<<<<<< HEAD
-* return [&lt;Boolean>]
-=======
-* [&lt;boolean>]
->>>>>>> 84bd6f3c
+* [&lt;boolean>]
 
 Checks whether free BSD Jail is true or false.
 
 ### isAIX
-<<<<<<< HEAD
-* return [&lt;Boolean>]
-=======
-* [&lt;boolean>]
->>>>>>> 84bd6f3c
+* [&lt;boolean>]
 
 Platform check for Advanced Interactive eXecutive (AIX).
 
 ### isAlive(pid)
-<<<<<<< HEAD
-* `pid` [&lt;Number>]
-* return [&lt;Boolean>]
-=======
 * `pid` [&lt;number>]
 * return [&lt;boolean>]
->>>>>>> 84bd6f3c
 
 Attempts to 'kill' `pid`
 
 ### isFreeBSD
-<<<<<<< HEAD
-* return [&lt;Boolean>]
-=======
-* [&lt;boolean>]
->>>>>>> 84bd6f3c
+* [&lt;boolean>]
 
 Platform check for Free BSD.
 
 ### isLinux
-<<<<<<< HEAD
-* return [&lt;Boolean>]
-=======
-* [&lt;boolean>]
->>>>>>> 84bd6f3c
+* [&lt;boolean>]
 
 Platform check for Linux.
 
 ### isLinuxPPCBE
-<<<<<<< HEAD
-* return [&lt;Boolean>]
-=======
-* [&lt;boolean>]
->>>>>>> 84bd6f3c
+* [&lt;boolean>]
 
 Platform check for Linux on PowerPC.
 
 ### isOSX
-<<<<<<< HEAD
-* return [&lt;Boolean>]
-=======
-* [&lt;boolean>]
->>>>>>> 84bd6f3c
+* [&lt;boolean>]
 
 Platform check for macOS.
 
 ### isSunOS
-<<<<<<< HEAD
-* return [&lt;Boolean>]
-=======
-* [&lt;boolean>]
->>>>>>> 84bd6f3c
+* [&lt;boolean>]
 
 Platform check for SunOS.
 
 ### isWindows
-<<<<<<< HEAD
-* return [&lt;Boolean>]
-=======
-* [&lt;boolean>]
->>>>>>> 84bd6f3c
+* [&lt;boolean>]
 
 Platform check for Windows.
 
 ### isWOW64
-<<<<<<< HEAD
-* return [&lt;Boolean>]
-
-Platform check for Windows 32-bit on Windows 64-bit.
-
-### leakedGlobals
-* return [&lt;Array>]
-
-Checks whether any globals are not on the `knownGlobals` list.
-
-### localhostIPv4
-* return [&lt;String>]
-=======
 * [&lt;boolean>]
 
 Platform check for Windows 32-bit on Windows 64-bit.
 
 ### localhostIPv4
 * [&lt;string>]
->>>>>>> 84bd6f3c
 
 IP of `localhost`.
 
 ### localIPv6Hosts
-<<<<<<< HEAD
-* return [&lt;Array>]
-=======
 * [&lt;Array>]
->>>>>>> 84bd6f3c
 
 Array of IPV6 representations for `localhost`.
 
 ### mustCall([fn][, exact])
 * `fn` [&lt;Function>] default = () => {}
-<<<<<<< HEAD
-* `exact` [&lt;Number>] default = 1
-=======
 * `exact` [&lt;number>] default = 1
->>>>>>> 84bd6f3c
 * return [&lt;Function>]
 
 Returns a function that calls `fn`. If the returned function has not been called
@@ -411,12 +239,6 @@
 fail.
 
 If `fn` is not provided, an empty function will be used.
-<<<<<<< HEAD
-
-### mustCallAtLeast([fn][, minimum])
-* `fn` [&lt;Function>] default = () => {}
-* `minimum` [&lt;Number>] default = 1
-=======
 
 ### mustCallAsync([fn][, exact])
 * `fn` [&lt;Function>]
@@ -432,7 +254,6 @@
 ### mustCallAtLeast([fn][, minimum])
 * `fn` [&lt;Function>] default = () => {}
 * `minimum` [&lt;number>] default = 1
->>>>>>> 84bd6f3c
 * return [&lt;Function>]
 
 Returns a function that calls `fn`. If the returned function has not been called
@@ -442,29 +263,11 @@
 If `fn` is not provided, an empty function will be used.
 
 ### mustNotCall([msg])
-<<<<<<< HEAD
-* `msg` [&lt;String>] default = 'function should not have been called'
-=======
 * `msg` [&lt;string>] default = 'function should not have been called'
->>>>>>> 84bd6f3c
 * return [&lt;Function>]
 
 Returns a function that triggers an `AssertionError` if it is invoked. `msg` is
 used as the error message for the `AssertionError`.
-<<<<<<< HEAD
-
-### nodeProcessAborted(exitCode, signal)
-* `exitCode` [&lt;Number>]
-* `signal` [&lt;String>]
-* return [&lt;Boolean>]
-
-Returns `true` if the exit code `exitCode` and/or signal name `signal` represent
-the exit code and/or signal name of a node process that aborted, `false`
-otherwise.
-
-### opensslCli
-* return [&lt;Boolean>]
-=======
 
 ### nodeProcessAborted(exitCode, signal)
 * `exitCode` [&lt;number>]
@@ -480,51 +283,28 @@
 
 ### opensslCli
 * [&lt;boolean>]
->>>>>>> 84bd6f3c
 
 Indicates whether 'opensslCli' is supported.
 
 ### platformTimeout(ms)
-<<<<<<< HEAD
-* `ms` [&lt;Number>]
-* return [&lt;Number>]
-=======
 * `ms` [&lt;number>]
 * return [&lt;number>]
->>>>>>> 84bd6f3c
 
 Platform normalizes timeout.
 
 ### PIPE
-<<<<<<< HEAD
-* return [&lt;String>]
-=======
 * [&lt;string>]
->>>>>>> 84bd6f3c
 
 Path to the test socket.
 
 ### PORT
-<<<<<<< HEAD
-* return [&lt;Number>] default = `12346`
-=======
 * [&lt;number>]
 
 A port number for tests to use if one is needed.
->>>>>>> 84bd6f3c
 
 ### printSkipMessage(msg)
 * `msg` [&lt;string>]
 
-<<<<<<< HEAD
-### printSkipMessage(msg)
-* `msg` [&lt;String>]
-
-Logs '1..0 # Skipped: ' + `msg`
-
-### refreshTmpDir
-* return [&lt;String>]
-=======
 Logs '1..0 # Skipped: ' + `msg`
 
 ### pwdCommand
@@ -534,25 +314,12 @@
 ```js
 const common = require('../common');
 const { spawn } = require('child_process');
->>>>>>> 84bd6f3c
 
 spawn(...common.pwdCommand, { stdio: ['pipe'] });
 ```
 
-### restoreStderr()
-
-Restore the original `process.stderr.write`.
-
-### restoreStdout()
-
-Restore the original `process.stdout.write`.
-
 ### rootDir
-<<<<<<< HEAD
-* return [&lt;String>]
-=======
 * [&lt;string>]
->>>>>>> 84bd6f3c
 
 Path to the 'root' directory. either `/` or `c:\\` (windows)
 
@@ -565,12 +332,6 @@
 will not be run.
 
 ### skip(msg)
-<<<<<<< HEAD
-* `msg` [&lt;String>]
-
-Logs '1..0 # Skipped: ' + `msg` and exits with exit code `0`.
-
-=======
 * `msg` [&lt;string>]
 
 Logs '1..0 # Skipped: ' + `msg` and exits with exit code `0`.
@@ -580,7 +341,6 @@
 Skip the rest of the tests in the current file when `ESLint` is not available
 at `tools/node_modules/eslint`
 
->>>>>>> 84bd6f3c
 ### skipIfInspectorDisabled()
 
 Skip the rest of the tests in the current file when the Inspector
@@ -590,12 +350,6 @@
 
 Skip the rest of the tests in the current file when the Node.js executable
 was compiled with a pointer size smaller than 64 bits.
-<<<<<<< HEAD
-
-### spawnPwd(options)
-* `options` [&lt;Object>]
-* return [&lt;Object>]
-=======
 
 ### skipIfWorker()
 
@@ -1005,104 +759,20 @@
 
 `listener` is an object to make it easier to use a closure; the target object
 should not be in scope when `listener.ongc()` is created.
->>>>>>> 84bd6f3c
-
-
-<<<<<<< HEAD
-### spawnSyncPwd(options)
-* `options` [&lt;Object>]
-* return [&lt;Object>]
-=======
+
+
 ## tmpdir Module
->>>>>>> 84bd6f3c
 
 The `tmpdir` module supports the use of a temporary directory for testing.
 
-<<<<<<< HEAD
-### tmpDir
-* return [&lt;String>]
-=======
 ### path
 * [&lt;string>]
->>>>>>> 84bd6f3c
 
 The realpath of the testing temporary directory.
 
-<<<<<<< HEAD
-### tmpDirName
-* return [&lt;String>]
-=======
 ### refresh()
->>>>>>> 84bd6f3c
 
 Deletes and recreates the testing temporary directory.
-
-## Countdown Module
-
-The `Countdown` module provides a simple countdown mechanism for tests that
-require a particular action to be taken after a given number of completed
-tasks (for instance, shutting down an HTTP server after a specific number of
-requests).
-
-<!-- eslint-disable strict, required-modules -->
-```js
-const Countdown = require('../common/countdown');
-
-function doSomething() {
-  console.log('.');
-}
-
-const countdown = new Countdown(2, doSomething);
-countdown.dec();
-countdown.dec();
-```
-
-### new Countdown(limit, callback)
-
-* `limit` {number}
-* `callback` {function}
-
-Creates a new `Countdown` instance.
-
-### Countdown.prototype.dec()
-
-Decrements the `Countdown` counter.
-
-### Coutndown.prototype.remaining
-
-Specifies the remaining number of times `Countdown.prototype.dec()` must be
-called before the callback is invoked.
-
-## Fixtures Module
-
-The `common/fixtures` module provides convenience methods for working with
-files in the `test/fixtures` directory.
-
-### fixtures.fixturesDir
-
-* [&lt;String>]
-
-The absolute path to the `test/fixtures/` directory.
-
-### fixtures.path(...args)
-
-* `...args` [&lt;String>]
-
-Returns the result of `path.join(fixtures.fixturesDir, ...args)`.
-
-### fixtures.readSync(args[, enc])
-
-* `args` [&lt;String>] | [&lt;Array>]
-
-Returns the result of
-`fs.readFileSync(path.join(fixtures.fixturesDir, ...args), 'enc')`.
-
-### fixtures.readKey(arg[, enc])
-
-* `arg` [&lt;String>]
-
-Returns the result of
-`fs.readFileSync(path.join(fixtures.fixturesDir, 'keys', arg), 'enc')`.
 
 ## WPT Module
 
@@ -1113,17 +783,6 @@
 implementation with tests from
 [W3C Web Platform Tests](https://github.com/w3c/web-platform-tests).
 
-<<<<<<< HEAD
-[&lt;Array>]: https://developer.mozilla.org/en-US/docs/Web/JavaScript/Reference/Global_Objects/Array
-[&lt;ArrayBufferView&#91;&#93;>]: https://developer.mozilla.org/en-US/docs/Web/API/ArrayBufferView
-[&lt;Boolean>]: https://developer.mozilla.org/en-US/docs/Web/JavaScript/Data_structures#Boolean_type
-[&lt;Buffer>]: https://nodejs.org/api/buffer.html#buffer_class_buffer
-[&lt;Function>]: https://developer.mozilla.org/en-US/docs/Web/JavaScript/Reference/Global_Objects/Function
-[&lt;Number>]: https://developer.mozilla.org/en-US/docs/Web/JavaScript/Data_structures#Number_type
-[&lt;Object>]: https://developer.mozilla.org/en-US/docs/Web/JavaScript/Reference/Global_Objects/Object
-[&lt;RegExp>]: https://developer.mozilla.org/en-US/docs/Web/JavaScript/Reference/Global_Objects/RegExp
-[&lt;String>]: https://developer.mozilla.org/en-US/docs/Web/JavaScript/Data_structures#String_type
-=======
 
 [&lt;Array>]: https://developer.mozilla.org/en-US/docs/Web/JavaScript/Reference/Global_Objects/Array
 [&lt;ArrayBufferView&#91;&#93;>]: https://developer.mozilla.org/en-US/docs/Web/API/ArrayBufferView
@@ -1136,5 +795,4 @@
 [&lt;string>]: https://developer.mozilla.org/en-US/docs/Web/JavaScript/Data_structures#String_type
 [`hijackstdio.hijackStdErr()`]: #hijackstderrlistener
 [`hijackstdio.hijackStdOut()`]: #hijackstdoutlistener
->>>>>>> 84bd6f3c
 [internationalization]: https://github.com/nodejs/node/wiki/Intl