'use strict';
const common = require('../common');
const assert = require('assert');
const fs = require('fs');
const http = require('http');
const fixtures = require('../common/fixtures');
const { spawn } = require('child_process');
const { parse: parseURL } = require('url');
const { getURLFromFilePath } = require('internal/url');

const _MAINSCRIPT = fixtures.path('loop.js');
const DEBUG = false;
const TIMEOUT = common.platformTimeout(15 * 1000);

function spawnChildProcess(inspectorFlags, scriptContents, scriptFile) {
  const args = [].concat(inspectorFlags);
  if (scriptContents) {
    args.push('-e', scriptContents);
  } else {
    args.push(scriptFile);
  }
  const child = spawn(process.execPath, args);

  const handler = tearDown.bind(null, child);
  process.on('exit', handler);
  process.on('uncaughtException', handler);
  process.on('unhandledRejection', handler);
  process.on('SIGINT', handler);

  return child;
}

function makeBufferingDataCallback(dataCallback) {
  let buffer = Buffer.alloc(0);
  return (data) => {
    const newData = Buffer.concat([buffer, data]);
    const str = newData.toString('utf8');
    const lines = str.replace(/\r/g, '').split('\n');
    if (str.endsWith('\n'))
      buffer = Buffer.alloc(0);
    else
      buffer = Buffer.from(lines.pop(), 'utf8');
    for (const line of lines)
      dataCallback(line);
  };
}

function tearDown(child, err) {
  child.kill();
  if (err) {
    console.error(err);
    process.exit(1);
  }
}

function parseWSFrame(buffer) {
  // Protocol described in https://tools.ietf.org/html/rfc6455#section-5
  let message = null;
  if (buffer.length < 2)
    return { length: 0, message };
  if (buffer[0] === 0x88 && buffer[1] === 0x00) {
    return { length: 2, message, closed: true };
  }
  assert.strictEqual(0x81, buffer[0]);
  let dataLen = 0x7F & buffer[1];
  let bodyOffset = 2;
  if (buffer.length < bodyOffset + dataLen)
    return 0;
  if (dataLen === 126) {
    dataLen = buffer.readUInt16BE(2);
    bodyOffset = 4;
  } else if (dataLen === 127) {
    assert(buffer[2] === 0 && buffer[3] === 0, 'Inspector message too big');
    dataLen = buffer.readUIntBE(4, 6);
    bodyOffset = 10;
  }
  if (buffer.length < bodyOffset + dataLen)
    return { length: 0, message };
  const jsonPayload =
    buffer.slice(bodyOffset, bodyOffset + dataLen).toString('utf8');
  try {
    message = JSON.parse(jsonPayload);
  } catch (e) {
    console.error(`JSON.parse() failed for: ${jsonPayload}`);
    throw e;
  }
  if (DEBUG)
    console.log('[received]', JSON.stringify(message));
  return { length: bodyOffset + dataLen, message };
}

function formatWSFrame(message) {
  const messageBuf = Buffer.from(JSON.stringify(message));

  const wsHeaderBuf = Buffer.allocUnsafe(16);
  wsHeaderBuf.writeUInt8(0x81, 0);
  let byte2 = 0x80;
  const bodyLen = messageBuf.length;

  let maskOffset = 2;
  if (bodyLen < 126) {
    byte2 = 0x80 + bodyLen;
  } else if (bodyLen < 65536) {
    byte2 = 0xFE;
    wsHeaderBuf.writeUInt16BE(bodyLen, 2);
    maskOffset = 4;
  } else {
    byte2 = 0xFF;
    wsHeaderBuf.writeUInt32BE(bodyLen, 2);
    wsHeaderBuf.writeUInt32BE(0, 6);
    maskOffset = 10;
  }
  wsHeaderBuf.writeUInt8(byte2, 1);
  wsHeaderBuf.writeUInt32BE(0x01020408, maskOffset);

  for (let i = 0; i < messageBuf.length; i++)
    messageBuf[i] = messageBuf[i] ^ (1 << (i % 4));

  return Buffer.concat([wsHeaderBuf.slice(0, maskOffset + 4), messageBuf]);
}

class InspectorSession {
  constructor(socket, instance) {
    this._instance = instance;
    this._socket = socket;
    this._nextId = 1;
    this._commandResponsePromises = new Map();
    this._unprocessedNotifications = [];
    this._notificationCallback = null;
    this._scriptsIdsByUrl = new Map();

    let buffer = Buffer.alloc(0);
    socket.on('data', (data) => {
      buffer = Buffer.concat([buffer, data]);
      do {
        const { length, message, closed } = parseWSFrame(buffer);
        if (!length)
          break;

        if (closed) {
          socket.write(Buffer.from([0x88, 0x00]));  // WS close frame
        }
        buffer = buffer.slice(length);
        if (message)
          this._onMessage(message);
      } while (true);
    });
    this._terminationPromise = new Promise((resolve) => {
      socket.once('close', resolve);
    });
  }

  waitForServerDisconnect() {
    return this._terminationPromise;
  }

  disconnect() {
    this._socket.destroy();
  }

  _onMessage(message) {
    if (message.id) {
      const { resolve, reject } = this._commandResponsePromises.get(message.id);
      this._commandResponsePromises.delete(message.id);
      if (message.result)
        resolve(message.result);
      else
        reject(message.error);
    } else {
      if (message.method === 'Debugger.scriptParsed') {
        const { scriptId, url } = message.params;
        this._scriptsIdsByUrl.set(scriptId, url);
        const fileUrl = url.startsWith('file:') ?
          url : getURLFromFilePath(url).toString();
        if (fileUrl === this.scriptURL().toString()) {
          this.mainScriptId = scriptId;
        }
      }

      if (this._notificationCallback) {
        // In case callback needs to install another
        const callback = this._notificationCallback;
        this._notificationCallback = null;
        callback(message);
      } else {
        this._unprocessedNotifications.push(message);
      }
    }
  }

  _sendMessage(message) {
    const msg = JSON.parse(JSON.stringify(message)); // Clone!
    msg.id = this._nextId++;
    if (DEBUG)
      console.log('[sent]', JSON.stringify(msg));

    const responsePromise = new Promise((resolve, reject) => {
      this._commandResponsePromises.set(msg.id, { resolve, reject });
    });

    return new Promise(
      (resolve) => this._socket.write(formatWSFrame(msg), resolve))
      .then(() => responsePromise);
  }

  send(commands) {
    if (Array.isArray(commands)) {
      // Multiple commands means the response does not matter. There might even
      // never be a response.
      return Promise
        .all(commands.map((command) => this._sendMessage(command)))
        .then(() => {});
    } else {
      return this._sendMessage(commands);
    }
  }

  waitForNotification(methodOrPredicate, description) {
    const desc = description || methodOrPredicate;
    const message = `Timed out waiting for matching notification (${desc}))`;
    return fires(
      this._asyncWaitForNotification(methodOrPredicate), message, TIMEOUT);
  }

  async _asyncWaitForNotification(methodOrPredicate) {
    function matchMethod(notification) {
      return notification.method === methodOrPredicate;
    }
    const predicate =
        typeof methodOrPredicate === 'string' ? matchMethod : methodOrPredicate;
    let notification = null;
    do {
      if (this._unprocessedNotifications.length) {
        notification = this._unprocessedNotifications.shift();
      } else {
        notification = await new Promise(
          (resolve) => this._notificationCallback = resolve);
      }
    } while (!predicate(notification));
    return notification;
  }

  _isBreakOnLineNotification(message, line, expectedScriptPath) {
    if ('Debugger.paused' === message.method) {
      const callFrame = message.params.callFrames[0];
      const location = callFrame.location;
      const scriptPath = this._scriptsIdsByUrl.get(location.scriptId);
      assert.strictEqual(scriptPath.toString(),
                         expectedScriptPath.toString(),
                         `${scriptPath} !== ${expectedScriptPath}`);
      assert.strictEqual(line, location.lineNumber);
      return true;
    }
  }

  waitForBreakOnLine(line, url) {
    return this
      .waitForNotification(
        (notification) =>
          this._isBreakOnLineNotification(notification, line, url),
        `break on ${url}:${line}`);
  }

  _matchesConsoleOutputNotification(notification, type, values) {
    if (!Array.isArray(values))
      values = [ values ];
<<<<<<< HEAD

    if (process.jsEngine === 'chakracore') {
      // Only the first parameter is returned by ChakraCore
      values = values.slice(0, 1);
    }

    if ('Runtime.consoleAPICalled' === notification['method']) {
      const params = notification['params'];
      if (params['type'] === type) {
=======
    if ('Runtime.consoleAPICalled' === notification.method) {
      const params = notification.params;
      if (params.type === type) {
>>>>>>> 51563421
        let i = 0;
        for (const value of params.args) {
          if (value.value !== values[i++])
            return false;
        }
        return i === values.length;
      }
    }
  }

  waitForConsoleOutput(type, values) {
    const desc = `Console output matching ${JSON.stringify(values)}`;
    return this.waitForNotification(
      (notification) => this._matchesConsoleOutputNotification(notification,
                                                               type, values),
      desc);
  }

  async runToCompletion() {
    console.log('[test]', 'Verify node waits for the frontend to disconnect');
    await this.send({ 'method': 'Debugger.resume' });
    await this.waitForNotification((notification) => {
      return notification.method === 'Runtime.executionContextDestroyed' &&
        notification.params.executionContextId === 1;
    });
    while ((await this._instance.nextStderrString()) !==
              'Waiting for the debugger to disconnect...');
    await this.disconnect();
  }

  scriptPath() {
    return this._instance.scriptPath();
  }

  script() {
    return this._instance.script();
  }

  scriptURL() {
    return getURLFromFilePath(this.scriptPath());
  }
}

class NodeInstance {
  constructor(inspectorFlags = ['--inspect-brk=0'],
              scriptContents = '',
              scriptFile = _MAINSCRIPT) {
    this._scriptPath = scriptFile;
    this._script = scriptFile ? null : scriptContents;
    this._portCallback = null;
    this.portPromise = new Promise((resolve) => this._portCallback = resolve);
    this._process = spawnChildProcess(inspectorFlags, scriptContents,
                                      scriptFile);
    this._running = true;
    this._stderrLineCallback = null;
    this._unprocessedStderrLines = [];

    this._process.stdout.on('data', makeBufferingDataCallback(
      (line) => console.log('[out]', line)));

    this._process.stderr.on('data', makeBufferingDataCallback(
      (message) => this.onStderrLine(message)));

    this._shutdownPromise = new Promise((resolve) => {
      this._process.once('exit', (exitCode, signal) => {
        resolve({ exitCode, signal });
        this._running = false;
      });
    });
  }

  static async startViaSignal(scriptContents) {
    const instance = new NodeInstance(
      [], `${scriptContents}\nprocess._rawDebug('started');`, undefined);
    const msg = 'Timed out waiting for process to start';
    while (await fires(instance.nextStderrString(), msg, TIMEOUT) !==
             'started') {}
    process._debugProcess(instance._process.pid);
    return instance;
  }

  onStderrLine(line) {
    console.log('[err]', line);
    if (this._portCallback) {
      const matches = line.match(/Debugger listening on ws:\/\/.+:(\d+)\/.+/);
      if (matches) {
        this._portCallback(matches[1]);
        this._portCallback = null;
      }
    }
    if (this._stderrLineCallback) {
      this._stderrLineCallback(line);
      this._stderrLineCallback = null;
    } else {
      this._unprocessedStderrLines.push(line);
    }
  }

  httpGet(host, path) {
    console.log('[test]', `Testing ${path}`);
    return this.portPromise.then((port) => new Promise((resolve, reject) => {
      const req = http.get({ host, port, path }, (res) => {
        let response = '';
        res.setEncoding('utf8');
        res
          .on('data', (data) => response += data.toString())
          .on('end', () => {
            resolve(response);
          });
      });
      req.on('error', reject);
    })).then((response) => {
      try {
        return JSON.parse(response);
      } catch (e) {
        e.body = response;
        throw e;
      }
    });
  }

  async sendUpgradeRequest() {
    const response = await this.httpGet(null, '/json/list');
    const devtoolsUrl = response[0].webSocketDebuggerUrl;
    const port = await this.portPromise;
    return http.get({
      port,
      path: parseURL(devtoolsUrl).path,
      headers: {
        'Connection': 'Upgrade',
        'Upgrade': 'websocket',
        'Sec-WebSocket-Version': 13,
        'Sec-WebSocket-Key': 'key=='
      }
    });
  }

  async connectInspectorSession() {
    console.log('[test]', 'Connecting to a child Node process');
    const upgradeRequest = await this.sendUpgradeRequest();
    return new Promise((resolve, reject) => {
      upgradeRequest
        .on('upgrade',
            (message, socket) => resolve(new InspectorSession(socket, this)))
        .on('response', common.mustNotCall('Upgrade was not received'));
    });
  }

  async expectConnectionDeclined() {
    console.log('[test]', 'Checking upgrade is not possible');
    const upgradeRequest = await this.sendUpgradeRequest();
    return new Promise((resolve, reject) => {
      upgradeRequest
          .on('upgrade', common.mustNotCall('Upgrade was received'))
          .on('response', (response) =>
            response.on('data', () => {})
                    .on('end', () => resolve(response.statusCode)));
    });
  }

  expectShutdown() {
    return this._shutdownPromise;
  }

  nextStderrString() {
    if (this._unprocessedStderrLines.length)
      return Promise.resolve(this._unprocessedStderrLines.shift());
    return new Promise((resolve) => this._stderrLineCallback = resolve);
  }

  write(message) {
    this._process.stdin.write(message);
  }

  kill() {
    this._process.kill();
  }

  scriptPath() {
    return this._scriptPath;
  }

  script() {
    if (this._script === null)
      this._script = fs.readFileSync(this.scriptPath(), 'utf8');
    return this._script;
  }
}

function onResolvedOrRejected(promise, callback) {
  return promise.then((result) => {
    callback();
    return result;
  }, (error) => {
    callback();
    throw error;
  });
}

function timeoutPromise(error, timeoutMs) {
  let clearCallback = null;
  let done = false;
  const promise = onResolvedOrRejected(new Promise((resolve, reject) => {
    const timeout = setTimeout(() => reject(error), timeoutMs);
    clearCallback = () => {
      if (done)
        return;
      clearTimeout(timeout);
      resolve();
    };
  }), () => done = true);
  promise.clear = clearCallback;
  return promise;
}

// Returns a new promise that will propagate `promise` resolution or rejection
// if that happens within the `timeoutMs` timespan, or rejects with `error` as
// a reason otherwise.
function fires(promise, error, timeoutMs) {
  const timeout = timeoutPromise(error, timeoutMs);
  return Promise.race([
    onResolvedOrRejected(promise, () => timeout.clear()),
    timeout
  ]);
}

module.exports = {
  NodeInstance
};<|MERGE_RESOLUTION|>--- conflicted
+++ resolved
@@ -264,21 +264,15 @@
   _matchesConsoleOutputNotification(notification, type, values) {
     if (!Array.isArray(values))
       values = [ values ];
-<<<<<<< HEAD
 
     if (process.jsEngine === 'chakracore') {
       // Only the first parameter is returned by ChakraCore
       values = values.slice(0, 1);
     }
 
-    if ('Runtime.consoleAPICalled' === notification['method']) {
-      const params = notification['params'];
-      if (params['type'] === type) {
-=======
     if ('Runtime.consoleAPICalled' === notification.method) {
       const params = notification.params;
       if (params.type === type) {
->>>>>>> 51563421
         let i = 0;
         for (const value of params.args) {
           if (value.value !== values[i++])
