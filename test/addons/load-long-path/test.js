--- conflicted
+++ resolved
@@ -7,12 +7,8 @@
 const path = require('path');
 const assert = require('assert');
 
-<<<<<<< HEAD
-common.refreshTmpDir();
-=======
 const tmpdir = require('../../common/tmpdir');
 tmpdir.refresh();
->>>>>>> 84bd6f3c
 
 // make a path that is more than 260 chars long.
 // Any given folder cannot have a name longer than 260 characters,
