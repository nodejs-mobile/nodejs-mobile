--- conflicted
+++ resolved
@@ -48,12 +48,8 @@
 
   if (use_makecallback) {
     v8::Local<v8::Value> ret =
-<<<<<<< HEAD
-        node::MakeCallback(isolate, global, callback, 2, argv);
-=======
         node::MakeCallback(isolate, global, callback, 2, argv, req->context)
             .ToLocalChecked();
->>>>>>> 84bd6f3c
     // This should be changed to an empty handle.
     assert(!ret.IsEmpty());
   } else {
