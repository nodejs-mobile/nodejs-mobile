'use strict';

const common = require('../../common');
const skipMessage = 'intensive toString tests due to memory confinements';
if (!common.enoughTestMem)
  common.skip(skipMessage);

const binding = require(`./build/${common.buildType}/binding`);
<<<<<<< HEAD
const assert = require('assert');
=======
>>>>>>> 84bd6f3c

// v8 fails silently if string length > v8::String::kMaxLength
// v8::String::kMaxLength defined in v8.h
const kStringMaxLength = process.binding('buffer').kStringMaxLength;

let buf;
try {
  buf = Buffer.allocUnsafe(kStringMaxLength + 1);
} catch (e) {
  // If the exception is not due to memory confinement then rethrow it.
  if (e.message !== 'Array buffer allocation failed') throw (e);
  common.skip(skipMessage);
}

// Skip 'toString()' check for chakra engine because it verifies limit of v8
// specific kStringMaxLength variable.
if (common.isChakraEngine) {
  return;
}

// Ensure we have enough memory available for future allocations to succeed.
if (!binding.ensureAllocation(2 * kStringMaxLength))
  common.skip(skipMessage);

const stringLengthHex = kStringMaxLength.toString(16);
common.expectsError(function() {
  buf.toString('hex');
}, {
  message: `Cannot create a string longer than 0x${stringLengthHex} ` +
           'characters',
  code: 'ERR_STRING_TOO_LONG',
  type: Error
});<|MERGE_RESOLUTION|>--- conflicted
+++ resolved
@@ -6,10 +6,6 @@
   common.skip(skipMessage);
 
 const binding = require(`./build/${common.buildType}/binding`);
-<<<<<<< HEAD
-const assert = require('assert');
-=======
->>>>>>> 84bd6f3c
 
 // v8 fails silently if string length > v8::String::kMaxLength
 // v8::String::kMaxLength defined in v8.h
