// Copyright Joyent, Inc. and other Node contributors.
//
// Permission is hereby granted, free of charge, to any person obtaining a
// copy of this software and associated documentation files (the
// "Software"), to deal in the Software without restriction, including
// without limitation the rights to use, copy, modify, merge, publish,
// distribute, sublicense, and/or sell copies of the Software, and to permit
// persons to whom the Software is furnished to do so, subject to the
// following conditions:
//
// The above copyright notice and this permission notice shall be included
// in all copies or substantial portions of the Software.
//
// THE SOFTWARE IS PROVIDED "AS IS", WITHOUT WARRANTY OF ANY KIND, EXPRESS
// OR IMPLIED, INCLUDING BUT NOT LIMITED TO THE WARRANTIES OF
// MERCHANTABILITY, FITNESS FOR A PARTICULAR PURPOSE AND NONINFRINGEMENT. IN
// NO EVENT SHALL THE AUTHORS OR COPYRIGHT HOLDERS BE LIABLE FOR ANY CLAIM,
// DAMAGES OR OTHER LIABILITY, WHETHER IN AN ACTION OF CONTRACT, TORT OR
// OTHERWISE, ARISING FROM, OUT OF OR IN CONNECTION WITH THE SOFTWARE OR THE
// USE OR OTHER DEALINGS IN THE SOFTWARE.

#include <node.h>
#include <v8.h>

using v8::Boolean;
using v8::Function;
using v8::FunctionCallbackInfo;
using v8::Local;
using v8::Isolate;
using v8::Object;
using v8::Value;

void Method(const FunctionCallbackInfo<Value>& args) {
  Isolate* isolate = args.GetIsolate();
<<<<<<< HEAD
  node::MakeCallback(isolate,
                     isolate->GetCurrentContext()->Global(),
                     args[0].As<Function>(),
                     0,
                     NULL);
=======
  Local<Value> params[] = {
    Boolean::New(isolate, true),
    Boolean::New(isolate, false)
  };
  Local<Value> ret =
      node::MakeCallback(isolate, isolate->GetCurrentContext()->Global(),
                         args[0].As<Function>(), 2, params,
                         node::async_context{0, 0}).ToLocalChecked();
  assert(ret->IsTrue());
>>>>>>> 84bd6f3c
}

void init(Local<Object> exports) {
  NODE_SET_METHOD(exports, "method", Method);
}

NODE_MODULE(NODE_GYP_MODULE_NAME, init)<|MERGE_RESOLUTION|>--- conflicted
+++ resolved
@@ -32,13 +32,6 @@
 
 void Method(const FunctionCallbackInfo<Value>& args) {
   Isolate* isolate = args.GetIsolate();
-<<<<<<< HEAD
-  node::MakeCallback(isolate,
-                     isolate->GetCurrentContext()->Global(),
-                     args[0].As<Function>(),
-                     0,
-                     NULL);
-=======
   Local<Value> params[] = {
     Boolean::New(isolate, true),
     Boolean::New(isolate, false)
@@ -48,7 +41,6 @@
                          args[0].As<Function>(), 2, params,
                          node::async_context{0, 0}).ToLocalChecked();
   assert(ret->IsTrue());
->>>>>>> 84bd6f3c
 }
 
 void init(Local<Object> exports) {
