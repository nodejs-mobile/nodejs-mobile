--- conflicted
+++ resolved
@@ -15,9 +15,6 @@
   NODE_SET_METHOD(exports, "hello", Method);
 }
 
-<<<<<<< HEAD
-NODE_MODULE(NODE_GYP_MODULE_NAME, init)
-=======
 static void FakeInit(v8::Local<v8::Object> exports,
                      v8::Local<v8::Value> module,
                      v8::Local<v8::Context> context) {
@@ -33,5 +30,4 @@
 // specially named initializer above.
 #undef NODE_MODULE_VERSION
 #define NODE_MODULE_VERSION 3
-NODE_MODULE(NODE_GYP_MODULE_NAME, FakeInit)
->>>>>>> 84bd6f3c
+NODE_MODULE(NODE_GYP_MODULE_NAME, FakeInit)