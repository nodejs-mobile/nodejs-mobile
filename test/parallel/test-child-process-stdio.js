--- conflicted
+++ resolved
@@ -24,17 +24,12 @@
 const assert = require('assert');
 const { spawn } = require('child_process');
 
-<<<<<<< HEAD
-let options = { stdio: ['pipe'] };
-let child = common.spawnPwd(options);
-=======
 // Test stdio piping.
 {
   const child = spawn(...common.pwdCommand, { stdio: ['pipe'] });
   assert.notStrictEqual(child.stdout, null);
   assert.notStrictEqual(child.stderr, null);
 }
->>>>>>> 84bd6f3c
 
 // Test stdio ignoring.
 {
@@ -43,32 +38,18 @@
   assert.strictEqual(child.stderr, null);
 }
 
-<<<<<<< HEAD
-options = { stdio: 'ignore' };
-child = common.spawnPwd(options);
-=======
 // Asset options invariance.
 {
   const options = { stdio: 'ignore' };
   spawn(...common.pwdCommand, options);
   assert.deepStrictEqual(options, { stdio: 'ignore' });
 }
->>>>>>> 84bd6f3c
 
 // Test stdout buffering.
 {
   let output = '';
   const child = spawn(...common.pwdCommand);
 
-<<<<<<< HEAD
-options = { stdio: 'ignore' };
-child = spawnSync('cat', [], options);
-assert.deepStrictEqual(options, { stdio: 'ignore' });
-
-assert.throws(() => {
-  common.spawnPwd({ stdio: ['pipe', 'pipe', 'pipe', 'ipc', 'ipc'] });
-}, common.expectsError({ code: 'ERR_IPC_ONE_PIPE', type: Error }));
-=======
   child.stdout.setEncoding('utf8');
   child.stdout.on('data', function(s) {
     output += s;
@@ -93,5 +74,4 @@
     );
   },
   { code: 'ERR_IPC_ONE_PIPE', type: Error }
-);
->>>>>>> 84bd6f3c
+);