// Copyright Joyent, Inc. and other Node contributors.
//
// Permission is hereby granted, free of charge, to any person obtaining a
// copy of this software and associated documentation files (the
// "Software"), to deal in the Software without restriction, including
// without limitation the rights to use, copy, modify, merge, publish,
// distribute, sublicense, and/or sell copies of the Software, and to permit
// persons to whom the Software is furnished to do so, subject to the
// following conditions:
//
// The above copyright notice and this permission notice shall be included
// in all copies or substantial portions of the Software.
//
// THE SOFTWARE IS PROVIDED "AS IS", WITHOUT WARRANTY OF ANY KIND, EXPRESS
// OR IMPLIED, INCLUDING BUT NOT LIMITED TO THE WARRANTIES OF
// MERCHANTABILITY, FITNESS FOR A PARTICULAR PURPOSE AND NONINFRINGEMENT. IN
// NO EVENT SHALL THE AUTHORS OR COPYRIGHT HOLDERS BE LIABLE FOR ANY CLAIM,
// DAMAGES OR OTHER LIABILITY, WHETHER IN AN ACTION OF CONTRACT, TORT OR
// OTHERWISE, ARISING FROM, OUT OF OR IN CONNECTION WITH THE SOFTWARE OR THE
// USE OR OTHER DEALINGS IN THE SOFTWARE.

// Flags: --expose_internals
'use strict';
const common = require('../common');

const assert = require('assert');
const readline = require('readline');
const internalReadline = require('internal/readline');
const EventEmitter = require('events').EventEmitter;
<<<<<<< HEAD
const inherits = require('util').inherits;
=======
>>>>>>> 84bd6f3c
const { Writable, Readable } = require('stream');

class FakeInput extends EventEmitter {
  resume() {}
  pause() {}
  write() {}
  end() {}
}
<<<<<<< HEAD
inherits(FakeInput, EventEmitter);
FakeInput.prototype.resume = () => {};
FakeInput.prototype.pause = () => {};
FakeInput.prototype.write = () => {};
FakeInput.prototype.end = () => {};
=======
>>>>>>> 84bd6f3c

function isWarned(emitter) {
  for (const name in emitter) {
    const listeners = emitter[name];
    if (listeners.warned) return true;
  }
  return false;
}

{
  // Default crlfDelay is 100ms
  const fi = new FakeInput();
  const rli = new readline.Interface({ input: fi, output: fi });
  assert.strictEqual(rli.crlfDelay, 100);
  rli.close();
}

{
  // Minimum crlfDelay is 100ms
  const fi = new FakeInput();
  const rli = new readline.Interface({ input: fi, output: fi, crlfDelay: 0 });
  assert.strictEqual(rli.crlfDelay, 100);
  rli.close();
}

{
  // set crlfDelay to float 100.5ms
  const fi = new FakeInput();
  const rli = new readline.Interface({
    input: fi,
    output: fi,
    crlfDelay: 100.5
  });
  assert.strictEqual(rli.crlfDelay, 100.5);
  rli.close();
}

{
  // set crlfDelay to 5000ms
  const fi = new FakeInput();
  const rli = new readline.Interface({
    input: fi,
    output: fi,
    crlfDelay: 5000
  });
  assert.strictEqual(rli.crlfDelay, 5000);
  rli.close();
}

[ true, false ].forEach(function(terminal) {
  // disable history
  {
    const fi = new FakeInput();
    const rli = new readline.Interface(
      { input: fi, output: fi, terminal: terminal, historySize: 0 }
    );
    assert.strictEqual(rli.historySize, 0);

    fi.emit('data', 'asdf\n');
    assert.deepStrictEqual(rli.history, terminal ? [] : undefined);
    rli.close();
  }

  // default history size 30
  {
    const fi = new FakeInput();
    const rli = new readline.Interface(
      { input: fi, output: fi, terminal: terminal }
    );
    assert.strictEqual(rli.historySize, 30);

    fi.emit('data', 'asdf\n');
    assert.deepStrictEqual(rli.history, terminal ? ['asdf'] : undefined);
    rli.close();
  }

  // sending a full line
  {
    const fi = new FakeInput();
    const rli = new readline.Interface(
      { input: fi, output: fi, terminal: terminal }
    );
    let called = false;
    rli.on('line', function(line) {
      called = true;
      assert.strictEqual(line, 'asdf');
    });
    fi.emit('data', 'asdf\n');
    assert.ok(called);
  }

  // sending a blank line
  {
    const fi = new FakeInput();
    const rli = new readline.Interface(
      { input: fi, output: fi, terminal: terminal }
    );
    let called = false;
    rli.on('line', function(line) {
      called = true;
      assert.strictEqual(line, '');
    });
    fi.emit('data', '\n');
    assert.ok(called);
  }

  // sending a single character with no newline
  {
    const fi = new FakeInput();
    const rli = new readline.Interface(fi, {});
    let called = false;
    rli.on('line', function(line) {
      called = true;
    });
    fi.emit('data', 'a');
    assert.ok(!called);
    rli.close();
  }

  // sending a single character with no newline and then a newline
  {
    const fi = new FakeInput();
    const rli = new readline.Interface(
      { input: fi, output: fi, terminal: terminal }
    );
    let called = false;
    rli.on('line', function(line) {
      called = true;
      assert.strictEqual(line, 'a');
    });
    fi.emit('data', 'a');
    assert.ok(!called);
    fi.emit('data', '\n');
    assert.ok(called);
    rli.close();
  }

  // sending multiple newlines at once
  {
    const fi = new FakeInput();
    const rli = new readline.Interface(
      { input: fi, output: fi, terminal: terminal }
    );
    const expectedLines = ['foo', 'bar', 'baz'];
    let callCount = 0;
    rli.on('line', function(line) {
      assert.strictEqual(line, expectedLines[callCount]);
      callCount++;
    });
    fi.emit('data', `${expectedLines.join('\n')}\n`);
    assert.strictEqual(callCount, expectedLines.length);
    rli.close();
  }

  // sending multiple newlines at once that does not end with a new line
  {
    const fi = new FakeInput();
    const rli = new readline.Interface(
      { input: fi, output: fi, terminal: terminal }
    );
    const expectedLines = ['foo', 'bar', 'baz', 'bat'];
    let callCount = 0;
    rli.on('line', function(line) {
      assert.strictEqual(line, expectedLines[callCount]);
      callCount++;
    });
    fi.emit('data', expectedLines.join('\n'));
    assert.strictEqual(callCount, expectedLines.length - 1);
    rli.close();
  }

  // sending multiple newlines at once that does not end with a new(empty)
  // line and a `end` event
  {
    const fi = new FakeInput();
    const rli = new readline.Interface(
      { input: fi, output: fi, terminal: terminal }
    );
    const expectedLines = ['foo', 'bar', 'baz', ''];
    let callCount = 0;
    rli.on('line', function(line) {
      assert.strictEqual(line, expectedLines[callCount]);
      callCount++;
    });
    rli.on('close', function() {
      callCount++;
    });
    fi.emit('data', expectedLines.join('\n'));
    fi.emit('end');
    assert.strictEqual(callCount, expectedLines.length);
    rli.close();
  }

  // sending multiple newlines at once that does not end with a new line
  // and a `end` event(last line is)

  // \r should behave like \n when alone
  {
    const fi = new FakeInput();
    const rli = new readline.Interface(
      { input: fi, output: fi, terminal: true }
    );
    const expectedLines = ['foo', 'bar', 'baz', 'bat'];
    let callCount = 0;
    rli.on('line', function(line) {
      assert.strictEqual(line, expectedLines[callCount]);
      callCount++;
    });
    fi.emit('data', expectedLines.join('\r'));
    assert.strictEqual(callCount, expectedLines.length - 1);
    rli.close();
  }

  // \r at start of input should output blank line
  {
    const fi = new FakeInput();
    const rli = new readline.Interface(
      { input: fi, output: fi, terminal: true }
    );
    const expectedLines = ['', 'foo' ];
    let callCount = 0;
    rli.on('line', function(line) {
      assert.strictEqual(line, expectedLines[callCount]);
      callCount++;
    });
    fi.emit('data', '\rfoo\r');
    assert.strictEqual(callCount, expectedLines.length);
    rli.close();
  }

  // Emit two line events when the delay
  // between \r and \n exceeds crlfDelay
  {
    const fi = new FakeInput();
    const delay = 200;
    const rli = new readline.Interface({
      input: fi,
      output: fi,
      terminal: terminal,
      crlfDelay: delay
    });
    let callCount = 0;
    rli.on('line', function(line) {
      callCount++;
    });
    fi.emit('data', '\r');
    setTimeout(common.mustCall(() => {
      fi.emit('data', '\n');
      assert.strictEqual(callCount, 2);
      rli.close();
    }), delay * 2);
  }

  // set crlfDelay to `Infinity` is allowed
  {
    const fi = new FakeInput();
    const delay = 200;
    const crlfDelay = Infinity;
    const rli = new readline.Interface({
      input: fi,
      output: fi,
      terminal: terminal,
      crlfDelay
    });
    let callCount = 0;
    rli.on('line', function(line) {
      callCount++;
    });
    fi.emit('data', '\r');
    setTimeout(common.mustCall(() => {
      fi.emit('data', '\n');
      assert.strictEqual(callCount, 1);
      rli.close();
    }), delay);
  }

  // \t when there is no completer function should behave like an ordinary
  // character
  {
    const fi = new FakeInput();
    const rli = new readline.Interface(
      { input: fi, output: fi, terminal: true }
    );
    let called = false;
    rli.on('line', function(line) {
      assert.strictEqual(line, '\t');
      assert.strictEqual(called, false);
      called = true;
    });
    fi.emit('data', '\t');
    fi.emit('data', '\n');
    assert.ok(called);
    rli.close();
  }

  // \t does not become part of the input when there is a completer function
  {
    const fi = new FakeInput();
    const completer = (line) => [[], line];
    const rli = new readline.Interface({
      input: fi,
      output: fi,
      terminal: true,
      completer: completer
    });
    let called = false;
    rli.on('line', function(line) {
      assert.strictEqual(line, 'foo');
      assert.strictEqual(called, false);
      called = true;
    });
    for (const character of '\tfo\to\t') {
      fi.emit('data', character);
    }
    fi.emit('data', '\n');
    assert.ok(called);
    rli.close();
  }

  // constructor throws if completer is not a function or undefined
  {
    const fi = new FakeInput();
<<<<<<< HEAD
    assert.throws(function() {
=======
    common.expectsError(function() {
>>>>>>> 84bd6f3c
      readline.createInterface({
        input: fi,
        completer: 'string is not valid'
      });
<<<<<<< HEAD
    }, function(err) {
      if (err instanceof TypeError) {
        if (/Argument "completer" must be a function/.test(err)) {
          return true;
        }
      }
      return false;
=======
    }, {
      type: TypeError,
      code: 'ERR_INVALID_OPT_VALUE'
    });
  }

  // constructor throws if historySize is not a positive number
  {
    const fi = new FakeInput();
    common.expectsError(function() {
      readline.createInterface({
        input: fi, historySize: 'not a number'
      });
    }, {
      type: RangeError,
      code: 'ERR_INVALID_OPT_VALUE'
    });

    common.expectsError(function() {
      readline.createInterface({
        input: fi, historySize: -1
      });
    }, {
      type: RangeError,
      code: 'ERR_INVALID_OPT_VALUE'
    });

    common.expectsError(function() {
      readline.createInterface({
        input: fi, historySize: NaN
      });
    }, {
      type: RangeError,
      code: 'ERR_INVALID_OPT_VALUE'
>>>>>>> 84bd6f3c
    });
  }

  // duplicate lines are removed from history when
  // `options.removeHistoryDuplicates` is `true`
  {
    const fi = new FakeInput();
    const rli = new readline.Interface({
      input: fi,
      output: fi,
      terminal: true,
      removeHistoryDuplicates: true
    });
    const expectedLines = ['foo', 'bar', 'baz', 'bar', 'bat', 'bat'];
    let callCount = 0;
    rli.on('line', function(line) {
      assert.strictEqual(line, expectedLines[callCount]);
      callCount++;
    });
    fi.emit('data', `${expectedLines.join('\n')}\n`);
    assert.strictEqual(callCount, expectedLines.length);
    fi.emit('keypress', '.', { name: 'up' }); // 'bat'
    assert.strictEqual(rli.line, expectedLines[--callCount]);
    fi.emit('keypress', '.', { name: 'up' }); // 'bar'
    assert.notStrictEqual(rli.line, expectedLines[--callCount]);
    assert.strictEqual(rli.line, expectedLines[--callCount]);
    fi.emit('keypress', '.', { name: 'up' }); // 'baz'
    assert.strictEqual(rli.line, expectedLines[--callCount]);
    fi.emit('keypress', '.', { name: 'up' }); // 'foo'
    assert.notStrictEqual(rli.line, expectedLines[--callCount]);
    assert.strictEqual(rli.line, expectedLines[--callCount]);
    assert.strictEqual(callCount, 0);
<<<<<<< HEAD
=======
    fi.emit('keypress', '.', { name: 'down' }); // 'baz'
    assert.strictEqual(rli.line, 'baz');
    fi.emit('keypress', '.', { name: 'n', ctrl: true }); // 'bar'
    assert.strictEqual(rli.line, 'bar');
    fi.emit('keypress', '.', { name: 'down' }); // 'bat'
    assert.strictEqual(rli.line, 'bat');
    fi.emit('keypress', '.', { name: 'down' }); // ''
    assert.strictEqual(rli.line, '');
>>>>>>> 84bd6f3c
    rli.close();
  }

  // duplicate lines are not removed from history when
  // `options.removeHistoryDuplicates` is `false`
  {
    const fi = new FakeInput();
    const rli = new readline.Interface({
      input: fi,
      output: fi,
      terminal: true,
      removeHistoryDuplicates: false
    });
    const expectedLines = ['foo', 'bar', 'baz', 'bar', 'bat', 'bat'];
    let callCount = 0;
    rli.on('line', function(line) {
      assert.strictEqual(line, expectedLines[callCount]);
      callCount++;
    });
    fi.emit('data', `${expectedLines.join('\n')}\n`);
    assert.strictEqual(callCount, expectedLines.length);
    fi.emit('keypress', '.', { name: 'up' }); // 'bat'
    assert.strictEqual(rli.line, expectedLines[--callCount]);
    fi.emit('keypress', '.', { name: 'up' }); // 'bar'
    assert.notStrictEqual(rli.line, expectedLines[--callCount]);
    assert.strictEqual(rli.line, expectedLines[--callCount]);
    fi.emit('keypress', '.', { name: 'up' }); // 'baz'
    assert.strictEqual(rli.line, expectedLines[--callCount]);
    fi.emit('keypress', '.', { name: 'up' }); // 'bar'
    assert.strictEqual(rli.line, expectedLines[--callCount]);
    fi.emit('keypress', '.', { name: 'up' }); // 'foo'
    assert.strictEqual(rli.line, expectedLines[--callCount]);
    assert.strictEqual(callCount, 0);
    rli.close();
  }

  // sending a multi-byte utf8 char over multiple writes
  {
    const buf = Buffer.from('☮', 'utf8');
    const fi = new FakeInput();
    const rli = new readline.Interface(
      { input: fi, output: fi, terminal: terminal }
    );
    let callCount = 0;
    rli.on('line', function(line) {
      callCount++;
      assert.strictEqual(line, buf.toString('utf8'));
    });
    [].forEach.call(buf, function(i) {
      fi.emit('data', Buffer.from([i]));
    });
    assert.strictEqual(callCount, 0);
    fi.emit('data', '\n');
    assert.strictEqual(callCount, 1);
    rli.close();
  }

  // Regression test for repl freeze, #1968:
  // check that nothing fails if 'keypress' event throws.
  {
    const fi = new FakeInput();
    const rli = new readline.Interface(
      { input: fi, output: fi, terminal: true }
    );
    const keys = [];
    fi.on('keypress', function(key) {
      keys.push(key);
      if (key === 'X') {
        throw new Error('bad thing happened');
      }
    });
    try {
      fi.emit('data', 'fooX');
    } catch (e) { }
    fi.emit('data', 'bar');
    assert.strictEqual(keys.join(''), 'fooXbar');
    rli.close();
  }

  // calling readline without `new`
  {
    const fi = new FakeInput();
    const rli = readline.Interface(
      { input: fi, output: fi, terminal: terminal }
    );
    let called = false;
    rli.on('line', function(line) {
      called = true;
      assert.strictEqual(line, 'asdf');
    });
    fi.emit('data', 'asdf\n');
    assert.ok(called);
    rli.close();
  }
<<<<<<< HEAD
=======

  // calling the question callback
  {
    let called = false;
    const fi = new FakeInput();
    const rli = new readline.Interface(
      { input: fi, output: fi, terminal: terminal }
    );
    rli.question('foo?', function(answer) {
      called = true;
      assert.strictEqual(answer, 'bar');
    });
    rli.write('bar\n');
    assert.ok(called);
    rli.close();
  }
>>>>>>> 84bd6f3c

  if (terminal) {
    // history is bound
    {
      const fi = new FakeInput();
      const rli = new readline.Interface(
        { input: fi, output: fi, terminal, historySize: 2 }
      );
      const lines = ['line 1', 'line 2', 'line 3'];
      fi.emit('data', lines.join('\n') + '\n');
      assert.strictEqual(rli.history.length, 2);
      assert.strictEqual(rli.history[0], 'line 3');
      assert.strictEqual(rli.history[1], 'line 2');
    }
    // question
    {
      const fi = new FakeInput();
      const rli = new readline.Interface(
        { input: fi, output: fi, terminal: terminal }
      );
      const expectedLines = ['foo'];
      rli.question(expectedLines[0], function() {
        rli.close();
      });
      const cursorPos = rli._getCursorPos();
      assert.strictEqual(cursorPos.rows, 0);
      assert.strictEqual(cursorPos.cols, expectedLines[0].length);
      rli.close();
    }

    // sending a multi-line question
    {
      const fi = new FakeInput();
      const rli = new readline.Interface(
        { input: fi, output: fi, terminal: terminal }
      );
      const expectedLines = ['foo', 'bar'];
      rli.question(expectedLines.join('\n'), function() {
        rli.close();
      });
      const cursorPos = rli._getCursorPos();
      assert.strictEqual(cursorPos.rows, expectedLines.length - 1);
      assert.strictEqual(cursorPos.cols, expectedLines.slice(-1)[0].length);
      rli.close();
    }

    {
      // Beginning and end of line
      const fi = new FakeInput();
      const rli = new readline.Interface({
        input: fi,
        output: fi,
        prompt: '',
        terminal: terminal
      });
      fi.emit('data', 'the quick brown fox');
      fi.emit('keypress', '.', { ctrl: true, name: 'a' });
      let cursorPos = rli._getCursorPos();
      assert.strictEqual(cursorPos.rows, 0);
      assert.strictEqual(cursorPos.cols, 0);
      fi.emit('keypress', '.', { ctrl: true, name: 'e' });
      cursorPos = rli._getCursorPos();
      assert.strictEqual(cursorPos.rows, 0);
      assert.strictEqual(cursorPos.cols, 19);
      rli.close();
    }

    {
<<<<<<< HEAD
=======
      // Back and Forward one character
      const fi = new FakeInput();
      const rli = new readline.Interface({
        input: fi,
        output: fi,
        prompt: '',
        terminal: terminal
      });
      fi.emit('data', 'the quick brown fox');
      let cursorPos = rli._getCursorPos();
      assert.strictEqual(cursorPos.rows, 0);
      assert.strictEqual(cursorPos.cols, 19);

      // Back one character
      fi.emit('keypress', '.', { ctrl: true, name: 'b' });
      cursorPos = rli._getCursorPos();
      assert.strictEqual(cursorPos.rows, 0);
      assert.strictEqual(cursorPos.cols, 18);
      // Back one character
      fi.emit('keypress', '.', { ctrl: true, name: 'b' });
      cursorPos = rli._getCursorPos();
      assert.strictEqual(cursorPos.rows, 0);
      assert.strictEqual(cursorPos.cols, 17);
      // Forward one character
      fi.emit('keypress', '.', { ctrl: true, name: 'f' });
      cursorPos = rli._getCursorPos();
      assert.strictEqual(cursorPos.rows, 0);
      assert.strictEqual(cursorPos.cols, 18);
      // Forward one character
      fi.emit('keypress', '.', { ctrl: true, name: 'f' });
      cursorPos = rli._getCursorPos();
      assert.strictEqual(cursorPos.rows, 0);
      assert.strictEqual(cursorPos.cols, 19);
      rli.close();
    }

    {
>>>>>>> 84bd6f3c
      // `wordLeft` and `wordRight`
      const fi = new FakeInput();
      const rli = new readline.Interface({
        input: fi,
        output: fi,
        prompt: '',
        terminal: terminal
      });
      fi.emit('data', 'the quick brown fox');
      fi.emit('keypress', '.', { ctrl: true, name: 'left' });
      let cursorPos = rli._getCursorPos();
      assert.strictEqual(cursorPos.rows, 0);
      assert.strictEqual(cursorPos.cols, 16);
      fi.emit('keypress', '.', { meta: true, name: 'b' });
      cursorPos = rli._getCursorPos();
      assert.strictEqual(cursorPos.rows, 0);
      assert.strictEqual(cursorPos.cols, 10);
      fi.emit('keypress', '.', { ctrl: true, name: 'right' });
      cursorPos = rli._getCursorPos();
      assert.strictEqual(cursorPos.rows, 0);
      assert.strictEqual(cursorPos.cols, 16);
      fi.emit('keypress', '.', { meta: true, name: 'f' });
      cursorPos = rli._getCursorPos();
      assert.strictEqual(cursorPos.rows, 0);
      assert.strictEqual(cursorPos.cols, 19);
      rli.close();
    }

    {
      // `deleteWordLeft`
      [
        { ctrl: true, name: 'w' },
        { ctrl: true, name: 'backspace' },
        { meta: true, name: 'backspace' }
      ]
        .forEach((deleteWordLeftKey) => {
          let fi = new FakeInput();
          let rli = new readline.Interface({
            input: fi,
            output: fi,
            prompt: '',
            terminal: terminal
          });
          fi.emit('data', 'the quick brown fox');
          fi.emit('keypress', '.', { ctrl: true, name: 'left' });
          rli.on('line', common.mustCall((line) => {
            assert.strictEqual(line, 'the quick fox');
          }));
          fi.emit('keypress', '.', deleteWordLeftKey);
          fi.emit('data', '\n');
          rli.close();

          // No effect if pressed at beginning of line
          fi = new FakeInput();
          rli = new readline.Interface({
            input: fi,
            output: fi,
            prompt: '',
            terminal: terminal
          });
          fi.emit('data', 'the quick brown fox');
          fi.emit('keypress', '.', { ctrl: true, name: 'a' });
          rli.on('line', common.mustCall((line) => {
            assert.strictEqual(line, 'the quick brown fox');
          }));
          fi.emit('keypress', '.', deleteWordLeftKey);
          fi.emit('data', '\n');
          rli.close();
        });
    }

    {
      // `deleteWordRight`
      [
        { ctrl: true, name: 'delete' },
        { meta: true, name: 'delete' },
        { meta: true, name: 'd' }
      ]
        .forEach((deleteWordRightKey) => {
          let fi = new FakeInput();
          let rli = new readline.Interface({
            input: fi,
            output: fi,
            prompt: '',
            terminal: terminal
          });
          fi.emit('data', 'the quick brown fox');
          fi.emit('keypress', '.', { ctrl: true, name: 'left' });
          fi.emit('keypress', '.', { ctrl: true, name: 'left' });
          rli.on('line', common.mustCall((line) => {
            assert.strictEqual(line, 'the quick fox');
          }));
          fi.emit('keypress', '.', deleteWordRightKey);
          fi.emit('data', '\n');
          rli.close();

          // No effect if pressed at end of line
          fi = new FakeInput();
          rli = new readline.Interface({
            input: fi,
            output: fi,
            prompt: '',
            terminal: terminal
          });
          fi.emit('data', 'the quick brown fox');
          rli.on('line', common.mustCall((line) => {
            assert.strictEqual(line, 'the quick brown fox');
          }));
          fi.emit('keypress', '.', deleteWordRightKey);
          fi.emit('data', '\n');
          rli.close();
        });
    }
<<<<<<< HEAD
=======

    // deleteLeft
    {
      const fi = new FakeInput();
      const rli = new readline.Interface({
        input: fi,
        output: fi,
        prompt: '',
        terminal: terminal
      });
      fi.emit('data', 'the quick brown fox');
      let cursorPos = rli._getCursorPos();
      assert.strictEqual(cursorPos.rows, 0);
      assert.strictEqual(cursorPos.cols, 19);

      // Delete left character
      fi.emit('keypress', '.', { ctrl: true, name: 'h' });
      cursorPos = rli._getCursorPos();
      assert.strictEqual(cursorPos.rows, 0);
      assert.strictEqual(cursorPos.cols, 18);
      rli.on('line', common.mustCall((line) => {
        assert.strictEqual(line, 'the quick brown fo');
      }));
      fi.emit('data', '\n');
      rli.close();
    }

    // deleteRight
    {
      const fi = new FakeInput();
      const rli = new readline.Interface({
        input: fi,
        output: fi,
        prompt: '',
        terminal: terminal
      });
      fi.emit('data', 'the quick brown fox');

      // Go to the start of the line
      fi.emit('keypress', '.', { ctrl: true, name: 'a' });
      let cursorPos = rli._getCursorPos();
      assert.strictEqual(cursorPos.rows, 0);
      assert.strictEqual(cursorPos.cols, 0);

      // Delete right character
      fi.emit('keypress', '.', { ctrl: true, name: 'd' });
      cursorPos = rli._getCursorPos();
      assert.strictEqual(cursorPos.rows, 0);
      assert.strictEqual(cursorPos.cols, 0);
      rli.on('line', common.mustCall((line) => {
        assert.strictEqual(line, 'he quick brown fox');
      }));
      fi.emit('data', '\n');
      rli.close();
    }


    // deleteLineLeft
    {
      const fi = new FakeInput();
      const rli = new readline.Interface({
        input: fi,
        output: fi,
        prompt: '',
        terminal: terminal
      });
      fi.emit('data', 'the quick brown fox');
      let cursorPos = rli._getCursorPos();
      assert.strictEqual(cursorPos.rows, 0);
      assert.strictEqual(cursorPos.cols, 19);

      // Delete from current to start of line
      fi.emit('keypress', '.', { ctrl: true, shift: true, name: 'backspace' });
      cursorPos = rli._getCursorPos();
      assert.strictEqual(cursorPos.rows, 0);
      assert.strictEqual(cursorPos.cols, 0);
      rli.on('line', common.mustCall((line) => {
        assert.strictEqual(line, '');
      }));
      fi.emit('data', '\n');
      rli.close();
    }

    // deleteLineRight
    {
      const fi = new FakeInput();
      const rli = new readline.Interface({
        input: fi,
        output: fi,
        prompt: '',
        terminal: terminal
      });
      fi.emit('data', 'the quick brown fox');

      // Go to the start of the line
      fi.emit('keypress', '.', { ctrl: true, name: 'a' });
      let cursorPos = rli._getCursorPos();
      assert.strictEqual(cursorPos.rows, 0);
      assert.strictEqual(cursorPos.cols, 0);

      // Delete from current to end of line
      fi.emit('keypress', '.', { ctrl: true, shift: true, name: 'delete' });
      cursorPos = rli._getCursorPos();
      assert.strictEqual(cursorPos.rows, 0);
      assert.strictEqual(cursorPos.cols, 0);
      rli.on('line', common.mustCall((line) => {
        assert.strictEqual(line, '');
      }));
      fi.emit('data', '\n');
      rli.close();
    }

    // multi-line cursor position
    {
      const fi = new FakeInput();
      const rli = new readline.Interface({
        input: fi,
        output: fi,
        prompt: '',
        terminal: terminal
      });
      fi.columns = 10;
      fi.emit('data', 'multi-line text');
      const cursorPos = rli._getCursorPos();
      assert.strictEqual(cursorPos.rows, 1);
      assert.strictEqual(cursorPos.cols, 5);
      rli.close();
    }

    // Clear the whole screen
    {
      const fi = new FakeInput();
      const rli = new readline.Interface({
        input: fi,
        output: fi,
        prompt: '',
        terminal: terminal
      });
      const lines = ['line 1', 'line 2', 'line 3'];
      fi.emit('data', lines.join('\n'));
      fi.emit('keypress', '.', { ctrl: true, name: 'l' });
      const cursorPos = rli._getCursorPos();
      assert.strictEqual(cursorPos.rows, 0);
      assert.strictEqual(cursorPos.cols, 6);
      rli.on('line', common.mustCall((line) => {
        assert.strictEqual(line, 'line 3');
      }));
      fi.emit('data', '\n');
      rli.close();
    }
>>>>>>> 84bd6f3c
  }

  // isFullWidthCodePoint() should return false for non-numeric values
  [true, false, null, undefined, {}, [], 'あ'].forEach((v) => {
    assert.strictEqual(internalReadline.isFullWidthCodePoint('あ'), false);
  });

  // wide characters should be treated as two columns.
  assert.strictEqual(internalReadline.isFullWidthCodePoint('a'.charCodeAt(0)),
                     false);
  assert.strictEqual(internalReadline.isFullWidthCodePoint('あ'.charCodeAt(0)),
                     true);
  assert.strictEqual(internalReadline.isFullWidthCodePoint('谢'.charCodeAt(0)),
                     true);
  assert.strictEqual(internalReadline.isFullWidthCodePoint('고'.charCodeAt(0)),
                     true);
  assert.strictEqual(internalReadline.isFullWidthCodePoint(0x1f251), true);
  assert.strictEqual(internalReadline.getStringWidth('abcde'), 5);
  assert.strictEqual(internalReadline.getStringWidth('古池や'), 6);
  assert.strictEqual(internalReadline.getStringWidth('ノード.js'), 9);
  assert.strictEqual(internalReadline.getStringWidth('你好'), 4);
  assert.strictEqual(internalReadline.getStringWidth('안녕하세요'), 10);
  assert.strictEqual(internalReadline.getStringWidth('A\ud83c\ude00BC'), 5);

  // check if vt control chars are stripped
  assert.strictEqual(
    internalReadline.stripVTControlCharacters('\u001b[31m> \u001b[39m'),
    '> '
  );
  assert.strictEqual(
    internalReadline.stripVTControlCharacters('\u001b[31m> \u001b[39m> '),
    '> > '
  );
  assert.strictEqual(
    internalReadline.stripVTControlCharacters('\u001b[31m\u001b[39m'),
    ''
  );
  assert.strictEqual(
    internalReadline.stripVTControlCharacters('> '),
    '> '
  );
  assert.strictEqual(internalReadline
    .getStringWidth('\u001b[31m> \u001b[39m'), 2);
  assert.strictEqual(internalReadline
    .getStringWidth('\u001b[31m> \u001b[39m> '), 4);
  assert.strictEqual(internalReadline
    .getStringWidth('\u001b[31m\u001b[39m'), 0);
  assert.strictEqual(internalReadline.getStringWidth('> '), 2);

  {
    const fi = new FakeInput();
    assert.deepStrictEqual(fi.listeners(terminal ? 'keypress' : 'data'), []);
  }

  // check EventEmitter memory leak
  for (let i = 0; i < 12; i++) {
    const rl = readline.createInterface({
      input: process.stdin,
      output: process.stdout
    });
    rl.close();
    assert.strictEqual(isWarned(process.stdin._events), false);
    assert.strictEqual(isWarned(process.stdout._events), false);
  }

<<<<<<< HEAD
  // can create a new readline Interface with a null output arugument
=======
  // can create a new readline Interface with a null output argument
>>>>>>> 84bd6f3c
  {
    const fi = new FakeInput();
    const rli = new readline.Interface(
      { input: fi, output: null, terminal: terminal }
    );

    let called = false;
    rli.on('line', function(line) {
      called = true;
      assert.strictEqual(line, 'asdf');
    });
    fi.emit('data', 'asdf\n');
    assert.ok(called);

<<<<<<< HEAD
    assert.doesNotThrow(function() {
      rli.setPrompt('ddd> ');
    });

    assert.doesNotThrow(function() {
      rli.prompt();
    });

    assert.doesNotThrow(function() {
      rli.write('really shouldnt be seeing this');
    });

    assert.doesNotThrow(function() {
      rli.question('What do you think of node.js? ', function(answer) {
        console.log('Thank you for your valuable feedback:', answer);
        rli.close();
      });
=======
    rli.setPrompt('ddd> ');
    rli.prompt();
    rli.write('really shouldnt be seeing this');
    rli.question('What do you think of node.js? ', function(answer) {
      console.log('Thank you for your valuable feedback:', answer);
      rli.close();
>>>>>>> 84bd6f3c
    });
  }

  {
    const expected = terminal ?
      ['\u001b[1G', '\u001b[0J', '$ ', '\u001b[3G'] :
      ['$ '];

    let counter = 0;
    const output = new Writable({
      write: common.mustCall((chunk, enc, cb) => {
        assert.strictEqual(chunk.toString(), expected[counter++]);
        cb();
        rl.close();
      }, expected.length)
    });

    const rl = readline.createInterface({
      input: new Readable({ read: common.mustCall() }),
      output: output,
      prompt: '$ ',
      terminal: terminal
    });

    rl.prompt();

    assert.strictEqual(rl._prompt, '$ ');
  }
});

// For the purposes of the following tests, we do not care about the exact
// value of crlfDelay, only that the behaviour conforms to what's expected.
// Setting it to Infinity allows the test to succeed even under extreme
// CPU stress.
const crlfDelay = Infinity;

[ true, false ].forEach(function(terminal) {
  // sending multiple newlines at once that does not end with a new line
  // and a `end` event(last line is)

  // \r\n should emit one line event, not two
  {
    const fi = new FakeInput();
    const rli = new readline.Interface(
      {
        input: fi,
        output: fi,
        terminal: terminal,
        crlfDelay
      }
    );
    const expectedLines = ['foo', 'bar', 'baz', 'bat'];
    let callCount = 0;
    rli.on('line', function(line) {
      assert.strictEqual(line, expectedLines[callCount]);
      callCount++;
    });
    fi.emit('data', expectedLines.join('\r\n'));
    assert.strictEqual(callCount, expectedLines.length - 1);
    rli.close();
  }

  // \r\n should emit one line event when split across multiple writes.
  {
    const fi = new FakeInput();
    const rli = new readline.Interface({
      input: fi,
      output: fi,
      terminal: terminal,
      crlfDelay
    });
    const expectedLines = ['foo', 'bar', 'baz', 'bat'];
    let callCount = 0;
    rli.on('line', function(line) {
      assert.strictEqual(line, expectedLines[callCount]);
      callCount++;
    });
    expectedLines.forEach(function(line) {
      fi.emit('data', `${line}\r`);
      fi.emit('data', '\n');
    });
    assert.strictEqual(callCount, expectedLines.length);
    rli.close();
  }

  // Emit one line event when the delay between \r and \n is
  // over the default crlfDelay but within the setting value.
  {
    const fi = new FakeInput();
    const delay = 125;
    const rli = new readline.Interface({
      input: fi,
      output: fi,
      terminal: terminal,
      crlfDelay
    });
    let callCount = 0;
    rli.on('line', () => callCount++);
    fi.emit('data', '\r');
    setTimeout(common.mustCall(() => {
      fi.emit('data', '\n');
      assert.strictEqual(callCount, 1);
      rli.close();
    }), delay);
  }
});<|MERGE_RESOLUTION|>--- conflicted
+++ resolved
@@ -27,10 +27,6 @@
 const readline = require('readline');
 const internalReadline = require('internal/readline');
 const EventEmitter = require('events').EventEmitter;
-<<<<<<< HEAD
-const inherits = require('util').inherits;
-=======
->>>>>>> 84bd6f3c
 const { Writable, Readable } = require('stream');
 
 class FakeInput extends EventEmitter {
@@ -39,14 +35,6 @@
   write() {}
   end() {}
 }
-<<<<<<< HEAD
-inherits(FakeInput, EventEmitter);
-FakeInput.prototype.resume = () => {};
-FakeInput.prototype.pause = () => {};
-FakeInput.prototype.write = () => {};
-FakeInput.prototype.end = () => {};
-=======
->>>>>>> 84bd6f3c
 
 function isWarned(emitter) {
   for (const name in emitter) {
@@ -369,24 +357,11 @@
   // constructor throws if completer is not a function or undefined
   {
     const fi = new FakeInput();
-<<<<<<< HEAD
-    assert.throws(function() {
-=======
     common.expectsError(function() {
->>>>>>> 84bd6f3c
       readline.createInterface({
         input: fi,
         completer: 'string is not valid'
       });
-<<<<<<< HEAD
-    }, function(err) {
-      if (err instanceof TypeError) {
-        if (/Argument "completer" must be a function/.test(err)) {
-          return true;
-        }
-      }
-      return false;
-=======
     }, {
       type: TypeError,
       code: 'ERR_INVALID_OPT_VALUE'
@@ -421,7 +396,6 @@
     }, {
       type: RangeError,
       code: 'ERR_INVALID_OPT_VALUE'
->>>>>>> 84bd6f3c
     });
   }
 
@@ -454,8 +428,6 @@
     assert.notStrictEqual(rli.line, expectedLines[--callCount]);
     assert.strictEqual(rli.line, expectedLines[--callCount]);
     assert.strictEqual(callCount, 0);
-<<<<<<< HEAD
-=======
     fi.emit('keypress', '.', { name: 'down' }); // 'baz'
     assert.strictEqual(rli.line, 'baz');
     fi.emit('keypress', '.', { name: 'n', ctrl: true }); // 'bar'
@@ -464,7 +436,6 @@
     assert.strictEqual(rli.line, 'bat');
     fi.emit('keypress', '.', { name: 'down' }); // ''
     assert.strictEqual(rli.line, '');
->>>>>>> 84bd6f3c
     rli.close();
   }
 
@@ -559,8 +530,6 @@
     assert.ok(called);
     rli.close();
   }
-<<<<<<< HEAD
-=======
 
   // calling the question callback
   {
@@ -577,7 +546,6 @@
     assert.ok(called);
     rli.close();
   }
->>>>>>> 84bd6f3c
 
   if (terminal) {
     // history is bound
@@ -646,8 +614,6 @@
     }
 
     {
-<<<<<<< HEAD
-=======
       // Back and Forward one character
       const fi = new FakeInput();
       const rli = new readline.Interface({
@@ -685,7 +651,6 @@
     }
 
     {
->>>>>>> 84bd6f3c
       // `wordLeft` and `wordRight`
       const fi = new FakeInput();
       const rli = new readline.Interface({
@@ -799,8 +764,6 @@
           rli.close();
         });
     }
-<<<<<<< HEAD
-=======
 
     // deleteLeft
     {
@@ -951,7 +914,6 @@
       fi.emit('data', '\n');
       rli.close();
     }
->>>>>>> 84bd6f3c
   }
 
   // isFullWidthCodePoint() should return false for non-numeric values
@@ -1017,11 +979,7 @@
     assert.strictEqual(isWarned(process.stdout._events), false);
   }
 
-<<<<<<< HEAD
-  // can create a new readline Interface with a null output arugument
-=======
   // can create a new readline Interface with a null output argument
->>>>>>> 84bd6f3c
   {
     const fi = new FakeInput();
     const rli = new readline.Interface(
@@ -1036,32 +994,12 @@
     fi.emit('data', 'asdf\n');
     assert.ok(called);
 
-<<<<<<< HEAD
-    assert.doesNotThrow(function() {
-      rli.setPrompt('ddd> ');
-    });
-
-    assert.doesNotThrow(function() {
-      rli.prompt();
-    });
-
-    assert.doesNotThrow(function() {
-      rli.write('really shouldnt be seeing this');
-    });
-
-    assert.doesNotThrow(function() {
-      rli.question('What do you think of node.js? ', function(answer) {
-        console.log('Thank you for your valuable feedback:', answer);
-        rli.close();
-      });
-=======
     rli.setPrompt('ddd> ');
     rli.prompt();
     rli.write('really shouldnt be seeing this');
     rli.question('What do you think of node.js? ', function(answer) {
       console.log('Thank you for your valuable feedback:', answer);
       rli.close();
->>>>>>> 84bd6f3c
     });
   }
 
