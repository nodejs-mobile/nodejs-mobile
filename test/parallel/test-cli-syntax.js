'use strict';

const common = require('../common');
const assert = require('assert');
const spawnSync = require('child_process').spawnSync;
const path = require('path');

const node = process.execPath;

// test both sets of arguments that check syntax
const syntaxArgs = [
  ['-c'],
  ['--check']
];

const syntaxErrorRE = /^SyntaxError: Unexpected identifier$/m;
const notFoundRE = /^Error: Cannot find module/m;

// test good syntax with and without shebang
[
  'syntax/good_syntax.js',
  'syntax/good_syntax',
  'syntax/good_syntax_shebang.js',
  'syntax/good_syntax_shebang',
  'syntax/illegal_if_not_wrapped.js'
].forEach(function(file) {
  file = path.join(common.fixturesDir, file);

  // loop each possible option, `-c` or `--check`
  syntaxArgs.forEach(function(args) {
    const _args = args.concat(file);
    const c = spawnSync(node, _args, {encoding: 'utf8'});

    // no output should be produced
    assert.strictEqual(c.stdout, '', 'stdout produced');
    assert.strictEqual(c.stderr, '', 'stderr produced');
    assert.strictEqual(c.status, 0, `code === ${c.status}`);
  });
});

// test bad syntax with and without shebang
[
  'syntax/bad_syntax.js',
  'syntax/bad_syntax',
  'syntax/bad_syntax_shebang.js',
  'syntax/bad_syntax_shebang'
].forEach(function(file) {
  file = path.join(common.fixturesDir, file);

  // loop each possible option, `-c` or `--check`
  syntaxArgs.forEach(function(args) {
    const _args = args.concat(file);
    const c = spawnSync(node, _args, {encoding: 'utf8'});

    // no stdout should be produced
    assert.strictEqual(c.stdout, '', 'stdout produced');

    // stderr should include the filename
    assert(c.stderr.startsWith(file),
           "stderr doesn't start with the filename");

    // stderr should have a syntax error message
<<<<<<< HEAD
    const match = c.stderr.match(common.engineSpecificMessage({
      v8: /^SyntaxError: Unexpected identifier$/m,
      chakracore: /^SyntaxError: Expected ';'$/m})
    );
    assert(match, 'stderr incorrect');
=======
    assert(syntaxErrorRE.test(c.stderr), 'stderr incorrect');
>>>>>>> 32c7f114

    assert.strictEqual(c.status, 1, `code === ${c.status}`);
  });
});

// test file not found
[
  'syntax/file_not_found.js',
  'syntax/file_not_found'
].forEach(function(file) {
  file = path.join(common.fixturesDir, file);

  // loop each possible option, `-c` or `--check`
  syntaxArgs.forEach(function(args) {
    const _args = args.concat(file);
    const c = spawnSync(node, _args, {encoding: 'utf8'});

    // no stdout should be produced
    assert.strictEqual(c.stdout, '', 'stdout produced');

    // stderr should have a module not found error message
    assert(notFoundRE.test(c.stderr), 'stderr incorrect');

    assert.strictEqual(c.status, 1, `code === ${c.status}`);
  });
});

// should not execute code piped from stdin with --check
// loop each possible option, `-c` or `--check`
syntaxArgs.forEach(function(args) {
  const stdin = 'throw new Error("should not get run");';
  const c = spawnSync(node, args, {encoding: 'utf8', input: stdin});

  // no stdout or stderr should be produced
  assert.strictEqual(c.stdout, '', 'stdout produced');
  assert.strictEqual(c.stderr, '', 'stderr produced');

  assert.strictEqual(c.status, 0, `code === ${c.status}`);
});

// should throw if code piped from stdin with --check has bad syntax
// loop each possible option, `-c` or `--check`
syntaxArgs.forEach(function(args) {
  const stdin = 'var foo bar;';
  const c = spawnSync(node, args, {encoding: 'utf8', input: stdin});

  // stderr should include '[stdin]' as the filename
  if (process.jsEngine === 'v8') {
    assert(c.stderr.startsWith('[stdin]'), "stderr doesn't start with [stdin]");
  }

  // no stdout or stderr should be produced
  assert.strictEqual(c.stdout, '', 'stdout produced');

  // stderr should have a syntax error message
<<<<<<< HEAD
  const match = c.stderr.match(common.engineSpecificMessage({
    v8: /^SyntaxError: Unexpected identifier$/m,
    chakracore: /^SyntaxError: Expected ';'$/m})
  );
  assert(match, 'stderr incorrect');
=======
  assert(syntaxErrorRE.test(c.stderr), 'stderr incorrect');
>>>>>>> 32c7f114

  assert.strictEqual(c.status, 1, `code === ${c.status}`);
});

// should throw if -c and -e flags are both passed
['-c', '--check'].forEach(function(checkFlag) {
  ['-e', '--eval'].forEach(function(evalFlag) {
    const args = [checkFlag, evalFlag, 'foo'];
    const c = spawnSync(node, args, {encoding: 'utf8'});

    assert(
      c.stderr.startsWith(
        `${node}: either --check or --eval can be used, not both`
      )
    );

    assert.strictEqual(c.status, 9, `code === ${c.status}`);
  });
});<|MERGE_RESOLUTION|>--- conflicted
+++ resolved
@@ -60,15 +60,10 @@
            "stderr doesn't start with the filename");
 
     // stderr should have a syntax error message
-<<<<<<< HEAD
-    const match = c.stderr.match(common.engineSpecificMessage({
-      v8: /^SyntaxError: Unexpected identifier$/m,
-      chakracore: /^SyntaxError: Expected ';'$/m})
-    );
-    assert(match, 'stderr incorrect');
-=======
-    assert(syntaxErrorRE.test(c.stderr), 'stderr incorrect');
->>>>>>> 32c7f114
+    const re = common.engineSpecificMessage({
+      v8: syntaxErrorRE,
+      chakracore: /^SyntaxError: Expected ';'$/m});
+    assert(re.test(c.stderr), 'stderr incorrect');
 
     assert.strictEqual(c.status, 1, `code === ${c.status}`);
   });
@@ -124,15 +119,10 @@
   assert.strictEqual(c.stdout, '', 'stdout produced');
 
   // stderr should have a syntax error message
-<<<<<<< HEAD
-  const match = c.stderr.match(common.engineSpecificMessage({
-    v8: /^SyntaxError: Unexpected identifier$/m,
-    chakracore: /^SyntaxError: Expected ';'$/m})
-  );
-  assert(match, 'stderr incorrect');
-=======
-  assert(syntaxErrorRE.test(c.stderr), 'stderr incorrect');
->>>>>>> 32c7f114
+  const re = common.engineSpecificMessage({
+    v8: syntaxErrorRE,
+    chakracore: /^SyntaxError: Expected ';'$/m});
+  assert(re.test(c.stderr), 'stderr incorrect');
 
   assert.strictEqual(c.status, 1, `code === ${c.status}`);
 });
