--- conflicted
+++ resolved
@@ -13,7 +13,10 @@
   ['--check']
 ];
 
-const syntaxErrorRE = /^SyntaxError: Unexpected identifier$/m;
+const syntaxErrorRE = common.engineSpecificMessage({
+  v8: /^SyntaxError: Unexpected identifier$/m,
+  chakracore: /^SyntaxError: Expected ';'$/m
+});
 const notFoundRE = /^Error: Cannot find module/m;
 
 // test good syntax with and without shebang
@@ -60,15 +63,7 @@
            "stderr doesn't start with the filename");
 
     // stderr should have a syntax error message
-<<<<<<< HEAD
-    const match = c.stderr.match(common.engineSpecificMessage({
-      v8: /^SyntaxError: Unexpected identifier$/m,
-      chakracore: /^SyntaxError: Expected ';'$/m})
-    );
-    assert(match, 'stderr incorrect');
-=======
     assert(syntaxErrorRE.test(c.stderr), 'stderr incorrect');
->>>>>>> 01461afb
 
     assert.strictEqual(c.status, 1, `code === ${c.status}`);
   });
@@ -124,15 +119,7 @@
   assert.strictEqual(c.stdout, '', 'stdout produced');
 
   // stderr should have a syntax error message
-<<<<<<< HEAD
-  const match = c.stderr.match(common.engineSpecificMessage({
-    v8: /^SyntaxError: Unexpected identifier$/m,
-    chakracore: /^SyntaxError: Expected ';'$/m})
-  );
-  assert(match, 'stderr incorrect');
-=======
   assert(syntaxErrorRE.test(c.stderr), 'stderr incorrect');
->>>>>>> 01461afb
 
   assert.strictEqual(c.status, 1, `code === ${c.status}`);
 });
