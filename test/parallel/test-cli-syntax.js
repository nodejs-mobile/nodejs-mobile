'use strict';

const common = require('../common');
const assert = require('assert');
const { exec, spawnSync } = require('child_process');
const fixtures = require('../common/fixtures');

const node = process.execPath;

// test both sets of arguments that check syntax
const syntaxArgs = [
  ['-c'],
  ['--check']
];

<<<<<<< HEAD
const syntaxErrorRE = common.engineSpecificMessage({
  v8: /^SyntaxError: Unexpected identifier$/m,
  chakracore: /^SyntaxError: Expected ';'$/m
});
=======
// Match on the name of the `Error` but not the message as it is different
// depending on the JavaScript engine. Some ChakraCore messages start with a
// single quote character so add that as an optional character.
const syntaxErrorRE = /^SyntaxError: '?\b/m;
>>>>>>> 84bd6f3c
const notFoundRE = /^Error: Cannot find module/m;

// test good syntax with and without shebang
[
  'syntax/good_syntax.js',
  'syntax/good_syntax',
  'syntax/good_syntax_shebang.js',
  'syntax/good_syntax_shebang',
  'syntax/illegal_if_not_wrapped.js'
].forEach(function(file) {
  file = fixtures.path(file);

  // loop each possible option, `-c` or `--check`
  syntaxArgs.forEach(function(args) {
    const _args = args.concat(file);

    const cmd = [node, ..._args].join(' ');
    exec(cmd, common.mustCall((err, stdout, stderr) => {
      assert.ifError(err);
<<<<<<< HEAD
      assert.strictEqual(stdout, '', 'stdout produced');
      assert.strictEqual(stderr, '', 'stderr produced');
=======
      assert.strictEqual(stdout, '');
      assert.strictEqual(stderr, '');
>>>>>>> 84bd6f3c
    }));
  });
});

// test bad syntax with and without shebang
[
  'syntax/bad_syntax.js',
  'syntax/bad_syntax',
  'syntax/bad_syntax_shebang.js',
  'syntax/bad_syntax_shebang'
].forEach(function(file) {
  file = fixtures.path(file);

  // loop each possible option, `-c` or `--check`
  syntaxArgs.forEach(function(args) {
    const _args = args.concat(file);
    const cmd = [node, ..._args].join(' ');
    exec(cmd, common.mustCall((err, stdout, stderr) => {
      assert.strictEqual(err instanceof Error, true);
<<<<<<< HEAD
      assert.strictEqual(err.code, 1, `code === ${err.code}`);

      // no stdout should be produced
      assert.strictEqual(stdout, '', 'stdout produced');

      // stderr should have a syntax error message
      assert(syntaxErrorRE.test(stderr), 'stderr incorrect');

      // stderr should include the filename
      assert(stderr.startsWith(file), "stderr doesn't start with the filename");
=======
      assert.strictEqual(err.code, 1);

      // no stdout should be produced
      assert.strictEqual(stdout, '');

      // stderr should have a syntax error message
      assert(syntaxErrorRE.test(stderr), `${syntaxErrorRE} === ${stderr}`);

      // stderr should include the filename
      assert(stderr.startsWith(file), `${stderr} starts with ${file}`);
>>>>>>> 84bd6f3c
    }));
  });
});

// test file not found
[
  'syntax/file_not_found.js',
  'syntax/file_not_found'
].forEach(function(file) {
  file = fixtures.path(file);

  // loop each possible option, `-c` or `--check`
  syntaxArgs.forEach(function(args) {
    const _args = args.concat(file);
    const cmd = [node, ..._args].join(' ');
    exec(cmd, common.mustCall((err, stdout, stderr) => {
      // no stdout should be produced
<<<<<<< HEAD
      assert.strictEqual(stdout, '', 'stdout produced');

      // stderr should have a module not found error message
      assert(notFoundRE.test(stderr), 'stderr incorrect');

      assert.strictEqual(err.code, 1, `code === ${err.code}`);
=======
      assert.strictEqual(stdout, '');

      // stderr should have a module not found error message
      assert(notFoundRE.test(stderr), `${notFoundRE} === ${stderr}`);

      assert.strictEqual(err.code, 1);
>>>>>>> 84bd6f3c
    }));
  });
});

// should not execute code piped from stdin with --check
// loop each possible option, `-c` or `--check`
syntaxArgs.forEach(function(args) {
  const stdin = 'throw new Error("should not get run");';
  const c = spawnSync(node, args, { encoding: 'utf8', input: stdin });

  // no stdout or stderr should be produced
  assert.strictEqual(c.stdout, '');
  assert.strictEqual(c.stderr, '');

  assert.strictEqual(c.status, 0);
});

// should throw if code piped from stdin with --check has bad syntax
// loop each possible option, `-c` or `--check`
syntaxArgs.forEach(function(args) {
  const stdin = 'var foo bar;';
  const c = spawnSync(node, args, { encoding: 'utf8', input: stdin });

  // stderr should include '[stdin]' as the filename
  if (!common.isChakraEngine) {
    assert(c.stderr.startsWith('[stdin]'), `${c.stderr} starts with ${stdin}`);
  }

  // no stdout or stderr should be produced
  assert.strictEqual(c.stdout, '');

  // stderr should have a syntax error message
<<<<<<< HEAD
  assert(syntaxErrorRE.test(c.stderr), 'stderr incorrect');
=======
  assert(syntaxErrorRE.test(c.stderr), `${syntaxErrorRE} === ${c.stderr}`);
>>>>>>> 84bd6f3c

  assert.strictEqual(c.status, 1);
});

// should throw if -c and -e flags are both passed
['-c', '--check'].forEach(function(checkFlag) {
  ['-e', '--eval'].forEach(function(evalFlag) {
    const args = [checkFlag, evalFlag, 'foo'];
    const cmd = [node, ...args].join(' ');
    exec(cmd, common.mustCall((err, stdout, stderr) => {
      assert.strictEqual(err instanceof Error, true);
<<<<<<< HEAD
      assert.strictEqual(err.code, 9, `code === ${err.code}`);
=======
      assert.strictEqual(err.code, 9);
>>>>>>> 84bd6f3c
      assert(
        stderr.startsWith(
          `${node}: either --check or --eval can be used, not both`
        )
      );
    }));
<<<<<<< HEAD
=======
  });
});

// should work with -r flags
['-c', '--check'].forEach(function(checkFlag) {
  ['-r', '--require'].forEach(function(requireFlag) {
    const preloadFile = fixtures.path('no-wrapper.js');
    const file = fixtures.path('syntax', 'illegal_if_not_wrapped.js');
    const args = [requireFlag, preloadFile, checkFlag, file];
    const cmd = [node, ...args].join(' ');
    exec(cmd, common.mustCall((err, stdout, stderr) => {
      assert.strictEqual(err instanceof Error, true);
      assert.strictEqual(err.code, 1);

      // no stdout should be produced
      assert.strictEqual(stdout, '');

      // stderr should have a syntax error message
      assert(syntaxErrorRE.test(stderr), `${syntaxErrorRE} === ${stderr}`);

      // stderr should include the filename
      assert(stderr.startsWith(file), `${stderr} starts with ${file}`);
    }));
>>>>>>> 84bd6f3c
  });
});<|MERGE_RESOLUTION|>--- conflicted
+++ resolved
@@ -13,17 +13,10 @@
   ['--check']
 ];
 
-<<<<<<< HEAD
-const syntaxErrorRE = common.engineSpecificMessage({
-  v8: /^SyntaxError: Unexpected identifier$/m,
-  chakracore: /^SyntaxError: Expected ';'$/m
-});
-=======
 // Match on the name of the `Error` but not the message as it is different
 // depending on the JavaScript engine. Some ChakraCore messages start with a
 // single quote character so add that as an optional character.
 const syntaxErrorRE = /^SyntaxError: '?\b/m;
->>>>>>> 84bd6f3c
 const notFoundRE = /^Error: Cannot find module/m;
 
 // test good syntax with and without shebang
@@ -43,13 +36,8 @@
     const cmd = [node, ..._args].join(' ');
     exec(cmd, common.mustCall((err, stdout, stderr) => {
       assert.ifError(err);
-<<<<<<< HEAD
-      assert.strictEqual(stdout, '', 'stdout produced');
-      assert.strictEqual(stderr, '', 'stderr produced');
-=======
       assert.strictEqual(stdout, '');
       assert.strictEqual(stderr, '');
->>>>>>> 84bd6f3c
     }));
   });
 });
@@ -69,18 +57,6 @@
     const cmd = [node, ..._args].join(' ');
     exec(cmd, common.mustCall((err, stdout, stderr) => {
       assert.strictEqual(err instanceof Error, true);
-<<<<<<< HEAD
-      assert.strictEqual(err.code, 1, `code === ${err.code}`);
-
-      // no stdout should be produced
-      assert.strictEqual(stdout, '', 'stdout produced');
-
-      // stderr should have a syntax error message
-      assert(syntaxErrorRE.test(stderr), 'stderr incorrect');
-
-      // stderr should include the filename
-      assert(stderr.startsWith(file), "stderr doesn't start with the filename");
-=======
       assert.strictEqual(err.code, 1);
 
       // no stdout should be produced
@@ -91,7 +67,6 @@
 
       // stderr should include the filename
       assert(stderr.startsWith(file), `${stderr} starts with ${file}`);
->>>>>>> 84bd6f3c
     }));
   });
 });
@@ -109,21 +84,12 @@
     const cmd = [node, ..._args].join(' ');
     exec(cmd, common.mustCall((err, stdout, stderr) => {
       // no stdout should be produced
-<<<<<<< HEAD
-      assert.strictEqual(stdout, '', 'stdout produced');
-
-      // stderr should have a module not found error message
-      assert(notFoundRE.test(stderr), 'stderr incorrect');
-
-      assert.strictEqual(err.code, 1, `code === ${err.code}`);
-=======
       assert.strictEqual(stdout, '');
 
       // stderr should have a module not found error message
       assert(notFoundRE.test(stderr), `${notFoundRE} === ${stderr}`);
 
       assert.strictEqual(err.code, 1);
->>>>>>> 84bd6f3c
     }));
   });
 });
@@ -156,11 +122,7 @@
   assert.strictEqual(c.stdout, '');
 
   // stderr should have a syntax error message
-<<<<<<< HEAD
-  assert(syntaxErrorRE.test(c.stderr), 'stderr incorrect');
-=======
   assert(syntaxErrorRE.test(c.stderr), `${syntaxErrorRE} === ${c.stderr}`);
->>>>>>> 84bd6f3c
 
   assert.strictEqual(c.status, 1);
 });
@@ -172,19 +134,13 @@
     const cmd = [node, ...args].join(' ');
     exec(cmd, common.mustCall((err, stdout, stderr) => {
       assert.strictEqual(err instanceof Error, true);
-<<<<<<< HEAD
-      assert.strictEqual(err.code, 9, `code === ${err.code}`);
-=======
       assert.strictEqual(err.code, 9);
->>>>>>> 84bd6f3c
       assert(
         stderr.startsWith(
           `${node}: either --check or --eval can be used, not both`
         )
       );
     }));
-<<<<<<< HEAD
-=======
   });
 });
 
@@ -208,6 +164,5 @@
       // stderr should include the filename
       assert(stderr.startsWith(file), `${stderr} starts with ${file}`);
     }));
->>>>>>> 84bd6f3c
   });
 });