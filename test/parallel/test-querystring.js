// Copyright Joyent, Inc. and other Node contributors.
//
// Permission is hereby granted, free of charge, to any person obtaining a
// copy of this software and associated documentation files (the
// "Software"), to deal in the Software without restriction, including
// without limitation the rights to use, copy, modify, merge, publish,
// distribute, sublicense, and/or sell copies of the Software, and to permit
// persons to whom the Software is furnished to do so, subject to the
// following conditions:
//
// The above copyright notice and this permission notice shall be included
// in all copies or substantial portions of the Software.
//
// THE SOFTWARE IS PROVIDED "AS IS", WITHOUT WARRANTY OF ANY KIND, EXPRESS
// OR IMPLIED, INCLUDING BUT NOT LIMITED TO THE WARRANTIES OF
// MERCHANTABILITY, FITNESS FOR A PARTICULAR PURPOSE AND NONINFRINGEMENT. IN
// NO EVENT SHALL THE AUTHORS OR COPYRIGHT HOLDERS BE LIABLE FOR ANY CLAIM,
// DAMAGES OR OTHER LIABILITY, WHETHER IN AN ACTION OF CONTRACT, TORT OR
// OTHERWISE, ARISING FROM, OUT OF OR IN CONNECTION WITH THE SOFTWARE OR THE
// USE OR OTHER DEALINGS IN THE SOFTWARE.

'use strict';
const common = require('../common');
const assert = require('assert');
const inspect = require('util').inspect;

// test using assert
const qs = require('querystring');

function createWithNoPrototype(properties) {
  const noProto = Object.create(null);
  properties.forEach((property) => {
    noProto[property.key] = property.value;
  });
  return noProto;
}
// folding block, commented to pass gjslint
// {{{
// [ wonkyQS, canonicalQS, obj ]
const qsTestCases = [
  ['__proto__=1',
   '__proto__=1',
   createWithNoPrototype([{ key: '__proto__', value: '1' }])],
  ['__defineGetter__=asdf',
   '__defineGetter__=asdf',
   JSON.parse('{"__defineGetter__":"asdf"}')],
  ['foo=918854443121279438895193',
   'foo=918854443121279438895193',
   { 'foo': '918854443121279438895193' }],
  ['foo=bar', 'foo=bar', { 'foo': 'bar' }],
  ['foo=bar&foo=quux', 'foo=bar&foo=quux', { 'foo': ['bar', 'quux'] }],
  ['foo=1&bar=2', 'foo=1&bar=2', { 'foo': '1', 'bar': '2' }],
  ['my+weird+field=q1%212%22%27w%245%267%2Fz8%29%3F',
   'my%20weird%20field=q1!2%22\'w%245%267%2Fz8)%3F',
   { 'my weird field': 'q1!2"\'w$5&7/z8)?' }],
  ['foo%3Dbaz=bar', 'foo%3Dbaz=bar', { 'foo=baz': 'bar' }],
  ['foo=baz=bar', 'foo=baz%3Dbar', { 'foo': 'baz=bar' }],
  ['str=foo&arr=1&arr=2&arr=3&somenull=&undef=',
   'str=foo&arr=1&arr=2&arr=3&somenull=&undef=',
   { 'str': 'foo',
     'arr': ['1', '2', '3'],
     'somenull': '',
     'undef': '' }],
  [' foo = bar ', '%20foo%20=%20bar%20', { ' foo ': ' bar ' }],
  ['foo=%zx', 'foo=%25zx', { 'foo': '%zx' }],
  ['foo=%EF%BF%BD', 'foo=%EF%BF%BD', { 'foo': '\ufffd' }],
  // See: https://github.com/joyent/node/issues/1707
  ['hasOwnProperty=x&toString=foo&valueOf=bar&__defineGetter__=baz',
   'hasOwnProperty=x&toString=foo&valueOf=bar&__defineGetter__=baz',
   { hasOwnProperty: 'x',
     toString: 'foo',
     valueOf: 'bar',
     __defineGetter__: 'baz' }],
  // See: https://github.com/joyent/node/issues/3058
  ['foo&bar=baz', 'foo=&bar=baz', { foo: '', bar: 'baz' }],
  ['a=b&c&d=e', 'a=b&c=&d=e', { a: 'b', c: '', d: 'e' }],
  ['a=b&c=&d=e', 'a=b&c=&d=e', { a: 'b', c: '', d: 'e' }],
  ['a=b&=c&d=e', 'a=b&=c&d=e', { 'a': 'b', '': 'c', 'd': 'e' }],
  ['a=b&=&c=d', 'a=b&=&c=d', { 'a': 'b', '': '', 'c': 'd' }],
  ['&&foo=bar&&', 'foo=bar', { foo: 'bar' }],
  ['&', '', {}],
  ['&&&&', '', {}],
  ['&=&', '=', { '': '' }],
  ['&=&=', '=&=', { '': [ '', '' ] }],
  ['=', '=', { '': '' }],
  ['+', '%20=', { ' ': '' }],
  ['+=', '%20=', { ' ': '' }],
  ['+&', '%20=', { ' ': '' }],
  ['=+', '=%20', { '': ' ' }],
  ['+=&', '%20=', { ' ': '' }],
  ['a&&b', 'a=&b=', { 'a': '', 'b': '' }],
  ['a=a&&b=b', 'a=a&b=b', { 'a': 'a', 'b': 'b' }],
  ['&a', 'a=', { 'a': '' }],
  ['&=', '=', { '': '' }],
  ['a&a&', 'a=&a=', { a: [ '', '' ] }],
  ['a&a&a&', 'a=&a=&a=', { a: [ '', '', '' ] }],
  ['a&a&a&a&', 'a=&a=&a=&a=', { a: [ '', '', '', '' ] }],
  ['a=&a=value&a=', 'a=&a=value&a=', { a: [ '', 'value', '' ] }],
  ['foo+bar=baz+quux', 'foo%20bar=baz%20quux', { 'foo bar': 'baz quux' }],
  ['+foo=+bar', '%20foo=%20bar', { ' foo': ' bar' }],
  ['a+', 'a%20=', { 'a ': '' }],
  ['=a+', '=a%20', { '': 'a ' }],
  ['a+&', 'a%20=', { 'a ': '' }],
  ['=a+&', '=a%20', { '': 'a ' }],
  ['%20+', '%20%20=', { '  ': '' }],
  ['=%20+', '=%20%20', { '': '  ' }],
  ['%20+&', '%20%20=', { '  ': '' }],
  ['=%20+&', '=%20%20', { '': '  ' }],
  [null, '', {}],
  [undefined, '', {}]
];

// [ wonkyQS, canonicalQS, obj ]
const qsColonTestCases = [
  ['foo:bar', 'foo:bar', { 'foo': 'bar' }],
  ['foo:bar;foo:quux', 'foo:bar;foo:quux', { 'foo': ['bar', 'quux'] }],
  ['foo:1&bar:2;baz:quux',
   'foo:1%26bar%3A2;baz:quux',
   { 'foo': '1&bar:2', 'baz': 'quux' }],
  ['foo%3Abaz:bar', 'foo%3Abaz:bar', { 'foo:baz': 'bar' }],
  ['foo:baz:bar', 'foo:baz%3Abar', { 'foo': 'baz:bar' }]
];

// [wonkyObj, qs, canonicalObj]
function extendedFunction() {}
extendedFunction.prototype = { a: 'b' };
const qsWeirdObjects = [
<<<<<<< HEAD
  // eslint-disable-next-line no-unescaped-regexp-dot
  [{ regexp: /./g }, 'regexp=', { 'regexp': '' }],
  // eslint-disable-next-line no-unescaped-regexp-dot
  [{ regexp: new RegExp('.', 'g') }, 'regexp=', { 'regexp': '' }],
  [{ fn: function() {} }, 'fn=', { 'fn': '' }],
=======
  // eslint-disable-next-line node-core/no-unescaped-regexp-dot
  [{ regexp: /./g }, 'regexp=', { 'regexp': '' }],
  // eslint-disable-next-line node-core/no-unescaped-regexp-dot
  [{ regexp: new RegExp('.', 'g') }, 'regexp=', { 'regexp': '' }],
  [{ fn: () => {} }, 'fn=', { 'fn': '' }],
>>>>>>> 84bd6f3c
  [{ fn: new Function('') }, 'fn=', { 'fn': '' }],
  [{ math: Math }, 'math=', { 'math': '' }],
  [{ e: extendedFunction }, 'e=', { 'e': '' }],
  [{ d: new Date() }, 'd=', { 'd': '' }],
  [{ d: Date }, 'd=', { 'd': '' }],
<<<<<<< HEAD
  [{ f: new Boolean(false), t: new Boolean(true) }, 'f=&t=',
   { 'f': '', 't': '' }],
=======
  [
    { f: new Boolean(false), t: new Boolean(true) },
    'f=&t=',
    { 'f': '', 't': '' }
  ],
>>>>>>> 84bd6f3c
  [{ f: false, t: true }, 'f=false&t=true', { 'f': 'false', 't': 'true' }],
  [{ n: null }, 'n=', { 'n': '' }],
  [{ nan: NaN }, 'nan=', { 'nan': '' }],
  [{ inf: Infinity }, 'inf=', { 'inf': '' }],
  [{ a: [], b: [] }, '', {}]
];
// }}}

const vm = require('vm');
const foreignObject = vm.runInNewContext('({"foo": ["bar", "baz"]})');

const qsNoMungeTestCases = [
  ['', {}],
  ['foo=bar&foo=baz', { 'foo': ['bar', 'baz'] }],
  ['foo=bar&foo=baz', foreignObject],
  ['blah=burp', { 'blah': 'burp' }],
  ['a=!-._~\'()*', { 'a': '!-._~\'()*' }],
  ['a=abcdefghijklmnopqrstuvwxyz', { 'a': 'abcdefghijklmnopqrstuvwxyz' }],
  ['a=ABCDEFGHIJKLMNOPQRSTUVWXYZ', { 'a': 'ABCDEFGHIJKLMNOPQRSTUVWXYZ' }],
  ['a=0123456789', { 'a': '0123456789' }],
  ['gragh=1&gragh=3&goo=2', { 'gragh': ['1', '3'], 'goo': '2' }],
  ['frappucino=muffin&goat%5B%5D=scone&pond=moose',
   { 'frappucino': 'muffin', 'goat[]': 'scone', 'pond': 'moose' }],
  ['trololol=yes&lololo=no', { 'trololol': 'yes', 'lololo': 'no' }]
];

const qsUnescapeTestCases = [
  ['there is nothing to unescape here',
   'there is nothing to unescape here'],
  ['there%20are%20several%20spaces%20that%20need%20to%20be%20unescaped',
   'there are several spaces that need to be unescaped'],
  ['there%2Qare%0-fake%escaped values in%%%%this%9Hstring',
   'there%2Qare%0-fake%escaped values in%%%%this%9Hstring'],
  ['%20%21%22%23%24%25%26%27%28%29%2A%2B%2C%2D%2E%2F%30%31%32%33%34%35%36%37',
   ' !"#$%&\'()*+,-./01234567']
];

assert.strictEqual('918854443121279438895193',
                   qs.parse('id=918854443121279438895193').id);


function check(actual, expected, input) {
  assert(!(actual instanceof Object));
  const actualKeys = Object.keys(actual).sort();
  const expectedKeys = Object.keys(expected).sort();
  let msg;
  if (typeof input === 'string') {
    msg = `Input: ${inspect(input)}\n` +
          `Actual keys: ${inspect(actualKeys)}\n` +
          `Expected keys: ${inspect(expectedKeys)}`;
  }
  assert.deepStrictEqual(actualKeys, expectedKeys, msg);
  expectedKeys.forEach((key) => {
    if (typeof input === 'string') {
      msg = `Input: ${inspect(input)}\n` +
            `Key: ${inspect(key)}\n` +
            `Actual value: ${inspect(actual[key])}\n` +
            `Expected value: ${inspect(expected[key])}`;
    } else {
      msg = undefined;
    }
    assert.deepStrictEqual(actual[key], expected[key], msg);
  });
}

// test that the canonical qs is parsed properly.
qsTestCases.forEach((testCase) => {
  check(qs.parse(testCase[0]), testCase[2], testCase[0]);
});

// test that the colon test cases can do the same
qsColonTestCases.forEach((testCase) => {
  check(qs.parse(testCase[0], ';', ':'), testCase[2], testCase[0]);
});

// test the weird objects, that they get parsed properly
qsWeirdObjects.forEach((testCase) => {
  check(qs.parse(testCase[1]), testCase[2], testCase[1]);
});

qsNoMungeTestCases.forEach((testCase) => {
  assert.deepStrictEqual(testCase[0], qs.stringify(testCase[1], '&', '='));
});

// test the nested qs-in-qs case
{
  const f = qs.parse('a=b&q=x%3Dy%26y%3Dz');
  check(f, createWithNoPrototype([
    { key: 'a', value: 'b' },
    { key: 'q', value: 'x=y&y=z' }
  ]));

  f.q = qs.parse(f.q);
  const expectedInternal = createWithNoPrototype([
    { key: 'x', value: 'y' },
    { key: 'y', value: 'z' }
  ]);
  check(f.q, expectedInternal);
}

// nested in colon
{
  const f = qs.parse('a:b;q:x%3Ay%3By%3Az', ';', ':');
  check(f, createWithNoPrototype([
    { key: 'a', value: 'b' },
    { key: 'q', value: 'x:y;y:z' }
  ]));
  f.q = qs.parse(f.q, ';', ':');
  const expectedInternal = createWithNoPrototype([
    { key: 'x', value: 'y' },
    { key: 'y', value: 'z' }
  ]);
  check(f.q, expectedInternal);
}

// now test stringifying

// basic
qsTestCases.forEach((testCase) => {
  assert.strictEqual(testCase[1], qs.stringify(testCase[2]));
});

qsColonTestCases.forEach((testCase) => {
  assert.strictEqual(testCase[1], qs.stringify(testCase[2], ';', ':'));
});

qsWeirdObjects.forEach((testCase) => {
  assert.strictEqual(testCase[1], qs.stringify(testCase[0]));
});

// invalid surrogate pair throws URIError
common.expectsError(
  () => qs.stringify({ foo: '\udc00' }),
  {
    code: 'ERR_INVALID_URI',
    type: URIError,
    message: 'URI malformed'
  }
);

// coerce numbers to string
assert.strictEqual('foo=0', qs.stringify({ foo: 0 }));
assert.strictEqual('foo=0', qs.stringify({ foo: -0 }));
assert.strictEqual('foo=3', qs.stringify({ foo: 3 }));
assert.strictEqual('foo=-72.42', qs.stringify({ foo: -72.42 }));
assert.strictEqual('foo=', qs.stringify({ foo: NaN }));
assert.strictEqual('foo=', qs.stringify({ foo: Infinity }));

// nested
{
  const f = qs.stringify({
    a: 'b',
    q: qs.stringify({
      x: 'y',
      y: 'z'
    })
  });
  assert.strictEqual(f, 'a=b&q=x%3Dy%26y%3Dz');
}

qs.parse(undefined); // Should not throw.

// nested in colon
{
  const f = qs.stringify({
    a: 'b',
    q: qs.stringify({
      x: 'y',
      y: 'z'
    }, ';', ':')
  }, ';', ':');
  assert.strictEqual(f, 'a:b;q:x%3Ay%3By%3Az');
}

// empty string
assert.strictEqual(qs.stringify(), '');
assert.strictEqual(qs.stringify(0), '');
assert.strictEqual(qs.stringify([]), '');
assert.strictEqual(qs.stringify(null), '');
assert.strictEqual(qs.stringify(true), '');

check(qs.parse(), {});

// empty sep
check(qs.parse('a', []), { a: '' });

// empty eq
check(qs.parse('a', null, []), { '': 'a' });

// Test limiting
assert.strictEqual(
  Object.keys(qs.parse('a=1&b=1&c=1', null, null, { maxKeys: 1 })).length,
  1);

// Test limiting with a case that starts from `&`
assert.strictEqual(
  Object.keys(qs.parse('&a', null, null, { maxKeys: 1 })).length,
  0);

// Test removing limit
{
  function testUnlimitedKeys() {
    const query = {};

    for (let i = 0; i < 2000; i++) query[i] = i;

    const url = qs.stringify(query);

    assert.strictEqual(
      Object.keys(qs.parse(url, null, null, { maxKeys: 0 })).length,
      2000);
  }

  testUnlimitedKeys();
}

{
  const b = qs.unescapeBuffer('%d3%f2Ug%1f6v%24%5e%98%cb' +
    '%0d%ac%a2%2f%9d%eb%d8%a2%e6');
  // <Buffer d3 f2 55 67 1f 36 76 24 5e 98 cb 0d ac a2 2f 9d eb d8 a2 e6>
  assert.strictEqual(0xd3, b[0]);
  assert.strictEqual(0xf2, b[1]);
  assert.strictEqual(0x55, b[2]);
  assert.strictEqual(0x67, b[3]);
  assert.strictEqual(0x1f, b[4]);
  assert.strictEqual(0x36, b[5]);
  assert.strictEqual(0x76, b[6]);
  assert.strictEqual(0x24, b[7]);
  assert.strictEqual(0x5e, b[8]);
  assert.strictEqual(0x98, b[9]);
  assert.strictEqual(0xcb, b[10]);
  assert.strictEqual(0x0d, b[11]);
  assert.strictEqual(0xac, b[12]);
  assert.strictEqual(0xa2, b[13]);
  assert.strictEqual(0x2f, b[14]);
  assert.strictEqual(0x9d, b[15]);
  assert.strictEqual(0xeb, b[16]);
  assert.strictEqual(0xd8, b[17]);
  assert.strictEqual(0xa2, b[18]);
  assert.strictEqual(0xe6, b[19]);
}

assert.strictEqual(qs.unescapeBuffer('a+b', true).toString(), 'a b');
assert.strictEqual(qs.unescapeBuffer('a+b').toString(), 'a+b');
assert.strictEqual(qs.unescapeBuffer('a%').toString(), 'a%');
assert.strictEqual(qs.unescapeBuffer('a%2').toString(), 'a%2');
assert.strictEqual(qs.unescapeBuffer('a%20').toString(), 'a ');
assert.strictEqual(qs.unescapeBuffer('a%2g').toString(), 'a%2g');
assert.strictEqual(qs.unescapeBuffer('a%%').toString(), 'a%%');

// Test invalid encoded string
check(qs.parse('%\u0100=%\u0101'), { '%Ā': '%ā' });

// Test custom decode
{
  function demoDecode(str) {
    return str + str;
  }

<<<<<<< HEAD
  check(qs.parse('a=a&b=b&c=c', null, null, { decodeURIComponent: demoDecode }),
        { aa: 'aa', bb: 'bb', cc: 'cc' });
  check(qs.parse('a=a&b=b&c=c', null, '==',
                 { decodeURIComponent: (str) => str }),
        { 'a=a': '', 'b=b': '', 'c=c': '' });
=======
  check(
    qs.parse('a=a&b=b&c=c', null, null, { decodeURIComponent: demoDecode }),
    { aa: 'aa', bb: 'bb', cc: 'cc' });
  check(
    qs.parse('a=a&b=b&c=c', null, '==', { decodeURIComponent: (str) => str }),
    { 'a=a': '', 'b=b': '', 'c=c': '' });
>>>>>>> 84bd6f3c
}

// Test QueryString.unescape
{
  function errDecode(str) {
    throw new Error('To jump to the catch scope');
  }

  check(qs.parse('a=a', null, null, { decodeURIComponent: errDecode }),
        { a: 'a' });
}

// Test custom encode
{
  function demoEncode(str) {
    return str[0];
  }

  const obj = { aa: 'aa', bb: 'bb', cc: 'cc' };
  assert.strictEqual(
    qs.stringify(obj, null, null, { encodeURIComponent: demoEncode }),
    'a=a&b=b&c=c');
}

// Test QueryString.unescapeBuffer
qsUnescapeTestCases.forEach((testCase) => {
  assert.strictEqual(qs.unescape(testCase[0]), testCase[1]);
  assert.strictEqual(qs.unescapeBuffer(testCase[0]).toString(), testCase[1]);
});

// test overriding .unescape
{
  const prevUnescape = qs.unescape;
  qs.unescape = (str) => {
    return str.replace(/o/g, '_');
  };
  check(
    qs.parse('foo=bor'),
    createWithNoPrototype([{ key: 'f__', value: 'b_r' }]));
  qs.unescape = prevUnescape;
}
// test separator and "equals" parsing order
check(qs.parse('foo&bar', '&', '&'), { foo: '', bar: '' });<|MERGE_RESOLUTION|>--- conflicted
+++ resolved
@@ -125,34 +125,21 @@
 function extendedFunction() {}
 extendedFunction.prototype = { a: 'b' };
 const qsWeirdObjects = [
-<<<<<<< HEAD
-  // eslint-disable-next-line no-unescaped-regexp-dot
-  [{ regexp: /./g }, 'regexp=', { 'regexp': '' }],
-  // eslint-disable-next-line no-unescaped-regexp-dot
-  [{ regexp: new RegExp('.', 'g') }, 'regexp=', { 'regexp': '' }],
-  [{ fn: function() {} }, 'fn=', { 'fn': '' }],
-=======
   // eslint-disable-next-line node-core/no-unescaped-regexp-dot
   [{ regexp: /./g }, 'regexp=', { 'regexp': '' }],
   // eslint-disable-next-line node-core/no-unescaped-regexp-dot
   [{ regexp: new RegExp('.', 'g') }, 'regexp=', { 'regexp': '' }],
   [{ fn: () => {} }, 'fn=', { 'fn': '' }],
->>>>>>> 84bd6f3c
   [{ fn: new Function('') }, 'fn=', { 'fn': '' }],
   [{ math: Math }, 'math=', { 'math': '' }],
   [{ e: extendedFunction }, 'e=', { 'e': '' }],
   [{ d: new Date() }, 'd=', { 'd': '' }],
   [{ d: Date }, 'd=', { 'd': '' }],
-<<<<<<< HEAD
-  [{ f: new Boolean(false), t: new Boolean(true) }, 'f=&t=',
-   { 'f': '', 't': '' }],
-=======
   [
     { f: new Boolean(false), t: new Boolean(true) },
     'f=&t=',
     { 'f': '', 't': '' }
   ],
->>>>>>> 84bd6f3c
   [{ f: false, t: true }, 'f=false&t=true', { 'f': 'false', 't': 'true' }],
   [{ n: null }, 'n=', { 'n': '' }],
   [{ nan: NaN }, 'nan=', { 'nan': '' }],
@@ -412,20 +399,12 @@
     return str + str;
   }
 
-<<<<<<< HEAD
-  check(qs.parse('a=a&b=b&c=c', null, null, { decodeURIComponent: demoDecode }),
-        { aa: 'aa', bb: 'bb', cc: 'cc' });
-  check(qs.parse('a=a&b=b&c=c', null, '==',
-                 { decodeURIComponent: (str) => str }),
-        { 'a=a': '', 'b=b': '', 'c=c': '' });
-=======
   check(
     qs.parse('a=a&b=b&c=c', null, null, { decodeURIComponent: demoDecode }),
     { aa: 'aa', bb: 'bb', cc: 'cc' });
   check(
     qs.parse('a=a&b=b&c=c', null, '==', { decodeURIComponent: (str) => str }),
     { 'a=a': '', 'b=b': '', 'c=c': '' });
->>>>>>> 84bd6f3c
 }
 
 // Test QueryString.unescape
