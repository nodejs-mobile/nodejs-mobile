'use strict';

require('../common');
const URLSearchParams = require('url').URLSearchParams;
const { test, assert_false, assert_true } = require('../common/wpt');

/* The following tests are copied from WPT. Modifications to them should be
   upstreamed first. Refs:
   https://github.com/w3c/web-platform-tests/blob/8791bed/url/urlsearchparams-has.html
   License: http://www.w3.org/Consortium/Legal/2008/04-testsuite-copyright.html
*/
/* eslint-disable */
test(function() {
    var params = new URLSearchParams('a=b&c=d');
    assert_true(params.has('a'));
    assert_true(params.has('c'));
    assert_false(params.has('e'));
    params = new URLSearchParams('a=b&c=d&a=e');
    assert_true(params.has('a'));
    params = new URLSearchParams('=b&c=d');
    assert_true(params.has(''));
    params = new URLSearchParams('null=a');
    assert_true(params.has(null));
}, 'Has basics');

test(function() {
    var params = new URLSearchParams('a=b&c=d&&');
    params.append('first', 1);
    params.append('first', 2);
    assert_true(params.has('a'), 'Search params object has name "a"');
    assert_true(params.has('c'), 'Search params object has name "c"');
    assert_true(params.has('first'), 'Search params object has name "first"');
    assert_false(params.has('d'), 'Search params object has no name "d"');
    params.delete('first');
    assert_false(params.has('first'), 'Search params object has no name "first"');
}, 'has() following delete()');
<<<<<<< HEAD
/* eslint-enable */

// Tests below are not from WPT.
{
  const params = new URLSearchParams();
  assert.throws(() => {
    params.has.call(undefined);
  }, common.expectsError({
    code: 'ERR_INVALID_THIS',
    type: TypeError,
    message: 'Value of "this" must be of type URLSearchParams'
  }));
  assert.throws(() => {
    params.has();
  }, common.expectsError({
    code: 'ERR_MISSING_ARGS',
    type: TypeError,
    message: 'The "name" argument must be specified'
  }));

  const obj = {
    toString() { throw new Error('toString'); },
    valueOf() { throw new Error('valueOf'); }
  };
  const sym = Symbol();
  assert.throws(() => params.has(obj), /^Error: toString$/);
  assert.throws(
    () => params.has(sym),
    common.engineSpecificMessage({
      v8: /^TypeError: Cannot convert a Symbol value to a string$/,
      chakracore: /^TypeError: Object doesn't support property or method 'ToString'/
    })
  );
}
=======
/* eslint-enable */
>>>>>>> 84bd6f3c
<|MERGE_RESOLUTION|>--- conflicted
+++ resolved
@@ -34,41 +34,4 @@
     params.delete('first');
     assert_false(params.has('first'), 'Search params object has no name "first"');
 }, 'has() following delete()');
-<<<<<<< HEAD
-/* eslint-enable */
-
-// Tests below are not from WPT.
-{
-  const params = new URLSearchParams();
-  assert.throws(() => {
-    params.has.call(undefined);
-  }, common.expectsError({
-    code: 'ERR_INVALID_THIS',
-    type: TypeError,
-    message: 'Value of "this" must be of type URLSearchParams'
-  }));
-  assert.throws(() => {
-    params.has();
-  }, common.expectsError({
-    code: 'ERR_MISSING_ARGS',
-    type: TypeError,
-    message: 'The "name" argument must be specified'
-  }));
-
-  const obj = {
-    toString() { throw new Error('toString'); },
-    valueOf() { throw new Error('valueOf'); }
-  };
-  const sym = Symbol();
-  assert.throws(() => params.has(obj), /^Error: toString$/);
-  assert.throws(
-    () => params.has(sym),
-    common.engineSpecificMessage({
-      v8: /^TypeError: Cannot convert a Symbol value to a string$/,
-      chakracore: /^TypeError: Object doesn't support property or method 'ToString'/
-    })
-  );
-}
-=======
-/* eslint-enable */
->>>>>>> 84bd6f3c
+/* eslint-enable */