'use strict';

require('../common');
const URLSearchParams = require('url').URLSearchParams;
const { test, assert_false, assert_true } = require('../common/wpt');

/* The following tests are copied from WPT. Modifications to them should be
   upstreamed first. Refs:
   https://github.com/w3c/web-platform-tests/blob/8791bed/url/urlsearchparams-has.html
   License: http://www.w3.org/Consortium/Legal/2008/04-testsuite-copyright.html
*/
/* eslint-disable */
test(function() {
    var params = new URLSearchParams('a=b&c=d');
    assert_true(params.has('a'));
    assert_true(params.has('c'));
    assert_false(params.has('e'));
    params = new URLSearchParams('a=b&c=d&a=e');
    assert_true(params.has('a'));
    params = new URLSearchParams('=b&c=d');
    assert_true(params.has(''));
    params = new URLSearchParams('null=a');
    assert_true(params.has(null));
}, 'Has basics');

test(function() {
    var params = new URLSearchParams('a=b&c=d&&');
    params.append('first', 1);
    params.append('first', 2);
    assert_true(params.has('a'), 'Search params object has name "a"');
    assert_true(params.has('c'), 'Search params object has name "c"');
    assert_true(params.has('first'), 'Search params object has name "first"');
    assert_false(params.has('d'), 'Search params object has no name "d"');
    params.delete('first');
    assert_false(params.has('first'), 'Search params object has no name "first"');
}, 'has() following delete()');
<<<<<<< HEAD
/* eslint-enable */

// Tests below are not from WPT.
{
  const params = new URLSearchParams();
  common.expectsError(() => {
    params.has.call(undefined);
  }, {
    code: 'ERR_INVALID_THIS',
    type: TypeError,
    message: 'Value of "this" must be of type URLSearchParams'
  });
  common.expectsError(() => {
    params.has();
  }, {
    code: 'ERR_MISSING_ARGS',
    type: TypeError,
    message: 'The "name" argument must be specified'
  });

  const obj = {
    toString() { throw new Error('toString'); },
    valueOf() { throw new Error('valueOf'); }
  };
  const sym = Symbol();
  assert.throws(() => params.has(obj), /^Error: toString$/);
  assert.throws(() => params.has(sym),
                common.engineSpecificMessage({
                  v8: /^TypeError: Cannot convert a Symbol value to a string$/,
                  chakracore: /^TypeError: No implicit conversion of Symbol to String$/
                }));
}
=======
/* eslint-enable */
>>>>>>> cdb35984
<|MERGE_RESOLUTION|>--- conflicted
+++ resolved
@@ -34,39 +34,4 @@
     params.delete('first');
     assert_false(params.has('first'), 'Search params object has no name "first"');
 }, 'has() following delete()');
-<<<<<<< HEAD
-/* eslint-enable */
-
-// Tests below are not from WPT.
-{
-  const params = new URLSearchParams();
-  common.expectsError(() => {
-    params.has.call(undefined);
-  }, {
-    code: 'ERR_INVALID_THIS',
-    type: TypeError,
-    message: 'Value of "this" must be of type URLSearchParams'
-  });
-  common.expectsError(() => {
-    params.has();
-  }, {
-    code: 'ERR_MISSING_ARGS',
-    type: TypeError,
-    message: 'The "name" argument must be specified'
-  });
-
-  const obj = {
-    toString() { throw new Error('toString'); },
-    valueOf() { throw new Error('valueOf'); }
-  };
-  const sym = Symbol();
-  assert.throws(() => params.has(obj), /^Error: toString$/);
-  assert.throws(() => params.has(sym),
-                common.engineSpecificMessage({
-                  v8: /^TypeError: Cannot convert a Symbol value to a string$/,
-                  chakracore: /^TypeError: No implicit conversion of Symbol to String$/
-                }));
-}
-=======
-/* eslint-enable */
->>>>>>> cdb35984
+/* eslint-enable */