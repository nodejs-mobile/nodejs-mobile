'use strict';

/*
 * Issue: https://github.com/nodejs/node/issues/3655
 * Test checks if we get exception instead of runtime error
 */

const common = require('../common');
<<<<<<< HEAD
=======
if (!common.hasCrypto) {
  common.skip('missing crypto');
  return;
}
>>>>>>> 63429880
const assert = require('assert');

const TlsSocket = require('tls').TLSSocket;
const EventEmitter = require('events').EventEmitter;
assert.throws(
  () => { new TlsSocket(new EventEmitter()); },
  common.engineSpecificMessage({
     v8: /^TypeError: this\.stream\.pause is not a function/,
     chakracore: /^TypeError: Object doesn't support property or method 'pause'/
  })
);<|MERGE_RESOLUTION|>--- conflicted
+++ resolved
@@ -6,13 +6,10 @@
  */
 
 const common = require('../common');
-<<<<<<< HEAD
-=======
 if (!common.hasCrypto) {
   common.skip('missing crypto');
   return;
 }
->>>>>>> 63429880
 const assert = require('assert');
 
 const TlsSocket = require('tls').TLSSocket;
