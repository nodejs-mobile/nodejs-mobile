'use strict';

/*
 * Issue: https://github.com/nodejs/node/issues/3655
 * Test checks if we get exception instead of runtime error
 */

const common = require('../common');
if (!common.hasCrypto)
  common.skip('missing crypto');

const assert = require('assert');

const TlsSocket = require('tls').TLSSocket;
const EventEmitter = require('events').EventEmitter;
assert.throws(
  () => { new TlsSocket(new EventEmitter()); },
<<<<<<< HEAD
  common.engineSpecificMessage({
    v8: /^TypeError: (.+) is not a function$/,
    chakracore: /^TypeError: Object doesn't support property or method 'pause'/
  })
=======
  TypeError
>>>>>>> 97579068
);<|MERGE_RESOLUTION|>--- conflicted
+++ resolved
@@ -15,12 +15,5 @@
 const EventEmitter = require('events').EventEmitter;
 assert.throws(
   () => { new TlsSocket(new EventEmitter()); },
-<<<<<<< HEAD
-  common.engineSpecificMessage({
-    v8: /^TypeError: (.+) is not a function$/,
-    chakracore: /^TypeError: Object doesn't support property or method 'pause'/
-  })
-=======
   TypeError
->>>>>>> 97579068
 );