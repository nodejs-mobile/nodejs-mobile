'use strict';

const common = require('../common');
if (!common.hasIntl)
  common.skip('missing Intl');

const assert = require('assert');
const url = require('url');
const URL = url.URL;

const myURL = new URL('http://xn--lck1c3crb1723bpq4a.com/a?a=b#c');

assert.strictEqual(
  url.format(myURL),
  'http://xn--lck1c3crb1723bpq4a.com/a?a=b#c'
);

assert.strictEqual(
  url.format(myURL, {}),
  'http://xn--lck1c3crb1723bpq4a.com/a?a=b#c'
);

{
<<<<<<< HEAD
  const expectedErr = common.expectsError({
    code: 'ERR_INVALID_ARG_TYPE',
    type: TypeError,
    message: 'The "options" argument must be of type object'
  }, 4);
  assert.throws(() => url.format(myURL, true), expectedErr);
  assert.throws(() => url.format(myURL, 1), expectedErr);
  assert.throws(() => url.format(myURL, 'test'), expectedErr);
  assert.throws(() => url.format(myURL, Infinity), expectedErr);
=======
  [true, 1, 'test', Infinity].forEach((value) => {
    assert.throws(
      () => url.format(myURL, value),
      {
        code: 'ERR_INVALID_ARG_TYPE',
        name: 'TypeError [ERR_INVALID_ARG_TYPE]',
        message: 'The "options" argument must be of type Object. ' +
                 `Received type ${typeof value}`
      }
    );
  });
>>>>>>> 84bd6f3c
}

// Any falsy value other than undefined will be treated as false.
// Any truthy value will be treated as true.

assert.strictEqual(
  url.format(myURL, { fragment: false }),
  'http://xn--lck1c3crb1723bpq4a.com/a?a=b'
);

assert.strictEqual(
  url.format(myURL, { fragment: '' }),
  'http://xn--lck1c3crb1723bpq4a.com/a?a=b'
);

assert.strictEqual(
  url.format(myURL, { fragment: 0 }),
  'http://xn--lck1c3crb1723bpq4a.com/a?a=b'
);

assert.strictEqual(
  url.format(myURL, { fragment: 1 }),
  'http://xn--lck1c3crb1723bpq4a.com/a?a=b#c'
);

assert.strictEqual(
  url.format(myURL, { fragment: {} }),
  'http://xn--lck1c3crb1723bpq4a.com/a?a=b#c'
);

assert.strictEqual(
  url.format(myURL, { search: false }),
  'http://xn--lck1c3crb1723bpq4a.com/a#c'
);

assert.strictEqual(
  url.format(myURL, { search: '' }),
  'http://xn--lck1c3crb1723bpq4a.com/a#c'
);

assert.strictEqual(
  url.format(myURL, { search: 0 }),
  'http://xn--lck1c3crb1723bpq4a.com/a#c'
);

assert.strictEqual(
  url.format(myURL, { search: 1 }),
  'http://xn--lck1c3crb1723bpq4a.com/a?a=b#c'
);

assert.strictEqual(
  url.format(myURL, { search: {} }),
  'http://xn--lck1c3crb1723bpq4a.com/a?a=b#c'
);

assert.strictEqual(
  url.format(myURL, { unicode: true }),
  'http://理容ナカムラ.com/a?a=b#c'
);

assert.strictEqual(
  url.format(myURL, { unicode: 1 }),
  'http://理容ナカムラ.com/a?a=b#c'
);

assert.strictEqual(
  url.format(myURL, { unicode: {} }),
  'http://理容ナカムラ.com/a?a=b#c'
);

assert.strictEqual(
  url.format(myURL, { unicode: false }),
  'http://xn--lck1c3crb1723bpq4a.com/a?a=b#c'
);

assert.strictEqual(
  url.format(myURL, { unicode: 0 }),
  'http://xn--lck1c3crb1723bpq4a.com/a?a=b#c'
);

assert.strictEqual(
  url.format(new URL('http://xn--0zwm56d.com:8080/path'), { unicode: true }),
  'http://测试.com:8080/path'
);<|MERGE_RESOLUTION|>--- conflicted
+++ resolved
@@ -21,17 +21,6 @@
 );
 
 {
-<<<<<<< HEAD
-  const expectedErr = common.expectsError({
-    code: 'ERR_INVALID_ARG_TYPE',
-    type: TypeError,
-    message: 'The "options" argument must be of type object'
-  }, 4);
-  assert.throws(() => url.format(myURL, true), expectedErr);
-  assert.throws(() => url.format(myURL, 1), expectedErr);
-  assert.throws(() => url.format(myURL, 'test'), expectedErr);
-  assert.throws(() => url.format(myURL, Infinity), expectedErr);
-=======
   [true, 1, 'test', Infinity].forEach((value) => {
     assert.throws(
       () => url.format(myURL, value),
@@ -43,7 +32,6 @@
       }
     );
   });
->>>>>>> 84bd6f3c
 }
 
 // Any falsy value other than undefined will be treated as false.
