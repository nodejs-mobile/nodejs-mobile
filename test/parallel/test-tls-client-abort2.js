// Copyright Joyent, Inc. and other Node contributors.
//
// Permission is hereby granted, free of charge, to any person obtaining a
// copy of this software and associated documentation files (the
// "Software"), to deal in the Software without restriction, including
// without limitation the rights to use, copy, modify, merge, publish,
// distribute, sublicense, and/or sell copies of the Software, and to permit
// persons to whom the Software is furnished to do so, subject to the
// following conditions:
//
// The above copyright notice and this permission notice shall be included
// in all copies or substantial portions of the Software.
//
// THE SOFTWARE IS PROVIDED "AS IS", WITHOUT WARRANTY OF ANY KIND, EXPRESS
// OR IMPLIED, INCLUDING BUT NOT LIMITED TO THE WARRANTIES OF
// MERCHANTABILITY, FITNESS FOR A PARTICULAR PURPOSE AND NONINFRINGEMENT. IN
// NO EVENT SHALL THE AUTHORS OR COPYRIGHT HOLDERS BE LIABLE FOR ANY CLAIM,
// DAMAGES OR OTHER LIABILITY, WHETHER IN AN ACTION OF CONTRACT, TORT OR
// OTHERWISE, ARISING FROM, OUT OF OR IN CONNECTION WITH THE SOFTWARE OR THE
// USE OR OTHER DEALINGS IN THE SOFTWARE.

'use strict';
const common = require('../common');
if (!common.hasCrypto)
  common.skip('missing crypto');

<<<<<<< HEAD
const assert = require('assert');
=======
>>>>>>> 84bd6f3c
const tls = require('tls');

const conn = tls.connect(0, common.mustNotCall());
conn.on('error', common.mustCall(function() {
  conn.destroy();
}));<|MERGE_RESOLUTION|>--- conflicted
+++ resolved
@@ -24,10 +24,6 @@
 if (!common.hasCrypto)
   common.skip('missing crypto');
 
-<<<<<<< HEAD
-const assert = require('assert');
-=======
->>>>>>> 84bd6f3c
 const tls = require('tls');
 
 const conn = tls.connect(0, common.mustNotCall());
