'use strict';
require('../common');

// This test ensures that writeSync does support inputs which
// are then correctly converted into string buffers.

const assert = require('assert');
const fs = require('fs');
const path = require('path');

<<<<<<< HEAD
const filePath = path.join(common.tmpDir, 'test_buffer_type');
const v = [true, false, 0, 1, Infinity, () => {}, {}, [], undefined, null];
=======
const tmpdir = require('../common/tmpdir');
>>>>>>> 84bd6f3c

const filePath = path.join(tmpdir.path, 'test_buffer_type');
const v = [true, false, 0, 1, Infinity, () => {}, {}, [], undefined, null];

tmpdir.refresh();

v.forEach((value) => {
  const fd = fs.openSync(filePath, 'w');
  fs.writeSync(fd, value);
  assert.strictEqual(fs.readFileSync(filePath).toString(), String(value));
});<|MERGE_RESOLUTION|>--- conflicted
+++ resolved
@@ -8,12 +8,7 @@
 const fs = require('fs');
 const path = require('path');
 
-<<<<<<< HEAD
-const filePath = path.join(common.tmpDir, 'test_buffer_type');
-const v = [true, false, 0, 1, Infinity, () => {}, {}, [], undefined, null];
-=======
 const tmpdir = require('../common/tmpdir');
->>>>>>> 84bd6f3c
 
 const filePath = path.join(tmpdir.path, 'test_buffer_type');
 const v = [true, false, 0, 1, Infinity, () => {}, {}, [], undefined, null];
