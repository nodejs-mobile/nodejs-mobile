// Copyright Joyent, Inc. and other Node contributors.
//
// Permission is hereby granted, free of charge, to any person obtaining a
// copy of this software and associated documentation files (the
// "Software"), to deal in the Software without restriction, including
// without limitation the rights to use, copy, modify, merge, publish,
// distribute, sublicense, and/or sell copies of the Software, and to permit
// persons to whom the Software is furnished to do so, subject to the
// following conditions:
//
// The above copyright notice and this permission notice shall be included
// in all copies or substantial portions of the Software.
//
// THE SOFTWARE IS PROVIDED "AS IS", WITHOUT WARRANTY OF ANY KIND, EXPRESS
// OR IMPLIED, INCLUDING BUT NOT LIMITED TO THE WARRANTIES OF
// MERCHANTABILITY, FITNESS FOR A PARTICULAR PURPOSE AND NONINFRINGEMENT. IN
// NO EVENT SHALL THE AUTHORS OR COPYRIGHT HOLDERS BE LIABLE FOR ANY CLAIM,
// DAMAGES OR OTHER LIABILITY, WHETHER IN AN ACTION OF CONTRACT, TORT OR
// OTHERWISE, ARISING FROM, OUT OF OR IN CONNECTION WITH THE SOFTWARE OR THE
// USE OR OTHER DEALINGS IN THE SOFTWARE.

'use strict';
const common = require('../common');
const assert = require('assert');
const zlib = require('zlib');

const gzip = zlib.createGzip();
const gunz = zlib.createUnzip();

gzip.pipe(gunz);

let output = '';
const input = 'A line of data\n';
gunz.setEncoding('utf8');
gunz.on('data', (c) => output += c);
gunz.on('end', common.mustCall(() => {
  assert.strictEqual(output, input);
<<<<<<< HEAD
  assert.strictEqual(gzip._flushFlag, zlib.constants.Z_NO_FLUSH);
=======
  assert.strictEqual(gzip._nextFlush, -1);
>>>>>>> 84bd6f3c
}));

// make sure that flush/write doesn't trigger an assert failure
gzip.flush();
gzip.write(input);
gzip.end();
gunz.read(0);<|MERGE_RESOLUTION|>--- conflicted
+++ resolved
@@ -35,11 +35,7 @@
 gunz.on('data', (c) => output += c);
 gunz.on('end', common.mustCall(() => {
   assert.strictEqual(output, input);
-<<<<<<< HEAD
-  assert.strictEqual(gzip._flushFlag, zlib.constants.Z_NO_FLUSH);
-=======
   assert.strictEqual(gzip._nextFlush, -1);
->>>>>>> 84bd6f3c
 }));
 
 // make sure that flush/write doesn't trigger an assert failure
