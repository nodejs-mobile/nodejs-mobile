--- conflicted
+++ resolved
@@ -21,13 +21,9 @@
 
 'use strict';
 const common = require('../common');
-<<<<<<< HEAD
-
-=======
 const tmpdir = require('../common/tmpdir');
 
 const child_process = require('child_process');
->>>>>>> 84bd6f3c
 const assert = require('assert');
 const fs = require('fs');
 const fixtures = require('../common/fixtures');
@@ -39,11 +35,7 @@
   let paused = false;
   let bytesRead = 0;
 
-<<<<<<< HEAD
-  const file = fs.ReadStream(fn);
-=======
   const file = fs.createReadStream(fn);
->>>>>>> 84bd6f3c
   const fileSize = fs.statSync(fn).size;
 
   assert.strictEqual(file.bytesRead, 0);
@@ -71,174 +63,19 @@
 
     paused = true;
     file.pause();
-<<<<<<< HEAD
 
     setTimeout(function() {
       paused = false;
       file.resume();
     }, 10);
   });
-=======
->>>>>>> 84bd6f3c
-
-    setTimeout(function() {
-      paused = false;
-      file.resume();
-    }, 10);
-  });
-
-<<<<<<< HEAD
+
+
   file.on('end', common.mustCall(function(chunk) {
     assert.strictEqual(bytesRead, fileSize);
     assert.strictEqual(file.bytesRead, fileSize);
   }));
-=======
->>>>>>> 84bd6f3c
-
-  file.on('end', common.mustCall(function(chunk) {
-    assert.strictEqual(bytesRead, fileSize);
-    assert.strictEqual(file.bytesRead, fileSize);
-  }));
-
-<<<<<<< HEAD
-  file.on('close', common.mustCall(function() {
-    assert.strictEqual(bytesRead, fileSize);
-    assert.strictEqual(file.bytesRead, fileSize);
-  }));
-
-  process.on('exit', function() {
-    assert.strictEqual(file.length, 30000);
-  });
-}
-
-{
-  const file = fs.createReadStream(fn, { encoding: 'utf8' });
-  file.length = 0;
-  file.on('data', function(data) {
-    assert.strictEqual('string', typeof data);
-    file.length += data.length;
-
-    for (let i = 0; i < data.length; i++) {
-      // http://www.fileformat.info/info/unicode/char/2026/index.htm
-      assert.strictEqual('\u2026', data[i]);
-    }
-  });
-
-  file.on('close', common.mustCall());
-
-  process.on('exit', function() {
-    assert.strictEqual(file.length, 10000);
-  });
-}
-
-{
-  const file =
-    fs.createReadStream(rangeFile, { bufferSize: 1, start: 1, end: 2 });
-  let contentRead = '';
-  file.on('data', function(data) {
-    contentRead += data.toString('utf-8');
-  });
-  file.on('end', common.mustCall(function(data) {
-    assert.strictEqual(contentRead, 'yz');
-  }));
-}
-
-{
-  const file = fs.createReadStream(rangeFile, { bufferSize: 1, start: 1 });
-  file.data = '';
-  file.on('data', function(data) {
-    file.data += data.toString('utf-8');
-  });
-  file.on('end', common.mustCall(function() {
-    assert.strictEqual(file.data, 'yz\n');
-  }));
-}
-
-{
-  // Ref: https://github.com/nodejs/node-v0.x-archive/issues/2320
-  const file = fs.createReadStream(rangeFile, { bufferSize: 1.23, start: 1 });
-  file.data = '';
-  file.on('data', function(data) {
-    file.data += data.toString('utf-8');
-  });
-  file.on('end', common.mustCall(function() {
-    assert.strictEqual(file.data, 'yz\n');
-  }));
-}
-
-assert.throws(function() {
-  fs.createReadStream(rangeFile, { start: 10, end: 2 });
-}, /"start" option must be <= "end" option/);
-
-{
-  const stream = fs.createReadStream(rangeFile, { start: 0, end: 0 });
-  stream.data = '';
-
-  stream.on('data', function(chunk) {
-    stream.data += chunk;
-  });
-
-  stream.on('end', common.mustCall(function() {
-    assert.strictEqual('x', stream.data);
-  }));
-}
-
-{
-  // pause and then resume immediately.
-  const pauseRes = fs.createReadStream(rangeFile);
-  pauseRes.pause();
-  pauseRes.resume();
-}
-
-{
-  let file = fs.createReadStream(rangeFile, { autoClose: false });
-  let data = '';
-  file.on('data', function(chunk) { data += chunk; });
-  file.on('end', common.mustCall(function() {
-    assert.strictEqual(data, 'xyz\n');
-    process.nextTick(function() {
-      assert(!file.closed);
-      assert(!file.destroyed);
-      fileNext();
-    });
-  }));
-
-  function fileNext() {
-    // This will tell us if the fd is usable again or not.
-    file = fs.createReadStream(null, { fd: file.fd, start: 0 });
-    file.data = '';
-    file.on('data', function(data) {
-      file.data += data;
-    });
-    file.on('end', common.mustCall(function(err) {
-      assert.strictEqual(file.data, 'xyz\n');
-    }));
-    process.on('exit', function() {
-      assert(file.closed);
-      assert(file.destroyed);
-    });
-  }
-}
-
-{
-  // Just to make sure autoClose won't close the stream because of error.
-  const file = fs.createReadStream(null, { fd: 13337, autoClose: false });
-  file.on('data', common.mustNotCall());
-  file.on('error', common.mustCall());
-  process.on('exit', function() {
-    assert(!file.closed);
-    assert(!file.destroyed);
-    assert(file.fd);
-  });
-}
-
-{
-  // Make sure stream is destroyed when file does not exist.
-  const file = fs.createReadStream('/path/to/file/that/does/not/exist');
-  file.on('data', common.mustNotCall());
-  file.on('error', common.mustCall());
-
-=======
+
 
   file.on('close', common.mustCall(function() {
     assert.strictEqual(bytesRead, fileSize);
@@ -423,7 +260,6 @@
   file.on('data', common.mustNotCall());
   file.on('error', common.mustCall());
 
->>>>>>> 84bd6f3c
   process.on('exit', function() {
     assert(!file.closed);
     assert(file.destroyed);
