// Certs in NODE_EXTRA_CA_CERTS are used for TLS peer validation

'use strict';
const common = require('../common');

if (!common.hasCrypto)
  common.skip('missing crypto');

const assert = require('assert');
const tls = require('tls');
const fixtures = require('../common/fixtures');

const { fork } = require('child_process');

if (process.env.CHILD) {
  const copts = {
    port: process.env.PORT,
    checkServerIdentity: common.mustCall(),
  };
  const client = tls.connect(copts, common.mustCall(function() {
    client.end('hi');
  }));
  return;
}

const options = {
  key: fixtures.readKey('agent1-key.pem'),
  cert: fixtures.readKey('agent1-cert.pem'),
};

const server = tls.createServer(options, common.mustCall(function(s) {
  s.end('bye');
  server.close();
})).listen(0, common.mustCall(function() {
  const env = Object.assign({}, process.env, {
    CHILD: 'yes',
    PORT: this.address().port,
    NODE_EXTRA_CA_CERTS: fixtures.path('keys', 'ca1-cert.pem')
  });

<<<<<<< HEAD
  fork(__filename, { env: env }).on('exit', common.mustCall(function(status) {
    assert.strictEqual(status, 0, 'client did not succeed in connecting');
=======
  fork(__filename, { env }).on('exit', common.mustCall(function(status) {
    // client did not succeed in connecting
    assert.strictEqual(status, 0);
>>>>>>> 84bd6f3c
  }));
}));<|MERGE_RESOLUTION|>--- conflicted
+++ resolved
@@ -38,13 +38,8 @@
     NODE_EXTRA_CA_CERTS: fixtures.path('keys', 'ca1-cert.pem')
   });
 
-<<<<<<< HEAD
-  fork(__filename, { env: env }).on('exit', common.mustCall(function(status) {
-    assert.strictEqual(status, 0, 'client did not succeed in connecting');
-=======
   fork(__filename, { env }).on('exit', common.mustCall(function(status) {
     // client did not succeed in connecting
     assert.strictEqual(status, 0);
->>>>>>> 84bd6f3c
   }));
 }));