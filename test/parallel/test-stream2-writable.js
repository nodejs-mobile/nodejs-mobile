--- conflicted
+++ resolved
@@ -55,12 +55,8 @@
   });
 
   tw.on('finish', common.mustCall(function() {
-<<<<<<< HEAD
-    assert.deepStrictEqual(tw.buffer, chunks, 'got chunks in the right order');
-=======
     // got chunks in the right order
     assert.deepStrictEqual(tw.buffer, chunks);
->>>>>>> 84bd6f3c
   }));
 
   chunks.forEach(function(chunk) {
@@ -77,12 +73,8 @@
   });
 
   tw.on('finish', common.mustCall(function() {
-<<<<<<< HEAD
-    assert.deepStrictEqual(tw.buffer, chunks, 'got chunks in the right order');
-=======
     //  got chunks in the right order
     assert.deepStrictEqual(tw.buffer, chunks);
->>>>>>> 84bd6f3c
   }));
 
   let i = 0;
@@ -104,12 +96,8 @@
   let drains = 0;
 
   tw.on('finish', common.mustCall(function() {
-<<<<<<< HEAD
-    assert.deepStrictEqual(tw.buffer, chunks, 'got chunks in the right order');
-=======
     // got chunks in the right order
     assert.deepStrictEqual(tw.buffer, chunks);
->>>>>>> 84bd6f3c
     assert.strictEqual(drains, 17);
   }));
 
@@ -154,12 +142,8 @@
       undefined ];
 
   tw.on('finish', function() {
-<<<<<<< HEAD
-    assert.deepStrictEqual(tw.buffer, chunks, 'got the expected chunks');
-=======
     // got the expected chunks
     assert.deepStrictEqual(tw.buffer, chunks);
->>>>>>> 84bd6f3c
   });
 
   chunks.forEach(function(chunk, i) {
@@ -197,12 +181,8 @@
       undefined ];
 
   tw.on('finish', function() {
-<<<<<<< HEAD
-    assert.deepStrictEqual(tw.buffer, chunks, 'got the expected chunks');
-=======
     // got the expected chunks
     assert.deepStrictEqual(tw.buffer, chunks);
->>>>>>> 84bd6f3c
   });
 
   chunks.forEach(function(chunk, i) {
@@ -230,16 +210,10 @@
 
   tw.on('finish', common.mustCall(function() {
     process.nextTick(common.mustCall(function() {
-<<<<<<< HEAD
-      assert.deepStrictEqual(tw.buffer, chunks,
-                             'got chunks in the right order');
-      assert.deepStrictEqual(callbacks._called, chunks, 'called all callbacks');
-=======
       // got chunks in the right order
       assert.deepStrictEqual(tw.buffer, chunks);
       // called all callbacks
       assert.deepStrictEqual(callbacks._called, chunks);
->>>>>>> 84bd6f3c
     }));
   }));
 
