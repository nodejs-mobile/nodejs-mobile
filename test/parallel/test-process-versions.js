'use strict';
const common = require('../common');
const assert = require('assert');

var expected_keys = ['ares', 'http_parser', 'modules', 'node',
                     'uv', 'zlib'];
expected_keys.push(process.jsEngine);

if (common.hasCrypto) {
  expected_keys.push('openssl');
}

<<<<<<< HEAD
if (!common.isChakraEngine && typeof Intl !== 'undefined') {
=======
if (common.hasIntl) {
>>>>>>> 4d3b487b
  expected_keys.push('icu');
  expected_keys.push('cldr');
  expected_keys.push('tz');
  expected_keys.push('unicode');
}

expected_keys.sort();
const actual_keys = Object.keys(process.versions).sort();

assert.deepStrictEqual(actual_keys, expected_keys);<|MERGE_RESOLUTION|>--- conflicted
+++ resolved
@@ -10,11 +10,7 @@
   expected_keys.push('openssl');
 }
 
-<<<<<<< HEAD
 if (!common.isChakraEngine && typeof Intl !== 'undefined') {
-=======
-if (common.hasIntl) {
->>>>>>> 4d3b487b
   expected_keys.push('icu');
   expected_keys.push('cldr');
   expected_keys.push('tz');
