--- conflicted
+++ resolved
@@ -3,18 +3,12 @@
 const assert = require('assert');
 
 const expected_keys = ['ares', 'http_parser', 'modules', 'node',
-<<<<<<< HEAD
-                       'uv', 'zlib', 'nghttp2'];
-
+                       'uv', 'zlib', 'nghttp2', 'napi'];
+const jsEngine = process.jsEngine || 'v8';
 if (common.isAndroid || common.isIOS) {
   expected_keys.push('mobile');
 }
-expected_keys.push(process.jsEngine);
-=======
-                       'uv', 'zlib', 'nghttp2', 'napi'];
-const jsEngine = process.jsEngine || 'v8';
 expected_keys.push(jsEngine);
->>>>>>> 84bd6f3c
 
 if (common.hasCrypto) {
   expected_keys.push('openssl');
@@ -40,15 +34,10 @@
 assert(commonTemplate.test(process.versions.uv));
 assert(commonTemplate.test(process.versions.zlib));
 
-<<<<<<< HEAD
-assert(/^\d+\.\d+\.\d+(?:\.\d+)?(?: \(candidate\))?$/
-  .test(process.versions[process.jsEngine || 'v8']));
-=======
 assert(common.engineSpecificMessage({
   v8: /^\d+\.\d+\.\d+(?:\.\d+)?-node\.\d+(?: \(candidate\))?$/,
   chakracore: /^\d+\.\d+\.\d+(?:\.\d+)?(?: \(candidate\))?$/
 }).test(process.versions[jsEngine]));
->>>>>>> 84bd6f3c
 assert(/^\d+$/.test(process.versions.modules));
 
 for (let i = 0; i < expected_keys.length; i++) {
