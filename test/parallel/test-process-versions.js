'use strict';
const common = require('../common');
const assert = require('assert');

const expected_keys = ['ares', 'http_parser', 'modules', 'node',
<<<<<<< HEAD
                       'uv', 'zlib', 'nghttp2'];
const jsEngine = process.jsEngine || 'v8';
expected_keys.push(jsEngine);
=======
                       'uv', 'v8', 'zlib', 'nghttp2', 'napi'];
>>>>>>> 1385e1bc

if (common.hasCrypto) {
  expected_keys.push('openssl');
}

if (common.hasIntl) {
  expected_keys.push('icu');
  expected_keys.push('cldr');
  expected_keys.push('tz');
  expected_keys.push('unicode');
}

expected_keys.sort();
const actual_keys = Object.keys(process.versions).sort();

assert.deepStrictEqual(actual_keys, expected_keys);

const commonTemplate = /^\d+\.\d+\.\d+(?:-.*)?$/;

assert(commonTemplate.test(process.versions.ares));
assert(commonTemplate.test(process.versions.http_parser));
assert(commonTemplate.test(process.versions.node));
assert(commonTemplate.test(process.versions.uv));
assert(commonTemplate.test(process.versions.zlib));

assert(common.engineSpecificMessage({
  v8: /^\d+\.\d+\.\d+(?:\.\d+)?-node\.\d+(?: \(candidate\))?$/,
  chakracore: /^\d+\.\d+\.\d+(?:\.\d+)?(?: \(candidate\))?$/
}).test(process.versions[jsEngine]));
assert(/^\d+$/.test(process.versions.modules));

for (let i = 0; i < expected_keys.length; i++) {
  const key = expected_keys[i];
  const descriptor = Object.getOwnPropertyDescriptor(process.versions, key);
  assert.strictEqual(descriptor.writable, false);
}<|MERGE_RESOLUTION|>--- conflicted
+++ resolved
@@ -3,13 +3,9 @@
 const assert = require('assert');
 
 const expected_keys = ['ares', 'http_parser', 'modules', 'node',
-<<<<<<< HEAD
-                       'uv', 'zlib', 'nghttp2'];
+                       'uv', 'zlib', 'nghttp2', 'napi'];
 const jsEngine = process.jsEngine || 'v8';
 expected_keys.push(jsEngine);
-=======
-                       'uv', 'v8', 'zlib', 'nghttp2', 'napi'];
->>>>>>> 1385e1bc
 
 if (common.hasCrypto) {
   expected_keys.push('openssl');
