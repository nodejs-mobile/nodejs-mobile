--- conflicted
+++ resolved
@@ -3,12 +3,9 @@
 const assert = require('assert');
 
 const expected_keys = ['ares', 'http_parser', 'modules', 'node',
-<<<<<<< HEAD
-                       'uv', 'zlib'];
-expected_keys.push(process.jsEngine);
-=======
-                       'uv', 'v8', 'zlib', 'nghttp2'];
->>>>>>> ff65a2e0
+                       'uv', 'zlib', 'nghttp2'];
+const jsEngine = process.jsEngine || 'v8';
+expected_keys.push(jsEngine);
 
 if (common.hasCrypto) {
   expected_keys.push('openssl');
@@ -34,5 +31,5 @@
 assert(commonTemplate.test(process.versions.uv));
 assert(commonTemplate.test(process.versions.zlib));
 
-assert(/^\d+\.\d+\.\d+(?:\.\d+)?(?: \(candidate\))?$/.test(process.versions[process.jsEngine || 'v8']));
+assert(/^\d+\.\d+\.\d+(?:\.\d+)?(?: \(candidate\))?$/.test(process.versions[jsEngine]));
 assert(/^\d+$/.test(process.versions.modules));