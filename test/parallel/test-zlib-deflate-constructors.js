--- conflicted
+++ resolved
@@ -12,12 +12,6 @@
 assert.ok(zlib.DeflateRaw() instanceof zlib.DeflateRaw);
 assert.ok(new zlib.DeflateRaw() instanceof zlib.DeflateRaw);
 
-<<<<<<< HEAD
-// Throws if `opts.chunkSize` is invalid
-assert.throws(
-  () => { new zlib.Deflate({ chunkSize: -Infinity }); },
-  /^RangeError: Invalid chunk size: -Infinity$/
-=======
 // Throws if `options.chunkSize` is invalid
 common.expectsError(
   () => new zlib.Deflate({ chunkSize: 'test' }),
@@ -47,34 +41,11 @@
     message: 'The value of "options.chunkSize" is out of range. It must ' +
              'be >= 64. Received 0'
   }
->>>>>>> 84bd6f3c
 );
 
 // Confirm that maximum chunk size cannot be exceeded because it is `Infinity`.
 assert.strictEqual(zlib.constants.Z_MAX_CHUNK, Infinity);
 
-<<<<<<< HEAD
-// Throws if `opts.windowBits` is invalid
-assert.throws(
-  () => { new zlib.Deflate({ windowBits: -Infinity }); },
-  /^RangeError: Invalid windowBits: -Infinity$/
-);
-
-assert.throws(
-  () => { new zlib.Deflate({ windowBits: Infinity }); },
-  /^RangeError: Invalid windowBits: Infinity$/
-);
-
-// Throws if `opts.level` is invalid
-assert.throws(
-  () => { new zlib.Deflate({ level: -Infinity }); },
-  /^RangeError: Invalid compression level: -Infinity$/
-);
-
-assert.throws(
-  () => { new zlib.Deflate({ level: Infinity }); },
-  /^RangeError: Invalid compression level: Infinity$/
-=======
 // Throws if `options.windowBits` is invalid
 common.expectsError(
   () => new zlib.Deflate({ windowBits: 'test' }),
@@ -114,7 +85,6 @@
     message: 'The value of "options.windowBits" is out of range. It must ' +
              'be >= 8 and <= 15. Received 0'
   }
->>>>>>> 84bd6f3c
 );
 
 // Throws if `options.level` is invalid
@@ -138,38 +108,6 @@
   }
 );
 
-<<<<<<< HEAD
-// Throws if `opts.memLevel` is invalid
-assert.throws(
-  () => { new zlib.Deflate({ memLevel: -Infinity }); },
-  /^RangeError: Invalid memLevel: -Infinity$/
-);
-
-assert.throws(
-  () => { new zlib.Deflate({ memLevel: Infinity }); },
-  /^RangeError: Invalid memLevel: Infinity$/
-);
-
-// Does not throw if opts.strategy is valid
-assert.doesNotThrow(
-  () => { new zlib.Deflate({ strategy: zlib.constants.Z_FILTERED }); }
-);
-
-assert.doesNotThrow(
-  () => { new zlib.Deflate({ strategy: zlib.constants.Z_HUFFMAN_ONLY }); }
-);
-
-assert.doesNotThrow(
-  () => { new zlib.Deflate({ strategy: zlib.constants.Z_RLE }); }
-);
-
-assert.doesNotThrow(
-  () => { new zlib.Deflate({ strategy: zlib.constants.Z_FIXED }); }
-);
-
-assert.doesNotThrow(
-  () => { new zlib.Deflate({ strategy: zlib.constants.Z_DEFAULT_STRATEGY }); }
-=======
 common.expectsError(
   () => new zlib.Deflate({ level: Infinity }),
   {
@@ -260,7 +198,6 @@
     message: 'The value of "options.memLevel" is out of range. It must ' +
              'be a finite number. Received Infinity'
   }
->>>>>>> 84bd6f3c
 );
 
 common.expectsError(
@@ -273,12 +210,6 @@
   }
 );
 
-<<<<<<< HEAD
-// Throws if opts.strategy is invalid
-assert.throws(
-  () => { new zlib.Deflate({ strategy: 'this is a bogus strategy' }); },
-  /^TypeError: Invalid strategy: this is a bogus strategy$/
-=======
 // Does not throw if opts.strategy is valid
 new zlib.Deflate({ strategy: zlib.constants.Z_FILTERED });
 new zlib.Deflate({ strategy: zlib.constants.Z_HUFFMAN_ONLY });
@@ -325,7 +256,6 @@
     message: 'The value of "options.strategy" is out of range. It must ' +
              'be >= 0 and <= 4. Received -2'
   }
->>>>>>> 84bd6f3c
 );
 
 // Throws TypeError if `strategy` is invalid in `Deflate.prototype.params()`
@@ -370,11 +300,6 @@
 );
 
 // Throws if opts.dictionary is not a Buffer
-<<<<<<< HEAD
-assert.throws(
-  () => { new zlib.Deflate({ dictionary: 'not a buffer' }); },
-  /^TypeError: Invalid dictionary: it should be a Buffer, TypedArray, or DataView$/
-=======
 common.expectsError(
   () => new zlib.Deflate({ dictionary: 'not a buffer' }),
   {
@@ -383,5 +308,4 @@
     message: 'The "options.dictionary" property must be one of type Buffer, ' +
              'TypedArray, DataView, or ArrayBuffer. Received type string'
   }
->>>>>>> 84bd6f3c
 );