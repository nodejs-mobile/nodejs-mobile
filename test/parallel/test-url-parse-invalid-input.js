--- conflicted
+++ resolved
@@ -4,31 +4,7 @@
 const url = require('url');
 
 // https://github.com/joyent/node/issues/568
-const errMessage = /^TypeError: Parameter "url" must be a string, not (?:undefined|boolean|number|object|function|symbol)$/;
 [
-<<<<<<< HEAD
-  undefined,
-  null,
-  true,
-  false,
-  0.0,
-  0,
-  [],
-  {},
-  () => {},
-  Symbol('foo')
-].forEach((val) => {
-  assert.throws(() => { url.parse(val); }, errMessage);
-});
-
-assert.throws(
-  () => { url.parse('http://%E0%A4%A@fail'); },
-  common.engineSpecificMessage({
-    v8: /^URIError: URI malformed$/,
-    chakracore: /^URIError: The URI to be decoded is not a valid encoding$/
-  })
-);
-=======
   [undefined, 'undefined'],
   [null, 'object'],
   [true, 'boolean'],
@@ -58,5 +34,4 @@
                 // The error should be from the JS engine and not from Node.js.
                 // JS engine errors do not have the `code` property.
                 return e.code === undefined;
-              });
->>>>>>> 84bd6f3c
+              });