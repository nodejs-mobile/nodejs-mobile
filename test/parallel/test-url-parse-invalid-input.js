'use strict';
const common = require('../common');
const assert = require('assert');
const url = require('url');

// https://github.com/joyent/node/issues/568
[
  [undefined, 'undefined'],
  [null, 'object'],
  [true, 'boolean'],
  [false, 'boolean'],
  [0.0, 'number'],
  [0, 'number'],
  [[], 'object'],
  [{}, 'object'],
  [() => {}, 'function'],
  [Symbol('foo'), 'symbol']
].forEach(([val, type]) => {
  common.expectsError(() => {
    url.parse(val);
  }, {
    code: 'ERR_INVALID_ARG_TYPE',
    type: TypeError,
    message: `The "url" argument must be of type string. Received type ${type}`
  });
});

<<<<<<< HEAD
const engineSpecificMalformedUrlError =
    common.engineSpecificMessage({
      v8: /^URIError: URI malformed$/,
      chakracore: /^URIError: The URI to be decoded is not a valid encoding$/
    });

assert.throws(() => { url.parse('http://%E0%A4%A@fail'); }, engineSpecificMalformedUrlError);
=======
assert.throws(() => { url.parse('http://%E0%A4%A@fail'); },
              (e) => {
                // The error should be a URIError.
                if (!(e instanceof URIError))
                  return false;

                // The error should be from the JS engine and not from Node.js.
                // JS engine errors do not have the `code` property.
                return e.code === undefined;
              });
>>>>>>> e1c28f49
<|MERGE_RESOLUTION|>--- conflicted
+++ resolved
@@ -25,15 +25,6 @@
   });
 });
 
-<<<<<<< HEAD
-const engineSpecificMalformedUrlError =
-    common.engineSpecificMessage({
-      v8: /^URIError: URI malformed$/,
-      chakracore: /^URIError: The URI to be decoded is not a valid encoding$/
-    });
-
-assert.throws(() => { url.parse('http://%E0%A4%A@fail'); }, engineSpecificMalformedUrlError);
-=======
 assert.throws(() => { url.parse('http://%E0%A4%A@fail'); },
               (e) => {
                 // The error should be a URIError.
@@ -43,5 +34,4 @@
                 // The error should be from the JS engine and not from Node.js.
                 // JS engine errors do not have the `code` property.
                 return e.code === undefined;
-              });
->>>>>>> e1c28f49
+              });