'use strict';
const common = require('../common');

if (!common.hasCrypto)
  common.skip('missing crypto');
<<<<<<< HEAD

if (!process.features.tls_alpn || !process.features.tls_npn) {
  common.skip(
    'Skipping because node compiled without NPN or ALPN feature of OpenSSL.');
}
=======
>>>>>>> 84bd6f3c

const assert = require('assert');
const tls = require('tls');
const fixtures = require('../common/fixtures');

function loadPEM(n) {
  return fixtures.readKey(`${n}.pem`);
}

const serverIP = common.localhostIPv4;

function checkResults(result, expected) {
  assert.strictEqual(result.server.ALPN, expected.server.ALPN);
  assert.strictEqual(result.client.ALPN, expected.client.ALPN);
}

function runTest(clientsOptions, serverOptions, cb) {
  serverOptions.key = loadPEM('agent2-key');
  serverOptions.cert = loadPEM('agent2-cert');
  const results = [];
  let index = 0;
  const server = tls.createServer(serverOptions, function(c) {
<<<<<<< HEAD
    results[index].server = { ALPN: c.alpnProtocol, NPN: c.npnProtocol };
=======
    results[index].server = { ALPN: c.alpnProtocol };
>>>>>>> 84bd6f3c
  });

  server.listen(0, serverIP, function() {
    connectClient(clientsOptions);
  });

  function connectClient(options) {
    const opt = options.shift();
    opt.port = server.address().port;
    opt.host = serverIP;
    opt.rejectUnauthorized = false;

    results[index] = {};
    const client = tls.connect(opt, function() {
<<<<<<< HEAD
      results[index].client = { ALPN: client.alpnProtocol,
                                NPN: client.npnProtocol };
=======
      results[index].client = { ALPN: client.alpnProtocol };
>>>>>>> 84bd6f3c
      client.destroy();
      if (options.length) {
        index++;
        connectClient(options);
      } else {
        server.close();
        cb(results);
      }
    });
  }

}

// Server: ALPN, Client: ALPN
function Test1() {
  const serverOptions = {
    ALPNProtocols: ['a', 'b', 'c'],
  };

  const clientsOptions = [{
    ALPNProtocols: ['a', 'b', 'c'],
  }, {
    ALPNProtocols: ['c', 'b', 'e'],
  }, {
    ALPNProtocols: ['first-priority-unsupported', 'x', 'y'],
  }];

  runTest(clientsOptions, serverOptions, function(results) {
    // 'a' is selected by ALPN
    checkResults(results[0],
<<<<<<< HEAD
                 { server: { ALPN: 'a', NPN: false },
                   client: { ALPN: 'a', NPN: undefined } });
    // 'b' is selected by ALPN
    checkResults(results[1],
                 { server: { ALPN: 'b', NPN: false },
                   client: { ALPN: 'b', NPN: undefined } });
    // nothing is selected by ALPN
    checkResults(results[2],
                 { server: { ALPN: false, NPN: 'first-priority-unsupported' },
                   client: { ALPN: false, NPN: false } });
=======
                 { server: { ALPN: 'a' },
                   client: { ALPN: 'a' } });
    // 'b' is selected by ALPN
    checkResults(results[1],
                 { server: { ALPN: 'b' },
                   client: { ALPN: 'b' } });
    // nothing is selected by ALPN
    checkResults(results[2],
                 { server: { ALPN: false },
                   client: { ALPN: false } });
>>>>>>> 84bd6f3c
    // execute next test
    Test2();
  });
}

// Server: ALPN, Client: Nothing
function Test2() {
  const serverOptions = {
    ALPNProtocols: ['a', 'b', 'c'],
<<<<<<< HEAD
    NPNProtocols: ['a', 'b', 'c']
  };

  const clientsOptions = [{
    ALPNProtocols: ['a', 'b', 'c']
  }, {
    ALPNProtocols: ['c', 'b', 'e']
  }, {
    ALPNProtocols: ['first-priority-unsupported', 'x', 'y']
  }];

  runTest(clientsOptions, serverOptions, function(results) {
    // 'a' is selected by ALPN
    checkResults(results[0],
                 { server: { ALPN: 'a', NPN: false },
                   client: { ALPN: 'a', NPN: undefined } });
    // 'b' is selected by ALPN
    checkResults(results[1],
                 { server: { ALPN: 'b', NPN: false },
                   client: { ALPN: 'b', NPN: undefined } });
    // nothing is selected by ALPN
    checkResults(results[2],
                 { server: { ALPN: false, NPN: 'http/1.1' },
                   client: { ALPN: false, NPN: false } });
    // execute next test
    Test3();
  });
}

// Server: ALPN/NPN, Client: NPN
function Test3() {
  const serverOptions = {
    ALPNProtocols: ['a', 'b', 'c'],
    NPNProtocols: ['a', 'b', 'c']
  };

  const clientsOptions = [{
    NPNProtocols: ['a', 'b', 'c']
  }, {
    NPPNProtocols: ['c', 'b', 'e']
  }, {
    NPPNProtocols: ['first-priority-unsupported', 'x', 'y']
  }];

  runTest(clientsOptions, serverOptions, function(results) {
    // 'a' is selected by NPN
    checkResults(results[0],
                 { server: { ALPN: false, NPN: 'a' },
                   client: { ALPN: false, NPN: 'a' } });
    // nothing is selected by ALPN
    checkResults(results[1],
                 { server: { ALPN: false, NPN: 'http/1.1' },
                   client: { ALPN: false, NPN: false } });
    // nothing is selected by ALPN
    checkResults(results[2],
                 { server: { ALPN: false, NPN: 'http/1.1' },
                   client: { ALPN: false, NPN: false } });
    // execute next test
    Test4();
  });
}

// Server: ALPN/NPN, Client: Nothing
function Test4() {
  const serverOptions = {
    ALPNProtocols: ['a', 'b', 'c'],
    NPNProtocols: ['a', 'b', 'c']
=======
>>>>>>> 84bd6f3c
  };

  const clientsOptions = [{}, {}, {}];

  runTest(clientsOptions, serverOptions, function(results) {
    // nothing is selected by ALPN
    checkResults(results[0],
<<<<<<< HEAD
                 { server: { ALPN: false, NPN: 'http/1.1' },
                   client: { ALPN: false, NPN: false } });
    // nothing is selected by ALPN
    checkResults(results[1],
                 { server: { ALPN: false, NPN: 'http/1.1' },
                   client: { ALPN: false, NPN: false } });
    // nothing is selected by ALPN
    checkResults(results[2],
                 { server: { ALPN: false, NPN: 'http/1.1' },
                   client: { ALPN: false, NPN: false } });
    // execute next test
    Test5();
  });
}

// Server: ALPN, Client: ALPN/NPN
function Test5() {
  const serverOptions = {
    ALPNProtocols: ['a', 'b', 'c']
  };

  const clientsOptions = [{
    ALPNProtocols: ['a', 'b', 'c'],
    NPNProtocols: ['a', 'b', 'c']
  }, {
    ALPNProtocols: ['c', 'b', 'e'],
    NPNProtocols: ['c', 'b', 'e']
  }, {
    ALPNProtocols: ['first-priority-unsupported', 'x', 'y'],
    NPNProtocols: ['first-priority-unsupported', 'x', 'y']
  }];

  runTest(clientsOptions, serverOptions, function(results) {
    // 'a' is selected by ALPN
    checkResults(results[0], { server: { ALPN: 'a', NPN: false },
                               client: { ALPN: 'a', NPN: undefined } });
    // 'b' is selected by ALPN
    checkResults(results[1], { server: { ALPN: 'b', NPN: false },
                               client: { ALPN: 'b', NPN: undefined } });
    // nothing is selected by ALPN
    checkResults(results[2], { server: { ALPN: false,
                                         NPN: 'first-priority-unsupported' },
                               client: { ALPN: false, NPN: false } });
    // execute next test
    Test6();
  });
}

// Server: ALPN, Client: ALPN
function Test6() {
  const serverOptions = {
    ALPNProtocols: ['a', 'b', 'c']
  };

  const clientsOptions = [{
    ALPNProtocols: ['a', 'b', 'c']
  }, {
    ALPNProtocols: ['c', 'b', 'e']
  }, {
    ALPNProtocols: ['first-priority-unsupported', 'x', 'y']
  }];

  runTest(clientsOptions, serverOptions, function(results) {
    // 'a' is selected by ALPN
    checkResults(results[0], { server: { ALPN: 'a', NPN: false },
                               client: { ALPN: 'a', NPN: undefined } });
    // 'b' is selected by ALPN
    checkResults(results[1], { server: { ALPN: 'b', NPN: false },
                               client: { ALPN: 'b', NPN: undefined } });
    // nothing is selected by ALPN
    checkResults(results[2], { server: { ALPN: false, NPN: 'http/1.1' },
                               client: { ALPN: false, NPN: false } });
    // execute next test
    Test7();
  });
}

// Server: ALPN, Client: NPN
function Test7() {
  const serverOptions = {
    ALPNProtocols: ['a', 'b', 'c']
  };

  const clientsOptions = [{
    NPNProtocols: ['a', 'b', 'c']
  }, {
    NPNProtocols: ['c', 'b', 'e']
  }, {
    NPNProtocols: ['first-priority-unsupported', 'x', 'y']
  }];

  runTest(clientsOptions, serverOptions, function(results) {
    // nothing is selected by ALPN
    checkResults(results[0], { server: { ALPN: false, NPN: 'a' },
                               client: { ALPN: false, NPN: false } });
    // nothing is selected by ALPN
    checkResults(results[1], { server: { ALPN: false, NPN: 'c' },
                               client: { ALPN: false, NPN: false } });
    // nothing is selected by ALPN
    checkResults(results[2],
                 { server: { ALPN: false, NPN: 'first-priority-unsupported' },
                   client: { ALPN: false, NPN: false } });
    // execute next test
    Test8();
  });
}

// Server: ALPN, Client: Nothing
function Test8() {
  const serverOptions = {
    ALPNProtocols: ['a', 'b', 'c']
  };

  const clientsOptions = [{}, {}, {}];

  runTest(clientsOptions, serverOptions, function(results) {
    // nothing is selected by ALPN
    checkResults(results[0], { server: { ALPN: false, NPN: 'http/1.1' },
                               client: { ALPN: false, NPN: false } });
    // nothing is selected by ALPN
    checkResults(results[1], { server: { ALPN: false, NPN: 'http/1.1' },
                               client: { ALPN: false, NPN: false } });
    // nothing is selected by ALPN
    checkResults(results[2],
                 { server: { ALPN: false, NPN: 'http/1.1' },
                   client: { ALPN: false, NPN: false } });
    // execute next test
    Test9();
  });
}

// Server: NPN, Client: ALPN/NPN
function Test9() {
  const serverOptions = {
    NPNProtocols: ['a', 'b', 'c']
  };

  const clientsOptions = [{
    ALPNrotocols: ['a', 'b', 'c'],
    NPNProtocols: ['a', 'b', 'c']
  }, {
    ALPNProtocols: ['c', 'b', 'e'],
    NPNProtocols: ['c', 'b', 'e']
  }, {
    ALPNProtocols: ['first-priority-unsupported', 'x', 'y'],
    NPNProtocols: ['first-priority-unsupported', 'x', 'y']
  }];

  runTest(clientsOptions, serverOptions, function(results) {
    // 'a' is selected by NPN
    checkResults(results[0], { server: { ALPN: false, NPN: 'a' },
                               client: { ALPN: false, NPN: 'a' } });
    // 'b' is selected by NPN
    checkResults(results[1], { server: { ALPN: false, NPN: 'b' },
                               client: { ALPN: false, NPN: 'b' } });
    // nothing is selected
    checkResults(results[2],
                 { server: { ALPN: false, NPN: 'first-priority-unsupported' },
                   client: { ALPN: false, NPN: false } });
    // execute next test
    Test10();
  });
}

// Server: NPN, Client: ALPN
function Test10() {
  const serverOptions = {
    NPNProtocols: ['a', 'b', 'c']
  };

  const clientsOptions = [{
    ALPNProtocols: ['a', 'b', 'c']
  }, {
    ALPNProtocols: ['c', 'b', 'e']
  }, {
    ALPNProtocols: ['first-priority-unsupported', 'x', 'y']
  }];

  runTest(clientsOptions, serverOptions, function(results) {
    // nothing is selected
    checkResults(results[0], { server: { ALPN: false, NPN: 'http/1.1' },
                               client: { ALPN: false, NPN: false } });
    // nothing is selected
    checkResults(results[1], { server: { ALPN: false, NPN: 'http/1.1' },
                               client: { ALPN: false, NPN: false } });
    // nothing is selected
    checkResults(results[2], { server: { ALPN: false, NPN: 'http/1.1' },
                               client: { ALPN: false, NPN: false } });
    // execute next test
    Test11();
  });
}

// Server: NPN, Client: NPN
function Test11() {
  const serverOptions = {
    NPNProtocols: ['a', 'b', 'c']
  };

  const clientsOptions = [{
    NPNProtocols: ['a', 'b', 'c']
  }, {
    NPNProtocols: ['c', 'b', 'e']
  }, {
    NPNProtocols: ['first-priority-unsupported', 'x', 'y']
  }];

  runTest(clientsOptions, serverOptions, function(results) {
    // 'a' is selected by NPN
    checkResults(results[0], { server: { ALPN: false, NPN: 'a' },
                               client: { ALPN: false, NPN: 'a' } });
    // 'b' is selected by NPN
    checkResults(results[1], { server: { ALPN: false, NPN: 'b' },
                               client: { ALPN: false, NPN: 'b' } });
    // nothing is selected
    checkResults(results[2],
                 { server: { ALPN: false, NPN: 'first-priority-unsupported' },
                   client: { ALPN: false, NPN: false } });
    // execute next test
    Test12();
  });
}

// Server: NPN, Client: Nothing
function Test12() {
  const serverOptions = {
    NPNProtocols: ['a', 'b', 'c']
  };

  const clientsOptions = [{}, {}, {}];

  runTest(clientsOptions, serverOptions, function(results) {
    // nothing is selected
    checkResults(results[0], { server: { ALPN: false, NPN: 'http/1.1' },
                               client: { ALPN: false, NPN: false } });
    // nothing is selected
    checkResults(results[1], { server: { ALPN: false, NPN: 'http/1.1' },
                               client: { ALPN: false, NPN: false } });
    // nothing is selected
    checkResults(results[2],
                 { server: { ALPN: false, NPN: 'http/1.1' },
                   client: { ALPN: false, NPN: false } });
    // execute next test
    Test13();
=======
                 { server: { ALPN: false },
                   client: { ALPN: false } });
    // nothing is selected by ALPN
    checkResults(results[1],
                 { server: { ALPN: false },
                   client: { ALPN: false } });
    // nothing is selected by ALPN
    checkResults(results[2],
                 { server: { ALPN: false },
                   client: { ALPN: false } });
    // execute next test
    Test3();
>>>>>>> 84bd6f3c
  });
}

// Server: Nothing, Client: ALPN
function Test3() {
  const serverOptions = {};

  const clientsOptions = [{
    ALPNrotocols: ['a', 'b', 'c'],
  }, {
    ALPNProtocols: ['c', 'b', 'e'],
  }, {
    ALPNProtocols: ['first-priority-unsupported', 'x', 'y'],
<<<<<<< HEAD
    NPNProtocols: ['first-priority-unsupported', 'x', 'y']
  }];

  runTest(clientsOptions, serverOptions, function(results) {
    // nothing is selected
    checkResults(results[0], { server: { ALPN: false, NPN: 'a' },
                               client: { ALPN: false, NPN: false } });
    // nothing is selected
    checkResults(results[1], { server: { ALPN: false, NPN: 'c' },
                               client: { ALPN: false, NPN: false } });
    // nothing is selected
    checkResults(results[2],
                 { server: { ALPN: false, NPN: 'first-priority-unsupported' },
                   client: { ALPN: false, NPN: false } });
    // execute next test
    Test14();
  });
}

// Server: Nothing, Client: ALPN
function Test14() {
  const serverOptions = {};

  const clientsOptions = [{
    ALPNrotocols: ['a', 'b', 'c']
  }, {
    ALPNProtocols: ['c', 'b', 'e']
  }, {
    ALPNProtocols: ['first-priority-unsupported', 'x', 'y']
=======
>>>>>>> 84bd6f3c
  }];

  runTest(clientsOptions, serverOptions, function(results) {
    // nothing is selected
<<<<<<< HEAD
    checkResults(results[0], { server: { ALPN: false, NPN: 'http/1.1' },
                               client: { ALPN: false, NPN: false } });
    // nothing is selected
    checkResults(results[1], { server: { ALPN: false, NPN: 'http/1.1' },
                               client: { ALPN: false, NPN: false } });
    // nothing is selected
    checkResults(results[2],
                 { server: { ALPN: false, NPN: 'http/1.1' },
                   client: { ALPN: false, NPN: false } });
    // execute next test
    Test15();
  });
}

// Server: Nothing, Client: NPN
function Test15() {
  const serverOptions = {};

  const clientsOptions = [{
    NPNProtocols: ['a', 'b', 'c']
  }, {
    NPNProtocols: ['c', 'b', 'e']
  }, {
    NPNProtocols: ['first-priority-unsupported', 'x', 'y']
  }];

  runTest(clientsOptions, serverOptions, function(results) {
    // nothing is selected
    checkResults(results[0], { server: { ALPN: false, NPN: 'a' },
                               client: { ALPN: false, NPN: false } });
    // nothing is selected
    checkResults(results[1], { server: { ALPN: false, NPN: 'c' },
                               client: { ALPN: false, NPN: false } });
    // nothing is selected
    checkResults(results[2],
                 { server: { ALPN: false, NPN: 'first-priority-unsupported' },
                   client: { ALPN: false, NPN: false } });
    // execute next test
    Test16();
=======
    checkResults(results[0], { server: { ALPN: false },
                               client: { ALPN: false } });
    // nothing is selected
    checkResults(results[1], { server: { ALPN: false },
                               client: { ALPN: false } });
    // nothing is selected
    checkResults(results[2],
                 { server: { ALPN: false },
                   client: { ALPN: false } });
    // execute next test
    Test4();
>>>>>>> 84bd6f3c
  });
}

// Server: Nothing, Client: Nothing
function Test4() {
  const serverOptions = {};

  const clientsOptions = [{}, {}, {}];

  runTest(clientsOptions, serverOptions, function(results) {
    // nothing is selected
<<<<<<< HEAD
    checkResults(results[0], { server: { ALPN: false, NPN: 'http/1.1' },
                               client: { ALPN: false, NPN: false } });
    // nothing is selected
    checkResults(results[1], { server: { ALPN: false, NPN: 'http/1.1' },
                               client: { ALPN: false, NPN: false } });
    // nothing is selected
    checkResults(results[2],
                 { server: { ALPN: false, NPN: 'http/1.1' },
                   client: { ALPN: false, NPN: false } });
=======
    checkResults(results[0], { server: { ALPN: false },
                               client: { ALPN: false } });
    // nothing is selected
    checkResults(results[1], { server: { ALPN: false },
                               client: { ALPN: false } });
    // nothing is selected
    checkResults(results[2],
                 { server: { ALPN: false },
                   client: { ALPN: false } });
>>>>>>> 84bd6f3c
  });
}

Test1();<|MERGE_RESOLUTION|>--- conflicted
+++ resolved
@@ -3,14 +3,6 @@
 
 if (!common.hasCrypto)
   common.skip('missing crypto');
-<<<<<<< HEAD
-
-if (!process.features.tls_alpn || !process.features.tls_npn) {
-  common.skip(
-    'Skipping because node compiled without NPN or ALPN feature of OpenSSL.');
-}
-=======
->>>>>>> 84bd6f3c
 
 const assert = require('assert');
 const tls = require('tls');
@@ -33,11 +25,7 @@
   const results = [];
   let index = 0;
   const server = tls.createServer(serverOptions, function(c) {
-<<<<<<< HEAD
-    results[index].server = { ALPN: c.alpnProtocol, NPN: c.npnProtocol };
-=======
     results[index].server = { ALPN: c.alpnProtocol };
->>>>>>> 84bd6f3c
   });
 
   server.listen(0, serverIP, function() {
@@ -52,12 +40,7 @@
 
     results[index] = {};
     const client = tls.connect(opt, function() {
-<<<<<<< HEAD
-      results[index].client = { ALPN: client.alpnProtocol,
-                                NPN: client.npnProtocol };
-=======
       results[index].client = { ALPN: client.alpnProtocol };
->>>>>>> 84bd6f3c
       client.destroy();
       if (options.length) {
         index++;
@@ -88,18 +71,6 @@
   runTest(clientsOptions, serverOptions, function(results) {
     // 'a' is selected by ALPN
     checkResults(results[0],
-<<<<<<< HEAD
-                 { server: { ALPN: 'a', NPN: false },
-                   client: { ALPN: 'a', NPN: undefined } });
-    // 'b' is selected by ALPN
-    checkResults(results[1],
-                 { server: { ALPN: 'b', NPN: false },
-                   client: { ALPN: 'b', NPN: undefined } });
-    // nothing is selected by ALPN
-    checkResults(results[2],
-                 { server: { ALPN: false, NPN: 'first-priority-unsupported' },
-                   client: { ALPN: false, NPN: false } });
-=======
                  { server: { ALPN: 'a' },
                    client: { ALPN: 'a' } });
     // 'b' is selected by ALPN
@@ -110,7 +81,6 @@
     checkResults(results[2],
                  { server: { ALPN: false },
                    client: { ALPN: false } });
->>>>>>> 84bd6f3c
     // execute next test
     Test2();
   });
@@ -120,76 +90,6 @@
 function Test2() {
   const serverOptions = {
     ALPNProtocols: ['a', 'b', 'c'],
-<<<<<<< HEAD
-    NPNProtocols: ['a', 'b', 'c']
-  };
-
-  const clientsOptions = [{
-    ALPNProtocols: ['a', 'b', 'c']
-  }, {
-    ALPNProtocols: ['c', 'b', 'e']
-  }, {
-    ALPNProtocols: ['first-priority-unsupported', 'x', 'y']
-  }];
-
-  runTest(clientsOptions, serverOptions, function(results) {
-    // 'a' is selected by ALPN
-    checkResults(results[0],
-                 { server: { ALPN: 'a', NPN: false },
-                   client: { ALPN: 'a', NPN: undefined } });
-    // 'b' is selected by ALPN
-    checkResults(results[1],
-                 { server: { ALPN: 'b', NPN: false },
-                   client: { ALPN: 'b', NPN: undefined } });
-    // nothing is selected by ALPN
-    checkResults(results[2],
-                 { server: { ALPN: false, NPN: 'http/1.1' },
-                   client: { ALPN: false, NPN: false } });
-    // execute next test
-    Test3();
-  });
-}
-
-// Server: ALPN/NPN, Client: NPN
-function Test3() {
-  const serverOptions = {
-    ALPNProtocols: ['a', 'b', 'c'],
-    NPNProtocols: ['a', 'b', 'c']
-  };
-
-  const clientsOptions = [{
-    NPNProtocols: ['a', 'b', 'c']
-  }, {
-    NPPNProtocols: ['c', 'b', 'e']
-  }, {
-    NPPNProtocols: ['first-priority-unsupported', 'x', 'y']
-  }];
-
-  runTest(clientsOptions, serverOptions, function(results) {
-    // 'a' is selected by NPN
-    checkResults(results[0],
-                 { server: { ALPN: false, NPN: 'a' },
-                   client: { ALPN: false, NPN: 'a' } });
-    // nothing is selected by ALPN
-    checkResults(results[1],
-                 { server: { ALPN: false, NPN: 'http/1.1' },
-                   client: { ALPN: false, NPN: false } });
-    // nothing is selected by ALPN
-    checkResults(results[2],
-                 { server: { ALPN: false, NPN: 'http/1.1' },
-                   client: { ALPN: false, NPN: false } });
-    // execute next test
-    Test4();
-  });
-}
-
-// Server: ALPN/NPN, Client: Nothing
-function Test4() {
-  const serverOptions = {
-    ALPNProtocols: ['a', 'b', 'c'],
-    NPNProtocols: ['a', 'b', 'c']
-=======
->>>>>>> 84bd6f3c
   };
 
   const clientsOptions = [{}, {}, {}];
@@ -197,252 +97,6 @@
   runTest(clientsOptions, serverOptions, function(results) {
     // nothing is selected by ALPN
     checkResults(results[0],
-<<<<<<< HEAD
-                 { server: { ALPN: false, NPN: 'http/1.1' },
-                   client: { ALPN: false, NPN: false } });
-    // nothing is selected by ALPN
-    checkResults(results[1],
-                 { server: { ALPN: false, NPN: 'http/1.1' },
-                   client: { ALPN: false, NPN: false } });
-    // nothing is selected by ALPN
-    checkResults(results[2],
-                 { server: { ALPN: false, NPN: 'http/1.1' },
-                   client: { ALPN: false, NPN: false } });
-    // execute next test
-    Test5();
-  });
-}
-
-// Server: ALPN, Client: ALPN/NPN
-function Test5() {
-  const serverOptions = {
-    ALPNProtocols: ['a', 'b', 'c']
-  };
-
-  const clientsOptions = [{
-    ALPNProtocols: ['a', 'b', 'c'],
-    NPNProtocols: ['a', 'b', 'c']
-  }, {
-    ALPNProtocols: ['c', 'b', 'e'],
-    NPNProtocols: ['c', 'b', 'e']
-  }, {
-    ALPNProtocols: ['first-priority-unsupported', 'x', 'y'],
-    NPNProtocols: ['first-priority-unsupported', 'x', 'y']
-  }];
-
-  runTest(clientsOptions, serverOptions, function(results) {
-    // 'a' is selected by ALPN
-    checkResults(results[0], { server: { ALPN: 'a', NPN: false },
-                               client: { ALPN: 'a', NPN: undefined } });
-    // 'b' is selected by ALPN
-    checkResults(results[1], { server: { ALPN: 'b', NPN: false },
-                               client: { ALPN: 'b', NPN: undefined } });
-    // nothing is selected by ALPN
-    checkResults(results[2], { server: { ALPN: false,
-                                         NPN: 'first-priority-unsupported' },
-                               client: { ALPN: false, NPN: false } });
-    // execute next test
-    Test6();
-  });
-}
-
-// Server: ALPN, Client: ALPN
-function Test6() {
-  const serverOptions = {
-    ALPNProtocols: ['a', 'b', 'c']
-  };
-
-  const clientsOptions = [{
-    ALPNProtocols: ['a', 'b', 'c']
-  }, {
-    ALPNProtocols: ['c', 'b', 'e']
-  }, {
-    ALPNProtocols: ['first-priority-unsupported', 'x', 'y']
-  }];
-
-  runTest(clientsOptions, serverOptions, function(results) {
-    // 'a' is selected by ALPN
-    checkResults(results[0], { server: { ALPN: 'a', NPN: false },
-                               client: { ALPN: 'a', NPN: undefined } });
-    // 'b' is selected by ALPN
-    checkResults(results[1], { server: { ALPN: 'b', NPN: false },
-                               client: { ALPN: 'b', NPN: undefined } });
-    // nothing is selected by ALPN
-    checkResults(results[2], { server: { ALPN: false, NPN: 'http/1.1' },
-                               client: { ALPN: false, NPN: false } });
-    // execute next test
-    Test7();
-  });
-}
-
-// Server: ALPN, Client: NPN
-function Test7() {
-  const serverOptions = {
-    ALPNProtocols: ['a', 'b', 'c']
-  };
-
-  const clientsOptions = [{
-    NPNProtocols: ['a', 'b', 'c']
-  }, {
-    NPNProtocols: ['c', 'b', 'e']
-  }, {
-    NPNProtocols: ['first-priority-unsupported', 'x', 'y']
-  }];
-
-  runTest(clientsOptions, serverOptions, function(results) {
-    // nothing is selected by ALPN
-    checkResults(results[0], { server: { ALPN: false, NPN: 'a' },
-                               client: { ALPN: false, NPN: false } });
-    // nothing is selected by ALPN
-    checkResults(results[1], { server: { ALPN: false, NPN: 'c' },
-                               client: { ALPN: false, NPN: false } });
-    // nothing is selected by ALPN
-    checkResults(results[2],
-                 { server: { ALPN: false, NPN: 'first-priority-unsupported' },
-                   client: { ALPN: false, NPN: false } });
-    // execute next test
-    Test8();
-  });
-}
-
-// Server: ALPN, Client: Nothing
-function Test8() {
-  const serverOptions = {
-    ALPNProtocols: ['a', 'b', 'c']
-  };
-
-  const clientsOptions = [{}, {}, {}];
-
-  runTest(clientsOptions, serverOptions, function(results) {
-    // nothing is selected by ALPN
-    checkResults(results[0], { server: { ALPN: false, NPN: 'http/1.1' },
-                               client: { ALPN: false, NPN: false } });
-    // nothing is selected by ALPN
-    checkResults(results[1], { server: { ALPN: false, NPN: 'http/1.1' },
-                               client: { ALPN: false, NPN: false } });
-    // nothing is selected by ALPN
-    checkResults(results[2],
-                 { server: { ALPN: false, NPN: 'http/1.1' },
-                   client: { ALPN: false, NPN: false } });
-    // execute next test
-    Test9();
-  });
-}
-
-// Server: NPN, Client: ALPN/NPN
-function Test9() {
-  const serverOptions = {
-    NPNProtocols: ['a', 'b', 'c']
-  };
-
-  const clientsOptions = [{
-    ALPNrotocols: ['a', 'b', 'c'],
-    NPNProtocols: ['a', 'b', 'c']
-  }, {
-    ALPNProtocols: ['c', 'b', 'e'],
-    NPNProtocols: ['c', 'b', 'e']
-  }, {
-    ALPNProtocols: ['first-priority-unsupported', 'x', 'y'],
-    NPNProtocols: ['first-priority-unsupported', 'x', 'y']
-  }];
-
-  runTest(clientsOptions, serverOptions, function(results) {
-    // 'a' is selected by NPN
-    checkResults(results[0], { server: { ALPN: false, NPN: 'a' },
-                               client: { ALPN: false, NPN: 'a' } });
-    // 'b' is selected by NPN
-    checkResults(results[1], { server: { ALPN: false, NPN: 'b' },
-                               client: { ALPN: false, NPN: 'b' } });
-    // nothing is selected
-    checkResults(results[2],
-                 { server: { ALPN: false, NPN: 'first-priority-unsupported' },
-                   client: { ALPN: false, NPN: false } });
-    // execute next test
-    Test10();
-  });
-}
-
-// Server: NPN, Client: ALPN
-function Test10() {
-  const serverOptions = {
-    NPNProtocols: ['a', 'b', 'c']
-  };
-
-  const clientsOptions = [{
-    ALPNProtocols: ['a', 'b', 'c']
-  }, {
-    ALPNProtocols: ['c', 'b', 'e']
-  }, {
-    ALPNProtocols: ['first-priority-unsupported', 'x', 'y']
-  }];
-
-  runTest(clientsOptions, serverOptions, function(results) {
-    // nothing is selected
-    checkResults(results[0], { server: { ALPN: false, NPN: 'http/1.1' },
-                               client: { ALPN: false, NPN: false } });
-    // nothing is selected
-    checkResults(results[1], { server: { ALPN: false, NPN: 'http/1.1' },
-                               client: { ALPN: false, NPN: false } });
-    // nothing is selected
-    checkResults(results[2], { server: { ALPN: false, NPN: 'http/1.1' },
-                               client: { ALPN: false, NPN: false } });
-    // execute next test
-    Test11();
-  });
-}
-
-// Server: NPN, Client: NPN
-function Test11() {
-  const serverOptions = {
-    NPNProtocols: ['a', 'b', 'c']
-  };
-
-  const clientsOptions = [{
-    NPNProtocols: ['a', 'b', 'c']
-  }, {
-    NPNProtocols: ['c', 'b', 'e']
-  }, {
-    NPNProtocols: ['first-priority-unsupported', 'x', 'y']
-  }];
-
-  runTest(clientsOptions, serverOptions, function(results) {
-    // 'a' is selected by NPN
-    checkResults(results[0], { server: { ALPN: false, NPN: 'a' },
-                               client: { ALPN: false, NPN: 'a' } });
-    // 'b' is selected by NPN
-    checkResults(results[1], { server: { ALPN: false, NPN: 'b' },
-                               client: { ALPN: false, NPN: 'b' } });
-    // nothing is selected
-    checkResults(results[2],
-                 { server: { ALPN: false, NPN: 'first-priority-unsupported' },
-                   client: { ALPN: false, NPN: false } });
-    // execute next test
-    Test12();
-  });
-}
-
-// Server: NPN, Client: Nothing
-function Test12() {
-  const serverOptions = {
-    NPNProtocols: ['a', 'b', 'c']
-  };
-
-  const clientsOptions = [{}, {}, {}];
-
-  runTest(clientsOptions, serverOptions, function(results) {
-    // nothing is selected
-    checkResults(results[0], { server: { ALPN: false, NPN: 'http/1.1' },
-                               client: { ALPN: false, NPN: false } });
-    // nothing is selected
-    checkResults(results[1], { server: { ALPN: false, NPN: 'http/1.1' },
-                               client: { ALPN: false, NPN: false } });
-    // nothing is selected
-    checkResults(results[2],
-                 { server: { ALPN: false, NPN: 'http/1.1' },
-                   client: { ALPN: false, NPN: false } });
-    // execute next test
-    Test13();
-=======
                  { server: { ALPN: false },
                    client: { ALPN: false } });
     // nothing is selected by ALPN
@@ -455,7 +109,6 @@
                    client: { ALPN: false } });
     // execute next test
     Test3();
->>>>>>> 84bd6f3c
   });
 }
 
@@ -469,83 +122,10 @@
     ALPNProtocols: ['c', 'b', 'e'],
   }, {
     ALPNProtocols: ['first-priority-unsupported', 'x', 'y'],
-<<<<<<< HEAD
-    NPNProtocols: ['first-priority-unsupported', 'x', 'y']
   }];
 
   runTest(clientsOptions, serverOptions, function(results) {
     // nothing is selected
-    checkResults(results[0], { server: { ALPN: false, NPN: 'a' },
-                               client: { ALPN: false, NPN: false } });
-    // nothing is selected
-    checkResults(results[1], { server: { ALPN: false, NPN: 'c' },
-                               client: { ALPN: false, NPN: false } });
-    // nothing is selected
-    checkResults(results[2],
-                 { server: { ALPN: false, NPN: 'first-priority-unsupported' },
-                   client: { ALPN: false, NPN: false } });
-    // execute next test
-    Test14();
-  });
-}
-
-// Server: Nothing, Client: ALPN
-function Test14() {
-  const serverOptions = {};
-
-  const clientsOptions = [{
-    ALPNrotocols: ['a', 'b', 'c']
-  }, {
-    ALPNProtocols: ['c', 'b', 'e']
-  }, {
-    ALPNProtocols: ['first-priority-unsupported', 'x', 'y']
-=======
->>>>>>> 84bd6f3c
-  }];
-
-  runTest(clientsOptions, serverOptions, function(results) {
-    // nothing is selected
-<<<<<<< HEAD
-    checkResults(results[0], { server: { ALPN: false, NPN: 'http/1.1' },
-                               client: { ALPN: false, NPN: false } });
-    // nothing is selected
-    checkResults(results[1], { server: { ALPN: false, NPN: 'http/1.1' },
-                               client: { ALPN: false, NPN: false } });
-    // nothing is selected
-    checkResults(results[2],
-                 { server: { ALPN: false, NPN: 'http/1.1' },
-                   client: { ALPN: false, NPN: false } });
-    // execute next test
-    Test15();
-  });
-}
-
-// Server: Nothing, Client: NPN
-function Test15() {
-  const serverOptions = {};
-
-  const clientsOptions = [{
-    NPNProtocols: ['a', 'b', 'c']
-  }, {
-    NPNProtocols: ['c', 'b', 'e']
-  }, {
-    NPNProtocols: ['first-priority-unsupported', 'x', 'y']
-  }];
-
-  runTest(clientsOptions, serverOptions, function(results) {
-    // nothing is selected
-    checkResults(results[0], { server: { ALPN: false, NPN: 'a' },
-                               client: { ALPN: false, NPN: false } });
-    // nothing is selected
-    checkResults(results[1], { server: { ALPN: false, NPN: 'c' },
-                               client: { ALPN: false, NPN: false } });
-    // nothing is selected
-    checkResults(results[2],
-                 { server: { ALPN: false, NPN: 'first-priority-unsupported' },
-                   client: { ALPN: false, NPN: false } });
-    // execute next test
-    Test16();
-=======
     checkResults(results[0], { server: { ALPN: false },
                                client: { ALPN: false } });
     // nothing is selected
@@ -557,7 +137,6 @@
                    client: { ALPN: false } });
     // execute next test
     Test4();
->>>>>>> 84bd6f3c
   });
 }
 
@@ -569,17 +148,6 @@
 
   runTest(clientsOptions, serverOptions, function(results) {
     // nothing is selected
-<<<<<<< HEAD
-    checkResults(results[0], { server: { ALPN: false, NPN: 'http/1.1' },
-                               client: { ALPN: false, NPN: false } });
-    // nothing is selected
-    checkResults(results[1], { server: { ALPN: false, NPN: 'http/1.1' },
-                               client: { ALPN: false, NPN: false } });
-    // nothing is selected
-    checkResults(results[2],
-                 { server: { ALPN: false, NPN: 'http/1.1' },
-                   client: { ALPN: false, NPN: false } });
-=======
     checkResults(results[0], { server: { ALPN: false },
                                client: { ALPN: false } });
     // nothing is selected
@@ -589,7 +157,6 @@
     checkResults(results[2],
                  { server: { ALPN: false },
                    client: { ALPN: false } });
->>>>>>> 84bd6f3c
   });
 }
 
