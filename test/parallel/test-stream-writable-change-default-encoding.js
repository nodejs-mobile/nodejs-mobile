// Copyright Joyent, Inc. and other Node contributors.
//
// Permission is hereby granted, free of charge, to any person obtaining a
// copy of this software and associated documentation files (the
// "Software"), to deal in the Software without restriction, including
// without limitation the rights to use, copy, modify, merge, publish,
// distribute, sublicense, and/or sell copies of the Software, and to permit
// persons to whom the Software is furnished to do so, subject to the
// following conditions:
//
// The above copyright notice and this permission notice shall be included
// in all copies or substantial portions of the Software.
//
// THE SOFTWARE IS PROVIDED "AS IS", WITHOUT WARRANTY OF ANY KIND, EXPRESS
// OR IMPLIED, INCLUDING BUT NOT LIMITED TO THE WARRANTIES OF
// MERCHANTABILITY, FITNESS FOR A PARTICULAR PURPOSE AND NONINFRINGEMENT. IN
// NO EVENT SHALL THE AUTHORS OR COPYRIGHT HOLDERS BE LIABLE FOR ANY CLAIM,
// DAMAGES OR OTHER LIABILITY, WHETHER IN AN ACTION OF CONTRACT, TORT OR
// OTHERWISE, ARISING FROM, OUT OF OR IN CONNECTION WITH THE SOFTWARE OR THE
// USE OR OTHER DEALINGS IN THE SOFTWARE.

'use strict';
const common = require('../common');
const assert = require('assert');

const stream = require('stream');

class MyWritable extends stream.Writable {
  constructor(fn, options) {
    super(options);
    this.fn = fn;
  }

  _write(chunk, encoding, callback) {
    this.fn(Buffer.isBuffer(chunk), typeof chunk, encoding);
    callback();
  }
}

(function defaultCondingIsUtf8() {
  const m = new MyWritable(function(isBuffer, type, enc) {
    assert.strictEqual(enc, 'utf8');
  }, { decodeStrings: false });
  m.write('foo');
  m.end();
}());

(function changeDefaultEncodingToAscii() {
  const m = new MyWritable(function(isBuffer, type, enc) {
    assert.strictEqual(enc, 'ascii');
  }, { decodeStrings: false });
  m.setDefaultEncoding('ascii');
  m.write('bar');
  m.end();
}());

common.expectsError(function changeDefaultEncodingToInvalidValue() {
  const m = new MyWritable(function(isBuffer, type, enc) {
  }, { decodeStrings: false });
  m.setDefaultEncoding({});
  m.write('bar');
  m.end();
<<<<<<< HEAD
}, /^TypeError: Unknown encoding: \[object Object\]$/);
=======
}, {
  type: TypeError,
  code: 'ERR_UNKNOWN_ENCODING',
  message: 'Unknown encoding: [object Object]'
});
>>>>>>> 84bd6f3c

(function checkVairableCaseEncoding() {
  const m = new MyWritable(function(isBuffer, type, enc) {
    assert.strictEqual(enc, 'ascii');
  }, { decodeStrings: false });
  m.setDefaultEncoding('AsCii');
  m.write('bar');
  m.end();
}());<|MERGE_RESOLUTION|>--- conflicted
+++ resolved
@@ -60,15 +60,11 @@
   m.setDefaultEncoding({});
   m.write('bar');
   m.end();
-<<<<<<< HEAD
-}, /^TypeError: Unknown encoding: \[object Object\]$/);
-=======
 }, {
   type: TypeError,
   code: 'ERR_UNKNOWN_ENCODING',
   message: 'Unknown encoding: [object Object]'
 });
->>>>>>> 84bd6f3c
 
 (function checkVairableCaseEncoding() {
   const m = new MyWritable(function(isBuffer, type, enc) {
