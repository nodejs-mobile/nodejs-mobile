--- conflicted
+++ resolved
@@ -31,15 +31,6 @@
   pass('cwd', undefined);
   pass('cwd', null);
   pass('cwd', __dirname);
-<<<<<<< HEAD
-  fail('cwd', 0, err);
-  fail('cwd', 1, err);
-  fail('cwd', true, err);
-  fail('cwd', false, err);
-  fail('cwd', [], err);
-  fail('cwd', {}, err);
-  fail('cwd', common.mustNotCall(), err);
-=======
   fail('cwd', 0, invalidArgTypeError);
   fail('cwd', 1, invalidArgTypeError);
   fail('cwd', true, invalidArgTypeError);
@@ -47,7 +38,6 @@
   fail('cwd', [], invalidArgTypeError);
   fail('cwd', {}, invalidArgTypeError);
   fail('cwd', common.mustNotCall(), invalidArgTypeError);
->>>>>>> 84bd6f3c
 }
 
 {
@@ -56,21 +46,12 @@
   pass('detached', null);
   pass('detached', true);
   pass('detached', false);
-<<<<<<< HEAD
-  fail('detached', 0, err);
-  fail('detached', 1, err);
-  fail('detached', __dirname, err);
-  fail('detached', [], err);
-  fail('detached', {}, err);
-  fail('detached', common.mustNotCall(), err);
-=======
   fail('detached', 0, invalidArgTypeError);
   fail('detached', 1, invalidArgTypeError);
   fail('detached', __dirname, invalidArgTypeError);
   fail('detached', [], invalidArgTypeError);
   fail('detached', {}, invalidArgTypeError);
   fail('detached', common.mustNotCall(), invalidArgTypeError);
->>>>>>> 84bd6f3c
 }
 
 if (!common.isWindows) {
@@ -80,18 +61,6 @@
       pass('uid', undefined);
       pass('uid', null);
       pass('uid', process.getuid());
-<<<<<<< HEAD
-      fail('uid', __dirname, err);
-      fail('uid', true, err);
-      fail('uid', false, err);
-      fail('uid', [], err);
-      fail('uid', {}, err);
-      fail('uid', common.mustNotCall(), err);
-      fail('uid', NaN, err);
-      fail('uid', Infinity, err);
-      fail('uid', 3.1, err);
-      fail('uid', -3.1, err);
-=======
       fail('uid', __dirname, invalidArgTypeError);
       fail('uid', true, invalidArgTypeError);
       fail('uid', false, invalidArgTypeError);
@@ -102,7 +71,6 @@
       fail('uid', Infinity, invalidArgTypeError);
       fail('uid', 3.1, invalidArgTypeError);
       fail('uid', -3.1, invalidArgTypeError);
->>>>>>> 84bd6f3c
     }
   }
 
@@ -112,18 +80,6 @@
       pass('gid', undefined);
       pass('gid', null);
       pass('gid', process.getgid());
-<<<<<<< HEAD
-      fail('gid', __dirname, err);
-      fail('gid', true, err);
-      fail('gid', false, err);
-      fail('gid', [], err);
-      fail('gid', {}, err);
-      fail('gid', common.mustNotCall(), err);
-      fail('gid', NaN, err);
-      fail('gid', Infinity, err);
-      fail('gid', 3.1, err);
-      fail('gid', -3.1, err);
-=======
       fail('gid', __dirname, invalidArgTypeError);
       fail('gid', true, invalidArgTypeError);
       fail('gid', false, invalidArgTypeError);
@@ -134,7 +90,6 @@
       fail('gid', Infinity, invalidArgTypeError);
       fail('gid', 3.1, invalidArgTypeError);
       fail('gid', -3.1, invalidArgTypeError);
->>>>>>> 84bd6f3c
     }
   }
 }
@@ -144,19 +99,11 @@
   pass('shell', undefined);
   pass('shell', null);
   pass('shell', false);
-<<<<<<< HEAD
-  fail('shell', 0, err);
-  fail('shell', 1, err);
-  fail('shell', [], err);
-  fail('shell', {}, err);
-  fail('shell', common.mustNotCall(), err);
-=======
   fail('shell', 0, invalidArgTypeError);
   fail('shell', 1, invalidArgTypeError);
   fail('shell', [], invalidArgTypeError);
   fail('shell', {}, invalidArgTypeError);
   fail('shell', common.mustNotCall(), invalidArgTypeError);
->>>>>>> 84bd6f3c
 }
 
 {
@@ -164,15 +111,6 @@
   pass('argv0', undefined);
   pass('argv0', null);
   pass('argv0', 'myArgv0');
-<<<<<<< HEAD
-  fail('argv0', 0, err);
-  fail('argv0', 1, err);
-  fail('argv0', true, err);
-  fail('argv0', false, err);
-  fail('argv0', [], err);
-  fail('argv0', {}, err);
-  fail('argv0', common.mustNotCall(), err);
-=======
   fail('argv0', 0, invalidArgTypeError);
   fail('argv0', 1, invalidArgTypeError);
   fail('argv0', true, invalidArgTypeError);
@@ -180,7 +118,6 @@
   fail('argv0', [], invalidArgTypeError);
   fail('argv0', {}, invalidArgTypeError);
   fail('argv0', common.mustNotCall(), invalidArgTypeError);
->>>>>>> 84bd6f3c
 }
 
 {
@@ -203,21 +140,12 @@
   pass('windowsVerbatimArguments', null);
   pass('windowsVerbatimArguments', true);
   pass('windowsVerbatimArguments', false);
-<<<<<<< HEAD
-  fail('windowsVerbatimArguments', 0, err);
-  fail('windowsVerbatimArguments', 1, err);
-  fail('windowsVerbatimArguments', __dirname, err);
-  fail('windowsVerbatimArguments', [], err);
-  fail('windowsVerbatimArguments', {}, err);
-  fail('windowsVerbatimArguments', common.mustNotCall(), err);
-=======
   fail('windowsVerbatimArguments', 0, invalidArgTypeError);
   fail('windowsVerbatimArguments', 1, invalidArgTypeError);
   fail('windowsVerbatimArguments', __dirname, invalidArgTypeError);
   fail('windowsVerbatimArguments', [], invalidArgTypeError);
   fail('windowsVerbatimArguments', {}, invalidArgTypeError);
   fail('windowsVerbatimArguments', common.mustNotCall(), invalidArgTypeError);
->>>>>>> 84bd6f3c
 }
 
 {
@@ -226,19 +154,6 @@
   pass('timeout', null);
   pass('timeout', 1);
   pass('timeout', 0);
-<<<<<<< HEAD
-  fail('timeout', -1, err);
-  fail('timeout', true, err);
-  fail('timeout', false, err);
-  fail('timeout', __dirname, err);
-  fail('timeout', [], err);
-  fail('timeout', {}, err);
-  fail('timeout', common.mustNotCall(), err);
-  fail('timeout', NaN, err);
-  fail('timeout', Infinity, err);
-  fail('timeout', 3.1, err);
-  fail('timeout', -3.1, err);
-=======
   fail('timeout', -1, invalidRangeError);
   fail('timeout', true, invalidRangeError);
   fail('timeout', false, invalidRangeError);
@@ -250,7 +165,6 @@
   fail('timeout', Infinity, invalidRangeError);
   fail('timeout', 3.1, invalidRangeError);
   fail('timeout', -3.1, invalidRangeError);
->>>>>>> 84bd6f3c
 }
 
 {
@@ -261,17 +175,6 @@
   pass('maxBuffer', 0);
   pass('maxBuffer', Infinity);
   pass('maxBuffer', 3.14);
-<<<<<<< HEAD
-  fail('maxBuffer', -1, err);
-  fail('maxBuffer', NaN, err);
-  fail('maxBuffer', -Infinity, err);
-  fail('maxBuffer', true, err);
-  fail('maxBuffer', false, err);
-  fail('maxBuffer', __dirname, err);
-  fail('maxBuffer', [], err);
-  fail('maxBuffer', {}, err);
-  fail('maxBuffer', common.mustNotCall(), err);
-=======
   fail('maxBuffer', -1, invalidRangeError);
   fail('maxBuffer', NaN, invalidRangeError);
   fail('maxBuffer', -Infinity, invalidRangeError);
@@ -281,35 +184,22 @@
   fail('maxBuffer', [], invalidRangeError);
   fail('maxBuffer', {}, invalidRangeError);
   fail('maxBuffer', common.mustNotCall(), invalidRangeError);
->>>>>>> 84bd6f3c
 }
 
 {
   // Validate the killSignal option
   const unknownSignalErr =
-<<<<<<< HEAD
-    common.expectsError({ code: 'ERR_UNKNOWN_SIGNAL' }, 17);
-=======
     common.expectsError({ code: 'ERR_UNKNOWN_SIGNAL', type: TypeError }, 17);
->>>>>>> 84bd6f3c
 
   pass('killSignal', undefined);
   pass('killSignal', null);
   pass('killSignal', 'SIGKILL');
   fail('killSignal', 'SIGNOTAVALIDSIGNALNAME', unknownSignalErr);
-<<<<<<< HEAD
-  fail('killSignal', true, typeErr);
-  fail('killSignal', false, typeErr);
-  fail('killSignal', [], typeErr);
-  fail('killSignal', {}, typeErr);
-  fail('killSignal', common.mustNotCall(), typeErr);
-=======
   fail('killSignal', true, invalidArgTypeError);
   fail('killSignal', false, invalidArgTypeError);
   fail('killSignal', [], invalidArgTypeError);
   fail('killSignal', {}, invalidArgTypeError);
   fail('killSignal', common.mustNotCall(), invalidArgTypeError);
->>>>>>> 84bd6f3c
 
   // Invalid signal names and numbers should fail
   fail('killSignal', 500, unknownSignalErr);
