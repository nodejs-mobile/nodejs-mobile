'use strict';

require('../common');
const URLSearchParams = require('url').URLSearchParams;
const { test, assert_equals, assert_true } = require('../common/wpt');

/* The following tests are copied from WPT. Modifications to them should be
   upstreamed first. Refs:
   https://github.com/w3c/web-platform-tests/blob/8791bed/url/urlsearchparams-set.html
   License: http://www.w3.org/Consortium/Legal/2008/04-testsuite-copyright.html
*/
/* eslint-disable */
test(function() {
    var params = new URLSearchParams('a=b&c=d');
    params.set('a', 'B');
    assert_equals(params + '', 'a=B&c=d');
    params = new URLSearchParams('a=b&c=d&a=e');
    params.set('a', 'B');
    assert_equals(params + '', 'a=B&c=d')
    params.set('e', 'f');
    assert_equals(params + '', 'a=B&c=d&e=f')
}, 'Set basics');

test(function() {
    var params = new URLSearchParams('a=1&a=2&a=3');
    assert_true(params.has('a'), 'Search params object has name "a"');
    assert_equals(params.get('a'), '1', 'Search params object has name "a" with value "1"');
    params.set('first', 4);
    assert_true(params.has('a'), 'Search params object has name "a"');
    assert_equals(params.get('a'), '1', 'Search params object has name "a" with value "1"');
    params.set('a', 4);
    assert_true(params.has('a'), 'Search params object has name "a"');
    assert_equals(params.get('a'), '4', 'Search params object has name "a" with value "4"');
}, 'URLSearchParams.set');
<<<<<<< HEAD
/* eslint-enable */

// Tests below are not from WPT.
{
  const params = new URLSearchParams();
  assert.throws(() => {
    params.set.call(undefined);
  }, common.expectsError({
    code: 'ERR_INVALID_THIS',
    type: TypeError,
    message: 'Value of "this" must be of type URLSearchParams'
  }));
  assert.throws(() => {
    params.set('a');
  }, common.expectsError({
    code: 'ERR_MISSING_ARGS',
    type: TypeError,
    message: 'The "name" and "value" arguments must be specified'
  }));

  const obj = {
    toString() { throw new Error('toString'); },
    valueOf() { throw new Error('valueOf'); }
  };
  const sym = Symbol();
  assert.throws(() => params.append(obj, 'b'), /^Error: toString$/);
  assert.throws(() => params.append('a', obj), /^Error: toString$/);
  assert.throws(
    () => params.append(sym, 'b'),
    common.engineSpecificMessage({
      v8: /^TypeError: Cannot convert a Symbol value to a string$/,
      chakracore: /^TypeError: Object doesn't support property or method 'ToString'/
    })
  );
  assert.throws(
    () => params.append('a', sym),
    common.engineSpecificMessage({
      v8: /^TypeError: Cannot convert a Symbol value to a string$/,
      chakracore: /^TypeError: Object doesn't support property or method 'ToString'/
    })
  );
}
=======
/* eslint-enable */
>>>>>>> 84bd6f3c
<|MERGE_RESOLUTION|>--- conflicted
+++ resolved
@@ -32,49 +32,4 @@
     assert_true(params.has('a'), 'Search params object has name "a"');
     assert_equals(params.get('a'), '4', 'Search params object has name "a" with value "4"');
 }, 'URLSearchParams.set');
-<<<<<<< HEAD
-/* eslint-enable */
-
-// Tests below are not from WPT.
-{
-  const params = new URLSearchParams();
-  assert.throws(() => {
-    params.set.call(undefined);
-  }, common.expectsError({
-    code: 'ERR_INVALID_THIS',
-    type: TypeError,
-    message: 'Value of "this" must be of type URLSearchParams'
-  }));
-  assert.throws(() => {
-    params.set('a');
-  }, common.expectsError({
-    code: 'ERR_MISSING_ARGS',
-    type: TypeError,
-    message: 'The "name" and "value" arguments must be specified'
-  }));
-
-  const obj = {
-    toString() { throw new Error('toString'); },
-    valueOf() { throw new Error('valueOf'); }
-  };
-  const sym = Symbol();
-  assert.throws(() => params.append(obj, 'b'), /^Error: toString$/);
-  assert.throws(() => params.append('a', obj), /^Error: toString$/);
-  assert.throws(
-    () => params.append(sym, 'b'),
-    common.engineSpecificMessage({
-      v8: /^TypeError: Cannot convert a Symbol value to a string$/,
-      chakracore: /^TypeError: Object doesn't support property or method 'ToString'/
-    })
-  );
-  assert.throws(
-    () => params.append('a', sym),
-    common.engineSpecificMessage({
-      v8: /^TypeError: Cannot convert a Symbol value to a string$/,
-      chakracore: /^TypeError: Object doesn't support property or method 'ToString'/
-    })
-  );
-}
-=======
-/* eslint-enable */
->>>>>>> 84bd6f3c
+/* eslint-enable */