--- conflicted
+++ resolved
@@ -29,19 +29,11 @@
 socket.on('listening', common.mustCall(() => {
   common.expectsError(() => {
     socket.bind();
-<<<<<<< HEAD
-  }, common.expectsError({
-    code: 'ERR_SOCKET_ALREADY_BOUND',
-    type: Error,
-    message: /^Socket is already bound$/
-  }));
-=======
   }, {
     code: 'ERR_SOCKET_ALREADY_BOUND',
     type: Error,
     message: /^Socket is already bound$/
   });
->>>>>>> 84bd6f3c
 
   socket.close();
 }));
