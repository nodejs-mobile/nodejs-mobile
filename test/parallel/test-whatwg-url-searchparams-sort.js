'use strict';

require('../common');
const { URL, URLSearchParams } = require('url');
const { test, assert_equals, assert_array_equals } = require('../common/wpt');

/* The following tests are copied from WPT. Modifications to them should be
   upstreamed first. Refs:
   https://github.com/w3c/web-platform-tests/blob/70a0898763/url/urlsearchparams-sort.html
   License: http://www.w3.org/Consortium/Legal/2008/04-testsuite-copyright.html
*/
/* eslint-disable */
[
  {
    "input": "z=b&a=b&z=a&a=a",
    "output": [["a", "b"], ["a", "a"], ["z", "b"], ["z", "a"]]
  },
  {
    "input": "\uFFFD=x&\uFFFC&\uFFFD=a",
    "output": [["\uFFFC", ""], ["\uFFFD", "x"], ["\uFFFD", "a"]]
  },
  {
    "input": "ﬃ&🌈", // 🌈 > code point, but < code unit because two code units
    "output": [["🌈", ""], ["ﬃ", ""]]
  },
  {
    "input": "é&e\uFFFD&e\u0301",
    "output": [["e\u0301", ""], ["e\uFFFD", ""], ["é", ""]]
  },
  {
    "input": "z=z&a=a&z=y&a=b&z=x&a=c&z=w&a=d&z=v&a=e&z=u&a=f&z=t&a=g",
    "output": [["a", "a"], ["a", "b"], ["a", "c"], ["a", "d"], ["a", "e"], ["a", "f"], ["a", "g"], ["z", "z"], ["z", "y"], ["z", "x"], ["z", "w"], ["z", "v"], ["z", "u"], ["z", "t"]]
  }
].forEach((val) => {
  test(() => {
    let params = new URLSearchParams(val.input),
        i = 0
    params.sort()
    for(let param of params) {
      assert_array_equals(param, val.output[i])
      i++
    }
  }, `Parse and sort: ${val.input}`)

  test(() => {
    let url = new URL(`?${val.input}`, "https://example/")
    url.searchParams.sort()
    let params = new URLSearchParams(url.search),
        i = 0
    for(let param of params) {
      assert_array_equals(param, val.output[i])
      i++
    }
  }, `URL parse and sort: ${val.input}`)
})
<<<<<<< HEAD

test(function() {
  const url = new URL("http://example.com/?")
  url.searchParams.sort()
  assert_equals(url.href, "http://example.com/")
  assert_equals(url.search, "")
}, "Sorting non-existent params removes ? from URL")
/* eslint-enable */

// Tests below are not from WPT.

// Test bottom-up iterative stable merge sort
const tests = [{ input: '', output: [] }];
const pairs = [];
for (let i = 10; i < 100; i++) {
  pairs.push([`a${i}`, 'b']);
  tests[0].output.push([`a${i}`, 'b']);
}
tests[0].input = pairs.sort(() => Math.random() > 0.5)
  .map((pair) => pair.join('=')).join('&');

tests.push(
  {
    'input': 'z=a&=b&c=d',
    'output': [['', 'b'], ['c', 'd'], ['z', 'a']]
  }
);

tests.forEach((val) => {
  test(() => {
    const params = new URLSearchParams(val.input);
    let i = 0;
    params.sort();
    for (const param of params) {
      assert_array_equals(param, val.output[i]);
      i++;
    }
  }, 'Parse and sort: ' + val.input);
=======
>>>>>>> 84bd6f3c

test(function() {
  const url = new URL("http://example.com/?")
  url.searchParams.sort()
  assert_equals(url.href, "http://example.com/")
  assert_equals(url.search, "")
}, "Sorting non-existent params removes ? from URL")
/* eslint-enable */<|MERGE_RESOLUTION|>--- conflicted
+++ resolved
@@ -53,47 +53,6 @@
     }
   }, `URL parse and sort: ${val.input}`)
 })
-<<<<<<< HEAD
-
-test(function() {
-  const url = new URL("http://example.com/?")
-  url.searchParams.sort()
-  assert_equals(url.href, "http://example.com/")
-  assert_equals(url.search, "")
-}, "Sorting non-existent params removes ? from URL")
-/* eslint-enable */
-
-// Tests below are not from WPT.
-
-// Test bottom-up iterative stable merge sort
-const tests = [{ input: '', output: [] }];
-const pairs = [];
-for (let i = 10; i < 100; i++) {
-  pairs.push([`a${i}`, 'b']);
-  tests[0].output.push([`a${i}`, 'b']);
-}
-tests[0].input = pairs.sort(() => Math.random() > 0.5)
-  .map((pair) => pair.join('=')).join('&');
-
-tests.push(
-  {
-    'input': 'z=a&=b&c=d',
-    'output': [['', 'b'], ['c', 'd'], ['z', 'a']]
-  }
-);
-
-tests.forEach((val) => {
-  test(() => {
-    const params = new URLSearchParams(val.input);
-    let i = 0;
-    params.sort();
-    for (const param of params) {
-      assert_array_equals(param, val.output[i]);
-      i++;
-    }
-  }, 'Parse and sort: ' + val.input);
-=======
->>>>>>> 84bd6f3c
 
 test(function() {
   const url = new URL("http://example.com/?")
