--- conflicted
+++ resolved
@@ -24,40 +24,6 @@
 const assert = require('assert');
 const R = require('_stream_readable');
 
-<<<<<<< HEAD
-util.inherits(TestReader, R);
-
-function TestReader(n, opts) {
-  R.call(this, opts);
-
-  this.pos = 0;
-  this.len = n || 100;
-}
-
-TestReader.prototype._read = function(n) {
-  setTimeout(function() {
-
-    if (this.pos >= this.len) {
-      // double push(null) to test eos handling
-      this.push(null);
-      return this.push(null);
-    }
-
-    n = Math.min(n, this.len - this.pos);
-    if (n <= 0) {
-      // double push(null) to test eos handling
-      this.push(null);
-      return this.push(null);
-    }
-
-    this.pos += n;
-    const ret = Buffer.alloc(n, 'a');
-
-    return this.push(ret);
-  }.bind(this), 1);
-};
-
-=======
 class TestReader extends R {
   constructor(n, opts) {
     super(opts);
@@ -88,7 +54,6 @@
   }
 }
 
->>>>>>> 84bd6f3c
 {
   // Verify utf8 encoding
   const tr = new TestReader(100);
