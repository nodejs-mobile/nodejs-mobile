'use strict';
const common = require('../common');
<<<<<<< HEAD
const assert = require('assert');
=======
>>>>>>> 84bd6f3c

const { strictEqual } = require('assert');
const { Transform } = require('stream');

<<<<<<< HEAD
const _transform = common.mustCall(function _transform(d, e, n) {
  n();
});

const _final = common.mustCall(function _final(n) {
  n();
});

const _flush = common.mustCall(function _flush(n) {
  n();
});

const t = new Transform({
  transform: _transform,
  flush: _flush,
  final: _final
=======
const t = new Transform();

t.on('error', common.expectsError({
  type: Error,
  code: 'ERR_METHOD_NOT_IMPLEMENTED',
  message: 'The _transform() method is not implemented'
}));

t.end(Buffer.from('blerg'));

const _transform = common.mustCall((chunk, _, next) => {
  next();
>>>>>>> 84bd6f3c
});

const _final = common.mustCall((next) => {
  next();
});

const _flush = common.mustCall((next) => {
  next();
});

const t2 = new Transform({
  transform: _transform,
  flush: _flush,
  final: _final
});

strictEqual(t2._transform, _transform);
strictEqual(t2._flush, _flush);
strictEqual(t2._final, _final);

<<<<<<< HEAD
process.on('exit', () => {
  assert.strictEqual(t._transform, _transform);
  assert.strictEqual(t._flush, _flush);
  assert.strictEqual(t._final, _final);
});
=======
t2.end(Buffer.from('blerg'));
t2.resume();
>>>>>>> 84bd6f3c
<|MERGE_RESOLUTION|>--- conflicted
+++ resolved
@@ -1,31 +1,9 @@
 'use strict';
 const common = require('../common');
-<<<<<<< HEAD
-const assert = require('assert');
-=======
->>>>>>> 84bd6f3c
 
 const { strictEqual } = require('assert');
 const { Transform } = require('stream');
 
-<<<<<<< HEAD
-const _transform = common.mustCall(function _transform(d, e, n) {
-  n();
-});
-
-const _final = common.mustCall(function _final(n) {
-  n();
-});
-
-const _flush = common.mustCall(function _flush(n) {
-  n();
-});
-
-const t = new Transform({
-  transform: _transform,
-  flush: _flush,
-  final: _final
-=======
 const t = new Transform();
 
 t.on('error', common.expectsError({
@@ -38,7 +16,6 @@
 
 const _transform = common.mustCall((chunk, _, next) => {
   next();
->>>>>>> 84bd6f3c
 });
 
 const _final = common.mustCall((next) => {
@@ -59,13 +36,5 @@
 strictEqual(t2._flush, _flush);
 strictEqual(t2._final, _final);
 
-<<<<<<< HEAD
-process.on('exit', () => {
-  assert.strictEqual(t._transform, _transform);
-  assert.strictEqual(t._flush, _flush);
-  assert.strictEqual(t._final, _final);
-});
-=======
 t2.end(Buffer.from('blerg'));
-t2.resume();
->>>>>>> 84bd6f3c
+t2.resume();