--- conflicted
+++ resolved
@@ -1,14 +1,6 @@
 'use strict';
 
 const common = require('../common');
-<<<<<<< HEAD
-if (!common.hasCrypto)
-  common.skip('missing crypto');
-
-const assert = require('assert');
-const tls = require('tls');
-const fs = require('fs');
-=======
 
 if (!common.hasCrypto)
   common.skip('missing crypto');
@@ -17,7 +9,6 @@
 const tls = require('tls');
 
 const fixtures = require('../common/fixtures');
->>>>>>> 84bd6f3c
 
 const server = tls.createServer({
   key: fixtures.readKey('agent1-key.pem'),
