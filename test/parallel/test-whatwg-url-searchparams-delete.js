--- conflicted
+++ resolved
@@ -56,51 +56,4 @@
     assert_equals(url.href, 'http://example.com/', 'url.href does not have ?');
     assert_equals(url.search, '', 'url.search does not have ?');
 }, 'Removing non-existent param removes ? from URL');
-<<<<<<< HEAD
-/* eslint-enable */
-
-// Tests below are not from WPT.
-{
-  const params = new URLSearchParams();
-  common.expectsError(() => {
-    params.delete.call(undefined);
-  }, {
-    code: 'ERR_INVALID_THIS',
-    type: TypeError,
-    message: 'Value of "this" must be of type URLSearchParams'
-  });
-  common.expectsError(() => {
-    params.delete();
-  }, {
-    code: 'ERR_MISSING_ARGS',
-    type: TypeError,
-    message: 'The "name" argument must be specified'
-  });
-
-  const obj = {
-    toString() { throw new Error('toString'); },
-    valueOf() { throw new Error('valueOf'); }
-  };
-  const sym = Symbol();
-  assert.throws(() => params.delete(obj), /^Error: toString$/);
-  assert.throws(() => params.delete(sym),
-                common.engineSpecificMessage({
-                  v8: /^TypeError: Cannot convert a Symbol value to a string$/,
-                  chakracore: /^TypeError: No implicit conversion of Symbol to String$/
-                }));
-}
-
-// https://github.com/nodejs/node/issues/10480
-// Emptying searchParams should correctly update url's query
-{
-  const url = new URL('http://domain?var=1&var=2&var=3');
-  for (const param of url.searchParams.keys()) {
-    url.searchParams.delete(param);
-  }
-  assert.strictEqual(url.searchParams.toString(), '');
-  assert.strictEqual(url.search, '');
-  assert.strictEqual(url.href, 'http://domain/');
-}
-=======
-/* eslint-enable */
->>>>>>> cdb35984
+/* eslint-enable */