--- conflicted
+++ resolved
@@ -41,7 +41,6 @@
     params.delete('first');
     assert_false(params.has('first'), 'Search params object has no "first" name');
 }, 'Deleting appended multiple');
-<<<<<<< HEAD
 
 test(function() {
     var url = new URL('http://example.com/?param1&param2');
@@ -57,55 +56,4 @@
     assert_equals(url.href, 'http://example.com/', 'url.href does not have ?');
     assert_equals(url.search, '', 'url.search does not have ?');
 }, 'Removing non-existent param removes ? from URL');
-/* eslint-enable */
-
-// Tests below are not from WPT.
-{
-  const params = new URLSearchParams();
-  assert.throws(() => {
-    params.delete.call(undefined);
-  }, common.expectsError({
-    code: 'ERR_INVALID_THIS',
-    type: TypeError,
-    message: 'Value of "this" must be of type URLSearchParams'
-  }));
-  assert.throws(() => {
-    params.delete();
-  }, common.expectsError({
-    code: 'ERR_MISSING_ARGS',
-    type: TypeError,
-    message: 'The "name" argument must be specified'
-  }));
-
-  const obj = {
-    toString() { throw new Error('toString'); },
-    valueOf() { throw new Error('valueOf'); }
-  };
-  const sym = Symbol();
-  assert.throws(() => params.delete(obj), /^Error: toString$/);
-  assert.throws(
-    () => params.delete(sym),
-    common.engineSpecificMessage({
-      v8: /^TypeError: Cannot convert a Symbol value to a string$/,
-      chakracore: /^TypeError: Object doesn't support property or method 'ToString'/
-    })
-  );
-}
-=======
-
-test(function() {
-    var url = new URL('http://example.com/?param1&param2');
-    url.searchParams.delete('param1');
-    url.searchParams.delete('param2');
-    assert_equals(url.href, 'http://example.com/', 'url.href does not have ?');
-    assert_equals(url.search, '', 'url.search does not have ?');
-}, 'Deleting all params removes ? from URL');
->>>>>>> 84bd6f3c
-
-test(function() {
-    var url = new URL('http://example.com/?');
-    url.searchParams.delete('param1');
-    assert_equals(url.href, 'http://example.com/', 'url.href does not have ?');
-    assert_equals(url.search, '', 'url.search does not have ?');
-}, 'Removing non-existent param removes ? from URL');
 /* eslint-enable */