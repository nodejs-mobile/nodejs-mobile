'use strict';
const common = require('../common');
const fixtures = require('../common/fixtures');
const fs = require('fs');

// This test ensures that appropriate TypeError is thrown by createReadStream
// when an argument with invalid type is passed

<<<<<<< HEAD
assert.doesNotThrow(function() {
  fs.createReadStream(example, undefined);
});
assert.doesNotThrow(function() {
  fs.createReadStream(example, null);
});
assert.doesNotThrow(function() {
  fs.createReadStream(example, 'utf8');
});
assert.doesNotThrow(function() {
  fs.createReadStream(example, { encoding: 'utf8' });
});

const errMessage = /"options" must be a string or an object/;
assert.throws(function() {
  fs.createReadStream(example, 123);
}, errMessage);
assert.throws(function() {
  fs.createReadStream(example, 0);
}, errMessage);
assert.throws(function() {
  fs.createReadStream(example, true);
}, errMessage);
assert.throws(function() {
  fs.createReadStream(example, false);
}, errMessage);
=======
const example = fixtures.path('x.txt');
// Should not throw.
fs.createReadStream(example, undefined);
fs.createReadStream(example, null);
fs.createReadStream(example, 'utf8');
fs.createReadStream(example, { encoding: 'utf8' });

const createReadStreamErr = (path, opt) => {
  common.expectsError(
    () => {
      fs.createReadStream(path, opt);
    },
    {
      code: 'ERR_INVALID_ARG_TYPE',
      type: TypeError
    });
};

createReadStreamErr(example, 123);
createReadStreamErr(example, 0);
createReadStreamErr(example, true);
createReadStreamErr(example, false);

// createReadSteam _should_ throw on NaN
createReadStreamErr(example, { start: NaN });
createReadStreamErr(example, { end: NaN });
createReadStreamErr(example, { start: NaN, end: NaN });
>>>>>>> 84bd6f3c
<|MERGE_RESOLUTION|>--- conflicted
+++ resolved
@@ -6,34 +6,6 @@
 // This test ensures that appropriate TypeError is thrown by createReadStream
 // when an argument with invalid type is passed
 
-<<<<<<< HEAD
-assert.doesNotThrow(function() {
-  fs.createReadStream(example, undefined);
-});
-assert.doesNotThrow(function() {
-  fs.createReadStream(example, null);
-});
-assert.doesNotThrow(function() {
-  fs.createReadStream(example, 'utf8');
-});
-assert.doesNotThrow(function() {
-  fs.createReadStream(example, { encoding: 'utf8' });
-});
-
-const errMessage = /"options" must be a string or an object/;
-assert.throws(function() {
-  fs.createReadStream(example, 123);
-}, errMessage);
-assert.throws(function() {
-  fs.createReadStream(example, 0);
-}, errMessage);
-assert.throws(function() {
-  fs.createReadStream(example, true);
-}, errMessage);
-assert.throws(function() {
-  fs.createReadStream(example, false);
-}, errMessage);
-=======
 const example = fixtures.path('x.txt');
 // Should not throw.
 fs.createReadStream(example, undefined);
@@ -60,5 +32,4 @@
 // createReadSteam _should_ throw on NaN
 createReadStreamErr(example, { start: NaN });
 createReadStreamErr(example, { end: NaN });
-createReadStreamErr(example, { start: NaN, end: NaN });
->>>>>>> 84bd6f3c
+createReadStreamErr(example, { start: NaN, end: NaN });