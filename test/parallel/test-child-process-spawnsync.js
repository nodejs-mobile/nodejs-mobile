// Copyright Joyent, Inc. and other Node contributors.
//
// Permission is hereby granted, free of charge, to any person obtaining a
// copy of this software and associated documentation files (the
// "Software"), to deal in the Software without restriction, including
// without limitation the rights to use, copy, modify, merge, publish,
// distribute, sublicense, and/or sell copies of the Software, and to permit
// persons to whom the Software is furnished to do so, subject to the
// following conditions:
//
// The above copyright notice and this permission notice shall be included
// in all copies or substantial portions of the Software.
//
// THE SOFTWARE IS PROVIDED "AS IS", WITHOUT WARRANTY OF ANY KIND, EXPRESS
// OR IMPLIED, INCLUDING BUT NOT LIMITED TO THE WARRANTIES OF
// MERCHANTABILITY, FITNESS FOR A PARTICULAR PURPOSE AND NONINFRINGEMENT. IN
// NO EVENT SHALL THE AUTHORS OR COPYRIGHT HOLDERS BE LIABLE FOR ANY CLAIM,
// DAMAGES OR OTHER LIABILITY, WHETHER IN AN ACTION OF CONTRACT, TORT OR
// OTHERWISE, ARISING FROM, OUT OF OR IN CONNECTION WITH THE SOFTWARE OR THE
// USE OR OTHER DEALINGS IN THE SOFTWARE.

'use strict';
const common = require('../common');
const assert = require('assert');
const { spawnSync } = require('child_process');

// `sleep` does different things on Windows and Unix, but in both cases, it does
// more-or-less nothing if there are no parameters
const ret = spawnSync('sleep', ['0']);
assert.strictEqual(ret.status, 0);

// Error test when command does not exist
const ret_err = spawnSync('command_does_not_exist', ['bar']).error;

assert.strictEqual(ret_err.code, 'ENOENT');
assert.strictEqual(ret_err.errno, 'ENOENT');
assert.strictEqual(ret_err.syscall, 'spawnSync command_does_not_exist');
assert.strictEqual(ret_err.path, 'command_does_not_exist');
assert.deepStrictEqual(ret_err.spawnargs, ['bar']);

{
  // Test the cwd option
  const cwd = common.rootDir;
<<<<<<< HEAD
  const response = common.spawnSyncPwd({ cwd });
=======
  const response = spawnSync(...common.pwdCommand, { cwd });
>>>>>>> 84bd6f3c

  assert.strictEqual(response.stdout.toString().trim(), cwd);
}


{
<<<<<<< HEAD
  // Test the encoding option
  const noEncoding = common.spawnSyncPwd();
  const bufferEncoding = common.spawnSyncPwd({ encoding: 'buffer' });
  const utf8Encoding = common.spawnSyncPwd({ encoding: 'utf8' });
=======
  // Assert Buffer is the default encoding
  const retDefault = spawnSync(...common.pwdCommand);
  const retBuffer = spawnSync(...common.pwdCommand, { encoding: 'buffer' });
  assert.deepStrictEqual(retDefault.output, retBuffer.output);
>>>>>>> 84bd6f3c

  const retUTF8 = spawnSync(...common.pwdCommand, { encoding: 'utf8' });
  const stringifiedDefault = [
    null,
    retDefault.stdout.toString(),
    retDefault.stderr.toString()
  ];
  assert.deepStrictEqual(retUTF8.output, stringifiedDefault);
}<|MERGE_RESOLUTION|>--- conflicted
+++ resolved
@@ -41,28 +41,17 @@
 {
   // Test the cwd option
   const cwd = common.rootDir;
-<<<<<<< HEAD
-  const response = common.spawnSyncPwd({ cwd });
-=======
   const response = spawnSync(...common.pwdCommand, { cwd });
->>>>>>> 84bd6f3c
 
   assert.strictEqual(response.stdout.toString().trim(), cwd);
 }
 
 
 {
-<<<<<<< HEAD
-  // Test the encoding option
-  const noEncoding = common.spawnSyncPwd();
-  const bufferEncoding = common.spawnSyncPwd({ encoding: 'buffer' });
-  const utf8Encoding = common.spawnSyncPwd({ encoding: 'utf8' });
-=======
   // Assert Buffer is the default encoding
   const retDefault = spawnSync(...common.pwdCommand);
   const retBuffer = spawnSync(...common.pwdCommand, { encoding: 'buffer' });
   assert.deepStrictEqual(retDefault.output, retBuffer.output);
->>>>>>> 84bd6f3c
 
   const retUTF8 = spawnSync(...common.pwdCommand, { encoding: 'utf8' });
   const stringifiedDefault = [
