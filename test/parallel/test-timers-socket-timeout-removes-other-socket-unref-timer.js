--- conflicted
+++ resolved
@@ -33,11 +33,7 @@
 });
 
 server.listen(0, common.localhostIPv4, common.mustCall(() => {
-<<<<<<< HEAD
-  const countdown = new Countdown(2, common.mustCall(() => server.close()));
-=======
   const countdown = new Countdown(2, () => server.close());
->>>>>>> 84bd6f3c
 
   {
     const client = net.connect({ port: server.address().port });
