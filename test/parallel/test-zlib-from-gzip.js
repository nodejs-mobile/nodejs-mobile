--- conflicted
+++ resolved
@@ -36,7 +36,6 @@
 
 const fs = require('fs');
 
-<<<<<<< HEAD
 // 'person.jpg.gz' has been renamed to 'person.jpg.gz.bin' to handle a special
 // case on Android: '.gz' file are added to the APK assets without the '.gz'
 // extension. That causes two problems:
@@ -45,12 +44,7 @@
 //   file is renamed but still has the '.gz' extension.
 const fixture = fixtures.path('person.jpg.gz.bin');
 const unzippedFixture = fixtures.path('person.jpg');
-const outputFile = path.resolve(common.tmpDir, 'person.jpg');
-=======
-const fixture = fixtures.path('person.jpg.gz');
-const unzippedFixture = fixtures.path('person.jpg');
 const outputFile = path.resolve(tmpdir.path, 'person.jpg');
->>>>>>> 84bd6f3c
 const expect = fs.readFileSync(unzippedFixture);
 const inp = fs.createReadStream(fixture);
 const out = fs.createWriteStream(outputFile);
