--- conflicted
+++ resolved
@@ -234,19 +234,11 @@
     output += decoder.end();
     if (output !== expected) {
       const message =
-<<<<<<< HEAD
-        'Expected "' + unicodeEscape(expected) + '", ' +
-        'but got "' + unicodeEscape(output) + '"\n' +
-        'input: ' + input.toString('hex').match(hexNumberRE) + '\n' +
-        'Write sequence: ' + JSON.stringify(sequence) + '\n' +
-        'Full Decoder State: ' + inspect(decoder);
-=======
         `Expected "${unicodeEscape(expected)}", ` +
         `but got "${unicodeEscape(output)}"\n` +
         `input: ${input.toString('hex').match(hexNumberRE)}\n` +
         `Write sequence: ${JSON.stringify(sequence)}\n` +
         `Full Decoder State: ${inspect(decoder)}`;
->>>>>>> 84bd6f3c
       assert.fail(output, expected, message);
     }
   });
