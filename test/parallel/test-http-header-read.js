// Copyright Joyent, Inc. and other Node contributors.
//
// Permission is hereby granted, free of charge, to any person obtaining a
// copy of this software and associated documentation files (the
// "Software"), to deal in the Software without restriction, including
// without limitation the rights to use, copy, modify, merge, publish,
// distribute, sublicense, and/or sell copies of the Software, and to permit
// persons to whom the Software is furnished to do so, subject to the
// following conditions:
//
// The above copyright notice and this permission notice shall be included
// in all copies or substantial portions of the Software.
//
// THE SOFTWARE IS PROVIDED "AS IS", WITHOUT WARRANTY OF ANY KIND, EXPRESS
// OR IMPLIED, INCLUDING BUT NOT LIMITED TO THE WARRANTIES OF
// MERCHANTABILITY, FITNESS FOR A PARTICULAR PURPOSE AND NONINFRINGEMENT. IN
// NO EVENT SHALL THE AUTHORS OR COPYRIGHT HOLDERS BE LIABLE FOR ANY CLAIM,
// DAMAGES OR OTHER LIABILITY, WHETHER IN AN ACTION OF CONTRACT, TORT OR
// OTHERWISE, ARISING FROM, OUT OF OR IN CONNECTION WITH THE SOFTWARE OR THE
// USE OR OTHER DEALINGS IN THE SOFTWARE.

'use strict';
require('../common');
const assert = require('assert');
const http = require('http');

// Verify that ServerResponse.getHeader() works correctly even after
// the response header has been sent. Issue 752 on github.

const s = http.createServer(function(req, res) {
  const contentType = 'Content-Type';
  const plain = 'text/plain';
  res.setHeader(contentType, plain);
  assert.ok(!res.headersSent);
  res.writeHead(200);
  assert.ok(res.headersSent);
  res.end('hello world\n');
  // This checks that after the headers have been sent, getHeader works
  // and does not throw an exception (Issue 752)
<<<<<<< HEAD
  assert.doesNotThrow(
    function() {
      assert.strictEqual(plain, res.getHeader(contentType));
    }
  );
=======
  assert.strictEqual(plain, res.getHeader(contentType));
>>>>>>> 84bd6f3c
});

s.listen(0, runTest);

function runTest() {
  http.get({ port: this.address().port }, function(response) {
    response.on('end', function() {
      s.close();
    });
    response.resume();
  });
}<|MERGE_RESOLUTION|>--- conflicted
+++ resolved
@@ -37,15 +37,7 @@
   res.end('hello world\n');
   // This checks that after the headers have been sent, getHeader works
   // and does not throw an exception (Issue 752)
-<<<<<<< HEAD
-  assert.doesNotThrow(
-    function() {
-      assert.strictEqual(plain, res.getHeader(contentType));
-    }
-  );
-=======
   assert.strictEqual(plain, res.getHeader(contentType));
->>>>>>> 84bd6f3c
 });
 
 s.listen(0, runTest);
