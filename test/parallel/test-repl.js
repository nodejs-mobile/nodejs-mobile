/* eslint-disable max-len, strict */
var common = require('../common');
var assert = require('assert');

common.globalCheck = false;
common.refreshTmpDir();

const net = require('net');
const repl = require('repl');
const message = 'Read, Eval, Print Loop';
const prompt_unix = 'node via Unix socket> ';
const prompt_tcp = 'node via TCP socket> ';
const prompt_multiline = '... ';
const prompt_npm = 'npm should be run outside of the ' +
                   'node repl, in your normal shell.\r\n' +
                   '(Press Control-D to exit.)\r\n';
const expect_npm = prompt_npm + prompt_unix;
var server_tcp, server_unix, client_tcp, client_unix, replServer;

// absolute path to test/fixtures/a.js
var moduleFilename = require('path').join(common.fixturesDir, 'a');

console.error('repl test');

// function for REPL to run
global.invoke_me = function(arg) {
  return 'invoked ' + arg;
};

function send_expect(list) {
  if (list.length > 0) {
    var cur = list.shift();

    console.error('sending ' + JSON.stringify(cur.send));

    cur.client.expect = cur.expect;
    cur.client.list = list;
    if (cur.send.length > 0) {
      cur.client.write(cur.send + '\r\n');
    }
  }
}

function clean_up() {
  client_tcp.end();
  client_unix.end();
}

function strict_mode_error_test() {
  send_expect([
    { client: client_unix, send: 'ref = 1',
      expect: common.engineSpecificMessage({
        v8: /^ReferenceError:\sref\sis\snot\sdefined\n\s+at\srepl:1:5/,
        chakracore: /^ReferenceError: Variable undefined in strict mode/
      })},
  ]);
}

function error_test() {
  // The other stuff is done so reuse unix socket
  var read_buffer = '';
  var run_strict_test = true;
  client_unix.removeAllListeners('data');

  client_unix.on('data', function(data) {
    read_buffer += data.toString('ascii', 0, data.length);
    console.error('Unix data: ' + JSON.stringify(read_buffer) + ', expecting ' +
                 (client_unix.expect.exec ?
                  client_unix.expect :
                  JSON.stringify(client_unix.expect)));

    if (read_buffer.indexOf(prompt_unix) !== -1) {
      // if it's an exact match, then don't do the regexp
      if (read_buffer !== client_unix.expect) {
        var expect = client_unix.expect;
        if (expect === prompt_multiline)
          expect = /[\.]{3} /;
        assert.ok(read_buffer.match(expect));
        console.error('match');
      }
      read_buffer = '';
      if (client_unix.list && client_unix.list.length > 0) {
        send_expect(client_unix.list);
      } else if (run_strict_test) {
        replServer.replMode = repl.REPL_MODE_STRICT;
        run_strict_test = false;
        strict_mode_error_test();
      } else {
        console.error('End of Error test, running TCP test.');
        tcp_test();
      }

    } else if (read_buffer.indexOf(prompt_multiline) !== -1) {
      // Check that you meant to send a multiline test
      assert.strictEqual(prompt_multiline, client_unix.expect);
      read_buffer = '';
      if (client_unix.list && client_unix.list.length > 0) {
        send_expect(client_unix.list);
      } else if (run_strict_test) {
        replServer.replMode = repl.REPL_MODE_STRICT;
        run_strict_test = false;
        strict_mode_error_test();
      } else {
        console.error('End of Error test, running TCP test.\r\n');
        tcp_test();
      }

    } else {
      console.error('didn\'t see prompt yet, buffering.');
    }
  });

  send_expect([
    // Can handle carriage returns
    { client: client_unix, send: '(function(){return "JungMinu";})()',
      expect: "'JungMinu'\r\n" + prompt_unix },
    { client: client_unix, send: 'const JungMinu="\\r\\nMinwooJung";JungMinu',
      expect: 'MinwooJung' },
    // Uncaught error throws and prints out
    { client: client_unix, send: 'throw new Error(\'test error\');',
      expect: /^Error: test error/ },
    // Common syntax error is treated as multiline command
    { client: client_unix, send: 'function test_func() {',
      expect: prompt_multiline },
    // You can recover with the .break command
    { client: client_unix, send: '.break',
      expect: prompt_unix },
    // But passing the same string to eval() should throw
    { client: client_unix, send: 'eval("function test_func() {")',
<<<<<<< HEAD
      expect: common.engineSpecificMessage({
        v8: /^SyntaxError: Unexpected end of input/,
        chakracore: /^SyntaxError: Expected '}'/})
    },
=======
      expect: /\bSyntaxError: Unexpected end of input/ },
>>>>>>> 24e44888
    // Can handle multiline template literals
    { client: client_unix, send: '`io.js',
      expect: prompt_multiline },
    // Special REPL commands still available
    { client: client_unix, send: '.break',
      expect: prompt_unix },
    // Template expressions can cross lines
    { client: client_unix, send: '`io.js ${"1.0"',
      expect: prompt_multiline },
    { client: client_unix, send: '+ ".2"}`',
      expect: `'io.js 1.0.2'\r\n${prompt_unix}` },
    // Dot prefix in multiline commands aren't treated as commands
    { client: client_unix, send: '("a"',
      expect: prompt_multiline },
    { client: client_unix, send: '.charAt(0))',
      expect: `'a'\r\n${prompt_unix}` },
    // Floating point numbers are not interpreted as REPL commands.
    { client: client_unix, send: '.1234',
      expect: '0.1234' },
    // Floating point expressions are not interpreted as REPL commands
    { client: client_unix, send: '.1+.1',
      expect: '0.2' },
    // Can parse valid JSON
    { client: client_unix, send: 'JSON.parse(\'{"valid": "json"}\');',
      expect: '{ valid: \'json\' }'},
    // invalid input to JSON.parse error is special case of syntax error,
    // should throw
    { client: client_unix, send: 'JSON.parse(\'{invalid: \\\'json\\\'}\');',
<<<<<<< HEAD
      expect: common.engineSpecificMessage({
        v8: /^SyntaxError: Unexpected token i/,
        chakracore: /^SyntaxError: Invalid character/})
    },
    // end of input to JSON.parse error is special case of syntax error,
    // should throw
    { client: client_unix, send: 'JSON.parse(\'066\');',
      expect: common.engineSpecificMessage({
        v8: /^SyntaxError: Unexpected number/,
        chakracore:  /^SyntaxError: Invalid number/})
    },
    // should throw
    { client: client_unix, send: 'JSON.parse(\'{\');',
      expect: common.engineSpecificMessage({
        v8: /^SyntaxError: Unexpected end of JSON input/,
        chakracore: /^SyntaxError: Syntax error/})
    },
    // invalid RegExps are a special case of syntax error,
    // should throw
    { client: client_unix, send: '/(/;',
      expect: common.engineSpecificMessage({
        v8: /^SyntaxError: Invalid regular expression\:/,
        chakracore: /^SyntaxError: Expected '\)' in regular expression/})
    },
    // invalid RegExp modifiers are a special case of syntax error,
    // should throw (GH-4012)
    { client: client_unix, send: 'new RegExp("foo", "wrong modifier");',
      expect: common.engineSpecificMessage({
        v8: /^SyntaxError: Invalid flags supplied to RegExp constructor/,
        chakracore: /^SyntaxError: Syntax error in regular expression/})
    },
    // strict mode syntax errors should be caught (GH-5178)
    { client: client_unix, send: '(function() { "use strict"; return 0755; })()',
      expect: common.engineSpecificMessage({
        v8: /^SyntaxError: Octal literals are not allowed in strict mode/,
        chakracore: /^SyntaxError: Octal numeric literals and escape characters not allowed in strict mode/})
    },
    { client: client_unix, send: '(function(a, a, b) { "use strict"; return a + b + c; })()',
      expect: common.engineSpecificMessage({
        v8: /^SyntaxError: Duplicate parameter name not allowed in this context/,
        chakracore: /^SyntaxError: Duplicate formal parameter names not allowed in strict mode/})
    },
    { client: client_unix, send: '(function() { "use strict"; with (this) {} })()',
      expect: common.engineSpecificMessage({
        v8: /^SyntaxError: Strict mode code may not include a with statement/,
        chakracore: /^SyntaxError: 'with' statements are not allowed in strict mode/})
    },
    { client: client_unix, send: '(function() { "use strict"; var x; delete x; })()',
      expect: common.engineSpecificMessage({
        v8: /^SyntaxError: Delete of an unqualified identifier in strict mode/,
        chakracore: /^SyntaxError: Calling delete on expression not allowed in strict mode/})
    },
    { client: client_unix, send: '(function() { "use strict"; eval = 17; })()',
      expect: common.engineSpecificMessage({
        v8: /^SyntaxError: Unexpected eval or arguments in strict mode/,
        chakracore: /^SyntaxError: Invalid usage of 'eval' in strict mode/})
    },
    { client: client_unix, send: '(function() { "use strict"; if (true) function f() { } })()',
      expect: common.engineSpecificMessage({
        v8: /^SyntaxError: In strict mode code, functions can only be declared at top level or inside a block./,
        chakracore: /^SyntaxError: Syntax error/})
    },
=======
      expect: /\bSyntaxError: Unexpected token i/ },
    // end of input to JSON.parse error is special case of syntax error,
    // should throw
    { client: client_unix, send: 'JSON.parse(\'066\');',
      expect: /\bSyntaxError: Unexpected number/ },
    // should throw
    { client: client_unix, send: 'JSON.parse(\'{\');',
      expect: /\bSyntaxError: Unexpected end of JSON input/ },
    // invalid RegExps are a special case of syntax error,
    // should throw
    { client: client_unix, send: '/(/;',
      expect: /\bSyntaxError: Invalid regular expression\:/ },
    // invalid RegExp modifiers are a special case of syntax error,
    // should throw (GH-4012)
    { client: client_unix, send: 'new RegExp("foo", "wrong modifier");',
      expect: /\bSyntaxError: Invalid flags supplied to RegExp constructor/ },
    // strict mode syntax errors should be caught (GH-5178)
    { client: client_unix, send: '(function() { "use strict"; return 0755; })()',
      expect: /\bSyntaxError: Octal literals are not allowed in strict mode/ },
    { client: client_unix, send: '(function(a, a, b) { "use strict"; return a + b + c; })()',
      expect: /\bSyntaxError: Duplicate parameter name not allowed in this context/ },
    { client: client_unix, send: '(function() { "use strict"; with (this) {} })()',
      expect: /\bSyntaxError: Strict mode code may not include a with statement/ },
    { client: client_unix, send: '(function() { "use strict"; var x; delete x; })()',
      expect: /\bSyntaxError: Delete of an unqualified identifier in strict mode/ },
    { client: client_unix, send: '(function() { "use strict"; eval = 17; })()',
      expect: /\bSyntaxError: Unexpected eval or arguments in strict mode/ },
    { client: client_unix, send: '(function() { "use strict"; if (true) function f() { } })()',
      expect: /\bSyntaxError: In strict mode code, functions can only be declared at top level or inside a block./ },
>>>>>>> 24e44888
    // Named functions can be used:
    { client: client_unix, send: 'function blah() { return 1; }',
      expect: prompt_unix },
    { client: client_unix, send: 'blah()',
      expect: '1\r\n' + prompt_unix },
    // Functions should not evaluate twice (#2773)
    { client: client_unix, send: 'var I = [1,2,3,function() {}]; I.pop()',
      expect: '[Function]' },
    // Multiline object
    { client: client_unix, send: '{ a: ',
      expect: prompt_multiline },
    { client: client_unix, send: '1 }',
      expect: '{ a: 1 }' },
    // Multiline anonymous function with comment
    { client: client_unix, send: '(function() {',
      expect: prompt_multiline },
    { client: client_unix, send: '// blah',
      expect: prompt_multiline },
    { client: client_unix, send: 'return 1;',
      expect: prompt_multiline },
    { client: client_unix, send: '})()',
      expect: '1' },
    // Multiline function call
    { client: client_unix, send: 'function f(){}; f(f(1,',
      expect: prompt_multiline,
      chakracore: 'https://github.com/Microsoft/ChakraCore/issues/767' },
    { client: client_unix, send: '2)',
      expect: prompt_multiline,
      chakracore: 'skip' },
    { client: client_unix, send: ')',
<<<<<<< HEAD
      expect: 'undefined\n' + prompt_unix,
      chakracore: 'skip' },
=======
      expect: 'undefined\r\n' + prompt_unix },
>>>>>>> 24e44888
    // npm prompt error message
    { client: client_unix, send: 'npm install foobar',
      expect: expect_npm },
    { client: client_unix, send: '(function() {\r\n\r\nreturn 1;\r\n})()',
      expect: '1' },
    { client: client_unix, send: '{\r\n\r\na: 1\r\n}',
      expect: '{ a: 1 }' },
    { client: client_unix, send: 'url.format("http://google.com")',
      expect: 'http://google.com/' },
    { client: client_unix, send: 'var path = 42; path',
      expect: '42' },
    // this makes sure that we don't print `undefined` when we actually print
    // the error message
    { client: client_unix, send: '.invalid_repl_command',
      expect: 'Invalid REPL keyword\r\n' + prompt_unix },
    // this makes sure that we don't crash when we use an inherited property as
    // a REPL command
    { client: client_unix, send: '.toString',
      expect: 'Invalid REPL keyword\r\n' + prompt_unix },
    // fail when we are not inside a String and a line continuation is used
    { client: client_unix, send: '[] \\',
<<<<<<< HEAD
      expect: common.engineSpecificMessage({
        v8: /^SyntaxError: Invalid or unexpected token/,
        chakracore: /^SyntaxError: Invalid character/})
    },
=======
      expect: /\bSyntaxError: Invalid or unexpected token/ },
>>>>>>> 24e44888
    // do not fail when a String is created with line continuation
    { client: client_unix, send: '\'the\\\r\nfourth\\\r\neye\'',
      expect: prompt_multiline + prompt_multiline +
              '\'thefourtheye\'\r\n' + prompt_unix },
    // Don't fail when a partial String is created and line continuation is used
    // with whitespace characters at the end of the string. We are to ignore it.
    // This test is to make sure that we properly remove the whitespace
    // characters at the end of line, unlike the buggy `trimWhitespace` function
    { client: client_unix, send: '  \t    .break  \t  ',
      expect: prompt_unix },
    // multiline strings preserve whitespace characters in them
    { client: client_unix, send: '\'the \\\r\n   fourth\t\t\\\r\n  eye  \'',
      expect: prompt_multiline + prompt_multiline +
              '\'the    fourth\\t\\t  eye  \'\r\n' + prompt_unix },
    // more than one multiline strings also should preserve whitespace chars
    { client: client_unix, send: '\'the \\\r\n   fourth\' +  \'\t\t\\\r\n  eye  \'',
      expect: prompt_multiline + prompt_multiline +
              '\'the    fourth\\t\\t  eye  \'\r\n' + prompt_unix },
    // using REPL commands within a string literal should still work
    { client: client_unix, send: '\'\\\r\n.break',
      expect: prompt_unix },
    // using REPL command "help" within a string literal should still work
    { client: client_unix, send: '\'thefourth\\\r\n.help\r\neye\'',
      expect: /'thefourtheye'/ },
    // empty lines in the REPL should be allowed
    { client: client_unix, send: '\r\n\r\r\n\r\r\n',
      expect: prompt_unix + prompt_unix + prompt_unix },
    // empty lines in the string literals should not affect the string
    { client: client_unix, send: '\'the\\\r\n\\\r\nfourtheye\'\r\n',
      expect: prompt_multiline + prompt_multiline +
              '\'thefourtheye\'\r\n' + prompt_unix },
    // Regression test for https://github.com/nodejs/node/issues/597
    { client: client_unix,
      send: '/(.)(.)(.)(.)(.)(.)(.)(.)(.)/.test(\'123456789\')\r\n',
      expect: `true\r\n${prompt_unix}` },
    // the following test's result depends on the RegEx's match from the above
    { client: client_unix,
      send: 'RegExp.$1\r\nRegExp.$2\r\nRegExp.$3\r\nRegExp.$4\r\nRegExp.$5\r\n' +
            'RegExp.$6\r\nRegExp.$7\r\nRegExp.$8\r\nRegExp.$9\r\n',
      expect: ['\'1\'\r\n', '\'2\'\r\n', '\'3\'\r\n', '\'4\'\r\n', '\'5\'\r\n', '\'6\'\r\n',
               '\'7\'\r\n', '\'8\'\r\n', '\'9\'\r\n'].join(`${prompt_unix}`) },
    // regression tests for https://github.com/nodejs/node/issues/2749
    { client: client_unix, send: 'function x() {\r\nreturn \'\\r\\n\';\r\n }',
      expect: prompt_multiline + prompt_multiline +
              'undefined\r\n' + prompt_unix },
    { client: client_unix, send: 'function x() {\r\nreturn \'\\\\\';\r\n }',
      expect: prompt_multiline + prompt_multiline +
              'undefined\r\n' + prompt_unix },
    // regression tests for https://github.com/nodejs/node/issues/3421
    { client: client_unix, send: 'function x() {\r\n//\'\r\n }',
      expect: prompt_multiline + prompt_multiline +
              'undefined\r\n' + prompt_unix },
    { client: client_unix, send: 'function x() {\r\n//"\r\n }',
      expect: prompt_multiline + prompt_multiline +
              'undefined\r\n' + prompt_unix },
    { client: client_unix, send: 'function x() {//\'\r\n }',
      expect: prompt_multiline + 'undefined\r\n' + prompt_unix },
    { client: client_unix, send: 'function x() {//"\r\n }',
      expect: prompt_multiline + 'undefined\r\n' + prompt_unix },
    { client: client_unix, send: 'function x() {\r\nvar i = "\'";\r\n }',
      expect: prompt_multiline + prompt_multiline +
              'undefined\r\n' + prompt_unix },
    { client: client_unix, send: 'function x(/*optional*/) {}',
      expect: 'undefined\r\n' + prompt_unix },
    { client: client_unix, send: 'function x(/* // 5 */) {}',
      expect: 'undefined\r\n' + prompt_unix },
    { client: client_unix, send: '// /* 5 */',
      expect: 'undefined\r\n' + prompt_unix },
    { client: client_unix, send: '"//"',
      expect: '\'//\'\r\n' + prompt_unix },
    { client: client_unix, send: '"data /*with*/ comment"',
      expect: '\'data /*with*/ comment\'\r\n' + prompt_unix },
    { client: client_unix, send: 'function x(/*fn\'s optional params*/) {}',
      expect: 'undefined\r\n' + prompt_unix },
    { client: client_unix, send: '/* \'\r\n"\r\n\'"\'\r\n*/',
      expect: 'undefined\r\n' + prompt_unix },
    // REPL should get a normal require() function, not one that allows
    // access to internal modules without the --expose_internals flag.
    { client: client_unix, send: 'require("internal/repl")',
      expect: /^Error: Cannot find module 'internal\/repl'/ },
    // REPL should handle quotes within regexp literal in multiline mode
    { client: client_unix, send: "function x(s) {\r\nreturn s.replace(/'/,'');\r\n}",
      expect: prompt_multiline + prompt_multiline +
            'undefined\r\n' + prompt_unix },
    { client: client_unix, send: "function x(s) {\r\nreturn s.replace(/\'/,'');\r\n}",
      expect: prompt_multiline + prompt_multiline +
            'undefined\r\n' + prompt_unix },
    { client: client_unix, send: 'function x(s) {\r\nreturn s.replace(/"/,"");\r\n}',
      expect: prompt_multiline + prompt_multiline +
            'undefined\r\n' + prompt_unix },
    { client: client_unix, send: 'function x(s) {\r\nreturn s.replace(/.*/,"");\r\n}',
      expect: prompt_multiline + prompt_multiline +
            'undefined\r\n' + prompt_unix },
    { client: client_unix, send: '{ var x = 4; }',
      expect: 'undefined\r\n' + prompt_unix },
    // Illegal token is not recoverable outside string literal, RegExp literal,
    // or block comment. https://github.com/nodejs/node/issues/3611
<<<<<<< HEAD
    {
      client: client_unix, send: 'a = 3.5e',
      expect: /^SyntaxError: Invalid or unexpected token/ },
=======
    { client: client_unix, send: 'a = 3.5e',
      expect: /\bSyntaxError: Invalid or unexpected token/ },
>>>>>>> 24e44888
    // Mitigate https://github.com/nodejs/node/issues/548
    { client: client_unix, send: 'function name(){ return "node"; };name()',
      expect: "'node'\r\n" + prompt_unix },
    { client: client_unix, send: 'function name(){ return "nodejs"; };name()',
<<<<<<< HEAD
      expect: "'nodejs'\n" + prompt_unix },

  ].filter((v) => !common.engineSpecificMessage(v)));
=======
      expect: "'nodejs'\r\n" + prompt_unix },
    // Avoid emitting repl:line-number for SyntaxError
    { client: client_unix, send: 'a = 3.5e',
      expect: /^(?!repl)/ },
    // Avoid emitting stack trace
    { client: client_unix, send: 'a = 3.5e',
      expect: /^(?!\s+at\s)/gm },
  ]);
>>>>>>> 24e44888
}

function tcp_test() {
  server_tcp = net.createServer(function(socket) {
    assert.strictEqual(server_tcp, socket.server);

    socket.on('end', function() {
      socket.end();
    });

    repl.start(prompt_tcp, socket);
  });

  server_tcp.listen(0, function() {
    var read_buffer = '';

    client_tcp = net.createConnection(this.address().port);

    client_tcp.on('connect', function() {
      assert.equal(true, client_tcp.readable);
      assert.equal(true, client_tcp.writable);

      send_expect([
        { client: client_tcp, send: '',
          expect: prompt_tcp },
        { client: client_tcp, send: 'invoke_me(333)',
          expect: ('\'' + 'invoked 333' + '\'\r\n' + prompt_tcp) },
        { client: client_tcp, send: 'a += 1',
          expect: ('12346' + '\r\n' + prompt_tcp) },
        { client: client_tcp,
          send: 'require(' + JSON.stringify(moduleFilename) + ').number',
          expect: ('42' + '\r\n' + prompt_tcp) }
      ]);
    });

    client_tcp.on('data', function(data) {
      read_buffer += data.toString('ascii', 0, data.length);
      console.error('TCP data: ' + JSON.stringify(read_buffer) +
                   ', expecting ' + JSON.stringify(client_tcp.expect));
      if (read_buffer.indexOf(prompt_tcp) !== -1) {
        assert.strictEqual(client_tcp.expect, read_buffer);
        console.error('match');
        read_buffer = '';
        if (client_tcp.list && client_tcp.list.length > 0) {
          send_expect(client_tcp.list);
        } else {
          console.error('End of TCP test.\r\n');
          clean_up();
        }
      } else {
        console.error('didn\'t see prompt yet, buffering');
      }
    });

    client_tcp.on('error', function(e) {
      throw e;
    });

    client_tcp.on('close', function() {
      server_tcp.close();
    });
  });

}

function unix_test() {
  server_unix = net.createServer(function(socket) {
    assert.strictEqual(server_unix, socket.server);

    socket.on('end', function() {
      socket.end();
    });

    replServer = repl.start({
      prompt: prompt_unix,
      input: socket,
      output: socket,
      useGlobal: true
    });
    replServer.context.message = message;
  });

  server_unix.on('listening', function() {
    var read_buffer = '';

    client_unix = net.createConnection(common.PIPE);

    client_unix.on('connect', function() {
      assert.equal(true, client_unix.readable);
      assert.equal(true, client_unix.writable);

      send_expect([
        { client: client_unix, send: '',
          expect: prompt_unix },
        { client: client_unix, send: 'message',
          expect: ('\'' + message + '\'\r\n' + prompt_unix) },
        { client: client_unix, send: 'invoke_me(987)',
          expect: ('\'' + 'invoked 987' + '\'\r\n' + prompt_unix) },
        { client: client_unix, send: 'a = 12345',
          expect: ('12345' + '\r\n' + prompt_unix) },
        { client: client_unix, send: '{a:1}',
          expect: ('{ a: 1 }' + '\r\n' + prompt_unix) }
      ]);
    });

    client_unix.on('data', function(data) {
      read_buffer += data.toString('ascii', 0, data.length);
      console.error('Unix data: ' + JSON.stringify(read_buffer) +
                   ', expecting ' + JSON.stringify(client_unix.expect));
      if (read_buffer.indexOf(prompt_unix) !== -1) {
        assert.strictEqual(client_unix.expect, read_buffer);
        console.error('match');
        read_buffer = '';
        if (client_unix.list && client_unix.list.length > 0) {
          send_expect(client_unix.list);
        } else {
          console.error('End of Unix test, running Error test.\r\n');
          process.nextTick(error_test);
        }
      } else {
        console.error('didn\'t see prompt yet, buffering.');
      }
    });

    client_unix.on('error', function(e) {
      throw e;
    });

    client_unix.on('close', function() {
      server_unix.close();
    });
  });

  server_unix.listen(common.PIPE);
}

unix_test();<|MERGE_RESOLUTION|>--- conflicted
+++ resolved
@@ -127,14 +127,10 @@
       expect: prompt_unix },
     // But passing the same string to eval() should throw
     { client: client_unix, send: 'eval("function test_func() {")',
-<<<<<<< HEAD
-      expect: common.engineSpecificMessage({
-        v8: /^SyntaxError: Unexpected end of input/,
+      expect: common.engineSpecificMessage({
+        v8: /\bSyntaxError: Unexpected end of input/,
         chakracore: /^SyntaxError: Expected '}'/})
     },
-=======
-      expect: /\bSyntaxError: Unexpected end of input/ },
->>>>>>> 24e44888
     // Can handle multiline template literals
     { client: client_unix, send: '`io.js',
       expect: prompt_multiline },
@@ -163,100 +159,68 @@
     // invalid input to JSON.parse error is special case of syntax error,
     // should throw
     { client: client_unix, send: 'JSON.parse(\'{invalid: \\\'json\\\'}\');',
-<<<<<<< HEAD
-      expect: common.engineSpecificMessage({
-        v8: /^SyntaxError: Unexpected token i/,
+      expect: common.engineSpecificMessage({
+        v8: /\bSyntaxError: Unexpected token i/,
         chakracore: /^SyntaxError: Invalid character/})
     },
     // end of input to JSON.parse error is special case of syntax error,
     // should throw
     { client: client_unix, send: 'JSON.parse(\'066\');',
       expect: common.engineSpecificMessage({
-        v8: /^SyntaxError: Unexpected number/,
+        v8: /\bSyntaxError: Unexpected number/,
         chakracore:  /^SyntaxError: Invalid number/})
     },
     // should throw
     { client: client_unix, send: 'JSON.parse(\'{\');',
       expect: common.engineSpecificMessage({
-        v8: /^SyntaxError: Unexpected end of JSON input/,
+        v8: /\bSyntaxError: Unexpected end of JSON input/,
         chakracore: /^SyntaxError: Syntax error/})
     },
     // invalid RegExps are a special case of syntax error,
     // should throw
     { client: client_unix, send: '/(/;',
       expect: common.engineSpecificMessage({
-        v8: /^SyntaxError: Invalid regular expression\:/,
+        v8: /\bSyntaxError: Invalid regular expression\:/,
         chakracore: /^SyntaxError: Expected '\)' in regular expression/})
     },
     // invalid RegExp modifiers are a special case of syntax error,
     // should throw (GH-4012)
     { client: client_unix, send: 'new RegExp("foo", "wrong modifier");',
       expect: common.engineSpecificMessage({
-        v8: /^SyntaxError: Invalid flags supplied to RegExp constructor/,
+        v8: /\bSyntaxError: Invalid flags supplied to RegExp constructor/,
         chakracore: /^SyntaxError: Syntax error in regular expression/})
     },
     // strict mode syntax errors should be caught (GH-5178)
     { client: client_unix, send: '(function() { "use strict"; return 0755; })()',
       expect: common.engineSpecificMessage({
-        v8: /^SyntaxError: Octal literals are not allowed in strict mode/,
+        v8: /\bSyntaxError: Octal literals are not allowed in strict mode/,
         chakracore: /^SyntaxError: Octal numeric literals and escape characters not allowed in strict mode/})
     },
     { client: client_unix, send: '(function(a, a, b) { "use strict"; return a + b + c; })()',
       expect: common.engineSpecificMessage({
-        v8: /^SyntaxError: Duplicate parameter name not allowed in this context/,
+        v8: /\bSyntaxError: Duplicate parameter name not allowed in this context/,
         chakracore: /^SyntaxError: Duplicate formal parameter names not allowed in strict mode/})
     },
     { client: client_unix, send: '(function() { "use strict"; with (this) {} })()',
       expect: common.engineSpecificMessage({
-        v8: /^SyntaxError: Strict mode code may not include a with statement/,
+        v8: /\bSyntaxError: Strict mode code may not include a with statement/,
         chakracore: /^SyntaxError: 'with' statements are not allowed in strict mode/})
     },
     { client: client_unix, send: '(function() { "use strict"; var x; delete x; })()',
       expect: common.engineSpecificMessage({
-        v8: /^SyntaxError: Delete of an unqualified identifier in strict mode/,
+        v8: /\bSyntaxError: Delete of an unqualified identifier in strict mode/,
         chakracore: /^SyntaxError: Calling delete on expression not allowed in strict mode/})
     },
     { client: client_unix, send: '(function() { "use strict"; eval = 17; })()',
       expect: common.engineSpecificMessage({
-        v8: /^SyntaxError: Unexpected eval or arguments in strict mode/,
+        v8: /\bSyntaxError: Unexpected eval or arguments in strict mode/,
         chakracore: /^SyntaxError: Invalid usage of 'eval' in strict mode/})
     },
     { client: client_unix, send: '(function() { "use strict"; if (true) function f() { } })()',
       expect: common.engineSpecificMessage({
-        v8: /^SyntaxError: In strict mode code, functions can only be declared at top level or inside a block./,
+        v8: /\bSyntaxError: In strict mode code, functions can only be declared at top level or inside a block./,
         chakracore: /^SyntaxError: Syntax error/})
     },
-=======
-      expect: /\bSyntaxError: Unexpected token i/ },
-    // end of input to JSON.parse error is special case of syntax error,
-    // should throw
-    { client: client_unix, send: 'JSON.parse(\'066\');',
-      expect: /\bSyntaxError: Unexpected number/ },
-    // should throw
-    { client: client_unix, send: 'JSON.parse(\'{\');',
-      expect: /\bSyntaxError: Unexpected end of JSON input/ },
-    // invalid RegExps are a special case of syntax error,
-    // should throw
-    { client: client_unix, send: '/(/;',
-      expect: /\bSyntaxError: Invalid regular expression\:/ },
-    // invalid RegExp modifiers are a special case of syntax error,
-    // should throw (GH-4012)
-    { client: client_unix, send: 'new RegExp("foo", "wrong modifier");',
-      expect: /\bSyntaxError: Invalid flags supplied to RegExp constructor/ },
-    // strict mode syntax errors should be caught (GH-5178)
-    { client: client_unix, send: '(function() { "use strict"; return 0755; })()',
-      expect: /\bSyntaxError: Octal literals are not allowed in strict mode/ },
-    { client: client_unix, send: '(function(a, a, b) { "use strict"; return a + b + c; })()',
-      expect: /\bSyntaxError: Duplicate parameter name not allowed in this context/ },
-    { client: client_unix, send: '(function() { "use strict"; with (this) {} })()',
-      expect: /\bSyntaxError: Strict mode code may not include a with statement/ },
-    { client: client_unix, send: '(function() { "use strict"; var x; delete x; })()',
-      expect: /\bSyntaxError: Delete of an unqualified identifier in strict mode/ },
-    { client: client_unix, send: '(function() { "use strict"; eval = 17; })()',
-      expect: /\bSyntaxError: Unexpected eval or arguments in strict mode/ },
-    { client: client_unix, send: '(function() { "use strict"; if (true) function f() { } })()',
-      expect: /\bSyntaxError: In strict mode code, functions can only be declared at top level or inside a block./ },
->>>>>>> 24e44888
     // Named functions can be used:
     { client: client_unix, send: 'function blah() { return 1; }',
       expect: prompt_unix },
@@ -287,12 +251,8 @@
       expect: prompt_multiline,
       chakracore: 'skip' },
     { client: client_unix, send: ')',
-<<<<<<< HEAD
-      expect: 'undefined\n' + prompt_unix,
+      expect: 'undefined\r\n' + prompt_unix,
       chakracore: 'skip' },
-=======
-      expect: 'undefined\r\n' + prompt_unix },
->>>>>>> 24e44888
     // npm prompt error message
     { client: client_unix, send: 'npm install foobar',
       expect: expect_npm },
@@ -314,14 +274,10 @@
       expect: 'Invalid REPL keyword\r\n' + prompt_unix },
     // fail when we are not inside a String and a line continuation is used
     { client: client_unix, send: '[] \\',
-<<<<<<< HEAD
-      expect: common.engineSpecificMessage({
-        v8: /^SyntaxError: Invalid or unexpected token/,
+      expect: common.engineSpecificMessage({
+        v8: /\bSyntaxError: Invalid or unexpected token/,
         chakracore: /^SyntaxError: Invalid character/})
     },
-=======
-      expect: /\bSyntaxError: Invalid or unexpected token/ },
->>>>>>> 24e44888
     // do not fail when a String is created with line continuation
     { client: client_unix, send: '\'the\\\r\nfourth\\\r\neye\'',
       expect: prompt_multiline + prompt_multiline +
@@ -419,23 +375,13 @@
       expect: 'undefined\r\n' + prompt_unix },
     // Illegal token is not recoverable outside string literal, RegExp literal,
     // or block comment. https://github.com/nodejs/node/issues/3611
-<<<<<<< HEAD
     {
       client: client_unix, send: 'a = 3.5e',
-      expect: /^SyntaxError: Invalid or unexpected token/ },
-=======
-    { client: client_unix, send: 'a = 3.5e',
       expect: /\bSyntaxError: Invalid or unexpected token/ },
->>>>>>> 24e44888
     // Mitigate https://github.com/nodejs/node/issues/548
     { client: client_unix, send: 'function name(){ return "node"; };name()',
       expect: "'node'\r\n" + prompt_unix },
     { client: client_unix, send: 'function name(){ return "nodejs"; };name()',
-<<<<<<< HEAD
-      expect: "'nodejs'\n" + prompt_unix },
-
-  ].filter((v) => !common.engineSpecificMessage(v)));
-=======
       expect: "'nodejs'\r\n" + prompt_unix },
     // Avoid emitting repl:line-number for SyntaxError
     { client: client_unix, send: 'a = 3.5e',
@@ -443,8 +389,7 @@
     // Avoid emitting stack trace
     { client: client_unix, send: 'a = 3.5e',
       expect: /^(?!\s+at\s)/gm },
-  ]);
->>>>>>> 24e44888
+].filter((v) => !common.engineSpecificMessage(v)));
 }
 
 function tcp_test() {
