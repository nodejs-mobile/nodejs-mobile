// Copyright Joyent, Inc. and other Node contributors.
//
// Permission is hereby granted, free of charge, to any person obtaining a
// copy of this software and associated documentation files (the
// "Software"), to deal in the Software without restriction, including
// without limitation the rights to use, copy, modify, merge, publish,
// distribute, sublicense, and/or sell copies of the Software, and to permit
// persons to whom the Software is furnished to do so, subject to the
// following conditions:
//
// The above copyright notice and this permission notice shall be included
// in all copies or substantial portions of the Software.
//
// THE SOFTWARE IS PROVIDED "AS IS", WITHOUT WARRANTY OF ANY KIND, EXPRESS
// OR IMPLIED, INCLUDING BUT NOT LIMITED TO THE WARRANTIES OF
// MERCHANTABILITY, FITNESS FOR A PARTICULAR PURPOSE AND NONINFRINGEMENT. IN
// NO EVENT SHALL THE AUTHORS OR COPYRIGHT HOLDERS BE LIABLE FOR ANY CLAIM,
// DAMAGES OR OTHER LIABILITY, WHETHER IN AN ACTION OF CONTRACT, TORT OR
// OTHERWISE, ARISING FROM, OUT OF OR IN CONNECTION WITH THE SOFTWARE OR THE
// USE OR OTHER DEALINGS IN THE SOFTWARE.

'use strict';
const common = require('../common');
const fixtures = require('../common/fixtures');
const assert = require('assert');
const net = require('net');
const repl = require('repl');

common.globalCheck = false;
common.crashOnUnhandledRejection();

const message = 'Read, Eval, Print Loop';
const prompt_unix = 'node via Unix socket> ';
const prompt_tcp = 'node via TCP socket> ';

// absolute path to test/fixtures/a.js
const moduleFilename = fixtures.path('a');

// function for REPL to run
global.invoke_me = function(arg) {
  return `invoked ${arg}`;
};


// Helpers for describing the expected output:
const kArrow = /^ *\^+ *$/;  // Arrow of ^ pointing to syntax error location
const kSource = Symbol('kSource');  // Placeholder standing for input readback

async function runReplTests(socket, prompt, tests) {
  let lineBuffer = '';

  for (const { send, expect } of tests) {
    // expect can be a single line or multiple lines
    const expectedLines = Array.isArray(expect) ? expect : [ expect ];

    console.error('out:', JSON.stringify(send));
    socket.write(`${send}\n`);

    for (let expectedLine of expectedLines) {
      // special value: kSource refers to last sent source text
      if (expectedLine === kSource)
        expectedLine = send;

      while (!lineBuffer.includes('\n')) {
        lineBuffer += await event(socket, 'data');

        // Cut away the initial prompt
        while (lineBuffer.startsWith(prompt))
          lineBuffer = lineBuffer.substr(prompt.length);

        // Allow to match partial text if no newline was received, because
        // sending newlines from the REPL itself would be redundant
        // (e.g. in the `... ` multiline prompt: The user already pressed
        // enter for that, so the REPL shouldn't do it again!).
        if (lineBuffer === expectedLine && !expectedLine.includes('\n'))
          lineBuffer += '\n';
      }

      // Split off the current line.
      const newlineOffset = lineBuffer.indexOf('\n');
      let actualLine = lineBuffer.substr(0, newlineOffset);
      lineBuffer = lineBuffer.substr(newlineOffset + 1);

      // This might have been skipped in the loop above because the buffer
      // already contained a \n to begin with and the entire loop was skipped.
      while (actualLine.startsWith(prompt))
        actualLine = actualLine.substr(prompt.length);

      console.error('in:', JSON.stringify(actualLine));

      // Match a string directly, or a RegExp through .test().
      if (typeof expectedLine === 'string') {
        assert.strictEqual(actualLine, expectedLine);
      } else {
        assert(expectedLine.test(actualLine),
               `${actualLine} match ${expectedLine}`);
      }
    }
  }

  const remainder = socket.read();
  assert(remainder === '' || remainder === null);
}

const unixTests = [
  {
    send: '',
    expect: ''
  },
  {
    send: 'message',
    expect: `'${message}'`
  },
  {
    send: 'invoke_me(987)',
    expect: '\'invoked 987\''
  },
  {
    send: 'a = 12345',
    expect: '12345'
  },
  {
    send: '{a:1}',
    expect: '{ a: 1 }'
  }
];

const strictModeTests = [
  {
    send: 'ref = 1',
    expect: /^ReferenceError:\s/
  }
];

const errorTests = [
  // Uncaught error throws and prints out
  {
    send: 'throw new Error(\'test error\');',
    expect: /^Error: test error/
  },
  // Common syntax error is treated as multiline command
  {
    send: 'function test_func() {',
    expect: '... '
  },
  // You can recover with the .break command
  {
    send: '.break',
    expect: ''
  },
  // But passing the same string to eval() should throw
  {
    send: 'eval("function test_func() {")',
    expect: /^SyntaxError: /
  },
  // Can handle multiline template literals
  {
    send: '`io.js',
    expect: '... '
  },
  // Special REPL commands still available
  {
    send: '.break',
    expect: ''
  },
  // Template expressions
  {
    send: '`io.js ${"1.0"',
    expect: [
      kSource,
      kArrow,
      '',
      /^SyntaxError: /,
      ''
    ]
  },
  {
    send: '`io.js ${',
    expect: '... '
  },
  {
    send: '"1.0" + ".2"}`',
    expect: '\'io.js 1.0.2\''
  },
  // Dot prefix in multiline commands aren't treated as commands
  {
    send: '("a"',
    expect: '... '
  },
  {
    send: '.charAt(0))',
    expect: '\'a\''
  },
  // Floating point numbers are not interpreted as REPL commands.
  {
    send: '.1234',
    expect: '0.1234'
  },
  // Floating point expressions are not interpreted as REPL commands
  {
    send: '.1+.1',
    expect: '0.2'
  },
  // Can parse valid JSON
  {
    send: 'JSON.parse(\'{"valid": "json"}\');',
    expect: '{ valid: \'json\' }'
  },
  // invalid input to JSON.parse error is special case of syntax error,
  // should throw
  {
    send: 'JSON.parse(\'{invalid: \\\'json\\\'}\');',
    expect: [/^SyntaxError: /, '']
  },
  // end of input to JSON.parse error is special case of syntax error,
  // should throw
  {
    send: 'JSON.parse(\'066\');',
    expect: [/^SyntaxError: /, '']
  },
  // should throw
  {
    send: 'JSON.parse(\'{\');',
    expect: [/^SyntaxError: /, '']
  },
  // invalid RegExps are a special case of syntax error,
  // should throw
  {
    send: '/(/;',
    expect: /^SyntaxError: /
  },
  // invalid RegExp modifiers are a special case of syntax error,
  // should throw (GH-4012)
  {
    send: 'new RegExp("foo", "wrong modifier");',
    expect: [/^SyntaxError: /, '']
  },
  // strict mode syntax errors should be caught (GH-5178)
  {
    send: '(function() { "use strict"; return 0755; })()',
    expect: [
      kSource,
      kArrow,
      '',
      /^SyntaxError: /,
      ''
    ]
  },
  {
    send: '(function(a, a, b) { "use strict"; return a + b + c; })()',
    expect: [
      kSource,
      kArrow,
      '',
      /^SyntaxError: /,
      ''
    ]
  },
  {
    send: '(function() { "use strict"; with (this) {} })()',
    expect: [
      kSource,
      kArrow,
      '',
      /^SyntaxError: /,
      ''
    ]
  },
  {
    send: '(function() { "use strict"; var x; delete x; })()',
    expect: [
      kSource,
      kArrow,
      '',
      /^SyntaxError: /,
      ''
    ]
  },
  {
    send: '(function() { "use strict"; eval = 17; })()',
    expect: [
      kSource,
      kArrow,
      '',
      /^SyntaxError: /,
      ''
    ]
  },
  {
    send: '(function() { "use strict"; if (true) function f() { } })()',
    expect: [
      kSource,
      kArrow,
      '',
      /^SyntaxError: /,
      ''
    ]
  },
  // Named functions can be used:
  {
    send: 'function blah() { return 1; }',
    expect: 'undefined'
  },
  {
    send: 'blah()',
    expect: '1'
  },
  // Functions should not evaluate twice (#2773)
  {
    send: 'var I = [1,2,3,function() {}]; I.pop()',
    expect: '[Function]'
  },
  // Multiline object
  {
    send: '{ a: ',
    expect: '... '
  },
  {
    send: '1 }',
    expect: '{ a: 1 }'
  },
  // Multiline anonymous function with comment
  {
    send: '(function() {',
    expect: '... '
  },
  {
    send: '// blah',
    expect: '... '
  },
  {
    send: 'return 1;',
    expect: '... '
  },
  {
    send: '})()',
    expect: '1'
  },
  // Multiline function call
  {
    send: 'function f(){}; f(f(1,',
    expect: '... ',
    chakracore: 'https://github.com/Microsoft/ChakraCore/issues/767'
  },
  {
    send: '2)',
    expect: '... ',
    chakracore: 'skip'
  },
  {
    send: ')',
    expect: 'undefined',
    chakracore: 'skip'
  },
  // npm prompt error message
  {
    send: 'npm install foobar',
    expect: [
      'npm should be run outside of the node repl, in your normal shell.',
      '(Press Control-D to exit.)'
    ]
  },
  {
    send: '(function() {\n\nreturn 1;\n})()',
    expect: '... ... ... 1'
  },
  {
    send: '{\n\na: 1\n}',
    expect: '... ... ... { a: 1 }'
  },
  {
    send: 'url.format("http://google.com")',
    expect: '\'http://google.com/\''
  },
  {
    send: 'var path = 42; path',
    expect: '42'
  },
  // this makes sure that we don't print `undefined` when we actually print
  // the error message
  {
    send: '.invalid_repl_command',
    expect: 'Invalid REPL keyword'
  },
  // this makes sure that we don't crash when we use an inherited property as
  // a REPL command
  {
    send: '.toString',
    expect: 'Invalid REPL keyword'
  },
  // fail when we are not inside a String and a line continuation is used
  {
    send: '[] \\',
    expect: [
      kSource,
      kArrow,
      '',
      /^SyntaxError: /,
      ''
    ]
  },
  // do not fail when a String is created with line continuation
  {
    send: '\'the\\\nfourth\\\neye\'',
    expect: ['... ... \'thefourtheye\'']
  },
  // Don't fail when a partial String is created and line continuation is used
  // with whitespace characters at the end of the string. We are to ignore it.
  // This test is to make sure that we properly remove the whitespace
  // characters at the end of line, unlike the buggy `trimWhitespace` function
  {
    send: '  \t    .break  \t  ',
    expect: ''
  },
  // multiline strings preserve whitespace characters in them
  {
    send: '\'the \\\n   fourth\t\t\\\n  eye  \'',
    expect: '... ... \'the    fourth\\t\\t  eye  \''
  },
  // more than one multiline strings also should preserve whitespace chars
  {
    send: '\'the \\\n   fourth\' +  \'\t\t\\\n  eye  \'',
    expect: '... ... \'the    fourth\\t\\t  eye  \''
  },
  // using REPL commands within a string literal should still work
  {
    send: '\'\\\n.break',
    expect: '... ' + prompt_unix
  },
  // using REPL command "help" within a string literal should still work
  {
    send: '\'thefourth\\\n.help\neye\'',
    expect: [
      /\.break/,
      /\.clear/,
      /\.editor/,
      /\.exit/,
      /\.help/,
      /\.load/,
      /\.save/,
      /'thefourtheye'/
    ]
  },
  // empty lines in the REPL should be allowed
  {
    send: '\n\r\n\r\n',
    expect: ''
  },
  // empty lines in the string literals should not affect the string
  {
    send: '\'the\\\n\\\nfourtheye\'\n',
    expect: '... ... \'thefourtheye\''
  },
  // Regression test for https://github.com/nodejs/node/issues/597
  {
    send: '/(.)(.)(.)(.)(.)(.)(.)(.)(.)/.test(\'123456789\')\n',
    expect: 'true'
  },
  // the following test's result depends on the RegExp's match from the above
  {
    send: 'RegExp.$1\nRegExp.$2\nRegExp.$3\nRegExp.$4\nRegExp.$5\n' +
          'RegExp.$6\nRegExp.$7\nRegExp.$8\nRegExp.$9\n',
    expect: ['\'1\'', '\'2\'', '\'3\'', '\'4\'', '\'5\'', '\'6\'',
             '\'7\'', '\'8\'', '\'9\'']
  },
  // regression tests for https://github.com/nodejs/node/issues/2749
  {
    send: 'function x() {\nreturn \'\\n\';\n }',
    expect: '... ... undefined'
  },
  {
    send: 'function x() {\nreturn \'\\\\\';\n }',
    expect: '... ... undefined'
  },
  // regression tests for https://github.com/nodejs/node/issues/3421
  {
    send: 'function x() {\n//\'\n }',
    expect: '... ... undefined'
  },
  {
    send: 'function x() {\n//"\n }',
    expect: '... ... undefined'
  },
  {
    send: 'function x() {//\'\n }',
    expect: '... undefined'
  },
  {
    send: 'function x() {//"\n }',
    expect: '... undefined'
  },
  {
    send: 'function x() {\nvar i = "\'";\n }',
    expect: '... ... undefined'
  },
  {
    send: 'function x(/*optional*/) {}',
    expect: 'undefined'
  },
  {
    send: 'function x(/* // 5 */) {}',
    expect: 'undefined'
  },
  {
    send: '// /* 5 */',
    expect: 'undefined'
  },
  {
    send: '"//"',
    expect: '\'//\''
  },
  {
    send: '"data /*with*/ comment"',
    expect: '\'data /*with*/ comment\''
  },
  {
    send: 'function x(/*fn\'s optional params*/) {}',
    expect: 'undefined'
  },
  {
    send: '/* \'\n"\n\'"\'\n*/',
    expect: '... ... ... undefined'
  },
  // REPL should get a normal require() function, not one that allows
  // access to internal modules without the --expose_internals flag.
  {
    send: 'require("internal/repl")',
    expect: [
      /^Error: Cannot find module 'internal\/repl'/,
      /^    at .*/,
      /^    at .*/,
      /^    at .*/,
      /^    at .*/
    ]
  },
  // REPL should handle quotes within regexp literal in multiline mode
  {
    send: "function x(s) {\nreturn s.replace(/'/,'');\n}",
    expect: '... ... undefined'
  },
  {
    send: "function x(s) {\nreturn s.replace(/'/,'');\n}",
    expect: '... ... undefined'
  },
  {
    send: 'function x(s) {\nreturn s.replace(/"/,"");\n}',
    expect: '... ... undefined'
  },
  {
    send: 'function x(s) {\nreturn s.replace(/.*/,"");\n}',
    expect: '... ... undefined'
  },
  {
    send: '{ var x = 4; }',
    expect: 'undefined'
  },
  // Illegal token is not recoverable outside string literal, RegExp literal,
  // or block comment. https://github.com/nodejs/node/issues/3611
  {
    send: 'a = 3.5e',
    expect: [
      kSource,
      kArrow,
      '',
      /^SyntaxError: /,
      ''
    ]
  },
  // Mitigate https://github.com/nodejs/node/issues/548
  {
    send: 'function name(){ return "node"; };name()',
    expect: '\'node\''
  },
  {
    send: 'function name(){ return "nodejs"; };name()',
    expect: '\'nodejs\''
  },
  // Avoid emitting repl:line-number for SyntaxError
  {
    send: 'a = 3.5e',
    expect: [
      kSource,
      kArrow,
      '',
      /^SyntaxError: /,
      ''
    ]
  },
  // Avoid emitting stack trace
  {
    send: 'a = 3.5e',
    expect: [
      kSource,
      kArrow,
      '',
      /^SyntaxError: /,
      ''
    ]
  },

  // https://github.com/nodejs/node/issues/9850
  {
    send: 'function* foo() {}; foo().next();',
    expect: '{ value: undefined, done: true }'
  },

  {
    send: 'function *foo() {}; foo().next();',
    expect: '{ value: undefined, done: true }'
  },

  {
    send: 'function*foo() {}; foo().next();',
    expect: '{ value: undefined, done: true }'
  },

  {
    send: 'function * foo() {}; foo().next()',
    expect: '{ value: undefined, done: true }'
  },

  // https://github.com/nodejs/node/issues/9300
  {
    send: 'function foo() {\nvar bar = 1 / 1; // "/"\n}',
    expect: '... ... undefined'
  },

  {
    send: '(function() {\nreturn /foo/ / /bar/;\n}())',
    expect: '... ... NaN'
  },

  {
    send: '(function() {\nif (false) {} /bar"/;\n}())',
    expect: '... ... undefined'
  },

  // https://github.com/nodejs/node/issues/16483
  {
    send: 'new Proxy({x:42}, {get(){throw null}});',
    expect: 'Proxy [ { x: 42 }, { get: [Function: get] } ]'
  },
  {
    send: 'repl.writer.options.showProxy = false, new Proxy({x:42}, {});',
    expect: '{ x: 42 }'
  },

  // Newline within template string maintains whitespace.
  {
    send: '`foo \n`',
    expect: '... \'foo \\n\''
  },
  // Whitespace is not evaluated.
  {
    send: ' \t  \n',
    expect: 'undefined'
  },
  // Do not parse `...[]` as a REPL keyword
  {
    send: '...[]',
    expect: [
      kSource,
      kArrow,
      '',
      /^SyntaxError: /,
      ''
    ]
  },
  // bring back the repl to prompt
  {
    send: '.break',
    expect: ''
<<<<<<< HEAD
  }
].filter((v) => !common.engineSpecificMessage(v));
=======
  },
  {
    send: 'console.log("Missing comma in arg list" process.version)',
    expect: [
      kSource,
      kArrow,
      '',
      /^SyntaxError: /,
      ''
    ]
  },
  {
    send: 'x = {\nfield\n{',
    expect: [
      '... ... {',
      kArrow,
      '',
      /^SyntaxError: /,
      ''
    ]
  },
  {
    send: '(2 + 3))',
    expect: [
      kSource,
      kArrow,
      '',
      /^SyntaxError: /,
      ''
    ]
  },
  {
    send: 'if (typeof process === "object"); {',
    expect: '... '
  },
  {
    send: 'console.log("process is defined");',
    expect: '... '
  },
  {
    send: '} else {',
    expect: [
      kSource,
      kArrow,
      '',
      /^SyntaxError: /,
      ''
    ]
  },
];
>>>>>>> 98a14e02

const tcpTests = [
  {
    send: '',
    expect: ''
  },
  {
    send: 'invoke_me(333)',
    expect: '\'invoked 333\''
  },
  {
    send: 'a += 1',
    expect: '12346'
  },
  {
    send: `require(${JSON.stringify(moduleFilename)}).number`,
    expect: '42'
  }
];

(async function() {
  {
    const [ socket, replServer ] = await startUnixRepl();

    await runReplTests(socket, prompt_unix, unixTests);
    await runReplTests(socket, prompt_unix, errorTests);
    replServer.replMode = repl.REPL_MODE_STRICT;
    await runReplTests(socket, prompt_unix, strictModeTests);

    socket.end();
  }
  {
    const [ socket ] = await startTCPRepl();

    await runReplTests(socket, prompt_tcp, tcpTests);

    socket.end();
  }
})();

function startTCPRepl() {
  let resolveSocket, resolveReplServer;

  const server = net.createServer(common.mustCall((socket) => {
    assert.strictEqual(server, socket.server);

    socket.on('end', common.mustCall(() => {
      socket.end();
    }));

    resolveReplServer(repl.start(prompt_tcp, socket));
  }));

  server.listen(0, common.mustCall(() => {
    const client = net.createConnection(server.address().port);

    client.setEncoding('utf8');

    client.on('connect', common.mustCall(() => {
      assert.strictEqual(true, client.readable);
      assert.strictEqual(true, client.writable);

      resolveSocket(client);
    }));

    client.on('close', common.mustCall(() => {
      server.close();
    }));
  }));

  return Promise.all([
    new Promise((resolve) => resolveSocket = resolve),
    new Promise((resolve) => resolveReplServer = resolve)
  ]);
}

function startUnixRepl() {
  let resolveSocket, resolveReplServer;

  const server = net.createServer(common.mustCall((socket) => {
    assert.strictEqual(server, socket.server);

    socket.on('end', common.mustCall(() => {
      socket.end();
    }));

    const replServer = repl.start({
      prompt: prompt_unix,
      input: socket,
      output: socket,
      useGlobal: true
    });
    replServer.context.message = message;
    resolveReplServer(replServer);
  }));

  server.listen(common.PIPE, common.mustCall(() => {
    const client = net.createConnection(common.PIPE);

    client.setEncoding('utf8');

    client.on('connect', common.mustCall(() => {
      assert.strictEqual(true, client.readable);
      assert.strictEqual(true, client.writable);

      resolveSocket(client);
    }));

    client.on('close', common.mustCall(() => {
      server.close();
    }));
  }));

  return Promise.all([
    new Promise((resolve) => resolveSocket = resolve),
    new Promise((resolve) => resolveReplServer = resolve)
  ]);
}

function event(ee, eventName) {
  return new Promise((resolve) => {
    ee.once(eventName, common.mustCall(resolve));
  });
}<|MERGE_RESOLUTION|>--- conflicted
+++ resolved
@@ -670,61 +670,56 @@
   {
     send: '.break',
     expect: ''
-<<<<<<< HEAD
-  }
+  },
+  {
+    send: 'console.log("Missing comma in arg list" process.version)',
+    expect: [
+      kSource,
+      kArrow,
+      '',
+      /^SyntaxError: /,
+      ''
+    ]
+  },
+  {
+    send: 'x = {\nfield\n{',
+    expect: [
+      '... ... {',
+      kArrow,
+      '',
+      /^SyntaxError: /,
+      ''
+    ]
+  },
+  {
+    send: '(2 + 3))',
+    expect: [
+      kSource,
+      kArrow,
+      '',
+      /^SyntaxError: /,
+      ''
+    ]
+  },
+  {
+    send: 'if (typeof process === "object"); {',
+    expect: '... '
+  },
+  {
+    send: 'console.log("process is defined");',
+    expect: '... '
+  },
+  {
+    send: '} else {',
+    expect: [
+      kSource,
+      kArrow,
+      '',
+      /^SyntaxError: /,
+      ''
+    ]
+  },
 ].filter((v) => !common.engineSpecificMessage(v));
-=======
-  },
-  {
-    send: 'console.log("Missing comma in arg list" process.version)',
-    expect: [
-      kSource,
-      kArrow,
-      '',
-      /^SyntaxError: /,
-      ''
-    ]
-  },
-  {
-    send: 'x = {\nfield\n{',
-    expect: [
-      '... ... {',
-      kArrow,
-      '',
-      /^SyntaxError: /,
-      ''
-    ]
-  },
-  {
-    send: '(2 + 3))',
-    expect: [
-      kSource,
-      kArrow,
-      '',
-      /^SyntaxError: /,
-      ''
-    ]
-  },
-  {
-    send: 'if (typeof process === "object"); {',
-    expect: '... '
-  },
-  {
-    send: 'console.log("process is defined");',
-    expect: '... '
-  },
-  {
-    send: '} else {',
-    expect: [
-      kSource,
-      kArrow,
-      '',
-      /^SyntaxError: /,
-      ''
-    ]
-  },
-];
->>>>>>> 98a14e02
 
 const tcpTests = [
   {
