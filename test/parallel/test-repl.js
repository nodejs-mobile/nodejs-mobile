--- conflicted
+++ resolved
@@ -456,20 +456,14 @@
     {
       client: client_unix, send: '(function() {\nif (false) {} /bar"/;\n}())',
       expect: prompt_multiline + prompt_multiline + 'undefined\n' + prompt_unix
-<<<<<<< HEAD
-    }
-  ].filter((v) => !common.engineSpecificMessage(v)));
-=======
-    },
-
+    },
     // Newline within template string maintains whitespace.
     { client: client_unix, send: '`foo \n`',
       expect: prompt_multiline + '\'foo \\n\'\n' + prompt_unix },
     // Whitespace is not evaluated.
     { client: client_unix, send: ' \t  \n',
       expect: prompt_unix }
-  ]);
->>>>>>> 7acc4824
+  ].filter((v) => !common.engineSpecificMessage(v)));
 }
 
 function tcp_test() {
