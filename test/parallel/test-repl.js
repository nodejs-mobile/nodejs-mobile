--- conflicted
+++ resolved
@@ -145,14 +145,10 @@
       expect: prompt_unix },
     // But passing the same string to eval() should throw
     { client: client_unix, send: 'eval("function test_func() {")',
-<<<<<<< HEAD
-      expect: common.engineSpecificMessage({
-        v8: /\bSyntaxError: Unexpected end of input/,
+      expect: common.engineSpecificMessage({
+        v8: /^SyntaxError: Unexpected end of input/,
         chakracore: /^SyntaxError: Expected '}'/})
     },
-=======
-      expect: /^SyntaxError: Unexpected end of input/ },
->>>>>>> 56a0577b
     // Can handle multiline template literals
     { client: client_unix, send: '`io.js',
       expect: prompt_multiline },
@@ -181,93 +177,64 @@
     // invalid input to JSON.parse error is special case of syntax error,
     // should throw
     { client: client_unix, send: 'JSON.parse(\'{invalid: \\\'json\\\'}\');',
-<<<<<<< HEAD
-      expect: common.engineSpecificMessage({
-        v8: /\bSyntaxError: Unexpected token i/,
+      expect: common.engineSpecificMessage({
+        v8: /^SyntaxError: Unexpected token i/,
         chakracore: /^SyntaxError: JSON\.parse Error: Invalid character/})
     },
     // end of input to JSON.parse error is special case of syntax error,
     // should throw
     { client: client_unix, send: 'JSON.parse(\'066\');',
       expect: common.engineSpecificMessage({
-        v8: /\bSyntaxError: Unexpected number/,
+        v8: /^SyntaxError: Unexpected number/,
         chakracore:  /^SyntaxError: JSON\.parse Error: Invalid number/})
     },
     // should throw
     { client: client_unix, send: 'JSON.parse(\'{\');',
       expect: common.engineSpecificMessage({
-        v8: /\bSyntaxError: Unexpected end of JSON input/,
+        v8: /^SyntaxError: Unexpected end of JSON input/,
         chakracore: /^SyntaxError: JSON\.parse Error: Invalid character/})
     },
     // invalid RegExps are a special case of syntax error,
     // should throw
     { client: client_unix, send: '/(/;',
       expect: common.engineSpecificMessage({
-        v8: /\bSyntaxError: Invalid regular expression:/,
+        v8: /^SyntaxError: Invalid regular expression:/,
         chakracore: /^SyntaxError: Expected '\)' in regular expression/})
     },
     // invalid RegExp modifiers are a special case of syntax error,
     // should throw (GH-4012)
     { client: client_unix, send: 'new RegExp("foo", "wrong modifier");',
       expect: common.engineSpecificMessage({
-        v8: /\bSyntaxError: Invalid flags supplied to RegExp constructor/,
+        v8: /^SyntaxError: Invalid flags supplied to RegExp constructor/,
         chakracore: /^SyntaxError: Syntax error in regular expression/})
     },
-=======
-      expect: /^SyntaxError: Unexpected token i/ },
-    // end of input to JSON.parse error is special case of syntax error,
-    // should throw
-    { client: client_unix, send: 'JSON.parse(\'066\');',
-      expect: /^SyntaxError: Unexpected number/ },
-    // should throw
-    { client: client_unix, send: 'JSON.parse(\'{\');',
-      expect: /^SyntaxError: Unexpected end of JSON input/ },
-    // invalid RegExps are a special case of syntax error,
-    // should throw
-    { client: client_unix, send: '/(/;',
-      expect: /^SyntaxError: Invalid regular expression:/ },
-    // invalid RegExp modifiers are a special case of syntax error,
-    // should throw (GH-4012)
-    { client: client_unix, send: 'new RegExp("foo", "wrong modifier");',
-      expect: /^SyntaxError: Invalid flags supplied to RegExp constructor/ },
->>>>>>> 56a0577b
     // strict mode syntax errors should be caught (GH-5178)
     { client: client_unix,
       send: '(function() { "use strict"; return 0755; })()',
       expect: common.engineSpecificMessage({
         v8: /\bSyntaxError: Octal literals are not allowed in strict mode/,
-        chakracore: /^SyntaxError: Octal numeric literals and escape characters not allowed in strict mode/}) // eslint-disable-line max-len
+        chakracore: /^SyntaxError: Octal numeric literals and escape characters not allowed in strict mode/})
     },
     {
       client: client_unix,
       send: '(function(a, a, b) { "use strict"; return a + b + c; })()',
-<<<<<<< HEAD
-      expect: common.engineSpecificMessage({
-        v8: /\bSyntaxError: Duplicate parameter name not allowed in this context/, // eslint-disable-line max-len
-        chakracore: /^SyntaxError: Duplicate formal parameter names not allowed in strict mode/}) // eslint-disable-line max-len
-=======
-      expect:
-        /\bSyntaxError: Duplicate parameter name not allowed in this context/
->>>>>>> 56a0577b
+      expect: common.engineSpecificMessage({
+        v8: /\bSyntaxError: Duplicate parameter name not allowed in this context/,
+        chakracore: /^SyntaxError: Duplicate formal parameter names not allowed in strict mode/})
     },
     {
       client: client_unix,
       send: '(function() { "use strict"; with (this) {} })()',
       expect: common.engineSpecificMessage({
         v8: /\bSyntaxError: Strict mode code may not include a with statement/,
-        chakracore: /^SyntaxError: 'with' statements are not allowed in strict mode/}) // eslint-disable-line max-len
+        chakracore: /^SyntaxError: 'with' statements are not allowed in strict mode/})
     },
     {
       client: client_unix,
       send: '(function() { "use strict"; var x; delete x; })()',
-<<<<<<< HEAD
       expect: common.engineSpecificMessage({
         v8: /\bSyntaxError: Delete of an unqualified identifier in strict mode/,
-        chakracore: /^SyntaxError: Calling delete on expression not allowed in strict mode/}) // eslint-disable-line max-len
-=======
-      expect:
-        /\bSyntaxError: Delete of an unqualified identifier in strict mode/
->>>>>>> 56a0577b
+        chakracore: /^SyntaxError: Calling delete on expression not allowed in strict mode/})
     },
     { client: client_unix,
       send: '(function() { "use strict"; eval = 17; })()',
@@ -278,14 +245,9 @@
     {
       client: client_unix,
       send: '(function() { "use strict"; if (true) function f() { } })()',
-<<<<<<< HEAD
-      expect: common.engineSpecificMessage({
-        v8: /\bSyntaxError: In strict mode code, functions can only be declared at top level or inside a block\./, // eslint-disable-line max-len
+      expect: common.engineSpecificMessage({
+        v8: /\bSyntaxError: In strict mode code, functions can only be declared at top level or inside a block\./,
         chakracore: /^SyntaxError: Syntax error/})
-=======
-      expect:
-        /\bSyntaxError: In strict mode code, functions can only be declared at top level or inside a block\./
->>>>>>> 56a0577b
     },
     // Named functions can be used:
     { client: client_unix, send: 'function blah() { return 1; }',
