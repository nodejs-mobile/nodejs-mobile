--- conflicted
+++ resolved
@@ -455,10 +455,6 @@
       expect: `${prompt_multiline}'foo \\n'\n${prompt_unix}` },
     // Whitespace is not evaluated.
     { client: client_unix, send: ' \t  \n',
-<<<<<<< HEAD
-      expect: prompt_unix }
-  ].filter((v) => !common.engineSpecificMessage(v)));
-=======
       expect: prompt_unix },
     // Do not parse `...[]` as a REPL keyword
     { client: client_unix, send: '...[]\n',
@@ -466,8 +462,7 @@
     // bring back the repl to prompt
     { client: client_unix, send: '.break',
       expect: `${prompt_unix}` }
-  ]);
->>>>>>> fb88fa19
+  ].filter((v) => !common.engineSpecificMessage(v)));
 }
 
 function tcp_test() {
