/* eslint-disable max-len, strict */
var common = require('../common');
var assert = require('assert');

common.globalCheck = false;
common.refreshTmpDir();

const net = require('net');
const repl = require('repl');
const message = 'Read, Eval, Print Loop';
const prompt_unix = 'node via Unix socket> ';
const prompt_tcp = 'node via TCP socket> ';
const prompt_multiline = '... ';
const prompt_npm = 'npm should be run outside of the ' +
                   'node repl, in your normal shell.\n' +
                   '(Press Control-D to exit.)\n';
const expect_npm = prompt_npm + prompt_unix;
var server_tcp, server_unix, client_tcp, client_unix, replServer;

// absolute path to test/fixtures/a.js
var moduleFilename = require('path').join(common.fixturesDir, 'a');

console.error('repl test');

// function for REPL to run
global.invoke_me = function(arg) {
  return 'invoked ' + arg;
};

function send_expect(list) {
  if (list.length > 0) {
    var cur = list.shift();

    console.error('sending ' + JSON.stringify(cur.send));

    cur.client.expect = cur.expect;
    cur.client.list = list;
    if (cur.send.length > 0) {
      cur.client.write(cur.send + '\n');
    }
  }
}

function clean_up() {
  client_tcp.end();
  client_unix.end();
}

function strict_mode_error_test() {
  send_expect([
    { client: client_unix, send: 'ref = 1',
      expect: common.engineSpecificMessage({
        v8: /^ReferenceError:\sref\sis\snot\sdefined\n\s+at\srepl:1:5/,
        chakracore: /^ReferenceError: Variable undefined in strict mode/
      })},
  ]);
}

function error_test() {
  // The other stuff is done so reuse unix socket
  var read_buffer = '';
  var run_strict_test = true;
  client_unix.removeAllListeners('data');

  client_unix.on('data', function(data) {
    read_buffer += data.toString('ascii', 0, data.length);
    console.error('Unix data: ' + JSON.stringify(read_buffer) + ', expecting ' +
                 (client_unix.expect.exec ?
                  client_unix.expect :
                  JSON.stringify(client_unix.expect)));

    if (read_buffer.indexOf(prompt_unix) !== -1) {
      // if it's an exact match, then don't do the regexp
      if (read_buffer !== client_unix.expect) {
        var expect = client_unix.expect;
        if (expect === prompt_multiline)
          expect = /[\.]{3} /;
        assert.ok(read_buffer.match(expect));
        console.error('match');
      }
      read_buffer = '';
      if (client_unix.list && client_unix.list.length > 0) {
        send_expect(client_unix.list);
      } else if (run_strict_test) {
        replServer.replMode = repl.REPL_MODE_STRICT;
        run_strict_test = false;
        strict_mode_error_test();
      } else {
        console.error('End of Error test, running TCP test.');
        tcp_test();
      }

    } else if (read_buffer.indexOf(prompt_multiline) !== -1) {
      // Check that you meant to send a multiline test
      assert.strictEqual(prompt_multiline, client_unix.expect);
      read_buffer = '';
      if (client_unix.list && client_unix.list.length > 0) {
        send_expect(client_unix.list);
      } else if (run_strict_test) {
        replServer.replMode = repl.REPL_MODE_STRICT;
        run_strict_test = false;
        strict_mode_error_test();
      } else {
        console.error('End of Error test, running TCP test.\n');
        tcp_test();
      }

    } else {
      console.error('didn\'t see prompt yet, buffering.');
    }
  });

  send_expect([
    // Uncaught error throws and prints out
    { client: client_unix, send: 'throw new Error(\'test error\');',
      expect: /^Error: test error/ },
    // Common syntax error is treated as multiline command
    { client: client_unix, send: 'function test_func() {',
      expect: prompt_multiline },
    // You can recover with the .break command
    { client: client_unix, send: '.break',
      expect: prompt_unix },
    // But passing the same string to eval() should throw
    { client: client_unix, send: 'eval("function test_func() {")',
      expect: common.engineSpecificMessage({
        v8 : /^SyntaxError: Unexpected end of input/,
        chakracore : /^SyntaxError: Expected '}'/})
    },
    // Can handle multiline template literals
    { client: client_unix, send: '`io.js',
      expect: prompt_multiline },
    // Special REPL commands still available
    { client: client_unix, send: '.break',
      expect: prompt_unix },
    // Template expressions can cross lines
    { client: client_unix, send: '`io.js ${"1.0"',
      expect: prompt_multiline },
    { client: client_unix, send: '+ ".2"}`',
      expect: `'io.js 1.0.2'\n${prompt_unix}` },
    // Dot prefix in multiline commands aren't treated as commands
    { client: client_unix, send: '("a"',
      expect: prompt_multiline },
    { client: client_unix, send: '.charAt(0))',
      expect: `'a'\n${prompt_unix}` },
    // Floating point numbers are not interpreted as REPL commands.
    { client: client_unix, send: '.1234',
      expect: '0.1234' },
    // Floating point expressions are not interpreted as REPL commands
    { client: client_unix, send: '.1+.1',
      expect: '0.2' },
    // Can parse valid JSON
    { client: client_unix, send: 'JSON.parse(\'{"valid": "json"}\');',
      expect: '{ valid: \'json\' }'},
    // invalid input to JSON.parse error is special case of syntax error,
    // should throw
    { client: client_unix, send: 'JSON.parse(\'{invalid: \\\'json\\\'}\');',
      expect: common.engineSpecificMessage({
        v8 : /^SyntaxError: Unexpected token i/,
        chakracore : /^SyntaxError: Invalid character/})
    },
    // end of input to JSON.parse error is special case of syntax error,
    // should throw
    { client: client_unix, send: 'JSON.parse(\'066\');',
      expect: common.engineSpecificMessage({
        v8 : /^SyntaxError: Unexpected number/,
        chakracore :  /^SyntaxError: Invalid number/})
    },
    // should throw
    { client: client_unix, send: 'JSON.parse(\'{\');',
<<<<<<< HEAD
      expect: common.engineSpecificMessage({
        v8 : /^SyntaxError: Unexpected end of input/,
        chakracore : /^SyntaxError: Syntax error/})
    },
=======
      expect: /^SyntaxError: Unexpected end of JSON input/ },
>>>>>>> 3cdb5063
    // invalid RegExps are a special case of syntax error,
    // should throw
    { client: client_unix, send: '/(/;',
      expect: common.engineSpecificMessage({
        v8 : /^SyntaxError: Invalid regular expression\:/,
        chakracore : /^SyntaxError: Expected '\)' in regular expression/})
    },
    // invalid RegExp modifiers are a special case of syntax error,
    // should throw (GH-4012)
    { client: client_unix, send: 'new RegExp("foo", "wrong modifier");',
      expect: common.engineSpecificMessage({
        v8 : /^SyntaxError: Invalid flags supplied to RegExp constructor/,
        chakracore : /^SyntaxError: Syntax error in regular expression/})
    },
    // strict mode syntax errors should be caught (GH-5178)
    { client: client_unix, send: '(function() { "use strict"; return 0755; })()',
      expect: common.engineSpecificMessage({
        v8 : /^SyntaxError: Octal literals are not allowed in strict mode/,
        chakracore : /^SyntaxError: Octal numeric literals and escape characters not allowed in strict mode/})
    },
    { client: client_unix, send: '(function(a, a, b) { "use strict"; return a + b + c; })()',
      expect: common.engineSpecificMessage({
        v8 : /^SyntaxError: Duplicate parameter name not allowed in this context/,
        chakracore : /^SyntaxError: Duplicate formal parameter names not allowed in strict mode/})
    },
    { client: client_unix, send: '(function() { "use strict"; with (this) {} })()',
      expect: common.engineSpecificMessage({
        v8 : /^SyntaxError: Strict mode code may not include a with statement/,
        chakracore : /^SyntaxError: 'with' statements are not allowed in strict mode/})
    },
    { client: client_unix, send: '(function() { "use strict"; var x; delete x; })()',
      expect: common.engineSpecificMessage({
        v8 : /^SyntaxError: Delete of an unqualified identifier in strict mode/,
        chakracore : /^SyntaxError: Calling delete on expression not allowed in strict mode/})
    },
    { client: client_unix, send: '(function() { "use strict"; eval = 17; })()',
      expect: common.engineSpecificMessage({
        v8 : /^SyntaxError: Unexpected eval or arguments in strict mode/,
        chakracore : /^SyntaxError: Invalid usage of 'eval' in strict mode/})
    },
    { client: client_unix, send: '(function() { "use strict"; if (true) function f() { } })()',
      expect: common.engineSpecificMessage({
        v8 : /^SyntaxError: In strict mode code, functions can only be declared at top level or immediately within another function/,
        chakracore : /^SyntaxError: Syntax error/})
    },
    // Named functions can be used:
    { client: client_unix, send: 'function blah() { return 1; }',
      expect: prompt_unix },
    { client: client_unix, send: 'blah()',
      expect: '1\n' + prompt_unix },
    // Functions should not evaluate twice (#2773)
    { client: client_unix, send: 'var I = [1,2,3,function() {}]; I.pop()',
      expect: '[Function]' },
    // Multiline object
    { client: client_unix, send: '{ a: ',
      expect: prompt_multiline },
    { client: client_unix, send: '1 }',
      expect: '{ a: 1 }' },
    // Multiline anonymous function with comment
    { client: client_unix, send: '(function() {',
      expect: prompt_multiline },
    { client: client_unix, send: '// blah',
      expect: prompt_multiline },
    { client: client_unix, send: 'return 1;',
      expect: prompt_multiline },
    { client: client_unix, send: '})()',
      expect: '1' },
    // Multiline function call
    { client: client_unix, send: 'function f(){}; f(f(1,',
      expect: prompt_multiline,
      chakracore: 'https://github.com/Microsoft/ChakraCore/issues/767' },
    { client: client_unix, send: '2)',
      expect: prompt_multiline,
      chakracore: 'skip' },
    { client: client_unix, send: ')',
      expect: 'undefined\n' + prompt_unix,
      chakracore: 'skip' },
    // npm prompt error message
    { client: client_unix, send: 'npm install foobar',
      expect: expect_npm },
    { client: client_unix, send: '(function() {\n\nreturn 1;\n})()',
      expect: '1' },
    { client: client_unix, send: '{\n\na: 1\n}',
      expect: '{ a: 1 }' },
    { client: client_unix, send: 'url.format("http://google.com")',
      expect: 'http://google.com/' },
    { client: client_unix, send: 'var path = 42; path',
      expect: '42' },
    // this makes sure that we don't print `undefined` when we actually print
    // the error message
    { client: client_unix, send: '.invalid_repl_command',
      expect: 'Invalid REPL keyword\n' + prompt_unix },
    // this makes sure that we don't crash when we use an inherited property as
    // a REPL command
    { client: client_unix, send: '.toString',
      expect: 'Invalid REPL keyword\n' + prompt_unix },
    // fail when we are not inside a String and a line continuation is used
    { client: client_unix, send: '[] \\',
      expect: common.engineSpecificMessage({
        v8 : /^SyntaxError: Unexpected token ILLEGAL/,
        chakracore : /^SyntaxError: Invalid character/})
    },
    // do not fail when a String is created with line continuation
    { client: client_unix, send: '\'the\\\nfourth\\\neye\'',
      expect: prompt_multiline + prompt_multiline +
              '\'thefourtheye\'\n' + prompt_unix },
    // Don't fail when a partial String is created and line continuation is used
    // with whitespace characters at the end of the string. We are to ignore it.
    // This test is to make sure that we properly remove the whitespace
    // characters at the end of line, unlike the buggy `trimWhitespace` function
    { client: client_unix, send: '  \t    .break  \t  ',
      expect: prompt_unix },
    // multiline strings preserve whitespace characters in them
    { client: client_unix, send: '\'the \\\n   fourth\t\t\\\n  eye  \'',
      expect: prompt_multiline + prompt_multiline +
              '\'the    fourth\\t\\t  eye  \'\n' + prompt_unix },
    // more than one multiline strings also should preserve whitespace chars
    { client: client_unix, send: '\'the \\\n   fourth\' +  \'\t\t\\\n  eye  \'',
      expect: prompt_multiline + prompt_multiline +
              '\'the    fourth\\t\\t  eye  \'\n' + prompt_unix },
    // using REPL commands within a string literal should still work
    { client: client_unix, send: '\'\\\n.break',
      expect: prompt_unix },
    // using REPL command "help" within a string literal should still work
    { client: client_unix, send: '\'thefourth\\\n.help\neye\'',
      expect: /'thefourtheye'/ },
    // empty lines in the REPL should be allowed
    { client: client_unix, send: '\n\r\n\r\n',
      expect: prompt_unix + prompt_unix + prompt_unix },
    // empty lines in the string literals should not affect the string
    { client: client_unix, send: '\'the\\\n\\\nfourtheye\'\n',
      expect: prompt_multiline + prompt_multiline +
              '\'thefourtheye\'\n' + prompt_unix },
    // Regression test for https://github.com/nodejs/node/issues/597
    { client: client_unix,
      send: '/(.)(.)(.)(.)(.)(.)(.)(.)(.)/.test(\'123456789\')\n',
      expect: `true\n${prompt_unix}` },
    // the following test's result depends on the RegEx's match from the above
    { client: client_unix,
      send: 'RegExp.$1\nRegExp.$2\nRegExp.$3\nRegExp.$4\nRegExp.$5\n' +
            'RegExp.$6\nRegExp.$7\nRegExp.$8\nRegExp.$9\n',
      expect: ['\'1\'\n', '\'2\'\n', '\'3\'\n', '\'4\'\n', '\'5\'\n', '\'6\'\n',
               '\'7\'\n', '\'8\'\n', '\'9\'\n'].join(`${prompt_unix}`) },
    // regression tests for https://github.com/nodejs/node/issues/2749
    { client: client_unix, send: 'function x() {\nreturn \'\\n\';\n }',
      expect: prompt_multiline + prompt_multiline +
              'undefined\n' + prompt_unix },
    { client: client_unix, send: 'function x() {\nreturn \'\\\\\';\n }',
      expect: prompt_multiline + prompt_multiline +
              'undefined\n' + prompt_unix },
    // regression tests for https://github.com/nodejs/node/issues/3421
    { client: client_unix, send: 'function x() {\n//\'\n }',
      expect: prompt_multiline + prompt_multiline +
              'undefined\n' + prompt_unix },
    { client: client_unix, send: 'function x() {\n//"\n }',
      expect: prompt_multiline + prompt_multiline +
              'undefined\n' + prompt_unix },
    { client: client_unix, send: 'function x() {//\'\n }',
      expect: prompt_multiline + 'undefined\n' + prompt_unix },
    { client: client_unix, send: 'function x() {//"\n }',
      expect: prompt_multiline + 'undefined\n' + prompt_unix },
    { client: client_unix, send: 'function x() {\nvar i = "\'";\n }',
      expect: prompt_multiline + prompt_multiline +
              'undefined\n' + prompt_unix },
    { client: client_unix, send: 'function x(/*optional*/) {}',
      expect: 'undefined\n' + prompt_unix },
    { client: client_unix, send: 'function x(/* // 5 */) {}',
      expect: 'undefined\n' + prompt_unix },
    { client: client_unix, send: '// /* 5 */',
      expect: 'undefined\n' + prompt_unix },
    { client: client_unix, send: '"//"',
      expect: '\'//\'\n' + prompt_unix },
    { client: client_unix, send: '"data /*with*/ comment"',
      expect: '\'data /*with*/ comment\'\n' + prompt_unix },
    { client: client_unix, send: 'function x(/*fn\'s optional params*/) {}',
      expect: 'undefined\n' + prompt_unix },
    { client: client_unix, send: '/* \'\n"\n\'"\'\n*/',
      expect: 'undefined\n' + prompt_unix },
    // REPL should get a normal require() function, not one that allows
    // access to internal modules without the --expose_internals flag.
    { client: client_unix, send: 'require("internal/repl")',
      expect: /^Error: Cannot find module 'internal\/repl'/ },
    // REPL should handle quotes within regexp literal in multiline mode
    { client: client_unix, send: "function x(s) {\nreturn s.replace(/'/,'');\n}",
      expect: prompt_multiline + prompt_multiline +
            'undefined\n' + prompt_unix },
    { client: client_unix, send: "function x(s) {\nreturn s.replace(/\'/,'');\n}",
      expect: prompt_multiline + prompt_multiline +
            'undefined\n' + prompt_unix },
    { client: client_unix, send: 'function x(s) {\nreturn s.replace(/"/,"");\n}',
      expect: prompt_multiline + prompt_multiline +
            'undefined\n' + prompt_unix },
    { client: client_unix, send: 'function x(s) {\nreturn s.replace(/.*/,"");\n}',
      expect: prompt_multiline + prompt_multiline +
            'undefined\n' + prompt_unix },
    { client: client_unix, send: '{ var x = 4; }',
      expect: 'undefined\n' + prompt_unix },
  ].filter((v) => !common.engineSpecificMessage(v)));
}

function tcp_test() {
  server_tcp = net.createServer(function(socket) {
    assert.strictEqual(server_tcp, socket.server);

    socket.on('end', function() {
      socket.end();
    });

    repl.start(prompt_tcp, socket);
  });

  server_tcp.listen(common.PORT, function() {
    var read_buffer = '';

    client_tcp = net.createConnection(common.PORT);

    client_tcp.on('connect', function() {
      assert.equal(true, client_tcp.readable);
      assert.equal(true, client_tcp.writable);

      send_expect([
        { client: client_tcp, send: '',
          expect: prompt_tcp },
        { client: client_tcp, send: 'invoke_me(333)',
          expect: ('\'' + 'invoked 333' + '\'\n' + prompt_tcp) },
        { client: client_tcp, send: 'a += 1',
          expect: ('12346' + '\n' + prompt_tcp) },
        { client: client_tcp,
          send: 'require(' + JSON.stringify(moduleFilename) + ').number',
          expect: ('42' + '\n' + prompt_tcp) }
      ]);
    });

    client_tcp.on('data', function(data) {
      read_buffer += data.toString('ascii', 0, data.length);
      console.error('TCP data: ' + JSON.stringify(read_buffer) +
                   ', expecting ' + JSON.stringify(client_tcp.expect));
      if (read_buffer.indexOf(prompt_tcp) !== -1) {
        assert.strictEqual(client_tcp.expect, read_buffer);
        console.error('match');
        read_buffer = '';
        if (client_tcp.list && client_tcp.list.length > 0) {
          send_expect(client_tcp.list);
        } else {
          console.error('End of TCP test.\n');
          clean_up();
        }
      } else {
        console.error('didn\'t see prompt yet, buffering');
      }
    });

    client_tcp.on('error', function(e) {
      throw e;
    });

    client_tcp.on('close', function() {
      server_tcp.close();
    });
  });

}

function unix_test() {
  server_unix = net.createServer(function(socket) {
    assert.strictEqual(server_unix, socket.server);

    socket.on('end', function() {
      socket.end();
    });

    replServer = repl.start({
      prompt: prompt_unix,
      input: socket,
      output: socket,
      useGlobal: true
    });
    replServer.context.message = message;
  });

  server_unix.on('listening', function() {
    var read_buffer = '';

    client_unix = net.createConnection(common.PIPE);

    client_unix.on('connect', function() {
      assert.equal(true, client_unix.readable);
      assert.equal(true, client_unix.writable);

      send_expect([
        { client: client_unix, send: '',
          expect: prompt_unix },
        { client: client_unix, send: 'message',
          expect: ('\'' + message + '\'\n' + prompt_unix) },
        { client: client_unix, send: 'invoke_me(987)',
          expect: ('\'' + 'invoked 987' + '\'\n' + prompt_unix) },
        { client: client_unix, send: 'a = 12345',
          expect: ('12345' + '\n' + prompt_unix) },
        { client: client_unix, send: '{a:1}',
          expect: ('{ a: 1 }' + '\n' + prompt_unix) }
      ]);
    });

    client_unix.on('data', function(data) {
      read_buffer += data.toString('ascii', 0, data.length);
      console.error('Unix data: ' + JSON.stringify(read_buffer) +
                   ', expecting ' + JSON.stringify(client_unix.expect));
      if (read_buffer.indexOf(prompt_unix) !== -1) {
        assert.strictEqual(client_unix.expect, read_buffer);
        console.error('match');
        read_buffer = '';
        if (client_unix.list && client_unix.list.length > 0) {
          send_expect(client_unix.list);
        } else {
          console.error('End of Unix test, running Error test.\n');
          process.nextTick(error_test);
        }
      } else {
        console.error('didn\'t see prompt yet, buffering.');
      }
    });

    client_unix.on('error', function(e) {
      throw e;
    });

    client_unix.on('close', function() {
      server_unix.close();
    });
  });

  server_unix.listen(common.PIPE);
}

unix_test();<|MERGE_RESOLUTION|>--- conflicted
+++ resolved
@@ -167,14 +167,10 @@
     },
     // should throw
     { client: client_unix, send: 'JSON.parse(\'{\');',
-<<<<<<< HEAD
-      expect: common.engineSpecificMessage({
-        v8 : /^SyntaxError: Unexpected end of input/,
+      expect: common.engineSpecificMessage({
+        v8 : /^SyntaxError: Unexpected end of JSON input/,
         chakracore : /^SyntaxError: Syntax error/})
     },
-=======
-      expect: /^SyntaxError: Unexpected end of JSON input/ },
->>>>>>> 3cdb5063
     // invalid RegExps are a special case of syntax error,
     // should throw
     { client: client_unix, send: '/(/;',
