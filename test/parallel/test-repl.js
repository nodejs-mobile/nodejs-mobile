--- conflicted
+++ resolved
@@ -111,6 +111,20 @@
     }
   });
 
+  const cc_re1 =
+    /^SyntaxError: Duplicate formal parameter names not allowed in strict mode/;
+  const cc_re2 =
+    /^SyntaxError: 'with' statements are not allowed in strict mode/;
+  const cc_re3 =
+    /^SyntaxError: Calling delete on expression not allowed in strict mode/;
+  const cc_re4 = new RegExp('^SyntaxError: Octal numeric literals and escape' +
+                           'characters not allowed in strict mode');
+  const v8_re1 = new RegExp('\bSyntaxError: Duplicate parameter name not ' +
+                            'allowed in this context');
+  const v8_re2 = new RegExp('\bSyntaxError: In strict mode code, functions ' +
+                            'can only be declared at top level or inside a ' +
+                            'block.');
+    //;
   send_expect([
     // Uncaught error throws and prints out
     { client: client_unix, send: 'throw new Error(\'test error\');',
@@ -187,63 +201,41 @@
         chakracore: /^SyntaxError: Syntax error in regular expression/})
     },
     // strict mode syntax errors should be caught (GH-5178)
-<<<<<<< HEAD
-    { client: client_unix, send: '(function() { "use strict"; return 0755; })()',
+    { client: client_unix,
+      send: '(function() { "use strict"; return 0755; })()',
       expect: common.engineSpecificMessage({
         v8: /\bSyntaxError: Octal literals are not allowed in strict mode/,
-        chakracore: /^SyntaxError: Octal numeric literals and escape characters not allowed in strict mode/})
-    },
-    { client: client_unix, send: '(function(a, a, b) { "use strict"; return a + b + c; })()',
-      expect: common.engineSpecificMessage({
-        v8: /\bSyntaxError: Duplicate parameter name not allowed in this context/,
-        chakracore: /^SyntaxError: Duplicate formal parameter names not allowed in strict mode/})
-    },
-    { client: client_unix, send: '(function() { "use strict"; with (this) {} })()',
+        chakracore: cc_re4})
+    },
+    { client: client_unix,
+      send: '(function(a, a, b) { "use strict"; return a + b + c; })()',
+      expect: common.engineSpecificMessage({
+        v8: v8_re1,
+        chakracore: cc_re1})
+    },
+    { client: client_unix,
+      send: '(function() { "use strict"; with (this) {} })()',
       expect: common.engineSpecificMessage({
         v8: /\bSyntaxError: Strict mode code may not include a with statement/,
-        chakracore: /^SyntaxError: 'with' statements are not allowed in strict mode/})
-    },
-    { client: client_unix, send: '(function() { "use strict"; var x; delete x; })()',
+        chakracore: cc_re2})
+    },
+    { client: client_unix,
+      send: '(function() { "use strict"; var x; delete x; })()',
       expect: common.engineSpecificMessage({
         v8: /\bSyntaxError: Delete of an unqualified identifier in strict mode/,
-        chakracore: /^SyntaxError: Calling delete on expression not allowed in strict mode/})
-    },
-    { client: client_unix, send: '(function() { "use strict"; eval = 17; })()',
+        chakracore: cc_re3})
+    },
+    { client: client_unix,
+      send: '(function() { "use strict"; eval = 17; })()',
       expect: common.engineSpecificMessage({
         v8: /\bSyntaxError: Unexpected eval or arguments in strict mode/,
         chakracore: /^SyntaxError: Invalid usage of 'eval' in strict mode/})
     },
-    { client: client_unix, send: '(function() { "use strict"; if (true) function f() { } })()',
-      expect: common.engineSpecificMessage({
-        v8: /\bSyntaxError: In strict mode code, functions can only be declared at top level or inside a block./,
+    { client: client_unix,
+      send: '(function() { "use strict"; if (true) function f() { } })()',
+      expect: common.engineSpecificMessage({
+        v8: v8_re2,
         chakracore: /^SyntaxError: Syntax error/})
-=======
-    { client: client_unix,
-      send: '(function() { "use strict"; return 0755; })()',
-      expect: /\bSyntaxError: Octal literals are not allowed in strict mode/ },
-    {
-      client: client_unix,
-      send: '(function(a, a, b) { "use strict"; return a + b + c; })()',
-      expect: /\bSyntaxError: Duplicate parameter name not allowed in this context/ // eslint-disable-line max-len
-    },
-    {
-      client: client_unix,
-      send: '(function() { "use strict"; with (this) {} })()',
-      expect: /\bSyntaxError: Strict mode code may not include a with statement/
-    },
-    {
-      client: client_unix,
-      send: '(function() { "use strict"; var x; delete x; })()',
-      expect: /\bSyntaxError: Delete of an unqualified identifier in strict mode/ // eslint-disable-line max-len
-    },
-    { client: client_unix,
-      send: '(function() { "use strict"; eval = 17; })()',
-      expect: /\bSyntaxError: Unexpected eval or arguments in strict mode/ },
-    {
-      client: client_unix,
-      send: '(function() { "use strict"; if (true) function f() { } })()',
-      expect: /\bSyntaxError: In strict mode code, functions can only be declared at top level or inside a block./ // eslint-disable-line max-len
->>>>>>> b394cf35
     },
     // Named functions can be used:
     { client: client_unix, send: 'function blah() { return 1; }',
@@ -432,33 +424,19 @@
       expect: '{ value: undefined, done: true }' },
 
     // https://github.com/nodejs/node/issues/9300
-<<<<<<< HEAD
-    { client: client_unix, send: 'function foo() {\nvar bar = 1 / 1; // "/"\n}',
-      expect: prompt_multiline + prompt_multiline + 'undefined\n' + prompt_unix },
-
-    { client: client_unix, send: '(function() {\nreturn /foo/ / /bar/;\n}())',
-      expect: prompt_multiline + prompt_multiline + 'NaN\n' + prompt_unix },
-
-    { client: client_unix, send: '(function() {\nif (false) {} /bar"/;\n}())',
-      expect: prompt_multiline + prompt_multiline + 'undefined\n' + prompt_unix }
-  ].filter((v) => !common.engineSpecificMessage(v)));
-=======
     {
       client: client_unix, send: 'function foo() {\nvar bar = 1 / 1; // "/"\n}',
       expect: `${prompt_multiline}${prompt_multiline}undefined\n${prompt_unix}`
     },
-
     {
       client: client_unix, send: '(function() {\nreturn /foo/ / /bar/;\n}())',
       expect: prompt_multiline + prompt_multiline + 'NaN\n' + prompt_unix
     },
-
     {
       client: client_unix, send: '(function() {\nif (false) {} /bar"/;\n}())',
       expect: prompt_multiline + prompt_multiline + 'undefined\n' + prompt_unix
     }
-  ]);
->>>>>>> b394cf35
+  ].filter((v) => !common.engineSpecificMessage(v)));
 }
 
 function tcp_test() {
