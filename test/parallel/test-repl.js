--- conflicted
+++ resolved
@@ -174,14 +174,10 @@
     // invalid RegExps are a special case of syntax error,
     // should throw
     { client: client_unix, send: '/(/;',
-<<<<<<< HEAD
-      expect: common.engineSpecificMessage({
-        v8: /\bSyntaxError: Invalid regular expression\:/,
+      expect: common.engineSpecificMessage({
+        v8: /\bSyntaxError: Invalid regular expression:/,
         chakracore: /^SyntaxError: Expected '\)' in regular expression/})
     },
-=======
-      expect: /\bSyntaxError: Invalid regular expression:/ },
->>>>>>> 74208353
     // invalid RegExp modifiers are a special case of syntax error,
     // should throw (GH-4012)
     { client: client_unix, send: 'new RegExp("foo", "wrong modifier");',
