--- conflicted
+++ resolved
@@ -21,10 +21,7 @@
 
 'use strict';
 const common = require('../common');
-<<<<<<< HEAD
-=======
 const fixtures = require('../common/fixtures');
->>>>>>> 84bd6f3c
 if (!common.canCreateSymLink())
   common.skip('insufficient privileges');
 
@@ -35,12 +32,8 @@
 let linkTime;
 let fileTime;
 
-<<<<<<< HEAD
-common.refreshTmpDir();
-=======
 const tmpdir = require('../common/tmpdir');
 tmpdir.refresh();
->>>>>>> 84bd6f3c
 
 // Test creating and reading symbolic link
 const linkData = fixtures.path('/cycles/root.js');
