--- conflicted
+++ resolved
@@ -28,19 +28,12 @@
 const fs = require('fs');
 const path = require('path');
 
-<<<<<<< HEAD
-const fileName = path.resolve(common.tmpDir, 'test.bin');
-const buf = Buffer.alloc(512 * 1024, 42);
-
-common.refreshTmpDir();
-=======
 const tmpdir = require('../common/tmpdir');
 
 const fileName = path.resolve(tmpdir.path, 'test.bin');
 const buf = Buffer.alloc(512 * 1024, 42);
 
 tmpdir.refresh();
->>>>>>> 84bd6f3c
 
 fs.writeFileSync(fileName, buf);
 
