--- conflicted
+++ resolved
@@ -21,13 +21,6 @@
 
 'use strict';
 const common = require('../common');
-<<<<<<< HEAD
-if (!common.hasCrypto)
-  common.skip('missing crypto');
-
-const assert = require('assert');
-const fs = require('fs');
-=======
 
 if (!common.hasCrypto)
   common.skip('missing crypto');
@@ -35,7 +28,6 @@
 const fixtures = require('../common/fixtures');
 
 const assert = require('assert');
->>>>>>> 84bd6f3c
 const https = require('https');
 
 const pfx = fixtures.readSync('test_cert.pfx');
