// Copyright Joyent, Inc. and other Node contributors.
//
// Permission is hereby granted, free of charge, to any person obtaining a
// copy of this software and associated documentation files (the
// "Software"), to deal in the Software without restriction, including
// without limitation the rights to use, copy, modify, merge, publish,
// distribute, sublicense, and/or sell copies of the Software, and to permit
// persons to whom the Software is furnished to do so, subject to the
// following conditions:
//
// The above copyright notice and this permission notice shall be included
// in all copies or substantial portions of the Software.
//
// THE SOFTWARE IS PROVIDED "AS IS", WITHOUT WARRANTY OF ANY KIND, EXPRESS
// OR IMPLIED, INCLUDING BUT NOT LIMITED TO THE WARRANTIES OF
// MERCHANTABILITY, FITNESS FOR A PARTICULAR PURPOSE AND NONINFRINGEMENT. IN
// NO EVENT SHALL THE AUTHORS OR COPYRIGHT HOLDERS BE LIABLE FOR ANY CLAIM,
// DAMAGES OR OTHER LIABILITY, WHETHER IN AN ACTION OF CONTRACT, TORT OR
// OTHERWISE, ARISING FROM, OUT OF OR IN CONNECTION WITH THE SOFTWARE OR THE
// USE OR OTHER DEALINGS IN THE SOFTWARE.

'use strict';
require('../common');
const assert = require('assert');
const cluster = require('cluster');
const net = require('net');

let destroyed;
let success;
let worker;
let server;

// workers do not exit on disconnect, they exit under normal node rules: when
// they have nothing keeping their loop alive, like an active connection
//
// test this by:
//
// 1 creating a server, so worker can make a connection to something
// 2 disconnecting worker
// 3 wait to confirm it did not exit
// 4 destroy connection
// 5 confirm it does exit
if (cluster.isMaster) {
  server = net.createServer(function(conn) {
    server.close();
    worker.disconnect();
    worker.once('disconnect', function() {
      setTimeout(function() {
        conn.destroy();
        destroyed = true;
      }, 1000);
    }).once('exit', function() {
      // worker should not exit while it has a connection
      assert(destroyed, 'worker exited before connection destroyed');
      success = true;
    });

  }).listen(0, function() {
    const port = this.address().port;

    worker = cluster.fork()
      .on('online', function() {
<<<<<<< HEAD
        this.send({ port: port });
=======
        this.send({ port });
>>>>>>> 84bd6f3c
      });
  });
  process.on('exit', function() {
    assert(success);
  });
} else {
  process.on('message', function(msg) {
    // we shouldn't exit, not while a network connection exists
    net.connect(msg.port);
  });
}<|MERGE_RESOLUTION|>--- conflicted
+++ resolved
@@ -60,11 +60,7 @@
 
     worker = cluster.fork()
       .on('online', function() {
-<<<<<<< HEAD
-        this.send({ port: port });
-=======
         this.send({ port });
->>>>>>> 84bd6f3c
       });
   });
   process.on('exit', function() {
