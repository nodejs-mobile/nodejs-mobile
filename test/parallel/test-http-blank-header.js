--- conflicted
+++ resolved
@@ -38,10 +38,7 @@
 
 server.listen(0, common.mustCall(() => {
   const c = net.createConnection(server.address().port);
-<<<<<<< HEAD
-=======
   let received = '';
->>>>>>> 84bd6f3c
 
   c.on('connect', common.mustCall(() => {
     c.write('GET /blah HTTP/1.1\r\n' +
@@ -51,10 +48,6 @@
             '\r\n\r\nhello world'
     );
   }));
-<<<<<<< HEAD
-
-  c.on('end', common.mustCall(() => c.end()));
-=======
   c.on('data', common.mustCall((data) => {
     received += data.toString();
   }));
@@ -62,6 +55,5 @@
     assert.strictEqual('HTTP/1.1 400 Bad Request\r\n\r\n', received);
     c.end();
   }));
->>>>>>> 84bd6f3c
   c.on('close', common.mustCall(() => server.close()));
 }));