'use strict';

const common = require('../common');
const assert = require('assert');
const execFile = require('child_process').execFile;
<<<<<<< HEAD
const uv = process.binding('uv');
const fixtures = require('../common/fixtures');

const fixture = fixtures.path('exit.js');
=======
const { getSystemErrorName } = require('util');
const fixtures = require('../common/fixtures');

const fixture = fixtures.path('exit.js');
const execOpts = { encoding: 'utf8', shell: true };
>>>>>>> 84bd6f3c

{
  execFile(
    process.execPath,
    [fixture, 42],
    common.mustCall((e) => {
      // Check that arguments are included in message
      assert.strictEqual(e.message.trim(),
                         `Command failed: ${process.execPath} ${fixture} 42`);
      assert.strictEqual(e.code, 42);
    })
  );
}

{
  // Verify that negative exit codes can be translated to UV error names.
  const errorString = `Error: Command failed: ${process.execPath}`;
  const code = -1;
  const callback = common.mustCall((err, stdout, stderr) => {
    assert.strictEqual(err.toString().trim(), errorString);
    assert.strictEqual(err.code, getSystemErrorName(code));
    assert.strictEqual(err.killed, true);
    assert.strictEqual(err.signal, null);
    assert.strictEqual(err.cmd, process.execPath);
    assert.strictEqual(stdout.trim(), '');
    assert.strictEqual(stderr.trim(), '');
  });
  const child = execFile(process.execPath, callback);

  child.kill();
  child.emit('close', code, null);
}

{
  // Verify the shell option works properly
  execFile(process.execPath, [fixture, 0], execOpts, common.mustCall((err) => {
    assert.ifError(err);
  }));
}<|MERGE_RESOLUTION|>--- conflicted
+++ resolved
@@ -3,18 +3,11 @@
 const common = require('../common');
 const assert = require('assert');
 const execFile = require('child_process').execFile;
-<<<<<<< HEAD
-const uv = process.binding('uv');
-const fixtures = require('../common/fixtures');
-
-const fixture = fixtures.path('exit.js');
-=======
 const { getSystemErrorName } = require('util');
 const fixtures = require('../common/fixtures');
 
 const fixture = fixtures.path('exit.js');
 const execOpts = { encoding: 'utf8', shell: true };
->>>>>>> 84bd6f3c
 
 {
   execFile(
