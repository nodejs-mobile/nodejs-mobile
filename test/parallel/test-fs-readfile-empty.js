--- conflicted
+++ resolved
@@ -21,12 +21,9 @@
 
 'use strict';
 require('../common');
-<<<<<<< HEAD
-=======
 
 // Trivial test of fs.readFile on an empty file.
 
->>>>>>> 84bd6f3c
 const assert = require('assert');
 const fs = require('fs');
 const fixtures = require('../common/fixtures');
