--- conflicted
+++ resolved
@@ -8,19 +8,11 @@
 const assert = require('assert');
 const os = require('os');
 const childProcess = require('child_process');
-<<<<<<< HEAD
-const result = childProcess.spawnSync(process.execPath, [
-  '--use-bundled-ca',
-  '--use-openssl-ca',
-  '-p', 'process.version'],
-                                      { encoding: 'utf8' });
-=======
 const result = childProcess.spawnSync(
   process.execPath,
   [ '--use-bundled-ca', '--use-openssl-ca', '-p', 'process.version' ],
   { encoding: 'utf8' }
 );
->>>>>>> 84bd6f3c
 
 assert.strictEqual(result.stderr, `${process.execPath
 }: either --use-openssl-ca or --use-bundled-ca can be used, not both${os.EOL}`
