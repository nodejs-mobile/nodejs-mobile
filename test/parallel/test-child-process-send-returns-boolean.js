'use strict';
const common = require('../common');

// subprocess.send() will return false if the channel has closed or when the
// backlog of unsent messages exceeds a threshold that makes it unwise to send
// more. Otherwise, the method returns true.

const assert = require('assert');
const net = require('net');
const { fork, spawn } = require('child_process');
const fixtures = require('../common/fixtures');

// Just a script that stays alive (does not listen to `process.on('message')`).
const subScript = fixtures.path('child-process-persistent.js');

{
<<<<<<< HEAD
  // Test `send` return value on `fork` that opens and IPC by deafult.
  const n = fork(subScript);
  // `subprocess.send` should always return `true` for the first send.
  const rv = n.send({ h: 'w' }, (err) => { if (err) assert.fail(err); });
  assert.strictEqual(rv, true);
  n.kill();
=======
  // Test `send` return value on `fork` that opens and IPC by default.
  const n = fork(subScript);
  // `subprocess.send` should always return `true` for the first send.
  const rv = n.send({ h: 'w' }, assert.ifError);
  assert.strictEqual(rv, true);
  n.kill('SIGKILL');
>>>>>>> 84bd6f3c
}

{
  // Test `send` return value on `spawn` and saturate backlog with handles.
  // Call `spawn` with options that open an IPC channel.
  const spawnOptions = { stdio: ['pipe', 'pipe', 'pipe', 'ipc'] };
  const s = spawn(process.execPath, [subScript], spawnOptions);

  const server = net.createServer(common.mustNotCall()).listen(0, () => {
    const handle = server._handle;

<<<<<<< HEAD
    // Sending a handle and not giving the tickQueue time to acknoladge should
    // create the internal backlog, but leave it empty.
    const rv1 = s.send('one', handle, (err) => { if (err) assert.fail(err); });
    assert.strictEqual(rv1, true);
    // Since the first `send` included a handle (should be unackoladged),
    // we can safly queue up only one more message.
=======
    // Sending a handle and not giving the tickQueue time to acknowledge should
    // create the internal backlog, but leave it empty.
    const rv1 = s.send('one', handle, (err) => { if (err) assert.fail(err); });
    assert.strictEqual(rv1, true);
    // Since the first `send` included a handle (should be unacknowledged),
    // we can safely queue up only one more message.
>>>>>>> 84bd6f3c
    const rv2 = s.send('two', (err) => { if (err) assert.fail(err); });
    assert.strictEqual(rv2, true);
    // The backlog should now be indicate to backoff.
    const rv3 = s.send('three', (err) => { if (err) assert.fail(err); });
    assert.strictEqual(rv3, false);
    const rv4 = s.send('four', (err) => {
      if (err) assert.fail(err);
      // `send` queue should have been drained.
      const rv5 = s.send('5', handle, (err) => { if (err) assert.fail(err); });
      assert.strictEqual(rv5, true);

      // End test and cleanup.
      s.kill();
      handle.close();
      server.close();
    });
    assert.strictEqual(rv4, false);
  });
}<|MERGE_RESOLUTION|>--- conflicted
+++ resolved
@@ -14,21 +14,12 @@
 const subScript = fixtures.path('child-process-persistent.js');
 
 {
-<<<<<<< HEAD
-  // Test `send` return value on `fork` that opens and IPC by deafult.
-  const n = fork(subScript);
-  // `subprocess.send` should always return `true` for the first send.
-  const rv = n.send({ h: 'w' }, (err) => { if (err) assert.fail(err); });
-  assert.strictEqual(rv, true);
-  n.kill();
-=======
   // Test `send` return value on `fork` that opens and IPC by default.
   const n = fork(subScript);
   // `subprocess.send` should always return `true` for the first send.
   const rv = n.send({ h: 'w' }, assert.ifError);
   assert.strictEqual(rv, true);
   n.kill('SIGKILL');
->>>>>>> 84bd6f3c
 }
 
 {
@@ -40,21 +31,12 @@
   const server = net.createServer(common.mustNotCall()).listen(0, () => {
     const handle = server._handle;
 
-<<<<<<< HEAD
-    // Sending a handle and not giving the tickQueue time to acknoladge should
-    // create the internal backlog, but leave it empty.
-    const rv1 = s.send('one', handle, (err) => { if (err) assert.fail(err); });
-    assert.strictEqual(rv1, true);
-    // Since the first `send` included a handle (should be unackoladged),
-    // we can safly queue up only one more message.
-=======
     // Sending a handle and not giving the tickQueue time to acknowledge should
     // create the internal backlog, but leave it empty.
     const rv1 = s.send('one', handle, (err) => { if (err) assert.fail(err); });
     assert.strictEqual(rv1, true);
     // Since the first `send` included a handle (should be unacknowledged),
     // we can safely queue up only one more message.
->>>>>>> 84bd6f3c
     const rv2 = s.send('two', (err) => { if (err) assert.fail(err); });
     assert.strictEqual(rv2, true);
     // The backlog should now be indicate to backoff.
