--- conflicted
+++ resolved
@@ -6,14 +6,8 @@
 
 runBenchmark('timers',
              [
-<<<<<<< HEAD
-               'type=depth',
-               'millions=0.000001',
-               'thousands=0.001'
-=======
                'direction=start',
                'n=1',
                'type=depth',
->>>>>>> 84bd6f3c
              ],
              { NODEJS_BENCHMARK_ZERO_ALLOWED: 1 });