--- conflicted
+++ resolved
@@ -1,15 +1,8 @@
 'use strict';
-<<<<<<< HEAD
-var common = require('../common');
-var assert = require('assert');
-var v8 = require('v8');
-var vm = require('vm');
-=======
-require('../common');
+const common = require('../common');
 const assert = require('assert');
 const v8 = require('v8');
 const vm = require('vm');
->>>>>>> b32ae9e7
 
 if (common.isChakraEngine) {
   console.log('1..0 # Skipped: This test is disabled for chakra engine.');
