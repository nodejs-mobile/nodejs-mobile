// Copyright Joyent, Inc. and other Node contributors.
//
// Permission is hereby granted, free of charge, to any person obtaining a
// copy of this software and associated documentation files (the
// "Software"), to deal in the Software without restriction, including
// without limitation the rights to use, copy, modify, merge, publish,
// distribute, sublicense, and/or sell copies of the Software, and to permit
// persons to whom the Software is furnished to do so, subject to the
// following conditions:
//
// The above copyright notice and this permission notice shall be included
// in all copies or substantial portions of the Software.
//
// THE SOFTWARE IS PROVIDED "AS IS", WITHOUT WARRANTY OF ANY KIND, EXPRESS
// OR IMPLIED, INCLUDING BUT NOT LIMITED TO THE WARRANTIES OF
// MERCHANTABILITY, FITNESS FOR A PARTICULAR PURPOSE AND NONINFRINGEMENT. IN
// NO EVENT SHALL THE AUTHORS OR COPYRIGHT HOLDERS BE LIABLE FOR ANY CLAIM,
// DAMAGES OR OTHER LIABILITY, WHETHER IN AN ACTION OF CONTRACT, TORT OR
// OTHERWISE, ARISING FROM, OUT OF OR IN CONNECTION WITH THE SOFTWARE OR THE
// USE OR OTHER DEALINGS IN THE SOFTWARE.

'use strict';
const common = require('../common');
<<<<<<< HEAD
=======
const fixtures = require('../common/fixtures');
>>>>>>> 84bd6f3c
if (!common.hasCrypto)
  common.skip('missing crypto');

// disable strict server certificate validation by the client
process.env.NODE_TLS_REJECT_UNAUTHORIZED = '0';

const assert = require('assert');
const https = require('https');
<<<<<<< HEAD
const fs = require('fs');
=======
>>>>>>> 84bd6f3c
const url = require('url');

const URL = url.URL;

const options = {
  key: fixtures.readKey('agent1-key.pem'),
  cert: fixtures.readKey('agent1-cert.pem')
};

const server = https.createServer(options, common.mustCall((req, res) => {
  assert.strictEqual('GET', req.method);
  assert.strictEqual('/foo?bar', req.url);
  res.writeHead(200, { 'Content-Type': 'text/plain' });
  res.write('hello\n');
  res.end();
}, 3));

server.listen(0, common.mustCall(() => {
  const u = `https://${common.localhostIPv4}:${server.address().port}/foo?bar`;
  https.get(u, common.mustCall(() => {
    https.get(url.parse(u), common.mustCall(() => {
      https.get(new URL(u), common.mustCall(() => {
        server.close();
      }));
    }));
  }));
}));<|MERGE_RESOLUTION|>--- conflicted
+++ resolved
@@ -21,10 +21,7 @@
 
 'use strict';
 const common = require('../common');
-<<<<<<< HEAD
-=======
 const fixtures = require('../common/fixtures');
->>>>>>> 84bd6f3c
 if (!common.hasCrypto)
   common.skip('missing crypto');
 
@@ -33,10 +30,6 @@
 
 const assert = require('assert');
 const https = require('https');
-<<<<<<< HEAD
-const fs = require('fs');
-=======
->>>>>>> 84bd6f3c
 const url = require('url');
 
 const URL = url.URL;
