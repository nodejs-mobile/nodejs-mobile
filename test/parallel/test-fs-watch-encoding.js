--- conflicted
+++ resolved
@@ -18,12 +18,6 @@
 
 if (common.isAIX)
   common.skip('folder watch capability is limited in AIX.');
-<<<<<<< HEAD
-
-const fs = require('fs');
-const path = require('path');
-=======
->>>>>>> 84bd6f3c
 
 const fs = require('fs');
 const path = require('path');
@@ -49,11 +43,7 @@
 }
 
 const watcher1 = fs.watch(
-<<<<<<< HEAD
-  common.tmpDir,
-=======
   tmpdir.path,
->>>>>>> 84bd6f3c
   { encoding: 'hex' },
   (event, filename) => {
     if (['e696b0e5bbbae69687e5a4b9e4bbb62e747874', null].includes(filename))
@@ -72,11 +62,7 @@
 registerWatcher(watcher2);
 
 const watcher3 = fs.watch(
-<<<<<<< HEAD
-  common.tmpDir,
-=======
   tmpdir.path,
->>>>>>> 84bd6f3c
   { encoding: 'buffer' },
   (event, filename) => {
     if (filename instanceof Buffer && filename.toString('utf8') === fn)
