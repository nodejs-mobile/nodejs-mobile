--- conflicted
+++ resolved
@@ -33,12 +33,7 @@
 const countdown = new Countdown(tests.length, () => s.close());
 
 const s = http.createServer(function(req, res) {
-<<<<<<< HEAD
-  const t = tests[testIdx];
-  res.writeHead(t, { 'Content-Type': 'text/plain' });
-=======
   res.writeHead(test, { 'Content-Type': 'text/plain' });
->>>>>>> 84bd6f3c
   console.log(`--\nserver: statusCode after writeHead: ${res.statusCode}`);
   assert.strictEqual(res.statusCode, test);
   res.end('hello world\n');
