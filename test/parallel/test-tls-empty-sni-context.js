'use strict';

const common = require('../common');
if (!common.hasCrypto)
  common.skip('missing crypto');
<<<<<<< HEAD

if (!process.features.tls_sni)
  common.skip('node compiled without OpenSSL or with old OpenSSL version.');
=======
>>>>>>> 84bd6f3c

const assert = require('assert');
const tls = require('tls');

const options = {
  SNICallback: (name, callback) => {
    callback(null, tls.createSecureContext());
  }
};

const server = tls.createServer(options, (c) => {
  assert.fail('Should not be called');
}).on('tlsClientError', common.mustCall((err, c) => {
  assert(/SSL_use_certificate:passed a null parameter/i.test(err.message));
  server.close();
})).listen(0, common.mustCall(() => {
  const c = tls.connect({
    port: server.address().port,
    rejectUnauthorized: false,
    servername: 'any.name'
  }, common.mustNotCall());

  c.on('error', common.mustCall((err) => {
    assert(/Client network socket disconnected/.test(err.message));
  }));
}));<|MERGE_RESOLUTION|>--- conflicted
+++ resolved
@@ -3,12 +3,6 @@
 const common = require('../common');
 if (!common.hasCrypto)
   common.skip('missing crypto');
-<<<<<<< HEAD
-
-if (!process.features.tls_sni)
-  common.skip('node compiled without OpenSSL or with old OpenSSL version.');
-=======
->>>>>>> 84bd6f3c
 
 const assert = require('assert');
 const tls = require('tls');
