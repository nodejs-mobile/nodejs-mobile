--- conflicted
+++ resolved
@@ -9,24 +9,14 @@
 
 const keys = Object.keys(uv);
 keys.forEach((key) => {
-<<<<<<< HEAD
-  if (key === 'errname')
-    return; // skip this
-  const val = uv[key];
-  assert.throws(
-    () => uv[key] = 1,
-    common.engineSpecificMessage({
-      v8: /^TypeError: Cannot assign to read only property/,
-      chakracore: /^TypeError: Assignment to read-only properties is not allowed in strict mode$/
-    })
-  );
-  assert.strictEqual(uv[key], val);
-=======
   if (key.startsWith('UV_')) {
     const val = uv[key];
     assert.throws(() => uv[key] = 1,
-                  /^TypeError: Cannot assign to read only property/);
+        common.engineSpecificMessage({
+            v8: /^TypeError: Cannot assign to read only property/,
+            chakracore: /^TypeError: Assignment to read-only properties is not allowed in strict mode$/
+        })
+    );
     assert.strictEqual(uv[key], val);
   }
->>>>>>> 120ea9b5
 });