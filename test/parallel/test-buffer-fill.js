--- conflicted
+++ resolved
@@ -368,7 +368,6 @@
 
 // Test that bypassing 'length' won't cause an abort.
 common.expectsError(() => {
-<<<<<<< HEAD
   if (common.isChakraEngine) {
     // Skip on ChakraCore due to TypedArray .length JIT bug
     // (see this issue: https://github.com/Microsoft/ChakraCore/issues/2319)
@@ -376,10 +375,7 @@
     err.code = 'ERR_INDEX_OUT_OF_RANGE';
     throw err;
   }
-  const buf = new Buffer('w00t');
-=======
   const buf = Buffer.from('w00t');
->>>>>>> f2d93795
   Object.defineProperty(buf, 'length', {
     value: 1337,
     enumerable: true
