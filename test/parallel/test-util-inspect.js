--- conflicted
+++ resolved
@@ -302,12 +302,10 @@
 );
 assert.strictEqual(util.inspect(new Array(5)), '[ , , , ,  ]');
 
-<<<<<<< HEAD
 // Skip for chakra engine as debugger support not yet present
 if (!common.isChakraEngine) {
-  // test for Array constructor in different context
   {
-    const Debug = require('vm').runInDebugContext('Debug');
+    const Debug = vm.runInDebugContext('Debug');
     const map = new Map();
     map.set(1, 2);
     const mirror = Debug.MakeMirror(map.entries(), true);
@@ -316,19 +314,6 @@
     for (const o of vals) {
       valsOutput.push(o);
     }
-=======
-// test for Array constructor in different context
-{
-  const Debug = vm.runInDebugContext('Debug');
-  const map = new Map();
-  map.set(1, 2);
-  const mirror = Debug.MakeMirror(map.entries(), true);
-  const vals = mirror.preview();
-  const valsOutput = [];
-  for (const o of vals) {
-    valsOutput.push(o);
-  }
->>>>>>> b32ae9e7
 
     assert.strictEqual(util.inspect(valsOutput), '[ [ 1, 2 ] ]');
   }
@@ -341,16 +326,11 @@
 assert.strictEqual(util.inspect(obj), 'Map { 1 => 2 }');
 obj = vm.runInNewContext('var s=new Set();s.add(1);s.add(2);s', {});
 assert.strictEqual(util.inspect(obj), 'Set { 1, 2 }');
-<<<<<<< HEAD
-obj = require('vm').runInNewContext('fn=function(){};new Promise(fn,fn)', {});
+obj = vm.runInNewContext('fn=function(){};new Promise(fn,fn)', {});
 assert.strictEqual(util.inspect(obj), common.engineSpecificMessage({
   v8: 'Promise { <pending> }',
   chakracore: 'Promise {}'
 }));
-=======
-obj = vm.runInNewContext('fn=function(){};new Promise(fn,fn)', {});
-assert.strictEqual(util.inspect(obj), 'Promise { <pending> }');
->>>>>>> b32ae9e7
 
 // test for property descriptors
 const getter = Object.create(null, {
@@ -744,21 +724,13 @@
   rejected.catch(() => {});
 }
 
-<<<<<<< HEAD
-assert.strictEqual(util.inspect(new Promise(function() {})),
-                   common.engineSpecificMessage({
-                     v8: 'Promise { <pending> }',
-                     chakracore: 'Promise {}'
-                   }));
-
-var promise = Promise.resolve('foo');
-=======
 assert.strictEqual(
   util.inspect(new Promise(function() {})),
-  'Promise { <pending> }'
-);
+  common.engineSpecificMessage({
+    v8: 'Promise { <pending> }',
+    chakracore: 'Promise {}'
+  }));
 const promise = Promise.resolve('foo');
->>>>>>> b32ae9e7
 promise.bar = 42;
 assert.strictEqual(util.inspect(promise),
                    common.engineSpecificMessage({
@@ -778,22 +750,21 @@
                    }));
 global.Promise = oldPromise;
 
-<<<<<<< HEAD
 // Skip for chakra engine as debugger support not yet present
 // below code uses `Debug.MakeMirror` to inspect
 if (!common.isChakraEngine) {
   // Map/Set Iterators
-  var m = new Map([['foo', 'bar']]);
+  const m = new Map([['foo', 'bar']]);
   assert.strictEqual(util.inspect(m.keys()), 'MapIterator { \'foo\' }');
   assert.strictEqual(util.inspect(m.values()), 'MapIterator { \'bar\' }');
   assert.strictEqual(util.inspect(m.entries()),
                      'MapIterator { [ \'foo\', \'bar\' ] }');
   // make sure the iterator doesn't get consumed
-  var keys = m.keys();
+  let keys = m.keys();
   assert.strictEqual(util.inspect(keys), 'MapIterator { \'foo\' }');
   assert.strictEqual(util.inspect(keys), 'MapIterator { \'foo\' }');
 
-  var s = new Set([1, 3]);
+  const s = new Set([1, 3]);
   assert.strictEqual(util.inspect(s.keys()), 'SetIterator { 1, 3 }');
   assert.strictEqual(util.inspect(s.values()), 'SetIterator { 1, 3 }');
   assert.strictEqual(util.inspect(s.entries()),
@@ -803,28 +774,6 @@
   assert.strictEqual(util.inspect(keys), 'SetIterator { 1, 3 }');
   assert.strictEqual(util.inspect(keys), 'SetIterator { 1, 3 }');
 }
-=======
-// Map/Set Iterators
-const m = new Map([['foo', 'bar']]);
-assert.strictEqual(util.inspect(m.keys()), 'MapIterator { \'foo\' }');
-assert.strictEqual(util.inspect(m.values()), 'MapIterator { \'bar\' }');
-assert.strictEqual(util.inspect(m.entries()),
-                   'MapIterator { [ \'foo\', \'bar\' ] }');
-// make sure the iterator doesn't get consumed
-let keys = m.keys();
-assert.strictEqual(util.inspect(keys), 'MapIterator { \'foo\' }');
-assert.strictEqual(util.inspect(keys), 'MapIterator { \'foo\' }');
-
-const s = new Set([1, 3]);
-assert.strictEqual(util.inspect(s.keys()), 'SetIterator { 1, 3 }');
-assert.strictEqual(util.inspect(s.values()), 'SetIterator { 1, 3 }');
-assert.strictEqual(util.inspect(s.entries()),
-                   'SetIterator { [ 1, 1 ], [ 3, 3 ] }');
-// make sure the iterator doesn't get consumed
-keys = s.keys();
-assert.strictEqual(util.inspect(keys), 'SetIterator { 1, 3 }');
-assert.strictEqual(util.inspect(keys), 'SetIterator { 1, 3 }');
->>>>>>> b32ae9e7
 
 // Test alignment of items in container
 // Assumes that the first numeric character is the start of an item.
