--- conflicted
+++ resolved
@@ -320,23 +320,10 @@
   assert.strictEqual(util.inspect(arr), 'CustomArray [ <50 empty items> ]');
 }
 
-<<<<<<< HEAD
-// Array with extra properties
-// Skip showHidden on ChakraCore due to issue in util.inspect
-// See https://github.com/nodejs/node-chakracore/issues/402
-const arr = [1, 2, 3, , ];
-arr.foo = 'bar';
-assert.strictEqual(util.inspect(arr),
-                   "[ 1, 2, 3, <1 empty item>, foo: 'bar' ]");
-
-const arr2 = [];
-assert.strictEqual(util.inspect([], { showHidden: true }), '[ [length]: 0 ]');
-arr2['00'] = 1;
-assert.strictEqual(util.inspect(arr2), "[ '00': 1 ]");
-if (!common.isChakraEngine) {
-=======
 // Array with extra properties.
 {
+  // Skip showHidden on ChakraCore due to issue in util.inspect
+  // See https://github.com/nodejs/node-chakracore/issues/402
   const arr = [1, 2, 3, , ];
   arr.foo = 'bar';
   assert.strictEqual(util.inspect(arr),
@@ -346,39 +333,36 @@
   assert.strictEqual(util.inspect([], { showHidden: true }), '[ [length]: 0 ]');
   arr2['00'] = 1;
   assert.strictEqual(util.inspect(arr2), "[ '00': 1 ]");
->>>>>>> f25104e1
-  assert.strictEqual(util.inspect(arr2, { showHidden: true }),
-                     "[ [length]: 0, '00': 1 ]");
-}
-arr2[1] = 0;
-assert.strictEqual(util.inspect(arr2), "[ <1 empty item>, 0, '00': 1 ]");
-if (!common.isChakraEngine) {
-  assert.strictEqual(util.inspect(arr2, { showHidden: true }),
-                     "[ <1 empty item>, 0, [length]: 2, '00': 1 ]");
-}
-delete arr2[1];
-assert.strictEqual(util.inspect(arr2), "[ <2 empty items>, '00': 1 ]");
-if (!common.isChakraEngine) {
-  assert.strictEqual(util.inspect(arr2, { showHidden: true }),
-                     "[ <2 empty items>, [length]: 2, '00': 1 ]");
-}
-arr2['01'] = 2;
-assert.strictEqual(util.inspect(arr2),
-                   "[ <2 empty items>, '00': 1, '01': 2 ]");
-if (!common.isChakraEngine) {
-  assert.strictEqual(util.inspect(arr2, { showHidden: true }),
-                     "[ <2 empty items>, [length]: 2, '00': 1, '01': 2 ]");
-}
-
-<<<<<<< HEAD
-const arr3 = [];
-arr3[-1] = -1;
-assert.strictEqual(util.inspect(arr3), "[ '-1': -1 ]");
-
-// Indices out of bounds
-=======
+  if (!common.isChakraEngine) {
+    assert.strictEqual(util.inspect(arr2, { showHidden: true }),
+                       "[ [length]: 0, '00': 1 ]");
+  }
+  arr2[1] = 0;
+  assert.strictEqual(util.inspect(arr2), "[ <1 empty item>, 0, '00': 1 ]");
+  if (!common.isChakraEngine) {
+    assert.strictEqual(util.inspect(arr2, { showHidden: true }),
+                       "[ <1 empty item>, 0, [length]: 2, '00': 1 ]");
+  }
+  delete arr2[1];
+  assert.strictEqual(util.inspect(arr2), "[ <2 empty items>, '00': 1 ]");
+  if (!common.isChakraEngine) {
+    assert.strictEqual(util.inspect(arr2, { showHidden: true }),
+                       "[ <2 empty items>, [length]: 2, '00': 1 ]");
+  }
+  arr2['01'] = 2;
+  assert.strictEqual(util.inspect(arr2),
+                     "[ <2 empty items>, '00': 1, '01': 2 ]");
+  if (!common.isChakraEngine) {
+    assert.strictEqual(util.inspect(arr2, { showHidden: true }),
+                       "[ <2 empty items>, [length]: 2, '00': 1, '01': 2 ]");
+  }
+
+  const arr3 = [];
+  arr3[-1] = -1;
+  assert.strictEqual(util.inspect(arr3), "[ '-1': -1 ]");
+}
+
 // Indices out of bounds.
->>>>>>> f25104e1
 {
   const arr = [];
   arr[2 ** 32] = true; // Not a valid array index.
@@ -470,10 +454,9 @@
   );
 }
 
-<<<<<<< HEAD
 // Skip for chakra engine as debugger support not yet present
 if (!common.isChakraEngine) {
-  // test for Array constructor in different context
+  // Test for Array constructor in different context.
   {
     const map = new Map();
     map.set(1, 2);
@@ -482,17 +465,6 @@
     for (const o of vals) {
       valsOutput.push(o);
     }
-=======
-// Test for Array constructor in different context.
-{
-  const map = new Map();
-  map.set(1, 2);
-  const vals = previewMapIterator(map.entries(), 100);
-  const valsOutput = [];
-  for (const o of vals) {
-    valsOutput.push(o);
-  }
->>>>>>> f25104e1
 
     assert.strictEqual(util.inspect(valsOutput), '[ [ 1, 2 ] ]');
   }
@@ -938,17 +910,12 @@
                      }));
 
   const rejected = Promise.reject(3);
-<<<<<<< HEAD
   assert.strictEqual(util.inspect(rejected),
                      common.engineSpecificMessage({
                        v8: 'Promise { <rejected> 3 }',
                        chakracore: 'Promise {}'
                      }));
-  // squelch UnhandledPromiseRejection
-=======
-  assert.strictEqual(util.inspect(rejected), 'Promise { <rejected> 3 }');
   // Squelch UnhandledPromiseRejection.
->>>>>>> f25104e1
   rejected.catch(() => {});
 
   const pending = new Promise(() => {});
@@ -977,11 +944,10 @@
   global.Promise = oldPromise;
 }
 
-<<<<<<< HEAD
 // Skip for chakra engine as debugger support not yet present
 // below code uses `Debug.MakeMirror` to inspect
 if (!common.isChakraEngine) {
-  // Test Map iterators
+  // Test Map iterators.
   {
     const map = new Map([['foo', 'bar']]);
     assert.strictEqual(util.inspect(map.keys()), '[Map Iterator] { \'foo\' }');
@@ -989,50 +955,24 @@
                        '[Map Iterator] { \'bar\' }');
     assert.strictEqual(util.inspect(map.entries()),
                        '[Map Iterator] { [ \'foo\', \'bar\' ] }');
-    // make sure the iterator doesn't get consumed
+    // Make sure the iterator doesn't get consumed.
     const keys = map.keys();
     assert.strictEqual(util.inspect(keys), '[Map Iterator] { \'foo\' }');
     assert.strictEqual(util.inspect(keys), '[Map Iterator] { \'foo\' }');
   }
 
-  // Test Set iterators
+  // Test Set iterators.
   {
     const aSet = new Set([1, 3]);
     assert.strictEqual(util.inspect(aSet.keys()), '[Set Iterator] { 1, 3 }');
     assert.strictEqual(util.inspect(aSet.values()), '[Set Iterator] { 1, 3 }');
     assert.strictEqual(util.inspect(aSet.entries()),
                        '[Set Iterator] { [ 1, 1 ], [ 3, 3 ] }');
-    // make sure the iterator doesn't get consumed
+    // Make sure the iterator doesn't get consumed.
     const keys = aSet.keys();
     assert.strictEqual(util.inspect(keys), '[Set Iterator] { 1, 3 }');
     assert.strictEqual(util.inspect(keys), '[Set Iterator] { 1, 3 }');
   }
-=======
-// Test Map iterators.
-{
-  const map = new Map([['foo', 'bar']]);
-  assert.strictEqual(util.inspect(map.keys()), '[Map Iterator] { \'foo\' }');
-  assert.strictEqual(util.inspect(map.values()), '[Map Iterator] { \'bar\' }');
-  assert.strictEqual(util.inspect(map.entries()),
-                     '[Map Iterator] { [ \'foo\', \'bar\' ] }');
-  // Make sure the iterator doesn't get consumed.
-  const keys = map.keys();
-  assert.strictEqual(util.inspect(keys), '[Map Iterator] { \'foo\' }');
-  assert.strictEqual(util.inspect(keys), '[Map Iterator] { \'foo\' }');
-}
-
-// Test Set iterators.
-{
-  const aSet = new Set([1, 3]);
-  assert.strictEqual(util.inspect(aSet.keys()), '[Set Iterator] { 1, 3 }');
-  assert.strictEqual(util.inspect(aSet.values()), '[Set Iterator] { 1, 3 }');
-  assert.strictEqual(util.inspect(aSet.entries()),
-                     '[Set Iterator] { [ 1, 1 ], [ 3, 3 ] }');
-  // Make sure the iterator doesn't get consumed.
-  const keys = aSet.keys();
-  assert.strictEqual(util.inspect(keys), '[Set Iterator] { 1, 3 }');
-  assert.strictEqual(util.inspect(keys), '[Set Iterator] { 1, 3 }');
->>>>>>> f25104e1
 }
 
 // Test alignment of items in container.
