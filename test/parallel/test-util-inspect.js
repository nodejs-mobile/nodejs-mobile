// Copyright Joyent, Inc. and other Node contributors.
//
// Permission is hereby granted, free of charge, to any person obtaining a
// copy of this software and associated documentation files (the
// "Software"), to deal in the Software without restriction, including
// without limitation the rights to use, copy, modify, merge, publish,
// distribute, sublicense, and/or sell copies of the Software, and to permit
// persons to whom the Software is furnished to do so, subject to the
// following conditions:
//
// The above copyright notice and this permission notice shall be included
// in all copies or substantial portions of the Software.
//
// THE SOFTWARE IS PROVIDED "AS IS", WITHOUT WARRANTY OF ANY KIND, EXPRESS
// OR IMPLIED, INCLUDING BUT NOT LIMITED TO THE WARRANTIES OF
// MERCHANTABILITY, FITNESS FOR A PARTICULAR PURPOSE AND NONINFRINGEMENT. IN
// NO EVENT SHALL THE AUTHORS OR COPYRIGHT HOLDERS BE LIABLE FOR ANY CLAIM,
// DAMAGES OR OTHER LIABILITY, WHETHER IN AN ACTION OF CONTRACT, TORT OR
// OTHERWISE, ARISING FROM, OUT OF OR IN CONNECTION WITH THE SOFTWARE OR THE
// USE OR OTHER DEALINGS IN THE SOFTWARE.

'use strict';
const common = require('../common');
const assert = require('assert');
const util = require('util');
const vm = require('vm');

assert.strictEqual(util.inspect(1), '1');
assert.strictEqual(util.inspect(false), 'false');
assert.strictEqual(util.inspect(''), "''");
assert.strictEqual(util.inspect('hello'), "'hello'");
assert.strictEqual(util.inspect(function() {}), '[Function]');
assert.strictEqual(util.inspect(() => {}), '[Function]');
assert.strictEqual(util.inspect(async function() {}), '[AsyncFunction]');
assert.strictEqual(util.inspect(async () => {}), '[AsyncFunction]');
assert.strictEqual(util.inspect(function*() {}), '[GeneratorFunction]');
assert.strictEqual(util.inspect(undefined), 'undefined');
assert.strictEqual(util.inspect(null), 'null');
assert.strictEqual(util.inspect(/foo(bar\n)?/gi), '/foo(bar\\n)?/gi');
assert.strictEqual(
  util.inspect(new Date('Sun, 14 Feb 2010 11:48:40 GMT')),
  new Date('2010-02-14T12:48:40+01:00').toISOString()
);
assert.strictEqual(util.inspect(new Date('')), (new Date('')).toString());

assert.strictEqual(util.inspect('\n\u0001'), "'\\n\\u0001'");

assert.strictEqual(util.inspect([]), '[]');
assert.strictEqual(util.inspect(Object.create([])), 'Array {}');
assert.strictEqual(util.inspect([1, 2]), '[ 1, 2 ]');
assert.strictEqual(util.inspect([1, [2, 3]]), '[ 1, [ 2, 3 ] ]');

assert.strictEqual(util.inspect({}), '{}');
<<<<<<< HEAD
assert.strictEqual(util.inspect({a: 1}), '{ a: 1 }');
assert.strictEqual(util.inspect({a: function() {}}),
                   common.engineSpecificMessage({
                     v8: '{ a: [Function: a] }',
                     chakracore: '{ a: [Function: a] }'
                   }));
assert.strictEqual(util.inspect({a: () => {}}), '{ a: [Function: a] }');
assert.strictEqual(util.inspect({a: async function() {}}),
=======
assert.strictEqual(util.inspect({ a: 1 }), '{ a: 1 }');
assert.strictEqual(util.inspect({ a: function() {} }), '{ a: [Function: a] }');
assert.strictEqual(util.inspect({ a: () => {} }), '{ a: [Function: a] }');
assert.strictEqual(util.inspect({ a: async function() {} }),
>>>>>>> 8979b4fc
                   '{ a: [AsyncFunction: a] }');
assert.strictEqual(util.inspect({ a: async () => {} }),
                   '{ a: [AsyncFunction: a] }');
assert.strictEqual(util.inspect({ a: function*() {} }),
                   '{ a: [GeneratorFunction: a] }');
assert.strictEqual(util.inspect({ a: 1, b: 2 }), '{ a: 1, b: 2 }');
assert.strictEqual(util.inspect({ 'a': {} }), '{ a: {} }');
assert.strictEqual(util.inspect({ 'a': { 'b': 2 } }), '{ a: { b: 2 } }');
assert.strictEqual(util.inspect({ 'a': { 'b': { 'c': { 'd': 2 } } } }),
                   '{ a: { b: { c: [Object] } } }');
assert.strictEqual(
  util.inspect({ 'a': { 'b': { 'c': { 'd': 2 } } } }, false, null),
  '{ a: { b: { c: { d: 2 } } } }');
assert.strictEqual(util.inspect([1, 2, 3], true), '[ 1, 2, 3, [length]: 3 ]');
assert.strictEqual(util.inspect({ 'a': { 'b': { 'c': 2 } } }, false, 0),
                   '{ a: [Object] }');
assert.strictEqual(util.inspect({ 'a': { 'b': { 'c': 2 } } }, false, 1),
                   '{ a: { b: [Object] } }');
assert.strictEqual(util.inspect({ 'a': { 'b': ['c'] } }, false, 1),
                   '{ a: { b: [Array] } }');
assert.strictEqual(util.inspect(Object.create({},
  { visible: { value: 1, enumerable: true }, hidden: { value: 2 } })),
                   '{ visible: 1 }'
);
assert.strictEqual(util.inspect(Object.assign(new String('hello'),
                   { [Symbol('foo')]: 123 }), { showHidden: true }),
                   '{ [String: \'hello\'] [length]: 5, [Symbol(foo)]: 123 }');

assert.strictEqual(util.inspect(process.stdin._handle._externalStream),
                   '[External]');

{
  const regexp = /regexp/;
  regexp.aprop = 42;
  assert.strictEqual(util.inspect({ a: regexp }, false, 0), '{ a: /regexp/ }');
}

assert(/Object/.test(
  util.inspect({ a: { a: { a: { a: {} } } } }, undefined, undefined, true)
));
assert(!/Object/.test(
  util.inspect({ a: { a: { a: { a: {} } } } }, undefined, null, true)
));

for (const showHidden of [true, false]) {
  const ab = new ArrayBuffer(4);
  const dv = new DataView(ab, 1, 2);
  assert.strictEqual(
    util.inspect(ab, showHidden),
    'ArrayBuffer { byteLength: 4 }'
  );
  assert.strictEqual(util.inspect(new DataView(ab, 1, 2), showHidden),
                     'DataView {\n' +
                     '  byteLength: 2,\n' +
                     '  byteOffset: 1,\n' +
                     '  buffer: ArrayBuffer { byteLength: 4 } }');
  assert.strictEqual(
    util.inspect(ab, showHidden),
    'ArrayBuffer { byteLength: 4 }'
  );
  assert.strictEqual(util.inspect(dv, showHidden),
                     'DataView {\n' +
                     '  byteLength: 2,\n' +
                     '  byteOffset: 1,\n' +
                     '  buffer: ArrayBuffer { byteLength: 4 } }');
  ab.x = 42;
  dv.y = 1337;
  assert.strictEqual(util.inspect(ab, showHidden),
                     'ArrayBuffer { byteLength: 4, x: 42 }');
  assert.strictEqual(util.inspect(dv, showHidden),
                     'DataView {\n' +
                     '  byteLength: 2,\n' +
                     '  byteOffset: 1,\n' +
                     '  buffer: ArrayBuffer { byteLength: 4, x: 42 },\n' +
                     '  y: 1337 }');
}

// Now do the same checks but from a different context
for (const showHidden of [true, false]) {
  const ab = vm.runInNewContext('new ArrayBuffer(4)');
  const dv = vm.runInNewContext('new DataView(ab, 1, 2)', { ab: ab });
  assert.strictEqual(
    util.inspect(ab, showHidden),
    'ArrayBuffer { byteLength: 4 }'
  );
  assert.strictEqual(util.inspect(new DataView(ab, 1, 2), showHidden),
                     'DataView {\n' +
                     '  byteLength: 2,\n' +
                     '  byteOffset: 1,\n' +
                     '  buffer: ArrayBuffer { byteLength: 4 } }');
  assert.strictEqual(
    util.inspect(ab, showHidden),
    'ArrayBuffer { byteLength: 4 }'
  );
  assert.strictEqual(util.inspect(dv, showHidden),
                     'DataView {\n' +
                     '  byteLength: 2,\n' +
                     '  byteOffset: 1,\n' +
                     '  buffer: ArrayBuffer { byteLength: 4 } }');
  ab.x = 42;
  dv.y = 1337;
  assert.strictEqual(util.inspect(ab, showHidden),
                     'ArrayBuffer { byteLength: 4, x: 42 }');
  assert.strictEqual(util.inspect(dv, showHidden),
                     'DataView {\n' +
                     '  byteLength: 2,\n' +
                     '  byteOffset: 1,\n' +
                     '  buffer: ArrayBuffer { byteLength: 4, x: 42 },\n' +
                     '  y: 1337 }');
}


[ Float32Array,
  Float64Array,
  Int16Array,
  Int32Array,
  Int8Array,
  Uint16Array,
  Uint32Array,
  Uint8Array,
  Uint8ClampedArray ].forEach((constructor) => {
    const length = 2;
    const byteLength = length * constructor.BYTES_PER_ELEMENT;
    const array = new constructor(new ArrayBuffer(byteLength), 0, length);
    array[0] = 65;
    array[1] = 97;
    assert.strictEqual(
      util.inspect(array, true),
      `${constructor.name} [\n` +
      '  65,\n' +
      '  97,\n' +
      `  [BYTES_PER_ELEMENT]: ${constructor.BYTES_PER_ELEMENT},\n` +
      `  [length]: ${length},\n` +
      `  [byteLength]: ${byteLength},\n` +
      '  [byteOffset]: 0,\n' +
      `  [buffer]: ArrayBuffer { byteLength: ${byteLength} } ]`);
    assert.strictEqual(
      util.inspect(array, false),
      `${constructor.name} [ 65, 97 ]`
    );
  });

// Now check that declaring a TypedArray in a different context works the same
[ Float32Array,
  Float64Array,
  Int16Array,
  Int32Array,
  Int8Array,
  Uint16Array,
  Uint32Array,
  Uint8Array,
  Uint8ClampedArray ].forEach((constructor) => {
    const length = 2;
    const byteLength = length * constructor.BYTES_PER_ELEMENT;
    const array = vm.runInNewContext(
      'new constructor(new ArrayBuffer(byteLength), 0, length)',
      { constructor, byteLength, length }
    );
    array[0] = 65;
    array[1] = 97;
    assert.strictEqual(
      util.inspect(array, true),
      `${constructor.name} [\n` +
      '  65,\n' +
      '  97,\n' +
      `  [BYTES_PER_ELEMENT]: ${constructor.BYTES_PER_ELEMENT},\n` +
      `  [length]: ${length},\n` +
      `  [byteLength]: ${byteLength},\n` +
      '  [byteOffset]: 0,\n' +
      `  [buffer]: ArrayBuffer { byteLength: ${byteLength} } ]`);
    assert.strictEqual(
      util.inspect(array, false),
      `${constructor.name} [ 65, 97 ]`
    );
  });

// Due to the hash seed randomization it's not deterministic the order that
// the following ways this hash is displayed.
// See http://codereview.chromium.org/9124004/

{
  const out = util.inspect(Object.create({}, {
    visible: { value: 1, enumerable: true },
    hidden: { value: 2 }
  }), true);
  if (out !== '{ [hidden]: 2, visible: 1 }' &&
      out !== '{ visible: 1, [hidden]: 2 }') {
    assert.fail(`unexpected value for out ${out}`);
  }
}

// Objects without prototype
{
  const out = util.inspect(Object.create(null, {
    name: { value: 'Tim', enumerable: true },
    hidden: { value: 'secret' }
  }), true);
  if (out !== "{ [hidden]: 'secret', name: 'Tim' }" &&
      out !== "{ name: 'Tim', [hidden]: 'secret' }") {
    assert.fail(`unexpected value for out ${out}`);
  }
}

assert.strictEqual(
  util.inspect(Object.create(null, {
    name: { value: 'Tim', enumerable: true },
    hidden: { value: 'secret' }
  })),
  '{ name: \'Tim\' }'
);


// Dynamic properties
{
  assert.strictEqual(
    util.inspect({ get readonly() {} }),
    '{ readonly: [Getter] }');

  assert.strictEqual(
    util.inspect({ get readwrite() {}, set readwrite(val) {} }),
    '{ readwrite: [Getter/Setter] }');

  assert.strictEqual(
    util.inspect({ set writeonly(val) {} }),
    '{ writeonly: [Setter] }');

  const value = {};
  value['a'] = value;
  assert.strictEqual(util.inspect(value), '{ a: [Circular] }');
}

// Array with dynamic properties
{
  const value = [1, 2, 3];
  Object.defineProperty(
    value,
    'growingLength',
    {
      enumerable: true,
      get: function() { this.push(true); return this.length; }
    }
  );
  assert.strictEqual(util.inspect(value),
                     '[ 1, 2, 3, growingLength: [Getter] ]');
}

// Function with properties
{
  const value = () => {};
  value.aprop = 42;
  assert.strictEqual(util.inspect(value), common.engineSpecificMessage({
    v8: '{ [Function: value] aprop: 42 }',
    chakracore: '{ [Function: value] aprop: 42 }'
  }));
}

// Anonymous function with properties
{
  const value = (() => function() {})();
  value.aprop = 42;
  assert.strictEqual(util.inspect(value), '{ [Function] aprop: 42 }');
}

// Regular expressions with properties
{
  const value = /123/ig;
  value.aprop = 42;
  assert.strictEqual(util.inspect(value), '{ /123/gi aprop: 42 }');
}

// Dates with properties
{
  const value = new Date('Sun, 14 Feb 2010 11:48:40 GMT');
  value.aprop = 42;
  assert.strictEqual(util.inspect(value),
                     '{ 2010-02-14T11:48:40.000Z aprop: 42 }');
}

// test the internal isDate implementation
{
  const Date2 = vm.runInNewContext('Date');
  const d = new Date2();
  const orig = util.inspect(d);
  Date2.prototype.foo = 'bar';
  const after = util.inspect(d);
  assert.strictEqual(orig, after);
}

// test positive/negative zero
assert.strictEqual(util.inspect(0), '0');
assert.strictEqual(util.inspect(-0), '-0');

// test for sparse array
{
  const a = ['foo', 'bar', 'baz'];
  assert.strictEqual(util.inspect(a), '[ \'foo\', \'bar\', \'baz\' ]');
  delete a[1];
  assert.strictEqual(util.inspect(a), '[ \'foo\', <1 empty item>, \'baz\' ]');
  assert.strictEqual(
    util.inspect(a, true),
    '[ \'foo\', <1 empty item>, \'baz\', [length]: 3 ]'
  );
  assert.strictEqual(util.inspect(new Array(5)), '[ <5 empty items> ]');
  a[3] = 'bar';
  a[100] = 'qux';
  assert.strictEqual(
    util.inspect(a, { breakLength: Infinity }),
    '[ \'foo\', <1 empty item>, \'baz\', \'bar\', <96 empty items>, \'qux\' ]'
  );
}

// Skip for chakra engine as debugger support not yet present
if (!common.isChakraEngine) {
  // test for Array constructor in different context
  {
    const Debug = vm.runInDebugContext('Debug');
    const map = new Map();
    map.set(1, 2);
    const mirror = Debug.MakeMirror(map.entries(), true);
    const vals = mirror.preview();
    const valsOutput = [];
    for (const o of vals) {
      valsOutput.push(o);
    }

    assert.strictEqual(util.inspect(valsOutput), '[ [ 1, 2 ] ]');
  }
}

// test for other constructors in different context
{
  let obj = vm.runInNewContext('(function(){return {}})()', {});
  assert.strictEqual(util.inspect(obj), '{}');
  obj = vm.runInNewContext('var m=new Map();m.set(1,2);m', {});
  assert.strictEqual(util.inspect(obj), 'Map { 1 => 2 }');
  obj = vm.runInNewContext('var s=new Set();s.add(1);s.add(2);s', {});
  assert.strictEqual(util.inspect(obj), 'Set { 1, 2 }');
  obj = vm.runInNewContext('fn=function(){};new Promise(fn,fn)', {});
  assert.strictEqual(util.inspect(obj), common.engineSpecificMessage({
    v8: 'Promise { <pending> }',
    chakracore: 'Promise {}'
  }));
}

// test for property descriptors
{
  const getter = Object.create(null, {
    a: {
      get: function() { return 'aaa'; }
    }
  });
  const setter = Object.create(null, {
    b: {
      set: function() {}
    }
  });
  const getterAndSetter = Object.create(null, {
    c: {
      get: function() { return 'ccc'; },
      set: function() {}
    }
  });
  assert.strictEqual(util.inspect(getter, true), '{ [a]: [Getter] }');
  assert.strictEqual(util.inspect(setter, true), '{ [b]: [Setter] }');
  assert.strictEqual(
    util.inspect(getterAndSetter, true),
    '{ [c]: [Getter/Setter] }'
  );
}

// exceptions should print the error message, not '{}'
{
  const errors = [];
  errors.push(new Error());
  errors.push(new Error('FAIL'));
  errors.push(new TypeError('FAIL'));
  errors.push(new SyntaxError('FAIL'));
  errors.forEach((err) => {
    assert.strictEqual(util.inspect(err), err.stack);
  });
  try {
    undef(); // eslint-disable-line no-undef
  } catch (e) {
    assert.strictEqual(util.inspect(e), e.stack);
  }
  const ex = util.inspect(new Error('FAIL'), true);
  assert(ex.includes('Error: FAIL'));
  assert(ex.includes('[stack]'));
  assert(ex.includes('[message]'));
}

// Doesn't capture stack trace
{
  function BadCustomError(msg) {
    Error.call(this);
    Object.defineProperty(this, 'message',
      { value: msg, enumerable: false });
    Object.defineProperty(this, 'name',
      { value: 'BadCustomError', enumerable: false });
  }
  util.inherits(BadCustomError, Error);
  assert.strictEqual(
    util.inspect(new BadCustomError('foo')),
    '[BadCustomError: foo]'
  );
}

// GH-1941
// should not throw:
assert.strictEqual(util.inspect(Object.create(Date.prototype)), 'Date {}');

// GH-1944
assert.doesNotThrow(() => {
  const d = new Date();
  d.toUTCString = null;
  util.inspect(d);
});

assert.doesNotThrow(() => {
  const d = new Date();
  d.toISOString = null;
  util.inspect(d);
});

assert.doesNotThrow(() => {
  const r = /regexp/;
  r.toString = null;
  util.inspect(r);
});

// bug with user-supplied inspect function returns non-string
assert.doesNotThrow(() => {
  util.inspect([{
    inspect: () => 123
  }]);
});

// GH-2225
{
  const x = { inspect: util.inspect };
  assert.strictEqual(util.inspect(x).includes('inspect'), true);
}

// util.inspect should not display the escaped value of a key.
{
  const w = {
    '\\': 1,
    '\\\\': 2,
    '\\\\\\': 3,
    '\\\\\\\\': 4,
  };

  const y = ['a', 'b', 'c'];
  y['\\\\\\'] = 'd';

  assert.strictEqual(
    util.inspect(w),
    '{ \'\\\': 1, \'\\\\\': 2, \'\\\\\\\': 3, \'\\\\\\\\\': 4 }'
  );
  assert.strictEqual(
    util.inspect(y),
    '[ \'a\', \'b\', \'c\', \'\\\\\\\': \'d\' ]'
  );
}

// util.inspect.styles and util.inspect.colors
{
  function testColorStyle(style, input, implicit) {
    const colorName = util.inspect.styles[style];
    let color = ['', ''];
    if (util.inspect.colors[colorName])
      color = util.inspect.colors[colorName];

    const withoutColor = util.inspect(input, false, 0, false);
    const withColor = util.inspect(input, false, 0, true);
    const expect = `\u001b[${color[0]}m${withoutColor}\u001b[${color[1]}m`;
    assert.strictEqual(
      withColor,
      expect,
      `util.inspect color for style ${style}`);
  }

  testColorStyle('special', function() {});
  testColorStyle('number', 123.456);
  testColorStyle('boolean', true);
  testColorStyle('undefined', undefined);
  testColorStyle('null', null);
  testColorStyle('string', 'test string');
  testColorStyle('date', new Date());
  testColorStyle('regexp', /regexp/);
}

// an object with "hasOwnProperty" overwritten should not throw
assert.doesNotThrow(() => {
  util.inspect({
    hasOwnProperty: null
  });
});

// new API, accepts an "options" object
{
  const subject = { foo: 'bar', hello: 31, a: { b: { c: { d: 0 } } } };
  Object.defineProperty(subject, 'hidden', { enumerable: false, value: null });

  assert.strictEqual(
    util.inspect(subject, { showHidden: false }).includes('hidden'),
    false
  );
  assert.strictEqual(
    util.inspect(subject, { showHidden: true }).includes('hidden'),
    true
  );
  assert.strictEqual(
    util.inspect(subject, { colors: false }).includes('\u001b[32m'),
    false
  );
  assert.strictEqual(
    util.inspect(subject, { colors: true }).includes('\u001b[32m'),
    true
  );
  assert.strictEqual(
    util.inspect(subject, { depth: 2 }).includes('c: [Object]'),
    true
  );
  assert.strictEqual(
    util.inspect(subject, { depth: 0 }).includes('a: [Object]'),
    true
  );
  assert.strictEqual(
    util.inspect(subject, { depth: null }).includes('{ d: 0 }'),
    true
  );
}

{
  // "customInspect" option can enable/disable calling inspect() on objects
  const subject = { inspect: () => 123 };

  assert.strictEqual(
    util.inspect(subject, { customInspect: true }).includes('123'),
    true
  );
  assert.strictEqual(
    util.inspect(subject, { customInspect: true }).includes('inspect'),
    false
  );
  assert.strictEqual(
    util.inspect(subject, { customInspect: false }).includes('123'),
    false
  );
  assert.strictEqual(
    util.inspect(subject, { customInspect: false }).includes('inspect'),
    true
  );

  // custom inspect() functions should be able to return other Objects
  subject.inspect = () => ({ foo: 'bar' });

  assert.strictEqual(util.inspect(subject), '{ foo: \'bar\' }');

  subject.inspect = (depth, opts) => {
    assert.strictEqual(opts.customInspectOptions, true);
  };

  util.inspect(subject, { customInspectOptions: true });
}

{
  // "customInspect" option can enable/disable calling [util.inspect.custom]()
  const subject = { [util.inspect.custom]: () => 123 };

  assert.strictEqual(
    util.inspect(subject, { customInspect: true }).includes('123'),
    true
  );
  assert.strictEqual(
    util.inspect(subject, { customInspect: false }).includes('123'),
    false
  );

  // a custom [util.inspect.custom]() should be able to return other Objects
  subject[util.inspect.custom] = () => ({ foo: 'bar' });

  assert.strictEqual(util.inspect(subject), '{ foo: \'bar\' }');

  subject[util.inspect.custom] = (depth, opts) => {
    assert.strictEqual(opts.customInspectOptions, true);
  };

  util.inspect(subject, { customInspectOptions: true });
}

{
  // [util.inspect.custom] takes precedence over inspect
  const subject = {
    [util.inspect.custom]() { return 123; },
    inspect() { return 456; }
  };

  assert.strictEqual(
    util.inspect(subject, { customInspect: true }).includes('123'),
    true
  );
  assert.strictEqual(
    util.inspect(subject, { customInspect: false }).includes('123'),
    false
  );
  assert.strictEqual(
    util.inspect(subject, { customInspect: true }).includes('456'),
    false
  );
  assert.strictEqual(
    util.inspect(subject, { customInspect: false }).includes('456'),
    false
  );
}

{
  // Returning `this` from a custom inspection function works.
  assert.strictEqual(util.inspect({ a: 123, inspect() { return this; } }),
                     '{ a: 123, inspect: [Function: inspect] }');

  const subject = { a: 123, [util.inspect.custom]() { return this; } };
  const UIC = 'util.inspect.custom';
  assert.strictEqual(util.inspect(subject),
                     `{ a: 123,\n  [Symbol(${UIC})]: [Function: [${UIC}]] }`);
}

// util.inspect with "colors" option should produce as many lines as without it
{
  function testLines(input) {
    const countLines = (str) => (str.match(/\n/g) || []).length;
    const withoutColor = util.inspect(input);
    const withColor = util.inspect(input, { colors: true });
    assert.strictEqual(countLines(withoutColor), countLines(withColor));
  }

  const bigArray = new Array(100).fill().map((value, index) => index);

  testLines([1, 2, 3, 4, 5, 6, 7]);
  testLines(bigArray);
  testLines({ foo: 'bar', baz: 35, b: { a: 35 } });
  testLines({
    foo: 'bar',
    baz: 35,
    b: { a: 35 },
    veryLongKey: 'very long value',
    evenLongerKey: ['with even longer value in array']
  });
}

// test boxed primitives output the correct values
assert.strictEqual(util.inspect(new String('test')), '[String: \'test\']');
assert.strictEqual(
  util.inspect(Object(Symbol('test'))),
  '[Symbol: Symbol(test)]'
);
assert.strictEqual(util.inspect(new Boolean(false)), '[Boolean: false]');
assert.strictEqual(util.inspect(new Boolean(true)), '[Boolean: true]');
assert.strictEqual(util.inspect(new Number(0)), '[Number: 0]');
assert.strictEqual(util.inspect(new Number(-0)), '[Number: -0]');
assert.strictEqual(util.inspect(new Number(-1.1)), '[Number: -1.1]');
assert.strictEqual(util.inspect(new Number(13.37)), '[Number: 13.37]');

// test boxed primitives with own properties
{
  const str = new String('baz');
  str.foo = 'bar';
  assert.strictEqual(util.inspect(str), '{ [String: \'baz\'] foo: \'bar\' }');

  const bool = new Boolean(true);
  bool.foo = 'bar';
  assert.strictEqual(util.inspect(bool), '{ [Boolean: true] foo: \'bar\' }');

  const num = new Number(13.37);
  num.foo = 'bar';
  assert.strictEqual(util.inspect(num), '{ [Number: 13.37] foo: \'bar\' }');
}

// test es6 Symbol
if (typeof Symbol !== 'undefined') {
  assert.strictEqual(util.inspect(Symbol()), 'Symbol()');
  assert.strictEqual(util.inspect(Symbol(123)), 'Symbol(123)');
  assert.strictEqual(util.inspect(Symbol('hi')), 'Symbol(hi)');
  assert.strictEqual(util.inspect([Symbol()]), '[ Symbol() ]');
  assert.strictEqual(util.inspect({ foo: Symbol() }), '{ foo: Symbol() }');

  const options = { showHidden: true };
  let subject = {};

  subject[Symbol('symbol')] = 42;

  assert.strictEqual(util.inspect(subject), '{ [Symbol(symbol)]: 42 }');
  assert.strictEqual(
    util.inspect(subject, options),
    '{ [Symbol(symbol)]: 42 }'
  );

  Object.defineProperty(
    subject,
    Symbol(),
    { enumerable: false, value: 'non-enum' });
  assert.strictEqual(util.inspect(subject), '{ [Symbol(symbol)]: 42 }');
  assert.strictEqual(
    util.inspect(subject, options),
    '{ [Symbol(symbol)]: 42, [Symbol()]: \'non-enum\' }'
  );

  subject = [1, 2, 3];
  subject[Symbol('symbol')] = 42;

  assert.strictEqual(util.inspect(subject),
                     '[ 1, 2, 3, [Symbol(symbol)]: 42 ]');
}

// test Set
{
  assert.strictEqual(util.inspect(new Set()), 'Set {}');
  assert.strictEqual(util.inspect(new Set([1, 2, 3])), 'Set { 1, 2, 3 }');
  const set = new Set(['foo']);
  set.bar = 42;
  assert.strictEqual(
    util.inspect(set, true),
    'Set { \'foo\', [size]: 1, bar: 42 }'
  );
}

// test Map
{
  assert.strictEqual(util.inspect(new Map()), 'Map {}');
  assert.strictEqual(util.inspect(new Map([[1, 'a'], [2, 'b'], [3, 'c']])),
                     'Map { 1 => \'a\', 2 => \'b\', 3 => \'c\' }');
  const map = new Map([['foo', null]]);
  map.bar = 42;
  assert.strictEqual(util.inspect(map, true),
                     'Map { \'foo\' => null, [size]: 1, bar: 42 }');
}

// test Promise
{
  const resolved = Promise.resolve(3);
  assert.strictEqual(util.inspect(resolved),
                     common.engineSpecificMessage({
                       v8: 'Promise { 3 }',
                       chakracore: 'Promise {}'
                     }));

  const rejected = Promise.reject(3);
  assert.strictEqual(util.inspect(rejected),
                     common.engineSpecificMessage({
                       v8: 'Promise { <rejected> 3 }',
                       chakracore: 'Promise {}'
                     }));
  // squelch UnhandledPromiseRejection
  rejected.catch(() => {});

  const pending = new Promise(() => {});
  assert.strictEqual(util.inspect(pending), common.engineSpecificMessage({
    v8: 'Promise { <pending> }',
    chakracore: 'Promise {}'
  }));

  const promiseWithProperty = Promise.resolve('foo');
  promiseWithProperty.bar = 42;
  assert.strictEqual(util.inspect(promiseWithProperty),
                     common.engineSpecificMessage({
                       v8: 'Promise { \'foo\', bar: 42 }',
                       chakracore: 'Promise { bar: 42 }'
                     }));
}


// Make sure it doesn't choke on polyfills. Unlike Set/Map, there is no standard
// interface to synchronously inspect a Promise, so our techniques only work on
// a bonafide native Promise.
{
  const oldPromise = Promise;
  global.Promise = function() { this.bar = 42; };
  assert.strictEqual(util.inspect(new Promise()),
                     common.engineSpecificMessage({
                       v8: '{ bar: 42 }',
                       chakracore: 'Object { undefined, bar: 42 }'
                     }));
  global.Promise = oldPromise;
}

// Skip for chakra engine as debugger support not yet present
// below code uses `Debug.MakeMirror` to inspect
if (!common.isChakraEngine) {
  // Test Map iterators
  {
    const map = new Map([['foo', 'bar']]);
    assert.strictEqual(util.inspect(map.keys()), 'MapIterator { \'foo\' }');
    assert.strictEqual(util.inspect(map.values()), 'MapIterator { \'bar\' }');
    assert.strictEqual(util.inspect(map.entries()),
                       'MapIterator { [ \'foo\', \'bar\' ] }');
    // make sure the iterator doesn't get consumed
    const keys = map.keys();
    assert.strictEqual(util.inspect(keys), 'MapIterator { \'foo\' }');
    assert.strictEqual(util.inspect(keys), 'MapIterator { \'foo\' }');
  }

  // Test Set iterators
  {
    const aSet = new Set([1, 3]);
    assert.strictEqual(util.inspect(aSet.keys()), 'SetIterator { 1, 3 }');
    assert.strictEqual(util.inspect(aSet.values()), 'SetIterator { 1, 3 }');
    assert.strictEqual(util.inspect(aSet.entries()),
                       'SetIterator { [ 1, 1 ], [ 3, 3 ] }');
    // make sure the iterator doesn't get consumed
    const keys = aSet.keys();
    assert.strictEqual(util.inspect(keys), 'SetIterator { 1, 3 }');
    assert.strictEqual(util.inspect(keys), 'SetIterator { 1, 3 }');
  }
}

// Test alignment of items in container
// Assumes that the first numeric character is the start of an item.
{
  function checkAlignment(container) {
    const lines = util.inspect(container).split('\n');
    const numRE = /\d/;
    let pos;
    lines.forEach((line) => {
      const npos = line.search(numRE);
      if (npos !== -1) {
        if (pos !== undefined) {
          assert.strictEqual(pos, npos, 'container items not aligned');
        }
        pos = npos;
      }
    });
  }

  const bigArray = [];
  for (let i = 0; i < 100; i++) {
    bigArray.push(i);
  }

  const obj = {};
  bigArray.forEach((prop) => {
    obj[prop] = null;
  });

  checkAlignment(bigArray);
  checkAlignment(obj);
  checkAlignment(new Set(bigArray));
  checkAlignment(new Map(bigArray.map((number) => [number, null])));
}


// Test display of constructors
{
  class ObjectSubclass {}
  class ArraySubclass extends Array {}
  class SetSubclass extends Set {}
  class MapSubclass extends Map {}
  class PromiseSubclass extends Promise {}

  const x = new ObjectSubclass();
  x.foo = 42;
  assert.strictEqual(util.inspect(x),
                     'ObjectSubclass { foo: 42 }');
  assert.strictEqual(util.inspect(new ArraySubclass(1, 2, 3)),
                     'ArraySubclass [ 1, 2, 3 ]');
  assert.strictEqual(util.inspect(new SetSubclass([1, 2, 3])),
                     'SetSubclass { 1, 2, 3 }');
  assert.strictEqual(util.inspect(new MapSubclass([['foo', 42]])),
                     'MapSubclass { \'foo\' => 42 }');
  assert.strictEqual(util.inspect(new PromiseSubclass(() => {})),
                     common.engineSpecificMessage({
                       v8: 'PromiseSubclass { <pending> }',
                       chakracore: 'PromiseSubclass {}'
                     }));
}

// Corner cases.
{
  const x = { constructor: 42 };
  assert.strictEqual(util.inspect(x), '{ constructor: 42 }');
}

{
  const x = {};
  Object.defineProperty(x, 'constructor', {
    get: function() {
      throw new Error('should not access constructor');
    },
    enumerable: true
  });
  assert.strictEqual(util.inspect(x), '{ constructor: [Getter] }');
}

{
  const x = new function() {}; // eslint-disable-line new-parens
  assert.strictEqual(util.inspect(x), '{}');
}

{
  const x = Object.create(null);
  assert.strictEqual(util.inspect(x), '{}');
}

// The following maxArrayLength tests were introduced after v6.0.0 was released.
// Do not backport to v5/v4 unless all of
// https://github.com/nodejs/node/pull/6334 is backported.
{
  const x = new Array(101).fill();
  assert(util.inspect(x).endsWith('1 more item ]'));
}

{
  const x = new Array(101).fill();
  assert(!util.inspect(x, { maxArrayLength: 101 }).endsWith('1 more item ]'));
}

{
  const x = new Array(101).fill();
  assert.strictEqual(util.inspect(x, { maxArrayLength: 0 }),
                     '[ ... 101 more items ]');
}

{
  const x = Array(101);
  assert.strictEqual(util.inspect(x, { maxArrayLength: 0 }),
                     '[ ... 101 more items ]');
}

{
  const x = new Uint8Array(101);
  assert(util.inspect(x).endsWith('1 more item ]'));
}

{
  const x = new Uint8Array(101);
  assert(!util.inspect(x, { maxArrayLength: 101 }).endsWith('1 more item ]'));
}

{
  const x = new Uint8Array(101);
  assert.strictEqual(util.inspect(x, { maxArrayLength: 0 }),
                     'Uint8Array [ ... 101 more items ]');
}

{
  const x = Array(101);
  assert(!util.inspect(x, { maxArrayLength: null }).endsWith('1 more item ]'));
}

{
  const x = Array(101);
  assert(!util.inspect(
    x, { maxArrayLength: Infinity }
  ).endsWith('1 more item ]'));
}

{
  const x = new Uint8Array(101);
  assert(!util.inspect(x, { maxArrayLength: null }).endsWith('1 more item ]'));
}

{
  const x = new Uint8Array(101);
  assert(!util.inspect(
    x, { maxArrayLength: Infinity }
  ).endsWith('1 more item ]'));
}

{
  const obj = { foo: 'abc', bar: 'xyz' };
  const oneLine = util.inspect(obj, { breakLength: Infinity });
  // Subtract four for the object's two curly braces and two spaces of padding.
  // Add one more to satisfy the strictly greater than condition in the code.
  const breakpoint = oneLine.length - 5;
  const twoLines = util.inspect(obj, { breakLength: breakpoint });

  assert.strictEqual(oneLine, '{ foo: \'abc\', bar: \'xyz\' }');
  assert.strictEqual(oneLine,
                     util.inspect(obj, { breakLength: breakpoint + 1 }));
  assert.strictEqual(twoLines, '{ foo: \'abc\',\n  bar: \'xyz\' }');
}

// util.inspect.defaultOptions tests
{
  const arr = new Array(101).fill();
  const obj = { a: { a: { a: { a: 1 } } } };

  const oldOptions = Object.assign({}, util.inspect.defaultOptions);

  // Set single option through property assignment
  util.inspect.defaultOptions.maxArrayLength = null;
  assert(!/1 more item/.test(util.inspect(arr)));
  util.inspect.defaultOptions.maxArrayLength = oldOptions.maxArrayLength;
  assert(/1 more item/.test(util.inspect(arr)));
  util.inspect.defaultOptions.depth = null;
  assert(!/Object/.test(util.inspect(obj)));
  util.inspect.defaultOptions.depth = oldOptions.depth;
  assert(/Object/.test(util.inspect(obj)));
  assert.strictEqual(
    JSON.stringify(util.inspect.defaultOptions),
    JSON.stringify(oldOptions)
  );

  // Set multiple options through object assignment
  util.inspect.defaultOptions = { maxArrayLength: null, depth: null };
  assert(!/1 more item/.test(util.inspect(arr)));
  assert(!/Object/.test(util.inspect(obj)));
  util.inspect.defaultOptions = oldOptions;
  assert(/1 more item/.test(util.inspect(arr)));
  assert(/Object/.test(util.inspect(obj)));
  assert.strictEqual(
    JSON.stringify(util.inspect.defaultOptions),
    JSON.stringify(oldOptions)
  );

  assert.throws(() => {
    util.inspect.defaultOptions = null;
  }, common.expectsError({
      code: 'ERR_INVALID_ARG_TYPE',
      type: TypeError,
      message: 'The "options" argument must be of type object'
  })
  );

  assert.throws(() => {
    util.inspect.defaultOptions = 'bad';
  }, common.expectsError({
      code: 'ERR_INVALID_ARG_TYPE',
      type: TypeError,
      message: 'The "options" argument must be of type object'
  })
  );
}

assert.doesNotThrow(() => util.inspect(process));<|MERGE_RESOLUTION|>--- conflicted
+++ resolved
@@ -51,21 +51,10 @@
 assert.strictEqual(util.inspect([1, [2, 3]]), '[ 1, [ 2, 3 ] ]');
 
 assert.strictEqual(util.inspect({}), '{}');
-<<<<<<< HEAD
-assert.strictEqual(util.inspect({a: 1}), '{ a: 1 }');
-assert.strictEqual(util.inspect({a: function() {}}),
-                   common.engineSpecificMessage({
-                     v8: '{ a: [Function: a] }',
-                     chakracore: '{ a: [Function: a] }'
-                   }));
-assert.strictEqual(util.inspect({a: () => {}}), '{ a: [Function: a] }');
-assert.strictEqual(util.inspect({a: async function() {}}),
-=======
 assert.strictEqual(util.inspect({ a: 1 }), '{ a: 1 }');
 assert.strictEqual(util.inspect({ a: function() {} }), '{ a: [Function: a] }');
 assert.strictEqual(util.inspect({ a: () => {} }), '{ a: [Function: a] }');
 assert.strictEqual(util.inspect({ a: async function() {} }),
->>>>>>> 8979b4fc
                    '{ a: [AsyncFunction: a] }');
 assert.strictEqual(util.inspect({ a: async () => {} }),
                    '{ a: [AsyncFunction: a] }');
@@ -316,10 +305,7 @@
 {
   const value = () => {};
   value.aprop = 42;
-  assert.strictEqual(util.inspect(value), common.engineSpecificMessage({
-    v8: '{ [Function: value] aprop: 42 }',
-    chakracore: '{ [Function: value] aprop: 42 }'
-  }));
+  assert.strictEqual(util.inspect(value), '{ [Function: value] aprop: 42 }');
 }
 
 // Anonymous function with properties
