--- conflicted
+++ resolved
@@ -29,19 +29,16 @@
 
 assert.strictEqual(util.inspect({}), '{}');
 assert.strictEqual(util.inspect({a: 1}), '{ a: 1 }');
-<<<<<<< HEAD
 assert.strictEqual(util.inspect({a: function() {}}),
                    common.engineSpecificMessage({
                      v8: '{ a: [Function: a] }',
                      chakracore: '{ a: [Function: a] }'
                    }));
-=======
-assert.strictEqual(util.inspect({a: function() {}}), '{ a: [Function: a] }');
 assert.strictEqual(util.inspect({a: async function() {}}),
                    '{ a: [AsyncFunction: a] }');
 assert.strictEqual(util.inspect({a: function*() {}}),
                    '{ a: [GeneratorFunction: a] }');
->>>>>>> 22abb39b
+
 assert.strictEqual(util.inspect({a: 1, b: 2}), '{ a: 1, b: 2 }');
 assert.strictEqual(util.inspect({'a': {}}), '{ a: {} }');
 assert.strictEqual(util.inspect({'a': {'b': 2}}), '{ a: { b: 2 } }');
