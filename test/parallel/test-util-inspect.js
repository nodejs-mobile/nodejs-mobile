// Copyright Joyent, Inc. and other Node contributors.
//
// Permission is hereby granted, free of charge, to any person obtaining a
// copy of this software and associated documentation files (the
// "Software"), to deal in the Software without restriction, including
// without limitation the rights to use, copy, modify, merge, publish,
// distribute, sublicense, and/or sell copies of the Software, and to permit
// persons to whom the Software is furnished to do so, subject to the
// following conditions:
//
// The above copyright notice and this permission notice shall be included
// in all copies or substantial portions of the Software.
//
// THE SOFTWARE IS PROVIDED "AS IS", WITHOUT WARRANTY OF ANY KIND, EXPRESS
// OR IMPLIED, INCLUDING BUT NOT LIMITED TO THE WARRANTIES OF
// MERCHANTABILITY, FITNESS FOR A PARTICULAR PURPOSE AND NONINFRINGEMENT. IN
// NO EVENT SHALL THE AUTHORS OR COPYRIGHT HOLDERS BE LIABLE FOR ANY CLAIM,
// DAMAGES OR OTHER LIABILITY, WHETHER IN AN ACTION OF CONTRACT, TORT OR
// OTHERWISE, ARISING FROM, OUT OF OR IN CONNECTION WITH THE SOFTWARE OR THE
// USE OR OTHER DEALINGS IN THE SOFTWARE.

'use strict';
const common = require('../common');
const assert = require('assert');
const util = require('util');
const vm = require('vm');

assert.strictEqual(util.inspect(1), '1');
assert.strictEqual(util.inspect(false), 'false');
assert.strictEqual(util.inspect(''), "''");
assert.strictEqual(util.inspect('hello'), "'hello'");
assert.strictEqual(util.inspect(function() {}), '[Function]');
assert.strictEqual(util.inspect(() => {}), '[Function]');
assert.strictEqual(util.inspect(async function() {}), '[AsyncFunction]');
assert.strictEqual(util.inspect(async () => {}), '[AsyncFunction]');
assert.strictEqual(util.inspect(function*() {}), '[GeneratorFunction]');
assert.strictEqual(util.inspect(undefined), 'undefined');
assert.strictEqual(util.inspect(null), 'null');
assert.strictEqual(util.inspect(/foo(bar\n)?/gi), '/foo(bar\\n)?/gi');
assert.strictEqual(
  util.inspect(new Date('Sun, 14 Feb 2010 11:48:40 GMT')),
  new Date('2010-02-14T12:48:40+01:00').toISOString()
);
assert.strictEqual(util.inspect(new Date('')), (new Date('')).toString());

assert.strictEqual(util.inspect('\n\u0001'), "'\\n\\u0001'");

assert.strictEqual(util.inspect([]), '[]');
assert.strictEqual(util.inspect(Object.create([])), 'Array {}');
assert.strictEqual(util.inspect([1, 2]), '[ 1, 2 ]');
assert.strictEqual(util.inspect([1, [2, 3]]), '[ 1, [ 2, 3 ] ]');

assert.strictEqual(util.inspect({}), '{}');
assert.strictEqual(util.inspect({a: 1}), '{ a: 1 }');
assert.strictEqual(util.inspect({a: function() {}}),
                   common.engineSpecificMessage({
                     v8: '{ a: [Function: a] }',
                     chakracore: '{ a: [Function: a] }'
                   }));
assert.strictEqual(util.inspect({a: () => {}}), '{ a: [Function: a] }');
assert.strictEqual(util.inspect({a: async function() {}}),
                   '{ a: [AsyncFunction: a] }');
assert.strictEqual(util.inspect({a: async () => {}}),
                   '{ a: [AsyncFunction: a] }');
assert.strictEqual(util.inspect({a: function*() {}}),
                   '{ a: [GeneratorFunction: a] }');
assert.strictEqual(util.inspect({a: 1, b: 2}), '{ a: 1, b: 2 }');
assert.strictEqual(util.inspect({'a': {}}), '{ a: {} }');
assert.strictEqual(util.inspect({'a': {'b': 2}}), '{ a: { b: 2 } }');
assert.strictEqual(util.inspect({'a': {'b': { 'c': { 'd': 2 }}}}),
                   '{ a: { b: { c: [Object] } } }');
assert.strictEqual(util.inspect({'a': {'b': { 'c': { 'd': 2 }}}}, false, null),
                   '{ a: { b: { c: { d: 2 } } } }');
assert.strictEqual(util.inspect([1, 2, 3], true), '[ 1, 2, 3, [length]: 3 ]');
assert.strictEqual(util.inspect({'a': {'b': { 'c': 2}}}, false, 0),
                   '{ a: [Object] }');
assert.strictEqual(util.inspect({'a': {'b': { 'c': 2}}}, false, 1),
                   '{ a: { b: [Object] } }');
assert.strictEqual(util.inspect(Object.create({},
  {visible: {value: 1, enumerable: true}, hidden: {value: 2}})),
                   '{ visible: 1 }'
);
assert.strictEqual(util.inspect(Object.assign(new String('hello'),
                   { [Symbol('foo')]: 123 }), { showHidden: true }),
                   '{ [String: \'hello\'] [length]: 5, [Symbol(foo)]: 123 }');

{
  const regexp = /regexp/;
  regexp.aprop = 42;
  assert.strictEqual(util.inspect({a: regexp}, false, 0), '{ a: /regexp/ }');
}

assert(/Object/.test(
  util.inspect({a: {a: {a: {a: {}}}}}, undefined, undefined, true)
));
assert(!/Object/.test(
  util.inspect({a: {a: {a: {a: {}}}}}, undefined, null, true)
));

for (const showHidden of [true, false]) {
  const ab = new ArrayBuffer(4);
  const dv = new DataView(ab, 1, 2);
  assert.strictEqual(
    util.inspect(ab, showHidden),
    'ArrayBuffer { byteLength: 4 }'
  );
  assert.strictEqual(util.inspect(new DataView(ab, 1, 2), showHidden),
                     'DataView {\n' +
                     '  byteLength: 2,\n' +
                     '  byteOffset: 1,\n' +
                     '  buffer: ArrayBuffer { byteLength: 4 } }');
  assert.strictEqual(
    util.inspect(ab, showHidden),
    'ArrayBuffer { byteLength: 4 }'
  );
  assert.strictEqual(util.inspect(dv, showHidden),
                     'DataView {\n' +
                     '  byteLength: 2,\n' +
                     '  byteOffset: 1,\n' +
                     '  buffer: ArrayBuffer { byteLength: 4 } }');
  ab.x = 42;
  dv.y = 1337;
  assert.strictEqual(util.inspect(ab, showHidden),
                     'ArrayBuffer { byteLength: 4, x: 42 }');
  assert.strictEqual(util.inspect(dv, showHidden),
                     'DataView {\n' +
                     '  byteLength: 2,\n' +
                     '  byteOffset: 1,\n' +
                     '  buffer: ArrayBuffer { byteLength: 4, x: 42 },\n' +
                     '  y: 1337 }');
}

// Now do the same checks but from a different context
for (const showHidden of [true, false]) {
  const ab = vm.runInNewContext('new ArrayBuffer(4)');
  const dv = vm.runInNewContext('new DataView(ab, 1, 2)', { ab: ab });
  assert.strictEqual(
    util.inspect(ab, showHidden),
    'ArrayBuffer { byteLength: 4 }'
  );
  assert.strictEqual(util.inspect(new DataView(ab, 1, 2), showHidden),
                     'DataView {\n' +
                     '  byteLength: 2,\n' +
                     '  byteOffset: 1,\n' +
                     '  buffer: ArrayBuffer { byteLength: 4 } }');
  assert.strictEqual(
    util.inspect(ab, showHidden),
    'ArrayBuffer { byteLength: 4 }'
  );
  assert.strictEqual(util.inspect(dv, showHidden),
                     'DataView {\n' +
                     '  byteLength: 2,\n' +
                     '  byteOffset: 1,\n' +
                     '  buffer: ArrayBuffer { byteLength: 4 } }');
  ab.x = 42;
  dv.y = 1337;
  assert.strictEqual(util.inspect(ab, showHidden),
                     'ArrayBuffer { byteLength: 4, x: 42 }');
  assert.strictEqual(util.inspect(dv, showHidden),
                     'DataView {\n' +
                     '  byteLength: 2,\n' +
                     '  byteOffset: 1,\n' +
                     '  buffer: ArrayBuffer { byteLength: 4, x: 42 },\n' +
                     '  y: 1337 }');
}


[ Float32Array,
  Float64Array,
  Int16Array,
  Int32Array,
  Int8Array,
  Uint16Array,
  Uint32Array,
  Uint8Array,
  Uint8ClampedArray ].forEach((constructor) => {
    const length = 2;
    const byteLength = length * constructor.BYTES_PER_ELEMENT;
    const array = new constructor(new ArrayBuffer(byteLength), 0, length);
    array[0] = 65;
    array[1] = 97;
    assert.strictEqual(
      util.inspect(array, true),
      `${constructor.name} [\n` +
      '  65,\n' +
      '  97,\n' +
      `  [BYTES_PER_ELEMENT]: ${constructor.BYTES_PER_ELEMENT},\n` +
      `  [length]: ${length},\n` +
      `  [byteLength]: ${byteLength},\n` +
      '  [byteOffset]: 0,\n' +
      `  [buffer]: ArrayBuffer { byteLength: ${byteLength} } ]`);

    assert.strictEqual(
      util.inspect(array, false),
      `${constructor.name} [ 65, 97 ]`
    );
  });

// Now check that declaring a TypedArray in a different context works the same
[ Float32Array,
  Float64Array,
  Int16Array,
  Int32Array,
  Int8Array,
  Uint16Array,
  Uint32Array,
  Uint8Array,
  Uint8ClampedArray ].forEach((constructor) => {
    const length = 2;
    const byteLength = length * constructor.BYTES_PER_ELEMENT;
    const array = vm.runInNewContext(
      'new constructor(new ArrayBuffer(byteLength), 0, length)',
      { constructor, byteLength, length }
    );
    array[0] = 65;
    array[1] = 97;
    assert.strictEqual(
      util.inspect(array, true),
      `${constructor.name} [\n` +
      '  65,\n' +
      '  97,\n' +
      `  [BYTES_PER_ELEMENT]: ${constructor.BYTES_PER_ELEMENT},\n` +
      `  [length]: ${length},\n` +
      `  [byteLength]: ${byteLength},\n` +
      '  [byteOffset]: 0,\n' +
      `  [buffer]: ArrayBuffer { byteLength: ${byteLength} } ]`);

    assert.strictEqual(
      util.inspect(array, false),
      `${constructor.name} [ 65, 97 ]`
    );
  });

// Due to the hash seed randomization it's not deterministic the order that
// the following ways this hash is displayed.
// See http://codereview.chromium.org/9124004/

{
  const out = util.inspect(Object.create({},
      {visible: {value: 1, enumerable: true}, hidden: {value: 2}}), true);
  if (out !== '{ [hidden]: 2, visible: 1 }' &&
      out !== '{ visible: 1, [hidden]: 2 }') {
    common.fail(`unexpected value for out ${out}`);
  }
}

// Objects without prototype
{
  const out = util.inspect(Object.create(null,
                                         { name: {value: 'Tim',
                                                  enumerable: true},
                                           hidden: {value: 'secret'}}), true);
  if (out !== "{ [hidden]: 'secret', name: 'Tim' }" &&
      out !== "{ name: 'Tim', [hidden]: 'secret' }") {
    common.fail(`unexpected value for out ${out}`);
  }
}

assert.strictEqual(
  util.inspect(Object.create(null,
                             {name: {value: 'Tim', enumerable: true},
                              hidden: {value: 'secret'}})),
  '{ name: \'Tim\' }'
);


// Dynamic properties
{
  assert.strictEqual(util.inspect({get readonly() {}}),
                     '{ readonly: [Getter] }');

  assert.strictEqual(util.inspect({get readwrite() {}, set readwrite(val) {}}),
                     '{ readwrite: [Getter/Setter] }');

  assert.strictEqual(util.inspect({set writeonly(val) {}}),
                     '{ writeonly: [Setter] }');

  const value = {};
  value['a'] = value;
  assert.strictEqual(util.inspect(value), '{ a: [Circular] }');
}

// Array with dynamic properties
{
  const value = [1, 2, 3];
  Object.defineProperty(
    value,
    'growingLength',
    {
      enumerable: true,
      get: function() { this.push(true); return this.length; }
    }
  );
  assert.strictEqual(util.inspect(value),
                     '[ 1, 2, 3, growingLength: [Getter] ]');
}

// Function with properties
{
  const value = function() { };
  value.aprop = 42;
  assert.strictEqual(util.inspect(value), common.engineSpecificMessage({
    v8: '{ [Function: value] aprop: 42 }',
    chakracore: '{ [Function: value] aprop: 42 }'
  }));
}

// Anonymous function with properties
{
  const value = (() => function() {})();
  value.aprop = 42;
  assert.strictEqual(util.inspect(value), '{ [Function] aprop: 42 }');
}

// Regular expressions with properties
{
  const value = /123/ig;
  value.aprop = 42;
  assert.strictEqual(util.inspect(value), '{ /123/gi aprop: 42 }');
}

// Dates with properties
{
  const value = new Date('Sun, 14 Feb 2010 11:48:40 GMT');
  value.aprop = 42;
  assert.strictEqual(util.inspect(value),
                     '{ 2010-02-14T11:48:40.000Z aprop: 42 }');
}

// test the internal isDate implementation
{
  const Date2 = vm.runInNewContext('Date');
  const d = new Date2();
  const orig = util.inspect(d);
  Date2.prototype.foo = 'bar';
  const after = util.inspect(d);
  assert.strictEqual(orig, after);
}

// test positive/negative zero
assert.strictEqual(util.inspect(0), '0');
assert.strictEqual(util.inspect(-0), '-0');

// test for sparse array
{
  const a = ['foo', 'bar', 'baz'];
  assert.strictEqual(util.inspect(a), '[ \'foo\', \'bar\', \'baz\' ]');
  delete a[1];
  assert.strictEqual(util.inspect(a), '[ \'foo\', <1 empty item>, \'baz\' ]');
  assert.strictEqual(
    util.inspect(a, true),
    '[ \'foo\', <1 empty item>, \'baz\', [length]: 3 ]'
  );
  assert.strictEqual(util.inspect(new Array(5)), '[ <5 empty items> ]');
  a[3] = 'bar';
  a[100] = 'qux';
  assert.strictEqual(
    util.inspect(a, { breakLength: Infinity }),
    '[ \'foo\', <1 empty item>, \'baz\', \'bar\', <96 empty items>, \'qux\' ]'
  );
}

// Skip for chakra engine as debugger support not yet present
if (!common.isChakraEngine) {
  {
    const Debug = vm.runInDebugContext('Debug');
    const map = new Map();
    map.set(1, 2);
    const mirror = Debug.MakeMirror(map.entries(), true);
    const vals = mirror.preview();
    const valsOutput = [];
    for (const o of vals) {
      valsOutput.push(o);
    }

    assert.strictEqual(util.inspect(valsOutput), '[ [ 1, 2 ] ]');
  }
}

// test for other constructors in different context
{
  let obj = vm.runInNewContext('(function(){return {}})()', {});
  assert.strictEqual(util.inspect(obj), '{}');
  obj = vm.runInNewContext('var m=new Map();m.set(1,2);m', {});
  assert.strictEqual(util.inspect(obj), 'Map { 1 => 2 }');
  obj = vm.runInNewContext('var s=new Set();s.add(1);s.add(2);s', {});
  assert.strictEqual(util.inspect(obj), 'Set { 1, 2 }');
  obj = vm.runInNewContext('fn=function(){};new Promise(fn,fn)', {});
  assert.strictEqual(util.inspect(obj), common.engineSpecificMessage({
    v8: 'Promise { <pending> }',
    chakracore: 'Promise {}'
  }));
}

// test for property descriptors
{
  const getter = Object.create(null, {
    a: {
      get: function() { return 'aaa'; }
    }
  });
  const setter = Object.create(null, {
    b: {
      set: function() {}
    }
  });
  const getterAndSetter = Object.create(null, {
    c: {
      get: function() { return 'ccc'; },
      set: function() {}
    }
  });
  assert.strictEqual(util.inspect(getter, true), '{ [a]: [Getter] }');
  assert.strictEqual(util.inspect(setter, true), '{ [b]: [Setter] }');
  assert.strictEqual(
    util.inspect(getterAndSetter, true),
    '{ [c]: [Getter/Setter] }'
  );
}

// exceptions should print the error message, not '{}'
{
  const errors = [];
  errors.push(new Error());
  errors.push(new Error('FAIL'));
  errors.push(new TypeError('FAIL'));
  errors.push(new SyntaxError('FAIL'));
  errors.forEach((err) => {
    assert.strictEqual(util.inspect(err), err.stack);
  });
  try {
    undef(); // eslint-disable-line no-undef
  } catch (e) {
    assert.strictEqual(util.inspect(e), e.stack);
  }
  const ex = util.inspect(new Error('FAIL'), true);
  assert(ex.includes('Error: FAIL'));
  assert(ex.includes('[stack]'));
  assert(ex.includes('[message]'));
}

// Doesn't capture stack trace
{
  function BadCustomError(msg) {
    Error.call(this);
    Object.defineProperty(this, 'message',
      { value: msg, enumerable: false });
    Object.defineProperty(this, 'name',
      { value: 'BadCustomError', enumerable: false });
  }
  util.inherits(BadCustomError, Error);
  assert.strictEqual(
    util.inspect(new BadCustomError('foo')),
    '[BadCustomError: foo]'
  );
}

// GH-1941
// should not throw:
assert.strictEqual(util.inspect(Object.create(Date.prototype)), 'Date {}');

// GH-1944
assert.doesNotThrow(() => {
  const d = new Date();
  d.toUTCString = null;
  util.inspect(d);
});

assert.doesNotThrow(() => {
  const d = new Date();
  d.toISOString = null;
  util.inspect(d);
});

assert.doesNotThrow(() => {
  const r = /regexp/;
  r.toString = null;
  util.inspect(r);
});

// bug with user-supplied inspect function returns non-string
assert.doesNotThrow(() => {
  util.inspect([{
    inspect: () => 123
  }]);
});

// GH-2225
{
  const x = { inspect: util.inspect };
  assert.strictEqual(util.inspect(x).includes('inspect'), true);
}

// util.inspect should not display the escaped value of a key.
{
  const w = {
    '\\': 1,
    '\\\\': 2,
    '\\\\\\': 3,
    '\\\\\\\\': 4,
  };

  const y = ['a', 'b', 'c'];
  y['\\\\\\'] = 'd';

  assert.strictEqual(
    util.inspect(w),
    '{ \'\\\': 1, \'\\\\\': 2, \'\\\\\\\': 3, \'\\\\\\\\\': 4 }'
  );
  assert.strictEqual(
    util.inspect(y),
    '[ \'a\', \'b\', \'c\', \'\\\\\\\': \'d\' ]'
  );
}

// util.inspect.styles and util.inspect.colors
{
  function testColorStyle(style, input, implicit) {
    const colorName = util.inspect.styles[style];
    let color = ['', ''];
    if (util.inspect.colors[colorName])
      color = util.inspect.colors[colorName];

    const withoutColor = util.inspect(input, false, 0, false);
    const withColor = util.inspect(input, false, 0, true);
    const expect = '\u001b[' + color[0] + 'm' + withoutColor +
                   '\u001b[' + color[1] + 'm';
    assert.strictEqual(
      withColor,
      expect,
      `util.inspect color for style ${style}`);
  }

  testColorStyle('special', function() {});
  testColorStyle('number', 123.456);
  testColorStyle('boolean', true);
  testColorStyle('undefined', undefined);
  testColorStyle('null', null);
  testColorStyle('string', 'test string');
  testColorStyle('date', new Date());
  testColorStyle('regexp', /regexp/);
}

// an object with "hasOwnProperty" overwritten should not throw
assert.doesNotThrow(() => {
  util.inspect({
    hasOwnProperty: null
  });
});

// new API, accepts an "options" object
{
  const subject = { foo: 'bar', hello: 31, a: { b: { c: { d: 0 } } } };
  Object.defineProperty(subject, 'hidden', { enumerable: false, value: null });

  assert.strictEqual(
    util.inspect(subject, { showHidden: false }).includes('hidden'),
    false
  );
  assert.strictEqual(
    util.inspect(subject, { showHidden: true }).includes('hidden'),
    true
  );
  assert.strictEqual(
    util.inspect(subject, { colors: false }).includes('\u001b[32m'),
    false
  );
  assert.strictEqual(
    util.inspect(subject, { colors: true }).includes('\u001b[32m'),
    true
  );
  assert.strictEqual(
    util.inspect(subject, { depth: 2 }).includes('c: [Object]'),
    true
  );
  assert.strictEqual(
    util.inspect(subject, { depth: 0 }).includes('a: [Object]'),
    true
  );
  assert.strictEqual(
    util.inspect(subject, { depth: null }).includes('{ d: 0 }'),
    true
  );
}

{
  // "customInspect" option can enable/disable calling inspect() on objects
  const subject = { inspect: () => 123 };

  assert.strictEqual(
    util.inspect(subject, { customInspect: true }).includes('123'),
    true
  );
  assert.strictEqual(
    util.inspect(subject, { customInspect: true }).includes('inspect'),
    false
  );
  assert.strictEqual(
    util.inspect(subject, { customInspect: false }).includes('123'),
    false
  );
  assert.strictEqual(
    util.inspect(subject, { customInspect: false }).includes('inspect'),
    true
  );

  // custom inspect() functions should be able to return other Objects
  subject.inspect = () => ({ foo: 'bar' });

  assert.strictEqual(util.inspect(subject), '{ foo: \'bar\' }');

  subject.inspect = (depth, opts) => {
    assert.strictEqual(opts.customInspectOptions, true);
  };

  util.inspect(subject, { customInspectOptions: true });
}

{
  // "customInspect" option can enable/disable calling [util.inspect.custom]()
  const subject = { [util.inspect.custom]: () => 123 };

  assert.strictEqual(
    util.inspect(subject, { customInspect: true }).includes('123'),
    true
  );
  assert.strictEqual(
    util.inspect(subject, { customInspect: false }).includes('123'),
    false
  );

  // a custom [util.inspect.custom]() should be able to return other Objects
  subject[util.inspect.custom] = () => ({ foo: 'bar' });

  assert.strictEqual(util.inspect(subject), '{ foo: \'bar\' }');

  subject[util.inspect.custom] = (depth, opts) => {
    assert.strictEqual(opts.customInspectOptions, true);
  };

  util.inspect(subject, { customInspectOptions: true });
}

{
  // [util.inspect.custom] takes precedence over inspect
  const subject = {
    [util.inspect.custom]() { return 123; },
    inspect() { return 456; }
  };

  assert.strictEqual(
    util.inspect(subject, { customInspect: true }).includes('123'),
    true
  );
  assert.strictEqual(
    util.inspect(subject, { customInspect: false }).includes('123'),
    false
  );
  assert.strictEqual(
    util.inspect(subject, { customInspect: true }).includes('456'),
    false
  );
  assert.strictEqual(
    util.inspect(subject, { customInspect: false }).includes('456'),
    false
  );
}

{
  // Returning `this` from a custom inspection function works.
  assert.strictEqual(util.inspect({ a: 123, inspect() { return this; } }),
                     '{ a: 123, inspect: [Function: inspect] }');

  const subject = { a: 123, [util.inspect.custom]() { return this; } };
  const UIC = 'util.inspect.custom';
  assert.strictEqual(util.inspect(subject),
                     `{ a: 123,\n  [Symbol(${UIC})]: [Function: [${UIC}]] }`);
}

// util.inspect with "colors" option should produce as many lines as without it
{
  function testLines(input) {
    const countLines = (str) => (str.match(/\n/g) || []).length;
    const withoutColor = util.inspect(input);
    const withColor = util.inspect(input, {colors: true});
    assert.strictEqual(countLines(withoutColor), countLines(withColor));
  }

  const bigArray = new Array(100).fill().map((value, index) => index);

  testLines([1, 2, 3, 4, 5, 6, 7]);
  testLines(bigArray);
  testLines({foo: 'bar', baz: 35, b: {a: 35}});
  testLines({
    foo: 'bar',
    baz: 35,
    b: {a: 35},
    veryLongKey: 'very long value',
    evenLongerKey: ['with even longer value in array']
  });
}

// test boxed primitives output the correct values
assert.strictEqual(util.inspect(new String('test')), '[String: \'test\']');
assert.strictEqual(
  util.inspect(Object(Symbol('test'))),
  '[Symbol: Symbol(test)]'
);
assert.strictEqual(util.inspect(new Boolean(false)), '[Boolean: false]');
assert.strictEqual(util.inspect(new Boolean(true)), '[Boolean: true]');
assert.strictEqual(util.inspect(new Number(0)), '[Number: 0]');
assert.strictEqual(util.inspect(new Number(-0)), '[Number: -0]');
assert.strictEqual(util.inspect(new Number(-1.1)), '[Number: -1.1]');
assert.strictEqual(util.inspect(new Number(13.37)), '[Number: 13.37]');

// test boxed primitives with own properties
{
  const str = new String('baz');
  str.foo = 'bar';
  assert.strictEqual(util.inspect(str), '{ [String: \'baz\'] foo: \'bar\' }');

  const bool = new Boolean(true);
  bool.foo = 'bar';
  assert.strictEqual(util.inspect(bool), '{ [Boolean: true] foo: \'bar\' }');

  const num = new Number(13.37);
  num.foo = 'bar';
  assert.strictEqual(util.inspect(num), '{ [Number: 13.37] foo: \'bar\' }');
}

// test es6 Symbol
if (typeof Symbol !== 'undefined') {
  assert.strictEqual(util.inspect(Symbol()), 'Symbol()');
  assert.strictEqual(util.inspect(Symbol(123)), 'Symbol(123)');
  assert.strictEqual(util.inspect(Symbol('hi')), 'Symbol(hi)');
  assert.strictEqual(util.inspect([Symbol()]), '[ Symbol() ]');
  assert.strictEqual(util.inspect({ foo: Symbol() }), '{ foo: Symbol() }');

  const options = { showHidden: true };
  let subject = {};

  subject[Symbol('symbol')] = 42;

  assert.strictEqual(util.inspect(subject), '{ [Symbol(symbol)]: 42 }');
  assert.strictEqual(
    util.inspect(subject, options),
    '{ [Symbol(symbol)]: 42 }'
  );

  Object.defineProperty(
    subject,
    Symbol(),
    {enumerable: false, value: 'non-enum'});
  assert.strictEqual(util.inspect(subject), '{ [Symbol(symbol)]: 42 }');
  assert.strictEqual(
    util.inspect(subject, options),
    '{ [Symbol(symbol)]: 42, [Symbol()]: \'non-enum\' }'
  );

  subject = [1, 2, 3];
  subject[Symbol('symbol')] = 42;

  assert.strictEqual(util.inspect(subject),
                     '[ 1, 2, 3, [Symbol(symbol)]: 42 ]');
}

// test Set
{
  assert.strictEqual(util.inspect(new Set()), 'Set {}');
  assert.strictEqual(util.inspect(new Set([1, 2, 3])), 'Set { 1, 2, 3 }');
  const set = new Set(['foo']);
  set.bar = 42;
  assert.strictEqual(
    util.inspect(set, true),
    'Set { \'foo\', [size]: 1, bar: 42 }'
  );
}

// test Map
{
  assert.strictEqual(util.inspect(new Map()), 'Map {}');
  assert.strictEqual(util.inspect(new Map([[1, 'a'], [2, 'b'], [3, 'c']])),
                     'Map { 1 => \'a\', 2 => \'b\', 3 => \'c\' }');
  const map = new Map([['foo', null]]);
  map.bar = 42;
  assert.strictEqual(util.inspect(map, true),
                     'Map { \'foo\' => null, [size]: 1, bar: 42 }');
}

// test Promise
{
  const resolved = Promise.resolve(3);
  assert.strictEqual(util.inspect(resolved),
                     common.engineSpecificMessage({
                       v8: 'Promise { 3 }',
                       chakracore: 'Promise {}'
                     }));

  const rejected = Promise.reject(3);
  assert.strictEqual(util.inspect(rejected),
                     common.engineSpecificMessage({
                       v8: 'Promise { <rejected> 3 }',
                       chakracore: 'Promise {}'
                     }));
  // squelch UnhandledPromiseRejection
  rejected.catch(common.noop);

<<<<<<< HEAD
  const pending = new Promise(() => {});
  assert.strictEqual(util.inspect(pending), common.engineSpecificMessage({
    v8: 'Promise { <pending> }',
    chakracore: 'Promise {}'
  }));
=======
  const pending = new Promise(common.noop);
  assert.strictEqual(util.inspect(pending), 'Promise { <pending> }');
>>>>>>> 642baf46

  const promiseWithProperty = Promise.resolve('foo');
  promiseWithProperty.bar = 42;
  assert.strictEqual(util.inspect(promiseWithProperty),
                     common.engineSpecificMessage({
                       v8: 'Promise { \'foo\', bar: 42 }',
                       chakracore: 'Promise { bar: 42 }'
                     }));
}


// Make sure it doesn't choke on polyfills. Unlike Set/Map, there is no standard
// interface to synchronously inspect a Promise, so our techniques only work on
// a bonafide native Promise.
{
  const oldPromise = Promise;
  global.Promise = function() { this.bar = 42; };
  assert.strictEqual(util.inspect(new Promise()),
                     common.engineSpecificMessage({
                       v8: '{ bar: 42 }',
                       chakracore: 'Object { \'<unknown>\', bar: 42 }'
                     }));
  global.Promise = oldPromise;
}

// Skip for chakra engine as debugger support not yet present
// below code uses `Debug.MakeMirror` to inspect
if (!common.isChakraEngine) {
  // Test Map iterators
  {
    const map = new Map([['foo', 'bar']]);
    assert.strictEqual(util.inspect(map.keys()), 'MapIterator { \'foo\' }');
    assert.strictEqual(util.inspect(map.values()), 'MapIterator { \'bar\' }');
    assert.strictEqual(util.inspect(map.entries()),
                       'MapIterator { [ \'foo\', \'bar\' ] }');
    // make sure the iterator doesn't get consumed
    const keys = map.keys();
    assert.strictEqual(util.inspect(keys), 'MapIterator { \'foo\' }');
    assert.strictEqual(util.inspect(keys), 'MapIterator { \'foo\' }');
  }

  // Test Set iterators
  {
    const aSet = new Set([1, 3]);
    assert.strictEqual(util.inspect(aSet.keys()), 'SetIterator { 1, 3 }');
    assert.strictEqual(util.inspect(aSet.values()), 'SetIterator { 1, 3 }');
    assert.strictEqual(util.inspect(aSet.entries()),
                       'SetIterator { [ 1, 1 ], [ 3, 3 ] }');
    // make sure the iterator doesn't get consumed
    const keys = aSet.keys();
    assert.strictEqual(util.inspect(keys), 'SetIterator { 1, 3 }');
    assert.strictEqual(util.inspect(keys), 'SetIterator { 1, 3 }');
  }
}

// Test alignment of items in container
// Assumes that the first numeric character is the start of an item.
{
  function checkAlignment(container) {
    const lines = util.inspect(container).split('\n');
    let pos;
    lines.forEach((line) => {
      const npos = line.search(/\d/);
      if (npos !== -1) {
        if (pos !== undefined) {
          assert.strictEqual(pos, npos, 'container items not aligned');
        }
        pos = npos;
      }
    });
  }

  const bigArray = [];
  for (let i = 0; i < 100; i++) {
    bigArray.push(i);
  }

  const obj = {};
  bigArray.forEach((prop) => {
    obj[prop] = null;
  });

  checkAlignment(bigArray);
  checkAlignment(obj);
  checkAlignment(new Set(bigArray));
  checkAlignment(new Map(bigArray.map((number) => [number, null])));
}


// Test display of constructors
{
  class ObjectSubclass {}
  class ArraySubclass extends Array {}
  class SetSubclass extends Set {}
  class MapSubclass extends Map {}
  class PromiseSubclass extends Promise {}

  const x = new ObjectSubclass();
  x.foo = 42;
  assert.strictEqual(util.inspect(x),
                     'ObjectSubclass { foo: 42 }');
  assert.strictEqual(util.inspect(new ArraySubclass(1, 2, 3)),
                     'ArraySubclass [ 1, 2, 3 ]');
  assert.strictEqual(util.inspect(new SetSubclass([1, 2, 3])),
                     'SetSubclass { 1, 2, 3 }');
  assert.strictEqual(util.inspect(new MapSubclass([['foo', 42]])),
                     'MapSubclass { \'foo\' => 42 }');
<<<<<<< HEAD
  assert.strictEqual(util.inspect(new PromiseSubclass(() => {})),
                     common.engineSpecificMessage({
                       v8: 'PromiseSubclass { <pending> }',
                       chakracore: 'PromiseSubclass {}'
                     }));
=======
  assert.strictEqual(util.inspect(new PromiseSubclass(common.noop)),
                     'PromiseSubclass { <pending> }');
>>>>>>> 642baf46
}

// Corner cases.
{
  const x = { constructor: 42 };
  assert.strictEqual(util.inspect(x), '{ constructor: 42 }');
}

{
  const x = {};
  Object.defineProperty(x, 'constructor', {
    get: function() {
      throw new Error('should not access constructor');
    },
    enumerable: true
  });
  assert.strictEqual(util.inspect(x), '{ constructor: [Getter] }');
}

{
  const x = new function() {}; // eslint-disable-line new-parens
  assert.strictEqual(util.inspect(x), '{}');
}

{
  const x = Object.create(null);
  assert.strictEqual(util.inspect(x), '{}');
}

// The following maxArrayLength tests were introduced after v6.0.0 was released.
// Do not backport to v5/v4 unless all of
// https://github.com/nodejs/node/pull/6334 is backported.
{
  const x = new Array(101).fill();
  assert(util.inspect(x).endsWith('1 more item ]'));
}

{
  const x = new Array(101).fill();
  assert(!util.inspect(x, { maxArrayLength: 101 }).endsWith('1 more item ]'));
}

{
  const x = new Array(101).fill();
  assert.strictEqual(util.inspect(x, { maxArrayLength: 0 }),
                     '[ ... 101 more items ]');
}

{
  const x = Array(101);
  assert.strictEqual(util.inspect(x, { maxArrayLength: 0 }),
                     '[ ... 101 more items ]');
}

{
  const x = new Uint8Array(101);
  assert(util.inspect(x).endsWith('1 more item ]'));
}

{
  const x = new Uint8Array(101);
  assert(!util.inspect(x, { maxArrayLength: 101 }).endsWith('1 more item ]'));
}

{
  const x = new Uint8Array(101);
  assert.strictEqual(util.inspect(x, { maxArrayLength: 0 }),
                     'Uint8Array [ ... 101 more items ]');
}

{
  const x = Array(101);
  assert(!util.inspect(x, { maxArrayLength: null }).endsWith('1 more item ]'));
}

{
  const x = Array(101);
  assert(!util.inspect(
    x, { maxArrayLength: Infinity }
  ).endsWith('1 more item ]'));
}

{
  const x = new Uint8Array(101);
  assert(!util.inspect(x, { maxArrayLength: null }).endsWith('1 more item ]'));
}

{
  const x = new Uint8Array(101);
  assert(!util.inspect(
    x, { maxArrayLength: Infinity }
  ).endsWith('1 more item ]'));
}

{
  const obj = {foo: 'abc', bar: 'xyz'};
  const oneLine = util.inspect(obj, {breakLength: Infinity});
  // Subtract four for the object's two curly braces and two spaces of padding.
  // Add one more to satisfy the strictly greater than condition in the code.
  const breakpoint = oneLine.length - 5;
  const twoLines = util.inspect(obj, {breakLength: breakpoint});

  assert.strictEqual(oneLine, '{ foo: \'abc\', bar: \'xyz\' }');
  assert.strictEqual(oneLine, util.inspect(obj, {breakLength: breakpoint + 1}));
  assert.strictEqual(twoLines, '{ foo: \'abc\',\n  bar: \'xyz\' }');
}

// util.inspect.defaultOptions tests
{
  const arr = new Array(101).fill();
  const obj = {a: {a: {a: {a: 1}}}};

  const oldOptions = Object.assign({}, util.inspect.defaultOptions);

  // Set single option through property assignment
  util.inspect.defaultOptions.maxArrayLength = null;
  assert(!/1 more item/.test(util.inspect(arr)));
  util.inspect.defaultOptions.maxArrayLength = oldOptions.maxArrayLength;
  assert(/1 more item/.test(util.inspect(arr)));
  util.inspect.defaultOptions.depth = null;
  assert(!/Object/.test(util.inspect(obj)));
  util.inspect.defaultOptions.depth = oldOptions.depth;
  assert(/Object/.test(util.inspect(obj)));
  assert.strictEqual(
    JSON.stringify(util.inspect.defaultOptions),
    JSON.stringify(oldOptions)
  );

  // Set multiple options through object assignment
  util.inspect.defaultOptions = {maxArrayLength: null, depth: null};
  assert(!/1 more item/.test(util.inspect(arr)));
  assert(!/Object/.test(util.inspect(obj)));
  util.inspect.defaultOptions = oldOptions;
  assert(/1 more item/.test(util.inspect(arr)));
  assert(/Object/.test(util.inspect(obj)));
  assert.strictEqual(
    JSON.stringify(util.inspect.defaultOptions),
    JSON.stringify(oldOptions)
  );

  assert.throws(() => {
    util.inspect.defaultOptions = null;
  }, /"options" must be an object/);

  assert.throws(() => {
    util.inspect.defaultOptions = 'bad';
  }, /"options" must be an object/);
}

assert.doesNotThrow(() => util.inspect(process));<|MERGE_RESOLUTION|>--- conflicted
+++ resolved
@@ -805,16 +805,11 @@
   // squelch UnhandledPromiseRejection
   rejected.catch(common.noop);
 
-<<<<<<< HEAD
-  const pending = new Promise(() => {});
+  const pending = new Promise(common.noop);
   assert.strictEqual(util.inspect(pending), common.engineSpecificMessage({
     v8: 'Promise { <pending> }',
     chakracore: 'Promise {}'
   }));
-=======
-  const pending = new Promise(common.noop);
-  assert.strictEqual(util.inspect(pending), 'Promise { <pending> }');
->>>>>>> 642baf46
 
   const promiseWithProperty = Promise.resolve('foo');
   promiseWithProperty.bar = 42;
@@ -922,16 +917,11 @@
                      'SetSubclass { 1, 2, 3 }');
   assert.strictEqual(util.inspect(new MapSubclass([['foo', 42]])),
                      'MapSubclass { \'foo\' => 42 }');
-<<<<<<< HEAD
-  assert.strictEqual(util.inspect(new PromiseSubclass(() => {})),
+  assert.strictEqual(util.inspect(new PromiseSubclass(common.noop)),
                      common.engineSpecificMessage({
                        v8: 'PromiseSubclass { <pending> }',
                        chakracore: 'PromiseSubclass {}'
                      }));
-=======
-  assert.strictEqual(util.inspect(new PromiseSubclass(common.noop)),
-                     'PromiseSubclass { <pending> }');
->>>>>>> 642baf46
 }
 
 // Corner cases.
