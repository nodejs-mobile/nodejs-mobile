// Copyright Joyent, Inc. and other Node contributors.
//
// Permission is hereby granted, free of charge, to any person obtaining a
// copy of this software and associated documentation files (the
// "Software"), to deal in the Software without restriction, including
// without limitation the rights to use, copy, modify, merge, publish,
// distribute, sublicense, and/or sell copies of the Software, and to permit
// persons to whom the Software is furnished to do so, subject to the
// following conditions:
//
// The above copyright notice and this permission notice shall be included
// in all copies or substantial portions of the Software.
//
// THE SOFTWARE IS PROVIDED "AS IS", WITHOUT WARRANTY OF ANY KIND, EXPRESS
// OR IMPLIED, INCLUDING BUT NOT LIMITED TO THE WARRANTIES OF
// MERCHANTABILITY, FITNESS FOR A PARTICULAR PURPOSE AND NONINFRINGEMENT. IN
// NO EVENT SHALL THE AUTHORS OR COPYRIGHT HOLDERS BE LIABLE FOR ANY CLAIM,
// DAMAGES OR OTHER LIABILITY, WHETHER IN AN ACTION OF CONTRACT, TORT OR
// OTHERWISE, ARISING FROM, OUT OF OR IN CONNECTION WITH THE SOFTWARE OR THE
// USE OR OTHER DEALINGS IN THE SOFTWARE.

'use strict';
const common = require('../common');
const assert = require('assert');
const JSStream = process.binding('js_stream').JSStream;
const util = require('util');
const vm = require('vm');
<<<<<<< HEAD
const { previewMapIterator } = common.requireInternalV8();
=======
const { previewEntries } = process.binding('util');
>>>>>>> 5cbb905c

assert.strictEqual(util.inspect(1), '1');
assert.strictEqual(util.inspect(false), 'false');
assert.strictEqual(util.inspect(''), "''");
assert.strictEqual(util.inspect('hello'), "'hello'");
assert.strictEqual(util.inspect(function() {}), '[Function]');
assert.strictEqual(util.inspect(() => {}), '[Function]');
assert.strictEqual(util.inspect(async function() {}), '[AsyncFunction]');
assert.strictEqual(util.inspect(async () => {}), '[AsyncFunction]');
assert.strictEqual(util.inspect(function*() {}), '[GeneratorFunction]');
assert.strictEqual(util.inspect(undefined), 'undefined');
assert.strictEqual(util.inspect(null), 'null');
assert.strictEqual(util.inspect(/foo(bar\n)?/gi), '/foo(bar\\n)?/gi');
assert.strictEqual(
  util.inspect(new Date('Sun, 14 Feb 2010 11:48:40 GMT')),
  new Date('2010-02-14T12:48:40+01:00').toISOString()
);
assert.strictEqual(util.inspect(new Date('')), (new Date('')).toString());
assert.strictEqual(util.inspect('\n\u0001'), "'\\n\\u0001'");
assert.strictEqual(
  util.inspect(`${Array(75).fill(1)}'\n\u001d\n\u0003`),
  `'${Array(75).fill(1)}\\'\\n\\u001d\\n\\u0003'`
);
assert.strictEqual(util.inspect([]), '[]');
assert.strictEqual(util.inspect(Object.create([])), 'Array {}');
assert.strictEqual(util.inspect([1, 2]), '[ 1, 2 ]');
assert.strictEqual(util.inspect([1, [2, 3]]), '[ 1, [ 2, 3 ] ]');
assert.strictEqual(util.inspect({}), '{}');
assert.strictEqual(util.inspect({ a: 1 }), '{ a: 1 }');
assert.strictEqual(util.inspect({ a: function() {} }), '{ a: [Function: a] }');
assert.strictEqual(util.inspect({ a: () => {} }), '{ a: [Function: a] }');
assert.strictEqual(util.inspect({ a: async function() {} }),
                   '{ a: [AsyncFunction: a] }');
assert.strictEqual(util.inspect({ a: async () => {} }),
                   '{ a: [AsyncFunction: a] }');
assert.strictEqual(util.inspect({ a: function*() {} }),
                   '{ a: [GeneratorFunction: a] }');
assert.strictEqual(util.inspect({ a: 1, b: 2 }), '{ a: 1, b: 2 }');
assert.strictEqual(util.inspect({ 'a': {} }), '{ a: {} }');
assert.strictEqual(util.inspect({ 'a': { 'b': 2 } }), '{ a: { b: 2 } }');
assert.strictEqual(util.inspect({ 'a': { 'b': { 'c': { 'd': 2 } } } }),
                   '{ a: { b: { c: [Object] } } }');
assert.strictEqual(
  util.inspect({ 'a': { 'b': { 'c': { 'd': 2 } } } }, false, null),
  '{ a: { b: { c: { d: 2 } } } }');
assert.strictEqual(util.inspect([1, 2, 3], true), '[ 1, 2, 3, [length]: 3 ]');
assert.strictEqual(util.inspect({ 'a': { 'b': { 'c': 2 } } }, false, 0),
                   '{ a: [Object] }');
assert.strictEqual(util.inspect({ 'a': { 'b': { 'c': 2 } } }, false, 1),
                   '{ a: { b: [Object] } }');
assert.strictEqual(util.inspect({ 'a': { 'b': ['c'] } }, false, 1),
                   '{ a: { b: [Array] } }');
assert.strictEqual(util.inspect(new Uint8Array(0)), 'Uint8Array [  ]');
assert.strictEqual(
  util.inspect(
    Object.create(
      {},
      { visible: { value: 1, enumerable: true }, hidden: { value: 2 } }
    )
  ),
  '{ visible: 1 }'
);
assert.strictEqual(
  util.inspect(
    Object.assign(new String('hello'), { [Symbol('foo')]: 123 }),
    { showHidden: true }
  ),
  '{ [String: \'hello\'] [length]: 5, [Symbol(foo)]: 123 }'
);

assert.strictEqual(util.inspect((new JSStream())._externalStream),
                   '[External]');

{
  const regexp = /regexp/;
  regexp.aprop = 42;
  assert.strictEqual(util.inspect({ a: regexp }, false, 0), '{ a: /regexp/ }');
}

assert(/Object/.test(
  util.inspect({ a: { a: { a: { a: {} } } } }, undefined, undefined, true)
));
assert(!/Object/.test(
  util.inspect({ a: { a: { a: { a: {} } } } }, undefined, null, true)
));

for (const showHidden of [true, false]) {
  const ab = new ArrayBuffer(4);
  const dv = new DataView(ab, 1, 2);
  assert.strictEqual(
    util.inspect(ab, showHidden),
    'ArrayBuffer { byteLength: 4 }'
  );
  assert.strictEqual(util.inspect(new DataView(ab, 1, 2), showHidden),
                     'DataView {\n' +
                     '  byteLength: 2,\n' +
                     '  byteOffset: 1,\n' +
                     '  buffer: ArrayBuffer { byteLength: 4 } }');
  assert.strictEqual(
    util.inspect(ab, showHidden),
    'ArrayBuffer { byteLength: 4 }'
  );
  assert.strictEqual(util.inspect(dv, showHidden),
                     'DataView {\n' +
                     '  byteLength: 2,\n' +
                     '  byteOffset: 1,\n' +
                     '  buffer: ArrayBuffer { byteLength: 4 } }');
  ab.x = 42;
  dv.y = 1337;
  assert.strictEqual(util.inspect(ab, showHidden),
                     'ArrayBuffer { byteLength: 4, x: 42 }');
  assert.strictEqual(util.inspect(dv, showHidden),
                     'DataView {\n' +
                     '  byteLength: 2,\n' +
                     '  byteOffset: 1,\n' +
                     '  buffer: ArrayBuffer { byteLength: 4, x: 42 },\n' +
                     '  y: 1337 }');
}

// Now do the same checks but from a different context.
for (const showHidden of [true, false]) {
  const ab = vm.runInNewContext('new ArrayBuffer(4)');
  const dv = vm.runInNewContext('new DataView(ab, 1, 2)', { ab });
  assert.strictEqual(
    util.inspect(ab, showHidden),
    'ArrayBuffer { byteLength: 4 }'
  );
  assert.strictEqual(util.inspect(new DataView(ab, 1, 2), showHidden),
                     'DataView {\n' +
                     '  byteLength: 2,\n' +
                     '  byteOffset: 1,\n' +
                     '  buffer: ArrayBuffer { byteLength: 4 } }');
  assert.strictEqual(
    util.inspect(ab, showHidden),
    'ArrayBuffer { byteLength: 4 }'
  );
  assert.strictEqual(util.inspect(dv, showHidden),
                     'DataView {\n' +
                     '  byteLength: 2,\n' +
                     '  byteOffset: 1,\n' +
                     '  buffer: ArrayBuffer { byteLength: 4 } }');
  ab.x = 42;
  dv.y = 1337;
  assert.strictEqual(util.inspect(ab, showHidden),
                     'ArrayBuffer { byteLength: 4, x: 42 }');
  assert.strictEqual(util.inspect(dv, showHidden),
                     'DataView {\n' +
                     '  byteLength: 2,\n' +
                     '  byteOffset: 1,\n' +
                     '  buffer: ArrayBuffer { byteLength: 4, x: 42 },\n' +
                     '  y: 1337 }');
}


[ Float32Array,
  Float64Array,
  Int16Array,
  Int32Array,
  Int8Array,
  Uint16Array,
  Uint32Array,
  Uint8Array,
  Uint8ClampedArray ].forEach((constructor) => {
  const length = 2;
  const byteLength = length * constructor.BYTES_PER_ELEMENT;
  const array = new constructor(new ArrayBuffer(byteLength), 0, length);
  array[0] = 65;
  array[1] = 97;
  assert.strictEqual(
    util.inspect(array, true),
    `${constructor.name} [\n` +
      '  65,\n' +
      '  97,\n' +
      `  [BYTES_PER_ELEMENT]: ${constructor.BYTES_PER_ELEMENT},\n` +
      `  [length]: ${length},\n` +
      `  [byteLength]: ${byteLength},\n` +
      '  [byteOffset]: 0,\n' +
      `  [buffer]: ArrayBuffer { byteLength: ${byteLength} } ]`);
  assert.strictEqual(
    util.inspect(array, false),
    `${constructor.name} [ 65, 97 ]`
  );
});

// Now check that declaring a TypedArray in a different context works the same.
[ Float32Array,
  Float64Array,
  Int16Array,
  Int32Array,
  Int8Array,
  Uint16Array,
  Uint32Array,
  Uint8Array,
  Uint8ClampedArray ].forEach((constructor) => {
  const length = 2;
  const byteLength = length * constructor.BYTES_PER_ELEMENT;
  const array = vm.runInNewContext(
    'new constructor(new ArrayBuffer(byteLength), 0, length)',
    { constructor, byteLength, length }
  );
  array[0] = 65;
  array[1] = 97;
  assert.strictEqual(
    util.inspect(array, true),
    `${constructor.name} [\n` +
      '  65,\n' +
      '  97,\n' +
      `  [BYTES_PER_ELEMENT]: ${constructor.BYTES_PER_ELEMENT},\n` +
      `  [length]: ${length},\n` +
      `  [byteLength]: ${byteLength},\n` +
      '  [byteOffset]: 0,\n' +
      `  [buffer]: ArrayBuffer { byteLength: ${byteLength} } ]`);
  assert.strictEqual(
    util.inspect(array, false),
    `${constructor.name} [ 65, 97 ]`
  );
});

assert.strictEqual(
  util.inspect(Object.create({}, {
    visible: { value: 1, enumerable: true },
    hidden: { value: 2 }
  }), { showHidden: true }),
  '{ visible: 1, [hidden]: 2 }'
);
// Objects without prototype.
assert.strictEqual(
  util.inspect(Object.create(null, {
    name: { value: 'Tim', enumerable: true },
    hidden: { value: 'secret' }
  }), { showHidden: true }),
  "{ name: 'Tim', [hidden]: 'secret' }"
);

assert.strictEqual(
  util.inspect(Object.create(null, {
    name: { value: 'Tim', enumerable: true },
    hidden: { value: 'secret' }
  })),
  '{ name: \'Tim\' }'
);

// Dynamic properties.
{
  assert.strictEqual(
    util.inspect({ get readonly() {} }),
    '{ readonly: [Getter] }');

  assert.strictEqual(
    util.inspect({ get readwrite() {}, set readwrite(val) {} }),
    '{ readwrite: [Getter/Setter] }');

  assert.strictEqual(
    // eslint-disable-next-line accessor-pairs
    util.inspect({ set writeonly(val) {} }),
    '{ writeonly: [Setter] }');

  const value = {};
  value.a = value;
  assert.strictEqual(util.inspect(value), '{ a: [Circular] }');
}

// Array with dynamic properties.
{
  const value = [1, 2, 3];
  Object.defineProperty(
    value,
    'growingLength',
    {
      enumerable: true,
      get: function() { this.push(true); return this.length; }
    }
  );
  Object.defineProperty(
    value,
    '-1',
    {
      enumerable: true,
      value: -1
    }
  );
  assert.strictEqual(util.inspect(value),
                     '[ 1, 2, 3, growingLength: [Getter], \'-1\': -1 ]');
}

// Array with inherited number properties.
{
  class CustomArray extends Array {}
  CustomArray.prototype[5] = 'foo';
  const arr = new CustomArray(50);
  assert.strictEqual(util.inspect(arr), 'CustomArray [ <50 empty items> ]');
}

// Array with extra properties.
{
  // Skip showHidden on ChakraCore due to issue in util.inspect
  // See https://github.com/nodejs/node-chakracore/issues/402
  const arr = [1, 2, 3, , ];
  arr.foo = 'bar';
  assert.strictEqual(util.inspect(arr),
                     "[ 1, 2, 3, <1 empty item>, foo: 'bar' ]");

  const arr2 = [];
  assert.strictEqual(util.inspect([], { showHidden: true }), '[ [length]: 0 ]');
  arr2['00'] = 1;
  assert.strictEqual(util.inspect(arr2), "[ '00': 1 ]");
  if (!common.isChakraEngine) {
    assert.strictEqual(util.inspect(arr2, { showHidden: true }),
                       "[ [length]: 0, '00': 1 ]");
  }
  arr2[1] = 0;
  assert.strictEqual(util.inspect(arr2), "[ <1 empty item>, 0, '00': 1 ]");
  if (!common.isChakraEngine) {
    assert.strictEqual(util.inspect(arr2, { showHidden: true }),
                       "[ <1 empty item>, 0, [length]: 2, '00': 1 ]");
  }
  delete arr2[1];
  assert.strictEqual(util.inspect(arr2), "[ <2 empty items>, '00': 1 ]");
  if (!common.isChakraEngine) {
    assert.strictEqual(util.inspect(arr2, { showHidden: true }),
                       "[ <2 empty items>, [length]: 2, '00': 1 ]");
  }
  arr2['01'] = 2;
  assert.strictEqual(util.inspect(arr2),
                     "[ <2 empty items>, '00': 1, '01': 2 ]");
  if (!common.isChakraEngine) {
    assert.strictEqual(util.inspect(arr2, { showHidden: true }),
                       "[ <2 empty items>, [length]: 2, '00': 1, '01': 2 ]");
  }

  const arr3 = [];
  arr3[-1] = -1;
  assert.strictEqual(util.inspect(arr3), "[ '-1': -1 ]");
}

// Indices out of bounds.
{
  const arr = [];
  arr[2 ** 32] = true; // Not a valid array index.
  assert.strictEqual(util.inspect(arr), "[ '4294967296': true ]");
  arr[0] = true;
  arr[10] = true;
  assert.strictEqual(util.inspect(arr),
                     "[ true, <9 empty items>, true, '4294967296': true ]");
  arr[2 ** 32 - 2] = true;
  arr[2 ** 32 - 1] = true;
  arr[2 ** 32 + 1] = true;
  delete arr[0];
  delete arr[10];
  assert.strictEqual(util.inspect(arr),
                     ['[ <4294967294 empty items>,',
                      'true,',
                      "'4294967296': true,",
                      "'4294967295': true,",
                      "'4294967297': true ]"
                     ].join('\n  '));
}

// Function with properties.
{
  const value = () => {};
  value.aprop = 42;
  assert.strictEqual(util.inspect(value), '{ [Function: value] aprop: 42 }');
}

// Anonymous function with properties.
{
  const value = (() => function() {})();
  value.aprop = 42;
  assert.strictEqual(util.inspect(value), '{ [Function] aprop: 42 }');
}

// Regular expressions with properties.
{
  const value = /123/ig;
  value.aprop = 42;
  assert.strictEqual(util.inspect(value), '{ /123/gi aprop: 42 }');
}

// Dates with properties.
{
  const value = new Date('Sun, 14 Feb 2010 11:48:40 GMT');
  value.aprop = 42;
  assert.strictEqual(util.inspect(value),
                     '{ 2010-02-14T11:48:40.000Z aprop: 42 }');
}

// Test the internal isDate implementation.
{
  const Date2 = vm.runInNewContext('Date');
  const d = new Date2();
  const orig = util.inspect(d);
  Date2.prototype.foo = 'bar';
  const after = util.inspect(d);
  assert.strictEqual(orig, after);
}

// Test positive/negative zero.
assert.strictEqual(util.inspect(0), '0');
assert.strictEqual(util.inspect(-0), '-0');
// Edge case from check.
assert.strictEqual(util.inspect(-5e-324), '-5e-324');

// Test for sparse array.
{
  const a = ['foo', 'bar', 'baz'];
  assert.strictEqual(util.inspect(a), '[ \'foo\', \'bar\', \'baz\' ]');
  delete a[1];
  assert.strictEqual(util.inspect(a), '[ \'foo\', <1 empty item>, \'baz\' ]');
  assert.strictEqual(
    util.inspect(a, true),
    '[ \'foo\', <1 empty item>, \'baz\', [length]: 3 ]'
  );
  assert.strictEqual(util.inspect(new Array(5)), '[ <5 empty items> ]');
  a[3] = 'bar';
  a[100] = 'qux';
  assert.strictEqual(
    util.inspect(a, { breakLength: Infinity }),
    '[ \'foo\', <1 empty item>, \'baz\', \'bar\', <96 empty items>, \'qux\' ]'
  );
  delete a[3];
  assert.strictEqual(
    util.inspect(a, { maxArrayLength: 4 }),
    '[ \'foo\', <1 empty item>, \'baz\', <97 empty items>, ... 1 more item ]'
  );
}

// Test for Array constructor in different context.
if (!common.isChakraEngine) {
  const map = new Map();
  map.set(1, 2);
  const vals = previewEntries(map.entries());
  const valsOutput = [];
  for (const o of vals) {
    valsOutput.push(o);
  }

  assert.strictEqual(util.inspect(valsOutput), '[ [ 1, 2 ] ]');
}

// Test for other constructors in different context.
{
  let obj = vm.runInNewContext('(function(){return {}})()', {});
  assert.strictEqual(util.inspect(obj), '{}');
  obj = vm.runInNewContext('var m=new Map();m.set(1,2);m', {});
  assert.strictEqual(util.inspect(obj), 'Map { 1 => 2 }');
  obj = vm.runInNewContext('var s=new Set();s.add(1);s.add(2);s', {});
  assert.strictEqual(util.inspect(obj), 'Set { 1, 2 }');
  obj = vm.runInNewContext('fn=function(){};new Promise(fn,fn)', {});
  assert.strictEqual(util.inspect(obj), 'Promise { <pending> }');
}

// Test for property descriptors.
{
  const getter = Object.create(null, {
    a: {
      get: function() { return 'aaa'; }
    }
  });
  const setter = Object.create(null, {
    b: { // eslint-disable-line accessor-pairs
      set: function() {}
    }
  });
  const getterAndSetter = Object.create(null, {
    c: {
      get: function() { return 'ccc'; },
      set: function() {}
    }
  });
  assert.strictEqual(util.inspect(getter, true), '{ [a]: [Getter] }');
  assert.strictEqual(util.inspect(setter, true), '{ [b]: [Setter] }');
  assert.strictEqual(
    util.inspect(getterAndSetter, true),
    '{ [c]: [Getter/Setter] }'
  );
}

// Exceptions should print the error message, not '{}'.
{
  [
    new Error(),
    new Error('FAIL'),
    new TypeError('FAIL'),
    new SyntaxError('FAIL')
  ].forEach((err) => {
    assert.strictEqual(util.inspect(err), err.stack);
  });
  try {
    undef(); // eslint-disable-line no-undef
  } catch (e) {
    assert.strictEqual(util.inspect(e), e.stack);
  }
  const ex = util.inspect(new Error('FAIL'), true);
  assert(ex.includes('Error: FAIL'));
  assert(ex.includes('[stack]'));
  assert(ex.includes('[message]'));
}

{
  const tmp = Error.stackTraceLimit;
  Error.stackTraceLimit = 0;
  const err = new Error('foo');
  const err2 = new Error('foo\nbar');
  assert.strictEqual(util.inspect(err, { compact: true }), '[Error: foo]');
  assert(err.stack);
  delete err.stack;
  assert(!err.stack);
  assert.strictEqual(util.inspect(err, { compact: true }), '[Error: foo]');
  assert.strictEqual(
    util.inspect(err2, { compact: true }),
    '[Error: foo\nbar]'
  );

  err.bar = true;
  err2.bar = true;

  assert.strictEqual(
    util.inspect(err, { compact: true }),
    '{ [Error: foo] bar: true }'
  );
  assert.strictEqual(
    util.inspect(err2, { compact: true }),
    '{ [Error: foo\nbar] bar: true }'
  );
  assert.strictEqual(
    util.inspect(err, { compact: true, breakLength: 5 }),
    '{ [Error: foo]\n  bar: true }'
  );
  assert.strictEqual(
    util.inspect(err, { compact: true, breakLength: 1 }),
    '{ [Error: foo]\n  bar:\n   true }'
  );
  assert.strictEqual(
    util.inspect(err2, { compact: true, breakLength: 5 }),
    '{ [Error: foo\nbar]\n  bar: true }'
  );
  assert.strictEqual(
    util.inspect(err, { compact: false }),
    '[Error: foo] {\n  bar: true\n}'
  );
  assert.strictEqual(
    util.inspect(err2, { compact: false }),
    '[Error: foo\nbar] {\n  bar: true\n}'
  );

  Error.stackTraceLimit = tmp;
}

// Doesn't capture stack trace.
{
  function BadCustomError(msg) {
    Error.call(this);
    Object.defineProperty(this, 'message',
                          { value: msg, enumerable: false });
    Object.defineProperty(this, 'name',
                          { value: 'BadCustomError', enumerable: false });
  }
  util.inherits(BadCustomError, Error);
  assert.strictEqual(
    util.inspect(new BadCustomError('foo')),
    '[BadCustomError: foo]'
  );
}

// GH-1941
assert.strictEqual(util.inspect(Object.create(Date.prototype)), 'Date {}');

// GH-1944
{
  const d = new Date();
  d.toUTCString = null;
  util.inspect(d);
}

// Should not throw.
{
  const d = new Date();
  d.toISOString = null;
  util.inspect(d);
}

// Should not throw.
const r = /regexp/;
r.toString = null;
util.inspect(r);

// Bug with user-supplied inspect function returns non-string.
util.inspect([{ inspect: () => 123 }]);

// GH-2225
{
  const x = { inspect: util.inspect };
  assert.strictEqual(util.inspect(x).includes('inspect'), true);
}

// util.inspect should display the escaped value of a key.
{
  const w = {
    '\\': 1,
    '\\\\': 2,
    '\\\\\\': 3,
    '\\\\\\\\': 4,
    '\n': 5,
    '\r': 6
  };

  const y = ['a', 'b', 'c'];
  y['\\\\'] = 'd';
  y['\n'] = 'e';
  y['\r'] = 'f';

  assert.strictEqual(
    util.inspect(w),
    '{ \'\\\\\': 1, \'\\\\\\\\\': 2, \'\\\\\\\\\\\\\': 3, ' +
    '\'\\\\\\\\\\\\\\\\\': 4, \'\\n\': 5, \'\\r\': 6 }'
  );
  assert.strictEqual(
    util.inspect(y),
    '[ \'a\', \'b\', \'c\', \'\\\\\\\\\': \'d\', ' +
    '\'\\n\': \'e\', \'\\r\': \'f\' ]'
  );
}

// Test util.inspect.styles and util.inspect.colors.
{
  function testColorStyle(style, input, implicit) {
    const colorName = util.inspect.styles[style];
    let color = ['', ''];
    if (util.inspect.colors[colorName])
      color = util.inspect.colors[colorName];

    const withoutColor = util.inspect(input, false, 0, false);
    const withColor = util.inspect(input, false, 0, true);
    const expect = `\u001b[${color[0]}m${withoutColor}\u001b[${color[1]}m`;
    assert.strictEqual(
      withColor,
      expect,
      `util.inspect color for style ${style}`);
  }

  testColorStyle('special', function() {});
  testColorStyle('number', 123.456);
  testColorStyle('boolean', true);
  testColorStyle('undefined', undefined);
  testColorStyle('null', null);
  testColorStyle('string', 'test string');
  testColorStyle('date', new Date());
  testColorStyle('regexp', /regexp/);
}

// An object with "hasOwnProperty" overwritten should not throw.
util.inspect({ hasOwnProperty: null });

// New API, accepts an "options" object.
{
  const subject = { foo: 'bar', hello: 31, a: { b: { c: { d: 0 } } } };
  Object.defineProperty(subject, 'hidden', { enumerable: false, value: null });

  assert.strictEqual(
    util.inspect(subject, { showHidden: false }).includes('hidden'),
    false
  );
  assert.strictEqual(
    util.inspect(subject, { showHidden: true }).includes('hidden'),
    true
  );
  assert.strictEqual(
    util.inspect(subject, { colors: false }).includes('\u001b[32m'),
    false
  );
  assert.strictEqual(
    util.inspect(subject, { colors: true }).includes('\u001b[32m'),
    true
  );
  assert.strictEqual(
    util.inspect(subject, { depth: 2 }).includes('c: [Object]'),
    true
  );
  assert.strictEqual(
    util.inspect(subject, { depth: 0 }).includes('a: [Object]'),
    true
  );
  assert.strictEqual(
    util.inspect(subject, { depth: null }).includes('{ d: 0 }'),
    true
  );
  assert.strictEqual(
    util.inspect(subject, { depth: undefined }).includes('{ d: 0 }'),
    true
  );
}

{
  // "customInspect" option can enable/disable calling inspect() on objects.
  const subject = { inspect: () => 123 };

  assert.strictEqual(
    util.inspect(subject, { customInspect: true }).includes('123'),
    true
  );
  assert.strictEqual(
    util.inspect(subject, { customInspect: true }).includes('inspect'),
    false
  );
  assert.strictEqual(
    util.inspect(subject, { customInspect: false }).includes('123'),
    false
  );
  assert.strictEqual(
    util.inspect(subject, { customInspect: false }).includes('inspect'),
    true
  );

  // Custom inspect() functions should be able to return other Objects.
  subject.inspect = () => ({ foo: 'bar' });

  assert.strictEqual(util.inspect(subject), '{ foo: \'bar\' }');

  subject.inspect = (depth, opts) => {
    assert.strictEqual(opts.customInspectOptions, true);
  };

  util.inspect(subject, { customInspectOptions: true });
}

{
  // "customInspect" option can enable/disable calling [util.inspect.custom]().
  const subject = { [util.inspect.custom]: () => 123 };

  assert.strictEqual(
    util.inspect(subject, { customInspect: true }).includes('123'),
    true
  );
  assert.strictEqual(
    util.inspect(subject, { customInspect: false }).includes('123'),
    false
  );

  // A custom [util.inspect.custom]() should be able to return other Objects.
  subject[util.inspect.custom] = () => ({ foo: 'bar' });

  assert.strictEqual(util.inspect(subject), '{ foo: \'bar\' }');

  subject[util.inspect.custom] = (depth, opts) => {
    assert.strictEqual(opts.customInspectOptions, true);
  };

  util.inspect(subject, { customInspectOptions: true });
}

{
  // [util.inspect.custom] takes precedence over inspect.
  const subject = {
    [util.inspect.custom]() { return 123; },
    inspect() { return 456; }
  };

  assert.strictEqual(
    util.inspect(subject, { customInspect: true }).includes('123'),
    true
  );
  assert.strictEqual(
    util.inspect(subject, { customInspect: false }).includes('123'),
    false
  );
  assert.strictEqual(
    util.inspect(subject, { customInspect: true }).includes('456'),
    false
  );
  assert.strictEqual(
    util.inspect(subject, { customInspect: false }).includes('456'),
    false
  );
}

{
  // Returning `this` from a custom inspection function works.
  assert.strictEqual(util.inspect({ a: 123, inspect() { return this; } }),
                     '{ a: 123, inspect: [Function: inspect] }');

  const subject = { a: 123, [util.inspect.custom]() { return this; } };
  const UIC = 'util.inspect.custom';
  assert.strictEqual(util.inspect(subject),
                     `{ a: 123,\n  [Symbol(${UIC})]: [Function: [${UIC}]] }`);
}

// util.inspect with "colors" option should produce as many lines as without it.
{
  function testLines(input) {
    const countLines = (str) => (str.match(/\n/g) || []).length;
    const withoutColor = util.inspect(input);
    const withColor = util.inspect(input, { colors: true });
    assert.strictEqual(countLines(withoutColor), countLines(withColor));
  }

  const bigArray = new Array(100).fill().map((value, index) => index);

  testLines([1, 2, 3, 4, 5, 6, 7]);
  testLines(bigArray);
  testLines({ foo: 'bar', baz: 35, b: { a: 35 } });
  testLines({ a: { a: 3, b: 1, c: 1, d: 1, e: 1, f: 1, g: 1, h: 1 }, b: 1 });
  testLines({
    foo: 'bar',
    baz: 35,
    b: { a: 35 },
    veryLongKey: 'very long value',
    evenLongerKey: ['with even longer value in array']
  });
}

// Test boxed primitives output the correct values.
assert.strictEqual(util.inspect(new String('test')), '[String: \'test\']');
assert.strictEqual(
  util.inspect(Object(Symbol('test'))),
  '[Symbol: Symbol(test)]'
);
assert.strictEqual(util.inspect(new Boolean(false)), '[Boolean: false]');
assert.strictEqual(util.inspect(new Boolean(true)), '[Boolean: true]');
assert.strictEqual(util.inspect(new Number(0)), '[Number: 0]');
assert.strictEqual(util.inspect(new Number(-0)), '[Number: -0]');
assert.strictEqual(util.inspect(new Number(-1.1)), '[Number: -1.1]');
assert.strictEqual(util.inspect(new Number(13.37)), '[Number: 13.37]');

// Test boxed primitives with own properties.
{
  const str = new String('baz');
  str.foo = 'bar';
  assert.strictEqual(util.inspect(str), '{ [String: \'baz\'] foo: \'bar\' }');

  const bool = new Boolean(true);
  bool.foo = 'bar';
  assert.strictEqual(util.inspect(bool), '{ [Boolean: true] foo: \'bar\' }');

  const num = new Number(13.37);
  num.foo = 'bar';
  assert.strictEqual(util.inspect(num), '{ [Number: 13.37] foo: \'bar\' }');
}

// Test es6 Symbol.
if (typeof Symbol !== 'undefined') {
  assert.strictEqual(util.inspect(Symbol()), 'Symbol()');
  assert.strictEqual(util.inspect(Symbol(123)), 'Symbol(123)');
  assert.strictEqual(util.inspect(Symbol('hi')), 'Symbol(hi)');
  assert.strictEqual(util.inspect([Symbol()]), '[ Symbol() ]');
  assert.strictEqual(util.inspect({ foo: Symbol() }), '{ foo: Symbol() }');

  const options = { showHidden: true };
  let subject = {};

  subject[Symbol('symbol')] = 42;

  assert.strictEqual(util.inspect(subject), '{ [Symbol(symbol)]: 42 }');
  assert.strictEqual(
    util.inspect(subject, options),
    '{ [Symbol(symbol)]: 42 }'
  );

  Object.defineProperty(
    subject,
    Symbol(),
    { enumerable: false, value: 'non-enum' });
  assert.strictEqual(util.inspect(subject), '{ [Symbol(symbol)]: 42 }');
  assert.strictEqual(
    util.inspect(subject, options),
    '{ [Symbol(symbol)]: 42, [Symbol()]: \'non-enum\' }'
  );

  subject = [1, 2, 3];
  subject[Symbol('symbol')] = 42;

  assert.strictEqual(util.inspect(subject),
                     '[ 1, 2, 3, [Symbol(symbol)]: 42 ]');
}

// Test Set.
{
  assert.strictEqual(util.inspect(new Set()), 'Set {}');
  assert.strictEqual(util.inspect(new Set([1, 2, 3])), 'Set { 1, 2, 3 }');
  const set = new Set(['foo']);
  set.bar = 42;
  assert.strictEqual(
    util.inspect(set, true),
    'Set { \'foo\', [size]: 1, bar: 42 }'
  );
}

// Test circular Set.
{
  const set = new Set();
  set.add(set);
  assert.strictEqual(util.inspect(set), 'Set { [Circular] }');
}

// Test Map.
{
  assert.strictEqual(util.inspect(new Map()), 'Map {}');
  assert.strictEqual(util.inspect(new Map([[1, 'a'], [2, 'b'], [3, 'c']])),
                     'Map { 1 => \'a\', 2 => \'b\', 3 => \'c\' }');
  const map = new Map([['foo', null]]);
  map.bar = 42;
  assert.strictEqual(util.inspect(map, true),
                     'Map { \'foo\' => null, [size]: 1, bar: 42 }');
}

// Test circular Map.
{
  const map = new Map();
  map.set(map, 'map');
  assert.strictEqual(util.inspect(map), "Map { [Circular] => 'map' }");
  map.set(map, map);
  assert.strictEqual(util.inspect(map), 'Map { [Circular] => [Circular] }');
  map.delete(map);
  map.set('map', map);
  assert.strictEqual(util.inspect(map), "Map { 'map' => [Circular] }");
}

// Test Promise.
{
  const resolved = Promise.resolve(3);
  assert.strictEqual(util.inspect(resolved), 'Promise { 3 }');

  const rejected = Promise.reject(3);
  assert.strictEqual(util.inspect(rejected), 'Promise { <rejected> 3 }');
  // Squelch UnhandledPromiseRejection.
  rejected.catch(() => {});

  const pending = new Promise(() => {});
  assert.strictEqual(util.inspect(pending), 'Promise { <pending> }');

  const promiseWithProperty = Promise.resolve('foo');
  promiseWithProperty.bar = 42;
  assert.strictEqual(util.inspect(promiseWithProperty),
                     'Promise { \'foo\', bar: 42 }');
}

// Make sure it doesn't choke on polyfills. Unlike Set/Map, there is no standard
// interface to synchronously inspect a Promise, so our techniques only work on
// a bonafide native Promise.
{
  const oldPromise = Promise;
  global.Promise = function() { this.bar = 42; };
  assert.strictEqual(util.inspect(new Promise()), '{ bar: 42 }');
  global.Promise = oldPromise;
}

// Test Map iterators.
if (!common.isChakraEngine) {
  const map = new Map([['foo', 'bar']]);
  assert.strictEqual(util.inspect(map.keys()), '[Map Iterator] { \'foo\' }');
  assert.strictEqual(util.inspect(map.values()), '[Map Iterator] { \'bar\' }');
  assert.strictEqual(util.inspect(map.entries()),
                     '[Map Iterator] { [ \'foo\', \'bar\' ] }');
  // Make sure the iterator doesn't get consumed.
  const keys = map.keys();
  assert.strictEqual(util.inspect(keys), '[Map Iterator] { \'foo\' }');
  assert.strictEqual(util.inspect(keys), '[Map Iterator] { \'foo\' }');
  keys.extra = true;
  assert.strictEqual(
    util.inspect(keys, { maxArrayLength: 0 }),
    '[Map Iterator] { ... more items, extra: true }');
}

// Test Set iterators.
if (!common.isChakraEngine) {
  const aSet = new Set([1, 3]);
  assert.strictEqual(util.inspect(aSet.keys()), '[Set Iterator] { 1, 3 }');
  assert.strictEqual(util.inspect(aSet.values()), '[Set Iterator] { 1, 3 }');
  assert.strictEqual(util.inspect(aSet.entries()), '[Set Iterator] { 1, 3 }');
  // Make sure the iterator doesn't get consumed.
  const keys = aSet.keys();
  assert.strictEqual(util.inspect(keys), '[Set Iterator] { 1, 3 }');
  assert.strictEqual(util.inspect(keys), '[Set Iterator] { 1, 3 }');
  keys.extra = true;
  assert.strictEqual(
    util.inspect(keys, { maxArrayLength: 1 }),
    '[Set Iterator] { 1, ... more items, extra: true }');
}

// Test alignment of items in container.
// Assumes that the first numeric character is the start of an item.
{
  function checkAlignment(container) {
    const lines = util.inspect(container).split('\n');
    const numRE = /\d/;
    let pos;
    lines.forEach((line) => {
      const npos = line.search(numRE);
      if (npos !== -1) {
        if (pos !== undefined) {
          assert.strictEqual(pos, npos, 'container items not aligned');
        }
        pos = npos;
      }
    });
  }

  const bigArray = [];
  for (let i = 0; i < 100; i++) {
    bigArray.push(i);
  }

  const obj = {};
  bigArray.forEach((prop) => {
    obj[prop] = null;
  });

  checkAlignment(bigArray);
  checkAlignment(obj);
  checkAlignment(new Set(bigArray));
  checkAlignment(new Map(bigArray.map((number) => [number, null])));
}


// Test display of constructors.
{
  class ObjectSubclass {}
  class ArraySubclass extends Array {}
  class SetSubclass extends Set {}
  class MapSubclass extends Map {}
  class PromiseSubclass extends Promise {}

  const x = new ObjectSubclass();
  x.foo = 42;
  assert.strictEqual(util.inspect(x),
                     'ObjectSubclass { foo: 42 }');
  assert.strictEqual(util.inspect(new ArraySubclass(1, 2, 3)),
                     'ArraySubclass [ 1, 2, 3 ]');
  assert.strictEqual(util.inspect(new SetSubclass([1, 2, 3])),
                     'SetSubclass [Set] { 1, 2, 3 }');
  assert.strictEqual(util.inspect(new MapSubclass([['foo', 42]])),
                     'MapSubclass [Map] { \'foo\' => 42 }');
  assert.strictEqual(util.inspect(new PromiseSubclass(() => {})),
                     'PromiseSubclass [Promise] { <pending> }');
  assert.strictEqual(
    util.inspect({ a: { b: new ArraySubclass([1, [2], 3]) } }, { depth: 1 }),
    '{ a: { b: [ArraySubclass] } }'
  );
}

// Empty and circular before depth.
{
  const arr = [[[[]]]];
  assert.strictEqual(util.inspect(arr), '[ [ [ [] ] ] ]');
  arr[0][0][0][0] = [];
  assert.strictEqual(util.inspect(arr), '[ [ [ [Array] ] ] ]');
  arr[0][0][0] = {};
  assert.strictEqual(util.inspect(arr), '[ [ [ {} ] ] ]');
  arr[0][0][0] = { a: 2 };
  assert.strictEqual(util.inspect(arr), '[ [ [ [Object] ] ] ]');
  arr[0][0][0] = arr;
  assert.strictEqual(util.inspect(arr), '[ [ [ [Circular] ] ] ]');
}

// Corner cases.
{
  const x = { constructor: 42 };
  assert.strictEqual(util.inspect(x), '{ constructor: 42 }');
}

{
  const x = {};
  Object.defineProperty(x, 'constructor', {
    get: function() {
      throw new Error('should not access constructor');
    },
    enumerable: true
  });
  assert.strictEqual(util.inspect(x), '{ constructor: [Getter] }');
}

{
  const x = new function() {}; // eslint-disable-line new-parens
  assert.strictEqual(util.inspect(x), '{}');
}

{
  const x = Object.create(null);
  assert.strictEqual(util.inspect(x), '{}');
}

{
  const x = [];
  x[''] = 1;
  assert.strictEqual(util.inspect(x), '[ \'\': 1 ]');
}

// The following maxArrayLength tests were introduced after v6.0.0 was released.
// Do not backport to v5/v4 unless all of
// https://github.com/nodejs/node/pull/6334 is backported.
{
  const x = new Array(101).fill();
  assert(util.inspect(x).endsWith('1 more item ]'));
  assert(!util.inspect(x, { maxArrayLength: 101 }).endsWith('1 more item ]'));
  assert.strictEqual(
    util.inspect(x, { maxArrayLength: -1 }),
    '[ ... 101 more items ]'
  );
  assert.strictEqual(util.inspect(x, { maxArrayLength: 0 }),
                     '[ ... 101 more items ]');
}

{
  const x = Array(101);
  assert.strictEqual(util.inspect(x, { maxArrayLength: 0 }),
                     '[ ... 101 more items ]');
  assert(!util.inspect(x, { maxArrayLength: null }).endsWith('1 more item ]'));
  assert(!util.inspect(
    x, { maxArrayLength: Infinity }
  ).endsWith('1 more item ]'));
}

{
  const x = new Uint8Array(101);
  assert(util.inspect(x).endsWith('1 more item ]'));
  assert(!util.inspect(x, { maxArrayLength: 101 }).endsWith('1 more item ]'));
  assert.strictEqual(util.inspect(x, { maxArrayLength: 0 }),
                     'Uint8Array [ ... 101 more items ]');
  assert(!util.inspect(x, { maxArrayLength: null }).endsWith('1 more item ]'));
  assert(util.inspect(x, { maxArrayLength: Infinity }).endsWith('  0 ]'));
}

{
  const obj = { foo: 'abc', bar: 'xyz' };
  const oneLine = util.inspect(obj, { breakLength: Infinity });
  // Subtract four for the object's two curly braces and two spaces of padding.
  // Add one more to satisfy the strictly greater than condition in the code.
  const breakpoint = oneLine.length - 5;
  const twoLines = util.inspect(obj, { breakLength: breakpoint });

  assert.strictEqual(oneLine, '{ foo: \'abc\', bar: \'xyz\' }');
  assert.strictEqual(oneLine,
                     util.inspect(obj, { breakLength: breakpoint + 1 }));
  assert.strictEqual(twoLines, '{ foo: \'abc\',\n  bar: \'xyz\' }');
}

// util.inspect.defaultOptions tests.
{
  const arr = new Array(101).fill();
  const obj = { a: { a: { a: { a: 1 } } } };

  const oldOptions = Object.assign({}, util.inspect.defaultOptions);

  // Set single option through property assignment.
  util.inspect.defaultOptions.maxArrayLength = null;
  assert(!/1 more item/.test(util.inspect(arr)));
  util.inspect.defaultOptions.maxArrayLength = oldOptions.maxArrayLength;
  assert(/1 more item/.test(util.inspect(arr)));
  util.inspect.defaultOptions.depth = null;
  assert(!/Object/.test(util.inspect(obj)));
  util.inspect.defaultOptions.depth = oldOptions.depth;
  assert(/Object/.test(util.inspect(obj)));
  assert.strictEqual(
    JSON.stringify(util.inspect.defaultOptions),
    JSON.stringify(oldOptions)
  );

  // Set multiple options through object assignment.
  util.inspect.defaultOptions = { maxArrayLength: null, depth: 2 };
  assert(!/1 more item/.test(util.inspect(arr)));
  assert(/Object/.test(util.inspect(obj)));
  util.inspect.defaultOptions = oldOptions;
  assert(/1 more item/.test(util.inspect(arr)));
  assert(/Object/.test(util.inspect(obj)));
  assert.strictEqual(
    JSON.stringify(util.inspect.defaultOptions),
    JSON.stringify(oldOptions)
  );

  common.expectsError(() => {
    util.inspect.defaultOptions = null;
  }, {
    code: 'ERR_INVALID_ARG_TYPE',
    type: TypeError,
    message: 'The "options" argument must be of type Object. ' +
             'Received type object'
  }
  );

  common.expectsError(() => {
    util.inspect.defaultOptions = 'bad';
  }, {
    code: 'ERR_INVALID_ARG_TYPE',
    type: TypeError,
    message: 'The "options" argument must be of type Object. ' +
             'Received type string'
  }
  );
}

util.inspect(process);

// Setting custom inspect property to a non-function should do nothing.
{
  const obj = { inspect: 'fhqwhgads' };
  assert.strictEqual(util.inspect(obj), "{ inspect: 'fhqwhgads' }");
}

{
  // @@toStringTag
  assert.strictEqual(util.inspect({ [Symbol.toStringTag]: 'a' }),
                     'Object [a] { [Symbol(Symbol.toStringTag)]: \'a\' }');

  class Foo {
    constructor() {
      this.foo = 'bar';
    }

    get [Symbol.toStringTag]() {
      return this.foo;
    }
  }

  assert.strictEqual(util.inspect(
    Object.create(null, { [Symbol.toStringTag]: { value: 'foo' } })),
                     '[foo] {}');

  assert.strictEqual(util.inspect(new Foo()), 'Foo [bar] { foo: \'bar\' }');

  assert.strictEqual(
    util.inspect(new (class extends Foo {})()),
    'Foo [bar] { foo: \'bar\' }');

  assert.strictEqual(
    util.inspect(Object.create(Object.create(Foo.prototype), {
      foo: { value: 'bar', enumerable: true }
    })),
    'Foo [bar] { foo: \'bar\' }');

  class ThrowingClass {
    get [Symbol.toStringTag]() {
      throw new Error('toStringTag error');
    }
  }

  assert.throws(() => util.inspect(new ThrowingClass()), /toStringTag error/);

  class NotStringClass {
    get [Symbol.toStringTag]() {
      return null;
    }
  }

  assert.strictEqual(util.inspect(new NotStringClass()),
                     'NotStringClass {}');
}

{
  const o = {
    a: [1, 2, [[
      'Lorem ipsum dolor\nsit amet,\tconsectetur adipiscing elit, sed do ' +
        'eiusmod tempor incididunt ut labore et dolore magna aliqua.',
      'test',
      'foo']], 4],
    b: new Map([['za', 1], ['zb', 'test']])
  };

  let out = util.inspect(o, { compact: true, depth: 5, breakLength: 80 });
  let expect = [
    '{ a:',
    '   [ 1,',
    '     2,',
    "     [ [ 'Lorem ipsum dolor\\nsit amet,\\tconsectetur adipiscing elit, " +
      "sed do eiusmod tempor incididunt ut labore et dolore magna aliqua.',",
    "         'test',",
    "         'foo' ] ],",
    '     4 ],',
    "  b: Map { 'za' => 1, 'zb' => 'test' } }",
  ].join('\n');
  assert.strictEqual(out, expect);

  out = util.inspect(o, { compact: false, depth: 5, breakLength: 60 });
  expect = [
    '{',
    '  a: [',
    '    1,',
    '    2,',
    '    [',
    '      [',
    '        \'Lorem ipsum dolor\\nsit amet,\\tconsectetur \' +',
    '          \'adipiscing elit, sed do eiusmod tempor \' +',
    '          \'incididunt ut labore et dolore magna \' +',
    '          \'aliqua.\',',
    '        \'test\',',
    '        \'foo\'',
    '      ]',
    '    ],',
    '    4',
    '  ],',
    '  b: Map {',
    '    \'za\' => 1,',
    '    \'zb\' => \'test\'',
    '  }',
    '}'
  ].join('\n');
  assert.strictEqual(out, expect);

  out = util.inspect(o.a[2][0][0], { compact: false, breakLength: 30 });
  expect = [
    '\'Lorem ipsum dolor\\nsit \' +',
    '  \'amet,\\tconsectetur \' +',
    '  \'adipiscing elit, sed do \' +',
    '  \'eiusmod tempor incididunt \' +',
    '  \'ut labore et dolore magna \' +',
    '  \'aliqua.\''
  ].join('\n');
  assert.strictEqual(out, expect);

  out = util.inspect(
    '12345678901234567890123456789012345678901234567890',
    { compact: false, breakLength: 3 });
  expect = '\'12345678901234567890123456789012345678901234567890\'';
  assert.strictEqual(out, expect);

  out = util.inspect(
    '12 45 78 01 34 67 90 23 56 89 123456789012345678901234567890',
    { compact: false, breakLength: 3 });
  expect = [
    '\'12 45 78 01 34 \' +',
    '  \'67 90 23 56 89 \' +',
    '  \'123456789012345678901234567890\''
  ].join('\n');
  assert.strictEqual(out, expect);

  out = util.inspect(
    '12 45 78 01 34 67 90 23 56 89 1234567890123 0',
    { compact: false, breakLength: 3 });
  expect = [
    '\'12 45 78 01 34 \' +',
    '  \'67 90 23 56 89 \' +',
    '  \'1234567890123 0\''
  ].join('\n');
  assert.strictEqual(out, expect);

  out = util.inspect(
    '12 45 78 01 34 67 90 23 56 89 12345678901234567 0',
    { compact: false, breakLength: 3 });
  expect = [
    '\'12 45 78 01 34 \' +',
    '  \'67 90 23 56 89 \' +',
    '  \'12345678901234567 \' +',
    '  \'0\''
  ].join('\n');
  assert.strictEqual(out, expect);

  o.a = () => {};
  o.b = new Number(3);
  out = util.inspect(o, { compact: false, breakLength: 3 });
  expect = [
    '{',
    '  a: [Function],',
    '  b: [Number: 3]',
    '}'
  ].join('\n');
  assert.strictEqual(out, expect);

  out = util.inspect(o, { compact: false, breakLength: 3, showHidden: true });
  expect = [
    '{',
    '  a: [Function] {',
    common.engineSpecificMessage({
      v8: '    [length]: 0,',
      chakracore: "    [name]: '',",
    }),
    common.engineSpecificMessage({
      v8: "    [name]: ''",
      chakracore: '    [length]: 0',
    }),
    '  },',
    '  b: [Number: 3]',
    '}'
  ].join('\n');
  assert.strictEqual(out, expect);

  o[util.inspect.custom] = () => 42;
  out = util.inspect(o, { compact: false, breakLength: 3 });
  expect = '42';
  assert.strictEqual(out, expect);

  o[util.inspect.custom] = () => '12 45 78 01 34 67 90 23';
  out = util.inspect(o, { compact: false, breakLength: 3 });
  expect = '12 45 78 01 34 67 90 23';
  assert.strictEqual(out, expect);

  o[util.inspect.custom] = () => ({ a: '12 45 78 01 34 67 90 23' });
  out = util.inspect(o, { compact: false, breakLength: 3 });
  expect = '{\n  a: \'12 45 78 01 34 \' +\n    \'67 90 23\'\n}';
  assert.strictEqual(out, expect);
}

// Test WeakMap
if (!common.isChakraEngine) {
  const obj = {};
  const arr = [];
  const weakMap = new WeakMap([[obj, arr], [arr, obj]]);
  let out = util.inspect(weakMap, { showHidden: true });
  let expect = 'WeakMap { [ [length]: 0 ] => {}, {} => [ [length]: 0 ] }';
  assert.strictEqual(out, expect);

  out = util.inspect(weakMap);
  expect = 'WeakMap { [items unknown] }';
  assert.strictEqual(out, expect);

  out = util.inspect(weakMap, { maxArrayLength: 0, showHidden: true });
  expect = 'WeakMap { ... more items }';
  assert.strictEqual(out, expect);

  weakMap.extra = true;
  out = util.inspect(weakMap, { maxArrayLength: 1, showHidden: true });
  // It is not possible to determine the output reliable.
  expect = 'WeakMap { [ [length]: 0 ] => {}, ... more items, extra: true }';
  const expectAlt = 'WeakMap { {} => [ [length]: 0 ], ... more items, ' +
<<<<<<< HEAD
                  'extra: true }';
  assert(out === expect || out === expectAlt);
=======
                    'extra: true }';
  assert(out === expect || out === expectAlt,
         `Found "${out}" rather than "${expect}" or "${expectAlt}"`);
>>>>>>> 5cbb905c
}

// Test WeakSet
if (!common.isChakraEngine) {
  const weakSet = new WeakSet([{}, [1]]);
  let out = util.inspect(weakSet, { showHidden: true });
  let expect = 'WeakSet { [ 1, [length]: 1 ], {} }';
  assert.strictEqual(out, expect);

  out = util.inspect(weakSet);
  expect = 'WeakSet { [items unknown] }';
  assert.strictEqual(out, expect);

  out = util.inspect(weakSet, { maxArrayLength: -2, showHidden: true });
  expect = 'WeakSet { ... more items }';
  assert.strictEqual(out, expect);

  weakSet.extra = true;
  out = util.inspect(weakSet, { maxArrayLength: 1, showHidden: true });
  // It is not possible to determine the output reliable.
  expect = 'WeakSet { {}, ... more items, extra: true }';
  const expectAlt = 'WeakSet { [ 1, [length]: 1 ], ... more items, ' +
<<<<<<< HEAD
                  'extra: true }';
  assert(out === expect || out === expectAlt);
=======
                    'extra: true }';
  assert(out === expect || out === expectAlt,
         `Found "${out}" rather than "${expect}" or "${expectAlt}"`);
>>>>>>> 5cbb905c
}

{ // Test argument objects.
  const args = (function() { return arguments; })('a');
  assert.strictEqual(util.inspect(args), "[Arguments] { '0': 'a' }");
}

{
  // Test that a long linked list can be inspected without throwing an error.
  const list = {};
  let head = list;
  // The real cutoff value is closer to 1400 stack frames as of May 2018,
  // but let's be generous here – even a linked listed of length 100k should be
  // inspectable in some way.
  for (let i = 0; i < 100000; i++)
    head = head.next = {};
  util.inspect(list);
}<|MERGE_RESOLUTION|>--- conflicted
+++ resolved
@@ -25,11 +25,7 @@
 const JSStream = process.binding('js_stream').JSStream;
 const util = require('util');
 const vm = require('vm');
-<<<<<<< HEAD
-const { previewMapIterator } = common.requireInternalV8();
-=======
 const { previewEntries } = process.binding('util');
->>>>>>> 5cbb905c
 
 assert.strictEqual(util.inspect(1), '1');
 assert.strictEqual(util.inspect(false), 'false');
@@ -1442,14 +1438,9 @@
   // It is not possible to determine the output reliable.
   expect = 'WeakMap { [ [length]: 0 ] => {}, ... more items, extra: true }';
   const expectAlt = 'WeakMap { {} => [ [length]: 0 ], ... more items, ' +
-<<<<<<< HEAD
-                  'extra: true }';
-  assert(out === expect || out === expectAlt);
-=======
                     'extra: true }';
   assert(out === expect || out === expectAlt,
          `Found "${out}" rather than "${expect}" or "${expectAlt}"`);
->>>>>>> 5cbb905c
 }
 
 // Test WeakSet
@@ -1472,14 +1463,9 @@
   // It is not possible to determine the output reliable.
   expect = 'WeakSet { {}, ... more items, extra: true }';
   const expectAlt = 'WeakSet { [ 1, [length]: 1 ], ... more items, ' +
-<<<<<<< HEAD
-                  'extra: true }';
-  assert(out === expect || out === expectAlt);
-=======
                     'extra: true }';
   assert(out === expect || out === expectAlt,
          `Found "${out}" rather than "${expect}" or "${expectAlt}"`);
->>>>>>> 5cbb905c
 }
 
 { // Test argument objects.
