// Copyright Joyent, Inc. and other Node contributors.
//
// Permission is hereby granted, free of charge, to any person obtaining a
// copy of this software and associated documentation files (the
// "Software"), to deal in the Software without restriction, including
// without limitation the rights to use, copy, modify, merge, publish,
// distribute, sublicense, and/or sell copies of the Software, and to permit
// persons to whom the Software is furnished to do so, subject to the
// following conditions:
//
// The above copyright notice and this permission notice shall be included
// in all copies or substantial portions of the Software.
//
// THE SOFTWARE IS PROVIDED "AS IS", WITHOUT WARRANTY OF ANY KIND, EXPRESS
// OR IMPLIED, INCLUDING BUT NOT LIMITED TO THE WARRANTIES OF
// MERCHANTABILITY, FITNESS FOR A PARTICULAR PURPOSE AND NONINFRINGEMENT. IN
// NO EVENT SHALL THE AUTHORS OR COPYRIGHT HOLDERS BE LIABLE FOR ANY CLAIM,
// DAMAGES OR OTHER LIABILITY, WHETHER IN AN ACTION OF CONTRACT, TORT OR
// OTHERWISE, ARISING FROM, OUT OF OR IN CONNECTION WITH THE SOFTWARE OR THE
// USE OR OTHER DEALINGS IN THE SOFTWARE.

'use strict';
const common = require('../common');
const assert = require('assert');
const JSStream = process.binding('js_stream').JSStream;
const util = require('util');
const vm = require('vm');

assert.strictEqual(util.inspect(1), '1');
assert.strictEqual(util.inspect(false), 'false');
assert.strictEqual(util.inspect(''), "''");
assert.strictEqual(util.inspect('hello'), "'hello'");
assert.strictEqual(util.inspect(function() {}), '[Function]');
assert.strictEqual(util.inspect(() => {}), '[Function]');
assert.strictEqual(util.inspect(async function() {}), '[AsyncFunction]');
assert.strictEqual(util.inspect(async () => {}), '[AsyncFunction]');
assert.strictEqual(util.inspect(function*() {}), '[GeneratorFunction]');
assert.strictEqual(util.inspect(undefined), 'undefined');
assert.strictEqual(util.inspect(null), 'null');
assert.strictEqual(util.inspect(/foo(bar\n)?/gi), '/foo(bar\\n)?/gi');
assert.strictEqual(
  util.inspect(new Date('Sun, 14 Feb 2010 11:48:40 GMT')),
  new Date('2010-02-14T12:48:40+01:00').toISOString()
);
assert.strictEqual(util.inspect(new Date('')), (new Date('')).toString());
assert.strictEqual(util.inspect('\n\u0001'), "'\\n\\u0001'");
assert.strictEqual(
  util.inspect(`${Array(75).fill(1)}'\n\u001d\n\u0003`),
  `'${Array(75).fill(1)}\\'\\n\\u001d\\n\\u0003'`
);
assert.strictEqual(util.inspect([]), '[]');
assert.strictEqual(util.inspect(Object.create([])), 'Array {}');
assert.strictEqual(util.inspect([1, 2]), '[ 1, 2 ]');
assert.strictEqual(util.inspect([1, [2, 3]]), '[ 1, [ 2, 3 ] ]');
assert.strictEqual(util.inspect({}), '{}');
assert.strictEqual(util.inspect({ a: 1 }), '{ a: 1 }');
assert.strictEqual(util.inspect({ a: function() {} }), '{ a: [Function: a] }');
assert.strictEqual(util.inspect({ a: () => {} }), '{ a: [Function: a] }');
assert.strictEqual(util.inspect({ a: async function() {} }),
                   '{ a: [AsyncFunction: a] }');
assert.strictEqual(util.inspect({ a: async () => {} }),
                   '{ a: [AsyncFunction: a] }');
assert.strictEqual(util.inspect({ a: function*() {} }),
                   '{ a: [GeneratorFunction: a] }');
assert.strictEqual(util.inspect({ a: 1, b: 2 }), '{ a: 1, b: 2 }');
assert.strictEqual(util.inspect({ 'a': {} }), '{ a: {} }');
assert.strictEqual(util.inspect({ 'a': { 'b': 2 } }), '{ a: { b: 2 } }');
assert.strictEqual(util.inspect({ 'a': { 'b': { 'c': { 'd': 2 } } } }),
                   '{ a: { b: { c: [Object] } } }');
assert.strictEqual(
  util.inspect({ 'a': { 'b': { 'c': { 'd': 2 } } } }, false, null),
  '{ a: { b: { c: { d: 2 } } } }');
assert.strictEqual(util.inspect([1, 2, 3], true), '[ 1, 2, 3, [length]: 3 ]');
assert.strictEqual(util.inspect({ 'a': { 'b': { 'c': 2 } } }, false, 0),
                   '{ a: [Object] }');
assert.strictEqual(util.inspect({ 'a': { 'b': { 'c': 2 } } }, false, 1),
                   '{ a: { b: [Object] } }');
assert.strictEqual(util.inspect({ 'a': { 'b': ['c'] } }, false, 1),
                   '{ a: { b: [Array] } }');
assert.strictEqual(util.inspect(new Uint8Array(0)), 'Uint8Array [  ]');
assert.strictEqual(
  util.inspect(
    Object.create(
      {},
      { visible: { value: 1, enumerable: true }, hidden: { value: 2 } }
    )
  ),
  '{ visible: 1 }'
);
assert.strictEqual(
  util.inspect(
    Object.assign(new String('hello'), { [Symbol('foo')]: 123 }),
    { showHidden: true }
  ),
  '{ [String: \'hello\'] [length]: 5, [Symbol(foo)]: 123 }'
);

assert.strictEqual(util.inspect((new JSStream())._externalStream),
                   common.engineSpecificMessage({
                     v8: '[External]',
                     chakracore: '{}'
                   }));

{
  const regexp = /regexp/;
  regexp.aprop = 42;
  assert.strictEqual(util.inspect({ a: regexp }, false, 0), '{ a: /regexp/ }');
}

assert(/Object/.test(
  util.inspect({ a: { a: { a: { a: {} } } } }, undefined, undefined, true)
));
assert(!/Object/.test(
  util.inspect({ a: { a: { a: { a: {} } } } }, undefined, null, true)
));

for (const showHidden of [true, false]) {
  const ab = new ArrayBuffer(4);
  const dv = new DataView(ab, 1, 2);
  assert.strictEqual(
    util.inspect(ab, showHidden),
    'ArrayBuffer { byteLength: 4 }'
  );
  assert.strictEqual(util.inspect(new DataView(ab, 1, 2), showHidden),
                     'DataView {\n' +
                     '  byteLength: 2,\n' +
                     '  byteOffset: 1,\n' +
                     '  buffer: ArrayBuffer { byteLength: 4 } }');
  assert.strictEqual(
    util.inspect(ab, showHidden),
    'ArrayBuffer { byteLength: 4 }'
  );
  assert.strictEqual(util.inspect(dv, showHidden),
                     'DataView {\n' +
                     '  byteLength: 2,\n' +
                     '  byteOffset: 1,\n' +
                     '  buffer: ArrayBuffer { byteLength: 4 } }');
  ab.x = 42;
  dv.y = 1337;
  assert.strictEqual(util.inspect(ab, showHidden),
                     'ArrayBuffer { byteLength: 4, x: 42 }');
  assert.strictEqual(util.inspect(dv, showHidden),
                     'DataView {\n' +
                     '  byteLength: 2,\n' +
                     '  byteOffset: 1,\n' +
                     '  buffer: ArrayBuffer { byteLength: 4, x: 42 },\n' +
                     '  y: 1337 }');
}

// Now do the same checks but from a different context
for (const showHidden of [true, false]) {
  const ab = vm.runInNewContext('new ArrayBuffer(4)');
  const dv = vm.runInNewContext('new DataView(ab, 1, 2)', { ab: ab });
  assert.strictEqual(
    util.inspect(ab, showHidden),
    'ArrayBuffer { byteLength: 4 }'
  );
  assert.strictEqual(util.inspect(new DataView(ab, 1, 2), showHidden),
                     'DataView {\n' +
                     '  byteLength: 2,\n' +
                     '  byteOffset: 1,\n' +
                     '  buffer: ArrayBuffer { byteLength: 4 } }');
  assert.strictEqual(
    util.inspect(ab, showHidden),
    'ArrayBuffer { byteLength: 4 }'
  );
  assert.strictEqual(util.inspect(dv, showHidden),
                     'DataView {\n' +
                     '  byteLength: 2,\n' +
                     '  byteOffset: 1,\n' +
                     '  buffer: ArrayBuffer { byteLength: 4 } }');
  ab.x = 42;
  dv.y = 1337;
  assert.strictEqual(util.inspect(ab, showHidden),
                     'ArrayBuffer { byteLength: 4, x: 42 }');
  assert.strictEqual(util.inspect(dv, showHidden),
                     'DataView {\n' +
                     '  byteLength: 2,\n' +
                     '  byteOffset: 1,\n' +
                     '  buffer: ArrayBuffer { byteLength: 4, x: 42 },\n' +
                     '  y: 1337 }');
}


[ Float32Array,
  Float64Array,
  Int16Array,
  Int32Array,
  Int8Array,
  Uint16Array,
  Uint32Array,
  Uint8Array,
  Uint8ClampedArray ].forEach((constructor) => {
  const length = 2;
  const byteLength = length * constructor.BYTES_PER_ELEMENT;
  const array = new constructor(new ArrayBuffer(byteLength), 0, length);
  array[0] = 65;
  array[1] = 97;
  assert.strictEqual(
    util.inspect(array, true),
    `${constructor.name} [\n` +
      '  65,\n' +
      '  97,\n' +
      `  [BYTES_PER_ELEMENT]: ${constructor.BYTES_PER_ELEMENT},\n` +
      `  [length]: ${length},\n` +
      `  [byteLength]: ${byteLength},\n` +
      '  [byteOffset]: 0,\n' +
      `  [buffer]: ArrayBuffer { byteLength: ${byteLength} } ]`);
  assert.strictEqual(
    util.inspect(array, false),
    `${constructor.name} [ 65, 97 ]`
  );
});

// Now check that declaring a TypedArray in a different context works the same
[ Float32Array,
  Float64Array,
  Int16Array,
  Int32Array,
  Int8Array,
  Uint16Array,
  Uint32Array,
  Uint8Array,
  Uint8ClampedArray ].forEach((constructor) => {
  const length = 2;
  const byteLength = length * constructor.BYTES_PER_ELEMENT;
  const array = vm.runInNewContext(
    'new constructor(new ArrayBuffer(byteLength), 0, length)',
    { constructor, byteLength, length }
  );
  array[0] = 65;
  array[1] = 97;
  assert.strictEqual(
    util.inspect(array, true),
    `${constructor.name} [\n` +
      '  65,\n' +
      '  97,\n' +
      `  [BYTES_PER_ELEMENT]: ${constructor.BYTES_PER_ELEMENT},\n` +
      `  [length]: ${length},\n` +
      `  [byteLength]: ${byteLength},\n` +
      '  [byteOffset]: 0,\n' +
      `  [buffer]: ArrayBuffer { byteLength: ${byteLength} } ]`);
  assert.strictEqual(
    util.inspect(array, false),
    `${constructor.name} [ 65, 97 ]`
  );
});

assert.strictEqual(
  util.inspect(Object.create({}, {
    visible: { value: 1, enumerable: true },
    hidden: { value: 2 }
  }), { showHidden: true }),
  '{ visible: 1, [hidden]: 2 }'
);
// Objects without prototype
assert.strictEqual(
  util.inspect(Object.create(null, {
    name: { value: 'Tim', enumerable: true },
    hidden: { value: 'secret' }
  }), { showHidden: true }),
  "{ name: 'Tim', [hidden]: 'secret' }"
);

assert.strictEqual(
  util.inspect(Object.create(null, {
    name: { value: 'Tim', enumerable: true },
    hidden: { value: 'secret' }
  })),
  '{ name: \'Tim\' }'
);

// Dynamic properties
{
  assert.strictEqual(
    util.inspect({ get readonly() {} }),
    '{ readonly: [Getter] }');

  assert.strictEqual(
    util.inspect({ get readwrite() {}, set readwrite(val) {} }),
    '{ readwrite: [Getter/Setter] }');

  assert.strictEqual(
    util.inspect({ set writeonly(val) {} }),
    '{ writeonly: [Setter] }');

  const value = {};
  value['a'] = value;
  assert.strictEqual(util.inspect(value), '{ a: [Circular] }');
}

// Array with dynamic properties
{
  const value = [1, 2, 3];
  Object.defineProperty(
    value,
    'growingLength',
    {
      enumerable: true,
      get: function() { this.push(true); return this.length; }
    }
  );
  Object.defineProperty(
    value,
    '-1',
    {
      enumerable: true,
      value: -1
    }
  );
  assert.strictEqual(util.inspect(value),
                     '[ 1, 2, 3, growingLength: [Getter], \'-1\': -1 ]');
}

// Array with inherited number properties
{
  class CustomArray extends Array {}
  CustomArray.prototype[5] = 'foo';
  const arr = new CustomArray(50);
  assert.strictEqual(util.inspect(arr), 'CustomArray [ <50 empty items> ]');
}

// Array with extra properties
// Skip on ChakraCore due to issue in util.inspect
// See https://github.com/nodejs/node-chakracore/issues/402
if (!common.isChakraEngine) {
  const arr = [1, 2, 3, , ];
  arr.foo = 'bar';
  assert.strictEqual(util.inspect(arr),
                     "[ 1, 2, 3, <1 empty item>, foo: 'bar' ]");

  const arr2 = [];
  assert.strictEqual(util.inspect([], { showHidden: true }), '[ [length]: 0 ]');
  arr2['00'] = 1;
  assert.strictEqual(util.inspect(arr2), "[ '00': 1 ]");
  assert.strictEqual(util.inspect(arr2, { showHidden: true }),
                     "[ [length]: 0, '00': 1 ]");
  arr2[1] = 0;
  assert.strictEqual(util.inspect(arr2), "[ <1 empty item>, 0, '00': 1 ]");
  assert.strictEqual(util.inspect(arr2, { showHidden: true }),
                     "[ <1 empty item>, 0, [length]: 2, '00': 1 ]");
  delete arr2[1];
  assert.strictEqual(util.inspect(arr2), "[ <2 empty items>, '00': 1 ]");
  assert.strictEqual(util.inspect(arr2, { showHidden: true }),
                     "[ <2 empty items>, [length]: 2, '00': 1 ]");
  arr2['01'] = 2;
  assert.strictEqual(util.inspect(arr2),
                     "[ <2 empty items>, '00': 1, '01': 2 ]");
  assert.strictEqual(util.inspect(arr2, { showHidden: true }),
                     "[ <2 empty items>, [length]: 2, '00': 1, '01': 2 ]");

  const arr3 = [];
  arr3[-1] = -1;
  assert.strictEqual(util.inspect(arr3), "[ '-1': -1 ]");
}

// Indices out of bounds
{
  const arr = [];
  arr[2 ** 32] = true; // not a valid array index
  assert.strictEqual(util.inspect(arr), "[ '4294967296': true ]");
  arr[0] = true;
  arr[10] = true;
  assert.strictEqual(util.inspect(arr),
                     "[ true, <9 empty items>, true, '4294967296': true ]");
  arr[2 ** 32 - 2] = true;
  arr[2 ** 32 - 1] = true;
  arr[2 ** 32 + 1] = true;
  delete arr[0];
  delete arr[10];
  assert.strictEqual(util.inspect(arr),
                     ['[ <4294967294 empty items>,',
                      'true,',
                      "'4294967296': true,",
                      "'4294967295': true,",
                      "'4294967297': true ]"
                     ].join('\n  '));
}

// Function with properties
{
  const value = () => {};
  value.aprop = 42;
  assert.strictEqual(util.inspect(value), '{ [Function: value] aprop: 42 }');
}

// Anonymous function with properties
{
  const value = (() => function() {})();
  value.aprop = 42;
  assert.strictEqual(util.inspect(value), '{ [Function] aprop: 42 }');
}

// Regular expressions with properties
{
  const value = /123/ig;
  value.aprop = 42;
  assert.strictEqual(util.inspect(value), '{ /123/gi aprop: 42 }');
}

// Dates with properties
{
  const value = new Date('Sun, 14 Feb 2010 11:48:40 GMT');
  value.aprop = 42;
  assert.strictEqual(util.inspect(value),
                     '{ 2010-02-14T11:48:40.000Z aprop: 42 }');
}

// test the internal isDate implementation
{
  const Date2 = vm.runInNewContext('Date');
  const d = new Date2();
  const orig = util.inspect(d);
  Date2.prototype.foo = 'bar';
  const after = util.inspect(d);
  assert.strictEqual(orig, after);
}

// test positive/negative zero
assert.strictEqual(util.inspect(0), '0');
assert.strictEqual(util.inspect(-0), '-0');

// test for sparse array
{
  const a = ['foo', 'bar', 'baz'];
  assert.strictEqual(util.inspect(a), '[ \'foo\', \'bar\', \'baz\' ]');
  delete a[1];
  assert.strictEqual(util.inspect(a), '[ \'foo\', <1 empty item>, \'baz\' ]');
  assert.strictEqual(
    util.inspect(a, true),
    '[ \'foo\', <1 empty item>, \'baz\', [length]: 3 ]'
  );
  assert.strictEqual(util.inspect(new Array(5)), '[ <5 empty items> ]');
  a[3] = 'bar';
  a[100] = 'qux';
  assert.strictEqual(
    util.inspect(a, { breakLength: Infinity }),
    '[ \'foo\', <1 empty item>, \'baz\', \'bar\', <96 empty items>, \'qux\' ]'
  );
  delete a[3];
  assert.strictEqual(
    util.inspect(a, { maxArrayLength: 4 }),
    '[ \'foo\', <1 empty item>, \'baz\', <97 empty items>, ... 1 more item ]'
  );
}

// Skip for chakra engine as debugger support not yet present
if (!common.isChakraEngine) {
  // test for Array constructor in different context
  {
    const Debug = vm.runInDebugContext('Debug');
    const map = new Map();
    map.set(1, 2);
    const mirror = Debug.MakeMirror(map.entries(), true);
    const vals = mirror.preview();
    const valsOutput = [];
    for (const o of vals) {
      valsOutput.push(o);
    }

    assert.strictEqual(util.inspect(valsOutput), '[ [ 1, 2 ] ]');
  }
}

// test for other constructors in different context
{
  let obj = vm.runInNewContext('(function(){return {}})()', {});
  assert.strictEqual(util.inspect(obj), '{}');
  obj = vm.runInNewContext('var m=new Map();m.set(1,2);m', {});
  assert.strictEqual(util.inspect(obj), 'Map { 1 => 2 }');
  obj = vm.runInNewContext('var s=new Set();s.add(1);s.add(2);s', {});
  assert.strictEqual(util.inspect(obj), 'Set { 1, 2 }');
  obj = vm.runInNewContext('fn=function(){};new Promise(fn,fn)', {});
  assert.strictEqual(util.inspect(obj), common.engineSpecificMessage({
    v8: 'Promise { <pending> }',
    chakracore: 'Promise {}'
  }));
}

// test for property descriptors
{
  const getter = Object.create(null, {
    a: {
      get: function() { return 'aaa'; }
    }
  });
  const setter = Object.create(null, {
    b: {
      set: function() {}
    }
  });
  const getterAndSetter = Object.create(null, {
    c: {
      get: function() { return 'ccc'; },
      set: function() {}
    }
  });
  assert.strictEqual(util.inspect(getter, true), '{ [a]: [Getter] }');
  assert.strictEqual(util.inspect(setter, true), '{ [b]: [Setter] }');
  assert.strictEqual(
    util.inspect(getterAndSetter, true),
    '{ [c]: [Getter/Setter] }'
  );
}

// exceptions should print the error message, not '{}'
{
  const errors = [];
  errors.push(new Error());
  errors.push(new Error('FAIL'));
  errors.push(new TypeError('FAIL'));
  errors.push(new SyntaxError('FAIL'));
  errors.forEach((err) => {
    assert.strictEqual(util.inspect(err), err.stack);
  });
  try {
    undef(); // eslint-disable-line no-undef
  } catch (e) {
    assert.strictEqual(util.inspect(e), e.stack);
  }
  const ex = util.inspect(new Error('FAIL'), true);
  assert(ex.includes('Error: FAIL'));
  assert(ex.includes('[stack]'));
  assert(ex.includes('[message]'));
}

// Doesn't capture stack trace
{
  function BadCustomError(msg) {
    Error.call(this);
    Object.defineProperty(this, 'message',
                          { value: msg, enumerable: false });
    Object.defineProperty(this, 'name',
                          { value: 'BadCustomError', enumerable: false });
  }
  util.inherits(BadCustomError, Error);
  assert.strictEqual(
    util.inspect(new BadCustomError('foo')),
    '[BadCustomError: foo]'
  );
}

// GH-1941
// should not throw:
assert.strictEqual(util.inspect(Object.create(Date.prototype)), 'Date {}');

// GH-1944
assert.doesNotThrow(() => {
  const d = new Date();
  d.toUTCString = null;
  util.inspect(d);
});

assert.doesNotThrow(() => {
  const d = new Date();
  d.toISOString = null;
  util.inspect(d);
});

assert.doesNotThrow(() => {
  const r = /regexp/;
  r.toString = null;
  util.inspect(r);
});

// bug with user-supplied inspect function returns non-string
assert.doesNotThrow(() => {
  util.inspect([{
    inspect: () => 123
  }]);
});

// GH-2225
{
  const x = { inspect: util.inspect };
  assert.strictEqual(util.inspect(x).includes('inspect'), true);
}

// util.inspect should not display the escaped value of a key.
{
  const w = {
    '\\': 1,
    '\\\\': 2,
    '\\\\\\': 3,
    '\\\\\\\\': 4,
  };

  const y = ['a', 'b', 'c'];
  y['\\\\\\'] = 'd';

  assert.strictEqual(
    util.inspect(w),
    '{ \'\\\': 1, \'\\\\\': 2, \'\\\\\\\': 3, \'\\\\\\\\\': 4 }'
  );
  assert.strictEqual(
    util.inspect(y),
    '[ \'a\', \'b\', \'c\', \'\\\\\\\': \'d\' ]'
  );
}

// util.inspect.styles and util.inspect.colors
{
  function testColorStyle(style, input, implicit) {
    const colorName = util.inspect.styles[style];
    let color = ['', ''];
    if (util.inspect.colors[colorName])
      color = util.inspect.colors[colorName];

    const withoutColor = util.inspect(input, false, 0, false);
    const withColor = util.inspect(input, false, 0, true);
    const expect = `\u001b[${color[0]}m${withoutColor}\u001b[${color[1]}m`;
    assert.strictEqual(
      withColor,
      expect,
      `util.inspect color for style ${style}`);
  }

  testColorStyle('special', function() {});
  testColorStyle('number', 123.456);
  testColorStyle('boolean', true);
  testColorStyle('undefined', undefined);
  testColorStyle('null', null);
  testColorStyle('string', 'test string');
  testColorStyle('date', new Date());
  testColorStyle('regexp', /regexp/);
}

// an object with "hasOwnProperty" overwritten should not throw
assert.doesNotThrow(() => {
  util.inspect({
    hasOwnProperty: null
  });
});

// new API, accepts an "options" object
{
  const subject = { foo: 'bar', hello: 31, a: { b: { c: { d: 0 } } } };
  Object.defineProperty(subject, 'hidden', { enumerable: false, value: null });

  assert.strictEqual(
    util.inspect(subject, { showHidden: false }).includes('hidden'),
    false
  );
  assert.strictEqual(
    util.inspect(subject, { showHidden: true }).includes('hidden'),
    true
  );
  assert.strictEqual(
    util.inspect(subject, { colors: false }).includes('\u001b[32m'),
    false
  );
  assert.strictEqual(
    util.inspect(subject, { colors: true }).includes('\u001b[32m'),
    true
  );
  assert.strictEqual(
    util.inspect(subject, { depth: 2 }).includes('c: [Object]'),
    true
  );
  assert.strictEqual(
    util.inspect(subject, { depth: 0 }).includes('a: [Object]'),
    true
  );
  assert.strictEqual(
    util.inspect(subject, { depth: null }).includes('{ d: 0 }'),
    true
  );
  assert.strictEqual(
    util.inspect(subject, { depth: undefined }).includes('{ d: 0 }'),
    true
  );
}

{
  // "customInspect" option can enable/disable calling inspect() on objects
  const subject = { inspect: () => 123 };

  assert.strictEqual(
    util.inspect(subject, { customInspect: true }).includes('123'),
    true
  );
  assert.strictEqual(
    util.inspect(subject, { customInspect: true }).includes('inspect'),
    false
  );
  assert.strictEqual(
    util.inspect(subject, { customInspect: false }).includes('123'),
    false
  );
  assert.strictEqual(
    util.inspect(subject, { customInspect: false }).includes('inspect'),
    true
  );

  // custom inspect() functions should be able to return other Objects
  subject.inspect = () => ({ foo: 'bar' });

  assert.strictEqual(util.inspect(subject), '{ foo: \'bar\' }');

  subject.inspect = (depth, opts) => {
    assert.strictEqual(opts.customInspectOptions, true);
  };

  util.inspect(subject, { customInspectOptions: true });
}

{
  // "customInspect" option can enable/disable calling [util.inspect.custom]()
  const subject = { [util.inspect.custom]: () => 123 };

  assert.strictEqual(
    util.inspect(subject, { customInspect: true }).includes('123'),
    true
  );
  assert.strictEqual(
    util.inspect(subject, { customInspect: false }).includes('123'),
    false
  );

  // a custom [util.inspect.custom]() should be able to return other Objects
  subject[util.inspect.custom] = () => ({ foo: 'bar' });

  assert.strictEqual(util.inspect(subject), '{ foo: \'bar\' }');

  subject[util.inspect.custom] = (depth, opts) => {
    assert.strictEqual(opts.customInspectOptions, true);
  };

  util.inspect(subject, { customInspectOptions: true });
}

{
  // [util.inspect.custom] takes precedence over inspect
  const subject = {
    [util.inspect.custom]() { return 123; },
    inspect() { return 456; }
  };

  assert.strictEqual(
    util.inspect(subject, { customInspect: true }).includes('123'),
    true
  );
  assert.strictEqual(
    util.inspect(subject, { customInspect: false }).includes('123'),
    false
  );
  assert.strictEqual(
    util.inspect(subject, { customInspect: true }).includes('456'),
    false
  );
  assert.strictEqual(
    util.inspect(subject, { customInspect: false }).includes('456'),
    false
  );
}

{
  // Returning `this` from a custom inspection function works.
  assert.strictEqual(util.inspect({ a: 123, inspect() { return this; } }),
                     '{ a: 123, inspect: [Function: inspect] }');

  const subject = { a: 123, [util.inspect.custom]() { return this; } };
  const UIC = 'util.inspect.custom';
  assert.strictEqual(util.inspect(subject),
                     `{ a: 123,\n  [Symbol(${UIC})]: [Function: [${UIC}]] }`);
}

// util.inspect with "colors" option should produce as many lines as without it
{
  function testLines(input) {
    const countLines = (str) => (str.match(/\n/g) || []).length;
    const withoutColor = util.inspect(input);
    const withColor = util.inspect(input, { colors: true });
    assert.strictEqual(countLines(withoutColor), countLines(withColor));
  }

  const bigArray = new Array(100).fill().map((value, index) => index);

  testLines([1, 2, 3, 4, 5, 6, 7]);
  testLines(bigArray);
  testLines({ foo: 'bar', baz: 35, b: { a: 35 } });
  testLines({ a: { a: 3, b: 1, c: 1, d: 1, e: 1, f: 1, g: 1, h: 1 }, b: 1 });
  testLines({
    foo: 'bar',
    baz: 35,
    b: { a: 35 },
    veryLongKey: 'very long value',
    evenLongerKey: ['with even longer value in array']
  });
}

// test boxed primitives output the correct values
assert.strictEqual(util.inspect(new String('test')), '[String: \'test\']');
assert.strictEqual(
  util.inspect(Object(Symbol('test'))),
  '[Symbol: Symbol(test)]'
);
assert.strictEqual(util.inspect(new Boolean(false)), '[Boolean: false]');
assert.strictEqual(util.inspect(new Boolean(true)), '[Boolean: true]');
assert.strictEqual(util.inspect(new Number(0)), '[Number: 0]');
assert.strictEqual(util.inspect(new Number(-0)), '[Number: -0]');
assert.strictEqual(util.inspect(new Number(-1.1)), '[Number: -1.1]');
assert.strictEqual(util.inspect(new Number(13.37)), '[Number: 13.37]');

// test boxed primitives with own properties
{
  const str = new String('baz');
  str.foo = 'bar';
  assert.strictEqual(util.inspect(str), '{ [String: \'baz\'] foo: \'bar\' }');

  const bool = new Boolean(true);
  bool.foo = 'bar';
  assert.strictEqual(util.inspect(bool), '{ [Boolean: true] foo: \'bar\' }');

  const num = new Number(13.37);
  num.foo = 'bar';
  assert.strictEqual(util.inspect(num), '{ [Number: 13.37] foo: \'bar\' }');
}

// test es6 Symbol
if (typeof Symbol !== 'undefined') {
  assert.strictEqual(util.inspect(Symbol()), 'Symbol()');
  assert.strictEqual(util.inspect(Symbol(123)), 'Symbol(123)');
  assert.strictEqual(util.inspect(Symbol('hi')), 'Symbol(hi)');
  assert.strictEqual(util.inspect([Symbol()]), '[ Symbol() ]');
  assert.strictEqual(util.inspect({ foo: Symbol() }), '{ foo: Symbol() }');

  const options = { showHidden: true };
  let subject = {};

  subject[Symbol('symbol')] = 42;

  assert.strictEqual(util.inspect(subject), '{ [Symbol(symbol)]: 42 }');
  assert.strictEqual(
    util.inspect(subject, options),
    '{ [Symbol(symbol)]: 42 }'
  );

  Object.defineProperty(
    subject,
    Symbol(),
    { enumerable: false, value: 'non-enum' });
  assert.strictEqual(util.inspect(subject), '{ [Symbol(symbol)]: 42 }');
  assert.strictEqual(
    util.inspect(subject, options),
    '{ [Symbol(symbol)]: 42, [Symbol()]: \'non-enum\' }'
  );

  subject = [1, 2, 3];
  subject[Symbol('symbol')] = 42;

  assert.strictEqual(util.inspect(subject),
                     '[ 1, 2, 3, [Symbol(symbol)]: 42 ]');
}

// test Set
{
  assert.strictEqual(util.inspect(new Set()), 'Set {}');
  assert.strictEqual(util.inspect(new Set([1, 2, 3])), 'Set { 1, 2, 3 }');
  const set = new Set(['foo']);
  set.bar = 42;
  assert.strictEqual(
    util.inspect(set, true),
    'Set { \'foo\', [size]: 1, bar: 42 }'
  );
}

// Test circular Set
{
  const set = new Set();
  set.add(set);
  assert.strictEqual(util.inspect(set), 'Set { [Circular] }');
}

// test Map
{
  assert.strictEqual(util.inspect(new Map()), 'Map {}');
  assert.strictEqual(util.inspect(new Map([[1, 'a'], [2, 'b'], [3, 'c']])),
                     'Map { 1 => \'a\', 2 => \'b\', 3 => \'c\' }');
  const map = new Map([['foo', null]]);
  map.bar = 42;
  assert.strictEqual(util.inspect(map, true),
                     'Map { \'foo\' => null, [size]: 1, bar: 42 }');
}

// Test circular Map
{
  const map = new Map();
  map.set(map, 'map');
  assert.strictEqual(util.inspect(map), "Map { [Circular] => 'map' }");
  map.set(map, map);
  assert.strictEqual(util.inspect(map), 'Map { [Circular] => [Circular] }');
  map.delete(map);
  map.set('map', map);
  assert.strictEqual(util.inspect(map), "Map { 'map' => [Circular] }");
}

// test Promise
{
  const resolved = Promise.resolve(3);
  assert.strictEqual(util.inspect(resolved),
                     common.engineSpecificMessage({
                       v8: 'Promise { 3 }',
                       chakracore: 'Promise {}'
                     }));

  const rejected = Promise.reject(3);
  assert.strictEqual(util.inspect(rejected),
                     common.engineSpecificMessage({
                       v8: 'Promise { <rejected> 3 }',
                       chakracore: 'Promise {}'
                     }));
  // squelch UnhandledPromiseRejection
  rejected.catch(() => {});

  const pending = new Promise(() => {});
  assert.strictEqual(util.inspect(pending), common.engineSpecificMessage({
    v8: 'Promise { <pending> }',
    chakracore: 'Promise {}'
  }));

  const promiseWithProperty = Promise.resolve('foo');
  promiseWithProperty.bar = 42;
  assert.strictEqual(util.inspect(promiseWithProperty),
                     common.engineSpecificMessage({
                       v8: 'Promise { \'foo\', bar: 42 }',
                       chakracore: 'Promise { bar: 42 }'
                     }));
}


// Make sure it doesn't choke on polyfills. Unlike Set/Map, there is no standard
// interface to synchronously inspect a Promise, so our techniques only work on
// a bonafide native Promise.
{
  const oldPromise = Promise;
  global.Promise = function() { this.bar = 42; };
  assert.strictEqual(util.inspect(new Promise()), '{ bar: 42 }');
  global.Promise = oldPromise;
}

// Skip for chakra engine as debugger support not yet present
// below code uses `Debug.MakeMirror` to inspect
if (!common.isChakraEngine) {
  // Test Map iterators
  {
    const map = new Map([['foo', 'bar']]);
    assert.strictEqual(util.inspect(map.keys()), 'MapIterator { \'foo\' }');
    assert.strictEqual(util.inspect(map.values()), 'MapIterator { \'bar\' }');
    assert.strictEqual(util.inspect(map.entries()),
                       'MapIterator { [ \'foo\', \'bar\' ] }');
    // make sure the iterator doesn't get consumed
    const keys = map.keys();
    assert.strictEqual(util.inspect(keys), 'MapIterator { \'foo\' }');
    assert.strictEqual(util.inspect(keys), 'MapIterator { \'foo\' }');
  }

  // Test Set iterators
  {
    const aSet = new Set([1, 3]);
    assert.strictEqual(util.inspect(aSet.keys()), 'SetIterator { 1, 3 }');
    assert.strictEqual(util.inspect(aSet.values()), 'SetIterator { 1, 3 }');
    assert.strictEqual(util.inspect(aSet.entries()),
                       'SetIterator { [ 1, 1 ], [ 3, 3 ] }');
    // make sure the iterator doesn't get consumed
    const keys = aSet.keys();
    assert.strictEqual(util.inspect(keys), 'SetIterator { 1, 3 }');
    assert.strictEqual(util.inspect(keys), 'SetIterator { 1, 3 }');
  }
}

// Test alignment of items in container
// Assumes that the first numeric character is the start of an item.
{
  function checkAlignment(container) {
    const lines = util.inspect(container).split('\n');
    const numRE = /\d/;
    let pos;
    lines.forEach((line) => {
      const npos = line.search(numRE);
      if (npos !== -1) {
        if (pos !== undefined) {
          assert.strictEqual(pos, npos, 'container items not aligned');
        }
        pos = npos;
      }
    });
  }

  const bigArray = [];
  for (let i = 0; i < 100; i++) {
    bigArray.push(i);
  }

  const obj = {};
  bigArray.forEach((prop) => {
    obj[prop] = null;
  });

  checkAlignment(bigArray);
  checkAlignment(obj);
  checkAlignment(new Set(bigArray));
  checkAlignment(new Map(bigArray.map((number) => [number, null])));
}


// Test display of constructors
{
  class ObjectSubclass {}
  class ArraySubclass extends Array {}
  class SetSubclass extends Set {}
  class MapSubclass extends Map {}
  class PromiseSubclass extends Promise {}

  const x = new ObjectSubclass();
  x.foo = 42;
  assert.strictEqual(util.inspect(x),
                     'ObjectSubclass { foo: 42 }');
  assert.strictEqual(util.inspect(new ArraySubclass(1, 2, 3)),
                     'ArraySubclass [ 1, 2, 3 ]');
  assert.strictEqual(util.inspect(new SetSubclass([1, 2, 3])),
                     'SetSubclass { 1, 2, 3 }');
  assert.strictEqual(util.inspect(new MapSubclass([['foo', 42]])),
                     'MapSubclass { \'foo\' => 42 }');
  assert.strictEqual(util.inspect(new PromiseSubclass(() => {})),
<<<<<<< HEAD
                     common.engineSpecificMessage({
                       v8: 'PromiseSubclass { <pending> }',
                       chakracore: 'PromiseSubclass {}'
                     }));
=======
                     'PromiseSubclass { <pending> }');
  assert.strictEqual(
    util.inspect({ a: { b: new ArraySubclass([1, [2], 3]) } }, { depth: 1 }),
    '{ a: { b: [ArraySubclass] } }'
  );
>>>>>>> 75606c4f
}

// Empty and circular before depth
{
  const arr = [[[[]]]];
  assert.strictEqual(util.inspect(arr), '[ [ [ [] ] ] ]');
  arr[0][0][0][0] = [];
  assert.strictEqual(util.inspect(arr), '[ [ [ [Array] ] ] ]');
  arr[0][0][0] = {};
  assert.strictEqual(util.inspect(arr), '[ [ [ {} ] ] ]');
  arr[0][0][0] = { a: 2 };
  assert.strictEqual(util.inspect(arr), '[ [ [ [Object] ] ] ]');
  arr[0][0][0] = arr;
  assert.strictEqual(util.inspect(arr), '[ [ [ [Circular] ] ] ]');
}

// Corner cases.
{
  const x = { constructor: 42 };
  assert.strictEqual(util.inspect(x), '{ constructor: 42 }');
}

{
  const x = {};
  Object.defineProperty(x, 'constructor', {
    get: function() {
      throw new Error('should not access constructor');
    },
    enumerable: true
  });
  assert.strictEqual(util.inspect(x), '{ constructor: [Getter] }');
}

{
  const x = new function() {}; // eslint-disable-line new-parens
  assert.strictEqual(util.inspect(x), '{}');
}

{
  const x = Object.create(null);
  assert.strictEqual(util.inspect(x), '{}');
}

{
  const x = [];
  x[''] = 1;
  assert.strictEqual(util.inspect(x), '[ \'\': 1 ]');
}

// The following maxArrayLength tests were introduced after v6.0.0 was released.
// Do not backport to v5/v4 unless all of
// https://github.com/nodejs/node/pull/6334 is backported.
{
  const x = new Array(101).fill();
  assert(util.inspect(x).endsWith('1 more item ]'));
  assert(!util.inspect(x, { maxArrayLength: 101 }).endsWith('1 more item ]'));
  assert.strictEqual(
    util.inspect(x, { maxArrayLength: -1 }),
    '[ ... 101 more items ]'
  );
  assert.strictEqual(util.inspect(x, { maxArrayLength: 0 }),
                     '[ ... 101 more items ]');
}

{
  const x = Array(101);
  assert.strictEqual(util.inspect(x, { maxArrayLength: 0 }),
                     '[ ... 101 more items ]');
  assert(!util.inspect(x, { maxArrayLength: null }).endsWith('1 more item ]'));
  assert(!util.inspect(
    x, { maxArrayLength: Infinity }
  ).endsWith('1 more item ]'));
}

{
  const x = new Uint8Array(101);
  assert(util.inspect(x).endsWith('1 more item ]'));
  assert(!util.inspect(x, { maxArrayLength: 101 }).endsWith('1 more item ]'));
  assert.strictEqual(util.inspect(x, { maxArrayLength: 0 }),
                     'Uint8Array [ ... 101 more items ]');
  assert(!util.inspect(x, { maxArrayLength: null }).endsWith('1 more item ]'));
  assert(util.inspect(x, { maxArrayLength: Infinity }).endsWith('  0 ]'));
}

{
  const obj = { foo: 'abc', bar: 'xyz' };
  const oneLine = util.inspect(obj, { breakLength: Infinity });
  // Subtract four for the object's two curly braces and two spaces of padding.
  // Add one more to satisfy the strictly greater than condition in the code.
  const breakpoint = oneLine.length - 5;
  const twoLines = util.inspect(obj, { breakLength: breakpoint });

  assert.strictEqual(oneLine, '{ foo: \'abc\', bar: \'xyz\' }');
  assert.strictEqual(oneLine,
                     util.inspect(obj, { breakLength: breakpoint + 1 }));
  assert.strictEqual(twoLines, '{ foo: \'abc\',\n  bar: \'xyz\' }');
}

// util.inspect.defaultOptions tests
{
  const arr = new Array(101).fill();
  const obj = { a: { a: { a: { a: 1 } } } };

  const oldOptions = Object.assign({}, util.inspect.defaultOptions);

  // Set single option through property assignment
  util.inspect.defaultOptions.maxArrayLength = null;
  assert(!/1 more item/.test(util.inspect(arr)));
  util.inspect.defaultOptions.maxArrayLength = oldOptions.maxArrayLength;
  assert(/1 more item/.test(util.inspect(arr)));
  util.inspect.defaultOptions.depth = null;
  assert(!/Object/.test(util.inspect(obj)));
  util.inspect.defaultOptions.depth = oldOptions.depth;
  assert(/Object/.test(util.inspect(obj)));
  assert.strictEqual(
    JSON.stringify(util.inspect.defaultOptions),
    JSON.stringify(oldOptions)
  );

  // Set multiple options through object assignment
  util.inspect.defaultOptions = { maxArrayLength: null, depth: null };
  assert(!/1 more item/.test(util.inspect(arr)));
  assert(!/Object/.test(util.inspect(obj)));
  util.inspect.defaultOptions = oldOptions;
  assert(/1 more item/.test(util.inspect(arr)));
  assert(/Object/.test(util.inspect(obj)));
  assert.strictEqual(
    JSON.stringify(util.inspect.defaultOptions),
    JSON.stringify(oldOptions)
  );

  assert.throws(() => {
    util.inspect.defaultOptions = null;
  }, common.expectsError({
    code: 'ERR_INVALID_ARG_TYPE',
    type: TypeError,
    message: 'The "options" argument must be of type object'
  })
  );

  assert.throws(() => {
    util.inspect.defaultOptions = 'bad';
  }, common.expectsError({
    code: 'ERR_INVALID_ARG_TYPE',
    type: TypeError,
    message: 'The "options" argument must be of type object'
  })
  );
}

assert.doesNotThrow(() => util.inspect(process));<|MERGE_RESOLUTION|>--- conflicted
+++ resolved
@@ -1023,18 +1023,11 @@
   assert.strictEqual(util.inspect(new MapSubclass([['foo', 42]])),
                      'MapSubclass { \'foo\' => 42 }');
   assert.strictEqual(util.inspect(new PromiseSubclass(() => {})),
-<<<<<<< HEAD
                      common.engineSpecificMessage({
                        v8: 'PromiseSubclass { <pending> }',
-                       chakracore: 'PromiseSubclass {}'
-                     }));
-=======
-                     'PromiseSubclass { <pending> }');
   assert.strictEqual(
     util.inspect({ a: { b: new ArraySubclass([1, [2], 3]) } }, { depth: 1 }),
     '{ a: { b: [ArraySubclass] } }'
-  );
->>>>>>> 75606c4f
 }
 
 // Empty and circular before depth
