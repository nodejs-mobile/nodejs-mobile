// Copyright Joyent, Inc. and other Node contributors.
//
// Permission is hereby granted, free of charge, to any person obtaining a
// copy of this software and associated documentation files (the
// "Software"), to deal in the Software without restriction, including
// without limitation the rights to use, copy, modify, merge, publish,
// distribute, sublicense, and/or sell copies of the Software, and to permit
// persons to whom the Software is furnished to do so, subject to the
// following conditions:
//
// The above copyright notice and this permission notice shall be included
// in all copies or substantial portions of the Software.
//
// THE SOFTWARE IS PROVIDED "AS IS", WITHOUT WARRANTY OF ANY KIND, EXPRESS
// OR IMPLIED, INCLUDING BUT NOT LIMITED TO THE WARRANTIES OF
// MERCHANTABILITY, FITNESS FOR A PARTICULAR PURPOSE AND NONINFRINGEMENT. IN
// NO EVENT SHALL THE AUTHORS OR COPYRIGHT HOLDERS BE LIABLE FOR ANY CLAIM,
// DAMAGES OR OTHER LIABILITY, WHETHER IN AN ACTION OF CONTRACT, TORT OR
// OTHERWISE, ARISING FROM, OUT OF OR IN CONNECTION WITH THE SOFTWARE OR THE
// USE OR OTHER DEALINGS IN THE SOFTWARE.

// Flags: --expose_internals
'use strict';
const common = require('../common');
const assert = require('assert');
const JSStream = process.binding('js_stream').JSStream;
const util = require('util');
const vm = require('vm');
const { previewMapIterator } = require('internal/v8');

assert.strictEqual(util.inspect(1), '1');
assert.strictEqual(util.inspect(false), 'false');
assert.strictEqual(util.inspect(''), "''");
assert.strictEqual(util.inspect('hello'), "'hello'");
assert.strictEqual(util.inspect(function() {}), '[Function]');
assert.strictEqual(util.inspect(() => {}), '[Function]');
assert.strictEqual(util.inspect(async function() {}), '[AsyncFunction]');
assert.strictEqual(util.inspect(async () => {}), '[AsyncFunction]');
assert.strictEqual(util.inspect(function*() {}), '[GeneratorFunction]');
assert.strictEqual(util.inspect(undefined), 'undefined');
assert.strictEqual(util.inspect(null), 'null');
assert.strictEqual(util.inspect(/foo(bar\n)?/gi), '/foo(bar\\n)?/gi');
assert.strictEqual(
  util.inspect(new Date('Sun, 14 Feb 2010 11:48:40 GMT')),
  new Date('2010-02-14T12:48:40+01:00').toISOString()
);
assert.strictEqual(util.inspect(new Date('')), (new Date('')).toString());
assert.strictEqual(util.inspect('\n\u0001'), "'\\n\\u0001'");
assert.strictEqual(
  util.inspect(`${Array(75).fill(1)}'\n\u001d\n\u0003`),
  `'${Array(75).fill(1)}\\'\\n\\u001d\\n\\u0003'`
);
assert.strictEqual(util.inspect([]), '[]');
assert.strictEqual(util.inspect(Object.create([])), 'Array {}');
assert.strictEqual(util.inspect([1, 2]), '[ 1, 2 ]');
assert.strictEqual(util.inspect([1, [2, 3]]), '[ 1, [ 2, 3 ] ]');
assert.strictEqual(util.inspect({}), '{}');
assert.strictEqual(util.inspect({ a: 1 }), '{ a: 1 }');
assert.strictEqual(util.inspect({ a: function() {} }), '{ a: [Function: a] }');
assert.strictEqual(util.inspect({ a: () => {} }), '{ a: [Function: a] }');
assert.strictEqual(util.inspect({ a: async function() {} }),
                   '{ a: [AsyncFunction: a] }');
assert.strictEqual(util.inspect({ a: async () => {} }),
                   '{ a: [AsyncFunction: a] }');
assert.strictEqual(util.inspect({ a: function*() {} }),
                   '{ a: [GeneratorFunction: a] }');
assert.strictEqual(util.inspect({ a: 1, b: 2 }), '{ a: 1, b: 2 }');
assert.strictEqual(util.inspect({ 'a': {} }), '{ a: {} }');
assert.strictEqual(util.inspect({ 'a': { 'b': 2 } }), '{ a: { b: 2 } }');
assert.strictEqual(util.inspect({ 'a': { 'b': { 'c': { 'd': 2 } } } }),
                   '{ a: { b: { c: [Object] } } }');
assert.strictEqual(
  util.inspect({ 'a': { 'b': { 'c': { 'd': 2 } } } }, false, null),
  '{ a: { b: { c: { d: 2 } } } }');
assert.strictEqual(util.inspect([1, 2, 3], true), '[ 1, 2, 3, [length]: 3 ]');
assert.strictEqual(util.inspect({ 'a': { 'b': { 'c': 2 } } }, false, 0),
                   '{ a: [Object] }');
assert.strictEqual(util.inspect({ 'a': { 'b': { 'c': 2 } } }, false, 1),
                   '{ a: { b: [Object] } }');
assert.strictEqual(util.inspect({ 'a': { 'b': ['c'] } }, false, 1),
                   '{ a: { b: [Array] } }');
assert.strictEqual(util.inspect(new Uint8Array(0)), 'Uint8Array [  ]');
assert.strictEqual(
  util.inspect(
    Object.create(
      {},
      { visible: { value: 1, enumerable: true }, hidden: { value: 2 } }
    )
  ),
  '{ visible: 1 }'
);
assert.strictEqual(
  util.inspect(
    Object.assign(new String('hello'), { [Symbol('foo')]: 123 }),
    { showHidden: true }
  ),
  '{ [String: \'hello\'] [length]: 5, [Symbol(foo)]: 123 }'
);

assert.strictEqual(util.inspect((new JSStream())._externalStream),
                   '[External]');

{
  const regexp = /regexp/;
  regexp.aprop = 42;
  assert.strictEqual(util.inspect({ a: regexp }, false, 0), '{ a: /regexp/ }');
}

assert(/Object/.test(
  util.inspect({ a: { a: { a: { a: {} } } } }, undefined, undefined, true)
));
assert(!/Object/.test(
  util.inspect({ a: { a: { a: { a: {} } } } }, undefined, null, true)
));

for (const showHidden of [true, false]) {
  const ab = new ArrayBuffer(4);
  const dv = new DataView(ab, 1, 2);
  assert.strictEqual(
    util.inspect(ab, showHidden),
    'ArrayBuffer { byteLength: 4 }'
  );
  assert.strictEqual(util.inspect(new DataView(ab, 1, 2), showHidden),
                     'DataView {\n' +
                     '  byteLength: 2,\n' +
                     '  byteOffset: 1,\n' +
                     '  buffer: ArrayBuffer { byteLength: 4 } }');
  assert.strictEqual(
    util.inspect(ab, showHidden),
    'ArrayBuffer { byteLength: 4 }'
  );
  assert.strictEqual(util.inspect(dv, showHidden),
                     'DataView {\n' +
                     '  byteLength: 2,\n' +
                     '  byteOffset: 1,\n' +
                     '  buffer: ArrayBuffer { byteLength: 4 } }');
  ab.x = 42;
  dv.y = 1337;
  assert.strictEqual(util.inspect(ab, showHidden),
                     'ArrayBuffer { byteLength: 4, x: 42 }');
  assert.strictEqual(util.inspect(dv, showHidden),
                     'DataView {\n' +
                     '  byteLength: 2,\n' +
                     '  byteOffset: 1,\n' +
                     '  buffer: ArrayBuffer { byteLength: 4, x: 42 },\n' +
                     '  y: 1337 }');
}

// Now do the same checks but from a different context
for (const showHidden of [true, false]) {
  const ab = vm.runInNewContext('new ArrayBuffer(4)');
  const dv = vm.runInNewContext('new DataView(ab, 1, 2)', { ab: ab });
  assert.strictEqual(
    util.inspect(ab, showHidden),
    'ArrayBuffer { byteLength: 4 }'
  );
  assert.strictEqual(util.inspect(new DataView(ab, 1, 2), showHidden),
                     'DataView {\n' +
                     '  byteLength: 2,\n' +
                     '  byteOffset: 1,\n' +
                     '  buffer: ArrayBuffer { byteLength: 4 } }');
  assert.strictEqual(
    util.inspect(ab, showHidden),
    'ArrayBuffer { byteLength: 4 }'
  );
  assert.strictEqual(util.inspect(dv, showHidden),
                     'DataView {\n' +
                     '  byteLength: 2,\n' +
                     '  byteOffset: 1,\n' +
                     '  buffer: ArrayBuffer { byteLength: 4 } }');
  ab.x = 42;
  dv.y = 1337;
  assert.strictEqual(util.inspect(ab, showHidden),
                     'ArrayBuffer { byteLength: 4, x: 42 }');
  assert.strictEqual(util.inspect(dv, showHidden),
                     'DataView {\n' +
                     '  byteLength: 2,\n' +
                     '  byteOffset: 1,\n' +
                     '  buffer: ArrayBuffer { byteLength: 4, x: 42 },\n' +
                     '  y: 1337 }');
}


[ Float32Array,
  Float64Array,
  Int16Array,
  Int32Array,
  Int8Array,
  Uint16Array,
  Uint32Array,
  Uint8Array,
  Uint8ClampedArray ].forEach((constructor) => {
  const length = 2;
  const byteLength = length * constructor.BYTES_PER_ELEMENT;
  const array = new constructor(new ArrayBuffer(byteLength), 0, length);
  array[0] = 65;
  array[1] = 97;
  assert.strictEqual(
    util.inspect(array, true),
    `${constructor.name} [\n` +
      '  65,\n' +
      '  97,\n' +
      `  [BYTES_PER_ELEMENT]: ${constructor.BYTES_PER_ELEMENT},\n` +
      `  [length]: ${length},\n` +
      `  [byteLength]: ${byteLength},\n` +
      '  [byteOffset]: 0,\n' +
      `  [buffer]: ArrayBuffer { byteLength: ${byteLength} } ]`);
  assert.strictEqual(
    util.inspect(array, false),
    `${constructor.name} [ 65, 97 ]`
  );
});

// Now check that declaring a TypedArray in a different context works the same
[ Float32Array,
  Float64Array,
  Int16Array,
  Int32Array,
  Int8Array,
  Uint16Array,
  Uint32Array,
  Uint8Array,
  Uint8ClampedArray ].forEach((constructor) => {
  const length = 2;
  const byteLength = length * constructor.BYTES_PER_ELEMENT;
  const array = vm.runInNewContext(
    'new constructor(new ArrayBuffer(byteLength), 0, length)',
    { constructor, byteLength, length }
  );
  array[0] = 65;
  array[1] = 97;
  assert.strictEqual(
    util.inspect(array, true),
    `${constructor.name} [\n` +
      '  65,\n' +
      '  97,\n' +
      `  [BYTES_PER_ELEMENT]: ${constructor.BYTES_PER_ELEMENT},\n` +
      `  [length]: ${length},\n` +
      `  [byteLength]: ${byteLength},\n` +
      '  [byteOffset]: 0,\n' +
      `  [buffer]: ArrayBuffer { byteLength: ${byteLength} } ]`);
  assert.strictEqual(
    util.inspect(array, false),
    `${constructor.name} [ 65, 97 ]`
  );
});

assert.strictEqual(
  util.inspect(Object.create({}, {
    visible: { value: 1, enumerable: true },
    hidden: { value: 2 }
  }), { showHidden: true }),
  '{ visible: 1, [hidden]: 2 }'
);
// Objects without prototype
assert.strictEqual(
  util.inspect(Object.create(null, {
    name: { value: 'Tim', enumerable: true },
    hidden: { value: 'secret' }
  }), { showHidden: true }),
  "{ name: 'Tim', [hidden]: 'secret' }"
);

assert.strictEqual(
  util.inspect(Object.create(null, {
    name: { value: 'Tim', enumerable: true },
    hidden: { value: 'secret' }
  })),
  '{ name: \'Tim\' }'
);

// Dynamic properties
{
  assert.strictEqual(
    util.inspect({ get readonly() {} }),
    '{ readonly: [Getter] }');

  assert.strictEqual(
    util.inspect({ get readwrite() {}, set readwrite(val) {} }),
    '{ readwrite: [Getter/Setter] }');

  assert.strictEqual(
    // eslint-disable-next-line accessor-pairs
    util.inspect({ set writeonly(val) {} }),
    '{ writeonly: [Setter] }');

  const value = {};
  value['a'] = value;
  assert.strictEqual(util.inspect(value), '{ a: [Circular] }');
}

// Array with dynamic properties
{
  const value = [1, 2, 3];
  Object.defineProperty(
    value,
    'growingLength',
    {
      enumerable: true,
      get: function() { this.push(true); return this.length; }
    }
  );
  Object.defineProperty(
    value,
    '-1',
    {
      enumerable: true,
      value: -1
    }
  );
  assert.strictEqual(util.inspect(value),
                     '[ 1, 2, 3, growingLength: [Getter], \'-1\': -1 ]');
}

// Array with inherited number properties
{
  class CustomArray extends Array {}
  CustomArray.prototype[5] = 'foo';
  const arr = new CustomArray(50);
  assert.strictEqual(util.inspect(arr), 'CustomArray [ <50 empty items> ]');
}

// Array with extra properties
// Skip showHidden on ChakraCore due to issue in util.inspect
// See https://github.com/nodejs/node-chakracore/issues/402
const arr = [1, 2, 3, , ];
arr.foo = 'bar';
assert.strictEqual(util.inspect(arr),
                   "[ 1, 2, 3, <1 empty item>, foo: 'bar' ]");

const arr2 = [];
assert.strictEqual(util.inspect([], { showHidden: true }), '[ [length]: 0 ]');
arr2['00'] = 1;
assert.strictEqual(util.inspect(arr2), "[ '00': 1 ]");
if (!common.isChakraEngine) {
  assert.strictEqual(util.inspect(arr2, { showHidden: true }),
                     "[ [length]: 0, '00': 1 ]");
}
arr2[1] = 0;
assert.strictEqual(util.inspect(arr2), "[ <1 empty item>, 0, '00': 1 ]");
if (!common.isChakraEngine) {
  assert.strictEqual(util.inspect(arr2, { showHidden: true }),
                     "[ <1 empty item>, 0, [length]: 2, '00': 1 ]");
}
delete arr2[1];
assert.strictEqual(util.inspect(arr2), "[ <2 empty items>, '00': 1 ]");
if (!common.isChakraEngine) {
  assert.strictEqual(util.inspect(arr2, { showHidden: true }),
                     "[ <2 empty items>, [length]: 2, '00': 1 ]");
}
arr2['01'] = 2;
assert.strictEqual(util.inspect(arr2),
                   "[ <2 empty items>, '00': 1, '01': 2 ]");
if (!common.isChakraEngine) {
  assert.strictEqual(util.inspect(arr2, { showHidden: true }),
                     "[ <2 empty items>, [length]: 2, '00': 1, '01': 2 ]");
}

const arr3 = [];
arr3[-1] = -1;
assert.strictEqual(util.inspect(arr3), "[ '-1': -1 ]");

// Indices out of bounds
{
  const arr = [];
  arr[2 ** 32] = true; // not a valid array index
  assert.strictEqual(util.inspect(arr), "[ '4294967296': true ]");
  arr[0] = true;
  arr[10] = true;
  assert.strictEqual(util.inspect(arr),
                     "[ true, <9 empty items>, true, '4294967296': true ]");
  arr[2 ** 32 - 2] = true;
  arr[2 ** 32 - 1] = true;
  arr[2 ** 32 + 1] = true;
  delete arr[0];
  delete arr[10];
  assert.strictEqual(util.inspect(arr),
                     ['[ <4294967294 empty items>,',
                      'true,',
                      "'4294967296': true,",
                      "'4294967295': true,",
                      "'4294967297': true ]"
                     ].join('\n  '));
}

// Function with properties
{
  const value = () => {};
  value.aprop = 42;
  assert.strictEqual(util.inspect(value), '{ [Function: value] aprop: 42 }');
}

// Anonymous function with properties
{
  const value = (() => function() {})();
  value.aprop = 42;
  assert.strictEqual(util.inspect(value), '{ [Function] aprop: 42 }');
}

// Regular expressions with properties
{
  const value = /123/ig;
  value.aprop = 42;
  assert.strictEqual(util.inspect(value), '{ /123/gi aprop: 42 }');
}

// Dates with properties
{
  const value = new Date('Sun, 14 Feb 2010 11:48:40 GMT');
  value.aprop = 42;
  assert.strictEqual(util.inspect(value),
                     '{ 2010-02-14T11:48:40.000Z aprop: 42 }');
}

// test the internal isDate implementation
{
  const Date2 = vm.runInNewContext('Date');
  const d = new Date2();
  const orig = util.inspect(d);
  Date2.prototype.foo = 'bar';
  const after = util.inspect(d);
  assert.strictEqual(orig, after);
}

// test positive/negative zero
assert.strictEqual(util.inspect(0), '0');
assert.strictEqual(util.inspect(-0), '-0');

// test for sparse array
{
  const a = ['foo', 'bar', 'baz'];
  assert.strictEqual(util.inspect(a), '[ \'foo\', \'bar\', \'baz\' ]');
  delete a[1];
  assert.strictEqual(util.inspect(a), '[ \'foo\', <1 empty item>, \'baz\' ]');
  assert.strictEqual(
    util.inspect(a, true),
    '[ \'foo\', <1 empty item>, \'baz\', [length]: 3 ]'
  );
  assert.strictEqual(util.inspect(new Array(5)), '[ <5 empty items> ]');
  a[3] = 'bar';
  a[100] = 'qux';
  assert.strictEqual(
    util.inspect(a, { breakLength: Infinity }),
    '[ \'foo\', <1 empty item>, \'baz\', \'bar\', <96 empty items>, \'qux\' ]'
  );
  delete a[3];
  assert.strictEqual(
    util.inspect(a, { maxArrayLength: 4 }),
    '[ \'foo\', <1 empty item>, \'baz\', <97 empty items>, ... 1 more item ]'
  );
}

// Skip for chakra engine as debugger support not yet present
if (!common.isChakraEngine) {
  // test for Array constructor in different context
  {
    const map = new Map();
    map.set(1, 2);
    const vals = previewMapIterator(map.entries(), 100);
    const valsOutput = [];
    for (const o of vals) {
      valsOutput.push(o);
    }

    assert.strictEqual(util.inspect(valsOutput), '[ [ 1, 2 ] ]');
  }
}

// test for other constructors in different context
{
  let obj = vm.runInNewContext('(function(){return {}})()', {});
  assert.strictEqual(util.inspect(obj), '{}');
  obj = vm.runInNewContext('var m=new Map();m.set(1,2);m', {});
  assert.strictEqual(util.inspect(obj), 'Map { 1 => 2 }');
  obj = vm.runInNewContext('var s=new Set();s.add(1);s.add(2);s', {});
  assert.strictEqual(util.inspect(obj), 'Set { 1, 2 }');
  obj = vm.runInNewContext('fn=function(){};new Promise(fn,fn)', {});
  assert.strictEqual(util.inspect(obj), common.engineSpecificMessage({
    v8: 'Promise { <pending> }',
    chakracore: 'Promise {}'
  }));
}

// test for property descriptors
{
  const getter = Object.create(null, {
    a: {
      get: function() { return 'aaa'; }
    }
  });
  const setter = Object.create(null, {
    b: { // eslint-disable-line accessor-pairs
      set: function() {}
    }
  });
  const getterAndSetter = Object.create(null, {
    c: {
      get: function() { return 'ccc'; },
      set: function() {}
    }
  });
  assert.strictEqual(util.inspect(getter, true), '{ [a]: [Getter] }');
  assert.strictEqual(util.inspect(setter, true), '{ [b]: [Setter] }');
  assert.strictEqual(
    util.inspect(getterAndSetter, true),
    '{ [c]: [Getter/Setter] }'
  );
}

// exceptions should print the error message, not '{}'
{
  const errors = [];
  errors.push(new Error());
  errors.push(new Error('FAIL'));
  errors.push(new TypeError('FAIL'));
  errors.push(new SyntaxError('FAIL'));
  errors.forEach((err) => {
    assert.strictEqual(util.inspect(err), err.stack);
  });
  try {
    undef(); // eslint-disable-line no-undef
  } catch (e) {
    assert.strictEqual(util.inspect(e), e.stack);
  }
  const ex = util.inspect(new Error('FAIL'), true);
  assert(ex.includes('Error: FAIL'));
  assert(ex.includes('[stack]'));
  assert(ex.includes('[message]'));
}

// Doesn't capture stack trace
{
  function BadCustomError(msg) {
    Error.call(this);
    Object.defineProperty(this, 'message',
                          { value: msg, enumerable: false });
    Object.defineProperty(this, 'name',
                          { value: 'BadCustomError', enumerable: false });
  }
  util.inherits(BadCustomError, Error);
  assert.strictEqual(
    util.inspect(new BadCustomError('foo')),
    '[BadCustomError: foo]'
  );
}

// GH-1941
// should not throw:
assert.strictEqual(util.inspect(Object.create(Date.prototype)), 'Date {}');

// GH-1944
assert.doesNotThrow(() => {
  const d = new Date();
  d.toUTCString = null;
  util.inspect(d);
});

assert.doesNotThrow(() => {
  const d = new Date();
  d.toISOString = null;
  util.inspect(d);
});

assert.doesNotThrow(() => {
  const r = /regexp/;
  r.toString = null;
  util.inspect(r);
});

// bug with user-supplied inspect function returns non-string
assert.doesNotThrow(() => {
  util.inspect([{
    inspect: () => 123
  }]);
});

// GH-2225
{
  const x = { inspect: util.inspect };
  assert.strictEqual(util.inspect(x).includes('inspect'), true);
}

// util.inspect should display the escaped value of a key.
{
  const w = {
    '\\': 1,
    '\\\\': 2,
    '\\\\\\': 3,
    '\\\\\\\\': 4,
    '\n': 5,
    '\r': 6
  };

  const y = ['a', 'b', 'c'];
  y['\\\\'] = 'd';
  y['\n'] = 'e';
  y['\r'] = 'f';

  assert.strictEqual(
    util.inspect(w),
    '{ \'\\\\\': 1, \'\\\\\\\\\': 2, \'\\\\\\\\\\\\\': 3, ' +
    '\'\\\\\\\\\\\\\\\\\': 4, \'\\n\': 5, \'\\r\': 6 }'
  );
  assert.strictEqual(
    util.inspect(y),
    '[ \'a\', \'b\', \'c\', \'\\\\\\\\\': \'d\', ' +
    '\'\\n\': \'e\', \'\\r\': \'f\' ]'
  );
}

// util.inspect.styles and util.inspect.colors
{
  function testColorStyle(style, input, implicit) {
    const colorName = util.inspect.styles[style];
    let color = ['', ''];
    if (util.inspect.colors[colorName])
      color = util.inspect.colors[colorName];

    const withoutColor = util.inspect(input, false, 0, false);
    const withColor = util.inspect(input, false, 0, true);
    const expect = `\u001b[${color[0]}m${withoutColor}\u001b[${color[1]}m`;
    assert.strictEqual(
      withColor,
      expect,
      `util.inspect color for style ${style}`);
  }

  testColorStyle('special', function() {});
  testColorStyle('number', 123.456);
  testColorStyle('boolean', true);
  testColorStyle('undefined', undefined);
  testColorStyle('null', null);
  testColorStyle('string', 'test string');
  testColorStyle('date', new Date());
  testColorStyle('regexp', /regexp/);
}

// an object with "hasOwnProperty" overwritten should not throw
assert.doesNotThrow(() => {
  util.inspect({
    hasOwnProperty: null
  });
});

// new API, accepts an "options" object
{
  const subject = { foo: 'bar', hello: 31, a: { b: { c: { d: 0 } } } };
  Object.defineProperty(subject, 'hidden', { enumerable: false, value: null });

  assert.strictEqual(
    util.inspect(subject, { showHidden: false }).includes('hidden'),
    false
  );
  assert.strictEqual(
    util.inspect(subject, { showHidden: true }).includes('hidden'),
    true
  );
  assert.strictEqual(
    util.inspect(subject, { colors: false }).includes('\u001b[32m'),
    false
  );
  assert.strictEqual(
    util.inspect(subject, { colors: true }).includes('\u001b[32m'),
    true
  );
  assert.strictEqual(
    util.inspect(subject, { depth: 2 }).includes('c: [Object]'),
    true
  );
  assert.strictEqual(
    util.inspect(subject, { depth: 0 }).includes('a: [Object]'),
    true
  );
  assert.strictEqual(
    util.inspect(subject, { depth: null }).includes('{ d: 0 }'),
    true
  );
  assert.strictEqual(
    util.inspect(subject, { depth: undefined }).includes('{ d: 0 }'),
    true
  );
}

{
  // "customInspect" option can enable/disable calling inspect() on objects
  const subject = { inspect: () => 123 };

  assert.strictEqual(
    util.inspect(subject, { customInspect: true }).includes('123'),
    true
  );
  assert.strictEqual(
    util.inspect(subject, { customInspect: true }).includes('inspect'),
    false
  );
  assert.strictEqual(
    util.inspect(subject, { customInspect: false }).includes('123'),
    false
  );
  assert.strictEqual(
    util.inspect(subject, { customInspect: false }).includes('inspect'),
    true
  );

  // custom inspect() functions should be able to return other Objects
  subject.inspect = () => ({ foo: 'bar' });

  assert.strictEqual(util.inspect(subject), '{ foo: \'bar\' }');

  subject.inspect = (depth, opts) => {
    assert.strictEqual(opts.customInspectOptions, true);
  };

  util.inspect(subject, { customInspectOptions: true });
}

{
  // "customInspect" option can enable/disable calling [util.inspect.custom]()
  const subject = { [util.inspect.custom]: () => 123 };

  assert.strictEqual(
    util.inspect(subject, { customInspect: true }).includes('123'),
    true
  );
  assert.strictEqual(
    util.inspect(subject, { customInspect: false }).includes('123'),
    false
  );

  // a custom [util.inspect.custom]() should be able to return other Objects
  subject[util.inspect.custom] = () => ({ foo: 'bar' });

  assert.strictEqual(util.inspect(subject), '{ foo: \'bar\' }');

  subject[util.inspect.custom] = (depth, opts) => {
    assert.strictEqual(opts.customInspectOptions, true);
  };

  util.inspect(subject, { customInspectOptions: true });
}

{
  // [util.inspect.custom] takes precedence over inspect
  const subject = {
    [util.inspect.custom]() { return 123; },
    inspect() { return 456; }
  };

  assert.strictEqual(
    util.inspect(subject, { customInspect: true }).includes('123'),
    true
  );
  assert.strictEqual(
    util.inspect(subject, { customInspect: false }).includes('123'),
    false
  );
  assert.strictEqual(
    util.inspect(subject, { customInspect: true }).includes('456'),
    false
  );
  assert.strictEqual(
    util.inspect(subject, { customInspect: false }).includes('456'),
    false
  );
}

{
  // Returning `this` from a custom inspection function works.
  assert.strictEqual(util.inspect({ a: 123, inspect() { return this; } }),
                     '{ a: 123, inspect: [Function: inspect] }');

  const subject = { a: 123, [util.inspect.custom]() { return this; } };
  const UIC = 'util.inspect.custom';
  assert.strictEqual(util.inspect(subject),
                     `{ a: 123,\n  [Symbol(${UIC})]: [Function: [${UIC}]] }`);
}

// util.inspect with "colors" option should produce as many lines as without it
{
  function testLines(input) {
    const countLines = (str) => (str.match(/\n/g) || []).length;
    const withoutColor = util.inspect(input);
    const withColor = util.inspect(input, { colors: true });
    assert.strictEqual(countLines(withoutColor), countLines(withColor));
  }

  const bigArray = new Array(100).fill().map((value, index) => index);

  testLines([1, 2, 3, 4, 5, 6, 7]);
  testLines(bigArray);
  testLines({ foo: 'bar', baz: 35, b: { a: 35 } });
  testLines({ a: { a: 3, b: 1, c: 1, d: 1, e: 1, f: 1, g: 1, h: 1 }, b: 1 });
  testLines({
    foo: 'bar',
    baz: 35,
    b: { a: 35 },
    veryLongKey: 'very long value',
    evenLongerKey: ['with even longer value in array']
  });
}

// test boxed primitives output the correct values
assert.strictEqual(util.inspect(new String('test')), '[String: \'test\']');
assert.strictEqual(
  util.inspect(Object(Symbol('test'))),
  '[Symbol: Symbol(test)]'
);
assert.strictEqual(util.inspect(new Boolean(false)), '[Boolean: false]');
assert.strictEqual(util.inspect(new Boolean(true)), '[Boolean: true]');
assert.strictEqual(util.inspect(new Number(0)), '[Number: 0]');
assert.strictEqual(util.inspect(new Number(-0)), '[Number: -0]');
assert.strictEqual(util.inspect(new Number(-1.1)), '[Number: -1.1]');
assert.strictEqual(util.inspect(new Number(13.37)), '[Number: 13.37]');

// test boxed primitives with own properties
{
  const str = new String('baz');
  str.foo = 'bar';
  assert.strictEqual(util.inspect(str), '{ [String: \'baz\'] foo: \'bar\' }');

  const bool = new Boolean(true);
  bool.foo = 'bar';
  assert.strictEqual(util.inspect(bool), '{ [Boolean: true] foo: \'bar\' }');

  const num = new Number(13.37);
  num.foo = 'bar';
  assert.strictEqual(util.inspect(num), '{ [Number: 13.37] foo: \'bar\' }');
}

// test es6 Symbol
if (typeof Symbol !== 'undefined') {
  assert.strictEqual(util.inspect(Symbol()), 'Symbol()');
  assert.strictEqual(util.inspect(Symbol(123)), 'Symbol(123)');
  assert.strictEqual(util.inspect(Symbol('hi')), 'Symbol(hi)');
  assert.strictEqual(util.inspect([Symbol()]), '[ Symbol() ]');
  assert.strictEqual(util.inspect({ foo: Symbol() }), '{ foo: Symbol() }');

  const options = { showHidden: true };
  let subject = {};

  subject[Symbol('symbol')] = 42;

  assert.strictEqual(util.inspect(subject), '{ [Symbol(symbol)]: 42 }');
  assert.strictEqual(
    util.inspect(subject, options),
    '{ [Symbol(symbol)]: 42 }'
  );

  Object.defineProperty(
    subject,
    Symbol(),
    { enumerable: false, value: 'non-enum' });
  assert.strictEqual(util.inspect(subject), '{ [Symbol(symbol)]: 42 }');
  assert.strictEqual(
    util.inspect(subject, options),
    '{ [Symbol(symbol)]: 42, [Symbol()]: \'non-enum\' }'
  );

  subject = [1, 2, 3];
  subject[Symbol('symbol')] = 42;

  assert.strictEqual(util.inspect(subject),
                     '[ 1, 2, 3, [Symbol(symbol)]: 42 ]');
}

// test Set
{
  assert.strictEqual(util.inspect(new Set()), 'Set {}');
  assert.strictEqual(util.inspect(new Set([1, 2, 3])), 'Set { 1, 2, 3 }');
  const set = new Set(['foo']);
  set.bar = 42;
  assert.strictEqual(
    util.inspect(set, true),
    'Set { \'foo\', [size]: 1, bar: 42 }'
  );
}

// Test circular Set
{
  const set = new Set();
  set.add(set);
  assert.strictEqual(util.inspect(set), 'Set { [Circular] }');
}

// test Map
{
  assert.strictEqual(util.inspect(new Map()), 'Map {}');
  assert.strictEqual(util.inspect(new Map([[1, 'a'], [2, 'b'], [3, 'c']])),
                     'Map { 1 => \'a\', 2 => \'b\', 3 => \'c\' }');
  const map = new Map([['foo', null]]);
  map.bar = 42;
  assert.strictEqual(util.inspect(map, true),
                     'Map { \'foo\' => null, [size]: 1, bar: 42 }');
}

// Test circular Map
{
  const map = new Map();
  map.set(map, 'map');
  assert.strictEqual(util.inspect(map), "Map { [Circular] => 'map' }");
  map.set(map, map);
  assert.strictEqual(util.inspect(map), 'Map { [Circular] => [Circular] }');
  map.delete(map);
  map.set('map', map);
  assert.strictEqual(util.inspect(map), "Map { 'map' => [Circular] }");
}

// test Promise
{
  const resolved = Promise.resolve(3);
  assert.strictEqual(util.inspect(resolved),
                     common.engineSpecificMessage({
                       v8: 'Promise { 3 }',
                       chakracore: 'Promise {}'
                     }));

  const rejected = Promise.reject(3);
  assert.strictEqual(util.inspect(rejected),
                     common.engineSpecificMessage({
                       v8: 'Promise { <rejected> 3 }',
                       chakracore: 'Promise {}'
                     }));
  // squelch UnhandledPromiseRejection
  rejected.catch(() => {});

  const pending = new Promise(() => {});
  assert.strictEqual(util.inspect(pending), common.engineSpecificMessage({
    v8: 'Promise { <pending> }',
    chakracore: 'Promise {}'
  }));

  const promiseWithProperty = Promise.resolve('foo');
  promiseWithProperty.bar = 42;
  assert.strictEqual(util.inspect(promiseWithProperty),
                     common.engineSpecificMessage({
                       v8: 'Promise { \'foo\', bar: 42 }',
                       chakracore: 'Promise { bar: 42 }'
                     }));
}


// Make sure it doesn't choke on polyfills. Unlike Set/Map, there is no standard
// interface to synchronously inspect a Promise, so our techniques only work on
// a bonafide native Promise.
{
  const oldPromise = Promise;
  global.Promise = function() { this.bar = 42; };
  assert.strictEqual(util.inspect(new Promise()), '{ bar: 42 }');
  global.Promise = oldPromise;
}

<<<<<<< HEAD
// Skip for chakra engine as debugger support not yet present
// below code uses `Debug.MakeMirror` to inspect
if (!common.isChakraEngine) {
  // Test Map iterators
  {
    const map = new Map([['foo', 'bar']]);
    assert.strictEqual(util.inspect(map.keys()), 'MapIterator { \'foo\' }');
    assert.strictEqual(util.inspect(map.values()), 'MapIterator { \'bar\' }');
    assert.strictEqual(util.inspect(map.entries()),
                       'MapIterator { [ \'foo\', \'bar\' ] }');
    // make sure the iterator doesn't get consumed
    const keys = map.keys();
    assert.strictEqual(util.inspect(keys), 'MapIterator { \'foo\' }');
    assert.strictEqual(util.inspect(keys), 'MapIterator { \'foo\' }');
  }

  // Test Set iterators
  {
    const aSet = new Set([1, 3]);
    assert.strictEqual(util.inspect(aSet.keys()), 'SetIterator { 1, 3 }');
    assert.strictEqual(util.inspect(aSet.values()), 'SetIterator { 1, 3 }');
    assert.strictEqual(util.inspect(aSet.entries()),
                       'SetIterator { [ 1, 1 ], [ 3, 3 ] }');
    // make sure the iterator doesn't get consumed
    const keys = aSet.keys();
    assert.strictEqual(util.inspect(keys), 'SetIterator { 1, 3 }');
    assert.strictEqual(util.inspect(keys), 'SetIterator { 1, 3 }');
  }
=======
// Test Map iterators
{
  const map = new Map([['foo', 'bar']]);
  assert.strictEqual(util.inspect(map.keys()), '[Map Iterator] { \'foo\' }');
  assert.strictEqual(util.inspect(map.values()), '[Map Iterator] { \'bar\' }');
  assert.strictEqual(util.inspect(map.entries()),
                     '[Map Iterator] { [ \'foo\', \'bar\' ] }');
  // make sure the iterator doesn't get consumed
  const keys = map.keys();
  assert.strictEqual(util.inspect(keys), '[Map Iterator] { \'foo\' }');
  assert.strictEqual(util.inspect(keys), '[Map Iterator] { \'foo\' }');
}

// Test Set iterators
{
  const aSet = new Set([1, 3]);
  assert.strictEqual(util.inspect(aSet.keys()), '[Set Iterator] { 1, 3 }');
  assert.strictEqual(util.inspect(aSet.values()), '[Set Iterator] { 1, 3 }');
  assert.strictEqual(util.inspect(aSet.entries()),
                     '[Set Iterator] { [ 1, 1 ], [ 3, 3 ] }');
  // make sure the iterator doesn't get consumed
  const keys = aSet.keys();
  assert.strictEqual(util.inspect(keys), '[Set Iterator] { 1, 3 }');
  assert.strictEqual(util.inspect(keys), '[Set Iterator] { 1, 3 }');
>>>>>>> c589561a
}

// Test alignment of items in container
// Assumes that the first numeric character is the start of an item.
{
  function checkAlignment(container) {
    const lines = util.inspect(container).split('\n');
    const numRE = /\d/;
    let pos;
    lines.forEach((line) => {
      const npos = line.search(numRE);
      if (npos !== -1) {
        if (pos !== undefined) {
          assert.strictEqual(pos, npos, 'container items not aligned');
        }
        pos = npos;
      }
    });
  }

  const bigArray = [];
  for (let i = 0; i < 100; i++) {
    bigArray.push(i);
  }

  const obj = {};
  bigArray.forEach((prop) => {
    obj[prop] = null;
  });

  checkAlignment(bigArray);
  checkAlignment(obj);
  checkAlignment(new Set(bigArray));
  checkAlignment(new Map(bigArray.map((number) => [number, null])));
}


// Test display of constructors
{
  class ObjectSubclass {}
  class ArraySubclass extends Array {}
  class SetSubclass extends Set {}
  class MapSubclass extends Map {}
  class PromiseSubclass extends Promise {}

  const x = new ObjectSubclass();
  x.foo = 42;
  assert.strictEqual(util.inspect(x),
                     'ObjectSubclass { foo: 42 }');
  assert.strictEqual(util.inspect(new ArraySubclass(1, 2, 3)),
                     'ArraySubclass [ 1, 2, 3 ]');
  assert.strictEqual(util.inspect(new SetSubclass([1, 2, 3])),
                     'SetSubclass [Set] { 1, 2, 3 }');
  assert.strictEqual(util.inspect(new MapSubclass([['foo', 42]])),
                     'MapSubclass [Map] { \'foo\' => 42 }');
  assert.strictEqual(util.inspect(new PromiseSubclass(() => {})),
<<<<<<< HEAD
                     common.engineSpecificMessage({
                       v8: 'PromiseSubclass { <pending> }',
                       chakracore: 'PromiseSubclass {}'
                     }));
=======
                     'PromiseSubclass [Promise] { <pending> }');
>>>>>>> c589561a
  assert.strictEqual(
    util.inspect({ a: { b: new ArraySubclass([1, [2], 3]) } }, { depth: 1 }),
    '{ a: { b: [ArraySubclass] } }'
  );
}

// Empty and circular before depth
{
  const arr = [[[[]]]];
  assert.strictEqual(util.inspect(arr), '[ [ [ [] ] ] ]');
  arr[0][0][0][0] = [];
  assert.strictEqual(util.inspect(arr), '[ [ [ [Array] ] ] ]');
  arr[0][0][0] = {};
  assert.strictEqual(util.inspect(arr), '[ [ [ {} ] ] ]');
  arr[0][0][0] = { a: 2 };
  assert.strictEqual(util.inspect(arr), '[ [ [ [Object] ] ] ]');
  arr[0][0][0] = arr;
  assert.strictEqual(util.inspect(arr), '[ [ [ [Circular] ] ] ]');
}

// Corner cases.
{
  const x = { constructor: 42 };
  assert.strictEqual(util.inspect(x), '{ constructor: 42 }');
}

{
  const x = {};
  Object.defineProperty(x, 'constructor', {
    get: function() {
      throw new Error('should not access constructor');
    },
    enumerable: true
  });
  assert.strictEqual(util.inspect(x), '{ constructor: [Getter] }');
}

{
  const x = new function() {}; // eslint-disable-line new-parens
  assert.strictEqual(util.inspect(x), '{}');
}

{
  const x = Object.create(null);
  assert.strictEqual(util.inspect(x), '{}');
}

{
  const x = [];
  x[''] = 1;
  assert.strictEqual(util.inspect(x), '[ \'\': 1 ]');
}

// The following maxArrayLength tests were introduced after v6.0.0 was released.
// Do not backport to v5/v4 unless all of
// https://github.com/nodejs/node/pull/6334 is backported.
{
  const x = new Array(101).fill();
  assert(util.inspect(x).endsWith('1 more item ]'));
  assert(!util.inspect(x, { maxArrayLength: 101 }).endsWith('1 more item ]'));
  assert.strictEqual(
    util.inspect(x, { maxArrayLength: -1 }),
    '[ ... 101 more items ]'
  );
  assert.strictEqual(util.inspect(x, { maxArrayLength: 0 }),
                     '[ ... 101 more items ]');
}

{
  const x = Array(101);
  assert.strictEqual(util.inspect(x, { maxArrayLength: 0 }),
                     '[ ... 101 more items ]');
  assert(!util.inspect(x, { maxArrayLength: null }).endsWith('1 more item ]'));
  assert(!util.inspect(
    x, { maxArrayLength: Infinity }
  ).endsWith('1 more item ]'));
}

{
  const x = new Uint8Array(101);
  assert(util.inspect(x).endsWith('1 more item ]'));
  assert(!util.inspect(x, { maxArrayLength: 101 }).endsWith('1 more item ]'));
  assert.strictEqual(util.inspect(x, { maxArrayLength: 0 }),
                     'Uint8Array [ ... 101 more items ]');
  assert(!util.inspect(x, { maxArrayLength: null }).endsWith('1 more item ]'));
  assert(util.inspect(x, { maxArrayLength: Infinity }).endsWith('  0 ]'));
}

{
  const obj = { foo: 'abc', bar: 'xyz' };
  const oneLine = util.inspect(obj, { breakLength: Infinity });
  // Subtract four for the object's two curly braces and two spaces of padding.
  // Add one more to satisfy the strictly greater than condition in the code.
  const breakpoint = oneLine.length - 5;
  const twoLines = util.inspect(obj, { breakLength: breakpoint });

  assert.strictEqual(oneLine, '{ foo: \'abc\', bar: \'xyz\' }');
  assert.strictEqual(oneLine,
                     util.inspect(obj, { breakLength: breakpoint + 1 }));
  assert.strictEqual(twoLines, '{ foo: \'abc\',\n  bar: \'xyz\' }');
}

// util.inspect.defaultOptions tests
{
  const arr = new Array(101).fill();
  const obj = { a: { a: { a: { a: 1 } } } };

  const oldOptions = Object.assign({}, util.inspect.defaultOptions);

  // Set single option through property assignment
  util.inspect.defaultOptions.maxArrayLength = null;
  assert(!/1 more item/.test(util.inspect(arr)));
  util.inspect.defaultOptions.maxArrayLength = oldOptions.maxArrayLength;
  assert(/1 more item/.test(util.inspect(arr)));
  util.inspect.defaultOptions.depth = null;
  assert(!/Object/.test(util.inspect(obj)));
  util.inspect.defaultOptions.depth = oldOptions.depth;
  assert(/Object/.test(util.inspect(obj)));
  assert.strictEqual(
    JSON.stringify(util.inspect.defaultOptions),
    JSON.stringify(oldOptions)
  );

  // Set multiple options through object assignment
  util.inspect.defaultOptions = { maxArrayLength: null, depth: null };
  assert(!/1 more item/.test(util.inspect(arr)));
  assert(!/Object/.test(util.inspect(obj)));
  util.inspect.defaultOptions = oldOptions;
  assert(/1 more item/.test(util.inspect(arr)));
  assert(/Object/.test(util.inspect(obj)));
  assert.strictEqual(
    JSON.stringify(util.inspect.defaultOptions),
    JSON.stringify(oldOptions)
  );

  assert.throws(() => {
    util.inspect.defaultOptions = null;
  }, common.expectsError({
    code: 'ERR_INVALID_ARG_TYPE',
    type: TypeError,
    message: 'The "options" argument must be of type Object'
  })
  );

  assert.throws(() => {
    util.inspect.defaultOptions = 'bad';
  }, common.expectsError({
    code: 'ERR_INVALID_ARG_TYPE',
    type: TypeError,
    message: 'The "options" argument must be of type Object'
  })
  );
}

assert.doesNotThrow(() => util.inspect(process));

// Setting custom inspect property to a non-function should do nothing.
{
  const obj = { inspect: 'fhqwhgads' };
  assert.strictEqual(util.inspect(obj), "{ inspect: 'fhqwhgads' }");
}

{
  // @@toStringTag
  assert.strictEqual(util.inspect({ [Symbol.toStringTag]: 'a' }),
                     'Object [a] { [Symbol(Symbol.toStringTag)]: \'a\' }');

  class Foo {
    constructor() {
      this.foo = 'bar';
    }

    get [Symbol.toStringTag]() {
      return this.foo;
    }
  }

  assert.strictEqual(util.inspect(
    Object.create(null, { [Symbol.toStringTag]: { value: 'foo' } })),
                     '[foo] {}');

  assert.strictEqual(util.inspect(new Foo()), 'Foo [bar] { foo: \'bar\' }');

  assert.strictEqual(
    util.inspect(new (class extends Foo {})()),
    'Foo [bar] { foo: \'bar\' }');

  assert.strictEqual(
    util.inspect(Object.create(Object.create(Foo.prototype), {
      foo: { value: 'bar', enumerable: true }
    })),
    'Foo [bar] { foo: \'bar\' }');

  class ThrowingClass {
    get [Symbol.toStringTag]() {
      throw new Error('toStringTag error');
    }
  }

  assert.throws(() => util.inspect(new ThrowingClass()), /toStringTag error/);

  class NotStringClass {
    get [Symbol.toStringTag]() {
      return null;
    }
  }

  assert.strictEqual(util.inspect(new NotStringClass()),
                     'NotStringClass {}');
}<|MERGE_RESOLUTION|>--- conflicted
+++ resolved
@@ -949,61 +949,34 @@
   global.Promise = oldPromise;
 }
 
-<<<<<<< HEAD
 // Skip for chakra engine as debugger support not yet present
 // below code uses `Debug.MakeMirror` to inspect
 if (!common.isChakraEngine) {
   // Test Map iterators
   {
     const map = new Map([['foo', 'bar']]);
-    assert.strictEqual(util.inspect(map.keys()), 'MapIterator { \'foo\' }');
-    assert.strictEqual(util.inspect(map.values()), 'MapIterator { \'bar\' }');
+    assert.strictEqual(util.inspect(map.keys()), '[Map Iterator] { \'foo\' }');
+    assert.strictEqual(util.inspect(map.values()), '[Map Iterator] { \'bar\' }');
     assert.strictEqual(util.inspect(map.entries()),
-                       'MapIterator { [ \'foo\', \'bar\' ] }');
+                       '[Map Iterator] { [ \'foo\', \'bar\' ] }');
     // make sure the iterator doesn't get consumed
     const keys = map.keys();
-    assert.strictEqual(util.inspect(keys), 'MapIterator { \'foo\' }');
-    assert.strictEqual(util.inspect(keys), 'MapIterator { \'foo\' }');
+    assert.strictEqual(util.inspect(keys), '[Map Iterator] { \'foo\' }');
+    assert.strictEqual(util.inspect(keys), '[Map Iterator] { \'foo\' }');
   }
 
   // Test Set iterators
   {
     const aSet = new Set([1, 3]);
-    assert.strictEqual(util.inspect(aSet.keys()), 'SetIterator { 1, 3 }');
-    assert.strictEqual(util.inspect(aSet.values()), 'SetIterator { 1, 3 }');
+    assert.strictEqual(util.inspect(aSet.keys()), '[Set Iterator] { 1, 3 }');
+    assert.strictEqual(util.inspect(aSet.values()), '[Set Iterator] { 1, 3 }');
     assert.strictEqual(util.inspect(aSet.entries()),
-                       'SetIterator { [ 1, 1 ], [ 3, 3 ] }');
+                       '[Set Iterator] { [ 1, 1 ], [ 3, 3 ] }');
     // make sure the iterator doesn't get consumed
     const keys = aSet.keys();
-    assert.strictEqual(util.inspect(keys), 'SetIterator { 1, 3 }');
-    assert.strictEqual(util.inspect(keys), 'SetIterator { 1, 3 }');
+    assert.strictEqual(util.inspect(keys), '[Set Iterator] { 1, 3 }');
+    assert.strictEqual(util.inspect(keys), '[Set Iterator] { 1, 3 }');
   }
-=======
-// Test Map iterators
-{
-  const map = new Map([['foo', 'bar']]);
-  assert.strictEqual(util.inspect(map.keys()), '[Map Iterator] { \'foo\' }');
-  assert.strictEqual(util.inspect(map.values()), '[Map Iterator] { \'bar\' }');
-  assert.strictEqual(util.inspect(map.entries()),
-                     '[Map Iterator] { [ \'foo\', \'bar\' ] }');
-  // make sure the iterator doesn't get consumed
-  const keys = map.keys();
-  assert.strictEqual(util.inspect(keys), '[Map Iterator] { \'foo\' }');
-  assert.strictEqual(util.inspect(keys), '[Map Iterator] { \'foo\' }');
-}
-
-// Test Set iterators
-{
-  const aSet = new Set([1, 3]);
-  assert.strictEqual(util.inspect(aSet.keys()), '[Set Iterator] { 1, 3 }');
-  assert.strictEqual(util.inspect(aSet.values()), '[Set Iterator] { 1, 3 }');
-  assert.strictEqual(util.inspect(aSet.entries()),
-                     '[Set Iterator] { [ 1, 1 ], [ 3, 3 ] }');
-  // make sure the iterator doesn't get consumed
-  const keys = aSet.keys();
-  assert.strictEqual(util.inspect(keys), '[Set Iterator] { 1, 3 }');
-  assert.strictEqual(util.inspect(keys), '[Set Iterator] { 1, 3 }');
->>>>>>> c589561a
 }
 
 // Test alignment of items in container
@@ -1060,14 +1033,10 @@
   assert.strictEqual(util.inspect(new MapSubclass([['foo', 42]])),
                      'MapSubclass [Map] { \'foo\' => 42 }');
   assert.strictEqual(util.inspect(new PromiseSubclass(() => {})),
-<<<<<<< HEAD
                      common.engineSpecificMessage({
-                       v8: 'PromiseSubclass { <pending> }',
+                       v8: 'PromiseSubclass [Promise] { <pending> }',
                        chakracore: 'PromiseSubclass {}'
                      }));
-=======
-                     'PromiseSubclass [Promise] { <pending> }');
->>>>>>> c589561a
   assert.strictEqual(
     util.inspect({ a: { b: new ArraySubclass([1, [2], 3]) } }, { depth: 1 }),
     '{ a: { b: [ArraySubclass] } }'
