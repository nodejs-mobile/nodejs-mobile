--- conflicted
+++ resolved
@@ -69,15 +69,9 @@
 assert.strictEqual(util.inspect({ 'a': { 'b': 2 } }), '{ a: { b: 2 } }');
 assert.strictEqual(util.inspect({ 'a': { 'b': { 'c': { 'd': 2 } } } }),
                    '{ a: { b: { c: [Object] } } }');
-<<<<<<< HEAD
-assert.strictEqual(util.inspect({ 'a': { 'b': { 'c': { 'd': 2 } } } },
-                                false, null),
-                   '{ a: { b: { c: { d: 2 } } } }');
-=======
 assert.strictEqual(
   util.inspect({ 'a': { 'b': { 'c': { 'd': 2 } } } }, false, null),
   '{ a: { b: { c: { d: 2 } } } }');
->>>>>>> 84bd6f3c
 assert.strictEqual(util.inspect([1, 2, 3], true), '[ 1, 2, 3, [length]: 3 ]');
 assert.strictEqual(util.inspect({ 'a': { 'b': { 'c': 2 } } }, false, 0),
                    '{ a: [Object] }');
@@ -85,16 +79,6 @@
                    '{ a: { b: [Object] } }');
 assert.strictEqual(util.inspect({ 'a': { 'b': ['c'] } }, false, 1),
                    '{ a: { b: [Array] } }');
-<<<<<<< HEAD
-assert.strictEqual(util.inspect(new Uint8Array(0)), 'Uint8Array [  ]');
-assert.strictEqual(
-  util.inspect(
-    Object.create(
-      {}, { visible: { value: 1, enumerable: true }, hidden: { value: 2 } }
-    )
-  ),
-  '{ visible: 1 }'
-=======
 assert.strictEqual(util.inspect(new Uint8Array(0)), 'Uint8Array []');
 assert(inspect(new Uint8Array(0), { showHidden: true }).includes('[buffer]'));
 assert.strictEqual(
@@ -112,7 +96,6 @@
     { showHidden: true }
   ),
   "{ [String: 'hello'] [length]: 5, [Symbol(foo)]: 123 }"
->>>>>>> 84bd6f3c
 );
 
 assert.strictEqual(util.inspect((new JSStream())._externalStream),
@@ -213,11 +196,7 @@
   array[0] = 65;
   array[1] = 97;
   assert.strictEqual(
-<<<<<<< HEAD
-    util.inspect(array, true),
-=======
     util.inspect(array, { showHidden: true }),
->>>>>>> 84bd6f3c
     `${constructor.name} [\n` +
       '  65,\n' +
       '  97,\n' +
@@ -265,36 +244,6 @@
     `${constructor.name} [ 65, 97 ]`
   );
 });
-<<<<<<< HEAD
-
-assert.strictEqual(
-  util.inspect(Object.create({}, {
-    visible: { value: 1, enumerable: true },
-    hidden: { value: 2 }
-  }), { showHidden: true }),
-  '{ visible: 1, [hidden]: 2 }'
-);
-// Objects without prototype
-assert.strictEqual(
-  util.inspect(Object.create(null, {
-    name: { value: 'Tim', enumerable: true },
-    hidden: { value: 'secret' }
-  }), { showHidden: true }),
-  "{ name: 'Tim', [hidden]: 'secret' }"
-);
-
-assert.strictEqual(
-  util.inspect(Object.create(null,
-                             { name: { value: 'Tim', enumerable: true },
-                               hidden: { value: 'secret' } })),
-  '{ name: \'Tim\' }'
-);
-
-// Dynamic properties
-{
-  assert.strictEqual(util.inspect({ get readonly() {} }),
-                     '{ readonly: [Getter] }');
-=======
 
 assert.strictEqual(
   util.inspect(Object.create({}, {
@@ -325,21 +274,15 @@
   assert.strictEqual(
     util.inspect({ get readonly() {} }),
     '{ readonly: [Getter] }');
->>>>>>> 84bd6f3c
 
   assert.strictEqual(
     util.inspect({ get readwrite() {}, set readwrite(val) {} }),
     '{ readwrite: [Getter/Setter] }');
 
-<<<<<<< HEAD
-  assert.strictEqual(util.inspect({ set writeonly(val) {} }),
-                     '{ writeonly: [Setter] }');
-=======
   assert.strictEqual(
     // eslint-disable-next-line accessor-pairs
     util.inspect({ set writeonly(val) {} }),
     '{ writeonly: [Setter] }');
->>>>>>> 84bd6f3c
 
   const value = {};
   value.a = value;
@@ -366,88 +309,15 @@
     }
   );
   assert.strictEqual(util.inspect(value),
-<<<<<<< HEAD
-                     '[ 1, 2, 3, growingLength: [Getter], \'-1\': -1 ]');
-}
-
-// Array with inherited number properties
-=======
                      "[ 1, 2, 3, growingLength: [Getter], '-1': -1 ]");
 }
 
 // Array with inherited number properties.
->>>>>>> 84bd6f3c
 {
   class CustomArray extends Array {}
   CustomArray.prototype[5] = 'foo';
   const arr = new CustomArray(50);
   assert.strictEqual(util.inspect(arr), 'CustomArray [ <50 empty items> ]');
-<<<<<<< HEAD
-}
-
-// Array with extra properties
-{
-  const arr = [1, 2, 3, , ];
-  arr.foo = 'bar';
-  assert.strictEqual(util.inspect(arr),
-                     "[ 1, 2, 3, <1 empty item>, foo: 'bar' ]");
-
-  const arr2 = [];
-  assert.strictEqual(util.inspect([], { showHidden: true }), '[ [length]: 0 ]');
-  arr2['00'] = 1;
-  assert.strictEqual(util.inspect(arr2), "[ '00': 1 ]");
-  if (!common.isChakraEngine) {
-    assert.strictEqual(util.inspect(arr2, { showHidden: true }),
-                       "[ [length]: 0, '00': 1 ]");
-  }
-  arr2[1] = 0;
-  assert.strictEqual(util.inspect(arr2), "[ <1 empty item>, 0, '00': 1 ]");
-  if (!common.isChakraEngine) {
-    assert.strictEqual(util.inspect(arr2, { showHidden: true }),
-                       "[ <1 empty item>, 0, [length]: 2, '00': 1 ]");
-  }
-  delete arr2[1];
-  assert.strictEqual(util.inspect(arr2), "[ <2 empty items>, '00': 1 ]");
-  if (!common.isChakraEngine) {
-    assert.strictEqual(util.inspect(arr2, { showHidden: true }),
-                       "[ <2 empty items>, [length]: 2, '00': 1 ]");
-  }
-  arr2['01'] = 2;
-  assert.strictEqual(util.inspect(arr2),
-                     "[ <2 empty items>, '00': 1, '01': 2 ]");
-  if (!common.isChakraEngine) {
-    assert.strictEqual(util.inspect(arr2, { showHidden: true }),
-                       "[ <2 empty items>, [length]: 2, '00': 1, '01': 2 ]");
-  }
-
-  const arr3 = [];
-  arr3[-1] = -1;
-  assert.strictEqual(util.inspect(arr3), "[ '-1': -1 ]");
-}
-
-// Indices out of bounds
-{
-  const arr = [];
-  arr[2 ** 32] = true; // not a valid array index
-  assert.strictEqual(util.inspect(arr), "[ '4294967296': true ]");
-  arr[0] = true;
-  arr[10] = true;
-  assert.strictEqual(util.inspect(arr),
-                     "[ true, <9 empty items>, true, '4294967296': true ]");
-  arr[2 ** 32 - 2] = true;
-  arr[2 ** 32 - 1] = true;
-  arr[2 ** 32 + 1] = true;
-  delete arr[0];
-  delete arr[10];
-  assert.strictEqual(util.inspect(arr),
-                     ['[ <4294967294 empty items>,',
-                      'true,',
-                      "'4294967296': true,",
-                      "'4294967295': true,",
-                      "'4294967297': true ]"
-                     ].join('\n  '));
-=======
->>>>>>> 84bd6f3c
 }
 
 // Array with extra properties.
@@ -597,11 +467,6 @@
     util.inspect(a, { maxArrayLength: 4 }),
     "[ 'foo', <1 empty item>, 'baz', <97 empty items>, ... 1 more item ]"
   );
-  delete a[3];
-  assert.strictEqual(
-    util.inspect(a, { maxArrayLength: 4 }),
-    '[ \'foo\', <1 empty item>, \'baz\', <97 empty items>, ... 1 more item ]'
-  );
 }
 
 // Test for Array constructor in different context.
@@ -1066,11 +931,7 @@
     subject,
     Symbol(),
     { enumerable: false, value: 'non-enum' });
-<<<<<<< HEAD
-  assert.strictEqual(util.inspect(subject), '{ [Symbol(symbol)]: 42 }');
-=======
   assert.strictEqual(util.inspect(subject), '{ [Symbol(sym\\nbol)]: 42 }');
->>>>>>> 84bd6f3c
   assert.strictEqual(
     util.inspect(subject, options),
     "{ [Symbol(sym\\nbol)]: 42, [Symbol()]: 'non-enum' }"
@@ -1095,22 +956,14 @@
   );
 }
 
-<<<<<<< HEAD
-// Test circular Set
-=======
 // Test circular Set.
->>>>>>> 84bd6f3c
 {
   const set = new Set();
   set.add(set);
   assert.strictEqual(util.inspect(set), 'Set { [Circular] }');
 }
 
-<<<<<<< HEAD
-// test Map
-=======
 // Test Map.
->>>>>>> 84bd6f3c
 {
   assert.strictEqual(util.inspect(new Map()), 'Map {}');
   assert.strictEqual(util.inspect(new Map([[1, 'a'], [2, 'b'], [3, 'c']])),
@@ -1121,11 +974,7 @@
                      "Map { 'foo' => null, [size]: 1, bar: 42 }");
 }
 
-<<<<<<< HEAD
-// Test circular Map
-=======
 // Test circular Map.
->>>>>>> 84bd6f3c
 {
   const map = new Map();
   map.set(map, 'map');
@@ -1137,38 +986,18 @@
   assert.strictEqual(util.inspect(map), "Map { 'map' => [Circular] }");
 }
 
-<<<<<<< HEAD
-// test Promise
-=======
 // Test Promise.
->>>>>>> 84bd6f3c
 {
   const resolved = Promise.resolve(3);
   assert.strictEqual(util.inspect(resolved), 'Promise { 3 }');
 
   const rejected = Promise.reject(3);
-<<<<<<< HEAD
-  assert.strictEqual(util.inspect(rejected),
-                     common.engineSpecificMessage({
-                       v8: 'Promise { <rejected> 3 }',
-                       chakracore: 'Promise {}'
-                     }));
-  // squelch UnhandledPromiseRejection
-  rejected.catch(() => {});
-
-  const pending = new Promise(() => {});
-  assert.strictEqual(util.inspect(pending), common.engineSpecificMessage({
-    v8: 'Promise { <pending> }',
-    chakracore: 'Promise {}'
-  }));
-=======
   assert.strictEqual(util.inspect(rejected), 'Promise { <rejected> 3 }');
   // Squelch UnhandledPromiseRejection.
   rejected.catch(() => {});
 
   const pending = new Promise(() => {});
   assert.strictEqual(util.inspect(pending), 'Promise { <pending> }');
->>>>>>> 84bd6f3c
 
   const promiseWithProperty = Promise.resolve('foo');
   promiseWithProperty.bar = 42;
@@ -1272,14 +1101,6 @@
   assert.strictEqual(util.inspect(new SetSubclass([1, 2, 3])),
                      'SetSubclass [Set] { 1, 2, 3 }');
   assert.strictEqual(util.inspect(new MapSubclass([['foo', 42]])),
-<<<<<<< HEAD
-                     'MapSubclass { \'foo\' => 42 }');
-  assert.strictEqual(util.inspect(new PromiseSubclass(() => {})),
-                     common.engineSpecificMessage({
-                       v8: 'PromiseSubclass { <pending> }',
-                       chakracore: 'PromiseSubclass {}'
-                     }));
-=======
                      "MapSubclass [Map] { 'foo' => 42 }");
   assert.strictEqual(util.inspect(new PromiseSubclass(() => {})),
                      'PromiseSubclass [Promise] { <pending> }');
@@ -1301,21 +1122,6 @@
   assert.strictEqual(util.inspect(arr), '[ [ [ [Object] ] ] ]');
   arr[0][0][0] = arr;
   assert.strictEqual(util.inspect(arr), '[ [ [ [Circular] ] ] ]');
->>>>>>> 84bd6f3c
-}
-
-// Empty and circular before depth
-{
-  const arr = [[[[]]]];
-  assert.strictEqual(util.inspect(arr), '[ [ [ [] ] ] ]');
-  arr[0][0][0][0] = [];
-  assert.strictEqual(util.inspect(arr), '[ [ [ [Array] ] ] ]');
-  arr[0][0][0] = {};
-  assert.strictEqual(util.inspect(arr), '[ [ [ {} ] ] ]');
-  arr[0][0][0] = { a: 2 };
-  assert.strictEqual(util.inspect(arr), '[ [ [ [Object] ] ] ]');
-  arr[0][0][0] = arr;
-  assert.strictEqual(util.inspect(arr), '[ [ [ [Circular] ] ] ]');
 }
 
 // Corner cases.
@@ -1348,11 +1154,7 @@
 {
   const x = [];
   x[''] = 1;
-<<<<<<< HEAD
-  assert.strictEqual(util.inspect(x), '[ \'\': 1 ]');
-=======
   assert.strictEqual(util.inspect(x), "[ '': 1 ]");
->>>>>>> 84bd6f3c
 }
 
 // The following maxArrayLength tests were introduced after v6.0.0 was released.
@@ -1398,17 +1200,10 @@
   const breakpoint = oneLine.length - 5;
   const twoLines = util.inspect(obj, { breakLength: breakpoint });
 
-<<<<<<< HEAD
-  assert.strictEqual(oneLine, '{ foo: \'abc\', bar: \'xyz\' }');
-  assert.strictEqual(oneLine,
-                     util.inspect(obj, { breakLength: breakpoint + 1 }));
-  assert.strictEqual(twoLines, '{ foo: \'abc\',\n  bar: \'xyz\' }');
-=======
   assert.strictEqual(oneLine, "{ foo: 'abc', bar: 'xyz' }");
   assert.strictEqual(oneLine,
                      util.inspect(obj, { breakLength: breakpoint + 1 }));
   assert.strictEqual(twoLines, "{ foo: 'abc',\n  bar: 'xyz' }");
->>>>>>> 84bd6f3c
 }
 
 // util.inspect.defaultOptions tests.
@@ -1432,13 +1227,8 @@
     JSON.stringify(oldOptions)
   );
 
-<<<<<<< HEAD
-  // Set multiple options through object assignment
-  util.inspect.defaultOptions = { maxArrayLength: null, depth: null };
-=======
   // Set multiple options through object assignment.
   util.inspect.defaultOptions = { maxArrayLength: null, depth: 2 };
->>>>>>> 84bd6f3c
   assert(!/1 more item/.test(util.inspect(arr)));
   assert(/Object/.test(util.inspect(obj)));
   util.inspect.defaultOptions = oldOptions;
