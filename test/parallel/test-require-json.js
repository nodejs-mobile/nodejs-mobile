--- conflicted
+++ resolved
@@ -27,16 +27,12 @@
 try {
   require(path.join(common.fixturesDir, 'invalid.json'));
 } catch (err) {
-<<<<<<< HEAD
   const re = common.engineSpecificMessage({
-    v8: /test[/\\]fixtures[/\\]invalid.json: Unexpected string/,
+    v8: /test[/\\]fixtures[/\\]invalid\.json: Unexpected string/,
     chakracore:
     /test[/\\]fixtures[/\\]invalid.json: JSON.parse Error: Expected '}'/
   });
 
-=======
-  const re = /test[/\\]fixtures[/\\]invalid\.json: Unexpected string/;
->>>>>>> 4ddd23f0
   const i = err.message.match(re);
   assert.notStrictEqual(null, i, 'require() json error should include path');
 }