--- conflicted
+++ resolved
@@ -27,17 +27,7 @@
 try {
   require(fixtures.path('invalid.json'));
 } catch (err) {
-<<<<<<< HEAD
-  const re = common.engineSpecificMessage({
-    v8: /test[/\\]fixtures[/\\]invalid\.json: Unexpected string/,
-    chakracore:
-    /test[/\\]fixtures[/\\]invalid\.json: JSON\.parse Error: Expected '}'/
-  });
-  assert.ok(re, 'require() json error should include path - currently: ' +
-    err.message);
-=======
   assert.ok(
     /test[/\\]fixtures[/\\]invalid\.json: /.test(err.message),
     `require() json error should include path: ${err.message}`);
->>>>>>> c5a49e14
 }