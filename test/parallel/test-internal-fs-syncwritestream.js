--- conflicted
+++ resolved
@@ -32,11 +32,7 @@
   assert.strictEqual(stream.listenerCount('end'), 1);
 }
 
-<<<<<<< HEAD
-// Verfiy that the file will be written synchronously.
-=======
 // Verify that the file will be written synchronously.
->>>>>>> 84bd6f3c
 {
   const fd = fs.openSync(filename, 'w');
   const stream = new SyncWriteStream(fd);
