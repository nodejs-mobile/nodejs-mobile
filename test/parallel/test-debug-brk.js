'use strict';

const common = require('../common');
const spawn = require('child_process').spawn;

<<<<<<< HEAD
if (common.isChakraEngine) {
  console.log('1..0 # Skipped: This test is disabled for chakra engine ' +
  'because debugger support is not implemented yet.');
  return;
}

let run = () => {};
=======
let run = common.noop;
>>>>>>> 642baf46
function test(extraArgs, stdoutPattern) {
  const next = run;
  run = () => {
    let procStdout = '';
    let procStderr = '';
    let agentStdout = '';
    let debuggerListening = false;
    let outputMatched = false;
    let needToSpawnAgent = true;
    let needToExit = true;

    const procArgs = [`--debug-brk=${common.PORT}`].concat(extraArgs);
    const proc = spawn(process.execPath, procArgs);
    proc.stderr.setEncoding('utf8');

    const tryStartAgent = () => {
      if (debuggerListening && outputMatched && needToSpawnAgent) {
        needToSpawnAgent = false;
        const agentArgs = ['debug', `localhost:${common.PORT}`];
        const agent = spawn(process.execPath, agentArgs);
        agent.stdout.setEncoding('utf8');

        agent.stdout.on('data', (chunk) => {
          agentStdout += chunk;
          if (/connecting to .+ ok/.test(agentStdout) && needToExit) {
            needToExit = false;
            exitAll([proc, agent]);
          }
        });
      }
    };

    const exitAll = common.mustCall((processes) => {
      processes.forEach((myProcess) => { myProcess.kill(); });
    });

    if (stdoutPattern != null) {
      proc.stdout.on('data', (chunk) => {
        procStdout += chunk;
        outputMatched = outputMatched || stdoutPattern.test(procStdout);
        tryStartAgent();
      });
    } else {
      outputMatched = true;
    }

    proc.stderr.on('data', (chunk) => {
      procStderr += chunk;
      debuggerListening = debuggerListening ||
          /Debugger listening on/.test(procStderr);
      tryStartAgent();
    });

    proc.on('exit', () => {
      next();
    });
  };
}

test(['-e', '0']);
test(['-e', '0', 'foo']);
test(['-p', 'process.argv[1]', 'foo'], /^\s*foo\s*$/);

run();<|MERGE_RESOLUTION|>--- conflicted
+++ resolved
@@ -2,18 +2,14 @@
 
 const common = require('../common');
 const spawn = require('child_process').spawn;
+let run = common.noop;
 
-<<<<<<< HEAD
 if (common.isChakraEngine) {
   console.log('1..0 # Skipped: This test is disabled for chakra engine ' +
   'because debugger support is not implemented yet.');
   return;
 }
 
-let run = () => {};
-=======
-let run = common.noop;
->>>>>>> 642baf46
 function test(extraArgs, stdoutPattern) {
   const next = run;
   run = () => {
