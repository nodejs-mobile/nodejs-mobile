// Copyright Joyent, Inc. and other Node contributors.
//
// Permission is hereby granted, free of charge, to any person obtaining a
// copy of this software and associated documentation files (the
// "Software"), to deal in the Software without restriction, including
// without limitation the rights to use, copy, modify, merge, publish,
// distribute, sublicense, and/or sell copies of the Software, and to permit
// persons to whom the Software is furnished to do so, subject to the
// following conditions:
//
// The above copyright notice and this permission notice shall be included
// in all copies or substantial portions of the Software.
//
// THE SOFTWARE IS PROVIDED "AS IS", WITHOUT WARRANTY OF ANY KIND, EXPRESS
// OR IMPLIED, INCLUDING BUT NOT LIMITED TO THE WARRANTIES OF
// MERCHANTABILITY, FITNESS FOR A PARTICULAR PURPOSE AND NONINFRINGEMENT. IN
// NO EVENT SHALL THE AUTHORS OR COPYRIGHT HOLDERS BE LIABLE FOR ANY CLAIM,
// DAMAGES OR OTHER LIABILITY, WHETHER IN AN ACTION OF CONTRACT, TORT OR
// OTHERWISE, ARISING FROM, OUT OF OR IN CONNECTION WITH THE SOFTWARE OR THE
// USE OR OTHER DEALINGS IN THE SOFTWARE.

'use strict';
const common = require('../common');
const assert = require('assert');
const exec = require('child_process').exec;
const fixtures = require('../common/fixtures');

function errExec(script, callback) {
  const cmd = `"${process.argv[0]}" "${fixtures.path(script)}"`;
  return exec(cmd, function(err, stdout, stderr) {
    // There was some error
    assert.ok(err);

<<<<<<< HEAD
    if (!common.isChakraEngine) {
      // More than one line of error output. (not necessarily for chakra engine)
      assert.ok(stderr.split('\n').length > 2);
    }

    if (!common.isChakraEngine) { // chakra does not output script
      // Assert the script is mentioned in error output.
      assert.ok(stderr.includes(script));
    }
=======
    // More than one line of error output.
    assert.ok(stderr.split('\n').length);
>>>>>>> c5a49e14

    // Proxy the args for more tests.
    callback(err, stdout, stderr);
  });
}

const syntaxErrorMessage = /\bSyntaxError\b/;


// Simple throw error
errExec('throws_error.js', common.mustCall(function(err, stdout, stderr) {
  assert.ok(/blah/.test(stderr));
}));


// Trying to JSON.parse(undefined)
errExec('throws_error2.js', common.mustCall(function(err, stdout, stderr) {
  assert.ok(syntaxErrorMessage.test(stderr));
}));


// Trying to JSON.parse(undefined) in nextTick
errExec('throws_error3.js', common.mustCall(function(err, stdout, stderr) {
  assert.ok(syntaxErrorMessage.test(stderr));
}));


// throw ILLEGAL error
errExec('throws_error4.js', common.mustCall(function(err, stdout, stderr) {
<<<<<<< HEAD
  if (!common.isChakraEngine) { // chakra does not output source line
    assert.ok(/\/\*\*/.test(stderr));
  }
=======
>>>>>>> c5a49e14
  assert.ok(syntaxErrorMessage.test(stderr));
}));

// Specific long exception line doesn't result in stack overflow
errExec('throws_error5.js', common.mustCall(function(err, stdout, stderr) {
  assert.ok(syntaxErrorMessage.test(stderr));
}));

// Long exception line with length > errorBuffer doesn't result in assertion
errExec('throws_error6.js', common.mustCall(function(err, stdout, stderr) {
  assert.ok(syntaxErrorMessage.test(stderr));
}));

// Object that throws in toString() doesn't print garbage
errExec('throws_error7.js', common.mustCall(function(err, stdout, stderr) {
  assert.ok(/<toString\(\) threw exception/.test(stderr));
}));<|MERGE_RESOLUTION|>--- conflicted
+++ resolved
@@ -31,20 +31,8 @@
     // There was some error
     assert.ok(err);
 
-<<<<<<< HEAD
-    if (!common.isChakraEngine) {
-      // More than one line of error output. (not necessarily for chakra engine)
-      assert.ok(stderr.split('\n').length > 2);
-    }
-
-    if (!common.isChakraEngine) { // chakra does not output script
-      // Assert the script is mentioned in error output.
-      assert.ok(stderr.includes(script));
-    }
-=======
     // More than one line of error output.
     assert.ok(stderr.split('\n').length);
->>>>>>> c5a49e14
 
     // Proxy the args for more tests.
     callback(err, stdout, stderr);
@@ -74,12 +62,6 @@
 
 // throw ILLEGAL error
 errExec('throws_error4.js', common.mustCall(function(err, stdout, stderr) {
-<<<<<<< HEAD
-  if (!common.isChakraEngine) { // chakra does not output source line
-    assert.ok(/\/\*\*/.test(stderr));
-  }
-=======
->>>>>>> c5a49e14
   assert.ok(syntaxErrorMessage.test(stderr));
 }));
 
