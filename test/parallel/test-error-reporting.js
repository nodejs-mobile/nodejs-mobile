--- conflicted
+++ resolved
@@ -36,15 +36,10 @@
       assert.ok(stderr.split('\n').length > 2);
     }
 
-<<<<<<< HEAD
     if (!common.isChakraEngine) { // chakra does not output script
       // Assert the script is mentioned in error output.
-      assert.ok(stderr.indexOf(script) >= 0);
+       assert.ok(stderr.includes(script));
     }
-=======
-    // Assert the script is mentioned in error output.
-    assert.ok(stderr.includes(script));
->>>>>>> ef16319e
 
     // Proxy the args for more tests.
     callback(err, stdout, stderr);
