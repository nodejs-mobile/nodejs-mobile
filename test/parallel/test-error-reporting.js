// Copyright Joyent, Inc. and other Node contributors.
//
// Permission is hereby granted, free of charge, to any person obtaining a
// copy of this software and associated documentation files (the
// "Software"), to deal in the Software without restriction, including
// without limitation the rights to use, copy, modify, merge, publish,
// distribute, sublicense, and/or sell copies of the Software, and to permit
// persons to whom the Software is furnished to do so, subject to the
// following conditions:
//
// The above copyright notice and this permission notice shall be included
// in all copies or substantial portions of the Software.
//
// THE SOFTWARE IS PROVIDED "AS IS", WITHOUT WARRANTY OF ANY KIND, EXPRESS
// OR IMPLIED, INCLUDING BUT NOT LIMITED TO THE WARRANTIES OF
// MERCHANTABILITY, FITNESS FOR A PARTICULAR PURPOSE AND NONINFRINGEMENT. IN
// NO EVENT SHALL THE AUTHORS OR COPYRIGHT HOLDERS BE LIABLE FOR ANY CLAIM,
// DAMAGES OR OTHER LIABILITY, WHETHER IN AN ACTION OF CONTRACT, TORT OR
// OTHERWISE, ARISING FROM, OUT OF OR IN CONNECTION WITH THE SOFTWARE OR THE
// USE OR OTHER DEALINGS IN THE SOFTWARE.

'use strict';
const common = require('../common');
const assert = require('assert');
const exec = require('child_process').exec;
const path = require('path');

function errExec(script, callback) {
  const cmd = `"${process.argv[0]}" "${path.join(common.fixturesDir, script)}"`;
  return exec(cmd, function(err, stdout, stderr) {
    // There was some error
    assert.ok(err);

    if (!common.isChakraEngine) {
      // More than one line of error output. (not necessarily for chakra engine)
      assert.ok(stderr.split('\n').length > 2);
    }

    if (!common.isChakraEngine) { // chakra does not output script
      // Assert the script is mentioned in error output.
      assert.ok(stderr.includes(script));
    }

    // Proxy the args for more tests.
    callback(err, stdout, stderr);
  });
}

const syntaxErrorMessage = /SyntaxError/;


// Simple throw error
errExec('throws_error.js', common.mustCall(function(err, stdout, stderr) {
  assert.ok(/blah/.test(stderr));
}));


// Trying to JSON.parse(undefined)
errExec('throws_error2.js', common.mustCall(function(err, stdout, stderr) {
  assert.ok(syntaxErrorMessage.test(stderr));
}));


// Trying to JSON.parse(undefined) in nextTick
errExec('throws_error3.js', common.mustCall(function(err, stdout, stderr) {
  assert.ok(syntaxErrorMessage.test(stderr));
}));


// throw ILLEGAL error
errExec('throws_error4.js', common.mustCall(function(err, stdout, stderr) {
<<<<<<< HEAD
  if (!common.isChakraEngine) { // chakra does not output source line
    assert.ok(/\/\*\*/.test(stderr));
  }
  assert.ok(/SyntaxError/.test(stderr));
=======
  assert.ok(/\/\*\*/.test(stderr));
  assert.ok(syntaxErrorMessage.test(stderr));
>>>>>>> 32c7f114
}));

// Specific long exception line doesn't result in stack overflow
errExec('throws_error5.js', common.mustCall(function(err, stdout, stderr) {
  assert.ok(syntaxErrorMessage.test(stderr));
}));

// Long exception line with length > errorBuffer doesn't result in assertion
errExec('throws_error6.js', common.mustCall(function(err, stdout, stderr) {
  assert.ok(syntaxErrorMessage.test(stderr));
}));

// Object that throws in toString() doesn't print garbage
errExec('throws_error7.js', common.mustCall(function(err, stdout, stderr) {
  assert.ok(/<toString\(\) threw exception/.test(stderr));
}));<|MERGE_RESOLUTION|>--- conflicted
+++ resolved
@@ -69,15 +69,10 @@
 
 // throw ILLEGAL error
 errExec('throws_error4.js', common.mustCall(function(err, stdout, stderr) {
-<<<<<<< HEAD
   if (!common.isChakraEngine) { // chakra does not output source line
     assert.ok(/\/\*\*/.test(stderr));
   }
-  assert.ok(/SyntaxError/.test(stderr));
-=======
-  assert.ok(/\/\*\*/.test(stderr));
   assert.ok(syntaxErrorMessage.test(stderr));
->>>>>>> 32c7f114
 }));
 
 // Specific long exception line doesn't result in stack overflow
