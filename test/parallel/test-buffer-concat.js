--- conflicted
+++ resolved
@@ -72,11 +72,7 @@
            'or Uint8Array. Received type number'
 });
 
-<<<<<<< HEAD
-// eslint-disable-next-line crypto-check
-=======
 // eslint-disable-next-line node-core/crypto-check
->>>>>>> 84bd6f3c
 const random10 = common.hasCrypto ?
   require('crypto').randomBytes(10) :
   Buffer.alloc(10, 1);
