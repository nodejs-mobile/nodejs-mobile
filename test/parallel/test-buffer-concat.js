// Copyright Joyent, Inc. and other Node contributors.
//
// Permission is hereby granted, free of charge, to any person obtaining a
// copy of this software and associated documentation files (the
// "Software"), to deal in the Software without restriction, including
// without limitation the rights to use, copy, modify, merge, publish,
// distribute, sublicense, and/or sell copies of the Software, and to permit
// persons to whom the Software is furnished to do so, subject to the
// following conditions:
//
// The above copyright notice and this permission notice shall be included
// in all copies or substantial portions of the Software.
//
// THE SOFTWARE IS PROVIDED "AS IS", WITHOUT WARRANTY OF ANY KIND, EXPRESS
// OR IMPLIED, INCLUDING BUT NOT LIMITED TO THE WARRANTIES OF
// MERCHANTABILITY, FITNESS FOR A PARTICULAR PURPOSE AND NONINFRINGEMENT. IN
// NO EVENT SHALL THE AUTHORS OR COPYRIGHT HOLDERS BE LIABLE FOR ANY CLAIM,
// DAMAGES OR OTHER LIABILITY, WHETHER IN AN ACTION OF CONTRACT, TORT OR
// OTHERWISE, ARISING FROM, OUT OF OR IN CONNECTION WITH THE SOFTWARE OR THE
// USE OR OTHER DEALINGS IN THE SOFTWARE.

'use strict';
const common = require('../common');
const assert = require('assert');

const zero = [];
const one = [ Buffer.from('asdf') ];
const long = [];
for (let i = 0; i < 10; i++) long.push(Buffer.from('asdf'));

const flatZero = Buffer.concat(zero);
const flatOne = Buffer.concat(one);
const flatLong = Buffer.concat(long);
const flatLongLen = Buffer.concat(long, 40);

assert.strictEqual(flatZero.length, 0);
assert.strictEqual(flatOne.toString(), 'asdf');

const check = 'asdf'.repeat(10);

// A special case where concat used to return the first item,
// if the length is one. This check is to make sure that we don't do that.
assert.notStrictEqual(flatOne, one[0]);
assert.strictEqual(flatLong.toString(), check);
assert.strictEqual(flatLongLen.toString(), check);

<<<<<<< HEAD
assertWrongList();
assertWrongList(null);
assertWrongList(Buffer.from('hello'));
if (!common.isChakraEngine) { // Skip on chakra, new Uint8Array(NaN) throws
  assertWrongList([42]);
}
assertWrongList(['hello', 'world']);
assertWrongList(['hello', Buffer.from('world')]);
=======
[undefined, null, Buffer.from('hello')].forEach((value) => {
  assert.throws(() => {
    Buffer.concat(value);
  }, {
    code: 'ERR_INVALID_ARG_TYPE',
    message: 'The "list" argument must be one of type Array, Buffer, ' +
             `or Uint8Array. Received type ${typeof value}`
  });
});
>>>>>>> 9125479b

[[42], ['hello', Buffer.from('world')]].forEach((value) => {
  assert.throws(() => {
    Buffer.concat(value);
  }, {
    code: 'ERR_INVALID_ARG_TYPE',
    message: 'The "list[0]" argument must be one of type Array, Buffer, ' +
             `or Uint8Array. Received type ${typeof value[0]}`
  });
});

assert.throws(() => {
  Buffer.concat([Buffer.from('hello'), 3]);
}, {
  code: 'ERR_INVALID_ARG_TYPE',
  message: 'The "list[1]" argument must be one of type Array, Buffer, ' +
           'or Uint8Array. Received type number'
});

// eslint-disable-next-line node-core/crypto-check
const random10 = common.hasCrypto ?
  require('crypto').randomBytes(10) :
  Buffer.alloc(10, 1);
const empty = Buffer.alloc(0);

assert.notDeepStrictEqual(random10, empty);
assert.notDeepStrictEqual(random10, Buffer.alloc(10));

assert.deepStrictEqual(Buffer.concat([], 100), empty);
assert.deepStrictEqual(Buffer.concat([random10], 0), empty);
assert.deepStrictEqual(Buffer.concat([random10], 10), random10);
assert.deepStrictEqual(Buffer.concat([random10, random10], 10), random10);
assert.deepStrictEqual(Buffer.concat([empty, random10]), random10);
assert.deepStrictEqual(Buffer.concat([random10, empty, empty]), random10);

// The tail should be zero-filled
assert.deepStrictEqual(Buffer.concat([empty], 100), Buffer.alloc(100));
assert.deepStrictEqual(Buffer.concat([empty], 4096), Buffer.alloc(4096));
assert.deepStrictEqual(
  Buffer.concat([random10], 40),
  Buffer.concat([random10, Buffer.alloc(30)]));

assert.deepStrictEqual(Buffer.concat([new Uint8Array([0x41, 0x42]),
                                      new Uint8Array([0x43, 0x44])]),
                       Buffer.from('ABCD'));<|MERGE_RESOLUTION|>--- conflicted
+++ resolved
@@ -44,26 +44,16 @@
 assert.strictEqual(flatLong.toString(), check);
 assert.strictEqual(flatLongLen.toString(), check);
 
-<<<<<<< HEAD
-assertWrongList();
-assertWrongList(null);
-assertWrongList(Buffer.from('hello'));
-if (!common.isChakraEngine) { // Skip on chakra, new Uint8Array(NaN) throws
-  assertWrongList([42]);
-}
-assertWrongList(['hello', 'world']);
-assertWrongList(['hello', Buffer.from('world')]);
-=======
 [undefined, null, Buffer.from('hello')].forEach((value) => {
-  assert.throws(() => {
-    Buffer.concat(value);
-  }, {
-    code: 'ERR_INVALID_ARG_TYPE',
-    message: 'The "list" argument must be one of type Array, Buffer, ' +
-             `or Uint8Array. Received type ${typeof value}`
-  });
+   assert.throws(() => {
+     Buffer.concat(value);
+   }, {
+     code: 'ERR_INVALID_ARG_TYPE',
+     message: 'The "list" argument must be one of type Array, Buffer, ' +
+              `or Uint8Array. Received type ${typeof value}`
+   });
 });
->>>>>>> 9125479b
+
 
 [[42], ['hello', Buffer.from('world')]].forEach((value) => {
   assert.throws(() => {
