--- conflicted
+++ resolved
@@ -24,12 +24,9 @@
 if (!common.hasCrypto)
   common.skip('missing crypto');
 
-<<<<<<< HEAD
-=======
 // This test ensures that the data received through tls over http tunnel
 // is same as what is sent.
 
->>>>>>> 84bd6f3c
 const assert = require('assert');
 const https = require('https');
 const net = require('net');
