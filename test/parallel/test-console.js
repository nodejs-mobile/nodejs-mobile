// Copyright Joyent, Inc. and other Node contributors.
//
// Permission is hereby granted, free of charge, to any person obtaining a
// copy of this software and associated documentation files (the
// "Software"), to deal in the Software without restriction, including
// without limitation the rights to use, copy, modify, merge, publish,
// distribute, sublicense, and/or sell copies of the Software, and to permit
// persons to whom the Software is furnished to do so, subject to the
// following conditions:
//
// The above copyright notice and this permission notice shall be included
// in all copies or substantial portions of the Software.
//
// THE SOFTWARE IS PROVIDED "AS IS", WITHOUT WARRANTY OF ANY KIND, EXPRESS
// OR IMPLIED, INCLUDING BUT NOT LIMITED TO THE WARRANTIES OF
// MERCHANTABILITY, FITNESS FOR A PARTICULAR PURPOSE AND NONINFRINGEMENT. IN
// NO EVENT SHALL THE AUTHORS OR COPYRIGHT HOLDERS BE LIABLE FOR ANY CLAIM,
// DAMAGES OR OTHER LIABILITY, WHETHER IN AN ACTION OF CONTRACT, TORT OR
// OTHERWISE, ARISING FROM, OUT OF OR IN CONNECTION WITH THE SOFTWARE OR THE
// USE OR OTHER DEALINGS IN THE SOFTWARE.

'use strict';
const common = require('../common');
const assert = require('assert');

assert.ok(process.stdout.writable);
assert.ok(process.stderr.writable);
// Support legacy API
assert.strictEqual(typeof process.stdout.fd, 'number');
assert.strictEqual(typeof process.stderr.fd, 'number');

assert.doesNotThrow(function() {
  process.once('warning', common.mustCall((warning) => {
    assert(/no such label/.test(warning.message));
  }));

  console.timeEnd('no such label');
});

assert.doesNotThrow(function() {
  console.time('label');
  console.timeEnd('label');
});

<<<<<<< HEAD
assert.throws(
  () => console.time(Symbol('test')),
  common.engineSpecificMessage({
    v8: /^TypeError: Cannot convert a Symbol value to a string$/,
    chakracore: /^TypeError: Object doesn't support property or method 'ToString'$/
  }));
assert.throws(
  () => console.timeEnd(Symbol('test')),
  common.engineSpecificMessage({
    v8: /^TypeError: Cannot convert a Symbol value to a string$/,
    chakracore: /^TypeError: Object doesn't support property or method 'ToString'$/
  }));
=======
// Check that the `Error` is a `TypeError` but do not check the message as it
// will be different in different JavaScript engines.
assert.throws(() => console.time(Symbol('test')),
              TypeError);
assert.throws(() => console.timeEnd(Symbol('test')),
              TypeError);
>>>>>>> c5a49e14


// an Object with a custom .inspect() function
const custom_inspect = { foo: 'bar', inspect: () => 'inspect' };

const strings = [];
const errStrings = [];
common.hijackStdout(function(data) {
  strings.push(data);
});
common.hijackStderr(function(data) {
  errStrings.push(data);
});

// test console.log() goes to stdout
console.log('foo');
console.log('foo', 'bar');
console.log('%s %s', 'foo', 'bar', 'hop');
console.log({ slashes: '\\\\' });
console.log(custom_inspect);

// test console.info() goes to stdout
console.info('foo');
console.info('foo', 'bar');
console.info('%s %s', 'foo', 'bar', 'hop');
console.info({ slashes: '\\\\' });
console.info(custom_inspect);

// test console.error() goes to stderr
console.error('foo');
console.error('foo', 'bar');
console.error('%s %s', 'foo', 'bar', 'hop');
console.error({ slashes: '\\\\' });
console.error(custom_inspect);

// test console.warn() goes to stderr
console.warn('foo');
console.warn('foo', 'bar');
console.warn('%s %s', 'foo', 'bar', 'hop');
console.warn({ slashes: '\\\\' });
console.warn(custom_inspect);

// test console.dir()
console.dir(custom_inspect);
console.dir(custom_inspect, { showHidden: false });
console.dir({ foo: { bar: { baz: true } } }, { depth: 0 });
console.dir({ foo: { bar: { baz: true } } }, { depth: 1 });

// test console.trace()
console.trace('This is a %j %d', { formatted: 'trace' }, 10, 'foo');

// test console.time() and console.timeEnd() output
console.time('label');
console.timeEnd('label');

// verify that Object.prototype properties can be used as labels
console.time('__proto__');
console.timeEnd('__proto__');
console.time('constructor');
console.timeEnd('constructor');
console.time('hasOwnProperty');
console.timeEnd('hasOwnProperty');

// verify that values are coerced to strings
console.time([]);
console.timeEnd([]);
console.time({});
console.timeEnd({});
console.time(null);
console.timeEnd(null);
console.time(undefined);
console.timeEnd('default');
console.time('default');
console.timeEnd();
console.time(NaN);
console.timeEnd(NaN);

assert.strictEqual(strings.length, process.stdout.writeTimes);
assert.strictEqual(errStrings.length, process.stderr.writeTimes);
common.restoreStdout();
common.restoreStderr();

// verify that console.timeEnd() doesn't leave dead links
const timesMapSize = console._times.size;
console.time('label1');
console.time('label2');
console.time('label3');
console.timeEnd('label1');
console.timeEnd('label2');
console.timeEnd('label3');
assert.strictEqual(console._times.size, timesMapSize);

const expectedStrings = [
  'foo', 'foo bar', 'foo bar hop', "{ slashes: '\\\\\\\\' }", 'inspect'
];

for (const expected of expectedStrings) {
  assert.strictEqual(strings.shift(), `${expected}\n`);
  assert.strictEqual(errStrings.shift(), `${expected}\n`);
}

for (const expected of expectedStrings) {
  assert.strictEqual(strings.shift(), `${expected}\n`);
  assert.strictEqual(errStrings.shift(), `${expected}\n`);
}

assert.strictEqual(strings.shift(),
                   "{ foo: 'bar', inspect: [Function: inspect] }\n");
assert.strictEqual(strings.shift(),
                   "{ foo: 'bar', inspect: [Function: inspect] }\n");
assert.ok(strings.shift().includes('foo: [Object]'));
assert.strictEqual(strings.shift().includes('baz'), false);
assert.ok(/^label: \d+\.\d{3}ms$/.test(strings.shift().trim()));
assert.ok(/^__proto__: \d+\.\d{3}ms$/.test(strings.shift().trim()));
assert.ok(/^constructor: \d+\.\d{3}ms$/.test(strings.shift().trim()));
assert.ok(/^hasOwnProperty: \d+\.\d{3}ms$/.test(strings.shift().trim()));

assert.strictEqual(errStrings.shift().split('\n').shift(),
                   'Trace: This is a {"formatted":"trace"} 10 foo');

common.expectsError(() => {
  console.assert(false, 'should throw');
}, {
  code: 'ERR_ASSERTION',
  message: /^should throw$/
});

assert.doesNotThrow(() => {
  console.assert(true, 'this should not throw');
});

// hijack stderr to catch `process.emitWarning` which is using
// `process.nextTick`
common.hijackStderr(common.mustCall(function(data) {
  common.restoreStderr();

  // stderr.write will catch sync error, so use `process.nextTick` here
  process.nextTick(function() {
    assert.strictEqual(data.includes('no such label'), true);
  });
}));<|MERGE_RESOLUTION|>--- conflicted
+++ resolved
@@ -42,27 +42,12 @@
   console.timeEnd('label');
 });
 
-<<<<<<< HEAD
-assert.throws(
-  () => console.time(Symbol('test')),
-  common.engineSpecificMessage({
-    v8: /^TypeError: Cannot convert a Symbol value to a string$/,
-    chakracore: /^TypeError: Object doesn't support property or method 'ToString'$/
-  }));
-assert.throws(
-  () => console.timeEnd(Symbol('test')),
-  common.engineSpecificMessage({
-    v8: /^TypeError: Cannot convert a Symbol value to a string$/,
-    chakracore: /^TypeError: Object doesn't support property or method 'ToString'$/
-  }));
-=======
 // Check that the `Error` is a `TypeError` but do not check the message as it
 // will be different in different JavaScript engines.
 assert.throws(() => console.time(Symbol('test')),
               TypeError);
 assert.throws(() => console.timeEnd(Symbol('test')),
               TypeError);
->>>>>>> c5a49e14
 
 
 // an Object with a custom .inspect() function
