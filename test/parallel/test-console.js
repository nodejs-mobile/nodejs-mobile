--- conflicted
+++ resolved
@@ -111,23 +111,11 @@
   assert.strictEqual(expected + '\n', errStrings.shift());
 }
 
-<<<<<<< HEAD
-
-var expectedFuncToString = common.engineSpecificMessage({
-  v8: "{ foo: 'bar', inspect: [Function: inspect] }\n",
-  chakracore: "{ foo: 'bar', inspect: [Function: inspect] }\n"
-});
-
-assert.strictEqual(expectedFuncToString, strings.shift());
-assert.strictEqual(expectedFuncToString, strings.shift());
-assert.notEqual(-1, strings.shift().indexOf('foo: [Object]'));
-=======
 assert.strictEqual("{ foo: 'bar', inspect: [Function: inspect] }\n",
                    strings.shift());
 assert.strictEqual("{ foo: 'bar', inspect: [Function: inspect] }\n",
                    strings.shift());
 assert.ok(strings.shift().includes('foo: [Object]'));
->>>>>>> b32ae9e7
 assert.strictEqual(-1, strings.shift().indexOf('baz'));
 assert.ok(/^label: \d+\.\d{3}ms$/.test(strings.shift().trim()));
 assert.ok(/^__proto__: \d+\.\d{3}ms$/.test(strings.shift().trim()));
@@ -146,4 +134,4 @@
 
 assert.doesNotThrow(() => {
   console.assert(true, 'this should not throw');
-});
+});