--- conflicted
+++ resolved
@@ -34,20 +34,6 @@
 common.hijackStderr(common.mustNotCall('stderr.write must not be called'));
 
 const tests = [
-<<<<<<< HEAD
-  {input: 'foo', output: 'foo'},
-  {input: undefined, output: 'undefined'},
-  {input: null, output: 'null'},
-  {input: false, output: 'false'},
-  {input: 42, output: '42'},
-  {input: function() {}, output: common.engineSpecificMessage({
-    v8: '[Function: input]',
-    chakracore: '[Function: input]'
-  })},
-  {input: parseInt('not a number', 10), output: 'NaN'},
-  {input: {answer: 42}, output: '{ answer: 42 }'},
-  {input: [1, 2, 3], output: '[ 1, 2, 3 ]'}
-=======
   { input: 'foo', output: 'foo' },
   { input: undefined, output: 'undefined' },
   { input: null, output: 'null' },
@@ -57,7 +43,6 @@
   { input: parseInt('not a number', 10), output: 'NaN' },
   { input: { answer: 42 }, output: '{ answer: 42 }' },
   { input: [1, 2, 3], output: '[ 1, 2, 3 ]' }
->>>>>>> 8979b4fc
 ];
 
 // test util.log()
