--- conflicted
+++ resolved
@@ -26,29 +26,13 @@
   common.skip('missing crypto');
 
 const assert = require('assert');
-<<<<<<< HEAD
-const fs = require('fs');
-const tls = require('tls');
-=======
 const tls = require('tls');
 
 const fixtures = require('../common/fixtures');
->>>>>>> 84bd6f3c
 
 let received = '';
 
 const server = tls.createServer({
-<<<<<<< HEAD
-  key: fs.readFileSync(`${common.fixturesDir}/keys/agent1-key.pem`),
-  cert: fs.readFileSync(`${common.fixturesDir}/keys/agent1-cert.pem`)
-}, common.mustCall(function(c) {
-  c._write('hello ', null, common.mustCall(function() {
-    c._write('world!', null, common.mustCall(function() {
-      c.destroy();
-    }));
-    // Data on next _write() will be written but callback will not be invoked
-    c._write(' gosh', null, common.mustNotCall());
-=======
   key: fixtures.readKey('agent1-key.pem'),
   cert: fixtures.readKey('agent1-cert.pem')
 }, common.mustCall(function(c) {
@@ -58,7 +42,6 @@
     }));
     // Data on next _write() will be written but callback will not be invoked
     c.write(' gosh', null, common.mustNotCall());
->>>>>>> 84bd6f3c
   }));
 
   server.close();
