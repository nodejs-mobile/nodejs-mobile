--- conflicted
+++ resolved
@@ -5,11 +5,8 @@
 // FIXME add sunos support
 if (common.isSunOS)
   common.skip(`Unsupported platform [${process.platform}]`);
-<<<<<<< HEAD
-=======
 if (!common.isMainThread)
   common.skip('Setting the process title from Workers is not supported');
->>>>>>> 84bd6f3c
 
 const assert = require('assert');
 const exec = require('child_process').exec;
