--- conflicted
+++ resolved
@@ -152,25 +152,6 @@
     });
 }
 
-
-function testCipher3(key, iv) {
-  // Test encryption and decryption with explicit key and iv.
-  // AES Key Wrap test vector comes from RFC3394
-  const plaintext = Buffer.from('00112233445566778899AABBCCDDEEFF', 'hex');
-
-  const cipher = crypto.createCipheriv('id-aes128-wrap', key, iv);
-  let ciph = cipher.update(plaintext, 'utf8', 'buffer');
-  ciph = Buffer.concat([ciph, cipher.final('buffer')]);
-  const ciph2 = Buffer.from('1FA68B0A8112B447AEF34BD8FB5A7B829D3E862371D2CFE5',
-                            'hex');
-  assert(ciph.equals(ciph2));
-  const decipher = crypto.createDecipheriv('id-aes128-wrap', key, iv);
-  let deciph = decipher.update(ciph, 'buffer');
-  deciph = Buffer.concat([deciph, decipher.final()]);
-
-  assert(deciph.equals(plaintext), 'encryption/decryption with key and iv');
-}
-
 testCipher1('0123456789abcd0123456789', '12345678');
 testCipher1('0123456789abcd0123456789', Buffer.from('12345678'));
 testCipher1(Buffer.from('0123456789abcd0123456789'), '12345678');
@@ -182,15 +163,9 @@
               Buffer.from('A6A6A6A6A6A6A6A6', 'hex'));
 }
 
-<<<<<<< HEAD
-// Zero-sized IV should be accepted in ECB mode.
-=======
 // Zero-sized IV or null should be accepted in ECB mode.
->>>>>>> 84bd6f3c
 crypto.createCipheriv('aes-128-ecb', Buffer.alloc(16), Buffer.alloc(0));
 crypto.createCipheriv('aes-128-ecb', Buffer.alloc(16), null);
-
-const errMessage = /Invalid IV length/;
 
 const errMessage = /Invalid IV length/;
 
