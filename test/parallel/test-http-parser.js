// Copyright Joyent, Inc. and other Node contributors.
//
// Permission is hereby granted, free of charge, to any person obtaining a
// copy of this software and associated documentation files (the
// "Software"), to deal in the Software without restriction, including
// without limitation the rights to use, copy, modify, merge, publish,
// distribute, sublicense, and/or sell copies of the Software, and to permit
// persons to whom the Software is furnished to do so, subject to the
// following conditions:
//
// The above copyright notice and this permission notice shall be included
// in all copies or substantial portions of the Software.
//
// THE SOFTWARE IS PROVIDED "AS IS", WITHOUT WARRANTY OF ANY KIND, EXPRESS
// OR IMPLIED, INCLUDING BUT NOT LIMITED TO THE WARRANTIES OF
// MERCHANTABILITY, FITNESS FOR A PARTICULAR PURPOSE AND NONINFRINGEMENT. IN
// NO EVENT SHALL THE AUTHORS OR COPYRIGHT HOLDERS BE LIABLE FOR ANY CLAIM,
// DAMAGES OR OTHER LIABILITY, WHETHER IN AN ACTION OF CONTRACT, TORT OR
// OTHERWISE, ARISING FROM, OUT OF OR IN CONNECTION WITH THE SOFTWARE OR THE
// USE OR OTHER DEALINGS IN THE SOFTWARE.

'use strict';
const { mustCall, mustNotCall } = require('../common');
const assert = require('assert');

<<<<<<< HEAD
const binding = process.binding('http_parser');
const methods = binding.methods;
const HTTPParser = binding.HTTPParser;

const REQUEST = HTTPParser.REQUEST;
const RESPONSE = HTTPParser.RESPONSE;
=======
const { methods, HTTPParser } = process.binding('http_parser');
const { REQUEST, RESPONSE } = HTTPParser;
>>>>>>> 84bd6f3c

const kOnHeaders = HTTPParser.kOnHeaders | 0;
const kOnHeadersComplete = HTTPParser.kOnHeadersComplete | 0;
const kOnBody = HTTPParser.kOnBody | 0;
const kOnMessageComplete = HTTPParser.kOnMessageComplete | 0;

// The purpose of this test is not to check HTTP compliance but to test the
// binding. Tests for pathological http messages should be submitted
// upstream to https://github.com/joyent/http-parser for inclusion into
// deps/http-parser/test.c


function newParser(type) {
  const parser = new HTTPParser(type);

  parser.headers = [];
  parser.url = '';

  parser[kOnHeaders] = function(headers, url) {
    parser.headers = parser.headers.concat(headers);
    parser.url += url;
  };

  parser[kOnHeadersComplete] = function() {
  };

  parser[kOnBody] = mustNotCall('kOnBody should not be called');

  parser[kOnMessageComplete] = function() {
  };

  return parser;
}


function expectBody(expected) {
  return mustCall(function(buf, start, len) {
    const body = String(buf.slice(start, start + len));
    assert.strictEqual(body, expected);
  });
}


//
// Simple request test.
//
{
  const request = Buffer.from('GET /hello HTTP/1.1\r\n\r\n');

  const onHeadersComplete = (versionMajor, versionMinor, headers,
                             method, url) => {
    assert.strictEqual(versionMajor, 1);
    assert.strictEqual(versionMinor, 1);
    assert.strictEqual(method, methods.indexOf('GET'));
    assert.strictEqual(url || parser.url, '/hello');
  };

  const parser = newParser(REQUEST);
  parser[kOnHeadersComplete] = mustCall(onHeadersComplete);
  parser.execute(request, 0, request.length);

  //
  // Check that if we throw an error in the callbacks that error will be
  // thrown from parser.execute()
  //

  parser[kOnHeadersComplete] = function() {
    throw new Error('hello world');
  };

  parser.reinitialize(HTTPParser.REQUEST);

  assert.throws(
    () => { parser.execute(request, 0, request.length); },
    { name: 'Error', message: 'hello world' }
  );
}


//
// Simple response test.
//
{
  const request = Buffer.from(
    'HTTP/1.1 200 OK\r\n' +
    'Content-Type: text/plain\r\n' +
    'Content-Length: 4\r\n' +
    '\r\n' +
    'pong'
  );

  const onHeadersComplete = (versionMajor, versionMinor, headers,
                             method, url, statusCode, statusMessage) => {
    assert.strictEqual(method, undefined);
    assert.strictEqual(versionMajor, 1);
    assert.strictEqual(versionMinor, 1);
    assert.strictEqual(statusCode, 200);
    assert.strictEqual(statusMessage, 'OK');
  };

  const onBody = (buf, start, len) => {
    const body = String(buf.slice(start, start + len));
    assert.strictEqual(body, 'pong');
  };

  const parser = newParser(RESPONSE);
  parser[kOnHeadersComplete] = mustCall(onHeadersComplete);
  parser[kOnBody] = mustCall(onBody);
  parser.execute(request, 0, request.length);
}


//
// Response with no headers.
//
{
  const request = Buffer.from(
    'HTTP/1.0 200 Connection established\r\n\r\n');

  const onHeadersComplete = (versionMajor, versionMinor, headers,
                             method, url, statusCode, statusMessage) => {
    assert.strictEqual(versionMajor, 1);
    assert.strictEqual(versionMinor, 0);
    assert.strictEqual(method, undefined);
    assert.strictEqual(statusCode, 200);
    assert.strictEqual(statusMessage, 'Connection established');
    assert.deepStrictEqual(headers || parser.headers, []);
  };

  const parser = newParser(RESPONSE);
  parser[kOnHeadersComplete] = mustCall(onHeadersComplete);
  parser.execute(request, 0, request.length);
}


//
// Trailing headers.
//
{
  const request = Buffer.from(
    'POST /it HTTP/1.1\r\n' +
    'Transfer-Encoding: chunked\r\n' +
    '\r\n' +
    '4\r\n' +
    'ping\r\n' +
    '0\r\n' +
    'Vary: *\r\n' +
    'Content-Type: text/plain\r\n' +
    '\r\n'
  );

  let seen_body = false;

  const onHeaders = (headers) => {
    assert.ok(seen_body); // trailers should come after the body
    assert.deepStrictEqual(headers,
                           ['Vary', '*', 'Content-Type', 'text/plain']);
  };

  const onHeadersComplete = (versionMajor, versionMinor, headers,
                             method, url) => {
    assert.strictEqual(method, methods.indexOf('POST'));
    assert.strictEqual(url || parser.url, '/it');
    assert.strictEqual(versionMajor, 1);
    assert.strictEqual(versionMinor, 1);
    // expect to see trailing headers now
    parser[kOnHeaders] = mustCall(onHeaders);
  };

  const onBody = (buf, start, len) => {
    const body = String(buf.slice(start, start + len));
    assert.strictEqual(body, 'ping');
    seen_body = true;
  };

  const parser = newParser(REQUEST);
  parser[kOnHeadersComplete] = mustCall(onHeadersComplete);
  parser[kOnBody] = mustCall(onBody);
  parser.execute(request, 0, request.length);
}


//
// Test header ordering.
//
{
  const request = Buffer.from(
    'GET / HTTP/1.0\r\n' +
    'X-Filler: 1337\r\n' +
    'X-Filler:   42\r\n' +
    'X-Filler2:  42\r\n' +
    '\r\n'
  );

  const onHeadersComplete = (versionMajor, versionMinor, headers,
                             method) => {
    assert.strictEqual(method, methods.indexOf('GET'));
    assert.strictEqual(versionMajor, 1);
    assert.strictEqual(versionMinor, 0);
    assert.deepStrictEqual(
      headers || parser.headers,
      ['X-Filler', '1337', 'X-Filler', '42', 'X-Filler2', '42']);
  };

  const parser = newParser(REQUEST);
  parser[kOnHeadersComplete] = mustCall(onHeadersComplete);
  parser.execute(request, 0, request.length);
}


//
// Test large number of headers
//
{
  // 256 X-Filler headers
  const lots_of_headers = 'X-Filler: 42\r\n'.repeat(256);

  const request = Buffer.from(
    'GET /foo/bar/baz?quux=42#1337 HTTP/1.0\r\n' +
    lots_of_headers +
    '\r\n'
  );

  const onHeadersComplete = (versionMajor, versionMinor, headers,
                             method, url) => {
    assert.strictEqual(method, methods.indexOf('GET'));
    assert.strictEqual(url || parser.url, '/foo/bar/baz?quux=42#1337');
    assert.strictEqual(versionMajor, 1);
    assert.strictEqual(versionMinor, 0);

    headers = headers || parser.headers;

    assert.strictEqual(headers.length, 2 * 256); // 256 key/value pairs
    for (let i = 0; i < headers.length; i += 2) {
      assert.strictEqual(headers[i], 'X-Filler');
      assert.strictEqual(headers[i + 1], '42');
    }
  };

  const parser = newParser(REQUEST);
  parser[kOnHeadersComplete] = mustCall(onHeadersComplete);
  parser.execute(request, 0, request.length);
}


//
// Test request body
//
{
  const request = Buffer.from(
    'POST /it HTTP/1.1\r\n' +
    'Content-Type: application/x-www-form-urlencoded\r\n' +
    'Content-Length: 15\r\n' +
    '\r\n' +
    'foo=42&bar=1337'
  );

  const onHeadersComplete = (versionMajor, versionMinor, headers,
                             method, url) => {
    assert.strictEqual(method, methods.indexOf('POST'));
    assert.strictEqual(url || parser.url, '/it');
    assert.strictEqual(versionMajor, 1);
    assert.strictEqual(versionMinor, 1);
  };

  const onBody = (buf, start, len) => {
    const body = String(buf.slice(start, start + len));
    assert.strictEqual(body, 'foo=42&bar=1337');
  };

  const parser = newParser(REQUEST);
  parser[kOnHeadersComplete] = mustCall(onHeadersComplete);
  parser[kOnBody] = mustCall(onBody);
  parser.execute(request, 0, request.length);
}


//
// Test chunked request body
//
{
  const request = Buffer.from(
    'POST /it HTTP/1.1\r\n' +
    'Content-Type: text/plain\r\n' +
    'Transfer-Encoding: chunked\r\n' +
    '\r\n' +
    '3\r\n' +
    '123\r\n' +
    '6\r\n' +
    '123456\r\n' +
    'A\r\n' +
    '1234567890\r\n' +
    '0\r\n'
  );

  const onHeadersComplete = (versionMajor, versionMinor, headers,
                             method, url) => {
    assert.strictEqual(method, methods.indexOf('POST'));
    assert.strictEqual(url || parser.url, '/it');
    assert.strictEqual(versionMajor, 1);
    assert.strictEqual(versionMinor, 1);
  };

  let body_part = 0;
  const body_parts = ['123', '123456', '1234567890'];

  const onBody = (buf, start, len) => {
    const body = String(buf.slice(start, start + len));
    assert.strictEqual(body, body_parts[body_part++]);
  };

  const parser = newParser(REQUEST);
  parser[kOnHeadersComplete] = mustCall(onHeadersComplete);
  parser[kOnBody] = mustCall(onBody, body_parts.length);
  parser.execute(request, 0, request.length);
}


//
// Test chunked request body spread over multiple buffers (packets)
//
{
  let request = Buffer.from(
    'POST /it HTTP/1.1\r\n' +
    'Content-Type: text/plain\r\n' +
    'Transfer-Encoding: chunked\r\n' +
    '\r\n' +
    '3\r\n' +
    '123\r\n' +
    '6\r\n' +
    '123456\r\n'
  );

  const onHeadersComplete = (versionMajor, versionMinor, headers,
                             method, url) => {
    assert.strictEqual(method, methods.indexOf('POST'));
    assert.strictEqual(url || parser.url, '/it');
    assert.strictEqual(versionMajor, 1);
    assert.strictEqual(versionMinor, 1);
  };

  let body_part = 0;
  const body_parts =
          ['123', '123456', '123456789', '123456789ABC', '123456789ABCDEF'];

  const onBody = (buf, start, len) => {
    const body = String(buf.slice(start, start + len));
    assert.strictEqual(body, body_parts[body_part++]);
  };

  const parser = newParser(REQUEST);
  parser[kOnHeadersComplete] = mustCall(onHeadersComplete);
  parser[kOnBody] = mustCall(onBody, body_parts.length);
  parser.execute(request, 0, request.length);

  request = Buffer.from(
    '9\r\n' +
    '123456789\r\n' +
    'C\r\n' +
    '123456789ABC\r\n' +
    'F\r\n' +
    '123456789ABCDEF\r\n' +
    '0\r\n'
  );

  parser.execute(request, 0, request.length);
}


//
// Stress test.
//
{
  const request = Buffer.from(
    'POST /helpme HTTP/1.1\r\n' +
    'Content-Type: text/plain\r\n' +
    'Transfer-Encoding: chunked\r\n' +
    '\r\n' +
    '3\r\n' +
    '123\r\n' +
    '6\r\n' +
    '123456\r\n' +
    '9\r\n' +
    '123456789\r\n' +
    'C\r\n' +
    '123456789ABC\r\n' +
    'F\r\n' +
    '123456789ABCDEF\r\n' +
    '0\r\n'
  );

  function test(a, b) {
    const onHeadersComplete = (versionMajor, versionMinor, headers,
                               method, url) => {
      assert.strictEqual(method, methods.indexOf('POST'));
      assert.strictEqual(url || parser.url, '/helpme');
      assert.strictEqual(versionMajor, 1);
      assert.strictEqual(versionMinor, 1);
    };

    let expected_body = '123123456123456789123456789ABC123456789ABCDEF';

    const onBody = (buf, start, len) => {
      const chunk = String(buf.slice(start, start + len));
      assert.strictEqual(expected_body.indexOf(chunk), 0);
      expected_body = expected_body.slice(chunk.length);
    };

    const parser = newParser(REQUEST);
    parser[kOnHeadersComplete] = mustCall(onHeadersComplete);
    parser[kOnBody] = onBody;
    parser.execute(a, 0, a.length);
    parser.execute(b, 0, b.length);

    assert.strictEqual(expected_body, '');
  }

  for (let i = 1; i < request.length - 1; ++i) {
    const a = request.slice(0, i);
    console.error(`request.slice(0, ${i}) = ${JSON.stringify(a.toString())}`);
    const b = request.slice(i);
    console.error(`request.slice(${i}) = ${JSON.stringify(b.toString())}`);
    test(a, b);
  }
}


//
// Byte by byte test.
//
{
  const request = Buffer.from(
    'POST /it HTTP/1.1\r\n' +
    'Content-Type: text/plain\r\n' +
    'Transfer-Encoding: chunked\r\n' +
    '\r\n' +
    '3\r\n' +
    '123\r\n' +
    '6\r\n' +
    '123456\r\n' +
    '9\r\n' +
    '123456789\r\n' +
    'C\r\n' +
    '123456789ABC\r\n' +
    'F\r\n' +
    '123456789ABCDEF\r\n' +
    '0\r\n'
  );

  const onHeadersComplete = (versionMajor, versionMinor, headers,
                             method, url) => {
    assert.strictEqual(method, methods.indexOf('POST'));
    assert.strictEqual(url || parser.url, '/it');
    assert.strictEqual(versionMajor, 1);
    assert.strictEqual(versionMinor, 1);
    assert.deepStrictEqual(
      headers || parser.headers,
      ['Content-Type', 'text/plain', 'Transfer-Encoding', 'chunked']);
  };

  let expected_body = '123123456123456789123456789ABC123456789ABCDEF';

  const onBody = (buf, start, len) => {
    const chunk = String(buf.slice(start, start + len));
    assert.strictEqual(expected_body.indexOf(chunk), 0);
    expected_body = expected_body.slice(chunk.length);
  };

  const parser = newParser(REQUEST);
  parser[kOnHeadersComplete] = mustCall(onHeadersComplete);
  parser[kOnBody] = onBody;

  for (let i = 0; i < request.length; ++i) {
    parser.execute(request, i, 1);
  }

  assert.strictEqual(expected_body, '');
}


//
// Test parser reinit sequence.
//
{
  const req1 = Buffer.from(
    'PUT /this HTTP/1.1\r\n' +
    'Content-Type: text/plain\r\n' +
    'Transfer-Encoding: chunked\r\n' +
    '\r\n' +
    '4\r\n' +
    'ping\r\n' +
    '0\r\n'
  );

  const req2 = Buffer.from(
    'POST /that HTTP/1.0\r\n' +
    'Content-Type: text/plain\r\n' +
    'Content-Length: 4\r\n' +
    '\r\n' +
    'pong'
  );

  const onHeadersComplete1 = (versionMajor, versionMinor, headers,
                              method, url) => {
    assert.strictEqual(method, methods.indexOf('PUT'));
    assert.strictEqual(url, '/this');
    assert.strictEqual(versionMajor, 1);
    assert.strictEqual(versionMinor, 1);
    assert.deepStrictEqual(
      headers,
      ['Content-Type', 'text/plain', 'Transfer-Encoding', 'chunked']);
  };

  const onHeadersComplete2 = (versionMajor, versionMinor, headers,
                              method, url) => {
    assert.strictEqual(method, methods.indexOf('POST'));
    assert.strictEqual(url, '/that');
    assert.strictEqual(versionMajor, 1);
    assert.strictEqual(versionMinor, 0);
    assert.deepStrictEqual(
      headers,
      ['Content-Type', 'text/plain', 'Content-Length', '4']
    );
  };

  const parser = newParser(REQUEST);
  parser[kOnHeadersComplete] = onHeadersComplete1;
  parser[kOnBody] = expectBody('ping');
  parser.execute(req1, 0, req1.length);

  parser.reinitialize(REQUEST);
  parser[kOnBody] = expectBody('pong');
  parser[kOnHeadersComplete] = onHeadersComplete2;
  parser.execute(req2, 0, req2.length);
}

// Test parser 'this' safety
// https://github.com/joyent/node/issues/6690
assert.throws(function() {
  const request = Buffer.from('GET /hello HTTP/1.1\r\n\r\n');

  const parser = newParser(REQUEST);
  const notparser = { execute: parser.execute };
  notparser.execute(request, 0, request.length);
}, TypeError);<|MERGE_RESOLUTION|>--- conflicted
+++ resolved
@@ -23,17 +23,8 @@
 const { mustCall, mustNotCall } = require('../common');
 const assert = require('assert');
 
-<<<<<<< HEAD
-const binding = process.binding('http_parser');
-const methods = binding.methods;
-const HTTPParser = binding.HTTPParser;
-
-const REQUEST = HTTPParser.REQUEST;
-const RESPONSE = HTTPParser.RESPONSE;
-=======
 const { methods, HTTPParser } = process.binding('http_parser');
 const { REQUEST, RESPONSE } = HTTPParser;
->>>>>>> 84bd6f3c
 
 const kOnHeaders = HTTPParser.kOnHeaders | 0;
 const kOnHeadersComplete = HTTPParser.kOnHeadersComplete | 0;
