--- conflicted
+++ resolved
@@ -22,18 +22,13 @@
 );
 
 // toString is not callable, must throw an error
-<<<<<<< HEAD
 assert.throws(
-  () => qs.escape({toString: 5}),
+  () => qs.escape({ toString: 5 }),
   common.engineSpecificMessage({
     v8: /^TypeError: Cannot convert object to primitive value$/,
     chakracore: /^TypeError: String expected$/
   })
 );
-=======
-assert.throws(() => qs.escape({ toString: 5 }),
-              /^TypeError: Cannot convert object to primitive value$/);
->>>>>>> b48ff2aa
 
 // should use valueOf instead of non-callable toString
 assert.strictEqual(qs.escape({ toString: 5, valueOf: () => 'test' }), 'test');
