--- conflicted
+++ resolved
@@ -28,27 +28,6 @@
   'test'
 );
 
-<<<<<<< HEAD
-// toString is not callable, must throw an error
-assert.throws(
-  () => qs.escape({ toString: 5 }),
-  common.engineSpecificMessage({
-    v8: /^TypeError: Cannot convert object to primitive value$/,
-    chakracore: /^TypeError: String expected$/
-  })
-);
-
-// should use valueOf instead of non-callable toString
-assert.strictEqual(qs.escape({ toString: 5, valueOf: () => 'test' }), 'test');
-
-assert.throws(
-  () => qs.escape(Symbol('test')),
-  common.engineSpecificMessage({
-    v8: /^TypeError: Cannot convert a Symbol value to a string$/,
-    chakracore: /^TypeError: Object doesn't support property or method 'ToString'$/
-  })
-);
-=======
 // `toString` is not callable, must throw an error.
 // Error message will vary between different JavaScript engines, so only check
 // that it is a `TypeError`.
@@ -59,5 +38,4 @@
 
 // Error message will vary between different JavaScript engines, so only check
 // that it is a `TypeError`.
-assert.throws(() => qs.escape(Symbol('test')), TypeError);
->>>>>>> 84bd6f3c
+assert.throws(() => qs.escape(Symbol('test')), TypeError);