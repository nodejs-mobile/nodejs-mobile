--- conflicted
+++ resolved
@@ -22,25 +22,17 @@
 );
 
 // toString is not callable, must throw an error
-<<<<<<< HEAD
-assert.throws(() => qs.escape({toString: 5}),
+assert.throws(() => qs.escape({ toString: 5 }),
               common.engineSpecificMessage({
                 v8: /^TypeError: Cannot convert object to primitive value$/,
                 chakracore: /^TypeError: String expected$/
               }));
-=======
-assert.throws(() => qs.escape({ toString: 5 }),
-              /^TypeError: Cannot convert object to primitive value$/);
->>>>>>> 8979b4fc
 
 // should use valueOf instead of non-callable toString
 assert.strictEqual(qs.escape({ toString: 5, valueOf: () => 'test' }), 'test');
 
-const chakraSymbolTypeError =
-    /^TypeError: Object doesn't support property or method 'ToString'$/;
-
 assert.throws(() => qs.escape(Symbol('test')),
               common.engineSpecificMessage({
                 v8: /^TypeError: Cannot convert a Symbol value to a string$/,
-                chakracore: chakraSymbolTypeError
+                chakracore: /^TypeError: Object doesn't support property or method 'ToString'$/ // eslint-disable-line max-len
               }));