--- conflicted
+++ resolved
@@ -28,31 +28,14 @@
   'test'
 );
 
-<<<<<<< HEAD
-// toString is not callable, must throw an error
-assert.throws(() => qs.escape({ toString: 5 }),
-              common.engineSpecificMessage({
-                v8: /^TypeError: Cannot convert object to primitive value$/,
-                chakracore: /^TypeError: String expected$/
-              }));
-=======
 // `toString` is not callable, must throw an error.
 // Error message will vary between different JavaScript engines, so only check
 // that it is a `TypeError`.
 assert.throws(() => qs.escape({ toString: 5 }), TypeError);
->>>>>>> c5a49e14
 
 // Should use valueOf instead of non-callable toString.
 assert.strictEqual(qs.escape({ toString: 5, valueOf: () => 'test' }), 'test');
 
-<<<<<<< HEAD
-assert.throws(() => qs.escape(Symbol('test')),
-              common.engineSpecificMessage({
-                v8: /^TypeError: Cannot convert a Symbol value to a string$/,
-                chakracore: /^TypeError: Object doesn't support property or method 'ToString'$/ // eslint-disable-line max-len
-              }));
-=======
 // Error message will vary between different JavaScript engines, so only check
 // that it is a `TypeError`.
-assert.throws(() => qs.escape(Symbol('test')), TypeError);
->>>>>>> c5a49e14
+assert.throws(() => qs.escape(Symbol('test')), TypeError);