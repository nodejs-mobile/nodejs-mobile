--- conflicted
+++ resolved
@@ -24,10 +24,7 @@
 if (!common.hasCrypto)
   common.skip('missing crypto');
 
-<<<<<<< HEAD
-=======
 const fixtures = require('../common/fixtures');
->>>>>>> 84bd6f3c
 const assert = require('assert');
 const tls = require('tls');
 
