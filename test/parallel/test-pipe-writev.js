--- conflicted
+++ resolved
@@ -7,12 +7,8 @@
 const assert = require('assert');
 const net = require('net');
 
-<<<<<<< HEAD
-common.refreshTmpDir();
-=======
 const tmpdir = require('../common/tmpdir');
 tmpdir.refresh();
->>>>>>> 84bd6f3c
 
 const server = net.createServer((connection) => {
   connection.on('error', (err) => {
