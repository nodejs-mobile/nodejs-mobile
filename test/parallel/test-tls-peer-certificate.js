// Copyright Joyent, Inc. and other Node contributors.
//
// Permission is hereby granted, free of charge, to any person obtaining a
// copy of this software and associated documentation files (the
// "Software"), to deal in the Software without restriction, including
// without limitation the rights to use, copy, modify, merge, publish,
// distribute, sublicense, and/or sell copies of the Software, and to permit
// persons to whom the Software is furnished to do so, subject to the
// following conditions:
//
// The above copyright notice and this permission notice shall be included
// in all copies or substantial portions of the Software.
//
// THE SOFTWARE IS PROVIDED "AS IS", WITHOUT WARRANTY OF ANY KIND, EXPRESS
// OR IMPLIED, INCLUDING BUT NOT LIMITED TO THE WARRANTIES OF
// MERCHANTABILITY, FITNESS FOR A PARTICULAR PURPOSE AND NONINFRINGEMENT. IN
// NO EVENT SHALL THE AUTHORS OR COPYRIGHT HOLDERS BE LIABLE FOR ANY CLAIM,
// DAMAGES OR OTHER LIABILITY, WHETHER IN AN ACTION OF CONTRACT, TORT OR
// OTHERWISE, ARISING FROM, OUT OF OR IN CONNECTION WITH THE SOFTWARE OR THE
// USE OR OTHER DEALINGS IN THE SOFTWARE.

'use strict';
<<<<<<< HEAD
require('../common');
const fixtures = require('../common/fixtures');
=======
const common = require('../common');
const fixtures = require('../common/fixtures');
if (!common.hasCrypto) {
  common.skip('missing crypto');
}
const crypto = require('crypto');
>>>>>>> 84bd6f3c

// Verify that detailed getPeerCertificate() return value has all certs.

const {
  assert, connect, debug, keys
} = require(fixtures.path('tls-connect'));
<<<<<<< HEAD
=======

function sha256(s) {
  return crypto.createHash('sha256').update(s);
}
>>>>>>> 84bd6f3c

connect({
  client: { rejectUnauthorized: false },
  server: keys.agent1,
}, function(err, pair, cleanup) {
  assert.ifError(err);
  const socket = pair.client.conn;
  let peerCert = socket.getPeerCertificate();
  assert.ok(!peerCert.issuerCertificate);

  peerCert = socket.getPeerCertificate(true);
  debug('peerCert:\n', peerCert);

  assert.ok(peerCert.issuerCertificate);
  assert.strictEqual(peerCert.subject.emailAddress, 'ry@tinyclouds.org');
  assert.strictEqual(peerCert.serialNumber, 'FAD50CC6A07F516C');
  assert.strictEqual(peerCert.exponent, '0x10001');
  assert.strictEqual(
    peerCert.fingerprint,
    '6E:C0:F0:78:84:56:93:02:C9:07:AD:0C:6D:96:80:CC:85:6D:CE:3B'
  );
  assert.strictEqual(
    peerCert.fingerprint256,
    'CC:CC:38:43:CB:DF:CC:C6:DD:15:96:F3:3A:D2:44:F9:23:AE:43:C4:DF:A6:AC:E5:' +
    '12:C8:9D:1C:8F:DE:41:ED'
  );

  // SHA256 fingerprint of the public key
  assert.strictEqual(
    sha256(peerCert.pubkey).digest('hex'),
    '479b505833d21ee26565568def9b92b4771d052cdb2109db5ad6e3747075aa26'
  );

  // HPKP / RFC7469 "pin-sha256" of the public key
  assert.strictEqual(
    sha256(peerCert.pubkey).digest('base64'),
    'R5tQWDPSHuJlZVaN75uStHcdBSzbIQnbWtbjdHB1qiY='
  );

  assert.deepStrictEqual(peerCert.infoAccess['OCSP - URI'],
                         [ 'http://ocsp.nodejs.org/' ]);

  const issuer = peerCert.issuerCertificate;
  assert.strictEqual(issuer.issuerCertificate, issuer);
  assert.strictEqual(issuer.serialNumber, 'EE586A7D0951D7B3');

  return cleanup();
});<|MERGE_RESOLUTION|>--- conflicted
+++ resolved
@@ -20,30 +20,22 @@
 // USE OR OTHER DEALINGS IN THE SOFTWARE.
 
 'use strict';
-<<<<<<< HEAD
-require('../common');
-const fixtures = require('../common/fixtures');
-=======
 const common = require('../common');
 const fixtures = require('../common/fixtures');
 if (!common.hasCrypto) {
   common.skip('missing crypto');
 }
 const crypto = require('crypto');
->>>>>>> 84bd6f3c
 
 // Verify that detailed getPeerCertificate() return value has all certs.
 
 const {
   assert, connect, debug, keys
 } = require(fixtures.path('tls-connect'));
-<<<<<<< HEAD
-=======
 
 function sha256(s) {
   return crypto.createHash('sha256').update(s);
 }
->>>>>>> 84bd6f3c
 
 connect({
   client: { rejectUnauthorized: false },
