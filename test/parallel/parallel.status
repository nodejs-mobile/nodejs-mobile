--- conflicted
+++ resolved
@@ -18,16 +18,11 @@
 [$system==macos]
 
 [$arch==arm || $arch==arm64]
-test-npm-install:      PASS,FLAKY
 
 [$system==solaris] # Also applies to SmartOS
 
 [$system==freebsd]
 
-<<<<<<< HEAD
-[$jsEngine==chakracore]
-test-assert-checktag : SKIP
-=======
 [$system==aix]
 
 [$jsEngine==chakracore]
@@ -35,7 +30,6 @@
 test-assert-builtins-not-read-from-filesystem : SKIP
 test-assert-checktag : SKIP
 test-async-hooks-async-await : SKIP
->>>>>>> 84bd6f3c
 test-async-hooks-disable-during-promise : SKIP
 test-async-hooks-enable-during-promise : SKIP
 test-async-hooks-promise : SKIP
@@ -43,15 +37,8 @@
 test-async-hooks-promise-triggerid : SKIP
 test-async-wrap-promise-after-enabled : SKIP
 test-buffer-bindingobj-no-zerofill : SKIP
-<<<<<<< HEAD
-test-buffer-sharedarraybuffer : SKIP
-test-child-process-promisified : SKIP
-test-crypto-dh : PASS,FLAKY
-test-crypto-dh-leak : SKIP
-=======
 test-crypto-dh-leak : SKIP
 test-domain-abort-on-uncaught : SKIP
->>>>>>> 84bd6f3c
 test-domain-no-error-handler-abort-on-uncaught-0 : SKIP
 test-domain-no-error-handler-abort-on-uncaught-1 : SKIP
 test-domain-no-error-handler-abort-on-uncaught-2 : SKIP
@@ -63,56 +50,6 @@
 test-domain-no-error-handler-abort-on-uncaught-8 : SKIP
 test-domain-no-error-handler-abort-on-uncaught-9 : SKIP
 test-domain-promise : SKIP
-<<<<<<< HEAD
-test-fs-promisified : SKIP
-test-fs-stat : SKIP
-test-http-pipeline-flood : PASS,FLAKY
-test-http-same-map : SKIP
-test-http2-client-promisify-connect : SKIP
-test-intl : SKIP
-test-memory-usage : SKIP
-test-performance-function : SKIP
-test-performance-gc : SKIP
-test-process-env-symbols : SKIP
-test-promise-internal-creation : SKIP
-test-promises-unhandled-rejections : SKIP
-test-promises-unhandled-symbol-rejections : SKIP
-test-promises-warning-on-unhandled-rejection : SKIP
-test-regress-GH-12371 : PASS,FLAKY
-test-repl : SKIP
-test-repl-mode : SKIP
-test-repl-sigint : PASS,FLAKY
-test-repl-tab-complete : SKIP
-test-string-decoder : SKIP
-test-timers-promisified : SKIP
-test-trace-event : PASS,FLAKY
-test-url-domain-ascii-unicode : PASS,FLAKY
-test-util : SKIP
-test-util-format-shared-arraybuffer : SKIP
-test-util-inspect-proxy : SKIP
-test-util-promisify : SKIP
-test-v8-serdes : SKIP
-test-v8-serdes-sharedarraybuffer : SKIP
-test-vm-cached-data : SKIP
-test-vm-context : SKIP
-test-vm-create-and-run-in-context : SKIP
-test-vm-debug-context : SKIP
-test-vm-global-identity : SKIP
-test-vm-low-stack-space : SKIP
-test-vm-preserves-property : SKIP
-test-vm-property-not-on-sandbox : SKIP
-test-vm-sigint : PASS,FLAKY
-test-vm-sigint-existing-handler : PASS,FLAKY
-test-vm-strict-mode : SKIP
-test-vm-timeout : SKIP
-test-zlib-convenience-methods : SKIP
-
-# These tests are disabled for chakra engine because they depend
-# on v8-option --abort-on-uncaught-exception
-test-domain-abort-on-uncaught : SKIP
-test-domain-throw-error-then-throw-from-uncaught-exception-handler : SKIP
-test-domain-with-abort-on-uncaught-exception : SKIP
-=======
 test-http-same-map : SKIP
 test-inspect-async-hook-setup-at-inspect : SKIP
 test-inspector-multisession-js : SKIP
@@ -183,7 +120,6 @@
 test-process-exception-capture : SKIP
 test-process-exception-capture-should-abort-on-uncaught : SKIP
 test-vm-parse-abort-on-uncaught-exception : SKIP
->>>>>>> 84bd6f3c
 
 # These tests are disabled for chakra engine because they depend
 # on v8 flag --allow_natives_syntax
@@ -198,17 +134,6 @@
 # support is not implemented yet.
 test-preload : SKIP
 
-<<<<<<< HEAD
-
-[$jsEngine==chakracore && $arch==x64]
-test-buffer-includes : SKIP
-test-buffer-indexof : SKIP
-test-buffer-slow : PASS,FLAKY
-
-[$jsEngine==chakracore && $system==win32]
-test-module-loading-globalpaths : SKIP
-test-http-client-get-url : PASS,FLAKY
-=======
 # This test depends on V8 error API for stack traces which is not implemented
 # in Node-ChakraCore
 test-common-must-not-call : SKIP
@@ -372,15 +297,12 @@
 test-pipe-head : SKIP
 test-process-kill-null : SKIP
 test-stdio-closed : SKIP
->>>>>>> 84bd6f3c
 
 # These tests try to spawn a detached window, there's not shell on Windows IoT
 test-cluster-fork-windowsHide : SKIP
 
-<<<<<<< HEAD
-[$jsEngine==chakracore && $system==macos]
-test-repl-sigint-nested-eval : PASS,FLAKY
-test-vm-sigint : PASS,FLAKY
+# ChakraCore doesn't support WASM on WoA
+test-wasm-simple : SKIP
 
 [$system==android]
 #
@@ -979,8 +901,4 @@
 # These that run on Linux only
 #
 test-fs-read-file-sync-hostname : SKIP
-test-fs-readdir-ucs2 : SKIP
-=======
-# ChakraCore doesn't support WASM on WoA
-test-wasm-simple : SKIP
->>>>>>> 84bd6f3c
+test-fs-readdir-ucs2 : SKIP