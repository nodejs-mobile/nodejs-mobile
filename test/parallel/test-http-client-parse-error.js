// Copyright Joyent, Inc. and other Node contributors.
//
// Permission is hereby granted, free of charge, to any person obtaining a
// copy of this software and associated documentation files (the
// "Software"), to deal in the Software without restriction, including
// without limitation the rights to use, copy, modify, merge, publish,
// distribute, sublicense, and/or sell copies of the Software, and to permit
// persons to whom the Software is furnished to do so, subject to the
// following conditions:
//
// The above copyright notice and this permission notice shall be included
// in all copies or substantial portions of the Software.
//
// THE SOFTWARE IS PROVIDED "AS IS", WITHOUT WARRANTY OF ANY KIND, EXPRESS
// OR IMPLIED, INCLUDING BUT NOT LIMITED TO THE WARRANTIES OF
// MERCHANTABILITY, FITNESS FOR A PARTICULAR PURPOSE AND NONINFRINGEMENT. IN
// NO EVENT SHALL THE AUTHORS OR COPYRIGHT HOLDERS BE LIABLE FOR ANY CLAIM,
// DAMAGES OR OTHER LIABILITY, WHETHER IN AN ACTION OF CONTRACT, TORT OR
// OTHERWISE, ARISING FROM, OUT OF OR IN CONNECTION WITH THE SOFTWARE OR THE
// USE OR OTHER DEALINGS IN THE SOFTWARE.

'use strict';
const common = require('../common');
const http = require('http');
const net = require('net');
const Countdown = require('../common/countdown');

<<<<<<< HEAD
const countdown = new Countdown(2, common.mustCall(() => server.close()));
=======
const countdown = new Countdown(2, () => server.close());
>>>>>>> 84bd6f3c

const payloads = [
  'HTTP/1.1 302 Object Moved\r\nContent-Length: 0\r\n\r\nhi world',
  'bad http = should trigger parse error'
];

// Create a TCP server
const server =
  net.createServer(common.mustCall((c) => c.end(payloads.shift()), 2));

server.listen(0, common.mustCall(() => {
  for (let i = 0; i < 2; i++) {
    http.get({
      port: server.address().port,
      path: '/'
    }).on('error', common.mustCall((e) => {
      common.expectsError({
        code: 'HPE_INVALID_CONSTANT',
        message: 'Parse Error'
      })(e);
      countdown.dec();
    }));
  }
}));<|MERGE_RESOLUTION|>--- conflicted
+++ resolved
@@ -25,11 +25,7 @@
 const net = require('net');
 const Countdown = require('../common/countdown');
 
-<<<<<<< HEAD
-const countdown = new Countdown(2, common.mustCall(() => server.close()));
-=======
 const countdown = new Countdown(2, () => server.close());
->>>>>>> 84bd6f3c
 
 const payloads = [
   'HTTP/1.1 302 Object Moved\r\nContent-Length: 0\r\n\r\nhi world',
