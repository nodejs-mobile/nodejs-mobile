'use strict';

const common = require('../common');
const assert = require('assert');
const SlowBuffer = require('buffer').SlowBuffer;
const vm = require('vm');

<<<<<<< HEAD
// coerce values to string
const re = /"string" must be a string, Buffer, or ArrayBuffer/;
assert.throws(() => { Buffer.byteLength(32, 'latin1'); }, re);
assert.throws(() => { Buffer.byteLength(NaN, 'utf8'); }, re);
assert.throws(() => { Buffer.byteLength({}, 'latin1'); }, re);
assert.throws(() => { Buffer.byteLength(); }, re);
=======
[
  [32, 'latin1'],
  [NaN, 'utf8'],
  [{}, 'latin1'],
  []
].forEach((args) => {
  common.expectsError(
    () => Buffer.byteLength(...args),
    {
      code: 'ERR_INVALID_ARG_TYPE',
      type: TypeError,
      message: 'The "string" argument must be one of type string, ' +
               `Buffer, or ArrayBuffer. Received type ${typeof args[0]}`
    }
  );
});
>>>>>>> 84bd6f3c

assert.strictEqual(Buffer.byteLength('', undefined, true), -1);

assert(ArrayBuffer.isView(new Buffer(10)));
assert(ArrayBuffer.isView(new SlowBuffer(10)));
assert(ArrayBuffer.isView(Buffer.alloc(10)));
assert(ArrayBuffer.isView(Buffer.allocUnsafe(10)));
assert(ArrayBuffer.isView(Buffer.allocUnsafeSlow(10)));
assert(ArrayBuffer.isView(Buffer.from('')));

// buffer
const incomplete = Buffer.from([0xe4, 0xb8, 0xad, 0xe6, 0x96]);
assert.strictEqual(Buffer.byteLength(incomplete), 5);
const ascii = Buffer.from('abc');
assert.strictEqual(Buffer.byteLength(ascii), 3);

// ArrayBuffer
const buffer = new ArrayBuffer(8);
assert.strictEqual(Buffer.byteLength(buffer), 8);

// TypedArray
const int8 = new Int8Array(8);
assert.strictEqual(Buffer.byteLength(int8), 8);
const uint8 = new Uint8Array(8);
assert.strictEqual(Buffer.byteLength(uint8), 8);
const uintc8 = new Uint8ClampedArray(2);
assert.strictEqual(Buffer.byteLength(uintc8), 2);
const int16 = new Int16Array(8);
assert.strictEqual(Buffer.byteLength(int16), 16);
const uint16 = new Uint16Array(8);
assert.strictEqual(Buffer.byteLength(uint16), 16);
const int32 = new Int32Array(8);
assert.strictEqual(Buffer.byteLength(int32), 32);
const uint32 = new Uint32Array(8);
assert.strictEqual(Buffer.byteLength(uint32), 32);
const float32 = new Float32Array(8);
assert.strictEqual(Buffer.byteLength(float32), 32);
const float64 = new Float64Array(8);
assert.strictEqual(Buffer.byteLength(float64), 64);

// DataView
const dv = new DataView(new ArrayBuffer(2));
assert.strictEqual(Buffer.byteLength(dv), 2);

// special case: zero length string
assert.strictEqual(Buffer.byteLength('', 'ascii'), 0);
assert.strictEqual(Buffer.byteLength('', 'HeX'), 0);

// utf8
assert.strictEqual(Buffer.byteLength('∑éllö wørl∂!', 'utf-8'), 19);
assert.strictEqual(Buffer.byteLength('κλμνξο', 'utf8'), 12);
assert.strictEqual(Buffer.byteLength('挵挶挷挸挹', 'utf-8'), 15);
assert.strictEqual(Buffer.byteLength('𠝹𠱓𠱸', 'UTF8'), 12);
// without an encoding, utf8 should be assumed
assert.strictEqual(Buffer.byteLength('hey there'), 9);
assert.strictEqual(Buffer.byteLength('𠱸挶νξ#xx :)'), 17);
assert.strictEqual(Buffer.byteLength('hello world', ''), 11);
// it should also be assumed with unrecognized encoding
assert.strictEqual(Buffer.byteLength('hello world', 'abc'), 11);
assert.strictEqual(Buffer.byteLength('ßœ∑≈', 'unkn0wn enc0ding'), 10);

// base64
assert.strictEqual(Buffer.byteLength('aGVsbG8gd29ybGQ=', 'base64'), 11);
assert.strictEqual(Buffer.byteLength('aGVsbG8gd29ybGQ=', 'BASE64'), 11);
assert.strictEqual(Buffer.byteLength('bm9kZS5qcyByb2NrcyE=', 'base64'), 14);
assert.strictEqual(Buffer.byteLength('aGkk', 'base64'), 3);
assert.strictEqual(
  Buffer.byteLength('bHNrZGZsa3NqZmtsc2xrZmFqc2RsZmtqcw==', 'base64'), 25
);
// special padding
assert.strictEqual(Buffer.byteLength('aaa=', 'base64'), 2);
assert.strictEqual(Buffer.byteLength('aaaa==', 'base64'), 3);

assert.strictEqual(Buffer.byteLength('Il était tué'), 14);
assert.strictEqual(Buffer.byteLength('Il était tué', 'utf8'), 14);

['ascii', 'latin1', 'binary']
  .reduce((es, e) => es.concat(e, e.toUpperCase()), [])
  .forEach((encoding) => {
    assert.strictEqual(Buffer.byteLength('Il était tué', encoding), 12);
  });

['ucs2', 'ucs-2', 'utf16le', 'utf-16le']
  .reduce((es, e) => es.concat(e, e.toUpperCase()), [])
  .forEach((encoding) => {
    assert.strictEqual(Buffer.byteLength('Il était tué', encoding), 24);
  });

// Test that ArrayBuffer from a different context is detected correctly
const arrayBuf = vm.runInNewContext('new ArrayBuffer()');
assert.strictEqual(Buffer.byteLength(arrayBuf), 0);

// Verify that invalid encodings are treated as utf8
for (let i = 1; i < 10; i++) {
  const encoding = String(i).repeat(i);

  assert.ok(!Buffer.isEncoding(encoding));
  assert.strictEqual(Buffer.byteLength('foo', encoding),
                     Buffer.byteLength('foo', 'utf8'));
}<|MERGE_RESOLUTION|>--- conflicted
+++ resolved
@@ -5,14 +5,6 @@
 const SlowBuffer = require('buffer').SlowBuffer;
 const vm = require('vm');
 
-<<<<<<< HEAD
-// coerce values to string
-const re = /"string" must be a string, Buffer, or ArrayBuffer/;
-assert.throws(() => { Buffer.byteLength(32, 'latin1'); }, re);
-assert.throws(() => { Buffer.byteLength(NaN, 'utf8'); }, re);
-assert.throws(() => { Buffer.byteLength({}, 'latin1'); }, re);
-assert.throws(() => { Buffer.byteLength(); }, re);
-=======
 [
   [32, 'latin1'],
   [NaN, 'utf8'],
@@ -29,7 +21,6 @@
     }
   );
 });
->>>>>>> 84bd6f3c
 
 assert.strictEqual(Buffer.byteLength('', undefined, true), -1);
 
