--- conflicted
+++ resolved
@@ -11,15 +11,6 @@
 {
   const socket = setup();
   socket.close(common.mustCall(() => {
-<<<<<<< HEAD
-    assert.throws(() => {
-      socket.addMembership(multicastAddress);
-    }, common.expectsError({
-      code: 'ERR_SOCKET_DGRAM_NOT_RUNNING',
-      type: Error,
-      message: /^Not running$/
-    }));
-=======
     common.expectsError(() => {
       socket.addMembership(multicastAddress);
     }, {
@@ -27,7 +18,6 @@
       type: Error,
       message: /^Not running$/
     });
->>>>>>> 84bd6f3c
   }));
 }
 
@@ -35,15 +25,6 @@
 {
   const socket = setup();
   socket.close(common.mustCall(() => {
-<<<<<<< HEAD
-    assert.throws(() => {
-      socket.dropMembership(multicastAddress);
-    }, common.expectsError({
-      code: 'ERR_SOCKET_DGRAM_NOT_RUNNING',
-      type: Error,
-      message: /^Not running$/
-    }));
-=======
     common.expectsError(() => {
       socket.dropMembership(multicastAddress);
     }, {
@@ -51,22 +32,12 @@
       type: Error,
       message: /^Not running$/
     });
->>>>>>> 84bd6f3c
   }));
 }
 
 // addMembership() with no argument should throw
 {
   const socket = setup();
-<<<<<<< HEAD
-  assert.throws(() => {
-    socket.addMembership();
-  }, common.expectsError({
-    code: 'ERR_MISSING_ARGS',
-    type: TypeError,
-    message: /^The "multicastAddress" argument must be specified$/
-  }));
-=======
   common.expectsError(() => {
     socket.addMembership();
   }, {
@@ -74,22 +45,12 @@
     type: TypeError,
     message: /^The "multicastAddress" argument must be specified$/
   });
->>>>>>> 84bd6f3c
   socket.close();
 }
 
 // dropMembership() with no argument should throw
 {
   const socket = setup();
-<<<<<<< HEAD
-  assert.throws(() => {
-    socket.dropMembership();
-  }, common.expectsError({
-    code: 'ERR_MISSING_ARGS',
-    type: TypeError,
-    message: /^The "multicastAddress" argument must be specified$/
-  }));
-=======
   common.expectsError(() => {
     socket.dropMembership();
   }, {
@@ -97,7 +58,6 @@
     type: TypeError,
     message: /^The "multicastAddress" argument must be specified$/
   });
->>>>>>> 84bd6f3c
   socket.close();
 }
 
