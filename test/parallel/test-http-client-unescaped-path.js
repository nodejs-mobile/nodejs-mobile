// Copyright Joyent, Inc. and other Node contributors.
//
// Permission is hereby granted, free of charge, to any person obtaining a
// copy of this software and associated documentation files (the
// "Software"), to deal in the Software without restriction, including
// without limitation the rights to use, copy, modify, merge, publish,
// distribute, sublicense, and/or sell copies of the Software, and to permit
// persons to whom the Software is furnished to do so, subject to the
// following conditions:
//
// The above copyright notice and this permission notice shall be included
// in all copies or substantial portions of the Software.
//
// THE SOFTWARE IS PROVIDED "AS IS", WITHOUT WARRANTY OF ANY KIND, EXPRESS
// OR IMPLIED, INCLUDING BUT NOT LIMITED TO THE WARRANTIES OF
// MERCHANTABILITY, FITNESS FOR A PARTICULAR PURPOSE AND NONINFRINGEMENT. IN
// NO EVENT SHALL THE AUTHORS OR COPYRIGHT HOLDERS BE LIABLE FOR ANY CLAIM,
// DAMAGES OR OTHER LIABILITY, WHETHER IN AN ACTION OF CONTRACT, TORT OR
// OTHERWISE, ARISING FROM, OUT OF OR IN CONNECTION WITH THE SOFTWARE OR THE
// USE OR OTHER DEALINGS IN THE SOFTWARE.

'use strict';
const common = require('../common');
const http = require('http');

const errMessage = /contains unescaped characters/;
for (let i = 0; i <= 32; i += 1) {
  const path = `bad${String.fromCharCode(i)}path`;
<<<<<<< HEAD
  assert.throws(() => http.get({ path }, common.mustNotCall()), errMessage);
=======
  common.expectsError(
    () => http.get({ path }, common.mustNotCall()),
    {
      code: 'ERR_UNESCAPED_CHARACTERS',
      type: TypeError,
      message: 'Request path contains unescaped characters'
    }
  );
>>>>>>> 84bd6f3c
}<|MERGE_RESOLUTION|>--- conflicted
+++ resolved
@@ -23,12 +23,8 @@
 const common = require('../common');
 const http = require('http');
 
-const errMessage = /contains unescaped characters/;
 for (let i = 0; i <= 32; i += 1) {
   const path = `bad${String.fromCharCode(i)}path`;
-<<<<<<< HEAD
-  assert.throws(() => http.get({ path }, common.mustNotCall()), errMessage);
-=======
   common.expectsError(
     () => http.get({ path }, common.mustNotCall()),
     {
@@ -37,5 +33,4 @@
       message: 'Request path contains unescaped characters'
     }
   );
->>>>>>> 84bd6f3c
 }