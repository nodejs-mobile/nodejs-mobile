// Setting NODE_EXTRA_CA_CERTS to non-existent file emits a warning

'use strict';
const common = require('../common');

if (!common.hasCrypto)
  common.skip('missing crypto');

const assert = require('assert');
const fixtures = require('../common/fixtures');
const fork = require('child_process').fork;
const tls = require('tls');

if (process.env.CHILD) {
  // This will try to load the extra CA certs, and emit a warning when it fails.
  return tls.createServer({});
}

const env = Object.assign({}, process.env, {
  CHILD: 'yes',
<<<<<<< HEAD
  NODE_EXTRA_CA_CERTS: `${common.fixturesDir}/no-such-file-exists`,
=======
  NODE_EXTRA_CA_CERTS: `${fixtures.fixturesDir}/no-such-file-exists-🐢`,
>>>>>>> 84bd6f3c
});

const opts = {
  env: env,
  silent: true,
};
let stderr = '';

fork(__filename, opts)
  .on('exit', common.mustCall(function(status) {
    // Check that client succeeded in connecting.
    assert.strictEqual(status, 0);
  }))
  .on('close', common.mustCall(function() {
<<<<<<< HEAD
    const re = /Warning: Ignoring extra certs from.*no-such-file-exists.* load failed:.*No such file or directory/;
    assert(re.test(stderr), stderr);
=======
    // TODO(addaleax): Make `SafeGetenv` work like `process.env`
    // encoding-wise
    if (!common.isWindows) {
      const re = /Warning: Ignoring extra certs from.*no-such-file-exists-🐢.* load failed:.*No such file or directory/;
      assert(re.test(stderr), stderr);
    }
>>>>>>> 84bd6f3c
  }))
  .stderr.setEncoding('utf8').on('data', function(str) {
    stderr += str;
  });<|MERGE_RESOLUTION|>--- conflicted
+++ resolved
@@ -18,11 +18,7 @@
 
 const env = Object.assign({}, process.env, {
   CHILD: 'yes',
-<<<<<<< HEAD
-  NODE_EXTRA_CA_CERTS: `${common.fixturesDir}/no-such-file-exists`,
-=======
   NODE_EXTRA_CA_CERTS: `${fixtures.fixturesDir}/no-such-file-exists-🐢`,
->>>>>>> 84bd6f3c
 });
 
 const opts = {
@@ -37,17 +33,12 @@
     assert.strictEqual(status, 0);
   }))
   .on('close', common.mustCall(function() {
-<<<<<<< HEAD
-    const re = /Warning: Ignoring extra certs from.*no-such-file-exists.* load failed:.*No such file or directory/;
-    assert(re.test(stderr), stderr);
-=======
     // TODO(addaleax): Make `SafeGetenv` work like `process.env`
     // encoding-wise
     if (!common.isWindows) {
       const re = /Warning: Ignoring extra certs from.*no-such-file-exists-🐢.* load failed:.*No such file or directory/;
       assert(re.test(stderr), stderr);
     }
->>>>>>> 84bd6f3c
   }))
   .stderr.setEncoding('utf8').on('data', function(str) {
     stderr += str;
