--- conflicted
+++ resolved
@@ -5,11 +5,7 @@
 const assert = require('assert');
 const repl = require('repl');
 
-<<<<<<< HEAD
-common.ArrayStream.prototype.write = () => {};
-=======
 ArrayStream.prototype.write = () => {};
->>>>>>> 84bd6f3c
 
 const putIn = new ArrayStream();
 const testMe = repl.start('', putIn);
