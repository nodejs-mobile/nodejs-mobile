--- conflicted
+++ resolved
@@ -24,11 +24,6 @@
 if (!common.hasCrypto)
   common.skip('missing crypto');
 
-<<<<<<< HEAD
-const assert = require('assert');
-const tls = require('tls');
-const fs = require('fs');
-=======
 // This test tries to confirm that a TLS Socket will work as expected even if it
 // is created after the original socket has received some data.
 //
@@ -38,7 +33,6 @@
 const fixtures = require('../common/fixtures');
 const assert = require('assert');
 const tls = require('tls');
->>>>>>> 84bd6f3c
 const net = require('net');
 
 const sent = 'hello world';
