// Copyright Joyent, Inc. and other Node contributors.
//
// Permission is hereby granted, free of charge, to any person obtaining a
// copy of this software and associated documentation files (the
// "Software"), to deal in the Software without restriction, including
// without limitation the rights to use, copy, modify, merge, publish,
// distribute, sublicense, and/or sell copies of the Software, and to permit
// persons to whom the Software is furnished to do so, subject to the
// following conditions:
//
// The above copyright notice and this permission notice shall be included
// in all copies or substantial portions of the Software.
//
// THE SOFTWARE IS PROVIDED "AS IS", WITHOUT WARRANTY OF ANY KIND, EXPRESS
// OR IMPLIED, INCLUDING BUT NOT LIMITED TO THE WARRANTIES OF
// MERCHANTABILITY, FITNESS FOR A PARTICULAR PURPOSE AND NONINFRINGEMENT. IN
// NO EVENT SHALL THE AUTHORS OR COPYRIGHT HOLDERS BE LIABLE FOR ANY CLAIM,
// DAMAGES OR OTHER LIABILITY, WHETHER IN AN ACTION OF CONTRACT, TORT OR
// OTHERWISE, ARISING FROM, OUT OF OR IN CONNECTION WITH THE SOFTWARE OR THE
// USE OR OTHER DEALINGS IN THE SOFTWARE.

'use strict';
const common = require('../common');
const assert = require('assert');
const Script = require('vm').Script;

common.globalCheck = false;

console.error('run a string');
let script = new Script('\'passed\';');
console.error('script created');
const result1 = script.runInNewContext();
const result2 = script.runInNewContext();
assert.strictEqual('passed', result1);
assert.strictEqual('passed', result2);

console.error('thrown error');
script = new Script('throw new Error(\'test\');');
assert.throws(function() {
  script.runInNewContext();
}, /^Error: test$/);


console.error('undefined reference');
script = new Script('foo.bar = 5;');
<<<<<<< HEAD
assert.throws(
  function() {
    script.runInNewContext();
  },
  common.engineSpecificMessage({
    v8: /not defined/,
    chakracore: /undefined or null/
  }));
=======
assert.throws(function() {
  script.runInNewContext();
}, /^ReferenceError: foo is not defined$/);

>>>>>>> 6f216710

global.hello = 5;
script = new Script('hello = 2');
script.runInNewContext();
assert.strictEqual(5, global.hello);


console.error('pass values in and out');
global.code = 'foo = 1;' +
              'bar = 2;' +
              'if (baz !== 3) throw new Error(\'test fail\');';
global.foo = 2;
global.obj = { foo: 0, baz: 3 };
script = new Script(global.code);
/* eslint-disable no-unused-vars */
const baz = script.runInNewContext(global.obj);
/* eslint-enable no-unused-vars */
assert.strictEqual(1, global.obj.foo);
assert.strictEqual(2, global.obj.bar);
assert.strictEqual(2, global.foo);

console.error('call a function by reference');
script = new Script('f()');
function changeFoo() { global.foo = 100; }
script.runInNewContext({ f: changeFoo });
assert.strictEqual(global.foo, 100);

console.error('modify an object by reference');
script = new Script('f.a = 2');
const f = { a: 1 };
script.runInNewContext({ f: f });
assert.strictEqual(f.a, 2);

<<<<<<< HEAD
assert.throws(
  function() {
    script.runInNewContext();
  },
  common.engineSpecificMessage({
    v8: /f is not defined/,
    chakracore: /'a' of undefined or null/
  }));
=======
assert.throws(function() {
  script.runInNewContext();
}, /^ReferenceError: f is not defined$/);
>>>>>>> 6f216710

console.error('invalid this');
assert.throws(function() {
  script.runInNewContext.call('\'hello\';');
}, /^TypeError: this\.runInContext is not a function$/);<|MERGE_RESOLUTION|>--- conflicted
+++ resolved
@@ -43,7 +43,6 @@
 
 console.error('undefined reference');
 script = new Script('foo.bar = 5;');
-<<<<<<< HEAD
 assert.throws(
   function() {
     script.runInNewContext();
@@ -52,12 +51,6 @@
     v8: /not defined/,
     chakracore: /undefined or null/
   }));
-=======
-assert.throws(function() {
-  script.runInNewContext();
-}, /^ReferenceError: foo is not defined$/);
-
->>>>>>> 6f216710
 
 global.hello = 5;
 script = new Script('hello = 2');
@@ -91,7 +84,6 @@
 script.runInNewContext({ f: f });
 assert.strictEqual(f.a, 2);
 
-<<<<<<< HEAD
 assert.throws(
   function() {
     script.runInNewContext();
@@ -100,11 +92,6 @@
     v8: /f is not defined/,
     chakracore: /'a' of undefined or null/
   }));
-=======
-assert.throws(function() {
-  script.runInNewContext();
-}, /^ReferenceError: f is not defined$/);
->>>>>>> 6f216710
 
 console.error('invalid this');
 assert.throws(function() {
