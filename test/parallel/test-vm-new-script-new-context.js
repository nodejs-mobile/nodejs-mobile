// Copyright Joyent, Inc. and other Node contributors.
//
// Permission is hereby granted, free of charge, to any person obtaining a
// copy of this software and associated documentation files (the
// "Software"), to deal in the Software without restriction, including
// without limitation the rights to use, copy, modify, merge, publish,
// distribute, sublicense, and/or sell copies of the Software, and to permit
// persons to whom the Software is furnished to do so, subject to the
// following conditions:
//
// The above copyright notice and this permission notice shall be included
// in all copies or substantial portions of the Software.
//
// THE SOFTWARE IS PROVIDED "AS IS", WITHOUT WARRANTY OF ANY KIND, EXPRESS
// OR IMPLIED, INCLUDING BUT NOT LIMITED TO THE WARRANTIES OF
// MERCHANTABILITY, FITNESS FOR A PARTICULAR PURPOSE AND NONINFRINGEMENT. IN
// NO EVENT SHALL THE AUTHORS OR COPYRIGHT HOLDERS BE LIABLE FOR ANY CLAIM,
// DAMAGES OR OTHER LIABILITY, WHETHER IN AN ACTION OF CONTRACT, TORT OR
// OTHERWISE, ARISING FROM, OUT OF OR IN CONNECTION WITH THE SOFTWARE OR THE
// USE OR OTHER DEALINGS IN THE SOFTWARE.

'use strict';
require('../common');

const assert = require('assert');

const Script = require('vm').Script;

{
  const script = new Script('\'passed\';');
  const result1 = script.runInNewContext();
  const result2 = script.runInNewContext();
  assert.strictEqual('passed', result1);
  assert.strictEqual('passed', result2);
}

{
  const script = new Script('throw new Error(\'test\');');
  assert.throws(function() {
    script.runInNewContext();
  }, /^Error: test$/);
}

{
  const script = new Script('foo.bar = 5;');
  assert.throws(function() {
    script.runInNewContext();
  }, /^ReferenceError: foo is not defined$/);
}

<<<<<<< HEAD

console.error('undefined reference');
script = new Script('foo.bar = 5;');
assert.throws(
  function() {
    script.runInNewContext();
  },
  common.engineSpecificMessage({
    v8: /not defined/,
    chakracore: /undefined or null/
  }));
=======
{
  global.hello = 5;
  const script = new Script('hello = 2');
  script.runInNewContext();
  assert.strictEqual(5, global.hello);

  // cleanup
  delete global.hello;
}
>>>>>>> fb88fa19

{
  global.code = 'foo = 1;' +
                'bar = 2;' +
                'if (baz !== 3) throw new Error(\'test fail\');';
  global.foo = 2;
  global.obj = { foo: 0, baz: 3 };
  const script = new Script(global.code);
  /* eslint-disable no-unused-vars */
  const baz = script.runInNewContext(global.obj);
  /* eslint-enable no-unused-vars */
  assert.strictEqual(1, global.obj.foo);
  assert.strictEqual(2, global.obj.bar);
  assert.strictEqual(2, global.foo);

  //cleanup
  delete global.code;
  delete global.foo;
  delete global.obj;
}

{
  const script = new Script('f()');
  function changeFoo() { global.foo = 100; }
  script.runInNewContext({ f: changeFoo });
  assert.strictEqual(global.foo, 100);

  // cleanup
  delete global.foo;
}

{
  const script = new Script('f.a = 2');
  const f = { a: 1 };
  script.runInNewContext({ f: f });
  assert.strictEqual(f.a, 2);

<<<<<<< HEAD
assert.throws(
  function() {
    script.runInNewContext();
  },
  common.engineSpecificMessage({
    v8: /f is not defined/,
    chakracore: /'a' of undefined or null/
  }));

console.error('invalid this');
assert.throws(function() {
  script.runInNewContext.call('\'hello\';');
}, common.engineSpecificMessage({
    v8: /^TypeError: this\.runInContext is not a function$/,
    chakracore: /TypeError: Object doesn't support property or method 'runInContext'/
}));
=======
  assert.throws(function() {
    script.runInNewContext();
  }, /^ReferenceError: f is not defined$/);
}

{
  const script = new Script('');
  assert.throws(function() {
    script.runInNewContext.call('\'hello\';');
  }, /^TypeError: this\.runInContext is not a function$/);
}
>>>>>>> fb88fa19
<|MERGE_RESOLUTION|>--- conflicted
+++ resolved
@@ -20,7 +20,7 @@
 // USE OR OTHER DEALINGS IN THE SOFTWARE.
 
 'use strict';
-require('../common');
+const common = require('../common');
 
 const assert = require('assert');
 
@@ -43,24 +43,17 @@
 
 {
   const script = new Script('foo.bar = 5;');
-  assert.throws(function() {
-    script.runInNewContext();
-  }, /^ReferenceError: foo is not defined$/);
+  assert.throws(
+    function() {
+      script.runInNewContext();
+    },
+    common.engineSpecificMessage({
+      v8: /^ReferenceError: foo is not defined$/,
+      chakracore: /undefined or null/
+    })
+  );
 }
 
-<<<<<<< HEAD
-
-console.error('undefined reference');
-script = new Script('foo.bar = 5;');
-assert.throws(
-  function() {
-    script.runInNewContext();
-  },
-  common.engineSpecificMessage({
-    v8: /not defined/,
-    chakracore: /undefined or null/
-  }));
-=======
 {
   global.hello = 5;
   const script = new Script('hello = 2');
@@ -70,7 +63,6 @@
   // cleanup
   delete global.hello;
 }
->>>>>>> fb88fa19
 
 {
   global.code = 'foo = 1;' +
@@ -108,33 +100,23 @@
   script.runInNewContext({ f: f });
   assert.strictEqual(f.a, 2);
 
-<<<<<<< HEAD
-assert.throws(
-  function() {
-    script.runInNewContext();
-  },
-  common.engineSpecificMessage({
-    v8: /f is not defined/,
-    chakracore: /'a' of undefined or null/
-  }));
-
-console.error('invalid this');
-assert.throws(function() {
-  script.runInNewContext.call('\'hello\';');
-}, common.engineSpecificMessage({
-    v8: /^TypeError: this\.runInContext is not a function$/,
-    chakracore: /TypeError: Object doesn't support property or method 'runInContext'/
-}));
-=======
-  assert.throws(function() {
-    script.runInNewContext();
-  }, /^ReferenceError: f is not defined$/);
+  assert.throws(
+    function() {
+      script.runInNewContext();
+    },
+    common.engineSpecificMessage({
+      v8: /^ReferenceError: f is not defined$/,
+      chakracore: /'a' of undefined or null/
+    })
+  );
 }
 
 {
   const script = new Script('');
   assert.throws(function() {
     script.runInNewContext.call('\'hello\';');
-  }, /^TypeError: this\.runInContext is not a function$/);
-}
->>>>>>> fb88fa19
+  }, common.engineSpecificMessage({
+    v8: /^TypeError: this\.runInContext is not a function$/,
+    chakracore: /TypeError: Object doesn't support property or method 'runInContext'/
+  }));
+}