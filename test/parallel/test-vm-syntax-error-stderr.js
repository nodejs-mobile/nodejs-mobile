--- conflicted
+++ resolved
@@ -21,13 +21,9 @@
 p.stderr.on('end', common.mustCall(() => {
   assert(/BEGIN CERT/.test(output));
   assert(/^\s+\^/m.test(output));
-<<<<<<< HEAD
+
   common.engineSpecificMessage({
     v8: /Invalid left-hand side expression in prefix operation/,
     chakracore: /SyntaxError: Expected ';'/
   }).test(output);
-});
-=======
-  assert(/Invalid left-hand side expression in prefix operation/.test(output));
-}));
->>>>>>> 2dc09f65
+});