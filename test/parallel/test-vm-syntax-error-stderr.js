'use strict';
const common = require('../common');
const assert = require('assert');
const child_process = require('child_process');
const fixtures = require('../common/fixtures');

const wrong_script = fixtures.path('cert.pem');

const p = child_process.spawn(process.execPath, [
  '-e',
  'require(process.argv[1]);',
  wrong_script
]);

p.stdout.on('data', common.mustNotCall());

let output = '';

p.stderr.on('data', (data) => output += data);

p.stderr.on('end', common.mustCall(() => {
  assert(/BEGIN CERT/.test(output));
  assert(/^\s+\^/m.test(output));
<<<<<<< HEAD
  assert(common.engineSpecificMessage({
    v8: /Invalid left-hand side expression in prefix operation/,
    chakracore: /SyntaxError: Expected ';'/
  }).test(output));
=======

  common.engineSpecificMessage({
    v8: /Invalid left-hand side expression in prefix operation/,
    chakracore: /SyntaxError: Expected ';'/
  }).test(output);
>>>>>>> 84bd6f3c
}));<|MERGE_RESOLUTION|>--- conflicted
+++ resolved
@@ -21,16 +21,9 @@
 p.stderr.on('end', common.mustCall(() => {
   assert(/BEGIN CERT/.test(output));
   assert(/^\s+\^/m.test(output));
-<<<<<<< HEAD
-  assert(common.engineSpecificMessage({
-    v8: /Invalid left-hand side expression in prefix operation/,
-    chakracore: /SyntaxError: Expected ';'/
-  }).test(output));
-=======
 
   common.engineSpecificMessage({
     v8: /Invalid left-hand side expression in prefix operation/,
     chakracore: /SyntaxError: Expected ';'/
   }).test(output);
->>>>>>> 84bd6f3c
 }));