--- conflicted
+++ resolved
@@ -67,11 +67,7 @@
   'stdout',
   [],
   FIPS_DISABLED,
-<<<<<<< HEAD
-  'require("crypto").fips',
-=======
-  'require("crypto").getFips()',
->>>>>>> 84bd6f3c
+  'require("crypto").getFips()',
   Object.assign({}, process.env, { 'OPENSSL_CONF': '' }));
 
 // --enable-fips should turn FIPS mode on
@@ -100,11 +96,7 @@
 // to try to call the fips setter, to try to detect this situation, as
 // that would throw an error:
 // ("Error: Cannot set FIPS mode in a non-FIPS build.").
-<<<<<<< HEAD
-// Due to this uncertanty the following tests are skipped when configured
-=======
 // Due to this uncertainty the following tests are skipped when configured
->>>>>>> 84bd6f3c
 // with --shared-openssl.
 if (!sharedOpenSSL()) {
   // OpenSSL config file should be able to turn on FIPS mode
@@ -112,11 +104,7 @@
     'stdout',
     [`--openssl-config=${CNF_FIPS_ON}`],
     compiledWithFips() ? FIPS_ENABLED : FIPS_DISABLED,
-<<<<<<< HEAD
-    'require("crypto").fips',
-=======
     'require("crypto").getFips()',
->>>>>>> 84bd6f3c
     process.env);
 
   // OPENSSL_CONF should be able to turn on FIPS mode
@@ -124,11 +112,7 @@
     'stdout',
     [],
     compiledWithFips() ? FIPS_ENABLED : FIPS_DISABLED,
-<<<<<<< HEAD
-    'require("crypto").fips',
-=======
     'require("crypto").getFips()',
->>>>>>> 84bd6f3c
     Object.assign({}, process.env, { 'OPENSSL_CONF': CNF_FIPS_ON }));
 
   // --openssl-config option should override OPENSSL_CONF
@@ -136,11 +120,7 @@
     'stdout',
     [`--openssl-config=${CNF_FIPS_ON}`],
     compiledWithFips() ? FIPS_ENABLED : FIPS_DISABLED,
-<<<<<<< HEAD
-    'require("crypto").fips',
-=======
     'require("crypto").getFips()',
->>>>>>> 84bd6f3c
     Object.assign({}, process.env, { 'OPENSSL_CONF': CNF_FIPS_OFF }));
 }
 
@@ -148,11 +128,7 @@
   'stdout',
   [`--openssl-config=${CNF_FIPS_OFF}`],
   FIPS_DISABLED,
-<<<<<<< HEAD
-  'require("crypto").fips',
-=======
-  'require("crypto").getFips()',
->>>>>>> 84bd6f3c
+  'require("crypto").getFips()',
   Object.assign({}, process.env, { 'OPENSSL_CONF': CNF_FIPS_ON }));
 
 // --enable-fips should take precedence over OpenSSL config file
@@ -168,11 +144,7 @@
   compiledWithFips() ? 'stdout' : 'stderr',
   ['--enable-fips'],
   compiledWithFips() ? FIPS_ENABLED : OPTION_ERROR_STRING,
-<<<<<<< HEAD
-  'require("crypto").fips',
-=======
-  'require("crypto").getFips()',
->>>>>>> 84bd6f3c
+  'require("crypto").getFips()',
   Object.assign({}, process.env, { 'OPENSSL_CONF': CNF_FIPS_OFF }));
 
 // --force-fips should take precedence over OpenSSL config file
@@ -188,11 +160,7 @@
   compiledWithFips() ? 'stdout' : 'stderr',
   ['--force-fips'],
   compiledWithFips() ? FIPS_ENABLED : OPTION_ERROR_STRING,
-<<<<<<< HEAD
-  'require("crypto").fips',
-=======
-  'require("crypto").getFips()',
->>>>>>> 84bd6f3c
+  'require("crypto").getFips()',
   Object.assign({}, process.env, { 'OPENSSL_CONF': CNF_FIPS_OFF }));
 
 // setFipsCrypto should be able to turn FIPS mode on
