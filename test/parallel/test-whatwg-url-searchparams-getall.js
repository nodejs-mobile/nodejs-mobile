'use strict';

require('../common');
const URLSearchParams = require('url').URLSearchParams;
const { test, assert_equals, assert_true, assert_array_equals } =
  require('../common/wpt');

/* The following tests are copied from WPT. Modifications to them should be
   upstreamed first. Refs:
   https://github.com/w3c/web-platform-tests/blob/8791bed/url/urlsearchparams-getall.html
   License: http://www.w3.org/Consortium/Legal/2008/04-testsuite-copyright.html
*/
/* eslint-disable */
test(function() {
    var params = new URLSearchParams('a=b&c=d');
    assert_array_equals(params.getAll('a'), ['b']);
    assert_array_equals(params.getAll('c'), ['d']);
    assert_array_equals(params.getAll('e'), []);
    params = new URLSearchParams('a=b&c=d&a=e');
    assert_array_equals(params.getAll('a'), ['b', 'e']);
    params = new URLSearchParams('=b&c=d');
    assert_array_equals(params.getAll(''), ['b']);
    params = new URLSearchParams('a=&c=d&a=e');
    assert_array_equals(params.getAll('a'), ['', 'e']);
}, 'getAll() basics');

test(function() {
    var params = new URLSearchParams('a=1&a=2&a=3&a');
    assert_true(params.has('a'), 'Search params object has name "a"');
    var matches = params.getAll('a');
    assert_true(matches && matches.length == 4, 'Search params object has values for name "a"');
    assert_array_equals(matches, ['1', '2', '3', ''], 'Search params object has expected name "a" values');
    params.set('a', 'one');
    assert_equals(params.get('a'), 'one', 'Search params object has name "a" with value "one"');
    var matches = params.getAll('a');
    assert_true(matches && matches.length == 1, 'Search params object has values for name "a"');
    assert_array_equals(matches, ['one'], 'Search params object has expected name "a" values');
}, 'getAll() multiples');
<<<<<<< HEAD
/* eslint-enable */

// Tests below are not from WPT.
{
  const params = new URLSearchParams();
  assert.throws(() => {
    params.getAll.call(undefined);
  }, common.expectsError({
    code: 'ERR_INVALID_THIS',
    type: TypeError,
    message: 'Value of "this" must be of type URLSearchParams'
  }));
  assert.throws(() => {
    params.getAll();
  }, common.expectsError({
    code: 'ERR_MISSING_ARGS',
    type: TypeError,
    message: 'The "name" argument must be specified'
  }));

  const obj = {
    toString() { throw new Error('toString'); },
    valueOf() { throw new Error('valueOf'); }
  };
  const sym = Symbol();
  assert.throws(() => params.getAll(obj), /^Error: toString$/);
  assert.throws(
    () => params.getAll(sym),
    common.engineSpecificMessage({
      v8: /^TypeError: Cannot convert a Symbol value to a string$/,
      chakracore: /^TypeError: Object doesn't support property or method 'ToString'/
    })
  );
}
=======
/* eslint-enable */
>>>>>>> 84bd6f3c
<|MERGE_RESOLUTION|>--- conflicted
+++ resolved
@@ -36,41 +36,4 @@
     assert_true(matches && matches.length == 1, 'Search params object has values for name "a"');
     assert_array_equals(matches, ['one'], 'Search params object has expected name "a" values');
 }, 'getAll() multiples');
-<<<<<<< HEAD
-/* eslint-enable */
-
-// Tests below are not from WPT.
-{
-  const params = new URLSearchParams();
-  assert.throws(() => {
-    params.getAll.call(undefined);
-  }, common.expectsError({
-    code: 'ERR_INVALID_THIS',
-    type: TypeError,
-    message: 'Value of "this" must be of type URLSearchParams'
-  }));
-  assert.throws(() => {
-    params.getAll();
-  }, common.expectsError({
-    code: 'ERR_MISSING_ARGS',
-    type: TypeError,
-    message: 'The "name" argument must be specified'
-  }));
-
-  const obj = {
-    toString() { throw new Error('toString'); },
-    valueOf() { throw new Error('valueOf'); }
-  };
-  const sym = Symbol();
-  assert.throws(() => params.getAll(obj), /^Error: toString$/);
-  assert.throws(
-    () => params.getAll(sym),
-    common.engineSpecificMessage({
-      v8: /^TypeError: Cannot convert a Symbol value to a string$/,
-      chakracore: /^TypeError: Object doesn't support property or method 'ToString'/
-    })
-  );
-}
-=======
-/* eslint-enable */
->>>>>>> 84bd6f3c
+/* eslint-enable */