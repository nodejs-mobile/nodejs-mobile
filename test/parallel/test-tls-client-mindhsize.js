--- conflicted
+++ resolved
@@ -14,14 +14,7 @@
 let nerror = 0;
 
 function loadDHParam(n) {
-<<<<<<< HEAD
-  const params = [`dh${n}.pem`];
-  if (n !== 'error')
-    params.unshift('keys');
-  return fixtures.readSync(params);
-=======
   return fixtures.readKey(`dh${n}.pem`);
->>>>>>> 84bd6f3c
 }
 
 function test(size, err, next) {
