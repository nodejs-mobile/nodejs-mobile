'use strict';
const common = require('../common');
if (process.config.variables.node_without_node_options)
  common.skip('missing NODE_OPTIONS support');
<<<<<<< HEAD
=======
if (!common.isMainThread)
  common.skip('process.chdir is not available in Workers');
>>>>>>> 84bd6f3c

// Test options specified by env variable.

const assert = require('assert');
const exec = require('child_process').execFile;

<<<<<<< HEAD
common.refreshTmpDir();
process.chdir(common.tmpDir);

expect(`-r ${require.resolve('../fixtures/printA.js')}`, 'A\nB\n');
=======
const tmpdir = require('../common/tmpdir');
tmpdir.refresh();
process.chdir(tmpdir.path);

const printA = require.resolve('../fixtures/printA.js');
expect(`-r ${printA}`, 'A\nB\n');
expect(`-r ${printA} -r ${printA}`, 'A\nB\n');
>>>>>>> 84bd6f3c
expect('--no-deprecation', 'B\n');
expect('--no-warnings', 'B\n');
expect('--no_warnings', 'B\n');
expect('--trace-warnings', 'B\n');
expect('--redirect-warnings=_', 'B\n');
expect('--trace-deprecation', 'B\n');
expect('--trace-sync-io', 'B\n');
if (!common.isChakraEngine) {
  // ChakraCore does not yet support trace events
  expect('--trace-events-enabled', 'B\n');
}
expect('--track-heap-objects', 'B\n');
expect('--throw-deprecation', 'B\n');
expect('--zero-fill-buffers', 'B\n');
expect('--v8-pool-size=10', 'B\n');
<<<<<<< HEAD
=======
if (!common.isChakraEngine) {
  expect('--trace-event-categories node', 'B\n');
  // eslint-disable-next-line no-template-curly-in-string
  expect('--trace-event-file-pattern {pid}-${rotation}.trace_events', 'B\n');
  // eslint-disable-next-line no-template-curly-in-string
  expect('--trace-event-file-pattern {pid}-${rotation}.trace_events ' +
        '--trace-event-categories node.async_hooks', 'B\n');
}

if (!common.isChakraEngine) {
  if (!common.isWindows) {
    expect('--perf-basic-prof', 'B\n');
  }

  if (common.isLinux && ['arm', 'x64'].includes(process.arch)) {
    // PerfJitLogger is only implemented in Linux.
    expect('--perf-prof', 'B\n');
  }
}
>>>>>>> 84bd6f3c

if (common.hasCrypto) {
  expect('--use-openssl-ca', 'B\n');
  expect('--use-bundled-ca', 'B\n');
  expect('--openssl-config=_ossl_cfg', 'B\n');
}
<<<<<<< HEAD

if (!common.isChakraEngine) {
  // V8 options
  expect('--abort-on-uncaught-exception', 'B\n');
  expect('--max-old-space-size=0', 'B\n');
}

function expect(opt, want) {
  const argv = ['-e', 'console.log("B")'];
=======
if (!common.isChakraEngine) {
  // V8 options
  expect('--abort_on-uncaught_exception', 'B\n');
  expect('--max-old-space-size=0', 'B\n');
  expect('--stack-trace-limit=100',
         /(\s*at f \(\[eval\]:1:\d*\)\r?\n){100}/,
         '(function f() { f(); })();',
         true);
}

function expect(opt, want, command = 'console.log("B")', wantsError = false) {
  const argv = ['-e', command];
>>>>>>> 84bd6f3c
  const opts = {
    env: Object.assign({}, process.env, { NODE_OPTIONS: opt }),
    maxBuffer: 1e6,
  };
<<<<<<< HEAD
  exec(process.execPath, argv, opts, common.mustCall((err, stdout) => {
    assert.ifError(err);
    if (stdout.includes(want)) return;
=======
  if (typeof want === 'string')
    want = new RegExp(want);
  exec(process.execPath, argv, opts, common.mustCall((err, stdout, stderr) => {
    if (wantsError) {
      stdout = stderr;
    } else {
      assert.ifError(err);
    }
    if (want.test(stdout)) return;
>>>>>>> 84bd6f3c

    const o = JSON.stringify(opt);
    assert.fail(`For ${o}, failed to find ${want} in: <\n${stdout}\n>`);
  }));
}<|MERGE_RESOLUTION|>--- conflicted
+++ resolved
@@ -2,23 +2,14 @@
 const common = require('../common');
 if (process.config.variables.node_without_node_options)
   common.skip('missing NODE_OPTIONS support');
-<<<<<<< HEAD
-=======
 if (!common.isMainThread)
   common.skip('process.chdir is not available in Workers');
->>>>>>> 84bd6f3c
 
 // Test options specified by env variable.
 
 const assert = require('assert');
 const exec = require('child_process').execFile;
 
-<<<<<<< HEAD
-common.refreshTmpDir();
-process.chdir(common.tmpDir);
-
-expect(`-r ${require.resolve('../fixtures/printA.js')}`, 'A\nB\n');
-=======
 const tmpdir = require('../common/tmpdir');
 tmpdir.refresh();
 process.chdir(tmpdir.path);
@@ -26,7 +17,6 @@
 const printA = require.resolve('../fixtures/printA.js');
 expect(`-r ${printA}`, 'A\nB\n');
 expect(`-r ${printA} -r ${printA}`, 'A\nB\n');
->>>>>>> 84bd6f3c
 expect('--no-deprecation', 'B\n');
 expect('--no-warnings', 'B\n');
 expect('--no_warnings', 'B\n');
@@ -42,8 +32,6 @@
 expect('--throw-deprecation', 'B\n');
 expect('--zero-fill-buffers', 'B\n');
 expect('--v8-pool-size=10', 'B\n');
-<<<<<<< HEAD
-=======
 if (!common.isChakraEngine) {
   expect('--trace-event-categories node', 'B\n');
   // eslint-disable-next-line no-template-curly-in-string
@@ -63,24 +51,12 @@
     expect('--perf-prof', 'B\n');
   }
 }
->>>>>>> 84bd6f3c
 
 if (common.hasCrypto) {
   expect('--use-openssl-ca', 'B\n');
   expect('--use-bundled-ca', 'B\n');
   expect('--openssl-config=_ossl_cfg', 'B\n');
 }
-<<<<<<< HEAD
-
-if (!common.isChakraEngine) {
-  // V8 options
-  expect('--abort-on-uncaught-exception', 'B\n');
-  expect('--max-old-space-size=0', 'B\n');
-}
-
-function expect(opt, want) {
-  const argv = ['-e', 'console.log("B")'];
-=======
 if (!common.isChakraEngine) {
   // V8 options
   expect('--abort_on-uncaught_exception', 'B\n');
@@ -93,16 +69,10 @@
 
 function expect(opt, want, command = 'console.log("B")', wantsError = false) {
   const argv = ['-e', command];
->>>>>>> 84bd6f3c
   const opts = {
     env: Object.assign({}, process.env, { NODE_OPTIONS: opt }),
     maxBuffer: 1e6,
   };
-<<<<<<< HEAD
-  exec(process.execPath, argv, opts, common.mustCall((err, stdout) => {
-    assert.ifError(err);
-    if (stdout.includes(want)) return;
-=======
   if (typeof want === 'string')
     want = new RegExp(want);
   exec(process.execPath, argv, opts, common.mustCall((err, stdout, stderr) => {
@@ -112,7 +82,6 @@
       assert.ifError(err);
     }
     if (want.test(stdout)) return;
->>>>>>> 84bd6f3c
 
     const o = JSON.stringify(opt);
     assert.fail(`For ${o}, failed to find ${want} in: <\n${stdout}\n>`);
