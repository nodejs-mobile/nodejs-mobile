'use strict';
const common = require('../common');
if (process.config.variables.node_without_node_options)
  common.skip('missing NODE_OPTIONS support');

// Test options specified by env variable.

const assert = require('assert');
const exec = require('child_process').execFile;

common.refreshTmpDir();
process.chdir(common.tmpDir);

<<<<<<< HEAD
disallow('--version');
disallow('-v');
disallow('--help');
disallow('-h');
disallow('--eval');
disallow('-e');
disallow('--print');
disallow('-p');
disallow('-pe');
disallow('--check');
disallow('-c');
disallow('--interactive');
disallow('-i');
disallow('--v8-options');
disallow('--');
disallow('--no_warnings'); // Node options don't allow '_' instead of '-'.

function disallow(opt) {
  const options = { env: Object.assign({}, process.env,
                                       { NODE_OPTIONS: opt }) };
  exec(process.execPath, options, common.mustCall(function(err) {
    const message = err.message.split(/\r?\n/)[1];
    const expect = `${process.execPath}: ${opt} is not allowed in NODE_OPTIONS`;

    assert.strictEqual(err.code, 9);
    assert.strictEqual(message, expect);
  }));
}

const printA = require.resolve('../fixtures/printA.js');


expect(`-r ${printA}`, 'A\nB\n');
=======
expect(`-r ${require.resolve('../fixtures/printA.js')}`, 'A\nB\n');
>>>>>>> ea2e6363
expect('--no-deprecation', 'B\n');
expect('--no-warnings', 'B\n');
expect('--trace-warnings', 'B\n');
expect('--redirect-warnings=_', 'B\n');
expect('--trace-deprecation', 'B\n');
expect('--trace-sync-io', 'B\n');
if (!common.isChakraEngine) {
  // ChakraCore does not yet support trace events
  expect('--trace-events-enabled', 'B\n');
}
expect('--track-heap-objects', 'B\n');
expect('--throw-deprecation', 'B\n');
expect('--zero-fill-buffers', 'B\n');
expect('--v8-pool-size=10', 'B\n');

if (common.hasCrypto) {
  expect('--use-openssl-ca', 'B\n');
  expect('--use-bundled-ca', 'B\n');
  expect('--openssl-config=_ossl_cfg', 'B\n');
}
<<<<<<< HEAD
if (!common.isChakraEngine) {
  // V8 options
  expect('--abort-on-uncaught-exception', 'B\n');
  expect('--abort_on_uncaught_exception', 'B\n');
  expect('--abort_on-uncaught_exception', 'B\n');
  expect('--max_old_space_size=0', 'B\n');
  expect('--max-old_space-size=0', 'B\n');
  expect('--max-old-space-size=0', 'B\n');
}
=======

// V8 options
expect('--abort_on-uncaught_exception', 'B\n');
expect('--max-old-space-size=0', 'B\n');
>>>>>>> ea2e6363

function expect(opt, want) {
  const argv = ['-e', 'console.log("B")'];
  const opts = {
    env: Object.assign({}, process.env, { NODE_OPTIONS: opt }),
    maxBuffer: 1e6,
  };
  exec(process.execPath, argv, opts, common.mustCall((err, stdout) => {
    assert.ifError(err);
    if (stdout.includes(want)) return;

    const o = JSON.stringify(opt);
    assert.fail(`For ${o}, failed to find ${want} in: <\n${stdout}\n>`);
  }));
}<|MERGE_RESOLUTION|>--- conflicted
+++ resolved
@@ -11,43 +11,7 @@
 common.refreshTmpDir();
 process.chdir(common.tmpDir);
 
-<<<<<<< HEAD
-disallow('--version');
-disallow('-v');
-disallow('--help');
-disallow('-h');
-disallow('--eval');
-disallow('-e');
-disallow('--print');
-disallow('-p');
-disallow('-pe');
-disallow('--check');
-disallow('-c');
-disallow('--interactive');
-disallow('-i');
-disallow('--v8-options');
-disallow('--');
-disallow('--no_warnings'); // Node options don't allow '_' instead of '-'.
-
-function disallow(opt) {
-  const options = { env: Object.assign({}, process.env,
-                                       { NODE_OPTIONS: opt }) };
-  exec(process.execPath, options, common.mustCall(function(err) {
-    const message = err.message.split(/\r?\n/)[1];
-    const expect = `${process.execPath}: ${opt} is not allowed in NODE_OPTIONS`;
-
-    assert.strictEqual(err.code, 9);
-    assert.strictEqual(message, expect);
-  }));
-}
-
-const printA = require.resolve('../fixtures/printA.js');
-
-
-expect(`-r ${printA}`, 'A\nB\n');
-=======
 expect(`-r ${require.resolve('../fixtures/printA.js')}`, 'A\nB\n');
->>>>>>> ea2e6363
 expect('--no-deprecation', 'B\n');
 expect('--no-warnings', 'B\n');
 expect('--trace-warnings', 'B\n');
@@ -68,22 +32,11 @@
   expect('--use-bundled-ca', 'B\n');
   expect('--openssl-config=_ossl_cfg', 'B\n');
 }
-<<<<<<< HEAD
 if (!common.isChakraEngine) {
   // V8 options
-  expect('--abort-on-uncaught-exception', 'B\n');
-  expect('--abort_on_uncaught_exception', 'B\n');
   expect('--abort_on-uncaught_exception', 'B\n');
-  expect('--max_old_space_size=0', 'B\n');
-  expect('--max-old_space-size=0', 'B\n');
   expect('--max-old-space-size=0', 'B\n');
 }
-=======
-
-// V8 options
-expect('--abort_on-uncaught_exception', 'B\n');
-expect('--max-old-space-size=0', 'B\n');
->>>>>>> ea2e6363
 
 function expect(opt, want) {
   const argv = ['-e', 'console.log("B")'];
