// Copyright Joyent, Inc. and other Node contributors.
//
// Permission is hereby granted, free of charge, to any person obtaining a
// copy of this software and associated documentation files (the
// "Software"), to deal in the Software without restriction, including
// without limitation the rights to use, copy, modify, merge, publish,
// distribute, sublicense, and/or sell copies of the Software, and to permit
// persons to whom the Software is furnished to do so, subject to the
// following conditions:
//
// The above copyright notice and this permission notice shall be included
// in all copies or substantial portions of the Software.
//
// THE SOFTWARE IS PROVIDED "AS IS", WITHOUT WARRANTY OF ANY KIND, EXPRESS
// OR IMPLIED, INCLUDING BUT NOT LIMITED TO THE WARRANTIES OF
// MERCHANTABILITY, FITNESS FOR A PARTICULAR PURPOSE AND NONINFRINGEMENT. IN
// NO EVENT SHALL THE AUTHORS OR COPYRIGHT HOLDERS BE LIABLE FOR ANY CLAIM,
// DAMAGES OR OTHER LIABILITY, WHETHER IN AN ACTION OF CONTRACT, TORT OR
// OTHERWISE, ARISING FROM, OUT OF OR IN CONNECTION WITH THE SOFTWARE OR THE
// USE OR OTHER DEALINGS IN THE SOFTWARE.

'use strict';
const common = require('../common');
if (!common.hasCrypto)
  common.skip('missing crypto');
<<<<<<< HEAD

if (!process.features.tls_sni)
  common.skip('node compiled without OpenSSL or with old OpenSSL version.');
=======
>>>>>>> 84bd6f3c

const assert = require('assert');
const tls = require('tls');
const fixtures = require('../common/fixtures');

function loadPEM(n) {
  return fixtures.readKey(`${n}.pem`);
}

const serverOptions = {
  key: loadPEM('agent2-key'),
  cert: loadPEM('agent2-cert'),
  requestCert: true,
  rejectUnauthorized: false,
  SNICallback: function(servername, callback) {
    const context = SNIContexts[servername];

    // Just to test asynchronous callback
    setTimeout(function() {
      if (context) {
        if (context.emptyRegression)
          callback(null, {});
        else
          callback(null, tls.createSecureContext(context));
      } else {
        callback(null, null);
      }
    }, 100);
  }
};

const SNIContexts = {
  'a.example.com': {
    key: loadPEM('agent1-key'),
    cert: loadPEM('agent1-cert'),
    ca: [ loadPEM('ca2-cert') ]
  },
  'b.example.com': {
    key: loadPEM('agent3-key'),
    cert: loadPEM('agent3-cert')
  },
  'c.another.com': {
    emptyRegression: true
  }
};

const clientsOptions = [{
  port: undefined,
  key: loadPEM('agent1-key'),
  cert: loadPEM('agent1-cert'),
  ca: [loadPEM('ca1-cert')],
  servername: 'a.example.com',
  rejectUnauthorized: false
}, {
  port: undefined,
  key: loadPEM('agent4-key'),
  cert: loadPEM('agent4-cert'),
  ca: [loadPEM('ca1-cert')],
  servername: 'a.example.com',
  rejectUnauthorized: false
}, {
  port: undefined,
  key: loadPEM('agent2-key'),
  cert: loadPEM('agent2-cert'),
  ca: [loadPEM('ca2-cert')],
  servername: 'b.example.com',
  rejectUnauthorized: false
}, {
  port: undefined,
  key: loadPEM('agent3-key'),
  cert: loadPEM('agent3-cert'),
  ca: [loadPEM('ca1-cert')],
  servername: 'c.wrong.com',
  rejectUnauthorized: false
}, {
  port: undefined,
  key: loadPEM('agent3-key'),
  cert: loadPEM('agent3-cert'),
  ca: [loadPEM('ca1-cert')],
  servername: 'c.another.com',
  rejectUnauthorized: false
}];

const serverResults = [];
const clientResults = [];
const serverErrors = [];
const clientErrors = [];
let serverError;
let clientError;

const server = tls.createServer(serverOptions, function(c) {
  serverResults.push({ sni: c.servername, authorized: c.authorized });
});

server.on('tlsClientError', function(err) {
  serverResults.push(null);
  serverError = err.message;
});

server.listen(0, startTest);

function startTest() {
  function connectClient(i, callback) {
    const options = clientsOptions[i];
    clientError = null;
    serverError = null;

    options.port = server.address().port;
    const client = tls.connect(options, function() {
      clientResults.push(
<<<<<<< HEAD
        /Hostname\/IP doesn't/.test(client.authorizationError || ''));
=======
        client.authorizationError &&
         (client.authorizationError === 'ERR_TLS_CERT_ALTNAME_INVALID'));
>>>>>>> 84bd6f3c
      client.destroy();

      next();
    });

    client.on('error', function(err) {
      clientResults.push(false);
      clientError = err.message;
      next();
    });

    function next() {
      clientErrors.push(clientError);
      serverErrors.push(serverError);

      if (i === clientsOptions.length - 1)
        callback();
      else
        connectClient(i + 1, callback);
    }
  }

  connectClient(0, function() {
    server.close();
  });
}

process.on('exit', function() {
  assert.deepStrictEqual(serverResults, [
    { sni: 'a.example.com', authorized: false },
    { sni: 'a.example.com', authorized: true },
    { sni: 'b.example.com', authorized: false },
    { sni: 'c.wrong.com', authorized: false },
    null
  ]);
  assert.deepStrictEqual(clientResults, [true, true, true, false, false]);
  assert.deepStrictEqual(clientErrors, [
    null, null, null, null,
    'Client network socket disconnected before secure TLS ' +
    'connection was established'
  ]);
  assert.deepStrictEqual(serverErrors, [
    null, null, null, null, 'Invalid SNI context'
  ]);
});<|MERGE_RESOLUTION|>--- conflicted
+++ resolved
@@ -23,12 +23,6 @@
 const common = require('../common');
 if (!common.hasCrypto)
   common.skip('missing crypto');
-<<<<<<< HEAD
-
-if (!process.features.tls_sni)
-  common.skip('node compiled without OpenSSL or with old OpenSSL version.');
-=======
->>>>>>> 84bd6f3c
 
 const assert = require('assert');
 const tls = require('tls');
@@ -139,12 +133,8 @@
     options.port = server.address().port;
     const client = tls.connect(options, function() {
       clientResults.push(
-<<<<<<< HEAD
-        /Hostname\/IP doesn't/.test(client.authorizationError || ''));
-=======
         client.authorizationError &&
          (client.authorizationError === 'ERR_TLS_CERT_ALTNAME_INVALID'));
->>>>>>> 84bd6f3c
       client.destroy();
 
       next();
