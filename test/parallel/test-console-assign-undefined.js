'use strict';

// Patch global.console before importing modules that may modify the console
// object.

const tmp = global.console;
global.console = 42;

const common = require('../common');
const assert = require('assert');

// Originally the console had a getter. Test twice to verify it had no side
// effect.
assert.strictEqual(global.console, 42);
assert.strictEqual(global.console, 42);

<<<<<<< HEAD
assert.throws(() => console.log('foo'), TypeError);
=======
common.expectsError(
  () => console.log('foo'),
  {
    type: TypeError
  }
);
>>>>>>> 01d04916

global.console = 1;
assert.strictEqual(global.console, 1);
assert.strictEqual(console, 1);

// Reset the console
global.console = tmp;
console.log('foo');<|MERGE_RESOLUTION|>--- conflicted
+++ resolved
@@ -14,16 +14,12 @@
 assert.strictEqual(global.console, 42);
 assert.strictEqual(global.console, 42);
 
-<<<<<<< HEAD
-assert.throws(() => console.log('foo'), TypeError);
-=======
 common.expectsError(
   () => console.log('foo'),
   {
     type: TypeError
   }
 );
->>>>>>> 01d04916
 
 global.console = 1;
 assert.strictEqual(global.console, 1);
