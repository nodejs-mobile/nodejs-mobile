--- conflicted
+++ resolved
@@ -1,14 +1,5 @@
 'use strict';
 const common = require('../common');
-<<<<<<< HEAD
-if (!common.hasCrypto)
-  common.skip('missing crypto');
-
-const assert = require('assert');
-const tls = require('tls');
-const fs = require('fs');
-
-=======
 const fixtures = require('../common/fixtures');
 if (!common.hasCrypto)
   common.skip('missing crypto');
@@ -16,7 +7,6 @@
 const assert = require('assert');
 const tls = require('tls');
 
->>>>>>> 84bd6f3c
 let nconns = 0;
 
 // We explicitly set TLS version to 1.2 so as to be safe when the
