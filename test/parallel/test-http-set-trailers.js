// Copyright Joyent, Inc. and other Node contributors.
//
// Permission is hereby granted, free of charge, to any person obtaining a
// copy of this software and associated documentation files (the
// "Software"), to deal in the Software without restriction, including
// without limitation the rights to use, copy, modify, merge, publish,
// distribute, sublicense, and/or sell copies of the Software, and to permit
// persons to whom the Software is furnished to do so, subject to the
// following conditions:
//
// The above copyright notice and this permission notice shall be included
// in all copies or substantial portions of the Software.
//
// THE SOFTWARE IS PROVIDED "AS IS", WITHOUT WARRANTY OF ANY KIND, EXPRESS
// OR IMPLIED, INCLUDING BUT NOT LIMITED TO THE WARRANTIES OF
// MERCHANTABILITY, FITNESS FOR A PARTICULAR PURPOSE AND NONINFRINGEMENT. IN
// NO EVENT SHALL THE AUTHORS OR COPYRIGHT HOLDERS BE LIABLE FOR ANY CLAIM,
// DAMAGES OR OTHER LIABILITY, WHETHER IN AN ACTION OF CONTRACT, TORT OR
// OTHERWISE, ARISING FROM, OUT OF OR IN CONNECTION WITH THE SOFTWARE OR THE
// USE OR OTHER DEALINGS IN THE SOFTWARE.

'use strict';
const common = require('../common');
const assert = require('assert');
const http = require('http');
const net = require('net');
const util = require('util');

let outstanding_reqs = 0;

const server = http.createServer(function(req, res) {
  res.writeHead(200, [['content-type', 'text/plain']]);
  res.addTrailers({ 'x-foo': 'bar' });
  res.end('stuff\n');
});
server.listen(0);


// first, we test an HTTP/1.0 request.
server.on('listening', function() {
  const c = net.createConnection(this.address().port);
  let res_buffer = '';

  c.setEncoding('utf8');

  c.on('connect', function() {
    outstanding_reqs++;
    c.write('GET / HTTP/1.0\r\n\r\n');
  });

  c.on('data', function(chunk) {
    res_buffer += chunk;
  });

  c.on('end', function() {
    c.end();
    assert.ok(
      !/x-foo/.test(res_buffer),
      `Trailer in HTTP/1.0 response. Response buffer: ${res_buffer}`
    );
    outstanding_reqs--;
    if (outstanding_reqs === 0) {
      server.close();
      process.exit();
    }
  });
});

// now, we test an HTTP/1.1 request.
server.on('listening', function() {
  const c = net.createConnection(this.address().port);
  let res_buffer = '';
  let tid;

  c.setEncoding('utf8');

  c.on('connect', function() {
    outstanding_reqs++;
    c.write('GET / HTTP/1.1\r\n\r\n');
    tid = setTimeout(common.mustNotCall(), 2000, 'Couldn\'t find last chunk.');
  });

  c.on('data', function(chunk) {
    res_buffer += chunk;
    if (/0\r\n/.test(res_buffer)) { // got the end.
      outstanding_reqs--;
      clearTimeout(tid);
      assert.ok(
        /0\r\nx-foo: bar\r\n\r\n$/.test(res_buffer),
<<<<<<< HEAD
        'No trailer in HTTP/1.1 response.'
=======
        `No trailer in HTTP/1.1 response. Response buffer: ${res_buffer}`
>>>>>>> 84bd6f3c
      );
      if (outstanding_reqs === 0) {
        server.close();
        process.exit();
      }
    }
  });
});

// now, see if the client sees the trailers.
server.on('listening', function() {
  http.get({
    port: this.address().port,
    path: '/hello',
    headers: {}
  }, function(res) {
    res.on('end', function() {
      assert.ok('x-foo' in res.trailers,
                `${util.inspect(res.trailers)} misses the 'x-foo' property`);
      outstanding_reqs--;
      if (outstanding_reqs === 0) {
        server.close();
        process.exit();
      }
    });
    res.resume();
  });
  outstanding_reqs++;
});<|MERGE_RESOLUTION|>--- conflicted
+++ resolved
@@ -87,11 +87,7 @@
       clearTimeout(tid);
       assert.ok(
         /0\r\nx-foo: bar\r\n\r\n$/.test(res_buffer),
-<<<<<<< HEAD
-        'No trailer in HTTP/1.1 response.'
-=======
         `No trailer in HTTP/1.1 response. Response buffer: ${res_buffer}`
->>>>>>> 84bd6f3c
       );
       if (outstanding_reqs === 0) {
         server.close();
