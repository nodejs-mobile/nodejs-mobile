// Flags: --expose_internals
'use strict';
const common = require('../common');
const assert = require('assert');
const cp = require('child_process');

if (process.argv[2] === 'child') {
  setInterval(() => {}, 1000);
} else {
  const internalCp = require('internal/child_process');
  const oldSpawnSync = internalCp.spawnSync;
  const { SIGKILL } = process.binding('constants').os.signals;

  function spawn(killSignal, beforeSpawn) {
    if (beforeSpawn) {
      internalCp.spawnSync = common.mustCall(function(opts) {
        beforeSpawn(opts);
        return oldSpawnSync(opts);
      });
    }
    const child = cp.spawnSync(process.execPath,
                               [__filename, 'child'],
                               { killSignal, timeout: 100 });
<<<<<<< HEAD

=======
    if (beforeSpawn)
      internalCp.spawnSync = oldSpawnSync;
>>>>>>> 84bd6f3c
    assert.strictEqual(child.status, null);
    assert.strictEqual(child.error.code, 'ETIMEDOUT');
    return child;
  }

  // Verify that an error is thrown for unknown signals.
  common.expectsError(() => {
    spawn('SIG_NOT_A_REAL_SIGNAL');
  }, { code: 'ERR_UNKNOWN_SIGNAL', type: TypeError });

  // Verify that the default kill signal is SIGTERM.
  {
    const child = spawn(undefined, (opts) => {
      assert.strictEqual(opts.options.killSignal, undefined);
    });

    assert.strictEqual(child.signal, 'SIGTERM');
  }

  // Verify that a string signal name is handled properly.
  {
    const child = spawn('SIGKILL', (opts) => {
      assert.strictEqual(opts.options.killSignal, SIGKILL);
    });

    assert.strictEqual(child.signal, 'SIGKILL');
  }

  // Verify that a numeric signal is handled properly.
  {
    assert.strictEqual(typeof SIGKILL, 'number');

    const child = spawn(SIGKILL, (opts) => {
      assert.strictEqual(opts.options.killSignal, SIGKILL);
    });

    assert.strictEqual(child.signal, 'SIGKILL');
  }
}<|MERGE_RESOLUTION|>--- conflicted
+++ resolved
@@ -21,12 +21,8 @@
     const child = cp.spawnSync(process.execPath,
                                [__filename, 'child'],
                                { killSignal, timeout: 100 });
-<<<<<<< HEAD
-
-=======
     if (beforeSpawn)
       internalCp.spawnSync = oldSpawnSync;
->>>>>>> 84bd6f3c
     assert.strictEqual(child.status, null);
     assert.strictEqual(child.error.code, 'ETIMEDOUT');
     return child;
