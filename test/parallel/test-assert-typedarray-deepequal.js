--- conflicted
+++ resolved
@@ -67,12 +67,9 @@
     // eslint-disable-next-line no-restricted-properties
     makeBlock(assert.deepEqual, arrayPair[0], arrayPair[1]),
     assert.AssertionError
-<<<<<<< HEAD
-=======
   );
   assert.throws(
     makeBlock(assert.deepStrictEqual, arrayPair[0], arrayPair[1]),
     assert.AssertionError
->>>>>>> 84bd6f3c
   );
 });