// Copyright Joyent, Inc. and other Node contributors.
//
// Permission is hereby granted, free of charge, to any person obtaining a
// copy of this software and associated documentation files (the
// "Software"), to deal in the Software without restriction, including
// without limitation the rights to use, copy, modify, merge, publish,
// distribute, sublicense, and/or sell copies of the Software, and to permit
// persons to whom the Software is furnished to do so, subject to the
// following conditions:
//
// The above copyright notice and this permission notice shall be included
// in all copies or substantial portions of the Software.
//
// THE SOFTWARE IS PROVIDED "AS IS", WITHOUT WARRANTY OF ANY KIND, EXPRESS
// OR IMPLIED, INCLUDING BUT NOT LIMITED TO THE WARRANTIES OF
// MERCHANTABILITY, FITNESS FOR A PARTICULAR PURPOSE AND NONINFRINGEMENT. IN
// NO EVENT SHALL THE AUTHORS OR COPYRIGHT HOLDERS BE LIABLE FOR ANY CLAIM,
// DAMAGES OR OTHER LIABILITY, WHETHER IN AN ACTION OF CONTRACT, TORT OR
// OTHERWISE, ARISING FROM, OUT OF OR IN CONNECTION WITH THE SOFTWARE OR THE
// USE OR OTHER DEALINGS IN THE SOFTWARE.

'use strict';
const common = require('../common');
if (!common.hasCrypto)
  common.skip('missing crypto');

<<<<<<< HEAD
const assert = require('assert');
const https = require('https');
const fs = require('fs');
const path = require('path');
=======
const fixtures = require('../common/fixtures');
const assert = require('assert');
const https = require('https');
>>>>>>> 84bd6f3c

const options = {
  key: fixtures.readSync('test_key.pem'),
  cert: fixtures.readSync('test_cert.pem')
};

const bufSize = 1024 * 1024;
let sent = 0;
let received = 0;

const server = https.createServer(options, function(req, res) {
  res.writeHead(200);
  req.pipe(res);
});

server.listen(0, function() {
  let resumed = false;
  const req = https.request({
    method: 'POST',
    port: this.address().port,
    rejectUnauthorized: false
  }, function(res) {
    let timer;
    res.pause();
    console.error('paused');
    send();
    function send() {
      if (req.write(Buffer.allocUnsafe(bufSize))) {
        sent += bufSize;
        assert.ok(sent < 100 * 1024 * 1024); // max 100MB
        return process.nextTick(send);
      }
      sent += bufSize;
      console.error(`sent: ${sent}`);
      resumed = true;
      res.resume();
      console.error('resumed');
      timer = setTimeout(function() {
        process.exit(1);
      }, 1000);
    }

    res.on('data', function(data) {
      assert.ok(resumed);
      if (timer) {
        clearTimeout(timer);
        timer = null;
      }
      received += data.length;
      if (received >= sent) {
        console.error(`received: ${received}`);
        req.end();
        server.close();
      }
    });
  });
  req.write('a');
  ++sent;
});

process.on('exit', function() {
  assert.strictEqual(sent, received);
});<|MERGE_RESOLUTION|>--- conflicted
+++ resolved
@@ -24,16 +24,9 @@
 if (!common.hasCrypto)
   common.skip('missing crypto');
 
-<<<<<<< HEAD
-const assert = require('assert');
-const https = require('https');
-const fs = require('fs');
-const path = require('path');
-=======
 const fixtures = require('../common/fixtures');
 const assert = require('assert');
 const https = require('https');
->>>>>>> 84bd6f3c
 
 const options = {
   key: fixtures.readSync('test_key.pem'),
