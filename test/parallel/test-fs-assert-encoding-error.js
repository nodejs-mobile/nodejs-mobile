--- conflicted
+++ resolved
@@ -11,11 +11,7 @@
 
 assert.throws(() => {
   fs.readFile('path', options, common.mustNotCall());
-<<<<<<< HEAD
-}, unknownEncodingMessage);
-=======
 }, expectedError);
->>>>>>> 84bd6f3c
 
 assert.throws(() => {
   fs.readFileSync('path', options);
@@ -23,11 +19,7 @@
 
 assert.throws(() => {
   fs.readdir('path', options, common.mustNotCall());
-<<<<<<< HEAD
-}, unknownEncodingMessage);
-=======
 }, expectedError);
->>>>>>> 84bd6f3c
 
 assert.throws(() => {
   fs.readdirSync('path', options);
@@ -35,11 +27,7 @@
 
 assert.throws(() => {
   fs.readlink('path', options, common.mustNotCall());
-<<<<<<< HEAD
-}, unknownEncodingMessage);
-=======
 }, expectedError);
->>>>>>> 84bd6f3c
 
 assert.throws(() => {
   fs.readlinkSync('path', options);
@@ -47,11 +35,7 @@
 
 assert.throws(() => {
   fs.writeFile('path', 'data', options, common.mustNotCall());
-<<<<<<< HEAD
-}, unknownEncodingMessage);
-=======
 }, expectedError);
->>>>>>> 84bd6f3c
 
 assert.throws(() => {
   fs.writeFileSync('path', 'data', options);
@@ -59,11 +43,7 @@
 
 assert.throws(() => {
   fs.appendFile('path', 'data', options, common.mustNotCall());
-<<<<<<< HEAD
-}, unknownEncodingMessage);
-=======
 }, expectedError);
->>>>>>> 84bd6f3c
 
 assert.throws(() => {
   fs.appendFileSync('path', 'data', options);
@@ -71,19 +51,11 @@
 
 assert.throws(() => {
   fs.watch('path', options, common.mustNotCall());
-<<<<<<< HEAD
-}, unknownEncodingMessage);
-
-assert.throws(() => {
-  fs.realpath('path', options, common.mustNotCall());
-}, unknownEncodingMessage);
-=======
 }, expectedError);
 
 assert.throws(() => {
   fs.realpath('path', options, common.mustNotCall());
 }, expectedError);
->>>>>>> 84bd6f3c
 
 assert.throws(() => {
   fs.realpathSync('path', options);
@@ -91,11 +63,7 @@
 
 assert.throws(() => {
   fs.mkdtemp('path', options, common.mustNotCall());
-<<<<<<< HEAD
-}, unknownEncodingMessage);
-=======
 }, expectedError);
->>>>>>> 84bd6f3c
 
 assert.throws(() => {
   fs.mkdtempSync('path', options);
