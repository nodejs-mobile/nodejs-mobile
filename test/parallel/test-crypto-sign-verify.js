--- conflicted
+++ resolved
@@ -233,34 +233,21 @@
 
 // Test exceptions for invalid `padding` and `saltLength` values
 {
-  const paddingNotInteger = /^TypeError: padding must be an integer$/;
-  const saltLengthNotInteger = /^TypeError: saltLength must be an integer$/;
-
   [null, undefined, NaN, 'boom', {}, [], true, false]
     .forEach((invalidValue) => {
-<<<<<<< HEAD
-      assert.throws(() => {
-=======
       common.expectsError(() => {
->>>>>>> 84bd6f3c
         crypto.createSign('SHA256')
           .update('Test123')
           .sign({
             key: keyPem,
             padding: invalidValue
           });
-<<<<<<< HEAD
-      }, paddingNotInteger);
-
-      assert.throws(() => {
-=======
       }, {
         code: 'ERR_INVALID_OPT_VALUE',
         type: TypeError
       });
 
       common.expectsError(() => {
->>>>>>> 84bd6f3c
         crypto.createSign('SHA256')
           .update('Test123')
           .sign({
@@ -268,14 +255,10 @@
             padding: crypto.constants.RSA_PKCS1_PSS_PADDING,
             saltLength: invalidValue
           });
-<<<<<<< HEAD
-      }, saltLengthNotInteger);
-=======
       }, {
         code: 'ERR_INVALID_OPT_VALUE',
         type: TypeError
       });
->>>>>>> 84bd6f3c
     });
 
   assert.throws(() => {
@@ -290,18 +273,12 @@
 
 // Test throws exception when key options is null
 {
-<<<<<<< HEAD
-  assert.throws(() => {
-    crypto.createSign('SHA1').update('Test123').sign(null, 'base64');
-  }, /^Error: No key provided to sign$/);
-=======
   common.expectsError(() => {
     crypto.createSign('SHA1').update('Test123').sign(null, 'base64');
   }, {
     code: 'ERR_CRYPTO_SIGN_KEY_REQUIRED',
     type: Error
   });
->>>>>>> 84bd6f3c
 }
 
 // RSA-PSS Sign test by verifying with 'openssl dgst -verify'
