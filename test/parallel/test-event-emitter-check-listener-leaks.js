// Copyright Joyent, Inc. and other Node contributors.
//
// Permission is hereby granted, free of charge, to any person obtaining a
// copy of this software and associated documentation files (the
// "Software"), to deal in the Software without restriction, including
// without limitation the rights to use, copy, modify, merge, publish,
// distribute, sublicense, and/or sell copies of the Software, and to permit
// persons to whom the Software is furnished to do so, subject to the
// following conditions:
//
// The above copyright notice and this permission notice shall be included
// in all copies or substantial portions of the Software.
//
// THE SOFTWARE IS PROVIDED "AS IS", WITHOUT WARRANTY OF ANY KIND, EXPRESS
// OR IMPLIED, INCLUDING BUT NOT LIMITED TO THE WARRANTIES OF
// MERCHANTABILITY, FITNESS FOR A PARTICULAR PURPOSE AND NONINFRINGEMENT. IN
// NO EVENT SHALL THE AUTHORS OR COPYRIGHT HOLDERS BE LIABLE FOR ANY CLAIM,
// DAMAGES OR OTHER LIABILITY, WHETHER IN AN ACTION OF CONTRACT, TORT OR
// OTHERWISE, ARISING FROM, OUT OF OR IN CONNECTION WITH THE SOFTWARE OR THE
// USE OR OTHER DEALINGS IN THE SOFTWARE.

'use strict';

const common = require('../common');
const assert = require('assert');
const events = require('events');

// default
{
  const e = new events.EventEmitter();

  for (let i = 0; i < 10; i++) {
    e.on('default', common.mustNotCall());
  }
<<<<<<< HEAD
  assert.ok(!e._events['default'].hasOwnProperty('warned'));
  e.on('default', common.mustNotCall());
  assert.ok(e._events['default'].warned);
=======
  assert.ok(!e._events.default.hasOwnProperty('warned'));
  e.on('default', common.mustNotCall());
  assert.ok(e._events.default.warned);
>>>>>>> 84bd6f3c

  // symbol
  const symbol = Symbol('symbol');
  e.setMaxListeners(1);
  e.on(symbol, common.mustNotCall());
  assert.ok(!e._events[symbol].hasOwnProperty('warned'));
  e.on(symbol, common.mustNotCall());
  assert.ok(e._events[symbol].hasOwnProperty('warned'));

  // specific
  e.setMaxListeners(5);
  for (let i = 0; i < 5; i++) {
    e.on('specific', common.mustNotCall());
  }
<<<<<<< HEAD
  assert.ok(!e._events['specific'].hasOwnProperty('warned'));
  e.on('specific', common.mustNotCall());
  assert.ok(e._events['specific'].warned);
=======
  assert.ok(!e._events.specific.hasOwnProperty('warned'));
  e.on('specific', common.mustNotCall());
  assert.ok(e._events.specific.warned);
>>>>>>> 84bd6f3c

  // only one
  e.setMaxListeners(1);
  e.on('only one', common.mustNotCall());
  assert.ok(!e._events['only one'].hasOwnProperty('warned'));
  e.on('only one', common.mustNotCall());
  assert.ok(e._events['only one'].hasOwnProperty('warned'));

  // unlimited
  e.setMaxListeners(0);
  for (let i = 0; i < 1000; i++) {
    e.on('unlimited', common.mustNotCall());
  }
<<<<<<< HEAD
  assert.ok(!e._events['unlimited'].hasOwnProperty('warned'));
=======
  assert.ok(!e._events.unlimited.hasOwnProperty('warned'));
>>>>>>> 84bd6f3c
}

// process-wide
{
  events.EventEmitter.defaultMaxListeners = 42;
  const e = new events.EventEmitter();

  for (let i = 0; i < 42; ++i) {
    e.on('fortytwo', common.mustNotCall());
  }
<<<<<<< HEAD
  assert.ok(!e._events['fortytwo'].hasOwnProperty('warned'));
  e.on('fortytwo', common.mustNotCall());
  assert.ok(e._events['fortytwo'].hasOwnProperty('warned'));
  delete e._events['fortytwo'].warned;

  events.EventEmitter.defaultMaxListeners = 44;
  e.on('fortytwo', common.mustNotCall());
  assert.ok(!e._events['fortytwo'].hasOwnProperty('warned'));
  e.on('fortytwo', common.mustNotCall());
  assert.ok(e._events['fortytwo'].hasOwnProperty('warned'));
=======
  assert.ok(!e._events.fortytwo.hasOwnProperty('warned'));
  e.on('fortytwo', common.mustNotCall());
  assert.ok(e._events.fortytwo.hasOwnProperty('warned'));
  delete e._events.fortytwo.warned;

  events.EventEmitter.defaultMaxListeners = 44;
  e.on('fortytwo', common.mustNotCall());
  assert.ok(!e._events.fortytwo.hasOwnProperty('warned'));
  e.on('fortytwo', common.mustNotCall());
  assert.ok(e._events.fortytwo.hasOwnProperty('warned'));
>>>>>>> 84bd6f3c
}

// but _maxListeners still has precedence over defaultMaxListeners
{
  events.EventEmitter.defaultMaxListeners = 42;
  const e = new events.EventEmitter();
  e.setMaxListeners(1);
  e.on('uno', common.mustNotCall());
<<<<<<< HEAD
  assert.ok(!e._events['uno'].hasOwnProperty('warned'));
  e.on('uno', common.mustNotCall());
  assert.ok(e._events['uno'].hasOwnProperty('warned'));
=======
  assert.ok(!e._events.uno.hasOwnProperty('warned'));
  e.on('uno', common.mustNotCall());
  assert.ok(e._events.uno.hasOwnProperty('warned'));
>>>>>>> 84bd6f3c

  // chainable
  assert.strictEqual(e, e.setMaxListeners(1));
}<|MERGE_RESOLUTION|>--- conflicted
+++ resolved
@@ -32,15 +32,9 @@
   for (let i = 0; i < 10; i++) {
     e.on('default', common.mustNotCall());
   }
-<<<<<<< HEAD
-  assert.ok(!e._events['default'].hasOwnProperty('warned'));
-  e.on('default', common.mustNotCall());
-  assert.ok(e._events['default'].warned);
-=======
   assert.ok(!e._events.default.hasOwnProperty('warned'));
   e.on('default', common.mustNotCall());
   assert.ok(e._events.default.warned);
->>>>>>> 84bd6f3c
 
   // symbol
   const symbol = Symbol('symbol');
@@ -55,15 +49,9 @@
   for (let i = 0; i < 5; i++) {
     e.on('specific', common.mustNotCall());
   }
-<<<<<<< HEAD
-  assert.ok(!e._events['specific'].hasOwnProperty('warned'));
-  e.on('specific', common.mustNotCall());
-  assert.ok(e._events['specific'].warned);
-=======
   assert.ok(!e._events.specific.hasOwnProperty('warned'));
   e.on('specific', common.mustNotCall());
   assert.ok(e._events.specific.warned);
->>>>>>> 84bd6f3c
 
   // only one
   e.setMaxListeners(1);
@@ -77,11 +65,7 @@
   for (let i = 0; i < 1000; i++) {
     e.on('unlimited', common.mustNotCall());
   }
-<<<<<<< HEAD
-  assert.ok(!e._events['unlimited'].hasOwnProperty('warned'));
-=======
   assert.ok(!e._events.unlimited.hasOwnProperty('warned'));
->>>>>>> 84bd6f3c
 }
 
 // process-wide
@@ -92,18 +76,6 @@
   for (let i = 0; i < 42; ++i) {
     e.on('fortytwo', common.mustNotCall());
   }
-<<<<<<< HEAD
-  assert.ok(!e._events['fortytwo'].hasOwnProperty('warned'));
-  e.on('fortytwo', common.mustNotCall());
-  assert.ok(e._events['fortytwo'].hasOwnProperty('warned'));
-  delete e._events['fortytwo'].warned;
-
-  events.EventEmitter.defaultMaxListeners = 44;
-  e.on('fortytwo', common.mustNotCall());
-  assert.ok(!e._events['fortytwo'].hasOwnProperty('warned'));
-  e.on('fortytwo', common.mustNotCall());
-  assert.ok(e._events['fortytwo'].hasOwnProperty('warned'));
-=======
   assert.ok(!e._events.fortytwo.hasOwnProperty('warned'));
   e.on('fortytwo', common.mustNotCall());
   assert.ok(e._events.fortytwo.hasOwnProperty('warned'));
@@ -114,7 +86,6 @@
   assert.ok(!e._events.fortytwo.hasOwnProperty('warned'));
   e.on('fortytwo', common.mustNotCall());
   assert.ok(e._events.fortytwo.hasOwnProperty('warned'));
->>>>>>> 84bd6f3c
 }
 
 // but _maxListeners still has precedence over defaultMaxListeners
@@ -123,15 +94,9 @@
   const e = new events.EventEmitter();
   e.setMaxListeners(1);
   e.on('uno', common.mustNotCall());
-<<<<<<< HEAD
-  assert.ok(!e._events['uno'].hasOwnProperty('warned'));
-  e.on('uno', common.mustNotCall());
-  assert.ok(e._events['uno'].hasOwnProperty('warned'));
-=======
   assert.ok(!e._events.uno.hasOwnProperty('warned'));
   e.on('uno', common.mustNotCall());
   assert.ok(e._events.uno.hasOwnProperty('warned'));
->>>>>>> 84bd6f3c
 
   // chainable
   assert.strictEqual(e, e.setMaxListeners(1));
