'use strict';
<<<<<<< HEAD
var common = require('../common');
var assert = require('assert');
=======
require('../common');
const assert = require('assert');
>>>>>>> b32ae9e7

const spawn = require('child_process').spawn;
const args = ['-i'];
const child = spawn(process.execPath, args);

<<<<<<< HEAD
var input = '(function(){"use strict"; const y=1;y=2})()\n';
var expectedOutput = common.engineSpecificMessage({
  v8: /^> TypeError: Assignment to constant variable.\n/,
  chakracore: /^> TypeError: Assignment to const\n/
});
=======
const input = '(function(){"use strict"; const y=1;y=2})()\n';
const expectOut = /^> TypeError: Assignment to constant variable.\n/;
>>>>>>> b32ae9e7

child.stderr.setEncoding('utf8');
child.stderr.on('data', function(c) {
  throw new Error('child.stderr be silent');
});

child.stdout.setEncoding('utf8');
let out = '';
child.stdout.on('data', function(c) {
  out += c;
});
child.stdout.on('end', function() {
  assert(expectedOutput.test(out));
  console.log('ok');
});

child.stdin.end(input);<|MERGE_RESOLUTION|>--- conflicted
+++ resolved
@@ -1,26 +1,16 @@
 'use strict';
-<<<<<<< HEAD
-var common = require('../common');
-var assert = require('assert');
-=======
-require('../common');
+const common = require('../common');
 const assert = require('assert');
->>>>>>> b32ae9e7
 
 const spawn = require('child_process').spawn;
 const args = ['-i'];
 const child = spawn(process.execPath, args);
 
-<<<<<<< HEAD
-var input = '(function(){"use strict"; const y=1;y=2})()\n';
-var expectedOutput = common.engineSpecificMessage({
+const input = '(function(){"use strict"; const y=1;y=2})()\n';
+const expectOut = common.engineSpecificMessage({
   v8: /^> TypeError: Assignment to constant variable.\n/,
   chakracore: /^> TypeError: Assignment to const\n/
 });
-=======
-const input = '(function(){"use strict"; const y=1;y=2})()\n';
-const expectOut = /^> TypeError: Assignment to constant variable.\n/;
->>>>>>> b32ae9e7
 
 child.stderr.setEncoding('utf8');
 child.stderr.on('data', function(c) {
@@ -33,7 +23,7 @@
   out += c;
 });
 child.stdout.on('end', function() {
-  assert(expectedOutput.test(out));
+  assert(expectOut.test(out));
   console.log('ok');
 });
 
