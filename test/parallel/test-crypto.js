--- conflicted
+++ resolved
@@ -29,11 +29,6 @@
 const crypto = require('crypto');
 const tls = require('tls');
 const fixtures = require('../common/fixtures');
-<<<<<<< HEAD
-
-crypto.DEFAULT_ENCODING = 'buffer';
-=======
->>>>>>> 84bd6f3c
 
 // Test Certificates
 const caPem = fixtures.readSync('test_ca.pem', 'ascii');
@@ -59,29 +54,6 @@
 });
 
 // PFX tests
-<<<<<<< HEAD
-assert.doesNotThrow(function() {
-  tls.createSecureContext({ pfx: certPfx, passphrase: 'sample' });
-});
-
-assert.throws(function() {
-  tls.createSecureContext({ pfx: certPfx });
-}, /^Error: mac verify failure$/);
-
-assert.throws(function() {
-  tls.createSecureContext({ pfx: certPfx, passphrase: 'test' });
-}, /^Error: mac verify failure$/);
-
-assert.throws(function() {
-  tls.createSecureContext({ pfx: 'sample', passphrase: 'test' });
-}, /^Error: not enough data$/);
-
-
-// update() should only take buffers / strings
-assert.throws(function() {
-  crypto.createHash('sha1').update({ foo: 'bar' });
-}, /^TypeError: Data must be a string or a buffer$/);
-=======
 tls.createSecureContext({ pfx: certPfx, passphrase: 'sample' });
 
 assert.throws(function() {
@@ -125,7 +97,6 @@
     code: 'ERR_INVALID_ARG_TYPE',
     type: TypeError
   });
->>>>>>> 84bd6f3c
 
 
 function validateList(list) {
@@ -217,17 +188,6 @@
 
 assert.throws(function() {
   crypto.createHash('sha1').update('0', 'hex');
-<<<<<<< HEAD
-}, /^TypeError: Bad input string$/);
-
-assert.throws(function() {
-  crypto.createSign('SHA1').update('0', 'hex');
-}, /^TypeError: Bad input string$/);
-
-assert.throws(function() {
-  crypto.createVerify('SHA1').update('0', 'hex');
-}, /^TypeError: Bad input string$/);
-=======
 }, (err) => {
   // Throws TypeError, so there is no opensslErrorStack property.
   if ((err instanceof Error) &&
@@ -236,7 +196,6 @@
     return true;
   }
 });
->>>>>>> 84bd6f3c
 
 assert.throws(function() {
   const priv = [
@@ -249,9 +208,6 @@
     ''
   ].join('\n');
   crypto.createSign('SHA256').update('test').sign(priv);
-<<<<<<< HEAD
-}, /digest too big for rsa key$/);
-=======
 }, (err) => {
   if ((err instanceof Error) &&
       /digest too big for rsa key$/.test(err) &&
@@ -259,7 +215,6 @@
     return true;
   }
 });
->>>>>>> 84bd6f3c
 
 assert.throws(function() {
   // The correct header inside `test_bad_rsa_privkey.pem` should have been
