'use strict';

// Tests to verify doubles are correctly written

const common = require('../common');
const assert = require('assert');

const buffer = Buffer.allocUnsafe(16);

buffer.writeDoubleBE(2.225073858507201e-308, 0);
buffer.writeDoubleLE(2.225073858507201e-308, 8);
assert.ok(buffer.equals(new Uint8Array([
  0x00, 0x0f, 0xff, 0xff, 0xff, 0xff, 0xff, 0xff,
  0xff, 0xff, 0xff, 0xff, 0xff, 0xff, 0x0f, 0x00
])));

buffer.writeDoubleBE(1.0000000000000004, 0);
buffer.writeDoubleLE(1.0000000000000004, 8);
assert.ok(buffer.equals(new Uint8Array([
  0x3f, 0xf0, 0x00, 0x00, 0x00, 0x00, 0x00, 0x02,
  0x02, 0x00, 0x00, 0x00, 0x00, 0x00, 0xf0, 0x3f
])));

buffer.writeDoubleBE(-2, 0);
buffer.writeDoubleLE(-2, 8);
assert.ok(buffer.equals(new Uint8Array([
  0xc0, 0x00, 0x00, 0x00, 0x00, 0x00, 0x00, 0x00,
  0x00, 0x00, 0x00, 0x00, 0x00, 0x00, 0x00, 0xc0
])));

buffer.writeDoubleBE(1.7976931348623157e+308, 0);
buffer.writeDoubleLE(1.7976931348623157e+308, 8);
assert.ok(buffer.equals(new Uint8Array([
  0x7f, 0xef, 0xff, 0xff, 0xff, 0xff, 0xff, 0xff,
  0xff, 0xff, 0xff, 0xff, 0xff, 0xff, 0xef, 0x7f
])));

buffer.writeDoubleBE(0 * -1, 0);
buffer.writeDoubleLE(0 * -1, 8);
assert.ok(buffer.equals(new Uint8Array([
  0x80, 0x00, 0x00, 0x00, 0x00, 0x00, 0x00, 0x00,
  0x00, 0x00, 0x00, 0x00, 0x00, 0x00, 0x00, 0x80
])));

buffer.writeDoubleBE(Infinity, 0);
buffer.writeDoubleLE(Infinity, 8);

assert.ok(buffer.equals(new Uint8Array([
  0x7F, 0xF0, 0x00, 0x00, 0x00, 0x00, 0x00, 0x00,
  0x00, 0x00, 0x00, 0x00, 0x00, 0x00, 0xF0, 0x7F
])));

assert.strictEqual(buffer.readDoubleBE(0), Infinity);
assert.strictEqual(buffer.readDoubleLE(8), Infinity);

buffer.writeDoubleBE(-Infinity, 0);
buffer.writeDoubleLE(-Infinity, 8);

assert.ok(buffer.equals(new Uint8Array([
  0xFF, 0xF0, 0x00, 0x00, 0x00, 0x00, 0x00, 0x00,
  0x00, 0x00, 0x00, 0x00, 0x00, 0x00, 0xF0, 0xFF
])));

assert.strictEqual(buffer.readDoubleBE(0), -Infinity);
assert.strictEqual(buffer.readDoubleLE(8), -Infinity);

buffer.writeDoubleBE(NaN, 0);
buffer.writeDoubleLE(NaN, 8);

<<<<<<< HEAD
if (common.isChakraEngine) {
  assert.ok(buffer.equals(new Uint8Array([
    0xFF, 0xF8, 0x00, 0x00, 0x00, 0x00, 0x00, 0x00,
    0x00, 0x00, 0x00, 0x00, 0x00, 0x00, 0xF8, 0xFF
=======
// JS only knows a single NaN but there exist two platform specific
// implementations. Therefore, allow both quiet and signalling NaNs.
if (buffer[1] === 0xF7) {
  assert.ok(buffer.equals(new Uint8Array([
    0x7F, 0xF7, 0xFF, 0xFF, 0xFF, 0xFF, 0xFF, 0xFF,
    0xFF, 0xFF, 0xFF, 0xFF, 0xFF, 0xFF, 0xF7, 0x7F
>>>>>>> 687867db
  ])));
} else {
  assert.ok(buffer.equals(new Uint8Array([
    0x7F, 0xF8, 0x00, 0x00, 0x00, 0x00, 0x00, 0x00,
    0x00, 0x00, 0x00, 0x00, 0x00, 0x00, 0xF8, 0x7F
  ])));
}

assert.ok(Number.isNaN(buffer.readDoubleBE(0)));
assert.ok(Number.isNaN(buffer.readDoubleLE(8)));

// OOB in writeDouble{LE,BE} should throw.
{
  const small = Buffer.allocUnsafe(1);

  ['writeDoubleLE', 'writeDoubleBE'].forEach((fn) => {

    // Verify that default offset works fine.
    buffer[fn](23, undefined);
    buffer[fn](23);

    assert.throws(
      () => small[fn](11.11, 0),
      {
        code: 'ERR_BUFFER_OUT_OF_BOUNDS',
        name: 'RangeError [ERR_BUFFER_OUT_OF_BOUNDS]',
        message: 'Attempt to write outside buffer bounds'
      });

    ['', '0', null, {}, [], () => {}, true, false].forEach((off) => {
      assert.throws(
        () => small[fn](23, off),
        { code: 'ERR_INVALID_ARG_TYPE' });
    });

    [Infinity, -1, 9].forEach((offset) => {
      assert.throws(
        () => buffer[fn](23, offset),
        {
          code: 'ERR_OUT_OF_RANGE',
          name: 'RangeError [ERR_OUT_OF_RANGE]',
          message: 'The value of "offset" is out of range. ' +
                     `It must be >= 0 and <= 8. Received ${offset}`
        });
    });

    [NaN, 1.01].forEach((offset) => {
      assert.throws(
        () => buffer[fn](42, offset),
        {
          code: 'ERR_OUT_OF_RANGE',
          name: 'RangeError [ERR_OUT_OF_RANGE]',
          message: 'The value of "offset" is out of range. ' +
                   `It must be an integer. Received ${offset}`
        });
    });
  });
}<|MERGE_RESOLUTION|>--- conflicted
+++ resolved
@@ -67,19 +67,17 @@
 buffer.writeDoubleBE(NaN, 0);
 buffer.writeDoubleLE(NaN, 8);
 
-<<<<<<< HEAD
+// JS only knows a single NaN but there exist two platform specific
+// implementations. Therefore, allow both quiet and signalling NaNs.
 if (common.isChakraEngine) {
   assert.ok(buffer.equals(new Uint8Array([
     0xFF, 0xF8, 0x00, 0x00, 0x00, 0x00, 0x00, 0x00,
     0x00, 0x00, 0x00, 0x00, 0x00, 0x00, 0xF8, 0xFF
-=======
-// JS only knows a single NaN but there exist two platform specific
-// implementations. Therefore, allow both quiet and signalling NaNs.
-if (buffer[1] === 0xF7) {
+  ])));
+} else if (buffer[1] === 0xF7) {
   assert.ok(buffer.equals(new Uint8Array([
     0x7F, 0xF7, 0xFF, 0xFF, 0xFF, 0xFF, 0xFF, 0xFF,
     0xFF, 0xFF, 0xFF, 0xFF, 0xFF, 0xFF, 0xF7, 0x7F
->>>>>>> 687867db
   ])));
 } else {
   assert.ok(buffer.equals(new Uint8Array([
