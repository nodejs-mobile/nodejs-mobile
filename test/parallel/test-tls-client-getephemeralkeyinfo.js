--- conflicted
+++ resolved
@@ -2,15 +2,6 @@
 const common = require('../common');
 if (!common.hasCrypto)
   common.skip('missing crypto');
-<<<<<<< HEAD
-
-const assert = require('assert');
-const tls = require('tls');
-const fs = require('fs');
-
-const key = fs.readFileSync(`${common.fixturesDir}/keys/agent2-key.pem`);
-const cert = fs.readFileSync(`${common.fixturesDir}/keys/agent2-cert.pem`);
-=======
 const fixtures = require('../common/fixtures');
 
 const assert = require('assert');
@@ -18,7 +9,6 @@
 
 const key = fixtures.readKey('agent2-key.pem');
 const cert = fixtures.readKey('agent2-cert.pem');
->>>>>>> 84bd6f3c
 
 let ntests = 0;
 let nsuccess = 0;
