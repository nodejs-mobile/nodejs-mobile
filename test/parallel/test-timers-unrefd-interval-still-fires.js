--- conflicted
+++ resolved
@@ -16,11 +16,7 @@
   if (--N === 0) {
     clearInterval(timer);
     timer._onTimeout =
-<<<<<<< HEAD
-      common.mustNotCall('Unrefd interal fired after being cleared');
-=======
       common.mustNotCall('Unrefd interval fired after being cleared');
->>>>>>> 84bd6f3c
     clearTimeout(keepOpen);
   }
 }, N), 1);
