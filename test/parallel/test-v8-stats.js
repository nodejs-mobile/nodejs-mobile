'use strict';
<<<<<<< HEAD
var common = require('../common');
var assert = require('assert');
var v8 = require('v8');
=======
require('../common');
const assert = require('assert');
const v8 = require('v8');
>>>>>>> b32ae9e7

const s = v8.getHeapStatistics();
const keys = [
  'does_zap_garbage',
  'heap_size_limit',
  'malloced_memory',
  'peak_malloced_memory',
  'total_available_size',
  'total_heap_size',
  'total_heap_size_executable',
  'total_physical_size',
  'used_heap_size'];
assert.deepStrictEqual(Object.keys(s).sort(), keys);
keys.forEach(function(key) {
  assert.strictEqual(typeof s[key], 'number');
});

// chakra doesn't expose heapSpace names, so skip
// the test for getHeapSpaceStatistics
if (common.isChakraEngine) {
  return;
}

const expectedHeapSpaces = [
  'new_space',
  'old_space',
  'code_space',
  'map_space',
  'large_object_space'
];
const heapSpaceStatistics = v8.getHeapSpaceStatistics();
const actualHeapSpaceNames = heapSpaceStatistics.map((s) => s.space_name);
assert.deepStrictEqual(actualHeapSpaceNames.sort(), expectedHeapSpaces.sort());
heapSpaceStatistics.forEach((heapSpace) => {
  assert.strictEqual(typeof heapSpace.space_name, 'string');
  assert.strictEqual(typeof heapSpace.space_size, 'number');
  assert.strictEqual(typeof heapSpace.space_used_size, 'number');
  assert.strictEqual(typeof heapSpace.space_available_size, 'number');
  assert.strictEqual(typeof heapSpace.physical_space_size, 'number');
});<|MERGE_RESOLUTION|>--- conflicted
+++ resolved
@@ -1,13 +1,7 @@
 'use strict';
-<<<<<<< HEAD
-var common = require('../common');
-var assert = require('assert');
-var v8 = require('v8');
-=======
-require('../common');
+const common = require('../common');
 const assert = require('assert');
 const v8 = require('v8');
->>>>>>> b32ae9e7
 
 const s = v8.getHeapStatistics();
 const keys = [
