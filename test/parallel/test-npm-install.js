--- conflicted
+++ resolved
@@ -58,11 +58,5 @@
 
   assert.strictEqual(code, 0, `npm install got error code ${code}`);
   assert.strictEqual(signalCode, null, `unexpected signal: ${signalCode}`);
-<<<<<<< HEAD
-  assert.doesNotThrow(function() {
-    fs.accessSync(`${installDir}/node_modules/package-name`);
-  });
-=======
   assert(fs.existsSync(`${installDir}/node_modules/package-name`));
->>>>>>> 84bd6f3c
 }