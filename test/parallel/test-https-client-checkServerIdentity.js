--- conflicted
+++ resolved
@@ -25,14 +25,8 @@
   common.skip('missing crypto');
 
 const assert = require('assert');
-<<<<<<< HEAD
-const https = require('https');
-const fs = require('fs');
-const path = require('path');
-=======
 const fixtures = require('../common/fixtures');
 const https = require('https');
->>>>>>> 84bd6f3c
 
 const options = {
   key: fixtures.readKey('agent3-key.pem'),
