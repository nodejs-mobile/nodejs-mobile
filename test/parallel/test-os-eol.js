--- conflicted
+++ resolved
@@ -8,21 +8,9 @@
 
 assert.strictEqual(os.EOL, eol);
 
-<<<<<<< HEAD
-common.expectsError(function() {
-  os.EOL = 123;
-}, {
-  type: TypeError,
-  message: common.engineSpecificMessage({
-    v8: /^Cannot assign to read only property 'EOL' of object '#<Object>'$/,
-    chakracore: /^Assignment to read-only properties is not allowed in strict mode$/
-  })
-});
-=======
 // Test that the `Error` is a `TypeError` but do not check the message as it
 // varies between different JavaScript engines.
 assert.throws(function() { os.EOL = 123; }, TypeError);
->>>>>>> c5a49e14
 
 const foo = 'foo';
 Object.defineProperties(os, {
