--- conflicted
+++ resolved
@@ -93,11 +93,7 @@
   console.log('test_simple_relative_symlink');
   if (skipSymlinks) {
     common.printSkipMessage('symlink test (no privs)');
-<<<<<<< HEAD
-    return runNextTest();
-=======
-    return callback();
->>>>>>> 84bd6f3c
+    return callback();
   }
   const entry = `${tmpDir}/symlink`;
   const expected = `${tmpDir}/cycles/root.js`;
@@ -146,11 +142,7 @@
   console.log('test_deep_relative_file_symlink');
   if (skipSymlinks) {
     common.printSkipMessage('symlink test (no privs)');
-<<<<<<< HEAD
-    return runNextTest();
-=======
-    return callback();
->>>>>>> 84bd6f3c
+    return callback();
   }
 
   const expected = fixtures.path('cycles', 'root.js');
@@ -180,11 +172,7 @@
   console.log('test_deep_relative_dir_symlink');
   if (skipSymlinks) {
     common.printSkipMessage('symlink test (no privs)');
-<<<<<<< HEAD
-    return runNextTest();
-=======
-    return callback();
->>>>>>> 84bd6f3c
+    return callback();
   }
   const expected = fixtures.path('cycles', 'folder');
   const path1b = path.join(targetsAbsDir, 'nested-index', 'one');
@@ -212,11 +200,7 @@
   console.log('test_cyclic_link_protection');
   if (skipSymlinks) {
     common.printSkipMessage('symlink test (no privs)');
-<<<<<<< HEAD
-    return runNextTest();
-=======
-    return callback();
->>>>>>> 84bd6f3c
+    return callback();
   }
   const entry = path.join(tmpDir, '/cycles/realpath-3a');
   [
@@ -243,11 +227,7 @@
   console.log('test_cyclic_link_overprotection');
   if (skipSymlinks) {
     common.printSkipMessage('symlink test (no privs)');
-<<<<<<< HEAD
-    return runNextTest();
-=======
-    return callback();
->>>>>>> 84bd6f3c
+    return callback();
   }
   const cycles = `${tmpDir}/cycles`;
   const expected = realpathSync(cycles);
@@ -268,11 +248,7 @@
   console.log('test_relative_input_cwd');
   if (skipSymlinks) {
     common.printSkipMessage('symlink test (no privs)');
-<<<<<<< HEAD
-    return runNextTest();
-=======
-    return callback();
->>>>>>> 84bd6f3c
+    return callback();
   }
 
   // we need to calculate the relative path to the tmp dir from cwd
@@ -311,11 +287,7 @@
     // This one is a mix of files and directories, and it's quite tricky
     // to get the file/dir links sorted out correctly.
     common.printSkipMessage('symlink test (no privs)');
-<<<<<<< HEAD
-    return runNextTest();
-=======
-    return callback();
->>>>>>> 84bd6f3c
+    return callback();
   }
 
   /*
@@ -404,18 +376,7 @@
   console.error('test_up_multiple');
   if (skipSymlinks) {
     common.printSkipMessage('symlink test (no privs)');
-<<<<<<< HEAD
-    return runNextTest();
-  }
-  function cleanup() {
-    ['a/b',
-     'a'
-    ].forEach(function(folder) {
-      try { fs.rmdirSync(tmp(folder)); } catch (ex) {}
-    });
-=======
     return cb();
->>>>>>> 84bd6f3c
   }
   const tmpdir = require('../common/tmpdir');
   tmpdir.refresh();
