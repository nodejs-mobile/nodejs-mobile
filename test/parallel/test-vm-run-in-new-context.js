--- conflicted
+++ resolved
@@ -29,11 +29,6 @@
 if (typeof global.gc !== 'function')
   assert.fail('Run this test with --expose-gc');
 
-<<<<<<< HEAD
-common.globalCheck = false;
-
-=======
->>>>>>> 84bd6f3c
 // Run a string
 const result = vm.runInNewContext('\'passed\';');
 assert.strictEqual(result, 'passed');
