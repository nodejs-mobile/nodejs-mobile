--- conflicted
+++ resolved
@@ -60,11 +60,7 @@
 {
   // connect({hint}, cb) and connect({hint})
   const hints = (dns.ADDRCONFIG | dns.V4MAPPED) + 42;
-<<<<<<< HEAD
-  const hintOptBlocks = doConnect([{ hints: hints }],
-=======
   const hintOptBlocks = doConnect([{ hints }],
->>>>>>> 84bd6f3c
                                   () => common.mustNotCall());
   for (const fn of hintOptBlocks) {
     common.expectsError(fn, {
@@ -153,20 +149,6 @@
     }
   }
   // connect({port}, cb) and connect({port})
-<<<<<<< HEAD
-  const portOptBlocks = doConnect([{ port }],
-                                  () => common.mustNotCall());
-  for (const block of portOptBlocks) {
-    assert.throws(block, regexp, `${block.name}({port: ${port}})`);
-  }
-
-  // connect({port, host}, cb) and connect({port, host})
-  const portHostOptBlocks = doConnect([{ port: port, host: 'localhost' }],
-                                      () => common.mustNotCall());
-  for (const block of portHostOptBlocks) {
-    assert.throws(block, regexp,
-                  `${block.name}({port: ${port}, host: 'localhost'})`);
-=======
   const portOptFunctions = doConnect([{ port }], () => common.mustNotCall());
   for (const fn of portOptFunctions) {
     assert.throws(fn, assertErr, `${fn.name}({port: ${port}})`);
@@ -179,7 +161,6 @@
     assert.throws(fn,
                   assertErr,
                   `${fn.name}({port: ${port}, host: 'localhost'})`);
->>>>>>> 84bd6f3c
   }
 }
 
@@ -199,19 +180,6 @@
   }
 
   // connect({port}, cb) and connect({port})
-<<<<<<< HEAD
-  const portOptBlocks = doConnect([{ port }], noop);
-  for (const block of portOptBlocks) {
-    assert.doesNotThrow(block, `${block.name}({port: ${port}})`);
-  }
-
-  // connect({port, host}, cb) and connect({port, host})
-  const portHostOptBlocks = doConnect([{ port: port, host: 'localhost' }],
-                                      noop);
-  for (const block of portHostOptBlocks) {
-    assert.doesNotThrow(block,
-                        `${block.name}({port: ${port}, host: 'localhost'})`);
-=======
   const portOptFunctions = doConnect([{ port }], noop);
   for (const fn of portOptFunctions) {
     fn();
@@ -221,7 +189,6 @@
   const portHostOptFns = doConnect([{ port, host: 'localhost' }], noop);
   for (const fn of portHostOptFns) {
     fn();
->>>>>>> 84bd6f3c
   }
 }
 
@@ -239,22 +206,6 @@
   }
 
   // connect({port}, cb) and connect({port})
-<<<<<<< HEAD
-  const portOptBlocks = doConnect([{ port }], dont);
-  for (const block of portOptBlocks) {
-    assert.doesNotThrow(function() {
-      block().on('error', onError());
-    }, `${block.name}({port: ${port}})`);
-  }
-
-  // connect({port, host}, cb) and connect({port, host})
-  const portHostOptBlocks = doConnect([{ port: port, host: 'localhost' }],
-                                      dont);
-  for (const block of portHostOptBlocks) {
-    assert.doesNotThrow(function() {
-      block().on('error', onError());
-    }, `${block.name}({port: ${port}, host: 'localhost'})`);
-=======
   const portOptFunctions = doConnect([{ port }], dont);
   for (const fn of portOptFunctions) {
     fn().on('error', onError());
@@ -264,6 +215,5 @@
   const portHostOptFns = doConnect([{ port, host: 'localhost' }], dont);
   for (const fn of portHostOptFns) {
     fn().on('error', onError());
->>>>>>> 84bd6f3c
   }
 }