--- conflicted
+++ resolved
@@ -35,12 +35,9 @@
 const expected = 'ümlaut.';
 const constants = fs.constants;
 
-<<<<<<< HEAD
 if (!common.isChakraEngine) {
   /* eslint-disable no-undef */
   common.allowGlobals(externalizeString, isOneByteString, x);
-
-  common.refreshTmpDir();
 
   {
     const expected = 'ümlaut eins';  // Must be a unique string.
@@ -81,49 +78,6 @@
     fs.closeSync(fd);
     assert.strictEqual(expected, fs.readFileSync(fn, 'utf8'));
   }
-=======
-/* eslint-disable no-undef */
-common.allowGlobals(externalizeString, isOneByteString, x);
-
-{
-  const expected = 'ümlaut eins';  // Must be a unique string.
-  externalizeString(expected);
-  assert.strictEqual(true, isOneByteString(expected));
-  const fd = fs.openSync(fn, 'w');
-  fs.writeSync(fd, expected, 0, 'latin1');
-  fs.closeSync(fd);
-  assert.strictEqual(expected, fs.readFileSync(fn, 'latin1'));
-}
-
-{
-  const expected = 'ümlaut zwei';  // Must be a unique string.
-  externalizeString(expected);
-  assert.strictEqual(true, isOneByteString(expected));
-  const fd = fs.openSync(fn, 'w');
-  fs.writeSync(fd, expected, 0, 'utf8');
-  fs.closeSync(fd);
-  assert.strictEqual(expected, fs.readFileSync(fn, 'utf8'));
-}
-
-{
-  const expected = '中文 1';  // Must be a unique string.
-  externalizeString(expected);
-  assert.strictEqual(false, isOneByteString(expected));
-  const fd = fs.openSync(fn, 'w');
-  fs.writeSync(fd, expected, 0, 'ucs2');
-  fs.closeSync(fd);
-  assert.strictEqual(expected, fs.readFileSync(fn, 'ucs2'));
-}
-
-{
-  const expected = '中文 2';  // Must be a unique string.
-  externalizeString(expected);
-  assert.strictEqual(false, isOneByteString(expected));
-  const fd = fs.openSync(fn, 'w');
-  fs.writeSync(fd, expected, 0, 'utf8');
-  fs.closeSync(fd);
-  assert.strictEqual(expected, fs.readFileSync(fn, 'utf8'));
->>>>>>> ad94be84
 }
 /* eslint-enable no-undef */
 
