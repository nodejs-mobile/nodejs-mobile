// Copyright Joyent, Inc. and other Node contributors.
//
// Permission is hereby granted, free of charge, to any person obtaining a
// copy of this software and associated documentation files (the
// "Software"), to deal in the Software without restriction, including
// without limitation the rights to use, copy, modify, merge, publish,
// distribute, sublicense, and/or sell copies of the Software, and to permit
// persons to whom the Software is furnished to do so, subject to the
// following conditions:
//
// The above copyright notice and this permission notice shall be included
// in all copies or substantial portions of the Software.
//
// THE SOFTWARE IS PROVIDED "AS IS", WITHOUT WARRANTY OF ANY KIND, EXPRESS
// OR IMPLIED, INCLUDING BUT NOT LIMITED TO THE WARRANTIES OF
// MERCHANTABILITY, FITNESS FOR A PARTICULAR PURPOSE AND NONINFRINGEMENT. IN
// NO EVENT SHALL THE AUTHORS OR COPYRIGHT HOLDERS BE LIABLE FOR ANY CLAIM,
// DAMAGES OR OTHER LIABILITY, WHETHER IN AN ACTION OF CONTRACT, TORT OR
// OTHERWISE, ARISING FROM, OUT OF OR IN CONNECTION WITH THE SOFTWARE OR THE
// USE OR OTHER DEALINGS IN THE SOFTWARE.

'use strict';
const common = require('../common');

if (!common.opensslCli)
  common.skip('node compiled without OpenSSL CLI.');

if (!common.hasCrypto)
  common.skip('missing crypto');

const assert = require('assert');
const exec = require('child_process').exec;
const tls = require('tls');
const fixtures = require('../common/fixtures');

const options = {
  key: fixtures.readKey('agent2-key.pem'),
  cert: fixtures.readKey('agent2-cert.pem'),
  ciphers: 'AES256-SHA'
};

const reply = 'I AM THE WALRUS'; // something recognizable
let response = '';

process.on('exit', function() {
  assert.ok(response.includes(reply));
});

const server = tls.createServer(options, common.mustCall(function(conn) {
  conn.end(reply);
}));

server.listen(0, '127.0.0.1', function() {
<<<<<<< HEAD
  let cmd = `"${common.opensslCli}" s_client -cipher ${
    options.ciphers} -connect 127.0.0.1:${this.address().port}`;

  // for the performance and stability issue in s_client on Windows
  if (common.isWindows)
    cmd += ' -no_rand_screen';
=======
  const cmd = `"${common.opensslCli}" s_client -cipher ${
    options.ciphers} -connect 127.0.0.1:${this.address().port}`;
>>>>>>> 84bd6f3c

  exec(cmd, function(err, stdout, stderr) {
    assert.ifError(err);
    response = stdout;
    server.close();
  });
});<|MERGE_RESOLUTION|>--- conflicted
+++ resolved
@@ -51,17 +51,8 @@
 }));
 
 server.listen(0, '127.0.0.1', function() {
-<<<<<<< HEAD
-  let cmd = `"${common.opensslCli}" s_client -cipher ${
-    options.ciphers} -connect 127.0.0.1:${this.address().port}`;
-
-  // for the performance and stability issue in s_client on Windows
-  if (common.isWindows)
-    cmd += ' -no_rand_screen';
-=======
   const cmd = `"${common.opensslCli}" s_client -cipher ${
     options.ciphers} -connect 127.0.0.1:${this.address().port}`;
->>>>>>> 84bd6f3c
 
   exec(cmd, function(err, stdout, stderr) {
     assert.ifError(err);
