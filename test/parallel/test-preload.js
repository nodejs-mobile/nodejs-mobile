'use strict';

const common = require('../common');
// Refs: https://github.com/nodejs/node/pull/2253
if (common.isSunOS)
  common.skip('unreliable on SunOS');

const assert = require('assert');
const path = require('path');
const childProcess = require('child_process');

<<<<<<< HEAD
if (common.isChakraEngine) {
  common.skip('This test is disabled for chakra engine because debugger ' +
              'support is not implemented yet.');
  return;
}

// Refs: https://github.com/nodejs/node/pull/2253
if (common.isSunOS) {
  common.skip('unreliable on SunOS');
  return;
}

=======
>>>>>>> 5100cc68
const nodeBinary = process.argv[0];

const preloadOption = (preloads) => {
  let option = '';
  preloads.forEach(function(preload, index) {
    option += `-r "${preload}" `;
  });
  return option;
};

const fixture = (name) => path.join(common.fixturesDir, name);

const fixtureA = fixture('printA.js');
const fixtureB = fixture('printB.js');
const fixtureC = fixture('printC.js');
const fixtureD = fixture('define-global.js');
const fixtureThrows = fixture('throws_error4.js');

// test preloading a single module works
childProcess.exec(`"${nodeBinary}" ${preloadOption([fixtureA])} "${fixtureB}"`,
                  function(err, stdout, stderr) {
                    assert.ifError(err);
                    assert.strictEqual(stdout, 'A\nB\n');
                  });

// test preloading multiple modules works
childProcess.exec(
  `"${nodeBinary}" ${preloadOption([fixtureA, fixtureB])} "${fixtureC}"`,
  function(err, stdout, stderr) {
    assert.ifError(err);
    assert.strictEqual(stdout, 'A\nB\nC\n');
  }
);

// test that preloading a throwing module aborts
childProcess.exec(
  `"${nodeBinary}" ${preloadOption([fixtureA, fixtureThrows])} "${fixtureB}"`,
  function(err, stdout, stderr) {
    if (err) {
      assert.strictEqual(stdout, 'A\n');
    } else {
      throw new Error('Preload should have failed');
    }
  }
);

// test that preload can be used with --eval
childProcess.exec(
  `"${nodeBinary}" ${preloadOption([fixtureA])}-e "console.log('hello');"`,
  function(err, stdout, stderr) {
    assert.ifError(err);
    assert.strictEqual(stdout, 'A\nhello\n');
  }
);

// test that preload can be used with stdin
const stdinProc = childProcess.spawn(
  nodeBinary,
  ['--require', fixtureA],
  {stdio: 'pipe'}
);
stdinProc.stdin.end("console.log('hello');");
let stdinStdout = '';
stdinProc.stdout.on('data', function(d) {
  stdinStdout += d;
});
stdinProc.on('close', function(code) {
  assert.strictEqual(code, 0);
  assert.strictEqual(stdinStdout, 'A\nhello\n');
});

// test that preload can be used with repl
const replProc = childProcess.spawn(
  nodeBinary,
  ['-i', '--require', fixtureA],
  {stdio: 'pipe'}
);
replProc.stdin.end('.exit\n');
let replStdout = '';
replProc.stdout.on('data', function(d) {
  replStdout += d;
});
replProc.on('close', function(code) {
  assert.strictEqual(code, 0);
  const output = [
    'A',
    '> '
  ].join('\n');
  assert.strictEqual(replStdout, output);
});

// test that preload placement at other points in the cmdline
// also test that duplicated preload only gets loaded once
childProcess.exec(
  `"${nodeBinary}" ${preloadOption([fixtureA])}-e "console.log('hello');" ${
  preloadOption([fixtureA, fixtureB])}`,
  function(err, stdout, stderr) {
    assert.ifError(err);
    assert.strictEqual(stdout, 'A\nB\nhello\n');
  }
);

// test that preload works with -i
const interactive = childProcess.exec(
  `"${nodeBinary}" ${preloadOption([fixtureD])}-i`,
  common.mustCall(function(err, stdout, stderr) {
    assert.ifError(err);
    assert.strictEqual(stdout, "> 'test'\n> ");
  })
);

interactive.stdin.write('a\n');
interactive.stdin.write('process.exit()\n');

childProcess.exec(
  `"${nodeBinary}" --require "${fixture('cluster-preload.js')}" "${
  fixture('cluster-preload-test.js')}"`,
  function(err, stdout, stderr) {
    assert.ifError(err);
    assert.ok(/worker terminated with code 43/.test(stdout));
  }
);

// https://github.com/nodejs/node/issues/1691
process.chdir(common.fixturesDir);
childProcess.exec(
  `"${nodeBinary}" --expose_natives_as=v8natives --require ` +
     `"${fixture('cluster-preload.js')}" cluster-preload-test.js`,
  function(err, stdout, stderr) {
    assert.ifError(err);
    assert.ok(/worker terminated with code 43/.test(stdout));
  }
);<|MERGE_RESOLUTION|>--- conflicted
+++ resolved
@@ -8,22 +8,11 @@
 const assert = require('assert');
 const path = require('path');
 const childProcess = require('child_process');
-
-<<<<<<< HEAD
-if (common.isChakraEngine) {
+if (common.isChakraEngine)
   common.skip('This test is disabled for chakra engine because debugger ' +
               'support is not implemented yet.');
-  return;
-}
 
-// Refs: https://github.com/nodejs/node/pull/2253
-if (common.isSunOS) {
-  common.skip('unreliable on SunOS');
-  return;
-}
 
-=======
->>>>>>> 5100cc68
 const nodeBinary = process.argv[0];
 
 const preloadOption = (preloads) => {
