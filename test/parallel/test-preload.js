--- conflicted
+++ resolved
@@ -5,25 +5,15 @@
 if (common.isSunOS)
   common.skip('unreliable on SunOS');
 
+if (common.isChakraEngine)
+  common.skip('This test is disabled for chakra engine because debugger ' +
+              'support is not implemented yet.');
+
 const assert = require('assert');
 const path = require('path');
 const childProcess = require('child_process');
 
-<<<<<<< HEAD
-if (common.isChakraEngine) {
-  common.skip('This test is disabled for chakra engine because debugger ' +
-              'support is not implemented yet.');
-  return;
-}
 
-// Refs: https://github.com/nodejs/node/pull/2253
-if (common.isSunOS) {
-  common.skip('unreliable on SunOS');
-  return;
-}
-
-=======
->>>>>>> eb66efd6
 const nodeBinary = process.argv[0];
 
 const preloadOption = (preloads) => {
