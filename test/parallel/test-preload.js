'use strict';

const common = require('../common');
const assert = require('assert');
const path = require('path');
const childProcess = require('child_process');

// Refs: https://github.com/nodejs/node/pull/2253
if (common.isSunOS) {
  console.log('1..0 # Skipped: unreliable on SunOS');
  return;
}

<<<<<<< HEAD
if (common.isChakraEngine) {
  console.log('1..0 # Skipped: This test is disabled for chakra engine ' +
  'because debugger support is not implemented yet.');
  return;
}

var nodeBinary = process.argv[0];
=======
const nodeBinary = process.argv[0];
>>>>>>> dffafde7

const preloadOption = function(preloads) {
  var option = '';
  preloads.forEach(function(preload, index) {
    option += '-r ' + preload + ' ';
  });
  return option;
};

const fixture = function(name) {
  return path.join(__dirname, '../fixtures/' + name);
};

const fixtureA = fixture('printA.js');
const fixtureB = fixture('printB.js');
const fixtureC = fixture('printC.js');
const fixtureD = fixture('define-global.js');
const fixtureThrows = fixture('throws_error4.js');

// test preloading a single module works
childProcess.exec(nodeBinary + ' '
  + preloadOption([fixtureA]) + ' '
  + fixtureB,
  function(err, stdout, stderr) {
    if (err) throw err;
    assert.equal(stdout, 'A\nB\n');
  });

// test preloading multiple modules works
childProcess.exec(nodeBinary + ' '
  + preloadOption([fixtureA, fixtureB]) + ' '
  + fixtureC,
  function(err, stdout, stderr) {
    if (err) throw err;
    assert.equal(stdout, 'A\nB\nC\n');
  });

// test that preloading a throwing module aborts
childProcess.exec(nodeBinary + ' '
  + preloadOption([fixtureA, fixtureThrows]) + ' '
  + fixtureB,
  function(err, stdout, stderr) {
    if (err) {
      assert.equal(stdout, 'A\n');
    } else {
      throw new Error('Preload should have failed');
    }
  });

// test that preload can be used with --eval
childProcess.exec(nodeBinary + ' '
  + preloadOption([fixtureA])
  + '-e "console.log(\'hello\');"',
  function(err, stdout, stderr) {
    if (err) throw err;
    assert.equal(stdout, 'A\nhello\n');
  });

// test that preload can be used with stdin
const stdinProc = childProcess.spawn(
  nodeBinary,
  ['--require', fixtureA],
  {stdio: 'pipe'}
);
stdinProc.stdin.end('console.log(\'hello\');');
var stdinStdout = '';
stdinProc.stdout.on('data', function(d) {
  stdinStdout += d;
});
stdinProc.on('exit', function(code) {
  assert.equal(code, 0);
  assert.equal(stdinStdout, 'A\nhello\n');
});

// test that preload can be used with repl
const replProc = childProcess.spawn(
  nodeBinary,
  ['-i', '--require', fixtureA],
  {stdio: 'pipe'}
);
replProc.stdin.end('.exit\n');
var replStdout = '';
replProc.stdout.on('data', function(d) {
  replStdout += d;
});
replProc.on('exit', function(code) {
  assert.equal(code, 0);
  const output = [
    'A',
    '> '
  ].join('\n');
  assert.equal(replStdout, output);
});

// test that preload placement at other points in the cmdline
// also test that duplicated preload only gets loaded once
childProcess.exec(nodeBinary + ' '
  + preloadOption([fixtureA])
  + '-e "console.log(\'hello\');" '
  + preloadOption([fixtureA, fixtureB]),
  function(err, stdout, stderr) {
    if (err) throw err;
    assert.equal(stdout, 'A\nB\nhello\n');
  });

// test that preload works with -i
const interactive = childProcess.exec(nodeBinary + ' '
  + preloadOption([fixtureD])
  + '-i',
  common.mustCall(function(err, stdout, stderr) {
    assert.ifError(err);
    assert.strictEqual(stdout, `> 'test'\n> `);
  }));

interactive.stdin.write('a\n');
interactive.stdin.write('process.exit()\n');

childProcess.exec(nodeBinary + ' '
  + '--require ' + fixture('cluster-preload.js') + ' '
  + fixture('cluster-preload-test.js'),
  function(err, stdout, stderr) {
    if (err) throw err;
    assert.ok(/worker terminated with code 43/.test(stdout));
  });

// https://github.com/nodejs/node/issues/1691
process.chdir(path.join(__dirname, '../fixtures/'));
childProcess.exec(nodeBinary + ' '
  + '--expose_debug_as=v8debug '
  + '--require ' + fixture('cluster-preload.js') + ' '
  + 'cluster-preload-test.js',
  function(err, stdout, stderr) {
    if (err) throw err;
    assert.ok(/worker terminated with code 43/.test(stdout));
  });<|MERGE_RESOLUTION|>--- conflicted
+++ resolved
@@ -5,23 +5,19 @@
 const path = require('path');
 const childProcess = require('child_process');
 
+if (common.isChakraEngine) {
+  console.log('1..0 # Skipped: This test is disabled for chakra engine ' +
+  'because debugger support is not implemented yet.');
+  return;
+}
+
 // Refs: https://github.com/nodejs/node/pull/2253
 if (common.isSunOS) {
   console.log('1..0 # Skipped: unreliable on SunOS');
   return;
 }
 
-<<<<<<< HEAD
-if (common.isChakraEngine) {
-  console.log('1..0 # Skipped: This test is disabled for chakra engine ' +
-  'because debugger support is not implemented yet.');
-  return;
-}
-
-var nodeBinary = process.argv[0];
-=======
 const nodeBinary = process.argv[0];
->>>>>>> dffafde7
 
 const preloadOption = function(preloads) {
   var option = '';
