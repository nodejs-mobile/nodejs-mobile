--- conflicted
+++ resolved
@@ -1,14 +1,6 @@
 'use strict';
 
 const common = require('../common');
-<<<<<<< HEAD
-// Refs: https://github.com/nodejs/node/pull/2253
-if (common.isSunOS)
-  common.skip('unreliable on SunOS');
-
-const assert = require('assert');
-const path = require('path');
-=======
 const fixtures = require('../common/fixtures');
 // Refs: https://github.com/nodejs/node/pull/2253
 if (common.isSunOS)
@@ -17,7 +9,6 @@
   common.skip('process.chdir is not available in Workers');
 
 const assert = require('assert');
->>>>>>> 84bd6f3c
 const childProcess = require('child_process');
 
 const nodeBinary = process.argv[0];
@@ -133,13 +124,8 @@
 interactive.stdin.write('process.exit()\n');
 
 childProcess.exec(
-<<<<<<< HEAD
-  `"${nodeBinary}" --require "${fixture('cluster-preload.js')}" "${
-    fixture('cluster-preload-test.js')}"`,
-=======
   `"${nodeBinary}" --require "${fixtures.path('cluster-preload.js')}" "${
     fixtures.path('cluster-preload-test.js')}"`,
->>>>>>> 84bd6f3c
   function(err, stdout, stderr) {
     assert.ifError(err);
     assert.ok(/worker terminated with code 43/.test(stdout));
