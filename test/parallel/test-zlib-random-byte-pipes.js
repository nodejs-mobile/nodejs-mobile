// Copyright Joyent, Inc. and other Node contributors.
//
// Permission is hereby granted, free of charge, to any person obtaining a
// copy of this software and associated documentation files (the
// "Software"), to deal in the Software without restriction, including
// without limitation the rights to use, copy, modify, merge, publish,
// distribute, sublicense, and/or sell copies of the Software, and to permit
// persons to whom the Software is furnished to do so, subject to the
// following conditions:
//
// The above copyright notice and this permission notice shall be included
// in all copies or substantial portions of the Software.
//
// THE SOFTWARE IS PROVIDED "AS IS", WITHOUT WARRANTY OF ANY KIND, EXPRESS
// OR IMPLIED, INCLUDING BUT NOT LIMITED TO THE WARRANTIES OF
// MERCHANTABILITY, FITNESS FOR A PARTICULAR PURPOSE AND NONINFRINGEMENT. IN
// NO EVENT SHALL THE AUTHORS OR COPYRIGHT HOLDERS BE LIABLE FOR ANY CLAIM,
// DAMAGES OR OTHER LIABILITY, WHETHER IN AN ACTION OF CONTRACT, TORT OR
// OTHERWISE, ARISING FROM, OUT OF OR IN CONNECTION WITH THE SOFTWARE OR THE
// USE OR OTHER DEALINGS IN THE SOFTWARE.

'use strict';
const common = require('../common');
if (!common.hasCrypto)
  common.skip('missing crypto');

const assert = require('assert');
const crypto = require('crypto');
const stream = require('stream');
const zlib = require('zlib');

const Stream = stream.Stream;

// emit random bytes, and keep a shasum
class RandomReadStream extends Stream {
  constructor(opt) {
    super();

    this.readable = true;
    this._paused = false;
    this._processing = false;

    this._hasher = crypto.createHash('sha1');
    opt = opt || {};

    // base block size.
    opt.block = opt.block || 256 * 1024;

    // total number of bytes to emit
    opt.total = opt.total || 256 * 1024 * 1024;
    this._remaining = opt.total;

    // how variable to make the block sizes
    opt.jitter = opt.jitter || 1024;

    this._opt = opt;

    this._process = this._process.bind(this);

    process.nextTick(this._process);
  }

  pause() {
    this._paused = true;
    this.emit('pause');
  }

  resume() {
    // console.error("rrs resume");
    this._paused = false;
    this.emit('resume');
    this._process();
  }

  _process() {
    if (this._processing) return;
    if (this._paused) return;

    this._processing = true;

    if (!this._remaining) {
      this._hash = this._hasher.digest('hex').toLowerCase().trim();
      this._processing = false;

      this.emit('end');
      return;
    }

    // figure out how many bytes to output
    // if finished, then just emit end.
    let block = this._opt.block;
    const jitter = this._opt.jitter;
    if (jitter) {
      block += Math.ceil(Math.random() * jitter - (jitter / 2));
    }
    block = Math.min(block, this._remaining);
    const buf = Buffer.allocUnsafe(block);
    for (let i = 0; i < block; i++) {
      buf[i] = Math.random() * 256;
    }

    this._hasher.update(buf);

    this._remaining -= block;

    this._processing = false;

    this.emit('data', buf);
    process.nextTick(this._process);
  }
}

// a filter that just verifies a shasum
class HashStream extends Stream {
  constructor() {
    super();
    this.readable = this.writable = true;
    this._hasher = crypto.createHash('sha1');
  }

  write(c) {
    // Simulate the way that an fs.ReadStream returns false
    // on *every* write, only to resume a moment later.
    this._hasher.update(c);
    process.nextTick(() => this.resume());
    return false;
  }

  resume() {
    this.emit('resume');
    process.nextTick(() => this.emit('drain'));
  }

  end(c) {
    if (c) {
      this.write(c);
    }
    this._hash = this._hasher.digest('hex').toLowerCase().trim();
    this.emit('data', this._hash);
    this.emit('end');
  }
}


const inp = new RandomReadStream({ total: 1024, block: 256, jitter: 16 });
const out = new HashStream();
const gzip = zlib.createGzip();
const gunz = zlib.createGunzip();

inp.pipe(gzip).pipe(gunz).pipe(out);

out.on('data', common.mustCall((c) => {
<<<<<<< HEAD
  assert.strictEqual(c, inp._hash, 'hashes should match');
=======
  assert.strictEqual(c, inp._hash, `Hash '${c}' equals '${inp._hash}'.`);
>>>>>>> 84bd6f3c
}));<|MERGE_RESOLUTION|>--- conflicted
+++ resolved
@@ -150,9 +150,5 @@
 inp.pipe(gzip).pipe(gunz).pipe(out);
 
 out.on('data', common.mustCall((c) => {
-<<<<<<< HEAD
-  assert.strictEqual(c, inp._hash, 'hashes should match');
-=======
   assert.strictEqual(c, inp._hash, `Hash '${c}' equals '${inp._hash}'.`);
->>>>>>> 84bd6f3c
 }));