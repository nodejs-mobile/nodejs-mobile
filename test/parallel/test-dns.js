--- conflicted
+++ resolved
@@ -36,12 +36,6 @@
   servers[0] = '127.0.0.1';
   servers[2] = '0.0.0.0';
   dns.setServers(servers);
-<<<<<<< HEAD
-
-  assert.deepStrictEqual(dns.getServers(), ['127.0.0.1', '0.0.0.0']);
-});
-=======
->>>>>>> 84bd6f3c
 
   assert.deepStrictEqual(dns.getServers(), ['127.0.0.1', '0.0.0.0']);
 }
@@ -67,9 +61,6 @@
     '192.168.1.1',
     '0.0.0.0'
   ]);
-<<<<<<< HEAD
-});
-=======
 }
 
 {
@@ -96,7 +87,6 @@
     );
   });
 }
->>>>>>> 84bd6f3c
 
 const goog = [
   '8.8.8.8',
@@ -104,12 +94,6 @@
 ];
 dns.setServers(goog);
 assert.deepStrictEqual(dns.getServers(), goog);
-<<<<<<< HEAD
-assert.throws(() => dns.setServers(['foobar']),
-              /^Error: IP address is not properly formatted: foobar$/);
-assert.throws(() => dns.setServers(['127.0.0.1:va']),
-              /^Error: IP address is not properly formatted: 127\.0\.0\.1:va$/);
-=======
 common.expectsError(() => dns.setServers(['foobar']), {
   code: 'ERR_INVALID_IP_ADDRESS',
   type: TypeError,
@@ -120,7 +104,6 @@
   type: TypeError,
   message: 'Invalid IP address: 127.0.0.1:va'
 });
->>>>>>> 84bd6f3c
 assert.deepStrictEqual(dns.getServers(), goog);
 
 const goog6 = [
@@ -152,18 +135,6 @@
 dns.setServers([]);
 assert.deepStrictEqual(dns.getServers(), []);
 
-<<<<<<< HEAD
-assert.throws(() => {
-  dns.resolve('test.com', [], common.mustNotCall());
-}, function(err) {
-  return !(err instanceof TypeError);
-}, 'Unexpected error');
-
-// dns.lookup should accept only falsey and string values
-{
-  const errorReg =
-    /^TypeError: Invalid arguments: hostname must be a string or falsey$/;
-=======
 {
   const errObj = {
     code: 'ERR_INVALID_ARG_TYPE',
@@ -197,7 +168,6 @@
     type: TypeError,
     message: /^The "hostname" argument must be one of type string or falsy/
   }, 10);
->>>>>>> 84bd6f3c
 
   assert.throws(() => dns.lookup({}, common.mustNotCall()), errorReg);
 
@@ -209,15 +179,12 @@
 
   assert.throws(() => dns.lookup(common.mustNotCall(), common.mustNotCall()),
                 errorReg);
-<<<<<<< HEAD
-=======
 
   assert.throws(() => dnsPromises.lookup({}), errorReg);
   assert.throws(() => dnsPromises.lookup([]), errorReg);
   assert.throws(() => dnsPromises.lookup(true), errorReg);
   assert.throws(() => dnsPromises.lookup(1), errorReg);
   assert.throws(() => dnsPromises.lookup(common.mustNotCall()), errorReg);
->>>>>>> 84bd6f3c
 }
 
 // dns.lookup should accept falsey values
@@ -228,81 +195,6 @@
     assert.strictEqual(family, 4);
   };
 
-<<<<<<< HEAD
-  assert.doesNotThrow(() => dns.lookup('', common.mustCall(checkCallback)));
-
-  assert.doesNotThrow(() => dns.lookup(null, common.mustCall(checkCallback)));
-
-  assert.doesNotThrow(() => dns.lookup(undefined,
-                                       common.mustCall(checkCallback)));
-
-  assert.doesNotThrow(() => dns.lookup(0, common.mustCall(checkCallback)));
-
-  assert.doesNotThrow(() => dns.lookup(NaN, common.mustCall(checkCallback)));
-}
-
-/*
- * Make sure that dns.lookup throws if hints does not represent a valid flag.
- * (dns.V4MAPPED | dns.ADDRCONFIG) + 1 is invalid because:
- * - it's different from dns.V4MAPPED and dns.ADDRCONFIG.
- * - it's different from them bitwise ored.
- * - it's different from 0.
- * - it's an odd number different than 1, and thus is invalid, because
- * flags are either === 1 or even.
- */
-assert.throws(() => {
-  dns.lookup('nodejs.org', { hints: (dns.V4MAPPED | dns.ADDRCONFIG) + 1 },
-             common.mustNotCall());
-}, /^TypeError: Invalid argument: hints must use valid flags$/);
-
-assert.throws(() => dns.lookup('nodejs.org'),
-              /^TypeError: Invalid arguments: callback must be passed$/);
-
-assert.throws(() => dns.lookup('nodejs.org', 4),
-              /^TypeError: Invalid arguments: callback must be passed$/);
-
-assert.doesNotThrow(() => dns.lookup('', { family: 4, hints: 0 },
-                                     common.mustCall()));
-
-assert.doesNotThrow(() => {
-  dns.lookup('', {
-    family: 6,
-    hints: dns.ADDRCONFIG
-  }, common.mustCall());
-});
-
-assert.doesNotThrow(() => dns.lookup('', { hints: dns.V4MAPPED },
-                                     common.mustCall()));
-
-assert.doesNotThrow(() => {
-  dns.lookup('', {
-    hints: dns.ADDRCONFIG | dns.V4MAPPED
-  }, common.mustCall());
-});
-
-assert.throws(() => dns.lookupService('0.0.0.0'),
-              /^Error: Invalid arguments$/);
-
-assert.throws(() => dns.lookupService('fasdfdsaf', 0, common.mustNotCall()),
-              /^TypeError: "host" argument needs to be a valid IP address$/);
-
-assert.throws(() => dns.lookupService('0.0.0.0', null, common.mustNotCall()),
-              /^TypeError: "port" should be >= 0 and < 65536, got "null"$/);
-
-assert.throws(
-  () => dns.lookupService('0.0.0.0', undefined, common.mustNotCall()),
-  /^TypeError: "port" should be >= 0 and < 65536, got "undefined"$/
-);
-
-assert.throws(() => dns.lookupService('0.0.0.0', 65538, common.mustNotCall()),
-              /^TypeError: "port" should be >= 0 and < 65536, got "65538"$/);
-
-assert.throws(() => dns.lookupService('0.0.0.0', 'test', common.mustNotCall()),
-              /^TypeError: "port" should be >= 0 and < 65536, got "test"$/);
-
-assert.throws(() => dns.lookupService('0.0.0.0', 80, null),
-              /^TypeError: "callback" argument must be a function$/);
-=======
   ['', null, undefined, 0, NaN].forEach(async (value) => {
     const res = await dnsPromises.lookup(value);
     assert.deepStrictEqual(res, { address: null, family: 4 });
@@ -420,5 +312,4 @@
 }, {
   code: 'ERR_INVALID_CALLBACK',
   type: TypeError
-});
->>>>>>> 84bd6f3c
+});