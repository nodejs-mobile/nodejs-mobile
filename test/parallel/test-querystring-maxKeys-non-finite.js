--- conflicted
+++ resolved
@@ -39,15 +39,6 @@
 // In this instance split will always return an empty array
 // this test confirms that the output of parse is the expected length
 // when passed Infinity as the argument for maxKeys
-<<<<<<< HEAD
-const resultInfinity =
-  parse(params, undefined, undefined, { maxKeys: Infinity });
-const resultNaN = parse(params, undefined, undefined, { maxKeys: NaN });
-const resultInfinityString = parse(params, undefined, undefined, {
-  maxKeys: 'Infinity'
-});
-const resultNaNString = parse(params, undefined, undefined, { maxKeys: 'NaN' });
-=======
 const resultInfinity = parse(params, undefined, undefined, {
   maxKeys: Infinity
 });
@@ -60,7 +51,6 @@
 const resultNaNString = parse(params, undefined, undefined, {
   maxKeys: 'NaN'
 });
->>>>>>> 84bd6f3c
 
 // Non Finite maxKeys should return the length of input
 assert.strictEqual(Object.keys(resultInfinity).length, count);
