--- conflicted
+++ resolved
@@ -3,49 +3,6 @@
 const fs = require('fs');
 const path = require('path');
 
-<<<<<<< HEAD
-const numberError =
-  /^TypeError: "options" must be a string or an object, got number instead\.$/;
-
-const booleanError =
-  /^TypeError: "options" must be a string or an object, got boolean instead\.$/;
-
-const example = path.join(common.tmpDir, 'dummy');
-
-common.refreshTmpDir();
-
-assert.doesNotThrow(() => {
-  fs.createWriteStream(example, undefined);
-});
-
-assert.doesNotThrow(() => {
-  fs.createWriteStream(example, null);
-});
-
-assert.doesNotThrow(() => {
-  fs.createWriteStream(example, 'utf8');
-});
-
-assert.doesNotThrow(() => {
-  fs.createWriteStream(example, { encoding: 'utf8' });
-});
-
-assert.throws(() => {
-  fs.createWriteStream(example, 123);
-}, numberError);
-
-assert.throws(() => {
-  fs.createWriteStream(example, 0);
-}, numberError);
-
-assert.throws(() => {
-  fs.createWriteStream(example, true);
-}, booleanError);
-
-assert.throws(() => {
-  fs.createWriteStream(example, false);
-}, booleanError);
-=======
 const tmpdir = require('../common/tmpdir');
 
 const example = path.join(tmpdir.path, 'dummy');
@@ -71,5 +28,4 @@
 createWriteStreamErr(example, 123);
 createWriteStreamErr(example, 0);
 createWriteStreamErr(example, true);
-createWriteStreamErr(example, false);
->>>>>>> 84bd6f3c
+createWriteStreamErr(example, false);