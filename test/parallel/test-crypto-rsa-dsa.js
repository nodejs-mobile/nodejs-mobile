--- conflicted
+++ resolved
@@ -259,15 +259,6 @@
   const signOptions = { key: dsaKeyPemEncrypted, passphrase: 'password' };
   const signature = sign.sign(signOptions, 'hex');
 
-<<<<<<< HEAD
-  let signature;
-  assert.doesNotThrow(() => {
-    const signOptions = { key: dsaKeyPemEncrypted, passphrase: 'password' };
-    signature = sign.sign(signOptions, 'hex');
-  });
-
-=======
->>>>>>> 84bd6f3c
   const verify = crypto.createVerify('SHA1');
   verify.update(input);
 
