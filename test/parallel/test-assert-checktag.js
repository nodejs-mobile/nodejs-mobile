--- conflicted
+++ resolved
@@ -2,30 +2,11 @@
 require('../common');
 const assert = require('assert');
 
-<<<<<<< HEAD
-// Template tag function turning an error message into a RegExp
-// for assert.throws()
-function re(literals, ...values) {
-  let result = literals[0];
-  const escapeRE = /[\\^$.*+?()[\]{}|=!<>:-]/g;
-  for (const [i, value] of values.entries()) {
-    const str = util.inspect(value);
-    // Need to escape special characters.
-    result += str.replace(escapeRE, '\\$&');
-    result += literals[i + 1];
-  }
-  return common.expectsError({
-    code: 'ERR_ASSERTION',
-    message: new RegExp(`^${result}$`)
-  });
-}
-=======
 // Disable colored output to prevent color codes from breaking assertion
 // message comparisons. This should only be an issue when process.stdout
 // is a TTY.
 if (process.stdout.isTTY)
   process.env.NODE_DISABLE_COLORS = '1';
->>>>>>> 84bd6f3c
 
 // Turn off no-restricted-properties because we are testing deepEqual!
 /* eslint-disable no-restricted-properties */
