// Copyright Joyent, Inc. and other Node contributors.
//
// Permission is hereby granted, free of charge, to any person obtaining a
// copy of this software and associated documentation files (the
// "Software"), to deal in the Software without restriction, including
// without limitation the rights to use, copy, modify, merge, publish,
// distribute, sublicense, and/or sell copies of the Software, and to permit
// persons to whom the Software is furnished to do so, subject to the
// following conditions:
//
// The above copyright notice and this permission notice shall be included
// in all copies or substantial portions of the Software.
//
// THE SOFTWARE IS PROVIDED "AS IS", WITHOUT WARRANTY OF ANY KIND, EXPRESS
// OR IMPLIED, INCLUDING BUT NOT LIMITED TO THE WARRANTIES OF
// MERCHANTABILITY, FITNESS FOR A PARTICULAR PURPOSE AND NONINFRINGEMENT. IN
// NO EVENT SHALL THE AUTHORS OR COPYRIGHT HOLDERS BE LIABLE FOR ANY CLAIM,
// DAMAGES OR OTHER LIABILITY, WHETHER IN AN ACTION OF CONTRACT, TORT OR
// OTHERWISE, ARISING FROM, OUT OF OR IN CONNECTION WITH THE SOFTWARE OR THE
// USE OR OTHER DEALINGS IN THE SOFTWARE.

'use strict';
const common = require('../common');
const assert = require('assert');
const fs = require('fs');
const path = require('path');
const tmpdir = require('../common/tmpdir');
const msg = { test: 'this' };
const nodePath = process.execPath;
<<<<<<< HEAD
const nodeCopyPath = path.join(common.tmpDir, 'node-copy.exe');
const chakracoreCopyPath = path.join(common.tmpDir, 'chakracore.dll');
const exePaths = [
  { srcPath: nodePath,
    destPath: nodeCopyPath }];
if (common.isChakraEngine) {
  // chakra needs chakracore.dll as well
  exePaths.push(
    { srcPath: process.execPath.replace('node.exe', 'chakracore.dll'),
      destPath: chakracoreCopyPath });
}
=======
const copyPath = path.join(tmpdir.path, 'node-copy.exe');
>>>>>>> ad94be84

if (process.env.FORK) {
  assert(process.send);
  assert.strictEqual(process.argv[0], nodeCopyPath);
  process.send(msg);
  process.exit();
} else {
  tmpdir.refresh();
  try {
    exePaths.forEach(function(value) {
      fs.unlinkSync(value.destPath);
    });
  } catch (e) {
    if (e.code !== 'ENOENT') throw e;
  }

  exePaths.forEach(function(value) {
    fs.writeFileSync(value.destPath, fs.readFileSync(value.srcPath));
    fs.chmodSync(value.destPath, '0755');
  });

  // slow but simple
  const envCopy = JSON.parse(JSON.stringify(process.env));
  envCopy.FORK = 'true';
  const child = require('child_process').fork(__filename, {
    execPath: nodeCopyPath,
    env: envCopy
  });
  child.on('message', common.mustCall(function(recv) {
    assert.deepStrictEqual(msg, recv);
  }));
  child.on('exit', common.mustCall(function(code) {
    exePaths.forEach(function(value) {
      fs.unlinkSync(value.destPath);
    });
    assert.strictEqual(code, 0);
  }));
}<|MERGE_RESOLUTION|>--- conflicted
+++ resolved
@@ -27,9 +27,8 @@
 const tmpdir = require('../common/tmpdir');
 const msg = { test: 'this' };
 const nodePath = process.execPath;
-<<<<<<< HEAD
-const nodeCopyPath = path.join(common.tmpDir, 'node-copy.exe');
-const chakracoreCopyPath = path.join(common.tmpDir, 'chakracore.dll');
+const nodeCopyPath = path.join(tmpdir.path, 'node-copy.exe');
+const chakracoreCopyPath = path.join(tmpdir.path, 'chakracore.dll');
 const exePaths = [
   { srcPath: nodePath,
     destPath: nodeCopyPath }];
@@ -39,9 +38,6 @@
     { srcPath: process.execPath.replace('node.exe', 'chakracore.dll'),
       destPath: chakracoreCopyPath });
 }
-=======
-const copyPath = path.join(tmpdir.path, 'node-copy.exe');
->>>>>>> ad94be84
 
 if (process.env.FORK) {
   assert(process.send);
