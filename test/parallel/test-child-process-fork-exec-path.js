--- conflicted
+++ resolved
@@ -58,16 +58,11 @@
   } catch (e) {
     if (e.code !== 'ENOENT') throw e;
   }
-<<<<<<< HEAD
 
   exePaths.forEach(function(value) {
-    fs.writeFileSync(value.destPath, fs.readFileSync(value.srcPath));
+    fs.copyFileSync(value.srcPath, value.destPath, COPYFILE_FICLONE);
     fs.chmodSync(value.destPath, '0755');
   });
-=======
-  fs.copyFileSync(nodePath, copyPath, COPYFILE_FICLONE);
-  fs.chmodSync(copyPath, '0755');
->>>>>>> 687867db
 
   // slow but simple
   const envCopy = JSON.parse(JSON.stringify(process.env));
