// Copyright Joyent, Inc. and other Node contributors.
//
// Permission is hereby granted, free of charge, to any person obtaining a
// copy of this software and associated documentation files (the
// "Software"), to deal in the Software without restriction, including
// without limitation the rights to use, copy, modify, merge, publish,
// distribute, sublicense, and/or sell copies of the Software, and to permit
// persons to whom the Software is furnished to do so, subject to the
// following conditions:
//
// The above copyright notice and this permission notice shall be included
// in all copies or substantial portions of the Software.
//
// THE SOFTWARE IS PROVIDED "AS IS", WITHOUT WARRANTY OF ANY KIND, EXPRESS
// OR IMPLIED, INCLUDING BUT NOT LIMITED TO THE WARRANTIES OF
// MERCHANTABILITY, FITNESS FOR A PARTICULAR PURPOSE AND NONINFRINGEMENT. IN
// NO EVENT SHALL THE AUTHORS OR COPYRIGHT HOLDERS BE LIABLE FOR ANY CLAIM,
// DAMAGES OR OTHER LIABILITY, WHETHER IN AN ACTION OF CONTRACT, TORT OR
// OTHERWISE, ARISING FROM, OUT OF OR IN CONNECTION WITH THE SOFTWARE OR THE
// USE OR OTHER DEALINGS IN THE SOFTWARE.

'use strict';
const common = require('../common');

// Test that errors propagated from cluster workers are properly
// received in their master. Creates an EADDRINUSE condition by forking
// a process in child cluster and propagates the error to the master.

const assert = require('assert');
const cluster = require('cluster');
const fork = require('child_process').fork;
const net = require('net');

if (cluster.isMaster && process.argv.length !== 3) {
  // cluster.isMaster
<<<<<<< HEAD
  common.refreshTmpDir();
=======
  const tmpdir = require('../common/tmpdir');
  tmpdir.refresh();
>>>>>>> 84bd6f3c
  const PIPE_NAME = common.PIPE;
  const worker = cluster.fork({ PIPE_NAME });

  // makes sure master is able to fork the worker
  cluster.on('fork', common.mustCall());

  // makes sure the worker is ready
  worker.on('online', common.mustCall());

  worker.on('message', common.mustCall(function(err) {
    // disconnect first, so that we will not leave zombies
    worker.disconnect();
    assert.strictEqual('EADDRINUSE', err.code);
  }));
} else if (process.argv.length !== 3) {
  // cluster.worker
  const PIPE_NAME = process.env.PIPE_NAME;
  const cp = fork(__filename, [PIPE_NAME], { stdio: 'inherit' });

  // message from the child indicates it's ready and listening
  cp.on('message', common.mustCall(function() {
    const server = net.createServer().listen(PIPE_NAME, function() {
      // message child process so that it can exit
      cp.send('end');
      // inform master about the unexpected situation
      process.send('PIPE should have been in use.');
    });

    server.on('error', function(err) {
      // message to child process tells it to exit
      cp.send('end');
      // propagate error to parent
      process.send(err);
    });
  }));
} else if (process.argv.length === 3) {
  // child process (of cluster.worker)
  const PIPE_NAME = process.argv[2];

  const server = net.createServer().listen(PIPE_NAME, common.mustCall(() => {
    process.send('listening');
  }));
  process.once('message', common.mustCall(() => server.close()));
} else {
  assert.fail('Impossible state');
}<|MERGE_RESOLUTION|>--- conflicted
+++ resolved
@@ -33,12 +33,8 @@
 
 if (cluster.isMaster && process.argv.length !== 3) {
   // cluster.isMaster
-<<<<<<< HEAD
-  common.refreshTmpDir();
-=======
   const tmpdir = require('../common/tmpdir');
   tmpdir.refresh();
->>>>>>> 84bd6f3c
   const PIPE_NAME = common.PIPE;
   const worker = cluster.fork({ PIPE_NAME });
 
