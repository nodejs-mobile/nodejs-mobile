// Copyright Joyent, Inc. and other Node contributors.
//
// Permission is hereby granted, free of charge, to any person obtaining a
// copy of this software and associated documentation files (the
// "Software"), to deal in the Software without restriction, including
// without limitation the rights to use, copy, modify, merge, publish,
// distribute, sublicense, and/or sell copies of the Software, and to permit
// persons to whom the Software is furnished to do so, subject to the
// following conditions:
//
// The above copyright notice and this permission notice shall be included
// in all copies or substantial portions of the Software.
//
// THE SOFTWARE IS PROVIDED "AS IS", WITHOUT WARRANTY OF ANY KIND, EXPRESS
// OR IMPLIED, INCLUDING BUT NOT LIMITED TO THE WARRANTIES OF
// MERCHANTABILITY, FITNESS FOR A PARTICULAR PURPOSE AND NONINFRINGEMENT. IN
// NO EVENT SHALL THE AUTHORS OR COPYRIGHT HOLDERS BE LIABLE FOR ANY CLAIM,
// DAMAGES OR OTHER LIABILITY, WHETHER IN AN ACTION OF CONTRACT, TORT OR
// OTHERWISE, ARISING FROM, OUT OF OR IN CONNECTION WITH THE SOFTWARE OR THE
// USE OR OTHER DEALINGS IN THE SOFTWARE.

'use strict';
const common = require('../common');

if (!common.hasCrypto)
  common.skip('missing crypto');
<<<<<<< HEAD

const assert = require('assert');
=======
>>>>>>> 84bd6f3c

const assert = require('assert');
const tls = require('tls');

const fixtures = require('../common/fixtures');

const options = { key: fixtures.readSync('test_key.pem'),
                  cert: fixtures.readSync('test_cert.pem'),
                  ca: [ fixtures.readSync('test_ca.pem') ] };

const writes = [
  'some server data',
  'and a separate packet',
  'and one more',
];
let receivedWrites = 0;

const server = tls.createServer(options, function(c) {
  c.resume();
  writes.forEach(function(str) {
    c.write(str);
  });
}).listen(0, common.mustCall(function() {
  const connectOpts = { rejectUnauthorized: false };
  const c = tls.connect(this.address().port, connectOpts, function() {
    c.write('some client data');
    c.on('readable', function() {
      let data = c.read();
      if (data === null)
        return;

      data = data.toString();
      while (data.length !== 0) {
        assert(data.startsWith(writes[receivedWrites]));
        data = data.slice(writes[receivedWrites].length);

        if (++receivedWrites === writes.length) {
          c.end();
          server.close();
        }
      }
    });
  });
}));


process.on('exit', function() {
  assert.strictEqual(receivedWrites, writes.length);
});<|MERGE_RESOLUTION|>--- conflicted
+++ resolved
@@ -24,11 +24,6 @@
 
 if (!common.hasCrypto)
   common.skip('missing crypto');
-<<<<<<< HEAD
-
-const assert = require('assert');
-=======
->>>>>>> 84bd6f3c
 
 const assert = require('assert');
 const tls = require('tls');
