'use strict';
const common = require('../common');
const assert = require('assert');
const dgram = require('dgram');
const invalidTypes = [
  'test',
  ['udp4'],
  new String('udp4'),
  1,
  {},
  true,
  false,
  null,
  undefined
];
const validTypes = [
  'udp4',
  'udp6',
  { type: 'udp4' },
  { type: 'udp6' }
];
const errMessage = /^Bad socket type specified\. Valid types are: udp4, udp6$/;

// Error must be thrown with invalid types
invalidTypes.forEach((invalidType) => {
  common.expectsError(() => {
    dgram.createSocket(invalidType);
<<<<<<< HEAD
  }, common.expectsError({
    code: 'ERR_SOCKET_BAD_TYPE',
    type: Error,
    message: errMessage
  }));
=======
  }, {
    code: 'ERR_SOCKET_BAD_TYPE',
    type: TypeError,
    message: errMessage
  });
>>>>>>> 84bd6f3c
});

// Error must not be thrown with valid types
validTypes.forEach((validType) => {
  const socket = dgram.createSocket(validType);
  socket.close();
});

// Ensure buffer sizes can be set
{
  const socket = dgram.createSocket({
    type: 'udp4',
    recvBufferSize: 10000,
    sendBufferSize: 15000
  });

  socket.bind(common.mustCall(() => {
    // note: linux will double the buffer size
    assert.ok(socket.getRecvBufferSize() === 10000 ||
              socket.getRecvBufferSize() === 20000,
              'SO_RCVBUF not 10000 or 20000, ' +
                `was ${socket.getRecvBufferSize()}`);
    assert.ok(socket.getSendBufferSize() === 15000 ||
              socket.getSendBufferSize() === 30000,
              'SO_SNDBUF not 15000 or 30000, ' +
                `was ${socket.getRecvBufferSize()}`);
    socket.close();
  }));
}<|MERGE_RESOLUTION|>--- conflicted
+++ resolved
@@ -25,19 +25,11 @@
 invalidTypes.forEach((invalidType) => {
   common.expectsError(() => {
     dgram.createSocket(invalidType);
-<<<<<<< HEAD
-  }, common.expectsError({
-    code: 'ERR_SOCKET_BAD_TYPE',
-    type: Error,
-    message: errMessage
-  }));
-=======
   }, {
     code: 'ERR_SOCKET_BAD_TYPE',
     type: TypeError,
     message: errMessage
   });
->>>>>>> 84bd6f3c
 });
 
 // Error must not be thrown with valid types
