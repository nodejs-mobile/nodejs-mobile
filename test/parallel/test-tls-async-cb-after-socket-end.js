--- conflicted
+++ resolved
@@ -2,13 +2,7 @@
 const common = require('../common');
 if (!common.hasCrypto)
   common.skip('missing crypto');
-<<<<<<< HEAD
-
-const path = require('path');
-const fs = require('fs');
-=======
 const fixtures = require('../common/fixtures');
->>>>>>> 84bd6f3c
 const SSL_OP_NO_TICKET = require('crypto').constants.SSL_OP_NO_TICKET;
 const tls = require('tls');
 
