'use strict';

const common = require('../common');
const assert = require('assert');
const { inherits } = require('util');

// Super constructor
function A() {
  this._a = 'a';
}
A.prototype.a = function() { return this._a; };

// One level of inheritance
function B(value) {
  A.call(this);
  this._b = value;
}
inherits(B, A);
B.prototype.b = function() { return this._b; };

assert.strictEqual(B.super_, A);

const b = new B('b');
assert.strictEqual(b.a(), 'a');
assert.strictEqual(b.b(), 'b');
assert.strictEqual(b.constructor, B);

<<<<<<< HEAD
// two levels of inheritance
=======
// Two levels of inheritance
>>>>>>> 84bd6f3c
function C() {
  B.call(this, 'b');
  this._c = 'c';
}
inherits(C, B);
C.prototype.c = function() { return this._c; };
C.prototype.getValue = function() { return this.a() + this.b() + this.c(); };

assert.strictEqual(C.super_, B);

const c = new C();
assert.strictEqual(c.getValue(), 'abc');
assert.strictEqual(c.constructor, C);

// Inherits can be called after setting prototype properties
function D() {
  C.call(this);
  this._d = 'd';
}

D.prototype.d = function() { return this._d; };
inherits(D, C);

assert.strictEqual(D.super_, C);

const d = new D();
assert.strictEqual(d.c(), 'c');
assert.strictEqual(d.d(), 'd');
assert.strictEqual(d.constructor, D);

// ES6 classes can inherit from a constructor function
class E {
  constructor() {
    D.call(this);
    this._e = 'e';
  }
  e() { return this._e; }
}
inherits(E, D);

assert.strictEqual(E.super_, D);

const e = new E();
assert.strictEqual(e.getValue(), 'abc');
assert.strictEqual(e.d(), 'd');
assert.strictEqual(e.e(), 'e');
assert.strictEqual(e.constructor, E);

// Should throw with invalid arguments
common.expectsError(function() {
  inherits(A, {});
}, {
  code: 'ERR_INVALID_ARG_TYPE',
  type: TypeError,
  message: 'The "superCtor.prototype" property must be of type Function. ' +
           'Received type undefined'
});

common.expectsError(function() {
  inherits(A, null);
}, {
  code: 'ERR_INVALID_ARG_TYPE',
  type: TypeError,
  message: 'The "superCtor" argument must be of type Function. ' +
           'Received type object'
});

common.expectsError(function() {
  inherits(null, A);
}, {
  code: 'ERR_INVALID_ARG_TYPE',
  type: TypeError,
  message: 'The "ctor" argument must be of type Function. Received type object'
});<|MERGE_RESOLUTION|>--- conflicted
+++ resolved
@@ -25,11 +25,7 @@
 assert.strictEqual(b.b(), 'b');
 assert.strictEqual(b.constructor, B);
 
-<<<<<<< HEAD
-// two levels of inheritance
-=======
 // Two levels of inheritance
->>>>>>> 84bd6f3c
 function C() {
   B.call(this, 'b');
   this._c = 'c';
