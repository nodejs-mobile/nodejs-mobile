'use strict';
const common = require('../common');
const assert = require('assert');
const dgram = require('dgram');

const buf = Buffer.from('test');

const onMessage = common.mustCall((err, bytes) => {
  assert.ifError(err);
  assert.strictEqual(bytes, buf.length);
}, 6);

<<<<<<< HEAD
const expectedError = { code: 'ERR_INVALID_ARG_TYPE',
                        type: TypeError,
                        message:
  /^The "address" argument must be one of type string or falsy$/
};

const client = dgram.createSocket('udp4').bind(0, () => {
  const port = client.address().port;

  // valid address: false
  client.send(buf, port, false, onMessage);

  // valid address: empty string
  client.send(buf, port, '', onMessage);

  // valid address: null
  client.send(buf, port, null, onMessage);

  // valid address: 0
  client.send(buf, port, 0, onMessage);

  // valid address: undefined
  client.send(buf, port, undefined, onMessage);

  // valid address: not provided
  client.send(buf, port, onMessage);

  // invalid address: object
  assert.throws(() => {
    client.send(buf, port, []);
  }, common.expectsError(expectedError));

  // invalid address: nonzero number
  assert.throws(() => {
    client.send(buf, port, 1);
  }, common.expectsError(expectedError));

  // invalid address: true
  assert.throws(() => {
    client.send(buf, port, true);
  }, common.expectsError(expectedError));
=======
const client = dgram.createSocket('udp4').bind(0, () => {
  const port = client.address().port;

  // Check valid addresses
  [false, '', null, 0, undefined].forEach((address) => {
    client.send(buf, port, address, onMessage);
  });

  // Valid address: not provided
  client.send(buf, port, onMessage);

  // Check invalid addresses
  [[], 1, true].forEach((invalidInput) => {
    const expectedError = {
      code: 'ERR_INVALID_ARG_TYPE',
      name: 'TypeError [ERR_INVALID_ARG_TYPE]',
      message: 'The "address" argument must be one of type string or falsy. ' +
               `Received type ${typeof invalidInput}`
    };
    assert.throws(() => client.send(buf, port, invalidInput), expectedError);
  });
>>>>>>> 84bd6f3c
});

client.unref();<|MERGE_RESOLUTION|>--- conflicted
+++ resolved
@@ -10,49 +10,6 @@
   assert.strictEqual(bytes, buf.length);
 }, 6);
 
-<<<<<<< HEAD
-const expectedError = { code: 'ERR_INVALID_ARG_TYPE',
-                        type: TypeError,
-                        message:
-  /^The "address" argument must be one of type string or falsy$/
-};
-
-const client = dgram.createSocket('udp4').bind(0, () => {
-  const port = client.address().port;
-
-  // valid address: false
-  client.send(buf, port, false, onMessage);
-
-  // valid address: empty string
-  client.send(buf, port, '', onMessage);
-
-  // valid address: null
-  client.send(buf, port, null, onMessage);
-
-  // valid address: 0
-  client.send(buf, port, 0, onMessage);
-
-  // valid address: undefined
-  client.send(buf, port, undefined, onMessage);
-
-  // valid address: not provided
-  client.send(buf, port, onMessage);
-
-  // invalid address: object
-  assert.throws(() => {
-    client.send(buf, port, []);
-  }, common.expectsError(expectedError));
-
-  // invalid address: nonzero number
-  assert.throws(() => {
-    client.send(buf, port, 1);
-  }, common.expectsError(expectedError));
-
-  // invalid address: true
-  assert.throws(() => {
-    client.send(buf, port, true);
-  }, common.expectsError(expectedError));
-=======
 const client = dgram.createSocket('udp4').bind(0, () => {
   const port = client.address().port;
 
@@ -74,7 +31,6 @@
     };
     assert.throws(() => client.send(buf, port, invalidInput), expectedError);
   });
->>>>>>> 84bd6f3c
 });
 
 client.unref();