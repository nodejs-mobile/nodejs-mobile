'use strict';
require('../common');

<<<<<<< HEAD
const assert = require('assert');
=======
const common = require('../common');
>>>>>>> 84bd6f3c
const http = require('http');

// All of these values should cause http.request() to throw synchronously
// when passed as the value of either options.hostname or options.host
const vals = [{}, [], NaN, Infinity, -Infinity, true, false, 1, 0, new Date()];

<<<<<<< HEAD
const errHostname =
  /^TypeError: "options\.hostname" must either be a string, undefined or null$/;
const errHost =
  /^TypeError: "options\.host" must either be a string, undefined or null$/;

vals.forEach((v) => {
  assert.throws(() => http.request({ hostname: v }), errHostname);
  assert.throws(() => http.request({ host: v }), errHost);
=======
vals.forEach((v) => {
  common.expectsError(
    () => http.request({ hostname: v }),
    {
      code: 'ERR_INVALID_ARG_TYPE',
      type: TypeError,
      message: 'The "options.hostname" property must be one of ' +
               'type string, undefined, or null. ' +
               `Received type ${typeof v}`
    }
  );

  common.expectsError(
    () => http.request({ host: v }),
    {
      code: 'ERR_INVALID_ARG_TYPE',
      type: TypeError,
      message: 'The "options.host" property must be one of ' +
               'type string, undefined, or null. ' +
               `Received type ${typeof v}`
    }
  );
>>>>>>> 84bd6f3c
});

// These values are OK and should not throw synchronously.
// Only testing for 'hostname' validation so ignore connection errors.
const dontCare = () => {};
['', undefined, null].forEach((v) => {
<<<<<<< HEAD
  assert.doesNotThrow(() => {
    http.request({ hostname: v }).on('error', dontCare).end();
    http.request({ host: v }).on('error', dontCare).end();
  });
=======
  http.request({ hostname: v }).on('error', dontCare).end();
  http.request({ host: v }).on('error', dontCare).end();
>>>>>>> 84bd6f3c
});<|MERGE_RESOLUTION|>--- conflicted
+++ resolved
@@ -1,27 +1,12 @@
 'use strict';
-require('../common');
 
-<<<<<<< HEAD
-const assert = require('assert');
-=======
 const common = require('../common');
->>>>>>> 84bd6f3c
 const http = require('http');
 
 // All of these values should cause http.request() to throw synchronously
 // when passed as the value of either options.hostname or options.host
 const vals = [{}, [], NaN, Infinity, -Infinity, true, false, 1, 0, new Date()];
 
-<<<<<<< HEAD
-const errHostname =
-  /^TypeError: "options\.hostname" must either be a string, undefined or null$/;
-const errHost =
-  /^TypeError: "options\.host" must either be a string, undefined or null$/;
-
-vals.forEach((v) => {
-  assert.throws(() => http.request({ hostname: v }), errHostname);
-  assert.throws(() => http.request({ host: v }), errHost);
-=======
 vals.forEach((v) => {
   common.expectsError(
     () => http.request({ hostname: v }),
@@ -44,20 +29,12 @@
                `Received type ${typeof v}`
     }
   );
->>>>>>> 84bd6f3c
 });
 
 // These values are OK and should not throw synchronously.
 // Only testing for 'hostname' validation so ignore connection errors.
 const dontCare = () => {};
 ['', undefined, null].forEach((v) => {
-<<<<<<< HEAD
-  assert.doesNotThrow(() => {
-    http.request({ hostname: v }).on('error', dontCare).end();
-    http.request({ host: v }).on('error', dontCare).end();
-  });
-=======
   http.request({ hostname: v }).on('error', dontCare).end();
   http.request({ host: v }).on('error', dontCare).end();
->>>>>>> 84bd6f3c
 });