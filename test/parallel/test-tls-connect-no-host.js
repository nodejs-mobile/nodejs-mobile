'use strict';
const common = require('../common');
const fixtures = require('../common/fixtures');

if (!common.hasCrypto)
  common.skip('missing crypto');
<<<<<<< HEAD

const tls = require('tls');
=======
>>>>>>> 84bd6f3c

const tls = require('tls');
const assert = require('assert');

const cert = fixtures.readSync('test_cert.pem');
const key = fixtures.readSync('test_key.pem');

// https://github.com/nodejs/node/issues/1489
// tls.connect(options) with no options.host should accept a cert with
//   CN:'localhost'
const server = tls.createServer({
  key,
  cert
}).listen(0, common.mustCall(function() {
  const socket = tls.connect({
    port: this.address().port,
    ca: cert,
    // No host set here. 'localhost' is the default,
    // but tls.checkServerIdentity() breaks before the fix with:
    // Error: Hostname/IP doesn't match certificate's altnames:
    //   "Host: undefined. is not cert's CN: localhost"
  }, common.mustCall(function() {
    assert(socket.authorized);
    socket.destroy();
    server.close();
  }));
}));<|MERGE_RESOLUTION|>--- conflicted
+++ resolved
@@ -4,11 +4,6 @@
 
 if (!common.hasCrypto)
   common.skip('missing crypto');
-<<<<<<< HEAD
-
-const tls = require('tls');
-=======
->>>>>>> 84bd6f3c
 
 const tls = require('tls');
 const assert = require('assert');
