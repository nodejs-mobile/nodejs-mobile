--- conflicted
+++ resolved
@@ -30,13 +30,9 @@
   res.end('OK');
 });
 
-<<<<<<< HEAD
-const agent = new http.Agent({ maxSockets: 1 });
-=======
 const MAX_COUNT = 11;
 const agent = new http.Agent({ maxSockets: 1 });
 const countdown = new Countdown(MAX_COUNT, () => server.close());
->>>>>>> 84bd6f3c
 
 server.listen(0, function() {
 
