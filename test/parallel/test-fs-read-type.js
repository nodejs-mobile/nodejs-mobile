'use strict';
const common = require('../common');
<<<<<<< HEAD
const assert = require('assert');
const fs = require('fs');
=======
const fs = require('fs');
const assert = require('assert');
>>>>>>> 84bd6f3c
const fixtures = require('../common/fixtures');

const filepath = fixtures.path('x.txt');
const fd = fs.openSync(filepath, 'r');
const expected = 'xyz\n';


// Error must be thrown with string
assert.throws(
  () => fs.read(fd, expected.length, 0, 'utf-8', common.mustNotCall()),
  {
    code: 'ERR_INVALID_ARG_TYPE',
    name: 'TypeError [ERR_INVALID_ARG_TYPE]',
    message: 'The "buffer" argument must be one of type Buffer, TypedArray, ' +
             'or DataView. Received type number'
  }
);

[true, null, undefined, () => {}, {}].forEach((value) => {
  assert.throws(() => {
    fs.read(value,
            Buffer.allocUnsafe(expected.length),
            0,
            expected.length,
            0,
            common.mustNotCall());
  }, {
    code: 'ERR_INVALID_ARG_TYPE',
    name: 'TypeError [ERR_INVALID_ARG_TYPE]',
    message: 'The "fd" argument must be of type number. ' +
             `Received type ${typeof value}`
  });
});

assert.throws(() => {
  fs.read(fd,
          Buffer.allocUnsafe(expected.length),
          -1,
          expected.length,
          0,
<<<<<<< HEAD
          'utf-8',
          common.mustNotCall());
}, /^TypeError: Second argument needs to be a buffer$/);

assert.throws(() => {
  fs.readSync(fd, expected.length, 0, 'utf-8');
}, /^TypeError: Second argument needs to be a buffer$/);
=======
          common.mustNotCall());
}, {
  code: 'ERR_OUT_OF_RANGE',
  name: 'RangeError [ERR_OUT_OF_RANGE]',
  message: 'The value of "offset" is out of range. It must be >= 0 && <= 4. ' +
           'Received -1'
});

assert.throws(() => {
  fs.read(fd,
          Buffer.allocUnsafe(expected.length),
          0,
          -1,
          0,
          common.mustNotCall());
}, {
  code: 'ERR_OUT_OF_RANGE',
  name: 'RangeError [ERR_OUT_OF_RANGE]',
  message: 'The value of "length" is out of range. ' +
           'It must be >= 0 && <= 4. Received -1'
});


assert.throws(
  () => fs.readSync(fd, expected.length, 0, 'utf-8'),
  {
    code: 'ERR_INVALID_ARG_TYPE',
    name: 'TypeError [ERR_INVALID_ARG_TYPE]',
    message: 'The "buffer" argument must be one of type Buffer, TypedArray, ' +
             'or DataView. Received type number'
  }
);

[true, null, undefined, () => {}, {}].forEach((value) => {
  assert.throws(() => {
    fs.readSync(value,
                Buffer.allocUnsafe(expected.length),
                0,
                expected.length,
                0);
  }, {
    code: 'ERR_INVALID_ARG_TYPE',
    name: 'TypeError [ERR_INVALID_ARG_TYPE]',
    message: 'The "fd" argument must be of type number. ' +
             `Received type ${typeof value}`
  });
});

assert.throws(() => {
  fs.readSync(fd,
              Buffer.allocUnsafe(expected.length),
              -1,
              expected.length,
              0);
}, {
  code: 'ERR_OUT_OF_RANGE',
  name: 'RangeError [ERR_OUT_OF_RANGE]',
  message: 'The value of "offset" is out of range. ' +
           'It must be >= 0 && <= 4. Received -1'
});

assert.throws(() => {
  fs.readSync(fd,
              Buffer.allocUnsafe(expected.length),
              0,
              -1,
              0);
}, {
  code: 'ERR_OUT_OF_RANGE',
  name: 'RangeError [ERR_OUT_OF_RANGE]',
  message: 'The value of "length" is out of range. ' +
           'It must be >= 0 && <= 4. Received -1'
});
>>>>>>> 84bd6f3c
<|MERGE_RESOLUTION|>--- conflicted
+++ resolved
@@ -1,12 +1,7 @@
 'use strict';
 const common = require('../common');
-<<<<<<< HEAD
-const assert = require('assert');
-const fs = require('fs');
-=======
 const fs = require('fs');
 const assert = require('assert');
->>>>>>> 84bd6f3c
 const fixtures = require('../common/fixtures');
 
 const filepath = fixtures.path('x.txt');
@@ -47,15 +42,6 @@
           -1,
           expected.length,
           0,
-<<<<<<< HEAD
-          'utf-8',
-          common.mustNotCall());
-}, /^TypeError: Second argument needs to be a buffer$/);
-
-assert.throws(() => {
-  fs.readSync(fd, expected.length, 0, 'utf-8');
-}, /^TypeError: Second argument needs to be a buffer$/);
-=======
           common.mustNotCall());
 }, {
   code: 'ERR_OUT_OF_RANGE',
@@ -128,5 +114,4 @@
   name: 'RangeError [ERR_OUT_OF_RANGE]',
   message: 'The value of "length" is out of range. ' +
            'It must be >= 0 && <= 4. Received -1'
-});
->>>>>>> 84bd6f3c
+});