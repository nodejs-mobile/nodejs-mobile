'use strict';
const common = require('../common');

if (!common.hasCrypto)
  common.skip('missing crypto');

if (common.hasFipsCrypto)
  common.skip('not supported in FIPS mode');

const crypto = require('crypto');
const assert = require('assert');

function testCipher1(key) {
  // Test encryption and decryption
  const plaintext = 'Keep this a secret? No! Tell everyone about node.js!';
  const cipher = crypto.createCipher('aes192', key);

  // encrypt plaintext which is in utf8 format
  // to a ciphertext which will be in hex
  let ciph = cipher.update(plaintext, 'utf8', 'hex');
  // Only use binary or hex, not base64.
  ciph += cipher.final('hex');

  const decipher = crypto.createDecipher('aes192', key);
  let txt = decipher.update(ciph, 'hex', 'utf8');
  txt += decipher.final('utf8');

  assert.strictEqual(txt, plaintext);

  // streaming cipher interface
  // NB: In real life, it's not guaranteed that you can get all of it
  // in a single read() like this.  But in this case, we know it's
  // quite small, so there's no harm.
  const cStream = crypto.createCipher('aes192', key);
  cStream.end(plaintext);
  ciph = cStream.read();

  const dStream = crypto.createDecipher('aes192', key);
  dStream.end(ciph);
  txt = dStream.read().toString('utf8');

  assert.strictEqual(txt, plaintext);
}


function testCipher2(key) {
  // encryption and decryption with Base64
  // reported in https://github.com/joyent/node/issues/738
  const plaintext =
      '32|RmVZZkFUVmpRRkp0TmJaUm56ZU9qcnJkaXNNWVNpTTU*|iXmckfRWZBGWWELw' +
      'eCBsThSsfUHLeRe0KCsK8ooHgxie0zOINpXxfZi/oNG7uq9JWFVCk70gfzQH8ZUJ' +
      'jAfaFg**';
  const cipher = crypto.createCipher('aes256', key);

  // encrypt plaintext which is in utf8 format
  // to a ciphertext which will be in Base64
  let ciph = cipher.update(plaintext, 'utf8', 'base64');
  ciph += cipher.final('base64');

  const decipher = crypto.createDecipher('aes256', key);
  let txt = decipher.update(ciph, 'base64', 'utf8');
  txt += decipher.final('utf8');

  assert.strictEqual(txt, plaintext);
}

testCipher1('MySecretKey123');
testCipher1(Buffer.from('MySecretKey123'));

testCipher2('0123456789abcdef');
testCipher2(Buffer.from('0123456789abcdef'));

{
  const Cipher = crypto.Cipher;
  const instance = crypto.Cipher('aes-256-cbc', 'secret');
  assert(instance instanceof Cipher, 'Cipher is expected to return a new ' +
                                     'instance when called without `new`');

  common.expectsError(
    () => crypto.createCipher(null),
    {
      code: 'ERR_INVALID_ARG_TYPE',
      type: TypeError,
      message: 'The "cipher" argument must be of type string. ' +
               'Received type object'
    });

  common.expectsError(
    () => crypto.createCipher('aes-256-cbc', null),
    {
      code: 'ERR_INVALID_ARG_TYPE',
      type: TypeError,
      message: 'The "password" argument must be one of type string, Buffer, ' +
               'TypedArray, or DataView. Received type object'
    });

  common.expectsError(
    () => crypto.createCipher('aes-256-cbc', 'secret').update(null),
    {
      code: 'ERR_INVALID_ARG_TYPE',
      type: TypeError,
      message: 'The "data" argument must be one of type string, Buffer, ' +
               'TypedArray, or DataView. Received type object'
    });

  common.expectsError(
    () => crypto.createCipher('aes-256-cbc', 'secret').setAuthTag(null),
    {
      code: 'ERR_INVALID_ARG_TYPE',
      type: TypeError,
      message: 'The "buffer" argument must be one of type Buffer, ' +
               'TypedArray, or DataView. Received type object'
    });

  common.expectsError(
    () => crypto.createCipher('aes-256-cbc', 'secret').setAAD(null),
    {
      code: 'ERR_INVALID_ARG_TYPE',
      type: TypeError,
      message: 'The "buffer" argument must be one of type Buffer, ' +
               'TypedArray, or DataView. Received type object'
    });
}

{
  const Decipher = crypto.Decipher;
  const instance = crypto.Decipher('aes-256-cbc', 'secret');
  assert(instance instanceof Decipher, 'Decipher is expected to return a new ' +
                                       'instance when called without `new`');

  common.expectsError(
    () => crypto.createDecipher(null),
    {
      code: 'ERR_INVALID_ARG_TYPE',
      type: TypeError,
      message: 'The "cipher" argument must be of type string. ' +
               'Received type object'
    });

  common.expectsError(
    () => crypto.createDecipher('aes-256-cbc', null),
    {
      code: 'ERR_INVALID_ARG_TYPE',
      type: TypeError,
      message: 'The "password" argument must be one of type string, Buffer, ' +
               'TypedArray, or DataView. Received type object'
    });
}

// Base64 padding regression test, see
// https://github.com/nodejs/node-v0.x-archive/issues/4837.
{
  const c = crypto.createCipher('aes-256-cbc', 'secret');
  const s = c.update('test', 'utf8', 'base64') + c.final('base64');
  assert.strictEqual(s, '375oxUQCIocvxmC5At+rvA==');
}

// Calling Cipher.final() or Decipher.final() twice should error but
// not assert. See https://github.com/nodejs/node-v0.x-archive/issues/4886.
{
  const c = crypto.createCipher('aes-256-cbc', 'secret');
  try { c.final('xxx'); } catch (e) { /* Ignore. */ }
  try { c.final('xxx'); } catch (e) { /* Ignore. */ }
  try { c.final('xxx'); } catch (e) { /* Ignore. */ }
  const d = crypto.createDecipher('aes-256-cbc', 'secret');
  try { d.final('xxx'); } catch (e) { /* Ignore. */ }
  try { d.final('xxx'); } catch (e) { /* Ignore. */ }
  try { d.final('xxx'); } catch (e) { /* Ignore. */ }
}

// Regression test for https://github.com/nodejs/node-v0.x-archive/issues/5482:
// string to Cipher#update() should not assert.
{
  const c = crypto.createCipher('aes192', '0123456789abcdef');
  c.update('update');
  c.final();
}

// https://github.com/nodejs/node-v0.x-archive/issues/5655 regression tests,
// 'utf-8' and 'utf8' are identical.
{
  let c = crypto.createCipher('aes192', '0123456789abcdef');
  c.update('update', '');  // Defaults to "utf8".
  c.final('utf-8');  // Should not throw.

  c = crypto.createCipher('aes192', '0123456789abcdef');
  c.update('update', 'utf8');
  c.final('utf-8');  // Should not throw.

  c = crypto.createCipher('aes192', '0123456789abcdef');
  c.update('update', 'utf-8');
  c.final('utf8');  // Should not throw.
}

// Regression tests for https://github.com/nodejs/node/issues/8236.
{
  const key = '0123456789abcdef';
  const plaintext = 'Top secret!!!';
  const c = crypto.createCipher('aes192', key);
  let ciph = c.update(plaintext, 'utf16le', 'base64');
  ciph += c.final('base64');

  let decipher = crypto.createDecipher('aes192', key);

  let txt;
  txt = decipher.update(ciph, 'base64', 'ucs2');
  txt += decipher.final('ucs2');
  assert.strictEqual(txt, plaintext);

  decipher = crypto.createDecipher('aes192', key);
  txt = decipher.update(ciph, 'base64', 'ucs-2');
  txt += decipher.final('ucs-2');
  assert.strictEqual(txt, plaintext);

  decipher = crypto.createDecipher('aes192', key);
  txt = decipher.update(ciph, 'base64', 'utf-16le');
  txt += decipher.final('utf-16le');
  assert.strictEqual(txt, plaintext);
}

// setAutoPadding/setAuthTag/setAAD should return `this`
{
  const key = '0123456789';
  const tagbuf = Buffer.from('auth_tag');
  const aadbuf = Buffer.from('aadbuf');
  const decipher = crypto.createDecipher('aes-256-gcm', key);
  assert.strictEqual(decipher.setAutoPadding(), decipher);
  assert.strictEqual(decipher.setAuthTag(tagbuf), decipher);
  assert.strictEqual(decipher.setAAD(aadbuf), decipher);
}

// error throwing in setAAD/setAuthTag/getAuthTag/setAutoPadding
{
  const key = '0123456789';
  const aadbuf = Buffer.from('aadbuf');
  const data = Buffer.from('test-crypto-cipher-decipher');

  common.expectWarning('Warning',
<<<<<<< HEAD
                       'Use Cipheriv for counter mode of aes-256-gcm');
=======
                       'Use Cipheriv for counter mode of aes-256-gcm',
                       common.noWarnCode);
>>>>>>> 84bd6f3c

  const cipher = crypto.createCipher('aes-256-gcm', key);
  cipher.setAAD(aadbuf);
  cipher.setAutoPadding();

  common.expectsError(
    () => cipher.getAuthTag(),
    {
      code: 'ERR_CRYPTO_INVALID_STATE',
      type: Error,
      message: 'Invalid state for operation getAuthTag'
    }
  );

  const encrypted = Buffer.concat([cipher.update(data), cipher.final()]);

  const decipher = crypto.createDecipher('aes-256-gcm', key);
  decipher.setAAD(aadbuf);
  decipher.setAuthTag(cipher.getAuthTag());
  decipher.setAutoPadding();
  decipher.update(encrypted);
  decipher.final();

  common.expectsError(
    () => decipher.setAAD(aadbuf),
    {
      code: 'ERR_CRYPTO_INVALID_STATE',
      type: Error,
      message: 'Invalid state for operation setAAD'
    });

  common.expectsError(
    () => decipher.setAuthTag(cipher.getAuthTag()),
    {
      code: 'ERR_CRYPTO_INVALID_STATE',
      type: Error,
      message: 'Invalid state for operation setAuthTag'
    });

  common.expectsError(
    () => decipher.setAutoPadding(),
    {
      code: 'ERR_CRYPTO_INVALID_STATE',
      type: Error,
      message: 'Invalid state for operation setAutoPadding'
    }
  );
}<|MERGE_RESOLUTION|>--- conflicted
+++ resolved
@@ -236,12 +236,8 @@
   const data = Buffer.from('test-crypto-cipher-decipher');
 
   common.expectWarning('Warning',
-<<<<<<< HEAD
-                       'Use Cipheriv for counter mode of aes-256-gcm');
-=======
                        'Use Cipheriv for counter mode of aes-256-gcm',
                        common.noWarnCode);
->>>>>>> 84bd6f3c
 
   const cipher = crypto.createCipher('aes-256-gcm', key);
   cipher.setAAD(aadbuf);
