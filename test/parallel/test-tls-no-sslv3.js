'use strict';
const common = require('../common');
if (!common.hasCrypto)
  common.skip('missing crypto');

if (common.opensslCli === false)
  common.skip('node compiled without OpenSSL CLI.');

const assert = require('assert');
const tls = require('tls');
const spawn = require('child_process').spawn;
const fixtures = require('../common/fixtures');

const cert = fixtures.readSync('test_cert.pem');
const key = fixtures.readSync('test_key.pem');
<<<<<<< HEAD
const server = tls.createServer({ cert: cert, key: key }, common.mustNotCall());
=======
const server = tls.createServer({ cert, key }, common.mustNotCall());
>>>>>>> 84bd6f3c
const errors = [];
let stderr = '';

server.listen(0, '127.0.0.1', function() {
  const address = `${this.address().address}:${this.address().port}`;
  const args = ['s_client',
                '-ssl3',
                '-connect', address];

  const client = spawn(common.opensslCli, args, { stdio: 'pipe' });
  client.stdout.pipe(process.stdout);
  client.stderr.pipe(process.stderr);
  client.stderr.setEncoding('utf8');
  client.stderr.on('data', (data) => stderr += data);

  client.once('exit', common.mustCall(function(exitCode) {
    assert.strictEqual(exitCode, 1);
    server.close();
  }));
});

server.on('tlsClientError', (err) => errors.push(err));

process.on('exit', function() {
  if (/unknown option -ssl3/.test(stderr)) {
    common.printSkipMessage('`openssl s_client -ssl3` not supported.');
  } else {
    assert.strictEqual(errors.length, 1);
    // OpenSSL 1.0.x and 1.1.x report invalid client versions differently.
    assert(/:wrong version number/.test(errors[0].message) ||
           /:version too low/.test(errors[0].message));
  }
});<|MERGE_RESOLUTION|>--- conflicted
+++ resolved
@@ -13,11 +13,7 @@
 
 const cert = fixtures.readSync('test_cert.pem');
 const key = fixtures.readSync('test_key.pem');
-<<<<<<< HEAD
-const server = tls.createServer({ cert: cert, key: key }, common.mustNotCall());
-=======
 const server = tls.createServer({ cert, key }, common.mustNotCall());
->>>>>>> 84bd6f3c
 const errors = [];
 let stderr = '';
 
