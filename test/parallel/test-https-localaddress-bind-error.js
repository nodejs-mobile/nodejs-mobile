// Copyright Joyent, Inc. and other Node contributors.
//
// Permission is hereby granted, free of charge, to any person obtaining a
// copy of this software and associated documentation files (the
// "Software"), to deal in the Software without restriction, including
// without limitation the rights to use, copy, modify, merge, publish,
// distribute, sublicense, and/or sell copies of the Software, and to permit
// persons to whom the Software is furnished to do so, subject to the
// following conditions:
//
// The above copyright notice and this permission notice shall be included
// in all copies or substantial portions of the Software.
//
// THE SOFTWARE IS PROVIDED "AS IS", WITHOUT WARRANTY OF ANY KIND, EXPRESS
// OR IMPLIED, INCLUDING BUT NOT LIMITED TO THE WARRANTIES OF
// MERCHANTABILITY, FITNESS FOR A PARTICULAR PURPOSE AND NONINFRINGEMENT. IN
// NO EVENT SHALL THE AUTHORS OR COPYRIGHT HOLDERS BE LIABLE FOR ANY CLAIM,
// DAMAGES OR OTHER LIABILITY, WHETHER IN AN ACTION OF CONTRACT, TORT OR
// OTHERWISE, ARISING FROM, OUT OF OR IN CONNECTION WITH THE SOFTWARE OR THE
// USE OR OTHER DEALINGS IN THE SOFTWARE.

'use strict';
const common = require('../common');
if (!common.hasCrypto)
  common.skip('missing crypto');

const assert = require('assert');
<<<<<<< HEAD
const fs = require('fs');
=======
>>>>>>> 84bd6f3c
const https = require('https');

const fixtures = require('../common/fixtures');

const options = {
  key: fixtures.readKey('agent1-key.pem'),
  cert: fixtures.readKey('agent1-cert.pem')
};

const invalidLocalAddress = '1.2.3.4';

const server = https.createServer(options, function(req, res) {
  console.log(`Connect from: ${req.connection.remoteAddress}`);

  req.on('end', function() {
    res.writeHead(200, { 'Content-Type': 'text/plain' });
    res.end(`You are from: ${req.connection.remoteAddress}`);
  });
  req.resume();
});

server.listen(0, '127.0.0.1', common.mustCall(function() {
  https.request({
    host: 'localhost',
    port: this.address().port,
    path: '/',
    method: 'GET',
    localAddress: invalidLocalAddress
  }, function(res) {
    assert.fail('unexpectedly got response from server');
  }).on('error', common.mustCall(function(e) {
    console.log(`client got error: ${e.message}`);
    server.close();
  })).end();
}));<|MERGE_RESOLUTION|>--- conflicted
+++ resolved
@@ -25,10 +25,6 @@
   common.skip('missing crypto');
 
 const assert = require('assert');
-<<<<<<< HEAD
-const fs = require('fs');
-=======
->>>>>>> 84bd6f3c
 const https = require('https');
 
 const fixtures = require('../common/fixtures');
