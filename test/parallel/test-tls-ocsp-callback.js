// Copyright Joyent, Inc. and other Node contributors.
//
// Permission is hereby granted, free of charge, to any person obtaining a
// copy of this software and associated documentation files (the
// "Software"), to deal in the Software without restriction, including
// without limitation the rights to use, copy, modify, merge, publish,
// distribute, sublicense, and/or sell copies of the Software, and to permit
// persons to whom the Software is furnished to do so, subject to the
// following conditions:
//
// The above copyright notice and this permission notice shall be included
// in all copies or substantial portions of the Software.
//
// THE SOFTWARE IS PROVIDED "AS IS", WITHOUT WARRANTY OF ANY KIND, EXPRESS
// OR IMPLIED, INCLUDING BUT NOT LIMITED TO THE WARRANTIES OF
// MERCHANTABILITY, FITNESS FOR A PARTICULAR PURPOSE AND NONINFRINGEMENT. IN
// NO EVENT SHALL THE AUTHORS OR COPYRIGHT HOLDERS BE LIABLE FOR ANY CLAIM,
// DAMAGES OR OTHER LIABILITY, WHETHER IN AN ACTION OF CONTRACT, TORT OR
// OTHERWISE, ARISING FROM, OUT OF OR IN CONNECTION WITH THE SOFTWARE OR THE
// USE OR OTHER DEALINGS IN THE SOFTWARE.

'use strict';
const common = require('../common');

<<<<<<< HEAD
if (!process.features.tls_ocsp)
  common.skip('node compiled without OpenSSL or with old OpenSSL version.');

=======
>>>>>>> 84bd6f3c
if (!common.opensslCli)
  common.skip('node compiled without OpenSSL CLI.');

if (!common.hasCrypto)
  common.skip('missing crypto');

const tls = require('tls');
const fixtures = require('../common/fixtures');

const assert = require('assert');

const SSL_OP_NO_TICKET = require('crypto').constants.SSL_OP_NO_TICKET;

const pfx = fixtures.readKey('agent1-pfx.pem');

function test(testOptions, cb) {

  const key = fixtures.readKey('agent1-key.pem');
  const cert = fixtures.readKey('agent1-cert.pem');
  const ca = fixtures.readKey('ca1-cert.pem');
  const options = {
    key,
    cert,
    ca: [ca]
  };
  let requestCount = 0;
  let clientSecure = 0;
  let ocspCount = 0;
  let ocspResponse;

  if (testOptions.pfx) {
    delete options.key;
    delete options.cert;
    options.pfx = testOptions.pfx;
    options.passphrase = testOptions.passphrase;
  }

  const server = tls.createServer(options, function(cleartext) {
    cleartext.on('error', function(er) {
      // We're ok with getting ECONNRESET in this test, but it's
      // timing-dependent, and thus unreliable. Any other errors
      // are just failures, though.
      if (er.code !== 'ECONNRESET')
        throw er;
    });
    ++requestCount;
    cleartext.end();
  });
  server.on('OCSPRequest', function(cert, issuer, callback) {
    ++ocspCount;
    assert.ok(Buffer.isBuffer(cert));
    assert.ok(Buffer.isBuffer(issuer));

    // Just to check that async really works there
    setTimeout(function() {
      callback(null,
               testOptions.response ? Buffer.from(testOptions.response) : null);
    }, 100);
  });
  server.listen(0, function() {
    const client = tls.connect({
      port: this.address().port,
      requestOCSP: testOptions.ocsp !== false,
      secureOptions: testOptions.ocsp === false ?
        SSL_OP_NO_TICKET : 0,
      rejectUnauthorized: false
    }, function() {
      clientSecure++;
    });
    client.on('OCSPResponse', function(resp) {
      ocspResponse = resp;
      if (resp)
        client.destroy();
    });
    client.on('close', function() {
      server.close(cb);
    });
  });

  process.on('exit', function() {
    if (testOptions.ocsp === false) {
      assert.strictEqual(requestCount, clientSecure);
      assert.strictEqual(requestCount, 1);
      return;
    }

    if (testOptions.response) {
      assert.strictEqual(ocspResponse.toString(), testOptions.response);
    } else {
      assert.strictEqual(ocspResponse, null);
    }
    assert.strictEqual(requestCount, testOptions.response ? 0 : 1);
    assert.strictEqual(clientSecure, requestCount);
    assert.strictEqual(ocspCount, 1);
  });
}

const tests = [
  { response: false },
  { response: 'hello world' },
  { ocsp: false }
];

if (!common.hasFipsCrypto) {
  tests.push({ pfx: pfx, passphrase: 'sample', response: 'hello pfx' });
}

function runTests(i) {
  if (i === tests.length) return;

  test(tests[i], common.mustCall(function() {
    runTests(i + 1);
  }));
}

runTests(0);<|MERGE_RESOLUTION|>--- conflicted
+++ resolved
@@ -22,12 +22,6 @@
 'use strict';
 const common = require('../common');
 
-<<<<<<< HEAD
-if (!process.features.tls_ocsp)
-  common.skip('node compiled without OpenSSL or with old OpenSSL version.');
-
-=======
->>>>>>> 84bd6f3c
 if (!common.opensslCli)
   common.skip('node compiled without OpenSSL CLI.');
 
