/* eslint-disable node-core/crypto-check */

'use strict';

const common = require('../common');
<<<<<<< HEAD
if (!common.hasCrypto)
  common.skip('missing crypto');
=======
>>>>>>> 84bd6f3c

const http = require('http');
const modules = { 'http': http };

if (common.hasCrypto) {
  const https = require('https');
  modules.https = https;
}

function test(host) {
  ['get', 'request'].forEach((fn) => {
    Object.keys(modules).forEach((module) => {
      const doNotCall = common.mustNotCall(
        `${module}.${fn} should not connect to ${host}`
      );
      const throws = () => { modules[module][fn](host, doNotCall); };
      common.expectsError(throws, {
        type: TypeError,
        code: 'ERR_INVALID_DOMAIN_NAME'
      });
    });
  });
}

['www.nodejs.org', 'localhost', '127.0.0.1', 'http://:80/'].forEach(test);<|MERGE_RESOLUTION|>--- conflicted
+++ resolved
@@ -3,11 +3,6 @@
 'use strict';
 
 const common = require('../common');
-<<<<<<< HEAD
-if (!common.hasCrypto)
-  common.skip('missing crypto');
-=======
->>>>>>> 84bd6f3c
 
 const http = require('http');
 const modules = { 'http': http };
