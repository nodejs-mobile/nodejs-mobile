--- conflicted
+++ resolved
@@ -44,18 +44,14 @@
 // non-writable property should throw.
 // Note: this error message is subject to change in V8 updates
 assert.throws(() => url.origin = 'http://foo.bar.com:22',
-<<<<<<< HEAD
               new RegExp(
                 common.engineSpecificMessage({
                   v8: 'TypeError: Cannot set property origin of' +
-                         ' \\[object URL\\] which has only a getter',
+                         ' \\[object URL\\] which has only a getter$',
                   chakracore: 'TypeError: Assignment to read-only' +
-                          ' properties is not allowed in strict mode'
+                          ' properties is not allowed in strict mode$'
                 })
               ));
-=======
-              /TypeError: Cannot set property origin of \[object URL\] which has only a getter$/);
->>>>>>> ef16319e
 assert.strictEqual(url.origin, 'http://foo.bar.com:21');
 assert.strictEqual(url.toString(),
                    'http://user:pass@foo.bar.com:21/aaa/zzz?l=25#test');
@@ -130,18 +126,14 @@
 // non-writable property should throw.
 // Note: this error message is subject to change in V8 updates
 assert.throws(() => url.searchParams = '?k=88',
-<<<<<<< HEAD
               new RegExp(
                 common.engineSpecificMessage({
-                  v8: 'TypeError: Cannot set property searchParams of' +
-                         ' \\[object URL\\] which has only a getter',
-                  chakracore: 'TypeError: Assignment to read-only properties' +
-                         ' is not allowed in strict mode'
+                  v8: '^TypeError: Cannot set property searchParams of' +
+                         ' \\[object URL\\] which has only a getter$',
+                  chakracore: '^TypeError: Assignment to read-only properties' +
+                         ' is not allowed in strict mode$'
                 })
               ));
-=======
-              /^TypeError: Cannot set property searchParams of \[object URL\] which has only a getter$/);
->>>>>>> ef16319e
 assert.strictEqual(url.searchParams, oldParams);
 assert.strictEqual(url.toString(),
                    'https://user2:pass2@foo.bar.org:23/aaa/bbb?k=99#abcd');
