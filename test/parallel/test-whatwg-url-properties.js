// Flags: --expose-internals
'use strict';

const common = require('../common');
const URL = require('url').URL;
const assert = require('assert');
const urlToOptions = require('internal/url').urlToOptions;

// Tests below are not from WPT.
const url = new URL('http://user:pass@foo.bar.com:21/aaa/zzz?l=24#test');
const oldParams = url.searchParams;  // for test of [SameObject]

// To retrieve enumerable but not necessarily own properties,
// we need to use the for-in loop.
const props = [];
for (const prop in url) {
  props.push(prop);
}

// See: https://url.spec.whatwg.org/#api
// https://heycam.github.io/webidl/#es-attributes
// https://heycam.github.io/webidl/#es-stringifier
const expected = ['toString',
                  'href', 'origin', 'protocol',
                  'username', 'password', 'host', 'hostname', 'port',
                  'pathname', 'search', 'searchParams', 'hash', 'toJSON'];

assert.deepStrictEqual(props, expected);

// href is writable (not readonly) and is stringifier
assert.strictEqual(url.toString(), url.href);
url.href = 'http://user:pass@foo.bar.com:21/aaa/zzz?l=25#test';
assert.strictEqual(url.href,
                   'http://user:pass@foo.bar.com:21/aaa/zzz?l=25#test');
assert.strictEqual(url.toString(), url.href);
// Return true because it's configurable, but because the properties
// are defined on the prototype per the spec, the deletion has no effect
assert.strictEqual((delete url.href), true);
assert.strictEqual(url.href,
                   'http://user:pass@foo.bar.com:21/aaa/zzz?l=25#test');
assert.strictEqual(url.searchParams, oldParams);  // [SameObject]

// searchParams is readonly. Under strict mode setting a
// non-writable property should throw.
// Note: this error message is subject to change in V8 updates
assert.throws(
  () => url.origin = 'http://foo.bar.com:22',
<<<<<<< HEAD
  new RegExp(common.engineSpecificMessage({
    v8: 'TypeError: Cannot set property origin of' +
        ' \\[object URL\\] which has only a getter$',
    chakracore: 'TypeError: Assignment to read-only' +
                ' properties is not allowed in strict mode$'
  })));
=======
  /^TypeError: Cannot set property origin of \[object URL\] which has only a getter$/
);
>>>>>>> f11379d2
assert.strictEqual(url.origin, 'http://foo.bar.com:21');
assert.strictEqual(url.toString(),
                   'http://user:pass@foo.bar.com:21/aaa/zzz?l=25#test');
assert.strictEqual((delete url.origin), true);
assert.strictEqual(url.origin, 'http://foo.bar.com:21');

// The following properties should be writable (not readonly)
url.protocol = 'https:';
assert.strictEqual(url.protocol, 'https:');
assert.strictEqual(url.toString(),
                   'https://user:pass@foo.bar.com:21/aaa/zzz?l=25#test');
assert.strictEqual((delete url.protocol), true);
assert.strictEqual(url.protocol, 'https:');

url.username = 'user2';
assert.strictEqual(url.username, 'user2');
assert.strictEqual(url.toString(),
                   'https://user2:pass@foo.bar.com:21/aaa/zzz?l=25#test');
assert.strictEqual((delete url.username), true);
assert.strictEqual(url.username, 'user2');

url.password = 'pass2';
assert.strictEqual(url.password, 'pass2');
assert.strictEqual(url.toString(),
                   'https://user2:pass2@foo.bar.com:21/aaa/zzz?l=25#test');
assert.strictEqual((delete url.password), true);
assert.strictEqual(url.password, 'pass2');

url.host = 'foo.bar.net:22';
assert.strictEqual(url.host, 'foo.bar.net:22');
assert.strictEqual(url.toString(),
                   'https://user2:pass2@foo.bar.net:22/aaa/zzz?l=25#test');
assert.strictEqual((delete url.host), true);
assert.strictEqual(url.host, 'foo.bar.net:22');

url.hostname = 'foo.bar.org';
assert.strictEqual(url.hostname, 'foo.bar.org');
assert.strictEqual(url.toString(),
                   'https://user2:pass2@foo.bar.org:22/aaa/zzz?l=25#test');
assert.strictEqual((delete url.hostname), true);
assert.strictEqual(url.hostname, 'foo.bar.org');

url.port = '23';
assert.strictEqual(url.port, '23');
assert.strictEqual(url.toString(),
                   'https://user2:pass2@foo.bar.org:23/aaa/zzz?l=25#test');
assert.strictEqual((delete url.port), true);
assert.strictEqual(url.port, '23');

url.pathname = '/aaa/bbb';
assert.strictEqual(url.pathname, '/aaa/bbb');
assert.strictEqual(url.toString(),
                   'https://user2:pass2@foo.bar.org:23/aaa/bbb?l=25#test');
assert.strictEqual((delete url.pathname), true);
assert.strictEqual(url.pathname, '/aaa/bbb');

url.search = '?k=99';
assert.strictEqual(url.search, '?k=99');
assert.strictEqual(url.toString(),
                   'https://user2:pass2@foo.bar.org:23/aaa/bbb?k=99#test');
assert.strictEqual((delete url.search), true);
assert.strictEqual(url.search, '?k=99');

url.hash = '#abcd';
assert.strictEqual(url.hash, '#abcd');
assert.strictEqual(url.toString(),
                   'https://user2:pass2@foo.bar.org:23/aaa/bbb?k=99#abcd');
assert.strictEqual((delete url.hash), true);
assert.strictEqual(url.hash, '#abcd');

// searchParams is readonly. Under strict mode setting a
// non-writable property should throw.
// Note: this error message is subject to change in V8 updates
assert.throws(
  () => url.searchParams = '?k=88',
<<<<<<< HEAD
  new RegExp(common.engineSpecificMessage({
    v8: '^TypeError: Cannot set property searchParams of' +
        ' \\[object URL\\] which has only a getter$',
    chakracore: '^TypeError: Assignment to read-only properties' +
                ' is not allowed in strict mode$'
  })));
=======
  /^TypeError: Cannot set property searchParams of \[object URL\] which has only a getter$/
);
>>>>>>> f11379d2
assert.strictEqual(url.searchParams, oldParams);
assert.strictEqual(url.toString(),
                   'https://user2:pass2@foo.bar.org:23/aaa/bbb?k=99#abcd');
assert.strictEqual((delete url.searchParams), true);
assert.strictEqual(url.searchParams, oldParams);

// Test urlToOptions
{
  const opts =
    urlToOptions(new URL('http://user:pass@foo.bar.com:21/aaa/zzz?l=24#test'));
  assert.strictEqual(opts instanceof URL, false);
  assert.strictEqual(opts.protocol, 'http:');
  assert.strictEqual(opts.auth, 'user:pass');
  assert.strictEqual(opts.hostname, 'foo.bar.com');
  assert.strictEqual(opts.port, 21);
  assert.strictEqual(opts.path, '/aaa/zzz?l=24');
  assert.strictEqual(opts.pathname, '/aaa/zzz');
  assert.strictEqual(opts.search, '?l=24');
  assert.strictEqual(opts.hash, '#test');
}

// Test special origins
[
  { expected: 'https://whatwg.org',
    url: 'blob:https://whatwg.org/d0360e2f-caee-469f-9a2f-87d5b0456f6f' },
  { expected: 'ftp://example.org', url: 'ftp://example.org/foo' },
  { expected: 'gopher://gopher.quux.org', url: 'gopher://gopher.quux.org/1/' },
  { expected: 'http://example.org', url: 'http://example.org/foo' },
  { expected: 'https://example.org', url: 'https://example.org/foo' },
  { expected: 'ws://example.org', url: 'ws://example.org/foo' },
  { expected: 'wss://example.org', url: 'wss://example.org/foo' },
  { expected: 'null', url: 'file:///tmp/mock/path' },
  { expected: 'null', url: 'npm://nodejs/rules' }
].forEach((test) => {
  assert.strictEqual(new URL(test.url).origin, test.expected);
});<|MERGE_RESOLUTION|>--- conflicted
+++ resolved
@@ -45,17 +45,11 @@
 // Note: this error message is subject to change in V8 updates
 assert.throws(
   () => url.origin = 'http://foo.bar.com:22',
-<<<<<<< HEAD
-  new RegExp(common.engineSpecificMessage({
-    v8: 'TypeError: Cannot set property origin of' +
-        ' \\[object URL\\] which has only a getter$',
-    chakracore: 'TypeError: Assignment to read-only' +
-                ' properties is not allowed in strict mode$'
-  })));
-=======
-  /^TypeError: Cannot set property origin of \[object URL\] which has only a getter$/
+  common.engineSpecificMessage({
+    v8: /^TypeError: Cannot set property origin of \[object URL\] which has only a getter$/,
+    chakracore: /^TypeError: Assignment to read-only properties is not allowed in strict mode$/
+  })
 );
->>>>>>> f11379d2
 assert.strictEqual(url.origin, 'http://foo.bar.com:21');
 assert.strictEqual(url.toString(),
                    'http://user:pass@foo.bar.com:21/aaa/zzz?l=25#test');
@@ -131,17 +125,11 @@
 // Note: this error message is subject to change in V8 updates
 assert.throws(
   () => url.searchParams = '?k=88',
-<<<<<<< HEAD
-  new RegExp(common.engineSpecificMessage({
-    v8: '^TypeError: Cannot set property searchParams of' +
-        ' \\[object URL\\] which has only a getter$',
-    chakracore: '^TypeError: Assignment to read-only properties' +
-                ' is not allowed in strict mode$'
-  })));
-=======
-  /^TypeError: Cannot set property searchParams of \[object URL\] which has only a getter$/
+  common.engineSpecificMessage({
+    v8: /^TypeError: Cannot set property searchParams of \[object URL\] which has only a getter$/,
+    chakracore: /^TypeError: Assignment to read-only properties is not allowed in strict mode$/
+  })
 );
->>>>>>> f11379d2
 assert.strictEqual(url.searchParams, oldParams);
 assert.strictEqual(url.toString(),
                    'https://user2:pass2@foo.bar.org:23/aaa/bbb?k=99#abcd');
