--- conflicted
+++ resolved
@@ -1,53 +1,9 @@
 'use strict';
-const common = require('../common');
+require('../common');
 const assert = require('assert');
 const dgram = require('dgram');
 const socket = dgram.createSocket('udp4');
 
-<<<<<<< HEAD
-const errorMessageOffset =
-  /^The "offset" argument must be of type number$/;
-
-assert.throws(() => {
-  socket.sendto();
-}, common.expectsError({
-  code: 'ERR_INVALID_ARG_TYPE',
-  type: TypeError,
-  message: errorMessageOffset
-}));
-
-assert.throws(() => {
-  socket.sendto('buffer', 1, 'offset', 'port', 'address', 'cb');
-}, common.expectsError({
-  code: 'ERR_INVALID_ARG_TYPE',
-  type: TypeError,
-  message: /^The "length" argument must be of type number$/
-}));
-
-assert.throws(() => {
-  socket.sendto('buffer', 'offset', 1, 'port', 'address', 'cb');
-}, common.expectsError({
-  code: 'ERR_INVALID_ARG_TYPE',
-  type: TypeError,
-  message: errorMessageOffset
-}));
-
-assert.throws(() => {
-  socket.sendto('buffer', 1, 1, 10, false, 'cb');
-}, common.expectsError({
-  code: 'ERR_INVALID_ARG_TYPE',
-  type: TypeError,
-  message: /^The "address" argument must be of type string$/
-}));
-
-assert.throws(() => {
-  socket.sendto('buffer', 1, 1, false, 'address', 'cb');
-}, common.expectsError({
-  code: 'ERR_INVALID_ARG_TYPE',
-  type: TypeError,
-  message: /^The "port" argument must be of type number$/
-}));
-=======
 const errObj = {
   code: 'ERR_INVALID_ARG_TYPE',
   name: 'TypeError [ERR_INVALID_ARG_TYPE]',
@@ -78,5 +34,4 @@
                  'type boolean';
 assert.throws(
   () => socket.sendto('buffer', 1, 1, false, 'address', 'cb'),
-  errObj);
->>>>>>> 84bd6f3c
+  errObj);