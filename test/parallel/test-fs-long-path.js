--- conflicted
+++ resolved
@@ -28,11 +28,8 @@
 const path = require('path');
 const assert = require('assert');
 
-<<<<<<< HEAD
-=======
 const tmpdir = require('../common/tmpdir');
 
->>>>>>> 84bd6f3c
 // make a path that will be at least 260 chars long.
 const fileNameLen = Math.max(260 - tmpdir.path.length - 1, 1);
 const fileName = path.join(tmpdir.path, 'x'.repeat(fileNameLen));
