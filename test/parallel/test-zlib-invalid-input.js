--- conflicted
+++ resolved
@@ -43,17 +43,9 @@
 
 nonStringInputs.forEach(common.mustCall((input) => {
   // zlib.gunzip should not throw an error when called with bad input.
-<<<<<<< HEAD
-  assert.doesNotThrow(function() {
-    zlib.gunzip(input, function(err, buffer) {
-      // zlib.gunzip should pass the error to the callback.
-      assert.ok(err);
-    });
-=======
   zlib.gunzip(input, function(err, buffer) {
     // zlib.gunzip should pass the error to the callback.
     assert.ok(err);
->>>>>>> 84bd6f3c
   });
 }, nonStringInputs.length));
 
