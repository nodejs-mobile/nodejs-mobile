'use strict';
const common = require('../common');
if (!common.hasCrypto)
  common.skip('missing crypto');

<<<<<<< HEAD
=======
// This test ensures that `getProtocol` returns the right protocol
// from a TLS connection

>>>>>>> 84bd6f3c
const assert = require('assert');
const tls = require('tls');
const fixtures = require('../common/fixtures');

const clientConfigs = [
  { secureProtocol: 'TLSv1_method', version: 'TLSv1' },
  { secureProtocol: 'TLSv1_1_method', version: 'TLSv1.1' },
  { secureProtocol: 'TLSv1_2_method', version: 'TLSv1.2' }
];

const serverConfig = {
  key: fixtures.readSync('/keys/agent2-key.pem'),
  cert: fixtures.readSync('/keys/agent2-cert.pem')
};

const server = tls.createServer(serverConfig, common.mustCall(function() {

}, clientConfigs.length)).listen(0, common.localhostIPv4, function() {
  let connected = 0;
  clientConfigs.forEach(function(v) {
    tls.connect({
      host: common.localhostIPv4,
      port: server.address().port,
      rejectUnauthorized: false,
      secureProtocol: v.secureProtocol
    }, common.mustCall(function() {
      assert.strictEqual(this.getProtocol(), v.version);
      this.on('end', common.mustCall(function() {
        assert.strictEqual(this.getProtocol(), null);
      })).end();
      if (++connected === clientConfigs.length)
        server.close();
    }));
  });
});<|MERGE_RESOLUTION|>--- conflicted
+++ resolved
@@ -3,12 +3,9 @@
 if (!common.hasCrypto)
   common.skip('missing crypto');
 
-<<<<<<< HEAD
-=======
 // This test ensures that `getProtocol` returns the right protocol
 // from a TLS connection
 
->>>>>>> 84bd6f3c
 const assert = require('assert');
 const tls = require('tls');
 const fixtures = require('../common/fixtures');
