--- conflicted
+++ resolved
@@ -19,9 +19,6 @@
   assert.strictEqual(doesNotExist.status, 127);  // Exit code of /bin/sh
 
 // Verify that passing arguments works
-<<<<<<< HEAD
-const echo = cp.spawnSync('echo', ['foo'], { shell: true });
-=======
 internalCp.spawnSync = common.mustCall(function(opts) {
   assert.strictEqual(opts.args[opts.args.length - 1].replace(/"/g, ''),
                      'echo foo');
@@ -29,7 +26,6 @@
 });
 const echo = cp.spawnSync('echo', ['foo'], { shell: true });
 internalCp.spawnSync = oldSpawnSync;
->>>>>>> 84bd6f3c
 
 assert.strictEqual(echo.stdout.toString().trim(), 'foo');
 
