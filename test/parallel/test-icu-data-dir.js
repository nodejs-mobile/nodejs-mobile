--- conflicted
+++ resolved
@@ -1,13 +1,9 @@
 'use strict';
 const common = require('../common');
 const os = require('os');
-<<<<<<< HEAD
-if (!(common.hasIntl && common.hasSmallICU))
-=======
 
 const { hasSmallICU } = process.binding('config');
 if (!(common.hasIntl && hasSmallICU))
->>>>>>> 84bd6f3c
   common.skip('missing Intl');
 
 const assert = require('assert');
