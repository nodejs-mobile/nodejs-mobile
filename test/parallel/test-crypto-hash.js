'use strict';
const common = require('../common');
if (!common.hasCrypto)
  common.skip('missing crypto');

const assert = require('assert');
const crypto = require('crypto');
const fs = require('fs');

const fixtures = require('../common/fixtures');
<<<<<<< HEAD
=======

let cryptoType;
let digest;
>>>>>>> 84bd6f3c

// Test hashing
const a1 = crypto.createHash('sha1').update('Test123').digest('hex');
const a2 = crypto.createHash('sha256').update('Test123').digest('base64');
const a3 = crypto.createHash('sha512').update('Test123').digest(); // buffer
const a4 = crypto.createHash('sha1').update('Test123').digest('buffer');

// stream interface
let a5 = crypto.createHash('sha512');
a5.end('Test123');
a5 = a5.read();

let a6 = crypto.createHash('sha512');
a6.write('Te');
a6.write('st');
a6.write('123');
a6.end();
a6 = a6.read();

let a7 = crypto.createHash('sha512');
a7.end();
a7 = a7.read();

let a8 = crypto.createHash('sha512');
a8.write('');
a8.end();
a8 = a8.read();

if (!common.hasFipsCrypto) {
  cryptoType = 'md5';
  digest = 'latin1';
  const a0 = crypto.createHash(cryptoType).update('Test123').digest(digest);
  assert.strictEqual(
    a0,
    'h\u00ea\u00cb\u0097\u00d8o\fF!\u00fa+\u000e\u0017\u00ca\u00bd\u008c',
    `${cryptoType} with ${digest} digest failed to evaluate to expected hash`
  );
}
cryptoType = 'md5';
digest = 'hex';
assert.strictEqual(
  a1,
  '8308651804facb7b9af8ffc53a33a22d6a1c8ac2',
  `${cryptoType} with ${digest} digest failed to evaluate to expected hash`);
cryptoType = 'sha256';
digest = 'base64';
assert.strictEqual(
  a2,
  '2bX1jws4GYKTlxhloUB09Z66PoJZW+y+hq5R8dnx9l4=',
  `${cryptoType} with ${digest} digest failed to evaluate to expected hash`);
cryptoType = 'sha512';
digest = 'latin1';
assert.deepStrictEqual(
  a3,
  Buffer.from(
    '\u00c1(4\u00f1\u0003\u001fd\u0097!O\'\u00d4C/&Qz\u00d4' +
    '\u0094\u0015l\u00b8\u008dQ+\u00db\u001d\u00c4\u00b5}\u00b2' +
    '\u00d6\u0092\u00a3\u00df\u00a2i\u00a1\u009b\n\n*\u000f' +
    '\u00d7\u00d6\u00a2\u00a8\u0085\u00e3<\u0083\u009c\u0093' +
    '\u00c2\u0006\u00da0\u00a1\u00879(G\u00ed\'',
    'latin1'),
  `${cryptoType} with ${digest} digest failed to evaluate to expected hash`);
cryptoType = 'sha1';
digest = 'hex';
assert.deepStrictEqual(
  a4,
  Buffer.from('8308651804facb7b9af8ffc53a33a22d6a1c8ac2', 'hex'),
  `${cryptoType} with ${digest} digest failed to evaluate to expected hash`
);

// stream interface should produce the same result.
assert.deepStrictEqual(a5, a3);
assert.deepStrictEqual(a6, a3);
assert.notStrictEqual(a7, undefined);
assert.notStrictEqual(a8, undefined);

// Test multiple updates to same hash
const h1 = crypto.createHash('sha1').update('Test123').digest('hex');
const h2 = crypto.createHash('sha1').update('Test').update('123').digest('hex');
assert.strictEqual(h1, h2);

// Test hashing for binary files
const fn = fixtures.path('sample.png');
const sha1Hash = crypto.createHash('sha1');
const fileStream = fs.createReadStream(fn);
fileStream.on('data', function(data) {
  sha1Hash.update(data);
});
fileStream.on('close', common.mustCall(function() {
<<<<<<< HEAD
  assert.strictEqual(sha1Hash.digest('hex'),
                     '22723e553129a336ad96e10f6aecdf0f45e4149e',
                     'Test SHA1 of sample.png');
=======
  // Test SHA1 of sample.png
  assert.strictEqual(sha1Hash.digest('hex'),
                     '22723e553129a336ad96e10f6aecdf0f45e4149e');
>>>>>>> 84bd6f3c
}));

// Issue https://github.com/nodejs/node-v0.x-archive/issues/2227: unknown digest
// method should throw an error.
assert.throws(function() {
  crypto.createHash('xyzzy');
}, /Digest method not supported/);

// Default UTF-8 encoding
const hutf8 = crypto.createHash('sha512').update('УТФ-8 text').digest('hex');
assert.strictEqual(
  hutf8,
  '4b21bbd1a68e690a730ddcb5a8bc94ead9879ffe82580767ad7ec6fa8ba2dea6' +
        '43a821af66afa9a45b6a78c712fecf0e56dc7f43aef4bcfc8eb5b4d8dca6ea5b');

assert.notStrictEqual(
  hutf8,
  crypto.createHash('sha512').update('УТФ-8 text', 'latin1').digest('hex'));

const h3 = crypto.createHash('sha256');
h3.digest();

common.expectsError(
  () => h3.digest(),
  {
    code: 'ERR_CRYPTO_HASH_FINALIZED',
    type: Error
  });

common.expectsError(
  () => h3.update('foo'),
  {
    code: 'ERR_CRYPTO_HASH_FINALIZED',
    type: Error
  });

common.expectsError(
  () => crypto.createHash('sha256').digest('ucs2'),
  {
    code: 'ERR_CRYPTO_HASH_DIGEST_NO_UTF16',
    type: Error
  }
);

common.expectsError(
  () => crypto.createHash(),
  {
    code: 'ERR_INVALID_ARG_TYPE',
    type: TypeError,
    message: 'The "algorithm" argument must be of type string. ' +
             'Received type undefined'
  }
);

{
  const Hash = crypto.Hash;
  const instance = crypto.Hash('sha256');
  assert(instance instanceof Hash, 'Hash is expected to return a new instance' +
                                   ' when called without `new`');
}<|MERGE_RESOLUTION|>--- conflicted
+++ resolved
@@ -8,12 +8,9 @@
 const fs = require('fs');
 
 const fixtures = require('../common/fixtures');
-<<<<<<< HEAD
-=======
 
 let cryptoType;
 let digest;
->>>>>>> 84bd6f3c
 
 // Test hashing
 const a1 = crypto.createHash('sha1').update('Test123').digest('hex');
@@ -103,15 +100,9 @@
   sha1Hash.update(data);
 });
 fileStream.on('close', common.mustCall(function() {
-<<<<<<< HEAD
-  assert.strictEqual(sha1Hash.digest('hex'),
-                     '22723e553129a336ad96e10f6aecdf0f45e4149e',
-                     'Test SHA1 of sample.png');
-=======
   // Test SHA1 of sample.png
   assert.strictEqual(sha1Hash.digest('hex'),
                      '22723e553129a336ad96e10f6aecdf0f45e4149e');
->>>>>>> 84bd6f3c
 }));
 
 // Issue https://github.com/nodejs/node-v0.x-archive/issues/2227: unknown digest
