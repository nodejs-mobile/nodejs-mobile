'use strict';

require('../common');
const URLSearchParams = require('url').URLSearchParams;
const { test, assert_equals, assert_true } = require('../common/wpt');

/* The following tests are copied from WPT. Modifications to them should be
   upstreamed first. Refs:
   https://github.com/w3c/web-platform-tests/blob/8791bed/url/urlsearchparams-append.html
   License: http://www.w3.org/Consortium/Legal/2008/04-testsuite-copyright.html
*/
/* eslint-disable */
test(function() {
    var params = new URLSearchParams();
    params.append('a', 'b');
    assert_equals(params + '', 'a=b');
    params.append('a', 'b');
    assert_equals(params + '', 'a=b&a=b');
    params.append('a', 'c');
    assert_equals(params + '', 'a=b&a=b&a=c');
}, 'Append same name');
test(function() {
    var params = new URLSearchParams();
    params.append('', '');
    assert_equals(params + '', '=');
    params.append('', '');
    assert_equals(params + '', '=&=');
}, 'Append empty strings');
test(function() {
    var params = new URLSearchParams();
    params.append(null, null);
    assert_equals(params + '', 'null=null');
    params.append(null, null);
    assert_equals(params + '', 'null=null&null=null');
}, 'Append null');
test(function() {
    var params = new URLSearchParams();
    params.append('first', 1);
    params.append('second', 2);
    params.append('third', '');
    params.append('first', 10);
    assert_true(params.has('first'), 'Search params object has name "first"');
    assert_equals(params.get('first'), '1', 'Search params object has name "first" with value "1"');
    assert_equals(params.get('second'), '2', 'Search params object has name "second" with value "2"');
    assert_equals(params.get('third'), '', 'Search params object has name "third" with value ""');
    params.append('first', 10);
    assert_equals(params.get('first'), '1', 'Search params object has name "first" with value "1"');
}, 'Append multiple');
<<<<<<< HEAD
/* eslint-enable */

// Tests below are not from WPT.
{
  const params = new URLSearchParams();
  common.expectsError(() => {
    params.append.call(undefined);
  }, {
    code: 'ERR_INVALID_THIS',
    type: TypeError,
    message: 'Value of "this" must be of type URLSearchParams'
  });
  common.expectsError(() => {
    params.append('a');
  }, {
    code: 'ERR_MISSING_ARGS',
    type: TypeError,
    message: 'The "name" and "value" arguments must be specified'
  });

  const obj = {
    toString() { throw new Error('toString'); },
    valueOf() { throw new Error('valueOf'); }
  };
  const sym = Symbol();
  assert.throws(() => params.set(obj, 'b'), /^Error: toString$/);
  assert.throws(() => params.set('a', obj), /^Error: toString$/);
  assert.throws(() => params.set(sym, 'b'),
                common.engineSpecificMessage({
                  v8: /^TypeError: Cannot convert a Symbol value to a string$/,
                  chakracore: /^TypeError: No implicit conversion of Symbol to String$/
                }));
  assert.throws(() => params.set('a', sym),
                common.engineSpecificMessage({
                  v8: /^TypeError: Cannot convert a Symbol value to a string$/,
                  chakracore: /^TypeError: No implicit conversion of Symbol to String$/
                }));
}
=======
/* eslint-enable */
>>>>>>> cdb35984
<|MERGE_RESOLUTION|>--- conflicted
+++ resolved
@@ -46,45 +46,4 @@
     params.append('first', 10);
     assert_equals(params.get('first'), '1', 'Search params object has name "first" with value "1"');
 }, 'Append multiple');
-<<<<<<< HEAD
-/* eslint-enable */
-
-// Tests below are not from WPT.
-{
-  const params = new URLSearchParams();
-  common.expectsError(() => {
-    params.append.call(undefined);
-  }, {
-    code: 'ERR_INVALID_THIS',
-    type: TypeError,
-    message: 'Value of "this" must be of type URLSearchParams'
-  });
-  common.expectsError(() => {
-    params.append('a');
-  }, {
-    code: 'ERR_MISSING_ARGS',
-    type: TypeError,
-    message: 'The "name" and "value" arguments must be specified'
-  });
-
-  const obj = {
-    toString() { throw new Error('toString'); },
-    valueOf() { throw new Error('valueOf'); }
-  };
-  const sym = Symbol();
-  assert.throws(() => params.set(obj, 'b'), /^Error: toString$/);
-  assert.throws(() => params.set('a', obj), /^Error: toString$/);
-  assert.throws(() => params.set(sym, 'b'),
-                common.engineSpecificMessage({
-                  v8: /^TypeError: Cannot convert a Symbol value to a string$/,
-                  chakracore: /^TypeError: No implicit conversion of Symbol to String$/
-                }));
-  assert.throws(() => params.set('a', sym),
-                common.engineSpecificMessage({
-                  v8: /^TypeError: Cannot convert a Symbol value to a string$/,
-                  chakracore: /^TypeError: No implicit conversion of Symbol to String$/
-                }));
-}
-=======
-/* eslint-enable */
->>>>>>> cdb35984
+/* eslint-enable */