--- conflicted
+++ resolved
@@ -11,19 +11,11 @@
 
   common.expectsError(() => {
     socket.setTTL('foo');
-<<<<<<< HEAD
-  }, common.expectsError({
-    code: 'ERR_INVALID_ARG_TYPE',
-    type: TypeError,
-    message: 'The "ttl" argument must be of type number. Received type string'
-  }));
-=======
   }, {
     code: 'ERR_INVALID_ARG_TYPE',
     type: TypeError,
     message: 'The "ttl" argument must be of type number. Received type string'
   });
->>>>>>> 84bd6f3c
 
   // TTL must be a number from > 0 to < 256
   assert.throws(() => {
