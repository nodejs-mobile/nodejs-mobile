// Copyright Joyent, Inc. and other Node contributors.
//
// Permission is hereby granted, free of charge, to any person obtaining a
// copy of this software and associated documentation files (the
// "Software"), to deal in the Software without restriction, including
// without limitation the rights to use, copy, modify, merge, publish,
// distribute, sublicense, and/or sell copies of the Software, and to permit
// persons to whom the Software is furnished to do so, subject to the
// following conditions:
//
// The above copyright notice and this permission notice shall be included
// in all copies or substantial portions of the Software.
//
// THE SOFTWARE IS PROVIDED "AS IS", WITHOUT WARRANTY OF ANY KIND, EXPRESS
// OR IMPLIED, INCLUDING BUT NOT LIMITED TO THE WARRANTIES OF
// MERCHANTABILITY, FITNESS FOR A PARTICULAR PURPOSE AND NONINFRINGEMENT. IN
// NO EVENT SHALL THE AUTHORS OR COPYRIGHT HOLDERS BE LIABLE FOR ANY CLAIM,
// DAMAGES OR OTHER LIABILITY, WHETHER IN AN ACTION OF CONTRACT, TORT OR
// OTHERWISE, ARISING FROM, OUT OF OR IN CONNECTION WITH THE SOFTWARE OR THE
// USE OR OTHER DEALINGS IN THE SOFTWARE.

'use strict';
const common = require('../common');
const assert = require('assert');
const util = require('util');
const fs = require('fs');

const tmpdir = require('../common/tmpdir');
tmpdir.refresh();

let tests_ok = 0;
let tests_run = 0;

function stat_resource(resource) {
  if (typeof resource === 'string') {
    return fs.statSync(resource);
  } else {
    const stats = fs.fstatSync(resource);
    // ensure mtime has been written to disk
    // except for directories on AIX where it cannot be synced
    if (common.isAIX && stats.isDirectory())
      return stats;
    fs.fsyncSync(resource);
    return fs.fstatSync(resource);
  }
}

function check_mtime(resource, mtime) {
  mtime = fs._toUnixTimestamp(mtime);
  const stats = stat_resource(resource);
  const real_mtime = fs._toUnixTimestamp(stats.mtime);
  // check up to single-second precision
  // sub-second precision is OS and fs dependant
  return mtime - real_mtime < 2;
}

function expect_errno(syscall, resource, err, errno) {
  if (err && (err.code === errno || err.code === 'ENOSYS')) {
    tests_ok++;
  } else {
    console.log('FAILED:', 'expect_errno', util.inspect(arguments));
  }
}

function expect_ok(syscall, resource, err, atime, mtime) {
  if (!err && check_mtime(resource, mtime) ||
      err && err.code === 'ENOSYS') {
    tests_ok++;
  } else {
    console.log('FAILED:', 'expect_ok', util.inspect(arguments));
  }
}

function testIt(atime, mtime, callback) {

  let fd;
  //
  // test synchronized code paths, these functions throw on failure
  //
  function syncTests() {
    fs.utimesSync(tmpdir.path, atime, mtime);
    expect_ok('utimesSync', tmpdir.path, undefined, atime, mtime);
    tests_run++;

    // some systems don't have futimes
    // if there's an error, it should be ENOSYS
    try {
      tests_run++;
      fs.futimesSync(fd, atime, mtime);
      expect_ok('futimesSync', fd, undefined, atime, mtime);
    } catch (ex) {
      expect_errno('futimesSync', fd, ex, 'ENOSYS');
    }

    let err;
    try {
      fs.utimesSync('foobarbaz', atime, mtime);
    } catch (ex) {
      err = ex;
    }
    expect_errno('utimesSync', 'foobarbaz', err, 'ENOENT');
    tests_run++;

    err = undefined;
    common.expectsError(
      () => fs.futimesSync(-1, atime, mtime),
      {
        code: 'ERR_OUT_OF_RANGE',
        type: RangeError,
        message: 'The value of "fd" is out of range. ' +
                'It must be >= 0 && < 4294967296. Received -1'
      }
    );
    tests_run++;
  }

  //
  // test async code paths
  //
  fs.utimes(tmpdir.path, atime, mtime, common.mustCall((err) => {
    expect_ok('utimes', tmpdir.path, err, atime, mtime);

    fs.utimes('foobarbaz', atime, mtime, common.mustCall((err) => {
      expect_errno('utimes', 'foobarbaz', err, 'ENOENT');

      // don't close this fd
      if (common.isWindows) {
        fd = fs.openSync(tmpdir.path, 'r+');
      } else {
        fd = fs.openSync(tmpdir.path, 'r');
      }

      fs.futimes(fd, atime, mtime, common.mustCall((err) => {
        expect_ok('futimes', fd, err, atime, mtime);

        common.expectsError(
          () => fs.futimes(-1, atime, mtime, common.mustNotCall()),
          {
            code: 'ERR_OUT_OF_RANGE',
            type: RangeError,
            message: 'The value of "fd" is out of range. ' +
                    'It must be >= 0 && < 4294967296. Received -1'
          }
        );

        syncTests();

        tests_run++;
      }));
      tests_run++;
    }));
    tests_run++;
  }));
  tests_run++;
}

<<<<<<< HEAD
const stats = fs.statSync(__filename);

// run tests
const runTest = common.mustCall(testIt, 6);

runTest(new Date('1982-09-10 13:37'), new Date('1982-09-10 13:37'), function() {
  runTest(new Date(), new Date(), function() {
    runTest(123456.789, 123456.789, function() {
      runTest(stats.mtime, stats.mtime, function() {
        runTest('123456', -1, function() {
          runTest(
            new Date('2017-04-08T17:59:38.008Z'),
            new Date('2017-04-08T17:59:38.008Z'),
            common.mustCall(function() {
              // done
            })
          );
        });
      });
    });
  });
});

process.on('exit', function() {
  assert.strictEqual(tests_ok, tests_run);
=======
const stats = fs.statSync(tmpdir.path);

// Run tests
const runTest = common.mustCall(testIt, 1);

runTest(new Date('1982-09-10 13:37'), new Date('1982-09-10 13:37'), () => {
  runTest(new Date(), new Date(), () => {
    runTest(123456.789, 123456.789, () => {
      runTest(stats.mtime, stats.mtime, () => {
        runTest('123456', -1, () => {
          runTest(
            new Date('2017-04-08T17:59:38.008Z'),
            new Date('2017-04-08T17:59:38.008Z'),
            common.mustCall(() => {
              // Done
            })
          );
        });
      });
    });
  });
});

process.on('exit', () => {
  assert.strictEqual(tests_ok, tests_run - 2);
>>>>>>> 84bd6f3c
});


// Ref: https://github.com/nodejs/node/issues/13255
<<<<<<< HEAD
common.refreshTmpDir();
const path = `${common.tmpDir}/test-utimes-precision`;
fs.writeFileSync(path, '');

// test Y2K38 for all platforms [except 'arm', and 'SunOS']
if (!process.arch.includes('arm') && !common.isSunOS) {
=======
const path = `${tmpdir.path}/test-utimes-precision`;
fs.writeFileSync(path, '');

// test Y2K38 for all platforms [except 'arm', 'OpenBSD' and 'SunOS']
if (!process.arch.includes('arm') && !common.isOpenBSD && !common.isSunOS) {
>>>>>>> 84bd6f3c
  // because 2 ** 31 doesn't look right
  // eslint-disable-next-line space-infix-ops
  const Y2K38_mtime = 2**31;
  fs.utimesSync(path, Y2K38_mtime, Y2K38_mtime);
  const Y2K38_stats = fs.statSync(path);
  assert.strictEqual(Y2K38_mtime, Y2K38_stats.mtime.getTime() / 1000);
}

if (common.isWindows) {
  // this value would get converted to (double)1713037251359.9998
  const truncate_mtime = 1713037251360;
  fs.utimesSync(path, truncate_mtime / 1000, truncate_mtime / 1000);
  const truncate_stats = fs.statSync(path);
  assert.strictEqual(truncate_mtime, truncate_stats.mtime.getTime());

  // test Y2K38 for windows
  // This value if treaded as a `signed long` gets converted to -2135622133469.
  // POSIX systems stores timestamps in {long t_sec, long t_usec}.
  // NTFS stores times in nanoseconds in a single `uint64_t`, so when libuv
  // calculates (long)`uv_timespec_t.tv_sec` we get 2's complement.
  const overflow_mtime = 2159345162531;
  fs.utimesSync(path, overflow_mtime / 1000, overflow_mtime / 1000);
  const overflow_stats = fs.statSync(path);
  assert.strictEqual(overflow_mtime, overflow_stats.mtime.getTime());
<<<<<<< HEAD
}
=======
}

[false, 0, {}, [], null, undefined].forEach((i) => {
  common.expectsError(
    () => fs.utimes(i, new Date(), new Date(), common.mustNotCall()),
    {
      code: 'ERR_INVALID_ARG_TYPE',
      type: TypeError
    }
  );
  common.expectsError(
    () => fs.utimesSync(i, new Date(), new Date()),
    {
      code: 'ERR_INVALID_ARG_TYPE',
      type: TypeError
    }
  );
});
>>>>>>> 84bd6f3c
<|MERGE_RESOLUTION|>--- conflicted
+++ resolved
@@ -154,33 +154,6 @@
   tests_run++;
 }
 
-<<<<<<< HEAD
-const stats = fs.statSync(__filename);
-
-// run tests
-const runTest = common.mustCall(testIt, 6);
-
-runTest(new Date('1982-09-10 13:37'), new Date('1982-09-10 13:37'), function() {
-  runTest(new Date(), new Date(), function() {
-    runTest(123456.789, 123456.789, function() {
-      runTest(stats.mtime, stats.mtime, function() {
-        runTest('123456', -1, function() {
-          runTest(
-            new Date('2017-04-08T17:59:38.008Z'),
-            new Date('2017-04-08T17:59:38.008Z'),
-            common.mustCall(function() {
-              // done
-            })
-          );
-        });
-      });
-    });
-  });
-});
-
-process.on('exit', function() {
-  assert.strictEqual(tests_ok, tests_run);
-=======
 const stats = fs.statSync(tmpdir.path);
 
 // Run tests
@@ -206,25 +179,15 @@
 
 process.on('exit', () => {
   assert.strictEqual(tests_ok, tests_run - 2);
->>>>>>> 84bd6f3c
 });
 
 
 // Ref: https://github.com/nodejs/node/issues/13255
-<<<<<<< HEAD
-common.refreshTmpDir();
-const path = `${common.tmpDir}/test-utimes-precision`;
-fs.writeFileSync(path, '');
-
-// test Y2K38 for all platforms [except 'arm', and 'SunOS']
-if (!process.arch.includes('arm') && !common.isSunOS) {
-=======
 const path = `${tmpdir.path}/test-utimes-precision`;
 fs.writeFileSync(path, '');
 
 // test Y2K38 for all platforms [except 'arm', 'OpenBSD' and 'SunOS']
 if (!process.arch.includes('arm') && !common.isOpenBSD && !common.isSunOS) {
->>>>>>> 84bd6f3c
   // because 2 ** 31 doesn't look right
   // eslint-disable-next-line space-infix-ops
   const Y2K38_mtime = 2**31;
@@ -249,9 +212,6 @@
   fs.utimesSync(path, overflow_mtime / 1000, overflow_mtime / 1000);
   const overflow_stats = fs.statSync(path);
   assert.strictEqual(overflow_mtime, overflow_stats.mtime.getTime());
-<<<<<<< HEAD
-}
-=======
 }
 
 [false, 0, {}, [], null, undefined].forEach((i) => {
@@ -269,5 +229,4 @@
       type: TypeError
     }
   );
-});
->>>>>>> 84bd6f3c
+});