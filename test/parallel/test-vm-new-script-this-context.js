--- conflicted
+++ resolved
@@ -24,11 +24,6 @@
 const assert = require('assert');
 const Script = require('vm').Script;
 
-<<<<<<< HEAD
-common.globalCheck = false;
-
-=======
->>>>>>> 84bd6f3c
 // Run a string
 let script = new Script('\'passed\';');
 const result = script.runInThisContext(script);
