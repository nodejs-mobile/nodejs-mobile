--- conflicted
+++ resolved
@@ -47,25 +47,12 @@
 }
 
 {
-<<<<<<< HEAD
-  let watch;
-  assert.doesNotThrow(() => {
-    watch = fs.watch(__filename, options, common.mustNotCall());
-  });
-=======
   const watch = fs.watch(__filename, options, common.mustNotCall());
->>>>>>> 84bd6f3c
   watch.close();
 }
 
 {
-<<<<<<< HEAD
-  assert.doesNotThrow(
-    () => fs.watchFile(__filename, options, common.mustNotCall())
-  );
-=======
   fs.watchFile(__filename, options, common.mustNotCall());
->>>>>>> 84bd6f3c
   fs.unwatchFile(__filename);
 }
 
@@ -81,17 +68,8 @@
 }
 
 {
-<<<<<<< HEAD
-  const fileName = path.resolve(common.tmpDir, 'streams');
-  assert.doesNotThrow(() => {
-    fs.WriteStream(fileName, options).once('open', common.mustCall(() => {
-      assert.doesNotThrow(() => fs.ReadStream(fileName, options));
-    }));
-  });
-=======
   const fileName = path.resolve(tmpdir.path, 'streams');
   fs.WriteStream(fileName, options).once('open', common.mustCall(() => {
     fs.ReadStream(fileName, options);
   }));
->>>>>>> 84bd6f3c
 }