// Copyright Joyent, Inc. and other Node contributors.
//
// Permission is hereby granted, free of charge, to any person obtaining a
// copy of this software and associated documentation files (the
// "Software"), to deal in the Software without restriction, including
// without limitation the rights to use, copy, modify, merge, publish,
// distribute, sublicense, and/or sell copies of the Software, and to permit
// persons to whom the Software is furnished to do so, subject to the
// following conditions:
//
// The above copyright notice and this permission notice shall be included
// in all copies or substantial portions of the Software.
//
// THE SOFTWARE IS PROVIDED "AS IS", WITHOUT WARRANTY OF ANY KIND, EXPRESS
// OR IMPLIED, INCLUDING BUT NOT LIMITED TO THE WARRANTIES OF
// MERCHANTABILITY, FITNESS FOR A PARTICULAR PURPOSE AND NONINFRINGEMENT. IN
// NO EVENT SHALL THE AUTHORS OR COPYRIGHT HOLDERS BE LIABLE FOR ANY CLAIM,
// DAMAGES OR OTHER LIABILITY, WHETHER IN AN ACTION OF CONTRACT, TORT OR
// OTHERWISE, ARISING FROM, OUT OF OR IN CONNECTION WITH THE SOFTWARE OR THE
// USE OR OTHER DEALINGS IN THE SOFTWARE.

'use strict';
const common = require('../common');
const assert = require('assert');
const http = require('http');
const Countdown = require('../common/countdown');

const server = http.createServer(common.mustCall((req, res) => {
  req.resume();
  res.writeHead(200);
  res.write('');
  setTimeout(() => res.end(req.url), 50);
}, 2));

<<<<<<< HEAD
const countdown = new Countdown(2, common.mustCall(() => server.close()));
=======
const countdown = new Countdown(2, () => server.close());
>>>>>>> 84bd6f3c

server.on('connect', common.mustCall((req, socket) => {
  socket.write('HTTP/1.1 200 Connection established\r\n\r\n');
  socket.resume();
  socket.on('end', () => socket.end());
}));

server.listen(0, common.mustCall(() => {
  const req = http.request({
    port: server.address().port,
    method: 'CONNECT',
    path: 'google.com:80'
  });
  req.on('connect', common.mustCall((res, socket) => {
    socket.end();
    socket.on('end', common.mustCall(() => {
      doRequest(0);
      doRequest(1);
    }));
    socket.resume();
  }));
  req.end();
}));

function doRequest(i) {
  http.get({
    port: server.address().port,
    path: `/request${i}`
  }, common.mustCall((res) => {
    let data = '';
    res.setEncoding('utf8');
    res.on('data', (chunk) => data += chunk);
    res.on('end', common.mustCall(() => {
      assert.strictEqual(data, `/request${i}`);
      countdown.dec();
    }));
  }));
}<|MERGE_RESOLUTION|>--- conflicted
+++ resolved
@@ -32,11 +32,7 @@
   setTimeout(() => res.end(req.url), 50);
 }, 2));
 
-<<<<<<< HEAD
-const countdown = new Countdown(2, common.mustCall(() => server.close()));
-=======
 const countdown = new Countdown(2, () => server.close());
->>>>>>> 84bd6f3c
 
 server.on('connect', common.mustCall((req, socket) => {
   socket.write('HTTP/1.1 200 Connection established\r\n\r\n');
