// Flags: --no-warnings
'use strict';
const common = require('../common');
if (!common.hasCrypto)
  common.skip('missing crypto');

<<<<<<< HEAD
const assert = require('assert');
=======
>>>>>>> 84bd6f3c
const tls = require('tls');

common.expectWarning(
  'DeprecationWarning',
  'tls.createSecurePair() is deprecated. Please use tls.TLSSocket instead.',
  'DEP0064'
);

tls.createSecurePair();<|MERGE_RESOLUTION|>--- conflicted
+++ resolved
@@ -4,10 +4,6 @@
 if (!common.hasCrypto)
   common.skip('missing crypto');
 
-<<<<<<< HEAD
-const assert = require('assert');
-=======
->>>>>>> 84bd6f3c
 const tls = require('tls');
 
 common.expectWarning(
