'use strict';

// Tests to verify floats are correctly written

const common = require('../common');
const assert = require('assert');

const buffer = Buffer.allocUnsafe(8);

buffer.writeFloatBE(1, 0);
buffer.writeFloatLE(1, 4);
assert.ok(buffer.equals(
  new Uint8Array([ 0x3f, 0x80, 0x00, 0x00, 0x00, 0x00, 0x80, 0x3f ])));

buffer.writeFloatBE(1 / 3, 0);
buffer.writeFloatLE(1 / 3, 4);
assert.ok(buffer.equals(
  new Uint8Array([ 0x3e, 0xaa, 0xaa, 0xab, 0xab, 0xaa, 0xaa, 0x3e ])));

buffer.writeFloatBE(3.4028234663852886e+38, 0);
buffer.writeFloatLE(3.4028234663852886e+38, 4);
assert.ok(buffer.equals(
  new Uint8Array([ 0x7f, 0x7f, 0xff, 0xff, 0xff, 0xff, 0x7f, 0x7f ])));

buffer.writeFloatLE(1.1754943508222875e-38, 0);
buffer.writeFloatBE(1.1754943508222875e-38, 4);
assert.ok(buffer.equals(
  new Uint8Array([ 0x00, 0x00, 0x80, 0x00, 0x00, 0x80, 0x00, 0x00 ])));

buffer.writeFloatBE(0 * -1, 0);
buffer.writeFloatLE(0 * -1, 4);
assert.ok(buffer.equals(
  new Uint8Array([ 0x80, 0x00, 0x00, 0x00, 0x00, 0x00, 0x00, 0x80 ])));

buffer.writeFloatBE(Infinity, 0);
buffer.writeFloatLE(Infinity, 4);
assert.ok(buffer.equals(
  new Uint8Array([ 0x7F, 0x80, 0x00, 0x00, 0x00, 0x00, 0x80, 0x7F ])));

assert.strictEqual(buffer.readFloatBE(0), Infinity);
assert.strictEqual(buffer.readFloatLE(4), Infinity);

buffer.writeFloatBE(-Infinity, 0);
buffer.writeFloatLE(-Infinity, 4);
assert.ok(buffer.equals(
  new Uint8Array([ 0xFF, 0x80, 0x00, 0x00, 0x00, 0x00, 0x80, 0xFF ])));

assert.strictEqual(buffer.readFloatBE(0), -Infinity);
assert.strictEqual(buffer.readFloatLE(4), -Infinity);

buffer.writeFloatBE(NaN, 0);
buffer.writeFloatLE(NaN, 4);
<<<<<<< HEAD
assert.ok(buffer.equals(
  common.isChakraEngine ?
    new Uint8Array([ 0xFF, 0xC0, 0x00, 0x00, 0x00, 0x00, 0xC0, 0xFF ]) :
    new Uint8Array([ 0x7F, 0xC0, 0x00, 0x00, 0x00, 0x00, 0xC0, 0x7F ])));
=======

// JS only knows a single NaN but there exist two platform specific
// implementations. Therefore, allow both quiet and signalling NaNs.
if (buffer[1] === 0xBF) {
  assert.ok(
    buffer.equals(new Uint8Array(
      [ 0x7F, 0xBF, 0xFF, 0xFF, 0xFF, 0xFF, 0xBF, 0x7F ])));
} else {
  assert.ok(
    buffer.equals(new Uint8Array(
      [ 0x7F, 0xC0, 0x00, 0x00, 0x00, 0x00, 0xC0, 0x7F ])));
}
>>>>>>> 687867db

assert.ok(Number.isNaN(buffer.readFloatBE(0)));
assert.ok(Number.isNaN(buffer.readFloatLE(4)));

// OOB in writeFloat{LE,BE} should throw.
{
  const small = Buffer.allocUnsafe(1);

  ['writeFloatLE', 'writeFloatBE'].forEach((fn) => {

    // Verify that default offset works fine.
    buffer[fn](23, undefined);
    buffer[fn](23);

    assert.throws(
      () => small[fn](11.11, 0),
      {
        code: 'ERR_BUFFER_OUT_OF_BOUNDS',
        name: 'RangeError [ERR_BUFFER_OUT_OF_BOUNDS]',
        message: 'Attempt to write outside buffer bounds'
      });

    ['', '0', null, {}, [], () => {}, true, false].forEach((off) => {
      assert.throws(
        () => small[fn](23, off),
        { code: 'ERR_INVALID_ARG_TYPE' }
      );
    });

    [Infinity, -1, 5].forEach((offset) => {
      assert.throws(
        () => buffer[fn](23, offset),
        {
          code: 'ERR_OUT_OF_RANGE',
          name: 'RangeError [ERR_OUT_OF_RANGE]',
          message: 'The value of "offset" is out of range. ' +
                   `It must be >= 0 and <= 4. Received ${offset}`
        }
      );
    });

    [NaN, 1.01].forEach((offset) => {
      assert.throws(
        () => buffer[fn](42, offset),
        {
          code: 'ERR_OUT_OF_RANGE',
          name: 'RangeError [ERR_OUT_OF_RANGE]',
          message: 'The value of "offset" is out of range. ' +
                   `It must be an integer. Received ${offset}`
        });
    });
  });
}<|MERGE_RESOLUTION|>--- conflicted
+++ resolved
@@ -50,16 +50,14 @@
 
 buffer.writeFloatBE(NaN, 0);
 buffer.writeFloatLE(NaN, 4);
-<<<<<<< HEAD
-assert.ok(buffer.equals(
-  common.isChakraEngine ?
-    new Uint8Array([ 0xFF, 0xC0, 0x00, 0x00, 0x00, 0x00, 0xC0, 0xFF ]) :
-    new Uint8Array([ 0x7F, 0xC0, 0x00, 0x00, 0x00, 0x00, 0xC0, 0x7F ])));
-=======
 
 // JS only knows a single NaN but there exist two platform specific
 // implementations. Therefore, allow both quiet and signalling NaNs.
-if (buffer[1] === 0xBF) {
+if (common.isChakraEngine) {
+  assert.ok(
+    buffer.equals(new Uint8Array(
+      [ 0xFF, 0xC0, 0x00, 0x00, 0x00, 0x00, 0xC0, 0xFF ])));
+} else if (buffer[1] === 0xBF) {
   assert.ok(
     buffer.equals(new Uint8Array(
       [ 0x7F, 0xBF, 0xFF, 0xFF, 0xFF, 0xFF, 0xBF, 0x7F ])));
@@ -68,7 +66,6 @@
     buffer.equals(new Uint8Array(
       [ 0x7F, 0xC0, 0x00, 0x00, 0x00, 0x00, 0xC0, 0x7F ])));
 }
->>>>>>> 687867db
 
 assert.ok(Number.isNaN(buffer.readFloatBE(0)));
 assert.ok(Number.isNaN(buffer.readFloatLE(4)));
