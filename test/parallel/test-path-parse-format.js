--- conflicted
+++ resolved
@@ -104,30 +104,6 @@
 }, 18);
 
 const errors = [
-<<<<<<< HEAD
-  { method: 'parse', input: [null],
-    message: /^TypeError: Path must be a string\. Received null$/ },
-  { method: 'parse', input: [{}],
-    message: /^TypeError: Path must be a string\. Received {}$/ },
-  { method: 'parse', input: [true],
-    message: /^TypeError: Path must be a string\. Received true$/ },
-  { method: 'parse', input: [1],
-    message: /^TypeError: Path must be a string\. Received 1$/ },
-  { method: 'parse', input: [],
-    message: /^TypeError: Path must be a string\. Received undefined$/ },
-  { method: 'format', input: [null],
-    message:
-      /^TypeError: Parameter "pathObject" must be an object, not object$/ },
-  { method: 'format', input: [''],
-    message:
-      /^TypeError: Parameter "pathObject" must be an object, not string$/ },
-  { method: 'format', input: [true],
-    message:
-      /^TypeError: Parameter "pathObject" must be an object, not boolean$/ },
-  { method: 'format', input: [1],
-    message:
-      /^TypeError: Parameter "pathObject" must be an object, not number$/ },
-=======
   { method: 'parse', input: [null], message: expectedMessage },
   { method: 'parse', input: [{}], message: expectedMessage },
   { method: 'parse', input: [true], message: expectedMessage },
@@ -137,7 +113,6 @@
   { method: 'format', input: [''], message: expectedMessage },
   { method: 'format', input: [true], message: expectedMessage },
   { method: 'format', input: [1], message: expectedMessage },
->>>>>>> 84bd6f3c
 ];
 
 checkParseFormat(path.win32, winPaths);
