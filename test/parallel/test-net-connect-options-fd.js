'use strict';
const common = require('../common');
if (common.isWindows)
  common.skip('Does not support wrapping sockets with fd on Windows');

const assert = require('assert');
const net = require('net');
const path = require('path');
<<<<<<< HEAD
const Pipe = process.binding('pipe_wrap').Pipe;

common.refreshTmpDir();
=======
const { Pipe, constants: PipeConstants } = process.binding('pipe_wrap');

const tmpdir = require('../common/tmpdir');
tmpdir.refresh();
>>>>>>> 84bd6f3c

function testClients(getSocketOpt, getConnectOpt, getConnectCb) {
  const cloneOptions = (index) =>
    Object.assign({}, getSocketOpt(index), getConnectOpt(index));
  return [
    net.connect(cloneOptions(0), getConnectCb(0)),
    net.connect(cloneOptions(1))
      .on('connect', getConnectCb(1)),
    net.createConnection(cloneOptions(2), getConnectCb(2)),
    net.createConnection(cloneOptions(3))
      .on('connect', getConnectCb(3)),
    new net.Socket(getSocketOpt(4)).connect(getConnectOpt(4), getConnectCb(4)),
    new net.Socket(getSocketOpt(5)).connect(getConnectOpt(5))
      .on('connect', getConnectCb(5))
  ];
}

const CLIENT_VARIANTS = 6;  // Same length as array above
const forAllClients = (cb) => common.mustCall(cb, CLIENT_VARIANTS);

// Test Pipe fd is wrapped correctly
{
  // Use relative path to avoid hitting 108-char length limit
  // for socket paths in libuv.
  const prefix = path.relative('.', `${common.PIPE}-net-connect-options-fd`);
  const serverPath = `${prefix}-server`;
  let counter = 0;
  let socketCounter = 0;
  const handleMap = new Map();
  const server = net.createServer()
  .on('connection', forAllClients(function serverOnConnection(socket) {
    let clientFd;
    socket.on('data', common.mustCall(function(data) {
      clientFd = data.toString();
      console.error(`[Pipe]Received data from fd ${clientFd}`);
      socket.end();
    }));
    socket.on('end', common.mustCall(function() {
      counter++;
      console.error(`[Pipe]Received end from fd ${clientFd}, total ${counter}`);
      if (counter === CLIENT_VARIANTS) {
        setTimeout(() => {
          console.error(`[Pipe]Server closed by fd ${clientFd}`);
          server.close();
        }, 10);
      }
    }, 1));
  }))
  .on('close', function() {
    setTimeout(() => {
      for (const pair of handleMap) {
        console.error(`[Pipe]Clean up handle with fd ${pair[1].fd}`);
        pair[1].close();  // clean up handles
      }
    }, 10);
  })
  .on('error', function(err) {
    console.error(err);
    assert.fail(null, null, `[Pipe server]${err}`);
  })
  .listen({ path: serverPath }, common.mustCall(function serverOnListen() {
    const getSocketOpt = (index) => {
      const handle = new Pipe(PipeConstants.SOCKET);
      const err = handle.bind(`${prefix}-client-${socketCounter++}`);
      assert(err >= 0, String(err));
      assert.notStrictEqual(handle.fd, -1);
      handleMap.set(index, handle);
      console.error(`[Pipe]Bound handle with Pipe ${handle.fd}`);
      return { fd: handle.fd, readable: true, writable: true };
    };
    const getConnectOpt = () => ({
      path: serverPath
    });
    const getConnectCb = (index) => common.mustCall(function clientOnConnect() {
      // Test if it's wrapping an existing fd
      assert(handleMap.has(index));
      const oldHandle = handleMap.get(index);
      assert.strictEqual(oldHandle.fd, this._handle.fd);
      this.write(String(oldHandle.fd));
      console.error(`[Pipe]Sending data through fd ${oldHandle.fd}`);
      this.on('error', function(err) {
        console.error(err);
        assert.fail(null, null, `[Pipe Client]${err}`);
      });
    });

    testClients(getSocketOpt, getConnectOpt, getConnectCb);
  }));
}<|MERGE_RESOLUTION|>--- conflicted
+++ resolved
@@ -6,16 +6,10 @@
 const assert = require('assert');
 const net = require('net');
 const path = require('path');
-<<<<<<< HEAD
-const Pipe = process.binding('pipe_wrap').Pipe;
-
-common.refreshTmpDir();
-=======
 const { Pipe, constants: PipeConstants } = process.binding('pipe_wrap');
 
 const tmpdir = require('../common/tmpdir');
 tmpdir.refresh();
->>>>>>> 84bd6f3c
 
 function testClients(getSocketOpt, getConnectOpt, getConnectCb) {
   const cloneOptions = (index) =>
