--- conflicted
+++ resolved
@@ -44,15 +44,12 @@
   for (let i = 0; i < max; ++i)
     request(i);
 }));
-<<<<<<< HEAD
-=======
 
 const countdown = new Countdown(max, () => {
   assert(!http.globalAgent.sockets.hasOwnProperty(name));
   assert(!http.globalAgent.requests.hasOwnProperty(name));
   server.close();
 });
->>>>>>> 84bd6f3c
 
 function request(i) {
   const req = http.get({
@@ -61,21 +58,10 @@
   }, function(res) {
     const socket = req.socket;
     socket.on('close', common.mustCall(() => {
-<<<<<<< HEAD
-      ++count;
-      if (count < max) {
-        assert.strictEqual(http.globalAgent.sockets[name].includes(socket),
-                           false);
-      } else {
-        assert(!http.globalAgent.sockets.hasOwnProperty(name));
-        assert(!http.globalAgent.requests.hasOwnProperty(name));
-        server.close();
-=======
       countdown.dec();
       if (countdown.remaining > 0) {
         assert.strictEqual(http.globalAgent.sockets[name].includes(socket),
                            false);
->>>>>>> 84bd6f3c
       }
     }));
     res.resume();
