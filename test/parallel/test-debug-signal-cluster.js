'use strict';
var common = require('../common');
var assert = require('assert');
var spawn = require('child_process').spawn;

<<<<<<< HEAD
if (common.isChakraEngine) {
  console.log('1..0 # Skipped: This test is disabled for chakra engine ' +
  'because debugger support is not implemented yet.');
  return;
}

var port = common.PORT + 42;
=======
var port = common.PORT + 1;  // The fixture uses common.PORT.
>>>>>>> 112b9cda
var args = ['--debug-port=' + port,
            common.fixturesDir + '/clustered-server/app.js'];
var options = { stdio: ['inherit', 'inherit', 'pipe', 'ipc'] };
var child = spawn(process.execPath, args, options);

var outputLines = [];
var waitingForDebuggers = false;

var pids = null;

child.stderr.on('data', function(data) {
  var lines = data.toString().replace(/\r/g, '').trim().split('\n');

  lines.forEach(function(line) {
    console.log('> ' + line);

    if (line === 'all workers are running') {
      child.on('message', function(msg) {
        if (msg.type !== 'pids')
          return;

        pids = msg.pids;
        console.error('got pids %j', pids);

        waitingForDebuggers = true;
        process._debugProcess(child.pid);
      });

      child.send({
        type: 'getpids'
      });
    } else if (waitingForDebuggers) {
      outputLines.push(line);
    }

  });
  if (outputLines.length >= expectedLines.length)
    onNoMoreLines();
});

function onNoMoreLines() {
  assertOutputLines();
  process.exit();
}

setTimeout(function testTimedOut() {
  assert(false, 'test timed out.');
}, common.platformTimeout(4000)).unref();

process.on('exit', function onExit() {
  // Kill processes in reverse order to avoid timing problems on Windows where
  // the parent process is killed before the children.
  pids.reverse().forEach(function(pid) {
    process.kill(pid);
  });
});

var expectedLines = [
  'Starting debugger agent.',
  'Debugger listening on port ' + (port + 0),
  'Starting debugger agent.',
  'Debugger listening on port ' + (port + 1),
  'Starting debugger agent.',
  'Debugger listening on port ' + (port + 2),
];

function assertOutputLines() {
  // Do not assume any particular order of output messages,
  // since workers can take different amout of time to
  // start up
  outputLines.sort();
  expectedLines.sort();

  assert.equal(outputLines.length, expectedLines.length);
  for (var i = 0; i < expectedLines.length; i++)
    assert.equal(outputLines[i], expectedLines[i]);
}<|MERGE_RESOLUTION|>--- conflicted
+++ resolved
@@ -3,17 +3,13 @@
 var assert = require('assert');
 var spawn = require('child_process').spawn;
 
-<<<<<<< HEAD
 if (common.isChakraEngine) {
   console.log('1..0 # Skipped: This test is disabled for chakra engine ' +
   'because debugger support is not implemented yet.');
   return;
 }
 
-var port = common.PORT + 42;
-=======
-var port = common.PORT + 1;  // The fixture uses common.PORT.
->>>>>>> 112b9cda
+const PORT_MIN = common.PORT + 1;  // The fixture uses common.PORT.
 var args = ['--debug-port=' + port,
             common.fixturesDir + '/clustered-server/app.js'];
 var options = { stdio: ['inherit', 'inherit', 'pipe', 'ipc'] };
