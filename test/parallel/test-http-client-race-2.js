--- conflicted
+++ resolved
@@ -44,18 +44,10 @@
     default: body = body3_s;
   }
 
-<<<<<<< HEAD
-  res.writeHead(200,
-                {
-                  'Content-Type': 'text/plain',
-                  'Content-Length': body.length
-                });
-=======
   res.writeHead(200, {
     'Content-Type': 'text/plain',
     'Content-Length': body.length
   });
->>>>>>> 84bd6f3c
   res.end(body);
 });
 server.listen(0);
