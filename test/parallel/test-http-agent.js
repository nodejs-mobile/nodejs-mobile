// Copyright Joyent, Inc. and other Node contributors.
//
// Permission is hereby granted, free of charge, to any person obtaining a
// copy of this software and associated documentation files (the
// "Software"), to deal in the Software without restriction, including
// without limitation the rights to use, copy, modify, merge, publish,
// distribute, sublicense, and/or sell copies of the Software, and to permit
// persons to whom the Software is furnished to do so, subject to the
// following conditions:
//
// The above copyright notice and this permission notice shall be included
// in all copies or substantial portions of the Software.
//
// THE SOFTWARE IS PROVIDED "AS IS", WITHOUT WARRANTY OF ANY KIND, EXPRESS
// OR IMPLIED, INCLUDING BUT NOT LIMITED TO THE WARRANTIES OF
// MERCHANTABILITY, FITNESS FOR A PARTICULAR PURPOSE AND NONINFRINGEMENT. IN
// NO EVENT SHALL THE AUTHORS OR COPYRIGHT HOLDERS BE LIABLE FOR ANY CLAIM,
// DAMAGES OR OTHER LIABILITY, WHETHER IN AN ACTION OF CONTRACT, TORT OR
// OTHERWISE, ARISING FROM, OUT OF OR IN CONNECTION WITH THE SOFTWARE OR THE
// USE OR OTHER DEALINGS IN THE SOFTWARE.

'use strict';
const common = require('../common');
<<<<<<< HEAD
=======
const Countdown = require('../common/countdown');
>>>>>>> 84bd6f3c
const assert = require('assert');
const http = require('http');

const N = 4;
const M = 4;
const server = http.Server(common.mustCall(function(req, res) {
  res.writeHead(200);
  res.end('hello world\n');
}, (N * M))); // N * M = good requests (the errors will not be counted)

function makeRequests(outCount, inCount, shouldFail) {
<<<<<<< HEAD
  let responseCount = outCount * inCount;
  let onRequest = common.mustNotCall(); // Temporary
  const p = new Promise((resolve) => {
    onRequest = common.mustCall((res) => {
      if (--responseCount === 0) {
        server.close();
        resolve();
      }
      if (!shouldFail)
        res.resume();
    }, outCount * inCount);
  });

  server.listen(0, () => {
    const port = server.address().port;
    for (let i = 0; i < outCount; i++) {
      setTimeout(() => {
        for (let j = 0; j < inCount; j++) {
          const req = http.get({ port: port, path: '/' }, onRequest);
          if (shouldFail)
            req.on('error', common.mustCall(onRequest));
          else
            req.on('error', (e) => assert.fail(e));
        }
      }, i);
    }
  });
  return p;
}

=======
  const countdown = new Countdown(
    outCount * inCount,
    common.mustCall(() => server.close())
  );
  let onRequest = common.mustNotCall(); // Temporary
  const p = new Promise((resolve) => {
    onRequest = common.mustCall((res) => {
      if (countdown.dec() === 0) {
        resolve();
      }

      if (!shouldFail)
        res.resume();
    }, outCount * inCount);
  });

  server.listen(0, () => {
    const port = server.address().port;
    for (let i = 0; i < outCount; i++) {
      setTimeout(() => {
        for (let j = 0; j < inCount; j++) {
          const req = http.get({ port: port, path: '/' }, onRequest);
          if (shouldFail)
            req.on('error', common.mustCall(onRequest));
          else
            req.on('error', (e) => assert.fail(e));
        }
      }, i);
    }
  });
  return p;
}

>>>>>>> 84bd6f3c
const test1 = makeRequests(N, M);

const test2 = () => {
  // Should not explode if can not create sockets.
  // Ref: https://github.com/nodejs/node/issues/13045
  // Ref: https://github.com/nodejs/node/issues/13831
  http.Agent.prototype.createConnection = function createConnection(_, cb) {
    process.nextTick(cb, new Error('nothing'));
  };
  return makeRequests(N, M, true);
};

test1
  .then(test2)
  .catch((e) => {
    // This is currently the way to fail a test with a Promise.
    console.error(e);
    process.exit(1);
  }
  );<|MERGE_RESOLUTION|>--- conflicted
+++ resolved
@@ -21,10 +21,7 @@
 
 'use strict';
 const common = require('../common');
-<<<<<<< HEAD
-=======
 const Countdown = require('../common/countdown');
->>>>>>> 84bd6f3c
 const assert = require('assert');
 const http = require('http');
 
@@ -36,38 +33,6 @@
 }, (N * M))); // N * M = good requests (the errors will not be counted)
 
 function makeRequests(outCount, inCount, shouldFail) {
-<<<<<<< HEAD
-  let responseCount = outCount * inCount;
-  let onRequest = common.mustNotCall(); // Temporary
-  const p = new Promise((resolve) => {
-    onRequest = common.mustCall((res) => {
-      if (--responseCount === 0) {
-        server.close();
-        resolve();
-      }
-      if (!shouldFail)
-        res.resume();
-    }, outCount * inCount);
-  });
-
-  server.listen(0, () => {
-    const port = server.address().port;
-    for (let i = 0; i < outCount; i++) {
-      setTimeout(() => {
-        for (let j = 0; j < inCount; j++) {
-          const req = http.get({ port: port, path: '/' }, onRequest);
-          if (shouldFail)
-            req.on('error', common.mustCall(onRequest));
-          else
-            req.on('error', (e) => assert.fail(e));
-        }
-      }, i);
-    }
-  });
-  return p;
-}
-
-=======
   const countdown = new Countdown(
     outCount * inCount,
     common.mustCall(() => server.close())
@@ -101,7 +66,6 @@
   return p;
 }
 
->>>>>>> 84bd6f3c
 const test1 = makeRequests(N, M);
 
 const test2 = () => {
