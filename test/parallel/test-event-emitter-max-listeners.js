// Copyright Joyent, Inc. and other Node contributors.
//
// Permission is hereby granted, free of charge, to any person obtaining a
// copy of this software and associated documentation files (the
// "Software"), to deal in the Software without restriction, including
// without limitation the rights to use, copy, modify, merge, publish,
// distribute, sublicense, and/or sell copies of the Software, and to permit
// persons to whom the Software is furnished to do so, subject to the
// following conditions:
//
// The above copyright notice and this permission notice shall be included
// in all copies or substantial portions of the Software.
//
// THE SOFTWARE IS PROVIDED "AS IS", WITHOUT WARRANTY OF ANY KIND, EXPRESS
// OR IMPLIED, INCLUDING BUT NOT LIMITED TO THE WARRANTIES OF
// MERCHANTABILITY, FITNESS FOR A PARTICULAR PURPOSE AND NONINFRINGEMENT. IN
// NO EVENT SHALL THE AUTHORS OR COPYRIGHT HOLDERS BE LIABLE FOR ANY CLAIM,
// DAMAGES OR OTHER LIABILITY, WHETHER IN AN ACTION OF CONTRACT, TORT OR
// OTHERWISE, ARISING FROM, OUT OF OR IN CONNECTION WITH THE SOFTWARE OR THE
// USE OR OTHER DEALINGS IN THE SOFTWARE.

'use strict';
const common = require('../common');
const events = require('events');
const e = new events.EventEmitter();

e.on('maxListeners', common.mustCall());

// Should not corrupt the 'maxListeners' queue.
e.setMaxListeners(42);

const throwsObjs = [NaN, -1, 'and even this'];
const maxError = /^TypeError: "n" argument must be a positive number$/;
const defError = /^TypeError: "defaultMaxListeners" must be a positive number$/;

for (const obj of throwsObjs) {
<<<<<<< HEAD
  assert.throws(() => e.setMaxListeners(obj), maxError);
  assert.throws(() => events.defaultMaxListeners = obj, defError);
=======
  common.expectsError(
    () => e.setMaxListeners(obj),
    {
      code: 'ERR_OUT_OF_RANGE',
      type: RangeError,
      message: 'The value of "n" is out of range. ' +
               `It must be a non-negative number. Received ${obj}`
    }
  );

  common.expectsError(
    () => events.defaultMaxListeners = obj,
    {
      code: 'ERR_OUT_OF_RANGE',
      type: RangeError,
      message: 'The value of "defaultMaxListeners" is out of range. ' +
               `It must be a non-negative number. Received ${obj}`
    }
  );
>>>>>>> 84bd6f3c
}

e.emit('maxListeners');<|MERGE_RESOLUTION|>--- conflicted
+++ resolved
@@ -30,14 +30,8 @@
 e.setMaxListeners(42);
 
 const throwsObjs = [NaN, -1, 'and even this'];
-const maxError = /^TypeError: "n" argument must be a positive number$/;
-const defError = /^TypeError: "defaultMaxListeners" must be a positive number$/;
 
 for (const obj of throwsObjs) {
-<<<<<<< HEAD
-  assert.throws(() => e.setMaxListeners(obj), maxError);
-  assert.throws(() => events.defaultMaxListeners = obj, defError);
-=======
   common.expectsError(
     () => e.setMaxListeners(obj),
     {
@@ -57,7 +51,6 @@
                `It must be a non-negative number. Received ${obj}`
     }
   );
->>>>>>> 84bd6f3c
 }
 
 e.emit('maxListeners');