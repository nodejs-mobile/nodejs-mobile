'use strict';

require('../common');
const URLSearchParams = require('url').URLSearchParams;
const {
  test, assert_equals, assert_true,
  assert_false, assert_throws, assert_array_equals
} = require('../common/wpt');

/* The following tests are copied from WPT. Modifications to them should be
   upstreamed first. Refs:
   https://github.com/w3c/web-platform-tests/blob/54c3502d7b/url/urlsearchparams-constructor.html
   License: http://www.w3.org/Consortium/Legal/2008/04-testsuite-copyright.html
*/
/* eslint-disable */
var params;  // Strict mode fix for WPT.
test(function() {
    var params = new URLSearchParams();
    assert_equals(params + '', '');
    params = new URLSearchParams('');
    assert_equals(params + '', '');
    params = new URLSearchParams('a=b');
    assert_equals(params + '', 'a=b');
    params = new URLSearchParams(params);
    assert_equals(params + '', 'a=b');
}, 'Basic URLSearchParams construction');

test(function() {
    var params = new URLSearchParams()
    assert_equals(params.toString(), "")
}, "URLSearchParams constructor, no arguments")

// test(() => {
//     params = new URLSearchParams(DOMException.prototype);
//     assert_equals(params.toString(), "INDEX_SIZE_ERR=1&DOMSTRING_SIZE_ERR=2&HIERARCHY_REQUEST_ERR=3&WRONG_DOCUMENT_ERR=4&INVALID_CHARACTER_ERR=5&NO_DATA_ALLOWED_ERR=6&NO_MODIFICATION_ALLOWED_ERR=7&NOT_FOUND_ERR=8&NOT_SUPPORTED_ERR=9&INUSE_ATTRIBUTE_ERR=10&INVALID_STATE_ERR=11&SYNTAX_ERR=12&INVALID_MODIFICATION_ERR=13&NAMESPACE_ERR=14&INVALID_ACCESS_ERR=15&VALIDATION_ERR=16&TYPE_MISMATCH_ERR=17&SECURITY_ERR=18&NETWORK_ERR=19&ABORT_ERR=20&URL_MISMATCH_ERR=21&QUOTA_EXCEEDED_ERR=22&TIMEOUT_ERR=23&INVALID_NODE_TYPE_ERR=24&DATA_CLONE_ERR=25")
// }, "URLSearchParams constructor, DOMException.prototype as argument")

test(() => {
    params = new URLSearchParams('');
    assert_true(params != null, 'constructor returned non-null value.');
    assert_equals(params.__proto__, URLSearchParams.prototype, 'expected URLSearchParams.prototype as prototype.');
}, "URLSearchParams constructor, empty string as argument")

test(() => {
    params = new URLSearchParams({});
    assert_equals(params + '', "");
}, 'URLSearchParams constructor, {} as argument');

test(function() {
    var params = new URLSearchParams('a=b');
    assert_true(params != null, 'constructor returned non-null value.');
    assert_true(params.has('a'), 'Search params object has name "a"');
    assert_false(params.has('b'), 'Search params object has not got name "b"');
    var params = new URLSearchParams('a=b&c');
    assert_true(params != null, 'constructor returned non-null value.');
    assert_true(params.has('a'), 'Search params object has name "a"');
    assert_true(params.has('c'), 'Search params object has name "c"');
    var params = new URLSearchParams('&a&&& &&&&&a+b=& c&m%c3%b8%c3%b8');
    assert_true(params != null, 'constructor returned non-null value.');
    assert_true(params.has('a'), 'Search params object has name "a"');
    assert_true(params.has('a b'), 'Search params object has name "a b"');
    assert_true(params.has(' '), 'Search params object has name " "');
    assert_false(params.has('c'), 'Search params object did not have the name "c"');
    assert_true(params.has(' c'), 'Search params object has name " c"');
    assert_true(params.has('møø'), 'Search params object has name "møø"');
}, 'URLSearchParams constructor, string.');

test(function() {
    var seed = new URLSearchParams('a=b&c=d');
    var params = new URLSearchParams(seed);
    assert_true(params != null, 'constructor returned non-null value.');
    assert_equals(params.get('a'), 'b');
    assert_equals(params.get('c'), 'd');
    assert_false(params.has('d'));
    // The name-value pairs are copied when created; later updates
    // should not be observable.
    seed.append('e', 'f');
    assert_false(params.has('e'));
    params.append('g', 'h');
    assert_false(seed.has('g'));
}, 'URLSearchParams constructor, object.');

test(function() {
    var params = new URLSearchParams('a=b+c');
    assert_equals(params.get('a'), 'b c');
    params = new URLSearchParams('a+b=c');
    assert_equals(params.get('a b'), 'c');
}, 'Parse +');

test(function() {
    const testValue = '+15555555555';
    const params = new URLSearchParams();
    params.set('query', testValue);
    var newParams = new URLSearchParams(params.toString());

    assert_equals(params.toString(), 'query=%2B15555555555');
    assert_equals(params.get('query'), testValue);
    assert_equals(newParams.get('query'), testValue);
}, 'Parse encoded +');

test(function() {
    var params = new URLSearchParams('a=b c');
    assert_equals(params.get('a'), 'b c');
    params = new URLSearchParams('a b=c');
    assert_equals(params.get('a b'), 'c');
}, 'Parse space');

test(function() {
    var params = new URLSearchParams('a=b%20c');
    assert_equals(params.get('a'), 'b c');
    params = new URLSearchParams('a%20b=c');
    assert_equals(params.get('a b'), 'c');
}, 'Parse %20');

test(function() {
    var params = new URLSearchParams('a=b\0c');
    assert_equals(params.get('a'), 'b\0c');
    params = new URLSearchParams('a\0b=c');
    assert_equals(params.get('a\0b'), 'c');
}, 'Parse \\0');

test(function() {
    var params = new URLSearchParams('a=b%00c');
    assert_equals(params.get('a'), 'b\0c');
    params = new URLSearchParams('a%00b=c');
    assert_equals(params.get('a\0b'), 'c');
}, 'Parse %00');

test(function() {
    var params = new URLSearchParams('a=b\u2384');
    assert_equals(params.get('a'), 'b\u2384');
    params = new URLSearchParams('a\u2384b=c');
    assert_equals(params.get('a\u2384b'), 'c');
}, 'Parse \u2384');  // Unicode Character 'COMPOSITION SYMBOL' (U+2384)

test(function() {
    var params = new URLSearchParams('a=b%e2%8e%84');
    assert_equals(params.get('a'), 'b\u2384');
    params = new URLSearchParams('a%e2%8e%84b=c');
    assert_equals(params.get('a\u2384b'), 'c');
}, 'Parse %e2%8e%84');  // Unicode Character 'COMPOSITION SYMBOL' (U+2384)

test(function() {
    var params = new URLSearchParams('a=b\uD83D\uDCA9c');
    assert_equals(params.get('a'), 'b\uD83D\uDCA9c');
    params = new URLSearchParams('a\uD83D\uDCA9b=c');
    assert_equals(params.get('a\uD83D\uDCA9b'), 'c');
}, 'Parse \uD83D\uDCA9');  // Unicode Character 'PILE OF POO' (U+1F4A9)

test(function() {
    var params = new URLSearchParams('a=b%f0%9f%92%a9c');
    assert_equals(params.get('a'), 'b\uD83D\uDCA9c');
    params = new URLSearchParams('a%f0%9f%92%a9b=c');
    assert_equals(params.get('a\uD83D\uDCA9b'), 'c');
}, 'Parse %f0%9f%92%a9');  // Unicode Character 'PILE OF POO' (U+1F4A9)

test(function() {
    var params = new URLSearchParams([]);
    assert_true(params != null, 'constructor returned non-null value.');
    params = new URLSearchParams([['a', 'b'], ['c', 'd']]);
    assert_equals(params.get("a"), "b");
    assert_equals(params.get("c"), "d");
    assert_throws(new TypeError(), function() { new URLSearchParams([[1]]); });
    assert_throws(new TypeError(), function() { new URLSearchParams([[1,2,3]]); });
}, "Constructor with sequence of sequences of strings");

[
  { "input": {"+": "%C2"}, "output": [["+", "%C2"]], "name": "object with +" },
  { "input": {c: "x", a: "?"}, "output": [["c", "x"], ["a", "?"]], "name": "object with two keys" },
  { "input": [["c", "x"], ["a", "?"]], "output": [["c", "x"], ["a", "?"]], "name": "array with two keys" },
  { "input": {"a\0b": "42", "c\uD83D": "23", "d\u1234": "foo"}, "output": [["a\0b", "42"], ["c\uFFFD", "23"], ["d\u1234", "foo"]], "name": "object with NULL, non-ASCII, and surrogate keys" }
].forEach((val) => {
    test(() => {
        let params = new URLSearchParams(val.input),
            i = 0
        for (let param of params) {
            assert_array_equals(param, val.output[i])
            i++
        }
    }, "Construct with " + val.name)
})

test(() => {
  params = new URLSearchParams()
  params[Symbol.iterator] = function *() {
    yield ["a", "b"]
  }
  let params2 = new URLSearchParams(params)
  assert_equals(params2.get("a"), "b")
}, "Custom [Symbol.iterator]")
<<<<<<< HEAD
/* eslint-enable */

// Tests below are not from WPT.
function makeIterableFunc(array) {
  return Object.assign(() => {}, {
    [Symbol.iterator]() {
      return array[Symbol.iterator]();
    }
  });
}

{
  const iterableError = common.expectsError({
    code: 'ERR_ARG_NOT_ITERABLE',
    type: TypeError,
    message: 'Query pairs must be iterable'
  });
  const tupleError = common.expectsError({
    code: 'ERR_INVALID_TUPLE',
    type: TypeError,
    message: 'Each query pair must be an iterable [name, value] tuple'
  }, 6);

  let params;
  params = new URLSearchParams(undefined);
  assert.strictEqual(params.toString(), '');
  params = new URLSearchParams(null);
  assert.strictEqual(params.toString(), '');
  params = new URLSearchParams(
    makeIterableFunc([['key', 'val'], ['key2', 'val2']])
  );
  assert.strictEqual(params.toString(), 'key=val&key2=val2');
  params = new URLSearchParams(
    makeIterableFunc([['key', 'val'], ['key2', 'val2']].map(makeIterableFunc))
  );
  assert.strictEqual(params.toString(), 'key=val&key2=val2');
  assert.throws(() => new URLSearchParams([[1]]), tupleError);
  assert.throws(() => new URLSearchParams([[1, 2, 3]]), tupleError);
  assert.throws(() => new URLSearchParams({ [Symbol.iterator]: 42 }),
                iterableError);
  assert.throws(() => new URLSearchParams([{}]), tupleError);
  assert.throws(() => new URLSearchParams(['a']), tupleError);
  assert.throws(() => new URLSearchParams([null]), tupleError);
  assert.throws(() => new URLSearchParams([{ [Symbol.iterator]: 42 }]),
                tupleError);
}

{
  const obj = {
    toString() { throw new Error('toString'); },
    valueOf() { throw new Error('valueOf'); }
  };
  const sym = Symbol();
  const toStringError = /^Error: toString$/;
  const symbolError = /^TypeError: Cannot convert a Symbol value to a string$/;
  const chakracoreSymbolErrorRegex =
    /^TypeError: Object doesn't support property or method 'ToString'/;

  assert.throws(() => new URLSearchParams({ a: obj }), toStringError);
  assert.throws(() => new URLSearchParams([['a', obj]]), toStringError);
  assert.throws(
    () => new URLSearchParams(sym),
    common.engineSpecificMessage({
      v8: symbolError,
      chakracore: chakracoreSymbolErrorRegex
    })
  );
  assert.throws(
    () => new URLSearchParams({ [sym]: 'a' }),
    common.engineSpecificMessage({
      v8: symbolError,
      chakracore: chakracoreSymbolErrorRegex
    })
  );
  assert.throws(
    () => new URLSearchParams({ a: sym }),
    common.engineSpecificMessage({
      v8: symbolError,
      chakracore: chakracoreSymbolErrorRegex
    })
  );
  assert.throws(
    () => new URLSearchParams([[sym, 'a']]),
    common.engineSpecificMessage({
      v8: symbolError,
      chakracore: chakracoreSymbolErrorRegex
    })
  );
  assert.throws(
    () => new URLSearchParams([['a', sym]]),
    common.engineSpecificMessage({
      v8: symbolError,
      chakracore: chakracoreSymbolErrorRegex
    })
  );
}
=======
/* eslint-enable */
>>>>>>> 84bd6f3c
<|MERGE_RESOLUTION|>--- conflicted
+++ resolved
@@ -188,103 +188,4 @@
   let params2 = new URLSearchParams(params)
   assert_equals(params2.get("a"), "b")
 }, "Custom [Symbol.iterator]")
-<<<<<<< HEAD
-/* eslint-enable */
-
-// Tests below are not from WPT.
-function makeIterableFunc(array) {
-  return Object.assign(() => {}, {
-    [Symbol.iterator]() {
-      return array[Symbol.iterator]();
-    }
-  });
-}
-
-{
-  const iterableError = common.expectsError({
-    code: 'ERR_ARG_NOT_ITERABLE',
-    type: TypeError,
-    message: 'Query pairs must be iterable'
-  });
-  const tupleError = common.expectsError({
-    code: 'ERR_INVALID_TUPLE',
-    type: TypeError,
-    message: 'Each query pair must be an iterable [name, value] tuple'
-  }, 6);
-
-  let params;
-  params = new URLSearchParams(undefined);
-  assert.strictEqual(params.toString(), '');
-  params = new URLSearchParams(null);
-  assert.strictEqual(params.toString(), '');
-  params = new URLSearchParams(
-    makeIterableFunc([['key', 'val'], ['key2', 'val2']])
-  );
-  assert.strictEqual(params.toString(), 'key=val&key2=val2');
-  params = new URLSearchParams(
-    makeIterableFunc([['key', 'val'], ['key2', 'val2']].map(makeIterableFunc))
-  );
-  assert.strictEqual(params.toString(), 'key=val&key2=val2');
-  assert.throws(() => new URLSearchParams([[1]]), tupleError);
-  assert.throws(() => new URLSearchParams([[1, 2, 3]]), tupleError);
-  assert.throws(() => new URLSearchParams({ [Symbol.iterator]: 42 }),
-                iterableError);
-  assert.throws(() => new URLSearchParams([{}]), tupleError);
-  assert.throws(() => new URLSearchParams(['a']), tupleError);
-  assert.throws(() => new URLSearchParams([null]), tupleError);
-  assert.throws(() => new URLSearchParams([{ [Symbol.iterator]: 42 }]),
-                tupleError);
-}
-
-{
-  const obj = {
-    toString() { throw new Error('toString'); },
-    valueOf() { throw new Error('valueOf'); }
-  };
-  const sym = Symbol();
-  const toStringError = /^Error: toString$/;
-  const symbolError = /^TypeError: Cannot convert a Symbol value to a string$/;
-  const chakracoreSymbolErrorRegex =
-    /^TypeError: Object doesn't support property or method 'ToString'/;
-
-  assert.throws(() => new URLSearchParams({ a: obj }), toStringError);
-  assert.throws(() => new URLSearchParams([['a', obj]]), toStringError);
-  assert.throws(
-    () => new URLSearchParams(sym),
-    common.engineSpecificMessage({
-      v8: symbolError,
-      chakracore: chakracoreSymbolErrorRegex
-    })
-  );
-  assert.throws(
-    () => new URLSearchParams({ [sym]: 'a' }),
-    common.engineSpecificMessage({
-      v8: symbolError,
-      chakracore: chakracoreSymbolErrorRegex
-    })
-  );
-  assert.throws(
-    () => new URLSearchParams({ a: sym }),
-    common.engineSpecificMessage({
-      v8: symbolError,
-      chakracore: chakracoreSymbolErrorRegex
-    })
-  );
-  assert.throws(
-    () => new URLSearchParams([[sym, 'a']]),
-    common.engineSpecificMessage({
-      v8: symbolError,
-      chakracore: chakracoreSymbolErrorRegex
-    })
-  );
-  assert.throws(
-    () => new URLSearchParams([['a', sym]]),
-    common.engineSpecificMessage({
-      v8: symbolError,
-      chakracore: chakracoreSymbolErrorRegex
-    })
-  );
-}
-=======
-/* eslint-enable */
->>>>>>> 84bd6f3c
+/* eslint-enable */