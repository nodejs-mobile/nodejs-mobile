'use strict';

const common = require('../common');
<<<<<<< HEAD
=======
const fixtures = require('../common/fixtures');
>>>>>>> 84bd6f3c
if (!common.hasCrypto)
  common.skip('missing crypto');

const assert = require('assert');
const https = require('https');

const agent = new https.Agent();

const options = {
  key: fixtures.readKey('agent1-key.pem'),
  cert: fixtures.readKey('agent1-cert.pem'),
};

const expectedHeader = /^HTTP\/1\.1 200 OK/;
const expectedBody = /hello world\n/;
const expectCertError = /^Error: unable to verify the first certificate$/;

const checkRequest = (socket, server) => {
  let result = '';
  socket.on('connect', common.mustCall((data) => {
    socket.write('GET / HTTP/1.1\r\n\r\n');
    socket.end();
  }));
  socket.on('data', common.mustCall((chunk) => {
    result += chunk;
  }));
  socket.on('end', common.mustCall(() => {
    assert(expectedHeader.test(result));
    assert(expectedBody.test(result));
    server.close();
  }));
};

function createServer() {
  return https.createServer(options, (req, res) => {
    res.end('hello world\n');
  });
}

// use option connect
{
  const server = createServer();
  server.listen(0, common.mustCall(() => {
    const port = server.address().port;
    const host = 'localhost';
    const options = {
      port: port,
      host: host,
      rejectUnauthorized: false,
      _agentKey: agent.getName({ port, host })
    };

    const socket = agent.createConnection(options);
    checkRequest(socket, server);
  }));
}

// use port and option connect
{
  const server = createServer();
  server.listen(0, common.mustCall(() => {
    const port = server.address().port;
    const host = 'localhost';
    const options = {
      rejectUnauthorized: false,
      _agentKey: agent.getName({ port, host })
    };
    const socket = agent.createConnection(port, options);
    checkRequest(socket, server);
  }));
}

// use port and host and option connect
{
  const server = createServer();
  server.listen(0, common.mustCall(() => {
    const port = server.address().port;
    const host = 'localhost';
    const options = {
      rejectUnauthorized: false,
      _agentKey: agent.getName({ port, host })
    };
    const socket = agent.createConnection(port, host, options);
    checkRequest(socket, server);
  }));
}

// use port and host and option does not have agentKey
{
  const server = createServer();
  server.listen(0, common.mustCall(() => {
    const port = server.address().port;
    const host = 'localhost';
    const options = {
      rejectUnauthorized: false,
    };
    const socket = agent.createConnection(port, host, options);
    checkRequest(socket, server);
  }));
}

// options is null
{
  const server = createServer();
  server.listen(0, common.mustCall(() => {
    const port = server.address().port;
    const host = 'localhost';
    const options = null;
    const socket = agent.createConnection(port, host, options);
    socket.on('error', common.mustCall((e) => {
      assert(expectCertError.test(e.toString()));
      server.close();
    }));
  }));
}

// options is undefined
{
  const server = createServer();
  server.listen(0, common.mustCall(() => {
    const port = server.address().port;
    const host = 'localhost';
    const options = undefined;
    const socket = agent.createConnection(port, host, options);
    socket.on('error', common.mustCall((e) => {
      assert(expectCertError.test(e.toString()));
      server.close();
    }));
  }));
}<|MERGE_RESOLUTION|>--- conflicted
+++ resolved
@@ -1,10 +1,7 @@
 'use strict';
 
 const common = require('../common');
-<<<<<<< HEAD
-=======
 const fixtures = require('../common/fixtures');
->>>>>>> 84bd6f3c
 if (!common.hasCrypto)
   common.skip('missing crypto');
 
