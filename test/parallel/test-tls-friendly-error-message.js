// Copyright Joyent, Inc. and other Node contributors.
//
// Permission is hereby granted, free of charge, to any person obtaining a
// copy of this software and associated documentation files (the
// "Software"), to deal in the Software without restriction, including
// without limitation the rights to use, copy, modify, merge, publish,
// distribute, sublicense, and/or sell copies of the Software, and to permit
// persons to whom the Software is furnished to do so, subject to the
// following conditions:
//
// The above copyright notice and this permission notice shall be included
// in all copies or substantial portions of the Software.
//
// THE SOFTWARE IS PROVIDED "AS IS", WITHOUT WARRANTY OF ANY KIND, EXPRESS
// OR IMPLIED, INCLUDING BUT NOT LIMITED TO THE WARRANTIES OF
// MERCHANTABILITY, FITNESS FOR A PARTICULAR PURPOSE AND NONINFRINGEMENT. IN
// NO EVENT SHALL THE AUTHORS OR COPYRIGHT HOLDERS BE LIABLE FOR ANY CLAIM,
// DAMAGES OR OTHER LIABILITY, WHETHER IN AN ACTION OF CONTRACT, TORT OR
// OTHERWISE, ARISING FROM, OUT OF OR IN CONNECTION WITH THE SOFTWARE OR THE
// USE OR OTHER DEALINGS IN THE SOFTWARE.

'use strict';
const common = require('../common');
if (!common.hasCrypto)
  common.skip('missing crypto');

<<<<<<< HEAD
const assert = require('assert');
const tls = require('tls');
const fs = require('fs');
=======
const fixtures = require('../common/fixtures');
const assert = require('assert');
const tls = require('tls');
>>>>>>> 84bd6f3c

const key = fixtures.readKey('agent1-key.pem');
const cert = fixtures.readKey('agent1-cert.pem');

tls.createServer({ key, cert }, common.mustCall(function(conn) {
  conn.end();
  this.close();
})).listen(0, common.mustCall(function() {
  const options = { port: this.address().port, rejectUnauthorized: true };
  tls.connect(options).on('error', common.mustCall(function(err) {
    assert.strictEqual(err.code, 'UNABLE_TO_VERIFY_LEAF_SIGNATURE');
    assert.strictEqual(err.message, 'unable to verify the first certificate');
    this.destroy();
  }));
}));<|MERGE_RESOLUTION|>--- conflicted
+++ resolved
@@ -24,15 +24,9 @@
 if (!common.hasCrypto)
   common.skip('missing crypto');
 
-<<<<<<< HEAD
-const assert = require('assert');
-const tls = require('tls');
-const fs = require('fs');
-=======
 const fixtures = require('../common/fixtures');
 const assert = require('assert');
 const tls = require('tls');
->>>>>>> 84bd6f3c
 
 const key = fixtures.readKey('agent1-key.pem');
 const cert = fixtures.readKey('agent1-cert.pem');
