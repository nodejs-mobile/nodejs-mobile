'use strict';
const common = require('../common');
<<<<<<< HEAD

if (!common.hasIntl || typeof Intl === 'undefined' ||
    Intl.v8BreakIterator === undefined)
  common.skip('missing Intl');

=======
>>>>>>> 84bd6f3c
const assert = require('assert');
const vm = require('vm');

if (!common.hasIntl)
  common.skip('missing Intl');

assert(!('v8BreakIterator' in Intl));
assert(!vm.runInNewContext('"v8BreakIterator" in Intl'));<|MERGE_RESOLUTION|>--- conflicted
+++ resolved
@@ -1,13 +1,5 @@
 'use strict';
 const common = require('../common');
-<<<<<<< HEAD
-
-if (!common.hasIntl || typeof Intl === 'undefined' ||
-    Intl.v8BreakIterator === undefined)
-  common.skip('missing Intl');
-
-=======
->>>>>>> 84bd6f3c
 const assert = require('assert');
 const vm = require('vm');
 
