'use strict';
const common = require('../common');

<<<<<<< HEAD
if (!common.hasIntl || typeof Intl === 'undefined' ||
    Intl.v8BreakIterator === undefined) {
  return common.skip('missing Intl');
}
=======
if (!common.hasIntl || Intl.v8BreakIterator === undefined)
  common.skip('missing Intl');
>>>>>>> eb66efd6

const assert = require('assert');
const warning = 'Intl.v8BreakIterator is deprecated and will be removed soon.';
common.expectWarning('DeprecationWarning', warning);

try {
  new Intl.v8BreakIterator();
  // May succeed if data is available - OK
} catch (e) {
  // May throw this error if ICU data is not available - OK
  assert.throws(() => new Intl.v8BreakIterator(), /ICU data/);
}<|MERGE_RESOLUTION|>--- conflicted
+++ resolved
@@ -1,15 +1,9 @@
 'use strict';
 const common = require('../common');
 
-<<<<<<< HEAD
 if (!common.hasIntl || typeof Intl === 'undefined' ||
-    Intl.v8BreakIterator === undefined) {
-  return common.skip('missing Intl');
-}
-=======
-if (!common.hasIntl || Intl.v8BreakIterator === undefined)
+    Intl.v8BreakIterator === undefined)
   common.skip('missing Intl');
->>>>>>> eb66efd6
 
 const assert = require('assert');
 const warning = 'Intl.v8BreakIterator is deprecated and will be removed soon.';
