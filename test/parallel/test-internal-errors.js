// Flags: --expose-internals
'use strict';
const common = require('../common');
const {
  hijackStdout,
  restoreStdout,
} = require('../common/hijackstdio');
const assert = require('assert');
const errors = require('internal/errors');

<<<<<<< HEAD
function invalidKey(key) {
  return new RegExp(`^An invalid error message key was used: ${key}\\.$`);
}

errors.E('TEST_ERROR_1', 'Error for testing purposes: %s');
errors.E('TEST_ERROR_2', (a, b) => `${a} ${b}`);

const err1 = new errors.Error('TEST_ERROR_1', 'test');
const err2 = new errors.TypeError('TEST_ERROR_1', 'test');
const err3 = new errors.RangeError('TEST_ERROR_1', 'test');
const err4 = new errors.Error('TEST_ERROR_2', 'abc', 'xyz');
const err5 = new errors.Error('TEST_ERROR_1');

assert(err1 instanceof Error);
assert.strictEqual(err1.name, 'Error [TEST_ERROR_1]');
assert.strictEqual(err1.message, 'Error for testing purposes: test');
assert.strictEqual(err1.code, 'TEST_ERROR_1');

assert(err2 instanceof TypeError);
assert.strictEqual(err2.name, 'TypeError [TEST_ERROR_1]');
assert.strictEqual(err2.message, 'Error for testing purposes: test');
assert.strictEqual(err2.code, 'TEST_ERROR_1');

assert(err3 instanceof RangeError);
assert.strictEqual(err3.name, 'RangeError [TEST_ERROR_1]');
assert.strictEqual(err3.message, 'Error for testing purposes: test');
assert.strictEqual(err3.code, 'TEST_ERROR_1');

assert(err4 instanceof Error);
assert.strictEqual(err4.name, 'Error [TEST_ERROR_2]');
assert.strictEqual(err4.message, 'abc xyz');
assert.strictEqual(err4.code, 'TEST_ERROR_2');

assert(err5 instanceof Error);
assert.strictEqual(err5.name, 'Error [TEST_ERROR_1]');
assert.strictEqual(err5.message, 'Error for testing purposes: %s');
assert.strictEqual(err5.code, 'TEST_ERROR_1');

assert.throws(
  () => new errors.Error('TEST_FOO_KEY'),
  common.expectsError({
    code: 'ERR_ASSERTION',
    message: invalidKey('TEST_FOO_KEY')
  }));
// Calling it twice yields same result (using the key does not create it)
assert.throws(
  () => new errors.Error('TEST_FOO_KEY'),
  common.expectsError({
    code: 'ERR_ASSERTION',
    message: invalidKey('TEST_FOO_KEY')
  }));
assert.throws(
  () => new errors.Error(1),
  common.expectsError({
    code: 'ERR_ASSERTION',
    message: invalidKey(1)
  }));
assert.throws(
  () => new errors.Error({}),
  common.expectsError({
    code: 'ERR_ASSERTION',
    message: invalidKey('\\[object Object\\]')
  }));
assert.throws(
  () => new errors.Error([]),
  common.expectsError({
    code: 'ERR_ASSERTION',
    message: invalidKey('')
  }));
assert.throws(
  () => new errors.Error(true),
  common.expectsError({
    code: 'ERR_ASSERTION',
    message: invalidKey('true')
  }));
assert.throws(
  () => new errors.TypeError(1),
  common.expectsError({
    code: 'ERR_ASSERTION',
    message: invalidKey(1)
  }));
assert.throws(
  () => new errors.TypeError({}),
  common.expectsError({
    code: 'ERR_ASSERTION',
    message: invalidKey('\\[object Object\\]')
  }));
assert.throws(
  () => new errors.TypeError([]),
  common.expectsError({
    code: 'ERR_ASSERTION',
    message: invalidKey('')
  }));
assert.throws(
  () => new errors.TypeError(true),
  common.expectsError({
    code: 'ERR_ASSERTION',
    message: invalidKey('true')
  }));
assert.throws(
  () => new errors.RangeError(1),
  common.expectsError({
    code: 'ERR_ASSERTION',
    message: invalidKey(1)
  }));
assert.throws(
  () => new errors.RangeError({}),
  common.expectsError({
    code: 'ERR_ASSERTION',
    message: invalidKey('\\[object Object\\]')
  }));
assert.throws(
  () => new errors.RangeError([]),
  common.expectsError({
    code: 'ERR_ASSERTION',
    message: invalidKey('')
  }));
assert.throws(
  () => new errors.RangeError(true),
  common.expectsError({
    code: 'ERR_ASSERTION',
    message: invalidKey('true')
  }));
=======
errors.E('TEST_ERROR_1', 'Error for testing purposes: %s',
         Error, TypeError, RangeError);
errors.E('TEST_ERROR_2', (a, b) => `${a} ${b}`, Error);
>>>>>>> 84bd6f3c

{
  const err = new errors.codes.TEST_ERROR_1('test');
  assert(err instanceof Error);
  assert.strictEqual(err.name, 'Error [TEST_ERROR_1]');
  assert.strictEqual(err.message, 'Error for testing purposes: test');
  assert.strictEqual(err.code, 'TEST_ERROR_1');
}

{
  const err = new errors.codes.TEST_ERROR_1.TypeError('test');
  assert(err instanceof TypeError);
  assert.strictEqual(err.name, 'TypeError [TEST_ERROR_1]');
  assert.strictEqual(err.message, 'Error for testing purposes: test');
  assert.strictEqual(err.code, 'TEST_ERROR_1');
}

{
  const err = new errors.codes.TEST_ERROR_1.RangeError('test');
  assert(err instanceof RangeError);
  assert.strictEqual(err.name, 'RangeError [TEST_ERROR_1]');
  assert.strictEqual(err.message, 'Error for testing purposes: test');
  assert.strictEqual(err.code, 'TEST_ERROR_1');
}

{
  const err = new errors.codes.TEST_ERROR_2('abc', 'xyz');
  assert(err instanceof Error);
  assert.strictEqual(err.name, 'Error [TEST_ERROR_2]');
  assert.strictEqual(err.message, 'abc xyz');
  assert.strictEqual(err.code, 'TEST_ERROR_2');
}

{
  assert.throws(
    () => new errors.codes.TEST_ERROR_1(),
    {
      message: 'Code: TEST_ERROR_1; The provided arguments ' +
               'length (0) does not match the required ones (1).'
    }
  );
}

// Tests for common.expectsError
common.expectsError(() => {
  throw new errors.codes.TEST_ERROR_1.TypeError('a');
}, { code: 'TEST_ERROR_1' });
common.expectsError(() => {
  throw new errors.codes.TEST_ERROR_1.TypeError('a');
}, { code: 'TEST_ERROR_1',
     type: TypeError,
     message: /^Error for testing/ });
common.expectsError(() => {
  throw new errors.codes.TEST_ERROR_1.TypeError('a');
}, { code: 'TEST_ERROR_1', type: TypeError });
common.expectsError(() => {
  throw new errors.codes.TEST_ERROR_1.TypeError('a');
}, {
  code: 'TEST_ERROR_1',
  type: TypeError,
  message: 'Error for testing purposes: a'
});

common.expectsError(() => {
  common.expectsError(() => {
    throw new errors.codes.TEST_ERROR_1.TypeError('a');
  }, { code: 'TEST_ERROR_1', type: RangeError });
}, {
  code: 'ERR_ASSERTION',
<<<<<<< HEAD
  message: /^.+ is not instance of \S/
}));

assert.throws(() => {
  assert.throws(() => {
    throw new errors.TypeError('TEST_ERROR_1', 'a');
  }, common.expectsError({ code: 'TEST_ERROR_1',
                           type: TypeError,
                           message: /^Error for testing 2/ }));
}, common.expectsError({
=======
  message: /-   type: \[Function: TypeError]\n\+   type: \[Function: RangeError]/
});

common.expectsError(() => {
  common.expectsError(() => {
    throw new errors.codes.TEST_ERROR_1.TypeError('a');
  }, { code: 'TEST_ERROR_1',
       type: TypeError,
       message: /^Error for testing 2/ });
}, {
>>>>>>> 84bd6f3c
  code: 'ERR_ASSERTION',
  type: assert.AssertionError,
  message: /-   message: 'Error for testing purposes: a',\n\+   message: \/\^Error/
});

// Test ERR_INVALID_FD_TYPE
assert.strictEqual(errors.getMessage('ERR_INVALID_FD_TYPE', ['a']),
                   'Unsupported fd type: a');

// Test ERR_INVALID_URL_SCHEME
assert.strictEqual(errors.getMessage('ERR_INVALID_URL_SCHEME', ['file']),
                   'The URL must be of scheme file');
assert.strictEqual(errors.getMessage('ERR_INVALID_URL_SCHEME', [['file']]),
                   'The URL must be of scheme file');
assert.strictEqual(errors.getMessage('ERR_INVALID_URL_SCHEME',
                                     [['http', 'ftp']]),
                   'The URL must be one of scheme http or ftp');
assert.strictEqual(errors.getMessage('ERR_INVALID_URL_SCHEME',
                                     [['a', 'b', 'c']]),
                   'The URL must be one of scheme a, b, or c');
common.expectsError(
  () => errors.getMessage('ERR_INVALID_URL_SCHEME', [[]]),
  {
    code: 'ERR_ASSERTION',
    type: assert.AssertionError,
    message: /^At least one expected value needs to be specified$/
  });

// Test ERR_MISSING_ARGS
assert.strictEqual(errors.getMessage('ERR_MISSING_ARGS', ['name']),
                   'The "name" argument must be specified');
assert.strictEqual(errors.getMessage('ERR_MISSING_ARGS', ['name', 'value']),
                   'The "name" and "value" arguments must be specified');
assert.strictEqual(errors.getMessage('ERR_MISSING_ARGS', ['a', 'b', 'c']),
                   'The "a", "b", and "c" arguments must be specified');

// Test ERR_SOCKET_BAD_PORT
assert.strictEqual(
  errors.getMessage('ERR_SOCKET_BAD_PORT', [0]),
  'Port should be >= 0 and < 65536. Received 0.');

// Test ERR_TLS_CERT_ALTNAME_INVALID
assert.strictEqual(
  errors.getMessage('ERR_TLS_CERT_ALTNAME_INVALID', ['altname']),
  'Hostname/IP does not match certificate\'s altnames: altname');

assert.strictEqual(
  errors.getMessage('ERR_INVALID_PROTOCOL', ['bad protocol', 'http']),
  'Protocol "bad protocol" not supported. Expected "http"'
);

assert.strictEqual(
  errors.getMessage('ERR_HTTP_HEADERS_SENT', ['render']),
  'Cannot render headers after they are sent to the client'
);

assert.strictEqual(
  errors.getMessage('ERR_INVALID_DOMAIN_NAME', []),
  'Unable to determine the domain name'
);

assert.strictEqual(
  errors.getMessage('ERR_INVALID_HTTP_TOKEN', ['Method', 'foo']),
  'Method must be a valid HTTP token ["foo"]'
);

assert.strictEqual(
  errors.getMessage('ERR_OUT_OF_RANGE', ['A', 'some values', 'B']),
  'The value of "A" is out of range. It must be some values. Received B'
);

assert.strictEqual(
  errors.getMessage('ERR_UNESCAPED_CHARACTERS', ['Request path']),
  'Request path contains unescaped characters'
);

// Test ERR_DNS_SET_SERVERS_FAILED
assert.strictEqual(
  errors.getMessage('ERR_DNS_SET_SERVERS_FAILED', ['err', 'servers']),
  'c-ares failed to set servers: "err" [servers]');

// Test ERR_ENCODING_NOT_SUPPORTED
assert.strictEqual(
  errors.getMessage('ERR_ENCODING_NOT_SUPPORTED', ['enc']),
  'The "enc" encoding is not supported');

// Test error messages for async_hooks
assert.strictEqual(
  errors.getMessage('ERR_ASYNC_CALLBACK', ['init']),
  'init must be a function');
assert.strictEqual(
  errors.getMessage('ERR_ASYNC_TYPE', [{}]),
  'Invalid name for async "type": [object Object]');
assert.strictEqual(
  errors.getMessage('ERR_INVALID_ASYNC_ID', ['asyncId', undefined]),
  'Invalid asyncId value: undefined');

{
  const { kMaxLength } = process.binding('buffer');
  const error = new errors.codes.ERR_BUFFER_TOO_LARGE();
  assert.strictEqual(
    error.message,
    `Cannot create a Buffer larger than 0x${kMaxLength.toString(16)} bytes`
  );
}

{
  const error = new errors.codes.ERR_INVALID_ARG_VALUE('foo', '\u0000bar');
  assert.strictEqual(
    error.message,
    'The argument \'foo\' is invalid. Received \'\\u0000bar\''
  );
}

{
  const error = new errors.codes.ERR_INVALID_ARG_VALUE(
    'foo', { a: 1 }, 'must have property \'b\''
  );
  assert.strictEqual(
    error.message,
    'The argument \'foo\' must have property \'b\'. Received { a: 1 }'
  );
}

// Test that `code` property is mutable and that changing it does not change the
// name.
{
  const myError = new errors.codes.ERR_TLS_HANDSHAKE_TIMEOUT();
  assert.strictEqual(myError.code, 'ERR_TLS_HANDSHAKE_TIMEOUT');
  assert.strictEqual(myError.hasOwnProperty('code'), false);
  assert.strictEqual(myError.hasOwnProperty('name'), false);
  assert.deepStrictEqual(Object.keys(myError), []);
  const initialName = myError.name;
  myError.code = 'FHQWHGADS';
  assert.strictEqual(myError.code, 'FHQWHGADS');
  assert.strictEqual(myError.name, initialName);
  assert.deepStrictEqual(Object.keys(myError), ['code']);
  assert.ok(myError.name.includes('ERR_TLS_HANDSHAKE_TIMEOUT'));
  assert.ok(!myError.name.includes('FHQWHGADS'));
}

// Test that `name` is mutable and that changing it alters `toString()` but not
// `console.log()` results, which is the behavior of `Error` objects in the
// browser. Note that `name` becomes enumerable after being assigned.
{
  const myError = new errors.codes.ERR_TLS_HANDSHAKE_TIMEOUT();
  assert.deepStrictEqual(Object.keys(myError), []);
  const initialToString = myError.toString();

  myError.name = 'Fhqwhgads';
  assert.deepStrictEqual(Object.keys(myError), ['name']);
  assert.notStrictEqual(myError.toString(), initialToString);
}

// Test that `message` is mutable and that changing it alters `toString()` but
// not `console.log()` results, which is the behavior of `Error` objects in the
// browser. Note that `message` remains non-enumerable after being assigned.
{
  let initialConsoleLog = '';
  hijackStdout((data) => { initialConsoleLog += data; });
  const myError = new errors.codes.ERR_TLS_HANDSHAKE_TIMEOUT();
  assert.deepStrictEqual(Object.keys(myError), []);
  const initialToString = myError.toString();
  console.log(myError);
  assert.notStrictEqual(initialConsoleLog, '');

  restoreStdout();

  let subsequentConsoleLog = '';
  hijackStdout((data) => { subsequentConsoleLog += data; });
  myError.message = 'Fhqwhgads';
  assert.deepStrictEqual(Object.keys(myError), []);
  assert.notStrictEqual(myError.toString(), initialToString);
  console.log(myError);
  assert.strictEqual(subsequentConsoleLog, initialConsoleLog);

  restoreStdout();
}<|MERGE_RESOLUTION|>--- conflicted
+++ resolved
@@ -8,135 +8,9 @@
 const assert = require('assert');
 const errors = require('internal/errors');
 
-<<<<<<< HEAD
-function invalidKey(key) {
-  return new RegExp(`^An invalid error message key was used: ${key}\\.$`);
-}
-
-errors.E('TEST_ERROR_1', 'Error for testing purposes: %s');
-errors.E('TEST_ERROR_2', (a, b) => `${a} ${b}`);
-
-const err1 = new errors.Error('TEST_ERROR_1', 'test');
-const err2 = new errors.TypeError('TEST_ERROR_1', 'test');
-const err3 = new errors.RangeError('TEST_ERROR_1', 'test');
-const err4 = new errors.Error('TEST_ERROR_2', 'abc', 'xyz');
-const err5 = new errors.Error('TEST_ERROR_1');
-
-assert(err1 instanceof Error);
-assert.strictEqual(err1.name, 'Error [TEST_ERROR_1]');
-assert.strictEqual(err1.message, 'Error for testing purposes: test');
-assert.strictEqual(err1.code, 'TEST_ERROR_1');
-
-assert(err2 instanceof TypeError);
-assert.strictEqual(err2.name, 'TypeError [TEST_ERROR_1]');
-assert.strictEqual(err2.message, 'Error for testing purposes: test');
-assert.strictEqual(err2.code, 'TEST_ERROR_1');
-
-assert(err3 instanceof RangeError);
-assert.strictEqual(err3.name, 'RangeError [TEST_ERROR_1]');
-assert.strictEqual(err3.message, 'Error for testing purposes: test');
-assert.strictEqual(err3.code, 'TEST_ERROR_1');
-
-assert(err4 instanceof Error);
-assert.strictEqual(err4.name, 'Error [TEST_ERROR_2]');
-assert.strictEqual(err4.message, 'abc xyz');
-assert.strictEqual(err4.code, 'TEST_ERROR_2');
-
-assert(err5 instanceof Error);
-assert.strictEqual(err5.name, 'Error [TEST_ERROR_1]');
-assert.strictEqual(err5.message, 'Error for testing purposes: %s');
-assert.strictEqual(err5.code, 'TEST_ERROR_1');
-
-assert.throws(
-  () => new errors.Error('TEST_FOO_KEY'),
-  common.expectsError({
-    code: 'ERR_ASSERTION',
-    message: invalidKey('TEST_FOO_KEY')
-  }));
-// Calling it twice yields same result (using the key does not create it)
-assert.throws(
-  () => new errors.Error('TEST_FOO_KEY'),
-  common.expectsError({
-    code: 'ERR_ASSERTION',
-    message: invalidKey('TEST_FOO_KEY')
-  }));
-assert.throws(
-  () => new errors.Error(1),
-  common.expectsError({
-    code: 'ERR_ASSERTION',
-    message: invalidKey(1)
-  }));
-assert.throws(
-  () => new errors.Error({}),
-  common.expectsError({
-    code: 'ERR_ASSERTION',
-    message: invalidKey('\\[object Object\\]')
-  }));
-assert.throws(
-  () => new errors.Error([]),
-  common.expectsError({
-    code: 'ERR_ASSERTION',
-    message: invalidKey('')
-  }));
-assert.throws(
-  () => new errors.Error(true),
-  common.expectsError({
-    code: 'ERR_ASSERTION',
-    message: invalidKey('true')
-  }));
-assert.throws(
-  () => new errors.TypeError(1),
-  common.expectsError({
-    code: 'ERR_ASSERTION',
-    message: invalidKey(1)
-  }));
-assert.throws(
-  () => new errors.TypeError({}),
-  common.expectsError({
-    code: 'ERR_ASSERTION',
-    message: invalidKey('\\[object Object\\]')
-  }));
-assert.throws(
-  () => new errors.TypeError([]),
-  common.expectsError({
-    code: 'ERR_ASSERTION',
-    message: invalidKey('')
-  }));
-assert.throws(
-  () => new errors.TypeError(true),
-  common.expectsError({
-    code: 'ERR_ASSERTION',
-    message: invalidKey('true')
-  }));
-assert.throws(
-  () => new errors.RangeError(1),
-  common.expectsError({
-    code: 'ERR_ASSERTION',
-    message: invalidKey(1)
-  }));
-assert.throws(
-  () => new errors.RangeError({}),
-  common.expectsError({
-    code: 'ERR_ASSERTION',
-    message: invalidKey('\\[object Object\\]')
-  }));
-assert.throws(
-  () => new errors.RangeError([]),
-  common.expectsError({
-    code: 'ERR_ASSERTION',
-    message: invalidKey('')
-  }));
-assert.throws(
-  () => new errors.RangeError(true),
-  common.expectsError({
-    code: 'ERR_ASSERTION',
-    message: invalidKey('true')
-  }));
-=======
 errors.E('TEST_ERROR_1', 'Error for testing purposes: %s',
          Error, TypeError, RangeError);
 errors.E('TEST_ERROR_2', (a, b) => `${a} ${b}`, Error);
->>>>>>> 84bd6f3c
 
 {
   const err = new errors.codes.TEST_ERROR_1('test');
@@ -206,18 +80,6 @@
   }, { code: 'TEST_ERROR_1', type: RangeError });
 }, {
   code: 'ERR_ASSERTION',
-<<<<<<< HEAD
-  message: /^.+ is not instance of \S/
-}));
-
-assert.throws(() => {
-  assert.throws(() => {
-    throw new errors.TypeError('TEST_ERROR_1', 'a');
-  }, common.expectsError({ code: 'TEST_ERROR_1',
-                           type: TypeError,
-                           message: /^Error for testing 2/ }));
-}, common.expectsError({
-=======
   message: /-   type: \[Function: TypeError]\n\+   type: \[Function: RangeError]/
 });
 
@@ -228,7 +90,6 @@
        type: TypeError,
        message: /^Error for testing 2/ });
 }, {
->>>>>>> 84bd6f3c
   code: 'ERR_ASSERTION',
   type: assert.AssertionError,
   message: /-   message: 'Error for testing purposes: a',\n\+   message: \/\^Error/
