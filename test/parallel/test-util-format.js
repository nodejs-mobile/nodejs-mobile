--- conflicted
+++ resolved
@@ -45,17 +45,6 @@
 assert.strictEqual(util.format('%s', symbol), 'Symbol(foo)');
 assert.strictEqual(util.format('%j', symbol), 'undefined');
 assert.throws(
-<<<<<<< HEAD
-  function() {
-    util.format('%d', symbol);
-  },
-  common.engineSpecificMessage({
-    v8: /^TypeError: Cannot convert a Symbol value to a number$/,
-    chakracore: /Error: Number expected/
-  })
-);
-
-=======
   () => { util.format('%d', symbol); },
   (e) => {
     // The error should be a TypeError.
@@ -67,7 +56,6 @@
     return e.code === undefined;
   }
 );
->>>>>>> 84bd6f3c
 
 // Number format specifier
 assert.strictEqual(util.format('%d'), '%d');
@@ -80,8 +68,6 @@
 assert.strictEqual(util.format('%d', ''), '0');
 assert.strictEqual(util.format('%d %d', 42, 43), '42 43');
 assert.strictEqual(util.format('%d %d', 42), '42 %d');
-<<<<<<< HEAD
-=======
 
 if (!common.isChakraEngine) {
   eval(`
@@ -99,7 +85,6 @@
 );
 `);
 }
->>>>>>> 84bd6f3c
 
 // Integer format specifier
 assert.strictEqual(util.format('%i'), '%i');
@@ -112,8 +97,6 @@
 assert.strictEqual(util.format('%i', ''), 'NaN');
 assert.strictEqual(util.format('%i %i', 42, 43), '42 43');
 assert.strictEqual(util.format('%i %i', 42), '42 %i');
-<<<<<<< HEAD
-=======
 
 if (!common.isChakraEngine) {
   eval(`
@@ -141,7 +124,6 @@
 );
 `);
 }
->>>>>>> 84bd6f3c
 
 // Float format specifier
 assert.strictEqual(util.format('%f'), '%f');
@@ -199,11 +181,7 @@
     v8:
     '{ foo: \'bar\',\n' +
     '  foobar: 1,\n' +
-<<<<<<< HEAD
-    '  func: \n' +
-=======
-    '  func:\n' +
->>>>>>> 84bd6f3c
+    '  func:\n' +
     '   { [Function: func]\n' +
     '     [length]: 0,\n' +
     '     [name]: \'func\',\n' +
@@ -211,25 +189,12 @@
     chakracore:
     '{ foo: \'bar\',\n' +
     '  foobar: 1,\n' +
-<<<<<<< HEAD
-    '  func: \n' +
-=======
-    '  func:\n' +
->>>>>>> 84bd6f3c
+    '  func:\n' +
     '   { [Function: func]\n' +
     '     [prototype]: func { [constructor]: [Circular] },\n' +
     '     [name]: \'func\',\n' +
     '     [length]: 0 } }'
   }));
-<<<<<<< HEAD
-if (!common.isChakraEngine) {
-  assert.strictEqual(
-    util.format('%o', nestedObj2),
-    '{ foo: \'bar\',\n' +
-    '  foobar: 1,\n' +
-    '  func: \n' +
-    '   [ { a: \n' +
-=======
 assert.strictEqual(
   util.format('%o', nestedObj2),
   common.engineSpecificMessage({
@@ -238,15 +203,10 @@
     '  foobar: 1,\n' +
     '  func:\n' +
     '   [ { a:\n' +
->>>>>>> 84bd6f3c
     '        { [Function: a]\n' +
     '          [length]: 0,\n' +
     '          [name]: \'a\',\n' +
     '          [prototype]: a { [constructor]: [Circular] } } },\n' +
-<<<<<<< HEAD
-    '     [length]: 1 ] }');
-}
-=======
     '     [length]: 1 ] }',
     chakracore:
     '{ foo: \'bar\',\n' +
@@ -259,36 +219,23 @@
     '          [length]: 0 } },\n' +
     '     [length]: 1 ] }'
   }));
->>>>>>> 84bd6f3c
 assert.strictEqual(
   util.format('%o', nestedObj),
   common.engineSpecificMessage({
     v8:
     '{ foo: \'bar\',\n' +
-<<<<<<< HEAD
-    '  foobar: \n' +
-    '   { foo: \'bar\',\n' +
-    '     func: \n' +
-=======
     '  foobar:\n' +
     '   { foo: \'bar\',\n' +
     '     func:\n' +
->>>>>>> 84bd6f3c
     '      { [Function: func]\n' +
     '        [length]: 0,\n' +
     '        [name]: \'func\',\n' +
     '        [prototype]: func { [constructor]: [Circular] } } } }',
     chakracore:
     '{ foo: \'bar\',\n' +
-<<<<<<< HEAD
-    '  foobar: \n' +
-    '   { foo: \'bar\',\n' +
-    '     func: \n' +
-=======
     '  foobar:\n' +
     '   { foo: \'bar\',\n' +
     '     func:\n' +
->>>>>>> 84bd6f3c
     '      { [Function: func]\n' +
     '        [prototype]: func { [constructor]: [Circular] },\n' +
     '        [name]: \'func\',\n' +
@@ -300,22 +247,14 @@
     v8:
     '{ foo: \'bar\',\n' +
     '  foobar: 1,\n' +
-<<<<<<< HEAD
-    '  func: \n' +
-=======
-    '  func:\n' +
->>>>>>> 84bd6f3c
+    '  func:\n' +
     '   { [Function: func]\n' +
     '     [length]: 0,\n' +
     '     [name]: \'func\',\n' +
     '     [prototype]: func { [constructor]: [Circular] } } }' +
     ' { foo: \'bar\',\n' +
     '  foobar: 1,\n' +
-<<<<<<< HEAD
-    '  func: \n' +
-=======
-    '  func:\n' +
->>>>>>> 84bd6f3c
+    '  func:\n' +
     '   { [Function: func]\n' +
     '     [length]: 0,\n' +
     '     [name]: \'func\',\n' +
@@ -323,22 +262,14 @@
     chakracore:
     '{ foo: \'bar\',\n' +
     '  foobar: 1,\n' +
-<<<<<<< HEAD
-    '  func: \n' +
-=======
-    '  func:\n' +
->>>>>>> 84bd6f3c
+    '  func:\n' +
     '   { [Function: func]\n' +
     '     [prototype]: func { [constructor]: [Circular] },\n' +
     '     [name]: \'func\',\n' +
     '     [length]: 0 } }' +
     ' { foo: \'bar\',\n' +
     '  foobar: 1,\n' +
-<<<<<<< HEAD
-    '  func: \n' +
-=======
-    '  func:\n' +
->>>>>>> 84bd6f3c
+    '  func:\n' +
     '   { [Function: func]\n' +
     '     [prototype]: func { [constructor]: [Circular] },\n' +
     '     [name]: \'func\',\n' +
@@ -350,11 +281,7 @@
     v8:
     '{ foo: \'bar\',\n' +
     '  foobar: 1,\n' +
-<<<<<<< HEAD
-    '  func: \n' +
-=======
-    '  func:\n' +
->>>>>>> 84bd6f3c
+    '  func:\n' +
     '   { [Function: func]\n' +
     '     [length]: 0,\n' +
     '     [name]: \'func\',\n' +
@@ -362,11 +289,7 @@
     chakracore:
     '{ foo: \'bar\',\n' +
     '  foobar: 1,\n' +
-<<<<<<< HEAD
-    '  func: \n' +
-=======
-    '  func:\n' +
->>>>>>> 84bd6f3c
+    '  func:\n' +
     '   { [Function: func]\n' +
     '     [prototype]: func { [constructor]: [Circular] },\n' +
     '     [name]: \'func\',\n' +
