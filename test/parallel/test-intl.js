'use strict';
<<<<<<< HEAD
var common = require('../common');
=======
const common = require('../common');
>>>>>>> 62376d99
var assert = require('assert');

// does node think that i18n was enabled?
// for chakra i18n is enabled
var enablei18n = common.engineSpecificMessage({
  v8: process.config.variables.v8_enable_i18n_support,
  chakracore: true
});

if (enablei18n === undefined) {
  enablei18n = false;
}

// is the Intl object present?
var haveIntl = (global.Intl != undefined);

// Returns true if no specific locale ids were configured (i.e. "all")
// Else, returns true if loc is in the configured list
// Else, returns false
function haveLocale(loc) {
  var locs = process.config.variables.icu_locales.split(',');
  return locs.indexOf(loc) !== -1;
}

if (!haveIntl) {
  const erMsg =
      '"Intl" object is NOT present but v8_enable_i18n_support is ' +
      enablei18n;
  assert.equal(enablei18n, false, erMsg);
  common.skip('Intl tests because Intl object not present.');

} else {
  const erMsg =
    '"Intl" object is present but v8_enable_i18n_support is ' +
    enablei18n +
    '. Is this test out of date?';
  assert.equal(enablei18n, true, erMsg);

  // Construct a new date at the beginning of Unix time
  var date0 = new Date(0);

  // Use the GMT time zone
  var GMT = 'Etc/GMT';

  // Construct an English formatter. Should format to "Jan 70"
  var dtf =
      new Intl.DateTimeFormat(['en'],
                              {timeZone: GMT, month: 'short', year: '2-digit'});

  // If list is specified and doesn't contain 'en' then return.
  if (process.config.variables.icu_locales && !haveLocale('en')) {
    common.skip('detailed Intl tests because English is not ' +
                'listed as supported.');
    // Smoke test. Does it format anything, or fail?
    console.log('Date(0) formatted to: ' + dtf.format(date0));
    return;
  }

  // Check with toLocaleString
  var localeString = dtf.format(date0);
  assert.equal(localeString, common.engineSpecificMessage({
    v8: 'Jan 70',
    chakracore: '\u200EJan\u200E \u200E70'
  }));

  // Options to request GMT
  var optsGMT = {timeZone: GMT};

  // Test format
  localeString = date0.toLocaleString(['en'], optsGMT);
  assert.equal(localeString, common.engineSpecificMessage({
    v8: '1/1/1970, 12:00:00 AM',
    chakracore: '\u200E1\u200E/\u200E1\u200E/\u200E1970\u200E '
      + '\u200E12\u200E:\u200E00\u200E:\u200E00\u200E \u200EAM'
  }));

  // number format
  assert.equal(new Intl.NumberFormat(['en']).format(12345.67890), '12,345.679');

  var collOpts = { sensitivity: 'base', ignorePunctuation: true };
  var coll = new Intl.Collator(['en'], collOpts);

  assert.equal(coll.compare('blackbird', 'black-bird'), 0,
               'ignore punctuation failed');
  assert.equal(coll.compare('blackbird', 'red-bird'), -1,
               'compare less failed');
  assert.equal(coll.compare('bluebird', 'blackbird'), 1,
               'compare greater failed');
  assert.equal(coll.compare('Bluebird', 'bluebird'), 0,
               'ignore case failed');
  assert.equal(coll.compare('\ufb03', 'ffi'), 0,
               'ffi ligature (contraction) failed');
}<|MERGE_RESOLUTION|>--- conflicted
+++ resolved
@@ -1,9 +1,5 @@
 'use strict';
-<<<<<<< HEAD
-var common = require('../common');
-=======
 const common = require('../common');
->>>>>>> 62376d99
 var assert = require('assert');
 
 // does node think that i18n was enabled?
