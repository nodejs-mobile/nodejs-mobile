// Copyright Joyent, Inc. and other Node contributors.
//
// Permission is hereby granted, free of charge, to any person obtaining a
// copy of this software and associated documentation files (the
// "Software"), to deal in the Software without restriction, including
// without limitation the rights to use, copy, modify, merge, publish,
// distribute, sublicense, and/or sell copies of the Software, and to permit
// persons to whom the Software is furnished to do so, subject to the
// following conditions:
//
// The above copyright notice and this permission notice shall be included
// in all copies or substantial portions of the Software.
//
// THE SOFTWARE IS PROVIDED "AS IS", WITHOUT WARRANTY OF ANY KIND, EXPRESS
// OR IMPLIED, INCLUDING BUT NOT LIMITED TO THE WARRANTIES OF
// MERCHANTABILITY, FITNESS FOR A PARTICULAR PURPOSE AND NONINFRINGEMENT. IN
// NO EVENT SHALL THE AUTHORS OR COPYRIGHT HOLDERS BE LIABLE FOR ANY CLAIM,
// DAMAGES OR OTHER LIABILITY, WHETHER IN AN ACTION OF CONTRACT, TORT OR
// OTHERWISE, ARISING FROM, OUT OF OR IN CONNECTION WITH THE SOFTWARE OR THE
// USE OR OTHER DEALINGS IN THE SOFTWARE.

'use strict';
const common = require('../common');
const assert = require('assert');

// does node think that i18n was enabled?
let enablei18n = process.config.variables.v8_enable_i18n_support;
if (enablei18n === undefined) {
  enablei18n = 0;
}

// Returns true if no specific locale ids were configured (i.e. "all")
// Else, returns true if loc is in the configured list
// Else, returns false
function haveLocale(loc) {
  const locs = process.config.variables.icu_locales.split(',');
  return locs.includes(loc);
}

// Always run these. They should always pass, even if the locale
// param is ignored.
assert.strictEqual('Ç'.toLocaleLowerCase('el'), 'ç');
assert.strictEqual('Ç'.toLocaleLowerCase('tr'), 'ç');
assert.strictEqual('Ç'.toLowerCase(), 'ç');

assert.strictEqual('ç'.toLocaleUpperCase('el'), 'Ç');
assert.strictEqual('ç'.toLocaleUpperCase('tr'), 'Ç');
assert.strictEqual('ç'.toUpperCase(), 'Ç');

if (!common.hasIntl) {
  const erMsg =
    `"Intl" object is NOT present but v8_enable_i18n_support is ${enablei18n}`;
  assert.strictEqual(enablei18n, 0, erMsg);
  common.skip('Intl tests because Intl object not present.');
} else {
  const erMsg =
    `"Intl" object is present but v8_enable_i18n_support is ${
      enablei18n}. Is this test out of date?`;
  assert.strictEqual(enablei18n, 1, erMsg);

  // Construct a new date at the beginning of Unix time
  const date0 = new Date(0);

  // Use the GMT time zone
  const GMT = 'Etc/GMT';

  // Construct an English formatter. Should format to "Jan 70"
<<<<<<< HEAD
  const dtf =
      new Intl.DateTimeFormat(['en'],
                              {
                                timeZone: GMT,
                                month: 'short',
                                year: '2-digit'
                              });
=======
  const dtf = new Intl.DateTimeFormat(['en'], {
    timeZone: GMT,
    month: 'short',
    year: '2-digit'
  });
>>>>>>> 84bd6f3c

  // If list is specified and doesn't contain 'en' then return.
  if (process.config.variables.icu_locales && !haveLocale('en')) {
    common.printSkipMessage(
      'detailed Intl tests because English is not listed as supported.');
    // Smoke test. Does it format anything, or fail?
    console.log(`Date(0) formatted to: ${dtf.format(date0)}`);
    return;
  }

  // Check casing
  {
    // ChakraCore doesn't support taking a parameter for toLocaleLowerCase
    // https://github.com/Microsoft/ChakraCore/issues/3710
    assert.strictEqual('I'.toLocaleLowerCase('tr'),
                       common.engineSpecificMessage({
                         v8: 'ı',
                         chakracore: 'i',
                       }));
  }

  // Check with toLocaleString
  {
    const localeString = dtf.format(date0);
    assert.strictEqual(localeString, 'Jan 70');
  }
  // Options to request GMT
  const optsGMT = { timeZone: GMT };

  // Test format
  {
    const localeString = date0.toLocaleString(['en'], optsGMT);
    assert.strictEqual(localeString, '1/1/1970, 12:00:00 AM');
  }
  // number format
  const numberFormat = new Intl.NumberFormat(['en']).format(12345.67890);
  assert.strictEqual(numberFormat, '12,345.679');

  const collOpts = { sensitivity: 'base', ignorePunctuation: true };
  const coll = new Intl.Collator(['en'], collOpts);

  // ignore punctuation
  assert.strictEqual(coll.compare('blackbird', 'black-bird'), 0);
  // compare less
  assert.strictEqual(coll.compare('blackbird', 'red-bird'), -1);
  // compare greater
  assert.strictEqual(coll.compare('bluebird', 'blackbird'), 1);
  // ignore case
  assert.strictEqual(coll.compare('Bluebird', 'bluebird'), 0);
  // ffi ligature (contraction)
  assert.strictEqual(coll.compare('\ufb03', 'ffi'), 0);
}<|MERGE_RESOLUTION|>--- conflicted
+++ resolved
@@ -65,21 +65,11 @@
   const GMT = 'Etc/GMT';
 
   // Construct an English formatter. Should format to "Jan 70"
-<<<<<<< HEAD
-  const dtf =
-      new Intl.DateTimeFormat(['en'],
-                              {
-                                timeZone: GMT,
-                                month: 'short',
-                                year: '2-digit'
-                              });
-=======
   const dtf = new Intl.DateTimeFormat(['en'], {
     timeZone: GMT,
     month: 'short',
     year: '2-digit'
   });
->>>>>>> 84bd6f3c
 
   // If list is specified and doesn't contain 'en' then return.
   if (process.config.variables.icu_locales && !haveLocale('en')) {
