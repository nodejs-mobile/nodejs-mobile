--- conflicted
+++ resolved
@@ -3,16 +3,12 @@
 const assert = require('assert');
 
 // does node think that i18n was enabled?
-<<<<<<< HEAD
 // for chakra i18n is enabled
-var enablei18n = common.engineSpecificMessage({
+let enablei18n = common.engineSpecificMessage({
   v8: process.config.variables.v8_enable_i18n_support,
   chakracore: true
 });
 
-=======
-let enablei18n = process.config.variables.v8_enable_i18n_support;
->>>>>>> 74208353
 if (enablei18n === undefined) {
   enablei18n = 0;
 }
@@ -63,37 +59,25 @@
   }
 
   // Check with toLocaleString
-<<<<<<< HEAD
-  var localeString = dtf.format(date0);
-  assert.equal(localeString, common.engineSpecificMessage({
-    v8: 'Jan 70',
-    chakracore: '\u200EJan\u200E \u200E70'
-  }));
-
-=======
   {
     const localeString = dtf.format(date0);
-    assert.strictEqual(localeString, 'Jan 70');
+    assert.strictEqual(localeString, common.engineSpecificMessage({
+      v8: 'Jan 70',
+      chakracore: '\u200EJan\u200E \u200E70'
+    }));
   }
->>>>>>> 74208353
   // Options to request GMT
   const optsGMT = {timeZone: GMT};
 
   // Test format
-<<<<<<< HEAD
-  localeString = date0.toLocaleString(['en'], optsGMT);
-  assert.equal(localeString, common.engineSpecificMessage({
-    v8: '1/1/1970, 12:00:00 AM',
-    chakracore: '\u200E1\u200E/\u200E1\u200E/\u200E1970\u200E '
-      + '\u200E12\u200E:\u200E00\u200E:\u200E00\u200E \u200EAM'
-  }));
-
-=======
   {
     const localeString = date0.toLocaleString(['en'], optsGMT);
-    assert.strictEqual(localeString, '1/1/1970, 12:00:00 AM');
+    assert.strictEqual(localeString, common.engineSpecificMessage({
+      v8: '1/1/1970, 12:00:00 AM',
+      chakracore: '\u200E1\u200E/\u200E1\u200E/\u200E1970\u200E '
+        + '\u200E12\u200E:\u200E00\u200E:\u200E00\u200E \u200EAM'
+    }));
   }
->>>>>>> 74208353
   // number format
   const numberFormat = new Intl.NumberFormat(['en']).format(12345.67890);
   assert.strictEqual(numberFormat, '12,345.679');
@@ -102,13 +86,13 @@
   const coll = new Intl.Collator(['en'], collOpts);
 
   assert.strictEqual(coll.compare('blackbird', 'black-bird'), 0,
-                     'ignore punctuation failed');
+               'ignore punctuation failed');
   assert.strictEqual(coll.compare('blackbird', 'red-bird'), -1,
-                     'compare less failed');
+               'compare less failed');
   assert.strictEqual(coll.compare('bluebird', 'blackbird'), 1,
-                     'compare greater failed');
+               'compare greater failed');
   assert.strictEqual(coll.compare('Bluebird', 'bluebird'), 0,
-                     'ignore case failed');
+               'ignore case failed');
   assert.strictEqual(coll.compare('\ufb03', 'ffi'), 0,
-                     'ffi ligature (contraction) failed');
+               'ffi ligature (contraction) failed');
 }