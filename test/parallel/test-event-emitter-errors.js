--- conflicted
+++ resolved
@@ -13,11 +13,6 @@
   }
 );
 
-<<<<<<< HEAD
-assert.throws(() => {
-  EE.emit('error', { message: 'Error!' });
-}, /^Error: Unhandled "error" event\. \(\[object Object\]\)$/);
-=======
 common.expectsError(
   () => EE.emit('error', { message: 'Error!' }),
   {
@@ -25,5 +20,4 @@
     type: Error,
     message: 'Unhandled error. ([object Object])'
   }
-);
->>>>>>> 84bd6f3c
+);