'use strict';
const common = require('../common');
const fixtures = require('../common/fixtures');
const assert = require('assert');
<<<<<<< HEAD
const path = require('path');
=======
>>>>>>> 84bd6f3c
const fs = require('fs');
const filepath = fixtures.path('x.txt');
const fd = fs.openSync(filepath, 'r');
const bufferAsync = Buffer.alloc(0);
const bufferSync = Buffer.alloc(0);

fs.read(fd, bufferAsync, 0, 0, 0, common.mustCall((err, bytesRead) => {
  assert.strictEqual(bytesRead, 0);
  assert.deepStrictEqual(bufferAsync, Buffer.alloc(0));
}));

const r = fs.readSync(fd, bufferSync, 0, 0, 0);
assert.deepStrictEqual(bufferSync, Buffer.alloc(0));
assert.strictEqual(r, 0);<|MERGE_RESOLUTION|>--- conflicted
+++ resolved
@@ -2,10 +2,6 @@
 const common = require('../common');
 const fixtures = require('../common/fixtures');
 const assert = require('assert');
-<<<<<<< HEAD
-const path = require('path');
-=======
->>>>>>> 84bd6f3c
 const fs = require('fs');
 const filepath = fixtures.path('x.txt');
 const fd = fs.openSync(filepath, 'r');
