'use strict';
const common = require('../common');
const http = require('http');
const Countdown = require('../common/countdown');

const expectedSuccesses = [undefined, null, 'GET', 'post'];
const expectedFails = [-1, 1, 0, {}, true, false, [], Symbol()];

const countdown =
  new Countdown(expectedSuccesses.length,
                common.mustCall(() => server.close()));

const server = http.createServer(common.mustCall((req, res) => {
  res.end();
  countdown.dec();
}, expectedSuccesses.length));

server.listen(0, common.mustCall(() => {
  expectedFails.forEach((method) => {
<<<<<<< HEAD
    assert.throws(() => {
      http.request({ method, path: '/' }, common.mustNotCall());
    }, /^TypeError: Method must be a string$/);
=======
    common.expectsError(() => {
      http.request({ method, path: '/' }, common.mustNotCall());
    }, {
      code: 'ERR_INVALID_ARG_TYPE',
      type: TypeError,
      message: 'The "method" argument must be of type string. ' +
               `Received type ${typeof method}`
    });
>>>>>>> 84bd6f3c
  });

  expectedSuccesses.forEach((method) => {
    http.request({ method, port: server.address().port }).end();
  });
}));<|MERGE_RESOLUTION|>--- conflicted
+++ resolved
@@ -17,11 +17,6 @@
 
 server.listen(0, common.mustCall(() => {
   expectedFails.forEach((method) => {
-<<<<<<< HEAD
-    assert.throws(() => {
-      http.request({ method, path: '/' }, common.mustNotCall());
-    }, /^TypeError: Method must be a string$/);
-=======
     common.expectsError(() => {
       http.request({ method, path: '/' }, common.mustNotCall());
     }, {
@@ -30,7 +25,6 @@
       message: 'The "method" argument must be of type string. ' +
                `Received type ${typeof method}`
     });
->>>>>>> 84bd6f3c
   });
 
   expectedSuccesses.forEach((method) => {
