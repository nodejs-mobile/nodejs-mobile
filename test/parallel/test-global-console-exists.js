--- conflicted
+++ resolved
@@ -1,8 +1,4 @@
-<<<<<<< HEAD
-/* eslint-disable required-modules */
-=======
 /* eslint-disable node-core/required-modules */
->>>>>>> 84bd6f3c
 
 'use strict';
 
