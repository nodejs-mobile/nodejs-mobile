'use strict';
const common = require('../common');

const assert = require('assert');
const cp = require('child_process');

function fail(proc, args) {
  common.expectsError(() => {
    proc.send.apply(proc, args);
<<<<<<< HEAD
  }, common.expectsError({ code: 'ERR_INVALID_ARG_TYPE', type: TypeError }));
=======
  }, { code: 'ERR_INVALID_ARG_TYPE', type: TypeError });
>>>>>>> 84bd6f3c
}

let target = process;

if (process.argv[2] !== 'child') {
  target = cp.fork(__filename, ['child']);
  target.on('exit', common.mustCall((code, signal) => {
    assert.strictEqual(code, 0);
    assert.strictEqual(signal, null);
  }));
}

fail(target, ['msg', null, null]);
fail(target, ['msg', null, '']);
fail(target, ['msg', null, 'foo']);
fail(target, ['msg', null, 0]);
fail(target, ['msg', null, NaN]);
fail(target, ['msg', null, 1]);
fail(target, ['msg', null, null, common.mustNotCall()]);<|MERGE_RESOLUTION|>--- conflicted
+++ resolved
@@ -7,11 +7,7 @@
 function fail(proc, args) {
   common.expectsError(() => {
     proc.send.apply(proc, args);
-<<<<<<< HEAD
-  }, common.expectsError({ code: 'ERR_INVALID_ARG_TYPE', type: TypeError }));
-=======
   }, { code: 'ERR_INVALID_ARG_TYPE', type: TypeError });
->>>>>>> 84bd6f3c
 }
 
 let target = process;
