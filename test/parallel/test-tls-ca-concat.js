'use strict';
<<<<<<< HEAD
require('../common');
=======
const common = require('../common');
>>>>>>> 84bd6f3c
const fixtures = require('../common/fixtures');

// Check ca option can contain concatenated certs by prepending an unrelated
// non-CA cert and showing that agent6's CA root is still found.

const {
  assert, connect, keys
} = require(fixtures.path('tls-connect'));

connect({
  client: {
    checkServerIdentity: (servername, cert) => { },
    ca: `${keys.agent1.cert}\n${keys.agent6.ca}`,
  },
  server: {
    cert: keys.agent6.cert,
    key: keys.agent6.key,
  },
}, common.mustCall((err, pair, cleanup) => {
  assert.ifError(err);
  return cleanup();
}));<|MERGE_RESOLUTION|>--- conflicted
+++ resolved
@@ -1,9 +1,5 @@
 'use strict';
-<<<<<<< HEAD
-require('../common');
-=======
 const common = require('../common');
->>>>>>> 84bd6f3c
 const fixtures = require('../common/fixtures');
 
 // Check ca option can contain concatenated certs by prepending an unrelated
