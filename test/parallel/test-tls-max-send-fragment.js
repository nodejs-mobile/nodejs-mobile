// Copyright Joyent, Inc. and other Node contributors.
//
// Permission is hereby granted, free of charge, to any person obtaining a
// copy of this software and associated documentation files (the
// "Software"), to deal in the Software without restriction, including
// without limitation the rights to use, copy, modify, merge, publish,
// distribute, sublicense, and/or sell copies of the Software, and to permit
// persons to whom the Software is furnished to do so, subject to the
// following conditions:
//
// The above copyright notice and this permission notice shall be included
// in all copies or substantial portions of the Software.
//
// THE SOFTWARE IS PROVIDED "AS IS", WITHOUT WARRANTY OF ANY KIND, EXPRESS
// OR IMPLIED, INCLUDING BUT NOT LIMITED TO THE WARRANTIES OF
// MERCHANTABILITY, FITNESS FOR A PARTICULAR PURPOSE AND NONINFRINGEMENT. IN
// NO EVENT SHALL THE AUTHORS OR COPYRIGHT HOLDERS BE LIABLE FOR ANY CLAIM,
// DAMAGES OR OTHER LIABILITY, WHETHER IN AN ACTION OF CONTRACT, TORT OR
// OTHERWISE, ARISING FROM, OUT OF OR IN CONNECTION WITH THE SOFTWARE OR THE
// USE OR OTHER DEALINGS IN THE SOFTWARE.

'use strict';
const common = require('../common');
<<<<<<< HEAD
=======
const fixtures = require('../common/fixtures');

>>>>>>> 84bd6f3c
if (!common.hasCrypto)
  common.skip('missing crypto');

const assert = require('assert');
const tls = require('tls');
<<<<<<< HEAD
const fs = require('fs');
=======
>>>>>>> 84bd6f3c

const buf = Buffer.allocUnsafe(10000);
let received = 0;
const maxChunk = 768;

const server = tls.createServer({
  key: fixtures.readKey('agent1-key.pem'),
  cert: fixtures.readKey('agent1-cert.pem')
}, function(c) {
  // Lower and upper limits
  assert(!c.setMaxSendFragment(511));
  assert(!c.setMaxSendFragment(16385));

  // Correct fragment size
  assert(c.setMaxSendFragment(maxChunk));

  c.end(buf);
}).listen(0, common.mustCall(function() {
  const c = tls.connect(this.address().port, {
    rejectUnauthorized: false
  }, common.mustCall(function() {
    c.on('data', function(chunk) {
      assert(chunk.length <= maxChunk);
      received += chunk.length;
    });

    // Ensure that we receive 'end' event anyway
    c.on('end', common.mustCall(function() {
      c.destroy();
      server.close();
      assert.strictEqual(received, buf.length);
    }));
  }));
}));<|MERGE_RESOLUTION|>--- conflicted
+++ resolved
@@ -21,20 +21,13 @@
 
 'use strict';
 const common = require('../common');
-<<<<<<< HEAD
-=======
 const fixtures = require('../common/fixtures');
 
->>>>>>> 84bd6f3c
 if (!common.hasCrypto)
   common.skip('missing crypto');
 
 const assert = require('assert');
 const tls = require('tls');
-<<<<<<< HEAD
-const fs = require('fs');
-=======
->>>>>>> 84bd6f3c
 
 const buf = Buffer.allocUnsafe(10000);
 let received = 0;
