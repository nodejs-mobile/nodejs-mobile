// Copyright Joyent, Inc. and other Node contributors.
//
// Permission is hereby granted, free of charge, to any person obtaining a
// copy of this software and associated documentation files (the
// "Software"), to deal in the Software without restriction, including
// without limitation the rights to use, copy, modify, merge, publish,
// distribute, sublicense, and/or sell copies of the Software, and to permit
// persons to whom the Software is furnished to do so, subject to the
// following conditions:
//
// The above copyright notice and this permission notice shall be included
// in all copies or substantial portions of the Software.
//
// THE SOFTWARE IS PROVIDED "AS IS", WITHOUT WARRANTY OF ANY KIND, EXPRESS
// OR IMPLIED, INCLUDING BUT NOT LIMITED TO THE WARRANTIES OF
// MERCHANTABILITY, FITNESS FOR A PARTICULAR PURPOSE AND NONINFRINGEMENT. IN
// NO EVENT SHALL THE AUTHORS OR COPYRIGHT HOLDERS BE LIABLE FOR ANY CLAIM,
// DAMAGES OR OTHER LIABILITY, WHETHER IN AN ACTION OF CONTRACT, TORT OR
// OTHERWISE, ARISING FROM, OUT OF OR IN CONNECTION WITH THE SOFTWARE OR THE
// USE OR OTHER DEALINGS IN THE SOFTWARE.

'use strict';
const common = require('../common');
const vm = require('vm');

common.expectsError(() => {
  vm.createContext('string is not supported');
<<<<<<< HEAD
}, /^TypeError: sandbox must be an object$/);

assert.doesNotThrow(function() {
  vm.createContext({ a: 1 });
  vm.createContext([0, 1, 2, 3]);
=======
}, {
  code: 'ERR_INVALID_ARG_TYPE',
  type: TypeError
>>>>>>> 84bd6f3c
});

// Should not throw.
vm.createContext({ a: 1 });
vm.createContext([0, 1, 2, 3]);

const sandbox = {};
vm.createContext(sandbox);
vm.createContext(sandbox);<|MERGE_RESOLUTION|>--- conflicted
+++ resolved
@@ -25,17 +25,9 @@
 
 common.expectsError(() => {
   vm.createContext('string is not supported');
-<<<<<<< HEAD
-}, /^TypeError: sandbox must be an object$/);
-
-assert.doesNotThrow(function() {
-  vm.createContext({ a: 1 });
-  vm.createContext([0, 1, 2, 3]);
-=======
 }, {
   code: 'ERR_INVALID_ARG_TYPE',
   type: TypeError
->>>>>>> 84bd6f3c
 });
 
 // Should not throw.
