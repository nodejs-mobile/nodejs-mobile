'use strict';
const common = require('../common');
if (!common.hasCrypto)
  common.skip('missing crypto');

const assert = require('assert');
const crypto = require('crypto');

//
// Test PBKDF2 with RFC 6070 test vectors (except #4)
//
function testPBKDF2(password, salt, iterations, keylen, expected) {
  const actual =
    crypto.pbkdf2Sync(password, salt, iterations, keylen, 'sha256');
  assert.strictEqual(actual.toString('latin1'), expected);

  crypto.pbkdf2(password, salt, iterations, keylen, 'sha256', (err, actual) => {
    assert.strictEqual(actual.toString('latin1'), expected);
  });
}


testPBKDF2('password', 'salt', 1, 20,
           '\x12\x0f\xb6\xcf\xfc\xf8\xb3\x2c\x43\xe7\x22\x52' +
           '\x56\xc4\xf8\x37\xa8\x65\x48\xc9');

testPBKDF2('password', 'salt', 2, 20,
           '\xae\x4d\x0c\x95\xaf\x6b\x46\xd3\x2d\x0a\xdf\xf9' +
           '\x28\xf0\x6d\xd0\x2a\x30\x3f\x8e');

testPBKDF2('password', 'salt', 4096, 20,
           '\xc5\xe4\x78\xd5\x92\x88\xc8\x41\xaa\x53\x0d\xb6' +
           '\x84\x5c\x4c\x8d\x96\x28\x93\xa0');

testPBKDF2('passwordPASSWORDpassword',
           'saltSALTsaltSALTsaltSALTsaltSALTsalt',
           4096,
           25,
           '\x34\x8c\x89\xdb\xcb\xd3\x2b\x2f\x32\xd8\x14\xb8\x11' +
           '\x6e\x84\xcf\x2b\x17\x34\x7e\xbc\x18\x00\x18\x1c');

testPBKDF2('pass\0word', 'sa\0lt', 4096, 16,
           '\x89\xb6\x9d\x05\x16\xf8\x29\x89\x3c\x69\x62\x26\x65' +
           '\x0a\x86\x87');

const expected =
    '64c486c55d30d4c5a079b8823b7d7cb37ff0556f537da8410233bcec330ed956';
const key = crypto.pbkdf2Sync('password', 'salt', 32, 32, 'sha256');
assert.strictEqual(key.toString('hex'), expected);

crypto.pbkdf2('password', 'salt', 32, 32, 'sha256', common.mustCall(ondone));
function ondone(err, key) {
  assert.ifError(err);
  assert.strictEqual(key.toString('hex'), expected);
}

// Error path should not leak memory (check with valgrind).
assert.throws(
  () => crypto.pbkdf2('password', 'salt', 1, 20, null),
  {
    code: 'ERR_INVALID_CALLBACK',
    name: 'TypeError [ERR_INVALID_CALLBACK]'
  }
);

assert.throws(
  () => crypto.pbkdf2Sync('password', 'salt', -1, 20, null),
  {
    code: 'ERR_OUT_OF_RANGE',
    name: 'RangeError [ERR_OUT_OF_RANGE]',
    message: 'The value of "iterations" is out of range. ' +
             'It must be >= 0 && < 4294967296. Received -1'
  }
);

['str', null, undefined, [], {}].forEach((notNumber) => {
  assert.throws(
    () => {
      crypto.pbkdf2Sync('password', 'salt', 1, notNumber, 'sha256');
    }, {
      code: 'ERR_INVALID_ARG_TYPE',
      name: 'TypeError [ERR_INVALID_ARG_TYPE]',
      message: 'The "keylen" argument must be of type number. ' +
               `Received type ${typeof notNumber}`
    });
});

[Infinity, -Infinity, NaN].forEach((input) => {
  assert.throws(
    () => {
      crypto.pbkdf2('password', 'salt', 1, input, 'sha256',
                    common.mustNotCall());
    }, {
      code: 'ERR_OUT_OF_RANGE',
      name: 'RangeError [ERR_OUT_OF_RANGE]',
      message: 'The value of "keylen" is out of range. It ' +
               `must be an integer. Received ${input}`
    });
});

[-1, 4294967297].forEach((input) => {
  assert.throws(
    () => {
      crypto.pbkdf2('password', 'salt', 1, input, 'sha256',
                    common.mustNotCall());
    }, {
      code: 'ERR_OUT_OF_RANGE',
      name: 'RangeError [ERR_OUT_OF_RANGE]',
      message: 'The value of "keylen" is out of range. It ' +
               `must be >= 0 && < 4294967296. Received ${input}`
    });
});

// Should not get FATAL ERROR with empty password and salt
// https://github.com/nodejs/node/issues/8571
crypto.pbkdf2('', '', 1, 32, 'sha256', common.mustCall(assert.ifError));

assert.throws(
  () => crypto.pbkdf2('password', 'salt', 8, 8, common.mustNotCall()),
  {
    code: 'ERR_INVALID_ARG_TYPE',
    name: 'TypeError [ERR_INVALID_ARG_TYPE]',
    message: 'The "digest" argument must be one of type string or null. ' +
             'Received type undefined'
  });

assert.throws(
  () => crypto.pbkdf2Sync('password', 'salt', 8, 8),
  {
    code: 'ERR_INVALID_ARG_TYPE',
    name: 'TypeError [ERR_INVALID_ARG_TYPE]',
    message: 'The "digest" argument must be one of type string or null. ' +
             'Received type undefined'
  });

[1, {}, [], true, undefined, null].forEach((input) => {
  const msgPart2 = 'Buffer, TypedArray, or DataView.' +
                   ` Received type ${typeof input}`;
  assert.throws(
    () => crypto.pbkdf2(input, 'salt', 8, 8, 'sha256', common.mustNotCall()),
    {
      code: 'ERR_INVALID_ARG_TYPE',
      name: 'TypeError [ERR_INVALID_ARG_TYPE]',
      message: `The "password" argument must be one of type string, ${msgPart2}`
    }
  );

  assert.throws(
    () => crypto.pbkdf2('pass', input, 8, 8, 'sha256', common.mustNotCall()),
    {
      code: 'ERR_INVALID_ARG_TYPE',
      name: 'TypeError [ERR_INVALID_ARG_TYPE]',
      message: `The "salt" argument must be one of type string, ${msgPart2}`
    }
  );

  assert.throws(
    () => crypto.pbkdf2Sync(input, 'salt', 8, 8, 'sha256'),
    {
      code: 'ERR_INVALID_ARG_TYPE',
      name: 'TypeError [ERR_INVALID_ARG_TYPE]',
      message: `The "password" argument must be one of type string, ${msgPart2}`
    }
  );

  assert.throws(
    () => crypto.pbkdf2Sync('pass', input, 8, 8, 'sha256'),
    {
      code: 'ERR_INVALID_ARG_TYPE',
      name: 'TypeError [ERR_INVALID_ARG_TYPE]',
      message: `The "salt" argument must be one of type string, ${msgPart2}`
    }
  );
});

<<<<<<< HEAD
assert.throws(() => {
  crypto.pbkdf2('password', 'salt', 8, 8, common.mustNotCall());
}, /^TypeError: The "digest" argument is required and must not be undefined$/);
=======
['test', {}, [], true, undefined, null].forEach((i) => {
  const received = `Received type ${typeof i}`;
  assert.throws(
    () => crypto.pbkdf2('pass', 'salt', i, 8, 'sha256', common.mustNotCall()),
    {
      code: 'ERR_INVALID_ARG_TYPE',
      name: 'TypeError [ERR_INVALID_ARG_TYPE]',
      message: `The "iterations" argument must be of type number. ${received}`
    }
  );

  assert.throws(
    () => crypto.pbkdf2Sync('pass', 'salt', i, 8, 'sha256'),
    {
      code: 'ERR_INVALID_ARG_TYPE',
      name: 'TypeError [ERR_INVALID_ARG_TYPE]',
      message: `The "iterations" argument must be of type number. ${received}`
    }
  );
});
>>>>>>> 84bd6f3c

// Any TypedArray should work for password and salt
crypto.pbkdf2(new Uint8Array(10), 'salt', 8, 8, 'sha256', common.mustCall());
crypto.pbkdf2('pass', new Uint8Array(10), 8, 8, 'sha256', common.mustCall());
crypto.pbkdf2(new Uint16Array(10), 'salt', 8, 8, 'sha256', common.mustCall());
crypto.pbkdf2('pass', new Uint16Array(10), 8, 8, 'sha256', common.mustCall());
crypto.pbkdf2(new Uint32Array(10), 'salt', 8, 8, 'sha256', common.mustCall());
crypto.pbkdf2('pass', new Uint32Array(10), 8, 8, 'sha256', common.mustCall());
crypto.pbkdf2(new Float32Array(10), 'salt', 8, 8, 'sha256', common.mustCall());
crypto.pbkdf2('pass', new Float32Array(10), 8, 8, 'sha256', common.mustCall());
crypto.pbkdf2(new Float64Array(10), 'salt', 8, 8, 'sha256', common.mustCall());
crypto.pbkdf2('pass', new Float64Array(10), 8, 8, 'sha256', common.mustCall());

crypto.pbkdf2Sync(new Uint8Array(10), 'salt', 8, 8, 'sha256');
crypto.pbkdf2Sync('pass', new Uint8Array(10), 8, 8, 'sha256');
crypto.pbkdf2Sync(new Uint16Array(10), 'salt', 8, 8, 'sha256');
crypto.pbkdf2Sync('pass', new Uint16Array(10), 8, 8, 'sha256');
crypto.pbkdf2Sync(new Uint32Array(10), 'salt', 8, 8, 'sha256');
crypto.pbkdf2Sync('pass', new Uint32Array(10), 8, 8, 'sha256');
crypto.pbkdf2Sync(new Float32Array(10), 'salt', 8, 8, 'sha256');
crypto.pbkdf2Sync('pass', new Float32Array(10), 8, 8, 'sha256');
crypto.pbkdf2Sync(new Float64Array(10), 'salt', 8, 8, 'sha256');
crypto.pbkdf2Sync('pass', new Float64Array(10), 8, 8, 'sha256');

assert.throws(
  () => crypto.pbkdf2('pass', 'salt', 8, 8, 'md55', common.mustNotCall()),
  {
    code: 'ERR_CRYPTO_INVALID_DIGEST',
    name: 'TypeError [ERR_CRYPTO_INVALID_DIGEST]',
    message: 'Invalid digest: md55'
  }
);

assert.throws(
  () => crypto.pbkdf2Sync('pass', 'salt', 8, 8, 'md55'),
  {
    code: 'ERR_CRYPTO_INVALID_DIGEST',
    name: 'TypeError [ERR_CRYPTO_INVALID_DIGEST]',
    message: 'Invalid digest: md55'
  }
);<|MERGE_RESOLUTION|>--- conflicted
+++ resolved
@@ -173,11 +173,6 @@
   );
 });
 
-<<<<<<< HEAD
-assert.throws(() => {
-  crypto.pbkdf2('password', 'salt', 8, 8, common.mustNotCall());
-}, /^TypeError: The "digest" argument is required and must not be undefined$/);
-=======
 ['test', {}, [], true, undefined, null].forEach((i) => {
   const received = `Received type ${typeof i}`;
   assert.throws(
@@ -198,7 +193,6 @@
     }
   );
 });
->>>>>>> 84bd6f3c
 
 // Any TypedArray should work for password and salt
 crypto.pbkdf2(new Uint8Array(10), 'salt', 8, 8, 'sha256', common.mustCall());
