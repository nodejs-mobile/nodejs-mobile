// Flags: --inspect=0
'use strict';
const common = require('../common');

// The inspector attempts to start when Node starts. Once started, the inspector
// warns on the use of a SIGPROF listener.

common.skipIfInspectorDisabled();

if (common.isWindows)
  common.skip('test does not apply to Windows');
<<<<<<< HEAD
=======

common.skipIfWorker(); // Worker inspector never has a server running
>>>>>>> 84bd6f3c

common.expectWarning('Warning',
                     'process.on(SIGPROF) is reserved while debugging',
                     common.noWarnCode);

process.on('SIGPROF', () => {});<|MERGE_RESOLUTION|>--- conflicted
+++ resolved
@@ -9,11 +9,8 @@
 
 if (common.isWindows)
   common.skip('test does not apply to Windows');
-<<<<<<< HEAD
-=======
 
 common.skipIfWorker(); // Worker inspector never has a server running
->>>>>>> 84bd6f3c
 
 common.expectWarning('Warning',
                      'process.on(SIGPROF) is reserved while debugging',
