// Copyright Joyent, Inc. and other Node contributors.
//
// Permission is hereby granted, free of charge, to any person obtaining a
// copy of this software and associated documentation files (the
// "Software"), to deal in the Software without restriction, including
// without limitation the rights to use, copy, modify, merge, publish,
// distribute, sublicense, and/or sell copies of the Software, and to permit
// persons to whom the Software is furnished to do so, subject to the
// following conditions:
//
// The above copyright notice and this permission notice shall be included
// in all copies or substantial portions of the Software.
//
// THE SOFTWARE IS PROVIDED "AS IS", WITHOUT WARRANTY OF ANY KIND, EXPRESS
// OR IMPLIED, INCLUDING BUT NOT LIMITED TO THE WARRANTIES OF
// MERCHANTABILITY, FITNESS FOR A PARTICULAR PURPOSE AND NONINFRINGEMENT. IN
// NO EVENT SHALL THE AUTHORS OR COPYRIGHT HOLDERS BE LIABLE FOR ANY CLAIM,
// DAMAGES OR OTHER LIABILITY, WHETHER IN AN ACTION OF CONTRACT, TORT OR
// OTHERWISE, ARISING FROM, OUT OF OR IN CONNECTION WITH THE SOFTWARE OR THE
// USE OR OTHER DEALINGS IN THE SOFTWARE.

'use strict';
const common = require('../common');
const http = require('http');

<<<<<<< HEAD
let serverRequests = 0;
let clientRequests = 0;

const server = http.createServer(function(req, res) {
  serverRequests++;
=======
const server = http.createServer(common.mustCall(function(req, res) {
>>>>>>> 84bd6f3c
  res.writeHead(200, { 'Content-Type': 'text/plain' });
  res.end('OK');
}));

server.listen(0, function() {
  function callback() {}

  const req = http.request({
    port: this.address().port,
    path: '/',
    agent: false
  }, function(res) {
    req.clearTimeout(callback);

    res.on('end', common.mustCall(function() {
      server.close();
    }));

    res.resume();
  });

  // Overflow signed int32
  req.setTimeout(0xffffffff, callback);
  req.end();
});<|MERGE_RESOLUTION|>--- conflicted
+++ resolved
@@ -23,15 +23,7 @@
 const common = require('../common');
 const http = require('http');
 
-<<<<<<< HEAD
-let serverRequests = 0;
-let clientRequests = 0;
-
-const server = http.createServer(function(req, res) {
-  serverRequests++;
-=======
 const server = http.createServer(common.mustCall(function(req, res) {
->>>>>>> 84bd6f3c
   res.writeHead(200, { 'Content-Type': 'text/plain' });
   res.end('OK');
 }));
