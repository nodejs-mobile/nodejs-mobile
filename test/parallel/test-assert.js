// Copyright Joyent, Inc. and other Node contributors.
//
// Permission is hereby granted, free of charge, to any person obtaining a
// copy of this software and associated documentation files (the
// "Software"), to deal in the Software without restriction, including
// without limitation the rights to use, copy, modify, merge, publish,
// distribute, sublicense, and/or sell copies of the Software, and to permit
// persons to whom the Software is furnished to do so, subject to the
// following conditions:
//
// The above copyright notice and this permission notice shall be included
// in all copies or substantial portions of the Software.
//
// THE SOFTWARE IS PROVIDED "AS IS", WITHOUT WARRANTY OF ANY KIND, EXPRESS
// OR IMPLIED, INCLUDING BUT NOT LIMITED TO THE WARRANTIES OF
// MERCHANTABILITY, FITNESS FOR A PARTICULAR PURPOSE AND NONINFRINGEMENT. IN
// NO EVENT SHALL THE AUTHORS OR COPYRIGHT HOLDERS BE LIABLE FOR ANY CLAIM,
// DAMAGES OR OTHER LIABILITY, WHETHER IN AN ACTION OF CONTRACT, TORT OR
// OTHERWISE, ARISING FROM, OUT OF OR IN CONNECTION WITH THE SOFTWARE OR THE
// USE OR OTHER DEALINGS IN THE SOFTWARE.

// Flags: --expose-internals

'use strict';

/* eslint-disable prefer-common-expectserror */

const common = require('../common');
const assert = require('assert');
const { EOL } = require('os');
const EventEmitter = require('events');
const { errorCache } = require('internal/errors');
const { writeFileSync, unlinkSync } = require('fs');
const a = assert;

function makeBlock(f) {
  const args = Array.prototype.slice.call(arguments, 1);
  return () => {
    return f.apply(null, args);
  };
}

assert.ok(a.AssertionError.prototype instanceof Error,
          'a.AssertionError instanceof Error');

assert.throws(makeBlock(a, false), a.AssertionError, 'ok(false)');

assert.doesNotThrow(makeBlock(a, true), a.AssertionError, 'ok(true)');

assert.doesNotThrow(makeBlock(a, 'test', 'ok(\'test\')'));

assert.throws(makeBlock(a.ok, false),
              a.AssertionError, 'ok(false)');

assert.doesNotThrow(makeBlock(a.ok, true),
                    a.AssertionError, 'ok(true)');

assert.doesNotThrow(makeBlock(a.ok, 'test'), 'ok(\'test\')');

assert.throws(makeBlock(a.equal, true, false),
              a.AssertionError, 'equal(true, false)');

assert.doesNotThrow(makeBlock(a.equal, null, null),
                    'equal(null, null)');

assert.doesNotThrow(makeBlock(a.equal, undefined, undefined),
                    'equal(undefined, undefined)');

assert.doesNotThrow(makeBlock(a.equal, null, undefined),
                    'equal(null, undefined)');

assert.doesNotThrow(makeBlock(a.equal, true, true), 'equal(true, true)');

assert.doesNotThrow(makeBlock(a.equal, 2, '2'), 'equal(2, \'2\')');

assert.doesNotThrow(makeBlock(a.notEqual, true, false),
                    'notEqual(true, false)');

assert.throws(makeBlock(a.notEqual, true, true),
              a.AssertionError, 'notEqual(true, true)');

assert.throws(makeBlock(a.strictEqual, 2, '2'),
              a.AssertionError, 'strictEqual(2, \'2\')');

assert.throws(makeBlock(a.strictEqual, null, undefined),
              a.AssertionError, 'strictEqual(null, undefined)');

assert.throws(makeBlock(a.notStrictEqual, 2, 2),
              a.AssertionError, 'notStrictEqual(2, 2)');

assert.doesNotThrow(makeBlock(a.notStrictEqual, 2, '2'),
                    'notStrictEqual(2, \'2\')');

// deepEqual joy!
assert.doesNotThrow(makeBlock(a.deepEqual, new Date(2000, 3, 14),
                              new Date(2000, 3, 14)),
                    'deepEqual(new Date(2000, 3, 14), new Date(2000, 3, 14))');

assert.throws(makeBlock(a.deepEqual, new Date(), new Date(2000, 3, 14)),
              a.AssertionError,
              'deepEqual(new Date(), new Date(2000, 3, 14))');

assert.throws(
  makeBlock(a.notDeepEqual, new Date(2000, 3, 14), new Date(2000, 3, 14)),
  a.AssertionError,
  'notDeepEqual(new Date(2000, 3, 14), new Date(2000, 3, 14))'
);

assert.doesNotThrow(makeBlock(
  a.notDeepEqual,
  new Date(),
  new Date(2000, 3, 14)),
                    'notDeepEqual(new Date(), new Date(2000, 3, 14))'
);

assert.doesNotThrow(makeBlock(a.deepEqual, /a/, /a/));
assert.doesNotThrow(makeBlock(a.deepEqual, /a/g, /a/g));
assert.doesNotThrow(makeBlock(a.deepEqual, /a/i, /a/i));
assert.doesNotThrow(makeBlock(a.deepEqual, /a/m, /a/m));
assert.doesNotThrow(makeBlock(a.deepEqual, /a/igm, /a/igm));
assert.throws(makeBlock(a.deepEqual, /ab/, /a/),
              common.expectsError({
                code: 'ERR_ASSERTION',
                type: a.AssertionError,
                message: /^\/ab\/ deepEqual \/a\/$/
              }));
assert.throws(makeBlock(a.deepEqual, /a/g, /a/),
              common.expectsError({
                code: 'ERR_ASSERTION',
                type: a.AssertionError,
                message: /^\/a\/g deepEqual \/a\/$/
              }));
assert.throws(makeBlock(a.deepEqual, /a/i, /a/),
              common.expectsError({
                code: 'ERR_ASSERTION',
                type: a.AssertionError,
                message: /^\/a\/i deepEqual \/a\/$/
              }));
assert.throws(makeBlock(a.deepEqual, /a/m, /a/),
              common.expectsError({
                code: 'ERR_ASSERTION',
                type: a.AssertionError,
                message: /^\/a\/m deepEqual \/a\/$/
              }));
assert.throws(makeBlock(a.deepEqual, /a/igm, /a/im),
              common.expectsError({
                code: 'ERR_ASSERTION',
                type: a.AssertionError,
                message: /^\/a\/gim deepEqual \/a\/im$/
              }));

{
  const re1 = /a/g;
  re1.lastIndex = 3;
  assert.doesNotThrow(makeBlock(a.deepEqual, re1, /a/g));
}

assert.doesNotThrow(makeBlock(a.deepEqual, 4, '4'), 'deepEqual(4, \'4\')');
assert.doesNotThrow(makeBlock(a.deepEqual, true, 1), 'deepEqual(true, 1)');
assert.throws(makeBlock(a.deepEqual, 4, '5'),
              a.AssertionError,
              'deepEqual( 4, \'5\')');

// having the same number of owned properties && the same set of keys
assert.doesNotThrow(makeBlock(a.deepEqual, { a: 4 }, { a: 4 }));
assert.doesNotThrow(makeBlock(a.deepEqual, { a: 4, b: '2' }, { a: 4, b: '2' }));
assert.doesNotThrow(makeBlock(a.deepEqual, [4], ['4']));
assert.throws(makeBlock(a.deepEqual, { a: 4 }, { a: 4, b: true }),
              a.AssertionError);
assert.doesNotThrow(makeBlock(a.deepEqual, ['a'], { 0: 'a' }));
//(although not necessarily the same order),
assert.doesNotThrow(makeBlock(a.deepEqual, { a: 4, b: '1' }, { b: '1', a: 4 }));
const a1 = [1, 2, 3];
const a2 = [1, 2, 3];
a1.a = 'test';
a1.b = true;
a2.b = true;
a2.a = 'test';
assert.throws(makeBlock(a.deepEqual, Object.keys(a1), Object.keys(a2)),
              a.AssertionError);
assert.doesNotThrow(makeBlock(a.deepEqual, a1, a2));

// having an identical prototype property
const nbRoot = {
  toString() { return `${this.first} ${this.last}`; }
};

function nameBuilder(first, last) {
  this.first = first;
  this.last = last;
  return this;
}
nameBuilder.prototype = nbRoot;

function nameBuilder2(first, last) {
  this.first = first;
  this.last = last;
  return this;
}
nameBuilder2.prototype = nbRoot;

const nb1 = new nameBuilder('Ryan', 'Dahl');
let nb2 = new nameBuilder2('Ryan', 'Dahl');

assert.doesNotThrow(makeBlock(a.deepEqual, nb1, nb2));

nameBuilder2.prototype = Object;
nb2 = new nameBuilder2('Ryan', 'Dahl');
assert.doesNotThrow(makeBlock(a.deepEqual, nb1, nb2));

// primitives and object
assert.throws(makeBlock(a.deepEqual, null, {}), a.AssertionError);
assert.throws(makeBlock(a.deepEqual, undefined, {}), a.AssertionError);
assert.throws(makeBlock(a.deepEqual, 'a', ['a']), a.AssertionError);
assert.throws(makeBlock(a.deepEqual, 'a', { 0: 'a' }), a.AssertionError);
assert.throws(makeBlock(a.deepEqual, 1, {}), a.AssertionError);
assert.throws(makeBlock(a.deepEqual, true, {}), a.AssertionError);
assert.throws(makeBlock(a.deepEqual, Symbol(), {}), a.AssertionError);

// primitive wrappers and object
assert.doesNotThrow(makeBlock(a.deepEqual, new String('a'), ['a']),
                    a.AssertionError);
assert.doesNotThrow(makeBlock(a.deepEqual, new String('a'), { 0: 'a' }),
                    a.AssertionError);
assert.doesNotThrow(makeBlock(a.deepEqual, new Number(1), {}),
                    a.AssertionError);
assert.doesNotThrow(makeBlock(a.deepEqual, new Boolean(true), {}),
                    a.AssertionError);

// same number of keys but different key names
assert.throws(makeBlock(a.deepEqual, { a: 1 }, { b: 1 }), a.AssertionError);

//deepStrictEqual
assert.doesNotThrow(
  makeBlock(a.deepStrictEqual, new Date(2000, 3, 14), new Date(2000, 3, 14)),
  'deepStrictEqual(new Date(2000, 3, 14), new Date(2000, 3, 14))'
);

assert.throws(
  makeBlock(a.deepStrictEqual, new Date(), new Date(2000, 3, 14)),
  a.AssertionError,
  'deepStrictEqual(new Date(), new Date(2000, 3, 14))'
);

assert.throws(
  makeBlock(a.notDeepStrictEqual, new Date(2000, 3, 14), new Date(2000, 3, 14)),
  a.AssertionError,
  'notDeepStrictEqual(new Date(2000, 3, 14), new Date(2000, 3, 14))'
);

assert.doesNotThrow(
  makeBlock(a.notDeepStrictEqual, new Date(), new Date(2000, 3, 14)),
  'notDeepStrictEqual(new Date(), new Date(2000, 3, 14))'
);

assert.doesNotThrow(makeBlock(a.deepStrictEqual, /a/, /a/));
assert.doesNotThrow(makeBlock(a.deepStrictEqual, /a/g, /a/g));
assert.doesNotThrow(makeBlock(a.deepStrictEqual, /a/i, /a/i));
assert.doesNotThrow(makeBlock(a.deepStrictEqual, /a/m, /a/m));
assert.doesNotThrow(makeBlock(a.deepStrictEqual, /a/igm, /a/igm));
assert.throws(
  makeBlock(a.deepStrictEqual, /ab/, /a/),
  common.expectsError({
    code: 'ERR_ASSERTION',
    type: a.AssertionError,
    message: /^\/ab\/ deepStrictEqual \/a\/$/
  }));
assert.throws(
  makeBlock(a.deepStrictEqual, /a/g, /a/),
  common.expectsError({
    code: 'ERR_ASSERTION',
    type: a.AssertionError,
    message: /^\/a\/g deepStrictEqual \/a\/$/
  }));
assert.throws(
  makeBlock(a.deepStrictEqual, /a/i, /a/),
  common.expectsError({
    code: 'ERR_ASSERTION',
    type: a.AssertionError,
    message: /^\/a\/i deepStrictEqual \/a\/$/
  }));
assert.throws(
  makeBlock(a.deepStrictEqual, /a/m, /a/),
  common.expectsError({
    code: 'ERR_ASSERTION',
    type: a.AssertionError,
    message: /^\/a\/m deepStrictEqual \/a\/$/
  }));
assert.throws(
  makeBlock(a.deepStrictEqual, /a/igm, /a/im),
  common.expectsError({
    code: 'ERR_ASSERTION',
    type: a.AssertionError,
    message: /^\/a\/gim deepStrictEqual \/a\/im$/
  }));

{
  const re1 = /a/;
  re1.lastIndex = 3;
  assert.doesNotThrow(makeBlock(a.deepStrictEqual, re1, /a/));
}

assert.throws(makeBlock(a.deepStrictEqual, 4, '4'),
              a.AssertionError,
              'deepStrictEqual(4, \'4\')');

assert.throws(makeBlock(a.deepStrictEqual, true, 1),
              a.AssertionError,
              'deepStrictEqual(true, 1)');

assert.throws(makeBlock(a.deepStrictEqual, 4, '5'),
              a.AssertionError,
              'deepStrictEqual(4, \'5\')');

// having the same number of owned properties && the same set of keys
assert.doesNotThrow(makeBlock(a.deepStrictEqual, { a: 4 }, { a: 4 }));
assert.doesNotThrow(makeBlock(a.deepStrictEqual,
                              { a: 4, b: '2' },
                              { a: 4, b: '2' }));
assert.throws(makeBlock(a.deepStrictEqual, [4], ['4']),
              common.expectsError({
                code: 'ERR_ASSERTION',
                type: a.AssertionError,
                message: /^\[ 4 ] deepStrictEqual \[ '4' ]$/
              }));
assert.throws(makeBlock(a.deepStrictEqual, { a: 4 }, { a: 4, b: true }),
              common.expectsError({
                code: 'ERR_ASSERTION',
                type: a.AssertionError,
                message: /^{ a: 4 } deepStrictEqual { a: 4, b: true }$/
              }));
assert.throws(makeBlock(a.deepStrictEqual, ['a'], { 0: 'a' }),
              common.expectsError({
                code: 'ERR_ASSERTION',
                type: a.AssertionError,
                message: /^\[ 'a' ] deepStrictEqual { '0': 'a' }$/
              }));
//(although not necessarily the same order),
assert.doesNotThrow(makeBlock(a.deepStrictEqual,
                              { a: 4, b: '1' },
                              { b: '1', a: 4 }));

assert.throws(makeBlock(a.deepStrictEqual,
                        [0, 1, 2, 'a', 'b'],
                        [0, 1, 2, 'b', 'a']),
              a.AssertionError);

assert.doesNotThrow(makeBlock(a.deepStrictEqual, a1, a2));

// Prototype check
function Constructor1(first, last) {
  this.first = first;
  this.last = last;
}

function Constructor2(first, last) {
  this.first = first;
  this.last = last;
}

const obj1 = new Constructor1('Ryan', 'Dahl');
let obj2 = new Constructor2('Ryan', 'Dahl');

assert.throws(makeBlock(a.deepStrictEqual, obj1, obj2), a.AssertionError);

Constructor2.prototype = Constructor1.prototype;
obj2 = new Constructor2('Ryan', 'Dahl');

assert.doesNotThrow(makeBlock(a.deepStrictEqual, obj1, obj2));

// primitives
assert.throws(makeBlock(assert.deepStrictEqual, 4, '4'),
              a.AssertionError);
assert.throws(makeBlock(assert.deepStrictEqual, true, 1),
              a.AssertionError);
assert.throws(makeBlock(assert.deepStrictEqual, Symbol(), Symbol()),
              a.AssertionError);

const s = Symbol();
assert.doesNotThrow(makeBlock(assert.deepStrictEqual, s, s));


// primitives and object
assert.throws(makeBlock(a.deepStrictEqual, null, {}), a.AssertionError);
assert.throws(makeBlock(a.deepStrictEqual, undefined, {}), a.AssertionError);
assert.throws(makeBlock(a.deepStrictEqual, 'a', ['a']), a.AssertionError);
assert.throws(makeBlock(a.deepStrictEqual, 'a', { 0: 'a' }), a.AssertionError);
assert.throws(makeBlock(a.deepStrictEqual, 1, {}), a.AssertionError);
assert.throws(makeBlock(a.deepStrictEqual, true, {}), a.AssertionError);
assert.throws(makeBlock(assert.deepStrictEqual, Symbol(), {}),
              a.AssertionError);


// primitive wrappers and object
assert.throws(makeBlock(a.deepStrictEqual, new String('a'), ['a']),
              a.AssertionError);
assert.throws(makeBlock(a.deepStrictEqual, new String('a'), { 0: 'a' }),
              a.AssertionError);
assert.throws(makeBlock(a.deepStrictEqual, new Number(1), {}),
              a.AssertionError);
assert.throws(makeBlock(a.deepStrictEqual, new Boolean(true), {}),
              a.AssertionError);


// Testing the throwing
function thrower(errorConstructor) {
  throw new errorConstructor({});
}

// the basic calls work
assert.throws(makeBlock(thrower, a.AssertionError),
              a.AssertionError, 'message');
assert.throws(makeBlock(thrower, a.AssertionError), a.AssertionError);
// eslint-disable-next-line no-restricted-syntax
assert.throws(makeBlock(thrower, a.AssertionError));

// if not passing an error, catch all.
// eslint-disable-next-line no-restricted-syntax
assert.throws(makeBlock(thrower, TypeError));

// when passing a type, only catch errors of the appropriate type
{
  let threw = false;
  try {
    a.throws(makeBlock(thrower, TypeError), a.AssertionError);
  } catch (e) {
    threw = true;
    assert.ok(e instanceof TypeError, 'type');
  }
  assert.strictEqual(true, threw,
                     'a.throws with an explicit error is eating extra errors');
}

// doesNotThrow should pass through all errors
{
  let threw = false;
  try {
    a.doesNotThrow(makeBlock(thrower, TypeError), a.AssertionError);
  } catch (e) {
    threw = true;
    assert.ok(e instanceof TypeError);
  }
  assert.strictEqual(true, threw, 'a.doesNotThrow with an explicit error is ' +
                     'eating extra errors');
}

// key difference is that throwing our correct error makes an assertion error
{
  let threw = false;
  try {
    a.doesNotThrow(makeBlock(thrower, TypeError), TypeError);
  } catch (e) {
    threw = true;
    assert.ok(e instanceof a.AssertionError);
  }
  assert.strictEqual(true, threw,
                     'a.doesNotThrow is not catching type matching errors');
}

common.expectsError(
  () => assert.doesNotThrow(makeBlock(thrower, Error), 'user message'),
  {
    type: a.AssertionError,
    code: 'ERR_ASSERTION',
    operator: 'doesNotThrow',
    message: 'Got unwanted exception: user message\n[object Object]'
  }
);

common.expectsError(
  () => assert.doesNotThrow(makeBlock(thrower, Error), 'user message'),
  {
    code: 'ERR_ASSERTION',
    message: /Got unwanted exception: user message\n\[object Object\]/
  }
);

common.expectsError(
  () => assert.doesNotThrow(makeBlock(thrower, Error)),
  {
    code: 'ERR_ASSERTION',
    message: /Got unwanted exception\.\n\[object Object\]/
  }
);

// make sure that validating using constructor really works
{
  let threw = false;
  try {
    assert.throws(
      () => {
        throw ({}); // eslint-disable-line no-throw-literal
      },
      Array
    );
  } catch (e) {
    threw = true;
  }
  assert.ok(threw, 'wrong constructor validation');
}

// use a RegExp to validate error message
a.throws(makeBlock(thrower, TypeError), /\[object Object\]/);

// use a fn to validate error object
a.throws(makeBlock(thrower, TypeError), (err) => {
  if ((err instanceof TypeError) && /\[object Object\]/.test(err)) {
    return true;
  }
});

// https://github.com/nodejs/node/issues/3188
{
  let threw = false;

  let AnotherErrorType;
  try {
    const ES6Error = class extends Error {};

    AnotherErrorType = class extends Error {};

    const functionThatThrows = () => {
      throw new AnotherErrorType('foo');
    };

    assert.throws(functionThatThrows, ES6Error);
  } catch (e) {
    threw = true;
    assert(e instanceof AnotherErrorType,
           `expected AnotherErrorType, received ${e}`);
  }

  assert.ok(threw);
}

// check messages from assert.throws()
{
  const noop = () => {};
  assert.throws(
    () => { a.throws((noop)); },
    common.expectsError({
      code: 'ERR_ASSERTION',
      message: /^Missing expected exception\.$/,
      operator: 'throws'
    }));

  assert.throws(
    () => { a.throws(noop, TypeError); },
    common.expectsError({
      code: 'ERR_ASSERTION',
      message: /^Missing expected exception \(TypeError\)\.$/
    }));

  assert.throws(
    () => { a.throws(noop, 'fhqwhgads'); },
    common.expectsError({
      code: 'ERR_ASSERTION',
      message: /^Missing expected exception: fhqwhgads$/
    }));

  assert.throws(
    () => { a.throws(noop, TypeError, 'fhqwhgads'); },
    common.expectsError({
      code: 'ERR_ASSERTION',
      message: /^Missing expected exception \(TypeError\): fhqwhgads$/
    }));
}

const circular = { y: 1 };
circular.x = circular;

function testAssertionMessage(actual, expected) {
  try {
    assert.strictEqual(actual, '');
  } catch (e) {
    assert.strictEqual(e.message,
                       [expected, 'strictEqual', '\'\''].join(' '));
    assert.ok(e.generatedMessage, 'Message not marked as generated');
  }
}

testAssertionMessage(undefined, 'undefined');
testAssertionMessage(null, 'null');
testAssertionMessage(true, 'true');
testAssertionMessage(false, 'false');
testAssertionMessage(0, '0');
testAssertionMessage(100, '100');
testAssertionMessage(NaN, 'NaN');
testAssertionMessage(Infinity, 'Infinity');
testAssertionMessage(-Infinity, '-Infinity');
testAssertionMessage('', '""');
testAssertionMessage('foo', '\'foo\'');
testAssertionMessage([], '[]');
testAssertionMessage([1, 2, 3], '[ 1, 2, 3 ]');
testAssertionMessage(/a/, '/a/');
testAssertionMessage(/abc/gim, '/abc/gim');
testAssertionMessage(function f() {}, '[Function: f]');
testAssertionMessage(function() {}, '[Function]');
testAssertionMessage({}, '{}');
testAssertionMessage(circular, '{ y: 1, x: [Circular] }');
testAssertionMessage({ a: undefined, b: null }, '{ a: undefined, b: null }');
testAssertionMessage({ a: NaN, b: Infinity, c: -Infinity },
                     '{ a: NaN, b: Infinity, c: -Infinity }');

// https://github.com/nodejs/node-v0.x-archive/issues/5292
try {
  assert.strictEqual(1, 2);
} catch (e) {
  assert.strictEqual(e.message.split('\n')[0], '1 strictEqual 2');
  assert.ok(e.generatedMessage, 'Message not marked as generated');
}

try {
  assert.strictEqual(1, 2, 'oh no');
} catch (e) {
  assert.strictEqual(e.message.split('\n')[0], 'oh no');
  assert.strictEqual(e.generatedMessage, false,
                     'Message incorrectly marked as generated');
}

{
  let threw = false;
  const rangeError = new RangeError('my range');

  // verify custom errors
  try {
    assert.strictEqual(1, 2, rangeError);
  } catch (e) {
    assert.strictEqual(e, rangeError);
    threw = true;
    assert.ok(e instanceof RangeError, 'Incorrect error type thrown');
  }
  assert.ok(threw);
  threw = false;

  // verify AssertionError is the result from doesNotThrow with custom Error
  try {
    assert.doesNotThrow(() => {
      throw new TypeError('wrong type');
    }, TypeError, rangeError);
  } catch (e) {
    threw = true;
    assert.ok(e.message.includes(rangeError.message));
    assert.ok(e instanceof assert.AssertionError);
    assert.ok(!e.stack.includes('doesNotThrow'), e.stack);
  }
  assert.ok(threw);
}

{
  // Verify that throws() and doesNotThrow() throw on non-function block
  function typeName(value) {
    return value === null ? 'null' : typeof value;
  }

  const testBlockTypeError = (method, block) => {
    common.expectsError(
      () => method(block),
      {
        code: 'ERR_INVALID_ARG_TYPE',
        type: TypeError,
        message: 'The "block" argument must be of type Function. Received ' +
                `type ${typeName(block)}`
      }
    );
  };

  testBlockTypeError(assert.throws, 'string');
  testBlockTypeError(assert.doesNotThrow, 'string');
  testBlockTypeError(assert.throws, 1);
  testBlockTypeError(assert.doesNotThrow, 1);
  testBlockTypeError(assert.throws, true);
  testBlockTypeError(assert.doesNotThrow, true);
  testBlockTypeError(assert.throws, false);
  testBlockTypeError(assert.doesNotThrow, false);
  testBlockTypeError(assert.throws, []);
  testBlockTypeError(assert.doesNotThrow, []);
  testBlockTypeError(assert.throws, {});
  testBlockTypeError(assert.doesNotThrow, {});
  testBlockTypeError(assert.throws, /foo/);
  testBlockTypeError(assert.doesNotThrow, /foo/);
  testBlockTypeError(assert.throws, null);
  testBlockTypeError(assert.doesNotThrow, null);
  testBlockTypeError(assert.throws, undefined);
  testBlockTypeError(assert.doesNotThrow, undefined);
}

// https://github.com/nodejs/node/issues/3275
// eslint-disable-next-line no-throw-literal
assert.throws(() => { throw 'error'; }, (err) => err === 'error');
assert.throws(() => { throw new Error(); }, (err) => err instanceof Error);

// Long values should be truncated for display.
assert.throws(() => {
  assert.strictEqual('A'.repeat(1000), '');
}, common.expectsError({
  code: 'ERR_ASSERTION',
  message: /^'A{124}\.\.\. strictEqual ''$/
}));

{
  // bad args to AssertionError constructor should throw TypeError
  const args = [1, true, false, '', null, Infinity, Symbol('test'), undefined];
  const re = /^The "options" argument must be of type Object$/;
  args.forEach((input) => {
    assert.throws(
      () => new assert.AssertionError(input),
      common.expectsError({
        code: 'ERR_INVALID_ARG_TYPE',
        type: TypeError,
        message: re
      }));
  });
}

common.expectsError(
  () => assert.strictEqual(new Error('foo'), new Error('foobar')),
  {
    code: 'ERR_ASSERTION',
    type: assert.AssertionError,
    message: /^'Error: foo' strictEqual 'Error: foobar'$/
  }
);

// https://github.com/nodejs/node/pull/17581 added functionality to
// lib/assert.js that made assert messages much nicer.
// However, it relies on non-standard/undocumented V8 error APIs.
// Thus, there is a modification to that file to fall back to the old
// path for ChakraCore
function engineSpecificAssert(v8, cc) {
  return common.engineSpecificMessage({
    v8: `The expression evaluated to a falsy value:${EOL}${EOL}  ${v8}`,
    chakracore: cc
  });
}

// Test strict assert
{
  const a = require('assert');
  const assert = require('assert').strict;
  /* eslint-disable no-restricted-properties */
  assert.throws(() => assert.equal(1, true), assert.AssertionError);
  assert.notEqual(0, false);
  assert.throws(() => assert.deepEqual(1, true), assert.AssertionError);
  assert.notDeepEqual(0, false);
  assert.equal(assert.strict, assert.strict.strict);
  assert.equal(assert.equal, assert.strictEqual);
  assert.equal(assert.deepEqual, assert.deepStrictEqual);
  assert.equal(assert.notEqual, assert.notStrictEqual);
  assert.equal(assert.notDeepEqual, assert.notDeepStrictEqual);
  assert.equal(Object.keys(assert).length, Object.keys(a).length);
  assert(7);
  assert.throws(
    () => assert(...[]),
    {
      message: 'No value argument passed to `assert.ok()`',
      name: 'AssertionError [ERR_ASSERTION]'
    }
  );
  assert.throws(
    () => a(),
    {
      message: 'No value argument passed to `assert.ok()`',
      name: 'AssertionError [ERR_ASSERTION]'
    }
  );

  // Test setting the limit to zero and that assert.strict works properly.
  const tmpLimit = Error.stackTraceLimit;
  Error.stackTraceLimit = 0;
  common.expectsError(
    () => {
      assert.ok(
        typeof 123 === 'string'
      );
    },
    {
      code: 'ERR_ASSERTION',
      type: assert.AssertionError,
      message: engineSpecificAssert(
        `assert.ok(typeof 123 === 'string')${EOL}`,
        'false == true'
      )
    }
  );
  Error.stackTraceLimit = tmpLimit;

  // Test error diffs
  const colors = process.stdout.isTTY && process.stdout.getColorDepth() > 1;
  const start = 'Input A expected to deepStrictEqual input B:';
  const actExp = colors ?
    '\u001b[32m+ expected\u001b[39m \u001b[31m- actual\u001b[39m' :
    '+ expected - actual';
  const plus = colors ? '\u001b[32m+\u001b[39m' : '+';
  const minus = colors ? '\u001b[31m-\u001b[39m' : '-';
  let message = [
    start,
    `${actExp} ... Lines skipped`,
    '',
    '  [',
    '    [',
    '...',
    '        2,',
    `${minus}       3`,
    `${plus}       '3'`,
    '      ]',
    '...',
    '    5',
    '  ]'].join('\n');
  assert.throws(
    () => assert.deepEqual([[[1, 2, 3]], 4, 5], [[[1, 2, '3']], 4, 5]),
    { message });

  message = [
    start,
    `${actExp} ... Lines skipped`,
    '',
    '  [',
    '    1,',
    '...',
    '    0,',
    `${plus}   1,`,
    '    1,',
    '...',
    '    1',
    '  ]'
  ].join('\n');
  assert.throws(
    () => assert.deepEqual(
      [1, 1, 1, 1, 1, 1, 1, 1, 0, 1, 1, 1, 1],
      [1, 1, 1, 1, 1, 1, 1, 1, 0, 1, 1, 1, 1, 1]),
    { message });

  message = [
    start,
    `${actExp} ... Lines skipped`,
    '',
    '  [',
    '    1,',
    '...',
    '    0,',
    `${minus}   1,`,
    '    1,',
    '...',
    '    1',
    '  ]'
  ].join('\n');
  assert.throws(
    () => assert.deepEqual(
      [1, 1, 1, 1, 1, 1, 1, 1, 0, 1, 1, 1, 1],
      [1, 1, 1, 1, 1, 1, 1, 1, 0, 1, 1, 1]),
    { message });

  message = [
    start,
    actExp,
    '',
    '  [',
    '    1,',
    `${minus}   2,`,
    `${plus}   1,`,
    '    1,',
    '    1,',
    '    0,',
    `${minus}   1,`,
    '    1',
    '  ]'
  ].join('\n');
  assert.throws(
    () => assert.deepEqual(
      [1, 2, 1, 1, 0, 1, 1],
      [1, 1, 1, 1, 0, 1]),
    { message });

  message = [
    start,
    actExp,
    '',
    `${minus} [`,
    `${minus}   1,`,
    `${minus}   2,`,
    `${minus}   1`,
    `${minus} ]`,
    `${plus} undefined`,
  ].join('\n');
  assert.throws(
    () => assert.deepEqual([1, 2, 1]),
    { message });

  message = [
    start,
    actExp,
    '',
    '  [',
    `${minus}   1,`,
    '    2,',
    '    1',
    '  ]'
  ].join('\n');
  assert.throws(
    () => assert.deepEqual([1, 2, 1], [2, 1]),
    { message });

  message = `${start}\n` +
    `${actExp} ... Lines skipped\n` +
    '\n' +
    '  [\n' +
    `${minus}   1,\n`.repeat(10) +
    '...\n' +
    `${plus}   2,\n`.repeat(10) +
    '...';
  assert.throws(
    () => assert.deepEqual(Array(12).fill(1), Array(12).fill(2)),
    { message });

  // notDeepEqual tests
  message = 'Identical input passed to notDeepStrictEqual:\n[\n  1\n]';
  assert.throws(
    () => assert.notDeepEqual([1], [1]),
    { message });

  message = 'Identical input passed to notDeepStrictEqual:' +
        `\n[${'\n  1,'.repeat(18)}\n...`;
  const data = Array(21).fill(1);
  assert.throws(
    () => assert.notDeepEqual(data, data),
    { message });
  /* eslint-enable no-restricted-properties */
}

common.expectsError(
  () => assert.ok(null),
  {
    code: 'ERR_ASSERTION',
    type: assert.AssertionError,
<<<<<<< HEAD
    message: engineSpecificAssert(`assert.ok(null)${EOL}`, 'null == true')
=======
    generatedMessage: true,
    message: `The expression evaluated to a falsy value:${EOL}${EOL}  ` +
             `assert.ok(null)${EOL}`
>>>>>>> ac829f01
  }
);
common.expectsError(
  () => assert(typeof 123 === 'string'),
  {
    code: 'ERR_ASSERTION',
    type: assert.AssertionError,
<<<<<<< HEAD
    message: engineSpecificAssert(
      `assert(typeof 123 === 'string')${EOL}`,
      'false == true'
    )
=======
    generatedMessage: true,
    message: `The expression evaluated to a falsy value:${EOL}${EOL}  ` +
             `assert(typeof 123 === 'string')${EOL}`
>>>>>>> ac829f01
  }
);

{
  // Test caching
  const fs = process.binding('fs');
  const tmp = fs.close;
  fs.close = common.mustCall(tmp, process.jsEngine === 'chakracore' ? 0 : 1);
  function throwErr() {
    // eslint-disable-next-line prefer-assert-methods
    assert(
      (Buffer.from('test') instanceof Error)
    );
  }
  common.expectsError(
    () => throwErr(),
    {
      code: 'ERR_ASSERTION',
      type: assert.AssertionError,
      message: engineSpecificAssert(
        `assert(Buffer.from('test') instanceof Error)${EOL}`,
        'false == true'
      )
    }
  );
  common.expectsError(
    () => throwErr(),
    {
      code: 'ERR_ASSERTION',
      type: assert.AssertionError,
      message: engineSpecificAssert(
        `assert(Buffer.from('test') instanceof Error)${EOL}`,
        'false == true'
      )
    }
  );
  fs.close = tmp;
}

common.expectsError(
  () => {
    a(
      (() => 'string')()
      // eslint-disable-next-line
      ===
      123 instanceof
          Buffer
    );
  },
  {
    code: 'ERR_ASSERTION',
    type: assert.AssertionError,
    message: engineSpecificAssert(`assert((() => 'string')()${EOL}` +
                                  `      // eslint-disable-next-line${EOL}` +
                                  `      ===${EOL}` +
                                  `      123 instanceof${EOL}` +
                                  `          Buffer)${EOL}`,
                                  'false == true')
  }
);

common.expectsError(
  () => assert(null, undefined),
  {
    code: 'ERR_ASSERTION',
    type: assert.AssertionError,
    message: engineSpecificAssert(
      `assert(null, undefined)${EOL}`,
      'null == true'
    )
  }
);

common.expectsError(
  () => assert.ok.apply(null, [0]),
  {
    code: 'ERR_ASSERTION',
    type: assert.AssertionError,
    message: '0 == true'
  }
);

common.expectsError(
  () => assert.ok.call(null, 0),
  {
    code: 'ERR_ASSERTION',
    type: assert.AssertionError,
    message: '0 == true',
    generatedMessage: true
  }
);

common.expectsError(
  () => assert.ok.call(null, 0, 'test'),
  {
    code: 'ERR_ASSERTION',
    type: assert.AssertionError,
    message: 'test',
    generatedMessage: false
  }
);

// Do not try to check Node.js modules.
{
  const e = new EventEmitter();

  e.on('hello', assert);

  let threw = false;
  try {
    e.emit('hello', false);
  } catch (err) {
    const frames = err.stack.split('\n');
    const [, filename, line, column] = frames[1].match(/\((.+):(\d+):(\d+)\)/);
    // Reset the cache to check again
    errorCache.delete(`${filename}${line - 1}${column - 1}`);
    const data = `${'\n'.repeat(line - 1)}${' '.repeat(column - 1)}` +
                 'ok(failed(badly));';
    try {
      writeFileSync(filename, data);
      assert.throws(
        () => e.emit('hello', false),
        {
          message: 'false == true'
        }
      );
      threw = true;
    } finally {
      unlinkSync(filename);
    }
  }
  assert(threw);
}

common.expectsError(
  // eslint-disable-next-line no-restricted-syntax
  () => assert.throws(() => {}, 'Error message', 'message'),
  {
    code: 'ERR_INVALID_ARG_TYPE',
    type: TypeError,
    message: 'The "error" argument must be one of type Function or RegExp. ' +
             'Received type string'
  }
);

{
  const errFn = () => {
    const err = new TypeError('Wrong value');
    err.code = 404;
    throw err;
  };
  const errObj = {
    name: 'TypeError',
    message: 'Wrong value'
  };
  assert.throws(errFn, errObj);

  errObj.code = 404;
  assert.throws(errFn, errObj);

  errObj.code = '404';
  common.expectsError(
  // eslint-disable-next-line no-restricted-syntax
    () => assert.throws(errFn, errObj),
    {
      code: 'ERR_ASSERTION',
      type: assert.AssertionError,
      message: 'code: expected \'404\', not 404'
    }
  );

  errObj.code = 404;
  errObj.foo = 'bar';
  common.expectsError(
  // eslint-disable-next-line no-restricted-syntax
    () => assert.throws(errFn, errObj),
    {
      code: 'ERR_ASSERTION',
      type: assert.AssertionError,
      message: 'foo: expected \'bar\', not undefined'
    }
  );

  common.expectsError(
    () => assert.throws(() => { throw new Error(); }, { foo: 'bar' }, 'foobar'),
    {
      type: assert.AssertionError,
      code: 'ERR_ASSERTION',
      message: 'foobar'
    }
  );

  common.expectsError(
    () => assert.doesNotThrow(() => { throw new Error(); }, { foo: 'bar' }),
    {
      type: TypeError,
      code: 'ERR_INVALID_ARG_TYPE',
      message: 'The "expected" argument must be one of type Function or ' +
               'RegExp. Received type object'
    }
  );

  assert.throws(() => { throw new Error('e'); }, new Error('e'));
  common.expectsError(
    () => assert.throws(() => { throw new TypeError('e'); }, new Error('e')),
    {
      type: assert.AssertionError,
      code: 'ERR_ASSERTION',
      message: "name: expected 'Error', not 'TypeError'"
    }
  );
  common.expectsError(
    () => assert.throws(() => { throw new Error('foo'); }, new Error('')),
    {
      type: assert.AssertionError,
      code: 'ERR_ASSERTION',
      message: "message: expected '', not 'foo'"
    }
  );

  // eslint-disable-next-line no-throw-literal
  assert.throws(() => { throw undefined; }, /undefined/);
  common.expectsError(
    // eslint-disable-next-line no-throw-literal
    () => assert.doesNotThrow(() => { throw undefined; }),
    {
      type: assert.AssertionError,
      code: 'ERR_ASSERTION',
      message: 'Got unwanted exception.\nundefined'
    }
  );
}<|MERGE_RESOLUTION|>--- conflicted
+++ resolved
@@ -933,13 +933,11 @@
   {
     code: 'ERR_ASSERTION',
     type: assert.AssertionError,
-<<<<<<< HEAD
-    message: engineSpecificAssert(`assert.ok(null)${EOL}`, 'null == true')
-=======
-    generatedMessage: true,
-    message: `The expression evaluated to a falsy value:${EOL}${EOL}  ` +
-             `assert.ok(null)${EOL}`
->>>>>>> ac829f01
+    generatedMessage: !common.isChakraEngine,
+    message: engineSpecificAssert(
+      `The expression evaluated to a falsy value:${EOL}${EOL}  ` +
+        `assert.ok(null)${EOL}`,
+      'null == true')
   }
 );
 common.expectsError(
@@ -947,16 +945,11 @@
   {
     code: 'ERR_ASSERTION',
     type: assert.AssertionError,
-<<<<<<< HEAD
+    generatedMessage: !common.isChakraEngine,
     message: engineSpecificAssert(
-      `assert(typeof 123 === 'string')${EOL}`,
-      'false == true'
-    )
-=======
-    generatedMessage: true,
-    message: `The expression evaluated to a falsy value:${EOL}${EOL}  ` +
-             `assert(typeof 123 === 'string')${EOL}`
->>>>>>> ac829f01
+      `The expression evaluated to a falsy value:${EOL}${EOL}  ` +
+        `assert(typeof 123 === 'string')${EOL}`,
+      'false == true')
   }
 );
 
@@ -1045,7 +1038,7 @@
     code: 'ERR_ASSERTION',
     type: assert.AssertionError,
     message: '0 == true',
-    generatedMessage: true
+    generatedMessage: !common.isChakraEngine
   }
 );
 
