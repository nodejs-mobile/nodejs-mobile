// Copyright Joyent, Inc. and other Node contributors.
//
// Permission is hereby granted, free of charge, to any person obtaining a
// copy of this software and associated documentation files (the
// "Software"), to deal in the Software without restriction, including
// without limitation the rights to use, copy, modify, merge, publish,
// distribute, sublicense, and/or sell copies of the Software, and to permit
// persons to whom the Software is furnished to do so, subject to the
// following conditions:
//
// The above copyright notice and this permission notice shall be included
// in all copies or substantial portions of the Software.
//
// THE SOFTWARE IS PROVIDED "AS IS", WITHOUT WARRANTY OF ANY KIND, EXPRESS
// OR IMPLIED, INCLUDING BUT NOT LIMITED TO THE WARRANTIES OF
// MERCHANTABILITY, FITNESS FOR A PARTICULAR PURPOSE AND NONINFRINGEMENT. IN
// NO EVENT SHALL THE AUTHORS OR COPYRIGHT HOLDERS BE LIABLE FOR ANY CLAIM,
// DAMAGES OR OTHER LIABILITY, WHETHER IN AN ACTION OF CONTRACT, TORT OR
// OTHERWISE, ARISING FROM, OUT OF OR IN CONNECTION WITH THE SOFTWARE OR THE
// USE OR OTHER DEALINGS IN THE SOFTWARE.

'use strict';

/* eslint-disable node-core/prefer-common-expectserror */

const common = require('../common');
const assert = require('assert');
const { inspect } = require('util');
const a = assert;

// Disable colored output to prevent color codes from breaking assertion
// message comparisons. This should only be an issue when process.stdout
// is a TTY.
if (process.stdout.isTTY)
  process.env.NODE_DISABLE_COLORS = '1';

const start = 'Input A expected to strictly deep-equal input B:';
const actExp = '+ expected - actual';

assert.ok(a.AssertionError.prototype instanceof Error,
          'a.AssertionError instanceof Error');

assert.throws(() => a(false), a.AssertionError, 'ok(false)');
assert.throws(() => a.ok(false), a.AssertionError, 'ok(false)');

a(true);
a('test', 'ok(\'test\')');
a.ok(true);
a.ok('test');

assert.throws(() => a.equal(true, false),
              a.AssertionError, 'equal(true, false)');

a.equal(null, null);
a.equal(undefined, undefined);
a.equal(null, undefined);
a.equal(true, true);
a.equal(2, '2');
a.notEqual(true, false);

assert.throws(() => a.notEqual(true, true),
              a.AssertionError, 'notEqual(true, true)');

assert.throws(() => a.strictEqual(2, '2'),
              a.AssertionError, 'strictEqual(2, \'2\')');

assert.throws(() => a.strictEqual(null, undefined),
              a.AssertionError, 'strictEqual(null, undefined)');

assert.throws(
  () => a.notStrictEqual(2, 2),
  {
    message: 'Identical input passed to notStrictEqual: 2',
    name: 'AssertionError [ERR_ASSERTION]'
  }
);

assert.throws(
  () => a.notStrictEqual('a '.repeat(30), 'a '.repeat(30)),
  {
    message: `Identical input passed to notStrictEqual: '${'a '.repeat(30)}'`,
    name: 'AssertionError [ERR_ASSERTION]'
  }
);

a.notStrictEqual(2, '2');

// Testing the throwing.
function thrower(errorConstructor) {
  throw new errorConstructor({});
}

// The basic calls work.
assert.throws(() => thrower(a.AssertionError), a.AssertionError, 'message');
assert.throws(() => thrower(a.AssertionError), a.AssertionError);
// eslint-disable-next-line no-restricted-syntax
assert.throws(() => thrower(a.AssertionError));

// If not passing an error, catch all.
// eslint-disable-next-line no-restricted-syntax
assert.throws(() => thrower(TypeError));

// When passing a type, only catch errors of the appropriate type.
{
  let threw = false;
  try {
    a.throws(() => thrower(TypeError), a.AssertionError);
  } catch (e) {
    threw = true;
    assert.ok(e instanceof TypeError, 'type');
  }
  assert.ok(threw, 'a.throws with an explicit error is eating extra errors');
}

// doesNotThrow should pass through all errors.
{
  let threw = false;
  try {
    a.doesNotThrow(() => thrower(TypeError), a.AssertionError);
  } catch (e) {
    threw = true;
    assert.ok(e instanceof TypeError);
  }
  assert(threw, 'a.doesNotThrow with an explicit error is eating extra errors');
}

// Key difference is that throwing our correct error makes an assertion error.
{
  let threw = false;
  try {
    a.doesNotThrow(() => thrower(TypeError), TypeError);
  } catch (e) {
    threw = true;
    assert.ok(e instanceof a.AssertionError);
    assert.ok(!e.stack.includes('at Function.doesNotThrow'));
  }
  assert.ok(threw, 'a.doesNotThrow is not catching type matching errors');
}

assert.throws(
  () => a.doesNotThrow(() => thrower(Error), 'user message'),
  {
    name: 'AssertionError [ERR_ASSERTION]',
    code: 'ERR_ASSERTION',
    operator: 'doesNotThrow',
    message: 'Got unwanted exception: user message\n' +
             'Actual message: "[object Object]"'
  }
);

assert.throws(
  () => a.doesNotThrow(() => thrower(Error)),
  {
    code: 'ERR_ASSERTION',
    message: 'Got unwanted exception.\nActual message: "[object Object]"'
  }
);

// Make sure that validating using constructor really works.
{
  let threw = false;
  try {
    assert.throws(
      () => {
        throw ({}); // eslint-disable-line no-throw-literal
      },
      Array
    );
  } catch (e) {
    threw = true;
  }
  assert.ok(threw, 'wrong constructor validation');
}

// Use a RegExp to validate the error message.
a.throws(() => thrower(TypeError), /\[object Object\]/);

// Use a fn to validate the error object.
a.throws(() => thrower(TypeError), (err) => {
  if ((err instanceof TypeError) && /\[object Object\]/.test(err)) {
    return true;
  }
});

// https://github.com/nodejs/node/issues/3188
{
  let threw = false;
  let AnotherErrorType;
  try {
    const ES6Error = class extends Error {};
    AnotherErrorType = class extends Error {};

    assert.throws(() => { throw new AnotherErrorType('foo'); }, ES6Error);
  } catch (e) {
    threw = true;
    assert(e instanceof AnotherErrorType,
           `expected AnotherErrorType, received ${e}`);
  }

  assert.ok(threw);
}

// Check messages from assert.throws().
{
  const noop = () => {};
  assert.throws(
    () => { a.throws((noop)); },
    {
      code: 'ERR_ASSERTION',
      message: 'Missing expected exception.',
      operator: 'throws',
      actual: undefined,
      expected: undefined
    });

  assert.throws(
    () => { a.throws(noop, TypeError); },
    {
      code: 'ERR_ASSERTION',
      message: 'Missing expected exception (TypeError).',
      actual: undefined,
      expected: TypeError
    });

  assert.throws(
    () => { a.throws(noop, 'fhqwhgads'); },
    {
      code: 'ERR_ASSERTION',
      message: 'Missing expected exception: fhqwhgads',
      actual: undefined,
      expected: undefined
    });

  assert.throws(
    () => { a.throws(noop, TypeError, 'fhqwhgads'); },
    {
      code: 'ERR_ASSERTION',
      message: 'Missing expected exception (TypeError): fhqwhgads',
      actual: undefined,
      expected: TypeError
    });

  let threw = false;
  try {
    a.throws(noop);
  } catch (e) {
    threw = true;
    assert.ok(e instanceof a.AssertionError);
    assert.ok(!e.stack.includes('at Function.throws'));
  }
  assert.ok(threw);
}

const circular = { y: 1 };
circular.x = circular;

function testAssertionMessage(actual, expected) {
  try {
    assert.strictEqual(actual, '');
  } catch (e) {
    assert.strictEqual(
      e.message,
      'Input A expected to strictly equal input B:\n+ expected - actual\n\n' +
        `- ${expected}\n+ ''`
    );
    assert.ok(e.generatedMessage, 'Message not marked as generated');
  }
}

testAssertionMessage(undefined, 'undefined');
testAssertionMessage(null, 'null');
testAssertionMessage(true, 'true');
testAssertionMessage(false, 'false');
testAssertionMessage(0, '0');
testAssertionMessage(100, '100');
testAssertionMessage(NaN, 'NaN');
testAssertionMessage(Infinity, 'Infinity');
testAssertionMessage(-Infinity, '-Infinity');
testAssertionMessage('', '""');
testAssertionMessage('foo', '\'foo\'');
testAssertionMessage([], '[]');
testAssertionMessage([1, 2, 3], '[\n-   1,\n-   2,\n-   3\n- ]');
testAssertionMessage(/a/, '/a/');
testAssertionMessage(/abc/gim, '/abc/gim');
testAssertionMessage(function f() {}, '[Function: f]');
testAssertionMessage(function() {}, '[Function]');
testAssertionMessage({}, '{}');
testAssertionMessage(circular, '{\n-   y: 1,\n-   x: [Circular]\n- }');
testAssertionMessage({ a: undefined, b: null },
                     '{\n-   a: undefined,\n-   b: null\n- }');
testAssertionMessage({ a: NaN, b: Infinity, c: -Infinity },
                     '{\n-   a: NaN,\n-   b: Infinity,\n-   c: -Infinity\n- }');

// https://github.com/nodejs/node-v0.x-archive/issues/5292
try {
  assert.strictEqual(1, 2);
} catch (e) {
  assert.strictEqual(
    e.message,
    'Input A expected to strictly equal input B:\n' +
      '+ expected - actual\n\n- 1\n+ 2'
  );
  assert.ok(e.generatedMessage, 'Message not marked as generated');
}

try {
  assert.strictEqual(1, 2, 'oh no');
} catch (e) {
  assert.strictEqual(e.message, 'oh no');
  assert.strictEqual(e.generatedMessage, false,
                     'Message incorrectly marked as generated');
}

{
  let threw = false;
  const rangeError = new RangeError('my range');

  // Verify custom errors.
  try {
    assert.strictEqual(1, 2, rangeError);
  } catch (e) {
    assert.strictEqual(e, rangeError);
    threw = true;
    assert.ok(e instanceof RangeError, 'Incorrect error type thrown');
  }
  assert.ok(threw);
  threw = false;

  // Verify AssertionError is the result from doesNotThrow with custom Error.
  try {
    a.doesNotThrow(() => {
      throw new TypeError('wrong type');
    }, TypeError, rangeError);
  } catch (e) {
    threw = true;
    assert.ok(e.message.includes(rangeError.message));
    assert.ok(e instanceof assert.AssertionError);
    assert.ok(!e.stack.includes('doesNotThrow'), e.stack);
  }
  assert.ok(threw);
}

{
  // Verify that throws() and doesNotThrow() throw on non-function block.
  const testBlockTypeError = (method, block) => {
    common.expectsError(
      () => method(block),
      {
        code: 'ERR_INVALID_ARG_TYPE',
        type: TypeError,
        message: 'The "block" argument must be of type Function. Received ' +
                 `type ${typeof block}`
      }
    );
  };

  testBlockTypeError(assert.throws, 'string');
  testBlockTypeError(assert.doesNotThrow, 'string');
  testBlockTypeError(assert.throws, 1);
  testBlockTypeError(assert.doesNotThrow, 1);
  testBlockTypeError(assert.throws, true);
  testBlockTypeError(assert.doesNotThrow, true);
  testBlockTypeError(assert.throws, false);
  testBlockTypeError(assert.doesNotThrow, false);
  testBlockTypeError(assert.throws, []);
  testBlockTypeError(assert.doesNotThrow, []);
  testBlockTypeError(assert.throws, {});
  testBlockTypeError(assert.doesNotThrow, {});
  testBlockTypeError(assert.throws, /foo/);
  testBlockTypeError(assert.doesNotThrow, /foo/);
  testBlockTypeError(assert.throws, null);
  testBlockTypeError(assert.doesNotThrow, null);
  testBlockTypeError(assert.throws, undefined);
  testBlockTypeError(assert.doesNotThrow, undefined);
}

// https://github.com/nodejs/node/issues/3275
// eslint-disable-next-line no-throw-literal
assert.throws(() => { throw 'error'; }, (err) => err === 'error');
assert.throws(() => { throw new Error(); }, (err) => err instanceof Error);

// Long values should be truncated for display.
assert.throws(() => {
  assert.strictEqual('A'.repeat(1000), '');
}, {
  code: 'ERR_ASSERTION',
  message: 'Input A expected to strictly equal input B:\n' +
           `+ expected - actual\n\n- '${'A'.repeat(1000)}'\n+ ''`
});

{
  // Bad args to AssertionError constructor should throw TypeError.
  const args = [1, true, false, '', null, Infinity, Symbol('test'), undefined];
  args.forEach((input) => {
    assert.throws(
      () => new assert.AssertionError(input),
      {
        code: 'ERR_INVALID_ARG_TYPE',
        name: 'TypeError [ERR_INVALID_ARG_TYPE]',
        message: 'The "options" argument must be of type Object. ' +
                 `Received type ${typeof input}`
      });
  });
}

assert.throws(
  () => assert.strictEqual(new Error('foo'), new Error('foobar')),
  {
    code: 'ERR_ASSERTION',
    name: 'AssertionError [ERR_ASSERTION]',
    message: 'Input A expected to strictly equal input B:\n' +
             '+ expected - actual\n\n- [Error: foo]\n+ [Error: foobar]'
  }
);

// https://github.com/nodejs/node/pull/17581 added functionality to
// lib/assert.js that made assert messages much nicer.
// However, it relies on non-standard/undocumented V8 error APIs.
// Thus, there is a modification to that file to fall back to the old
// path for ChakraCore

function engineSpecificAssert(v8, cc) {
  return common.engineSpecificMessage({
    v8: `The expression evaluated to a falsy value:\n\n  ${v8}`,
    chakracore: cc
  });
}

// Test strict assert.
{
  const a = require('assert');
  const assert = require('assert').strict;
  /* eslint-disable no-restricted-properties */
  assert.throws(() => assert.equal(1, true), assert.AssertionError);
  assert.notEqual(0, false);
  assert.throws(() => assert.deepEqual(1, true), assert.AssertionError);
  assert.notDeepEqual(0, false);
  assert.equal(assert.strict, assert.strict.strict);
  assert.equal(assert.equal, assert.strictEqual);
  assert.equal(assert.deepEqual, assert.deepStrictEqual);
  assert.equal(assert.notEqual, assert.notStrictEqual);
  assert.equal(assert.notDeepEqual, assert.notDeepStrictEqual);
  assert.equal(Object.keys(assert).length, Object.keys(a).length);
  assert(7);
  assert.throws(
    () => assert(...[]),
    {
      message: 'No value argument passed to `assert.ok()`',
      name: 'AssertionError [ERR_ASSERTION]'
    }
  );
  assert.throws(
    () => a(),
    {
      message: 'No value argument passed to `assert.ok()`',
      name: 'AssertionError [ERR_ASSERTION]'
    }
  );

  // Test setting the limit to zero and that assert.strict works properly.
  const tmpLimit = Error.stackTraceLimit;
  Error.stackTraceLimit = 0;
  common.expectsError(
    () => {
      assert.ok(
        typeof 123 === 'string'
      );
    },
    {
      code: 'ERR_ASSERTION',
      type: assert.AssertionError,
<<<<<<< HEAD
      message: engineSpecificAssert(
        'assert.ok(typeof 123 === \'string\')\n',
        'false == true'
      )
=======
      message: 'The expression evaluated to a falsy value:\n\n  ' +
               "assert.ok(\n    typeof 123 === 'string'\n  )\n"
>>>>>>> 991bb953
    }
  );
  Error.stackTraceLimit = tmpLimit;

  // Test error diffs.
  let message = [
    start,
    `${actExp} ... Lines skipped`,
    '',
    '  [',
    '    [',
    '...',
    '        2,',
    '-       3',
    "+       '3'",
    '      ]',
    '...',
    '    5',
    '  ]'].join('\n');
  assert.throws(
    () => assert.deepEqual([[[1, 2, 3]], 4, 5], [[[1, 2, '3']], 4, 5]),
    { message });

  message = [
    start,
    `${actExp} ... Lines skipped`,
    '',
    '  [',
    '    1,',
    '...',
    '    0,',
    '+   1,',
    '    1,',
    '...',
    '    1',
    '  ]'
  ].join('\n');
  assert.throws(
    () => assert.deepEqual(
      [1, 1, 1, 1, 1, 1, 1, 1, 0, 1, 1, 1, 1],
      [1, 1, 1, 1, 1, 1, 1, 1, 0, 1, 1, 1, 1, 1]),
    { message });

  message = [
    start,
    `${actExp} ... Lines skipped`,
    '',
    '  [',
    '    1,',
    '...',
    '    0,',
    '-   1,',
    '    1,',
    '...',
    '    1',
    '  ]'
  ].join('\n');
  assert.throws(
    () => assert.deepEqual(
      [1, 1, 1, 1, 1, 1, 1, 1, 0, 1, 1, 1, 1],
      [1, 1, 1, 1, 1, 1, 1, 1, 0, 1, 1, 1]),
    { message });

  message = [
    start,
    actExp,
    '',
    '  [',
    '    1,',
    '-   2,',
    '+   1,',
    '    1,',
    '    1,',
    '    0,',
    '-   1,',
    '    1',
    '  ]'
  ].join('\n');
  assert.throws(
    () => assert.deepEqual(
      [1, 2, 1, 1, 0, 1, 1],
      [1, 1, 1, 1, 0, 1]),
    { message });

  message = [
    start,
    actExp,
    '',
    '- [',
    '-   1,',
    '-   2,',
    '-   1',
    '- ]',
    '+ undefined',
  ].join('\n');
  assert.throws(
    () => assert.deepEqual([1, 2, 1]),
    { message });

  message = [
    start,
    actExp,
    '',
    '  [',
    '-   1,',
    '    2,',
    '    1',
    '  ]'
  ].join('\n');
  assert.throws(
    () => assert.deepEqual([1, 2, 1], [2, 1]),
    { message });

  message = `${start}\n` +
    `${actExp} ... Lines skipped\n` +
    '\n' +
    '  [\n' +
    '-   1,\n'.repeat(10) +
    '...\n' +
    '+   2,\n'.repeat(10) +
    '...';
  assert.throws(
    () => assert.deepEqual(Array(12).fill(1), Array(12).fill(2)),
    { message });

  const obj1 = {};
  const obj2 = { loop: 'forever' };
  obj2[inspect.custom] = () => '{}';
  // No infinite loop and no custom inspect.
  assert.throws(() => assert.deepEqual(obj1, obj2), {
    message: `${start}\n` +
    `${actExp}\n` +
    '\n' +
    '- {}\n' +
    '+ {\n' +
    "+   loop: 'forever',\n" +
    '+   [Symbol(util.inspect.custom)]: [Function]\n' +
    '+ }'
  });

  // notDeepEqual tests
  message = 'Identical input passed to notDeepStrictEqual:\n\n[\n  1\n]\n';
  assert.throws(
    () => assert.notDeepEqual([1], [1]),
    { message });

  message = 'Identical input passed to notDeepStrictEqual:' +
        `\n\n[${'\n  1,'.repeat(25)}\n...\n`;
  const data = Array(31).fill(1);
  assert.throws(
    () => assert.notDeepEqual(data, data),
    { message });
  /* eslint-enable no-restricted-properties */
}

common.expectsError(
  () => assert.ok(null),
  {
    code: 'ERR_ASSERTION',
    type: assert.AssertionError,
    generatedMessage: !common.isChakraEngine,
    message: engineSpecificAssert(
      'assert.ok(null)\n',
      'null == true')
  }
);
common.expectsError(
  () => assert(typeof 123 === 'string'),
  {
    code: 'ERR_ASSERTION',
    type: assert.AssertionError,
    generatedMessage: !common.isChakraEngine,
    message: engineSpecificAssert(
      'assert(typeof 123 === \'string\')\n',
      'false == true')
  }
);

common.expectsError(
  () => assert(false, Symbol('foo')),
  {
    code: 'ERR_ASSERTION',
    type: assert.AssertionError,
    generatedMessage: false,
    message: 'Symbol(foo)'
  }
);

{
  // Test caching.
  const fs = process.binding('fs');
  const tmp = fs.close;
  fs.close = common.mustCall(tmp, common.isChakraEngine ? 0 : 1);
  function throwErr() {
    // eslint-disable-next-line prefer-assert-methods
    assert(
      (Buffer.from('test') instanceof Error)
    );
  }
  common.expectsError(
    () => throwErr(),
    {
      code: 'ERR_ASSERTION',
      type: assert.AssertionError,
<<<<<<< HEAD
      message: engineSpecificAssert(
        'assert(Buffer.from(\'test\') instanceof Error)\n',
        'false == true'
      )
=======
      message: 'The expression evaluated to a falsy value:\n\n  ' +
               "assert(\n    (Buffer.from('test') instanceof Error)\n  )\n"
>>>>>>> 991bb953
    }
  );
  common.expectsError(
    () => throwErr(),
    {
      code: 'ERR_ASSERTION',
      type: assert.AssertionError,
<<<<<<< HEAD
      message: engineSpecificAssert(
        'assert(Buffer.from(\'test\') instanceof Error)\n',
        'false == true'
      )
=======
      message: 'The expression evaluated to a falsy value:\n\n  ' +
               "assert(\n    (Buffer.from('test') instanceof Error)\n  )\n"
>>>>>>> 991bb953
    }
  );
  fs.close = tmp;
}

common.expectsError(
  () => {
    a(
      (() => 'string')()
      // eslint-disable-next-line
      ===
      123 instanceof
          Buffer
    );
  },
  {
    code: 'ERR_ASSERTION',
    type: assert.AssertionError,
<<<<<<< HEAD
    message: engineSpecificAssert('assert((() => \'string\')()\n' +
                                  '    // eslint-disable-next-line\n' +
                                  '    ===\n' +
                                  '    123 instanceof\n' +
                                  '        Buffer)\n',
                                  'false == true')
=======
    message: 'The expression evaluated to a falsy value:\n\n' +
             '  a(\n' +
             '    (() => \'string\')()\n' +
             '    // eslint-disable-next-line\n' +
             '    ===\n' +
             '    123 instanceof\n' +
             '        Buffer\n' +
             '  )\n'
>>>>>>> 991bb953
  }
);

common.expectsError(
  () => {
    a(
      (() => 'string')()
      // eslint-disable-next-line
      ===
  123 instanceof
          Buffer
    );
  },
  {
    code: 'ERR_ASSERTION',
    type: assert.AssertionError,
<<<<<<< HEAD
    message: engineSpecificAssert('assert((() => \'string\')()\n' +
                                  '    // eslint-disable-next-line\n' +
                                  '    ===\n' +
                                  '  123 instanceof\n' +
                                  '        Buffer)\n',
                                  'false == true')
=======
    message: 'The expression evaluated to a falsy value:\n\n' +
             '  a(\n' +
             '    (() => \'string\')()\n' +
             '    // eslint-disable-next-line\n' +
             '    ===\n' +
             '  123 instanceof\n' +
             '        Buffer\n' +
             '  )\n'
>>>>>>> 991bb953
  }
);

/* eslint-disable indent */
common.expectsError(() => {
a((
  () => 'string')() ===
123 instanceof
Buffer
);
}, {
  code: 'ERR_ASSERTION',
  type: assert.AssertionError,
<<<<<<< HEAD
  message: engineSpecificAssert('assert((\n' +
                                '    () => \'string\')() ===\n' +
                                '  123 instanceof\n' +
                                '  Buffer)\n',
                                'false == true')
=======
  message: 'The expression evaluated to a falsy value:\n\n' +
           '  a((\n' +
           '    () => \'string\')() ===\n' +
           '  123 instanceof\n' +
           '  Buffer\n' +
           '  )\n'
>>>>>>> 991bb953
  }
);
/* eslint-enable indent */

common.expectsError(
  () => {
    assert(true); assert(null, undefined);
  },
  {
    code: 'ERR_ASSERTION',
    type: assert.AssertionError,
    message: engineSpecificAssert(
      'assert(null, undefined)\n',
      'null == true'
    )
  }
);

common.expectsError(
  () => {
    assert
     .ok(null, undefined);
  },
  {
    code: 'ERR_ASSERTION',
    type: assert.AssertionError,
    message: 'The expression evaluated to a falsy value:\n\n  ' +
             'ok(null, undefined)\n'
  }
);

common.expectsError(
  // eslint-disable-next-line dot-notation, quotes
  () => assert['ok']["apply"](null, [0]),
  {
    code: 'ERR_ASSERTION',
    type: assert.AssertionError,
    message: 'The expression evaluated to a falsy value:\n\n  ' +
             'assert[\'ok\']["apply"](null, [0])\n'
  }
);

common.expectsError(
  () => {
    const wrapper = (fn, value) => fn(value);
    wrapper(assert, false);
  },
  {
    code: 'ERR_ASSERTION',
    type: assert.AssertionError,
    message: 'The expression evaluated to a falsy value:\n\n  fn(value)\n'
  }
);

common.expectsError(
  () => assert.ok.call(null, 0),
  {
    code: 'ERR_ASSERTION',
    type: assert.AssertionError,
<<<<<<< HEAD
    message: '0 == true',
    generatedMessage: !common.isChakraEngine
=======
    message: 'The expression evaluated to a falsy value:\n\n  ' +
             'assert.ok.call(null, 0)\n',
    generatedMessage: true
>>>>>>> 991bb953
  }
);

common.expectsError(
  () => assert.ok.call(null, 0, 'test'),
  {
    code: 'ERR_ASSERTION',
    type: assert.AssertionError,
    message: 'test',
    generatedMessage: false
  }
);

// Works in eval.
common.expectsError(
  () => new Function('assert', 'assert(1 === 2);')(assert),
  {
    code: 'ERR_ASSERTION',
    type: assert.AssertionError,
    message: 'false == true'
  }
);

common.expectsError(
  // eslint-disable-next-line no-restricted-syntax
  () => assert.throws(() => {}, 'Error message', 'message'),
  {
    code: 'ERR_INVALID_ARG_TYPE',
    type: TypeError,
    message: 'The "error" argument must be one of type Object, Error, ' +
             'Function, or RegExp. Received type string'
  }
);

{
  const errFn = () => {
    const err = new TypeError('Wrong value');
    err.code = 404;
    throw err;
  };
  const errObj = {
    name: 'TypeError',
    message: 'Wrong value'
  };
  assert.throws(errFn, errObj);

  errObj.code = 404;
  assert.throws(errFn, errObj);

  // Fail in case a expected property is undefined and not existent on the
  // error.
  errObj.foo = undefined;
  assert.throws(
    () => assert.throws(errFn, errObj),
    {
      code: 'ERR_ASSERTION',
      name: 'AssertionError [ERR_ASSERTION]',
      message: `${start}\n${actExp}\n\n` +
               "  Comparison {\n    name: 'TypeError',\n" +
               "    message: 'Wrong value',\n-   code: 404\n" +
               '+   code: 404,\n+   foo: undefined\n  }'
    }
  );

  // Show multiple wrong properties at the same time.
  errObj.code = '404';
  assert.throws(
    () => assert.throws(errFn, errObj),
    {
      code: 'ERR_ASSERTION',
      name: 'AssertionError [ERR_ASSERTION]',
      message: `${start}\n${actExp}\n\n` +
               "  Comparison {\n    name: 'TypeError',\n" +
               "    message: 'Wrong value',\n-   code: 404\n" +
               "+   code: '404',\n+   foo: undefined\n  }"
    }
  );

  common.expectsError(
    () => assert.throws(() => { throw new Error(); }, { foo: 'bar' }, 'foobar'),
    {
      type: assert.AssertionError,
      code: 'ERR_ASSERTION',
      message: 'foobar'
    }
  );

  common.expectsError(
    () => a.doesNotThrow(() => { throw new Error(); }, { foo: 'bar' }),
    {
      type: TypeError,
      code: 'ERR_INVALID_ARG_TYPE',
      message: 'The "expected" argument must be one of type Function or ' +
               'RegExp. Received type object'
    }
  );

  assert.throws(() => { throw new Error('e'); }, new Error('e'));
  assert.throws(
    () => assert.throws(() => { throw new TypeError('e'); }, new Error('e')),
    {
      name: 'AssertionError [ERR_ASSERTION]',
      code: 'ERR_ASSERTION',
      message: `${start}\n${actExp}\n\n` +
               "  Comparison {\n-   name: 'TypeError',\n+   name: 'Error'," +
               "\n    message: 'e'\n  }"
    }
  );
  assert.throws(
    () => assert.throws(() => { throw new Error('foo'); }, new Error('')),
    {
      name: 'AssertionError [ERR_ASSERTION]',
      code: 'ERR_ASSERTION',
      generatedMessage: true,
      message: `${start}\n${actExp}\n\n` +
               "  Comparison {\n    name: 'Error',\n-   message: 'foo'" +
               "\n+   message: ''\n  }"
    }
  );

  // eslint-disable-next-line no-throw-literal
  assert.throws(() => { throw undefined; }, /undefined/);
  assert.throws(
    // eslint-disable-next-line no-throw-literal
    () => a.doesNotThrow(() => { throw undefined; }),
    {
      name: 'AssertionError [ERR_ASSERTION]',
      code: 'ERR_ASSERTION',
      message: 'Got unwanted exception.\nActual message: "undefined"'
    }
  );
}

assert.throws(
  () => a.throws(
    // eslint-disable-next-line no-throw-literal
    () => { throw 'foo'; },
    'foo'
  ),
  {
    code: 'ERR_AMBIGUOUS_ARGUMENT',
    message: 'The "error/message" argument is ambiguous. ' +
             'The error "foo" is identical to the message.'
  }
);

assert.throws(
  () => a.throws(
    () => { throw new TypeError('foo'); },
    'foo'
  ),
  {
    code: 'ERR_AMBIGUOUS_ARGUMENT',
    message: 'The "error/message" argument is ambiguous. ' +
             'The error message "foo" is identical to the message.'
  }
);

// Should not throw.
// eslint-disable-next-line no-restricted-syntax, no-throw-literal
assert.throws(() => { throw null; }, 'foo');

assert.throws(
  () => assert.strictEqual([], []),
  {
    message: 'Input objects identical but not reference equal:\n\n[]\n'
  }
);

{
  const args = (function() { return arguments; })('a');
  assert.throws(
    () => assert.strictEqual(args, { 0: 'a' }),
    {
      message: 'Input A expected to strictly equal input B:\n+ expected' +
               " - actual\n\n- [Arguments] {\n+ {\n    '0': 'a'\n  }"
    }
  );
}

assert.throws(
  () => { throw new TypeError('foobar'); },
  {
    message: /foo/,
    name: /^TypeError$/
  }
);

assert.throws(
  () => assert.throws(
    () => { throw new TypeError('foobar'); },
    {
      message: /fooa/,
      name: /^TypeError$/
    }
  ),
  {
    message: `${start}\n${actExp}\n\n` +
             '  Comparison {\n' +
             "-   message: 'foobar',\n" +
             '+   message: /fooa/,\n' +
             "    name: 'TypeError'\n" +
             '  }'
  }
);

{
  let actual = null;
  const expected = { message: 'foo' };
  assert.throws(
    () => assert.throws(
      () => { throw actual; },
      expected
    ),
    {
      operator: 'throws',
      actual,
      expected,
      generatedMessage: true,
      message: `${start}\n${actExp}\n\n` +
              '- null\n' +
              '+ {\n' +
              "+   message: 'foo'\n" +
              '+ }'
    }
  );

  actual = 'foobar';
  const message = 'message';
  assert.throws(
    () => assert.throws(
      () => { throw actual; },
      { message: 'foobar' },
      message
    ),
    {
      actual,
      message,
      operator: 'throws',
      generatedMessage: false
    }
  );
}

// TODO: This case is only there to make sure there is no breaking change.
// eslint-disable-next-line no-restricted-syntax, no-throw-literal
assert.throws(() => { throw 4; }, 4);<|MERGE_RESOLUTION|>--- conflicted
+++ resolved
@@ -469,15 +469,10 @@
     {
       code: 'ERR_ASSERTION',
       type: assert.AssertionError,
-<<<<<<< HEAD
       message: engineSpecificAssert(
-        'assert.ok(typeof 123 === \'string\')\n',
+        "assert.ok(\n    typeof 123 === 'string'\n  )\n",
         'false == true'
       )
-=======
-      message: 'The expression evaluated to a falsy value:\n\n  ' +
-               "assert.ok(\n    typeof 123 === 'string'\n  )\n"
->>>>>>> 991bb953
     }
   );
   Error.stackTraceLimit = tmpLimit;
@@ -682,15 +677,10 @@
     {
       code: 'ERR_ASSERTION',
       type: assert.AssertionError,
-<<<<<<< HEAD
       message: engineSpecificAssert(
-        'assert(Buffer.from(\'test\') instanceof Error)\n',
+        "assert(\n    (Buffer.from('test') instanceof Error)\n  )\n",
         'false == true'
       )
-=======
-      message: 'The expression evaluated to a falsy value:\n\n  ' +
-               "assert(\n    (Buffer.from('test') instanceof Error)\n  )\n"
->>>>>>> 991bb953
     }
   );
   common.expectsError(
@@ -698,15 +688,10 @@
     {
       code: 'ERR_ASSERTION',
       type: assert.AssertionError,
-<<<<<<< HEAD
       message: engineSpecificAssert(
-        'assert(Buffer.from(\'test\') instanceof Error)\n',
+        "assert(\n    (Buffer.from('test') instanceof Error)\n  )\n",
         'false == true'
       )
-=======
-      message: 'The expression evaluated to a falsy value:\n\n  ' +
-               "assert(\n    (Buffer.from('test') instanceof Error)\n  )\n"
->>>>>>> 991bb953
     }
   );
   fs.close = tmp;
@@ -725,23 +710,15 @@
   {
     code: 'ERR_ASSERTION',
     type: assert.AssertionError,
-<<<<<<< HEAD
-    message: engineSpecificAssert('assert((() => \'string\')()\n' +
-                                  '    // eslint-disable-next-line\n' +
-                                  '    ===\n' +
-                                  '    123 instanceof\n' +
-                                  '        Buffer)\n',
-                                  'false == true')
-=======
-    message: 'The expression evaluated to a falsy value:\n\n' +
-             '  a(\n' +
-             '    (() => \'string\')()\n' +
-             '    // eslint-disable-next-line\n' +
-             '    ===\n' +
-             '    123 instanceof\n' +
-             '        Buffer\n' +
-             '  )\n'
->>>>>>> 991bb953
+    message: engineSpecificAssert(
+      '  a(\n' +
+      '    (() => \'string\')()\n' +
+      '    // eslint-disable-next-line\n' +
+      '    ===\n' +
+      '    123 instanceof\n' +
+      '        Buffer\n' +
+      '  )\n',
+      'false == true')
   }
 );
 
@@ -758,23 +735,15 @@
   {
     code: 'ERR_ASSERTION',
     type: assert.AssertionError,
-<<<<<<< HEAD
-    message: engineSpecificAssert('assert((() => \'string\')()\n' +
-                                  '    // eslint-disable-next-line\n' +
-                                  '    ===\n' +
-                                  '  123 instanceof\n' +
-                                  '        Buffer)\n',
-                                  'false == true')
-=======
-    message: 'The expression evaluated to a falsy value:\n\n' +
-             '  a(\n' +
-             '    (() => \'string\')()\n' +
-             '    // eslint-disable-next-line\n' +
-             '    ===\n' +
-             '  123 instanceof\n' +
-             '        Buffer\n' +
-             '  )\n'
->>>>>>> 991bb953
+    message: engineSpecificAssert(
+      '  a(\n' +
+      '    (() => \'string\')()\n' +
+      '    // eslint-disable-next-line\n' +
+      '    ===\n' +
+      '  123 instanceof\n' +
+      '        Buffer\n' +
+      '  )\n',
+      'false == true')
   }
 );
 
@@ -788,20 +757,13 @@
 }, {
   code: 'ERR_ASSERTION',
   type: assert.AssertionError,
-<<<<<<< HEAD
-  message: engineSpecificAssert('assert((\n' +
-                                '    () => \'string\')() ===\n' +
-                                '  123 instanceof\n' +
-                                '  Buffer)\n',
-                                'false == true')
-=======
-  message: 'The expression evaluated to a falsy value:\n\n' +
-           '  a((\n' +
-           '    () => \'string\')() ===\n' +
-           '  123 instanceof\n' +
-           '  Buffer\n' +
-           '  )\n'
->>>>>>> 991bb953
+  message: engineSpecificAssert(
+    '  a((\n' +
+    '    () => \'string\')() ===\n' +
+    '  123 instanceof\n' +
+    '  Buffer\n' +
+    '  )\n',
+    'false == true')
   }
 );
 /* eslint-enable indent */
@@ -861,14 +823,10 @@
   {
     code: 'ERR_ASSERTION',
     type: assert.AssertionError,
-<<<<<<< HEAD
-    message: '0 == true',
+    message: engineSpecificAssert(
+      'assert.ok.call(null, 0)\n',
+      '0 == true'),
     generatedMessage: !common.isChakraEngine
-=======
-    message: 'The expression evaluated to a falsy value:\n\n  ' +
-             'assert.ok.call(null, 0)\n',
-    generatedMessage: true
->>>>>>> 991bb953
   }
 );
 
