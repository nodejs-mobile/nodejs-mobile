--- conflicted
+++ resolved
@@ -426,7 +426,7 @@
 
 function engineSpecificAssert(v8, cc) {
   return common.engineSpecificMessage({
-    v8: `The expression evaluated to a falsy value:${EOL}${EOL}  ${v8}`,
+    v8: `The expression evaluated to a falsy value:\n\n  ${v8}`,
     chakracore: cc
   });
 }
@@ -474,15 +474,10 @@
     {
       code: 'ERR_ASSERTION',
       type: assert.AssertionError,
-<<<<<<< HEAD
       message: engineSpecificAssert(
-        `assert.ok(typeof 123 === 'string')${EOL}`,
+        'assert.ok(typeof 123 === \'string\')\n',
         'false == true'
       )
-=======
-      message: 'The expression evaluated to a falsy value:\n\n  ' +
-               "assert.ok(typeof 123 === 'string')\n"
->>>>>>> 5cbb905c
     }
   );
   Error.stackTraceLimit = tmpLimit;
@@ -643,16 +638,10 @@
   {
     code: 'ERR_ASSERTION',
     type: assert.AssertionError,
-<<<<<<< HEAD
     generatedMessage: !common.isChakraEngine,
     message: engineSpecificAssert(
-      `assert.ok(null)${EOL}`,
+      'assert.ok(null)\n',
       'null == true')
-=======
-    generatedMessage: true,
-    message: 'The expression evaluated to a falsy value:\n\n  ' +
-             'assert.ok(null)\n'
->>>>>>> 5cbb905c
   }
 );
 common.expectsError(
@@ -660,15 +649,10 @@
   {
     code: 'ERR_ASSERTION',
     type: assert.AssertionError,
-<<<<<<< HEAD
     generatedMessage: !common.isChakraEngine,
     message: engineSpecificAssert(
-      `assert(typeof 123 === 'string')${EOL}`,
+      'assert(typeof 123 === \'string\')\n',
       'false == true')
-=======
-    generatedMessage: true,
-    message: 'The expression evaluated to a falsy value:\n\n  ' +
-             "assert(typeof 123 === 'string')\n"
   }
 );
 
@@ -679,7 +663,6 @@
     type: assert.AssertionError,
     generatedMessage: false,
     message: 'Symbol(foo)'
->>>>>>> 5cbb905c
   }
 );
 
@@ -699,15 +682,10 @@
     {
       code: 'ERR_ASSERTION',
       type: assert.AssertionError,
-<<<<<<< HEAD
       message: engineSpecificAssert(
-        `assert(Buffer.from('test') instanceof Error)${EOL}`,
+        'assert(Buffer.from(\'test\') instanceof Error)\n',
         'false == true'
       )
-=======
-      message: 'The expression evaluated to a falsy value:\n\n  ' +
-               "assert(Buffer.from('test') instanceof Error)\n"
->>>>>>> 5cbb905c
     }
   );
   common.expectsError(
@@ -715,15 +693,10 @@
     {
       code: 'ERR_ASSERTION',
       type: assert.AssertionError,
-<<<<<<< HEAD
       message: engineSpecificAssert(
-        `assert(Buffer.from('test') instanceof Error)${EOL}`,
+        'assert(Buffer.from(\'test\') instanceof Error)\n',
         'false == true'
       )
-=======
-      message: 'The expression evaluated to a falsy value:\n\n  ' +
-               "assert(Buffer.from('test') instanceof Error)\n"
->>>>>>> 5cbb905c
     }
   );
   fs.close = tmp;
@@ -742,20 +715,12 @@
   {
     code: 'ERR_ASSERTION',
     type: assert.AssertionError,
-<<<<<<< HEAD
-    message: engineSpecificAssert(`assert((() => 'string')()${EOL}` +
-                                  `      // eslint-disable-next-line${EOL}` +
-                                  `      ===${EOL}` +
-                                  `      123 instanceof${EOL}` +
-                                  `          Buffer)${EOL}`,
+    message: engineSpecificAssert('assert((() => \'string\')()\n' +
+                                  '    // eslint-disable-next-line\n' +
+                                  '    ===\n' +
+                                  '    123 instanceof\n' +
+                                  '        Buffer)\n',
                                   'false == true')
-=======
-    message: 'The expression evaluated to a falsy value:\n\n' +
-             '  assert((() => \'string\')()\n' +
-             '    // eslint-disable-next-line\n' +
-             '    ===\n' +
-             '    123 instanceof\n' +
-             '        Buffer)\n'
   }
 );
 
@@ -772,13 +737,12 @@
   {
     code: 'ERR_ASSERTION',
     type: assert.AssertionError,
-    message: 'The expression evaluated to a falsy value:\n\n' +
-             '  assert((() => \'string\')()\n' +
-             '    // eslint-disable-next-line\n' +
-             '    ===\n' +
-             '  123 instanceof\n' +
-             '        Buffer)\n'
->>>>>>> 5cbb905c
+    message: engineSpecificAssert('assert((() => \'string\')()\n' +
+                                  '    // eslint-disable-next-line\n' +
+                                  '    ===\n' +
+                                  '  123 instanceof\n' +
+                                  '        Buffer)\n',
+                                  'false == true')
   }
 );
 
@@ -792,11 +756,11 @@
 }, {
   code: 'ERR_ASSERTION',
   type: assert.AssertionError,
-  message: 'The expression evaluated to a falsy value:\n\n' +
-           '  assert((\n' +
-           '    () => \'string\')() ===\n' +
-           '  123 instanceof\n' +
-           '  Buffer)\n'
+  message: engineSpecificAssert('assert((\n' +
+                                '    () => \'string\')() ===\n' +
+                                '  123 instanceof\n' +
+                                '  Buffer)\n',
+                                'false == true')
   }
 );
 /* eslint-enable indent */
@@ -806,15 +770,10 @@
   {
     code: 'ERR_ASSERTION',
     type: assert.AssertionError,
-<<<<<<< HEAD
     message: engineSpecificAssert(
-      `assert(null, undefined)${EOL}`,
+      'assert(null, undefined)\n',
       'null == true'
     )
-=======
-    message: 'The expression evaluated to a falsy value:\n\n  ' +
-             'assert(null, undefined)\n'
->>>>>>> 5cbb905c
   }
 );
 
