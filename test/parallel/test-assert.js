--- conflicted
+++ resolved
@@ -39,22 +39,6 @@
 
 assert.throws(makeBlock(a, false), a.AssertionError, 'ok(false)');
 
-<<<<<<< HEAD
-// Using a object as second arg results in a failure
-assert.throws(
-  () => { assert.throws(() => { throw new Error(); }, { foo: 'bar' }); },
-  common.expectsError({
-    type: TypeError,
-    message: common.engineSpecificMessage({
-      v8: 'expected.test is not a function',
-      chakracore: 'Object doesn\'t support property or method \'test\''
-    })
-  })
-);
-
-
-=======
->>>>>>> a4f44acd
 assert.doesNotThrow(makeBlock(a, true), a.AssertionError, 'ok(true)');
 
 assert.doesNotThrow(makeBlock(a, 'test', 'ok(\'test\')'));
