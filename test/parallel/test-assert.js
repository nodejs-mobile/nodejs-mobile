// Copyright Joyent, Inc. and other Node contributors.
//
// Permission is hereby granted, free of charge, to any person obtaining a
// copy of this software and associated documentation files (the
// "Software"), to deal in the Software without restriction, including
// without limitation the rights to use, copy, modify, merge, publish,
// distribute, sublicense, and/or sell copies of the Software, and to permit
// persons to whom the Software is furnished to do so, subject to the
// following conditions:
//
// The above copyright notice and this permission notice shall be included
// in all copies or substantial portions of the Software.
//
// THE SOFTWARE IS PROVIDED "AS IS", WITHOUT WARRANTY OF ANY KIND, EXPRESS
// OR IMPLIED, INCLUDING BUT NOT LIMITED TO THE WARRANTIES OF
// MERCHANTABILITY, FITNESS FOR A PARTICULAR PURPOSE AND NONINFRINGEMENT. IN
// NO EVENT SHALL THE AUTHORS OR COPYRIGHT HOLDERS BE LIABLE FOR ANY CLAIM,
// DAMAGES OR OTHER LIABILITY, WHETHER IN AN ACTION OF CONTRACT, TORT OR
// OTHERWISE, ARISING FROM, OUT OF OR IN CONNECTION WITH THE SOFTWARE OR THE
// USE OR OTHER DEALINGS IN THE SOFTWARE.

'use strict';

/* eslint-disable node-core/prefer-common-expectserror */

const common = require('../common');
const assert = require('assert');
<<<<<<< HEAD
=======
const { inspect } = require('util');
>>>>>>> 84bd6f3c
const a = assert;

// Disable colored output to prevent color codes from breaking assertion
// message comparisons. This should only be an issue when process.stdout
// is a TTY.
if (process.stdout.isTTY)
  process.env.NODE_DISABLE_COLORS = '1';

const start = 'Input A expected to strictly deep-equal input B:';
const actExp = '+ expected - actual';

assert.ok(a.AssertionError.prototype instanceof Error,
          'a.AssertionError instanceof Error');

assert.throws(() => a(false), a.AssertionError, 'ok(false)');
assert.throws(() => a.ok(false), a.AssertionError, 'ok(false)');

<<<<<<< HEAD
// Using a object as second arg results in a failure
assert.throws(
  () => { assert.throws(() => { throw new Error(); }, { foo: 'bar' }); },
  common.expectsError({
    type: TypeError,
    message: common.engineSpecificMessage({
      v8: 'expected.test is not a function',
      chakracore: 'Object doesn\'t support property or method \'test\''
    })
  })
);


assert.doesNotThrow(makeBlock(a, true), a.AssertionError, 'ok(true)');
=======
a(true);
a('test', 'ok(\'test\')');
a.ok(true);
a.ok('test');
>>>>>>> 84bd6f3c

assert.throws(() => a.equal(true, false),
              a.AssertionError, 'equal(true, false)');

a.equal(null, null);
a.equal(undefined, undefined);
a.equal(null, undefined);
a.equal(true, true);
a.equal(2, '2');
a.notEqual(true, false);

assert.throws(() => a.notEqual(true, true),
              a.AssertionError, 'notEqual(true, true)');

assert.throws(() => a.strictEqual(2, '2'),
              a.AssertionError, 'strictEqual(2, \'2\')');

assert.throws(() => a.strictEqual(null, undefined),
              a.AssertionError, 'strictEqual(null, undefined)');

assert.throws(
<<<<<<< HEAD
  makeBlock(a.notDeepEqual, new Date(2000, 3, 14), new Date(2000, 3, 14)),
  a.AssertionError,
  'notDeepEqual(new Date(2000, 3, 14), new Date(2000, 3, 14))'
);

assert.doesNotThrow(makeBlock(
  a.notDeepEqual,
  new Date(),
  new Date(2000, 3, 14)),
                    'notDeepEqual(new Date(), new Date(2000, 3, 14))'
);

assert.doesNotThrow(makeBlock(a.deepEqual, /a/, /a/));
assert.doesNotThrow(makeBlock(a.deepEqual, /a/g, /a/g));
assert.doesNotThrow(makeBlock(a.deepEqual, /a/i, /a/i));
assert.doesNotThrow(makeBlock(a.deepEqual, /a/m, /a/m));
assert.doesNotThrow(makeBlock(a.deepEqual, /a/igm, /a/igm));
assert.throws(makeBlock(a.deepEqual, /ab/, /a/),
              common.expectsError({
                code: 'ERR_ASSERTION',
                type: a.AssertionError,
                message: /^\/ab\/ deepEqual \/a\/$/
              }));
assert.throws(makeBlock(a.deepEqual, /a/g, /a/),
              common.expectsError({
                code: 'ERR_ASSERTION',
                type: a.AssertionError,
                message: /^\/a\/g deepEqual \/a\/$/
              }));
assert.throws(makeBlock(a.deepEqual, /a/i, /a/),
              common.expectsError({
                code: 'ERR_ASSERTION',
                type: a.AssertionError,
                message: /^\/a\/i deepEqual \/a\/$/
              }));
assert.throws(makeBlock(a.deepEqual, /a/m, /a/),
              common.expectsError({
                code: 'ERR_ASSERTION',
                type: a.AssertionError,
                message: /^\/a\/m deepEqual \/a\/$/
              }));
assert.throws(makeBlock(a.deepEqual, /a/igm, /a/im),
              common.expectsError({
                code: 'ERR_ASSERTION',
                type: a.AssertionError,
                message: /^\/a\/gim deepEqual \/a\/im$/
              }));

{
  const re1 = /a/g;
  re1.lastIndex = 3;
  assert.doesNotThrow(makeBlock(a.deepEqual, re1, /a/g));
}

assert.doesNotThrow(makeBlock(a.deepEqual, 4, '4'), 'deepEqual(4, \'4\')');
assert.doesNotThrow(makeBlock(a.deepEqual, true, 1), 'deepEqual(true, 1)');
assert.throws(makeBlock(a.deepEqual, 4, '5'),
              a.AssertionError,
              'deepEqual( 4, \'5\')');

// having the same number of owned properties && the same set of keys
assert.doesNotThrow(makeBlock(a.deepEqual, { a: 4 }, { a: 4 }));
assert.doesNotThrow(makeBlock(a.deepEqual, { a: 4, b: '2' }, { a: 4, b: '2' }));
assert.doesNotThrow(makeBlock(a.deepEqual, [4], ['4']));
assert.throws(makeBlock(a.deepEqual, { a: 4 }, { a: 4, b: true }),
              a.AssertionError);
assert.doesNotThrow(makeBlock(a.deepEqual, ['a'], { 0: 'a' }));
//(although not necessarily the same order),
assert.doesNotThrow(makeBlock(a.deepEqual, { a: 4, b: '1' }, { b: '1', a: 4 }));
const a1 = [1, 2, 3];
const a2 = [1, 2, 3];
a1.a = 'test';
a1.b = true;
a2.b = true;
a2.a = 'test';
assert.throws(makeBlock(a.deepEqual, Object.keys(a1), Object.keys(a2)),
              a.AssertionError);
assert.doesNotThrow(makeBlock(a.deepEqual, a1, a2));

// having an identical prototype property
const nbRoot = {
  toString: function() { return `${this.first} ${this.last}`; }
};

function nameBuilder(first, last) {
  this.first = first;
  this.last = last;
  return this;
}
nameBuilder.prototype = nbRoot;

function nameBuilder2(first, last) {
  this.first = first;
  this.last = last;
  return this;
}
nameBuilder2.prototype = nbRoot;

const nb1 = new nameBuilder('Ryan', 'Dahl');
let nb2 = new nameBuilder2('Ryan', 'Dahl');

assert.doesNotThrow(makeBlock(a.deepEqual, nb1, nb2));

nameBuilder2.prototype = Object;
nb2 = new nameBuilder2('Ryan', 'Dahl');
assert.doesNotThrow(makeBlock(a.deepEqual, nb1, nb2));

// primitives and object
assert.throws(makeBlock(a.deepEqual, null, {}), a.AssertionError);
assert.throws(makeBlock(a.deepEqual, undefined, {}), a.AssertionError);
assert.throws(makeBlock(a.deepEqual, 'a', ['a']), a.AssertionError);
assert.throws(makeBlock(a.deepEqual, 'a', { 0: 'a' }), a.AssertionError);
assert.throws(makeBlock(a.deepEqual, 1, {}), a.AssertionError);
assert.throws(makeBlock(a.deepEqual, true, {}), a.AssertionError);
assert.throws(makeBlock(a.deepEqual, Symbol(), {}), a.AssertionError);

// primitive wrappers and object
assert.doesNotThrow(makeBlock(a.deepEqual, new String('a'), ['a']),
                    a.AssertionError);
assert.doesNotThrow(makeBlock(a.deepEqual, new String('a'), { 0: 'a' }),
                    a.AssertionError);
assert.doesNotThrow(makeBlock(a.deepEqual, new Number(1), {}),
                    a.AssertionError);
assert.doesNotThrow(makeBlock(a.deepEqual, new Boolean(true), {}),
                    a.AssertionError);

// same number of keys but different key names
assert.throws(makeBlock(a.deepEqual, { a: 1 }, { b: 1 }), a.AssertionError);

//deepStrictEqual
assert.doesNotThrow(
  makeBlock(a.deepStrictEqual, new Date(2000, 3, 14), new Date(2000, 3, 14)),
  'deepStrictEqual(new Date(2000, 3, 14), new Date(2000, 3, 14))'
);

assert.throws(
  makeBlock(a.deepStrictEqual, new Date(), new Date(2000, 3, 14)),
  a.AssertionError,
  'deepStrictEqual(new Date(), new Date(2000, 3, 14))'
=======
  () => a.notStrictEqual(2, 2),
  {
    message: 'Identical input passed to notStrictEqual: 2',
    name: 'AssertionError [ERR_ASSERTION]'
  }
>>>>>>> 84bd6f3c
);

assert.throws(
  () => a.notStrictEqual('a '.repeat(30), 'a '.repeat(30)),
  {
    message: `Identical input passed to notStrictEqual: '${'a '.repeat(30)}'`,
    name: 'AssertionError [ERR_ASSERTION]'
  }
);

<<<<<<< HEAD
assert.doesNotThrow(makeBlock(a.deepStrictEqual, /a/, /a/));
assert.doesNotThrow(makeBlock(a.deepStrictEqual, /a/g, /a/g));
assert.doesNotThrow(makeBlock(a.deepStrictEqual, /a/i, /a/i));
assert.doesNotThrow(makeBlock(a.deepStrictEqual, /a/m, /a/m));
assert.doesNotThrow(makeBlock(a.deepStrictEqual, /a/igm, /a/igm));
assert.throws(
  makeBlock(a.deepStrictEqual, /ab/, /a/),
  common.expectsError({
    code: 'ERR_ASSERTION',
    type: a.AssertionError,
    message: /^\/ab\/ deepStrictEqual \/a\/$/
  }));
assert.throws(
  makeBlock(a.deepStrictEqual, /a/g, /a/),
  common.expectsError({
    code: 'ERR_ASSERTION',
    type: a.AssertionError,
    message: /^\/a\/g deepStrictEqual \/a\/$/
  }));
assert.throws(
  makeBlock(a.deepStrictEqual, /a/i, /a/),
  common.expectsError({
    code: 'ERR_ASSERTION',
    type: a.AssertionError,
    message: /^\/a\/i deepStrictEqual \/a\/$/
  }));
assert.throws(
  makeBlock(a.deepStrictEqual, /a/m, /a/),
  common.expectsError({
    code: 'ERR_ASSERTION',
    type: a.AssertionError,
    message: /^\/a\/m deepStrictEqual \/a\/$/
  }));
assert.throws(
  makeBlock(a.deepStrictEqual, /a/igm, /a/im),
  common.expectsError({
    code: 'ERR_ASSERTION',
    type: a.AssertionError,
    message: /^\/a\/gim deepStrictEqual \/a\/im$/
  }));

{
  const re1 = /a/;
  re1.lastIndex = 3;
  assert.doesNotThrow(makeBlock(a.deepStrictEqual, re1, /a/));
}

assert.throws(makeBlock(a.deepStrictEqual, 4, '4'),
              a.AssertionError,
              'deepStrictEqual(4, \'4\')');

assert.throws(makeBlock(a.deepStrictEqual, true, 1),
              a.AssertionError,
              'deepStrictEqual(true, 1)');

assert.throws(makeBlock(a.deepStrictEqual, 4, '5'),
              a.AssertionError,
              'deepStrictEqual(4, \'5\')');

// having the same number of owned properties && the same set of keys
assert.doesNotThrow(makeBlock(a.deepStrictEqual, { a: 4 }, { a: 4 }));
assert.doesNotThrow(makeBlock(a.deepStrictEqual,
                              { a: 4, b: '2' },
                              { a: 4, b: '2' }));
assert.throws(makeBlock(a.deepStrictEqual, [4], ['4']),
              common.expectsError({
                code: 'ERR_ASSERTION',
                type: a.AssertionError,
                message: /^\[ 4 ] deepStrictEqual \[ '4' ]$/
              }));
assert.throws(makeBlock(a.deepStrictEqual, { a: 4 }, { a: 4, b: true }),
              common.expectsError({
                code: 'ERR_ASSERTION',
                type: a.AssertionError,
                message: /^{ a: 4 } deepStrictEqual { a: 4, b: true }$/
              }));
assert.throws(makeBlock(a.deepStrictEqual, ['a'], { 0: 'a' }),
              common.expectsError({
                code: 'ERR_ASSERTION',
                type: a.AssertionError,
                message: /^\[ 'a' ] deepStrictEqual { '0': 'a' }$/
              }));
//(although not necessarily the same order),
assert.doesNotThrow(makeBlock(a.deepStrictEqual,
                              { a: 4, b: '1' },
                              { b: '1', a: 4 }));

assert.throws(makeBlock(a.deepStrictEqual,
                        [0, 1, 2, 'a', 'b'],
                        [0, 1, 2, 'b', 'a']),
              a.AssertionError);

assert.doesNotThrow(makeBlock(a.deepStrictEqual, a1, a2));

// Prototype check
function Constructor1(first, last) {
  this.first = first;
  this.last = last;
}

function Constructor2(first, last) {
  this.first = first;
  this.last = last;
}

const obj1 = new Constructor1('Ryan', 'Dahl');
let obj2 = new Constructor2('Ryan', 'Dahl');

assert.throws(makeBlock(a.deepStrictEqual, obj1, obj2), a.AssertionError);

Constructor2.prototype = Constructor1.prototype;
obj2 = new Constructor2('Ryan', 'Dahl');

assert.doesNotThrow(makeBlock(a.deepStrictEqual, obj1, obj2));

// primitives
assert.throws(makeBlock(assert.deepStrictEqual, 4, '4'),
              a.AssertionError);
assert.throws(makeBlock(assert.deepStrictEqual, true, 1),
              a.AssertionError);
assert.throws(makeBlock(assert.deepStrictEqual, Symbol(), Symbol()),
              a.AssertionError);

const s = Symbol();
assert.doesNotThrow(makeBlock(assert.deepStrictEqual, s, s));


// primitives and object
assert.throws(makeBlock(a.deepStrictEqual, null, {}), a.AssertionError);
assert.throws(makeBlock(a.deepStrictEqual, undefined, {}), a.AssertionError);
assert.throws(makeBlock(a.deepStrictEqual, 'a', ['a']), a.AssertionError);
assert.throws(makeBlock(a.deepStrictEqual, 'a', { 0: 'a' }), a.AssertionError);
assert.throws(makeBlock(a.deepStrictEqual, 1, {}), a.AssertionError);
assert.throws(makeBlock(a.deepStrictEqual, true, {}), a.AssertionError);
assert.throws(makeBlock(assert.deepStrictEqual, Symbol(), {}),
              a.AssertionError);


// primitive wrappers and object
assert.throws(makeBlock(a.deepStrictEqual, new String('a'), ['a']),
              a.AssertionError);
assert.throws(makeBlock(a.deepStrictEqual, new String('a'), { 0: 'a' }),
              a.AssertionError);
assert.throws(makeBlock(a.deepStrictEqual, new Number(1), {}),
              a.AssertionError);
assert.throws(makeBlock(a.deepStrictEqual, new Boolean(true), {}),
              a.AssertionError);


// Testing the throwing
=======
a.notStrictEqual(2, '2');

// Testing the throwing.
>>>>>>> 84bd6f3c
function thrower(errorConstructor) {
  throw new errorConstructor({});
}

<<<<<<< HEAD
// the basic calls work
assert.throws(makeBlock(thrower, a.AssertionError),
              a.AssertionError, 'message');
assert.throws(makeBlock(thrower, a.AssertionError), a.AssertionError);
// eslint-disable-next-line no-restricted-syntax
assert.throws(makeBlock(thrower, a.AssertionError));

// if not passing an error, catch all.
// eslint-disable-next-line no-restricted-syntax
assert.throws(makeBlock(thrower, TypeError));
=======
// The basic calls work.
assert.throws(() => thrower(a.AssertionError), a.AssertionError, 'message');
assert.throws(() => thrower(a.AssertionError), a.AssertionError);
// eslint-disable-next-line no-restricted-syntax
assert.throws(() => thrower(a.AssertionError));

// If not passing an error, catch all.
// eslint-disable-next-line no-restricted-syntax
assert.throws(() => thrower(TypeError));
>>>>>>> 84bd6f3c

// When passing a type, only catch errors of the appropriate type.
{
  let threw = false;
  try {
    a.throws(() => thrower(TypeError), a.AssertionError);
  } catch (e) {
    threw = true;
    assert.ok(e instanceof TypeError, 'type');
  }
<<<<<<< HEAD
  assert.strictEqual(true, threw,
                     'a.throws with an explicit error is eating extra errors');
=======
  assert.ok(threw, 'a.throws with an explicit error is eating extra errors');
>>>>>>> 84bd6f3c
}

// doesNotThrow should pass through all errors.
{
  let threw = false;
  try {
    a.doesNotThrow(() => thrower(TypeError), a.AssertionError);
  } catch (e) {
    threw = true;
    assert.ok(e instanceof TypeError);
  }
  assert(threw, 'a.doesNotThrow with an explicit error is eating extra errors');
}

// Key difference is that throwing our correct error makes an assertion error.
{
  let threw = false;
  try {
    a.doesNotThrow(() => thrower(TypeError), TypeError);
  } catch (e) {
    threw = true;
    assert.ok(e instanceof a.AssertionError);
    assert.ok(!e.stack.includes('at Function.doesNotThrow'));
  }
  assert.ok(threw, 'a.doesNotThrow is not catching type matching errors');
}

assert.throws(
  () => a.doesNotThrow(() => thrower(Error), 'user message'),
  {
    name: 'AssertionError [ERR_ASSERTION]',
    code: 'ERR_ASSERTION',
    operator: 'doesNotThrow',
    message: 'Got unwanted exception: user message\n' +
             'Actual message: "[object Object]"'
  }
);

assert.throws(
  () => a.doesNotThrow(() => thrower(Error)),
  {
    code: 'ERR_ASSERTION',
    message: 'Got unwanted exception.\nActual message: "[object Object]"'
  }
);

// Make sure that validating using constructor really works.
{
  let threw = false;
  try {
    assert.throws(
<<<<<<< HEAD
      function() {
=======
      () => {
>>>>>>> 84bd6f3c
        throw ({}); // eslint-disable-line no-throw-literal
      },
      Array
    );
  } catch (e) {
    threw = true;
  }
  assert.ok(threw, 'wrong constructor validation');
}

// Use a RegExp to validate the error message.
a.throws(() => thrower(TypeError), /\[object Object\]/);

// Use a fn to validate the error object.
a.throws(() => thrower(TypeError), (err) => {
  if ((err instanceof TypeError) && /\[object Object\]/.test(err)) {
    return true;
  }
});

// https://github.com/nodejs/node/issues/3188
{
  let threw = false;
  let AnotherErrorType;
  try {
    const ES6Error = class extends Error {};
    AnotherErrorType = class extends Error {};

    assert.throws(() => { throw new AnotherErrorType('foo'); }, ES6Error);
  } catch (e) {
    threw = true;
    assert(e instanceof AnotherErrorType,
           `expected AnotherErrorType, received ${e}`);
  }

  assert.ok(threw);
}

<<<<<<< HEAD
// check messages from assert.throws()
=======
// Check messages from assert.throws().
>>>>>>> 84bd6f3c
{
  const noop = () => {};
  assert.throws(
    () => { a.throws((noop)); },
<<<<<<< HEAD
    common.expectsError({
=======
    {
>>>>>>> 84bd6f3c
      code: 'ERR_ASSERTION',
      message: 'Missing expected exception.',
      operator: 'throws',
      actual: undefined,
      expected: undefined
    });

  assert.throws(
    () => { a.throws(noop, TypeError); },
<<<<<<< HEAD
    common.expectsError({
=======
    {
>>>>>>> 84bd6f3c
      code: 'ERR_ASSERTION',
      message: 'Missing expected exception (TypeError).',
      actual: undefined,
      expected: TypeError
    });

  assert.throws(
    () => { a.throws(noop, 'fhqwhgads'); },
<<<<<<< HEAD
    common.expectsError({
=======
    {
>>>>>>> 84bd6f3c
      code: 'ERR_ASSERTION',
      message: 'Missing expected exception: fhqwhgads',
      actual: undefined,
      expected: undefined
    });

  assert.throws(
    () => { a.throws(noop, TypeError, 'fhqwhgads'); },
<<<<<<< HEAD
    common.expectsError({
=======
    {
>>>>>>> 84bd6f3c
      code: 'ERR_ASSERTION',
      message: 'Missing expected exception (TypeError): fhqwhgads',
      actual: undefined,
      expected: TypeError
    });

  let threw = false;
  try {
    a.throws(noop);
  } catch (e) {
    threw = true;
    assert.ok(e instanceof a.AssertionError);
    assert.ok(!e.stack.includes('at Function.throws'));
  }
  assert.ok(threw);
}

const circular = { y: 1 };
circular.x = circular;

function testAssertionMessage(actual, expected) {
  try {
    assert.strictEqual(actual, '');
  } catch (e) {
    assert.strictEqual(
      e.message,
      'Input A expected to strictly equal input B:\n+ expected - actual\n\n' +
        `- ${expected}\n+ ''`
    );
    assert.ok(e.generatedMessage, 'Message not marked as generated');
  }
}

testAssertionMessage(undefined, 'undefined');
testAssertionMessage(null, 'null');
testAssertionMessage(true, 'true');
testAssertionMessage(false, 'false');
testAssertionMessage(0, '0');
testAssertionMessage(100, '100');
testAssertionMessage(NaN, 'NaN');
testAssertionMessage(Infinity, 'Infinity');
testAssertionMessage(-Infinity, '-Infinity');
testAssertionMessage('', '""');
testAssertionMessage('foo', '\'foo\'');
testAssertionMessage([], '[]');
testAssertionMessage([1, 2, 3], '[\n-   1,\n-   2,\n-   3\n- ]');
testAssertionMessage(/a/, '/a/');
testAssertionMessage(/abc/gim, '/abc/gim');
testAssertionMessage(function f() {}, '[Function: f]');
testAssertionMessage(function() {}, '[Function]');
testAssertionMessage({}, '{}');
<<<<<<< HEAD
testAssertionMessage(circular, '{ y: 1, x: [Circular] }');
testAssertionMessage({ a: undefined, b: null }, '{ a: undefined, b: null }');
testAssertionMessage({ a: NaN, b: Infinity, c: -Infinity },
                     '{ a: NaN, b: Infinity, c: -Infinity }');

// #2893
{
  let threw = false;
  try {
    // eslint-disable-next-line no-restricted-syntax
    assert.throws(function() {
      assert.ifError(null);
    });
  } catch (e) {
    threw = true;
    assert.strictEqual(e.message, 'Missing expected exception.');
  }
  assert.ok(threw);
}
=======
testAssertionMessage(circular, '{\n-   x: [Circular],\n-   y: 1\n- }');
testAssertionMessage({ a: undefined, b: null },
                     '{\n-   a: undefined,\n-   b: null\n- }');
testAssertionMessage({ a: NaN, b: Infinity, c: -Infinity },
                     '{\n-   a: NaN,\n-   b: Infinity,\n-   c: -Infinity\n- }');
>>>>>>> 84bd6f3c

// https://github.com/nodejs/node-v0.x-archive/issues/5292
try {
  assert.strictEqual(1, 2);
} catch (e) {
  assert.strictEqual(
    e.message,
    'Input A expected to strictly equal input B:\n' +
      '+ expected - actual\n\n- 1\n+ 2'
  );
  assert.ok(e.generatedMessage, 'Message not marked as generated');
}

try {
  assert.strictEqual(1, 2, 'oh no'); // eslint-disable-line no-restricted-syntax
} catch (e) {
  assert.strictEqual(e.message, 'oh no');
  // Message should not be marked as generated.
  assert.strictEqual(e.generatedMessage, false);
}

{
<<<<<<< HEAD
  // Verify that throws() and doesNotThrow() throw on non-function block
  function typeName(value) {
    return value === null ? 'null' : typeof value;
  }
=======
  let threw = false;
  const rangeError = new RangeError('my range');
>>>>>>> 84bd6f3c

  // Verify custom errors.
  try {
    assert.strictEqual(1, 2, rangeError);
  } catch (e) {
    assert.strictEqual(e, rangeError);
    threw = true;
    assert.ok(e instanceof RangeError, 'Incorrect error type thrown');
  }
  assert.ok(threw);
  threw = false;

<<<<<<< HEAD
    try {
      method(block);
      threw = false;
    } catch (e) {
      common.expectsError({
        code: 'ERR_INVALID_ARG_TYPE',
        type: TypeError,
        message: 'The "block" argument must be of type function. Received ' +
                 'type ' + typeName(block)
      })(e);
    }
=======
  // Verify AssertionError is the result from doesNotThrow with custom Error.
  try {
    a.doesNotThrow(() => {
      throw new TypeError('wrong type');
    }, TypeError, rangeError);
  } catch (e) {
    threw = true;
    assert.ok(e.message.includes(rangeError.message));
    assert.ok(e instanceof assert.AssertionError);
    assert.ok(!e.stack.includes('doesNotThrow'), e.stack);
  }
  assert.ok(threw);
}
>>>>>>> 84bd6f3c

{
  // Verify that throws() and doesNotThrow() throw on non-functions.
  const testBlockTypeError = (method, fn) => {
    common.expectsError(
      () => method(fn),
      {
        code: 'ERR_INVALID_ARG_TYPE',
        type: TypeError,
        message: 'The "fn" argument must be of type Function. Received ' +
                 `type ${typeof fn}`
      }
    );
  };

  testBlockTypeError(assert.throws, 'string');
  testBlockTypeError(assert.doesNotThrow, 'string');
  testBlockTypeError(assert.throws, 1);
  testBlockTypeError(assert.doesNotThrow, 1);
  testBlockTypeError(assert.throws, true);
  testBlockTypeError(assert.doesNotThrow, true);
  testBlockTypeError(assert.throws, false);
  testBlockTypeError(assert.doesNotThrow, false);
  testBlockTypeError(assert.throws, []);
  testBlockTypeError(assert.doesNotThrow, []);
  testBlockTypeError(assert.throws, {});
  testBlockTypeError(assert.doesNotThrow, {});
  testBlockTypeError(assert.throws, /foo/);
  testBlockTypeError(assert.doesNotThrow, /foo/);
  testBlockTypeError(assert.throws, null);
  testBlockTypeError(assert.doesNotThrow, null);
  testBlockTypeError(assert.throws, undefined);
  testBlockTypeError(assert.doesNotThrow, undefined);
}

// https://github.com/nodejs/node/issues/3275
// eslint-disable-next-line no-throw-literal
assert.throws(() => { throw 'error'; }, (err) => err === 'error');
assert.throws(() => { throw new Error(); }, (err) => err instanceof Error);

// Long values should be truncated for display.
assert.throws(() => {
  assert.strictEqual('A'.repeat(1000), '');
}, {
  code: 'ERR_ASSERTION',
<<<<<<< HEAD
  message: new RegExp(`^'${'A'.repeat(127)} === ''$`) }));
=======
  message: 'Input A expected to strictly equal input B:\n' +
           `+ expected - actual\n\n- '${'A'.repeat(1000)}'\n+ ''`
});
>>>>>>> 84bd6f3c

{
  // Bad args to AssertionError constructor should throw TypeError.
  const args = [1, true, false, '', null, Infinity, Symbol('test'), undefined];
  const re = /^The "options" argument must be of type object$/;
  args.forEach((input) => {
    assert.throws(
      () => new assert.AssertionError(input),
      {
        code: 'ERR_INVALID_ARG_TYPE',
<<<<<<< HEAD
        type: TypeError,
        message: re
      }));
  });
}

common.expectsError(
  () => assert.strictEqual(new Error('foo'), new Error('foobar')),
  {
    code: 'ERR_ASSERTION',
    type: assert.AssertionError,
    message: /^'Error: foo' === 'Error: foobar'$/
  }
);
=======
        name: 'TypeError [ERR_INVALID_ARG_TYPE]',
        message: 'The "options" argument must be of type Object. ' +
                 `Received type ${typeof input}`
      });
  });
}

assert.throws(
  () => assert.strictEqual(new Error('foo'), new Error('foobar')),
  {
    code: 'ERR_ASSERTION',
    name: 'AssertionError [ERR_ASSERTION]',
    message: 'Input A expected to strictly equal input B:\n' +
             '+ expected - actual\n\n- [Error: foo]\n+ [Error: foobar]'
  }
);

// https://github.com/nodejs/node/pull/17581 added functionality to
// lib/assert.js that made assert messages much nicer.
// However, it relies on non-standard/undocumented V8 error APIs.
// Thus, there is a modification to that file to fall back to the old
// path for ChakraCore

function engineSpecificAssert(v8, cc) {
  return common.engineSpecificMessage({
    v8: `The expression evaluated to a falsy value:\n\n  ${v8}`,
    chakracore: cc
  });
}

// Test strict assert.
{
  const a = require('assert');
  const assert = require('assert').strict;
  /* eslint-disable no-restricted-properties */
  assert.throws(() => assert.equal(1, true), assert.AssertionError);
  assert.notEqual(0, false);
  assert.throws(() => assert.deepEqual(1, true), assert.AssertionError);
  assert.notDeepEqual(0, false);
  assert.equal(assert.strict, assert.strict.strict);
  assert.equal(assert.equal, assert.strictEqual);
  assert.equal(assert.deepEqual, assert.deepStrictEqual);
  assert.equal(assert.notEqual, assert.notStrictEqual);
  assert.equal(assert.notDeepEqual, assert.notDeepStrictEqual);
  assert.equal(Object.keys(assert).length, Object.keys(a).length);
  assert(7);
  assert.throws(
    () => assert(...[]),
    {
      message: 'No value argument passed to `assert.ok()`',
      name: 'AssertionError [ERR_ASSERTION]'
    }
  );
  assert.throws(
    () => a(),
    {
      message: 'No value argument passed to `assert.ok()`',
      name: 'AssertionError [ERR_ASSERTION]'
    }
  );

  // Test setting the limit to zero and that assert.strict works properly.
  const tmpLimit = Error.stackTraceLimit;
  Error.stackTraceLimit = 0;
  common.expectsError(
    () => {
      assert.ok(
        typeof 123 === 'string'
      );
    },
    {
      code: 'ERR_ASSERTION',
      type: assert.AssertionError,
      message: engineSpecificAssert(
        "assert.ok(\n    typeof 123 === 'string'\n  )\n",
        'false == true'
      )
    }
  );
  Error.stackTraceLimit = tmpLimit;

  // Test error diffs.
  let message = [
    start,
    `${actExp} ... Lines skipped`,
    '',
    '  [',
    '    [',
    '...',
    '        2,',
    '-       3',
    "+       '3'",
    '      ]',
    '...',
    '    5',
    '  ]'].join('\n');
  assert.throws(
    () => assert.deepEqual([[[1, 2, 3]], 4, 5], [[[1, 2, '3']], 4, 5]),
    { message });

  message = [
    start,
    `${actExp} ... Lines skipped`,
    '',
    '  [',
    '    1,',
    '...',
    '    0,',
    '+   1,',
    '    1,',
    '...',
    '    1',
    '  ]'
  ].join('\n');
  assert.throws(
    () => assert.deepEqual(
      [1, 1, 1, 1, 1, 1, 1, 1, 0, 1, 1, 1, 1],
      [1, 1, 1, 1, 1, 1, 1, 1, 0, 1, 1, 1, 1, 1]),
    { message });

  message = [
    start,
    `${actExp} ... Lines skipped`,
    '',
    '  [',
    '    1,',
    '...',
    '    0,',
    '-   1,',
    '    1,',
    '...',
    '    1',
    '  ]'
  ].join('\n');
  assert.throws(
    () => assert.deepEqual(
      [1, 1, 1, 1, 1, 1, 1, 1, 0, 1, 1, 1, 1],
      [1, 1, 1, 1, 1, 1, 1, 1, 0, 1, 1, 1]),
    { message });

  message = [
    start,
    actExp,
    '',
    '  [',
    '    1,',
    '-   2,',
    '+   1,',
    '    1,',
    '    1,',
    '    0,',
    '-   1,',
    '    1',
    '  ]'
  ].join('\n');
  assert.throws(
    () => assert.deepEqual(
      [1, 2, 1, 1, 0, 1, 1],
      [1, 1, 1, 1, 0, 1]),
    { message });

  message = [
    start,
    actExp,
    '',
    '- [',
    '-   1,',
    '-   2,',
    '-   1',
    '- ]',
    '+ undefined',
  ].join('\n');
  assert.throws(
    () => assert.deepEqual([1, 2, 1]),
    { message });

  message = [
    start,
    actExp,
    '',
    '  [',
    '-   1,',
    '    2,',
    '    1',
    '  ]'
  ].join('\n');
  assert.throws(
    () => assert.deepEqual([1, 2, 1], [2, 1]),
    { message });

  message = `${start}\n` +
    `${actExp} ... Lines skipped\n` +
    '\n' +
    '  [\n' +
    '-   1,\n'.repeat(10) +
    '...\n' +
    '+   2,\n'.repeat(10) +
    '...';
  assert.throws(
    () => assert.deepEqual(Array(12).fill(1), Array(12).fill(2)),
    { message });

  const obj1 = {};
  const obj2 = { loop: 'forever' };
  obj2[inspect.custom] = () => '{}';
  // No infinite loop and no custom inspect.
  assert.throws(() => assert.deepEqual(obj1, obj2), {
    message: `${start}\n` +
    `${actExp}\n` +
    '\n' +
    '- {}\n' +
    '+ {\n' +
    '+   [Symbol(nodejs.util.inspect.custom)]: [Function],\n' +
    "+   loop: 'forever'\n" +
    '+ }'
  });

  // notDeepEqual tests
  message = 'Identical input passed to notDeepStrictEqual:\n\n[\n  1\n]\n';
  assert.throws(
    () => assert.notDeepEqual([1], [1]),
    { message });

  message = 'Identical input passed to notDeepStrictEqual:' +
        `\n\n[${'\n  1,'.repeat(25)}\n...\n`;
  const data = Array(31).fill(1);
  assert.throws(
    () => assert.notDeepEqual(data, data),
    { message });
  /* eslint-enable no-restricted-properties */
}

common.expectsError(
  () => assert.ok(null),
  {
    code: 'ERR_ASSERTION',
    type: assert.AssertionError,
    generatedMessage: !common.isChakraEngine,
    message: engineSpecificAssert(
      'assert.ok(null)\n',
      'null == true')
  }
);
common.expectsError(
  () => assert(typeof 123 === 'string'),
  {
    code: 'ERR_ASSERTION',
    type: assert.AssertionError,
    generatedMessage: !common.isChakraEngine,
    message: engineSpecificAssert(
      'assert(typeof 123 === \'string\')\n',
      'false == true')
  }
);

common.expectsError(
  () => assert(false, Symbol('foo')),
  {
    code: 'ERR_ASSERTION',
    type: assert.AssertionError,
    generatedMessage: false,
    message: 'Symbol(foo)'
  }
);

{
  // Test caching.
  const fs = process.binding('fs');
  const tmp = fs.close;
  fs.close = common.mustCall(tmp, common.isChakraEngine ? 0 : 1);
  function throwErr() {
    // eslint-disable-next-line prefer-assert-methods
    assert(
      (Buffer.from('test') instanceof Error)
    );
  }
  common.expectsError(
    () => throwErr(),
    {
      code: 'ERR_ASSERTION',
      type: assert.AssertionError,
      message: engineSpecificAssert(
        "assert(\n    (Buffer.from('test') instanceof Error)\n  )\n",
        'false == true'
      )
    }
  );
  common.expectsError(
    () => throwErr(),
    {
      code: 'ERR_ASSERTION',
      type: assert.AssertionError,
      message: engineSpecificAssert(
        "assert(\n    (Buffer.from('test') instanceof Error)\n  )\n",
        'false == true'
      )
    }
  );
  fs.close = tmp;
}

common.expectsError(
  () => {
    a(
      (() => 'string')()
      // eslint-disable-next-line operator-linebreak
      ===
      123 instanceof
          Buffer
    );
  },
  {
    code: 'ERR_ASSERTION',
    type: assert.AssertionError,
    message: engineSpecificAssert(
      '  a(\n' +
      '    (() => \'string\')()\n' +
      '    // eslint-disable-next-line operator-linebreak\n' +
      '    ===\n' +
      '    123 instanceof\n' +
      '        Buffer\n' +
      '  )\n',
      'false == true')
  }
);

common.expectsError(
  () => {
    a(
      (() => 'string')()
      // eslint-disable-next-line operator-linebreak
      ===
  123 instanceof
          Buffer
    );
  },
  {
    code: 'ERR_ASSERTION',
    type: assert.AssertionError,
    message: engineSpecificAssert(
      '  a(\n' +
      '    (() => \'string\')()\n' +
      '    // eslint-disable-next-line operator-linebreak\n' +
      '    ===\n' +
      '  123 instanceof\n' +
      '        Buffer\n' +
      '  )\n',
      'false == true')
  }
);

/* eslint-disable indent */
common.expectsError(() => {
a((
  () => 'string')() ===
123 instanceof
Buffer
);
}, {
  code: 'ERR_ASSERTION',
  type: assert.AssertionError,
  message: engineSpecificAssert(
    '  a((\n' +
    '    () => \'string\')() ===\n' +
    '  123 instanceof\n' +
    '  Buffer\n' +
    '  )\n',
    'false == true')
  }
);
/* eslint-enable indent */

common.expectsError(
  () => {
    assert(true); assert(null, undefined);
  },
  {
    code: 'ERR_ASSERTION',
    type: assert.AssertionError,
    message: engineSpecificAssert(
      'assert(null, undefined)\n',
      'null == true'
    )
  }
);

common.expectsError(
  () => {
    assert
     .ok(null, undefined);
  },
  {
    code: 'ERR_ASSERTION',
    type: assert.AssertionError,
    message: engineSpecificAssert(
      'assert(null, undefined)\n',
      'null == true'
    )
  }
);

common.expectsError(
  // eslint-disable-next-line dot-notation, quotes
  () => assert['ok']["apply"](null, [0]),
  {
    code: 'ERR_ASSERTION',
    type: assert.AssertionError,
    message: engineSpecificAssert(
      'assert[\'ok\']["apply"](null, [0])\n',
      '0 == true'
    )
  }
);

common.expectsError(
  () => {
    const wrapper = (fn, value) => fn(value);
    wrapper(assert, false);
  },
  {
    code: 'ERR_ASSERTION',
    type: assert.AssertionError,
    message: engineSpecificAssert(
      'fn(value)\n',
      'false == true'
    )
  }
);

common.expectsError(
  () => assert.ok.call(null, 0),
  {
    code: 'ERR_ASSERTION',
    type: assert.AssertionError,
    message: engineSpecificAssert(
      'assert.ok.call(null, 0)\n',
      '0 == true'),
    generatedMessage: !common.isChakraEngine
  }
);

common.expectsError(
  () => assert.ok.call(null, 0, 'test'),
  {
    code: 'ERR_ASSERTION',
    type: assert.AssertionError,
    message: 'test',
    generatedMessage: false
  }
);

// Works in eval.
common.expectsError(
  () => new Function('assert', 'assert(1 === 2);')(assert),
  {
    code: 'ERR_ASSERTION',
    type: assert.AssertionError,
    message: 'false == true'
  }
);

common.expectsError(
  // eslint-disable-next-line no-restricted-syntax
  () => assert.throws(() => {}, 'Error message', 'message'),
  {
    code: 'ERR_INVALID_ARG_TYPE',
    type: TypeError,
    message: 'The "error" argument must be one of type Object, Error, ' +
             'Function, or RegExp. Received type string'
  }
);

{
  const errFn = () => {
    const err = new TypeError('Wrong value');
    err.code = 404;
    throw err;
  };
  const errObj = {
    name: 'TypeError',
    message: 'Wrong value'
  };
  assert.throws(errFn, errObj);

  errObj.code = 404;
  assert.throws(errFn, errObj);

  // Fail in case a expected property is undefined and not existent on the
  // error.
  errObj.foo = undefined;
  assert.throws(
    () => assert.throws(errFn, errObj),
    {
      code: 'ERR_ASSERTION',
      name: 'AssertionError [ERR_ASSERTION]',
      message: `${start}\n${actExp}\n\n` +
               '  Comparison {\n' +
               '    code: 404,\n' +
               '+   foo: undefined,\n' +
               "    message: 'Wrong value',\n" +
               "    name: 'TypeError'\n" +
               '  }'
    }
  );

  // Show multiple wrong properties at the same time.
  errObj.code = '404';
  assert.throws(
    () => assert.throws(errFn, errObj),
    {
      code: 'ERR_ASSERTION',
      name: 'AssertionError [ERR_ASSERTION]',
      message: `${start}\n${actExp}\n\n` +
               '  Comparison {\n' +
               '-   code: 404,\n' +
               "+   code: '404',\n" +
               '+   foo: undefined,\n' +
               "    message: 'Wrong value',\n" +
               "    name: 'TypeError'\n" +
               '  }'
    }
  );

  common.expectsError(
    () => assert.throws(() => { throw new Error(); }, { foo: 'bar' }, 'foobar'),
    {
      type: assert.AssertionError,
      code: 'ERR_ASSERTION',
      message: 'foobar'
    }
  );

  common.expectsError(
    () => a.doesNotThrow(() => { throw new Error(); }, { foo: 'bar' }),
    {
      type: TypeError,
      code: 'ERR_INVALID_ARG_TYPE',
      message: 'The "expected" argument must be one of type Function or ' +
               'RegExp. Received type object'
    }
  );

  assert.throws(() => { throw new Error('e'); }, new Error('e'));
  assert.throws(
    () => assert.throws(() => { throw new TypeError('e'); }, new Error('e')),
    {
      name: 'AssertionError [ERR_ASSERTION]',
      code: 'ERR_ASSERTION',
      message: `${start}\n${actExp}\n\n` +
               '  Comparison {\n' +
               "    message: 'e',\n" +
               "-   name: 'TypeError'\n" +
               "+   name: 'Error'\n" +
               '  }'
    }
  );
  assert.throws(
    () => assert.throws(() => { throw new Error('foo'); }, new Error('')),
    {
      name: 'AssertionError [ERR_ASSERTION]',
      code: 'ERR_ASSERTION',
      generatedMessage: true,
      message: `${start}\n${actExp}\n\n` +
               '  Comparison {\n' +
               "-   message: 'foo',\n" +
               "+   message: '',\n" +
               "    name: 'Error'\n" +
               '  }'
    }
  );

  // eslint-disable-next-line no-throw-literal
  assert.throws(() => { throw undefined; }, /undefined/);
  assert.throws(
    // eslint-disable-next-line no-throw-literal
    () => a.doesNotThrow(() => { throw undefined; }),
    {
      name: 'AssertionError [ERR_ASSERTION]',
      code: 'ERR_ASSERTION',
      message: 'Got unwanted exception.\nActual message: "undefined"'
    }
  );
}

assert.throws(
  () => a.throws(
    // eslint-disable-next-line no-throw-literal
    () => { throw 'foo'; },
    'foo'
  ),
  {
    code: 'ERR_AMBIGUOUS_ARGUMENT',
    message: 'The "error/message" argument is ambiguous. ' +
             'The error "foo" is identical to the message.'
  }
);

assert.throws(
  () => a.throws(
    () => { throw new TypeError('foo'); },
    'foo'
  ),
  {
    code: 'ERR_AMBIGUOUS_ARGUMENT',
    message: 'The "error/message" argument is ambiguous. ' +
             'The error message "foo" is identical to the message.'
  }
);

// Should not throw.
// eslint-disable-next-line no-restricted-syntax, no-throw-literal
assert.throws(() => { throw null; }, 'foo');

assert.throws(
  () => assert.strictEqual([], []),
  {
    message: 'Input objects identical but not reference equal:\n\n[]\n'
  }
);

{
  const args = (function() { return arguments; })('a');
  assert.throws(
    () => assert.strictEqual(args, { 0: 'a' }),
    {
      message: 'Input A expected to strictly equal input B:\n+ expected' +
               " - actual\n\n- [Arguments] {\n+ {\n    '0': 'a'\n  }"
    }
  );
}

assert.throws(
  () => { throw new TypeError('foobar'); },
  {
    message: /foo/,
    name: /^TypeError$/
  }
);

assert.throws(
  () => assert.throws(
    () => { throw new TypeError('foobar'); },
    {
      message: /fooa/,
      name: /^TypeError$/
    }
  ),
  {
    message: `${start}\n${actExp}\n\n` +
             '  Comparison {\n' +
             "-   message: 'foobar',\n" +
             '+   message: /fooa/,\n' +
             "    name: 'TypeError'\n" +
             '  }'
  }
);

{
  let actual = null;
  const expected = { message: 'foo' };
  assert.throws(
    () => assert.throws(
      () => { throw actual; },
      expected
    ),
    {
      operator: 'throws',
      actual,
      expected,
      generatedMessage: true,
      message: `${start}\n${actExp}\n\n` +
              '- null\n' +
              '+ {\n' +
              "+   message: 'foo'\n" +
              '+ }'
    }
  );

  actual = 'foobar';
  const message = 'message';
  assert.throws(
    () => assert.throws(
      () => { throw actual; },
      { message: 'foobar' },
      message
    ),
    {
      actual,
      message,
      operator: 'throws',
      generatedMessage: false
    }
  );
}

// TODO: This case is only there to make sure there is no breaking change.
// eslint-disable-next-line no-restricted-syntax, no-throw-literal
assert.throws(() => { throw 4; }, 4);
>>>>>>> 84bd6f3c
<|MERGE_RESOLUTION|>--- conflicted
+++ resolved
@@ -25,10 +25,7 @@
 
 const common = require('../common');
 const assert = require('assert');
-<<<<<<< HEAD
-=======
 const { inspect } = require('util');
->>>>>>> 84bd6f3c
 const a = assert;
 
 // Disable colored output to prevent color codes from breaking assertion
@@ -46,27 +43,10 @@
 assert.throws(() => a(false), a.AssertionError, 'ok(false)');
 assert.throws(() => a.ok(false), a.AssertionError, 'ok(false)');
 
-<<<<<<< HEAD
-// Using a object as second arg results in a failure
-assert.throws(
-  () => { assert.throws(() => { throw new Error(); }, { foo: 'bar' }); },
-  common.expectsError({
-    type: TypeError,
-    message: common.engineSpecificMessage({
-      v8: 'expected.test is not a function',
-      chakracore: 'Object doesn\'t support property or method \'test\''
-    })
-  })
-);
-
-
-assert.doesNotThrow(makeBlock(a, true), a.AssertionError, 'ok(true)');
-=======
 a(true);
 a('test', 'ok(\'test\')');
 a.ok(true);
 a.ok('test');
->>>>>>> 84bd6f3c
 
 assert.throws(() => a.equal(true, false),
               a.AssertionError, 'equal(true, false)');
@@ -88,153 +68,11 @@
               a.AssertionError, 'strictEqual(null, undefined)');
 
 assert.throws(
-<<<<<<< HEAD
-  makeBlock(a.notDeepEqual, new Date(2000, 3, 14), new Date(2000, 3, 14)),
-  a.AssertionError,
-  'notDeepEqual(new Date(2000, 3, 14), new Date(2000, 3, 14))'
-);
-
-assert.doesNotThrow(makeBlock(
-  a.notDeepEqual,
-  new Date(),
-  new Date(2000, 3, 14)),
-                    'notDeepEqual(new Date(), new Date(2000, 3, 14))'
-);
-
-assert.doesNotThrow(makeBlock(a.deepEqual, /a/, /a/));
-assert.doesNotThrow(makeBlock(a.deepEqual, /a/g, /a/g));
-assert.doesNotThrow(makeBlock(a.deepEqual, /a/i, /a/i));
-assert.doesNotThrow(makeBlock(a.deepEqual, /a/m, /a/m));
-assert.doesNotThrow(makeBlock(a.deepEqual, /a/igm, /a/igm));
-assert.throws(makeBlock(a.deepEqual, /ab/, /a/),
-              common.expectsError({
-                code: 'ERR_ASSERTION',
-                type: a.AssertionError,
-                message: /^\/ab\/ deepEqual \/a\/$/
-              }));
-assert.throws(makeBlock(a.deepEqual, /a/g, /a/),
-              common.expectsError({
-                code: 'ERR_ASSERTION',
-                type: a.AssertionError,
-                message: /^\/a\/g deepEqual \/a\/$/
-              }));
-assert.throws(makeBlock(a.deepEqual, /a/i, /a/),
-              common.expectsError({
-                code: 'ERR_ASSERTION',
-                type: a.AssertionError,
-                message: /^\/a\/i deepEqual \/a\/$/
-              }));
-assert.throws(makeBlock(a.deepEqual, /a/m, /a/),
-              common.expectsError({
-                code: 'ERR_ASSERTION',
-                type: a.AssertionError,
-                message: /^\/a\/m deepEqual \/a\/$/
-              }));
-assert.throws(makeBlock(a.deepEqual, /a/igm, /a/im),
-              common.expectsError({
-                code: 'ERR_ASSERTION',
-                type: a.AssertionError,
-                message: /^\/a\/gim deepEqual \/a\/im$/
-              }));
-
-{
-  const re1 = /a/g;
-  re1.lastIndex = 3;
-  assert.doesNotThrow(makeBlock(a.deepEqual, re1, /a/g));
-}
-
-assert.doesNotThrow(makeBlock(a.deepEqual, 4, '4'), 'deepEqual(4, \'4\')');
-assert.doesNotThrow(makeBlock(a.deepEqual, true, 1), 'deepEqual(true, 1)');
-assert.throws(makeBlock(a.deepEqual, 4, '5'),
-              a.AssertionError,
-              'deepEqual( 4, \'5\')');
-
-// having the same number of owned properties && the same set of keys
-assert.doesNotThrow(makeBlock(a.deepEqual, { a: 4 }, { a: 4 }));
-assert.doesNotThrow(makeBlock(a.deepEqual, { a: 4, b: '2' }, { a: 4, b: '2' }));
-assert.doesNotThrow(makeBlock(a.deepEqual, [4], ['4']));
-assert.throws(makeBlock(a.deepEqual, { a: 4 }, { a: 4, b: true }),
-              a.AssertionError);
-assert.doesNotThrow(makeBlock(a.deepEqual, ['a'], { 0: 'a' }));
-//(although not necessarily the same order),
-assert.doesNotThrow(makeBlock(a.deepEqual, { a: 4, b: '1' }, { b: '1', a: 4 }));
-const a1 = [1, 2, 3];
-const a2 = [1, 2, 3];
-a1.a = 'test';
-a1.b = true;
-a2.b = true;
-a2.a = 'test';
-assert.throws(makeBlock(a.deepEqual, Object.keys(a1), Object.keys(a2)),
-              a.AssertionError);
-assert.doesNotThrow(makeBlock(a.deepEqual, a1, a2));
-
-// having an identical prototype property
-const nbRoot = {
-  toString: function() { return `${this.first} ${this.last}`; }
-};
-
-function nameBuilder(first, last) {
-  this.first = first;
-  this.last = last;
-  return this;
-}
-nameBuilder.prototype = nbRoot;
-
-function nameBuilder2(first, last) {
-  this.first = first;
-  this.last = last;
-  return this;
-}
-nameBuilder2.prototype = nbRoot;
-
-const nb1 = new nameBuilder('Ryan', 'Dahl');
-let nb2 = new nameBuilder2('Ryan', 'Dahl');
-
-assert.doesNotThrow(makeBlock(a.deepEqual, nb1, nb2));
-
-nameBuilder2.prototype = Object;
-nb2 = new nameBuilder2('Ryan', 'Dahl');
-assert.doesNotThrow(makeBlock(a.deepEqual, nb1, nb2));
-
-// primitives and object
-assert.throws(makeBlock(a.deepEqual, null, {}), a.AssertionError);
-assert.throws(makeBlock(a.deepEqual, undefined, {}), a.AssertionError);
-assert.throws(makeBlock(a.deepEqual, 'a', ['a']), a.AssertionError);
-assert.throws(makeBlock(a.deepEqual, 'a', { 0: 'a' }), a.AssertionError);
-assert.throws(makeBlock(a.deepEqual, 1, {}), a.AssertionError);
-assert.throws(makeBlock(a.deepEqual, true, {}), a.AssertionError);
-assert.throws(makeBlock(a.deepEqual, Symbol(), {}), a.AssertionError);
-
-// primitive wrappers and object
-assert.doesNotThrow(makeBlock(a.deepEqual, new String('a'), ['a']),
-                    a.AssertionError);
-assert.doesNotThrow(makeBlock(a.deepEqual, new String('a'), { 0: 'a' }),
-                    a.AssertionError);
-assert.doesNotThrow(makeBlock(a.deepEqual, new Number(1), {}),
-                    a.AssertionError);
-assert.doesNotThrow(makeBlock(a.deepEqual, new Boolean(true), {}),
-                    a.AssertionError);
-
-// same number of keys but different key names
-assert.throws(makeBlock(a.deepEqual, { a: 1 }, { b: 1 }), a.AssertionError);
-
-//deepStrictEqual
-assert.doesNotThrow(
-  makeBlock(a.deepStrictEqual, new Date(2000, 3, 14), new Date(2000, 3, 14)),
-  'deepStrictEqual(new Date(2000, 3, 14), new Date(2000, 3, 14))'
-);
-
-assert.throws(
-  makeBlock(a.deepStrictEqual, new Date(), new Date(2000, 3, 14)),
-  a.AssertionError,
-  'deepStrictEqual(new Date(), new Date(2000, 3, 14))'
-=======
   () => a.notStrictEqual(2, 2),
   {
     message: 'Identical input passed to notStrictEqual: 2',
     name: 'AssertionError [ERR_ASSERTION]'
   }
->>>>>>> 84bd6f3c
 );
 
 assert.throws(
@@ -245,178 +83,13 @@
   }
 );
 
-<<<<<<< HEAD
-assert.doesNotThrow(makeBlock(a.deepStrictEqual, /a/, /a/));
-assert.doesNotThrow(makeBlock(a.deepStrictEqual, /a/g, /a/g));
-assert.doesNotThrow(makeBlock(a.deepStrictEqual, /a/i, /a/i));
-assert.doesNotThrow(makeBlock(a.deepStrictEqual, /a/m, /a/m));
-assert.doesNotThrow(makeBlock(a.deepStrictEqual, /a/igm, /a/igm));
-assert.throws(
-  makeBlock(a.deepStrictEqual, /ab/, /a/),
-  common.expectsError({
-    code: 'ERR_ASSERTION',
-    type: a.AssertionError,
-    message: /^\/ab\/ deepStrictEqual \/a\/$/
-  }));
-assert.throws(
-  makeBlock(a.deepStrictEqual, /a/g, /a/),
-  common.expectsError({
-    code: 'ERR_ASSERTION',
-    type: a.AssertionError,
-    message: /^\/a\/g deepStrictEqual \/a\/$/
-  }));
-assert.throws(
-  makeBlock(a.deepStrictEqual, /a/i, /a/),
-  common.expectsError({
-    code: 'ERR_ASSERTION',
-    type: a.AssertionError,
-    message: /^\/a\/i deepStrictEqual \/a\/$/
-  }));
-assert.throws(
-  makeBlock(a.deepStrictEqual, /a/m, /a/),
-  common.expectsError({
-    code: 'ERR_ASSERTION',
-    type: a.AssertionError,
-    message: /^\/a\/m deepStrictEqual \/a\/$/
-  }));
-assert.throws(
-  makeBlock(a.deepStrictEqual, /a/igm, /a/im),
-  common.expectsError({
-    code: 'ERR_ASSERTION',
-    type: a.AssertionError,
-    message: /^\/a\/gim deepStrictEqual \/a\/im$/
-  }));
-
-{
-  const re1 = /a/;
-  re1.lastIndex = 3;
-  assert.doesNotThrow(makeBlock(a.deepStrictEqual, re1, /a/));
-}
-
-assert.throws(makeBlock(a.deepStrictEqual, 4, '4'),
-              a.AssertionError,
-              'deepStrictEqual(4, \'4\')');
-
-assert.throws(makeBlock(a.deepStrictEqual, true, 1),
-              a.AssertionError,
-              'deepStrictEqual(true, 1)');
-
-assert.throws(makeBlock(a.deepStrictEqual, 4, '5'),
-              a.AssertionError,
-              'deepStrictEqual(4, \'5\')');
-
-// having the same number of owned properties && the same set of keys
-assert.doesNotThrow(makeBlock(a.deepStrictEqual, { a: 4 }, { a: 4 }));
-assert.doesNotThrow(makeBlock(a.deepStrictEqual,
-                              { a: 4, b: '2' },
-                              { a: 4, b: '2' }));
-assert.throws(makeBlock(a.deepStrictEqual, [4], ['4']),
-              common.expectsError({
-                code: 'ERR_ASSERTION',
-                type: a.AssertionError,
-                message: /^\[ 4 ] deepStrictEqual \[ '4' ]$/
-              }));
-assert.throws(makeBlock(a.deepStrictEqual, { a: 4 }, { a: 4, b: true }),
-              common.expectsError({
-                code: 'ERR_ASSERTION',
-                type: a.AssertionError,
-                message: /^{ a: 4 } deepStrictEqual { a: 4, b: true }$/
-              }));
-assert.throws(makeBlock(a.deepStrictEqual, ['a'], { 0: 'a' }),
-              common.expectsError({
-                code: 'ERR_ASSERTION',
-                type: a.AssertionError,
-                message: /^\[ 'a' ] deepStrictEqual { '0': 'a' }$/
-              }));
-//(although not necessarily the same order),
-assert.doesNotThrow(makeBlock(a.deepStrictEqual,
-                              { a: 4, b: '1' },
-                              { b: '1', a: 4 }));
-
-assert.throws(makeBlock(a.deepStrictEqual,
-                        [0, 1, 2, 'a', 'b'],
-                        [0, 1, 2, 'b', 'a']),
-              a.AssertionError);
-
-assert.doesNotThrow(makeBlock(a.deepStrictEqual, a1, a2));
-
-// Prototype check
-function Constructor1(first, last) {
-  this.first = first;
-  this.last = last;
-}
-
-function Constructor2(first, last) {
-  this.first = first;
-  this.last = last;
-}
-
-const obj1 = new Constructor1('Ryan', 'Dahl');
-let obj2 = new Constructor2('Ryan', 'Dahl');
-
-assert.throws(makeBlock(a.deepStrictEqual, obj1, obj2), a.AssertionError);
-
-Constructor2.prototype = Constructor1.prototype;
-obj2 = new Constructor2('Ryan', 'Dahl');
-
-assert.doesNotThrow(makeBlock(a.deepStrictEqual, obj1, obj2));
-
-// primitives
-assert.throws(makeBlock(assert.deepStrictEqual, 4, '4'),
-              a.AssertionError);
-assert.throws(makeBlock(assert.deepStrictEqual, true, 1),
-              a.AssertionError);
-assert.throws(makeBlock(assert.deepStrictEqual, Symbol(), Symbol()),
-              a.AssertionError);
-
-const s = Symbol();
-assert.doesNotThrow(makeBlock(assert.deepStrictEqual, s, s));
-
-
-// primitives and object
-assert.throws(makeBlock(a.deepStrictEqual, null, {}), a.AssertionError);
-assert.throws(makeBlock(a.deepStrictEqual, undefined, {}), a.AssertionError);
-assert.throws(makeBlock(a.deepStrictEqual, 'a', ['a']), a.AssertionError);
-assert.throws(makeBlock(a.deepStrictEqual, 'a', { 0: 'a' }), a.AssertionError);
-assert.throws(makeBlock(a.deepStrictEqual, 1, {}), a.AssertionError);
-assert.throws(makeBlock(a.deepStrictEqual, true, {}), a.AssertionError);
-assert.throws(makeBlock(assert.deepStrictEqual, Symbol(), {}),
-              a.AssertionError);
-
-
-// primitive wrappers and object
-assert.throws(makeBlock(a.deepStrictEqual, new String('a'), ['a']),
-              a.AssertionError);
-assert.throws(makeBlock(a.deepStrictEqual, new String('a'), { 0: 'a' }),
-              a.AssertionError);
-assert.throws(makeBlock(a.deepStrictEqual, new Number(1), {}),
-              a.AssertionError);
-assert.throws(makeBlock(a.deepStrictEqual, new Boolean(true), {}),
-              a.AssertionError);
-
-
-// Testing the throwing
-=======
 a.notStrictEqual(2, '2');
 
 // Testing the throwing.
->>>>>>> 84bd6f3c
 function thrower(errorConstructor) {
   throw new errorConstructor({});
 }
 
-<<<<<<< HEAD
-// the basic calls work
-assert.throws(makeBlock(thrower, a.AssertionError),
-              a.AssertionError, 'message');
-assert.throws(makeBlock(thrower, a.AssertionError), a.AssertionError);
-// eslint-disable-next-line no-restricted-syntax
-assert.throws(makeBlock(thrower, a.AssertionError));
-
-// if not passing an error, catch all.
-// eslint-disable-next-line no-restricted-syntax
-assert.throws(makeBlock(thrower, TypeError));
-=======
 // The basic calls work.
 assert.throws(() => thrower(a.AssertionError), a.AssertionError, 'message');
 assert.throws(() => thrower(a.AssertionError), a.AssertionError);
@@ -426,7 +99,6 @@
 // If not passing an error, catch all.
 // eslint-disable-next-line no-restricted-syntax
 assert.throws(() => thrower(TypeError));
->>>>>>> 84bd6f3c
 
 // When passing a type, only catch errors of the appropriate type.
 {
@@ -437,12 +109,7 @@
     threw = true;
     assert.ok(e instanceof TypeError, 'type');
   }
-<<<<<<< HEAD
-  assert.strictEqual(true, threw,
-                     'a.throws with an explicit error is eating extra errors');
-=======
   assert.ok(threw, 'a.throws with an explicit error is eating extra errors');
->>>>>>> 84bd6f3c
 }
 
 // doesNotThrow should pass through all errors.
@@ -494,11 +161,7 @@
   let threw = false;
   try {
     assert.throws(
-<<<<<<< HEAD
-      function() {
-=======
       () => {
->>>>>>> 84bd6f3c
         throw ({}); // eslint-disable-line no-throw-literal
       },
       Array
@@ -537,20 +200,12 @@
   assert.ok(threw);
 }
 
-<<<<<<< HEAD
-// check messages from assert.throws()
-=======
 // Check messages from assert.throws().
->>>>>>> 84bd6f3c
 {
   const noop = () => {};
   assert.throws(
     () => { a.throws((noop)); },
-<<<<<<< HEAD
-    common.expectsError({
-=======
-    {
->>>>>>> 84bd6f3c
+    {
       code: 'ERR_ASSERTION',
       message: 'Missing expected exception.',
       operator: 'throws',
@@ -560,11 +215,7 @@
 
   assert.throws(
     () => { a.throws(noop, TypeError); },
-<<<<<<< HEAD
-    common.expectsError({
-=======
-    {
->>>>>>> 84bd6f3c
+    {
       code: 'ERR_ASSERTION',
       message: 'Missing expected exception (TypeError).',
       actual: undefined,
@@ -573,11 +224,7 @@
 
   assert.throws(
     () => { a.throws(noop, 'fhqwhgads'); },
-<<<<<<< HEAD
-    common.expectsError({
-=======
-    {
->>>>>>> 84bd6f3c
+    {
       code: 'ERR_ASSERTION',
       message: 'Missing expected exception: fhqwhgads',
       actual: undefined,
@@ -586,11 +233,7 @@
 
   assert.throws(
     () => { a.throws(noop, TypeError, 'fhqwhgads'); },
-<<<<<<< HEAD
-    common.expectsError({
-=======
-    {
->>>>>>> 84bd6f3c
+    {
       code: 'ERR_ASSERTION',
       message: 'Missing expected exception (TypeError): fhqwhgads',
       actual: undefined,
@@ -642,33 +285,11 @@
 testAssertionMessage(function f() {}, '[Function: f]');
 testAssertionMessage(function() {}, '[Function]');
 testAssertionMessage({}, '{}');
-<<<<<<< HEAD
-testAssertionMessage(circular, '{ y: 1, x: [Circular] }');
-testAssertionMessage({ a: undefined, b: null }, '{ a: undefined, b: null }');
-testAssertionMessage({ a: NaN, b: Infinity, c: -Infinity },
-                     '{ a: NaN, b: Infinity, c: -Infinity }');
-
-// #2893
-{
-  let threw = false;
-  try {
-    // eslint-disable-next-line no-restricted-syntax
-    assert.throws(function() {
-      assert.ifError(null);
-    });
-  } catch (e) {
-    threw = true;
-    assert.strictEqual(e.message, 'Missing expected exception.');
-  }
-  assert.ok(threw);
-}
-=======
 testAssertionMessage(circular, '{\n-   x: [Circular],\n-   y: 1\n- }');
 testAssertionMessage({ a: undefined, b: null },
                      '{\n-   a: undefined,\n-   b: null\n- }');
 testAssertionMessage({ a: NaN, b: Infinity, c: -Infinity },
                      '{\n-   a: NaN,\n-   b: Infinity,\n-   c: -Infinity\n- }');
->>>>>>> 84bd6f3c
 
 // https://github.com/nodejs/node-v0.x-archive/issues/5292
 try {
@@ -691,15 +312,8 @@
 }
 
 {
-<<<<<<< HEAD
-  // Verify that throws() and doesNotThrow() throw on non-function block
-  function typeName(value) {
-    return value === null ? 'null' : typeof value;
-  }
-=======
   let threw = false;
   const rangeError = new RangeError('my range');
->>>>>>> 84bd6f3c
 
   // Verify custom errors.
   try {
@@ -712,19 +326,6 @@
   assert.ok(threw);
   threw = false;
 
-<<<<<<< HEAD
-    try {
-      method(block);
-      threw = false;
-    } catch (e) {
-      common.expectsError({
-        code: 'ERR_INVALID_ARG_TYPE',
-        type: TypeError,
-        message: 'The "block" argument must be of type function. Received ' +
-                 'type ' + typeName(block)
-      })(e);
-    }
-=======
   // Verify AssertionError is the result from doesNotThrow with custom Error.
   try {
     a.doesNotThrow(() => {
@@ -738,7 +339,6 @@
   }
   assert.ok(threw);
 }
->>>>>>> 84bd6f3c
 
 {
   // Verify that throws() and doesNotThrow() throw on non-functions.
@@ -784,39 +384,18 @@
   assert.strictEqual('A'.repeat(1000), '');
 }, {
   code: 'ERR_ASSERTION',
-<<<<<<< HEAD
-  message: new RegExp(`^'${'A'.repeat(127)} === ''$`) }));
-=======
   message: 'Input A expected to strictly equal input B:\n' +
            `+ expected - actual\n\n- '${'A'.repeat(1000)}'\n+ ''`
 });
->>>>>>> 84bd6f3c
 
 {
   // Bad args to AssertionError constructor should throw TypeError.
   const args = [1, true, false, '', null, Infinity, Symbol('test'), undefined];
-  const re = /^The "options" argument must be of type object$/;
   args.forEach((input) => {
     assert.throws(
       () => new assert.AssertionError(input),
       {
         code: 'ERR_INVALID_ARG_TYPE',
-<<<<<<< HEAD
-        type: TypeError,
-        message: re
-      }));
-  });
-}
-
-common.expectsError(
-  () => assert.strictEqual(new Error('foo'), new Error('foobar')),
-  {
-    code: 'ERR_ASSERTION',
-    type: assert.AssertionError,
-    message: /^'Error: foo' === 'Error: foobar'$/
-  }
-);
-=======
         name: 'TypeError [ERR_INVALID_ARG_TYPE]',
         message: 'The "options" argument must be of type Object. ' +
                  `Received type ${typeof input}`
@@ -1514,5 +1093,4 @@
 
 // TODO: This case is only there to make sure there is no breaking change.
 // eslint-disable-next-line no-restricted-syntax, no-throw-literal
-assert.throws(() => { throw 4; }, 4);
->>>>>>> 84bd6f3c
+assert.throws(() => { throw 4; }, 4);