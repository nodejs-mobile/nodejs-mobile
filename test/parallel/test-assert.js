--- conflicted
+++ resolved
@@ -388,12 +388,12 @@
   }
 );
 
-<<<<<<< HEAD
 // https://github.com/nodejs/node/pull/17581 added functionality to
 // lib/assert.js that made assert messages much nicer.
 // However, it relies on non-standard/undocumented V8 error APIs.
 // Thus, there is a modification to that file to fall back to the old
 // path for ChakraCore
+
 function engineSpecificAssert(v8, cc) {
   return common.engineSpecificMessage({
     v8: `The expression evaluated to a falsy value:${EOL}${EOL}  ${v8}`,
@@ -401,10 +401,7 @@
   });
 }
 
-// Test strict assert
-=======
 // Test strict assert.
->>>>>>> 01d04916
 {
   const a = require('assert');
   const assert = require('assert').strict;
