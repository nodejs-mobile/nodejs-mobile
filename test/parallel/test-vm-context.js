--- conflicted
+++ resolved
@@ -44,11 +44,7 @@
 assert.strictEqual('lala', context.thing);
 
 // Issue GH-227:
-<<<<<<< HEAD
-assert.throws(() => {
-=======
 common.expectsError(() => {
->>>>>>> 84bd6f3c
   vm.runInNewContext('', null, 'some.js');
 }, {
   code: 'ERR_INVALID_ARG_TYPE',
@@ -103,19 +99,6 @@
 ctx = vm.createContext(ctx);
 assert.strictEqual(script.runInContext(ctx), false);
 
-<<<<<<< HEAD
-// Error on the first line of a module should
-// have the correct line and column number
-assert.throws(() => {
-  vm.runInContext('throw new Error()', context, {
-    filename: 'expected-filename.js',
-    lineOffset: 32,
-    columnOffset: 123
-  });
-}, (err) => {
-  return /expected-filename\.js:33:130/.test(err.stack);
-}, 'Expected appearance of proper offset in Error stack');
-=======
 // Error on the first line of a module should have the correct line and column
 // number.
 {
@@ -132,7 +115,6 @@
            /expected-filename\.js:33:131/.test(stack);
   }, `stack not formatted as expected: ${stack}`);
 }
->>>>>>> 84bd6f3c
 
 // https://github.com/nodejs/node/issues/6158
 ctx = new Proxy({}, {});
