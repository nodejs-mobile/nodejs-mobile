--- conflicted
+++ resolved
@@ -55,12 +55,7 @@
                            'sHnHNzRtagj5AQAA';
 
 zlib.deflate(inputString, common.mustCall((err, buffer) => {
-<<<<<<< HEAD
-  assert.strictEqual(buffer.toString('base64'), expectedBase64Deflate,
-                     'deflate encoded string should match');
-=======
   assert.strictEqual(buffer.toString('base64'), expectedBase64Deflate);
->>>>>>> 84bd6f3c
 }));
 
 zlib.gzip(inputString, common.mustCall((err, buffer) => {
@@ -71,31 +66,16 @@
   // result that we're expecting, and this should match what we get
   // from inflating the known valid deflate data.
   zlib.gunzip(buffer, common.mustCall((err, gunzipped) => {
-<<<<<<< HEAD
-    assert.strictEqual(gunzipped.toString(), inputString,
-                       'Should get original string after gzip/gunzip');
-=======
     assert.strictEqual(gunzipped.toString(), inputString);
->>>>>>> 84bd6f3c
   }));
 }));
 
 let buffer = Buffer.from(expectedBase64Deflate, 'base64');
 zlib.unzip(buffer, common.mustCall((err, buffer) => {
-<<<<<<< HEAD
-  assert.strictEqual(buffer.toString(), inputString,
-                     'decoded inflated string should match');
-=======
   assert.strictEqual(buffer.toString(), inputString);
->>>>>>> 84bd6f3c
 }));
 
 buffer = Buffer.from(expectedBase64Gzip, 'base64');
 zlib.unzip(buffer, common.mustCall((err, buffer) => {
-<<<<<<< HEAD
-  assert.strictEqual(buffer.toString(), inputString,
-                     'decoded gunzipped string should match');
-=======
   assert.strictEqual(buffer.toString(), inputString);
->>>>>>> 84bd6f3c
 }));