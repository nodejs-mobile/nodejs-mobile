--- conflicted
+++ resolved
@@ -11,16 +11,11 @@
   return;
 }
 
-<<<<<<< HEAD
-const proc = spawn(process.execPath, [__filename, 'child'],
-                   { stdio: 'ignore' });
-=======
 const proc = spawn(
   process.execPath,
   [__filename, 'child'],
   { stdio: 'ignore' }
 );
->>>>>>> 84bd6f3c
 // To double-check this test, set stdio to 'pipe' and uncomment the line below.
 // proc.stderr.pipe(process.stderr);
 proc.on('exit', common.mustCall(function(exitCode) {
