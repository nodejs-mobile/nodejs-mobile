--- conflicted
+++ resolved
@@ -70,18 +70,6 @@
 
 ### Supported platforms
 
-<<<<<<< HEAD
-The community does not build or test against end of life distributions (EoL).
-Thus we do not recommend that you use Node on end of life or unsupported platforms
-in production.
-
-|  System      | Support type | Version                          | Architectures        | Notes            |
-|--------------|--------------|----------------------------------|----------------------|------------------|
-| GNU/Linux    | Tier 1       | kernel >= 2.6.32, glibc >= 2.12  | x86, x64, arm, arm64 |                  |
-| macOS        | Tier 1       | >= 10.10                         | x64                  |                  |
-| Windows      | Tier 1       | >= Windows 7 / 2008 R2           | x86, x64             | vs2015 or vs2017 |
-| SmartOS      | Tier 2       | >= 15 < 16.4                     | x86, x64             | see note1        |
-=======
 The community does not build or test against end-of-life distributions (EoL).
 Thus, we do not recommend that you use Node on end-of-life or unsupported
 platforms in production.
@@ -93,7 +81,6 @@
 | macOS/OS X   | Tier 1       | >= 10.11                         | x64                  |                  |
 | Windows      | Tier 1       | >= Windows 7/2008 R2/2012 R2     | x86, x64             | [2](#fn2),[3](#fn3),[4](#fn4) |
 | SmartOS      | Tier 2       | >= 15 < 16.4                     | x86, x64             | [1](#fn1) |
->>>>>>> 84bd6f3c
 | FreeBSD      | Tier 2       | >= 10                            | x64                  |                  |
 | GNU/Linux    | Tier 2       | kernel >= 3.13.0, glibc >= 2.19  | ppc64le >=power8     |                  |
 | AIX          | Tier 2       | >= 7.1 TL04                      | ppc64be >=power7     |                  |
@@ -176,31 +163,14 @@
 * Python 2.6 or 2.7
 * GNU Make 3.81 or newer
 
-<<<<<<< HEAD
-On macOS you will need to install the `Xcode Command Line Tools` by running
-=======
 On macOS, you will need to install the `Xcode Command Line Tools` by running
->>>>>>> 84bd6f3c
 `xcode-select --install`. Alternatively, if you already have the full Xcode
 installed, you can find them under the menu `Xcode -> Open Developer Tool ->
 More Developer Tools...`. This step will install `clang`, `clang++`, and
 `make`.
-<<<<<<< HEAD
-* You may want to setup [firewall rules](tools/macosx-firewall.sh)
-to avoid popups asking to accept incoming network connections when running tests:
-
-If the path to your build directory contains a space, the build will likely fail.
-
-```console
-$ sudo ./tools/macosx-firewall.sh
-```
-Running this script will add rules for the executable `node` in the out
-directory and the symbolic `node` link in the project's root directory.
-=======
 
 If the path to your build directory contains a space, the build will likely
 fail.
->>>>>>> 84bd6f3c
 
 On FreeBSD and OpenBSD, you may also need:
 * libexecinfo
@@ -233,9 +203,30 @@
 project's root directory.
 
 ```console
-<<<<<<< HEAD
-$ make test
-```
+$ sudo ./tools/macos-firewall.sh
+```
+
+#### Running Tests
+
+To verify the build:
+
+```console
+$ make test-only
+```
+
+At this point, you are ready to make code changes and re-run the tests.
+
+If you are running tests prior to submitting a Pull Request, the recommended
+command is:
+
+```console
+$ make -j4 test
+```
+
+`make -j4 test` does a full check on the codebase, including running linters and
+documentation tests.
+
+Optionally, continue below.
 
 To run the tests and generate code coverage reports:
 
@@ -253,55 +244,10 @@
 reports:
 
 ```console
-make coverage-clean
-```
-=======
-$ sudo ./tools/macos-firewall.sh
-```
-
-#### Running Tests
-
-To verify the build:
-
-```console
-$ make test-only
-```
-
-At this point, you are ready to make code changes and re-run the tests.
-
-If you are running tests prior to submitting a Pull Request, the recommended
-command is:
-
-```console
-$ make -j4 test
-```
-
-`make -j4 test` does a full check on the codebase, including running linters and
-documentation tests.
-
-Optionally, continue below.
-
-To run the tests and generate code coverage reports:
-
-```console
-$ ./configure --coverage
-$ make coverage
-```
-
-This will generate coverage reports for both JavaScript and C++ tests (if you
-only want to run the JavaScript tests then you do not need to run the first
-command `./configure --coverage`).
-
-The `make coverage` command downloads some tools to the project root directory
-and overwrites the `lib/` directory. To clean up after generating the coverage
-reports:
-
-```console
 $ make coverage-clean
 ```
 
 #### Building the documentation
->>>>>>> 84bd6f3c
 
 To build the documentation:
 
@@ -388,22 +334,11 @@
 Prerequisites:
 
 * [Python 2.6 or 2.7](https://www.python.org/downloads/)
-<<<<<<< HEAD
-* One of:
-  * [Visual C++ Build Tools](http://landinghub.visualstudio.com/visual-cpp-build-tools)
-  * [Visual Studio 2015 Update 3](https://www.visualstudio.com/), all editions
-    including the Community edition (remember to select
-    "Common Tools for Visual C++ 2015" feature during installation).
-  * [Visual Studio 2017](https://www.visualstudio.com/downloads/), any edition (including the Build Tools SKU).
-    **Required Components:** "MSbuild", "VC++ 2017 v141 toolset" and at least one of the Windows SDKs.
-    *Note*: For "Windows 10 SDK (10.0.15063.0)" only the "Desktop C++ x86 and x64" flavor is required.
-=======
 * The "Desktop development with C++" workload from
   [Visual Studio 2017](https://www.visualstudio.com/downloads/) or the
   "Visual C++ build tools" workload from the
   [Build Tools](https://www.visualstudio.com/downloads/#build-tools-for-visual-studio-2017),
   with the default optional components.
->>>>>>> 84bd6f3c
 * Basic Unix tools required for some tests,
   [Git for Windows](http://git-scm.com/download/win) includes Git Bash
   and tools which can be included in the global `PATH`.
@@ -416,8 +351,6 @@
 If the path to your build directory contains a space or a non-ASCII character,
 the build will likely fail.
 
-If the path to your build directory contains a space, the build will likely fail.
-
 ```console
 > .\vcbuild
 ```
