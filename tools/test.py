#!/usr/bin/env python
#
# Copyright 2008 the V8 project authors. All rights reserved.
# Redistribution and use in source and binary forms, with or without
# modification, are permitted provided that the following conditions are
# met:
#
#     * Redistributions of source code must retain the above copyright
#       notice, this list of conditions and the following disclaimer.
#     * Redistributions in binary form must reproduce the above
#       copyright notice, this list of conditions and the following
#       disclaimer in the documentation and/or other materials provided
#       with the distribution.
#     * Neither the name of Google Inc. nor the names of its
#       contributors may be used to endorse or promote products derived
#       from this software without specific prior written permission.
#
# THIS SOFTWARE IS PROVIDED BY THE COPYRIGHT HOLDERS AND CONTRIBUTORS
# "AS IS" AND ANY EXPRESS OR IMPLIED WARRANTIES, INCLUDING, BUT NOT
# LIMITED TO, THE IMPLIED WARRANTIES OF MERCHANTABILITY AND FITNESS FOR
# A PARTICULAR PURPOSE ARE DISCLAIMED. IN NO EVENT SHALL THE COPYRIGHT
# OWNER OR CONTRIBUTORS BE LIABLE FOR ANY DIRECT, INDIRECT, INCIDENTAL,
# SPECIAL, EXEMPLARY, OR CONSEQUENTIAL DAMAGES (INCLUDING, BUT NOT
# LIMITED TO, PROCUREMENT OF SUBSTITUTE GOODS OR SERVICES; LOSS OF USE,
# DATA, OR PROFITS; OR BUSINESS INTERRUPTION) HOWEVER CAUSED AND ON ANY
# THEORY OF LIABILITY, WHETHER IN CONTRACT, STRICT LIABILITY, OR TORT
# (INCLUDING NEGLIGENCE OR OTHERWISE) ARISING IN ANY WAY OUT OF THE USE
# OF THIS SOFTWARE, EVEN IF ADVISED OF THE POSSIBILITY OF SUCH DAMAGE.


import imp
import logging
import optparse
import os
import re
import signal
import subprocess
import sys
import tempfile
import time
import threading
import utils
import multiprocessing
import errno
import copy
import ast

from os.path import join, dirname, abspath, basename, isdir, exists
from datetime import datetime
from Queue import Queue, Empty

logger = logging.getLogger('testrunner')
skip_regex = re.compile(r'# SKIP\S*\s+(.*)', re.IGNORECASE)

VERBOSE = False


# ---------------------------------------------
# --- P r o g r e s s   I n d i c a t o r s ---
# ---------------------------------------------


class ProgressIndicator(object):

  def __init__(self, cases, flaky_tests_mode):
    self.cases = cases
    self.flaky_tests_mode = flaky_tests_mode
    self.parallel_queue = Queue(len(cases))
    self.sequential_queue = Queue(len(cases))
    for case in cases:
      if case.parallel:
        self.parallel_queue.put_nowait(case)
      else:
        self.sequential_queue.put_nowait(case)
    self.succeeded = 0
    self.remaining = len(cases)
    self.total = len(cases)
    self.failed = [ ]
    self.flaky_failed = [ ]
    self.crashed = 0
    self.lock = threading.Lock()
    self.shutdown_event = threading.Event()

  def PrintFailureHeader(self, test):
    if test.IsNegative():
      negative_marker = '[negative] '
    else:
      negative_marker = ''
    print "=== %(label)s %(negative)s===" % {
      'label': test.GetLabel(),
      'negative': negative_marker
    }
    print "Path: %s" % "/".join(test.path)

  def Run(self, tasks):
    self.Starting()
    threads = []
    # Spawn N-1 threads and then use this thread as the last one.
    # That way -j1 avoids threading altogether which is a nice fallback
    # in case of threading problems.
    for i in xrange(tasks - 1):
      thread = threading.Thread(target=self.RunSingle, args=[True, i + 1])
      threads.append(thread)
      thread.start()
    try:
      self.RunSingle(False, 0)
      # Wait for the remaining threads
      for thread in threads:
        # Use a timeout so that signals (ctrl-c) will be processed.
        thread.join(timeout=10000000)
    except (KeyboardInterrupt, SystemExit), e:
      self.shutdown_event.set()
    except Exception, e:
      # If there's an exception we schedule an interruption for any
      # remaining threads.
      self.shutdown_event.set()
      # ...and then reraise the exception to bail out
      raise
    self.Done()
    return not self.failed

  def RunSingle(self, parallel, thread_id):
    while not self.shutdown_event.is_set():
      try:
        test = self.parallel_queue.get_nowait()
      except Empty:
        if parallel:
          return
        try:
          test = self.sequential_queue.get_nowait()
        except Empty:
          return
      case = test.case
      case.thread_id = thread_id
      self.lock.acquire()
      self.AboutToRun(case)
      self.lock.release()
      try:
        start = datetime.now()
        output = case.Run()
        # SmartOS has a bug that causes unexpected ECONNREFUSED errors.
        # See https://smartos.org/bugview/OS-2767
        # If ECONNREFUSED on SmartOS, retry the test one time.
        if (output.UnexpectedOutput() and
          sys.platform == 'sunos5' and
          'ECONNREFUSED' in output.output.stderr):
            output = case.Run()
            output.diagnostic.append('ECONNREFUSED received, test retried')
        case.duration = (datetime.now() - start)
      except IOError, e:
        return
      if self.shutdown_event.is_set():
        return
      self.lock.acquire()
      if output.UnexpectedOutput():
        if FLAKY in output.test.outcomes and self.flaky_tests_mode == DONTCARE:
          self.flaky_failed.append(output)
        else:
          self.failed.append(output)
          if output.HasCrashed():
            self.crashed += 1
      else:
        self.succeeded += 1
      self.remaining -= 1
      self.HasRun(output)
      self.lock.release()


def EscapeCommand(command):
  parts = []
  for part in command:
    if ' ' in part:
      # Escape spaces.  We may need to escape more characters for this
      # to work properly.
      parts.append('"%s"' % part)
    else:
      parts.append(part)
  return " ".join(parts)


class SimpleProgressIndicator(ProgressIndicator):

  def Starting(self):
    print 'Running %i tests' % len(self.cases)

  def Done(self):
    print
    for failed in self.failed:
      self.PrintFailureHeader(failed.test)
      if failed.output.stderr:
        print "--- stderr ---"
        print failed.output.stderr.strip()
      if failed.output.stdout:
        print "--- stdout ---"
        print failed.output.stdout.strip()
      print "Command: %s" % EscapeCommand(failed.command)
      if failed.HasCrashed():
        print "--- %s ---" % PrintCrashed(failed.output.exit_code)
      if failed.HasTimedOut():
        print "--- TIMEOUT ---"
    if len(self.failed) == 0:
      print "==="
      print "=== All tests succeeded"
      print "==="
    else:
      print
      print "==="
      print "=== %i tests failed" % len(self.failed)
      if self.crashed > 0:
        print "=== %i tests CRASHED" % self.crashed
      print "==="


class VerboseProgressIndicator(SimpleProgressIndicator):

  def AboutToRun(self, case):
    print 'Starting %s...' % case.GetLabel()
    sys.stdout.flush()

  def HasRun(self, output):
    if output.UnexpectedOutput():
      if output.HasCrashed():
        outcome = 'CRASH'
      else:
        outcome = 'FAIL'
    else:
      outcome = 'pass'
    print 'Done running %s: %s' % (output.test.GetLabel(), outcome)


class DotsProgressIndicator(SimpleProgressIndicator):

  def AboutToRun(self, case):
    pass

  def HasRun(self, output):
    total = self.succeeded + len(self.failed)
    if (total > 1) and (total % 50 == 1):
      sys.stdout.write('\n')
    if output.UnexpectedOutput():
      if output.HasCrashed():
        sys.stdout.write('C')
        sys.stdout.flush()
      elif output.HasTimedOut():
        sys.stdout.write('T')
        sys.stdout.flush()
      else:
        sys.stdout.write('F')
        sys.stdout.flush()
    else:
      sys.stdout.write('.')
      sys.stdout.flush()


class TapProgressIndicator(SimpleProgressIndicator):

  def _printDiagnostic(self, traceback, severity):
    logger.info('  severity: %s', severity)
    logger.info('  stack: |-')

    for l in traceback.splitlines():
      logger.info('    ' + l)

  def Starting(self):
    logger.info('TAP version 13')
    logger.info('1..%i' % len(self.cases))
    self._done = 0

  def AboutToRun(self, case):
    pass

  def HasRun(self, output):
    self._done += 1
    self.traceback = ''
    self.severity = 'ok'

    # Print test name as (for example) "parallel/test-assert".  Tests that are
    # scraped from the addons documentation are all named test.js, making it
    # hard to decipher what test is running when only the filename is printed.
    prefix = abspath(join(dirname(__file__), '../test')) + os.sep
    command = output.command[-1]
    command = NormalizePath(command, prefix)

    if output.UnexpectedOutput():
      status_line = 'not ok %i %s' % (self._done, command)
      self.severity = 'fail'
      self.traceback = output.output.stdout + output.output.stderr

      if FLAKY in output.test.outcomes and self.flaky_tests_mode == DONTCARE:
        status_line = status_line + ' # TODO : Fix flaky test'
        self.severity = 'flaky'

      logger.info(status_line)

      if output.HasCrashed():
        self.severity = 'crashed'
        exit_code = output.output.exit_code
        self.traceback = "oh no!\nexit code: " + PrintCrashed(exit_code)

      if output.HasTimedOut():
        self.severity = 'fail'

    else:
      skip = skip_regex.search(output.output.stdout)
      if skip:
        logger.info(
          'ok %i %s # skip %s' % (self._done, command, skip.group(1)))
      else:
        status_line = 'ok %i %s' % (self._done, command)
        if FLAKY in output.test.outcomes:
          status_line = status_line + ' # TODO : Fix flaky test'
        logger.info(status_line)

      if output.diagnostic:
        self.severity = 'ok'
        self.traceback = output.diagnostic


    duration = output.test.duration

    # total_seconds() was added in 2.7
    total_seconds = (duration.microseconds +
      (duration.seconds + duration.days * 24 * 3600) * 10**6) / 10**6

    # duration_ms is measured in seconds and is read as such by TAP parsers.
    # It should read as "duration including ms" rather than "duration in ms"
    logger.info('  ---')
    logger.info('  duration_ms: %d.%d' %
      (total_seconds, duration.microseconds / 1000))
    if self.severity is not 'ok' or self.traceback is not '':
      if output.HasTimedOut():
        self.traceback = 'timeout'
      self._printDiagnostic(self.traceback, self.severity)
    logger.info('  ...')

  def Done(self):
    pass

class DeoptsCheckProgressIndicator(SimpleProgressIndicator):

  def Starting(self):
    pass

  def AboutToRun(self, case):
    pass

  def HasRun(self, output):
    # Print test name as (for example) "parallel/test-assert".  Tests that are
    # scraped from the addons documentation are all named test.js, making it
    # hard to decipher what test is running when only the filename is printed.
    prefix = abspath(join(dirname(__file__), '../test')) + os.sep
    command = output.command[-1]
    command = NormalizePath(command, prefix)

    stdout = output.output.stdout.strip()
    printed_file = False
    for line in stdout.splitlines():
      if (line.startswith("[aborted optimiz") or \
          line.startswith("[disabled optimiz")) and \
         ("because:" in line or "reason:" in line):
        if not printed_file:
          printed_file = True
          print '==== %s ====' % command
          self.failed.append(output)
        print '  %s' % line

  def Done(self):
    pass


class CompactProgressIndicator(ProgressIndicator):

  def __init__(self, cases, flaky_tests_mode, templates):
    super(CompactProgressIndicator, self).__init__(cases, flaky_tests_mode)
    self.templates = templates
    self.last_status_length = 0
    self.start_time = time.time()

  def Starting(self):
    pass

  def Done(self):
    self.PrintProgress('Done')

  def AboutToRun(self, case):
    self.PrintProgress(case.GetLabel())

  def HasRun(self, output):
    if output.UnexpectedOutput():
      self.ClearLine(self.last_status_length)
      self.PrintFailureHeader(output.test)
      stdout = output.output.stdout.strip()
      if len(stdout):
        print self.templates['stdout'] % stdout
      stderr = output.output.stderr.strip()
      if len(stderr):
        print self.templates['stderr'] % stderr
      print "Command: %s" % EscapeCommand(output.command)
      if output.HasCrashed():
        print "--- %s ---" % PrintCrashed(output.output.exit_code)
      if output.HasTimedOut():
        print "--- TIMEOUT ---"

  def Truncate(self, str, length):
    if length and (len(str) > (length - 3)):
      return str[:(length-3)] + "..."
    else:
      return str

  def PrintProgress(self, name):
    self.ClearLine(self.last_status_length)
    elapsed = time.time() - self.start_time
    status = self.templates['status_line'] % {
      'passed': self.succeeded,
      'remaining': (((self.total - self.remaining) * 100) // self.total),
      'failed': len(self.failed),
      'test': name,
      'mins': int(elapsed) / 60,
      'secs': int(elapsed) % 60
    }
    status = self.Truncate(status, 78)
    self.last_status_length = len(status)
    print status,
    sys.stdout.flush()


class ColorProgressIndicator(CompactProgressIndicator):

  def __init__(self, cases, flaky_tests_mode):
    templates = {
      'status_line': "[%(mins)02i:%(secs)02i|\033[34m%%%(remaining) 4d\033[0m|\033[32m+%(passed) 4d\033[0m|\033[31m-%(failed) 4d\033[0m]: %(test)s",
      'stdout': "\033[1m%s\033[0m",
      'stderr': "\033[31m%s\033[0m",
    }
    super(ColorProgressIndicator, self).__init__(cases, flaky_tests_mode, templates)

  def ClearLine(self, last_line_length):
    print "\033[1K\r",


class MonochromeProgressIndicator(CompactProgressIndicator):

  def __init__(self, cases, flaky_tests_mode):
    templates = {
      'status_line': "[%(mins)02i:%(secs)02i|%%%(remaining) 4d|+%(passed) 4d|-%(failed) 4d]: %(test)s",
      'stdout': '%s',
      'stderr': '%s',
      'clear': lambda last_line_length: ("\r" + (" " * last_line_length) + "\r"),
      'max_length': 78
    }
    super(MonochromeProgressIndicator, self).__init__(cases, flaky_tests_mode, templates)

  def ClearLine(self, last_line_length):
    print ("\r" + (" " * last_line_length) + "\r"),


PROGRESS_INDICATORS = {
  'verbose': VerboseProgressIndicator,
  'dots': DotsProgressIndicator,
  'color': ColorProgressIndicator,
  'tap': TapProgressIndicator,
  'mono': MonochromeProgressIndicator,
  'deopts': DeoptsCheckProgressIndicator
}


# -------------------------
# --- F r a m e w o r k ---
# -------------------------


class CommandOutput(object):

  def __init__(self, exit_code, timed_out, stdout, stderr):
    self.exit_code = exit_code
    self.timed_out = timed_out
    self.stdout = stdout
    self.stderr = stderr
    self.failed = None


class TestCase(object):

  def __init__(self, context, path, arch, mode):
    self.path = path
    self.context = context
    self.duration = None
    self.arch = arch
    self.mode = mode
    self.parallel = False
    self.disable_core_files = False
    self.thread_id = 0

  def IsNegative(self):
    return self.context.expect_fail

  def CompareTime(self, other):
    return cmp(other.duration, self.duration)

  def DidFail(self, output):
    if output.failed is None:
      output.failed = self.IsFailureOutput(output)
    return output.failed

  def IsFailureOutput(self, output):
    return output.exit_code != 0

  def GetSource(self):
    return "(no source available)"

  def RunCommand(self, command, env):
    full_command = self.context.processor(command)
    output = Execute(full_command,
                     self.context,
                     self.context.GetTimeout(self.mode),
                     env,
                     disable_core_files = self.disable_core_files)
    self.Cleanup()
    return TestOutput(self,
                      full_command,
                      output,
                      self.context.store_unexpected_output)

  def BeforeRun(self):
    pass

  def AfterRun(self, result):
    pass

  def Run(self):
    self.BeforeRun()

    try:
      result = self.RunCommand(self.GetCommand(), {
        "TEST_THREAD_ID": "%d" % self.thread_id
      })
    finally:
      # Tests can leave the tty in non-blocking mode. If the test runner
      # tries to print to stdout/stderr after that and the tty buffer is
      # full, it'll die with a EAGAIN OSError. Ergo, put the tty back in
      # blocking mode before proceeding.
      if sys.platform != 'win32':
        from fcntl import fcntl, F_GETFL, F_SETFL
        from os import O_NONBLOCK
        for fd in 0,1,2: fcntl(fd, F_SETFL, ~O_NONBLOCK & fcntl(fd, F_GETFL))

    self.AfterRun(result)
    return result

  def Cleanup(self):
    return


class TestOutput(object):

  def __init__(self, test, command, output, store_unexpected_output):
    self.test = test
    self.command = command
    self.output = output
    self.store_unexpected_output = store_unexpected_output
    self.diagnostic = []

  def UnexpectedOutput(self):
    if self.HasCrashed():
      outcome = CRASH
    elif self.HasTimedOut():
      outcome = TIMEOUT
    elif self.HasFailed():
      outcome = FAIL
    else:
      outcome = PASS
    return not outcome in self.test.outcomes

  def HasCrashed(self):
    if utils.IsWindows():
      return 0x80000000 & self.output.exit_code and not (0x3FFFFF00 & self.output.exit_code)
    else:
      # Timed out tests will have exit_code -signal.SIGTERM.
      if self.output.timed_out:
        return False
      return self.output.exit_code < 0 and \
             self.output.exit_code != -signal.SIGABRT

  def HasTimedOut(self):
    return self.output.timed_out;

  def HasFailed(self):
    execution_failed = self.test.DidFail(self.output)
    if self.test.IsNegative():
      return not execution_failed
    else:
      return execution_failed


def KillProcessWithID(pid, signal_to_send=signal.SIGTERM):
  if utils.IsWindows():
    os.popen('taskkill /T /F /PID %d' % pid)
  else:
    os.kill(pid, signal_to_send)


MAX_SLEEP_TIME = 0.1
INITIAL_SLEEP_TIME = 0.0001
SLEEP_TIME_FACTOR = 1.25

SEM_INVALID_VALUE = -1
SEM_NOGPFAULTERRORBOX = 0x0002 # Microsoft Platform SDK WinBase.h

def Win32SetErrorMode(mode):
  prev_error_mode = SEM_INVALID_VALUE
  try:
    import ctypes
    prev_error_mode = ctypes.windll.kernel32.SetErrorMode(mode);
  except ImportError:
    pass
  return prev_error_mode


def KillTimedOutProcess(context, pid):
  signal_to_send = signal.SIGTERM
  if context.abort_on_timeout:
    # Using SIGABRT here allows the OS to generate a core dump that can be
    # looked at post-mortem, which helps for investigating failures that are
    # difficult to reproduce.
    signal_to_send = signal.SIGABRT
  KillProcessWithID(pid, signal_to_send)


def RunProcess(context, timeout, args, **rest):
  if context.verbose: print "#", " ".join(args)
  popen_args = args
  prev_error_mode = SEM_INVALID_VALUE;
  if utils.IsWindows():
    if context.suppress_dialogs:
      # Try to change the error mode to avoid dialogs on fatal errors. Don't
      # touch any existing error mode flags by merging the existing error mode.
      # See http://blogs.msdn.com/oldnewthing/archive/2004/07/27/198410.aspx.
      error_mode = SEM_NOGPFAULTERRORBOX;
      prev_error_mode = Win32SetErrorMode(error_mode);
      Win32SetErrorMode(error_mode | prev_error_mode);

  faketty = rest.pop('faketty', False)
  pty_out = rest.pop('pty_out')

  process = subprocess.Popen(
    args = popen_args,
    **rest
  )
  if faketty:
    os.close(rest['stdout'])
  if utils.IsWindows() and context.suppress_dialogs and prev_error_mode != SEM_INVALID_VALUE:
    Win32SetErrorMode(prev_error_mode)
  # Compute the end time - if the process crosses this limit we
  # consider it timed out.
  if timeout is None: end_time = None
  else: end_time = time.time() + timeout
  timed_out = False
  # Repeatedly check the exit code from the process in a
  # loop and keep track of whether or not it times out.
  exit_code = None
  sleep_time = INITIAL_SLEEP_TIME
  output = ''
  if faketty:
    while True:
      if time.time() >= end_time:
        # Kill the process and wait for it to exit.
        KillTimedOutProcess(context, process.pid)
        exit_code = process.wait()
        timed_out = True
        break

      # source: http://stackoverflow.com/a/12471855/1903116
      # related: http://stackoverflow.com/q/11165521/1903116
      try:
        data = os.read(pty_out, 9999)
      except OSError as e:
        if e.errno != errno.EIO:
          raise
        break # EIO means EOF on some systems
      else:
        if not data: # EOF
          break
        output += data

  while exit_code is None:
    if (not end_time is None) and (time.time() >= end_time):
      # Kill the process and wait for it to exit.
      KillTimedOutProcess(context, process.pid)
      exit_code = process.wait()
      timed_out = True
    else:
      exit_code = process.poll()
      time.sleep(sleep_time)
      sleep_time = sleep_time * SLEEP_TIME_FACTOR
      if sleep_time > MAX_SLEEP_TIME:
        sleep_time = MAX_SLEEP_TIME
  return (process, exit_code, timed_out, output)


def PrintError(str):
  sys.stderr.write(str)
  sys.stderr.write('\n')


def CheckedUnlink(name):
  while True:
    try:
      os.unlink(name)
    except OSError, e:
      # On Windows unlink() fails if another process (typically a virus scanner
      # or the indexing service) has the file open. Those processes keep a
      # file open for a short time only, so yield and try again; it'll succeed.
      if sys.platform == 'win32' and e.errno == errno.EACCES:
        time.sleep(0)
        continue
      PrintError("os.unlink() " + str(e))
    break

def Execute(args, context, timeout=None, env={}, faketty=False, disable_core_files=False):
  if faketty:
    import pty
    (out_master, fd_out) = pty.openpty()
    fd_in = fd_err = fd_out
    pty_out = out_master
  else:
    (fd_out, outname) = tempfile.mkstemp()
    (fd_err, errname) = tempfile.mkstemp()
    fd_in = 0
    pty_out = None

  env_copy = os.environ.copy()

  # Remove NODE_PATH
  if "NODE_PATH" in env_copy:
    del env_copy["NODE_PATH"]

  # Extend environment
  for key, value in env.iteritems():
    env_copy[key] = value

  preexec_fn = None

  if disable_core_files and not utils.IsWindows():
    def disableCoreFiles():
      import resource
      resource.setrlimit(resource.RLIMIT_CORE, (0,0))
    preexec_fn = disableCoreFiles

  (process, exit_code, timed_out, output) = RunProcess(
    context,
    timeout,
    args = args,
    stdin = fd_in,
    stdout = fd_out,
    stderr = fd_err,
    env = env_copy,
    faketty = faketty,
    pty_out = pty_out,
    preexec_fn = preexec_fn
  )
  if faketty:
    os.close(out_master)
    errors = ''
  else:
    os.close(fd_out)
    os.close(fd_err)
    output = file(outname).read()
    errors = file(errname).read()
    CheckedUnlink(outname)
    CheckedUnlink(errname)

  return CommandOutput(exit_code, timed_out, output, errors)


def CarCdr(path):
  if len(path) == 0:
    return (None, [ ])
  else:
    return (path[0], path[1:])


class TestConfiguration(object):

  def __init__(self, context, root):
    self.context = context
    self.root = root

  def Contains(self, path, file):
    if len(path) > len(file):
      return False
    for i in xrange(len(path)):
      if not path[i].match(NormalizePath(file[i])):
        return False
    return True

  def GetTestStatus(self, sections, defs):
    pass


class TestSuite(object):

  def __init__(self, name):
    self.name = name

  def GetName(self):
    return self.name


class TestRepository(TestSuite):

  def __init__(self, path):
    normalized_path = abspath(path)
    super(TestRepository, self).__init__(basename(normalized_path))
    self.path = normalized_path
    self.is_loaded = False
    self.config = None

  def GetConfiguration(self, context):
    if self.is_loaded:
      return self.config
    self.is_loaded = True
    file = None
    try:
      (file, pathname, description) = imp.find_module('testcfg', [ self.path ])
      module = imp.load_module('testcfg', file, pathname, description)
      self.config = module.GetConfiguration(context, self.path)
      if hasattr(self.config, 'additional_flags'):
        self.config.additional_flags += context.node_args
      else:
        self.config.additional_flags = context.node_args
    finally:
      if file:
        file.close()
    return self.config

  def GetBuildRequirements(self, path, context):
    return self.GetConfiguration(context).GetBuildRequirements()

  def AddTestsToList(self, result, current_path, path, context, arch, mode, jsEngine):
    tests = self.GetConfiguration(context).ListTests(current_path, path,
                                                       arch, mode, jsEngine)
    result += tests
    for i in range(1, context.repeat):
      result += copy.deepcopy(tests)

  def GetTestStatus(self, context, sections, defs):
    self.GetConfiguration(context).GetTestStatus(sections, defs)


class LiteralTestSuite(TestSuite):

  def __init__(self, tests):
    super(LiteralTestSuite, self).__init__('root')
    self.tests = tests

  def GetBuildRequirements(self, path, context):
    (name, rest) = CarCdr(path)
    result = [ ]
    for test in self.tests:
      if not name or name.match(test.GetName()):
        result += test.GetBuildRequirements(rest, context)
    return result

  def ListTests(self, current_path, path, context, arch, mode, jsEngine):
    (name, rest) = CarCdr(path)
    result = [ ]
    for test in self.tests:
      test_name = test.GetName()
      if not name or name.match(test_name):
        full_path = current_path + [test_name]
        test.AddTestsToList(result, full_path, path, context, arch, mode, jsEngine)
    result.sort(cmp=lambda a, b: cmp(a.GetName(), b.GetName()))
    return result

  def GetTestStatus(self, context, sections, defs):
    for test in self.tests:
      test.GetTestStatus(context, sections, defs)


TIMEOUT_SCALEFACTOR = {
    'armv6' : { 'debug' : 12, 'release' : 3 },  # The ARM buildbots are slow.
    'arm'   : { 'debug' :  8, 'release' : 2 },
    'ia32'  : { 'debug' :  4, 'release' : 1 },
    'ppc'   : { 'debug' :  4, 'release' : 1 },
    's390'  : { 'debug' :  4, 'release' : 1 } }


class Context(object):

  def __init__(self, workspace, buildspace, verbose, vm, args, expect_fail,
               timeout, processor, suppress_dialogs,
               store_unexpected_output, repeat, abort_on_timeout):
    self.workspace = workspace
    self.buildspace = buildspace
    self.verbose = verbose
    self.node_args = args
    self.expect_fail = expect_fail
    self.timeout = timeout
    self.processor = processor
    self.suppress_dialogs = suppress_dialogs
    self.store_unexpected_output = store_unexpected_output
    self.repeat = repeat
    self.abort_on_timeout = abort_on_timeout
    self.v8_enable_inspector = True

  def GetVm(self, arch, mode):
    if arch == 'none':
      name = 'out/Debug/node' if mode == 'debug' else 'out/Release/node'
    else:
      name = 'out/%s.%s/node' % (arch, mode)

    # Currently GYP does not support output_dir for MSVS.
    # http://code.google.com/p/gyp/issues/detail?id=40
    # It will put the builds into Release/node.exe or Debug/node.exe
    if utils.IsWindows():
      if not exists(name + '.exe'):
        name = name.replace('out/', '')
      name = os.path.abspath(name + '.exe')

    if not exists(name):
      raise ValueError('Could not find executable. Should be ' + name)

    return name

  def GetTimeout(self, mode):
    return self.timeout * TIMEOUT_SCALEFACTOR[ARCH_GUESS or 'ia32'][mode]


def RunTestCases(cases_to_run, progress, tasks, flaky_tests_mode):
  progress = PROGRESS_INDICATORS[progress](cases_to_run, flaky_tests_mode)
  return progress.Run(tasks)

# -------------------------------------------
# --- T e s t   C o n f i g u r a t i o n ---
# -------------------------------------------


SKIP = 'skip'
FAIL = 'fail'
PASS = 'pass'
OKAY = 'okay'
TIMEOUT = 'timeout'
CRASH = 'crash'
SLOW = 'slow'
FLAKY = 'flaky'
DONTCARE = 'dontcare'

class Expression(object):
  pass


class Constant(Expression):

  def __init__(self, value):
    self.value = value

  def Evaluate(self, env, defs):
    return self.value


class Variable(Expression):

  def __init__(self, name):
    self.name = name

  def GetOutcomes(self, env, defs):
    if self.name in env: return ListSet([env[self.name]])
    else: return Nothing()


class Outcome(Expression):

  def __init__(self, name):
    self.name = name

  def GetOutcomes(self, env, defs):
    if self.name in defs:
      return defs[self.name].GetOutcomes(env, defs)
    else:
      return ListSet([self.name])


class Set(object):
  pass


class ListSet(Set):

  def __init__(self, elms):
    self.elms = elms

  def __str__(self):
    return "ListSet%s" % str(self.elms)

  def Intersect(self, that):
    if not isinstance(that, ListSet):
      return that.Intersect(self)
    return ListSet([ x for x in self.elms if x in that.elms ])

  def Union(self, that):
    if not isinstance(that, ListSet):
      return that.Union(self)
    return ListSet(self.elms + [ x for x in that.elms if x not in self.elms ])

  def IsEmpty(self):
    return len(self.elms) == 0


class Nothing(Set):

  def Intersect(self, that):
    return self

  def Union(self, that):
    return that

  def IsEmpty(self):
    return True


class Operation(Expression):

  def __init__(self, left, op, right):
    self.left = left
    self.op = op
    self.right = right

  def Evaluate(self, env, defs):
    if self.op == '||' or self.op == ',':
      return self.left.Evaluate(env, defs) or self.right.Evaluate(env, defs)
    elif self.op == 'if':
      return False
    elif self.op == '==':
      inter = self.left.GetOutcomes(env, defs).Intersect(self.right.GetOutcomes(env, defs))
      return not inter.IsEmpty()
    else:
      assert self.op == '&&'
      return self.left.Evaluate(env, defs) and self.right.Evaluate(env, defs)

  def GetOutcomes(self, env, defs):
    if self.op == '||' or self.op == ',':
      return self.left.GetOutcomes(env, defs).Union(self.right.GetOutcomes(env, defs))
    elif self.op == 'if':
      if self.right.Evaluate(env, defs): return self.left.GetOutcomes(env, defs)
      else: return Nothing()
    else:
      assert self.op == '&&'
      return self.left.GetOutcomes(env, defs).Intersect(self.right.GetOutcomes(env, defs))


def IsAlpha(str):
  for char in str:
    if not (char.isalpha() or char.isdigit() or char == '_'):
      return False
  return True


class Tokenizer(object):
  """A simple string tokenizer that chops expressions into variables,
  parens and operators"""

  def __init__(self, expr):
    self.index = 0
    self.expr = expr
    self.length = len(expr)
    self.tokens = None

  def Current(self, length = 1):
    if not self.HasMore(length): return ""
    return self.expr[self.index:self.index+length]

  def HasMore(self, length = 1):
    return self.index < self.length + (length - 1)

  def Advance(self, count = 1):
    self.index = self.index + count

  def AddToken(self, token):
    self.tokens.append(token)

  def SkipSpaces(self):
    while self.HasMore() and self.Current().isspace():
      self.Advance()

  def Tokenize(self):
    self.tokens = [ ]
    while self.HasMore():
      self.SkipSpaces()
      if not self.HasMore():
        return None
      if self.Current() == '(':
        self.AddToken('(')
        self.Advance()
      elif self.Current() == ')':
        self.AddToken(')')
        self.Advance()
      elif self.Current() == '$':
        self.AddToken('$')
        self.Advance()
      elif self.Current() == ',':
        self.AddToken(',')
        self.Advance()
      elif IsAlpha(self.Current()):
        buf = ""
        while self.HasMore() and IsAlpha(self.Current()):
          buf += self.Current()
          self.Advance()
        self.AddToken(buf)
      elif self.Current(2) == '&&':
        self.AddToken('&&')
        self.Advance(2)
      elif self.Current(2) == '||':
        self.AddToken('||')
        self.Advance(2)
      elif self.Current(2) == '==':
        self.AddToken('==')
        self.Advance(2)
      else:
        return None
    return self.tokens


class Scanner(object):
  """A simple scanner that can serve out tokens from a given list"""

  def __init__(self, tokens):
    self.tokens = tokens
    self.length = len(tokens)
    self.index = 0

  def HasMore(self):
    return self.index < self.length

  def Current(self):
    return self.tokens[self.index]

  def Advance(self):
    self.index = self.index + 1


def ParseAtomicExpression(scan):
  if scan.Current() == "true":
    scan.Advance()
    return Constant(True)
  elif scan.Current() == "false":
    scan.Advance()
    return Constant(False)
  elif IsAlpha(scan.Current()):
    name = scan.Current()
    scan.Advance()
    return Outcome(name.lower())
  elif scan.Current() == '$':
    scan.Advance()
    if not IsAlpha(scan.Current()):
      return None
    name = scan.Current()
    scan.Advance()
    return Variable(name.lower())
  elif scan.Current() == '(':
    scan.Advance()
    result = ParseLogicalExpression(scan)
    if (not result) or (scan.Current() != ')'):
      return None
    scan.Advance()
    return result
  else:
    return None


BINARIES = ['==']
def ParseOperatorExpression(scan):
  left = ParseAtomicExpression(scan)
  if not left: return None
  while scan.HasMore() and (scan.Current() in BINARIES):
    op = scan.Current()
    scan.Advance()
    right = ParseOperatorExpression(scan)
    if not right:
      return None
    left = Operation(left, op, right)
  return left


def ParseConditionalExpression(scan):
  left = ParseOperatorExpression(scan)
  if not left: return None
  while scan.HasMore() and (scan.Current() == 'if'):
    scan.Advance()
    right = ParseOperatorExpression(scan)
    if not right:
      return None
    left=  Operation(left, 'if', right)
  return left


LOGICALS = ["&&", "||", ","]
def ParseLogicalExpression(scan):
  left = ParseConditionalExpression(scan)
  if not left: return None
  while scan.HasMore() and (scan.Current() in LOGICALS):
    op = scan.Current()
    scan.Advance()
    right = ParseConditionalExpression(scan)
    if not right:
      return None
    left = Operation(left, op, right)
  return left


def ParseCondition(expr):
  """Parses a logical expression into an Expression object"""
  tokens = Tokenizer(expr).Tokenize()
  if not tokens:
    print "Malformed expression: '%s'" % expr
    return None
  scan = Scanner(tokens)
  ast = ParseLogicalExpression(scan)
  if not ast:
    print "Malformed expression: '%s'" % expr
    return None
  if scan.HasMore():
    print "Malformed expression: '%s'" % expr
    return None
  return ast


class ClassifiedTest(object):

  def __init__(self, case, outcomes):
    self.case = case
    self.outcomes = outcomes
    self.parallel = self.case.parallel
    self.disable_core_files = self.case.disable_core_files


class Configuration(object):
  """The parsed contents of a configuration file"""

  def __init__(self, sections, defs):
    self.sections = sections
    self.defs = defs

  def ClassifyTests(self, cases, env):
    sections = [s for s in self.sections if s.condition.Evaluate(env, self.defs)]
    all_rules = reduce(list.__add__, [s.rules for s in sections], [])
    unused_rules = set(all_rules)
    result = [ ]
    all_outcomes = set([])
    for case in cases:
      matches = [ r for r in all_rules if r.Contains(case.path) ]
      outcomes = set([])
      for rule in matches:
        outcomes = outcomes.union(rule.GetOutcomes(env, self.defs))
        unused_rules.discard(rule)
      if not outcomes:
        outcomes = [PASS]
      case.outcomes = outcomes
      all_outcomes = all_outcomes.union(outcomes)
      result.append(ClassifiedTest(case, outcomes))
    return (result, list(unused_rules), all_outcomes)


class Section(object):
  """A section of the configuration file.  Sections are enabled or
  disabled prior to running the tests, based on their conditions"""

  def __init__(self, condition):
    self.condition = condition
    self.rules = [ ]

  def AddRule(self, rule):
    self.rules.append(rule)


class Rule(object):
  """A single rule that specifies the expected outcome for a single
  test."""

  def __init__(self, raw_path, path, value):
    self.raw_path = raw_path
    self.path = path
    self.value = value

  def GetOutcomes(self, env, defs):
    set = self.value.GetOutcomes(env, defs)
    assert isinstance(set, ListSet)
    return set.elms

  def Contains(self, path):
    if len(self.path) > len(path):
      return False
    for i in xrange(len(self.path)):
      if not self.path[i].match(path[i]):
        return False
    return True


HEADER_PATTERN = re.compile(r'\[([^]]+)\]')
RULE_PATTERN = re.compile(r'\s*([^: ]*)\s*:(.*)')
DEF_PATTERN = re.compile(r'^def\s*(\w+)\s*=(.*)$')
PREFIX_PATTERN = re.compile(r'^\s*prefix\s+([\w\_\.\-\/]+)$')


def ReadConfigurationInto(path, sections, defs):
  current_section = Section(Constant(True))
  sections.append(current_section)
  prefix = []
  for line in utils.ReadLinesFrom(path):
    header_match = HEADER_PATTERN.match(line)
    if header_match:
      condition_str = header_match.group(1).strip()
      condition = ParseCondition(condition_str)
      new_section = Section(condition)
      sections.append(new_section)
      current_section = new_section
      continue
    rule_match = RULE_PATTERN.match(line)
    if rule_match:
      path = prefix + SplitPath(rule_match.group(1).strip())
      value_str = rule_match.group(2).strip()
      value = ParseCondition(value_str)
      if not value:
        return False
      current_section.AddRule(Rule(rule_match.group(1), path, value))
      continue
    def_match = DEF_PATTERN.match(line)
    if def_match:
      name = def_match.group(1).lower()
      value = ParseCondition(def_match.group(2).strip())
      if not value:
        return False
      defs[name] = value
      continue
    prefix_match = PREFIX_PATTERN.match(line)
    if prefix_match:
      prefix = SplitPath(prefix_match.group(1).strip())
      continue
    raise Exception("Malformed line: '%s'." % line)


# ---------------
# --- M a i n ---
# ---------------


ARCH_GUESS = utils.GuessArchitecture()


def BuildOptions():
  result = optparse.OptionParser()
  result.add_option("-m", "--mode", help="The test modes in which to run (comma-separated)",
      default='release')
  result.add_option("-v", "--verbose", help="Verbose output",
      default=False, action="store_true")
  result.add_option('--logfile', dest='logfile',
      help='write test output to file. NOTE: this only applies the tap progress indicator')
  result.add_option("-p", "--progress",
      help="The style of progress indicator (verbose, dots, color, mono, tap)",
      choices=PROGRESS_INDICATORS.keys(), default="mono")
  result.add_option("--report", help="Print a summary of the tests to be run",
      default=False, action="store_true")
  result.add_option("-s", "--suite", help="A test suite",
      default=[], action="append")
  result.add_option("-t", "--timeout", help="Timeout in seconds",
      default=120, type="int")
  result.add_option("--arch", help='The architecture to run tests for',
      default='none')
  result.add_option("--snapshot", help="Run the tests with snapshot turned on",
      default=False, action="store_true")
  result.add_option("--special-command", default=None)
  result.add_option("--node-args", dest="node_args", help="Args to pass through to Node",
      default=[], action="append")
  result.add_option("--expect-fail", dest="expect_fail",
      help="Expect test cases to fail", default=False, action="store_true")
  result.add_option("--valgrind", help="Run tests through valgrind",
      default=False, action="store_true")
  result.add_option("--check-deopts", help="Check tests for permanent deoptimizations",
      default=False, action="store_true")
  result.add_option("--cat", help="Print the source of the tests",
      default=False, action="store_true")
  result.add_option("--flaky-tests",
      help="Regard tests marked as flaky (run|skip|dontcare)",
      default="run")
  result.add_option("--warn-unused", help="Report unused rules",
      default=False, action="store_true")
  result.add_option("-j", help="The number of parallel tasks to run",
      default=1, type="int")
  result.add_option("-J", help="Run tasks in parallel on all cores",
      default=False, action="store_true")
  result.add_option("--time", help="Print timing information after running",
      default=False, action="store_true")
  result.add_option("--suppress-dialogs", help="Suppress Windows dialogs for crashing tests",
        dest="suppress_dialogs", default=True, action="store_true")
  result.add_option("--no-suppress-dialogs", help="Display Windows dialogs for crashing tests",
        dest="suppress_dialogs", action="store_false")
  result.add_option("--shell", help="Path to V8 shell", default="shell")
  result.add_option("--store-unexpected-output",
      help="Store the temporary JS files from tests that fails",
      dest="store_unexpected_output", default=True, action="store_true")
  result.add_option("--no-store-unexpected-output",
      help="Deletes the temporary JS files from tests that fails",
      dest="store_unexpected_output", action="store_false")
  result.add_option("-r", "--run",
      help="Divide the tests in m groups (interleaved) and run tests from group n (--run=n,m with n < m)",
      default="")
  result.add_option('--temp-dir',
      help='Optional path to change directory used for tests', default=False)
  result.add_option('--repeat',
      help='Number of times to repeat given tests',
      default=1, type="int")
  result.add_option('--abort-on-timeout',
      help='Send SIGABRT instead of SIGTERM to kill processes that time out',
      default=False, action="store_true", dest="abort_on_timeout")
  result.add_option("--type",
      help="Type of build (simple, fips)",
      default=None)
  return result


def ProcessOptions(options):
  global VERBOSE
  VERBOSE = options.verbose
  options.arch = options.arch.split(',')
  options.mode = options.mode.split(',')
  options.run = options.run.split(',')
  if options.run == [""]:
    options.run = None
  elif len(options.run) != 2:
    print "The run argument must be two comma-separated integers."
    return False
  else:
    try:
      options.run = map(int, options.run)
    except ValueError:
      print "Could not parse the integers from the run argument."
      return False
    if options.run[0] < 0 or options.run[1] < 0:
      print "The run argument cannot have negative integers."
      return False
    if options.run[0] >= options.run[1]:
      print "The test group to run (n) must be smaller than number of groups (m)."
      return False
  if options.J:
    # inherit JOBS from environment if provided. some virtualised systems
    # tends to exaggerate the number of available cpus/cores.
    cores = os.environ.get('JOBS')
    options.j = int(cores) if cores is not None else multiprocessing.cpu_count()
  if options.flaky_tests not in ["run", "skip", "dontcare"]:
    print "Unknown flaky-tests mode %s" % options.flaky_tests
    return False
  return True


REPORT_TEMPLATE = """\
Total: %(total)i tests
 * %(skipped)4d tests will be skipped
 * %(pass)4d tests are expected to pass
 * %(fail_ok)4d tests are expected to fail that we won't fix
 * %(fail)4d tests are expected to fail that we should fix\
"""

def PrintReport(cases):
  def IsFailOk(o):
    return (len(o) == 2) and (FAIL in o) and (OKAY in o)
  unskipped = [c for c in cases if not SKIP in c.outcomes]
  print REPORT_TEMPLATE % {
    'total': len(cases),
    'skipped': len(cases) - len(unskipped),
    'pass': len([t for t in unskipped if list(t.outcomes) == [PASS]]),
    'fail_ok': len([t for t in unskipped if IsFailOk(t.outcomes)]),
    'fail': len([t for t in unskipped if list(t.outcomes) == [FAIL]])
  }


class Pattern(object):

  def __init__(self, pattern):
    self.pattern = pattern
    self.compiled = None

  def match(self, str):
    if not self.compiled:
      pattern = "^" + self.pattern.replace('*', '.*') + "$"
      self.compiled = re.compile(pattern)
    return self.compiled.match(str)

  def __str__(self):
    return self.pattern


def SplitPath(s):
  stripped = [ c.strip() for c in s.split('/') ]
  return [ Pattern(s) for s in stripped if len(s) > 0 ]

def NormalizePath(path, prefix='test/'):
  # strip the extra path information of the specified test
  prefix = prefix.replace('\\', '/')
  path = path.replace('\\', '/')
  if path.startswith(prefix):
    path = path[len(prefix):]
  if path.endswith('.js'):
    path = path[:-3]
  elif path.endswith('.mjs'):
    path = path[:-4]
  return path

def GetSpecialCommandProcessor(value):
  if (not value) or (value.find('@') == -1):
    def ExpandCommand(args):
      return args
    return ExpandCommand
  else:
    pos = value.find('@')
    import urllib
    prefix = urllib.unquote(value[:pos]).split()
    suffix = urllib.unquote(value[pos+1:]).split()
    def ExpandCommand(args):
      return prefix + args + suffix
    return ExpandCommand

def GetSuites(test_root):
  def IsSuite(path):
    return isdir(path) and exists(join(path, 'testcfg.py'))
  return [ f for f in os.listdir(test_root) if IsSuite(join(test_root, f)) ]


def FormatTime(d):
  millis = round(d * 1000) % 1000
  return time.strftime("%M:%S.", time.gmtime(d)) + ("%03i" % millis)


def PrintCrashed(code):
  if utils.IsWindows():
    return "CRASHED"
  else:
    return "CRASHED (Signal: %d)" % -code


# these suites represent special cases that should not be run as part of the
# default JavaScript test-run, e.g., internet/ requires a network connection,
# addons/ requires compilation.
IGNORED_SUITES = [
  'addons',
  'addons-napi',
  'doctool',
  'gc',
  'internet',
  'pummel',
  'test-known-issues',
  'tick-processor',
  'timers'
]


def ArgsToTestPaths(test_root, args, suites):
  if len(args) == 0 or 'default' in args:
    def_suites = filter(lambda s: s not in IGNORED_SUITES, suites)
    args = filter(lambda a: a != 'default', args) + def_suites
  subsystem_regex = re.compile(r'^[a-zA-Z-]*$')
  check = lambda arg: subsystem_regex.match(arg) and (arg not in suites)
  mapped_args = ["*/test*-%s-*" % arg if check(arg) else arg for arg in args]
  paths = [SplitPath(NormalizePath(a)) for a in mapped_args]
  return paths


def get_env_type(vm, options_type, context):
  if options_type is not None:
    env_type = options_type
  else:
    # 'simple' is the default value for 'env_type'.
    env_type = 'simple'
    ssl_ver = Execute([vm, '-p', 'process.versions.openssl'], context).stdout
    if 'fips' in ssl_ver:
      env_type = 'fips'
  return env_type


def Main():
  parser = BuildOptions()
  (options, args) = parser.parse_args()
  if not ProcessOptions(options):
    parser.print_help()
    return 1

  ch = logging.StreamHandler(sys.stdout)
  logger.addHandler(ch)
  logger.setLevel(logging.INFO)
  if options.logfile:
    fh = logging.FileHandler(options.logfile, mode='wb')
    logger.addHandler(fh)

  workspace = abspath(join(dirname(sys.argv[0]), '..'))
  test_root = join(workspace, 'test')
  suites = GetSuites(test_root)
  repositories = [TestRepository(join(workspace, 'test', name)) for name in suites]
  repositories += [TestRepository(a) for a in options.suite]

  root = LiteralTestSuite(repositories)
  paths = ArgsToTestPaths(test_root, args, suites)

  # Check for --valgrind option. If enabled, we overwrite the special
  # command flag with a command that uses the run-valgrind.py script.
  if options.valgrind:
    run_valgrind = join(workspace, "tools", "run-valgrind.py")
    options.special_command = "python -u " + run_valgrind + " @"

  if options.check_deopts:
    options.node_args.append("--trace-opt")
    options.node_args.append("--trace-file-names")
    # --always-opt is needed because many tests do not run long enough for the
    # optimizer to kick in, so this flag will force it to run.
    options.node_args.append("--always-opt")
    options.progress = "deopts"

  shell = abspath(options.shell)
  buildspace = dirname(shell)

  processor = GetSpecialCommandProcessor(options.special_command)
  context = Context(workspace,
                    buildspace,
                    VERBOSE,
                    shell,
                    options.node_args,
                    options.expect_fail,
                    options.timeout,
                    processor,
                    options.suppress_dialogs,
                    options.store_unexpected_output,
                    options.repeat,
                    options.abort_on_timeout)

  # Get status for tests
  sections = [ ]
  defs = { }
  root.GetTestStatus(context, sections, defs)
  config = Configuration(sections, defs)

  # List the tests
  all_cases = [ ]
  all_unused = [ ]
  unclassified_tests = [ ]
  globally_unused_rules = None
  for path in paths:
    for arch in options.arch:
      for mode in options.mode:
        vm = context.GetVm(arch, mode)
        if not exists(vm):
          print "Can't find shell executable: '%s'" % vm
          continue
        archEngineContext = Execute([vm, "-p", "process.arch"], context)
        vmArch = archEngineContext.stdout.rstrip()
        if archEngineContext.exit_code != 0 or vmArch == "undefined":
          print "Can't determine the arch of: '%s'" % vm
          print archEngineContext.stderr.rstrip()
          continue
        jsEngineContext = Execute([vm, "-p", "process.jsEngine"], context)
        jsEngine = jsEngineContext.stdout.rstrip()
        if jsEngineContext.exit_code != 0 or jsEngine == "undefined":
          print "Can't determine the jsEngine of: '%s'" % vm
          print jsEngineContext.stderr.rstrip()
          continue
        env = {
          # variable names are lowercased when reading the status files
          # any uppercase character here will prevent the names from matching
          'mode': mode,
          'system': utils.GuessOS(),
          'arch': vmArch,
<<<<<<< HEAD
          'jsengine': jsEngine,
          'type': get_env_type(vm, options.type),
=======
          'type': get_env_type(vm, options.type, context),
>>>>>>> 701dc9a8
        }
        test_list = root.ListTests([], path, context, arch, mode, jsEngine)
        unclassified_tests += test_list
        (cases, unused_rules, _) = (
            config.ClassifyTests(test_list, env))
        if globally_unused_rules is None:
          globally_unused_rules = set(unused_rules)
        else:
          globally_unused_rules = (
              globally_unused_rules.intersection(unused_rules))
        all_cases += cases
        all_unused.append(unused_rules)

  # We want to skip the inspector tests if node was built without the inspector.
  has_inspector = Execute([vm,
      "-p", "process.config.variables.v8_enable_inspector"], context)
  if has_inspector.stdout.rstrip() == "0":
      context.v8_enable_inspector = False

  if options.cat:
    visited = set()
    for test in unclassified_tests:
      key = tuple(test.path)
      if key in visited:
        continue
      visited.add(key)
      print "--- begin source: %s ---" % test.GetLabel()
      source = test.GetSource().strip()
      print source
      print "--- end source: %s ---" % test.GetLabel()
    return 0

  if options.warn_unused:
    for rule in globally_unused_rules:
      print "Rule for '%s' was not used." % '/'.join([str(s) for s in rule.path])

  tempdir = os.environ.get('NODE_TEST_DIR') or options.temp_dir
  if tempdir:
    os.environ['NODE_TEST_DIR'] = tempdir
    try:
      os.makedirs(tempdir)
    except OSError as exception:
      if exception.errno != errno.EEXIST:
        print "Could not create the temporary directory", options.temp_dir
        sys.exit(1)

  if options.report:
    PrintReport(all_cases)

  result = None
  def DoSkip(case):
    if SKIP in case.outcomes or SLOW in case.outcomes:
      return True
    return FLAKY in case.outcomes and options.flaky_tests == SKIP
  cases_to_run = [ c for c in all_cases if not DoSkip(c) ]
  if options.run is not None:
    # Must ensure the list of tests is sorted before selecting, to avoid
    # silent errors if this file is changed to list the tests in a way that
    # can be different in different machines
    cases_to_run.sort(key=lambda c: (c.case.arch, c.case.mode, c.case.file))
    cases_to_run = [ cases_to_run[i] for i
                     in xrange(options.run[0],
                               len(cases_to_run),
                               options.run[1]) ]
  if len(cases_to_run) == 0:
    print "No tests to run."
    return 1
  else:
    try:
      start = time.time()
      if RunTestCases(cases_to_run, options.progress, options.j, options.flaky_tests):
        result = 0
      else:
        result = 1
      duration = time.time() - start
    except KeyboardInterrupt:
      print "Interrupted"
      return 1

  if options.time:
    # Write the times to stderr to make it easy to separate from the
    # test output.
    print
    sys.stderr.write("--- Total time: %s ---\n" % FormatTime(duration))
    timed_tests = [ t.case for t in cases_to_run if not t.case.duration is None ]
    timed_tests.sort(lambda a, b: a.CompareTime(b))
    index = 1
    for entry in timed_tests[:20]:
      t = FormatTime(entry.duration)
      sys.stderr.write("%4i (%s) %s\n" % (index, t, entry.GetLabel()))
      index += 1

  return result


if __name__ == '__main__':
  sys.exit(Main())<|MERGE_RESOLUTION|>--- conflicted
+++ resolved
@@ -1665,12 +1665,8 @@
           'mode': mode,
           'system': utils.GuessOS(),
           'arch': vmArch,
-<<<<<<< HEAD
           'jsengine': jsEngine,
-          'type': get_env_type(vm, options.type),
-=======
           'type': get_env_type(vm, options.type, context),
->>>>>>> 701dc9a8
         }
         test_list = root.ListTests([], path, context, arch, mode, jsEngine)
         unclassified_tests += test_list
