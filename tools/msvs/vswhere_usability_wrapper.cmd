:: Copyright 2017 - Refael Ackermann
:: Distributed under MIT style license
:: See accompanying file LICENSE at https://github.com/node4good/windows-autoconf
:: version: 2.0.0

@if not defined DEBUG_HELPER @ECHO OFF
setlocal
if "%~1"=="prerelease" set VSWHERE_WITH_PRERELEASE=1
set "InstallerPath=%ProgramFiles(x86)%\Microsoft Visual Studio\Installer"
if not exist "%InstallerPath%" set "InstallerPath=%ProgramFiles%\Microsoft Visual Studio\Installer"
if not exist "%InstallerPath%" goto :no-vswhere
:: Manipulate %Path% for easier " handeling
set "Path=%Path%;%InstallerPath%"
where vswhere 2> nul > nul
if errorlevel 1 goto :no-vswhere
set VSWHERE_REQ=-requires Microsoft.VisualStudio.Component.VC.Tools.x86.x64
set VSWHERE_PRP=-property installationPath
set VSWHERE_LMT=-version "[15.0,16.0)"
vswhere -prerelease > nul
if not errorlevel 1 if "%VSWHERE_WITH_PRERELEASE%"=="1" set "VSWHERE_LMT=%VSWHERE_LMT% -prerelease"
SET VSWHERE_ARGS=-latest -products * %VSWHERE_REQ% %VSWHERE_PRP% %VSWHERE_LMT%
for /f "usebackq tokens=*" %%i in (`vswhere %VSWHERE_ARGS%`) do (
    endlocal
    set "VCINSTALLDIR=%%i\VC\"
    set "VS150COMNTOOLS=%%i\Common7\Tools\"
    exit /B 0
)

:no-vswhere
endlocal
<<<<<<< HEAD
echo could not find "vswhere"
=======
>>>>>>> 84bd6f3c
exit /B 1<|MERGE_RESOLUTION|>--- conflicted
+++ resolved
@@ -28,8 +28,4 @@
 
 :no-vswhere
 endlocal
-<<<<<<< HEAD
-echo could not find "vswhere"
-=======
->>>>>>> 84bd6f3c
 exit /B 1