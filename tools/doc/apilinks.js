'use strict';

// Scan API sources for definitions.
//
// Note the output is produced based on a world class parser, adherence to
// conventions, and a bit of guess work. Examples:
//
//  * We scan for top level module.exports statements, and determine what
//    is exported by looking at the source code only (i.e., we don't do
//    an eval). If exports include `Foo`, it probably is a class, whereas
//    if what is exported is `constants` it probably is prefixed by the
//    basename of the source file (e.g., `zlib`), unless that source file is
//    `buffer.js`, in which case the name is just `buf`.  unless the constant
//    is `kMaxLength`, in which case it is `buffer`.
//
//  * We scan for top level definitions for those exports, handling
//    most common cases (e.g., `X.prototype.foo =`, `X.foo =`,
//    `function X(...) {...}`). Over time, we expect to handle more
//    cases (example: ES2015 class definitions).

const acorn = require('../../deps/acorn');
const fs = require('fs');
const path = require('path');
const child_process = require('child_process');

// Run a command, capturing stdout, ignoring errors.
function execSync(command) {
  try {
    return child_process.execSync(
      command,
      { stdio: ['ignore', null, 'ignore'] }
    ).toString().trim();
  } catch (e) {
    return '';
  }
}

// Determine orign repo and tag (or hash) of the most recent commit.
const local_branch = execSync('git name-rev --name-only HEAD');
const tracking_remote = execSync(`git config branch.${local_branch}.remote`);
const remote_url = execSync(`git config remote.${tracking_remote}.url`);
const repo = (remote_url.match(/(\w+\/\w+)\.git\r?\n?$/) ||
             ['', 'nodejs/node'])[1];

const hash = execSync('git log -1 --pretty=%H') || 'master';
const tag = execSync(`git describe --contains ${hash}`).split('\n')[0] || hash;

// Extract definitions from each file specified.
const definition = {};
process.argv.slice(2).forEach((file) => {
  const basename = path.basename(file, '.js');

  // Parse source.
  const source = fs.readFileSync(file, 'utf8');
  const ast = acorn.parse(
    source,
    { allowReturnOutsideFunction: true, ecmaVersion: 10, locations: true });
  const program = ast.body;

  // Build link
  const link = `https://github.com/${repo}/blob/${tag}/` +
    path.relative('.', file).replace(/\\/g, '/');

  // Scan for exports.
  const exported = { constructors: [], identifiers: [] };
  const indirect = {};
  program.forEach((statement) => {
    if (statement.type === 'ExpressionStatement') {
      const expr = statement.expression;
      if (expr.type !== 'AssignmentExpression') return;

      let lhs = expr.left;
      if (lhs.type !== 'MemberExpression') return;
      if (lhs.object.type === 'MemberExpression') lhs = lhs.object;
<<<<<<< HEAD
      if (lhs.object.name !== 'module') return;
      if (lhs.property.name !== 'exports') return;

      let rhs = expr.right;
      while (rhs.type === 'AssignmentExpression') rhs = rhs.right;

      if (rhs.type === 'NewExpression') {
        exported.constructors.push(rhs.callee.name);
      } else if (rhs.type === 'ObjectExpression') {
        rhs.properties.forEach((property) => {
          if (property.value.type === 'Identifier') {
            exported.identifiers.push(property.value.name);
            if (/^[A-Z]/.test(property.value.name[0])) {
              exported.constructors.push(property.value.name);
            }
=======
      if (lhs.object.name === 'exports') {
        const name = lhs.property.name;
        if (expr.right.type === 'FunctionExpression') {
          definition[`${basename}.${name}`] =
            `${link}#L${statement.loc.start.line}`;
        } else if (expr.right.type === 'Identifier') {
          if (expr.right.name === name) {
            indirect[name] = `${basename}.${name}`;
>>>>>>> 8c70b208
          }
        } else {
          exported.identifiers.push(name);
        }
      } else if (lhs.object.name === 'module') {
        if (lhs.property.name !== 'exports') return;

        let rhs = expr.right;
        while (rhs.type === 'AssignmentExpression') rhs = rhs.right;

        if (rhs.type === 'NewExpression') {
          exported.constructors.push(rhs.callee.name);
        } else if (rhs.type === 'ObjectExpression') {
          rhs.properties.forEach((property) => {
            if (property.value.type === 'Identifier') {
              exported.identifiers.push(property.value.name);
              if (/^[A-Z]/.test(property.value.name[0])) {
                exported.constructors.push(property.value.name);
              }
            }
          });
        } else if (rhs.type === 'Identifier') {
          exported.identifiers.push(rhs.name);
        }
      }
    } else if (statement.type === 'VariableDeclaration') {
      for (const decl of statement.declarations) {
        let init = decl.init;
        while (init && init.type === 'AssignmentExpression') init = init.left;
        if (!init || init.type !== 'MemberExpression') continue;
        if (init.object.name === 'exports') {
          definition[`${basename}.${init.property.name}`] =
            `${link}#L${statement.loc.start.line}`;
        } else if (init.object.name === 'module') {
          if (init.property.name !== 'exports') continue;
          exported.constructors.push(decl.id.name);
          definition[decl.id.name] = `${link}#L${statement.loc.start.line}`;
        }
      }
    }
  });

  // Scan for definitions matching those exports; currently supports:
  //
  //   ClassName.foo = ...;
  //   ClassName.prototype.foo = ...;
  //   function Identifier(...) {...};
  //   class Foo {...};
  //
  program.forEach((statement) => {
    if (statement.type === 'ExpressionStatement') {
      const expr = statement.expression;
      if (expr.type !== 'AssignmentExpression') return;
      if (expr.left.type !== 'MemberExpression') return;

      let object;
      if (expr.left.object.type === 'MemberExpression') {
        if (expr.left.object.property.name !== 'prototype') return;
        object = expr.left.object.object;
      } else if (expr.left.object.type === 'Identifier') {
        object = expr.left.object;
      } else {
        return;
      }

      if (!exported.constructors.includes(object.name)) return;

      let objectName = object.name;
      if (expr.left.object.type === 'MemberExpression') {
        objectName = objectName.toLowerCase();
        if (objectName === 'buffer') objectName = 'buf';
      }

      let name = expr.left.property.name;
      if (expr.left.computed) {
        name = `${objectName}[${name}]`;
      } else {
        name = `${objectName}.${name}`;
      }

      definition[name] = `${link}#L${statement.loc.start.line}`;

      if (expr.left.property.name === expr.right.name) {
        indirect[expr.right.name] = name;
      }

    } else if (statement.type === 'FunctionDeclaration') {
      const name = statement.id.name;
      if (!exported.identifiers.includes(name)) return;
      if (basename.startsWith('_')) return;
      definition[`${basename}.${name}`] =
        `${link}#L${statement.loc.start.line}`;

    } else if (statement.type === 'ClassDeclaration') {
      if (!exported.constructors.includes(statement.id.name)) return;
      definition[statement.id.name] = `${link}#L${statement.loc.start.line}`;

      const name = statement.id.name.slice(0, 1).toLowerCase() +
                  statement.id.name.slice(1);

      statement.body.body.forEach((defn) => {
        if (defn.type !== 'MethodDefinition') return;
        if (defn.kind === 'method') {
          definition[`${name}.${defn.key.name}`] =
            `${link}#L${defn.loc.start.line}`;
        } else if (defn.kind === 'constructor') {
          definition[`new ${statement.id.name}`] =
            `${link}#L${defn.loc.start.line}`;
        }
      });
    }
  });

  // Search for indirect references of the form ClassName.foo = foo;
  if (Object.keys(indirect).length > 0) {
    program.forEach((statement) => {
      if (statement.type === 'FunctionDeclaration') {
        const name = statement.id.name;
        if (indirect[name]) {
          definition[indirect[name]] = `${link}#L${statement.loc.start.line}`;
        }
      }
    });
  }
});

console.log(JSON.stringify(definition, null, 2));<|MERGE_RESOLUTION|>--- conflicted
+++ resolved
@@ -72,23 +72,6 @@
       let lhs = expr.left;
       if (lhs.type !== 'MemberExpression') return;
       if (lhs.object.type === 'MemberExpression') lhs = lhs.object;
-<<<<<<< HEAD
-      if (lhs.object.name !== 'module') return;
-      if (lhs.property.name !== 'exports') return;
-
-      let rhs = expr.right;
-      while (rhs.type === 'AssignmentExpression') rhs = rhs.right;
-
-      if (rhs.type === 'NewExpression') {
-        exported.constructors.push(rhs.callee.name);
-      } else if (rhs.type === 'ObjectExpression') {
-        rhs.properties.forEach((property) => {
-          if (property.value.type === 'Identifier') {
-            exported.identifiers.push(property.value.name);
-            if (/^[A-Z]/.test(property.value.name[0])) {
-              exported.constructors.push(property.value.name);
-            }
-=======
       if (lhs.object.name === 'exports') {
         const name = lhs.property.name;
         if (expr.right.type === 'FunctionExpression') {
@@ -97,7 +80,6 @@
         } else if (expr.right.type === 'Identifier') {
           if (expr.right.name === name) {
             indirect[name] = `${basename}.${name}`;
->>>>>>> 8c70b208
           }
         } else {
           exported.identifiers.push(name);
