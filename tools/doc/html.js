--- conflicted
+++ resolved
@@ -33,86 +33,18 @@
 const path = require('path');
 const typeParser = require('./type-parser.js');
 
-<<<<<<< HEAD
-module.exports = toHTML;
-
-const STABILITY_TEXT_REG_EXP = /(.*:)\s*(\d)([\s\S]*)/;
-const DOC_CREATED_REG_EXP = /<!--\s*introduced_in\s*=\s*v([0-9]+)\.([0-9]+)\.([0-9]+)\s*-->/;
-
-// customized heading without id attribute
-const renderer = new marked.Renderer();
-renderer.heading = function(text, level) {
-  return '<h' + level + '>' + text + '</h' + level + '>\n';
-};
-marked.setOptions({
-  renderer: renderer
-});
-
-// TODO(chrisdickinson): never stop vomitting / fix this.
-const gtocPath = path.resolve(path.join(
-  __dirname,
-  '..',
-  '..',
-  'doc',
-  'api',
-  '_toc.md'
-));
-var gtocLoading = null;
-var gtocData = null;
-var docCreated = null;
-var nodeVersion = null;
-
-/**
- * opts: input, filename, template, nodeVersion.
- */
-function toHTML(opts, cb) {
-  const template = opts.template;
-
-  nodeVersion = opts.nodeVersion || process.version;
-  docCreated = opts.input.match(DOC_CREATED_REG_EXP);
-
-  if (gtocData) {
-    return onGtocLoaded();
-  }
-
-  if (gtocLoading === null) {
-    gtocLoading = [onGtocLoaded];
-    return loadGtoc(function(err, data) {
-      if (err) throw err;
-      gtocData = data;
-      gtocLoading.forEach(function(xs) {
-        xs();
-      });
-    });
-  }
-=======
 module.exports = {
   toHTML, firstHeader, preprocessText, preprocessElements, buildToc
 };
->>>>>>> 84bd6f3c
 
 const docPath = path.resolve(__dirname, '..', '..', 'doc');
 
-<<<<<<< HEAD
-  function onGtocLoaded() {
-    const lexed = marked.lexer(opts.input);
-    fs.readFile(template, 'utf8', function(er, template) {
-      if (er) return cb(er);
-      render({
-        lexed: lexed,
-        filename: opts.filename,
-        template: template,
-        nodeVersion: nodeVersion,
-        analytics: opts.analytics,
-      }, cb);
-=======
 // Add class attributes to index navigation links.
 function navClasses() {
   return (tree) => {
     visit(tree, { type: 'element', tagName: 'a' }, (node) => {
       node.properties.class = 'nav-' +
         node.properties.href.replace('.html', '').replace(/\W+/g, '-');
->>>>>>> 84bd6f3c
     });
   };
 }
@@ -133,19 +65,6 @@
 function toHTML({ input, content, filename, nodeVersion }, cb) {
   filename = path.basename(filename, '.md');
 
-<<<<<<< HEAD
-/**
- * opts: lexed, filename, template, nodeVersion.
- */
-function render(opts, cb) {
-  var lexed = opts.lexed;
-  var filename = opts.filename;
-  var template = opts.template;
-  const nodeVersion = opts.nodeVersion || process.version;
-
-  // get the section
-  const section = getSection(lexed);
-=======
   const id = filename.replace(/\W+/g, '-');
 
   let HTML = template.replace('__ID__', id)
@@ -169,58 +88,18 @@
 
   cb(null, HTML);
 }
->>>>>>> 84bd6f3c
 
 // Set the section name based on the first header.  Default to 'Index'.
 function firstHeader() {
   return (tree, file) => {
     file.section = 'Index';
 
-<<<<<<< HEAD
-  parseText(lexed);
-  lexed = parseLists(lexed);
-
-  // generate the table of contents.
-  // this mutates the lexed contents in-place.
-  buildToc(lexed, filename, function(er, toc) {
-    if (er) return cb(er);
-
-    const id = toID(path.basename(filename));
-
-    template = template.replace(/__ID__/g, id);
-    template = template.replace(/__FILENAME__/g, filename);
-    template = template.replace(/__SECTION__/g, section || 'Index');
-    template = template.replace(/__VERSION__/g, nodeVersion);
-    template = template.replace(/__TOC__/g, toc);
-    template = template.replace(
-      /__GTOC__/g,
-      gtocData.replace('class="nav-' + id, 'class="nav-' + id + ' active')
-    );
-
-    if (opts.analytics) {
-      template = template.replace(
-        '<!-- __TRACKING__ -->',
-        analyticsScript(opts.analytics)
-      );
-    }
-
-    template = template.replace(/__ALTDOCS__/, altDocs(filename));
-
-    // content has to be the last thing we do with
-    // the lexed tokens, because it's destructive.
-    const content = marked.parser(lexed);
-    template = template.replace(/__CONTENT__/g, content);
-
-    cb(null, template);
-  });
-=======
     const heading = find(tree, { type: 'heading' });
     if (heading) {
       const text = find(heading, { type: 'text' });
       if (text) file.section = text.value;
     }
   };
->>>>>>> 84bd6f3c
 }
 
 // Handle general body-text replacements.
@@ -243,72 +122,6 @@
 const BSD_ONLY_SYSCALLS = new Set(['lchmod']);
 const MAN_PAGE = /(^|\s)([a-z.]+)\((\d)([a-z]?)\)/gm;
 
-<<<<<<< HEAD
-function altDocs(filename) {
-  if (!docCreated) {
-    console.error(`Failed to add alternative version links to ${filename}`);
-    return '';
-  }
-
-  function lte(v) {
-    const ns = v.num.split('.');
-    if (docCreated[1] > +ns[0])
-      return false;
-    if (docCreated[1] < +ns[0])
-      return true;
-    return docCreated[2] <= +ns[1];
-  }
-
-  const versions = [
-    { num: '8.x' },
-    { num: '7.x' },
-    { num: '6.x', lts: true },
-    { num: '5.x' },
-    { num: '4.x', lts: true },
-    { num: '0.12.x' },
-    { num: '0.10.x' }
-  ];
-
-  const host = 'https://nodejs.org';
-  const href = (v) => `${host}/docs/latest-v${v.num}/api/${filename}.html`;
-
-  function li(v, i) {
-    let html = `<li><a href="${href(v)}">${v.num}`;
-
-    if (v.lts)
-      html += ' <b>LTS</b>';
-
-    return html + '</a></li>';
-  }
-
-  const lis = versions.filter(lte).map(li).join('\n');
-
-  if (!lis.length)
-    return '';
-
-  return `
-    <li class="version-picker">
-      <a href="#">View another version <span>&#x25bc;</span></a>
-      <ol class="version-picker">${lis}</ol>
-    </li>
-  `;
-}
-
-// handle general body-text replacements
-// for example, link man page references to the actual page
-function parseText(lexed) {
-  lexed.forEach(function(tok) {
-    if (tok.type === 'table') {
-      if (tok.cells) {
-        tok.cells.forEach((row, x) => {
-          row.forEach((_, y) => {
-            if (tok.cells[x] && tok.cells[x][y]) {
-              tok.cells[x][y] = replaceInText(tok.cells[x][y]);
-            }
-          });
-        });
-      }
-=======
 // Handle references to man pages, eg "open(2)" or "lchmod(2)".
 // Returns modified text, with such refs replaced with HTML links, for example
 // '<a href="http://man7.org/linux/man-pages/man2/open.2.html">open(2)</a>'.
@@ -318,7 +131,6 @@
       // Name consists of lowercase letters,
       // number is a single digit with an optional lowercase letter.
       const displayAs = `<code>${name}(${number}${optionalCharacter})</code>`;
->>>>>>> 84bd6f3c
 
       if (BSD_ONLY_SYSCALLS.has(name)) {
         return `${beginning}<a href="https://www.freebsd.org/cgi/man.cgi` +
@@ -329,50 +141,6 @@
     });
 }
 
-<<<<<<< HEAD
-// just update the list item text in-place.
-// lists that come right after a heading are what we're after.
-function parseLists(input) {
-  var state = null;
-  const savedState = [];
-  var depth = 0;
-  const output = [];
-  let headingIndex = -1;
-  let heading = null;
-
-  output.links = input.links;
-  input.forEach(function(tok, index) {
-    if (tok.type === 'blockquote_start') {
-      savedState.push(state);
-      state = 'MAYBE_STABILITY_BQ';
-      return;
-    }
-    if (tok.type === 'blockquote_end' && state === 'MAYBE_STABILITY_BQ') {
-      state = savedState.pop();
-      return;
-    }
-    if ((tok.type === 'paragraph' && state === 'MAYBE_STABILITY_BQ') ||
-      tok.type === 'code') {
-      if (tok.text.match(/Stability:.*/g)) {
-        const stabilityMatch = tok.text.match(STABILITY_TEXT_REG_EXP);
-        const stability = Number(stabilityMatch[2]);
-        const isStabilityIndex =
-          index - 2 === headingIndex || // general
-          index - 3 === headingIndex;   // with api_metadata block
-
-        if (heading && isStabilityIndex) {
-          heading.stability = stability;
-          headingIndex = -1;
-          heading = null;
-        }
-        tok.text = parseAPIHeader(tok.text).replace(/\n/g, ' ');
-        output.push({ type: 'html', text: tok.text });
-        return;
-      } else if (state === 'MAYBE_STABILITY_BQ') {
-        output.push({ type: 'blockquote_start' });
-        state = savedState.pop();
-      }
-=======
 const TYPE_SIGNATURE = /\{[^}]+\}/g;
 function linkJsTypeDocs(text) {
   const parts = text.split('`');
@@ -385,7 +153,6 @@
       typeMatches.forEach((typeMatch) => {
         parts[i] = parts[i].replace(typeMatch, typeParser.toLink(typeMatch));
       });
->>>>>>> 84bd6f3c
     }
   }
 
@@ -529,49 +296,6 @@
               `${removed.description}\n`;
   }
 
-<<<<<<< HEAD
-  html.push('</div>');
-  return html.join('\n');
-}
-
-// Syscalls which appear in the docs, but which only exist in BSD / OSX
-const BSD_ONLY_SYSCALLS = new Set(['lchmod']);
-
-// Handle references to man pages, eg "open(2)" or "lchmod(2)"
-// Returns modified text, with such refs replace with HTML links, for example
-// '<a href="http://man7.org/linux/man-pages/man2/open.2.html">open(2)</a>'
-function linkManPages(text) {
-  return text.replace(
-    / ([a-z.]+)\((\d)([a-z]?)\)/gm,
-    (match, name, number, optionalCharacter) => {
-      // name consists of lowercase letters, number is a single digit
-      const displayAs = `${name}(${number}${optionalCharacter})`;
-      if (BSD_ONLY_SYSCALLS.has(name)) {
-        return ` <a href="https://www.freebsd.org/cgi/man.cgi?query=${name}` +
-          `&sektion=${number}">${displayAs}</a>`;
-      } else {
-        return ` <a href="http://man7.org/linux/man-pages/man${number}` +
-          `/${name}.${number}${optionalCharacter}.html">${displayAs}</a>`;
-      }
-    });
-}
-
-function linkJsTypeDocs(text) {
-  const parts = text.split('`');
-  var i;
-  var typeMatches;
-
-  // Handle types, for example the source Markdown might say
-  // "This argument should be a {Number} or {String}"
-  for (i = 0; i < parts.length; i += 2) {
-    typeMatches = parts[i].match(/\{([^}]+)\}/g);
-    if (typeMatches) {
-      typeMatches.forEach(function(typeMatch) {
-        parts[i] = parts[i].replace(typeMatch, typeParser.toLink(typeMatch));
-      });
-    }
-  }
-=======
   if (meta.napiVersion) {
     result += `<span>N-API version: ${meta.napiVersion.join(', ')}</span>\n`;
   }
@@ -585,7 +309,6 @@
     return !min || versionSort(min, e) < 0 ? e : min;
   });
 }
->>>>>>> 84bd6f3c
 
 const numberRe = /^\d*/;
 function versionSort(a, b) {
@@ -617,16 +340,7 @@
           realFilenames.shift();
       }
 
-<<<<<<< HEAD
-  text = text.replace(
-    STABILITY_TEXT_REG_EXP,
-    `<div class="${classNames}"><a href="${docsUrl}">$1 $2</a>$3</div>`
-  );
-  return text;
-}
-=======
       if (node.type !== 'heading') return;
->>>>>>> 84bd6f3c
 
       if (node.depth - depth > 1) {
         throw new Error(
@@ -671,18 +385,6 @@
   };
 }
 
-<<<<<<< HEAD
-const idCounters = {};
-function getId(text) {
-  text = text.toLowerCase();
-  text = text.replace(/[^a-z0-9]+/g, '_');
-  text = text.replace(/^_+|_+$/, '');
-  text = text.replace(/^([^a-z])/, '_$1');
-  if (idCounters.hasOwnProperty(text)) {
-    text += '_' + (++idCounters[text]);
-  } else {
-    idCounters[text] = 0;
-=======
 const notAlphaNumerics = /[^a-z0-9]+/g;
 const edgeUnderscores = /^_+|_+$/g;
 const notAlphaStart = /^[^a-z]/;
@@ -693,7 +395,6 @@
              .replace(notAlphaStart, '_$&');
   if (idCounters[text] !== undefined) {
     return `${text}_${++idCounters[text]}`;
->>>>>>> 84bd6f3c
   }
   idCounters[text] = 0;
   return text;
