--- conflicted
+++ resolved
@@ -44,9 +44,6 @@
           context.report({
             node: firstStatement,
             message: 'Use assert.ifError({{argument}}) instead.',
-<<<<<<< HEAD
-            data: { argument: sourceCode.getText(node.test) }
-=======
             data: { argument },
             fix: (fixer) => {
               if (assertImported) {
@@ -56,7 +53,6 @@
                 );
               }
             }
->>>>>>> 84bd6f3c
           });
         }
       }
