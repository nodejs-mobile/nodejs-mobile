#!/usr/bin/env python
#
# Copyright 2006-2008 the V8 project authors. All rights reserved.
# Redistribution and use in source and binary forms, with or without
# modification, are permitted provided that the following conditions are
# met:
#
#     * Redistributions of source code must retain the above copyright
#       notice, this list of conditions and the following disclaimer.
#     * Redistributions in binary form must reproduce the above
#       copyright notice, this list of conditions and the following
#       disclaimer in the documentation and/or other materials provided
#       with the distribution.
#     * Neither the name of Google Inc. nor the names of its
#       contributors may be used to endorse or promote products derived
#       from this software without specific prior written permission.
#
# THIS SOFTWARE IS PROVIDED BY THE COPYRIGHT HOLDERS AND CONTRIBUTORS
# "AS IS" AND ANY EXPRESS OR IMPLIED WARRANTIES, INCLUDING, BUT NOT
# LIMITED TO, THE IMPLIED WARRANTIES OF MERCHANTABILITY AND FITNESS FOR
# A PARTICULAR PURPOSE ARE DISCLAIMED. IN NO EVENT SHALL THE COPYRIGHT
# OWNER OR CONTRIBUTORS BE LIABLE FOR ANY DIRECT, INDIRECT, INCIDENTAL,
# SPECIAL, EXEMPLARY, OR CONSEQUENTIAL DAMAGES (INCLUDING, BUT NOT
# LIMITED TO, PROCUREMENT OF SUBSTITUTE GOODS OR SERVICES; LOSS OF USE,
# DATA, OR PROFITS; OR BUSINESS INTERRUPTION) HOWEVER CAUSED AND ON ANY
# THEORY OF LIABILITY, WHETHER IN CONTRACT, STRICT LIABILITY, OR TORT
# (INCLUDING NEGLIGENCE OR OTHERWISE) ARISING IN ANY WAY OUT OF THE USE
# OF THIS SOFTWARE, EVEN IF ADVISED OF THE POSSIBILITY OF SUCH DAMAGE.

# This is a utility for converting JavaScript source code into C-style
# char arrays. It is used for embedded JavaScript code in the V8
# library.

import os
import re
import sys
import string
import hashlib


def ToCArray(elements, step=10):
  slices = (elements[i:i+step] for i in xrange(0, len(elements), step))
  slices = map(lambda s: ','.join(str(x) for x in s), slices)
  return ',\n'.join(slices)


def ToCString(contents):
  return ToCArray(map(ord, contents), step=20)


def ReadFile(filename):
  file = open(filename, "rt")
  try:
    lines = file.read()
  finally:
    file.close()
  return lines


def ReadLines(filename):
  result = []
  for line in open(filename, "rt"):
    if '#' in line:
      line = line[:line.index('#')]
    line = line.strip()
    if len(line) > 0:
      result.append(line)
  return result


def ExpandConstants(lines, constants):
  for key, value in constants.items():
    lines = lines.replace(key, str(value))
  return lines


def ExpandMacros(lines, macros):
  def expander(s):
    return ExpandMacros(s, macros)
  for name, macro in macros.items():
    name_pattern = re.compile("\\b%s\\(" % name)
    pattern_match = name_pattern.search(lines, 0)
    while pattern_match is not None:
      # Scan over the arguments
      height = 1
      start = pattern_match.start()
      end = pattern_match.end()
      assert lines[end - 1] == '('
      last_match = end
      arg_index = [0]  # Wrap state into array, to work around Python "scoping"
      mapping = {}
      def add_arg(str):
        # Remember to expand recursively in the arguments
        if arg_index[0] >= len(macro.args):
          return
        replacement = expander(str.strip())
        mapping[macro.args[arg_index[0]]] = replacement
        arg_index[0] += 1
      while end < len(lines) and height > 0:
        # We don't count commas at higher nesting levels.
        if lines[end] == ',' and height == 1:
          add_arg(lines[last_match:end])
          last_match = end + 1
        elif lines[end] in ['(', '{', '[']:
          height = height + 1
        elif lines[end] in [')', '}', ']']:
          height = height - 1
        end = end + 1
      # Remember to add the last match.
      add_arg(lines[last_match:end-1])
      if arg_index[0] < len(macro.args) -1:
        lineno = lines.count(os.linesep, 0, start) + 1
        raise Exception('line %s: Too few arguments for macro "%s"' % (lineno, name))
      result = macro.expand(mapping)
      # Replace the occurrence of the macro with the expansion
      lines = lines[:start] + result + lines[end:]
      pattern_match = name_pattern.search(lines, start + len(result))
  return lines


class TextMacro:
  def __init__(self, args, body):
    self.args = args
    self.body = body
  def expand(self, mapping):
    result = self.body
    for key, value in mapping.items():
        result = result.replace(key, value)
    return result

class PythonMacro:
  def __init__(self, args, fun):
    self.args = args
    self.fun = fun
  def expand(self, mapping):
    args = []
    for arg in self.args:
      args.append(mapping[arg])
    return str(self.fun(*args))

CONST_PATTERN = re.compile('^const\s+([a-zA-Z0-9_]+)\s*=\s*([^;]*);$')
MACRO_PATTERN = re.compile('^macro\s+([a-zA-Z0-9_]+)\s*\(([^)]*)\)\s*=\s*([^;]*);$')
PYTHON_MACRO_PATTERN = re.compile('^python\s+macro\s+([a-zA-Z0-9_]+)\s*\(([^)]*)\)\s*=\s*([^;]*);$')

def ReadMacros(lines):
  constants = { }
  macros = { }
  for line in lines:
    hash = line.find('#')
    if hash != -1: line = line[:hash]
    line = line.strip()
    if len(line) is 0: continue
    const_match = CONST_PATTERN.match(line)
    if const_match:
      name = const_match.group(1)
      value = const_match.group(2).strip()
      constants[name] = value
    else:
      macro_match = MACRO_PATTERN.match(line)
      if macro_match:
        name = macro_match.group(1)
        args = map(string.strip, macro_match.group(2).split(','))
        body = macro_match.group(3).strip()
        macros[name] = TextMacro(args, body)
      else:
        python_match = PYTHON_MACRO_PATTERN.match(line)
        if python_match:
          name = python_match.group(1)
          args = map(string.strip, python_match.group(2).split(','))
          body = python_match.group(3).strip()
          fun = eval("lambda " + ",".join(args) + ': ' + body)
          macros[name] = PythonMacro(args, fun)
        else:
          raise Exception("Illegal line: " + line)
  return (constants, macros)

TEMPLATE_FOR_NAMESPACE = """
namespace {namespace} {{
{definitions}
}} // namespace {namespace}
"""

ONE_BYTE_STRING_FOR_NAMESPACE = """
static const uint8_t raw_{var}[] = {{ {data} }};
"""

TWO_BYTE_STRING_FOR_NAMESPACE = """
static const uint16_t raw_{var}[] = {{ {data} }};
"""

TEMPLATE = """
#include "node.h"
#include "node_javascript.h"
#include "v8.h"
#include "env.h"
#include "env-inl.h"

namespace node {{

namespace {{

{definitions}

}}  // anonymous namespace

v8::Local<v8::String> NodePerContextSource(v8::Isolate* isolate) {{
  return internal_per_context_value.ToStringChecked(isolate);
}}

v8::Local<v8::String> LoadersBootstrapperSource(Environment* env) {{
  return internal_bootstrap_loaders_value.ToStringChecked(env->isolate());
}}

v8::Local<v8::String> NodeBootstrapperSource(Environment* env) {{
  return internal_bootstrap_node_value.ToStringChecked(env->isolate());
}}

void DefineJavaScript(Environment* env, v8::Local<v8::Object> target) {{
  {initializers}
}}

void DefineJavaScriptHash(Environment* env, v8::Local<v8::Object> target) {{
  {hash_initializers}
}}

}}  // namespace node
"""

ONE_BYTE_STRING = """
static const uint8_t raw_{var}[] = {{ {data} }};
static struct : public v8::String::ExternalOneByteStringResource {{
  const char* data() const override {{
    return reinterpret_cast<const char*>(raw_{var});
  }}
  size_t length() const override {{ return arraysize(raw_{var}); }}
  void Dispose() override {{ /* Default calls `delete this`. */ }}
  v8::Local<v8::String> ToStringChecked(v8::Isolate* isolate) {{
    return v8::String::NewExternalOneByte(isolate, this).ToLocalChecked();
  }}
}} {var};
"""

TWO_BYTE_STRING = """
static const uint16_t raw_{var}[] = {{ {data} }};
static struct : public v8::String::ExternalStringResource {{
  const uint16_t* data() const override {{ return raw_{var}; }}
  size_t length() const override {{ return arraysize(raw_{var}); }}
  void Dispose() override {{ /* Default calls `delete this`. */ }}
  v8::Local<v8::String> ToStringChecked(v8::Isolate* isolate) {{
    return v8::String::NewExternalTwoByte(isolate, this).ToLocalChecked();
  }}
}} {var};
"""

INITIALIZER = """\
CHECK(target->Set(env->context(),
                  {key}.ToStringChecked(env->isolate()),
                  {value}.ToStringChecked(env->isolate())).FromJust());
"""

HASH_INITIALIZER = """\
CHECK(target->Set(env->context(),
                  FIXED_ONE_BYTE_STRING(env->isolate(), "{key}"),
                  FIXED_ONE_BYTE_STRING(env->isolate(), "{value}")).FromJust());
"""

DEPRECATED_DEPS = """\
'use strict';
process.emitWarning(
  'Requiring Node.js-bundled \\'{module}\\' module is deprecated. Please ' +
  'install the necessary module locally.', 'DeprecationWarning', 'DEP0084');
module.exports = require('internal/deps/{module}');
"""


def Render(var, data):
  # Treat non-ASCII as UTF-8 and convert it to UTF-16.
  if any(ord(c) > 127 for c in data):
    template = TWO_BYTE_TEMPLATE
    data = map(ord, data.decode('utf-8').encode('utf-16be'))
    data = [data[i] * 256 + data[i+1] for i in xrange(0, len(data), 2)]
    data = ToCArray(data)
  else:
    template = ONE_BYTE_TEMPLATE
    data = ToCString(data)
  return template.format(var=var, data=data)



NODE_NATIVES_MAP = """\
  V({escaped_id}) \\
"""


SOURCES = """\
static const uint8_t {escaped_id}_name[] = {{
{name}}};
static const uint8_t {escaped_id}_data[] = {{
{data}}};
"""


def JS2C(source, target, namespace):
  modules = []
  consts = {}
  macros = {}
  macro_lines = []

  for s in source:
    if (os.path.split(str(s))[1]).endswith('macros.py'):
      macro_lines.extend(ReadLines(str(s)))
    else:
      modules.append(s)

  # Process input from all *macro.py files
  (consts, macros) = ReadMacros(macro_lines)

  # Build source code lines
  definitions = []
  initializers = []
  hash_initializers = [];

  for name in modules:
    lines = ReadFile(str(name))
    lines = ExpandConstants(lines, consts)
    lines = ExpandMacros(lines, macros)

    deprecated_deps = None

    # On Windows, "./foo.bar" in the .gyp file is passed as "foo.bar"
    # so don't assume there is always a slash in the file path.
    if '/' in name or '\\' in name:
      split = re.split('/|\\\\', name)
      if split[0] == 'deps':
        if split[1] == 'node-inspect' or split[1] == 'v8':
          deprecated_deps = split[1:]
        split = ['internal'] + split
      else:
        split = split[1:]
      name = '/'.join(split)

    # if its a gypi file we're going to want it as json
    # later on anyway, so get it out of the way now
    if name.endswith(".gypi"):
      lines = re.sub(r'#.*?\n', '', lines)
      lines = re.sub(r'\'', '"', lines)
    name = name.split('.', 1)[0]
    var = name.replace('-', '_').replace('/', '_')
    key = '%s_key' % var
    value = '%s_value' % var
    hash_value = hashlib.sha256(lines).hexdigest()

    definitions.append(Render(key, name))
    definitions.append(Render(value, lines))
    initializers.append(INITIALIZER.format(key=key, value=value))
    hash_initializers.append(HASH_INITIALIZER.format(key=name, value=hash_value))

    if deprecated_deps is not None:
      name = '/'.join(deprecated_deps)
      name = name.split('.', 1)[0]
      var = name.replace('-', '_').replace('/', '_')
      key = '%s_key' % var
      value = '%s_value' % var

      definitions.append(Render(key, name))
      definitions.append(Render(value, DEPRECATED_DEPS.format(module=name)))
      initializers.append(INITIALIZER.format(key=key, value=value))
      hash_initializers.append(HASH_INITIALIZER.format(key=name, value=hash_value))

  # Emit result
  output = open(str(target[0]), "w")
<<<<<<< HEAD
  output.write(HEADER_TEMPLATE.format(definitions=''.join(definitions),
                               initializers=''.join(initializers),
                               namespace=namespace))
=======
  output.write(TEMPLATE.format(definitions=''.join(definitions),
                               initializers=''.join(initializers),
                               hash_initializers=''.join(hash_initializers)))
>>>>>>> cdb35984
  output.close()


NAMESPACE_SWITCH = "--namespace="

def main():
  global HEADER_TEMPLATE
  global ONE_BYTE_TEMPLATE
  global TWO_BYTE_TEMPLATE
  i = 1
  if sys.argv[i].startswith(NAMESPACE_SWITCH):
    HEADER_TEMPLATE = TEMPLATE_FOR_NAMESPACE
    ONE_BYTE_TEMPLATE = ONE_BYTE_STRING_FOR_NAMESPACE
    TWO_BYTE_TEMPLATE = ONE_BYTE_STRING_FOR_NAMESPACE
    namespace = sys.argv[i][len(NAMESPACE_SWITCH):]
    i += 1
  else:
    HEADER_TEMPLATE = TEMPLATE
    ONE_BYTE_TEMPLATE = ONE_BYTE_STRING
    TWO_BYTE_TEMPLATE = TWO_BYTE_STRING
    namespace = 'node'

  natives = sys.argv[i]
  source_files = sys.argv[(i + 1):]
  if source_files[-2] == '-t':
    global TEMPLATE
    TEMPLATE = source_files[-1]
    source_files = source_files[:-2]
  JS2C(source_files, [natives], namespace)

if __name__ == "__main__":
  main()<|MERGE_RESOLUTION|>--- conflicted
+++ resolved
@@ -369,15 +369,10 @@
 
   # Emit result
   output = open(str(target[0]), "w")
-<<<<<<< HEAD
   output.write(HEADER_TEMPLATE.format(definitions=''.join(definitions),
                                initializers=''.join(initializers),
+                               hash_initializers=''.join(hash_initializers),
                                namespace=namespace))
-=======
-  output.write(TEMPLATE.format(definitions=''.join(definitions),
-                               initializers=''.join(initializers),
-                               hash_initializers=''.join(hash_initializers)))
->>>>>>> cdb35984
   output.close()
 
 
