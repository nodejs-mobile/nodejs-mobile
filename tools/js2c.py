#!/usr/bin/env python
#
# Copyright 2006-2008 the V8 project authors. All rights reserved.
# Redistribution and use in source and binary forms, with or without
# modification, are permitted provided that the following conditions are
# met:
#
#     * Redistributions of source code must retain the above copyright
#       notice, this list of conditions and the following disclaimer.
#     * Redistributions in binary form must reproduce the above
#       copyright notice, this list of conditions and the following
#       disclaimer in the documentation and/or other materials provided
#       with the distribution.
#     * Neither the name of Google Inc. nor the names of its
#       contributors may be used to endorse or promote products derived
#       from this software without specific prior written permission.
#
# THIS SOFTWARE IS PROVIDED BY THE COPYRIGHT HOLDERS AND CONTRIBUTORS
# "AS IS" AND ANY EXPRESS OR IMPLIED WARRANTIES, INCLUDING, BUT NOT
# LIMITED TO, THE IMPLIED WARRANTIES OF MERCHANTABILITY AND FITNESS FOR
# A PARTICULAR PURPOSE ARE DISCLAIMED. IN NO EVENT SHALL THE COPYRIGHT
# OWNER OR CONTRIBUTORS BE LIABLE FOR ANY DIRECT, INDIRECT, INCIDENTAL,
# SPECIAL, EXEMPLARY, OR CONSEQUENTIAL DAMAGES (INCLUDING, BUT NOT
# LIMITED TO, PROCUREMENT OF SUBSTITUTE GOODS OR SERVICES; LOSS OF USE,
# DATA, OR PROFITS; OR BUSINESS INTERRUPTION) HOWEVER CAUSED AND ON ANY
# THEORY OF LIABILITY, WHETHER IN CONTRACT, STRICT LIABILITY, OR TORT
# (INCLUDING NEGLIGENCE OR OTHERWISE) ARISING IN ANY WAY OUT OF THE USE
# OF THIS SOFTWARE, EVEN IF ADVISED OF THE POSSIBILITY OF SUCH DAMAGE.

# This is a utility for converting JavaScript source code into C-style
# char arrays. It is used for embedded JavaScript code in the V8
# library.

import os
import re
import sys
import string


def ToCArray(elements, step=10):
  slices = (elements[i:i+step] for i in xrange(0, len(elements), step))
  slices = map(lambda s: ','.join(str(x) for x in s), slices)
  return ',\n'.join(slices)


def ToCString(contents):
  return ToCArray(map(ord, contents), step=20)


def ReadFile(filename):
  file = open(filename, "rt")
  try:
    lines = file.read()
  finally:
    file.close()
  return lines


def ReadLines(filename):
  result = []
  for line in open(filename, "rt"):
    if '#' in line:
      line = line[:line.index('#')]
    line = line.strip()
    if len(line) > 0:
      result.append(line)
  return result


def ExpandConstants(lines, constants):
  for key, value in constants.items():
    lines = lines.replace(key, str(value))
  return lines


def ExpandMacros(lines, macros):
  def expander(s):
    return ExpandMacros(s, macros)
  for name, macro in macros.items():
    name_pattern = re.compile("\\b%s\\(" % name)
    pattern_match = name_pattern.search(lines, 0)
    while pattern_match is not None:
      # Scan over the arguments
      height = 1
      start = pattern_match.start()
      end = pattern_match.end()
      assert lines[end - 1] == '('
      last_match = end
      arg_index = [0]  # Wrap state into array, to work around Python "scoping"
      mapping = {}
      def add_arg(str):
        # Remember to expand recursively in the arguments
        if arg_index[0] >= len(macro.args):
          return
        replacement = expander(str.strip())
        mapping[macro.args[arg_index[0]]] = replacement
        arg_index[0] += 1
      while end < len(lines) and height > 0:
        # We don't count commas at higher nesting levels.
        if lines[end] == ',' and height == 1:
          add_arg(lines[last_match:end])
          last_match = end + 1
        elif lines[end] in ['(', '{', '[']:
          height = height + 1
        elif lines[end] in [')', '}', ']']:
          height = height - 1
        end = end + 1
      # Remember to add the last match.
      add_arg(lines[last_match:end-1])
      if arg_index[0] < len(macro.args) -1:
        lineno = lines.count(os.linesep, 0, start) + 1
        raise Exception('line %s: Too few arguments for macro "%s"' % (lineno, name))
      result = macro.expand(mapping)
      # Replace the occurrence of the macro with the expansion
      lines = lines[:start] + result + lines[end:]
      pattern_match = name_pattern.search(lines, start + len(result))
  return lines


class TextMacro:
  def __init__(self, args, body):
    self.args = args
    self.body = body
  def expand(self, mapping):
    result = self.body
    for key, value in mapping.items():
        result = result.replace(key, value)
    return result

class PythonMacro:
  def __init__(self, args, fun):
    self.args = args
    self.fun = fun
  def expand(self, mapping):
    args = []
    for arg in self.args:
      args.append(mapping[arg])
    return str(self.fun(*args))

CONST_PATTERN = re.compile('^const\s+([a-zA-Z0-9_]+)\s*=\s*([^;]*);$')
MACRO_PATTERN = re.compile('^macro\s+([a-zA-Z0-9_]+)\s*\(([^)]*)\)\s*=\s*([^;]*);$')
PYTHON_MACRO_PATTERN = re.compile('^python\s+macro\s+([a-zA-Z0-9_]+)\s*\(([^)]*)\)\s*=\s*([^;]*);$')

def ReadMacros(lines):
  constants = { }
  macros = { }
  for line in lines:
    hash = line.find('#')
    if hash != -1: line = line[:hash]
    line = line.strip()
    if len(line) is 0: continue
    const_match = CONST_PATTERN.match(line)
    if const_match:
      name = const_match.group(1)
      value = const_match.group(2).strip()
      constants[name] = value
    else:
      macro_match = MACRO_PATTERN.match(line)
      if macro_match:
        name = macro_match.group(1)
        args = map(string.strip, macro_match.group(2).split(','))
        body = macro_match.group(3).strip()
        macros[name] = TextMacro(args, body)
      else:
        python_match = PYTHON_MACRO_PATTERN.match(line)
        if python_match:
          name = python_match.group(1)
          args = map(string.strip, python_match.group(2).split(','))
          body = python_match.group(3).strip()
          fun = eval("lambda " + ",".join(args) + ': ' + body)
          macros[name] = PythonMacro(args, fun)
        else:
          raise Exception("Illegal line: " + line)
  return (constants, macros)

TEMPLATE_FOR_NAMESPACE = """
namespace {namespace} {{
{definitions}
}} // namespace {namespace}
"""

ONE_BYTE_STRING_FOR_NAMESPACE = """
static const uint8_t raw_{var}[] = {{ {data} }};
"""

TWO_BYTE_STRING_FOR_NAMESPACE = """
static const uint16_t raw_{var}[] = {{ {data} }};
"""

TEMPLATE = """
#include "node.h"
#include "node_javascript.h"
#include "v8.h"
#include "env.h"
#include "env-inl.h"

namespace node {{

namespace {{

{definitions}

}}  // anonymous namespace

v8::Local<v8::String> LoadersBootstrapperSource(Environment* env) {{
  return internal_bootstrap_loaders_value.ToStringChecked(env->isolate());
}}

v8::Local<v8::String> NodeBootstrapperSource(Environment* env) {{
  return internal_bootstrap_node_value.ToStringChecked(env->isolate());
}}

void DefineJavaScript(Environment* env, v8::Local<v8::Object> target) {{
  {initializers}
}}

}}  // namespace node
"""

ONE_BYTE_STRING = """
static const uint8_t raw_{var}[] = {{ {data} }};
static struct : public v8::String::ExternalOneByteStringResource {{
  const char* data() const override {{
    return reinterpret_cast<const char*>(raw_{var});
  }}
  size_t length() const override {{ return arraysize(raw_{var}); }}
  void Dispose() override {{ /* Default calls `delete this`. */ }}
  v8::Local<v8::String> ToStringChecked(v8::Isolate* isolate) {{
    return v8::String::NewExternalOneByte(isolate, this).ToLocalChecked();
  }}
}} {var};
"""

TWO_BYTE_STRING = """
static const uint16_t raw_{var}[] = {{ {data} }};
static struct : public v8::String::ExternalStringResource {{
  const uint16_t* data() const override {{ return raw_{var}; }}
  size_t length() const override {{ return arraysize(raw_{var}); }}
  void Dispose() override {{ /* Default calls `delete this`. */ }}
  v8::Local<v8::String> ToStringChecked(v8::Isolate* isolate) {{
    return v8::String::NewExternalTwoByte(isolate, this).ToLocalChecked();
  }}
}} {var};
"""

INITIALIZER = """\
CHECK(target->Set(env->context(),
                  {key}.ToStringChecked(env->isolate()),
                  {value}.ToStringChecked(env->isolate())).FromJust());
"""

DEPRECATED_DEPS = """\
'use strict';
process.emitWarning(
  'Requiring Node.js-bundled \\'{module}\\' module is deprecated. Please ' +
  'install the necessary module locally.', 'DeprecationWarning', 'DEP0084');
module.exports = require('internal/deps/{module}');
"""


def Render(var, data):
  # Treat non-ASCII as UTF-8 and convert it to UTF-16.
  if any(ord(c) > 127 for c in data):
    template = TWO_BYTE_TEMPLATE
    data = map(ord, data.decode('utf-8').encode('utf-16be'))
    data = [data[i] * 256 + data[i+1] for i in xrange(0, len(data), 2)]
    data = ToCArray(data)
  else:
    template = ONE_BYTE_TEMPLATE
    data = ToCString(data)
  return template.format(var=var, data=data)



NODE_NATIVES_MAP = """\
  V({escaped_id}) \\
"""


SOURCES = """\
static const uint8_t {escaped_id}_name[] = {{
{name}}};
static const uint8_t {escaped_id}_data[] = {{
{data}}};
"""


def JS2C(source, target, namespace):
  modules = []
  consts = {}
  macros = {}
  macro_lines = []

  for s in source:
    if (os.path.split(str(s))[1]).endswith('macros.py'):
      macro_lines.extend(ReadLines(str(s)))
    else:
      modules.append(s)

  # Process input from all *macro.py files
  (consts, macros) = ReadMacros(macro_lines)

  # Build source code lines
  definitions = []
  initializers = []

  for name in modules:
    lines = ReadFile(str(name))
    lines = ExpandConstants(lines, consts)
    lines = ExpandMacros(lines, macros)

    deprecated_deps = None

    # On Windows, "./foo.bar" in the .gyp file is passed as "foo.bar"
    # so don't assume there is always a slash in the file path.
    if '/' in name or '\\' in name:
      split = re.split('/|\\\\', name)
      if split[0] == 'deps':
        if split[1] == 'node-inspect' or split[1] == 'v8':
          deprecated_deps = split[1:]
        split = ['internal'] + split
      else:
        split = split[1:]
      name = '/'.join(split)

    # if its a gypi file we're going to want it as json
    # later on anyway, so get it out of the way now
    if name.endswith(".gypi"):
      lines = re.sub(r'#.*?\n', '', lines)
      lines = re.sub(r'\'', '"', lines)
    name = name.split('.', 1)[0]
    var = name.replace('-', '_').replace('/', '_')
    key = '%s_key' % var
    value = '%s_value' % var

    definitions.append(Render(key, name))
    definitions.append(Render(value, lines))
    initializers.append(INITIALIZER.format(key=key, value=value))

    if deprecated_deps is not None:
      name = '/'.join(deprecated_deps)
      name = name.split('.', 1)[0]
      var = name.replace('-', '_').replace('/', '_')
      key = '%s_key' % var
      value = '%s_value' % var

      definitions.append(Render(key, name))
      definitions.append(Render(value, DEPRECATED_DEPS.format(module=name)))
      initializers.append(INITIALIZER.format(key=key, value=value))

  # Emit result
  output = open(str(target[0]), "w")
  output.write(HEADER_TEMPLATE.format(definitions=''.join(definitions),
                               initializers=''.join(initializers),
                               namespace=namespace))
  output.close()


NAMESPACE_SWITCH = "--namespace="

def main():
<<<<<<< HEAD
  global HEADER_TEMPLATE
  global ONE_BYTE_TEMPLATE
  global TWO_BYTE_TEMPLATE
  i = 1
  if sys.argv[i].startswith(NAMESPACE_SWITCH):
    HEADER_TEMPLATE = TEMPLATE_FOR_NAMESPACE
    ONE_BYTE_TEMPLATE = ONE_BYTE_STRING_FOR_NAMESPACE
    TWO_BYTE_TEMPLATE = ONE_BYTE_STRING_FOR_NAMESPACE
    namespace = sys.argv[i][len(NAMESPACE_SWITCH):]
    i += 1
  else:
    HEADER_TEMPLATE = TEMPLATE
    ONE_BYTE_TEMPLATE = ONE_BYTE_STRING
    TWO_BYTE_TEMPLATE = TWO_BYTE_STRING
    namespace = 'node'

  natives = sys.argv[i]
  source_files = sys.argv[(i + 1):]
  JS2C(source_files, [natives], namespace)
=======
  natives = sys.argv[1]
  source_files = sys.argv[2:]
  if source_files[-2] == '-t':
    global TEMPLATE
    TEMPLATE = source_files[-1]
    source_files = source_files[:-2]
  JS2C(source_files, [natives])
>>>>>>> e1c28f49

if __name__ == "__main__":
  main()<|MERGE_RESOLUTION|>--- conflicted
+++ resolved
@@ -359,7 +359,6 @@
 NAMESPACE_SWITCH = "--namespace="
 
 def main():
-<<<<<<< HEAD
   global HEADER_TEMPLATE
   global ONE_BYTE_TEMPLATE
   global TWO_BYTE_TEMPLATE
@@ -378,16 +377,11 @@
 
   natives = sys.argv[i]
   source_files = sys.argv[(i + 1):]
-  JS2C(source_files, [natives], namespace)
-=======
-  natives = sys.argv[1]
-  source_files = sys.argv[2:]
   if source_files[-2] == '-t':
     global TEMPLATE
     TEMPLATE = source_files[-1]
     source_files = source_files[:-2]
-  JS2C(source_files, [natives])
->>>>>>> e1c28f49
+  JS2C(source_files, [natives], namespace)
 
 if __name__ == "__main__":
   main()