--- conflicted
+++ resolved
@@ -164,20 +164,14 @@
   return (constants, macros)
 
 
-<<<<<<< HEAD
-HEADER_TEMPLATE = """\
-#ifndef {namespace}_NATIVES_H_
-#define {namespace}_NATIVES_H_
-=======
 TEMPLATE = """
 #include "node.h"
 #include "node_javascript.h"
 #include "v8.h"
 #include "env.h"
 #include "env-inl.h"
->>>>>>> 22abb39b
-
-namespace node {{
+
+namespace {namespace} {{
 
 {definitions}
 
@@ -189,11 +183,6 @@
   {initializers}
 }}
 
-<<<<<<< HEAD
-namespace {namespace} {{
-{sources}
-=======
->>>>>>> 22abb39b
 }}  // namespace node
 """
 
