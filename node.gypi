{
  # 'force_load' means to include the static libs into the shared lib or
  # executable. Therefore, it is enabled when building:
  # 1. The executable and it uses static lib (cctest and node)
  # 2. The shared lib
  # Linker optimizes out functions that are not used. When force_load=true,
  # --whole-archive,force_load and /WHOLEARCHIVE are used to include
  # all obj files in static libs into the executable or shared lib.
  'variables': {
    'variables': {
      'variables': {
        'force_load%': 'true',
        'current_type%': '<(_type)',
      },
      'force_load%': '<(force_load)',
      'conditions': [
        ['current_type=="static_library"', {
          'force_load': 'false',
        }],
        [ 'current_type=="executable" and node_target_type=="shared_library"', {
          'force_load': 'false',
        }]
      ],
    },
    'force_load%': '<(force_load)',
  },
  'conditions': [
    [ 'node_shared=="false"', {
      'msvs_settings': {
        'VCManifestTool': {
          'EmbedManifest': 'true',
          'AdditionalManifestFiles': 'src/res/node.exe.extra.manifest'
        }
      },
    }, {
      'defines': [
        'NODE_SHARED_MODE',
      ],
    }],
    [ 'node_enable_d8=="true"', {
      'dependencies': [ 'deps/v8/src/d8.gyp:d8' ],
    }],
    [ 'node_use_bundled_v8=="true"', {
      'dependencies': [
        'deps/v8/src/v8.gyp:v8',
        'deps/v8/src/v8.gyp:v8_libplatform'
      ],
    }],
    [ 'node_use_v8_platform=="true"', {
      'defines': [
        'NODE_USE_V8_PLATFORM=1',
      ],
    }, {
      'defines': [
        'NODE_USE_V8_PLATFORM=0',
      ],
    }],
    [ 'node_tag!=""', {
      'defines': [ 'NODE_TAG="<(node_tag)"' ],
    }],
    [ 'node_v8_options!=""', {
      'defines': [ 'NODE_V8_OPTIONS="<(node_v8_options)"'],
    }],
    [ 'node_release_urlbase!=""', {
      'defines': [
        'NODE_RELEASE_URLBASE="<(node_release_urlbase)"',
      ]
    }],
    [
      'debug_http2==1', {
      'defines': [ 'NODE_DEBUG_HTTP2=1' ]
    }],
    [ 'v8_enable_i18n_support==1', {
      'defines': [ 'NODE_HAVE_I18N_SUPPORT=1' ],
      'dependencies': [
        '<(icu_gyp_path):icui18n',
        '<(icu_gyp_path):icuuc',
      ],
      'conditions': [
        [ 'icu_small=="true"', {
          'defines': [ 'NODE_HAVE_SMALL_ICU=1' ],
      }]],
    }],
    [ 'node_use_bundled_v8=="true" and \
       node_enable_v8_vtunejit=="true" and (target_arch=="x64" or \
       target_arch=="ia32" or target_arch=="x32")', {
      'defines': [ 'NODE_ENABLE_VTUNE_PROFILING' ],
      'dependencies': [
        'deps/v8/src/third_party/vtune/v8vtune.gyp:v8_vtune'
      ],
    }],
    [ 'node_no_browser_globals=="true"', {
      'defines': [ 'NODE_NO_BROWSER_GLOBALS' ],
    } ],
    [ 'node_use_bundled_v8=="true" and v8_postmortem_support=="true"', {
      'dependencies': [ 'deps/v8/src/v8.gyp:postmortem-metadata' ],
      'conditions': [
        # -force_load is not applicable for the static library
        [ 'force_load=="true"', {
          'xcode_settings': {
            'OTHER_LDFLAGS': [
              '-Wl,-force_load,<(v8_base)',
            ],
          },
        }],
      ],
    }],
    ['node_engine=="chakracore"', {
      'include_dirs': [
        'deps/chakrashim', # include/v8_platform.h
      ],
      'dependencies': [
        'deps/chakrashim/chakrashim.gyp:chakrashim'
      ],
      'conditions': [
        # -force_load is not applicable for the static library
        [ 'force_load=="true"', {
          'xcode_settings': {
            'OTHER_LDFLAGS': [
              '-Wl,-force_load,<(CHAKRASHIM_BASE)',
            ],
          },
        }],
      ],
    }],
    [ 'node_shared_zlib=="false"', {
      'dependencies': [ 'deps/zlib/zlib.gyp:zlib' ],
    }],

    [ 'node_shared_http_parser=="false"', {
      'dependencies': [ 'deps/http_parser/http_parser.gyp:http_parser' ],
    }],

    [ 'node_shared_cares=="false"', {
      'dependencies': [ 'deps/cares/cares.gyp:cares' ],
    }],

    [ 'node_shared_libuv=="false"', {
      'dependencies': [ 'deps/uv/uv.gyp:libuv' ],
    }],

    [ 'node_shared_nghttp2=="false"', {
      'dependencies': [ 'deps/nghttp2/nghttp2.gyp:nghttp2' ],
    }],

    [ 'OS=="mac"', {
      # linking Corefoundation is needed since certain OSX debugging tools
      # like Instruments require it for some features
      'libraries': [ '-framework CoreFoundation' ],
      'defines!': [
        'NODE_PLATFORM="mac"',
      ],
      'defines': [
        # we need to use node's preferred "darwin" rather than gyp's preferred "mac"
        'NODE_PLATFORM="darwin"',
      ],
    }],
    [ 'OS=="freebsd"', {
      'libraries': [
        '-lutil',
        '-lkvm',
      ],
    }],
    [ 'OS=="aix"', {
      'defines': [
        '_LINUX_SOURCE_COMPAT',
      ],
      'conditions': [
        [ 'force_load=="true"', {

          'actions': [
            {
              'action_name': 'expfile',
              'inputs': [
                '<(obj_dir)'
              ],
              'outputs': [
                '<(PRODUCT_DIR)/node.exp'
              ],
              'action': [
                'sh', 'tools/create_expfile.sh',
                      '<@(_inputs)', '<@(_outputs)'
              ],
            }
          ],
          'ldflags': ['-Wl,-bE:<(PRODUCT_DIR)/node.exp', '-Wl,-brtl'],
        }],
      ],
    }],
    [ 'OS=="solaris"', {
      'libraries': [
        '-lkstat',
        '-lumem',
      ],
      'defines!': [
        'NODE_PLATFORM="solaris"',
      ],
      'defines': [
        # we need to use node's preferred "sunos"
        # rather than gyp's preferred "solaris"
        'NODE_PLATFORM="sunos"',
      ],
    }],
    [ '(OS=="freebsd" or OS=="linux") and node_shared=="false"'
        ' and coverage=="false" and force_load=="true"', {
<<<<<<< HEAD
      'ldflags': [ '-Wl,-z,noexecstack' ],
      'conditions': [
      [ 'node_engine=="v8"', {
        'ldflags': [ '-Wl,--whole-archive <(V8_BASE)',
                     '-Wl,--no-whole-archive' ],
      }],
      ['node_engine=="chakracore"', {
        'ldflags': [ '-Wl,--whole-archive <(CHAKRASHIM_BASE)',
                     '-Wl,--no-whole-archive' ],
      }],
      ]
=======
      'ldflags': [ '-Wl,-z,noexecstack',
                   '-Wl,--whole-archive <(v8_base)',
                   '-Wl,--no-whole-archive' ]
>>>>>>> ad94be84
    }],
    [ '(OS=="freebsd" or OS=="linux") and node_shared=="false"'
        ' and coverage=="true" and force_load=="true"', {
      'ldflags': [ '-Wl,-z,noexecstack',
<<<<<<< HEAD
=======
                   '-Wl,--whole-archive <(v8_base)',
                   '-Wl,--no-whole-archive',
>>>>>>> ad94be84
                   '--coverage',
                   '-g',
                   '-O0' ],
       'cflags': [ '--coverage',
                   '-g',
                   '-O0' ],
       'cflags!': [ '-O3' ]
    }],
    [ 'OS=="mac" and node_shared=="false" and coverage=="true"', {
      'xcode_settings': {
        'OTHER_LDFLAGS': [
          '--coverage',
        ],
        'OTHER_CFLAGS+': [
          '--coverage',
          '-g',
          '-O0'
        ],
      }
    }],
    [ 'OS=="sunos"', {
      'ldflags': [ '-Wl,-M,/usr/lib/ld/map.noexstk' ],
    }],

    [ 'node_use_openssl=="true"', {
      'defines': [ 'HAVE_OPENSSL=1' ],
      'conditions': [
        ['openssl_fips != ""', {
          'defines': [ 'NODE_FIPS_MODE' ],
        }],
        [ 'node_shared_openssl=="false"', {
          'dependencies': [
            './deps/openssl/openssl.gyp:openssl',

            # For tests
            './deps/openssl/openssl.gyp:openssl-cli',
          ],
          'conditions': [
            # -force_load or --whole-archive are not applicable for
            # the static library
            [ 'force_load=="true"', {
              'xcode_settings': {
                'OTHER_LDFLAGS': [
                  '-Wl,-force_load,<(PRODUCT_DIR)/<(openssl_product)',
                ],
              },
              'conditions': [
                ['OS in "linux freebsd" and node_shared=="false"', {
                  'ldflags': [
                    '-Wl,--whole-archive,'
                        '<(obj_dir)/deps/openssl/'
                        '<(openssl_product)',
                    '-Wl,--no-whole-archive',
                  ],
                }],
                # openssl.def is based on zlib.def, zlib symbols
                # are always exported.
                ['use_openssl_def==1', {
                  'sources': ['<(SHARED_INTERMEDIATE_DIR)/openssl.def'],
                }],
                ['OS=="win" and use_openssl_def==0', {
                  'sources': ['deps/zlib/win32/zlib.def'],
                }],
              ],
            }],
          ],
        }]]

    }, {
      'defines': [ 'HAVE_OPENSSL=0' ]
    }],

  ],
}<|MERGE_RESOLUTION|>--- conflicted
+++ resolved
@@ -117,7 +117,7 @@
         [ 'force_load=="true"', {
           'xcode_settings': {
             'OTHER_LDFLAGS': [
-              '-Wl,-force_load,<(CHAKRASHIM_BASE)',
+              '-Wl,-force_load,<(chakrashim_base)',
             ],
           },
         }],
@@ -203,32 +203,23 @@
     }],
     [ '(OS=="freebsd" or OS=="linux") and node_shared=="false"'
         ' and coverage=="false" and force_load=="true"', {
-<<<<<<< HEAD
       'ldflags': [ '-Wl,-z,noexecstack' ],
       'conditions': [
       [ 'node_engine=="v8"', {
-        'ldflags': [ '-Wl,--whole-archive <(V8_BASE)',
+        'ldflags': [ '-Wl,--whole-archive <(v8_base)',
                      '-Wl,--no-whole-archive' ],
       }],
       ['node_engine=="chakracore"', {
-        'ldflags': [ '-Wl,--whole-archive <(CHAKRASHIM_BASE)',
+        'ldflags': [ '-Wl,--whole-archive <(chakrashim_base)',
                      '-Wl,--no-whole-archive' ],
       }],
       ]
-=======
-      'ldflags': [ '-Wl,-z,noexecstack',
-                   '-Wl,--whole-archive <(v8_base)',
-                   '-Wl,--no-whole-archive' ]
->>>>>>> ad94be84
     }],
     [ '(OS=="freebsd" or OS=="linux") and node_shared=="false"'
         ' and coverage=="true" and force_load=="true"', {
       'ldflags': [ '-Wl,-z,noexecstack',
-<<<<<<< HEAD
-=======
                    '-Wl,--whole-archive <(v8_base)',
                    '-Wl,--no-whole-archive',
->>>>>>> ad94be84
                    '--coverage',
                    '-g',
                    '-O0' ],
