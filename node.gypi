{
  # 'force_load' means to include the static libs into the shared lib or
  # executable. Therefore, it is enabled when building:
  # 1. The executable and it uses static lib (cctest and node)
  # 2. The shared lib
  # Linker optimizes out functions that are not used. When force_load=true,
  # --whole-archive,force_load and /WHOLEARCHIVE are used to include
  # all obj files in static libs into the executable or shared lib.
  'variables': {
    'variables': {
      'variables': {
        'force_load%': 'true',
        'current_type%': '<(_type)',
      },
      'force_load%': '<(force_load)',
      'conditions': [
        ['current_type=="static_library"', {
          'force_load': 'false',
        }],
        [ 'current_type=="executable" and node_target_type=="shared_library"', {
          'force_load': 'false',
        }]
      ],
    },
    'force_load%': '<(force_load)',
  },
  'conditions': [
    [ 'node_shared=="false"', {
      'msvs_settings': {
        'VCManifestTool': {
          'EmbedManifest': 'true',
          'AdditionalManifestFiles': 'src/res/node.exe.extra.manifest'
        }
      },
    }, {
      'defines': [
        'NODE_SHARED_MODE',
      ],
    }],
    [ 'node_enable_d8=="true"', {
      'dependencies': [ 'deps/v8/src/d8.gyp:d8' ],
    }],
    [ 'node_use_bundled_v8=="true"', {
      'dependencies': [
        'deps/v8/src/v8.gyp:v8',
        'deps/v8/src/v8.gyp:v8_libplatform'
      ],
    }],
    [ 'node_use_v8_platform=="true"', {
      'defines': [
        'NODE_USE_V8_PLATFORM=1',
      ],
    }, {
      'defines': [
        'NODE_USE_V8_PLATFORM=0',
      ],
    }],
    [ 'node_tag!=""', {
      'defines': [ 'NODE_TAG="<(node_tag)"' ],
    }],
    [ 'node_v8_options!=""', {
      'defines': [ 'NODE_V8_OPTIONS="<(node_v8_options)"'],
    }],
    [ 'node_release_urlbase!=""', {
      'defines': [
        'NODE_RELEASE_URLBASE="<(node_release_urlbase)"',
      ]
    }],
    [
      'debug_http2==1', {
      'defines': [ 'NODE_DEBUG_HTTP2=1' ]
    }],
    [ 'v8_enable_i18n_support==1', {
      'defines': [ 'NODE_HAVE_I18N_SUPPORT=1' ],
      'dependencies': [
        '<(icu_gyp_path):icui18n',
        '<(icu_gyp_path):icuuc',
      ],
      'conditions': [
        [ 'icu_small=="true"', {
          'defines': [ 'NODE_HAVE_SMALL_ICU=1' ],
      }]],
    }],
    [ 'node_use_bundled_v8=="true" and \
       node_enable_v8_vtunejit=="true" and (target_arch=="x64" or \
       target_arch=="ia32" or target_arch=="x32")', {
      'defines': [ 'NODE_ENABLE_VTUNE_PROFILING' ],
      'dependencies': [
        'deps/v8/src/third_party/vtune/v8vtune.gyp:v8_vtune'
      ],
    }],
    [ 'node_no_browser_globals=="true"', {
      'defines': [ 'NODE_NO_BROWSER_GLOBALS' ],
    } ],
    [ 'node_use_bundled_v8=="true" and v8_postmortem_support=="true"', {
      'dependencies': [ 'deps/v8/src/v8.gyp:postmortem-metadata' ],
      'conditions': [
        # -force_load is not applicable for the static library
        [ 'force_load=="true"', {
          'xcode_settings': {
            'OTHER_LDFLAGS': [
              '-Wl,-force_load,<(V8_BASE)',
            ],
          },
        }],
      ],
    }],
    ['node_engine=="chakracore"', {
      'include_dirs': [
        'deps/chakrashim', # include/v8_platform.h
      ],
      'dependencies': [
        'deps/chakrashim/chakrashim.gyp:chakrashim'
      ],
      'conditions': [
        # -force_load is not applicable for the static library
        [ 'node_target_type!="static_library"', {
          'xcode_settings': {
            'OTHER_LDFLAGS': [
              '-Wl,-force_load,<(CHAKRASHIM_BASE)',
            ],
          },
        }],
      ],
    }],
    [ 'node_shared_zlib=="false"', {
      'dependencies': [ 'deps/zlib/zlib.gyp:zlib' ],
    }],

    [ 'node_shared_http_parser=="false"', {
      'dependencies': [ 'deps/http_parser/http_parser.gyp:http_parser' ],
    }],

    [ 'node_shared_cares=="false"', {
      'dependencies': [ 'deps/cares/cares.gyp:cares' ],
    }],

    [ 'node_shared_libuv=="false"', {
      'dependencies': [ 'deps/uv/uv.gyp:libuv' ],
    }],

    [ 'node_shared_nghttp2=="false"', {
      'dependencies': [ 'deps/nghttp2/nghttp2.gyp:nghttp2' ],
    }],

    [ 'OS=="mac"', {
      # linking Corefoundation is needed since certain OSX debugging tools
      # like Instruments require it for some features
      'libraries': [ '-framework CoreFoundation' ],
      'defines!': [
        'NODE_PLATFORM="mac"',
      ],
      'defines': [
        # we need to use node's preferred "darwin" rather than gyp's preferred "mac"
        'NODE_PLATFORM="darwin"',
      ],
    }],
    [ 'OS=="freebsd"', {
      'libraries': [
        '-lutil',
        '-lkvm',
      ],
    }],
    [ 'OS=="aix"', {
      'defines': [
        '_LINUX_SOURCE_COMPAT',
      ],
      'conditions': [
        [ 'force_load=="true"', {

          'actions': [
            {
              'action_name': 'expfile',
              'inputs': [
                '<(OBJ_DIR)'
              ],
              'outputs': [
                '<(PRODUCT_DIR)/node.exp'
              ],
              'action': [
                'sh', 'tools/create_expfile.sh',
                      '<@(_inputs)', '<@(_outputs)'
              ],
            }
          ],
          'ldflags': ['-Wl,-bE:<(PRODUCT_DIR)/node.exp', '-Wl,-brtl'],
        }],
      ],
    }],
    [ 'OS=="solaris"', {
      'libraries': [
        '-lkstat',
        '-lumem',
      ],
      'defines!': [
        'NODE_PLATFORM="solaris"',
      ],
      'defines': [
        # we need to use node's preferred "sunos"
        # rather than gyp's preferred "solaris"
        'NODE_PLATFORM="sunos"',
      ],
    }],
<<<<<<< HEAD
    [ '(OS=="freebsd" or OS=="linux") and node_shared=="false" and coverage=="false"', {
      'ldflags': [ '-Wl,-z,noexecstack' ],
      'conditions': [
      [ 'node_engine=="v8"', {
        'ldflags': [ '-Wl,--whole-archive <(V8_BASE)',
                     '-Wl,--no-whole-archive' ],
      }],
      ['node_engine=="chakracore"', {
        'ldflags': [ '-Wl,--whole-archive <(CHAKRASHIM_BASE)',
                     '-Wl,--no-whole-archive' ],
      }],
      ]
=======
    [ '(OS=="freebsd" or OS=="linux") and node_shared=="false"'
        ' and coverage=="false" and force_load=="true"', {
      'ldflags': [ '-Wl,-z,noexecstack',
                   '-Wl,--whole-archive <(V8_BASE)',
                   '-Wl,--no-whole-archive' ]
>>>>>>> 1b0d9795
    }],
    [ '(OS=="freebsd" or OS=="linux") and node_shared=="false"'
        ' and coverage=="true" and force_load=="true"', {
      'ldflags': [ '-Wl,-z,noexecstack',
                   '--coverage',
                   '-g',
                   '-O0' ],
       'cflags': [ '--coverage',
                   '-g',
                   '-O0' ],
       'cflags!': [ '-O3' ]
    }],
    [ 'OS=="mac" and node_shared=="false" and coverage=="true"', {
      'xcode_settings': {
        'OTHER_LDFLAGS': [
          '--coverage',
        ],
        'OTHER_CFLAGS+': [
          '--coverage',
          '-g',
          '-O0'
        ],
      }
    }],
    [ 'OS=="sunos"', {
      'ldflags': [ '-Wl,-M,/usr/lib/ld/map.noexstk' ],
    }],

    [ 'node_use_openssl=="true"', {
      'defines': [ 'HAVE_OPENSSL=1' ],
      'conditions': [
        ['openssl_fips != ""', {
          'defines': [ 'NODE_FIPS_MODE' ],
        }],
        [ 'node_shared_openssl=="false"', {
          'dependencies': [
            './deps/openssl/openssl.gyp:openssl',

            # For tests
            './deps/openssl/openssl.gyp:openssl-cli',
          ],
          'conditions': [
            # -force_load or --whole-archive are not applicable for
            # the static library
            [ 'force_load=="true"', {
              'xcode_settings': {
                'OTHER_LDFLAGS': [
                  '-Wl,-force_load,<(PRODUCT_DIR)/<(OPENSSL_PRODUCT)',
                ],
              },
              'conditions': [
                ['OS in "linux freebsd" and node_shared=="false"', {
                  'ldflags': [
                    '-Wl,--whole-archive,'
                        '<(OBJ_DIR)/deps/openssl/'
                        '<(OPENSSL_PRODUCT)',
                    '-Wl,--no-whole-archive',
                  ],
                }],
                # openssl.def is based on zlib.def, zlib symbols
                # are always exported.
                ['use_openssl_def==1', {
                  'sources': ['<(SHARED_INTERMEDIATE_DIR)/openssl.def'],
                }],
                ['OS=="win" and use_openssl_def==0', {
                  'sources': ['deps/zlib/win32/zlib.def'],
                }],
              ],
            }],
          ],
        }]]

    }, {
      'defines': [ 'HAVE_OPENSSL=0' ]
    }],

  ],
}<|MERGE_RESOLUTION|>--- conflicted
+++ resolved
@@ -201,8 +201,8 @@
         'NODE_PLATFORM="sunos"',
       ],
     }],
-<<<<<<< HEAD
-    [ '(OS=="freebsd" or OS=="linux") and node_shared=="false" and coverage=="false"', {
+    [ '(OS=="freebsd" or OS=="linux") and node_shared=="false"'
+        ' and coverage=="false" and force_load=="true"', {
       'ldflags': [ '-Wl,-z,noexecstack' ],
       'conditions': [
       [ 'node_engine=="v8"', {
@@ -214,13 +214,6 @@
                      '-Wl,--no-whole-archive' ],
       }],
       ]
-=======
-    [ '(OS=="freebsd" or OS=="linux") and node_shared=="false"'
-        ' and coverage=="false" and force_load=="true"', {
-      'ldflags': [ '-Wl,-z,noexecstack',
-                   '-Wl,--whole-archive <(V8_BASE)',
-                   '-Wl,--no-whole-archive' ]
->>>>>>> 1b0d9795
     }],
     [ '(OS=="freebsd" or OS=="linux") and node_shared=="false"'
         ' and coverage=="true" and force_load=="true"', {
