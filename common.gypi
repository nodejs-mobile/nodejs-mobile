{
  'variables': {
    'asan%': 0,
    'werror': '',                     # Turn off -Werror in V8 build.
    'visibility%': 'hidden',          # V8's visibility setting
    'target_arch%': 'ia32',           # set v8's target architecture
    'host_arch%': 'ia32',             # set v8's host architecture
    'want_separate_host_toolset%': 0, # V8 should not build target and host
    'library%': 'static_library',     # allow override to 'shared_library' for DLL/.so builds
    'component%': 'static_library',   # NB. these names match with what V8 expects
    'msvs_multi_core_compile': '0',   # we do enable multicore compiles, but not using the V8 way
    'python%': 'python',
    'node_engine%': 'v8',
    'msvs_windows_target_platform_version': 'v10.0', # used for node_engine==chakracore

    'node_shared%': 'false',
    'force_dynamic_crt%': 0,
    'node_use_v8_platform%': 'true',
    'node_use_bundled_v8%': 'true',
    'node_module_version%': '',

    'node_tag%': '',
    'uv_library%': 'static_library',

    'openssl_fips%': '',

    # Default to -O0 for debug builds.
    'v8_optimized_debug%': 0,

    # Enable disassembler for `--print-code` v8 options
    'v8_enable_disassembler': 1,

    # Don't bake anything extra into the snapshot.
    'v8_use_external_startup_data%': 0,

    # Don't use ICU data file (icudtl.dat) from V8, we use our own.
    'icu_use_data_file_flag%': 0,

    'conditions': [
      ['OS == "win"', {
        'os_posix': 0,
        'v8_postmortem_support%': 'false',
        'OBJ_DIR': '<(PRODUCT_DIR)/obj',
        'V8_BASE': '<(PRODUCT_DIR)/lib/v8_libbase.lib',
      }, {
        'os_posix': 1,
        'v8_postmortem_support%': 'true',
      }],
      ['OS== "mac"', {
        'OBJ_DIR': '<(PRODUCT_DIR)/obj.target',
        'V8_BASE': '<(PRODUCT_DIR)/libv8_base.a',
        'CHAKRASHIM_BASE': '<(PRODUCT_DIR)/libchakrashim.a',
      }, {
        'conditions': [
          ['GENERATOR=="ninja"', {
            'OBJ_DIR': '<(PRODUCT_DIR)/obj',
            'V8_BASE': '<(PRODUCT_DIR)/obj/deps/v8/src/libv8_base.a',
          }, {
<<<<<<< HEAD
            'OBJ_DIR': '<(PRODUCT_DIR)/obj.target',
            'V8_BASE': '<(PRODUCT_DIR)/obj.target/deps/v8/src/libv8_base.a',
            'CHAKRASHIM_BASE': '<(PRODUCT_DIR)/obj.target/deps/chakrashim/libchakrashim.a',
=======
            'OBJ_DIR%': '<(PRODUCT_DIR)/obj.target',
            'V8_BASE%': '<(PRODUCT_DIR)/obj.target/deps/v8/src/libv8_base.a',
>>>>>>> 642baf46
          }],
        ],
      }],
      ['openssl_fips != ""', {
        'OPENSSL_PRODUCT': 'libcrypto.a',
      }, {
        'OPENSSL_PRODUCT': 'libopenssl.a',
      }],
      ['OS=="mac"', {
        'clang%': 1,
      }, {
        'clang%': 0,
      }],
    ],
  },

  'conditions': [
    ['node_engine=="v8"', {
      'target_defaults': {
        'defines': [
          'NODE_ENGINE_V8',
        ],
      },
      'variables': {
        'node_engine_include_dir%': 'deps/v8/include'
      },
    }],
    ['node_engine=="chakracore"', {
      'target_defaults': {
        'defines': [
          'NODE_ENGINE_CHAKRACORE',
        ],
        'conditions': [
          ['target_arch=="arm"', {
            'msvs_windows_target_platform_version': '<(msvs_windows_target_platform_version)',
          }],
        ],
      },
      'variables': {
        'node_engine_include_dir%': 'deps/chakrashim/include',
        'conditions': [
          ['OS == "win"', {
            'node_engine_libs': '-lchakracore.lib',
          }, {
            'node_engine_libs': '',
          }],
        ],
      },
    }],
  ],

  'target_defaults': {
    'defines': ['NODE_ENGINE="<(node_engine)"'],
    'default_configuration': 'Release',
    'configurations': {
      'Debug': {
        'variables': {
          'v8_enable_handle_zapping': 1,
        },
        'defines': [ 'DEBUG', '_DEBUG' ],
        'cflags': [ '-g', '-O0' ],
        'conditions': [
          ['target_arch=="x64"', {
            'msvs_configuration_platform': 'x64',
          }],
          ['target_arch=="arm"', {
            'msvs_configuration_platform': 'ARM',
          }],
          ['OS=="aix"', {
            'cflags': [ '-gxcoff' ],
            'ldflags': [ '-Wl,-bbigtoc' ],
          }],
          ['OS == "android"', {
            'cflags': [ '-fPIE' ],
            'ldflags': [ '-fPIE', '-pie' ]
          }],
          ['node_shared=="true"', {
            'msvs_settings': {
             'VCCLCompilerTool': {
               'RuntimeLibrary': 3, # MultiThreadedDebugDLL (/MDd)
             }
            }
          }],
          ['node_shared=="false"', {
            'msvs_settings': {
              'VCCLCompilerTool': {
                'RuntimeLibrary': 1 # MultiThreadedDebug (/MTd)
              }
            }
          }]
        ],
        'msvs_settings': {
          'VCCLCompilerTool': {
            'Optimization': 0, # /Od, no optimization
            'MinimalRebuild': 'false',
            'OmitFramePointers': 'false',
            'BasicRuntimeChecks': 3, # /RTC1
          },
          'VCLinkerTool': {
            'LinkIncremental': 2, # enable incremental linking
          },
        },
        'xcode_settings': {
          'GCC_OPTIMIZATION_LEVEL': '0', # stop gyp from defaulting to -Os
        },
      },
      'Release': {
        'variables': {
          'v8_enable_handle_zapping': 0,
        },
        'cflags': [ '-O3' ],
        'conditions': [
          ['target_arch=="x64"', {
            'msvs_configuration_platform': 'x64',
          }],
          ['target_arch=="arm"', {
            'msvs_configuration_platform': 'ARM',
          }],
          ['OS=="solaris"', {
            # pull in V8's postmortem metadata
            'ldflags': [ '-Wl,-z,allextract' ]
          }],
          ['OS!="mac" and OS!="win"', {
            'cflags': [ '-fno-omit-frame-pointer' ],
          }],
          ['OS == "android"', {
            'cflags': [ '-fPIE' ],
            'ldflags': [ '-fPIE', '-pie' ]
          }],
          ['node_shared=="true"', {
            'msvs_settings': {
             'VCCLCompilerTool': {
               'RuntimeLibrary': 2 # MultiThreadedDLL (/MD)
             }
            }
          }],
          ['node_shared=="false"', {
            'msvs_settings': {
              'VCCLCompilerTool': {
                'RuntimeLibrary': 0 # MultiThreaded (/MT)
              }
            }
          }]
        ],
        'msvs_settings': {
          'VCCLCompilerTool': {
            'Optimization': 3, # /Ox, full optimization
            'FavorSizeOrSpeed': 1, # /Ot, favour speed over size
            'InlineFunctionExpansion': 2, # /Ob2, inline anything eligible
            'WholeProgramOptimization': 'true', # /GL, whole program optimization, needed for LTCG
            'OmitFramePointers': 'true',
            'EnableFunctionLevelLinking': 'true',
            'EnableIntrinsicFunctions': 'true',
            'RuntimeTypeInfo': 'false',
            'AdditionalOptions': [
              '/MP', # compile across multiple CPUs
            ],
          },
          'VCLibrarianTool': {
            'AdditionalOptions': [
              '/LTCG', # link time code generation
            ],
          },
          'VCLinkerTool': {
            'LinkTimeCodeGeneration': 1, # link-time code generation
            'OptimizeReferences': 2, # /OPT:REF
            'EnableCOMDATFolding': 2, # /OPT:ICF
            'LinkIncremental': 1, # disable incremental linking
          },
        },
      }
    },
    # Forcibly disable -Werror.  We support a wide range of compilers, it's
    # simply not feasible to squelch all warnings, never mind that the
    # libraries in deps/ are not under our control.
    'cflags!': ['-Werror'],
    'msvs_settings': {
      'VCCLCompilerTool': {
        'StringPooling': 'true', # pool string literals
        'DebugInformationFormat': 3, # Generate a PDB
        'WarningLevel': 3,
        'BufferSecurityCheck': 'true',
        'ExceptionHandling': 0, # /EHsc
        'SuppressStartupBanner': 'true',
        # Disable "warning C4267: conversion from 'size_t' to 'int',
        # possible loss of data".  Many originate from our dependencies
        # and their sheer number drowns out other, more legitimate warnings.
        'DisableSpecificWarnings': ['4267'],
        'WarnAsError': 'false',
      },
      'VCLibrarianTool': {
      },
      'VCLinkerTool': {
        'conditions': [
          ['target_arch=="ia32"', {
            'TargetMachine' : 1, # /MACHINE:X86
            'target_conditions': [
              ['_type=="executable"', {
                'AdditionalOptions': [ '/SubSystem:Console,"5.01"' ],
              }],
            ],
          }],
          ['target_arch=="x64"', {
            'TargetMachine' : 17, # /MACHINE:AMD64
            'target_conditions': [
              ['_type=="executable"', {
                'AdditionalOptions': [ '/SubSystem:Console,"5.02"' ],
              }],
            ],
          }],
        ],
        'GenerateDebugInformation': 'true',
        'GenerateMapFile': 'true', # /MAP
        'MapExports': 'true', # /MAPINFO:EXPORTS
        'RandomizedBaseAddress': 2, # enable ASLR
        'DataExecutionPrevention': 2, # enable DEP
        'AllowIsolation': 'true',
        'SuppressStartupBanner': 'true',
      },
    },
    'msvs_disabled_warnings': [4351, 4355, 4800],
    'conditions': [
      ['asan == 1 and OS != "mac"', {
        'cflags+': [
          '-fno-omit-frame-pointer',
          '-fsanitize=address',
          '-DLEAK_SANITIZER'
        ],
        'cflags!': [ '-fomit-frame-pointer' ],
        'ldflags': [ '-fsanitize=address' ],
      }],
      ['asan == 1 and OS == "mac"', {
        'xcode_settings': {
          'OTHER_CFLAGS+': [
            '-fno-omit-frame-pointer',
            '-gline-tables-only',
            '-fsanitize=address',
            '-DLEAK_SANITIZER'
          ],
          'OTHER_CFLAGS!': [
            '-fomit-frame-pointer',
          ],
        },
        'target_conditions': [
          ['_type!="static_library"', {
            'xcode_settings': {'OTHER_LDFLAGS': ['-fsanitize=address']},
          }],
        ],
      }],
      ['OS == "win"', {
        'msvs_cygwin_shell': 0, # prevent actions from trying to use cygwin
        'defines': [
          'WIN32',
          # we don't really want VC++ warning us about
          # how dangerous C functions are...
          '_CRT_SECURE_NO_DEPRECATE',
          # ... or that C implementations shouldn't use
          # POSIX names
          '_CRT_NONSTDC_NO_DEPRECATE',
          # Make sure the STL doesn't try to use exceptions
          '_HAS_EXCEPTIONS=0',
          'BUILDING_V8_SHARED=1',
          'BUILDING_UV_SHARED=1',
        ],
      }],
      [ 'OS in "linux freebsd openbsd solaris aix"', {
        'cflags': [ '-pthread', ],
        'ldflags': [ '-pthread' ],
      }],
      [ 'OS in "linux freebsd openbsd solaris android aix"', {
        'cflags': [ '-Wall', '-Wextra', '-Wno-unused-parameter', ],
        'cflags_cc': [ '-fno-rtti', '-fno-exceptions', '-std=gnu++0x' ],
        'ldflags': [ '-rdynamic' ],
        'target_conditions': [
          # The 1990s toolchain on SmartOS can't handle thin archives.
          ['_type=="static_library" and OS=="solaris"', {
            'standalone_static_library': 1,
          }],
          ['OS=="openbsd"', {
            'ldflags': [ '-Wl,-z,wxneeded' ],
          }],
        ],
        'conditions': [
          [ 'target_arch=="ia32"', {
            'cflags': [ '-m32' ],
            'ldflags': [ '-m32' ],
          }],
          [ 'target_arch=="x32"', {
            'cflags': [ '-mx32' ],
            'ldflags': [ '-mx32' ],
          }],
          [ 'target_arch=="x64"', {
            'cflags': [ '-m64' ],
            'ldflags': [ '-m64' ],
          }],
          [ 'target_arch=="ppc" and OS!="aix"', {
            'cflags': [ '-m32' ],
            'ldflags': [ '-m32' ],
          }],
          [ 'target_arch=="ppc64" and OS!="aix"', {
	    'cflags': [ '-m64', '-mminimal-toc' ],
	    'ldflags': [ '-m64' ],
	   }],
          [ 'target_arch=="s390"', {
            'cflags': [ '-m31', '-march=z196' ],
            'ldflags': [ '-m31', '-march=z196' ],
          }],
          [ 'target_arch=="s390x"', {
            'cflags': [ '-m64', '-march=z196' ],
            'ldflags': [ '-m64', '-march=z196' ],
          }],
          [ 'OS=="solaris"', {
            'cflags': [ '-pthreads' ],
            'ldflags': [ '-pthreads' ],
            'cflags!': [ '-pthread' ],
            'ldflags!': [ '-pthread' ],
          }],
          [ 'OS=="aix"', {
            'conditions': [
              [ 'target_arch=="ppc"', {
                'ldflags': [ '-Wl,-bmaxdata:0x60000000/dsa' ],
              }],
              [ 'target_arch=="ppc64"', {
                'cflags': [ '-maix64' ],
                'ldflags': [ '-maix64' ],
              }],
            ],
            'ldflags': [ '-Wl,-bbigtoc' ],
            'ldflags!': [ '-rdynamic' ],
          }],
          [ 'node_shared=="true"', {
            'cflags': [ '-fPIC' ],
          }],
        ],
      }],
      ['OS=="android"', {
        'target_conditions': [
          ['_toolset=="target"', {
            'defines': [ '_GLIBCXX_USE_C99_MATH' ],
            'libraries': [ '-llog' ],
          }],
        ],
      }],
      ['OS=="mac"', {
        'defines': ['_DARWIN_USE_64_BIT_INODE=1'],
        'xcode_settings': {
          'ALWAYS_SEARCH_USER_PATHS': 'NO',
          'GCC_CW_ASM_SYNTAX': 'NO',                # No -fasm-blocks
          'GCC_DYNAMIC_NO_PIC': 'NO',               # No -mdynamic-no-pic
                                                    # (Equivalent to -fPIC)
          'GCC_ENABLE_CPP_EXCEPTIONS': 'NO',        # -fno-exceptions
          'GCC_ENABLE_CPP_RTTI': 'NO',              # -fno-rtti
          'GCC_ENABLE_PASCAL_STRINGS': 'NO',        # No -mpascal-strings
          'GCC_THREADSAFE_STATICS': 'NO',           # -fno-threadsafe-statics
          'PREBINDING': 'NO',                       # No -Wl,-prebind
          'MACOSX_DEPLOYMENT_TARGET': '10.7',       # -mmacosx-version-min=10.7
          'USE_HEADERMAP': 'NO',
          'OTHER_CFLAGS': [
            '-fno-strict-aliasing',
          ],
          'WARNING_CFLAGS': [
            '-Wall',
            '-Wendif-labels',
            '-W',
            '-Wno-unused-parameter',
          ],
        },
        'target_conditions': [
          ['_type!="static_library"', {
            'xcode_settings': {
              'OTHER_LDFLAGS': [
                '-Wl,-no_pie',
                '-Wl,-search_paths_first',
              ],
            },
          }],
        ],
        'conditions': [
          ['target_arch=="ia32"', {
            'xcode_settings': {'ARCHS': ['i386']},
          }],
          ['target_arch=="x64"', {
            'xcode_settings': {'ARCHS': ['x86_64']},
          }],
          ['clang==1', {
            'xcode_settings': {
              'GCC_VERSION': 'com.apple.compilers.llvm.clang.1_0',
              'CLANG_CXX_LANGUAGE_STANDARD': 'gnu++0x',  # -std=gnu++0x
              'CLANG_CXX_LIBRARY': 'libc++',
            },
          }],
        ],
      }],
      ['OS=="freebsd" and node_use_dtrace=="true"', {
        'libraries': [ '-lelf' ],
      }],
      ['OS=="freebsd"', {
        'ldflags': [
          '-Wl,--export-dynamic',
        ],
      }]
    ],
  }
}<|MERGE_RESOLUTION|>--- conflicted
+++ resolved
@@ -56,14 +56,9 @@
             'OBJ_DIR': '<(PRODUCT_DIR)/obj',
             'V8_BASE': '<(PRODUCT_DIR)/obj/deps/v8/src/libv8_base.a',
           }, {
-<<<<<<< HEAD
-            'OBJ_DIR': '<(PRODUCT_DIR)/obj.target',
-            'V8_BASE': '<(PRODUCT_DIR)/obj.target/deps/v8/src/libv8_base.a',
-            'CHAKRASHIM_BASE': '<(PRODUCT_DIR)/obj.target/deps/chakrashim/libchakrashim.a',
-=======
             'OBJ_DIR%': '<(PRODUCT_DIR)/obj.target',
             'V8_BASE%': '<(PRODUCT_DIR)/obj.target/deps/v8/src/libv8_base.a',
->>>>>>> 642baf46
+            'CHAKRASHIM_BASE': '<(PRODUCT_DIR)/obj.target/deps/chakrashim/libchakrashim.a',
           }],
         ],
       }],
