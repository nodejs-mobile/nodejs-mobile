{
  'variables': {
    'asan%': 0,
    'werror': '',                     # Turn off -Werror in V8 build.
    'visibility%': 'hidden',          # V8's visibility setting
    'target_arch%': 'ia32',           # set v8's target architecture
    'host_arch%': 'ia32',             # set v8's host architecture
    'want_separate_host_toolset%': 0, # V8 should not build target and host
    'library%': 'static_library',     # allow override to 'shared_library' for DLL/.so builds
    'component%': 'static_library',   # NB. these names match with what V8 expects
    'msvs_multi_core_compile': '0',   # we do enable multicore compiles, but not using the V8 way
    'python%': 'python',
    'node_engine%': 'v8',
    'msvs_windows_target_platform_version': 'v10.0', # used for node_engine==chakracore

    'node_shared%': 'false',
    'force_dynamic_crt%': 0,
    'node_use_v8_platform%': 'true',
    'node_use_bundled_v8%': 'true',
    'node_module_version%': '',

    'node_tag%': '',
    'uv_library%': 'static_library',

    'openssl_fips%': '',

    # Default to -O0 for debug builds.
    'v8_optimized_debug%': 0,

    # Enable disassembler for `--print-code` v8 options
    'v8_enable_disassembler': 1,

    # Don't bake anything extra into the snapshot.
    'v8_use_external_startup_data%': 0,

    # Don't use ICU data file (icudtl.dat) from V8, we use our own.
    'icu_use_data_file_flag%': 0,

    'conditions': [
      ['OS == "win"', {
        'os_posix': 0,
        'v8_postmortem_support%': 'false',
      }, {
        'os_posix': 1,
        'v8_postmortem_support%': 'true',
      }],
      ['OS== "mac"', {
        'OBJ_DIR': '<(PRODUCT_DIR)/obj',
        'V8_BASE': '<(PRODUCT_DIR)/libv8_base.a',
        'CHAKRASHIM_BASE': '<(PRODUCT_DIR)/libchakrashim.a',
      }, {
<<<<<<< HEAD
        'OBJ_DIR': '<(PRODUCT_DIR)/obj.target',
        'V8_BASE': '<(PRODUCT_DIR)/obj.target/deps/v8/src/libv8_base.a',
        'CHAKRASHIM_BASE': '<(PRODUCT_DIR)/obj.target/deps/chakrashim/libchakrashim.a',
=======
        'conditions': [
          ['GENERATOR=="ninja"', {
            'OBJ_DIR': '<(PRODUCT_DIR)/obj',
            'V8_BASE': '<(PRODUCT_DIR)/obj/deps/v8/src/libv8_base.a',
          }, {
            'OBJ_DIR': '<(PRODUCT_DIR)/obj.target',
            'V8_BASE': '<(PRODUCT_DIR)/obj.target/deps/v8/src/libv8_base.a',
          }],
        ],
>>>>>>> 22abb39b
      }],
      ['openssl_fips != ""', {
        'OPENSSL_PRODUCT': 'libcrypto.a',
      }, {
        'OPENSSL_PRODUCT': 'libopenssl.a',
      }],
      ['OS=="mac"', {
        'clang%': 1,
      }, {
        'clang%': 0,
      }],
    ],
  },

  'conditions': [
    ['node_engine=="v8"', {
      'target_defaults': {
        'defines': [
          'NODE_ENGINE_V8',
        ],
      },
      'variables': {
        'node_engine_include_dir%': 'deps/v8/include'
      },
    }],
    ['node_engine=="chakracore"', {
      'target_defaults': {
        'defines': [
          'NODE_ENGINE_CHAKRACORE',
        ],
        'conditions': [
          ['target_arch=="arm"', {
            'msvs_windows_target_platform_version': '<(msvs_windows_target_platform_version)',
          }],
        ],
      },
      'variables': {
        'node_engine_include_dir%': 'deps/chakrashim/include',
        'conditions': [
          ['OS == "win"', {
            'node_engine_libs': '-lchakracore.lib',
          }, {
            'node_engine_libs': '',
          }],
        ],
      },
    }],
  ],

  'target_defaults': {
    'defines': ['NODE_ENGINE="<(node_engine)"'],
    'default_configuration': 'Release',
    'configurations': {
      'Debug': {
        'variables': {
          'v8_enable_handle_zapping': 1,
        },
        'defines': [ 'DEBUG', '_DEBUG' ],
        'cflags': [ '-g', '-O0' ],
        'conditions': [
          ['target_arch=="x64"', {
            'msvs_configuration_platform': 'x64',
          }],
          ['target_arch=="arm"', {
            'msvs_configuration_platform': 'ARM',
          }],
          ['OS=="aix"', {
            'cflags': [ '-gxcoff' ],
            'ldflags': [ '-Wl,-bbigtoc' ],
          }],
          ['OS == "android"', {
            'cflags': [ '-fPIE' ],
            'ldflags': [ '-fPIE', '-pie' ]
          }],
          ['node_shared=="true"', {
            'msvs_settings': {
             'VCCLCompilerTool': {
               'RuntimeLibrary': 3, # MultiThreadedDebugDLL (/MDd)
             }
            }
          }],
          ['node_shared=="false"', {
            'msvs_settings': {
              'VCCLCompilerTool': {
                'RuntimeLibrary': 1 # MultiThreadedDebug (/MTd)
              }
            }
          }]
        ],
        'msvs_settings': {
          'VCCLCompilerTool': {
            'Optimization': 0, # /Od, no optimization
            'MinimalRebuild': 'false',
            'OmitFramePointers': 'false',
            'BasicRuntimeChecks': 3, # /RTC1
          },
          'VCLinkerTool': {
            'LinkIncremental': 2, # enable incremental linking
          },
        },
        'xcode_settings': {
          'GCC_OPTIMIZATION_LEVEL': '0', # stop gyp from defaulting to -Os
        },
      },
      'Release': {
        'variables': {
          'v8_enable_handle_zapping': 0,
        },
        'cflags': [ '-O3' ],
        'conditions': [
          ['target_arch=="x64"', {
            'msvs_configuration_platform': 'x64',
          }],
          ['target_arch=="arm"', {
            'msvs_configuration_platform': 'ARM',
          }],
          ['OS=="solaris"', {
            # pull in V8's postmortem metadata
            'ldflags': [ '-Wl,-z,allextract' ]
          }],
          ['OS!="mac" and OS!="win"', {
            'cflags': [ '-fno-omit-frame-pointer' ],
          }],
          ['OS == "android"', {
            'cflags': [ '-fPIE' ],
            'ldflags': [ '-fPIE', '-pie' ]
          }],
          ['node_shared=="true"', {
            'msvs_settings': {
             'VCCLCompilerTool': {
               'RuntimeLibrary': 2 # MultiThreadedDLL (/MD)
             }
            }
          }],
          ['node_shared=="false"', {
            'msvs_settings': {
              'VCCLCompilerTool': {
                'RuntimeLibrary': 0 # MultiThreaded (/MT)
              }
            }
          }]
        ],
        'msvs_settings': {
          'VCCLCompilerTool': {
            'Optimization': 3, # /Ox, full optimization
            'FavorSizeOrSpeed': 1, # /Ot, favour speed over size
            'InlineFunctionExpansion': 2, # /Ob2, inline anything eligible
            'WholeProgramOptimization': 'true', # /GL, whole program optimization, needed for LTCG
            'OmitFramePointers': 'true',
            'EnableFunctionLevelLinking': 'true',
            'EnableIntrinsicFunctions': 'true',
            'RuntimeTypeInfo': 'false',
            'AdditionalOptions': [
              '/MP', # compile across multiple CPUs
            ],
          },
          'VCLibrarianTool': {
            'AdditionalOptions': [
              '/LTCG', # link time code generation
            ],
          },
          'VCLinkerTool': {
            'LinkTimeCodeGeneration': 1, # link-time code generation
            'OptimizeReferences': 2, # /OPT:REF
            'EnableCOMDATFolding': 2, # /OPT:ICF
            'LinkIncremental': 1, # disable incremental linking
          },
        },
      }
    },
    # Forcibly disable -Werror.  We support a wide range of compilers, it's
    # simply not feasible to squelch all warnings, never mind that the
    # libraries in deps/ are not under our control.
    'cflags!': ['-Werror'],
    'msvs_settings': {
      'VCCLCompilerTool': {
        'StringPooling': 'true', # pool string literals
        'DebugInformationFormat': 3, # Generate a PDB
        'WarningLevel': 3,
        'BufferSecurityCheck': 'true',
        'ExceptionHandling': 0, # /EHsc
        'SuppressStartupBanner': 'true',
        # Disable "warning C4267: conversion from 'size_t' to 'int',
        # possible loss of data".  Many originate from our dependencies
        # and their sheer number drowns out other, more legitimate warnings.
        'DisableSpecificWarnings': ['4267'],
        'WarnAsError': 'false',
      },
      'VCLibrarianTool': {
      },
      'VCLinkerTool': {
        'conditions': [
          ['target_arch=="ia32"', {
            'TargetMachine' : 1, # /MACHINE:X86
            'target_conditions': [
              ['_type=="executable"', {
                'AdditionalOptions': [ '/SubSystem:Console,"5.01"' ],
              }],
            ],
          }],
          ['target_arch=="x64"', {
            'TargetMachine' : 17, # /MACHINE:AMD64
            'target_conditions': [
              ['_type=="executable"', {
                'AdditionalOptions': [ '/SubSystem:Console,"5.02"' ],
              }],
            ],
          }],
        ],
        'GenerateDebugInformation': 'true',
        'GenerateMapFile': 'true', # /MAP
        'MapExports': 'true', # /MAPINFO:EXPORTS
        'RandomizedBaseAddress': 2, # enable ASLR
        'DataExecutionPrevention': 2, # enable DEP
        'AllowIsolation': 'true',
        'SuppressStartupBanner': 'true',
      },
    },
    'msvs_disabled_warnings': [4351, 4355, 4800],
    'conditions': [
      ['asan == 1 and OS != "mac"', {
        'cflags+': [
          '-fno-omit-frame-pointer',
          '-fsanitize=address',
          '-DLEAK_SANITIZER'
        ],
        'cflags!': [ '-fomit-frame-pointer' ],
        'ldflags': [ '-fsanitize=address' ],
      }],
      ['asan == 1 and OS == "mac"', {
        'xcode_settings': {
          'OTHER_CFLAGS+': [
            '-fno-omit-frame-pointer',
            '-gline-tables-only',
            '-fsanitize=address',
            '-DLEAK_SANITIZER'
          ],
          'OTHER_CFLAGS!': [
            '-fomit-frame-pointer',
          ],
        },
        'target_conditions': [
          ['_type!="static_library"', {
            'xcode_settings': {'OTHER_LDFLAGS': ['-fsanitize=address']},
          }],
        ],
      }],
      ['OS == "win"', {
        'msvs_cygwin_shell': 0, # prevent actions from trying to use cygwin
        'defines': [
          'WIN32',
          # we don't really want VC++ warning us about
          # how dangerous C functions are...
          '_CRT_SECURE_NO_DEPRECATE',
          # ... or that C implementations shouldn't use
          # POSIX names
          '_CRT_NONSTDC_NO_DEPRECATE',
          # Make sure the STL doesn't try to use exceptions
          '_HAS_EXCEPTIONS=0',
          'BUILDING_V8_SHARED=1',
          'BUILDING_UV_SHARED=1',
        ],
      }],
      [ 'OS in "linux freebsd openbsd solaris aix"', {
        'cflags': [ '-pthread', ],
        'ldflags': [ '-pthread' ],
      }],
      [ 'OS in "linux freebsd openbsd solaris android aix"', {
        'cflags': [ '-Wall', '-Wextra', '-Wno-unused-parameter', ],
        'cflags_cc': [ '-fno-rtti', '-fno-exceptions', '-std=gnu++0x' ],
        'ldflags': [ '-rdynamic' ],
        'target_conditions': [
          # The 1990s toolchain on SmartOS can't handle thin archives.
          ['_type=="static_library" and OS=="solaris"', {
            'standalone_static_library': 1,
          }],
          ['OS=="openbsd"', {
            'ldflags': [ '-Wl,-z,wxneeded' ],
          }],
        ],
        'conditions': [
          [ 'target_arch=="ia32"', {
            'cflags': [ '-m32' ],
            'ldflags': [ '-m32' ],
          }],
          [ 'target_arch=="x32"', {
            'cflags': [ '-mx32' ],
            'ldflags': [ '-mx32' ],
          }],
          [ 'target_arch=="x64"', {
            'cflags': [ '-m64' ],
            'ldflags': [ '-m64' ],
          }],
          [ 'target_arch=="ppc" and OS!="aix"', {
            'cflags': [ '-m32' ],
            'ldflags': [ '-m32' ],
          }],
          [ 'target_arch=="ppc64" and OS!="aix"', {
	    'cflags': [ '-m64', '-mminimal-toc' ],
	    'ldflags': [ '-m64' ],
	   }],
          [ 'target_arch=="s390"', {
            'cflags': [ '-m31' ],
            'ldflags': [ '-m31' ],
          }],
          [ 'target_arch=="s390x"', {
            'cflags': [ '-m64' ],
            'ldflags': [ '-m64' ],
          }],
          [ 'OS=="solaris"', {
            'cflags': [ '-pthreads' ],
            'ldflags': [ '-pthreads' ],
            'cflags!': [ '-pthread' ],
            'ldflags!': [ '-pthread' ],
          }],
          [ 'OS=="aix"', {
            'conditions': [
              [ 'target_arch=="ppc"', {
                'ldflags': [ '-Wl,-bmaxdata:0x60000000/dsa' ],
              }],
              [ 'target_arch=="ppc64"', {
                'cflags': [ '-maix64' ],
                'ldflags': [ '-maix64' ],
              }],
            ],
            'ldflags': [ '-Wl,-bbigtoc' ],
            'ldflags!': [ '-rdynamic' ],
          }],
          [ 'node_shared=="true"', {
            'cflags': [ '-fPIC' ],
          }],
        ],
      }],
      ['OS=="android"', {
        'target_conditions': [
          ['_toolset=="target"', {
            'defines': [ '_GLIBCXX_USE_C99_MATH' ],
            'libraries': [ '-llog' ],
          }],
        ],
      }],
      ['OS=="mac"', {
        'defines': ['_DARWIN_USE_64_BIT_INODE=1'],
        'xcode_settings': {
          'ALWAYS_SEARCH_USER_PATHS': 'NO',
          'GCC_CW_ASM_SYNTAX': 'NO',                # No -fasm-blocks
          'GCC_DYNAMIC_NO_PIC': 'NO',               # No -mdynamic-no-pic
                                                    # (Equivalent to -fPIC)
          'GCC_ENABLE_CPP_EXCEPTIONS': 'NO',        # -fno-exceptions
          'GCC_ENABLE_CPP_RTTI': 'NO',              # -fno-rtti
          'GCC_ENABLE_PASCAL_STRINGS': 'NO',        # No -mpascal-strings
          'GCC_THREADSAFE_STATICS': 'NO',           # -fno-threadsafe-statics
          'PREBINDING': 'NO',                       # No -Wl,-prebind
          'MACOSX_DEPLOYMENT_TARGET': '10.7',       # -mmacosx-version-min=10.7
          'USE_HEADERMAP': 'NO',
          'OTHER_CFLAGS': [
            '-fno-strict-aliasing',
          ],
          'WARNING_CFLAGS': [
            '-Wall',
            '-Wendif-labels',
            '-W',
            '-Wno-unused-parameter',
          ],
        },
        'target_conditions': [
          ['_type!="static_library"', {
            'xcode_settings': {
              'OTHER_LDFLAGS': [
                '-Wl,-no_pie',
                '-Wl,-search_paths_first',
              ],
            },
          }],
        ],
        'conditions': [
          ['target_arch=="ia32"', {
            'xcode_settings': {'ARCHS': ['i386']},
          }],
          ['target_arch=="x64"', {
            'xcode_settings': {'ARCHS': ['x86_64']},
          }],
          ['clang==1', {
            'xcode_settings': {
              'GCC_VERSION': 'com.apple.compilers.llvm.clang.1_0',
              'CLANG_CXX_LANGUAGE_STANDARD': 'gnu++0x',  # -std=gnu++0x
              'CLANG_CXX_LIBRARY': 'libc++',
            },
          }],
        ],
      }],
      ['OS=="freebsd" and node_use_dtrace=="true"', {
        'libraries': [ '-lelf' ],
      }],
      ['OS=="freebsd"', {
        'ldflags': [
          '-Wl,--export-dynamic',
        ],
      }]
    ],
  }
}<|MERGE_RESOLUTION|>--- conflicted
+++ resolved
@@ -49,11 +49,6 @@
         'V8_BASE': '<(PRODUCT_DIR)/libv8_base.a',
         'CHAKRASHIM_BASE': '<(PRODUCT_DIR)/libchakrashim.a',
       }, {
-<<<<<<< HEAD
-        'OBJ_DIR': '<(PRODUCT_DIR)/obj.target',
-        'V8_BASE': '<(PRODUCT_DIR)/obj.target/deps/v8/src/libv8_base.a',
-        'CHAKRASHIM_BASE': '<(PRODUCT_DIR)/obj.target/deps/chakrashim/libchakrashim.a',
-=======
         'conditions': [
           ['GENERATOR=="ninja"', {
             'OBJ_DIR': '<(PRODUCT_DIR)/obj',
@@ -61,9 +56,9 @@
           }, {
             'OBJ_DIR': '<(PRODUCT_DIR)/obj.target',
             'V8_BASE': '<(PRODUCT_DIR)/obj.target/deps/v8/src/libv8_base.a',
-          }],
-        ],
->>>>>>> 22abb39b
+            'CHAKRASHIM_BASE': '<(PRODUCT_DIR)/obj.target/deps/chakrashim/libchakrashim.a',
+          }],
+        ],
       }],
       ['openssl_fips != ""', {
         'OPENSSL_PRODUCT': 'libcrypto.a',
