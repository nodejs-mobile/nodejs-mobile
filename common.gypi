--- conflicted
+++ resolved
@@ -447,7 +447,6 @@
             'defines': [ '_GLIBCXX_USE_C99_MATH' ],
             'libraries': [ '-llog' ],
           }],
-<<<<<<< HEAD
           ['_type=="loadable_module"', {
             'conditions': [
               # While loading a native node module, Android needs to have a
@@ -468,11 +467,6 @@
                 'libraries': ['>(node_root_dir)/bin/x86_64/libnode.so'],
               }],
             ],
-=======
-          ['_toolset=="host"', {
-            'cflags': [ '-pthread' ],
-            'ldflags': [ '-pthread' ],
->>>>>>> 63d1e08e
           }],
         ],
       }],
