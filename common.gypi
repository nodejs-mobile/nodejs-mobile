--- conflicted
+++ resolved
@@ -79,13 +79,7 @@
         'os_posix': 1,
         'v8_postmortem_support%': 'true',
       }],
-<<<<<<< HEAD
-      ['OS== "mac" or OS=="ios"', {
-        'CHAKRASHIM_BASE': '<(PRODUCT_DIR)/libchakrashim.a',
-        'OBJ_DIR%': '<(PRODUCT_DIR)/obj.target',
-        'V8_BASE': '<(PRODUCT_DIR)/libv8_base.a',
-=======
-      ['OS == "mac"', {
+      ['OS == "mac" or OS=="ios"', {
         'obj_dir%': '<(PRODUCT_DIR)/obj.target',
         'chakrashim_base': '<(PRODUCT_DIR)/libchakrashim.a',
         'v8_base': '<(PRODUCT_DIR)/libv8_base.a',
@@ -98,7 +92,6 @@
             'v8_base': '<(PRODUCT_DIR)/obj.target/v8_monolith/geni/gn/obj/libv8_monolith.a',
           }],
         ],
->>>>>>> 84bd6f3c
       }],
       ['openssl_fips != ""', {
         'openssl_product': '<(STATIC_LIB_PREFIX)crypto<(STATIC_LIB_SUFFIX)',
@@ -239,9 +232,6 @@
           ['OS!="mac" and OS != "ios" and OS!="win"', {
             'cflags': [ '-fno-omit-frame-pointer' ],
           }],
-<<<<<<< HEAD
-          ['OS == "android" and node_shared!="true" and _type!="loadable_module"', {
-=======
           ['OS=="linux"', {
             'variables': {
               'pgo_generate': ' -fprofile-generate ',
@@ -263,8 +253,7 @@
               },],
             ],
           },],
-          ['OS == "android"', {
->>>>>>> 84bd6f3c
+          ['OS == "android" and node_shared!="true" and _type!="loadable_module"', {
             'cflags': [ '-fPIE' ],
             'ldflags': [ '-fPIE', '-pie' ]
           }],
@@ -677,11 +666,7 @@
       }],
       ['OS=="freebsd"', {
         'conditions': [
-<<<<<<< HEAD
-          ['llvm_version < "4.0"', {
-=======
           ['"0" < llvm_version < "4.0"', {
->>>>>>> 84bd6f3c
             # Use this flag because on FreeBSD std::pairs copy constructor is non-trivial.
             # Doesn't apply to llvm 4.0 (FreeBSD 11.1) or later.
             # Refs: https://lists.freebsd.org/pipermail/freebsd-toolchain/2016-March/002094.html
