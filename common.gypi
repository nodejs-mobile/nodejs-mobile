{
  'variables': {
    'asan%': 0,
    'werror': '',                     # Turn off -Werror in V8 build.
    'visibility%': 'hidden',          # V8's visibility setting
    'target_arch%': 'ia32',           # set v8's target architecture
    'host_arch%': 'ia32',             # set v8's host architecture
    'want_separate_host_toolset%': 0, # V8 should not build target and host
    'library%': 'static_library',     # allow override to 'shared_library' for DLL/.so builds
    'component%': 'static_library',   # NB. these names match with what V8 expects
    'msvs_multi_core_compile': '0',   # we do enable multicore compiles, but not using the V8 way
    'python%': 'python',
    'node_engine%': 'v8',
    'msvs_windows_target_platform_version': 'v10.0', # used for node_engine==chakracore

    'node_shared%': 'false',
    'force_dynamic_crt%': 0,
    'node_use_v8_platform%': 'true',
    'node_use_bundled_v8%': 'true',
    'node_module_version%': '',

    'node_tag%': '',
    'uv_library%': 'static_library',

    'openssl_fips%': '',

    # Default to -O0 for debug builds.
    'v8_optimized_debug%': 0,

    # Reset this number to 0 on major V8 upgrades.
    # Increment by one for each non-official patch applied to deps/v8.
    'v8_embedder_string': '-node.3',

    # Enable disassembler for `--print-code` v8 options
    'v8_enable_disassembler': 1,

    # Don't bake anything extra into the snapshot.
    'v8_use_external_startup_data%': 0,

    # Some STL containers (e.g. std::vector) do not preserve ABI compatibility
    # between debug and non-debug mode.
    'disable_glibcxx_debug': 1,

    # Don't use ICU data file (icudtl.dat) from V8, we use our own.
    'icu_use_data_file_flag%': 0,

    'conditions': [
      ['GENERATOR=="ninja"', {
<<<<<<< HEAD
        'OBJ_DIR': '<(PRODUCT_DIR)/obj',
        'V8_BASE': '<(PRODUCT_DIR)/obj/deps/v8/src/libv8_base.a',
        'CHAKRASHIM_BASE': '<(PRODUCT_DIR)/obj/deps/chakrashim/libchakrashim.a',
       }, {
         'OBJ_DIR%': '<(PRODUCT_DIR)/obj.target',
         'V8_BASE%': '<(PRODUCT_DIR)/obj.target/deps/v8/src/libv8_base.a',
         'CHAKRASHIM_BASE': '<(PRODUCT_DIR)/obj.target/deps/chakrashim/libchakrashim.a',
=======
        'obj_dir': '<(PRODUCT_DIR)/obj',
        'v8_base': '<(PRODUCT_DIR)/obj/deps/v8/src/libv8_base.a',
       }, {
         'obj_dir%': '<(PRODUCT_DIR)/obj.target',
         'v8_base%': '<(PRODUCT_DIR)/obj.target/deps/v8/src/libv8_base.a',
>>>>>>> ad94be84
      }],
      ['OS == "win"', {
        'os_posix': 0,
        'v8_postmortem_support%': 'false',
        'obj_dir': '<(PRODUCT_DIR)/obj',
        'v8_base': '<(PRODUCT_DIR)/lib/v8_libbase.lib',
      }, {
        'os_posix': 1,
        'v8_postmortem_support%': 'true',
      }],
      ['OS== "mac"', {
<<<<<<< HEAD
        'CHAKRASHIM_BASE': '<(PRODUCT_DIR)/libchakrashim.a',
        'OBJ_DIR%': '<(PRODUCT_DIR)/obj.target',
        'V8_BASE': '<(PRODUCT_DIR)/libv8_base.a',
=======
        'obj_dir%': '<(PRODUCT_DIR)/obj.target',
        'v8_base': '<(PRODUCT_DIR)/libv8_base.a',
>>>>>>> ad94be84
      }],
      ['openssl_fips != ""', {
        'openssl_product': '<(STATIC_LIB_PREFIX)crypto<(STATIC_LIB_SUFFIX)',
      }, {
        'openssl_product': '<(STATIC_LIB_PREFIX)openssl<(STATIC_LIB_SUFFIX)',
      }],
      ['OS=="mac"', {
        'clang%': 1,
      }, {
        'clang%': 0,
      }],
    ],
  },

  'conditions': [
    ['node_engine=="v8"', {
      'target_defaults': {
        'defines': [
          'NODE_ENGINE_V8',
        ],
      },
      'variables': {
        'node_engine_include_dir%': 'deps/v8/include'
      },
    }],
    ['node_engine=="chakracore"', {
      'target_defaults': {
        'defines': [
          'NODE_ENGINE_CHAKRACORE',
        ],
        'conditions': [
          ['target_arch=="arm"', {
            'msvs_windows_target_platform_version': '<(msvs_windows_target_platform_version)',
          }],
        ],
      },
      'variables': {
        'node_engine_include_dir%': 'deps/chakrashim/include',
        'conditions': [
          ['OS == "win"', {
            'node_engine_libs': '-lchakracore.lib',
          }, {
            'node_engine_libs': '',
          }],
        ],
      },
    }],
  ],

  'target_defaults': {
    'defines': ['NODE_ENGINE="<(node_engine)"'],
    'default_configuration': 'Release',
    'configurations': {
      'Debug': {
        'variables': {
          'v8_enable_handle_zapping': 1,
        },
        'defines': [ 'DEBUG', '_DEBUG', 'V8_ENABLE_CHECKS' ],
        'cflags': [ '-g', '-O0' ],
        'conditions': [
          ['target_arch=="x64"', {
            'msvs_configuration_platform': 'x64',
          }],
          ['target_arch=="arm"', {
            'msvs_configuration_platform': 'ARM',
          }],
          ['OS=="aix"', {
            'cflags': [ '-gxcoff' ],
            'ldflags': [ '-Wl,-bbigtoc' ],
          }],
          ['OS == "android"', {
            'cflags': [ '-fPIE' ],
            'ldflags': [ '-fPIE', '-pie' ]
          }],
          ['node_shared=="true"', {
            'msvs_settings': {
             'VCCLCompilerTool': {
               'RuntimeLibrary': 3, # MultiThreadedDebugDLL (/MDd)
             }
            }
          }],
          ['node_shared=="false"', {
            'msvs_settings': {
              'VCCLCompilerTool': {
                'RuntimeLibrary': 1 # MultiThreadedDebug (/MTd)
              }
            }
          }]
        ],
        'msvs_settings': {
          'VCCLCompilerTool': {
            'Optimization': 0, # /Od, no optimization
            'MinimalRebuild': 'false',
            'OmitFramePointers': 'false',
            'BasicRuntimeChecks': 3, # /RTC1
            'AdditionalOptions': [
              '/bigobj', # prevent error C1128 in VS2015
              '/MP', # compile across multiple CPUs
            ],
          },
          'VCLinkerTool': {
            'LinkIncremental': 2, # enable incremental linking
          },
        },
        'xcode_settings': {
          'GCC_OPTIMIZATION_LEVEL': '0', # stop gyp from defaulting to -Os
        },
      },
      'Release': {
        'variables': {
          'v8_enable_handle_zapping': 0,
        },
        'cflags': [ '-O3' ],
        'conditions': [
          ['target_arch=="x64"', {
            'msvs_configuration_platform': 'x64',
          }],
          ['target_arch=="arm"', {
            'msvs_configuration_platform': 'ARM',
          }],
          ['OS=="solaris"', {
            # pull in V8's postmortem metadata
            'ldflags': [ '-Wl,-z,allextract' ]
          }],
          ['OS!="mac" and OS!="win"', {
            'cflags': [ '-fno-omit-frame-pointer' ],
          }],
          ['OS == "android"', {
            'cflags': [ '-fPIE' ],
            'ldflags': [ '-fPIE', '-pie' ]
          }],
          ['node_shared=="true"', {
            'msvs_settings': {
             'VCCLCompilerTool': {
               'RuntimeLibrary': 2 # MultiThreadedDLL (/MD)
             }
            }
          }],
          ['node_shared=="false"', {
            'msvs_settings': {
              'VCCLCompilerTool': {
                'RuntimeLibrary': 0 # MultiThreaded (/MT)
              }
            }
          }]
        ],
        'msvs_settings': {
          'VCCLCompilerTool': {
            'Optimization': 3, # /Ox, full optimization
            'FavorSizeOrSpeed': 1, # /Ot, favor speed over size
            'InlineFunctionExpansion': 2, # /Ob2, inline anything eligible
            'WholeProgramOptimization': 'true', # /GL, whole program optimization, needed for LTCG
            'OmitFramePointers': 'true',
            'EnableFunctionLevelLinking': 'true',
            'EnableIntrinsicFunctions': 'true',
            'RuntimeTypeInfo': 'false',
            'AdditionalOptions': [
              '/MP', # compile across multiple CPUs
            ],
          },
          'VCLibrarianTool': {
            'AdditionalOptions': [
              '/LTCG', # link time code generation
            ],
          },
          'VCLinkerTool': {
            'OptimizeReferences': 2, # /OPT:REF
            'EnableCOMDATFolding': 2, # /OPT:ICF
            'LinkIncremental': 1, # disable incremental linking
            'AdditionalOptions': [
              '/LTCG:INCREMENTAL', # incremental link-time code generation
            ],
          },
        },
      }
    },
    # Forcibly disable -Werror.  We support a wide range of compilers, it's
    # simply not feasible to squelch all warnings, never mind that the
    # libraries in deps/ are not under our control.
    'cflags!': ['-Werror'],
    'msvs_settings': {
      'VCCLCompilerTool': {
        'StringPooling': 'true', # pool string literals
        'DebugInformationFormat': 3, # Generate a PDB
        'WarningLevel': 3,
        'BufferSecurityCheck': 'true',
        'ExceptionHandling': 0, # /EHsc
        'SuppressStartupBanner': 'true',
        # Disable "warning C4267: conversion from 'size_t' to 'int',
        # possible loss of data".  Many originate from our dependencies
        # and their sheer number drowns out other, more legitimate warnings.
        'DisableSpecificWarnings': ['4267'],
        'WarnAsError': 'false',
      },
      'VCLinkerTool': {
        'conditions': [
          ['target_arch=="ia32"', {
            'TargetMachine' : 1, # /MACHINE:X86
            'target_conditions': [
              ['_type=="executable"', {
                'AdditionalOptions': [ '/SubSystem:Console,"5.01"' ],
              }],
            ],
          }],
          ['target_arch=="x64"', {
            'TargetMachine' : 17, # /MACHINE:AMD64
            'target_conditions': [
              ['_type=="executable"', {
                'AdditionalOptions': [ '/SubSystem:Console,"5.02"' ],
              }],
            ],
          }],
          ['target_arch=="arm"', {
            'TargetMachine' : 3, # /MACHINE:ARM
            'target_conditions': [
              ['_type=="executable"', {
                'AdditionalOptions': [ '/SubSystem:Console,"6.02"' ],
              }],
            ],
          }],
        ],
        'GenerateDebugInformation': 'true',
        'GenerateMapFile': 'true', # /MAP
        'MapExports': 'true', # /MAPINFO:EXPORTS
        'RandomizedBaseAddress': 2, # enable ASLR
        'DataExecutionPrevention': 2, # enable DEP
        'AllowIsolation': 'true',
        'SuppressStartupBanner': 'true',
      },
    },
    'msvs_disabled_warnings': [4351, 4355, 4800],
    'conditions': [
      ['asan == 1 and OS != "mac"', {
        'cflags+': [
          '-fno-omit-frame-pointer',
          '-fsanitize=address',
          '-DLEAK_SANITIZER'
        ],
        'cflags!': [ '-fomit-frame-pointer' ],
        'ldflags': [ '-fsanitize=address' ],
      }],
      ['asan == 1 and OS == "mac"', {
        'xcode_settings': {
          'OTHER_CFLAGS+': [
            '-fno-omit-frame-pointer',
            '-gline-tables-only',
            '-fsanitize=address',
            '-DLEAK_SANITIZER'
          ],
          'OTHER_CFLAGS!': [
            '-fomit-frame-pointer',
          ],
        },
        'target_conditions': [
          ['_type!="static_library"', {
            'xcode_settings': {'OTHER_LDFLAGS': ['-fsanitize=address']},
          }],
        ],
      }],
      ['OS == "win"', {
        'msvs_cygwin_shell': 0, # prevent actions from trying to use cygwin
        'defines': [
          'WIN32',
          # we don't really want VC++ warning us about
          # how dangerous C functions are...
          '_CRT_SECURE_NO_DEPRECATE',
          # ... or that C implementations shouldn't use
          # POSIX names
          '_CRT_NONSTDC_NO_DEPRECATE',
          # Make sure the STL doesn't try to use exceptions
          '_HAS_EXCEPTIONS=0',
          'BUILDING_V8_SHARED=1',
          'BUILDING_UV_SHARED=1',
        ],
      }],
      [ 'OS in "linux freebsd openbsd solaris aix"', {
        'cflags': [ '-pthread', ],
        'ldflags': [ '-pthread' ],
      }],
      [ 'OS in "linux freebsd openbsd solaris android aix cloudabi"', {
        'cflags': [ '-Wall', '-Wextra', '-Wno-unused-parameter', ],
        'cflags_cc': [ '-fno-rtti', '-fno-exceptions', '-std=gnu++1y' ],
        'ldflags': [ '-rdynamic' ],
        'target_conditions': [
          # The 1990s toolchain on SmartOS can't handle thin archives.
          ['_type=="static_library" and OS=="solaris"', {
            'standalone_static_library': 1,
          }],
          ['OS=="openbsd"', {
            'ldflags': [ '-Wl,-z,wxneeded' ],
          }],
        ],
        'conditions': [
          [ 'target_arch=="ia32"', {
            'cflags': [ '-m32' ],
            'ldflags': [ '-m32' ],
          }],
          [ 'target_arch=="x32"', {
            'cflags': [ '-mx32' ],
            'ldflags': [ '-mx32' ],
          }],
          [ 'target_arch=="x64"', {
            'cflags': [ '-m64' ],
            'ldflags': [ '-m64' ],
          }],
          [ 'target_arch=="ppc" and OS!="aix"', {
            'cflags': [ '-m32' ],
            'ldflags': [ '-m32' ],
          }],
          [ 'target_arch=="ppc64" and OS!="aix"', {
	    'cflags': [ '-m64', '-mminimal-toc' ],
	    'ldflags': [ '-m64' ],
	   }],
          [ 'target_arch=="s390"', {
            'cflags': [ '-m31', '-march=z196' ],
            'ldflags': [ '-m31', '-march=z196' ],
          }],
          [ 'target_arch=="s390x"', {
            'cflags': [ '-m64', '-march=z196' ],
            'ldflags': [ '-m64', '-march=z196' ],
          }],
          [ 'OS=="solaris"', {
            'cflags': [ '-pthreads' ],
            'ldflags': [ '-pthreads' ],
            'cflags!': [ '-pthread' ],
            'ldflags!': [ '-pthread' ],
          }],
          [ 'OS=="aix"', {
            'conditions': [
              [ 'target_arch=="ppc"', {
                'ldflags': [ '-Wl,-bmaxdata:0x60000000/dsa' ],
              }],
              [ 'target_arch=="ppc64"', {
                'cflags': [ '-maix64' ],
                'ldflags': [ '-maix64' ],
              }],
            ],
            'ldflags': [ '-Wl,-bbigtoc' ],
            'ldflags!': [ '-rdynamic' ],
          }],
          [ 'node_shared=="true"', {
            'cflags': [ '-fPIC' ],
          }],
        ],
      }],
      ['OS=="android"', {
        'target_conditions': [
          ['_toolset=="target"', {
            'defines': [ '_GLIBCXX_USE_C99_MATH' ],
            'libraries': [ '-llog' ],
          }],
        ],
      }],
      ['OS=="mac"', {
        'defines': ['_DARWIN_USE_64_BIT_INODE=1'],
        'xcode_settings': {
          'ALWAYS_SEARCH_USER_PATHS': 'NO',
          'GCC_CW_ASM_SYNTAX': 'NO',                # No -fasm-blocks
          'GCC_DYNAMIC_NO_PIC': 'NO',               # No -mdynamic-no-pic
                                                    # (Equivalent to -fPIC)
          'GCC_ENABLE_CPP_EXCEPTIONS': 'NO',        # -fno-exceptions
          'GCC_ENABLE_CPP_RTTI': 'NO',              # -fno-rtti
          'GCC_ENABLE_PASCAL_STRINGS': 'NO',        # No -mpascal-strings
          'GCC_THREADSAFE_STATICS': 'NO',           # -fno-threadsafe-statics
          'PREBINDING': 'NO',                       # No -Wl,-prebind
          'MACOSX_DEPLOYMENT_TARGET': '10.7',       # -mmacosx-version-min=10.7
          'USE_HEADERMAP': 'NO',
          'OTHER_CFLAGS': [
            '-fno-strict-aliasing',
          ],
          'WARNING_CFLAGS': [
            '-Wall',
            '-Wendif-labels',
            '-W',
            '-Wno-unused-parameter',
          ],
        },
        'target_conditions': [
          ['_type!="static_library"', {
            'xcode_settings': {
              'OTHER_LDFLAGS': [
                '-Wl,-no_pie',
                '-Wl,-search_paths_first',
              ],
            },
          }],
        ],
        'conditions': [
          ['target_arch=="ia32"', {
            'xcode_settings': {'ARCHS': ['i386']},
          }],
          ['target_arch=="x64"', {
            'xcode_settings': {'ARCHS': ['x86_64']},
          }],
          ['clang==1', {
            'xcode_settings': {
              'GCC_VERSION': 'com.apple.compilers.llvm.clang.1_0',
              'CLANG_CXX_LANGUAGE_STANDARD': 'gnu++1y',  # -std=gnu++1y
              'CLANG_CXX_LIBRARY': 'libc++',
            },
          }],
        ],
      }],
      ['OS=="freebsd" and node_use_dtrace=="true"', {
        'libraries': [ '-lelf' ],
      }],
      ['OS=="freebsd"', {
        'conditions': [
          ['"0" < llvm_version < "4.0"', {
            # Use this flag because on FreeBSD std::pairs copy constructor is non-trivial.
            # Doesn't apply to llvm 4.0 (FreeBSD 11.1) or later.
            # Refs: https://lists.freebsd.org/pipermail/freebsd-toolchain/2016-March/002094.html
            # Refs: https://svnweb.freebsd.org/ports/head/www/node/Makefile?revision=444555&view=markup
            'cflags': [ '-D_LIBCPP_TRIVIAL_PAIR_COPY_CTOR=1' ],
          }],
        ],
        'ldflags': [
          '-Wl,--export-dynamic',
        ],
      }]
    ],
  }
}<|MERGE_RESOLUTION|>--- conflicted
+++ resolved
@@ -46,21 +46,13 @@
 
     'conditions': [
       ['GENERATOR=="ninja"', {
-<<<<<<< HEAD
-        'OBJ_DIR': '<(PRODUCT_DIR)/obj',
-        'V8_BASE': '<(PRODUCT_DIR)/obj/deps/v8/src/libv8_base.a',
-        'CHAKRASHIM_BASE': '<(PRODUCT_DIR)/obj/deps/chakrashim/libchakrashim.a',
-       }, {
-         'OBJ_DIR%': '<(PRODUCT_DIR)/obj.target',
-         'V8_BASE%': '<(PRODUCT_DIR)/obj.target/deps/v8/src/libv8_base.a',
-         'CHAKRASHIM_BASE': '<(PRODUCT_DIR)/obj.target/deps/chakrashim/libchakrashim.a',
-=======
         'obj_dir': '<(PRODUCT_DIR)/obj',
         'v8_base': '<(PRODUCT_DIR)/obj/deps/v8/src/libv8_base.a',
+        'chakrashim_base': '<(PRODUCT_DIR)/obj/deps/chakrashim/libchakrashim.a',
        }, {
          'obj_dir%': '<(PRODUCT_DIR)/obj.target',
          'v8_base%': '<(PRODUCT_DIR)/obj.target/deps/v8/src/libv8_base.a',
->>>>>>> ad94be84
+         'chakrashim_base': '<(PRODUCT_DIR)/obj.target/deps/chakrashim/libchakrashim.a',
       }],
       ['OS == "win"', {
         'os_posix': 0,
@@ -72,14 +64,9 @@
         'v8_postmortem_support%': 'true',
       }],
       ['OS== "mac"', {
-<<<<<<< HEAD
-        'CHAKRASHIM_BASE': '<(PRODUCT_DIR)/libchakrashim.a',
-        'OBJ_DIR%': '<(PRODUCT_DIR)/obj.target',
-        'V8_BASE': '<(PRODUCT_DIR)/libv8_base.a',
-=======
+        'chakrashim_base': '<(PRODUCT_DIR)/libchakrashim.a',
         'obj_dir%': '<(PRODUCT_DIR)/obj.target',
         'v8_base': '<(PRODUCT_DIR)/libv8_base.a',
->>>>>>> ad94be84
       }],
       ['openssl_fips != ""', {
         'openssl_product': '<(STATIC_LIB_PREFIX)crypto<(STATIC_LIB_SUFFIX)',
