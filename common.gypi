{
  'variables': {
    'asan%': 0,
    'werror': '',                     # Turn off -Werror in V8 build.
    'visibility%': 'hidden',          # V8's visibility setting
    'target_arch%': 'ia32',           # set v8's target architecture
    'host_arch%': 'ia32',             # set v8's host architecture
    'want_separate_host_toolset%': 0, # V8 should not build target and host
    'library%': 'static_library',     # allow override to 'shared_library' for DLL/.so builds
    'component%': 'static_library',   # NB. these names match with what V8 expects
    'msvs_multi_core_compile': '0',   # we do enable multicore compiles, but not using the V8 way
    'python%': 'python',
    'node_engine%': 'v8',
    'msvs_windows_target_platform_version': 'v10.0', # used for node_engine==chakracore

    'node_shared%': 'false',
    'force_dynamic_crt%': 0,
    'node_use_v8_platform%': 'true',
    'node_use_bundled_v8%': 'true',
    'node_module_version%': '',

    'node_tag%': '',
    'uv_library%': 'static_library',

    'openssl_fips%': '',

    # Default to -O0 for debug builds.
    'v8_optimized_debug%': 0,

    # Enable disassembler for `--print-code` v8 options
    'v8_enable_disassembler': 1,

    # Don't bake anything extra into the snapshot.
    'v8_use_external_startup_data%': 0,

    # Don't use ICU data file (icudtl.dat) from V8, we use our own.
    'icu_use_data_file_flag%': 0,

    'conditions': [
      ['GENERATOR=="ninja"', {
        'OBJ_DIR': '<(PRODUCT_DIR)/obj',
        'V8_BASE': '<(PRODUCT_DIR)/obj/deps/v8/src/libv8_base.a',
       }, {
         'OBJ_DIR%': '<(PRODUCT_DIR)/obj.target',
         'V8_BASE%': '<(PRODUCT_DIR)/obj.target/deps/v8/src/libv8_base.a',
      }],
      ['OS == "win"', {
        'os_posix': 0,
        'v8_postmortem_support%': 'false',
        'OBJ_DIR': '<(PRODUCT_DIR)/obj',
        'V8_BASE': '<(PRODUCT_DIR)/lib/v8_libbase.lib',
      }, {
        'os_posix': 1,
        'v8_postmortem_support%': 'true',
      }],
      ['OS== "mac"', {
        'OBJ_DIR%': '<(PRODUCT_DIR)/obj.target',
        'V8_BASE': '<(PRODUCT_DIR)/libv8_base.a',
<<<<<<< HEAD
        'CHAKRASHIM_BASE': '<(PRODUCT_DIR)/libchakrashim.a',
      }, {
        'conditions': [
          ['GENERATOR=="ninja"', {
            'OBJ_DIR': '<(PRODUCT_DIR)/obj',
            'V8_BASE': '<(PRODUCT_DIR)/obj/deps/v8/src/libv8_base.a',
          }, {
            'OBJ_DIR%': '<(PRODUCT_DIR)/obj.target',
            'V8_BASE%': '<(PRODUCT_DIR)/obj.target/deps/v8/src/libv8_base.a',
            'CHAKRASHIM_BASE': '<(PRODUCT_DIR)/obj.target/deps/chakrashim/libchakrashim.a',
          }],
        ],
=======
>>>>>>> ef16319e
      }],
      ['openssl_fips != ""', {
        'OPENSSL_PRODUCT': 'libcrypto.a',
      }, {
        'OPENSSL_PRODUCT': 'libopenssl.a',
      }],
      ['OS=="mac"', {
        'clang%': 1,
      }, {
        'clang%': 0,
      }],
    ],
  },

  'conditions': [
    ['node_engine=="v8"', {
      'target_defaults': {
        'defines': [
          'NODE_ENGINE_V8',
        ],
      },
      'variables': {
        'node_engine_include_dir%': 'deps/v8/include'
      },
    }],
    ['node_engine=="chakracore"', {
      'target_defaults': {
        'defines': [
          'NODE_ENGINE_CHAKRACORE',
        ],
        'conditions': [
          ['target_arch=="arm"', {
            'msvs_windows_target_platform_version': '<(msvs_windows_target_platform_version)',
          }],
        ],
      },
      'variables': {
        'node_engine_include_dir%': 'deps/chakrashim/include',
        'conditions': [
          ['OS == "win"', {
            'node_engine_libs': '-lchakracore.lib',
          }, {
            'node_engine_libs': '',
          }],
        ],
      },
    }],
  ],

  'target_defaults': {
    'defines': ['NODE_ENGINE="<(node_engine)"'],
    'default_configuration': 'Release',
    'configurations': {
      'Debug': {
        'variables': {
          'v8_enable_handle_zapping': 1,
        },
        'defines': [ 'DEBUG', '_DEBUG', 'V8_ENABLE_CHECKS' ],
        'cflags': [ '-g', '-O0' ],
        'conditions': [
          ['target_arch=="x64"', {
            'msvs_configuration_platform': 'x64',
          }],
          ['target_arch=="arm"', {
            'msvs_configuration_platform': 'ARM',
          }],
          ['OS=="aix"', {
            'cflags': [ '-gxcoff' ],
            'ldflags': [ '-Wl,-bbigtoc' ],
          }],
          ['OS == "android"', {
            'cflags': [ '-fPIE' ],
            'ldflags': [ '-fPIE', '-pie' ]
          }],
          ['node_shared=="true"', {
            'msvs_settings': {
             'VCCLCompilerTool': {
               'RuntimeLibrary': 3, # MultiThreadedDebugDLL (/MDd)
             }
            }
          }],
          ['node_shared=="false"', {
            'msvs_settings': {
              'VCCLCompilerTool': {
                'RuntimeLibrary': 1 # MultiThreadedDebug (/MTd)
              }
            }
          }]
        ],
        'msvs_settings': {
          'VCCLCompilerTool': {
            'Optimization': 0, # /Od, no optimization
            'MinimalRebuild': 'false',
            'OmitFramePointers': 'false',
            'BasicRuntimeChecks': 3, # /RTC1
          },
          'VCLinkerTool': {
            'LinkIncremental': 2, # enable incremental linking
          },
        },
        'xcode_settings': {
          'GCC_OPTIMIZATION_LEVEL': '0', # stop gyp from defaulting to -Os
        },
      },
      'Release': {
        'variables': {
          'v8_enable_handle_zapping': 0,
        },
        'cflags': [ '-O3' ],
        'conditions': [
          ['target_arch=="x64"', {
            'msvs_configuration_platform': 'x64',
          }],
          ['target_arch=="arm"', {
            'msvs_configuration_platform': 'ARM',
          }],
          ['OS=="solaris"', {
            # pull in V8's postmortem metadata
            'ldflags': [ '-Wl,-z,allextract' ]
          }],
          ['OS!="mac" and OS!="win"', {
            'cflags': [ '-fno-omit-frame-pointer' ],
          }],
          ['OS == "android"', {
            'cflags': [ '-fPIE' ],
            'ldflags': [ '-fPIE', '-pie' ]
          }],
          ['node_shared=="true"', {
            'msvs_settings': {
             'VCCLCompilerTool': {
               'RuntimeLibrary': 2 # MultiThreadedDLL (/MD)
             }
            }
          }],
          ['node_shared=="false"', {
            'msvs_settings': {
              'VCCLCompilerTool': {
                'RuntimeLibrary': 0 # MultiThreaded (/MT)
              }
            }
          }]
        ],
        'msvs_settings': {
          'VCCLCompilerTool': {
            'Optimization': 3, # /Ox, full optimization
            'FavorSizeOrSpeed': 1, # /Ot, favour speed over size
            'InlineFunctionExpansion': 2, # /Ob2, inline anything eligible
            'WholeProgramOptimization': 'true', # /GL, whole program optimization, needed for LTCG
            'OmitFramePointers': 'true',
            'EnableFunctionLevelLinking': 'true',
            'EnableIntrinsicFunctions': 'true',
            'RuntimeTypeInfo': 'false',
            'AdditionalOptions': [
              '/MP', # compile across multiple CPUs
            ],
          },
          'VCLibrarianTool': {
            'AdditionalOptions': [
              '/LTCG', # link time code generation
            ],
          },
          'VCLinkerTool': {
            'LinkTimeCodeGeneration': 1, # link-time code generation
            'OptimizeReferences': 2, # /OPT:REF
            'EnableCOMDATFolding': 2, # /OPT:ICF
            'LinkIncremental': 1, # disable incremental linking
          },
        },
      }
    },
    # Forcibly disable -Werror.  We support a wide range of compilers, it's
    # simply not feasible to squelch all warnings, never mind that the
    # libraries in deps/ are not under our control.
    'cflags!': ['-Werror'],
    'msvs_settings': {
      'VCCLCompilerTool': {
        'StringPooling': 'true', # pool string literals
        'DebugInformationFormat': 3, # Generate a PDB
        'WarningLevel': 3,
        'BufferSecurityCheck': 'true',
        'ExceptionHandling': 0, # /EHsc
        'SuppressStartupBanner': 'true',
        # Disable "warning C4267: conversion from 'size_t' to 'int',
        # possible loss of data".  Many originate from our dependencies
        # and their sheer number drowns out other, more legitimate warnings.
        'DisableSpecificWarnings': ['4267'],
        'WarnAsError': 'false',
      },
      'VCLibrarianTool': {
      },
      'VCLinkerTool': {
        'conditions': [
          ['target_arch=="ia32"', {
            'TargetMachine' : 1, # /MACHINE:X86
            'target_conditions': [
              ['_type=="executable"', {
                'AdditionalOptions': [ '/SubSystem:Console,"5.01"' ],
              }],
            ],
          }],
          ['target_arch=="x64"', {
            'TargetMachine' : 17, # /MACHINE:AMD64
            'target_conditions': [
              ['_type=="executable"', {
                'AdditionalOptions': [ '/SubSystem:Console,"5.02"' ],
              }],
            ],
          }],
        ],
        'GenerateDebugInformation': 'true',
        'GenerateMapFile': 'true', # /MAP
        'MapExports': 'true', # /MAPINFO:EXPORTS
        'RandomizedBaseAddress': 2, # enable ASLR
        'DataExecutionPrevention': 2, # enable DEP
        'AllowIsolation': 'true',
        'SuppressStartupBanner': 'true',
      },
    },
    'msvs_disabled_warnings': [4351, 4355, 4800],
    'conditions': [
      ['asan == 1 and OS != "mac"', {
        'cflags+': [
          '-fno-omit-frame-pointer',
          '-fsanitize=address',
          '-DLEAK_SANITIZER'
        ],
        'cflags!': [ '-fomit-frame-pointer' ],
        'ldflags': [ '-fsanitize=address' ],
      }],
      ['asan == 1 and OS == "mac"', {
        'xcode_settings': {
          'OTHER_CFLAGS+': [
            '-fno-omit-frame-pointer',
            '-gline-tables-only',
            '-fsanitize=address',
            '-DLEAK_SANITIZER'
          ],
          'OTHER_CFLAGS!': [
            '-fomit-frame-pointer',
          ],
        },
        'target_conditions': [
          ['_type!="static_library"', {
            'xcode_settings': {'OTHER_LDFLAGS': ['-fsanitize=address']},
          }],
        ],
      }],
      ['OS == "win"', {
        'msvs_cygwin_shell': 0, # prevent actions from trying to use cygwin
        'defines': [
          'WIN32',
          # we don't really want VC++ warning us about
          # how dangerous C functions are...
          '_CRT_SECURE_NO_DEPRECATE',
          # ... or that C implementations shouldn't use
          # POSIX names
          '_CRT_NONSTDC_NO_DEPRECATE',
          # Make sure the STL doesn't try to use exceptions
          '_HAS_EXCEPTIONS=0',
          'BUILDING_V8_SHARED=1',
          'BUILDING_UV_SHARED=1',
        ],
      }],
      [ 'OS in "linux freebsd openbsd solaris aix"', {
        'cflags': [ '-pthread', ],
        'ldflags': [ '-pthread' ],
      }],
      [ 'OS in "linux freebsd openbsd solaris android aix"', {
        'cflags': [ '-Wall', '-Wextra', '-Wno-unused-parameter', ],
        'cflags_cc': [ '-fno-rtti', '-fno-exceptions', '-std=gnu++0x' ],
        'ldflags': [ '-rdynamic' ],
        'target_conditions': [
          # The 1990s toolchain on SmartOS can't handle thin archives.
          ['_type=="static_library" and OS=="solaris"', {
            'standalone_static_library': 1,
          }],
          ['OS=="openbsd"', {
            'ldflags': [ '-Wl,-z,wxneeded' ],
          }],
        ],
        'conditions': [
          [ 'target_arch=="ia32"', {
            'cflags': [ '-m32' ],
            'ldflags': [ '-m32' ],
          }],
          [ 'target_arch=="x32"', {
            'cflags': [ '-mx32' ],
            'ldflags': [ '-mx32' ],
          }],
          [ 'target_arch=="x64"', {
            'cflags': [ '-m64' ],
            'ldflags': [ '-m64' ],
          }],
          [ 'target_arch=="ppc" and OS!="aix"', {
            'cflags': [ '-m32' ],
            'ldflags': [ '-m32' ],
          }],
          [ 'target_arch=="ppc64" and OS!="aix"', {
	    'cflags': [ '-m64', '-mminimal-toc' ],
	    'ldflags': [ '-m64' ],
	   }],
          [ 'target_arch=="s390"', {
            'cflags': [ '-m31', '-march=z196' ],
            'ldflags': [ '-m31', '-march=z196' ],
          }],
          [ 'target_arch=="s390x"', {
            'cflags': [ '-m64', '-march=z196' ],
            'ldflags': [ '-m64', '-march=z196' ],
          }],
          [ 'OS=="solaris"', {
            'cflags': [ '-pthreads' ],
            'ldflags': [ '-pthreads' ],
            'cflags!': [ '-pthread' ],
            'ldflags!': [ '-pthread' ],
          }],
          [ 'OS=="aix"', {
            'conditions': [
              [ 'target_arch=="ppc"', {
                'ldflags': [ '-Wl,-bmaxdata:0x60000000/dsa' ],
              }],
              [ 'target_arch=="ppc64"', {
                'cflags': [ '-maix64' ],
                'ldflags': [ '-maix64' ],
              }],
            ],
            'ldflags': [ '-Wl,-bbigtoc' ],
            'ldflags!': [ '-rdynamic' ],
          }],
          [ 'node_shared=="true"', {
            'cflags': [ '-fPIC' ],
          }],
        ],
      }],
      ['OS=="android"', {
        'target_conditions': [
          ['_toolset=="target"', {
            'defines': [ '_GLIBCXX_USE_C99_MATH' ],
            'libraries': [ '-llog' ],
          }],
        ],
      }],
      ['OS=="mac"', {
        'defines': ['_DARWIN_USE_64_BIT_INODE=1'],
        'xcode_settings': {
          'ALWAYS_SEARCH_USER_PATHS': 'NO',
          'GCC_CW_ASM_SYNTAX': 'NO',                # No -fasm-blocks
          'GCC_DYNAMIC_NO_PIC': 'NO',               # No -mdynamic-no-pic
                                                    # (Equivalent to -fPIC)
          'GCC_ENABLE_CPP_EXCEPTIONS': 'NO',        # -fno-exceptions
          'GCC_ENABLE_CPP_RTTI': 'NO',              # -fno-rtti
          'GCC_ENABLE_PASCAL_STRINGS': 'NO',        # No -mpascal-strings
          'GCC_THREADSAFE_STATICS': 'NO',           # -fno-threadsafe-statics
          'PREBINDING': 'NO',                       # No -Wl,-prebind
          'MACOSX_DEPLOYMENT_TARGET': '10.7',       # -mmacosx-version-min=10.7
          'USE_HEADERMAP': 'NO',
          'OTHER_CFLAGS': [
            '-fno-strict-aliasing',
          ],
          'WARNING_CFLAGS': [
            '-Wall',
            '-Wendif-labels',
            '-W',
            '-Wno-unused-parameter',
          ],
        },
        'target_conditions': [
          ['_type!="static_library"', {
            'xcode_settings': {
              'OTHER_LDFLAGS': [
                '-Wl,-no_pie',
                '-Wl,-search_paths_first',
              ],
            },
          }],
        ],
        'conditions': [
          ['target_arch=="ia32"', {
            'xcode_settings': {'ARCHS': ['i386']},
          }],
          ['target_arch=="x64"', {
            'xcode_settings': {'ARCHS': ['x86_64']},
          }],
          ['clang==1', {
            'xcode_settings': {
              'GCC_VERSION': 'com.apple.compilers.llvm.clang.1_0',
              'CLANG_CXX_LANGUAGE_STANDARD': 'gnu++0x',  # -std=gnu++0x
              'CLANG_CXX_LIBRARY': 'libc++',
            },
          }],
        ],
      }],
      ['OS=="freebsd" and node_use_dtrace=="true"', {
        'libraries': [ '-lelf' ],
      }],
      ['OS=="freebsd"', {
        # Use this flag because on FreeBSD std::pairs copy constructor is non-trivial
        # https://lists.freebsd.org/pipermail/freebsd-toolchain/2016-March/002094.html
        'cflags': [ '-D_LIBCPP_TRIVIAL_PAIR_COPY_CTOR=1' ],
        'ldflags': [
          '-Wl,--export-dynamic',
        ],
      }]
    ],
  }
}<|MERGE_RESOLUTION|>--- conflicted
+++ resolved
@@ -40,9 +40,11 @@
       ['GENERATOR=="ninja"', {
         'OBJ_DIR': '<(PRODUCT_DIR)/obj',
         'V8_BASE': '<(PRODUCT_DIR)/obj/deps/v8/src/libv8_base.a',
+        'CHAKRASHIM_BASE': '<(PRODUCT_DIR)/obj/deps/chakrashim/libchakrashim.a',
        }, {
          'OBJ_DIR%': '<(PRODUCT_DIR)/obj.target',
          'V8_BASE%': '<(PRODUCT_DIR)/obj.target/deps/v8/src/libv8_base.a',
+         'CHAKRASHIM_BASE': '<(PRODUCT_DIR)/obj.target/deps/chakrashim/libchakrashim.a',
       }],
       ['OS == "win"', {
         'os_posix': 0,
@@ -54,23 +56,9 @@
         'v8_postmortem_support%': 'true',
       }],
       ['OS== "mac"', {
+        'CHAKRASHIM_BASE': '<(PRODUCT_DIR)/libchakrashim.a',
         'OBJ_DIR%': '<(PRODUCT_DIR)/obj.target',
         'V8_BASE': '<(PRODUCT_DIR)/libv8_base.a',
-<<<<<<< HEAD
-        'CHAKRASHIM_BASE': '<(PRODUCT_DIR)/libchakrashim.a',
-      }, {
-        'conditions': [
-          ['GENERATOR=="ninja"', {
-            'OBJ_DIR': '<(PRODUCT_DIR)/obj',
-            'V8_BASE': '<(PRODUCT_DIR)/obj/deps/v8/src/libv8_base.a',
-          }, {
-            'OBJ_DIR%': '<(PRODUCT_DIR)/obj.target',
-            'V8_BASE%': '<(PRODUCT_DIR)/obj.target/deps/v8/src/libv8_base.a',
-            'CHAKRASHIM_BASE': '<(PRODUCT_DIR)/obj.target/deps/chakrashim/libchakrashim.a',
-          }],
-        ],
-=======
->>>>>>> ef16319e
       }],
       ['openssl_fips != ""', {
         'OPENSSL_PRODUCT': 'libcrypto.a',
