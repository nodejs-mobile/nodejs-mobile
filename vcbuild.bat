--- conflicted
+++ resolved
@@ -44,12 +44,9 @@
 set build_addons_napi=
 set test_node_inspect=
 set test_check_deopts=
-<<<<<<< HEAD
-set engine=chakracore
-=======
 set js_test_suites=inspector known_issues message parallel sequential
 set "common_test_suites=%js_test_suites% doctool addons addons-napi&set build_addons=1&set build_addons_napi=1"
->>>>>>> 3e1492ad
+set engine=chakracore
 
 :next-arg
 if "%1"=="" goto args-done
@@ -72,13 +69,8 @@
 if /i "%1"=="noetw"         set noetw=1&goto arg-ok
 if /i "%1"=="noperfctr"     set noperfctr=1&goto arg-ok
 if /i "%1"=="licensertf"    set licensertf=1&goto arg-ok
-<<<<<<< HEAD
-if /i "%1"=="test"          set test_args=%test_args% doctool inspector known_issues message parallel sequential addons addons-napi -J&set cpplint=1&set jslint=1&set build_addons=1&set build_addons_napi=1&goto arg-ok
-if /i "%1"=="test-ci"       set test_args=%test_args% %test_ci_args% -p tap --logfile test.tap doctool inspector known_issues message sequential parallel addons addons-napi&set cctest_args=%cctest_args% --gtest_output=tap:cctest.tap&set build_addons=1&set build_addons_napi=1&goto arg-ok
-=======
 if /i "%1"=="test"          set test_args=%test_args% -J %common_test_suites%&set cpplint=1&set jslint=1&goto arg-ok
 if /i "%1"=="test-ci"       set test_args=%test_args% %test_ci_args% -p tap --logfile test.tap %common_test_suites%&set cctest_args=%cctest_args% --gtest_output=tap:cctest.tap&goto arg-ok
->>>>>>> 3e1492ad
 if /i "%1"=="test-addons"   set test_args=%test_args% addons&set build_addons=1&goto arg-ok
 if /i "%1"=="test-addons-napi"   set test_args=%test_args% addons-napi&set build_addons_napi=1&goto arg-ok
 if /i "%1"=="test-simple"   set test_args=%test_args% sequential parallel -J&goto arg-ok
