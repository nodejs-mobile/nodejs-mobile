--- conflicted
+++ resolved
@@ -43,11 +43,8 @@
 set enable_static=
 set build_addons_napi=
 set test_node_inspect=
-<<<<<<< HEAD
+set test_check_deopts=
 set engine=chakracore
-=======
-set test_check_deopts=
->>>>>>> ef16319e
 
 :next-arg
 if "%1"=="" goto args-done
@@ -57,15 +54,11 @@
 if /i "%1"=="ia32"          set target_arch=x86&goto arg-ok
 if /i "%1"=="x86"           set target_arch=x86&goto arg-ok
 if /i "%1"=="x64"           set target_arch=x64&goto arg-ok
-<<<<<<< HEAD
 if /i "%1"=="arm"           set target_arch=arm&goto arg-ok
-if /i "%1"=="vc2015"        set target_env=vc2015&goto arg-ok
-=======
 @rem args should be vs2017 and vs2015. keeping vc2015 for backward combatibility (undocumented)
 if /i "%1"=="vc2015"        set target_env=vs2015&goto arg-ok
 if /i "%1"=="vs2015"        set target_env=vs2015&goto arg-ok
 if /i "%1"=="vs2017"        set target_env=vs2017&goto arg-ok
->>>>>>> ef16319e
 if /i "%1"=="noprojgen"     set noprojgen=1&goto arg-ok
 if /i "%1"=="nobuild"       set nobuild=1&goto arg-ok
 if /i "%1"=="nosign"        set "sign="&echo Note: vcbuild no longer signs by default. "nosign" is redundant.&goto arg-ok
@@ -105,14 +98,10 @@
 if /i "%1"=="ignore-flaky"  set test_args=%test_args% --flaky-tests=dontcare&goto arg-ok
 if /i "%1"=="enable-vtune"  set enable_vtune_arg=1&goto arg-ok
 if /i "%1"=="dll"           set dll=1&goto arg-ok
-<<<<<<< HEAD
+if /i "%1"=="static"           set enable_static=1&goto arg-ok
 if /i "%1"=="v8"            set engine=v8&goto arg-ok
 if /i "%1"=="chakracore"    set engine=chakracore&set chakra_jslint=deps\chakrashim\lib&goto arg-ok
-if /i "%1"=="no-NODE-OPTIONS"	set no_NODE_OPTIONS=1&goto arg-
-=======
-if /i "%1"=="static"           set enable_static=1&goto arg-ok
 if /i "%1"=="no-NODE-OPTIONS"	set no_NODE_OPTIONS=1&goto arg-ok
->>>>>>> ef16319e
 
 echo Error: invalid command line option `%1`.
 exit /b 1
