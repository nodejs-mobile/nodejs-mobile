@echo off

cd %~dp0

if /i "%1"=="help" goto help
if /i "%1"=="--help" goto help
if /i "%1"=="-help" goto help
if /i "%1"=="/help" goto help
if /i "%1"=="?" goto help
if /i "%1"=="-?" goto help
if /i "%1"=="--?" goto help
if /i "%1"=="/?" goto help

@rem Process arguments.
set config=Release
set target=Build
set target_arch=x64
set target_env=
set noprojgen=
set nobuild=
set sign=
set nosnapshot=
set cctest_args=
set test_args=
set package=
set msi=
set upload=
set licensertf=
set lint_js=
set lint_cpp=
set build_testgc_addon=
set noetw=
set noetw_msi_arg=
set noperfctr=
set noperfctr_msi_arg=
set i18n_arg=
set download_arg=
set build_release=
set enable_vtune_arg=
set configure_flags=
set build_addons=
set dll=
set enable_static=
set build_addons_napi=
set test_node_inspect=
set test_check_deopts=
<<<<<<< HEAD
set engine=chakracore
set chakracore_test_build=
set js_test_suites=async-hooks inspector known_issues message parallel sequential
=======
set js_test_suites=abort async-hooks inspector known_issues message parallel sequential
>>>>>>> b48ff2aa
set v8_test_options=
set v8_build_options=
set "common_test_suites=%js_test_suites% doctool addons addons-napi&set build_addons=1&set build_addons_napi=1"
set http2_debug=
set nghttp2_debug=
set link_module=

:next-arg
if "%1"=="" goto args-done
if /i "%1"=="debug"         set config=Debug&goto arg-ok
if /i "%1"=="release"       set config=Release&goto arg-ok
if /i "%1"=="chakracoretest" set config=Release&set chakracore_test_build=1&goto arg-ok
if /i "%1"=="clean"         set target=Clean&goto arg-ok
if /i "%1"=="ia32"          set target_arch=x86&goto arg-ok
if /i "%1"=="x86"           set target_arch=x86&goto arg-ok
if /i "%1"=="x64"           set target_arch=x64&goto arg-ok
if /i "%1"=="arm"           set target_arch=arm&goto arg-ok
@rem args should be vs2017 and vs2015. keeping vc2015 for backward compatibility (undocumented)
if /i "%1"=="vc2015"        set target_env=vs2015&goto arg-ok
if /i "%1"=="vs2015"        set target_env=vs2015&goto arg-ok
if /i "%1"=="vs2017"        set target_env=vs2017&goto arg-ok
if /i "%1"=="noprojgen"     set noprojgen=1&goto arg-ok
if /i "%1"=="nobuild"       set nobuild=1&goto arg-ok
if /i "%1"=="nosign"        set "sign="&echo Note: vcbuild no longer signs by default. "nosign" is redundant.&goto arg-ok
if /i "%1"=="sign"          set sign=1&goto arg-ok
if /i "%1"=="nosnapshot"    set nosnapshot=1&goto arg-ok
if /i "%1"=="noetw"         set noetw=1&goto arg-ok
if /i "%1"=="noperfctr"     set noperfctr=1&goto arg-ok
if /i "%1"=="licensertf"    set licensertf=1&goto arg-ok
if /i "%1"=="test"          set test_args=%test_args% -J %common_test_suites%&set lint_cpp=1&set lint_js=1&goto arg-ok
if /i "%1"=="test-ci"       set test_args=%test_args% %test_ci_args% -p tap --logfile test.tap %common_test_suites%&set cctest_args=%cctest_args% --gtest_output=tap:cctest.tap&goto arg-ok
if /i "%1"=="test-addons"   set test_args=%test_args% addons&set build_addons=1&goto arg-ok
if /i "%1"=="test-addons-napi"   set test_args=%test_args% addons-napi&set build_addons_napi=1&goto arg-ok
if /i "%1"=="test-simple"   set test_args=%test_args% sequential parallel -J&goto arg-ok
if /i "%1"=="test-message"  set test_args=%test_args% message&goto arg-ok
if /i "%1"=="test-gc"       set test_args=%test_args% gc&set build_testgc_addon=1&goto arg-ok
if /i "%1"=="test-inspector" set test_args=%test_args% inspector&goto arg-ok
if /i "%1"=="test-tick-processor" set test_args=%test_args% tick-processor&goto arg-ok
if /i "%1"=="test-internet" set test_args=%test_args% internet&goto arg-ok
if /i "%1"=="test-pummel"   set test_args=%test_args% pummel&goto arg-ok
if /i "%1"=="test-known-issues" set test_args=%test_args% known_issues&goto arg-ok
if /i "%1"=="test-async-hooks"  set test_args=%test_args% async-hooks&goto arg-ok
if /i "%1"=="test-all"      set test_args=%test_args% gc internet pummel %common_test_suites%&set build_testgc_addon=1&set lint_cpp=1&set lint_js=1&goto arg-ok
if /i "%1"=="test-node-inspect" set test_node_inspect=1&goto arg-ok
if /i "%1"=="test-check-deopts" set test_check_deopts=1&goto arg-ok
if /i "%1"=="test-v8"       set test_v8=1&set custom_v8_test=1&goto arg-ok
if /i "%1"=="test-v8-intl"  set test_v8_intl=1&set custom_v8_test=1&goto arg-ok
if /i "%1"=="test-v8-benchmarks" set test_v8_benchmarks=1&set custom_v8_test=1&goto arg-ok
if /i "%1"=="test-v8-all"       set test_v8=1&set test_v8_intl=1&set test_v8_benchmarks=1&set custom_v8_test=1&goto arg-ok
<<<<<<< HEAD
if /i "%1"=="jslint"        set jslint=1&goto arg-ok
if /i "%1"=="jslint-ci"     set jslint_ci=1&goto arg-ok
if /i "%1"=="cpplint"       set cpplint=1&goto arg-ok
if /i "%1"=="lint"          set cpplint=1&set jslint=1&goto arg-ok
if /i "%1"=="lint-ci"       set cpplint=1&set jslint_ci=1&goto arg-ok
=======
if /i "%1"=="lint-js"       set lint_js=1&goto arg-ok
if /i "%1"=="jslint"        set lint_js=1&echo Please use lint-js instead of jslint&goto arg-ok
if /i "%1"=="lint-js-ci"    set lint_js_ci=1&goto arg-ok
if /i "%1"=="jslint-ci"     set lint_js_ci=1&echo Please use lint-js-ci instead of jslint-ci&goto arg-ok
if /i "%1"=="lint"          set lint_cpp=1&set lint_js=1&goto arg-ok
if /i "%1"=="lint-ci"       set lint_cpp=1&set lint_js_ci=1&goto arg-ok
>>>>>>> b48ff2aa
if /i "%1"=="package"       set package=1&goto arg-ok
if /i "%1"=="msi"           set msi=1&set licensertf=1&set download_arg="--download=all"&set i18n_arg=small-icu&goto arg-ok
if /i "%1"=="build-release" set build_release=1&set sign=1&goto arg-ok
if /i "%1"=="upload"        set upload=1&goto arg-ok
if /i "%1"=="small-icu"     set i18n_arg=%1&goto arg-ok
if /i "%1"=="full-icu"      set i18n_arg=%1&goto arg-ok
if /i "%1"=="intl-none"     set i18n_arg=%1&goto arg-ok
if /i "%1"=="without-intl"  set i18n_arg=%1&goto arg-ok
if /i "%1"=="download-all"  set download_arg="--download=all"&goto arg-ok
if /i "%1"=="ignore-flaky"  set test_args=%test_args% --flaky-tests=dontcare&goto arg-ok
if /i "%1"=="enable-vtune"  set enable_vtune_arg=1&goto arg-ok
if /i "%1"=="dll"           set dll=1&goto arg-ok
if /i "%1"=="static"        set enable_static=1&goto arg-ok
if /i "%1"=="v8"            set engine=v8&goto arg-ok
if /i "%1"=="chakracore"    set engine=chakracore&goto arg-ok
if /i "%1"=="no-NODE-OPTIONS"	set no_NODE_OPTIONS=1&goto arg-ok
if /i "%1"=="debug-http2"   set debug_http2=1&goto arg-ok
if /i "%1"=="debug-nghttp2" set debug_nghttp2=1&goto arg-ok
if /i "%1"=="link-module"   set "link_module= --link-module=%2%link_module%"&goto arg-ok-2

echo Error: invalid command line option `%1`.
exit /b 1

:arg-ok-2
shift
:arg-ok
shift
goto next-arg

:args-done

if defined build_release (
  set config=Release
  set package=1
  set "msi="
  set licensertf=1
  set download_arg="--download=all"
  set i18n_arg=small-icu
)

:: assign path to node_exe
set "node_exe=%~dp0%config%\node.exe"
if not defined native_node_exe set "native_node_exe=%node_exe%"
set "node_gyp_exe="%node_exe%" deps\npm\node_modules\node-gyp\bin\node-gyp"
if "%target_env%"=="vs2015" set "node_gyp_exe=%node_gyp_exe% --msvs_version=2015"
if "%target_env%"=="vs2017" set "node_gyp_exe=%node_gyp_exe% --msvs_version=2017"

if "%config%"=="Debug" set configure_flags=%configure_flags% --debug
if "%chakracore_test_build%"=="1" set configure_flags=%configure_flags% --chakracore-test-build
if defined nosnapshot set configure_flags=%configure_flags% --without-snapshot
if defined noetw set configure_flags=%configure_flags% --without-etw& set noetw_msi_arg=/p:NoETW=1
if defined noperfctr set configure_flags=%configure_flags% --without-perfctr& set noperfctr_msi_arg=/p:NoPerfCtr=1
if defined release_urlbase set configure_flags=%configure_flags% --release-urlbase=%release_urlbase%
if defined download_arg set configure_flags=%configure_flags% %download_arg%
if defined enable_vtune_arg set configure_flags=%configure_flags% --enable-vtune-profiling
if defined dll set configure_flags=%configure_flags% --shared
if defined enable_static set configure_flags=%configure_flags% --enable-static
if defined no_NODE_OPTIONS set configure_flags=%configure_flags% --without-node-options

REM if defined debug_http2 set configure_flags=%configure_flags% --debug-http2
REM if defined debug_nghttp2 set configure_flags=%configure_flags% --debug-nghttp2

if "%i18n_arg%"=="full-icu" set configure_flags=%configure_flags% --with-intl=full-icu
if "%i18n_arg%"=="small-icu" set configure_flags=%configure_flags% --with-intl=small-icu
if "%i18n_arg%"=="intl-none" set configure_flags=%configure_flags% --with-intl=none
if "%i18n_arg%"=="without-intl" set configure_flags=%configure_flags% --without-intl

if "%engine%"=="chakracore" (
  set configure_flags=%configure_flags% --without-bundled-v8
  set chakra_jslint=deps\chakrashim\lib
  set chakra_cpplint=deps\chakrashim\src\*.cc deps\chakrashim\src\*.h deps\chakrashim\include\v8.h
)

if "%target_arch%"=="arm" (
  if "%PROCESSOR_ARCHITECTURE%" NEQ "ARM" (
    echo Skipping building ARM with Intl on a non-ARM device
    set configure_flags=%configure_flags% --without-intl
  )
)

if defined config_flags set configure_flags=%configure_flags% %config_flags%

if not exist "%~dp0deps\icu" goto no-depsicu
if "%target%"=="Clean" echo deleting %~dp0deps\icu
if "%target%"=="Clean" rmdir /S /Q %~dp0deps\icu
:no-depsicu

call :getnodeversion || exit /b 1

if "%target%"=="Clean" rmdir /Q /S "%~dp0%config%\node-v%FULLVERSION%-win-%target_arch%" > nul 2> nul

if defined noprojgen if defined nobuild if not defined sign if not defined msi goto licensertf

@rem Set environment for msbuild

set msvs_host_arch=x86
if _%PROCESSOR_ARCHITECTURE%_==_AMD64_ set msvs_host_arch=amd64
if _%PROCESSOR_ARCHITEW6432%_==_AMD64_ set msvs_host_arch=amd64
@rem usually vcvarsall takes an argument: host + '_' + target
set vcvarsall_arg=%msvs_host_arch%_%target_arch%
@rem unless both host and target are x64
if %target_arch%==x64 if %msvs_host_arch%==amd64 set vcvarsall_arg=amd64

@rem Look for Visual Studio 2017
:vs-set-2017
if defined target_env if "%target_env%" NEQ "vs2017" goto vs-set-2015
echo Looking for Visual Studio 2017
@rem check if VS2017 is already setup, and for the requested arch
if "_%VisualStudioVersion%_" == "_15.0_" if "_%VSCMD_ARG_TGT_ARCH%_"=="_%target_arch%_" goto found_vs2017
@rem need to clear VSINSTALLDIR for vcvarsall to work as expected
set "VSINSTALLDIR="
call tools\msvs\vswhere_usability_wrapper.cmd
if "_%VCINSTALLDIR%_" == "__" goto vs-set-2015
@rem prevent VsDevCmd.bat from changing the current working directory
set "VSCMD_START_DIR=%CD%"
set vcvars_call="%VCINSTALLDIR%\Auxiliary\Build\vcvarsall.bat" %vcvarsall_arg%
echo calling: %vcvars_call%
call %vcvars_call%
if errorlevel 1 goto vs-set-2015
:found_vs2017
echo Found MSVS version %VisualStudioVersion%
set GYP_MSVS_VERSION=2017
set PLATFORM_TOOLSET=v141
goto msbuild-found

@rem Look for Visual Studio 2015
:vs-set-2015
if defined target_env if "%target_env%" NEQ "vs2015" goto msbuild-not-found
echo Looking for Visual Studio 2015
if not defined VS140COMNTOOLS goto msbuild-not-found
if not exist "%VS140COMNTOOLS%\..\..\vc\vcvarsall.bat" goto msbuild-not-found
if defined msi (
  echo Looking for WiX installation for Visual Studio 2015...
  if not exist "%WIX%\SDK\VS2015" (
    echo Failed to find WiX install for Visual Studio 2015
    echo VS2015 support for WiX is only present starting at version 3.10
    goto wix-not-found
  )
)

@rem check if VS2015 is already setup
if "_%VisualStudioVersion%_" == "_14.0_" if "_%VCVARS_VER%_" == "_140_" goto found_vs2015
call "%VS140COMNTOOLS%\..\..\vc\vcvarsall.bat"
SET VCVARS_VER=140
:found_vs2015
if not defined VCINSTALLDIR goto msbuild-not-found
@rem Visual C++ Build Tools 2015 does not define VisualStudioVersion
echo Found MSVS version 14.0
set GYP_MSVS_VERSION=2015
set PLATFORM_TOOLSET=v140
goto msbuild-found

:msbuild-not-found
echo Failed to find a suitable Visual Studio installation.
echo Try to run in a "Developer Command Prompt" or consult
echo https://github.com/nodejs/node/blob/master/BUILDING.md#windows-1
goto exit

:wix-not-found
echo Build skipped. To generate installer, you need to install Wix.
goto run

:msbuild-found

:project-gen
@rem Skip project generation if requested.
if defined noprojgen goto msbuild

@rem Generate the VS project.
<<<<<<< HEAD
call :run-python configure %configure_flags% --engine=%engine% --dest-cpu=%target_arch% --tag=%TAG%
=======
call :run-python configure %configure_flags% --dest-cpu=%target_arch% --tag=%TAG% %link_module%
>>>>>>> b48ff2aa
if errorlevel 1 goto create-msvs-files-failed
if not exist node.sln goto create-msvs-files-failed
echo Project files generated.

:msbuild
@rem Skip build if requested.
if defined nobuild goto sign

@rem Build the sln with msbuild.
set "msbcpu=/m:2"
if "%NUMBER_OF_PROCESSORS%"=="1" set "msbcpu=/m:1"
set "msbplatform=Win32"
if "%target_arch%"=="x64" set "msbplatform=x64"
if "%target_arch%"=="arm" set "msbplatform=ARM"
msbuild node.sln %msbcpu% /t:%target% /p:Configuration=%config% /p:Platform=%msbplatform% /clp:NoSummary;NoItemAndPropertyList;Verbosity=minimal /nologo
if errorlevel 1 goto exit
if "%target%" == "Clean" goto exit

:sign
@rem Skip signing unless the `sign` option was specified.
if not defined sign goto licensertf

call tools\sign.bat Release\node.exe
if errorlevel 1 echo Failed to sign exe&goto exit

:licensertf
@rem Skip license.rtf generation if not requested.
if not defined licensertf goto package

%native_node_exe% tools\license2rtf.js < LICENSE > %config%\license.rtf
if errorlevel 1 echo Failed to generate license.rtf&goto exit

:package
if not defined package goto msi
echo Creating package...
cd Release
mkdir node-v%FULLVERSION%-win-%target_arch% > nul 2> nul
mkdir node-v%FULLVERSION%-win-%target_arch%\node_modules > nul 2>nul

copy /Y node.exe node-v%FULLVERSION%-win-%target_arch%\ > nul
if errorlevel 1 echo Cannot copy node.exe && goto package_error
copy /Y chakracore.dll node-v%FULLVERSION%-win-%target_arch%\ > nul
if errorlevel 1 echo Cannot copy chakracore.dll && goto package_error
copy /Y ..\LICENSE node-v%FULLVERSION%-win-%target_arch%\ > nul
if errorlevel 1 echo Cannot copy LICENSE && goto package_error
copy /Y ..\README.md node-v%FULLVERSION%-win-%target_arch%\ > nul
if errorlevel 1 echo Cannot copy README.md && goto package_error
copy /Y ..\CHANGELOG.md node-v%FULLVERSION%-win-%target_arch%\ > nul
if errorlevel 1 echo Cannot copy CHANGELOG.md && goto package_error
robocopy /e ..\deps\npm node-v%FULLVERSION%-win-%target_arch%\node_modules\npm > nul
if errorlevel 8 echo Cannot copy npm package && goto package_error
copy /Y ..\deps\npm\bin\npm node-v%FULLVERSION%-win-%target_arch%\ > nul
if errorlevel 1 echo Cannot copy npm && goto package_error
copy /Y ..\deps\npm\bin\npm.cmd node-v%FULLVERSION%-win-%target_arch%\ > nul
if errorlevel 1 echo Cannot copy npm.cmd && goto package_error
copy /Y ..\deps\npm\bin\npx node-v%FULLVERSION%-win-%target_arch%\ > nul
if errorlevel 1 echo Cannot copy npx && goto package_error
copy /Y ..\deps\npm\bin\npx.cmd node-v%FULLVERSION%-win-%target_arch%\ > nul
if errorlevel 1 echo Cannot copy npx.cmd && goto package_error
copy /Y ..\tools\msvs\nodevars.bat node-v%FULLVERSION%-win-%target_arch%\ > nul
if errorlevel 1 echo Cannot copy nodevars.bat && goto package_error
if not defined noetw (
    copy /Y ..\src\res\node_etw_provider.man node-v%FULLVERSION%-win-%target_arch%\ > nul
    if errorlevel 1 echo Cannot copy node_etw_provider.man && goto package_error
)
if not defined noperfctr (
    copy /Y ..\src\res\node_perfctr_provider.man node-v%FULLVERSION%-win-%target_arch%\ > nul
    if errorlevel 1 echo Cannot copy node_perfctr_provider.man && goto package_error
)

:: ChakraCore SDK for native modules
robocopy ..\ node-v%FULLVERSION%-win-%target_arch%\sdk\ *.h *.inc common.gypi /XD debug release build icu core test genfiles /S > nul
if errorlevel 8 echo Cannot copy SDK contents && goto package_error
mkdir node-v%FULLVERSION%-win-%target_arch%\sdk\%config% > nul 2> nul
copy /Y node.lib node-v%FULLVERSION%-win-%target_arch%\sdk\%config%\ > nul
if errorlevel 1 echo Cannot copy node.lib && goto package_error
copy /Y chakracore.lib node-v%FULLVERSION%-win-%target_arch%\sdk\%config%\ > nul
if errorlevel 1 echo Cannot copy chakracore.lib && goto package_error

echo Creating node-v%FULLVERSION%-win-%target_arch%.7z
del node-v%FULLVERSION%-win-%target_arch%.7z > nul 2> nul
7z a -r -mx9 -t7z node-v%FULLVERSION%-win-%target_arch%.7z node-v%FULLVERSION%-win-%target_arch% > nul
if errorlevel 1 echo Cannot create node-v%FULLVERSION%-win-%target_arch%.7z && goto package_error

echo Creating node-v%FULLVERSION%-win-%target_arch%.zip
del node-v%FULLVERSION%-win-%target_arch%.zip > nul 2> nul
7z a -r -mx9 -tzip node-v%FULLVERSION%-win-%target_arch%.zip node-v%FULLVERSION%-win-%target_arch% > nul
if errorlevel 1 echo Cannot create node-v%FULLVERSION%-win-%target_arch%.zip && goto package_error

echo Creating node_pdb.7z
del node_pdb.7z > nul 2> nul
7z a -mx9 -t7z node_pdb.7z node.pdb chakracore.pdb > nul

echo Creating node_pdb.zip
del node_pdb.zip  > nul 2> nul
7z a -mx9 -tzip node_pdb.zip node.pdb chakracore.pdb > nul

cd ..
echo Package created!
goto package_done
:package_error
cd ..
exit /b 1
:package_done

:msi
@rem Skip msi generation if not requested
if not defined msi goto upload

:msibuild
echo Building node-v%FULLVERSION%-%target_arch%.msi
msbuild "%~dp0tools\msvs\msi\nodemsi.sln" /m /t:Clean,Build /p:PlatformToolset=%PLATFORM_TOOLSET% /p:GypMsvsVersion=%GYP_MSVS_VERSION% /p:Configuration=%config% /p:Platform=%target_arch% /p:NodeVersion=%NODE_VERSION% /p:FullVersion=%FULLVERSION% /p:DistTypeDir=%DISTTYPEDIR% %noetw_msi_arg% %noperfctr_msi_arg% /clp:NoSummary;NoItemAndPropertyList;Verbosity=minimal /nologo
if errorlevel 1 goto exit

if not defined sign goto upload
call tools\sign.bat node-v%FULLVERSION%-%target_arch%.msi
if errorlevel 1 echo Failed to sign msi&goto exit

:upload
@rem Skip upload if not requested
if not defined upload goto run

if not defined SSHCONFIG (
  echo SSHCONFIG is not set for upload
  exit /b 1
)

if not defined STAGINGSERVER set STAGINGSERVER=node-www
ssh -F %SSHCONFIG% %STAGINGSERVER% "mkdir -p nodejs/%DISTTYPEDIR%/v%FULLVERSION%/win-%target_arch%"
scp -F %SSHCONFIG% Release\node.exe %STAGINGSERVER%:nodejs/%DISTTYPEDIR%/v%FULLVERSION%/win-%target_arch%/node.exe
scp -F %SSHCONFIG% Release\node.lib %STAGINGSERVER%:nodejs/%DISTTYPEDIR%/v%FULLVERSION%/win-%target_arch%/node.lib
scp -F %SSHCONFIG% Release\node_pdb.zip %STAGINGSERVER%:nodejs/%DISTTYPEDIR%/v%FULLVERSION%/win-%target_arch%/node_pdb.zip
scp -F %SSHCONFIG% Release\node_pdb.7z %STAGINGSERVER%:nodejs/%DISTTYPEDIR%/v%FULLVERSION%/win-%target_arch%/node_pdb.7z
scp -F %SSHCONFIG% Release\node-v%FULLVERSION%-win-%target_arch%.7z %STAGINGSERVER%:nodejs/%DISTTYPEDIR%/v%FULLVERSION%/node-v%FULLVERSION%-win-%target_arch%.7z
scp -F %SSHCONFIG% Release\node-v%FULLVERSION%-win-%target_arch%.zip %STAGINGSERVER%:nodejs/%DISTTYPEDIR%/v%FULLVERSION%/node-v%FULLVERSION%-win-%target_arch%.zip
ssh -F %SSHCONFIG% %STAGINGSERVER% "touch nodejs/%DISTTYPEDIR%/v%FULLVERSION%/node-v%FULLVERSION%-win-%target_arch%.zip.done nodejs/%DISTTYPEDIR%/v%FULLVERSION%/node-v%FULLVERSION%-win-%target_arch%.7z.done nodejs/%DISTTYPEDIR%/v%FULLVERSION%/win-%target_arch%.done && chmod -R ug=rw-x+X,o=r+X nodejs/%DISTTYPEDIR%/v%FULLVERSION%/win-%target_arch%*"

:run
@rem Run tests if requested.

@rem Build test/gc add-on if required.
if "%build_testgc_addon%"=="" goto build-addons
%node_gyp_exe% rebuild --directory="%~dp0test\gc" --nodedir="%~dp0."
if errorlevel 1 goto build-testgc-addon-failed
goto build-addons

:build-testgc-addon-failed
echo Failed to build test/gc add-on."
goto exit

:build-addons
if not defined build_addons goto build-addons-napi
if not exist "%node_exe%" (
  echo Failed to find node.exe
  goto build-addons-napi
)
echo Building addons
:: clear
for /d %%F in (test\addons\??_*) do (
  rd /s /q %%F
)
:: generate
"%node_exe%" tools\doc\addon-verify.js
if %errorlevel% neq 0 exit /b %errorlevel%
:: building addons
setlocal EnableDelayedExpansion
for /d %%F in (test\addons\*) do (
  %node_gyp_exe% rebuild ^
    --directory="%%F" ^
    --nodedir="%cd%"
  if !errorlevel! neq 0 exit /b !errorlevel!
)

:build-addons-napi
if not defined build_addons_napi goto run-tests
if not exist "%node_exe%" (
  echo Failed to find node.exe
  goto run-tests
)
echo Building addons-napi
:: clear
for /d %%F in (test\addons-napi\??_*) do (
  rd /s /q %%F
)
:: building addons-napi
for /d %%F in (test\addons-napi\*) do (
  %node_gyp_exe% rebuild ^
    --directory="%%F" ^
    --nodedir="%cd%"
)
endlocal
goto run-tests

:run-tests
if defined test_check_deopts goto node-check-deopts
if defined test_node_inspect goto node-test-inspect
goto node-tests

:node-check-deopts
call :run-python tools\test.py --mode=release --check-deopts parallel sequential -J
if defined test_node_inspect goto node-test-inspect
goto node-tests

:node-test-inspect
set USE_EMBEDDED_NODE_INSPECT=1
%config%\node tools\test-npm-package.js --install deps\node-inspect test
goto node-tests

:node-tests
if "%test_args%"=="" goto test-v8
if "%config%"=="Debug" set test_args=--mode=debug %test_args%
if "%config%"=="Release" set test_args=--mode=release %test_args%
echo running 'cctest %cctest_args%'
"%config%\cctest" %cctest_args%
REM when building a static library there's no binary to run tests
if defined enable_static goto test-v8
call :run-python tools\test.py %test_args%

:test-v8
if not defined custom_v8_test goto lint-cpp
call tools/test-v8.bat
if errorlevel 1 goto exit
goto lint-cpp

<<<<<<< HEAD
:cpplint
if not defined cpplint goto jslint
call :run-cpplint src\*.c src\*.cc src\*.h test\addons\*.cc test\addons\*.h test\cctest\*.cc test\cctest\*.h test\gc\binding.cc tools\icu\*.cc tools\icu\*.h
call :run-cpplint %chakra_cpplint%
=======
:lint-cpp
if not defined lint_cpp goto lint-js
call :run-lint-cpp src\*.c src\*.cc src\*.h test\addons\*.cc test\addons\*.h test\cctest\*.cc test\cctest\*.h test\gc\binding.cc tools\icu\*.cc tools\icu\*.h
>>>>>>> b48ff2aa
call :run-python tools/check-imports.py
goto lint-js

:run-lint-cpp
if "%*"=="" goto exit
echo running lint-cpp '%*'
set cppfilelist=
setlocal enabledelayedexpansion
for /f "tokens=*" %%G in ('dir /b /s /a %*') do (
  set relpath=%%G
  set relpath=!relpath:*%~dp0=!
  call :add-to-list !relpath!
)
( endlocal
  set cppfilelist=%localcppfilelist%
)
call :run-python tools/cpplint.py %cppfilelist%
goto exit

:add-to-list
echo %1 | findstr /b /c:"src\node_root_certs.h" > nul 2>&1
if %errorlevel% equ 0 goto exit

@rem skip subfolders under /src
echo %1 | findstr /b /r /c:"src\\.*\\.*" > nul 2>&1
if %errorlevel% equ 0 goto exit

echo %1 | findstr /b /r /c:"test\\addons\\[0-9].*_.*\.h" > nul 2>&1
if %errorlevel% equ 0 goto exit

echo %1 | findstr /b /r /c:"test\\addons\\[0-9].*_.*\.cc" > nul 2>&1
if %errorlevel% equ 0 goto exit

set "localcppfilelist=%localcppfilelist% %1"
goto exit

:lint-js
if defined enable_static goto exit
<<<<<<< HEAD
if defined jslint_ci goto jslint-ci
if not defined jslint goto exit
if not exist tools\eslint\bin\eslint.js goto no-lint
echo running jslint
%config%\node tools\eslint\bin\eslint.js --cache --rule "linebreak-style: 0" --rulesdir=tools\eslint-rules --ext=.js,.md benchmark doc lib test %chakra_jslint% tools
goto exit

:jslint-ci
echo running jslint-ci
%config%\node tools\jslint.js -J -f tap -o test-eslint.tap benchmark doc lib test %chakra_jslint% tools
=======
if defined lint_js_ci goto lint-js-ci
if not defined lint_js goto exit
if not exist tools\eslint goto no-lint
echo running lint-js
%config%\node tools\eslint\bin\eslint.js --cache --rule "linebreak-style: 0" --rulesdir=tools\eslint-rules --ext=.js,.md benchmark doc lib test tools
goto exit

:lint-js-ci
echo running lint-js-ci
%config%\node tools\lint-js.js -J -f tap -o test-eslint.tap benchmark doc lib test tools
>>>>>>> b48ff2aa
goto exit

:no-lint
echo Linting is not available through the source tarball.
echo Use the git repo instead: $ git clone https://github.com/nodejs/node.git
goto exit

:create-msvs-files-failed
echo Failed to create vc project files.
goto exit

:help
echo vcbuild.bat [debug/release] [msi] [test/test-ci/test-all/test-uv/test-inspector/test-internet/test-pummel/test-simple/test-message/test-async-hooks/test-v8/test-v8-intl/test-v8-benchmarks/test-v8-all] [clean] [noprojgen] [small-icu/full-icu/without-intl] [nobuild] [sign] [x86/x64] [vs2015/vs2017] [download-all] [enable-vtune] [lint/lint-ci] [no-NODE-OPTIONS] [link-module path-to-module]
echo Examples:
echo   vcbuild.bat                          : builds release build
echo   vcbuild.bat debug                    : builds debug build
echo   vcbuild.bat release msi              : builds release build and MSI installer package
echo   vcbuild.bat test                     : builds debug build and runs tests
echo   vcbuild.bat build-release            : builds the release distribution as used by nodejs.org
echo   vcbuild.bat enable-vtune             : builds nodejs with Intel VTune profiling support to profile JavaScript
echo   vcbuild.bat link-module my_module.js : bundles my_module as built-in module
goto exit

:run-python
call tools\msvs\find_python.cmd
if errorlevel 1 echo Could not find python2 & goto :exit
set cmd1="%VCBUILD_PYTHON_LOCATION%" %*
echo %cmd1%
%cmd1%
exit /b %ERRORLEVEL%

:exit
goto :EOF


rem ***************
rem   Subroutines
rem ***************

:getnodeversion
set NODE_VERSION=
set TAG=
set FULLVERSION=
:: Call as subroutine for validation of python
call :run-python tools\getnodeversion.py > nul
for /F "tokens=*" %%i in ('"%VCBUILD_PYTHON_LOCATION%" tools\getnodeversion.py') do set NODE_VERSION=%%i
if not defined NODE_VERSION (
  echo Cannot determine current version of Node.js
  exit /b 1
)

if not defined DISTTYPE set DISTTYPE=release
if "%DISTTYPE%"=="release" (
  set FULLVERSION=%NODE_VERSION%
  goto distexit
)
if "%DISTTYPE%"=="custom" (
  if not defined CUSTOMTAG (
    echo "CUSTOMTAG is not set for DISTTYPE=custom"
    exit /b 1
  )
  set TAG=%CUSTOMTAG%
)
if not "%DISTTYPE%"=="custom" (
  if not defined DATESTRING (
    echo "DATESTRING is not set for nightly"
    exit /b 1
  )
  if not defined COMMIT (
    echo "COMMIT is not set for nightly"
    exit /b 1
  )
  if not "%DISTTYPE%"=="nightly" (
    if not "%DISTTYPE%"=="next-nightly" (
      echo "DISTTYPE is not release, custom, nightly or next-nightly"
      exit /b 1
    )
  )
  set TAG=%DISTTYPE%%DATESTRING%%COMMIT%
)
set FULLVERSION=%NODE_VERSION%-%TAG%

:distexit
if not defined DISTTYPEDIR set DISTTYPEDIR=%DISTTYPE%
goto :EOF<|MERGE_RESOLUTION|>--- conflicted
+++ resolved
@@ -44,13 +44,9 @@
 set build_addons_napi=
 set test_node_inspect=
 set test_check_deopts=
-<<<<<<< HEAD
 set engine=chakracore
 set chakracore_test_build=
-set js_test_suites=async-hooks inspector known_issues message parallel sequential
-=======
 set js_test_suites=abort async-hooks inspector known_issues message parallel sequential
->>>>>>> b48ff2aa
 set v8_test_options=
 set v8_build_options=
 set "common_test_suites=%js_test_suites% doctool addons addons-napi&set build_addons=1&set build_addons_napi=1"
@@ -100,20 +96,12 @@
 if /i "%1"=="test-v8-intl"  set test_v8_intl=1&set custom_v8_test=1&goto arg-ok
 if /i "%1"=="test-v8-benchmarks" set test_v8_benchmarks=1&set custom_v8_test=1&goto arg-ok
 if /i "%1"=="test-v8-all"       set test_v8=1&set test_v8_intl=1&set test_v8_benchmarks=1&set custom_v8_test=1&goto arg-ok
-<<<<<<< HEAD
-if /i "%1"=="jslint"        set jslint=1&goto arg-ok
-if /i "%1"=="jslint-ci"     set jslint_ci=1&goto arg-ok
-if /i "%1"=="cpplint"       set cpplint=1&goto arg-ok
-if /i "%1"=="lint"          set cpplint=1&set jslint=1&goto arg-ok
-if /i "%1"=="lint-ci"       set cpplint=1&set jslint_ci=1&goto arg-ok
-=======
 if /i "%1"=="lint-js"       set lint_js=1&goto arg-ok
 if /i "%1"=="jslint"        set lint_js=1&echo Please use lint-js instead of jslint&goto arg-ok
 if /i "%1"=="lint-js-ci"    set lint_js_ci=1&goto arg-ok
 if /i "%1"=="jslint-ci"     set lint_js_ci=1&echo Please use lint-js-ci instead of jslint-ci&goto arg-ok
 if /i "%1"=="lint"          set lint_cpp=1&set lint_js=1&goto arg-ok
 if /i "%1"=="lint-ci"       set lint_cpp=1&set lint_js_ci=1&goto arg-ok
->>>>>>> b48ff2aa
 if /i "%1"=="package"       set package=1&goto arg-ok
 if /i "%1"=="msi"           set msi=1&set licensertf=1&set download_arg="--download=all"&set i18n_arg=small-icu&goto arg-ok
 if /i "%1"=="build-release" set build_release=1&set sign=1&goto arg-ok
@@ -283,11 +271,7 @@
 if defined noprojgen goto msbuild
 
 @rem Generate the VS project.
-<<<<<<< HEAD
-call :run-python configure %configure_flags% --engine=%engine% --dest-cpu=%target_arch% --tag=%TAG%
-=======
-call :run-python configure %configure_flags% --dest-cpu=%target_arch% --tag=%TAG% %link_module%
->>>>>>> b48ff2aa
+call :run-python configure %configure_flags% --engine=%engine% --dest-cpu=%target_arch% --tag=%TAG% %link_module%
 if errorlevel 1 goto create-msvs-files-failed
 if not exist node.sln goto create-msvs-files-failed
 echo Project files generated.
@@ -512,16 +496,10 @@
 if errorlevel 1 goto exit
 goto lint-cpp
 
-<<<<<<< HEAD
-:cpplint
-if not defined cpplint goto jslint
-call :run-cpplint src\*.c src\*.cc src\*.h test\addons\*.cc test\addons\*.h test\cctest\*.cc test\cctest\*.h test\gc\binding.cc tools\icu\*.cc tools\icu\*.h
-call :run-cpplint %chakra_cpplint%
-=======
 :lint-cpp
 if not defined lint_cpp goto lint-js
 call :run-lint-cpp src\*.c src\*.cc src\*.h test\addons\*.cc test\addons\*.h test\cctest\*.cc test\cctest\*.h test\gc\binding.cc tools\icu\*.cc tools\icu\*.h
->>>>>>> b48ff2aa
+call :run-lint-cpp %chakra_cpplint%
 call :run-python tools/check-imports.py
 goto lint-js
 
@@ -560,29 +538,16 @@
 
 :lint-js
 if defined enable_static goto exit
-<<<<<<< HEAD
-if defined jslint_ci goto jslint-ci
-if not defined jslint goto exit
-if not exist tools\eslint\bin\eslint.js goto no-lint
-echo running jslint
-%config%\node tools\eslint\bin\eslint.js --cache --rule "linebreak-style: 0" --rulesdir=tools\eslint-rules --ext=.js,.md benchmark doc lib test %chakra_jslint% tools
-goto exit
-
-:jslint-ci
-echo running jslint-ci
-%config%\node tools\jslint.js -J -f tap -o test-eslint.tap benchmark doc lib test %chakra_jslint% tools
-=======
 if defined lint_js_ci goto lint-js-ci
 if not defined lint_js goto exit
 if not exist tools\eslint goto no-lint
 echo running lint-js
-%config%\node tools\eslint\bin\eslint.js --cache --rule "linebreak-style: 0" --rulesdir=tools\eslint-rules --ext=.js,.md benchmark doc lib test tools
+%config%\node tools\eslint\bin\eslint.js --cache --rule "linebreak-style: 0" --rulesdir=tools\eslint-rules --ext=.js,.md benchmark doc lib test %chakra_jslint% tools
 goto exit
 
 :lint-js-ci
 echo running lint-js-ci
-%config%\node tools\lint-js.js -J -f tap -o test-eslint.tap benchmark doc lib test tools
->>>>>>> b48ff2aa
+%config%\node tools\lint-js.js -J -f tap -o test-eslint.tap benchmark doc lib test %chakra_jslint% tools
 goto exit
 
 :no-lint
