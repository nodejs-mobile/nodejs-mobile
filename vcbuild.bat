@echo off

cd %~dp0

if /i "%1"=="help" goto help
if /i "%1"=="--help" goto help
if /i "%1"=="-help" goto help
if /i "%1"=="/help" goto help
if /i "%1"=="?" goto help
if /i "%1"=="-?" goto help
if /i "%1"=="--?" goto help
if /i "%1"=="/?" goto help

@rem Process arguments.
set config=Release
set target=Build
set target_arch=x64
set target_env=
set noprojgen=
set nobuild=
set sign=
set nosnapshot=
set cctest_args=
set test_args=
set package=
set msi=
set upload=
set licensertf=
set lint_js=
set lint_cpp=
set build_testgc_addon=
set noetw=
set noetw_msi_arg=
set noperfctr=
set noperfctr_msi_arg=
set i18n_arg=
set download_arg=
set build_release=
set enable_vtune_arg=
set configure_flags=
set build_addons=
set dll=
set enable_static=
set build_addons_napi=
set test_node_inspect=
set test_check_deopts=
set engine=chakracore
set chakracore_test_build=
set js_test_suites=default async-hooks known_issues
set v8_test_options=
set v8_build_options=
set "common_test_suites=%js_test_suites% doctool addons addons-napi&set build_addons=1&set build_addons_napi=1"
set http2_debug=
set nghttp2_debug=
set link_module=

:next-arg
if "%1"=="" goto args-done
if /i "%1"=="debug"         set config=Debug&goto arg-ok
if /i "%1"=="release"       set config=Release&goto arg-ok
if /i "%1"=="chakracoretest" set config=Release&set chakracore_test_build=1&goto arg-ok
if /i "%1"=="clean"         set target=Clean&goto arg-ok
if /i "%1"=="ia32"          set target_arch=x86&goto arg-ok
if /i "%1"=="x86"           set target_arch=x86&goto arg-ok
if /i "%1"=="x64"           set target_arch=x64&goto arg-ok
if /i "%1"=="arm"           set target_arch=arm&goto arg-ok
@rem args should be vs2017 and vs2015. keeping vc2015 for backward compatibility (undocumented)
if /i "%1"=="vc2015"        set target_env=vs2015&goto arg-ok
if /i "%1"=="vs2015"        set target_env=vs2015&goto arg-ok
if /i "%1"=="vs2017"        set target_env=vs2017&goto arg-ok
if /i "%1"=="noprojgen"     set noprojgen=1&goto arg-ok
if /i "%1"=="nobuild"       set nobuild=1&goto arg-ok
if /i "%1"=="nosign"        set "sign="&echo Note: vcbuild no longer signs by default. "nosign" is redundant.&goto arg-ok
if /i "%1"=="sign"          set sign=1&goto arg-ok
if /i "%1"=="nosnapshot"    set nosnapshot=1&goto arg-ok
if /i "%1"=="noetw"         set noetw=1&goto arg-ok
if /i "%1"=="noperfctr"     set noperfctr=1&goto arg-ok
if /i "%1"=="licensertf"    set licensertf=1&goto arg-ok
if /i "%1"=="test"          set test_args=%test_args% -J %common_test_suites%&set lint_cpp=1&set lint_js=1&goto arg-ok
if /i "%1"=="test-ci"       set test_args=%test_args% %test_ci_args% -p tap --logfile test.tap %common_test_suites%&set cctest_args=%cctest_args% --gtest_output=tap:cctest.tap&goto arg-ok
if /i "%1"=="test-addons"   set test_args=%test_args% addons&set build_addons=1&goto arg-ok
if /i "%1"=="test-addons-napi"   set test_args=%test_args% addons-napi&set build_addons_napi=1&goto arg-ok
if /i "%1"=="test-simple"   set test_args=%test_args% sequential parallel -J&goto arg-ok
if /i "%1"=="test-message"  set test_args=%test_args% message&goto arg-ok
if /i "%1"=="test-gc"       set test_args=%test_args% gc&set build_testgc_addon=1&goto arg-ok
if /i "%1"=="test-tick-processor" set test_args=%test_args% tick-processor&goto arg-ok
if /i "%1"=="test-internet" set test_args=%test_args% internet&goto arg-ok
if /i "%1"=="test-pummel"   set test_args=%test_args% pummel&goto arg-ok
if /i "%1"=="test-known-issues" set test_args=%test_args% known_issues&goto arg-ok
if /i "%1"=="test-async-hooks"  set test_args=%test_args% async-hooks&goto arg-ok
if /i "%1"=="test-all"      set test_args=%test_args% gc internet pummel %common_test_suites%&set build_testgc_addon=1&set lint_cpp=1&set lint_js=1&goto arg-ok
if /i "%1"=="test-node-inspect" set test_node_inspect=1&goto arg-ok
if /i "%1"=="test-check-deopts" set test_check_deopts=1&goto arg-ok
if /i "%1"=="test-npm"      set test_npm=1&goto arg-ok
if /i "%1"=="test-v8"       set test_v8=1&set custom_v8_test=1&goto arg-ok
if /i "%1"=="test-v8-intl"  set test_v8_intl=1&set custom_v8_test=1&goto arg-ok
if /i "%1"=="test-v8-benchmarks" set test_v8_benchmarks=1&set custom_v8_test=1&goto arg-ok
if /i "%1"=="test-v8-all"       set test_v8=1&set test_v8_intl=1&set test_v8_benchmarks=1&set custom_v8_test=1&goto arg-ok
if /i "%1"=="lint-js"       set lint_js=1&goto arg-ok
if /i "%1"=="jslint"        set lint_js=1&echo Please use lint-js instead of jslint&goto arg-ok
if /i "%1"=="lint-js-ci"    set lint_js_ci=1&goto arg-ok
if /i "%1"=="jslint-ci"     set lint_js_ci=1&echo Please use lint-js-ci instead of jslint-ci&goto arg-ok
if /i "%1"=="lint"          set lint_cpp=1&set lint_js=1&goto arg-ok
if /i "%1"=="lint-ci"       set lint_cpp=1&set lint_js_ci=1&goto arg-ok
if /i "%1"=="package"       set package=1&goto arg-ok
if /i "%1"=="msi"           set msi=1&set licensertf=1&set download_arg="--download=all"&set i18n_arg=small-icu&goto arg-ok
if /i "%1"=="build-release" set build_release=1&set sign=1&goto arg-ok
if /i "%1"=="upload"        set upload=1&goto arg-ok
if /i "%1"=="small-icu"     set i18n_arg=%1&goto arg-ok
if /i "%1"=="full-icu"      set i18n_arg=%1&goto arg-ok
if /i "%1"=="intl-none"     set i18n_arg=%1&goto arg-ok
if /i "%1"=="without-intl"  set i18n_arg=%1&goto arg-ok
if /i "%1"=="download-all"  set download_arg="--download=all"&goto arg-ok
if /i "%1"=="ignore-flaky"  set test_args=%test_args% --flaky-tests=dontcare&goto arg-ok
if /i "%1"=="enable-vtune"  set enable_vtune_arg=1&goto arg-ok
if /i "%1"=="dll"           set dll=1&goto arg-ok
if /i "%1"=="static"        set enable_static=1&goto arg-ok
if /i "%1"=="v8"            set engine=v8&goto arg-ok
if /i "%1"=="chakracore"    set engine=chakracore&goto arg-ok
if /i "%1"=="no-NODE-OPTIONS"	set no_NODE_OPTIONS=1&goto arg-ok
if /i "%1"=="debug-http2"   set debug_http2=1&goto arg-ok
if /i "%1"=="debug-nghttp2" set debug_nghttp2=1&goto arg-ok
if /i "%1"=="link-module"   set "link_module= --link-module=%2%link_module%"&goto arg-ok-2

echo Error: invalid command line option `%1`.
exit /b 1

:arg-ok-2
shift
:arg-ok
shift
goto next-arg

:args-done

if "%*"=="lint" (
  goto lint-cpp
)

if defined build_release (
  set config=Release
  set package=1
  set "msi="
  set licensertf=1
  set download_arg="--download=all"
  set i18n_arg=small-icu
)

:: assign path to node_exe
set "node_exe=%~dp0%config%\node.exe"
if not defined native_node_exe set "native_node_exe=%node_exe%"
set "node_gyp_exe="%node_exe%" deps\npm\node_modules\node-gyp\bin\node-gyp"
if "%target_env%"=="vs2015" set "node_gyp_exe=%node_gyp_exe% --msvs_version=2015"
if "%target_env%"=="vs2017" set "node_gyp_exe=%node_gyp_exe% --msvs_version=2017"

if "%config%"=="Debug" set configure_flags=%configure_flags% --debug
if "%chakracore_test_build%"=="1" set configure_flags=%configure_flags% --chakracore-test-build
if defined nosnapshot set configure_flags=%configure_flags% --without-snapshot
if defined noetw set configure_flags=%configure_flags% --without-etw& set noetw_msi_arg=/p:NoETW=1
if defined noperfctr set configure_flags=%configure_flags% --without-perfctr& set noperfctr_msi_arg=/p:NoPerfCtr=1
if defined release_urlbase set configure_flags=%configure_flags% --release-urlbase=%release_urlbase%
if defined download_arg set configure_flags=%configure_flags% %download_arg%
if defined enable_vtune_arg set configure_flags=%configure_flags% --enable-vtune-profiling
if defined dll set configure_flags=%configure_flags% --shared
if defined enable_static set configure_flags=%configure_flags% --enable-static
if defined no_NODE_OPTIONS set configure_flags=%configure_flags% --without-node-options

REM if defined debug_http2 set configure_flags=%configure_flags% --debug-http2
REM if defined debug_nghttp2 set configure_flags=%configure_flags% --debug-nghttp2

if "%i18n_arg%"=="full-icu" set configure_flags=%configure_flags% --with-intl=full-icu
if "%i18n_arg%"=="small-icu" set configure_flags=%configure_flags% --with-intl=small-icu
if "%i18n_arg%"=="intl-none" set configure_flags=%configure_flags% --with-intl=none
if "%i18n_arg%"=="without-intl" set configure_flags=%configure_flags% --without-intl

if "%engine%"=="chakracore" (
  set configure_flags=%configure_flags% --without-bundled-v8
  set chakra_jslint=deps\chakrashim\lib
  set chakra_cpplint=deps\chakrashim\src\*.cc deps\chakrashim\src\*.h deps\chakrashim\include\v8.h
)

if "%target_arch%"=="arm" (
  if "%PROCESSOR_ARCHITECTURE%" NEQ "ARM" (
    echo Skipping building ARM with Intl on a non-ARM device
    set configure_flags=%configure_flags% --without-intl
  )
)

if defined config_flags set configure_flags=%configure_flags% %config_flags%

if not exist "%~dp0deps\icu" goto no-depsicu
if "%target%"=="Clean" echo deleting %~dp0deps\icu
if "%target%"=="Clean" rmdir /S /Q %~dp0deps\icu
:no-depsicu

call :getnodeversion || exit /b 1

if "%target%"=="Clean" rmdir /Q /S "%~dp0%config%\node-v%FULLVERSION%-win-%target_arch%" > nul 2> nul

if defined noprojgen if defined nobuild if not defined sign if not defined msi goto licensertf

@rem Set environment for msbuild

set msvs_host_arch=x86
if _%PROCESSOR_ARCHITECTURE%_==_AMD64_ set msvs_host_arch=amd64
if _%PROCESSOR_ARCHITEW6432%_==_AMD64_ set msvs_host_arch=amd64
@rem usually vcvarsall takes an argument: host + '_' + target
set vcvarsall_arg=%msvs_host_arch%_%target_arch%
@rem unless both host and target are x64
if %target_arch%==x64 if %msvs_host_arch%==amd64 set vcvarsall_arg=amd64

@rem Look for Visual Studio 2017
:vs-set-2017
if defined target_env if "%target_env%" NEQ "vs2017" goto vs-set-2015
echo Looking for Visual Studio 2017
@rem check if VS2017 is already setup, and for the requested arch
if "_%VisualStudioVersion%_" == "_15.0_" if "_%VSCMD_ARG_TGT_ARCH%_"=="_%target_arch%_" goto found_vs2017
@rem need to clear VSINSTALLDIR for vcvarsall to work as expected
set "VSINSTALLDIR="
call tools\msvs\vswhere_usability_wrapper.cmd
if "_%VCINSTALLDIR%_" == "__" goto vs-set-2015
@rem prevent VsDevCmd.bat from changing the current working directory
set "VSCMD_START_DIR=%CD%"
set vcvars_call="%VCINSTALLDIR%\Auxiliary\Build\vcvarsall.bat" %vcvarsall_arg%
echo calling: %vcvars_call%
call %vcvars_call%
if errorlevel 1 goto vs-set-2015
:found_vs2017
echo Found MSVS version %VisualStudioVersion%
set GYP_MSVS_VERSION=2017
set PLATFORM_TOOLSET=v141
goto msbuild-found

@rem Look for Visual Studio 2015
:vs-set-2015
if defined target_env if "%target_env%" NEQ "vs2015" goto msbuild-not-found
echo Looking for Visual Studio 2015
if not defined VS140COMNTOOLS goto msbuild-not-found
if not exist "%VS140COMNTOOLS%\..\..\vc\vcvarsall.bat" goto msbuild-not-found
if defined msi (
  echo Looking for WiX installation for Visual Studio 2015...
  if not exist "%WIX%\SDK\VS2015" (
    echo Failed to find WiX install for Visual Studio 2015
    echo VS2015 support for WiX is only present starting at version 3.10
    goto wix-not-found
  )
)

@rem check if VS2015 is already setup
if "_%VisualStudioVersion%_" == "_14.0_" if "_%VCVARS_VER%_" == "_140_" goto found_vs2015
call "%VS140COMNTOOLS%\..\..\vc\vcvarsall.bat"
SET VCVARS_VER=140
:found_vs2015
if not defined VCINSTALLDIR goto msbuild-not-found
@rem Visual C++ Build Tools 2015 does not define VisualStudioVersion
echo Found MSVS version 14.0
set GYP_MSVS_VERSION=2015
set PLATFORM_TOOLSET=v140
goto msbuild-found

:msbuild-not-found
echo Failed to find a suitable Visual Studio installation.
echo Try to run in a "Developer Command Prompt" or consult
echo https://github.com/nodejs/node/blob/master/BUILDING.md#windows-1
goto exit

:wix-not-found
echo Build skipped. To generate installer, you need to install Wix.
goto run

:msbuild-found

:project-gen
@rem Skip project generation if requested.
if defined noprojgen goto msbuild

@rem Generate the VS project.
call :run-python configure %configure_flags% --engine=%engine% --dest-cpu=%target_arch% --tag=%TAG% %link_module%
if errorlevel 1 goto create-msvs-files-failed
if not exist node.sln goto create-msvs-files-failed
echo Project files generated.

:msbuild
@rem Skip build if requested.
if defined nobuild goto sign

@rem Build the sln with msbuild.
set "msbcpu=/m:2"
if "%NUMBER_OF_PROCESSORS%"=="1" set "msbcpu=/m:1"
set "msbplatform=Win32"
if "%target_arch%"=="x64" set "msbplatform=x64"
if "%target_arch%"=="arm" set "msbplatform=ARM"
msbuild node.sln %msbcpu% /t:%target% /p:Configuration=%config% /p:Platform=%msbplatform% /clp:NoSummary;NoItemAndPropertyList;Verbosity=minimal /nologo
if errorlevel 1 goto exit
if "%target%" == "Clean" goto exit

:sign
@rem Skip signing unless the `sign` option was specified.
if not defined sign goto licensertf

call tools\sign.bat Release\node.exe
if errorlevel 1 echo Failed to sign exe&goto exit

:licensertf
@rem Skip license.rtf generation if not requested.
if not defined licensertf goto package

%native_node_exe% tools\license2rtf.js < LICENSE > %config%\license.rtf
if errorlevel 1 echo Failed to generate license.rtf&goto exit

:package
if not defined package goto msi
echo Creating package...
cd Release
mkdir node-v%FULLVERSION%-win-%target_arch% > nul 2> nul
mkdir node-v%FULLVERSION%-win-%target_arch%\node_modules > nul 2>nul

copy /Y node.exe node-v%FULLVERSION%-win-%target_arch%\ > nul
if errorlevel 1 echo Cannot copy node.exe && goto package_error
copy /Y chakracore.dll node-v%FULLVERSION%-win-%target_arch%\ > nul
if errorlevel 1 echo Cannot copy chakracore.dll && goto package_error
copy /Y ..\LICENSE node-v%FULLVERSION%-win-%target_arch%\ > nul
if errorlevel 1 echo Cannot copy LICENSE && goto package_error
copy /Y ..\README.md node-v%FULLVERSION%-win-%target_arch%\ > nul
if errorlevel 1 echo Cannot copy README.md && goto package_error
copy /Y ..\CHANGELOG.md node-v%FULLVERSION%-win-%target_arch%\ > nul
if errorlevel 1 echo Cannot copy CHANGELOG.md && goto package_error
robocopy /e ..\deps\npm node-v%FULLVERSION%-win-%target_arch%\node_modules\npm > nul
if errorlevel 8 echo Cannot copy npm package && goto package_error
copy /Y ..\deps\npm\bin\npm node-v%FULLVERSION%-win-%target_arch%\ > nul
if errorlevel 1 echo Cannot copy npm && goto package_error
copy /Y ..\deps\npm\bin\npm.cmd node-v%FULLVERSION%-win-%target_arch%\ > nul
if errorlevel 1 echo Cannot copy npm.cmd && goto package_error
copy /Y ..\deps\npm\bin\npx node-v%FULLVERSION%-win-%target_arch%\ > nul
if errorlevel 1 echo Cannot copy npx && goto package_error
copy /Y ..\deps\npm\bin\npx.cmd node-v%FULLVERSION%-win-%target_arch%\ > nul
if errorlevel 1 echo Cannot copy npx.cmd && goto package_error
copy /Y ..\tools\msvs\nodevars.bat node-v%FULLVERSION%-win-%target_arch%\ > nul
if errorlevel 1 echo Cannot copy nodevars.bat && goto package_error
if not defined noetw (
    copy /Y ..\src\res\node_etw_provider.man node-v%FULLVERSION%-win-%target_arch%\ > nul
    if errorlevel 1 echo Cannot copy node_etw_provider.man && goto package_error
)
if not defined noperfctr (
    copy /Y ..\src\res\node_perfctr_provider.man node-v%FULLVERSION%-win-%target_arch%\ > nul
    if errorlevel 1 echo Cannot copy node_perfctr_provider.man && goto package_error
)

:: ChakraCore SDK for native modules
robocopy ..\ node-v%FULLVERSION%-win-%target_arch%\sdk\ *.h *.inc common.gypi /XD debug release build icu core test genfiles /S > nul
if errorlevel 8 echo Cannot copy SDK contents && goto package_error
mkdir node-v%FULLVERSION%-win-%target_arch%\sdk\%config% > nul 2> nul
copy /Y node.lib node-v%FULLVERSION%-win-%target_arch%\sdk\%config%\ > nul
if errorlevel 1 echo Cannot copy node.lib && goto package_error
copy /Y chakracore.lib node-v%FULLVERSION%-win-%target_arch%\sdk\%config%\ > nul
if errorlevel 1 echo Cannot copy chakracore.lib && goto package_error

echo Creating node-v%FULLVERSION%-win-%target_arch%.7z
del node-v%FULLVERSION%-win-%target_arch%.7z > nul 2> nul
7z a -r -mx9 -t7z node-v%FULLVERSION%-win-%target_arch%.7z node-v%FULLVERSION%-win-%target_arch% > nul
if errorlevel 1 echo Cannot create node-v%FULLVERSION%-win-%target_arch%.7z && goto package_error

echo Creating node-v%FULLVERSION%-win-%target_arch%.zip
del node-v%FULLVERSION%-win-%target_arch%.zip > nul 2> nul
7z a -r -mx9 -tzip node-v%FULLVERSION%-win-%target_arch%.zip node-v%FULLVERSION%-win-%target_arch% > nul
if errorlevel 1 echo Cannot create node-v%FULLVERSION%-win-%target_arch%.zip && goto package_error

echo Creating node_pdb.7z
del node_pdb.7z > nul 2> nul
7z a -mx9 -t7z node_pdb.7z node.pdb chakracore.pdb > nul

echo Creating node_pdb.zip
del node_pdb.zip  > nul 2> nul
7z a -mx9 -tzip node_pdb.zip node.pdb chakracore.pdb > nul

cd ..
echo Package created!
goto package_done
:package_error
cd ..
exit /b 1
:package_done

:msi
@rem Skip msi generation if not requested
if not defined msi goto upload

:msibuild
echo Building node-v%FULLVERSION%-%target_arch%.msi
msbuild "%~dp0tools\msvs\msi\nodemsi.sln" /m /t:Clean,Build /p:PlatformToolset=%PLATFORM_TOOLSET% /p:GypMsvsVersion=%GYP_MSVS_VERSION% /p:Configuration=%config% /p:Platform=%target_arch% /p:NodeVersion=%NODE_VERSION% /p:FullVersion=%FULLVERSION% /p:DistTypeDir=%DISTTYPEDIR% %noetw_msi_arg% %noperfctr_msi_arg% /clp:NoSummary;NoItemAndPropertyList;Verbosity=minimal /nologo
if errorlevel 1 goto exit

if not defined sign goto upload
call tools\sign.bat node-v%FULLVERSION%-%target_arch%.msi
if errorlevel 1 echo Failed to sign msi&goto exit

:upload
@rem Skip upload if not requested
if not defined upload goto run

if not defined SSHCONFIG (
  echo SSHCONFIG is not set for upload
  exit /b 1
)

if not defined STAGINGSERVER set STAGINGSERVER=node-www
ssh -F %SSHCONFIG% %STAGINGSERVER% "mkdir -p nodejs/%DISTTYPEDIR%/v%FULLVERSION%/win-%target_arch%"
scp -F %SSHCONFIG% Release\node.exe %STAGINGSERVER%:nodejs/%DISTTYPEDIR%/v%FULLVERSION%/win-%target_arch%/node.exe
scp -F %SSHCONFIG% Release\node.lib %STAGINGSERVER%:nodejs/%DISTTYPEDIR%/v%FULLVERSION%/win-%target_arch%/node.lib
scp -F %SSHCONFIG% Release\node_pdb.zip %STAGINGSERVER%:nodejs/%DISTTYPEDIR%/v%FULLVERSION%/win-%target_arch%/node_pdb.zip
scp -F %SSHCONFIG% Release\node_pdb.7z %STAGINGSERVER%:nodejs/%DISTTYPEDIR%/v%FULLVERSION%/win-%target_arch%/node_pdb.7z
scp -F %SSHCONFIG% Release\node-v%FULLVERSION%-win-%target_arch%.7z %STAGINGSERVER%:nodejs/%DISTTYPEDIR%/v%FULLVERSION%/node-v%FULLVERSION%-win-%target_arch%.7z
scp -F %SSHCONFIG% Release\node-v%FULLVERSION%-win-%target_arch%.zip %STAGINGSERVER%:nodejs/%DISTTYPEDIR%/v%FULLVERSION%/node-v%FULLVERSION%-win-%target_arch%.zip
ssh -F %SSHCONFIG% %STAGINGSERVER% "touch nodejs/%DISTTYPEDIR%/v%FULLVERSION%/node-v%FULLVERSION%-win-%target_arch%.zip.done nodejs/%DISTTYPEDIR%/v%FULLVERSION%/node-v%FULLVERSION%-win-%target_arch%.7z.done nodejs/%DISTTYPEDIR%/v%FULLVERSION%/win-%target_arch%.done && chmod -R ug=rw-x+X,o=r+X nodejs/%DISTTYPEDIR%/v%FULLVERSION%/win-%target_arch%*"

:run
@rem Run tests if requested.

@rem Build test/gc add-on if required.
if "%build_testgc_addon%"=="" goto build-addons
%node_gyp_exe% rebuild --directory="%~dp0test\gc" --nodedir="%~dp0."
if errorlevel 1 goto build-testgc-addon-failed
goto build-addons

:build-testgc-addon-failed
echo Failed to build test/gc add-on."
goto exit

:build-addons
if not defined build_addons goto build-addons-napi
if not exist "%node_exe%" (
  echo Failed to find node.exe
  goto build-addons-napi
)
echo Building addons
:: clear
for /d %%F in (test\addons\??_*) do (
  rd /s /q %%F
)
:: generate
"%node_exe%" tools\doc\addon-verify.js
if %errorlevel% neq 0 exit /b %errorlevel%
:: building addons
setlocal EnableDelayedExpansion
for /d %%F in (test\addons\*) do (
  %node_gyp_exe% rebuild ^
    --directory="%%F" ^
    --nodedir="%cd%"
  if !errorlevel! neq 0 exit /b !errorlevel!
)

:build-addons-napi
if not defined build_addons_napi goto run-tests
if not exist "%node_exe%" (
  echo Failed to find node.exe
  goto run-tests
)
echo Building addons-napi
:: clear
for /d %%F in (test\addons-napi\??_*) do (
  rd /s /q %%F
)
:: building addons-napi
for /d %%F in (test\addons-napi\*) do (
  %node_gyp_exe% rebuild ^
    --directory="%%F" ^
    --nodedir="%cd%"
)
endlocal
goto run-tests

:run-tests
if defined test_check_deopts goto node-check-deopts
if defined test_node_inspect goto node-test-inspect
goto node-tests

:node-check-deopts
call :run-python tools\test.py --mode=release --check-deopts parallel sequential -J
if defined test_node_inspect goto node-test-inspect
goto node-tests

:node-test-inspect
set USE_EMBEDDED_NODE_INSPECT=1
%config%\node tools\test-npm-package.js --install deps\node-inspect test
goto node-tests

:node-tests
if not defined test_npm goto no-test-npm
set npm_test_cmd="%node_exe%" tools\test-npm-package.js --install --logfile=test-npm.tap deps\npm test-node
echo %npm_test_cmd%
%npm_test_cmd%
if errorlevel 1 goto exit
:no-test-npm

if "%test_args%"=="" goto test-v8
if "%config%"=="Debug" set test_args=--mode=debug %test_args%
if "%config%"=="Release" set test_args=--mode=release %test_args%
echo running 'cctest %cctest_args%'
"%config%\cctest" %cctest_args%
REM when building a static library there's no binary to run tests
if defined enable_static goto test-v8
call :run-python tools\test.py %test_args%

:test-v8
if not defined custom_v8_test goto lint-cpp
call tools/test-v8.bat
if errorlevel 1 goto exit
goto lint-cpp

:lint-cpp
if not defined lint_cpp goto lint-js
call :run-lint-cpp src\*.c src\*.cc src\*.h test\addons\*.cc test\addons\*.h test\addons-napi\*.cc test\addons-napi\*.h test\cctest\*.cc test\cctest\*.h test\gc\binding.cc tools\icu\*.cc tools\icu\*.h
call :run-lint-cpp %chakra_cpplint%
call :run-python tools/check-imports.py
goto lint-js

:run-lint-cpp
if "%*"=="" goto exit
echo running lint-cpp '%*'
set cppfilelist=
setlocal enabledelayedexpansion
for /f "tokens=*" %%G in ('dir /b /s /a %*') do (
  set relpath=%%G
  set relpath=!relpath:*%~dp0=!
  call :add-to-list !relpath! > nul
)
( endlocal
  set cppfilelist=%localcppfilelist%
)
call :run-python tools/cpplint.py %cppfilelist% > nul
goto exit

:add-to-list
echo %1 | findstr /c:"src\node_root_certs.h" > nul 2>&1
if %errorlevel% equ 0 goto exit

<<<<<<< HEAD
@rem skip subfolders under /src
echo %1 | findstr /r /c:"src\\.*\\.*" > nul 2>&1
=======
echo %1 | findstr /r /c:"src\\tracing\\trace_event.h"
if %errorlevel% equ 0 goto exit

echo %1 | findstr /r /c:"src\\tracing\\trace_event_common.h"
>>>>>>> f002c3d2
if %errorlevel% equ 0 goto exit

echo %1 | findstr /r /c:"test\\addons\\[0-9].*_.*\.h"
if %errorlevel% equ 0 goto exit

echo %1 | findstr /r /c:"test\\addons\\[0-9].*_.*\.cc"
if %errorlevel% equ 0 goto exit

echo %1 | findstr /c:"test\\addons-napi\\common.h"
if %errorlevel% equ 0 goto exit

set "localcppfilelist=%localcppfilelist% %1"
goto exit

:lint-js
if defined enable_static goto exit
if defined lint_js_ci goto lint-js-ci
if not defined lint_js goto exit
if not exist tools\eslint goto no-lint
echo running lint-js
%config%\node tools\eslint\bin\eslint.js --cache --rule "linebreak-style: 0" --rulesdir=tools\eslint-rules --ext=.js,.md benchmark doc lib test %chakra_jslint% tools
goto exit

:lint-js-ci
echo running lint-js-ci
%config%\node tools\lint-js.js -J -f tap -o test-eslint.tap benchmark doc lib test %chakra_jslint% tools
goto exit

:no-lint
echo Linting is not available through the source tarball.
echo Use the git repo instead: $ git clone https://github.com/nodejs/node.git
goto exit

:create-msvs-files-failed
echo Failed to create vc project files.
goto exit

:help
echo vcbuild.bat [debug/release] [msi] [test/test-ci/test-all/test-addons/test-addons-napi/test-internet/test-pummel/test-simple/test-message/test-gc/test-tick-processor/test-known-issues/test-node-inspect/test-check-deopts/test-npm/test-async-hooks/test-v8/test-v8-intl/test-v8-benchmarks/test-v8-all] [ignore-flaky] [static/dll] [noprojgen] [small-icu/full-icu/without-intl] [nobuild] [nosnapshot] [noetw] [noperfctr] [licensetf] [sign] [ia32/x86/x64] [vs2015/vs2017] [download-all] [enable-vtune] [lint/lint-ci/lint-js/lint-js-ci] [package] [build-release] [upload] [no-NODE-OPTIONS] [link-module path-to-module] [debug-http2] [debug-nghttp2] [clean]
echo Examples:
echo   vcbuild.bat                          : builds release build
echo   vcbuild.bat debug                    : builds debug build
echo   vcbuild.bat release msi              : builds release build and MSI installer package
echo   vcbuild.bat test                     : builds debug build and runs tests
echo   vcbuild.bat build-release            : builds the release distribution as used by nodejs.org
echo   vcbuild.bat enable-vtune             : builds nodejs with Intel VTune profiling support to profile JavaScript
echo   vcbuild.bat link-module my_module.js : bundles my_module as built-in module
echo   vcbuild.bat lint                     : runs the C++ and JavaScript linter
goto exit

:run-python
call tools\msvs\find_python.cmd
if errorlevel 1 echo Could not find python2 & goto :exit
set cmd1="%VCBUILD_PYTHON_LOCATION%" %*
echo %cmd1%
%cmd1%
exit /b %ERRORLEVEL%

:exit
exit /b %errorlevel%
goto :EOF


rem ***************
rem   Subroutines
rem ***************

:getnodeversion
set NODE_VERSION=
set TAG=
set FULLVERSION=
:: Call as subroutine for validation of python
call :run-python tools\getnodeversion.py > nul
for /F "tokens=*" %%i in ('"%VCBUILD_PYTHON_LOCATION%" tools\getnodeversion.py') do set NODE_VERSION=%%i
if not defined NODE_VERSION (
  echo Cannot determine current version of Node.js
  exit /b 1
)

if not defined DISTTYPE set DISTTYPE=release
if "%DISTTYPE%"=="release" (
  set FULLVERSION=%NODE_VERSION%
  goto distexit
)
if "%DISTTYPE%"=="custom" (
  if not defined CUSTOMTAG (
    echo "CUSTOMTAG is not set for DISTTYPE=custom"
    exit /b 1
  )
  set TAG=%CUSTOMTAG%
)
if not "%DISTTYPE%"=="custom" (
  if not defined DATESTRING (
    echo "DATESTRING is not set for nightly"
    exit /b 1
  )
  if not defined COMMIT (
    echo "COMMIT is not set for nightly"
    exit /b 1
  )
  if not "%DISTTYPE%"=="nightly" (
    if not "%DISTTYPE%"=="next-nightly" (
      echo "DISTTYPE is not release, custom, nightly or next-nightly"
      exit /b 1
    )
  )
  set TAG=%DISTTYPE%%DATESTRING%%COMMIT%
)
set FULLVERSION=%NODE_VERSION%-%TAG%

:distexit
if not defined DISTTYPEDIR set DISTTYPEDIR=%DISTTYPE%
goto :EOF<|MERGE_RESOLUTION|>--- conflicted
+++ resolved
@@ -534,15 +534,10 @@
 echo %1 | findstr /c:"src\node_root_certs.h" > nul 2>&1
 if %errorlevel% equ 0 goto exit
 
-<<<<<<< HEAD
-@rem skip subfolders under /src
-echo %1 | findstr /r /c:"src\\.*\\.*" > nul 2>&1
-=======
 echo %1 | findstr /r /c:"src\\tracing\\trace_event.h"
 if %errorlevel% equ 0 goto exit
 
 echo %1 | findstr /r /c:"src\\tracing\\trace_event_common.h"
->>>>>>> f002c3d2
 if %errorlevel% equ 0 goto exit
 
 echo %1 | findstr /r /c:"test\\addons\\[0-9].*_.*\.h"
