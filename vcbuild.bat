@echo off

cd %~dp0

if /i "%1"=="help" goto help
if /i "%1"=="--help" goto help
if /i "%1"=="-help" goto help
if /i "%1"=="/help" goto help
if /i "%1"=="?" goto help
if /i "%1"=="-?" goto help
if /i "%1"=="--?" goto help
if /i "%1"=="/?" goto help

@rem Process arguments.
set config=Release
set target=Build
set target_arch=x64
set target_env=
set noprojgen=
set nobuild=
set sign=
set nosnapshot=
set cctest_args=
set test_args=
set package=
set msi=
set upload=
set licensertf=
set jslint=
set cpplint=
set build_testgc_addon=
set noetw=
set noetw_msi_arg=
set noperfctr=
set noperfctr_msi_arg=
set i18n_arg=
set download_arg=
set build_release=
set enable_vtune_arg=
set configure_flags=
set build_addons=
set dll=
set enable_static=
set build_addons_napi=
set test_node_inspect=
set test_check_deopts=
set engine=chakracore
set chakracore_test_build=
set js_test_suites=async-hooks inspector known_issues message parallel sequential
set v8_test_options=
set v8_build_options=
set "common_test_suites=%js_test_suites% doctool addons addons-napi&set build_addons=1&set build_addons_napi=1"
set http2_debug=
set nghttp2_debug=

:next-arg
if "%1"=="" goto args-done
if /i "%1"=="debug"         set config=Debug&goto arg-ok
if /i "%1"=="release"       set config=Release&goto arg-ok
if /i "%1"=="chakracoretest" set config=Release&set chakracore_test_build=1&goto arg-ok
if /i "%1"=="clean"         set target=Clean&goto arg-ok
if /i "%1"=="ia32"          set target_arch=x86&goto arg-ok
if /i "%1"=="x86"           set target_arch=x86&goto arg-ok
if /i "%1"=="x64"           set target_arch=x64&goto arg-ok
if /i "%1"=="arm"           set target_arch=arm&goto arg-ok
@rem args should be vs2017 and vs2015. keeping vc2015 for backward compatibility (undocumented)
if /i "%1"=="vc2015"        set target_env=vs2015&goto arg-ok
if /i "%1"=="vs2015"        set target_env=vs2015&goto arg-ok
if /i "%1"=="vs2017"        set target_env=vs2017&goto arg-ok
if /i "%1"=="noprojgen"     set noprojgen=1&goto arg-ok
if /i "%1"=="nobuild"       set nobuild=1&goto arg-ok
if /i "%1"=="nosign"        set "sign="&echo Note: vcbuild no longer signs by default. "nosign" is redundant.&goto arg-ok
if /i "%1"=="sign"          set sign=1&goto arg-ok
if /i "%1"=="nosnapshot"    set nosnapshot=1&goto arg-ok
if /i "%1"=="noetw"         set noetw=1&goto arg-ok
if /i "%1"=="noperfctr"     set noperfctr=1&goto arg-ok
if /i "%1"=="licensertf"    set licensertf=1&goto arg-ok
if /i "%1"=="test"          set test_args=%test_args% -J %common_test_suites%&set cpplint=1&set jslint=1&goto arg-ok
if /i "%1"=="test-ci"       set test_args=%test_args% %test_ci_args% -p tap --logfile test.tap %common_test_suites%&set cctest_args=%cctest_args% --gtest_output=tap:cctest.tap&goto arg-ok
if /i "%1"=="test-addons"   set test_args=%test_args% addons&set build_addons=1&goto arg-ok
if /i "%1"=="test-addons-napi"   set test_args=%test_args% addons-napi&set build_addons_napi=1&goto arg-ok
if /i "%1"=="test-simple"   set test_args=%test_args% sequential parallel -J&goto arg-ok
if /i "%1"=="test-message"  set test_args=%test_args% message&goto arg-ok
if /i "%1"=="test-gc"       set test_args=%test_args% gc&set build_testgc_addon=1&goto arg-ok
if /i "%1"=="test-inspector" set test_args=%test_args% inspector&goto arg-ok
if /i "%1"=="test-tick-processor" set test_args=%test_args% tick-processor&goto arg-ok
if /i "%1"=="test-internet" set test_args=%test_args% internet&goto arg-ok
if /i "%1"=="test-pummel"   set test_args=%test_args% pummel&goto arg-ok
if /i "%1"=="test-known-issues" set test_args=%test_args% known_issues&goto arg-ok
if /i "%1"=="test-async-hooks"  set test_args=%test_args% async-hooks&goto arg-ok
if /i "%1"=="test-all"      set test_args=%test_args% gc internet pummel %common_test_suites%&set build_testgc_addon=1&set cpplint=1&set jslint=1&goto arg-ok
if /i "%1"=="test-node-inspect" set test_node_inspect=1&goto arg-ok
if /i "%1"=="test-check-deopts" set test_check_deopts=1&goto arg-ok
if /i "%1"=="test-v8"       set test_v8=1&set custom_v8_test=1&goto arg-ok
if /i "%1"=="test-v8-intl"  set test_v8_intl=1&set custom_v8_test=1&goto arg-ok
if /i "%1"=="test-v8-benchmarks" set test_v8_benchmarks=1&set custom_v8_test=1&goto arg-ok
if /i "%1"=="test-v8-all"       set test_v8=1&set test_v8_intl=1&set test_v8_benchmarks=1&set custom_v8_test=1&goto arg-ok
if /i "%1"=="jslint"        set jslint=1&goto arg-ok
if /i "%1"=="jslint-ci"     set jslint_ci=1&goto arg-ok
if /i "%1"=="cpplint"       set cpplint=1&goto arg-ok
if /i "%1"=="lint"          set cpplint=1&set jslint=1&goto arg-ok
if /i "%1"=="lint-ci"       set cpplint=1&set jslint_ci=1&goto arg-ok
if /i "%1"=="package"       set package=1&goto arg-ok
if /i "%1"=="msi"           set msi=1&set licensertf=1&set download_arg="--download=all"&set i18n_arg=small-icu&goto arg-ok
if /i "%1"=="build-release" set build_release=1&set sign=1&goto arg-ok
if /i "%1"=="upload"        set upload=1&goto arg-ok
if /i "%1"=="small-icu"     set i18n_arg=%1&goto arg-ok
if /i "%1"=="full-icu"      set i18n_arg=%1&goto arg-ok
if /i "%1"=="intl-none"     set i18n_arg=%1&goto arg-ok
if /i "%1"=="without-intl"  set i18n_arg=%1&goto arg-ok
if /i "%1"=="download-all"  set download_arg="--download=all"&goto arg-ok
if /i "%1"=="ignore-flaky"  set test_args=%test_args% --flaky-tests=dontcare&goto arg-ok
if /i "%1"=="enable-vtune"  set enable_vtune_arg=1&goto arg-ok
if /i "%1"=="dll"           set dll=1&goto arg-ok
if /i "%1"=="static"           set enable_static=1&goto arg-ok
if /i "%1"=="v8"            set engine=v8&goto arg-ok
if /i "%1"=="chakracore"    set engine=chakracore&goto arg-ok
if /i "%1"=="no-NODE-OPTIONS"	set no_NODE_OPTIONS=1&goto arg-ok
if /i "%1"=="debug-http2"   set debug_http2=1&goto arg-ok
if /i "%1"=="debug-nghttp2" set debug_nghttp2=1&goto arg-ok

echo Error: invalid command line option `%1`.
exit /b 1

:arg-ok
:arg-ok
shift
goto next-arg

:args-done

if defined build_release (
  set config=Release
  set package=1
  set "msi="
  set licensertf=1
  set download_arg="--download=all"
  set i18n_arg=small-icu
)

:: assign path to node_exe
set "node_exe=%~dp0%config%\node.exe"
if not defined native_node_exe set "native_node_exe=%node_exe%"
set "node_gyp_exe="%node_exe%" deps\npm\node_modules\node-gyp\bin\node-gyp"
if "%target_env%"=="vs2015" set "node_gyp_exe=%node_gyp_exe% --msvs_version=2015"
if "%target_env%"=="vs2017" set "node_gyp_exe=%node_gyp_exe% --msvs_version=2017"

if "%config%"=="Debug" set configure_flags=%configure_flags% --debug
if "%chakracore_test_build%"=="1" set configure_flags=%configure_flags% --chakracore-test-build
if defined nosnapshot set configure_flags=%configure_flags% --without-snapshot
if defined noetw set configure_flags=%configure_flags% --without-etw& set noetw_msi_arg=/p:NoETW=1
if defined noperfctr set configure_flags=%configure_flags% --without-perfctr& set noperfctr_msi_arg=/p:NoPerfCtr=1
if defined release_urlbase set configure_flags=%configure_flags% --release-urlbase=%release_urlbase%
if defined download_arg set configure_flags=%configure_flags% %download_arg%
if defined enable_vtune_arg set configure_flags=%configure_flags% --enable-vtune-profiling
if defined dll set configure_flags=%configure_flags% --shared
if defined enable_static set configure_flags=%configure_flags% --enable-static
if defined no_NODE_OPTIONS set configure_flags=%configure_flags% --without-node-options

REM if defined debug_http2 set configure_flags=%configure_flags% --debug-http2
REM if defined debug_nghttp2 set configure_flags=%configure_flags% --debug-nghttp2

if "%i18n_arg%"=="full-icu" set configure_flags=%configure_flags% --with-intl=full-icu
if "%i18n_arg%"=="small-icu" set configure_flags=%configure_flags% --with-intl=small-icu
if "%i18n_arg%"=="intl-none" set configure_flags=%configure_flags% --with-intl=none
if "%i18n_arg%"=="without-intl" set configure_flags=%configure_flags% --without-intl

if "%engine%"=="chakracore" (
  set configure_flags=%configure_flags% --without-bundled-v8
  set chakra_jslint=deps\chakrashim\lib
  set chakra_cpplint=deps\chakrashim\src\*.cc deps\chakrashim\src\*.h deps\chakrashim\include\v8.h
)

if "%target_arch%"=="arm" (
  if "%PROCESSOR_ARCHITECTURE%" NEQ "ARM" (
    echo Skipping building ARM with Intl on a non-ARM device
    set configure_flags=%configure_flags% --without-intl
  )
)

if defined config_flags set configure_flags=%configure_flags% %config_flags%

if not exist "%~dp0deps\icu" goto no-depsicu
if "%target%"=="Clean" echo deleting %~dp0deps\icu
if "%target%"=="Clean" rmdir /S /Q %~dp0deps\icu
:no-depsicu

call :getnodeversion || exit /b 1

if "%target%"=="Clean" rmdir /Q /S "%~dp0%config%\node-v%FULLVERSION%-win-%target_arch%" > nul 2> nul

if defined noprojgen if defined nobuild if not defined sign if not defined msi goto licensertf

@rem Set environment for msbuild

set msvs_host_arch=x86
if _%PROCESSOR_ARCHITECTURE%_==_AMD64_ set msvs_host_arch=amd64
if _%PROCESSOR_ARCHITEW6432%_==_AMD64_ set msvs_host_arch=amd64
@rem usually vcvarsall takes an argument: host + '_' + target
set vcvarsall_arg=%msvs_host_arch%_%target_arch%
@rem unless both host and target are x64
if %target_arch%==x64 if %msvs_host_arch%==amd64 set vcvarsall_arg=amd64

@rem Look for Visual Studio 2017
:vs-set-2017
if defined target_env if "%target_env%" NEQ "vs2017" goto vs-set-2015
echo Looking for Visual Studio 2017
@rem check if VS2017 is already setup, and for the requested arch
if "_%VisualStudioVersion%_" == "_15.0_" if "_%VSCMD_ARG_TGT_ARCH%_"=="_%target_arch%_" goto found_vs2017
@rem need to clear VSINSTALLDIR for vcvarsall to work as expected
set "VSINSTALLDIR="
call tools\msvs\vswhere_usability_wrapper.cmd
if "_%VCINSTALLDIR%_" == "__" goto vs-set-2015
@rem prevent VsDevCmd.bat from changing the current working directory
set "VSCMD_START_DIR=%CD%"
set vcvars_call="%VCINSTALLDIR%\Auxiliary\Build\vcvarsall.bat" %vcvarsall_arg%
echo calling: %vcvars_call%
call %vcvars_call%
if errorlevel 1 goto vs-set-2015
:found_vs2017
echo Found MSVS version %VisualStudioVersion%
set GYP_MSVS_VERSION=2017
set PLATFORM_TOOLSET=v141
goto msbuild-found

@rem Look for Visual Studio 2015
:vs-set-2015
if defined target_env if "%target_env%" NEQ "vs2015" goto msbuild-not-found
echo Looking for Visual Studio 2015
if not defined VS140COMNTOOLS goto msbuild-not-found
if not exist "%VS140COMNTOOLS%\..\..\vc\vcvarsall.bat" goto msbuild-not-found
if defined msi (
  echo Looking for WiX installation for Visual Studio 2015...
  if not exist "%WIX%\SDK\VS2015" (
    echo Failed to find WiX install for Visual Studio 2015
    echo VS2015 support for WiX is only present starting at version 3.10
    goto wix-not-found
  )
)

@rem check if VS2015 is already setup
if "_%VisualStudioVersion%_" == "_14.0_" if "_%VCVARS_VER%_" == "_140_" goto found_vs2015
call "%VS140COMNTOOLS%\..\..\vc\vcvarsall.bat"
SET VCVARS_VER=140
:found_vs2015
if not defined VCINSTALLDIR goto msbuild-not-found
@rem Visual C++ Build Tools 2015 does not define VisualStudioVersion
echo Found MSVS version 14.0
set GYP_MSVS_VERSION=2015
set PLATFORM_TOOLSET=v140
goto msbuild-found

:msbuild-not-found
echo Failed to find a suitable Visual Studio installation.
echo Try to run in a "Developer Command Prompt" or consult
echo https://github.com/nodejs/node/blob/master/BUILDING.md#windows-1
goto exit

:wix-not-found
echo Build skipped. To generate installer, you need to install Wix.
goto run

:msbuild-found

:project-gen
@rem Skip project generation if requested.
if defined noprojgen goto msbuild

@rem Generate the VS project.
call :run-python configure %configure_flags% --engine=%engine% --dest-cpu=%target_arch% --tag=%TAG%
if errorlevel 1 goto create-msvs-files-failed
if not exist node.sln goto create-msvs-files-failed
echo Project files generated.

:msbuild
@rem Skip build if requested.
if defined nobuild goto sign

@rem Build the sln with msbuild.
set "msbcpu=/m:2"
if "%NUMBER_OF_PROCESSORS%"=="1" set "msbcpu=/m:1"
set "msbplatform=Win32"
if "%target_arch%"=="x64" set "msbplatform=x64"
if "%target_arch%"=="arm" set "msbplatform=ARM"
msbuild node.sln %msbcpu% /t:%target% /p:Configuration=%config% /p:Platform=%msbplatform% /clp:NoSummary;NoItemAndPropertyList;Verbosity=minimal /nologo
if errorlevel 1 goto exit
if "%target%" == "Clean" goto exit

:sign
@rem Skip signing unless the `sign` option was specified.
if not defined sign goto licensertf

call tools\sign.bat Release\node.exe
if errorlevel 1 echo Failed to sign exe&goto exit

:licensertf
@rem Skip license.rtf generation if not requested.
if not defined licensertf goto package

%native_node_exe% tools\license2rtf.js < LICENSE > %config%\license.rtf
if errorlevel 1 echo Failed to generate license.rtf&goto exit

:package
if not defined package goto msi
echo Creating package...
cd Release
mkdir node-v%FULLVERSION%-win-%target_arch% > nul 2> nul
mkdir node-v%FULLVERSION%-win-%target_arch%\node_modules > nul 2>nul

copy /Y node.exe node-v%FULLVERSION%-win-%target_arch%\ > nul
if errorlevel 1 echo Cannot copy node.exe && goto package_error
copy /Y chakracore.dll node-v%FULLVERSION%-win-%target_arch%\ > nul
if errorlevel 1 echo Cannot copy chakracore.dll && goto package_error
copy /Y ..\LICENSE node-v%FULLVERSION%-win-%target_arch%\ > nul
if errorlevel 1 echo Cannot copy LICENSE && goto package_error
copy /Y ..\README.md node-v%FULLVERSION%-win-%target_arch%\ > nul
if errorlevel 1 echo Cannot copy README.md && goto package_error
copy /Y ..\CHANGELOG.md node-v%FULLVERSION%-win-%target_arch%\ > nul
if errorlevel 1 echo Cannot copy CHANGELOG.md && goto package_error
robocopy /e ..\deps\npm node-v%FULLVERSION%-win-%target_arch%\node_modules\npm > nul
if errorlevel 8 echo Cannot copy npm package && goto package_error
copy /Y ..\deps\npm\bin\npm node-v%FULLVERSION%-win-%target_arch%\ > nul
if errorlevel 1 echo Cannot copy npm && goto package_error
copy /Y ..\deps\npm\bin\npm.cmd node-v%FULLVERSION%-win-%target_arch%\ > nul
if errorlevel 1 echo Cannot copy npm.cmd && goto package_error
copy /Y ..\tools\msvs\nodevars.bat node-v%FULLVERSION%-win-%target_arch%\ > nul
if errorlevel 1 echo Cannot copy nodevars.bat && goto package_error
if not defined noetw (
    copy /Y ..\src\res\node_etw_provider.man node-v%FULLVERSION%-win-%target_arch%\ > nul
    if errorlevel 1 echo Cannot copy node_etw_provider.man && goto package_error
)
if not defined noperfctr (
    copy /Y ..\src\res\node_perfctr_provider.man node-v%FULLVERSION%-win-%target_arch%\ > nul
    if errorlevel 1 echo Cannot copy node_perfctr_provider.man && goto package_error
)

:: ChakraCore SDK for native modules
robocopy ..\ node-v%FULLVERSION%-win-%target_arch%\sdk\ *.h *.inc common.gypi /XD debug release build icu core test genfiles /S > nul
if errorlevel 8 echo Cannot copy SDK contents && goto package_error
mkdir node-v%FULLVERSION%-win-%target_arch%\sdk\%config% > nul 2> nul
copy /Y node.lib node-v%FULLVERSION%-win-%target_arch%\sdk\%config%\ > nul
if errorlevel 1 echo Cannot copy node.lib && goto package_error
copy /Y chakracore.lib node-v%FULLVERSION%-win-%target_arch%\sdk\%config%\ > nul
if errorlevel 1 echo Cannot copy chakracore.lib && goto package_error

echo Creating node-v%FULLVERSION%-win-%target_arch%.7z
del node-v%FULLVERSION%-win-%target_arch%.7z > nul 2> nul
7z a -r -mx9 -t7z node-v%FULLVERSION%-win-%target_arch%.7z node-v%FULLVERSION%-win-%target_arch% > nul
if errorlevel 1 echo Cannot create node-v%FULLVERSION%-win-%target_arch%.7z && goto package_error

echo Creating node-v%FULLVERSION%-win-%target_arch%.zip
del node-v%FULLVERSION%-win-%target_arch%.zip > nul 2> nul
7z a -r -mx9 -tzip node-v%FULLVERSION%-win-%target_arch%.zip node-v%FULLVERSION%-win-%target_arch% > nul
if errorlevel 1 echo Cannot create node-v%FULLVERSION%-win-%target_arch%.zip && goto package_error

echo Creating node_pdb.7z
del node_pdb.7z > nul 2> nul
7z a -mx9 -t7z node_pdb.7z node.pdb chakracore.pdb > nul

echo Creating node_pdb.zip
del node_pdb.zip  > nul 2> nul
7z a -mx9 -tzip node_pdb.zip node.pdb chakracore.pdb > nul

cd ..
echo Package created!
goto package_done
:package_error
cd ..
exit /b 1
:package_done

:msi
@rem Skip msi generation if not requested
if not defined msi goto upload

:msibuild
echo Building node-v%FULLVERSION%-%target_arch%.msi
msbuild "%~dp0tools\msvs\msi\nodemsi.sln" /m /t:Clean,Build /p:PlatformToolset=%PLATFORM_TOOLSET% /p:GypMsvsVersion=%GYP_MSVS_VERSION% /p:Configuration=%config% /p:Platform=%target_arch% /p:NodeVersion=%NODE_VERSION% /p:FullVersion=%FULLVERSION% /p:DistTypeDir=%DISTTYPEDIR% %noetw_msi_arg% %noperfctr_msi_arg% /clp:NoSummary;NoItemAndPropertyList;Verbosity=minimal /nologo
if errorlevel 1 goto exit

if not defined sign goto upload
call tools\sign.bat node-v%FULLVERSION%-%target_arch%.msi
if errorlevel 1 echo Failed to sign msi&goto exit

:upload
@rem Skip upload if not requested
if not defined upload goto run

if not defined SSHCONFIG (
  echo SSHCONFIG is not set for upload
  exit /b 1
)

if not defined STAGINGSERVER set STAGINGSERVER=node-www
ssh -F %SSHCONFIG% %STAGINGSERVER% "mkdir -p nodejs/%DISTTYPEDIR%/v%FULLVERSION%/win-%target_arch%"
scp -F %SSHCONFIG% Release\node.exe %STAGINGSERVER%:nodejs/%DISTTYPEDIR%/v%FULLVERSION%/win-%target_arch%/node.exe
scp -F %SSHCONFIG% Release\node.lib %STAGINGSERVER%:nodejs/%DISTTYPEDIR%/v%FULLVERSION%/win-%target_arch%/node.lib
scp -F %SSHCONFIG% Release\node_pdb.zip %STAGINGSERVER%:nodejs/%DISTTYPEDIR%/v%FULLVERSION%/win-%target_arch%/node_pdb.zip
scp -F %SSHCONFIG% Release\node_pdb.7z %STAGINGSERVER%:nodejs/%DISTTYPEDIR%/v%FULLVERSION%/win-%target_arch%/node_pdb.7z
scp -F %SSHCONFIG% Release\node-v%FULLVERSION%-win-%target_arch%.7z %STAGINGSERVER%:nodejs/%DISTTYPEDIR%/v%FULLVERSION%/node-v%FULLVERSION%-win-%target_arch%.7z
scp -F %SSHCONFIG% Release\node-v%FULLVERSION%-win-%target_arch%.zip %STAGINGSERVER%:nodejs/%DISTTYPEDIR%/v%FULLVERSION%/node-v%FULLVERSION%-win-%target_arch%.zip
ssh -F %SSHCONFIG% %STAGINGSERVER% "touch nodejs/%DISTTYPEDIR%/v%FULLVERSION%/node-v%FULLVERSION%-win-%target_arch%.zip.done nodejs/%DISTTYPEDIR%/v%FULLVERSION%/node-v%FULLVERSION%-win-%target_arch%.7z.done nodejs/%DISTTYPEDIR%/v%FULLVERSION%/win-%target_arch%.done && chmod -R ug=rw-x+X,o=r+X nodejs/%DISTTYPEDIR%/v%FULLVERSION%/win-%target_arch%*"

:run
@rem Run tests if requested.

@rem Build test/gc add-on if required.
if "%build_testgc_addon%"=="" goto build-addons
%node_gyp_exe% rebuild --directory="%~dp0test\gc" --nodedir="%~dp0."
if errorlevel 1 goto build-testgc-addon-failed
goto build-addons

:build-testgc-addon-failed
echo Failed to build test/gc add-on."
goto exit

:build-addons
if not defined build_addons goto build-addons-napi
if not exist "%node_exe%" (
  echo Failed to find node.exe
  goto build-addons-napi
)
echo Building addons
:: clear
for /d %%F in (test\addons\??_*) do (
  rd /s /q %%F
)
:: generate
"%node_exe%" tools\doc\addon-verify.js
if %errorlevel% neq 0 exit /b %errorlevel%
:: building addons
setlocal EnableDelayedExpansion
for /d %%F in (test\addons\*) do (
  %node_gyp_exe% rebuild ^
    --directory="%%F" ^
    --nodedir="%cd%"
  if !errorlevel! neq 0 exit /b !errorlevel!
)

:build-addons-napi
if not defined build_addons_napi goto run-tests
if not exist "%node_exe%" (
  echo Failed to find node.exe
  goto run-tests
)
echo Building addons-napi
:: clear
for /d %%F in (test\addons-napi\??_*) do (
  rd /s /q %%F
)
:: building addons-napi
for /d %%F in (test\addons-napi\*) do (
  %node_gyp_exe% rebuild ^
    --directory="%%F" ^
    --nodedir="%cd%"
)
endlocal
goto run-tests

:run-tests
if defined test_check_deopts goto node-check-deopts
if defined test_node_inspect goto node-test-inspect
goto node-tests

:node-check-deopts
call :run-python tools\test.py --mode=release --check-deopts parallel sequential -J
if defined test_node_inspect goto node-test-inspect
goto node-tests

:node-test-inspect
set USE_EMBEDDED_NODE_INSPECT=1
%config%\node tools\test-npm-package.js --install deps\node-inspect test
goto node-tests

:node-tests
if "%test_args%"=="" goto test-v8
if "%config%"=="Debug" set test_args=--mode=debug %test_args%
if "%config%"=="Release" set test_args=--mode=release %test_args%
echo running 'cctest %cctest_args%'
"%config%\cctest" %cctest_args%
call :run-python tools\test.py %test_args%
goto test-v8

:test-v8
if not defined custom_v8_test goto cpplint
call tools/test-v8.bat
if errorlevel 1 goto exit
goto cpplint

:cpplint
if not defined cpplint goto jslint
call :run-cpplint src\*.c src\*.cc src\*.h test\addons\*.cc test\addons\*.h test\cctest\*.cc test\cctest\*.h test\gc\binding.cc tools\icu\*.cc tools\icu\*.h
call :run-cpplint %chakra_cpplint%
call :run-python tools/check-imports.py
goto jslint

:run-cpplint
if "%*"=="" goto exit
echo running cpplint '%*'
set cppfilelist=
setlocal enabledelayedexpansion
for /f "tokens=*" %%G in ('dir /b /s /a %*') do (
  set relpath=%%G
  set relpath=!relpath:*%~dp0=!
  call :add-to-list !relpath!
)
( endlocal
  set cppfilelist=%localcppfilelist%
)
call :run-python tools/cpplint.py %cppfilelist%
goto exit

:add-to-list
echo %1 | findstr /b /c:"src\node_root_certs.h" > nul 2>&1
if %errorlevel% equ 0 goto exit

<<<<<<< HEAD
echo %1 | findstr /b /c:"src\queue.h" > nul 2>&1
if %errorlevel% equ 0 goto exit

echo %1 | findstr /b /c:"src\tree.h" > nul 2>&1
if %errorlevel% equ 0 goto exit

=======
>>>>>>> 4d842e3d
@rem skip subfolders under /src
echo %1 | findstr /b /r /c:"src\\.*\\.*" > nul 2>&1
if %errorlevel% equ 0 goto exit

echo %1 | findstr /b /r /c:"test\\addons\\[0-9].*_.*\.h" > nul 2>&1
if %errorlevel% equ 0 goto exit

echo %1 | findstr /b /r /c:"test\\addons\\[0-9].*_.*\.cc" > nul 2>&1
if %errorlevel% equ 0 goto exit

set "localcppfilelist=%localcppfilelist% %1"
goto exit

:jslint
if defined jslint_ci goto jslint-ci
if not defined jslint goto exit
if not exist tools\eslint\bin\eslint.js goto no-lint
echo running jslint
%config%\node tools\eslint\bin\eslint.js --cache --rule "linebreak-style: 0" --rulesdir=tools\eslint-rules --ext=.js,.md benchmark doc lib test %chakra_jslint% tools
goto exit

:jslint-ci
echo running jslint-ci
%config%\node tools\jslint.js -J -f tap -o test-eslint.tap benchmark doc lib test %chakra_jslint% tools
goto exit

:no-lint
echo Linting is not available through the source tarball.
echo Use the git repo instead: $ git clone https://github.com/nodejs/node.git
exit /b 1

:create-msvs-files-failed
echo Failed to create vc project files.
goto exit

:help
echo vcbuild.bat [debug/release] [msi] [test/test-ci/test-all/test-uv/test-inspector/test-internet/test-pummel/test-simple/test-message/test-async-hooks/test-v8/test-v8-intl/test-v8-benchmarks/test-v8-all] [clean] [noprojgen] [small-icu/full-icu/without-intl] [nobuild] [sign] [x86/x64] [vs2015/vs2017] [download-all] [enable-vtune] [lint/lint-ci] [no-NODE-OPTIONS]
echo Examples:
echo   vcbuild.bat                : builds release build
echo   vcbuild.bat debug          : builds debug build
echo   vcbuild.bat release msi    : builds release build and MSI installer package
echo   vcbuild.bat test           : builds debug build and runs tests
echo   vcbuild.bat build-release  : builds the release distribution as used by nodejs.org
echo   vcbuild.bat enable-vtune   : builds nodejs with Intel VTune profiling support to profile JavaScript
goto exit

:run-python
call tools\msvs\find_python.cmd
if errorlevel 1 echo Could not find python2 & goto :exit
set cmd1="%VCBUILD_PYTHON_LOCATION%" %*
echo %cmd1%
%cmd1%
exit /b %ERRORLEVEL%

:exit
exit /b %errorlevel%
goto :EOF


rem ***************
rem   Subroutines
rem ***************

:getnodeversion
set NODE_VERSION=
set TAG=
set FULLVERSION=
:: Call as subroutine for validation of python
call :run-python tools\getnodeversion.py > nul
for /F "tokens=*" %%i in ('"%VCBUILD_PYTHON_LOCATION%" tools\getnodeversion.py') do set NODE_VERSION=%%i
if not defined NODE_VERSION (
  echo Cannot determine current version of Node.js
  exit /b 1
)

if not defined DISTTYPE set DISTTYPE=release
if "%DISTTYPE%"=="release" (
  set FULLVERSION=%NODE_VERSION%
  goto distexit
)
if "%DISTTYPE%"=="custom" (
  if not defined CUSTOMTAG (
    echo "CUSTOMTAG is not set for DISTTYPE=custom"
    exit /b 1
  )
  set TAG=%CUSTOMTAG%
)
if not "%DISTTYPE%"=="custom" (
  if not defined DATESTRING (
    echo "DATESTRING is not set for nightly"
    exit /b 1
  )
  if not defined COMMIT (
    echo "COMMIT is not set for nightly"
    exit /b 1
  )
  if not "%DISTTYPE%"=="nightly" (
    if not "%DISTTYPE%"=="next-nightly" (
      echo "DISTTYPE is not release, custom, nightly or next-nightly"
      exit /b 1
    )
  )
  set TAG=%DISTTYPE%%DATESTRING%%COMMIT%
)
set FULLVERSION=%NODE_VERSION%-%TAG%

:distexit
if not defined DISTTYPEDIR set DISTTYPEDIR=%DISTTYPE%
goto :EOF<|MERGE_RESOLUTION|>--- conflicted
+++ resolved
@@ -511,26 +511,17 @@
 goto exit
 
 :add-to-list
-echo %1 | findstr /b /c:"src\node_root_certs.h" > nul 2>&1
+echo %1 | findstr /c:"src\node_root_certs.h" > nul 2>&1
 if %errorlevel% equ 0 goto exit
 
-<<<<<<< HEAD
-echo %1 | findstr /b /c:"src\queue.h" > nul 2>&1
+@rem skip subfolders under /src
+echo %1 | findstr /r /c:"src\\.*\\.*" > nul 2>&1
 if %errorlevel% equ 0 goto exit
 
-echo %1 | findstr /b /c:"src\tree.h" > nul 2>&1
+echo %1 | findstr /r /c:"test\\addons\\[0-9].*_.*\.h" > nul 2>&1
 if %errorlevel% equ 0 goto exit
 
-=======
->>>>>>> 4d842e3d
-@rem skip subfolders under /src
-echo %1 | findstr /b /r /c:"src\\.*\\.*" > nul 2>&1
-if %errorlevel% equ 0 goto exit
-
-echo %1 | findstr /b /r /c:"test\\addons\\[0-9].*_.*\.h" > nul 2>&1
-if %errorlevel% equ 0 goto exit
-
-echo %1 | findstr /b /r /c:"test\\addons\\[0-9].*_.*\.cc" > nul 2>&1
+echo %1 | findstr /r /c:"test\\addons\\[0-9].*_.*\.cc" > nul 2>&1
 if %errorlevel% equ 0 goto exit
 
 set "localcppfilelist=%localcppfilelist% %1"
