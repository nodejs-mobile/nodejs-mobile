@echo off

cd %~dp0

if /i "%1"=="help" goto help
if /i "%1"=="--help" goto help
if /i "%1"=="-help" goto help
if /i "%1"=="/help" goto help
if /i "%1"=="?" goto help
if /i "%1"=="-?" goto help
if /i "%1"=="--?" goto help
if /i "%1"=="/?" goto help

@rem Process arguments.
set config=Release
set target=Build
set target_arch=x64
set target_env=
set noprojgen=
set nobuild=
set sign=
set nosnapshot=
set cctest_args=
set test_args=
set package=
set msi=
set upload=
set licensertf=
set lint_js=
set lint_cpp=
set build_testgc_addon=
set noetw=
set noetw_msi_arg=
set noperfctr=
set noperfctr_msi_arg=
set i18n_arg=
set download_arg=
set build_release=
set enable_vtune_arg=
set configure_flags=
set build_addons=
set dll=
set enable_static=
set build_addons_napi=
set test_node_inspect=
set test_check_deopts=
set engine=chakracore
set chakracore_test_build=
set js_test_suites=default
set v8_test_options=
set v8_build_options=
set "common_test_suites=%js_test_suites% doctool addons addons-napi&set build_addons=1&set build_addons_napi=1"
set http2_debug=
set nghttp2_debug=
set link_module=
set no_cctest=

:next-arg
if "%1"=="" goto args-done
if /i "%1"=="debug"         set config=Debug&goto arg-ok
if /i "%1"=="release"       set config=Release&goto arg-ok
if /i "%1"=="chakracoretest" set config=Release&set chakracore_test_build=1&goto arg-ok
if /i "%1"=="clean"         set target=Clean&goto arg-ok
if /i "%1"=="ia32"          set target_arch=x86&goto arg-ok
if /i "%1"=="x86"           set target_arch=x86&goto arg-ok
if /i "%1"=="x64"           set target_arch=x64&goto arg-ok
if /i "%1"=="arm"           set target_arch=arm&goto arg-ok
if /i "%1"=="vs2017"        set target_env=vs2017&goto arg-ok
if /i "%1"=="noprojgen"     set noprojgen=1&goto arg-ok
if /i "%1"=="nobuild"       set nobuild=1&goto arg-ok
if /i "%1"=="nosign"        set "sign="&echo Note: vcbuild no longer signs by default. "nosign" is redundant.&goto arg-ok
if /i "%1"=="sign"          set sign=1&goto arg-ok
if /i "%1"=="nosnapshot"    set nosnapshot=1&goto arg-ok
if /i "%1"=="noetw"         set noetw=1&goto arg-ok
if /i "%1"=="noperfctr"     set noperfctr=1&goto arg-ok
if /i "%1"=="licensertf"    set licensertf=1&goto arg-ok
if /i "%1"=="test"          set test_args=%test_args% -J %common_test_suites%&set lint_cpp=1&set lint_js=1&goto arg-ok
if /i "%1"=="test-ci"       set test_args=%test_args% %test_ci_args% -p tap --logfile test.tap %common_test_suites%&set cctest_args=%cctest_args% --gtest_output=tap:cctest.tap&goto arg-ok
if /i "%1"=="test-addons"   set test_args=%test_args% addons&set build_addons=1&goto arg-ok
if /i "%1"=="test-addons-napi"   set test_args=%test_args% addons-napi&set build_addons_napi=1&goto arg-ok
if /i "%1"=="test-simple"   set test_args=%test_args% sequential parallel -J&goto arg-ok
if /i "%1"=="test-message"  set test_args=%test_args% message&goto arg-ok
if /i "%1"=="test-gc"       set test_args=%test_args% gc&set build_testgc_addon=1&goto arg-ok
if /i "%1"=="test-tick-processor" set test_args=%test_args% tick-processor&goto arg-ok
if /i "%1"=="test-internet" set test_args=%test_args% internet&goto arg-ok
if /i "%1"=="test-pummel"   set test_args=%test_args% pummel&goto arg-ok
if /i "%1"=="test-known-issues" set test_args=%test_args% known_issues&goto arg-ok
if /i "%1"=="test-async-hooks"  set test_args=%test_args% async-hooks&goto arg-ok
if /i "%1"=="test-all"      set test_args=%test_args% gc internet pummel %common_test_suites%&set build_testgc_addon=1&set lint_cpp=1&set lint_js=1&goto arg-ok
if /i "%1"=="test-node-inspect" set test_node_inspect=1&goto arg-ok
if /i "%1"=="test-check-deopts" set test_check_deopts=1&goto arg-ok
if /i "%1"=="test-npm"      set test_npm=1&goto arg-ok
if /i "%1"=="test-v8"       set test_v8=1&set custom_v8_test=1&goto arg-ok
if /i "%1"=="test-v8-intl"  set test_v8_intl=1&set custom_v8_test=1&goto arg-ok
if /i "%1"=="test-v8-benchmarks" set test_v8_benchmarks=1&set custom_v8_test=1&goto arg-ok
if /i "%1"=="test-v8-all"       set test_v8=1&set test_v8_intl=1&set test_v8_benchmarks=1&set custom_v8_test=1&goto arg-ok
if /i "%1"=="lint-cpp"      set lint_cpp=1&goto arg-ok
if /i "%1"=="lint-js"       set lint_js=1&goto arg-ok
if /i "%1"=="jslint"        set lint_js=1&echo Please use lint-js instead of jslint&goto arg-ok
if /i "%1"=="lint-js-ci"    set lint_js_ci=1&goto arg-ok
if /i "%1"=="jslint-ci"     set lint_js_ci=1&echo Please use lint-js-ci instead of jslint-ci&goto arg-ok
if /i "%1"=="lint"          set lint_cpp=1&set lint_js=1&goto arg-ok
if /i "%1"=="lint-ci"       set lint_cpp=1&set lint_js_ci=1&goto arg-ok
if /i "%1"=="package"       set package=1&goto arg-ok
if /i "%1"=="msi"           set msi=1&set licensertf=1&set download_arg="--download=all"&set i18n_arg=small-icu&goto arg-ok
if /i "%1"=="build-release" set build_release=1&set sign=1&goto arg-ok
if /i "%1"=="upload"        set upload=1&goto arg-ok
if /i "%1"=="small-icu"     set i18n_arg=%1&goto arg-ok
if /i "%1"=="full-icu"      set i18n_arg=%1&goto arg-ok
if /i "%1"=="intl-none"     set i18n_arg=%1&goto arg-ok
if /i "%1"=="without-intl"  set i18n_arg=none&goto arg-ok
if /i "%1"=="download-all"  set download_arg="--download=all"&goto arg-ok
if /i "%1"=="ignore-flaky"  set test_args=%test_args% --flaky-tests=dontcare&goto arg-ok
if /i "%1"=="enable-vtune"  set enable_vtune_arg=1&goto arg-ok
if /i "%1"=="dll"           set dll=1&goto arg-ok
if /i "%1"=="static"        set enable_static=1&goto arg-ok
if /i "%1"=="v8"            set engine=v8&goto arg-ok
if /i "%1"=="chakracore"    set engine=chakracore&goto arg-ok
if /i "%1"=="no-NODE-OPTIONS"	set no_NODE_OPTIONS=1&goto arg-ok
if /i "%1"=="debug-http2"   set debug_http2=1&goto arg-ok
if /i "%1"=="debug-nghttp2" set debug_nghttp2=1&goto arg-ok
if /i "%1"=="link-module"   set "link_module= --link-module=%2%link_module%"&goto arg-ok-2
if /i "%1"=="no-cctest"     set no_cctest=1&goto arg-ok

echo Error: invalid command line option `%1`.
exit /b 1

:arg-ok-2
shift
:arg-ok
shift
goto next-arg

:args-done

if "%*"=="lint" (
  goto lint-cpp
)

if defined build_release (
  set config=Release
  set package=1
  set "msi="
  set licensertf=1
  set download_arg="--download=all"
  set i18n_arg=small-icu
)

:: assign path to node_exe
set "node_exe=%~dp0%config%\node.exe"
if not defined native_node_exe set "native_node_exe=%node_exe%"
set "node_gyp_exe="%node_exe%" deps\npm\node_modules\node-gyp\bin\node-gyp"
if "%target_env%"=="vs2017" set "node_gyp_exe=%node_gyp_exe% --msvs_version=2017"

if "%config%"=="Debug"      set configure_flags=%configure_flags% --debug
if "%chakracore_test_build%"=="1" set configure_flags=%configure_flags% --chakracore-test-build
if defined nosnapshot       set configure_flags=%configure_flags% --without-snapshot
if defined noetw            set configure_flags=%configure_flags% --without-etw& set noetw_msi_arg=/p:NoETW=1
if defined noperfctr        set configure_flags=%configure_flags% --without-perfctr& set noperfctr_msi_arg=/p:NoPerfCtr=1
if defined release_urlbase  set configure_flags=%configure_flags% --release-urlbase=%release_urlbase%
if defined download_arg     set configure_flags=%configure_flags% %download_arg%
if defined enable_vtune_arg set configure_flags=%configure_flags% --enable-vtune-profiling
if defined dll              set configure_flags=%configure_flags% --shared
if defined enable_static    set configure_flags=%configure_flags% --enable-static
if defined no_NODE_OPTIONS  set configure_flags=%configure_flags% --without-node-options
if defined link_module      set configure_flags=%configure_flags% %link_module%
if defined i18n_arg         set configure_flags=%configure_flags% --with-intl=%i18n_arg%

if "%engine%"=="chakracore" (
  set configure_flags=%configure_flags% --without-bundled-v8
  set chakra_jslint=deps\chakrashim\lib
  set chakra_cpplint=deps\chakrashim\src\*.cc deps\chakrashim\src\*.h deps\chakrashim\include\v8.h
)

if "%target_arch%"=="arm" (
  if "%PROCESSOR_ARCHITECTURE%" NEQ "ARM" (
    echo Skipping building ARM with Intl on a non-ARM device
    set configure_flags=%configure_flags% --without-intl
  )
)
if defined config_flags     set configure_flags=%configure_flags% %config_flags%
if defined target_arch      set configure_flags=%configure_flags% --dest-cpu=%target_arch%

if not exist "%~dp0deps\icu" goto no-depsicu
if "%target%"=="Clean" echo deleting %~dp0deps\icu
if "%target%"=="Clean" rmdir /S /Q %~dp0deps\icu
:no-depsicu

call :getnodeversion || exit /b 1

if defined TAG set configure_flags=%configure_flags% --tag=%TAG%

if "%target%"=="Clean" rmdir /Q /S "%~dp0%config%\node-v%FULLVERSION%-win-%target_arch%" > nul 2> nul

if defined noprojgen if defined nobuild if not defined sign if not defined msi goto licensertf

@rem Set environment for msbuild

set msvs_host_arch=x86
if _%PROCESSOR_ARCHITECTURE%_==_AMD64_ set msvs_host_arch=amd64
if _%PROCESSOR_ARCHITEW6432%_==_AMD64_ set msvs_host_arch=amd64
@rem usually vcvarsall takes an argument: host + '_' + target
set vcvarsall_arg=%msvs_host_arch%_%target_arch%
@rem unless both host and target are x64
if %target_arch%==x64 if %msvs_host_arch%==amd64 set vcvarsall_arg=amd64

@rem Look for Visual Studio 2017
:vs-set-2017
if defined target_env if "%target_env%" NEQ "vs2017" goto msbuild-not-found
echo Looking for Visual Studio 2017
call tools\msvs\vswhere_usability_wrapper.cmd
if "_%VCINSTALLDIR%_" == "__" goto msbuild-not-found
if defined msi (
  echo Looking for WiX installation for Visual Studio 2017...
  if not exist "%WIX%\SDK\VS2017" (
    echo Failed to find WiX install for Visual Studio 2017
    echo VS2017 support for WiX is only present starting at version 3.11
    goto msbuild-not-found
  )
  if not exist "%VCINSTALLDIR%\..\MSBuild\Microsoft\WiX" (
    echo Failed to find the Wix Toolset Visual Studio 2017 Extension
    goto msbuild-not-found
  )
)
@rem check if VS2017 is already setup, and for the requested arch
if "_%VisualStudioVersion%_" == "_15.0_" if "_%VSCMD_ARG_TGT_ARCH%_"=="_%target_arch%_" goto found_vs2017
@rem need to clear VSINSTALLDIR for vcvarsall to work as expected
set "VSINSTALLDIR="
@rem prevent VsDevCmd.bat from changing the current working directory
set "VSCMD_START_DIR=%CD%"
set vcvars_call="%VCINSTALLDIR%\Auxiliary\Build\vcvarsall.bat" %vcvarsall_arg%
echo calling: %vcvars_call%
call %vcvars_call%
if errorlevel 1 goto msbuild-not-found
:found_vs2017
echo Found MSVS version %VisualStudioVersion%
set GYP_MSVS_VERSION=2017
set PLATFORM_TOOLSET=v141
goto msbuild-found

:msbuild-not-found
echo Failed to find a suitable Visual Studio installation.
echo Try to run in a "Developer Command Prompt" or consult
echo https://github.com/nodejs/node/blob/master/BUILDING.md#windows-1
goto exit

:wix-not-found
echo Build skipped. To generate installer, you need to install Wix.
goto run

:msbuild-found

:project-gen
@rem Skip project generation if requested.
if defined noprojgen goto msbuild

@rem Generate the VS project.
call :run-python configure %configure_flags% --engine=%engine%
if errorlevel 1 goto create-msvs-files-failed
if not exist node.sln goto create-msvs-files-failed
echo Project files generated.

:msbuild
@rem Skip build if requested.
if defined nobuild goto sign

@rem Build the sln with msbuild.
set "msbcpu=/m:2"
if "%NUMBER_OF_PROCESSORS%"=="1" set "msbcpu=/m:1"
set "msbplatform=Win32"
if "%target_arch%"=="x64" set "msbplatform=x64"
if "%target_arch%"=="arm" set "msbplatform=ARM"
if "%target%"=="Build" if defined no_cctest set target=node
msbuild node.sln %msbcpu% /t:%target% /p:Configuration=%config% /p:Platform=%msbplatform% /clp:NoSummary;NoItemAndPropertyList;Verbosity=minimal /nologo
if errorlevel 1 goto exit
if "%target%" == "Clean" goto exit

:sign
@rem Skip signing unless the `sign` option was specified.
if not defined sign goto licensertf

call tools\sign.bat Release\node.exe
if errorlevel 1 echo Failed to sign exe&goto exit

:licensertf
@rem Skip license.rtf generation if not requested.
if not defined licensertf goto package

%native_node_exe% tools\license2rtf.js < LICENSE > %config%\license.rtf
if errorlevel 1 echo Failed to generate license.rtf&goto exit

:package
if not defined package goto msi
echo Creating package...
cd Release
mkdir node-v%FULLVERSION%-win-%target_arch% > nul 2> nul
mkdir node-v%FULLVERSION%-win-%target_arch%\node_modules > nul 2>nul

copy /Y node.exe node-v%FULLVERSION%-win-%target_arch%\ > nul
if errorlevel 1 echo Cannot copy node.exe && goto package_error
copy /Y chakracore.dll node-v%FULLVERSION%-win-%target_arch%\ > nul
if errorlevel 1 echo Cannot copy chakracore.dll && goto package_error
copy /Y ..\LICENSE node-v%FULLVERSION%-win-%target_arch%\ > nul
if errorlevel 1 echo Cannot copy LICENSE && goto package_error
copy /Y ..\README.md node-v%FULLVERSION%-win-%target_arch%\ > nul
if errorlevel 1 echo Cannot copy README.md && goto package_error
copy /Y ..\CHANGELOG.md node-v%FULLVERSION%-win-%target_arch%\ > nul
if errorlevel 1 echo Cannot copy CHANGELOG.md && goto package_error
robocopy /e ..\deps\npm node-v%FULLVERSION%-win-%target_arch%\node_modules\npm > nul
if errorlevel 8 echo Cannot copy npm package && goto package_error
copy /Y ..\deps\npm\bin\npm node-v%FULLVERSION%-win-%target_arch%\ > nul
if errorlevel 1 echo Cannot copy npm && goto package_error
copy /Y ..\deps\npm\bin\npm.cmd node-v%FULLVERSION%-win-%target_arch%\ > nul
if errorlevel 1 echo Cannot copy npm.cmd && goto package_error
copy /Y ..\deps\npm\bin\npx node-v%FULLVERSION%-win-%target_arch%\ > nul
if errorlevel 1 echo Cannot copy npx && goto package_error
copy /Y ..\deps\npm\bin\npx.cmd node-v%FULLVERSION%-win-%target_arch%\ > nul
if errorlevel 1 echo Cannot copy npx.cmd && goto package_error
copy /Y ..\tools\msvs\nodevars.bat node-v%FULLVERSION%-win-%target_arch%\ > nul
if errorlevel 1 echo Cannot copy nodevars.bat && goto package_error
if not defined noetw (
    copy /Y ..\src\res\node_etw_provider.man node-v%FULLVERSION%-win-%target_arch%\ > nul
    if errorlevel 1 echo Cannot copy node_etw_provider.man && goto package_error
)
if not defined noperfctr (
    copy /Y ..\src\res\node_perfctr_provider.man node-v%FULLVERSION%-win-%target_arch%\ > nul
    if errorlevel 1 echo Cannot copy node_perfctr_provider.man && goto package_error
)

:: ChakraCore SDK for native modules
robocopy ..\ node-v%FULLVERSION%-win-%target_arch%\sdk\ *.h *.inc common.gypi /XD debug release build icu core test genfiles /S > nul
if errorlevel 8 echo Cannot copy SDK contents && goto package_error
mkdir node-v%FULLVERSION%-win-%target_arch%\sdk\%config% > nul 2> nul
copy /Y node.lib node-v%FULLVERSION%-win-%target_arch%\sdk\%config%\ > nul
if errorlevel 1 echo Cannot copy node.lib && goto package_error
copy /Y chakracore.lib node-v%FULLVERSION%-win-%target_arch%\sdk\%config%\ > nul
if errorlevel 1 echo Cannot copy chakracore.lib && goto package_error

echo Creating node-v%FULLVERSION%-win-%target_arch%.7z
del node-v%FULLVERSION%-win-%target_arch%.7z > nul 2> nul
7z a -r -mx9 -t7z node-v%FULLVERSION%-win-%target_arch%.7z node-v%FULLVERSION%-win-%target_arch% > nul
if errorlevel 1 echo Cannot create node-v%FULLVERSION%-win-%target_arch%.7z && goto package_error

echo Creating node-v%FULLVERSION%-win-%target_arch%.zip
del node-v%FULLVERSION%-win-%target_arch%.zip > nul 2> nul
7z a -r -mx9 -tzip node-v%FULLVERSION%-win-%target_arch%.zip node-v%FULLVERSION%-win-%target_arch% > nul
if errorlevel 1 echo Cannot create node-v%FULLVERSION%-win-%target_arch%.zip && goto package_error

echo Creating node_pdb.7z
del node_pdb.7z > nul 2> nul
7z a -mx9 -t7z node_pdb.7z node.pdb chakracore.pdb > nul

echo Creating node_pdb.zip
del node_pdb.zip  > nul 2> nul
7z a -mx9 -tzip node_pdb.zip node.pdb chakracore.pdb > nul

cd ..
echo Package created!
goto package_done
:package_error
cd ..
exit /b 1
:package_done

:msi
@rem Skip msi generation if not requested
if not defined msi goto upload

:msibuild
echo Building node-v%FULLVERSION%-%target_arch%.msi
set "msbsdk="
if defined WindowsSDKVersion set "msbsdk=/p:WindowsTargetPlatformVersion=%WindowsSDKVersion:~0,-1%"
msbuild "%~dp0tools\msvs\msi\nodemsi.sln" /m /t:Clean,Build %msbsdk% /p:PlatformToolset=%PLATFORM_TOOLSET% /p:GypMsvsVersion=%GYP_MSVS_VERSION% /p:Configuration=%config% /p:Platform=%target_arch% /p:NodeVersion=%NODE_VERSION% /p:FullVersion=%FULLVERSION% /p:DistTypeDir=%DISTTYPEDIR% %noetw_msi_arg% %noperfctr_msi_arg% /clp:NoSummary;NoItemAndPropertyList;Verbosity=minimal /nologo
if errorlevel 1 goto exit

if not defined sign goto upload
call tools\sign.bat node-v%FULLVERSION%-%target_arch%.msi
if errorlevel 1 echo Failed to sign msi&goto exit

:upload
@rem Skip upload if not requested
if not defined upload goto run

if not defined SSHCONFIG (
  echo SSHCONFIG is not set for upload
  exit /b 1
)

if not defined STAGINGSERVER set STAGINGSERVER=node-www
ssh -F %SSHCONFIG% %STAGINGSERVER% "mkdir -p nodejs/%DISTTYPEDIR%/v%FULLVERSION%/win-%target_arch%"
scp -F %SSHCONFIG% Release\node.exe %STAGINGSERVER%:nodejs/%DISTTYPEDIR%/v%FULLVERSION%/win-%target_arch%/node.exe
scp -F %SSHCONFIG% Release\node.lib %STAGINGSERVER%:nodejs/%DISTTYPEDIR%/v%FULLVERSION%/win-%target_arch%/node.lib
scp -F %SSHCONFIG% Release\node_pdb.zip %STAGINGSERVER%:nodejs/%DISTTYPEDIR%/v%FULLVERSION%/win-%target_arch%/node_pdb.zip
scp -F %SSHCONFIG% Release\node_pdb.7z %STAGINGSERVER%:nodejs/%DISTTYPEDIR%/v%FULLVERSION%/win-%target_arch%/node_pdb.7z
scp -F %SSHCONFIG% Release\node-v%FULLVERSION%-win-%target_arch%.7z %STAGINGSERVER%:nodejs/%DISTTYPEDIR%/v%FULLVERSION%/node-v%FULLVERSION%-win-%target_arch%.7z
scp -F %SSHCONFIG% Release\node-v%FULLVERSION%-win-%target_arch%.zip %STAGINGSERVER%:nodejs/%DISTTYPEDIR%/v%FULLVERSION%/node-v%FULLVERSION%-win-%target_arch%.zip
ssh -F %SSHCONFIG% %STAGINGSERVER% "touch nodejs/%DISTTYPEDIR%/v%FULLVERSION%/node-v%FULLVERSION%-win-%target_arch%.zip.done nodejs/%DISTTYPEDIR%/v%FULLVERSION%/node-v%FULLVERSION%-win-%target_arch%.7z.done nodejs/%DISTTYPEDIR%/v%FULLVERSION%/win-%target_arch%.done && chmod -R ug=rw-x+X,o=r+X nodejs/%DISTTYPEDIR%/v%FULLVERSION%/win-%target_arch%*"

:run
@rem Run tests if requested.

@rem Build test/gc add-on if required.
if "%build_testgc_addon%"=="" goto build-addons
%node_gyp_exe% rebuild --directory="%~dp0test\gc" --nodedir="%~dp0."
if errorlevel 1 goto build-testgc-addon-failed
goto build-addons

:build-testgc-addon-failed
echo Failed to build test/gc add-on."
goto exit

:build-addons
if not defined build_addons goto build-addons-napi
if not exist "%node_exe%" (
  echo Failed to find node.exe
  goto build-addons-napi
)
echo Building addons
:: clear
for /d %%F in (test\addons\??_*) do (
  rd /s /q %%F
)
:: generate
"%node_exe%" tools\doc\addon-verify.js
if %errorlevel% neq 0 exit /b %errorlevel%
:: building addons
setlocal EnableDelayedExpansion
for /d %%F in (test\addons\*) do (
  %node_gyp_exe% rebuild ^
    --directory="%%F" ^
    --nodedir="%cd%"
  if !errorlevel! neq 0 exit /b !errorlevel!
)

:build-addons-napi
if not defined build_addons_napi goto run-tests
if not exist "%node_exe%" (
  echo Failed to find node.exe
  goto run-tests
)
echo Building addons-napi
:: clear
for /d %%F in (test\addons-napi\??_*) do (
  rd /s /q %%F
)
:: building addons-napi
for /d %%F in (test\addons-napi\*) do (
  %node_gyp_exe% rebuild ^
    --directory="%%F" ^
    --nodedir="%cd%"
)
endlocal
goto run-tests

:run-tests
if defined test_check_deopts goto node-check-deopts
if defined test_node_inspect goto node-test-inspect
goto node-tests

:node-check-deopts
call :run-python tools\test.py --mode=release --check-deopts parallel sequential -J
if defined test_node_inspect goto node-test-inspect
goto node-tests

:node-test-inspect
set USE_EMBEDDED_NODE_INSPECT=1
%config%\node tools\test-npm-package.js --install deps\node-inspect test
goto node-tests

:node-tests
if not defined test_npm goto no-test-npm
set npm_test_cmd="%node_exe%" tools\test-npm-package.js --install --logfile=test-npm.tap deps\npm test-node
echo %npm_test_cmd%
%npm_test_cmd%
if errorlevel 1 goto exit
:no-test-npm

if "%test_args%"=="" goto test-v8
if "%config%"=="Debug" set test_args=--mode=debug %test_args%
if "%config%"=="Release" set test_args=--mode=release %test_args%
if defined no_cctest echo Skipping cctest because no-cctest was specified && goto run-test-py
echo running 'cctest %cctest_args%'
"%config%\cctest" %cctest_args%
:run-test-py
call :run-python tools\test.py %test_args%
goto test-v8

:test-v8
if not defined custom_v8_test goto lint-cpp
call tools/test-v8.bat
if errorlevel 1 goto exit
goto lint-cpp

:lint-cpp
if not defined lint_cpp goto lint-js
call :run-lint-cpp src\*.c src\*.cc src\*.h test\addons\*.cc test\addons\*.h test\addons-napi\*.cc test\addons-napi\*.h test\cctest\*.cc test\cctest\*.h test\gc\binding.cc tools\icu\*.cc tools\icu\*.h
call :run-lint-cpp %chakra_cpplint%
call :run-python tools/check-imports.py
goto lint-js

:run-lint-cpp
if "%*"=="" goto exit
echo running lint-cpp '%*'
set cppfilelist=
setlocal enabledelayedexpansion
for /f "tokens=*" %%G in ('dir /b /s /a %*') do (
  set relpath=%%G
  set relpath=!relpath:*%~dp0=!
  call :add-to-list !relpath! > nul
)
( endlocal
  set cppfilelist=%localcppfilelist%
)
call :run-python tools/cpplint.py %cppfilelist% > nul
goto exit

:add-to-list
<<<<<<< HEAD
=======
@rem Subroutine used to filter items from the cpplint file list
>>>>>>> 1b0d9795
echo %1 | findstr /c:"src\node_root_certs.h" > nul 2>&1
if %errorlevel% equ 0 goto exit

echo %1 | findstr /c:"src\tracing\trace_event.h" > nul 2>&1
if %errorlevel% equ 0 goto exit

echo %1 | findstr /c:"src\tracing\trace_event_common.h" > nul 2>&1
if %errorlevel% equ 0 goto exit

echo %1 | findstr /r /c:"test\\addons\\[0-9].*_.*\.h" > nul 2>&1
if %errorlevel% equ 0 goto exit

echo %1 | findstr /r /c:"test\\addons\\[0-9].*_.*\.cc" > nul 2>&1
if %errorlevel% equ 0 goto exit

echo %1 | findstr /c:"test\addons-napi\common.h" > nul 2>&1
if %errorlevel% equ 0 goto exit

set "localcppfilelist=%localcppfilelist% %1"
goto exit

:lint-js
if defined lint_js_ci goto lint-js-ci
if not defined lint_js goto exit
if not exist tools\node_modules\eslint goto no-lint
echo running lint-js
%config%\node tools\node_modules\eslint\bin\eslint.js --cache --rule "linebreak-style: 0" --rulesdir=tools\eslint-rules --ext=.js,.md benchmark doc lib test tools %chakra_jslint%
goto exit

:lint-js-ci
echo running lint-js-ci
%config%\node tools\lint-js.js -J -f tap -o test-eslint.tap benchmark doc lib test %chakra_jslint% tools
goto exit

:no-lint
echo Linting is not available through the source tarball.
echo Use the git repo instead: $ git clone https://github.com/nodejs/node.git
goto exit

:create-msvs-files-failed
echo Failed to create vc project files.
goto exit

:help
echo vcbuild.bat [debug/release] [msi] [test/test-ci/test-all/test-addons/test-addons-napi/test-internet/test-pummel/test-simple/test-message/test-gc/test-tick-processor/test-known-issues/test-node-inspect/test-check-deopts/test-npm/test-async-hooks/test-v8/test-v8-intl/test-v8-benchmarks/test-v8-all] [ignore-flaky] [static/dll] [noprojgen] [small-icu/full-icu/without-intl] [nobuild] [nosnapshot] [noetw] [noperfctr] [licensetf] [sign] [ia32/x86/x64] [vs2017] [download-all] [enable-vtune] [lint/lint-ci/lint-js/lint-js-ci] [package] [build-release] [upload] [no-NODE-OPTIONS] [link-module path-to-module] [debug-http2] [debug-nghttp2] [clean] [no-cctest]
echo Examples:
echo   vcbuild.bat                          : builds release build
echo   vcbuild.bat debug                    : builds debug build
echo   vcbuild.bat release msi              : builds release build and MSI installer package
echo   vcbuild.bat test                     : builds debug build and runs tests
echo   vcbuild.bat build-release            : builds the release distribution as used by nodejs.org
echo   vcbuild.bat enable-vtune             : builds nodejs with Intel VTune profiling support to profile JavaScript
echo   vcbuild.bat link-module my_module.js : bundles my_module as built-in module
echo   vcbuild.bat lint                     : runs the C++ and JavaScript linter
echo   vcbuild.bat no-cctest                : skip building cctest.exe
goto exit

:run-python
call tools\msvs\find_python.cmd
if errorlevel 1 echo Could not find python2 & goto :exit
set cmd1="%VCBUILD_PYTHON_LOCATION%" %*
echo %cmd1%
%cmd1%
exit /b %ERRORLEVEL%

:exit
exit /b %errorlevel%
goto :EOF


rem ***************
rem   Subroutines
rem ***************

:getnodeversion
set NODE_VERSION=
set TAG=
set FULLVERSION=
:: Call as subroutine for validation of python
call :run-python tools\getnodeversion.py > nul
for /F "tokens=*" %%i in ('"%VCBUILD_PYTHON_LOCATION%" tools\getnodeversion.py') do set NODE_VERSION=%%i
if not defined NODE_VERSION (
  echo Cannot determine current version of Node.js
  exit /b 1
)

if not defined DISTTYPE set DISTTYPE=release
if "%DISTTYPE%"=="release" (
  set FULLVERSION=%NODE_VERSION%
  goto distexit
)
if "%DISTTYPE%"=="custom" (
  if not defined CUSTOMTAG (
    echo "CUSTOMTAG is not set for DISTTYPE=custom"
    exit /b 1
  )
  set TAG=%CUSTOMTAG%
)
if not "%DISTTYPE%"=="custom" (
  if not defined DATESTRING (
    echo "DATESTRING is not set for nightly"
    exit /b 1
  )
  if not defined COMMIT (
    echo "COMMIT is not set for nightly"
    exit /b 1
  )
  if not "%DISTTYPE%"=="nightly" (
    if not "%DISTTYPE%"=="next-nightly" (
      echo "DISTTYPE is not release, custom, nightly or next-nightly"
      exit /b 1
    )
  )
  set TAG=%DISTTYPE%%DATESTRING%%COMMIT%
)
set FULLVERSION=%NODE_VERSION%-%TAG%

:distexit
if not defined DISTTYPEDIR set DISTTYPEDIR=%DISTTYPE%
goto :EOF<|MERGE_RESOLUTION|>--- conflicted
+++ resolved
@@ -515,10 +515,7 @@
 goto exit
 
 :add-to-list
-<<<<<<< HEAD
-=======
 @rem Subroutine used to filter items from the cpplint file list
->>>>>>> 1b0d9795
 echo %1 | findstr /c:"src\node_root_certs.h" > nul 2>&1
 if %errorlevel% equ 0 goto exit
 
