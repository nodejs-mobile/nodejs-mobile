@if not defined DEBUG_HELPER @ECHO OFF

if /i "%1"=="help" goto help
if /i "%1"=="--help" goto help
if /i "%1"=="-help" goto help
if /i "%1"=="/help" goto help
if /i "%1"=="?" goto help
if /i "%1"=="-?" goto help
if /i "%1"=="--?" goto help
if /i "%1"=="/?" goto help

cd %~dp0

@rem Process arguments.
set config=Release
set target=Build
set target_arch=x64
set target_env=
set noprojgen=
set nobuild=
set sign=
set nosnapshot=
set cctest_args=
set test_args=
set package=
set msi=
set upload=
set licensertf=
set lint_js=
set lint_cpp=
set lint_md=
set lint_md_build=
set build_testgc_addon=
set noetw=
set noetw_msi_arg=
set noperfctr=
set noperfctr_msi_arg=
set i18n_arg=
set download_arg=
set build_release=
set enable_vtune_arg=
set configure_flags=
set build_addons=
set dll=
set enable_static=
set build_addons_napi=
set test_node_inspect=
set test_check_deopts=
set engine=chakracore
set chakracore_test_build=
set js_test_suites=default
set v8_test_options=
set v8_build_options=
set "common_test_suites=%js_test_suites% doctool addons addons-napi&set build_addons=1&set build_addons_napi=1"
set http2_debug=
set nghttp2_debug=
set link_module=
set no_cctest=
set openssl_no_asm=
set doc=

:next-arg
if "%1"=="" goto args-done
if /i "%1"=="debug"         set config=Debug&goto arg-ok
if /i "%1"=="release"       set config=Release&goto arg-ok
if /i "%1"=="chakracoretest" set config=Release&set chakracore_test_build=1&goto arg-ok
if /i "%1"=="clean"         set target=Clean&goto arg-ok
if /i "%1"=="ia32"          set target_arch=x86&goto arg-ok
if /i "%1"=="x86"           set target_arch=x86&goto arg-ok
if /i "%1"=="x64"           set target_arch=x64&goto arg-ok
if /i "%1"=="arm"           set target_arch=arm&goto arg-ok
if /i "%1"=="vs2017"        set target_env=vs2017&goto arg-ok
if /i "%1"=="noprojgen"     set noprojgen=1&goto arg-ok
if /i "%1"=="nobuild"       set nobuild=1&goto arg-ok
if /i "%1"=="nosign"        set "sign="&echo Note: vcbuild no longer signs by default. "nosign" is redundant.&goto arg-ok
if /i "%1"=="sign"          set sign=1&goto arg-ok
if /i "%1"=="nosnapshot"    set nosnapshot=1&goto arg-ok
if /i "%1"=="noetw"         set noetw=1&goto arg-ok
if /i "%1"=="noperfctr"     set noperfctr=1&goto arg-ok
if /i "%1"=="licensertf"    set licensertf=1&goto arg-ok
if /i "%1"=="test"          set test_args=%test_args% -J %common_test_suites%&set lint_cpp=1&set lint_js=1&set lint_md=1&goto arg-ok
if /i "%1"=="test-ci"       set test_args=%test_args% %test_ci_args% -p tap --logfile test.tap %common_test_suites%&set cctest_args=%cctest_args% --gtest_output=tap:cctest.tap&goto arg-ok
if /i "%1"=="build-addons"   set build_addons=1&goto arg-ok
if /i "%1"=="build-addons-napi"   set build_addons_napi=1&goto arg-ok
if /i "%1"=="test-addons"   set test_args=%test_args% addons&set build_addons=1&goto arg-ok
if /i "%1"=="test-addons-napi"   set test_args=%test_args% addons-napi&set build_addons_napi=1&goto arg-ok
if /i "%1"=="test-simple"   set test_args=%test_args% sequential parallel -J&goto arg-ok
if /i "%1"=="test-message"  set test_args=%test_args% message&goto arg-ok
if /i "%1"=="test-gc"       set test_args=%test_args% gc&set build_testgc_addon=1&goto arg-ok
if /i "%1"=="test-tick-processor" set test_args=%test_args% tick-processor&goto arg-ok
if /i "%1"=="test-internet" set test_args=%test_args% internet&goto arg-ok
if /i "%1"=="test-pummel"   set test_args=%test_args% pummel&goto arg-ok
if /i "%1"=="test-known-issues" set test_args=%test_args% known_issues&goto arg-ok
if /i "%1"=="test-async-hooks"  set test_args=%test_args% async-hooks&goto arg-ok
if /i "%1"=="test-all"      set test_args=%test_args% gc internet pummel %common_test_suites%&set build_testgc_addon=1&set lint_cpp=1&set lint_js=1&goto arg-ok
if /i "%1"=="test-node-inspect" set test_node_inspect=1&goto arg-ok
if /i "%1"=="test-check-deopts" set test_check_deopts=1&goto arg-ok
if /i "%1"=="test-npm"      set test_npm=1&goto arg-ok
if /i "%1"=="test-v8"       set test_v8=1&set custom_v8_test=1&goto arg-ok
if /i "%1"=="test-v8-intl"  set test_v8_intl=1&set custom_v8_test=1&goto arg-ok
if /i "%1"=="test-v8-benchmarks" set test_v8_benchmarks=1&set custom_v8_test=1&goto arg-ok
if /i "%1"=="test-v8-all"       set test_v8=1&set test_v8_intl=1&set test_v8_benchmarks=1&set custom_v8_test=1&goto arg-ok
if /i "%1"=="lint-cpp"      set lint_cpp=1&goto arg-ok
if /i "%1"=="lint-js"       set lint_js=1&goto arg-ok
if /i "%1"=="jslint"        set lint_js=1&echo Please use lint-js instead of jslint&goto arg-ok
if /i "%1"=="lint-js-ci"    set lint_js_ci=1&goto arg-ok
if /i "%1"=="jslint-ci"     set lint_js_ci=1&echo Please use lint-js-ci instead of jslint-ci&goto arg-ok
if /i "%1"=="lint-md"       set lint_md=1&goto arg-ok
if /i "%1"=="lint-md-build" set lint_md_build=1&goto arg-ok
if /i "%1"=="lint"          set lint_cpp=1&set lint_js=1&set lint_md=1&goto arg-ok
if /i "%1"=="lint-ci"       set lint_cpp=1&set lint_js_ci=1&goto arg-ok
if /i "%1"=="package"       set package=1&goto arg-ok
if /i "%1"=="msi"           set msi=1&set licensertf=1&set download_arg="--download=all"&set i18n_arg=small-icu&goto arg-ok
if /i "%1"=="build-release" set build_release=1&set sign=1&goto arg-ok
if /i "%1"=="upload"        set upload=1&goto arg-ok
if /i "%1"=="small-icu"     set i18n_arg=%1&goto arg-ok
if /i "%1"=="full-icu"      set i18n_arg=%1&goto arg-ok
if /i "%1"=="intl-none"     set i18n_arg=none&goto arg-ok
if /i "%1"=="without-intl"  set i18n_arg=none&goto arg-ok
if /i "%1"=="download-all"  set download_arg="--download=all"&goto arg-ok
if /i "%1"=="ignore-flaky"  set test_args=%test_args% --flaky-tests=dontcare&goto arg-ok
if /i "%1"=="enable-vtune"  set enable_vtune_arg=1&goto arg-ok
if /i "%1"=="dll"           set dll=1&goto arg-ok
if /i "%1"=="static"        set enable_static=1&goto arg-ok
if /i "%1"=="v8"            set engine=v8&goto arg-ok
if /i "%1"=="chakracore"    set engine=chakracore&goto arg-ok
if /i "%1"=="no-NODE-OPTIONS"	set no_NODE_OPTIONS=1&goto arg-ok
if /i "%1"=="debug-nghttp2" set debug_nghttp2=1&goto arg-ok
if /i "%1"=="link-module"   set "link_module= --link-module=%2%link_module%"&goto arg-ok-2
if /i "%1"=="no-cctest"     set no_cctest=1&goto arg-ok
if /i "%1"=="openssl-no-asm"   set openssl_no_asm=1&goto arg-ok
if /i "%1"=="doc"           set doc=1&goto arg-ok

echo Error: invalid command line option `%1`.
exit /b 1

:arg-ok-2
shift
:arg-ok
shift
goto next-arg

:args-done

if "%*"=="lint" (
  goto lint-cpp
)

if defined build_release (
  set config=Release
  set package=1
  set "msi="
  set licensertf=1
  set download_arg="--download=all"
  set i18n_arg=small-icu
)

:: assign path to node_exe
set "node_exe=%~dp0%config%\node.exe"
if not defined native_node_exe set "native_node_exe=%node_exe%"
set "node_gyp_exe="%node_exe%" deps\npm\node_modules\node-gyp\bin\node-gyp"
set "npm_exe="%~dp0%node_exe%" %~dp0deps\npm\bin\npm-cli.js"
if "%target_env%"=="vs2017" set "node_gyp_exe=%node_gyp_exe% --msvs_version=2017"

if "%config%"=="Debug"      set configure_flags=%configure_flags% --debug
if "%chakracore_test_build%"=="1" set configure_flags=%configure_flags% --chakracore-test-build
if defined nosnapshot       set configure_flags=%configure_flags% --without-snapshot
if defined noetw            set configure_flags=%configure_flags% --without-etw& set noetw_msi_arg=/p:NoETW=1
if defined noperfctr        set configure_flags=%configure_flags% --without-perfctr& set noperfctr_msi_arg=/p:NoPerfCtr=1
if defined release_urlbase  set configure_flags=%configure_flags% --release-urlbase=%release_urlbase%
if defined download_arg     set configure_flags=%configure_flags% %download_arg%
if defined enable_vtune_arg set configure_flags=%configure_flags% --enable-vtune-profiling
if defined dll              set configure_flags=%configure_flags% --shared
if defined enable_static    set configure_flags=%configure_flags% --enable-static
if defined no_NODE_OPTIONS  set configure_flags=%configure_flags% --without-node-options
if defined link_module      set configure_flags=%configure_flags% %link_module%
if defined i18n_arg         set configure_flags=%configure_flags% --with-intl=%i18n_arg%

if "%engine%"=="chakracore" (
  set configure_flags=%configure_flags% --without-bundled-v8
  set chakra_jslint=deps\chakrashim\lib
  set chakra_cpplint=deps\chakrashim\src\*.cc deps\chakrashim\src\*.h deps\chakrashim\include\v8.h
)

if "%target_arch%"=="arm" (
  if "%PROCESSOR_ARCHITECTURE%" NEQ "ARM" (
    echo Skipping building ARM with Intl on a non-ARM device
    set configure_flags=%configure_flags% --without-intl
  )

  set openssl_no_asm=1
)
if defined config_flags     set configure_flags=%configure_flags% %config_flags%
if defined target_arch      set configure_flags=%configure_flags% --dest-cpu=%target_arch%
if defined openssl_no_asm   set configure_flags=%configure_flags% --openssl-no-asm

if not exist "%~dp0deps\icu" goto no-depsicu
if "%target%"=="Clean" echo deleting %~dp0deps\icu
if "%target%"=="Clean" rmdir /S /Q %~dp0deps\icu
:no-depsicu

call tools\msvs\find_python.cmd
if errorlevel 1 goto :exit

if not defined openssl_no_asm call tools\msvs\find_nasm.cmd
if errorlevel 1 echo Could not find NASM, install it or build with openssl-no-asm. See BUILDING.md.

call :getnodeversion || exit /b 1

if defined TAG set configure_flags=%configure_flags% --tag=%TAG%

if not "%target%"=="Clean" goto skip-clean
rmdir /Q /S "%~dp0%config%\node-v%FULLVERSION%-win-%target_arch%" > nul 2> nul
rmdir /Q /S "%~dp0tools\remark-cli\node_modules"
rmdir /Q /S "%~dp0tools\remark-preset-lint-node\node_modules"
:skip-clean

if defined noprojgen if defined nobuild if not defined sign if not defined msi goto licensertf

@rem Set environment for msbuild

set msvs_host_arch=x86
if _%PROCESSOR_ARCHITECTURE%_==_AMD64_ set msvs_host_arch=amd64
if _%PROCESSOR_ARCHITEW6432%_==_AMD64_ set msvs_host_arch=amd64
@rem usually vcvarsall takes an argument: host + '_' + target
set vcvarsall_arg=%msvs_host_arch%_%target_arch%
@rem unless both host and target are x64
if %target_arch%==x64 if %msvs_host_arch%==amd64 set vcvarsall_arg=amd64

@rem Look for Visual Studio 2017
:vs-set-2017
if defined target_env if "%target_env%" NEQ "vs2017" goto msbuild-not-found
echo Looking for Visual Studio 2017
call tools\msvs\vswhere_usability_wrapper.cmd
if "_%VCINSTALLDIR%_" == "__" goto msbuild-not-found
if defined msi (
  echo Looking for WiX installation for Visual Studio 2017...
  if not exist "%WIX%\SDK\VS2017" (
    echo Failed to find WiX install for Visual Studio 2017
    echo VS2017 support for WiX is only present starting at version 3.11
    goto msbuild-not-found
  )
  if not exist "%VCINSTALLDIR%\..\MSBuild\Microsoft\WiX" (
    echo Failed to find the Wix Toolset Visual Studio 2017 Extension
    goto msbuild-not-found
  )
)
@rem check if VS2017 is already setup, and for the requested arch
if "_%VisualStudioVersion%_" == "_15.0_" if "_%VSCMD_ARG_TGT_ARCH%_"=="_%target_arch%_" goto found_vs2017
@rem need to clear VSINSTALLDIR for vcvarsall to work as expected
set "VSINSTALLDIR="
@rem prevent VsDevCmd.bat from changing the current working directory
set "VSCMD_START_DIR=%CD%"
set vcvars_call="%VCINSTALLDIR%\Auxiliary\Build\vcvarsall.bat" %vcvarsall_arg%
echo calling: %vcvars_call%
call %vcvars_call%
if errorlevel 1 goto msbuild-not-found
:found_vs2017
echo Found MSVS version %VisualStudioVersion%
set GYP_MSVS_VERSION=2017
set PLATFORM_TOOLSET=v141
goto msbuild-found

:msbuild-not-found
echo Failed to find a suitable Visual Studio installation.
echo Try to run in a "Developer Command Prompt" or consult
echo https://github.com/nodejs/node/blob/master/BUILDING.md#windows-1
goto exit

:wix-not-found
echo Build skipped. To generate installer, you need to install Wix.
goto build-doc

:msbuild-found

:project-gen
@rem Skip project generation if requested.
if defined noprojgen goto msbuild

@rem Generate the VS project.
echo configure %configure_flags% --engine=%engine%
python configure %configure_flags% --engine=%engine%
if errorlevel 1 goto create-msvs-files-failed
if not exist node.sln goto create-msvs-files-failed
echo Project files generated.

:msbuild
@rem Skip build if requested.
if defined nobuild goto sign

@rem Build the sln with msbuild.
set "msbcpu=/m:2"
if "%NUMBER_OF_PROCESSORS%"=="1" set "msbcpu=/m:1"
set "msbplatform=Win32"
if "%target_arch%"=="x64" set "msbplatform=x64"
if "%target_arch%"=="arm" set "msbplatform=ARM"
if "%target%"=="Build" if defined no_cctest set target=node
msbuild node.sln %msbcpu% /t:%target% /p:Configuration=%config% /p:Platform=%msbplatform% /clp:NoSummary;NoItemAndPropertyList;Verbosity=minimal /nologo
if errorlevel 1 goto exit
if "%target%" == "Clean" goto exit

:sign
@rem Skip signing unless the `sign` option was specified.
if not defined sign goto licensertf

call tools\sign.bat Release\node.exe
if errorlevel 1 echo Failed to sign exe&goto exit

:licensertf
@rem Skip license.rtf generation if not requested.
if not defined licensertf goto package

%native_node_exe% tools\license2rtf.js < LICENSE > %config%\license.rtf
if errorlevel 1 echo Failed to generate license.rtf&goto exit

:package
if not defined package goto msi
echo Creating package...
cd Release
mkdir node-v%FULLVERSION%-win-%target_arch% > nul 2> nul
mkdir node-v%FULLVERSION%-win-%target_arch%\node_modules > nul 2>nul

copy /Y node.exe node-v%FULLVERSION%-win-%target_arch%\ > nul
if errorlevel 1 echo Cannot copy node.exe && goto package_error
copy /Y chakracore.dll node-v%FULLVERSION%-win-%target_arch%\ > nul
if errorlevel 1 echo Cannot copy chakracore.dll && goto package_error
copy /Y ..\LICENSE node-v%FULLVERSION%-win-%target_arch%\ > nul
if errorlevel 1 echo Cannot copy LICENSE && goto package_error
copy /Y ..\README.md node-v%FULLVERSION%-win-%target_arch%\ > nul
if errorlevel 1 echo Cannot copy README.md && goto package_error
copy /Y ..\CHANGELOG.md node-v%FULLVERSION%-win-%target_arch%\ > nul
if errorlevel 1 echo Cannot copy CHANGELOG.md && goto package_error
robocopy /e ..\deps\npm node-v%FULLVERSION%-win-%target_arch%\node_modules\npm > nul
if errorlevel 8 echo Cannot copy npm package && goto package_error
copy /Y ..\deps\npm\bin\npm node-v%FULLVERSION%-win-%target_arch%\ > nul
if errorlevel 1 echo Cannot copy npm && goto package_error
copy /Y ..\deps\npm\bin\npm.cmd node-v%FULLVERSION%-win-%target_arch%\ > nul
if errorlevel 1 echo Cannot copy npm.cmd && goto package_error
copy /Y ..\deps\npm\bin\npx node-v%FULLVERSION%-win-%target_arch%\ > nul
if errorlevel 1 echo Cannot copy npx && goto package_error
copy /Y ..\deps\npm\bin\npx.cmd node-v%FULLVERSION%-win-%target_arch%\ > nul
if errorlevel 1 echo Cannot copy npx.cmd && goto package_error
copy /Y ..\tools\msvs\nodevars.bat node-v%FULLVERSION%-win-%target_arch%\ > nul
if errorlevel 1 echo Cannot copy nodevars.bat && goto package_error
if not defined noetw (
    copy /Y ..\src\res\node_etw_provider.man node-v%FULLVERSION%-win-%target_arch%\ > nul
    if errorlevel 1 echo Cannot copy node_etw_provider.man && goto package_error
)
if not defined noperfctr (
    copy /Y ..\src\res\node_perfctr_provider.man node-v%FULLVERSION%-win-%target_arch%\ > nul
    if errorlevel 1 echo Cannot copy node_perfctr_provider.man && goto package_error
)

:: ChakraCore SDK for native modules
robocopy ..\ node-v%FULLVERSION%-win-%target_arch%\sdk\ *.h *.inc common.gypi /XD debug release build icu core test genfiles /S > nul
if errorlevel 8 echo Cannot copy SDK contents && goto package_error
mkdir node-v%FULLVERSION%-win-%target_arch%\sdk\%config% > nul 2> nul
copy /Y node.lib node-v%FULLVERSION%-win-%target_arch%\sdk\%config%\ > nul
if errorlevel 1 echo Cannot copy node.lib && goto package_error
copy /Y chakracore.lib node-v%FULLVERSION%-win-%target_arch%\sdk\%config%\ > nul
if errorlevel 1 echo Cannot copy chakracore.lib && goto package_error

echo Creating node-v%FULLVERSION%-win-%target_arch%.7z
del node-v%FULLVERSION%-win-%target_arch%.7z > nul 2> nul
7z a -r -mx9 -t7z node-v%FULLVERSION%-win-%target_arch%.7z node-v%FULLVERSION%-win-%target_arch% > nul
if errorlevel 1 echo Cannot create node-v%FULLVERSION%-win-%target_arch%.7z && goto package_error

echo Creating node-v%FULLVERSION%-win-%target_arch%.zip
del node-v%FULLVERSION%-win-%target_arch%.zip > nul 2> nul
7z a -r -mx9 -tzip node-v%FULLVERSION%-win-%target_arch%.zip node-v%FULLVERSION%-win-%target_arch% > nul
if errorlevel 1 echo Cannot create node-v%FULLVERSION%-win-%target_arch%.zip && goto package_error

echo Creating node_pdb.7z
del node_pdb.7z > nul 2> nul
7z a -mx9 -t7z node_pdb.7z node.pdb chakracore.pdb > nul

echo Creating node_pdb.zip
del node_pdb.zip  > nul 2> nul
7z a -mx9 -tzip node_pdb.zip node.pdb chakracore.pdb > nul

cd ..
echo Package created!
goto package_done
:package_error
cd ..
exit /b 1
:package_done

:msi
@rem Skip msi generation if not requested
<<<<<<< HEAD
if not defined msi goto upload
=======
if not defined msi goto build-doc
>>>>>>> e1c28f49

:msibuild
echo Building node-v%FULLVERSION%-%target_arch%.msi
set "msbsdk="
if defined WindowsSDKVersion set "msbsdk=/p:WindowsTargetPlatformVersion=%WindowsSDKVersion:~0,-1%"
msbuild "%~dp0tools\msvs\msi\nodemsi.sln" /m /t:Clean,Build %msbsdk% /p:PlatformToolset=%PLATFORM_TOOLSET% /p:GypMsvsVersion=%GYP_MSVS_VERSION% /p:Configuration=%config% /p:Platform=%target_arch% /p:NodeVersion=%NODE_VERSION% /p:FullVersion=%FULLVERSION% /p:DistTypeDir=%DISTTYPEDIR% %noetw_msi_arg% %noperfctr_msi_arg% /clp:NoSummary;NoItemAndPropertyList;Verbosity=minimal /nologo
if errorlevel 1 goto exit

if not defined sign goto upload
call tools\sign.bat node-v%FULLVERSION%-%target_arch%.msi
if errorlevel 1 echo Failed to sign msi&goto exit

:upload
@rem Skip upload if not requested
if not defined upload goto build-doc

if not defined SSHCONFIG (
  echo SSHCONFIG is not set for upload
  exit /b 1
)

if not defined STAGINGSERVER set STAGINGSERVER=node-www
ssh -F %SSHCONFIG% %STAGINGSERVER% "mkdir -p nodejs/%DISTTYPEDIR%/v%FULLVERSION%/win-%target_arch%"
if errorlevel 1 goto exit
scp -F %SSHCONFIG% Release\node.exe %STAGINGSERVER%:nodejs/%DISTTYPEDIR%/v%FULLVERSION%/win-%target_arch%/node.exe
if errorlevel 1 goto exit
scp -F %SSHCONFIG% Release\node.lib %STAGINGSERVER%:nodejs/%DISTTYPEDIR%/v%FULLVERSION%/win-%target_arch%/node.lib
if errorlevel 1 goto exit
scp -F %SSHCONFIG% Release\node_pdb.zip %STAGINGSERVER%:nodejs/%DISTTYPEDIR%/v%FULLVERSION%/win-%target_arch%/node_pdb.zip
if errorlevel 1 goto exit
scp -F %SSHCONFIG% Release\node_pdb.7z %STAGINGSERVER%:nodejs/%DISTTYPEDIR%/v%FULLVERSION%/win-%target_arch%/node_pdb.7z
if errorlevel 1 goto exit
scp -F %SSHCONFIG% Release\node-v%FULLVERSION%-win-%target_arch%.7z %STAGINGSERVER%:nodejs/%DISTTYPEDIR%/v%FULLVERSION%/node-v%FULLVERSION%-win-%target_arch%.7z
if errorlevel 1 goto exit
scp -F %SSHCONFIG% Release\node-v%FULLVERSION%-win-%target_arch%.zip %STAGINGSERVER%:nodejs/%DISTTYPEDIR%/v%FULLVERSION%/node-v%FULLVERSION%-win-%target_arch%.zip
if errorlevel 1 goto exit
ssh -F %SSHCONFIG% %STAGINGSERVER% "touch nodejs/%DISTTYPEDIR%/v%FULLVERSION%/node-v%FULLVERSION%-win-%target_arch%.zip.done nodejs/%DISTTYPEDIR%/v%FULLVERSION%/node-v%FULLVERSION%-win-%target_arch%.7z.done nodejs/%DISTTYPEDIR%/v%FULLVERSION%/win-%target_arch%.done && chmod -R ug=rw-x+X,o=r+X nodejs/%DISTTYPEDIR%/v%FULLVERSION%/win-%target_arch%*"
if errorlevel 1 goto exit


:build-doc
@rem Build documentation if requested
if not defined doc goto run
if not exist %node_exe% (
  echo Failed to find node.exe
  goto run
)
mkdir %config%\doc
robocopy /e doc\api %config%\doc\api
robocopy /e doc\api_assets %config%\doc\api\assets

if exist "tools\doc\node_modules\js-yaml\package.json" goto doc-skip-js-yaml
SETLOCAL
cd tools\doc
%npm_exe% install
cd ..\..
if errorlevel 1 goto exit
ENDLOCAL
:doc-skip-js-yaml
for %%F in (%config%\doc\api\*.md) do (
  %node_exe% tools\doc\generate.js --format=json %%F > %%~dF%%~pF%%~nF.json
  %node_exe% tools\doc\generate.js --node-version=v%FULLVERSION% --format=html --analytics=%DOCS_ANALYTICS% %%F > %%~dF%%~pF%%~nF.html
)

:run
@rem Run tests if requested.

@rem Build test/gc add-on if required.
if "%build_testgc_addon%"=="" goto build-addons
%node_gyp_exe% rebuild --directory="%~dp0test\gc" --nodedir="%~dp0."
if errorlevel 1 goto build-testgc-addon-failed
goto build-addons

:build-testgc-addon-failed
echo Failed to build test/gc add-on."
goto exit

:build-addons
if not defined build_addons goto build-addons-napi
if not exist "%node_exe%" (
  echo Failed to find node.exe
  goto build-addons-napi
)
echo Building addons
:: clear
for /d %%F in (test\addons\??_*) do (
  rd /s /q %%F
)
:: generate
"%node_exe%" tools\doc\addon-verify.js
if %errorlevel% neq 0 exit /b %errorlevel%
:: building addons
setlocal EnableDelayedExpansion
for /d %%F in (test\addons\*) do (
  %node_gyp_exe% rebuild ^
    --directory="%%F" ^
    --nodedir="%cd%"
  if !errorlevel! neq 0 exit /b !errorlevel!
)

:build-addons-napi
if not defined build_addons_napi goto run-tests
if not exist "%node_exe%" (
  echo Failed to find node.exe
  goto run-tests
)
echo Building addons-napi
:: clear
for /d %%F in (test\addons-napi\??_*) do (
  rd /s /q %%F
)
:: building addons-napi
for /d %%F in (test\addons-napi\*) do (
  %node_gyp_exe% rebuild ^
    --directory="%%F" ^
    --nodedir="%cd%"
)
endlocal
goto run-tests

:run-tests
if defined test_check_deopts goto node-check-deopts
if defined test_node_inspect goto node-test-inspect
goto node-tests

:node-check-deopts
python tools\test.py --mode=release --check-deopts parallel sequential -J
if defined test_node_inspect goto node-test-inspect
goto node-tests

:node-test-inspect
set USE_EMBEDDED_NODE_INSPECT=1
%config%\node tools\test-npm-package.js --install deps\node-inspect test
goto node-tests

:node-tests
if not defined test_npm goto no-test-npm
set npm_test_cmd="%node_exe%" tools\test-npm-package.js --install --logfile=test-npm.tap deps\npm test-node
echo %npm_test_cmd%
%npm_test_cmd%
if errorlevel 1 goto exit
:no-test-npm

if "%test_args%"=="" goto test-v8
if "%config%"=="Debug" set test_args=--mode=debug %test_args%
if "%config%"=="Release" set test_args=--mode=release %test_args%
if defined no_cctest echo Skipping cctest because no-cctest was specified && goto run-test-py
echo running 'cctest %cctest_args%'
"%config%\cctest" %cctest_args%
:run-test-py
echo running 'python tools\test.py %test_args%'
python tools\test.py %test_args%
goto test-v8

:test-v8
if not defined custom_v8_test goto lint-cpp
call tools/test-v8.bat
if errorlevel 1 goto exit
goto lint-cpp

:lint-cpp
if not defined lint_cpp goto lint-js
call :run-lint-cpp src\*.c src\*.cc src\*.h test\addons\*.cc test\addons\*.h test\addons-napi\*.cc test\addons-napi\*.h test\cctest\*.cc test\cctest\*.h test\gc\binding.cc tools\icu\*.cc tools\icu\*.h
call :run-lint-cpp %chakra_cpplint%
python tools/check-imports.py
goto lint-js

:run-lint-cpp
if "%*"=="" goto exit
echo running lint-cpp '%*'
set cppfilelist=
setlocal enabledelayedexpansion
for /f "tokens=*" %%G in ('dir /b /s /a %*') do (
  set relpath=%%G
  set relpath=!relpath:*%~dp0=!
  call :add-to-list !relpath! > nul
)
( endlocal
  set cppfilelist=%localcppfilelist%
)
python tools/cpplint.py %cppfilelist% > nul
goto exit

:add-to-list
@rem Subroutine used to filter items from the cpplint file list
echo %1 | findstr /c:"src\node_root_certs.h" > nul 2>&1
if %errorlevel% equ 0 goto exit

echo %1 | findstr /c:"src\tracing\trace_event.h" > nul 2>&1
if %errorlevel% equ 0 goto exit

echo %1 | findstr /c:"src\tracing\trace_event_common.h" > nul 2>&1
if %errorlevel% equ 0 goto exit

echo %1 | findstr /r /c:"test\\addons\\[0-9].*_.*\.h" > nul 2>&1
if %errorlevel% equ 0 goto exit

echo %1 | findstr /r /c:"test\\addons\\[0-9].*_.*\.cc" > nul 2>&1
if %errorlevel% equ 0 goto exit

echo %1 | findstr /c:"test\addons-napi\common.h" > nul 2>&1
if %errorlevel% equ 0 goto exit

set "localcppfilelist=%localcppfilelist% %1"
goto exit

:lint-js
if defined lint_js_ci goto lint-js-ci
if not defined lint_js goto lint-md-build
if not exist tools\node_modules\eslint goto no-lint
echo running lint-js
<<<<<<< HEAD
%config%\node tools\node_modules\eslint\bin\eslint.js --cache --rule "linebreak-style: 0" --ext=.js,.mjs,.md .eslintrc.js benchmark doc lib test tools %chakra_jslint%
goto exit

:lint-js-ci
echo running lint-js-ci
%config%\node tools\lint-js.js -J -f tap -o test-eslint.tap benchmark doc lib test %chakra_jslint% tools
goto exit
=======
%config%\node tools\node_modules\eslint\bin\eslint.js --cache --rule "linebreak-style: 0" --ext=.js,.mjs,.md .eslintrc.js benchmark doc lib test tools
goto lint-md-build

:lint-js-ci
echo running lint-js-ci
%config%\node tools\lint-js.js -J -f tap -o test-eslint.tap benchmark doc lib test tools
goto lint-md-build
>>>>>>> e1c28f49

:no-lint
echo Linting is not available through the source tarball.
echo Use the git repo instead: $ git clone https://github.com/nodejs/node.git
goto lint-md-build

:lint-md-build
if not defined lint_md_build goto lint-md
SETLOCAL
echo Markdown linter: installing remark-cli into tools\
cd tools\remark-cli
%npm_exe% install
cd ..\..
if errorlevel 1 goto lint-md-build-failed
echo Markdown linter: installing remark-preset-lint-node into tools\
cd tools\remark-preset-lint-node
%npm_exe% install
cd ..\..
if errorlevel 1 goto lint-md-build-failed
ENDLOCAL
goto lint-md

:if errorlevel 1 goto lint-md-build-failed
ENDLOCAL
echo Failed to install markdown linter
exit /b 1

:lint-md
if not defined lint_md goto exit
if not exist tools\remark-cli\node_modules goto lint-md-no-tools
if not exist tools\remark-preset-lint-node\node_modules goto lint-md-no-tools
echo Running Markdown linter on docs...
SETLOCAL ENABLEDELAYEDEXPANSION
set lint_md_files=
cd doc
for /D %%D IN (*) do (
  for %%F IN (%%D\*.md) do (
    set "lint_md_files="doc\%%F" !lint_md_files!"
  )
)
cd ..
%config%\node tools\remark-cli\cli.js -q -f %lint_md_files%
ENDLOCAL
goto exit

:lint-md-no-tools
echo The markdown linter is not installed.
echo To install (requires internet access) run: vcbuild lint-md-build
goto exit


:create-msvs-files-failed
echo Failed to create vc project files.
goto exit

:help
echo vcbuild.bat [debug/release] [msi] [doc] [test/test-ci/test-all/test-addons/test-addons-napi/test-internet/test-pummel/test-simple/test-message/test-gc/test-tick-processor/test-known-issues/test-node-inspect/test-check-deopts/test-npm/test-async-hooks/test-v8/test-v8-intl/test-v8-benchmarks/test-v8-all] [ignore-flaky] [static/dll] [noprojgen] [small-icu/full-icu/without-intl] [nobuild] [nosnapshot] [noetw] [noperfctr] [licensetf] [sign] [ia32/x86/x64] [vs2017] [download-all] [enable-vtune] [lint/lint-ci/lint-js/lint-js-ci/lint-md] [lint-md-build] [package] [build-release] [upload] [no-NODE-OPTIONS] [link-module path-to-module] [debug-http2] [debug-nghttp2] [clean] [no-cctest] [openssl-no-asm]
echo Examples:
echo   vcbuild.bat                          : builds release build
echo   vcbuild.bat debug                    : builds debug build
echo   vcbuild.bat release msi              : builds release build and MSI installer package
echo   vcbuild.bat test                     : builds debug build and runs tests
echo   vcbuild.bat build-release            : builds the release distribution as used by nodejs.org
echo   vcbuild.bat enable-vtune             : builds nodejs with Intel VTune profiling support to profile JavaScript
echo   vcbuild.bat link-module my_module.js : bundles my_module as built-in module
echo   vcbuild.bat lint                     : runs the C++, documentation and JavaScript linter
echo   vcbuild.bat no-cctest                : skip building cctest.exe
goto exit

:exit
exit /b %errorlevel%
goto :EOF


rem ***************
rem   Subroutines
rem ***************

:getnodeversion
set NODE_VERSION=
set TAG=
set FULLVERSION=

for /F "usebackq tokens=*" %%i in (`python "%~dp0tools\getnodeversion.py"`) do set NODE_VERSION=%%i
if not defined NODE_VERSION (
  echo Cannot determine current version of Node.js
  exit /b 1
)

if not defined DISTTYPE set DISTTYPE=release
if "%DISTTYPE%"=="release" (
  set FULLVERSION=%NODE_VERSION%
  goto distexit
)
if "%DISTTYPE%"=="custom" (
  if not defined CUSTOMTAG (
    echo "CUSTOMTAG is not set for DISTTYPE=custom"
    exit /b 1
  )
  set TAG=%CUSTOMTAG%
)
if not "%DISTTYPE%"=="custom" (
  if not defined DATESTRING (
    echo "DATESTRING is not set for nightly"
    exit /b 1
  )
  if not defined COMMIT (
    echo "COMMIT is not set for nightly"
    exit /b 1
  )
  if not "%DISTTYPE%"=="nightly" (
    if not "%DISTTYPE%"=="next-nightly" (
      echo "DISTTYPE is not release, custom, nightly or next-nightly"
      exit /b 1
    )
  )
  set TAG=%DISTTYPE%%DATESTRING%%COMMIT%
)
set FULLVERSION=%NODE_VERSION%-%TAG%

:distexit
if not defined DISTTYPEDIR set DISTTYPEDIR=%DISTTYPE%
exit /b 0<|MERGE_RESOLUTION|>--- conflicted
+++ resolved
@@ -158,8 +158,8 @@
 :: assign path to node_exe
 set "node_exe=%~dp0%config%\node.exe"
 if not defined native_node_exe set "native_node_exe=%node_exe%"
-set "node_gyp_exe="%node_exe%" deps\npm\node_modules\node-gyp\bin\node-gyp"
-set "npm_exe="%~dp0%node_exe%" %~dp0deps\npm\bin\npm-cli.js"
+set "node_gyp_exe="%node_exe%" %~dp0deps\npm\node_modules\node-gyp\bin\node-gyp"
+set "npm_exe="%node_exe%" %~dp0deps\npm\bin\npm-cli.js"
 if "%target_env%"=="vs2017" set "node_gyp_exe=%node_gyp_exe% --msvs_version=2017"
 
 if "%config%"=="Debug"      set configure_flags=%configure_flags% --debug
@@ -388,11 +388,7 @@
 
 :msi
 @rem Skip msi generation if not requested
-<<<<<<< HEAD
 if not defined msi goto upload
-=======
-if not defined msi goto build-doc
->>>>>>> e1c28f49
 
 :msibuild
 echo Building node-v%FULLVERSION%-%target_arch%.msi
@@ -604,23 +600,13 @@
 if not defined lint_js goto lint-md-build
 if not exist tools\node_modules\eslint goto no-lint
 echo running lint-js
-<<<<<<< HEAD
 %config%\node tools\node_modules\eslint\bin\eslint.js --cache --rule "linebreak-style: 0" --ext=.js,.mjs,.md .eslintrc.js benchmark doc lib test tools %chakra_jslint%
-goto exit
+goto lint-md-build
 
 :lint-js-ci
 echo running lint-js-ci
 %config%\node tools\lint-js.js -J -f tap -o test-eslint.tap benchmark doc lib test %chakra_jslint% tools
-goto exit
-=======
-%config%\node tools\node_modules\eslint\bin\eslint.js --cache --rule "linebreak-style: 0" --ext=.js,.mjs,.md .eslintrc.js benchmark doc lib test tools
 goto lint-md-build
-
-:lint-js-ci
-echo running lint-js-ci
-%config%\node tools\lint-js.js -J -f tap -o test-eslint.tap benchmark doc lib test tools
-goto lint-md-build
->>>>>>> e1c28f49
 
 :no-lint
 echo Linting is not available through the source tarball.
