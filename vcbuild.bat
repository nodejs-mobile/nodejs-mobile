@echo off

cd %~dp0

if /i "%1"=="help" goto help
if /i "%1"=="--help" goto help
if /i "%1"=="-help" goto help
if /i "%1"=="/help" goto help
if /i "%1"=="?" goto help
if /i "%1"=="-?" goto help
if /i "%1"=="--?" goto help
if /i "%1"=="/?" goto help

@rem Process arguments.
set config=Release
set target=Build
set target_arch=x64
set target_env=
set noprojgen=
set nobuild=
set sign=
set nosnapshot=
set cctest_args=
set test_args=
set package=
set msi=
set upload=
set licensertf=
set lint_js=
set lint_cpp=
set build_testgc_addon=
set noetw=
set noetw_msi_arg=
set noperfctr=
set noperfctr_msi_arg=
set i18n_arg=
set download_arg=
set build_release=
set enable_vtune_arg=
set configure_flags=
set build_addons=
set dll=
set enable_static=
set build_addons_napi=
set test_node_inspect=
set test_check_deopts=
set engine=chakracore
set chakracore_test_build=
set js_test_suites=default async-hooks known_issues
set v8_test_options=
set v8_build_options=
set "common_test_suites=%js_test_suites% doctool addons addons-napi&set build_addons=1&set build_addons_napi=1"
set http2_debug=
set nghttp2_debug=
set link_module=

:next-arg
if "%1"=="" goto args-done
if /i "%1"=="debug"         set config=Debug&goto arg-ok
if /i "%1"=="release"       set config=Release&goto arg-ok
if /i "%1"=="chakracoretest" set config=Release&set chakracore_test_build=1&goto arg-ok
if /i "%1"=="clean"         set target=Clean&goto arg-ok
if /i "%1"=="ia32"          set target_arch=x86&goto arg-ok
if /i "%1"=="x86"           set target_arch=x86&goto arg-ok
if /i "%1"=="x64"           set target_arch=x64&goto arg-ok
if /i "%1"=="arm"           set target_arch=arm&goto arg-ok
@rem args should be vs2017 and vs2015. keeping vc2015 for backward compatibility (undocumented)
if /i "%1"=="vc2015"        set target_env=vs2015&goto arg-ok
if /i "%1"=="vs2015"        set target_env=vs2015&goto arg-ok
if /i "%1"=="vs2017"        set target_env=vs2017&goto arg-ok
if /i "%1"=="noprojgen"     set noprojgen=1&goto arg-ok
if /i "%1"=="nobuild"       set nobuild=1&goto arg-ok
if /i "%1"=="nosign"        set "sign="&echo Note: vcbuild no longer signs by default. "nosign" is redundant.&goto arg-ok
if /i "%1"=="sign"          set sign=1&goto arg-ok
if /i "%1"=="nosnapshot"    set nosnapshot=1&goto arg-ok
if /i "%1"=="noetw"         set noetw=1&goto arg-ok
if /i "%1"=="noperfctr"     set noperfctr=1&goto arg-ok
if /i "%1"=="licensertf"    set licensertf=1&goto arg-ok
if /i "%1"=="test"          set test_args=%test_args% -J %common_test_suites%&set lint_cpp=1&set lint_js=1&goto arg-ok
if /i "%1"=="test-ci"       set test_args=%test_args% %test_ci_args% -p tap --logfile test.tap %common_test_suites%&set cctest_args=%cctest_args% --gtest_output=tap:cctest.tap&goto arg-ok
if /i "%1"=="test-addons"   set test_args=%test_args% addons&set build_addons=1&goto arg-ok
if /i "%1"=="test-addons-napi"   set test_args=%test_args% addons-napi&set build_addons_napi=1&goto arg-ok
if /i "%1"=="test-simple"   set test_args=%test_args% sequential parallel -J&goto arg-ok
if /i "%1"=="test-message"  set test_args=%test_args% message&goto arg-ok
if /i "%1"=="test-gc"       set test_args=%test_args% gc&set build_testgc_addon=1&goto arg-ok
if /i "%1"=="test-tick-processor" set test_args=%test_args% tick-processor&goto arg-ok
if /i "%1"=="test-internet" set test_args=%test_args% internet&goto arg-ok
if /i "%1"=="test-pummel"   set test_args=%test_args% pummel&goto arg-ok
if /i "%1"=="test-known-issues" set test_args=%test_args% known_issues&goto arg-ok
if /i "%1"=="test-async-hooks"  set test_args=%test_args% async-hooks&goto arg-ok
if /i "%1"=="test-all"      set test_args=%test_args% gc internet pummel %common_test_suites%&set build_testgc_addon=1&set lint_cpp=1&set lint_js=1&goto arg-ok
if /i "%1"=="test-node-inspect" set test_node_inspect=1&goto arg-ok
if /i "%1"=="test-check-deopts" set test_check_deopts=1&goto arg-ok
if /i "%1"=="test-npm"      set test_npm=1&goto arg-ok
if /i "%1"=="test-v8"       set test_v8=1&set custom_v8_test=1&goto arg-ok
if /i "%1"=="test-v8-intl"  set test_v8_intl=1&set custom_v8_test=1&goto arg-ok
if /i "%1"=="test-v8-benchmarks" set test_v8_benchmarks=1&set custom_v8_test=1&goto arg-ok
if /i "%1"=="test-v8-all"       set test_v8=1&set test_v8_intl=1&set test_v8_benchmarks=1&set custom_v8_test=1&goto arg-ok
if /i "%1"=="lint-js"       set lint_js=1&goto arg-ok
if /i "%1"=="jslint"        set lint_js=1&echo Please use lint-js instead of jslint&goto arg-ok
if /i "%1"=="lint-js-ci"    set lint_js_ci=1&goto arg-ok
if /i "%1"=="jslint-ci"     set lint_js_ci=1&echo Please use lint-js-ci instead of jslint-ci&goto arg-ok
if /i "%1"=="lint"          set lint_cpp=1&set lint_js=1&goto arg-ok
if /i "%1"=="lint-ci"       set lint_cpp=1&set lint_js_ci=1&goto arg-ok
if /i "%1"=="package"       set package=1&goto arg-ok
if /i "%1"=="msi"           set msi=1&set licensertf=1&set download_arg="--download=all"&set i18n_arg=small-icu&goto arg-ok
if /i "%1"=="build-release" set build_release=1&set sign=1&goto arg-ok
if /i "%1"=="upload"        set upload=1&goto arg-ok
if /i "%1"=="small-icu"     set i18n_arg=%1&goto arg-ok
if /i "%1"=="full-icu"      set i18n_arg=%1&goto arg-ok
if /i "%1"=="intl-none"     set i18n_arg=%1&goto arg-ok
if /i "%1"=="without-intl"  set i18n_arg=intl-none&goto arg-ok
if /i "%1"=="download-all"  set download_arg="--download=all"&goto arg-ok
if /i "%1"=="ignore-flaky"  set test_args=%test_args% --flaky-tests=dontcare&goto arg-ok
if /i "%1"=="enable-vtune"  set enable_vtune_arg=1&goto arg-ok
if /i "%1"=="dll"           set dll=1&goto arg-ok
if /i "%1"=="static"        set enable_static=1&goto arg-ok
if /i "%1"=="v8"            set engine=v8&goto arg-ok
if /i "%1"=="chakracore"    set engine=chakracore&goto arg-ok
if /i "%1"=="no-NODE-OPTIONS"	set no_NODE_OPTIONS=1&goto arg-ok
if /i "%1"=="debug-http2"   set debug_http2=1&goto arg-ok
if /i "%1"=="debug-nghttp2" set debug_nghttp2=1&goto arg-ok
if /i "%1"=="link-module"   set "link_module= --link-module=%2%link_module%"&goto arg-ok-2

echo Error: invalid command line option `%1`.
exit /b 1

:arg-ok-2
shift
:arg-ok
shift
goto next-arg

:args-done

if "%*"=="lint" (
  goto lint-cpp
)

if defined build_release (
  set config=Release
  set package=1
  set "msi="
  set licensertf=1
  set download_arg="--download=all"
  set i18n_arg=small-icu
)

:: assign path to node_exe
set "node_exe=%~dp0%config%\node.exe"
if not defined native_node_exe set "native_node_exe=%node_exe%"
set "node_gyp_exe="%node_exe%" deps\npm\node_modules\node-gyp\bin\node-gyp"
if "%target_env%"=="vs2015" set "node_gyp_exe=%node_gyp_exe% --msvs_version=2015"
if "%target_env%"=="vs2017" set "node_gyp_exe=%node_gyp_exe% --msvs_version=2017"

<<<<<<< HEAD
if "%config%"=="Debug" set configure_flags=%configure_flags% --debug
if "%chakracore_test_build%"=="1" set configure_flags=%configure_flags% --chakracore-test-build
if defined nosnapshot set configure_flags=%configure_flags% --without-snapshot
if defined noetw set configure_flags=%configure_flags% --without-etw& set noetw_msi_arg=/p:NoETW=1
if defined noperfctr set configure_flags=%configure_flags% --without-perfctr& set noperfctr_msi_arg=/p:NoPerfCtr=1
if defined release_urlbase set configure_flags=%configure_flags% --release-urlbase=%release_urlbase%
if defined download_arg set configure_flags=%configure_flags% %download_arg%
if defined enable_vtune_arg set configure_flags=%configure_flags% --enable-vtune-profiling
if defined dll set configure_flags=%configure_flags% --shared
if defined enable_static set configure_flags=%configure_flags% --enable-static
if defined no_NODE_OPTIONS set configure_flags=%configure_flags% --without-node-options

REM if defined debug_http2 set configure_flags=%configure_flags% --debug-http2
REM if defined debug_nghttp2 set configure_flags=%configure_flags% --debug-nghttp2

if "%i18n_arg%"=="full-icu" set configure_flags=%configure_flags% --with-intl=full-icu
if "%i18n_arg%"=="small-icu" set configure_flags=%configure_flags% --with-intl=small-icu
if "%i18n_arg%"=="intl-none" set configure_flags=%configure_flags% --with-intl=none
if "%i18n_arg%"=="without-intl" set configure_flags=%configure_flags% --without-intl

if "%engine%"=="chakracore" (
  set configure_flags=%configure_flags% --without-bundled-v8
  set chakra_jslint=deps\chakrashim\lib
  set chakra_cpplint=deps\chakrashim\src\*.cc deps\chakrashim\src\*.h deps\chakrashim\include\v8.h
)

if "%target_arch%"=="arm" (
  if "%PROCESSOR_ARCHITECTURE%" NEQ "ARM" (
    echo Skipping building ARM with Intl on a non-ARM device
    set configure_flags=%configure_flags% --without-intl
  )
)

if defined config_flags set configure_flags=%configure_flags% %config_flags%
=======
if "%config%"=="Debug"      set configure_flags=%configure_flags% --debug
if defined nosnapshot       set configure_flags=%configure_flags% --without-snapshot
if defined noetw            set configure_flags=%configure_flags% --without-etw& set noetw_msi_arg=/p:NoETW=1
if defined noperfctr        set configure_flags=%configure_flags% --without-perfctr& set noperfctr_msi_arg=/p:NoPerfCtr=1
if defined release_urlbase  set configure_flags=%configure_flags% --release-urlbase=%release_urlbase%
if defined download_arg     set configure_flags=%configure_flags% %download_arg%
if defined enable_vtune_arg set configure_flags=%configure_flags% --enable-vtune-profiling
if defined dll              set configure_flags=%configure_flags% --shared
if defined enable_static    set configure_flags=%configure_flags% --enable-static
if defined no_NODE_OPTIONS  set configure_flags=%configure_flags% --without-node-options
if defined link_module      set configure_flags=%configure_flags% %link_module%
if defined i18n_arg         set configure_flags=%configure_flags% --with-intl=%i18n_arg%
if defined config_flags     set configure_flags=%configure_flags% %config_flags%
if defined target_arch      set configure_flags=%configure_flags% --dest-cpu=%target_arch%
if defined TAG              set configure_flags=%configure_flags% --tag=%TAG%
>>>>>>> fff4272f

if not exist "%~dp0deps\icu" goto no-depsicu
if "%target%"=="Clean" echo deleting %~dp0deps\icu
if "%target%"=="Clean" rmdir /S /Q %~dp0deps\icu
:no-depsicu

call :getnodeversion || exit /b 1

if "%target%"=="Clean" rmdir /Q /S "%~dp0%config%\node-v%FULLVERSION%-win-%target_arch%" > nul 2> nul

if defined noprojgen if defined nobuild if not defined sign if not defined msi goto licensertf

@rem Set environment for msbuild

set msvs_host_arch=x86
if _%PROCESSOR_ARCHITECTURE%_==_AMD64_ set msvs_host_arch=amd64
if _%PROCESSOR_ARCHITEW6432%_==_AMD64_ set msvs_host_arch=amd64
@rem usually vcvarsall takes an argument: host + '_' + target
set vcvarsall_arg=%msvs_host_arch%_%target_arch%
@rem unless both host and target are x64
if %target_arch%==x64 if %msvs_host_arch%==amd64 set vcvarsall_arg=amd64

@rem Look for Visual Studio 2017
:vs-set-2017
if defined target_env if "%target_env%" NEQ "vs2017" goto vs-set-2015
echo Looking for Visual Studio 2017
call tools\msvs\vswhere_usability_wrapper.cmd
if "_%VCINSTALLDIR%_" == "__" goto vs-set-2015
if defined msi (
  echo Looking for WiX installation for Visual Studio 2017...
  if not exist "%WIX%\SDK\VS2017" (
    echo Failed to find WiX install for Visual Studio 2017
    echo VS2017 support for WiX is only present starting at version 3.11
    goto vs-set-2015
  )
  if not exist "%VCINSTALLDIR%\..\MSBuild\Microsoft\WiX" (
    echo Failed to find the Wix Toolset Visual Studio 2017 Extension
    goto vs-set-2015
  )
)
@rem check if VS2017 is already setup, and for the requested arch
if "_%VisualStudioVersion%_" == "_15.0_" if "_%VSCMD_ARG_TGT_ARCH%_"=="_%target_arch%_" goto found_vs2017
@rem need to clear VSINSTALLDIR for vcvarsall to work as expected
set "VSINSTALLDIR="
@rem prevent VsDevCmd.bat from changing the current working directory
set "VSCMD_START_DIR=%CD%"
set vcvars_call="%VCINSTALLDIR%\Auxiliary\Build\vcvarsall.bat" %vcvarsall_arg%
echo calling: %vcvars_call%
call %vcvars_call%
if errorlevel 1 goto vs-set-2015
:found_vs2017
echo Found MSVS version %VisualStudioVersion%
set GYP_MSVS_VERSION=2017
set PLATFORM_TOOLSET=v141
goto msbuild-found

@rem Look for Visual Studio 2015
:vs-set-2015
if defined target_env if "%target_env%" NEQ "vs2015" goto msbuild-not-found
echo Looking for Visual Studio 2015
if not defined VS140COMNTOOLS goto msbuild-not-found
if not exist "%VS140COMNTOOLS%\..\..\vc\vcvarsall.bat" goto msbuild-not-found
if defined msi (
  echo Looking for WiX installation for Visual Studio 2015...
  if not exist "%WIX%\SDK\VS2015" (
    echo Failed to find WiX install for Visual Studio 2015
    echo VS2015 support for WiX is only present starting at version 3.10
    goto wix-not-found
  )
)

@rem check if VS2015 is already setup
if "_%VisualStudioVersion%_" == "_14.0_" if "_%VCVARS_VER%_" == "_140_" goto found_vs2015
call "%VS140COMNTOOLS%\..\..\vc\vcvarsall.bat"
SET VCVARS_VER=140
:found_vs2015
if not defined VCINSTALLDIR goto msbuild-not-found
@rem Visual C++ Build Tools 2015 does not define VisualStudioVersion
echo Found MSVS version 14.0
set GYP_MSVS_VERSION=2015
set PLATFORM_TOOLSET=v140
goto msbuild-found

:msbuild-not-found
echo Failed to find a suitable Visual Studio installation.
echo Try to run in a "Developer Command Prompt" or consult
echo https://github.com/nodejs/node/blob/master/BUILDING.md#windows-1
goto exit

:wix-not-found
echo Build skipped. To generate installer, you need to install Wix.
goto run

:msbuild-found

:project-gen
@rem Skip project generation if requested.
if defined noprojgen goto msbuild

@rem Generate the VS project.
<<<<<<< HEAD
call :run-python configure %configure_flags% --engine=%engine% --dest-cpu=%target_arch% --tag=%TAG% %link_module%
=======
call :run-python configure %configure_flags%
>>>>>>> fff4272f
if errorlevel 1 goto create-msvs-files-failed
if not exist node.sln goto create-msvs-files-failed
echo Project files generated.

:msbuild
@rem Skip build if requested.
if defined nobuild goto sign

@rem Build the sln with msbuild.
set "msbcpu=/m:2"
if "%NUMBER_OF_PROCESSORS%"=="1" set "msbcpu=/m:1"
set "msbplatform=Win32"
if "%target_arch%"=="x64" set "msbplatform=x64"
if "%target_arch%"=="arm" set "msbplatform=ARM"
msbuild node.sln %msbcpu% /t:%target% /p:Configuration=%config% /p:Platform=%msbplatform% /clp:NoSummary;NoItemAndPropertyList;Verbosity=minimal /nologo
if errorlevel 1 goto exit
if "%target%" == "Clean" goto exit

:sign
@rem Skip signing unless the `sign` option was specified.
if not defined sign goto licensertf

call tools\sign.bat Release\node.exe
if errorlevel 1 echo Failed to sign exe&goto exit

:licensertf
@rem Skip license.rtf generation if not requested.
if not defined licensertf goto package

<<<<<<< HEAD
%native_node_exe% tools\license2rtf.js < LICENSE > %config%\license.rtf
=======
%config%\node.exe tools\license2rtf.js < LICENSE > %config%\license.rtf
>>>>>>> fff4272f
if errorlevel 1 echo Failed to generate license.rtf&goto exit

:package
if not defined package goto msi
echo Creating package...
cd Release
mkdir node-v%FULLVERSION%-win-%target_arch% > nul 2> nul
mkdir node-v%FULLVERSION%-win-%target_arch%\node_modules > nul 2>nul

copy /Y node.exe node-v%FULLVERSION%-win-%target_arch%\ > nul
if errorlevel 1 echo Cannot copy node.exe && goto package_error
copy /Y chakracore.dll node-v%FULLVERSION%-win-%target_arch%\ > nul
if errorlevel 1 echo Cannot copy chakracore.dll && goto package_error
copy /Y ..\LICENSE node-v%FULLVERSION%-win-%target_arch%\ > nul
if errorlevel 1 echo Cannot copy LICENSE && goto package_error
copy /Y ..\README.md node-v%FULLVERSION%-win-%target_arch%\ > nul
if errorlevel 1 echo Cannot copy README.md && goto package_error
copy /Y ..\CHANGELOG.md node-v%FULLVERSION%-win-%target_arch%\ > nul
if errorlevel 1 echo Cannot copy CHANGELOG.md && goto package_error
robocopy /e ..\deps\npm node-v%FULLVERSION%-win-%target_arch%\node_modules\npm > nul
if errorlevel 8 echo Cannot copy npm package && goto package_error
copy /Y ..\deps\npm\bin\npm node-v%FULLVERSION%-win-%target_arch%\ > nul
if errorlevel 1 echo Cannot copy npm && goto package_error
copy /Y ..\deps\npm\bin\npm.cmd node-v%FULLVERSION%-win-%target_arch%\ > nul
if errorlevel 1 echo Cannot copy npm.cmd && goto package_error
copy /Y ..\deps\npm\bin\npx node-v%FULLVERSION%-win-%target_arch%\ > nul
if errorlevel 1 echo Cannot copy npx && goto package_error
copy /Y ..\deps\npm\bin\npx.cmd node-v%FULLVERSION%-win-%target_arch%\ > nul
if errorlevel 1 echo Cannot copy npx.cmd && goto package_error
copy /Y ..\tools\msvs\nodevars.bat node-v%FULLVERSION%-win-%target_arch%\ > nul
if errorlevel 1 echo Cannot copy nodevars.bat && goto package_error
if not defined noetw (
    copy /Y ..\src\res\node_etw_provider.man node-v%FULLVERSION%-win-%target_arch%\ > nul
    if errorlevel 1 echo Cannot copy node_etw_provider.man && goto package_error
)
if not defined noperfctr (
    copy /Y ..\src\res\node_perfctr_provider.man node-v%FULLVERSION%-win-%target_arch%\ > nul
    if errorlevel 1 echo Cannot copy node_perfctr_provider.man && goto package_error
)

:: ChakraCore SDK for native modules
robocopy ..\ node-v%FULLVERSION%-win-%target_arch%\sdk\ *.h *.inc common.gypi /XD debug release build icu core test genfiles /S > nul
if errorlevel 8 echo Cannot copy SDK contents && goto package_error
mkdir node-v%FULLVERSION%-win-%target_arch%\sdk\%config% > nul 2> nul
copy /Y node.lib node-v%FULLVERSION%-win-%target_arch%\sdk\%config%\ > nul
if errorlevel 1 echo Cannot copy node.lib && goto package_error
copy /Y chakracore.lib node-v%FULLVERSION%-win-%target_arch%\sdk\%config%\ > nul
if errorlevel 1 echo Cannot copy chakracore.lib && goto package_error

echo Creating node-v%FULLVERSION%-win-%target_arch%.7z
del node-v%FULLVERSION%-win-%target_arch%.7z > nul 2> nul
7z a -r -mx9 -t7z node-v%FULLVERSION%-win-%target_arch%.7z node-v%FULLVERSION%-win-%target_arch% > nul
if errorlevel 1 echo Cannot create node-v%FULLVERSION%-win-%target_arch%.7z && goto package_error

echo Creating node-v%FULLVERSION%-win-%target_arch%.zip
del node-v%FULLVERSION%-win-%target_arch%.zip > nul 2> nul
7z a -r -mx9 -tzip node-v%FULLVERSION%-win-%target_arch%.zip node-v%FULLVERSION%-win-%target_arch% > nul
if errorlevel 1 echo Cannot create node-v%FULLVERSION%-win-%target_arch%.zip && goto package_error

echo Creating node_pdb.7z
del node_pdb.7z > nul 2> nul
7z a -mx9 -t7z node_pdb.7z node.pdb chakracore.pdb > nul

echo Creating node_pdb.zip
del node_pdb.zip  > nul 2> nul
7z a -mx9 -tzip node_pdb.zip node.pdb chakracore.pdb > nul

cd ..
echo Package created!
goto package_done
:package_error
cd ..
exit /b 1
:package_done

:msi
@rem Skip msi generation if not requested
if not defined msi goto upload

:msibuild
echo Building node-v%FULLVERSION%-%target_arch%.msi
set "msbsdk="
if defined WindowsSDKVersion set "msbsdk=/p:WindowsTargetPlatformVersion=%WindowsSDKVersion:~0,-1%"
msbuild "%~dp0tools\msvs\msi\nodemsi.sln" /m /t:Clean,Build %msbsdk% /p:PlatformToolset=%PLATFORM_TOOLSET% /p:GypMsvsVersion=%GYP_MSVS_VERSION% /p:Configuration=%config% /p:Platform=%target_arch% /p:NodeVersion=%NODE_VERSION% /p:FullVersion=%FULLVERSION% /p:DistTypeDir=%DISTTYPEDIR% %noetw_msi_arg% %noperfctr_msi_arg% /clp:NoSummary;NoItemAndPropertyList;Verbosity=minimal /nologo
if errorlevel 1 goto exit

if not defined sign goto upload
call tools\sign.bat node-v%FULLVERSION%-%target_arch%.msi
if errorlevel 1 echo Failed to sign msi&goto exit

:upload
@rem Skip upload if not requested
if not defined upload goto run

if not defined SSHCONFIG (
  echo SSHCONFIG is not set for upload
  exit /b 1
)

if not defined STAGINGSERVER set STAGINGSERVER=node-www
ssh -F %SSHCONFIG% %STAGINGSERVER% "mkdir -p nodejs/%DISTTYPEDIR%/v%FULLVERSION%/win-%target_arch%"
scp -F %SSHCONFIG% Release\node.exe %STAGINGSERVER%:nodejs/%DISTTYPEDIR%/v%FULLVERSION%/win-%target_arch%/node.exe
scp -F %SSHCONFIG% Release\node.lib %STAGINGSERVER%:nodejs/%DISTTYPEDIR%/v%FULLVERSION%/win-%target_arch%/node.lib
scp -F %SSHCONFIG% Release\node_pdb.zip %STAGINGSERVER%:nodejs/%DISTTYPEDIR%/v%FULLVERSION%/win-%target_arch%/node_pdb.zip
scp -F %SSHCONFIG% Release\node_pdb.7z %STAGINGSERVER%:nodejs/%DISTTYPEDIR%/v%FULLVERSION%/win-%target_arch%/node_pdb.7z
scp -F %SSHCONFIG% Release\node-v%FULLVERSION%-win-%target_arch%.7z %STAGINGSERVER%:nodejs/%DISTTYPEDIR%/v%FULLVERSION%/node-v%FULLVERSION%-win-%target_arch%.7z
scp -F %SSHCONFIG% Release\node-v%FULLVERSION%-win-%target_arch%.zip %STAGINGSERVER%:nodejs/%DISTTYPEDIR%/v%FULLVERSION%/node-v%FULLVERSION%-win-%target_arch%.zip
ssh -F %SSHCONFIG% %STAGINGSERVER% "touch nodejs/%DISTTYPEDIR%/v%FULLVERSION%/node-v%FULLVERSION%-win-%target_arch%.zip.done nodejs/%DISTTYPEDIR%/v%FULLVERSION%/node-v%FULLVERSION%-win-%target_arch%.7z.done nodejs/%DISTTYPEDIR%/v%FULLVERSION%/win-%target_arch%.done && chmod -R ug=rw-x+X,o=r+X nodejs/%DISTTYPEDIR%/v%FULLVERSION%/win-%target_arch%*"

:run
@rem Run tests if requested.

@rem Build test/gc add-on if required.
if "%build_testgc_addon%"=="" goto build-addons
%node_gyp_exe% rebuild --directory="%~dp0test\gc" --nodedir="%~dp0."
if errorlevel 1 goto build-testgc-addon-failed
goto build-addons

:build-testgc-addon-failed
echo Failed to build test/gc add-on."
goto exit

:build-addons
if not defined build_addons goto build-addons-napi
if not exist "%node_exe%" (
  echo Failed to find node.exe
  goto build-addons-napi
)
echo Building addons
:: clear
for /d %%F in (test\addons\??_*) do (
  rd /s /q %%F
)
:: generate
"%node_exe%" tools\doc\addon-verify.js
if %errorlevel% neq 0 exit /b %errorlevel%
:: building addons
setlocal EnableDelayedExpansion
for /d %%F in (test\addons\*) do (
  %node_gyp_exe% rebuild ^
    --directory="%%F" ^
    --nodedir="%cd%"
  if !errorlevel! neq 0 exit /b !errorlevel!
)

:build-addons-napi
if not defined build_addons_napi goto run-tests
if not exist "%node_exe%" (
  echo Failed to find node.exe
  goto run-tests
)
echo Building addons-napi
:: clear
for /d %%F in (test\addons-napi\??_*) do (
  rd /s /q %%F
)
:: building addons-napi
for /d %%F in (test\addons-napi\*) do (
  %node_gyp_exe% rebuild ^
    --directory="%%F" ^
    --nodedir="%cd%"
)
endlocal
goto run-tests

:run-tests
if defined test_check_deopts goto node-check-deopts
if defined test_node_inspect goto node-test-inspect
goto node-tests

:node-check-deopts
call :run-python tools\test.py --mode=release --check-deopts parallel sequential -J
if defined test_node_inspect goto node-test-inspect
goto node-tests

:node-test-inspect
set USE_EMBEDDED_NODE_INSPECT=1
%config%\node tools\test-npm-package.js --install deps\node-inspect test
goto node-tests

:node-tests
if not defined test_npm goto no-test-npm
set npm_test_cmd="%node_exe%" tools\test-npm-package.js --install --logfile=test-npm.tap deps\npm test-node
echo %npm_test_cmd%
%npm_test_cmd%
if errorlevel 1 goto exit
:no-test-npm

if "%test_args%"=="" goto test-v8
if "%config%"=="Debug" set test_args=--mode=debug %test_args%
if "%config%"=="Release" set test_args=--mode=release %test_args%
echo running 'cctest %cctest_args%'
"%config%\cctest" %cctest_args%
call :run-python tools\test.py %test_args%
goto test-v8

:test-v8
if not defined custom_v8_test goto lint-cpp
call tools/test-v8.bat
if errorlevel 1 goto exit
goto lint-cpp

:lint-cpp
if not defined lint_cpp goto lint-js
call :run-lint-cpp src\*.c src\*.cc src\*.h test\addons\*.cc test\addons\*.h test\addons-napi\*.cc test\addons-napi\*.h test\cctest\*.cc test\cctest\*.h test\gc\binding.cc tools\icu\*.cc tools\icu\*.h
call :run-lint-cpp %chakra_cpplint%
call :run-python tools/check-imports.py
goto lint-js

:run-lint-cpp
if "%*"=="" goto exit
echo running lint-cpp '%*'
set cppfilelist=
setlocal enabledelayedexpansion
for /f "tokens=*" %%G in ('dir /b /s /a %*') do (
  set relpath=%%G
  set relpath=!relpath:*%~dp0=!
  call :add-to-list !relpath! > nul
)
( endlocal
  set cppfilelist=%localcppfilelist%
)
call :run-python tools/cpplint.py %cppfilelist% > nul
goto exit

:add-to-list
echo %1 | findstr /c:"src\node_root_certs.h" > nul 2>&1
if %errorlevel% equ 0 goto exit

echo %1 | findstr /r /c:"src\\tracing\\trace_event.h"
if %errorlevel% equ 0 goto exit

echo %1 | findstr /r /c:"src\\tracing\\trace_event_common.h"
if %errorlevel% equ 0 goto exit

echo %1 | findstr /r /c:"test\\addons\\[0-9].*_.*\.h"
if %errorlevel% equ 0 goto exit

echo %1 | findstr /r /c:"test\\addons\\[0-9].*_.*\.cc"
if %errorlevel% equ 0 goto exit

echo %1 | findstr /c:"test\\addons-napi\\common.h"
if %errorlevel% equ 0 goto exit

set "localcppfilelist=%localcppfilelist% %1"
goto exit

:lint-js
if defined lint_js_ci goto lint-js-ci
if not defined lint_js goto exit
if not exist tools\eslint goto no-lint
echo running lint-js
%config%\node tools\eslint\bin\eslint.js --cache --rule "linebreak-style: 0" --rulesdir=tools\eslint-rules --ext=.js,.md benchmark doc lib test %chakra_jslint% tools
goto exit

:lint-js-ci
echo running lint-js-ci
%config%\node tools\lint-js.js -J -f tap -o test-eslint.tap benchmark doc lib test %chakra_jslint% tools
goto exit

:no-lint
echo Linting is not available through the source tarball.
echo Use the git repo instead: $ git clone https://github.com/nodejs/node.git
goto exit

:create-msvs-files-failed
echo Failed to create vc project files.
goto exit

:help
echo vcbuild.bat [debug/release] [msi] [test/test-ci/test-all/test-addons/test-addons-napi/test-internet/test-pummel/test-simple/test-message/test-gc/test-tick-processor/test-known-issues/test-node-inspect/test-check-deopts/test-npm/test-async-hooks/test-v8/test-v8-intl/test-v8-benchmarks/test-v8-all] [ignore-flaky] [static/dll] [noprojgen] [small-icu/full-icu/without-intl] [nobuild] [nosnapshot] [noetw] [noperfctr] [licensetf] [sign] [ia32/x86/x64] [vs2015/vs2017] [download-all] [enable-vtune] [lint/lint-ci/lint-js/lint-js-ci] [package] [build-release] [upload] [no-NODE-OPTIONS] [link-module path-to-module] [debug-http2] [debug-nghttp2] [clean]
echo Examples:
echo   vcbuild.bat                          : builds release build
echo   vcbuild.bat debug                    : builds debug build
echo   vcbuild.bat release msi              : builds release build and MSI installer package
echo   vcbuild.bat test                     : builds debug build and runs tests
echo   vcbuild.bat build-release            : builds the release distribution as used by nodejs.org
echo   vcbuild.bat enable-vtune             : builds nodejs with Intel VTune profiling support to profile JavaScript
echo   vcbuild.bat link-module my_module.js : bundles my_module as built-in module
echo   vcbuild.bat lint                     : runs the C++ and JavaScript linter
goto exit

:run-python
call tools\msvs\find_python.cmd
if errorlevel 1 echo Could not find python2 & goto :exit
set cmd1="%VCBUILD_PYTHON_LOCATION%" %*
echo %cmd1%
%cmd1%
exit /b %ERRORLEVEL%

:exit
exit /b %errorlevel%
goto :EOF


rem ***************
rem   Subroutines
rem ***************

:getnodeversion
set NODE_VERSION=
set TAG=
set FULLVERSION=
:: Call as subroutine for validation of python
call :run-python tools\getnodeversion.py > nul
for /F "tokens=*" %%i in ('"%VCBUILD_PYTHON_LOCATION%" tools\getnodeversion.py') do set NODE_VERSION=%%i
if not defined NODE_VERSION (
  echo Cannot determine current version of Node.js
  exit /b 1
)

if not defined DISTTYPE set DISTTYPE=release
if "%DISTTYPE%"=="release" (
  set FULLVERSION=%NODE_VERSION%
  goto distexit
)
if "%DISTTYPE%"=="custom" (
  if not defined CUSTOMTAG (
    echo "CUSTOMTAG is not set for DISTTYPE=custom"
    exit /b 1
  )
  set TAG=%CUSTOMTAG%
)
if not "%DISTTYPE%"=="custom" (
  if not defined DATESTRING (
    echo "DATESTRING is not set for nightly"
    exit /b 1
  )
  if not defined COMMIT (
    echo "COMMIT is not set for nightly"
    exit /b 1
  )
  if not "%DISTTYPE%"=="nightly" (
    if not "%DISTTYPE%"=="next-nightly" (
      echo "DISTTYPE is not release, custom, nightly or next-nightly"
      exit /b 1
    )
  )
  set TAG=%DISTTYPE%%DATESTRING%%COMMIT%
)
set FULLVERSION=%NODE_VERSION%-%TAG%

:distexit
if not defined DISTTYPEDIR set DISTTYPEDIR=%DISTTYPE%
goto :EOF<|MERGE_RESOLUTION|>--- conflicted
+++ resolved
@@ -153,43 +153,8 @@
 if "%target_env%"=="vs2015" set "node_gyp_exe=%node_gyp_exe% --msvs_version=2015"
 if "%target_env%"=="vs2017" set "node_gyp_exe=%node_gyp_exe% --msvs_version=2017"
 
-<<<<<<< HEAD
-if "%config%"=="Debug" set configure_flags=%configure_flags% --debug
+if "%config%"=="Debug"      set configure_flags=%configure_flags% --debug
 if "%chakracore_test_build%"=="1" set configure_flags=%configure_flags% --chakracore-test-build
-if defined nosnapshot set configure_flags=%configure_flags% --without-snapshot
-if defined noetw set configure_flags=%configure_flags% --without-etw& set noetw_msi_arg=/p:NoETW=1
-if defined noperfctr set configure_flags=%configure_flags% --without-perfctr& set noperfctr_msi_arg=/p:NoPerfCtr=1
-if defined release_urlbase set configure_flags=%configure_flags% --release-urlbase=%release_urlbase%
-if defined download_arg set configure_flags=%configure_flags% %download_arg%
-if defined enable_vtune_arg set configure_flags=%configure_flags% --enable-vtune-profiling
-if defined dll set configure_flags=%configure_flags% --shared
-if defined enable_static set configure_flags=%configure_flags% --enable-static
-if defined no_NODE_OPTIONS set configure_flags=%configure_flags% --without-node-options
-
-REM if defined debug_http2 set configure_flags=%configure_flags% --debug-http2
-REM if defined debug_nghttp2 set configure_flags=%configure_flags% --debug-nghttp2
-
-if "%i18n_arg%"=="full-icu" set configure_flags=%configure_flags% --with-intl=full-icu
-if "%i18n_arg%"=="small-icu" set configure_flags=%configure_flags% --with-intl=small-icu
-if "%i18n_arg%"=="intl-none" set configure_flags=%configure_flags% --with-intl=none
-if "%i18n_arg%"=="without-intl" set configure_flags=%configure_flags% --without-intl
-
-if "%engine%"=="chakracore" (
-  set configure_flags=%configure_flags% --without-bundled-v8
-  set chakra_jslint=deps\chakrashim\lib
-  set chakra_cpplint=deps\chakrashim\src\*.cc deps\chakrashim\src\*.h deps\chakrashim\include\v8.h
-)
-
-if "%target_arch%"=="arm" (
-  if "%PROCESSOR_ARCHITECTURE%" NEQ "ARM" (
-    echo Skipping building ARM with Intl on a non-ARM device
-    set configure_flags=%configure_flags% --without-intl
-  )
-)
-
-if defined config_flags set configure_flags=%configure_flags% %config_flags%
-=======
-if "%config%"=="Debug"      set configure_flags=%configure_flags% --debug
 if defined nosnapshot       set configure_flags=%configure_flags% --without-snapshot
 if defined noetw            set configure_flags=%configure_flags% --without-etw& set noetw_msi_arg=/p:NoETW=1
 if defined noperfctr        set configure_flags=%configure_flags% --without-perfctr& set noperfctr_msi_arg=/p:NoPerfCtr=1
@@ -201,10 +166,22 @@
 if defined no_NODE_OPTIONS  set configure_flags=%configure_flags% --without-node-options
 if defined link_module      set configure_flags=%configure_flags% %link_module%
 if defined i18n_arg         set configure_flags=%configure_flags% --with-intl=%i18n_arg%
+
+if "%engine%"=="chakracore" (
+  set configure_flags=%configure_flags% --without-bundled-v8
+  set chakra_jslint=deps\chakrashim\lib
+  set chakra_cpplint=deps\chakrashim\src\*.cc deps\chakrashim\src\*.h deps\chakrashim\include\v8.h
+)
+
+if "%target_arch%"=="arm" (
+  if "%PROCESSOR_ARCHITECTURE%" NEQ "ARM" (
+    echo Skipping building ARM with Intl on a non-ARM device
+    set configure_flags=%configure_flags% --without-intl
+  )
+)
 if defined config_flags     set configure_flags=%configure_flags% %config_flags%
 if defined target_arch      set configure_flags=%configure_flags% --dest-cpu=%target_arch%
 if defined TAG              set configure_flags=%configure_flags% --tag=%TAG%
->>>>>>> fff4272f
 
 if not exist "%~dp0deps\icu" goto no-depsicu
 if "%target%"=="Clean" echo deleting %~dp0deps\icu
@@ -305,11 +282,7 @@
 if defined noprojgen goto msbuild
 
 @rem Generate the VS project.
-<<<<<<< HEAD
-call :run-python configure %configure_flags% --engine=%engine% --dest-cpu=%target_arch% --tag=%TAG% %link_module%
-=======
-call :run-python configure %configure_flags%
->>>>>>> fff4272f
+call :run-python configure %configure_flags% --engine=%engine%
 if errorlevel 1 goto create-msvs-files-failed
 if not exist node.sln goto create-msvs-files-failed
 echo Project files generated.
@@ -339,11 +312,7 @@
 @rem Skip license.rtf generation if not requested.
 if not defined licensertf goto package
 
-<<<<<<< HEAD
 %native_node_exe% tools\license2rtf.js < LICENSE > %config%\license.rtf
-=======
-%config%\node.exe tools\license2rtf.js < LICENSE > %config%\license.rtf
->>>>>>> fff4272f
 if errorlevel 1 echo Failed to generate license.rtf&goto exit
 
 :package
