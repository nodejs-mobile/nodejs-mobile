# Node.js Collaborator Guide

## Contents

* [Issues and Pull Requests](#issues-and-pull-requests)
  - [Managing Issues and Pull Requests](#managing-issues-and-pull-requests)
  - [Welcoming First-Time Contributors](#welcoming-first-time-contributors)
  - [Closing Issues and Pull Requests](#closing-issues-and-pull-requests)
  - [Author ready pull requests](#author-ready-pull-requests)
  - [Handling own pull requests](#handling-own-pull-requests)
* [Accepting Modifications](#accepting-modifications)
<<<<<<< HEAD
   - [Useful CI Jobs](#useful-ci-jobs)
   - [Internal vs. Public API](#internal-vs-public-api)
   - [Breaking Changes](#breaking-changes)
   - [Deprecations](#deprecations)
   - [Involving the TSC](#involving-the-TSC)
=======
  - [Code Reviews](#code-reviews)
  - [Consensus Seeking](#consensus-seeking)
  - [Waiting for Approvals](#waiting-for-approvals)
  - [Testing and CI](#testing-and-ci)
    - [Useful CI Jobs](#useful-ci-jobs)
  - [Internal vs. Public API](#internal-vs-public-api)
  - [Breaking Changes](#breaking-changes)
    - [Breaking Changes and Deprecations](#breaking-changes-and-deprecations)
    - [Breaking Changes to Internal Elements](#breaking-changes-to-internal-elements)
    - [When Breaking Changes Actually Break Things](#when-breaking-changes-actually-break-things)
      - [Reverting commits](#reverting-commits)
  - [Introducing New Modules](#introducing-new-modules)
  - [Additions to N-API](#additions-to-n-api)
  - [Deprecations](#deprecations)
  - [Involving the TSC](#involving-the-tsc)
>>>>>>> 84bd6f3c
* [Landing Pull Requests](#landing-pull-requests)
  - [Using `git-node`](#using-git-node)
  - [Technical HOWTO](#technical-howto)
  - [Troubleshooting](#troubleshooting)
  - [I Just Made a Mistake](#i-just-made-a-mistake)
  - [Long Term Support](#long-term-support)
    - [What is LTS?](#what-is-lts)
    - [How does LTS work?](#how-does-lts-work)
    - [Landing semver-minor commits in LTS](#landing-semver-minor-commits-in-lts)
    - [How are LTS Branches Managed?](#how-are-lts-branches-managed)
    - [How can I help?](#how-can-i-help)
    - [How is an LTS release cut?](#how-is-an-lts-release-cut)
* [Who to CC in the issue tracker](#who-to-cc-in-the-issue-tracker)

This document contains information for Collaborators of the Node.js
project regarding managing the project's code, documentation, and issue tracker.

Collaborators should be familiar with the guidelines for new
contributors in [CONTRIBUTING.md](./CONTRIBUTING.md) and also
understand the project governance model as outlined in
[GOVERNANCE.md](./GOVERNANCE.md).

## Issues and Pull Requests

### Managing Issues and Pull Requests

<<<<<<< HEAD
Collaborators should feel free to take full responsibility for
managing issues and pull requests they feel qualified to handle, as
long as this is done while being mindful of these guidelines, the
opinions of other Collaborators and guidance of the TSC.
=======
Collaborators should take full responsibility for managing issues and pull
requests they feel qualified to handle. Make sure this is done while being
mindful of these guidelines, the opinions of other Collaborators, and guidance
of the [TSC][]. They may also notify other qualified parties for more input on
an issue or a pull request.
See [Who to CC in the issue tracker](#who-to-cc-in-the-issue-tracker).
>>>>>>> 84bd6f3c

### Welcoming First-Time Contributors

Courtesy should always be shown to individuals submitting issues and pull
requests to the Node.js project. Be welcoming to first-time contributors,
identified by the GitHub ![First-time contributor](./doc/first_timer_badge.png)
badge.

For first-time contributors, check if the commit author is the same as the
pull request author, and ask if they have configured their git
[username][git-username] and [email][git-email] to their liking.
This is to make sure they would be promoted to "contributor" once their
pull request lands.

### Closing Issues and Pull Requests

Collaborators may close any issue or pull request they believe is
not relevant for the future of the Node.js project. Where this is
unclear, the issue should be left open for several days to allow for
additional discussion. Where this does not yield input from Node.js
Collaborators or additional evidence that the issue has relevance, the
issue may be closed. Remember that issues can always be re-opened if
necessary.

### Author ready pull requests

A pull request that is still awaiting the minimum review time is considered
_author ready_ as soon as the CI has been started, it has at least two approvals
(one Collaborator approval is enough if the pull request has been open for more
than 7 days), and it has no outstanding review comments. Please always make sure
to add the `author ready` label to the PR in that case and remove it again as
soon as that condition is not met anymore.

### Handling own pull requests

When you open a pull request, it is recommended to start a CI right away (see
[testing and CI](#testing-and-ci) for instructions) and to post the link to it
in a comment in the pull request. Starting a new CI after each update is also
recommended (for example, after an additional code change or after rebasing).

As soon as the PR is ready to land, please do so. Landing your own pull requests
allows other Collaborators to focus on other pull requests. If your pull request
is still awaiting the [minimum time to land](#waiting-for-approvals), add the
`author ready` label so other Collaborators know it can land as soon as the time
ends.

## Accepting Modifications

<<<<<<< HEAD
All modifications to the Node.js code and documentation should be
performed via GitHub pull requests, including modifications by
Collaborators and TSC members.
=======
All modifications to the Node.js code and documentation should be performed via
GitHub pull requests, including modifications by Collaborators and TSC members.
A pull request must be reviewed, and must also be tested with CI, before being
landed into the codebase. There may be exceptions to the latter (the changed
code cannot be tested with a CI or similar). If that is the case, please leave a
comment that explains why the PR does not require a CI run.

### Code Reviews
>>>>>>> 84bd6f3c

At least two Collaborators must approve a pull request before the pull request
lands. (One Collaborator approval is enough if the pull request has been open
for more than 7 days.) Approving a pull request indicates that the Collaborator
accepts responsibility for the change. Approval must be from Collaborators who
are not authors of the change.

In some cases, it may be necessary to summon a GitHub team to a pull request for
review by @-mention.
See [Who to CC in the issue tracker](#who-to-cc-in-the-issue-tracker).

If you are unsure about the modification and are not prepared to take
full responsibility for the change, defer to another Collaborator.

If you are the first Collaborator to approve a pull request that has no CI yet,
please start one (see [testing and CI](#testing-and-ci) for further information
on how to do that) and post the link to the CI in the PR. Please also start a
new CI in case the PR creator pushed new code since the last CI run (due to
e.g., an addressed review comment or a rebase).

In case there are already enough approvals (`LGTM`), a CI run, and the PR is
open longer than the minimum waiting time without any open comments, please do
not (only) add another approval. Instead go ahead and land the PR after checking
the CI outcome.

### Consensus Seeking

If there is no disagreement amongst Collaborators, a pull request should be
landed given appropriate review, a green CI, and the minimum
[waiting time](#waiting-for-approvals) for a PR. If it is still awaiting the
[minimum time to land](#waiting-for-approvals), please add the `author ready`
label to it so it is obvious that the PR can land as soon as the time ends.

Where there is discussion amongst Collaborators, consensus should be sought if
possible. The lack of consensus may indicate the need to elevate discussion to
the TSC for resolution.

If any Collaborator objects to a change *without giving any additional
explanation or context*, and the objecting Collaborator fails to respond to
explicit requests for explanation or context within a reasonable period of
time, the objection may be dismissed. Note that this does not apply to
objections that are explained.

Note that breaking changes (that is, pull requests that require an increase in
the major version number, known as `semver-major` changes) must be [elevated for
review by the TSC](#involving-the-tsc). This does not necessarily mean that the
PR must be put onto the TSC meeting agenda. If multiple TSC members approve
(`LGTM`) the PR and no Collaborators oppose the PR, it should be landed. Where
there is disagreement among TSC members or objections from one or more
Collaborators, `semver-major` pull requests may be put on the TSC meeting
agenda.

#### Helpful resources

* How to respectfully and usefully review code, part [one](https://mtlynch.io/human-code-reviews-1/) and [two](https://mtlynch.io/human-code-reviews-2/)
* [How to write a positive code review](https://css-tricks.com/code-review-etiquette/)

### Waiting for Approvals

Before landing pull requests, sufficient time should be left for input
<<<<<<< HEAD
from other Collaborators. Leave at least 48 hours during the week and
72 hours over weekends to account for international time differences
and work schedules. Trivial changes (e.g. those which fix minor bugs
or improve performance without affecting API or causing other
wide-reaching impact) may be landed after a shorter delay.

For non-breaking changes, if there is no disagreement amongst
Collaborators, a pull request may be landed given appropriate review.
Where there is discussion amongst Collaborators, consensus should be
sought if possible. The lack of consensus may indicate the need to
elevate discussion to the TSC for resolution (see below).

Breaking changes (that is, pull requests that require an increase in
the major version number, known as `semver-major` changes) must be
elevated for review by the TSC. This does not necessarily mean that the
PR must be put onto the TSC meeting agenda. If multiple TSC members
approve (`LGTM`) the PR and no Collaborators oppose the PR, it can be
landed. Where there is disagreement among TSC members or objections
from one or more Collaborators, `semver-major` pull requests should be
put on the TSC meeting agenda.
=======
from other Collaborators. In general, leave at least 48 hours to account for
international time differences and work schedules. However, certain types of
pull requests can be fast-tracked and may be landed after a shorter delay. For
example:

* Focused changes that affect only documentation and/or the test suite:
  * `code-and-learn` tasks typically fall into this category.
  * `good-first-issue` pull requests may also be suitable.
* Changes that fix regressions:
  * Regressions that break the workflow (red CI or broken compilation).
  * Regressions that happen right before a release, or reported soon after.

When a pull request is deemed suitable to be fast-tracked, label it with
`fast-track` and add a comment that collaborators may upvote. Please mention any
Collaborators that previously approved the pull request. If someone disagrees
with the fast-tracking request, remove the label and leave a comment indicating
why the pull request should not be fast-tracked. The pull request can be landed
once two or more Collaborators approve both the pull request and the
fast-tracking request, and the necessary CI testing is done.

### Testing and CI
>>>>>>> 84bd6f3c

All bugfixes require a test case which demonstrates the defect. The
test should *fail* before the change, and *pass* after the change.

All pull requests that modify executable code should also include a test case
and must be subjected to continuous integration tests on the
[project CI server](https://ci.nodejs.org/). The pull request should have a CI
status indicator.

Do not land any Pull Requests without passing (green or yellow) CI runs. If you
believe any failed (red or grey) CI sub-tasks are unrelated to the change in the
Pull Request, use "Resume Build" in the left navigation of the relevant
`node-test-pull-request` job. It will create a new `node-test-pull-request` run
that preserves all the green results from the current job but re-runs everything
else.

If any Collaborator objects to a change *without giving any additional
explanation or context*, and the objecting Collaborator fails to respond to
explicit requests for explanation or context within a reasonable period of
time, the objection may be dismissed. Note that this does not apply to
objections that are explained.

#### Useful CI Jobs

* [`node-test-pull-request`](https://ci.nodejs.org/job/node-test-pull-request/)
is the standard CI run we do to check Pull Requests. It triggers
`node-test-commit`, which runs the `build-ci` and `test-ci` targets on all
supported platforms.

* [`node-test-pull-request-lite-pipeline`](https://ci.nodejs.org/job/node-test-pull-request-lite-pipeline/)
only runs the linter job, as well as the tests on LinuxONE, which is very fast.
This is useful for changes that only affect comments or documentation.

* [`citgm-smoker`](https://ci.nodejs.org/job/citgm-smoker/)
uses [`CitGM`](https://github.com/nodejs/citgm) to allow you to run
`npm install && npm test` on a large selection of common modules. This is
useful to check whether a change will cause breakage in the ecosystem. To test
Node.js ABI changes you can run [`citgm-abi-smoker`](https://ci.nodejs.org/job/citgm-abi-smoker/).

* [`node-stress-single-test`](https://ci.nodejs.org/job/node-stress-single-test/)
is designed to allow one to run a group of tests over and over on a specific
platform to confirm that the test is reliable.

* [`node-test-commit-v8-linux`](https://ci.nodejs.org/job/node-test-commit-v8-linux/)
is designed to allow validation of changes to the copy of V8 in the Node.js
tree by running the standard V8 tests. It should be run whenever the
level of V8 within Node.js is updated or new patches are floated on V8.

* [`node-test-commit-custom-suites`](https://ci.nodejs.org/job/node-test-commit-custom-suites/)
can be used to customize what tests are run and with what parameters. For
example, it can be used to execute tests which are not executed in a typical
`node-test-commit` run (such as tests in the `internet` or `pummel`
directories). It can also be used to make sure tests pass when provided with a
flag not typically used in other CI test runs (such as `--worker`).

### Internal vs. Public API

Due to the nature of the JavaScript language, it can often be difficult to
establish a clear distinction between which parts of the Node.js implementation
represent the public API Node.js users should assume to be stable and which
are part of the internal implementation details of Node.js itself. A rule of
thumb is to base the determination off what functionality is actually
documented in the official Node.js API documentation. However, it has been
repeatedly demonstrated that either the documentation does not completely cover
implemented behavior or that Node.js users have come to rely heavily on
undocumented aspects of the Node.js implementation.

The following general rules should be followed to determine which aspects of the
Node.js API are internal:

- All functionality exposed via `process.binding(...)` is internal.
- All functionality implemented in `lib/internal/**/*.js` is internal unless it
  is re-exported by code in `lib/*.js` or documented as part of the Node.js
  Public API.
- Any object property or method whose key is a non-exported `Symbol` is an
  internal property.
- Any object property or method whose key begins with the underscore `_` prefix
  is internal unless it is documented as part of the Node.js Public API.
- Any object, property, method, argument, behavior, or event not documented in
  the Node.js documentation is internal.
- Any native C/C++ APIs/ABIs exported by the Node.js `*.h` header files that
  are hidden behind the `NODE_WANT_INTERNALS` flag are internal.

<<<<<<< HEAD
Exception to each of these points can be made if use or behavior of a given
internal API can be demonstrated to be sufficiently relied upon by the Node.js
ecosystem such that any changes would cause too much breakage. The threshold
for what qualifies as "too much breakage" is to be decided on a case-by-case
basis by the TSC.
=======
Exceptions can be made if use or behavior of a given internal API can be
demonstrated to be sufficiently relied upon by the Node.js ecosystem such that
any changes would cause too much breakage. The threshold for what qualifies as
too much breakage is to be decided on a case-by-case basis by the TSC.
>>>>>>> 84bd6f3c

If it is determined that a currently undocumented object, property, method,
argument, or event *should* be documented, then a pull request adding the
documentation is required in order for it to be considered part of the public
API.

Making a determination about whether something *should* be documented can be
difficult and will need to be handled on a case-by-case basis. For instance, if
one documented API cannot be used successfully without the use of a second
*currently undocumented* API, then the second API *should* be documented. If
using an API in a manner currently undocumented achieves a particular useful
result, a decision will need to be made whether or not that falls within the
supported scope of that API; and if it does, it should be documented.

<<<<<<< HEAD
Breaking changes to internal elements are permitted in semver-patch or
semver-minor commits but Collaborators should take significant care when
making and reviewing such changes. Before landing such commits, an effort
must be made to determine the potential impact of the change in the ecosystem
by analyzing current use and by validating such changes through ecosystem
testing using the [Canary in the Goldmine](https://github.com/nodejs/citgm)
tool. If a change cannot be made without ecosystem breakage, then TSC review is
required before landing the change as anything less than semver-major.

If a determination is made that a particular internal API (for instance, an
underscore `_` prefixed property) is sufficiently relied upon by the ecosystem
such that any changes may break user code, then serious consideration should be
given to providing an alternative Public API for that functionality before any
breaking changes are made.
=======
See [Breaking Changes to Internal Elements](#breaking-changes-to-internal-elements)
on how to handle those types of changes.
>>>>>>> 84bd6f3c

### Breaking Changes

Backwards-incompatible changes may land on the master branch at any time after
<<<<<<< HEAD
sufficient review by collaborators and approval of at least two TSC members.
=======
sufficient review by Collaborators and approval of at least two TSC members.

Examples of breaking changes include:

* removal or redefinition of existing API arguments
* changing return values
* removing or modifying existing properties on an options argument
* adding or removing errors
* altering expected timing of an event
* changing the side effects of using a particular API

Purely additive changes (e.g. adding new events to `EventEmitter`
implementations, adding new arguments to a method in a way that allows
existing code to continue working without modification, or adding new
properties to an options argument) are semver-minor changes.
>>>>>>> 84bd6f3c

#### Breaking Changes and Deprecations

With a few exceptions outlined below, when backward-incompatible changes to a
*Public* API are necessary, the existing API *must* be deprecated *first* and
the new API either introduced in parallel or added after the next major Node.js
version following the deprecation as a replacement for the deprecated API. In
other words, as a general rule, existing *Public* APIs *must not* change (in a
backward-incompatible way) without a deprecation.

Exceptions to this rule may be made in the following cases:

* Adding or removing errors thrown or reported by a Public API;
* Changing error messages for errors without error code;
* Altering the timing and non-internal side effects of the Public API.

Such changes *must* be handled as semver-major changes but MAY be landed
without a [Deprecation cycle](#deprecation-cycle).

<<<<<<< HEAD
From time-to-time, in particularly exceptional cases, the TSC may be asked to
consider and approve additional exceptions to this rule.

Purely additive changes (e.g. adding new events to EventEmitter
implementations, adding new arguments to a method in a way that allows
existing code to continue working without modification, or adding new
properties to an options argument) are handled as semver-minor changes.

=======
>>>>>>> 84bd6f3c
Note that errors thrown, along with behaviors and APIs implemented by
dependencies of Node.js (e.g. those originating from V8) are generally not
under the control of Node.js and therefore *are not directly subject to this
policy*. However, care should still be taken when landing updates to
dependencies when it is known or expected that breaking changes to error
handling may have been made. Additional CI testing may be required.

From time-to-time, in particularly exceptional cases, the TSC may be asked to
consider and approve additional exceptions to this rule.

For more information, see [Deprecations](#deprecations).

#### Breaking Changes to Internal Elements

Breaking changes to internal elements are permitted in semver-patch or
semver-minor commits but Collaborators should take significant care when
making and reviewing such changes. Before landing such commits, an effort
must be made to determine the potential impact of the change in the ecosystem
by analyzing current use and by validating such changes through ecosystem
testing using the [Canary in the Goldmine](https://github.com/nodejs/citgm)
tool. If a change cannot be made without ecosystem breakage, then TSC review is
required before landing the change as anything less than semver-major.

If a determination is made that a particular internal API (for instance, an
underscore `_` prefixed property) is sufficiently relied upon by the ecosystem
such that any changes may break user code, then serious consideration should be
given to providing an alternative Public API for that functionality before any
breaking changes are made.

#### When Breaking Changes Actually Break Things

Because breaking (semver-major) changes are permitted to land on the master
branch at any time, at least some subset of the user ecosystem may be adversely
affected in the short term when attempting to build and use Node.js directly
from the master branch. This potential instability is why Node.js offers
distinct Current and LTS release streams that offer explicit stability
guarantees.

Specifically:

* Breaking changes should *never* land in Current or LTS except when:
  * Resolving critical security issues.
  * Fixing a critical bug (e.g. fixing a memory leak) requires a breaking
    change.
  * There is TSC consensus that the change is required.
* If a breaking commit does accidentally land in a Current or LTS branch, an
  attempt to fix the issue will be made before the next release; If no fix is
  provided then the commit will be reverted.

When any changes are landed on the master branch and it is determined that the
changes *do* break existing code, a decision may be made to revert those
changes either temporarily or permanently. However, the decision to revert or
not can often be based on many complex factors that are not easily codified. It
is also possible that the breaking commit can be labeled retroactively as a
semver-major change that will not be backported to Current or LTS branches.

##### Reverting commits

Commits are reverted with `git revert <HASH>`, or `git revert <FROM>..<TO>` for
multiple commits. Commit metadata and the reason for the revert should be
appended. Commit message rules about line length and subsystem can be ignored.
A Pull Request should be raised and approved like any other change.

### Introducing New Modules

Semver-minor commits that introduce new core modules should be treated with
extra care.

The name of the new core module should not conflict with any existing
module in the ecosystem unless a written agreement with the owner of those
modules is reached to transfer ownership.

If the new module name is free, a Collaborator should register a placeholder
in the module registry as soon as possible, linking to the pull request that
introduces the new core module.
<<<<<<< HEAD

Pull requests introducing new core modules:

* Must be left open for at least one week for review.
* Must be labeled using the `tsc-review` label.
* Must have signoff from at least two TSC members.

New core modules must be landed with a [Stability Index][] of Experimental,
and must remain Experimental until a semver-major release.

For new modules that involve significant effort, non-trivial additions to
Node.js or significant new capabilities, an [Enhancement Proposal][] is
recommended but not required.

### Deprecations
=======
>>>>>>> 84bd6f3c

Pull requests introducing new core modules:

* Must be left open for at least one week for review.
* Must be labeled using the `tsc-review` label.
* Must have signoff from at least two TSC members.

New core modules must be landed with a [Stability Index][] of Experimental,
and must remain Experimental until a semver-major release.

### Additions to N-API

N-API provides an ABI stable API that we will have to support in future
versions without the usual option to modify or remove existing APIs on
SemVer boundaries. Therefore, additions need to be managed carefully.

This
[guide](https://github.com/nodejs/node/blob/master/doc/guides/adding-new-napi-api.md)
outlines the requirements and principles that we should follow when
approving and landing new N-API APIs (any additions to `node_api.h` and
`node_api_types.h`).

<<<<<<< HEAD
Runtime Deprecations and End-of-life APIs (internal or public) *must* be
=======
### Deprecations

[_Deprecation_][] is "the discouragement of use of some … feature … or practice,
typically because it has been superseded or is no longer considered efficient or
safe, without completely removing it or prohibiting its use. It can also imply
that a feature, design, or practice will be removed or discontinued entirely in
the future."

Node.js uses three Deprecation levels:

* *Documentation-Only Deprecation*: A deprecation notice is added to the API
  documentation but no functional changes are implemented in the code. By
  default, there will be no warnings emitted for such deprecations at
  runtime. Documentation-only deprecations may trigger a runtime warning when
  Node.js is started with the [`--pending-deprecation`][] flag or the
  `NODE_PENDING_DEPRECATION=1` environment variable is set.

* *Runtime Deprecation*: A warning is emitted at runtime the first time that a
  deprecated API is used. The [`--throw-deprecation`][] flag can be used to
  escalate such warnings into runtime errors that will cause the Node.js process
  to exit. As with Documentation-Only Deprecation, the documentation for the API
  must be updated to clearly indicate the deprecated status.

* *End-of-life*: The API is no longer subject to the semantic versioning rules.
  Backward-incompatible changes including complete removal of such APIs may
  occur at any time.

Documentation-Only Deprecations may be handled as semver-minor or semver-major
changes. Such deprecations have no impact on the successful operation of running
code and therefore should not be viewed as breaking changes.

Runtime Deprecations and End-of-life APIs (internal or public) must be
>>>>>>> 84bd6f3c
handled as semver-major changes unless there is TSC consensus to land the
deprecation as a semver-minor.

All Documentation-Only and Runtime deprecations will be assigned a unique
identifier that can be used to persistently refer to the deprecation in
documentation, emitted process warnings, or errors thrown. Documentation for
these identifiers will be included in the Node.js API documentation and will
be immutable once assigned. Even if End-of-Life code is removed from Node.js,
the documentation for the assigned deprecation identifier must remain in the
Node.js API documentation.

<a id="deprecation-cycle"></a>
A _Deprecation cycle_ is a major release during which an API has been in one of
the three Deprecation levels. Documentation-Only Deprecations may land in a
minor release but must not be upgraded to a Runtime Deprecation until the next
major release.

No API can be moved to End-of-life without first having gone through a
Runtime Deprecation cycle. However, there is no requirement that deprecated
code must progress ultimately to *End-of-Life*. Documentation-only and runtime
deprecations may remain indefinitely.

Communicate pending deprecations and associated mitigations with the ecosystem
as soon as possible (preferably before the pull request adding the deprecation
lands on the master branch). Use the `notable-change` label on all pull requests
that add a new deprecation or move an existing deprecation to a new deprecation
level.

### Involving the TSC

<<<<<<< HEAD
Collaborators may opt to elevate pull requests or issues to the TSC for
discussion by assigning the `tsc-review` label. This should be done
where a pull request:
=======
Collaborators may opt to elevate pull requests or issues to the [TSC][].
This should be done where a pull request:
>>>>>>> 84bd6f3c

- is labeled `semver-major`, or
- has a significant impact on the codebase, or
- is inherently controversial, or
- has failed to reach consensus amongst the Collaborators who are
  actively participating in the discussion.

<<<<<<< HEAD
=======
Assign the `tsc-review` label or @-mention the
`@nodejs/tsc` GitHub team if you want to elevate an issue to the [TSC][].
Do not use the GitHub UI on the right hand side to assign to
`@nodejs/tsc` or request a review from `@nodejs/tsc`.

>>>>>>> 84bd6f3c
The TSC should serve as the final arbiter where required.

## Landing Pull Requests

1. Never use GitHub's green ["Merge Pull Request"][] button. Reasons for not
   using the web interface button:
   * The merge method will add an unnecessary merge commit.
   * The squash & merge method can add metadata (the PR #) to the commit title.
   * If more than one author has contributed to the PR, keep the most recent
     author when squashing.
1. Make sure the CI is done and the result is green. If the CI is not green,
   check for flaky tests and infrastructure failures. Please check if those were
   already reported in the appropriate repository ([node][flaky tests] and
   [build](https://github.com/nodejs/build/issues)) or not and open new issues
   in case they are not. If no CI was run or the run is outdated because code
   was pushed after the last run, please first start a new CI and wait for the
   result. If no CI is required, please leave a comment in case none is already
   present.
1. Review the commit message to ensure that it adheres to the guidelines
   outlined in the [contributing][] guide.
1. Add all necessary [metadata](#metadata) to commit messages before landing.
   See the commit log for examples such as [this
   one](https://github.com/nodejs/node/commit/b636ba8186) if unsure exactly how
   to format your commit messages.

Check PRs from new contributors to make sure the person's name and email address
are correct before merging.

All commits should be self-contained, meaning every commit should pass all
tests. This makes it much easier when bisecting to find a breaking change.

### Using `git-node`

In most cases, using [the `git-node` command][git-node] of [`node-core-utils`][]
should be enough to help you land a Pull Request. If you discover a problem when
using this tool, please file an issue
[to the issue tracker][node-core-utils-issues].

Quick example:

```text
$ npm install -g node-core-utils
$ git node land $PRID
```

If it's the first time you have used `node-core-utils`, you will be prompted
to type the password of your GitHub account and the two-factor authentication
code in the console so the tool can create the GitHub access token for you.
If you do not want to do that, follow
[the `node-core-utils` guide][node-core-utils-credentials]
to set up your credentials manually.

### Technical HOWTO

Clear any `am`/`rebase` that may already be underway:

```text
$ git am --abort
$ git rebase --abort
```

Checkout proper target branch:

```text
$ git checkout master
```

Update the tree (assumes your repo is set up as detailed in
[CONTRIBUTING.md](./doc/guides/contributing/pull-requests.md#step-1-fork)):

```text
$ git fetch upstream
$ git merge --ff-only upstream/master
```

Apply external patches:

```text
$ curl -L https://github.com/nodejs/node/pull/xxx.patch | git am --whitespace=fix
```

If the merge fails even though recent CI runs were successful, then a 3-way
merge may be required.  In this case try:

```text
$ git am --abort
$ curl -L https://github.com/nodejs/node/pull/xxx.patch | git am -3 --whitespace=fix
```
If the 3-way merge succeeds you can proceed, but make sure to check the changes
against the original PR carefully and build/test on at least one platform
before landing. If the 3-way merge fails, then it is most likely that a
conflicting PR has landed since the CI run and you will have to ask the author
to rebase.

Check and re-review the changes:

```text
$ git diff upstream/master
```

Check the number of commits and commit messages:

```text
$ git log upstream/master...master
```

Squash commits and add metadata:

```text
$ git rebase -i upstream/master
```

This will open a screen like this (in the default shell editor):

```text
pick 6928fc1 crypto: add feature A
pick 8120c4c add test for feature A
pick 51759dc crypto: feature B
pick 7d6f433 test for feature B

# Rebase f9456a2..7d6f433 onto f9456a2
#
# Commands:
#  p, pick = use commit
#  r, reword = use commit, but edit the commit message
#  e, edit = use commit, but stop for amending
#  s, squash = use commit, but meld into previous commit
#  f, fixup = like "squash", but discard this commit's log message
#  x, exec = run command (the rest of the line) using shell
#
# These lines can be re-ordered; they are executed from top to bottom.
#
# If you remove a line here THAT COMMIT WILL BE LOST.
#
# However, if you remove everything, the rebase will be aborted.
#
# Note that empty commits are commented out
```

Replace a couple of `pick`s with `fixup` to squash them into a
previous commit:

```text
pick 6928fc1 crypto: add feature A
fixup 8120c4c add test for feature A
pick 51759dc crypto: feature B
fixup 7d6f433 test for feature B
```

Replace `pick` with `reword` to change the commit message:

```text
reword 6928fc1 crypto: add feature A
fixup 8120c4c add test for feature A
reword 51759dc crypto: feature B
fixup 7d6f433 test for feature B
```

Save the file and close the editor. You'll be asked to enter a new
commit message for that commit. This is a good moment to fix incorrect
commit logs, ensure that they are properly formatted, and add
`Reviewed-By` lines.

* The commit message text must conform to the
[commit message guidelines](./doc/guides/contributing/pull-requests.md#commit-message-guidelines).

<a name="metadata"></a>
* Modify the original commit message to include additional metadata regarding
  the change process. (The [`git node metadata`][git-node-metadata] command
  can generate the metadata for you.)

  * Required: A `PR-URL:` line that references the *full* GitHub URL of the
    original pull request being merged so it's easy to trace a commit back to
    the conversation that led up to that change.
  * Optional: A `Fixes: X` line, where _X_ either includes the *full* GitHub URL
    for an issue, and/or the hash and commit message if the commit fixes
    a bug in a previous commit. Multiple `Fixes:` lines may be added if
    appropriate.
  * Optional: One or more `Refs:` lines referencing a URL for any relevant
    background.
  * Required: A `Reviewed-By: Name <email>` line for yourself and any
    other Collaborators who have reviewed the change.
    * Useful for @mentions / contact list if something goes wrong in the PR.
    * Protects against the assumption that GitHub will be around forever.

Run tests (`make -j4 test` or `vcbuild test`). Even though there was a
successful continuous integration run, other changes may have landed on master
since then, so running the tests one last time locally is a good practice.

Validate that the commit message is properly formatted using
[core-validate-commit](https://github.com/evanlucas/core-validate-commit).

```text
$ git rev-list upstream/master...HEAD | xargs core-validate-commit
```

Optional: When landing your own commits, force push the amended commit to the
branch you used to open the pull request. If your branch is called `bugfix`,
then the command would be `git push --force-with-lease origin master:bugfix`.
Don't manually close the PR, GitHub will close it automatically later after you
push it upstream, and will mark it with the purple merged status rather than the
red closed status. If you close the PR before GitHub adjusts its status, it will
show up as a 0 commit PR and the changed file history will be empty. Also if you
push upstream before you push to your branch, GitHub will close the issue with
red status so the order of operations is important.

Time to push it:

```text
$ git push upstream master
```

Close the pull request with a "Landed in `<commit hash>`" comment. If
your pull request shows the purple merged status then you should still
add the "Landed in <commit hash>..<commit hash>" comment if you added
multiple commits.

### Troubleshooting

Sometimes, when running `git push upstream master`, you may get an error message
like this:

```console
To https://github.com/nodejs/node
 ! [rejected]              master -> master (fetch first)
error: failed to push some refs to 'https://github.com/nodejs/node'
hint: Updates were rejected because the remote contains work that you do
hint: not have locally. This is usually caused by another repository pushing
hint: to the same ref. You may want to first integrate the remote changes
<<<<<<< HEAD
hint: (e.g., 'git pull ...') before pushing again.
=======
hint: (e.g. 'git pull ...') before pushing again.
>>>>>>> 84bd6f3c
hint: See the 'Note about fast-forwards' in 'git push --help' for details.
```

That means a commit has landed since your last rebase against `upstream/master`.
<<<<<<< HEAD
To fix this, fetch, rebase, run the tests again (to make sure no interactions
between your changes and the new changes cause any problems), and push again:

```sh
git fetch upstream
git rebase upstream/master
=======
To fix this, pull with rebase from upstream and run the tests again (to make
sure no interactions between your changes and the new changes cause any
problems), and push again:

```sh
git pull upstream master --rebase
>>>>>>> 84bd6f3c
make -j4 test
git push upstream master
```

### I Just Made a Mistake

* Ping a TSC member.
* `#node-dev` on freenode
* With `git`, there's a way to override remote trees by force pushing
(`git push -f`). This should generally be seen as forbidden (since
you're rewriting history on a repository other people are working
against) but is allowed for simpler slip-ups such as typos in commit
messages. However, you are only allowed to force push to any Node.js
branch within 10 minutes from your original push. If someone else
pushes to the branch or the 10 minute period passes, consider the
commit final.
  * Use `--force-with-lease` to minimize the chance of overwriting
  someone else's change.
  * Post to `#node-dev` (IRC) if you force push.

### Long Term Support

#### What is LTS?

Long Term Support (often referred to as *LTS*) guarantees application developers
a 30-month support cycle with specific versions of Node.js.

You can find more information
[in the full release plan](https://github.com/nodejs/Release#release-plan).

#### How does LTS work?

Once a Current branch enters LTS, changes in that branch are limited to bug
fixes, security updates, possible npm updates, documentation updates, and
certain performance improvements that can be demonstrated to not break existing
applications. Semver-minor changes are only permitted if required for bug fixes
and then only on a case-by-case basis with LTS WG and possibly Technical
Steering Committee (TSC) review. Semver-major changes are permitted only if
<<<<<<< HEAD
required for security related fixes.
=======
required for security-related fixes.
>>>>>>> 84bd6f3c

Once a Current branch moves into Maintenance mode, only **critical** bugs,
**critical** security fixes, and documentation updates will be permitted.

#### Landing semver-minor commits in LTS

The default policy is to not land semver-minor or higher commits in any LTS
branch. However, the LTS WG or TSC can evaluate any individual semver-minor
commit and decide whether a special exception ought to be made. It is
expected that such exceptions would be evaluated, in part, on the scope
and impact of the changes on the code, the risk to ecosystem stability
incurred by accepting the change, and the expected benefit that landing the
commit will have for the ecosystem.

Any Collaborator who feels a semver-minor commit should be landed in an LTS
branch should attach the `lts-agenda` label to the pull request. The LTS WG
will discuss the issue and, if necessary, will escalate the issue up to the
TSC for further discussion.

#### How are LTS Branches Managed?

There are multiple LTS branches, e.g. `v8.x` and `v6.x`. Each of these is paired
with a staging branch: `v8.x-staging` and `v6.x-staging`.

As commits land on the master branch, they are cherry-picked back to each
staging branch as appropriate. If the commit applies only to the LTS branch, the
PR must be opened against the *staging* branch. Commits are selectively
pulled from the staging branch into the LTS branch only when a release is
being prepared and may be pulled into the LTS branch in a different order
than they were landed in staging.

Any Collaborator may land commits into a staging branch, but only the release
team should land commits into the LTS branch while preparing a new
LTS release.

#### How can I help?

When you send your pull request, please include information about whether your
change is breaking. If you think your patch can be backported, please include
that information in the PR thread or your PR description. For more information
on backporting, please see the [backporting guide][].

Several LTS related issue and PR labels have been provided:

* `lts-watch-v6.x` - tells the LTS WG that the issue/PR needs to be considered
  for landing in the `v6.x-staging` branch.
* `lts-watch-v4.x` - tells the LTS WG that the issue/PR needs to be considered
  for landing in the `v4.x-staging` branch.
* `land-on-v6.x` - tells the release team that the commit should be landed
  in a future v6.x release
* `land-on-v4.x` - tells the release team that the commit should be landed
  in a future v4.x release

Any Collaborator can attach these labels to any PR/issue. As commits are
landed into the staging branches, the `lts-watch-` label will be removed.
Likewise, as commits are landed in a LTS release, the `land-on-` label will
be removed.

Collaborators are encouraged to help the LTS WG by attaching the appropriate
`lts-watch-` label to any PR that may impact an LTS release.

#### How is an LTS release cut?

When the LTS working group determines that a new LTS release is required,
selected commits will be picked from the staging branch to be included in the
release. This process of making a release will be a collaboration between the
LTS working group and the Release team.

<<<<<<< HEAD
[backporting guide]: doc/guides/backporting-to-release-lines.md
[Stability Index]: https://github.com/nodejs/node/pull/doc/api/documentation.md#stability-index
[Enhancement Proposal]: https://github.com/nodejs/node-eps
=======
## Who to CC in the issue tracker

| Subsystem                                | Maintainers                                                           |
| ---                                      | ---                                                                   |
| `benchmark/*`                            | @nodejs/benchmarking, @mscdex                                         |
| `doc/*`, `*.md`                          | @nodejs/documentation                                                 |
| `lib/assert`                             | @nodejs/assert                                                        |
| `lib/async_hooks`                        | @nodejs/async\_hooks for bugs/reviews (+ @nodejs/diagnostics for API) |
| `lib/buffer`                             | @nodejs/buffer                                                        |
| `lib/child_process`                      | @nodejs/child\_process                                                |
| `lib/cluster`                            | @nodejs/cluster                                                       |
| `lib/{crypto,tls,https}`                 | @nodejs/crypto                                                        |
| `lib/dgram`                              | @nodejs/dgram                                                         |
| `lib/domains`                            | @nodejs/domains                                                       |
| `lib/fs`, `src/{fs,file}`                | @nodejs/fs                                                            |
| `lib/{_}http{*}`                         | @nodejs/http                                                          |
| `lib/inspector.js`, `src/inspector_*`    | @nodejs/v8-inspector                                                  |
| `lib/internal/bootstrap/*`               | @nodejs/process                                                       |
| `lib/internal/url`, `src/node_url`       | @nodejs/url                                                           |
| `lib/net`                                | @bnoordhuis, @indutny, @nodejs/streams                                |
| `lib/repl`                               | @nodejs/repl                                                          |
| `lib/{_}stream{*}`                       | @nodejs/streams                                                       |
| `lib/timers`                             | @nodejs/timers                                                        |
| `lib/util`                               | @nodejs/util                                                          |
| `lib/zlib`                               | @nodejs/zlib                                                          |
| `src/async_wrap.*`                       | @nodejs/async\_hooks                                                  |
| `src/node_api.*`                         | @nodejs/n-api                                                         |
| `src/node_crypto.*`                      | @nodejs/crypto                                                        |
| `test/*`                                 | @nodejs/testing                                                       |
| `tools/node_modules/eslint`, `.eslintrc` | @nodejs/linting                                                       |
| build                                    | @nodejs/build                                                         |
| `src/module_wrap.*`, `lib/internal/modules/*`, `lib/internal/vm/module.js` | @nodejs/modules                     |
| GYP                                      | @nodejs/gyp                                                           |
| performance                              | @nodejs/performance                                                   |
| platform specific                        | @nodejs/platform-{aix,arm,freebsd,macos,ppc,smartos,s390,windows}     |
| python code                              | @nodejs/python                                                        |
| upgrading c-ares                         | @rvagg                                                                |
| upgrading http-parser                    | @nodejs/http, @nodejs/http2                                           |
| upgrading libuv                          | @nodejs/libuv                                                         |
| upgrading npm                            | @fishrock123, @MylesBorins                                            |
| upgrading V8                             | @nodejs/V8, @nodejs/post-mortem                                       |
| Embedded use or delivery of Node.js      | @nodejs/delivery-channels                                             |

When things need extra attention, are controversial, or `semver-major`:
@nodejs/tsc

If you cannot find who to cc for a file, `git shortlog -n -s <file>` may help.

["Merge Pull Request"]: https://help.github.com/articles/merging-a-pull-request/#merging-a-pull-request-on-github
[Stability Index]: doc/api/documentation.md#stability-index
[TSC]: https://github.com/nodejs/TSC
[_Deprecation_]: https://en.wikipedia.org/wiki/Deprecation
[`--pending-deprecation`]: doc/api/cli.md#--pending-deprecation
[`--throw-deprecation`]: doc/api/cli.md#--throw-deprecation
[`node-core-utils`]: https://github.com/nodejs/node-core-utils
[backporting guide]: doc/guides/backporting-to-release-lines.md
[contributing]: ./doc/guides/contributing/pull-requests.md#commit-message-guidelines
[flaky tests]: https://github.com/nodejs/node/issues?q=is%3Aopen+is%3Aissue+label%3A%22CI+%2F+flaky+test%22y
[git-node]: https://github.com/nodejs/node-core-utils/blob/master/docs/git-node.md
[git-node-metadata]: https://github.com/nodejs/node-core-utils/blob/master/docs/git-node.md#git-node-metadata
[git-username]: https://help.github.com/articles/setting-your-username-in-git/
[git-email]: https://help.github.com/articles/setting-your-commit-email-address-in-git/
[node-core-utils-credentials]: https://github.com/nodejs/node-core-utils#setting-up-credentials
[node-core-utils-issues]: https://github.com/nodejs/node-core-utils/issues
>>>>>>> 84bd6f3c
<|MERGE_RESOLUTION|>--- conflicted
+++ resolved
@@ -9,13 +9,6 @@
   - [Author ready pull requests](#author-ready-pull-requests)
   - [Handling own pull requests](#handling-own-pull-requests)
 * [Accepting Modifications](#accepting-modifications)
-<<<<<<< HEAD
-   - [Useful CI Jobs](#useful-ci-jobs)
-   - [Internal vs. Public API](#internal-vs-public-api)
-   - [Breaking Changes](#breaking-changes)
-   - [Deprecations](#deprecations)
-   - [Involving the TSC](#involving-the-TSC)
-=======
   - [Code Reviews](#code-reviews)
   - [Consensus Seeking](#consensus-seeking)
   - [Waiting for Approvals](#waiting-for-approvals)
@@ -31,7 +24,6 @@
   - [Additions to N-API](#additions-to-n-api)
   - [Deprecations](#deprecations)
   - [Involving the TSC](#involving-the-tsc)
->>>>>>> 84bd6f3c
 * [Landing Pull Requests](#landing-pull-requests)
   - [Using `git-node`](#using-git-node)
   - [Technical HOWTO](#technical-howto)
@@ -58,19 +50,12 @@
 
 ### Managing Issues and Pull Requests
 
-<<<<<<< HEAD
-Collaborators should feel free to take full responsibility for
-managing issues and pull requests they feel qualified to handle, as
-long as this is done while being mindful of these guidelines, the
-opinions of other Collaborators and guidance of the TSC.
-=======
 Collaborators should take full responsibility for managing issues and pull
 requests they feel qualified to handle. Make sure this is done while being
 mindful of these guidelines, the opinions of other Collaborators, and guidance
 of the [TSC][]. They may also notify other qualified parties for more input on
 an issue or a pull request.
 See [Who to CC in the issue tracker](#who-to-cc-in-the-issue-tracker).
->>>>>>> 84bd6f3c
 
 ### Welcoming First-Time Contributors
 
@@ -119,11 +104,6 @@
 
 ## Accepting Modifications
 
-<<<<<<< HEAD
-All modifications to the Node.js code and documentation should be
-performed via GitHub pull requests, including modifications by
-Collaborators and TSC members.
-=======
 All modifications to the Node.js code and documentation should be performed via
 GitHub pull requests, including modifications by Collaborators and TSC members.
 A pull request must be reviewed, and must also be tested with CI, before being
@@ -132,7 +112,6 @@
 comment that explains why the PR does not require a CI run.
 
 ### Code Reviews
->>>>>>> 84bd6f3c
 
 At least two Collaborators must approve a pull request before the pull request
 lands. (One Collaborator approval is enough if the pull request has been open
@@ -193,28 +172,6 @@
 ### Waiting for Approvals
 
 Before landing pull requests, sufficient time should be left for input
-<<<<<<< HEAD
-from other Collaborators. Leave at least 48 hours during the week and
-72 hours over weekends to account for international time differences
-and work schedules. Trivial changes (e.g. those which fix minor bugs
-or improve performance without affecting API or causing other
-wide-reaching impact) may be landed after a shorter delay.
-
-For non-breaking changes, if there is no disagreement amongst
-Collaborators, a pull request may be landed given appropriate review.
-Where there is discussion amongst Collaborators, consensus should be
-sought if possible. The lack of consensus may indicate the need to
-elevate discussion to the TSC for resolution (see below).
-
-Breaking changes (that is, pull requests that require an increase in
-the major version number, known as `semver-major` changes) must be
-elevated for review by the TSC. This does not necessarily mean that the
-PR must be put onto the TSC meeting agenda. If multiple TSC members
-approve (`LGTM`) the PR and no Collaborators oppose the PR, it can be
-landed. Where there is disagreement among TSC members or objections
-from one or more Collaborators, `semver-major` pull requests should be
-put on the TSC meeting agenda.
-=======
 from other Collaborators. In general, leave at least 48 hours to account for
 international time differences and work schedules. However, certain types of
 pull requests can be fast-tracked and may be landed after a shorter delay. For
@@ -236,7 +193,6 @@
 fast-tracking request, and the necessary CI testing is done.
 
 ### Testing and CI
->>>>>>> 84bd6f3c
 
 All bugfixes require a test case which demonstrates the defect. The
 test should *fail* before the change, and *pass* after the change.
@@ -252,12 +208,6 @@
 `node-test-pull-request` job. It will create a new `node-test-pull-request` run
 that preserves all the green results from the current job but re-runs everything
 else.
-
-If any Collaborator objects to a change *without giving any additional
-explanation or context*, and the objecting Collaborator fails to respond to
-explicit requests for explanation or context within a reasonable period of
-time, the objection may be dismissed. Note that this does not apply to
-objections that are explained.
 
 #### Useful CI Jobs
 
@@ -320,18 +270,10 @@
 - Any native C/C++ APIs/ABIs exported by the Node.js `*.h` header files that
   are hidden behind the `NODE_WANT_INTERNALS` flag are internal.
 
-<<<<<<< HEAD
-Exception to each of these points can be made if use or behavior of a given
-internal API can be demonstrated to be sufficiently relied upon by the Node.js
-ecosystem such that any changes would cause too much breakage. The threshold
-for what qualifies as "too much breakage" is to be decided on a case-by-case
-basis by the TSC.
-=======
 Exceptions can be made if use or behavior of a given internal API can be
 demonstrated to be sufficiently relied upon by the Node.js ecosystem such that
 any changes would cause too much breakage. The threshold for what qualifies as
 too much breakage is to be decided on a case-by-case basis by the TSC.
->>>>>>> 84bd6f3c
 
 If it is determined that a currently undocumented object, property, method,
 argument, or event *should* be documented, then a pull request adding the
@@ -346,7 +288,60 @@
 result, a decision will need to be made whether or not that falls within the
 supported scope of that API; and if it does, it should be documented.
 
-<<<<<<< HEAD
+See [Breaking Changes to Internal Elements](#breaking-changes-to-internal-elements)
+on how to handle those types of changes.
+
+### Breaking Changes
+
+Backwards-incompatible changes may land on the master branch at any time after
+sufficient review by Collaborators and approval of at least two TSC members.
+
+Examples of breaking changes include:
+
+* removal or redefinition of existing API arguments
+* changing return values
+* removing or modifying existing properties on an options argument
+* adding or removing errors
+* altering expected timing of an event
+* changing the side effects of using a particular API
+
+Purely additive changes (e.g. adding new events to `EventEmitter`
+implementations, adding new arguments to a method in a way that allows
+existing code to continue working without modification, or adding new
+properties to an options argument) are semver-minor changes.
+
+#### Breaking Changes and Deprecations
+
+With a few exceptions outlined below, when backward-incompatible changes to a
+*Public* API are necessary, the existing API *must* be deprecated *first* and
+the new API either introduced in parallel or added after the next major Node.js
+version following the deprecation as a replacement for the deprecated API. In
+other words, as a general rule, existing *Public* APIs *must not* change (in a
+backward-incompatible way) without a deprecation.
+
+Exceptions to this rule may be made in the following cases:
+
+* Adding or removing errors thrown or reported by a Public API;
+* Changing error messages for errors without error code;
+* Altering the timing and non-internal side effects of the Public API.
+
+Such changes *must* be handled as semver-major changes but MAY be landed
+without a [Deprecation cycle](#deprecation-cycle).
+
+Note that errors thrown, along with behaviors and APIs implemented by
+dependencies of Node.js (e.g. those originating from V8) are generally not
+under the control of Node.js and therefore *are not directly subject to this
+policy*. However, care should still be taken when landing updates to
+dependencies when it is known or expected that breaking changes to error
+handling may have been made. Additional CI testing may be required.
+
+From time-to-time, in particularly exceptional cases, the TSC may be asked to
+consider and approve additional exceptions to this rule.
+
+For more information, see [Deprecations](#deprecations).
+
+#### Breaking Changes to Internal Elements
+
 Breaking changes to internal elements are permitted in semver-patch or
 semver-minor commits but Collaborators should take significant care when
 making and reviewing such changes. Before landing such commits, an effort
@@ -361,91 +356,6 @@
 such that any changes may break user code, then serious consideration should be
 given to providing an alternative Public API for that functionality before any
 breaking changes are made.
-=======
-See [Breaking Changes to Internal Elements](#breaking-changes-to-internal-elements)
-on how to handle those types of changes.
->>>>>>> 84bd6f3c
-
-### Breaking Changes
-
-Backwards-incompatible changes may land on the master branch at any time after
-<<<<<<< HEAD
-sufficient review by collaborators and approval of at least two TSC members.
-=======
-sufficient review by Collaborators and approval of at least two TSC members.
-
-Examples of breaking changes include:
-
-* removal or redefinition of existing API arguments
-* changing return values
-* removing or modifying existing properties on an options argument
-* adding or removing errors
-* altering expected timing of an event
-* changing the side effects of using a particular API
-
-Purely additive changes (e.g. adding new events to `EventEmitter`
-implementations, adding new arguments to a method in a way that allows
-existing code to continue working without modification, or adding new
-properties to an options argument) are semver-minor changes.
->>>>>>> 84bd6f3c
-
-#### Breaking Changes and Deprecations
-
-With a few exceptions outlined below, when backward-incompatible changes to a
-*Public* API are necessary, the existing API *must* be deprecated *first* and
-the new API either introduced in parallel or added after the next major Node.js
-version following the deprecation as a replacement for the deprecated API. In
-other words, as a general rule, existing *Public* APIs *must not* change (in a
-backward-incompatible way) without a deprecation.
-
-Exceptions to this rule may be made in the following cases:
-
-* Adding or removing errors thrown or reported by a Public API;
-* Changing error messages for errors without error code;
-* Altering the timing and non-internal side effects of the Public API.
-
-Such changes *must* be handled as semver-major changes but MAY be landed
-without a [Deprecation cycle](#deprecation-cycle).
-
-<<<<<<< HEAD
-From time-to-time, in particularly exceptional cases, the TSC may be asked to
-consider and approve additional exceptions to this rule.
-
-Purely additive changes (e.g. adding new events to EventEmitter
-implementations, adding new arguments to a method in a way that allows
-existing code to continue working without modification, or adding new
-properties to an options argument) are handled as semver-minor changes.
-
-=======
->>>>>>> 84bd6f3c
-Note that errors thrown, along with behaviors and APIs implemented by
-dependencies of Node.js (e.g. those originating from V8) are generally not
-under the control of Node.js and therefore *are not directly subject to this
-policy*. However, care should still be taken when landing updates to
-dependencies when it is known or expected that breaking changes to error
-handling may have been made. Additional CI testing may be required.
-
-From time-to-time, in particularly exceptional cases, the TSC may be asked to
-consider and approve additional exceptions to this rule.
-
-For more information, see [Deprecations](#deprecations).
-
-#### Breaking Changes to Internal Elements
-
-Breaking changes to internal elements are permitted in semver-patch or
-semver-minor commits but Collaborators should take significant care when
-making and reviewing such changes. Before landing such commits, an effort
-must be made to determine the potential impact of the change in the ecosystem
-by analyzing current use and by validating such changes through ecosystem
-testing using the [Canary in the Goldmine](https://github.com/nodejs/citgm)
-tool. If a change cannot be made without ecosystem breakage, then TSC review is
-required before landing the change as anything less than semver-major.
-
-If a determination is made that a particular internal API (for instance, an
-underscore `_` prefixed property) is sufficiently relied upon by the ecosystem
-such that any changes may break user code, then serious consideration should be
-given to providing an alternative Public API for that functionality before any
-breaking changes are made.
 
 #### When Breaking Changes Actually Break Things
 
@@ -493,24 +403,6 @@
 If the new module name is free, a Collaborator should register a placeholder
 in the module registry as soon as possible, linking to the pull request that
 introduces the new core module.
-<<<<<<< HEAD
-
-Pull requests introducing new core modules:
-
-* Must be left open for at least one week for review.
-* Must be labeled using the `tsc-review` label.
-* Must have signoff from at least two TSC members.
-
-New core modules must be landed with a [Stability Index][] of Experimental,
-and must remain Experimental until a semver-major release.
-
-For new modules that involve significant effort, non-trivial additions to
-Node.js or significant new capabilities, an [Enhancement Proposal][] is
-recommended but not required.
-
-### Deprecations
-=======
->>>>>>> 84bd6f3c
 
 Pull requests introducing new core modules:
 
@@ -533,9 +425,6 @@
 approving and landing new N-API APIs (any additions to `node_api.h` and
 `node_api_types.h`).
 
-<<<<<<< HEAD
-Runtime Deprecations and End-of-life APIs (internal or public) *must* be
-=======
 ### Deprecations
 
 [_Deprecation_][] is "the discouragement of use of some … feature … or practice,
@@ -568,7 +457,6 @@
 code and therefore should not be viewed as breaking changes.
 
 Runtime Deprecations and End-of-life APIs (internal or public) must be
->>>>>>> 84bd6f3c
 handled as semver-major changes unless there is TSC consensus to land the
 deprecation as a semver-minor.
 
@@ -599,14 +487,8 @@
 
 ### Involving the TSC
 
-<<<<<<< HEAD
-Collaborators may opt to elevate pull requests or issues to the TSC for
-discussion by assigning the `tsc-review` label. This should be done
-where a pull request:
-=======
 Collaborators may opt to elevate pull requests or issues to the [TSC][].
 This should be done where a pull request:
->>>>>>> 84bd6f3c
 
 - is labeled `semver-major`, or
 - has a significant impact on the codebase, or
@@ -614,14 +496,11 @@
 - has failed to reach consensus amongst the Collaborators who are
   actively participating in the discussion.
 
-<<<<<<< HEAD
-=======
 Assign the `tsc-review` label or @-mention the
 `@nodejs/tsc` GitHub team if you want to elevate an issue to the [TSC][].
 Do not use the GitHub UI on the right hand side to assign to
 `@nodejs/tsc` or request a review from `@nodejs/tsc`.
 
->>>>>>> 84bd6f3c
 The TSC should serve as the final arbiter where required.
 
 ## Landing Pull Requests
@@ -851,30 +730,17 @@
 hint: Updates were rejected because the remote contains work that you do
 hint: not have locally. This is usually caused by another repository pushing
 hint: to the same ref. You may want to first integrate the remote changes
-<<<<<<< HEAD
-hint: (e.g., 'git pull ...') before pushing again.
-=======
 hint: (e.g. 'git pull ...') before pushing again.
->>>>>>> 84bd6f3c
 hint: See the 'Note about fast-forwards' in 'git push --help' for details.
 ```
 
 That means a commit has landed since your last rebase against `upstream/master`.
-<<<<<<< HEAD
-To fix this, fetch, rebase, run the tests again (to make sure no interactions
-between your changes and the new changes cause any problems), and push again:
-
-```sh
-git fetch upstream
-git rebase upstream/master
-=======
 To fix this, pull with rebase from upstream and run the tests again (to make
 sure no interactions between your changes and the new changes cause any
 problems), and push again:
 
 ```sh
 git pull upstream master --rebase
->>>>>>> 84bd6f3c
 make -j4 test
 git push upstream master
 ```
@@ -913,11 +779,7 @@
 applications. Semver-minor changes are only permitted if required for bug fixes
 and then only on a case-by-case basis with LTS WG and possibly Technical
 Steering Committee (TSC) review. Semver-major changes are permitted only if
-<<<<<<< HEAD
-required for security related fixes.
-=======
 required for security-related fixes.
->>>>>>> 84bd6f3c
 
 Once a Current branch moves into Maintenance mode, only **critical** bugs,
 **critical** security fixes, and documentation updates will be permitted.
@@ -986,11 +848,6 @@
 release. This process of making a release will be a collaboration between the
 LTS working group and the Release team.
 
-<<<<<<< HEAD
-[backporting guide]: doc/guides/backporting-to-release-lines.md
-[Stability Index]: https://github.com/nodejs/node/pull/doc/api/documentation.md#stability-index
-[Enhancement Proposal]: https://github.com/nodejs/node-eps
-=======
 ## Who to CC in the issue tracker
 
 | Subsystem                                | Maintainers                                                           |
@@ -1054,5 +911,4 @@
 [git-username]: https://help.github.com/articles/setting-your-username-in-git/
 [git-email]: https://help.github.com/articles/setting-your-commit-email-address-in-git/
 [node-core-utils-credentials]: https://github.com/nodejs/node-core-utils#setting-up-credentials
-[node-core-utils-issues]: https://github.com/nodejs/node-core-utils/issues
->>>>>>> 84bd6f3c
+[node-core-utils-issues]: https://github.com/nodejs/node-core-utils/issues