// test UDP send throughput with the multi buffer API against Buffer.concat
'use strict';

const common = require('../common.js');
const dgram = require('dgram');
const PORT = common.PORT;

// `num` is the number of send requests to queue up each time.
// Keep it reasonably high (>10) otherwise you're benchmarking the speed of
// event loop cycles more than anything else.
const bench = common.createBenchmark(main, {
  len: [64, 256, 512, 1024],
  num: [100],
  chunks: [1, 2, 4, 8],
  type: ['concat', 'multi'],
  dur: [5]
});

function main({ dur, len, num, type, chunks }) {
  const chunk = [];
  for (var i = 0; i < chunks; i++) {
    chunk.push(Buffer.allocUnsafe(Math.round(len / chunks)));
  }

<<<<<<< HEAD
  server();
}

const dgram = require('dgram');

function server() {
  var sent = 0;
  const socket = dgram.createSocket('udp4');

=======
  // Server
  var sent = 0;
  const socket = dgram.createSocket('udp4');
>>>>>>> 84bd6f3c
  const onsend = type === 'concat' ? onsendConcat : onsendMulti;

  function onsendConcat() {
    if (sent++ % num === 0) {
      for (var i = 0; i < num; i++) {
        socket.send(Buffer.concat(chunk), PORT, '127.0.0.1', onsend);
      }
    }
  }

  function onsendMulti() {
    if (sent++ % num === 0) {
      for (var i = 0; i < num; i++) {
        socket.send(chunk, PORT, '127.0.0.1', onsend);
      }
    }
  }

  socket.on('listening', function() {
    bench.start();
    onsend();

    setTimeout(function() {
      const bytes = sent * len;
      const gbits = (bytes * 8) / (1024 * 1024 * 1024);
      bench.end(gbits);
      process.exit(0);
    }, dur * 1000);
  });

  socket.bind(PORT);
}<|MERGE_RESOLUTION|>--- conflicted
+++ resolved
@@ -22,21 +22,9 @@
     chunk.push(Buffer.allocUnsafe(Math.round(len / chunks)));
   }
 
-<<<<<<< HEAD
-  server();
-}
-
-const dgram = require('dgram');
-
-function server() {
-  var sent = 0;
-  const socket = dgram.createSocket('udp4');
-
-=======
   // Server
   var sent = 0;
   const socket = dgram.createSocket('udp4');
->>>>>>> 84bd6f3c
   const onsend = type === 'concat' ? onsendConcat : onsendMulti;
 
   function onsendConcat() {
