// test UDP send/recv throughput with the multi buffer API
'use strict';

const common = require('../common.js');
const dgram = require('dgram');
const PORT = common.PORT;

// `num` is the number of send requests to queue up each time.
// Keep it reasonably high (>10) otherwise you're benchmarking the speed of
// event loop cycles more than anything else.
const bench = common.createBenchmark(main, {
  len: [64, 256, 1024],
  num: [100],
  chunks: [1, 2, 4, 8],
  type: ['send', 'recv'],
  dur: [5]
});

function main({ dur, len, num, type, chunks }) {
  const chunk = [];
  for (var i = 0; i < chunks; i++) {
    chunk.push(Buffer.allocUnsafe(Math.round(len / chunks)));
  }
<<<<<<< HEAD

  server();
}

const dgram = require('dgram');

function server() {
=======
>>>>>>> 84bd6f3c
  var sent = 0;
  var received = 0;
  const socket = dgram.createSocket('udp4');

  function onsend() {
    if (sent++ % num === 0) {
      for (var i = 0; i < num; i++) {
        socket.send(chunk, PORT, '127.0.0.1', onsend);
      }
    }
  }

  socket.on('listening', function() {
    bench.start();
    onsend();

    setTimeout(function() {
      const bytes = (type === 'send' ? sent : received) * len;
      const gbits = (bytes * 8) / (1024 * 1024 * 1024);
      bench.end(gbits);
      process.exit(0);
    }, dur * 1000);
  });

  socket.on('message', function() {
    received++;
  });

  socket.bind(PORT);
}<|MERGE_RESOLUTION|>--- conflicted
+++ resolved
@@ -21,16 +21,6 @@
   for (var i = 0; i < chunks; i++) {
     chunk.push(Buffer.allocUnsafe(Math.round(len / chunks)));
   }
-<<<<<<< HEAD
-
-  server();
-}
-
-const dgram = require('dgram');
-
-function server() {
-=======
->>>>>>> 84bd6f3c
   var sent = 0;
   var received = 0;
   const socket = dgram.createSocket('udp4');
