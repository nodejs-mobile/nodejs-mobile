--- conflicted
+++ resolved
@@ -1,9 +1,5 @@
 'use strict';
 const common = require('../common.js');
-<<<<<<< HEAD
-const PORT = common.PORT;
-=======
->>>>>>> 84bd6f3c
 
 const bench = common.createBenchmark(main, {
   // unicode confuses ab on os x.
@@ -11,24 +7,14 @@
   len: [4, 1024, 102400],
   chunks: [1, 4],
   c: [50, 500],
-<<<<<<< HEAD
-  chunkedEnc: ['true', 'false'],
-  res: ['normal', 'setHeader', 'setHeaderWH']
-=======
   chunkedEnc: [1, 0]
->>>>>>> 84bd6f3c
 });
 
 function main({ type, len, chunks, c, chunkedEnc, res }) {
   var server = require('../fixtures/simple-http-server.js')
   .listen(common.PORT)
   .on('listening', function() {
-<<<<<<< HEAD
-    const path =
-      `/${conf.type}/${conf.len}/${conf.chunks}/${conf.res}/${conf.chunkedEnc}`;
-=======
     const path = `/${type}/${len}/${chunks}/normal/${chunkedEnc}`;
->>>>>>> 84bd6f3c
 
     bench.http({
       path: path,
