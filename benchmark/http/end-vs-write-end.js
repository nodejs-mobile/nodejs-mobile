// When calling .end(buffer) right away, this triggers a "hot path"
// optimization in http.js, to avoid an extra write call.
//
// However, the overhead of copying a large buffer is higher than
// the overhead of an extra write() call, so the hot path was not
// always as hot as it could be.
//
// Verify that our assumptions are valid.
'use strict';

const common = require('../common.js');

const bench = common.createBenchmark(main, {
  type: ['asc', 'utf', 'buf'],
  len: [64 * 1024, 128 * 1024, 256 * 1024, 1024 * 1024],
  c: [100],
  method: ['write', 'end']
});

function main({ len, type, method, c }) {
  const http = require('http');
  var chunk;
<<<<<<< HEAD
  const len = conf.len;
  switch (conf.type) {
=======
  switch (type) {
>>>>>>> 84bd6f3c
    case 'buf':
      chunk = Buffer.alloc(len, 'x');
      break;
    case 'utf':
      chunk = 'ü'.repeat(len / 2);
      break;
    case 'asc':
      chunk = 'a'.repeat(len);
      break;
  }

  function write(res) {
    res.write(chunk);
    res.end();
  }

  function end(res) {
    res.end(chunk);
  }

<<<<<<< HEAD
  const method = conf.method === 'write' ? write : end;

  const server = http.createServer(function(req, res) {
    method(res);
=======
  const fn = method === 'write' ? write : end;

  const server = http.createServer(function(req, res) {
    fn(res);
>>>>>>> 84bd6f3c
  });

  server.listen(common.PORT, function() {
    bench.http({
      connections: c
    }, function() {
      server.close();
    });
  });
}<|MERGE_RESOLUTION|>--- conflicted
+++ resolved
@@ -20,12 +20,7 @@
 function main({ len, type, method, c }) {
   const http = require('http');
   var chunk;
-<<<<<<< HEAD
-  const len = conf.len;
-  switch (conf.type) {
-=======
   switch (type) {
->>>>>>> 84bd6f3c
     case 'buf':
       chunk = Buffer.alloc(len, 'x');
       break;
@@ -46,17 +41,10 @@
     res.end(chunk);
   }
 
-<<<<<<< HEAD
-  const method = conf.method === 'write' ? write : end;
-
-  const server = http.createServer(function(req, res) {
-    method(res);
-=======
   const fn = method === 'write' ? write : end;
 
   const server = http.createServer(function(req, res) {
     fn(res);
->>>>>>> 84bd6f3c
   });
 
   server.listen(common.PORT, function() {
