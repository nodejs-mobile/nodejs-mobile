'use strict';
const common = require('../common.js');
const events = require('events');

<<<<<<< HEAD
const bench = common.createBenchmark(main, { n: [25e4] });

function main(conf) {
  const n = conf.n | 0;

=======
const bench = common.createBenchmark(main, { n: [1e6] });

function main({ n }) {
>>>>>>> 84bd6f3c
  const ee = new events.EventEmitter();
  const listeners = [];

  var k;
  for (k = 0; k < 10; k += 1)
    listeners.push(function() {});

  bench.start();
  for (var i = 0; i < n; i += 1) {
    const dummy = (i % 2 === 0) ? 'dummy0' : 'dummy1';
    for (k = listeners.length; --k >= 0; /* empty */) {
      ee.on(dummy, listeners[k]);
    }
    for (k = listeners.length; --k >= 0; /* empty */) {
      ee.removeListener(dummy, listeners[k]);
    }
  }
  bench.end(n);
}<|MERGE_RESOLUTION|>--- conflicted
+++ resolved
@@ -2,17 +2,9 @@
 const common = require('../common.js');
 const events = require('events');
 
-<<<<<<< HEAD
-const bench = common.createBenchmark(main, { n: [25e4] });
-
-function main(conf) {
-  const n = conf.n | 0;
-
-=======
 const bench = common.createBenchmark(main, { n: [1e6] });
 
 function main({ n }) {
->>>>>>> 84bd6f3c
   const ee = new events.EventEmitter();
   const listeners = [];
 
