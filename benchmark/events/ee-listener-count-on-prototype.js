'use strict';
const common = require('../common.js');
const EventEmitter = require('events').EventEmitter;

const bench = common.createBenchmark(main, { n: [5e7] });

<<<<<<< HEAD
function main(conf) {
  const n = conf.n | 0;

  const ee = new EventEmitter();

=======
function main({ n }) {
  const ee = new EventEmitter();

>>>>>>> 84bd6f3c
  for (var k = 0; k < 5; k += 1) {
    ee.on('dummy0', function() {});
    ee.on('dummy1', function() {});
  }

  bench.start();
  for (var i = 0; i < n; i += 1) {
    const dummy = (i % 2 === 0) ? 'dummy0' : 'dummy1';
    ee.listenerCount(dummy);
  }
  bench.end(n);
}<|MERGE_RESOLUTION|>--- conflicted
+++ resolved
@@ -4,17 +4,9 @@
 
 const bench = common.createBenchmark(main, { n: [5e7] });
 
-<<<<<<< HEAD
-function main(conf) {
-  const n = conf.n | 0;
-
-  const ee = new EventEmitter();
-
-=======
 function main({ n }) {
   const ee = new EventEmitter();
 
->>>>>>> 84bd6f3c
   for (var k = 0; k < 5; k += 1) {
     ee.on('dummy0', function() {});
     ee.on('dummy1', function() {});
