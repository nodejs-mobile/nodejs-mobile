--- conflicted
+++ resolved
@@ -2,22 +2,12 @@
 const common = require('../common.js');
 
 const bench = common.createBenchmark(main, {
-<<<<<<< HEAD
-  thousands: [2000],
-  type: ['depth', 'depth1', 'breadth', 'breadth1', 'breadth4', 'clear']
-});
-
-function main(conf) {
-  const N = +conf.thousands * 1e3;
-  switch (conf.type) {
-=======
   n: [5e6],
   type: ['depth', 'depth1', 'breadth', 'breadth1', 'breadth4', 'clear']
 });
 
 function main({ n, type }) {
   switch (type) {
->>>>>>> 84bd6f3c
     case 'depth':
       depth(n);
       break;
