'use strict';
const common = require('../common.js');

const bench = common.createBenchmark(main, {
<<<<<<< HEAD
  thousands: [500],
});

function main(conf) {
  const iterations = +conf.thousands * 1e3;
=======
  n: [5e6],
});

function main({ n }) {
>>>>>>> 84bd6f3c

  bench.start();

  for (var i = 0; i < n; i++) {
    setTimeout(() => {}, 1);
  }

  bench.end(n);
}<|MERGE_RESOLUTION|>--- conflicted
+++ resolved
@@ -2,18 +2,10 @@
 const common = require('../common.js');
 
 const bench = common.createBenchmark(main, {
-<<<<<<< HEAD
-  thousands: [500],
-});
-
-function main(conf) {
-  const iterations = +conf.thousands * 1e3;
-=======
   n: [5e6],
 });
 
 function main({ n }) {
->>>>>>> 84bd6f3c
 
   bench.start();
 
