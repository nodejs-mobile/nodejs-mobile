--- conflicted
+++ resolved
@@ -3,16 +3,6 @@
 const assert = require('assert');
 
 const bench = common.createBenchmark(main, {
-<<<<<<< HEAD
-  thousands: [100],
-});
-
-function main(conf) {
-  const iterations = +conf.thousands * 1e3;
-
-  const timersList = [];
-  for (var i = 0; i < iterations; i++) {
-=======
   n: [1e6],
 });
 
@@ -20,7 +10,6 @@
 
   const timersList = [];
   for (var i = 0; i < n; i++) {
->>>>>>> 84bd6f3c
     timersList.push(setTimeout(cb, i + 1));
   }
 
