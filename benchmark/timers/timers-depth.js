'use strict';
const common = require('../common.js');

const bench = common.createBenchmark(main, {
<<<<<<< HEAD
  thousands: [1],
});

function main(conf) {
  const N = +conf.thousands * 1e3;
  var n = 0;
=======
  n: [1e3],
});

function main({ n }) {
  var i = 0;
>>>>>>> 84bd6f3c
  bench.start();
  setTimeout(cb, 1);
  function cb() {
    i++;
    if (i === n)
      bench.end(n);
    else
      setTimeout(cb, 1);
  }
}<|MERGE_RESOLUTION|>--- conflicted
+++ resolved
@@ -2,20 +2,11 @@
 const common = require('../common.js');
 
 const bench = common.createBenchmark(main, {
-<<<<<<< HEAD
-  thousands: [1],
-});
-
-function main(conf) {
-  const N = +conf.thousands * 1e3;
-  var n = 0;
-=======
   n: [1e3],
 });
 
 function main({ n }) {
   var i = 0;
->>>>>>> 84bd6f3c
   bench.start();
   setTimeout(cb, 1);
   function cb() {
