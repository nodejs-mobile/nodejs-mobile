--- conflicted
+++ resolved
@@ -8,19 +8,10 @@
   flags: ['--expose-internals']
 });
 
-<<<<<<< HEAD
-function main(conf) {
-  const FreeList = require('internal/freelist');
-  const n = conf.n;
-  const poolSize = 1000;
-  const list = new FreeList('test', poolSize, Object);
-  var i;
-=======
 function main({ n }) {
   const FreeList = require('internal/freelist');
   const poolSize = 1000;
   const list = new FreeList('test', poolSize, Object);
->>>>>>> 84bd6f3c
   var j;
   const used = [];
 
