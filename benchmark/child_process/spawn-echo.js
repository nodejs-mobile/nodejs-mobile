--- conflicted
+++ resolved
@@ -5,13 +5,7 @@
 });
 
 const spawn = require('child_process').spawn;
-<<<<<<< HEAD
-function main(conf) {
-  const n = +conf.n;
-
-=======
 function main({ n }) {
->>>>>>> 84bd6f3c
   bench.start();
   go(n, n);
 }
