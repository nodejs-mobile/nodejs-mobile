'use strict';
// throughput benchmark in signing and verifying
const common = require('../common.js');
const crypto = require('crypto');
const fs = require('fs');
const path = require('path');
const fixtures_keydir = path.resolve(__dirname, '../../test/fixtures/keys/');
const keylen_list = ['1024', '2048'];
const RSA_PublicPem = {};
const RSA_PrivatePem = {};

keylen_list.forEach(function(key) {
  RSA_PublicPem[key] =
    fs.readFileSync(`${fixtures_keydir}/rsa_public_${key}.pem`);
  RSA_PrivatePem[key] =
    fs.readFileSync(`${fixtures_keydir}/rsa_private_${key}.pem`);
});

const bench = common.createBenchmark(main, {
  writes: [500],
  algo: ['SHA1', 'SHA224', 'SHA256', 'SHA384', 'SHA512'],
  keylen: keylen_list,
  len: [1024, 102400, 2 * 102400, 3 * 102400, 1024 * 1024]
});

<<<<<<< HEAD
function main(conf) {
  const message = Buffer.alloc(conf.len, 'b');
=======
function main({ len, algo, keylen, writes }) {
  const message = Buffer.alloc(len, 'b');
>>>>>>> 84bd6f3c
  bench.start();
  StreamWrite(algo, keylen, message, writes, len);
}

function StreamWrite(algo, keylen, message, writes, len) {
  const written = writes * len;
  const bits = written * 8;
  const kbits = bits / (1024);

  const privateKey = RSA_PrivatePem[keylen];
  const s = crypto.createSign(algo);
  const v = crypto.createVerify(algo);

  while (writes-- > 0) {
    s.update(message);
    v.update(message);
  }

  s.sign(privateKey, 'binary');
  s.end();
  v.end();

  bench.end(kbits);
}<|MERGE_RESOLUTION|>--- conflicted
+++ resolved
@@ -23,13 +23,8 @@
   len: [1024, 102400, 2 * 102400, 3 * 102400, 1024 * 1024]
 });
 
-<<<<<<< HEAD
-function main(conf) {
-  const message = Buffer.alloc(conf.len, 'b');
-=======
 function main({ len, algo, keylen, writes }) {
   const message = Buffer.alloc(len, 'b');
->>>>>>> 84bd6f3c
   bench.start();
   StreamWrite(algo, keylen, message, writes, len);
 }
