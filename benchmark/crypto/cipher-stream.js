'use strict';
const common = require('../common.js');

const bench = common.createBenchmark(main, {
  writes: [500],
  cipher: [ 'AES192', 'AES256' ],
  type: ['asc', 'utf', 'buf'],
  len: [2, 1024, 102400, 1024 * 1024],
  api: ['legacy', 'stream']
});

<<<<<<< HEAD
function main(conf) {
  var api = conf.api;
=======
function main({ api, cipher, type, len, writes }) {
  // Default cipher for tests.
  if (cipher === '')
    cipher = 'AES192';
>>>>>>> 84bd6f3c
  if (api === 'stream' && /^v0\.[0-8]\./.test(process.version)) {
    console.error('Crypto streams not available until v0.10');
    // use the legacy, just so that we can compare them.
    api = 'legacy';
  }

  const crypto = require('crypto');
  const assert = require('assert');
  const alice = crypto.getDiffieHellman('modp5');
  const bob = crypto.getDiffieHellman('modp5');

  alice.generateKeys();
  bob.generateKeys();


  const pubEnc = /^v0\.[0-8]/.test(process.version) ? 'binary' : null;
  const alice_secret = alice.computeSecret(bob.getPublicKey(), pubEnc, 'hex');
  const bob_secret = bob.computeSecret(alice.getPublicKey(), pubEnc, 'hex');

  // alice_secret and bob_secret should be the same
  assert(alice_secret === bob_secret);

<<<<<<< HEAD
  const alice_cipher = crypto.createCipher(conf.cipher, alice_secret);
  const bob_cipher = crypto.createDecipher(conf.cipher, bob_secret);
=======
  const alice_cipher = crypto.createCipher(cipher, alice_secret);
  const bob_cipher = crypto.createDecipher(cipher, bob_secret);
>>>>>>> 84bd6f3c

  var message;
  var encoding;
  switch (type) {
    case 'asc':
      message = 'a'.repeat(len);
      encoding = 'ascii';
      break;
    case 'utf':
      message = 'ü'.repeat(len / 2);
      encoding = 'utf8';
      break;
    case 'buf':
      message = Buffer.alloc(len, 'b');
      break;
    default:
      throw new Error(`unknown message type: ${type}`);
  }

  const fn = api === 'stream' ? streamWrite : legacyWrite;

  // write data as fast as possible to alice, and have bob decrypt.
  // use old API for comparison to v0.8
  bench.start();
  fn(alice_cipher, bob_cipher, message, encoding, writes);
}

function streamWrite(alice, bob, message, encoding, writes) {
  var written = 0;
  bob.on('data', function(c) {
    written += c.length;
  });

  bob.on('end', function() {
    // Gbits
    const bits = written * 8;
    const gbits = bits / (1024 * 1024 * 1024);
    bench.end(gbits);
  });

  alice.pipe(bob);

  while (writes-- > 0)
    alice.write(message, encoding);

  alice.end();
}

function legacyWrite(alice, bob, message, encoding, writes) {
  var written = 0;
  var enc, dec;
  for (var i = 0; i < writes; i++) {
    enc = alice.update(message, encoding);
    dec = bob.update(enc);
    written += dec.length;
  }
  enc = alice.final();
  dec = bob.update(enc);
  written += dec.length;
  dec = bob.final();
  written += dec.length;
  const gbits = written / (1024 * 1024 * 1024);
  bench.end(gbits);
}<|MERGE_RESOLUTION|>--- conflicted
+++ resolved
@@ -9,15 +9,10 @@
   api: ['legacy', 'stream']
 });
 
-<<<<<<< HEAD
-function main(conf) {
-  var api = conf.api;
-=======
 function main({ api, cipher, type, len, writes }) {
   // Default cipher for tests.
   if (cipher === '')
     cipher = 'AES192';
->>>>>>> 84bd6f3c
   if (api === 'stream' && /^v0\.[0-8]\./.test(process.version)) {
     console.error('Crypto streams not available until v0.10');
     // use the legacy, just so that we can compare them.
@@ -40,13 +35,8 @@
   // alice_secret and bob_secret should be the same
   assert(alice_secret === bob_secret);
 
-<<<<<<< HEAD
-  const alice_cipher = crypto.createCipher(conf.cipher, alice_secret);
-  const bob_cipher = crypto.createDecipher(conf.cipher, bob_secret);
-=======
   const alice_cipher = crypto.createCipher(cipher, alice_secret);
   const bob_cipher = crypto.createDecipher(cipher, bob_secret);
->>>>>>> 84bd6f3c
 
   var message;
   var encoding;
