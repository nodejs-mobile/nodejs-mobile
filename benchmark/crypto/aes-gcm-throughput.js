'use strict';
const common = require('../common.js');
const crypto = require('crypto');
const keylen = { 'aes-128-gcm': 16, 'aes-192-gcm': 24, 'aes-256-gcm': 32 };
const bench = common.createBenchmark(main, {
  n: [500],
  cipher: ['aes-128-gcm', 'aes-192-gcm', 'aes-256-gcm'],
  len: [1024, 4 * 1024, 16 * 1024, 64 * 1024, 256 * 1024, 1024 * 1024]
});

<<<<<<< HEAD
function main(conf) {
  const message = Buffer.alloc(conf.len, 'b');
  const key = crypto.randomBytes(keylen[conf.cipher]);
=======
function main({ n, len, cipher }) {
  // Default cipher for tests.
  if (cipher === '')
    cipher = 'aes-128-gcm';
  const message = Buffer.alloc(len, 'b');
  const key = crypto.randomBytes(keylen[cipher]);
>>>>>>> 84bd6f3c
  const iv = crypto.randomBytes(12);
  const associate_data = Buffer.alloc(16, 'z');
  bench.start();
  AEAD_Bench(cipher, message, associate_data, key, iv, n, len);
}

function AEAD_Bench(cipher, message, associate_data, key, iv, n, len) {
  const written = n * len;
  const bits = written * 8;
  const mbits = bits / (1024 * 1024);

  for (var i = 0; i < n; i++) {
    const alice = crypto.createCipheriv(cipher, key, iv);
    alice.setAAD(associate_data);
    const enc = alice.update(message);
    alice.final();
    const tag = alice.getAuthTag();
    const bob = crypto.createDecipheriv(cipher, key, iv);
    bob.setAuthTag(tag);
    bob.setAAD(associate_data);
    bob.update(enc);
    bob.final();
  }

  bench.end(mbits);
}<|MERGE_RESOLUTION|>--- conflicted
+++ resolved
@@ -8,18 +8,12 @@
   len: [1024, 4 * 1024, 16 * 1024, 64 * 1024, 256 * 1024, 1024 * 1024]
 });
 
-<<<<<<< HEAD
-function main(conf) {
-  const message = Buffer.alloc(conf.len, 'b');
-  const key = crypto.randomBytes(keylen[conf.cipher]);
-=======
 function main({ n, len, cipher }) {
   // Default cipher for tests.
   if (cipher === '')
     cipher = 'aes-128-gcm';
   const message = Buffer.alloc(len, 'b');
   const key = crypto.randomBytes(keylen[cipher]);
->>>>>>> 84bd6f3c
   const iv = crypto.randomBytes(12);
   const associate_data = Buffer.alloc(16, 'z');
   bench.start();
