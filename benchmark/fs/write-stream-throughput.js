--- conflicted
+++ resolved
@@ -3,12 +3,8 @@
 
 const path = require('path');
 const common = require('../common.js');
-<<<<<<< HEAD
-const filename = path.resolve(__dirname, '.removeme-benchmark-garbage');
-=======
 const filename = path.resolve(process.env.NODE_TMPDIR || __dirname,
                               `.removeme-benchmark-garbage-${process.pid}`);
->>>>>>> 84bd6f3c
 const fs = require('fs');
 
 const bench = common.createBenchmark(main, {
@@ -17,14 +13,7 @@
   size: [2, 1024, 65535, 1024 * 1024]
 });
 
-<<<<<<< HEAD
-function main(conf) {
-  const dur = +conf.dur;
-  const type = conf.type;
-  const size = +conf.size;
-=======
 function main({ dur, encodingType, size }) {
->>>>>>> 84bd6f3c
   var encoding;
 
   var chunk;
