--- conflicted
+++ resolved
@@ -5,15 +5,10 @@
 
 const path = require('path');
 const common = require('../common.js');
-<<<<<<< HEAD
-const filename = path.resolve(__dirname, '.removeme-benchmark-garbage');
-const fs = require('fs');
-=======
 const filename = path.resolve(process.env.NODE_TMPDIR || __dirname,
                               `.removeme-benchmark-garbage-${process.pid}`);
 const fs = require('fs');
 const assert = require('assert');
->>>>>>> 84bd6f3c
 
 const bench = common.createBenchmark(main, {
   dur: [5],
@@ -21,12 +16,7 @@
   concurrent: [1, 10]
 });
 
-<<<<<<< HEAD
-function main(conf) {
-  const len = +conf.len;
-=======
 function main({ len, dur, concurrent }) {
->>>>>>> 84bd6f3c
   try { fs.unlinkSync(filename); } catch (e) {}
   var data = Buffer.alloc(len, 'x');
   fs.writeFileSync(filename, data);
