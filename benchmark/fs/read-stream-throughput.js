--- conflicted
+++ resolved
@@ -3,26 +3,16 @@
 
 const path = require('path');
 const common = require('../common.js');
-<<<<<<< HEAD
-const filename = path.resolve(__dirname, '.removeme-benchmark-garbage');
-const fs = require('fs');
-const filesize = 1000 * 1024 * 1024;
-=======
 const filename = path.resolve(process.env.NODE_TMPDIR || __dirname,
                               `.removeme-benchmark-garbage-${process.pid}`);
 const fs = require('fs');
->>>>>>> 84bd6f3c
 const assert = require('assert');
 
 let encodingType, encoding, size, filesize;
 
 const bench = common.createBenchmark(main, {
-<<<<<<< HEAD
-  type: ['buf', 'asc', 'utf'],
-=======
   encodingType: ['buf', 'asc', 'utf'],
   filesize: [1000 * 1024 * 1024],
->>>>>>> 84bd6f3c
   size: [1024, 4096, 65535, 1024 * 1024]
 });
 
