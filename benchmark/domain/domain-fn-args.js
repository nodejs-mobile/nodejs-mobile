'use strict';
const common = require('../common.js');
const domain = require('domain');

const bench = common.createBenchmark(main, {
<<<<<<< HEAD
  arguments: [0, 1, 2, 3],
=======
  args: [0, 1, 2, 3],
>>>>>>> 84bd6f3c
  n: [10]
});

const bdomain = domain.create();
const gargs = [1, 2, 3];

<<<<<<< HEAD
function main(conf) {

  const n = +conf.n;
  const myArguments = gargs.slice(0, conf.arguments);
=======
function main({ n, args }) {
  const myArguments = gargs.slice(0, args);
>>>>>>> 84bd6f3c
  bench.start();

  bdomain.enter();
  for (var i = 0; i < n; i++) {
    if (myArguments.length >= 2) {
      const args = Array.prototype.slice.call(myArguments, 1);
      fn.apply(this, args);
    } else {
      fn.call(this);
    }
  }
  bdomain.exit();

  bench.end(n);
}

function fn(a = 1, b = 2, c = 3) {
  return a + b + c;
}<|MERGE_RESOLUTION|>--- conflicted
+++ resolved
@@ -3,26 +3,15 @@
 const domain = require('domain');
 
 const bench = common.createBenchmark(main, {
-<<<<<<< HEAD
-  arguments: [0, 1, 2, 3],
-=======
   args: [0, 1, 2, 3],
->>>>>>> 84bd6f3c
   n: [10]
 });
 
 const bdomain = domain.create();
 const gargs = [1, 2, 3];
 
-<<<<<<< HEAD
-function main(conf) {
-
-  const n = +conf.n;
-  const myArguments = gargs.slice(0, conf.arguments);
-=======
 function main({ n, args }) {
   const myArguments = gargs.slice(0, args);
->>>>>>> 84bd6f3c
   bench.start();
 
   bdomain.enter();
