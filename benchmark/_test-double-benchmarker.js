'use strict';

const http = require('http');

<<<<<<< HEAD
http.get(process.env.path, function() {
  console.log(JSON.stringify({ throughput: 1 }));
});
=======
const duration = process.env.duration || 0;
const url = process.env.test_url;

const start = process.hrtime();
let throughput = 0;

function request(res) {
  res.on('data', () => {});
  res.on('error', () => {});
  res.on('end', () => {
    throughput++;
    const diff = process.hrtime(start);
    if (duration > 0 && diff[0] < duration) {
      run();
    } else {
      console.log(JSON.stringify({ throughput }));
    }
  });
}

function run() {
  http.get(url, request);
}

run();
>>>>>>> 84bd6f3c
<|MERGE_RESOLUTION|>--- conflicted
+++ resolved
@@ -2,11 +2,6 @@
 
 const http = require('http');
 
-<<<<<<< HEAD
-http.get(process.env.path, function() {
-  console.log(JSON.stringify({ throughput: 1 }));
-});
-=======
 const duration = process.env.duration || 0;
 const url = process.env.test_url;
 
@@ -31,5 +26,4 @@
   http.get(url, request);
 }
 
-run();
->>>>>>> 84bd6f3c
+run();