'use strict';

const common = require('../common.js');
const bench = common.createBenchmark(main, {
<<<<<<< HEAD
  millions: [12]
=======
  n: [12e6]
>>>>>>> 84bd6f3c
});

function main({ n }) {
  let counter = n;
  function cb4(arg1, arg2, arg3, arg4) {
    if (--counter) {
      if (counter % 4 === 0)
        process.nextTick(cb4, 3.14, 1024, true, false);
      else if (counter % 3 === 0)
        process.nextTick(cb3, 512, true, null);
      else if (counter % 2 === 0)
        process.nextTick(cb2, false, 5.1);
      else
        process.nextTick(cb1, 0);
    } else
      bench.end(n);
  }
  function cb3(arg1, arg2, arg3) {
    if (--counter) {
      if (counter % 4 === 0)
        process.nextTick(cb4, 3.14, 1024, true, false);
      else if (counter % 3 === 0)
        process.nextTick(cb3, 512, true, null);
      else if (counter % 2 === 0)
        process.nextTick(cb2, false, 5.1);
      else
        process.nextTick(cb1, 0);
    } else
      bench.end(n);
  }
  function cb2(arg1, arg2) {
    if (--counter) {
      if (counter % 4 === 0)
        process.nextTick(cb4, 3.14, 1024, true, false);
      else if (counter % 3 === 0)
        process.nextTick(cb3, 512, true, null);
      else if (counter % 2 === 0)
        process.nextTick(cb2, false, 5.1);
      else
        process.nextTick(cb1, 0);
    } else
      bench.end(n);
  }
  function cb1(arg1) {
    if (--counter) {
      if (counter % 4 === 0)
        process.nextTick(cb4, 3.14, 1024, true, false);
      else if (counter % 3 === 0)
        process.nextTick(cb3, 512, true, null);
      else if (counter % 2 === 0)
        process.nextTick(cb2, false, 5.1);
      else
        process.nextTick(cb1, 0);
    } else
      bench.end(n);
  }
  bench.start();
  process.nextTick(cb1, true);
}<|MERGE_RESOLUTION|>--- conflicted
+++ resolved
@@ -2,11 +2,7 @@
 
 const common = require('../common.js');
 const bench = common.createBenchmark(main, {
-<<<<<<< HEAD
-  millions: [12]
-=======
   n: [12e6]
->>>>>>> 84bd6f3c
 });
 
 function main({ n }) {
