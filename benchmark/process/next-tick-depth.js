--- conflicted
+++ resolved
@@ -1,11 +1,7 @@
 'use strict';
 const common = require('../common.js');
 const bench = common.createBenchmark(main, {
-<<<<<<< HEAD
-  millions: [12]
-=======
   n: [12e6]
->>>>>>> 84bd6f3c
 });
 
 function main({ n }) {
