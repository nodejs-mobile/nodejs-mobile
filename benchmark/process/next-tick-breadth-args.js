--- conflicted
+++ resolved
@@ -2,20 +2,11 @@
 
 const common = require('../common.js');
 const bench = common.createBenchmark(main, {
-<<<<<<< HEAD
-  millions: [2]
-});
-
-function main(conf) {
-  const N = +conf.millions * 1e6;
-  var n = 0;
-=======
   n: [4e6]
 });
 
 function main({ n }) {
   var j = 0;
->>>>>>> 84bd6f3c
 
   function cb1(arg1) {
     j++;
