--- conflicted
+++ resolved
@@ -3,11 +3,7 @@
 const util = require('util');
 const common = require('../common.js');
 
-<<<<<<< HEAD
-const bench = common.createBenchmark(main, { n: [1e6] });
-=======
 const bench = common.createBenchmark(main, { n: [2e4] });
->>>>>>> 84bd6f3c
 
 function main({ n }) {
   const proxyA = new Proxy({}, { get: () => {} });
