--- conflicted
+++ resolved
@@ -9,11 +9,7 @@
   none: undefined
 };
 const bench = common.createBenchmark(main, {
-<<<<<<< HEAD
-  n: [2e6],
-=======
   n: [2e4],
->>>>>>> 84bd6f3c
   method: [
     'Object',
     'Object_empty',
@@ -26,12 +22,8 @@
     'Error',
     'Array',
     'TypedArray',
-<<<<<<< HEAD
-    'TypedArray_extra'
-=======
     'TypedArray_extra',
     'Number'
->>>>>>> 84bd6f3c
   ],
   option: Object.keys(opts)
 });
@@ -89,11 +81,7 @@
       benchmark(n, new Error('error'), options);
       break;
     case 'Array':
-<<<<<<< HEAD
-      benchmark(n, Array(20).fill().map((_, i) => i), options);
-=======
       benchmark(n, Array(50).fill().map((_, i) => i), options);
->>>>>>> 84bd6f3c
       break;
     case 'TypedArray':
       obj = new Uint8Array(Array(50).fill().map((_, i) => i));
@@ -105,12 +93,9 @@
       obj[Symbol('baz')] = 5;
       benchmark(n, obj, options);
       break;
-<<<<<<< HEAD
-=======
     case 'Number':
       benchmark(n, 0, options);
       break;
->>>>>>> 84bd6f3c
     default:
       throw new Error(`Unsupported method "${method}"`);
   }
