'use strict';
const fs = require('fs');
const path = require('path');
const common = require('../common.js');

<<<<<<< HEAD
const tmpDirectory = path.join(__dirname, '..', 'tmp');
const benchmarkDirectory = path.join(tmpDirectory, 'nodejs-benchmark-module');

const bench = common.createBenchmark(main, {
  thousands: [50],
=======
const tmpdir = require('../../test/common/tmpdir');
const benchmarkDirectory = path.join(tmpdir.path, 'nodejs-benchmark-module');

const bench = common.createBenchmark(main, {
  n: [5e4],
>>>>>>> 84bd6f3c
  fullPath: ['true', 'false'],
  useCache: ['true', 'false']
});

<<<<<<< HEAD
function main(conf) {
  const n = +conf.thousands * 1e3;

  rmrf(tmpDirectory);
  try { fs.mkdirSync(tmpDirectory); } catch (e) {}
=======
function main({ n, fullPath, useCache }) {
  tmpdir.refresh();
>>>>>>> 84bd6f3c
  try { fs.mkdirSync(benchmarkDirectory); } catch (e) {}
  for (var i = 0; i <= n; i++) {
    fs.mkdirSync(`${benchmarkDirectory}${i}`);
    fs.writeFileSync(
      `${benchmarkDirectory}${i}/package.json`,
      '{"main": "index.js"}'
    );
    fs.writeFileSync(
      `${benchmarkDirectory}${i}/index.js`,
      'module.exports = "";'
    );
  }

  if (fullPath === 'true')
    measureFull(n, useCache === 'true');
  else
    measureDir(n, useCache === 'true');

  tmpdir.refresh();
}

function measureFull(n, useCache) {
  var i;
  if (useCache) {
    for (i = 0; i <= n; i++) {
      require(`${benchmarkDirectory}${i}/index.js`);
    }
  }
  bench.start();
  for (i = 0; i <= n; i++) {
    require(`${benchmarkDirectory}${i}/index.js`);
  }
  bench.end(n);
}

function measureDir(n, useCache) {
  var i;
  if (useCache) {
    for (i = 0; i <= n; i++) {
      require(`${benchmarkDirectory}${i}`);
    }
  }
  bench.start();
  for (i = 0; i <= n; i++) {
    require(`${benchmarkDirectory}${i}`);
  }
<<<<<<< HEAD
  bench.end(n / 1e3);
}

function rmrf(location) {
  try {
    const things = fs.readdirSync(location);
    things.forEach(function(thing) {
      var cur = path.join(location, thing),
        isDirectory = fs.statSync(cur).isDirectory();
      if (isDirectory) {
        rmrf(cur);
        return;
      }
      fs.unlinkSync(cur);
    });
    fs.rmdirSync(location);
  } catch (err) {
    // Ignore error
  }
=======
  bench.end(n);
>>>>>>> 84bd6f3c
}<|MERGE_RESOLUTION|>--- conflicted
+++ resolved
@@ -3,33 +3,17 @@
 const path = require('path');
 const common = require('../common.js');
 
-<<<<<<< HEAD
-const tmpDirectory = path.join(__dirname, '..', 'tmp');
-const benchmarkDirectory = path.join(tmpDirectory, 'nodejs-benchmark-module');
-
-const bench = common.createBenchmark(main, {
-  thousands: [50],
-=======
 const tmpdir = require('../../test/common/tmpdir');
 const benchmarkDirectory = path.join(tmpdir.path, 'nodejs-benchmark-module');
 
 const bench = common.createBenchmark(main, {
   n: [5e4],
->>>>>>> 84bd6f3c
   fullPath: ['true', 'false'],
   useCache: ['true', 'false']
 });
 
-<<<<<<< HEAD
-function main(conf) {
-  const n = +conf.thousands * 1e3;
-
-  rmrf(tmpDirectory);
-  try { fs.mkdirSync(tmpDirectory); } catch (e) {}
-=======
 function main({ n, fullPath, useCache }) {
   tmpdir.refresh();
->>>>>>> 84bd6f3c
   try { fs.mkdirSync(benchmarkDirectory); } catch (e) {}
   for (var i = 0; i <= n; i++) {
     fs.mkdirSync(`${benchmarkDirectory}${i}`);
@@ -76,27 +60,5 @@
   for (i = 0; i <= n; i++) {
     require(`${benchmarkDirectory}${i}`);
   }
-<<<<<<< HEAD
-  bench.end(n / 1e3);
-}
-
-function rmrf(location) {
-  try {
-    const things = fs.readdirSync(location);
-    things.forEach(function(thing) {
-      var cur = path.join(location, thing),
-        isDirectory = fs.statSync(cur).isDirectory();
-      if (isDirectory) {
-        rmrf(cur);
-        return;
-      }
-      fs.unlinkSync(cur);
-    });
-    fs.rmdirSync(location);
-  } catch (err) {
-    // Ignore error
-  }
-=======
   bench.end(n);
->>>>>>> 84bd6f3c
 }