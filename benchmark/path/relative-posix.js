--- conflicted
+++ resolved
@@ -1,10 +1,6 @@
 'use strict';
 const common = require('../common.js');
-<<<<<<< HEAD
-const path = require('path');
-=======
 const { posix } = require('path');
->>>>>>> 84bd6f3c
 
 const bench = common.createBenchmark(main, {
   paths: [
@@ -19,18 +15,9 @@
   n: [1e6]
 });
 
-<<<<<<< HEAD
-function main(conf) {
-  const n = +conf.n;
-  const p = path.posix;
-  var from = String(conf.paths);
-  var to = '';
-  const delimIdx = from.indexOf('|');
-=======
 function main({ n, paths }) {
   var to = '';
   const delimIdx = paths.indexOf('|');
->>>>>>> 84bd6f3c
   if (delimIdx > -1) {
     to = paths.slice(delimIdx + 1);
     paths = paths.slice(0, delimIdx);
