'use strict';
const common = require('../common.js');
<<<<<<< HEAD
const path = require('path');
=======
const { posix } = require('path');
>>>>>>> 84bd6f3c

const bench = common.createBenchmark(main, {
  paths: [
    '',
    ['', ''].join('|'),
    ['foo/bar', '/tmp/file/', '..', 'a/../subfile'].join('|'),
    ['a/b/c/', '../../..'].join('|')
  ],
  n: [1e6]
});

<<<<<<< HEAD
function main(conf) {
  const n = +conf.n;
  const p = path.posix;
  const args = String(conf.paths).split('|');
=======
function main({ n, paths }) {
  const args = paths.split('|');
>>>>>>> 84bd6f3c

  bench.start();
  for (var i = 0; i < n; i++) {
    posix.resolve.apply(null, args);
  }
  bench.end(n);
}<|MERGE_RESOLUTION|>--- conflicted
+++ resolved
@@ -1,10 +1,6 @@
 'use strict';
 const common = require('../common.js');
-<<<<<<< HEAD
-const path = require('path');
-=======
 const { posix } = require('path');
->>>>>>> 84bd6f3c
 
 const bench = common.createBenchmark(main, {
   paths: [
@@ -16,15 +12,8 @@
   n: [1e6]
 });
 
-<<<<<<< HEAD
-function main(conf) {
-  const n = +conf.n;
-  const p = path.posix;
-  const args = String(conf.paths).split('|');
-=======
 function main({ n, paths }) {
   const args = paths.split('|');
->>>>>>> 84bd6f3c
 
   bench.start();
   for (var i = 0; i < n; i++) {
