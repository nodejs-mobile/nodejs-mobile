'use strict';
const common = require('../common.js');
<<<<<<< HEAD
const path = require('path');
=======
const { posix } = require('path');
>>>>>>> 84bd6f3c

const bench = common.createBenchmark(main, {
  pathext: [
    '',
    '/',
    '/foo',
    '/foo/.bar.baz',
    ['/foo/.bar.baz', '.baz'].join('|'),
    'foo',
    'foo/bar.',
    ['foo/bar.', '.'].join('|'),
    '/foo/bar/baz/asdf/quux.html',
    ['/foo/bar/baz/asdf/quux.html', '.html'].join('|')
  ],
  n: [1e6]
});

<<<<<<< HEAD
function main(conf) {
  const n = +conf.n;
  const p = path.posix;
  var input = String(conf.pathext);
  var ext;
  const extIdx = input.indexOf('|');
=======
function main({ n, pathext }) {
  var ext;
  const extIdx = pathext.indexOf('|');
>>>>>>> 84bd6f3c
  if (extIdx !== -1) {
    ext = pathext.slice(extIdx + 1);
    pathext = pathext.slice(0, extIdx);
  }

  bench.start();
  for (var i = 0; i < n; i++) {
    posix.basename(pathext, ext);
  }
  bench.end(n);
}<|MERGE_RESOLUTION|>--- conflicted
+++ resolved
@@ -1,10 +1,6 @@
 'use strict';
 const common = require('../common.js');
-<<<<<<< HEAD
-const path = require('path');
-=======
 const { posix } = require('path');
->>>>>>> 84bd6f3c
 
 const bench = common.createBenchmark(main, {
   pathext: [
@@ -22,18 +18,9 @@
   n: [1e6]
 });
 
-<<<<<<< HEAD
-function main(conf) {
-  const n = +conf.n;
-  const p = path.posix;
-  var input = String(conf.pathext);
-  var ext;
-  const extIdx = input.indexOf('|');
-=======
 function main({ n, pathext }) {
   var ext;
   const extIdx = pathext.indexOf('|');
->>>>>>> 84bd6f3c
   if (extIdx !== -1) {
     ext = pathext.slice(extIdx + 1);
     pathext = pathext.slice(0, extIdx);
