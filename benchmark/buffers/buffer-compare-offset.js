--- conflicted
+++ resolved
@@ -17,17 +17,6 @@
     b0.compare(b1, 1, len, 1, len);
 }
 
-<<<<<<< HEAD
-function main(conf) {
-  const iter = (conf.millions >>> 0) * 1e6;
-  const size = (conf.size >>> 0);
-  const method =
-    conf.method === 'slice' ? compareUsingSlice : compareUsingOffset;
-  method(Buffer.alloc(size, 'a'),
-         Buffer.alloc(size, 'b'),
-         size >> 1,
-         iter);
-=======
 function main({ n, size, method }) {
   const fn = method === 'slice' ? compareUsingSlice : compareUsingOffset;
   bench.start();
@@ -36,5 +25,4 @@
      size >> 1,
      n);
   bench.end(n);
->>>>>>> 84bd6f3c
 }