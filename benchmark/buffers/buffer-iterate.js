'use strict';
const SlowBuffer = require('buffer').SlowBuffer;
const common = require('../common.js');
const assert = require('assert');

const bench = common.createBenchmark(main, {
  size: [16, 512, 1024, 4096, 16386],
  type: ['fast', 'slow'],
  method: ['for', 'forOf', 'iterator'],
  n: [1e3]
});

const methods = {
  'for': benchFor,
  'forOf': benchForOf,
  'iterator': benchIterator
};

<<<<<<< HEAD
function main(conf) {
  const len = +conf.size;
  const clazz = conf.type === 'fast' ? Buffer : SlowBuffer;
  const buffer = new clazz(len);
=======
function main({ size, type, method, n }) {
  const clazz = type === 'fast' ? Buffer : SlowBuffer;
  const buffer = new clazz(size);
>>>>>>> 84bd6f3c
  buffer.fill(0);
  const fn = methods[method || 'for'];

<<<<<<< HEAD
  const method = conf.method || 'for';
  methods[method](buffer, conf.n);
=======
  bench.start();
  fn(buffer, n);
  bench.end(n);
>>>>>>> 84bd6f3c
}

function benchFor(buffer, n) {
<<<<<<< HEAD
  bench.start();

=======
>>>>>>> 84bd6f3c
  for (var k = 0; k < n; k++) {
    for (var i = 0; i < buffer.length; i++) {
      assert(buffer[i] === 0);
    }
  }
<<<<<<< HEAD

  bench.end(n);
}

function benchForOf(buffer, n) {
  bench.start();

=======
}

function benchForOf(buffer, n) {
>>>>>>> 84bd6f3c
  for (var k = 0; k < n; k++) {
    for (const b of buffer) {
      assert(b === 0);
    }
  }
<<<<<<< HEAD
  bench.end(n);
=======
>>>>>>> 84bd6f3c
}

function benchIterator(buffer, n) {
  for (var k = 0; k < n; k++) {
    const iter = buffer[Symbol.iterator]();
    var cur = iter.next();

    while (!cur.done) {
      assert(cur.value === 0);
      cur = iter.next();
    }

  }
}<|MERGE_RESOLUTION|>--- conflicted
+++ resolved
@@ -16,62 +16,31 @@
   'iterator': benchIterator
 };
 
-<<<<<<< HEAD
-function main(conf) {
-  const len = +conf.size;
-  const clazz = conf.type === 'fast' ? Buffer : SlowBuffer;
-  const buffer = new clazz(len);
-=======
 function main({ size, type, method, n }) {
   const clazz = type === 'fast' ? Buffer : SlowBuffer;
   const buffer = new clazz(size);
->>>>>>> 84bd6f3c
   buffer.fill(0);
   const fn = methods[method || 'for'];
 
-<<<<<<< HEAD
-  const method = conf.method || 'for';
-  methods[method](buffer, conf.n);
-=======
   bench.start();
   fn(buffer, n);
   bench.end(n);
->>>>>>> 84bd6f3c
 }
 
 function benchFor(buffer, n) {
-<<<<<<< HEAD
-  bench.start();
-
-=======
->>>>>>> 84bd6f3c
   for (var k = 0; k < n; k++) {
     for (var i = 0; i < buffer.length; i++) {
       assert(buffer[i] === 0);
     }
   }
-<<<<<<< HEAD
-
-  bench.end(n);
 }
 
 function benchForOf(buffer, n) {
-  bench.start();
-
-=======
-}
-
-function benchForOf(buffer, n) {
->>>>>>> 84bd6f3c
   for (var k = 0; k < n; k++) {
     for (const b of buffer) {
       assert(b === 0);
     }
   }
-<<<<<<< HEAD
-  bench.end(n);
-=======
->>>>>>> 84bd6f3c
 }
 
 function benchIterator(buffer, n) {
