--- conflicted
+++ resolved
@@ -39,18 +39,10 @@
   setUint32: UINT32
 };
 
-<<<<<<< HEAD
-function main(conf) {
-  const len = +conf.millions * 1e6;
-  const ab = new ArrayBuffer(8);
-  const dv = new DataView(ab, 0, 8);
-  const type = conf.type || 'Uint8';
-=======
 function main({ n, type }) {
   type = type || 'Uint8';
   const ab = new ArrayBuffer(8);
   const dv = new DataView(ab, 0, 8);
->>>>>>> 84bd6f3c
   const le = /LE$/.test(type);
   const fn = `set${type.replace(/[LB]E$/, '')}`;
 
