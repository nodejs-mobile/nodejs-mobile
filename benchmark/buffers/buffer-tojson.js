--- conflicted
+++ resolved
@@ -7,14 +7,8 @@
   len: [0, 10, 256, 4 * 1024]
 });
 
-<<<<<<< HEAD
-function main(conf) {
-  const n = +conf.n;
-  const buf = Buffer.allocUnsafe(+conf.len);
-=======
 function main({ n, len }) {
   const buf = Buffer.allocUnsafe(len);
->>>>>>> 84bd6f3c
 
   bench.start();
   for (var i = 0; i < n; ++i)
