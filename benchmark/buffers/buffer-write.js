--- conflicted
+++ resolved
@@ -23,10 +23,6 @@
 ];
 
 const bench = common.createBenchmark(main, {
-<<<<<<< HEAD
-  noAssert: ['false', 'true'],
-=======
->>>>>>> 84bd6f3c
   buffer: ['fast', 'slow'],
   type: types,
   n: [1e6]
@@ -57,18 +53,6 @@
   writeIntBE: INT48
 };
 
-<<<<<<< HEAD
-function main(conf) {
-  const noAssert = conf.noAssert === 'true';
-  const len = +conf.millions * 1e6;
-  const clazz = conf.buf === 'fast' ? Buffer : require('buffer').SlowBuffer;
-  const buff = new clazz(8);
-  const type = conf.type || 'UInt8';
-  const fn = `write${type}`;
-
-  if (/Int/.test(fn))
-    benchInt(buff, fn, len, noAssert);
-=======
 const byteLength = {
   writeUIntLE: 1,
   writeUIntBE: 2,
@@ -85,7 +69,6 @@
     benchSpecialInt(buff, fn, n);
   else if (/Int/.test(fn))
     benchInt(buff, fn, n);
->>>>>>> 84bd6f3c
   else
     benchFloat(buff, fn, n);
 }
@@ -99,19 +82,9 @@
   bench.end(n);
 }
 
-<<<<<<< HEAD
-function benchInt(buff, fn, len, noAssert) {
-  const m = mod[fn];
-  const testFunction = new Function('buff', `
-    for (var i = 0; i !== ${len}; i++) {
-      buff.${fn}(i & ${m}, 0, ${JSON.stringify(noAssert)});
-    }
-  `);
-=======
 function benchSpecialInt(buff, fn, n) {
   const m = mod[fn];
   const byte = byteLength[fn];
->>>>>>> 84bd6f3c
   bench.start();
   for (var i = 0; i !== n; i++) {
     buff[fn](i & m, 0, byte);
@@ -119,16 +92,7 @@
   bench.end(n);
 }
 
-<<<<<<< HEAD
-function benchFloat(buff, fn, len, noAssert) {
-  const testFunction = new Function('buff', `
-    for (var i = 0; i !== ${len}; i++) {
-      buff.${fn}(i, 0, ${JSON.stringify(noAssert)});
-    }
-  `);
-=======
 function benchFloat(buff, fn, n) {
->>>>>>> 84bd6f3c
   bench.start();
   for (var i = 0; i !== n; i++) {
     buff[fn](i, 0);
