--- conflicted
+++ resolved
@@ -15,16 +15,9 @@
   n: [1024]
 });
 
-<<<<<<< HEAD
-function main(conf) {
-  const len = +conf.len;
-  const n = +conf.n;
-  switch (conf.type) {
-=======
 function main({ len, n, type }) {
   let fn, i;
   switch (type) {
->>>>>>> 84bd6f3c
     case '':
     case 'fast-alloc':
       fn = Buffer.alloc;
