'use strict';

const common = require('../common');
const Readable = require('stream').Readable;

const bench = common.createBenchmark(main, {
  n: [200e1],
  type: ['string', 'buffer']
});

<<<<<<< HEAD
function main(conf) {
  const n = +conf.n;
  const s = new Readable();
  var data = 'a'.repeat(32);
  if (conf.type === 'buffer')
=======
function main({ n, type }) {
  const s = new Readable();
  var data = 'a'.repeat(32);
  if (type === 'buffer')
>>>>>>> 84bd6f3c
    data = Buffer.from(data);
  s._read = function() {};

  bench.start();
  for (var k = 0; k < n; ++k) {
    for (var i = 0; i < 1e4; ++i)
      s.push(data);
    while (s.read(32));
  }
  bench.end(n);
}<|MERGE_RESOLUTION|>--- conflicted
+++ resolved
@@ -8,18 +8,10 @@
   type: ['string', 'buffer']
 });
 
-<<<<<<< HEAD
-function main(conf) {
-  const n = +conf.n;
-  const s = new Readable();
-  var data = 'a'.repeat(32);
-  if (conf.type === 'buffer')
-=======
 function main({ n, type }) {
   const s = new Readable();
   var data = 'a'.repeat(32);
   if (type === 'buffer')
->>>>>>> 84bd6f3c
     data = Buffer.from(data);
   s._read = function() {};
 
