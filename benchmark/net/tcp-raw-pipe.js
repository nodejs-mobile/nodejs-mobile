--- conflicted
+++ resolved
@@ -14,33 +14,10 @@
   dur: [5]
 });
 
-<<<<<<< HEAD
-const TCP = process.binding('tcp_wrap').TCP;
-const TCPConnectWrap = process.binding('tcp_wrap').TCPConnectWrap;
-const WriteWrap = process.binding('stream_wrap').WriteWrap;
-const PORT = common.PORT;
-
-var dur;
-var len;
-var type;
-
-function main(conf) {
-  dur = +conf.dur;
-  len = +conf.len;
-  type = conf.type;
-  server();
-}
-
-=======
->>>>>>> 84bd6f3c
 function fail(err, syscall) {
   throw util._errnoException(err, syscall);
 }
 
-<<<<<<< HEAD
-function server() {
-  const serverHandle = new TCP();
-=======
 const { TCP, constants: TCPConstants } = process.binding('tcp_wrap');
 const TCPConnectWrap = process.binding('tcp_wrap').TCPConnectWrap;
 const WriteWrap = process.binding('stream_wrap').WriteWrap;
@@ -49,7 +26,6 @@
 function main({ dur, len, type }) {
   // Server
   const serverHandle = new TCP(TCPConstants.SERVER);
->>>>>>> 84bd6f3c
   var err = serverHandle.bind('127.0.0.1', PORT);
   if (err)
     fail(err, 'bind');
@@ -100,14 +76,8 @@
       throw new Error(`invalid type: ${type}`);
   }
 
-<<<<<<< HEAD
-  const clientHandle = new TCP();
-  const connectReq = new TCPConnectWrap();
-  const err = clientHandle.connect(connectReq, '127.0.0.1', PORT);
-=======
   const clientHandle = new TCP(TCPConstants.SOCKET);
   const connectReq = new TCPConnectWrap();
->>>>>>> 84bd6f3c
   var bytes = 0;
 
   err = clientHandle.connect(connectReq, '127.0.0.1', PORT);
