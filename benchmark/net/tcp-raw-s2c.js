--- conflicted
+++ resolved
@@ -14,37 +14,13 @@
   dur: [5]
 });
 
-<<<<<<< HEAD
-const TCP = process.binding('tcp_wrap').TCP;
-=======
 const { TCP, constants: TCPConstants } = process.binding('tcp_wrap');
->>>>>>> 84bd6f3c
 const TCPConnectWrap = process.binding('tcp_wrap').TCPConnectWrap;
 const WriteWrap = process.binding('stream_wrap').WriteWrap;
 const PORT = common.PORT;
 
-<<<<<<< HEAD
-var dur;
-var len;
-var type;
-
-function main(conf) {
-  dur = +conf.dur;
-  len = +conf.len;
-  type = conf.type;
-  server();
-}
-
-function fail(err, syscall) {
-  throw util._errnoException(err, syscall);
-}
-
-function server() {
-  const serverHandle = new TCP();
-=======
 function main({ dur, len, type }) {
   const serverHandle = new TCP(TCPConstants.SERVER);
->>>>>>> 84bd6f3c
   var err = serverHandle.bind('127.0.0.1', PORT);
   if (err)
     fail(err, 'bind');
@@ -119,13 +95,8 @@
   throw util._errnoException(err, syscall);
 }
 
-<<<<<<< HEAD
-function client() {
-  const clientHandle = new TCP();
-=======
 function client(dur) {
   const clientHandle = new TCP(TCPConstants.SOCKET);
->>>>>>> 84bd6f3c
   const connectReq = new TCPConnectWrap();
   const err = clientHandle.connect(connectReq, '127.0.0.1', PORT);
 
