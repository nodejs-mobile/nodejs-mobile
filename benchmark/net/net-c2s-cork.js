// test the speed of .pipe() with sockets
'use strict';

const common = require('../common.js');
<<<<<<< HEAD
=======
const net = require('net');
>>>>>>> 84bd6f3c
const PORT = common.PORT;

const bench = common.createBenchmark(main, {
  len: [4, 8, 16, 32, 64, 128, 512, 1024],
  type: ['buf'],
  dur: [5],
});

var chunk;
var encoding;

function main({ dur, len, type }) {
  switch (type) {
    case 'buf':
      chunk = Buffer.alloc(len, 'x');
      break;
    case 'utf':
      encoding = 'utf8';
      chunk = 'ü'.repeat(len / 2);
      break;
    case 'asc':
      encoding = 'ascii';
      chunk = 'x'.repeat(len);
      break;
    default:
      throw new Error(`invalid type: ${type}`);
  }

<<<<<<< HEAD
  server();
}

const net = require('net');

function Writer() {
  this.received = 0;
  this.writable = true;
}

Writer.prototype.write = function(chunk, encoding, cb) {
  this.received += chunk.length;

  if (typeof encoding === 'function')
    encoding();
  else if (typeof cb === 'function')
    cb();

  return true;
};

// doesn't matter, never emits anything.
Writer.prototype.on = function() {};
Writer.prototype.once = function() {};
Writer.prototype.emit = function() {};
Writer.prototype.prependListener = function() {};

function server() {
=======
>>>>>>> 84bd6f3c
  const writer = new Writer();

  // the actual benchmark.
  const server = net.createServer(function(socket) {
    socket.pipe(writer);
  });

  server.listen(PORT, function() {
    const socket = net.connect(PORT);
    socket.on('connect', function() {
      bench.start();

      socket.on('drain', send);
      send();

      setTimeout(function() {
        const bytes = writer.received;
        const gbits = (bytes * 8) / (1024 * 1024 * 1024);
        bench.end(gbits);
        process.exit(0);
      }, dur * 1000);

      function send() {
        socket.cork();
        while (socket.write(chunk, encoding)) {}
        socket.uncork();
      }
    });
  });
}

function Writer() {
  this.received = 0;
  this.writable = true;
}

Writer.prototype.write = function(chunk, encoding, cb) {
  this.received += chunk.length;

  if (typeof encoding === 'function')
    encoding();
  else if (typeof cb === 'function')
    cb();

  return true;
};

// doesn't matter, never emits anything.
Writer.prototype.on = function() {};
Writer.prototype.once = function() {};
Writer.prototype.emit = function() {};
Writer.prototype.prependListener = function() {};<|MERGE_RESOLUTION|>--- conflicted
+++ resolved
@@ -2,10 +2,7 @@
 'use strict';
 
 const common = require('../common.js');
-<<<<<<< HEAD
-=======
 const net = require('net');
->>>>>>> 84bd6f3c
 const PORT = common.PORT;
 
 const bench = common.createBenchmark(main, {
@@ -34,37 +31,6 @@
       throw new Error(`invalid type: ${type}`);
   }
 
-<<<<<<< HEAD
-  server();
-}
-
-const net = require('net');
-
-function Writer() {
-  this.received = 0;
-  this.writable = true;
-}
-
-Writer.prototype.write = function(chunk, encoding, cb) {
-  this.received += chunk.length;
-
-  if (typeof encoding === 'function')
-    encoding();
-  else if (typeof cb === 'function')
-    cb();
-
-  return true;
-};
-
-// doesn't matter, never emits anything.
-Writer.prototype.on = function() {};
-Writer.prototype.once = function() {};
-Writer.prototype.emit = function() {};
-Writer.prototype.prependListener = function() {};
-
-function server() {
-=======
->>>>>>> 84bd6f3c
   const writer = new Writer();
 
   // the actual benchmark.
