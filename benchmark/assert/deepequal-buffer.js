--- conflicted
+++ resolved
@@ -3,23 +3,6 @@
 const assert = require('assert');
 
 const bench = common.createBenchmark(main, {
-<<<<<<< HEAD
-  n: [1e5],
-  len: [1e2, 1e4],
-  method: [
-    'deepEqual',
-    'deepStrictEqual',
-    'notDeepEqual',
-    'notDeepStrictEqual'
-  ]
-});
-
-function main(conf) {
-  const n = +conf.n;
-  const len = +conf.len;
-  var i;
-
-=======
   n: [2e4],
   len: [1e2, 1e3],
   strict: [0, 1],
@@ -32,7 +15,6 @@
 function main({ len, n, method, strict }) {
   if (!method)
     method = 'deepEqual';
->>>>>>> 84bd6f3c
   const data = Buffer.allocUnsafe(len + 1);
   const actual = Buffer.alloc(len);
   const expected = Buffer.alloc(len);
@@ -40,44 +22,6 @@
   data.copy(actual);
   data.copy(expected);
   data.copy(expectedWrong);
-<<<<<<< HEAD
-
-  switch (conf.method) {
-    case '':
-      // Empty string falls through to next line as default, mostly for tests.
-    case 'deepEqual':
-      bench.start();
-      for (i = 0; i < n; ++i) {
-        // eslint-disable-next-line no-restricted-properties
-        assert.deepEqual(actual, expected);
-      }
-      bench.end(n);
-      break;
-    case 'deepStrictEqual':
-      bench.start();
-      for (i = 0; i < n; ++i) {
-        assert.deepStrictEqual(actual, expected);
-      }
-      bench.end(n);
-      break;
-    case 'notDeepEqual':
-      bench.start();
-      for (i = 0; i < n; ++i) {
-        // eslint-disable-next-line no-restricted-properties
-        assert.notDeepEqual(actual, expectedWrong);
-      }
-      bench.end(n);
-      break;
-    case 'notDeepStrictEqual':
-      bench.start();
-      for (i = 0; i < n; ++i) {
-        assert.notDeepStrictEqual(actual, expectedWrong);
-      }
-      bench.end(n);
-      break;
-    default:
-      throw new Error('Unsupported method');
-=======
 
   if (strict) {
     method = method.replace('eep', 'eepStrict');
@@ -88,7 +32,6 @@
   bench.start();
   for (var i = 0; i < n; ++i) {
     fn(actual, value2);
->>>>>>> 84bd6f3c
   }
   bench.end(n);
 }