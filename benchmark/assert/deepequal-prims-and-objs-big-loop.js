'use strict';
const common = require('../common.js');
const assert = require('assert');

const primValues = {
  'string': 'a',
  'number': 1,
  'object': { 0: 'a' },
  'array': [1, 2, 3]
};

const bench = common.createBenchmark(main, {
<<<<<<< HEAD
  prim: Object.keys(primValues),
  n: [1e6],
  method: [
    'deepEqual',
    'deepStrictEqual',
    'notDeepEqual',
    'notDeepStrictEqual'
=======
  primitive: Object.keys(primValues),
  n: [2e4],
  strict: [0, 1],
  method: [
    'deepEqual',
    'notDeepEqual',
>>>>>>> 84bd6f3c
  ]
});

function main({ n, primitive, method, strict }) {
  if (!method)
    method = 'deepEqual';
  const prim = primValues[primitive];
  const actual = prim;
  const expected = prim;
  const expectedWrong = 'b';
<<<<<<< HEAD
  var i;

  // Creates new array to avoid loop invariant code motion
  switch (conf.method) {
    case '':
      // Empty string falls through to next line as default, mostly for tests.
    case 'deepEqual':
      bench.start();
      for (i = 0; i < n; ++i) {
        // eslint-disable-next-line no-restricted-properties
        assert.deepEqual([actual], [expected]);
      }
      bench.end(n);
      break;
    case 'deepStrictEqual':
      bench.start();
      for (i = 0; i < n; ++i) {
        assert.deepStrictEqual([actual], [expected]);
      }
      bench.end(n);
      break;
    case 'notDeepEqual':
      bench.start();
      for (i = 0; i < n; ++i) {
        // eslint-disable-next-line no-restricted-properties
        assert.notDeepEqual([actual], [expectedWrong]);
      }
      bench.end(n);
      break;
    case 'notDeepStrictEqual':
      bench.start();
      for (i = 0; i < n; ++i) {
        assert.notDeepStrictEqual([actual], [expectedWrong]);
      }
      bench.end(n);
      break;
    default:
      throw new Error('Unsupported method');
=======

  if (strict) {
    method = method.replace('eep', 'eepStrict');
>>>>>>> 84bd6f3c
  }
  const fn = assert[method];
  const value2 = method.includes('not') ? expectedWrong : expected;

  bench.start();
  for (var i = 0; i < n; ++i) {
    fn([actual], [value2]);
  }
  bench.end(n);
}<|MERGE_RESOLUTION|>--- conflicted
+++ resolved
@@ -10,22 +10,12 @@
 };
 
 const bench = common.createBenchmark(main, {
-<<<<<<< HEAD
-  prim: Object.keys(primValues),
-  n: [1e6],
-  method: [
-    'deepEqual',
-    'deepStrictEqual',
-    'notDeepEqual',
-    'notDeepStrictEqual'
-=======
   primitive: Object.keys(primValues),
   n: [2e4],
   strict: [0, 1],
   method: [
     'deepEqual',
     'notDeepEqual',
->>>>>>> 84bd6f3c
   ]
 });
 
@@ -36,50 +26,9 @@
   const actual = prim;
   const expected = prim;
   const expectedWrong = 'b';
-<<<<<<< HEAD
-  var i;
-
-  // Creates new array to avoid loop invariant code motion
-  switch (conf.method) {
-    case '':
-      // Empty string falls through to next line as default, mostly for tests.
-    case 'deepEqual':
-      bench.start();
-      for (i = 0; i < n; ++i) {
-        // eslint-disable-next-line no-restricted-properties
-        assert.deepEqual([actual], [expected]);
-      }
-      bench.end(n);
-      break;
-    case 'deepStrictEqual':
-      bench.start();
-      for (i = 0; i < n; ++i) {
-        assert.deepStrictEqual([actual], [expected]);
-      }
-      bench.end(n);
-      break;
-    case 'notDeepEqual':
-      bench.start();
-      for (i = 0; i < n; ++i) {
-        // eslint-disable-next-line no-restricted-properties
-        assert.notDeepEqual([actual], [expectedWrong]);
-      }
-      bench.end(n);
-      break;
-    case 'notDeepStrictEqual':
-      bench.start();
-      for (i = 0; i < n; ++i) {
-        assert.notDeepStrictEqual([actual], [expectedWrong]);
-      }
-      bench.end(n);
-      break;
-    default:
-      throw new Error('Unsupported method');
-=======
 
   if (strict) {
     method = method.replace('eep', 'eepStrict');
->>>>>>> 84bd6f3c
   }
   const fn = assert[method];
   const value2 = method.includes('not') ? expectedWrong : expected;
