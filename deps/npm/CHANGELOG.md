<<<<<<< HEAD
## v5.3.0 (2017-07-12):

As mentioned before, we're continuing to do relatively rapid, smaller releases
as we keep working on stomping out `npm@5` issues! We've made a lot of progress
since 5.0 already, and this release is no exception.

### FEATURES

* [`1e3a46944`](https://github.com/npm/npm/commit/1e3a469448b5db8376e6f64022c4c0c78cdb1686)
  [#17616](https://github.com/npm/npm/pull/17616)
  Add `--link` filter option to `npm ls`.
  ([@richardsimko](https://github.com/richardsimko))
* [`33df0aaa`](https://github.com/npm/npm/commit/33df0aaaa7271dac982b86f2701d10152c4177c8)
  `libnpx@9.2.0`:
  * 4 new languages - Czech, Italian, Turkish, and Chinese (Traditional)! This means npx is available in 14 different languages!
  * New --node-arg option lets you pass CLI arguments directly to node when the target binary is found to be a Node.js script.
  ([@zkat](https://github.com/zkat))

### BUGFIXES

* [`33df0aaa`](https://github.com/npm/npm/commit/33df0aaaa7271dac982b86f2701d10152c4177c8)
  `libnpx@9.2.0`:
  * npx should now work on (most) Windows installs. A couple of issues remain.
  * Prevent auto-fallback from going into an infinite loop when npx disappears.
  * `npx npx npx npx npx npx npx npx` works again.
  * `update-notifier` will no longer run for the npx bundled with npm.
  * `npx <cmd>` in a subdirectory of your project should be able to find your `node_modules/.bin` now. Oops
  ([@zkat](https://github.com/zkat))
* [`8e979bf80`](https://github.com/npm/npm/commit/8e979bf80fb93233f19db003f08443e26cfc5e64)
  Revert change where npm stopped flattening modules that required peerDeps.
  This caused problems because folks were using peer deps to indicate that the
  target of the peer dep needed to be able to require the dependency and had
  been relying on the fact that peer deps didn't change the shape of the tree
  (as of npm@3).
  The fix that will actually work for people is for a peer dep to insist on
  never being installed deeper than the the thing it relies on.  At the moment
  this is tricky because the thing the peer dep relies on may not yet have
  been added to the tree, so we don't know where it is.
  ([@iarna](https://github.com/iarna))
* [`7f28a77f3`](https://github.com/npm/npm/commit/7f28a77f33ef501065f22e8d5e8cffee3195dccd)
  [#17733](https://github.com/npm/npm/pull/17733)
  Split remove and unbuild actions into two to get uninstall lifecycles and the
  removal of transitive symlinks during uninstallation to run in the right
  order.
  ([@iarna](https://github.com/iarna))
* [`637f2548f`](https://github.com/npm/npm/commit/637f2548facae011eebf5e5c38bfe56a6c2db9fa)
  [#17748](https://github.com/npm/npm/pull/17748)
  When rolling back use symlink project-relative path, fixing some issues with
  `fs-vacuum` getting confused while removing symlinked things.
  ([@iarna](https://github.com/iarna))
* [`f153b5b22`](https://github.com/npm/npm/commit/f153b5b22f647d4d403f5b8cecd2ce63ac75b07c)
  [#17706](https://github.com/npm/npm/pull/17706)
  Use semver to compare node versions in npm doctor instead of plain `>`
  comparison.
  ([@leo-shopify](https://github.com/leo-shopify))
* [`542f7561`](https://github.com/npm/npm/commit/542f7561d173eca40eb8d838a16a0ed582fef989)
  [#17742](https://github.com/npm/npm/pull/17742)
  Fix issue where `npm version` would sometimes not commit package-locks.
  ([@markpeterfejes](https://github.com/markpeterfejes))
* [`51a9e63d`](https://github.com/npm/npm/commit/51a9e63d31cb5ac52259dcf1c364004286072426)
  [#17777](https://github.com/npm/npm/pull/17777)
  Fix bug exposed by other bugfixes where the wrong package would be removed.
  ([@iarna](https://github.com/iarna))

### DOCUMENTATION

Have we mentioned we really like documentation patches? Keep sending them in!
Small patches are just fine, and they're a great way to get started contributing
to npm!

* [`fb42d55a9`](https://github.com/npm/npm/commit/fb42d55a9a97afa5ab7db38b3b99088cf68684ea)
  [#17728](https://github.com/npm/npm/pull/17728)
  Document semver git urls in package.json docs.
  ([@sankethkatta](https://github.com/sankethkatta))
* [`f398c700f`](https://github.com/npm/npm/commit/f398c700fb0f2f3665ebf45995a910ad16cd8d05)
  [#17684](https://github.com/npm/npm/pull/17684)
  Tweak heading hierarchy in package.json docs.
  ([@sonicdoe](https://github.com/sonicdoe))
* [`d5ad65e50`](https://github.com/npm/npm/commit/d5ad65e50a573cdf9df4155225e869cd6c88ca5e)
  [#17691](https://github.com/npm/npm/pull/17691)
  Explicitly document `--no-save` flag for uninstall.
  ([@timneedham](https://github.com/timneedham))

## v5.2.0 (2017-07-05):

It's only been a couple of days but we've got some bug fixes we wanted to
get out to you all.  We also believe that
[`npx`](https://medium.com/@maybekatz/introducing-npx-an-npm-package-runner-55f7d4bd282b) is ready to be bundled
with npm, which we're really excited about!

### npx!!!

npx is a tool intended to help round out the experience of using packages
from the npm registry — the same way npm makes it super easy to install and
manage dependencies hosted on the registry, npx is meant to make it easy to
use CLI tools and other executables hosted on the registry.  It greatly
simplifies a number of things that, until now, required a bit of ceremony to
do with plain npm.

![](https://cdn-images-1.medium.com/max/1600/1*OlIRsvVO5aK7ja9HmwXz_Q.gif)

[@zkat](https://github.com/zkat) has a [great introduction post to npx](https://medium.com/@maybekatz/introducing-npx-an-npm-package-runner-55f7d4bd282b)
that I highly recommend you give a read

* [`fb040bee0`](https://github.com/npm/npm/commit/fb040bee0710759c60e45bf8fa2a3b8ddcf4212a)
  [#17685](https://github.com/npm/npm/pull/17685)
  Bundle npx with npm itself.
  ([@zkat](https://github.com/zkat))

### BUG FIXES

* [`9fe905c39`](https://github.com/npm/npm/commit/9fe905c399d07a3c00c7b22035ddb6b7762731e6)
  [#17652](https://github.com/npm/npm/pull/17652)
  Fix max callstack exceeded loops with trees with circular links.
  ([@iarna](https://github.com/iarna))
* [`c0a289b1b`](https://github.com/npm/npm/commit/c0a289b1ba6b99652c43a955b23acbf1de0b56ae)
  [#17606](https://github.com/npm/npm/pull/17606)
  Make sure that when write package.json and package-lock.json we always use unix path separators.
  ([@Standard8](https://github.com/Standard8))
* [`1658b79ca`](https://github.com/npm/npm/commit/1658b79cad89ccece5ae5ce3c2f691d44b933116)
  [#17654](https://github.com/npm/npm/pull/17654)
  Make `npm outdated` show results for globals again. Previously it never thought they were out of date.
  ([@iarna](https://github.com/iarna))
* [`06c154fd6`](https://github.com/npm/npm/commit/06c154fd653d18725d2e760ba825d43cdd807420)
  [#17678](https://github.com/npm/npm/pull/17678)
  Stop flattening modules that have peer dependencies.  We're making this
  change to support scenarios where the module requiring a peer dependency
  is flattened but the peer dependency itself is not, due to conflicts.  In
  those cases the module requiring the peer dep can't be flattened past the
  location its peer dep was placed in.  This initial fix is naive, never
  flattening peer deps, and we can look into doing something more
  sophisticated later on.
  ([@iarna](https://github.com/iarna))
* [`88aafee8b`](https://github.com/npm/npm/commit/88aafee8b5b232b7eeb5690279a098d056575791)
  [#17677](https://github.com/npm/npm/pull/17677)
  There was an issue where updating a flattened dependency would sometimes
  unflatten it.  This only happened when the dependency had dependencies
  that in turn required the original dependency.
  ([@iarna](https://github.com/iarna))
* [`b58ec8eab`](https://github.com/npm/npm/commit/b58ec8eab3b4141e7f1b8b42d8cc24f716a804d8)
  [#17626](https://github.com/npm/npm/pull/17626)
  Integrators who were building their own copies of npm ran into issues because
  `make install` and https://npmjs.com/install.sh weren't aware that
  `npm install` creates links now when given a directory to work on. This does not impact folks
  installing npm with `npm install -g npm`.
  ([@iarna](https://github.com/iarna))

### DOC FIXES

* [`10bef735e`](https://github.com/npm/npm/commit/10bef735e825acc8278827d34df415dfcd8c67d4)
  [#17645](https://github.com/npm/npm/pull/17645)
  Fix some github issue links in the 5.1.0 changelog
  ([@schmod](https://github.com/schmod))
* [`85fa9dcb2`](https://github.com/npm/npm/commit/85fa9dcb2f0b4f51b515358e0184ec82a5845227)
  [#17634](https://github.com/npm/npm/pull/17634)
  Fix typo in package-lock docs.
  ([@sonicdoe](https://github.com/sonicdoe))
* [`688699bef`](https://github.com/npm/npm/commit/688699befc2d147288c69a9405fb8354ecaebe36)
  [#17628](https://github.com/npm/npm/pull/17628)
  Recommend that folks looking for support join us on https://package.community/ or message
  [@npm_support](https://twitter.com/npm_support) on Twitter.
  ([@strugee](https://github.com/strugee))


## v5.1.0 (2017-07-05):

Hey y'all~

We've got some goodies for you here, including `npm@5`'s first semver-minor
release! This version includes a huge number of fixes, particularly for some of
the critical bugs users were running into after upgrading npm. You should
overall see a much more stable experience, and we're going to continue hacking
on fixes for the time being. Semver-major releases, specially for tools like
npm, are bound to cause some instability, and getting `npm@5` stable is the CLI
team's top priority for now!

Not that bugfixes are the only things that landed, either: between improvements
that fell out of the bugfixes, and some really cool work by community members
like [@mikesherov](https://github.com/mikesherov), `npm@5.1.0` is **_twice as
fast_** as `npm@5.0.0` in some benchmarks. We're not stopping there, either: you
can expect a steady stream of speed improvements over the course of the year.
It's not _top_ priority, but we'll keep doing what we can to make sure npm saves
its users as much time as possible.

Hang on to your seats. At **100 commits**, this release is a bit of a doozy. 😎

### FEATURES

Semver-minor releases, of course, mean that there's a new feature somewhere,
right? Here's what's bumping that number for us this time:

* [`a09c1a69d`](https://github.com/npm/npm/commit/a09c1a69df05b753464cc1272cdccc6af0f4da5a)
  [#16687](https://github.com/npm/npm/pull/16687)
  Allow customizing the shell used to execute `run-script`s.
  ([@mmkal](https://github.com/mmkal))
* [`4f45ba222`](https://github.com/npm/npm/commit/4f45ba222e2ac6dbe6d696cb7a8e678bbda7c839) [`a48958598`](https://github.com/npm/npm/commit/a489585985540deed4edc03418636c9e97aa9e40) [`901bef0e1`](https://github.com/npm/npm/commit/901bef0e1ea806fc08d8d58744a9f813b6c020ab)
  [#17508](https://github.com/npm/npm/pull/17508)
  Add a new `requires` field to `package-lock.json` with information about the
  _logical_ dependency tree. This includes references to the specific version
  each package is intended to see, and can be used for many things, such as
  [converting `package-lock.json` to other lockfile
  formats](https://twitter.com/maybekatz/status/880578566907248640), various
  optimizations, and verifying correctness of a package tree.
  ([@iarna](https://github.com/iarna))
* [`47e8fc8eb`](https://github.com/npm/npm/commit/47e8fc8eb9b5faccef9e03ab991cf37458c16249)
  [#17508](https://github.com/npm/npm/pull/17508)
  Make `npm ls` take package locks (and shrinkwraps) into account. This means
  `npm ls` can now be used to see [which dependencies are
  missing](https://twitter.com/maybekatz/status/880446509547794437), so long as
  a package lock has been previously generated with it in.
  ([@iarna](https://github.com/iarna))
* [`f0075e7ca`](https://github.com/npm/npm/commit/f0075e7caa3e151424a254d7809ae4489ed8df90)
  [#17508](https://github.com/npm/npm/pull/17508)
  Take `package.json` changes into account when running installs -- if you
  remove or add a dependency to `package.json` manually, npm will now pick that
  up and update your tree and package lock accordingly.
  ([@iarna](https://github.com/iarna))
* [`83a5455aa`](https://github.com/npm/npm/commit/83a5455aac3c5cc2511ab504923b652b13bd66a0)
  [#17205](https://github.com/npm/npm/pull/17205)
  Add `npm udpate` as an alias for `npm update`, for symmetry with
  `install`/`isntall`.
  ([@gdassori](https://github.com/gdassori))
* [`57225d394`](https://github.com/npm/npm/commit/57225d394b6174eb0be48393d8e18da0991f67b6)
  [#17120](https://github.com/npm/npm/pull/17120)
  npm will no longer warn about `preferGlobal`, and the option is now
  deprecated.
  ([@zkat](https://github.com/zkat))
* [`82df7bb16`](https://github.com/npm/npm/commit/82df7bb16fc29c47a024db4a8c393e55f883744b)
  [#17351](https://github.com/npm/npm/pull/17351)
  As some of you may already know `npm build` doesn't do what a lot of people
  expect: It's mainly an npm plumbing command, and is part of the more familiar
  `npm rebuild` command. That said, a lot of users assume that this is the way
  to run an npm `run-script` named `build`, which is an incredibly common script
  name to use. To clarify things for users, and encourage them to use `npm run
  build` instead, npm will now warn if `npm build` is run without any arguments.
  ([@lennym](https://github.com/lennym))

### PERFORMANCE

* [`59f86ef90`](https://github.com/npm/npm/commit/59f86ef90a58d8dc925c9613f1c96e68bee5ec7b) [`43be9d222`](https://github.com/npm/npm/commit/43be9d2222b23ebb0a427ed91824ae217e6d077a) [`e906cdd98`](https://github.com/npm/npm/commit/e906cdd980b4722e66618ce295c682b9a8ffaf8f)
  [#16633](https://github.com/npm/npm/pull/16633)
  npm now parallelizes tarball extraction across multiple child process workers.
  This can significantly speed up installations, specially when installing from
  cache, and will improve with number of processors.
  ([@zkat](https://github.com/zkat))
* [`e0849878d`](https://github.com/npm/npm/commit/e0849878dd248de8988c2ef3fc941054625712ca)
  [#17441](https://github.com/npm/npm/pull/17441)
  Avoid building environment for empty lifecycle scripts. This change alone
  accounted for as much as a 15% speed boost for npm installations by outright
  skipping entire steps of the installer when not needed.
  ([@mikesherov](https://github.com/mikesherov))
* [`265c2544c`](https://github.com/npm/npm/commit/265c2544c8ded10854909243482e6437ed03c261)
  [npm/hosted-git-info#24](https://github.com/npm/hosted-git-info/pull/24)
  `hosted-git-info@2.5.0`: Add caching to `fromURL`, which gets called many,
  many times by the installer. This improved installation performance by around
  10% on realistic application repositories.
  ([@mikesherov](https://github.com/mikesherov))
* [`901d26cb`](https://github.com/npm/npm/commit/901d26cb656e7e773d9a38ef4eac9263b95e07c8)
  [npm/read-package-json#20](https://github.com/npm/read-package-json/pull/70)
  `read-package-json@2.0.9`: Speed up installs by as much as 20% by
  reintroducing a previously-removed cache and making it actually be correct
  this time around.
  ([@mikesherov](https://github.com/mikesherov))
* [`44e37045d`](https://github.com/npm/npm/commit/44e37045d77bc40adf339b423d42bf5e9b4d4d91)
  Eliminate `Bluebird.promisifyAll` from our codebase.
  ([@iarna](https://github.com/iarna))
* [`3b4681b53`](https://github.com/npm/npm/commit/3b4681b53db7757985223932072875d099694677)
  [#17508](https://github.com/npm/npm/pull/17508)
  Stop calling `addBundle` on locked deps, speeding up the
  `package-lock.json`-based fast path.
  ([@iarna](https://github.com/iarna))

### BUGFIXES

* [#17508](https://github.com/npm/npm/pull/17508)
  This is a big PR that fixes a variety of issues when installing from package
  locks. If you were previously having issues with missing dependencies or
  unwanted removals, this might have fixed it:
  * It introduces a new `package-lock.json` field, called `requires`, which tracks which modules a given module requires.
  * It fixes [#16839](https://github.com/npm/npm/issues/16839) which was caused by not having this information available, particularly when git dependencies were involved.
  * It fixes [#16866](https://github.com/npm/npm/issues/16866), allowing the `package.json` to trump the `package-lock.json`.
  * `npm ls` now loads the shrinkwrap, which opens the door to showing a full tree of dependencies even when nothing is yet installed. (It doesn't do that yet though.)
  ([@iarna](https://github.com/iarna))
* [`656544c31`](https://github.com/npm/npm/commit/656544c31cdef3cef64fc10c24f03a8ae2685e35) [`d21ab57c3`](https://github.com/npm/npm/commit/d21ab57c3ef4f01d41fb6c2103debe884a17dc22)
  [#16637](https://github.com/npm/npm/pull/16637)
  Fix some cases where `npm prune` was leaving some dependencies unpruned if
  to-be-pruned dependencies depended on them.
  ([@exogen](https://github.com/exogen))
* [`394436b09`](https://github.com/npm/npm/commit/394436b098dcca2d252061f95c4eeb92c4a7027c)
  [#17552](https://github.com/npm/npm/pull/17552)
  Make `refresh-package-json` re-verify the package platform. This fixes an
  issue most notably experienced by Windows users using `create-react-app` where
  `fsevents` would not short-circuit and cause a crash during its
  otherwise-skipped native build phase.
  ([@zkat](https://github.com/zkat))
* [`9e5a94354`](https://github.com/npm/npm/commit/9e5a943547b29c8d022192afd9398b3a136a7e5a)
  [#17590](https://github.com/npm/npm/pull/17590)
  Fix an issue where `npm@5` would crash when trying to remove packages
  installed with `npm@<5`.
  ([@iarna](https://github.com/iarna))
* [`c3b586aaf`](https://github.com/npm/npm/commit/c3b586aafa9eabac572eb6e2b8a7266536dbc65b)
  [#17141](https://github.com/npm/npm/issues/17141)
  Don't update the package.json when modifying packages that don't go there.
  This was previously causing `package.json` to get a `"false": {}` field added.
  ([@iarna](https://github.com/iarna))
* [`d04a23de2`](https://github.com/npm/npm/commit/d04a23de21dd9991b32029d839b71e10e07b400d) [`4a5b360d5`](https://github.com/npm/npm/commit/4a5b360d561f565703024085da0927ccafe8793e) [`d9e53db48`](https://github.com/npm/npm/commit/d9e53db48ca227b21bb67df48c9b3580cb390e9e)
  `pacote@2.7.38`:
  * [zkat/pacote#102](https://github.com/zkat/pacote/pull/102) Fix issue with tar extraction and special characters.
  * Enable loose semver parsing in some missing corner cases.
  ([@colinrotherham](https://github.com/colinrotherham), [@zkat](https://github.com/zkat), [@mcibique](https://github.com/mcibique))
* [`e2f815f87`](https://github.com/npm/npm/commit/e2f815f87676b7c50b896e939cee15a01aa976e4)
  [#17104](https://github.com/npm/npm/pull/17104)
  Write an empty str and wait for flush to exit to reduce issues with npm
  exiting before all output is complete when it's a child process.
  ([@zkat](https://github.com/zkat))
* [`835fcec60`](https://github.com/npm/npm/commit/835fcec601204971083aa3a281c3a9da6061a7c2)
  [#17060](https://github.com/npm/npm/pull/17060)
  Make git repos with prepare scripts always install with both dev and prod
  flags.
  ([@intellix](https://github.com/intellix))
* [`f1dc8a175`](https://github.com/npm/npm/commit/f1dc8a175eed56f1ed23bd5773e5e10beaf6cb31)
  [#16879](https://github.com/npm/npm/pull/16879)
  Fix support for `always-auth` and `_auth`. They are now both available in both
  unscoped and registry-scoped configurations.
  ([@jozemlakar](https://github.com/jozemlakar))
* [`ddd8a1ca2`](https://github.com/npm/npm/commit/ddd8a1ca2fa3377199af74ede9d0c1a406d19793)
  Serialize package specs to prevent `[object Object]` showing up in logs during
  extraction.
  ([@zkat](https://github.com/zkat))
* [`99ef3b52c`](https://github.com/npm/npm/commit/99ef3b52caa7507e87a4257e622f8964b1c1f5f3)
  [#17505](https://github.com/npm/npm/pull/17505)
  Stop trying to commit updated `npm-shrinkwrap.json` and `package-lock.json` if
  they're `.gitignore`d.
  ([@zkat](https://github.com/zkat))
* [`58be2ec59`](https://github.com/npm/npm/commit/58be2ec596dfb0353ad2570e6750e408339f1478)
  Make sure uid and gid are getting correctly set even when they're `0`. This
  should fix some Docker-related issues with bad permissions/broken ownership.
  ([@rgrove](https://github.com/rgrove))
  ([@zkat](https://github.com/zkat))
* [`9d1e3b6fa`](https://github.com/npm/npm/commit/9d1e3b6fa01bb563d76018ee153259d9507658cf)
  [#17506](https://github.com/npm/npm/pull/17506)
  Skip writing package.json and locks if on-disk version is identical to the new
  one.
  ([@zkat](https://github.com/zkat))
* [`3fc6477a8`](https://github.com/npm/npm/commit/3fc6477a89773786e6c43ef43a23e5cdc662ff8e)
  [#17592](https://github.com/npm/npm/pull/17592)
  Fix an issue where `npm install -g .` on a package with no `name` field would
  cause the entire global `node_modules` directory to be replaced with a symlink
  to `$CWD`. lol.
  ([@iarna](https://github.com/iarna))
* [`06ba0a14a`](https://github.com/npm/npm/commit/06ba0a14a6c1c8cdcc8c062b68c8c63041b0cec0)
  [#17591](https://github.com/npm/npm/pull/17591)
  Fix spurious removal reporting: if you tried to remove something that didn't
  actually exist, npm would tell you it removed 1 package even though there was
  nothing to do.
  ([@iarna](https://github.com/iarna))
* [`20ff05f8`](https://github.com/npm/npm/commit/20ff05f8fe0ad8c36e1323d30b63b4d2ff7e11ef)
  [#17629](https://github.com/npm/npm/pull/17629)
  When removing a link, keep dependencies installed inside of it instead of
  removing them, if the link is outside the scope of the current project. This
  fixes an issue where removing globally-linked packages would remove all their
  dependencies in the source directory, as well as some ergonomic issues when
  using links in other situations.
  ([@iarna](https://github.com/iarna))

### DOCS

* [`fd5fab595`](https://github.com/npm/npm/commit/fd5fab5955a20a9bb8c0e77092ada1435f73a8d2)
  [#16441](https://github.com/npm/npm/pull/16441)
  Add spec for `npm-shrinkwrap.json` and `package-lock.json` from RFC.
  ([@iarna](https://github.com/iarna))
* [`9589c1ccb`](https://github.com/npm/npm/commit/9589c1ccb3f794abaaa48c2a647ada311dd881ef)
  [#17451](https://github.com/npm/npm/pull/17451)
  Fix typo in changelog.
  ([@watilde](https://github.com/watilde))
* [`f8e76d856`](https://github.com/npm/npm/commit/f8e76d8566ae1965e57d348df74edad0643b66a6)
  [#17370](https://github.com/npm/npm/pull/17370)
  Correct the default prefix config path for Windows operating systems in the
  documentation for npm folders.
  ([@kierendixon](https://github.com/kierendixon))
* [`d0f3b5a12`](https://github.com/npm/npm/commit/d0f3b5a127718b0347c6622a2b9c28341c530d36)
  [#17369](https://github.com/npm/npm/pull/17369)
  Fix `npm-config` reference to `userconfig` & `globalconfig` environment
  variables.
  ([@racztiborzoltan](https://github.com/racztiborzoltan))
* [`87629880a`](https://github.com/npm/npm/commit/87629880a71baec352c1b5345bc29268d6212467)
  [#17336](https://github.com/npm/npm/pull/17336)
  Remove note in docs about `prepublish` being entirely removed.
  ([@Hirse](https://github.com/Hirse))
* [`a1058afd9`](https://github.com/npm/npm/commit/a1058afd9a7a569bd0ac65b86eadd4fe077a7221)
  [#17169](https://github.com/npm/npm/pull/17169)
  Document `--no-package-lock` flag.
  ([@leggsimon](https://github.com/leggsimon))
* [`32fc6e41a`](https://github.com/npm/npm/commit/32fc6e41a2ce4dbcd5ce1e5f291e2e2efc779d48)
  [#17250](https://github.com/npm/npm/pull/17250)
  Fix a typo in the shrinkwrap docs.
  ([@Zarel](https://github.com/Zarel))
* [`f19bd3c8c`](https://github.com/npm/npm/commit/f19bd3c8cbd37c8a99487d6b5035282580ac3e9d)
  [#17249](https://github.com/npm/npm/pull/17249)
  Fix a package-lock.json cross-reference link.
  ([@not-an-aardvark](https://github.com/not-an-aardvark))
* [`153245edc`](https://github.com/npm/npm/commit/153245edc4845db670ada5e95ef384561706a751)
  [#17075](https://github.com/npm/npm/pull/17075/files)
  Fix a typo in `npm-config` docs.
  ([@KennethKinLum](https://github.com/KennethKinLum))
* [`c9b534a14`](https://github.com/npm/npm/commit/c9b534a148818d1a97787c0dfdba5f64ce3618a6)
  [#17074](https://github.com/npm/npm/pull/17074)
  Clarify config documention with multiple boolean flags.
  ([@KennethKinLum](https://github.com/KennethKinLum))
* [`e111b0a40`](https://github.com/npm/npm/commit/e111b0a40c4bc6691d7b8d67ddce5419e67bfd27)
  [#16768](https://github.com/npm/npm/pull/16768)
  Document the `-l` option to `npm config list`.
  ([@happylynx](https://github.com/happylynx))
* [`5a803ebad`](https://github.com/npm/npm/commit/5a803ebadd61229bca3d64fb3ef1981729b2548e)
  [#16548](https://github.com/npm/npm/pull/16548)
  Fix permissions for documentation files. Some of them had `+x` set. (???)
  ([@metux](https://github.com/metux))
* [`d57d4f48c`](https://github.com/npm/npm/commit/d57d4f48c6cd00fdf1e694eb49e9358071d8e105)
  [#17319](https://github.com/npm/npm/pull/17319)
  Document that the `--silent` option for `npm run-script` can be used to
  suppress `npm ERR!` output on errors.
  ([@styfle](https://github.com/styfle))

### MISC

Not all contributions need to be visible features, docs, or bugfixes! It's super
helpful when community members go over our code and help clean it up, too!

* [`9e5b76140`](https://github.com/npm/npm/commit/9e5b76140ffdb7dcd12aa402793644213fb8c5d7)
  [#17411](https://github.com/npm/npm/pull/17411)
  Convert all callback-style `move` usage to use Promises.
  ([@vramana](https://github.com/vramana))
* [`0711c08f7`](https://github.com/npm/npm/commit/0711c08f779ac641ec42ecc96f604c8861008b28)
  [#17394](https://github.com/npm/npm/pull/17394)
  Remove unused argument in `deepSortObject`.
  ([@vramana](https://github.com/vramana))
* [`7d650048c`](https://github.com/npm/npm/commit/7d650048c8ed5faa0486492f1eeb698e7383e32f)
  [#17563](https://github.com/npm/npm/pull/17563)
  Refactor some code to use `Object.assign`.
  ([@vramana](https://github.com/vramana))
* [`993f673f0`](https://github.com/npm/npm/commit/993f673f056aea5f602ea04b1e697b027c267a2d)
  [#17600](https://github.com/npm/npm/pull/17600)
  Remove an old comment.
  ([@vramana](https://github.com/vramana))

## v5.0.4 (2017-06-13):

Hey y'all. This is another minor patch release with a variety of little fixes
we've been accumulating~

* [`f0a37ace9`](https://github.com/npm/npm/commit/f0a37ace9ab7879cab20f2b0fcd7840bfc305feb)
  Fix `npm doctor` when hitting registries without `ping`.
  ([@zkat](https://github.com/zkat))
* [`64f0105e8`](https://github.com/npm/npm/commit/64f0105e81352b42b72900d83b437b90afc6d9ce)
  Fix invalid format error when setting cache-related headers.
  ([@zkat](https://github.com/zkat))
* [`d2969c80e`](https://github.com/npm/npm/commit/d2969c80e4178faebf0f7c4cab6eb610dd953cc6)
  Fix spurious `EINTEGRITY` issue.
  ([@zkat](https://github.com/zkat))
* [`800cb2b4e`](https://github.com/npm/npm/commit/800cb2b4e2d0bd00b5c9082a896f2110e907eb0b)
  [#17076](https://github.com/npm/npm/pull/17076)
  Use legacy `from` field to improve upgrade experience from legacy shrinkwraps
  and installs.
  ([@zkat](https://github.com/zkat))
* [`4100d47ea`](https://github.com/npm/npm/commit/4100d47ea58b4966c02604f71350b5316108df6a)
  [#17007](https://github.com/npm/npm/pull/17007)
  Restore loose semver parsing to match older npm behavior when running into
  invalid semver ranges in dependencies.
  ([@zkat](https://github.com/zkat))
* [`35316cce2`](https://github.com/npm/npm/commit/35316cce2ca2d8eb94161ec7fe7e8f7bec7b3aa7)
  [#17005](https://github.com/npm/npm/pull/17005)
  Emulate npm@4's behavior of simply marking the peerDep as invalid, instead of
  crashing.
  ([@zkat](https://github.com/zkat))
* [`e7e8ee5c5`](https://github.com/npm/npm/commit/e7e8ee5c57c7238655677e118a8809b652019f53)
  [#16937](https://github.com/npm/npm/pull/16937)
  Workaround for separate bug where `requested` was somehow null.
  ([@forivall](https://github.com/forivall))
* [`2d9629bb2`](https://github.com/npm/npm/commit/2d9629bb2043cff47eaad2654a64d2cef5725356)
  Better logging output for git errors.
  ([@zkat](https://github.com/zkat))
* [`2235aea73`](https://github.com/npm/npm/commit/2235aea73569fb9711a06fa6344ef31247177dcd)
  More scp-url fixes: parsing only worked correctly when a committish was
  present.
  ([@zkat](https://github.com/zkat))
* [`80c33cf5e`](https://github.com/npm/npm/commit/80c33cf5e6ef207450949764de41ea96538c636e)
  Standardize package permissions on tarball extraction, instead of using perms
  from the tarball. This matches previous npm behavior and fixes a number of
  incompatibilities in the wild.
  ([@zkat](https://github.com/zkat))
* [`2b1e40efb`](https://github.com/npm/npm/commit/2b1e40efba0b3d1004259efa4275cf42144e3ce3)
  Limit shallow cloning to hosts which are known to support it.
  ([@zkat](https://github.com/zkat))

## v5.0.3 (2017-06-05)

Happy Monday, y'all! We've got another npm release for you with the fruits of
our ongoing bugsquashing efforts. You can expect at least one more this week,
but probably more -- and as we announced last week, we'll be merging fixes more
rapidly into the `npmc` canary so you can get everything as soon as possible!

Hope y'all are enjoying npm5 in the meantime, and don't hesitate to file issues
for anything you find! The goal is to get this release rock-solid as soon as we
can. 💚

* [`6e12a5cc0`](https://github.com/npm/npm/commit/6e12a5cc022cb5a157a37df7283b6d7b3d49bdab)
  Bump several dependencies to get improvements and bugfixes:
  * `cacache`: content files (the tarballs) are now read-only.
  * `pacote`: fix failing clones with bad heads, send extra TLS-related opts to proxy, enable global auth configurations and `_auth`-based auth.
  * `ssri`: stop crashing with `can't call method find of undefined` when running into a weird `opts.integrity`/`opts.algorithms` conflict during verification.
  ([@zkat](https://github.com/zkat))
* [`89cc8e3e1`](https://github.com/npm/npm/commit/89cc8e3e12dad67fd9844accf4d41deb4c180c5c)
  [#16917](https://github.com/npm/npm/pull/16917)
  Send `ca`, `cert` and `key` config through to network layer.
  ([@colinrotherham](https://github.com/colinrotherham))
* [`6a9b51c67`](https://github.com/npm/npm/commit/6a9b51c67ba3df0372991631992748329b84f2e7)
  [#16929](https://github.com/npm/npm/pull/16929)
  Send `npm-session` header value with registry requests again.
  ([@zarenner](https://github.com/zarenner))
* [`662a15ab7`](https://github.com/npm/npm/commit/662a15ab7e790e87f5e5a35252f05d5a4a0724a1)
  Fix `npm doctor` so it stop complaining about read-only content files in the
  cache.
  ([@zkat](https://github.com/zkat))
* [`191d10a66`](https://github.com/npm/npm/commit/191d10a6616d72e26d89fd00f5a4f6158bfbc526)
  [#16918](https://github.com/npm/npm/pull/16918)
  Clarify prepublish deprecation message.
  ([@Hirse](https://github.com/Hirse))

## v5.0.2 (2017-06-02)

Here's another patch release, soon after the other!

This particular release includes a slew of fixes to npm's git support, which was
causing some issues for a chunk of people, specially those who were using
self-hosted/Enterprise repos. All of those should be back in working condition
now.

There's another shiny thing you might wanna know about: npm has a Canary release
now! The `npm5` experiment we did during our beta proved to be incredibly
successful: users were able to have a tight feedback loop between reports and
getting the bugfixes they needed, and the CLI team was able to roll out
experimental patches and have the community try them out right away. So we want
to keep doing that.

From now on, you'll be able to install the 'npm canary' with `npm i -g npmc`.
This release will be a separate binary (`npmc`. Because canary. Get it?), which
will update independently of the main CLI. Most of the time, this will track
`release-next` or something close to it. We might occasionally toss experimental
branches in there to see if our more adventurous users run into anything
interesting with it. For example, the current canary (`npmc@5.0.1-canary.6`)
includes an [experimental multiproc
branch](https://github.com/npm/npm/pull/16633) that parallelizes tarball
extraction across multiple processes.

If you find any issues while running the canary version, please report them and
let us know it came from `npmc`! It would be tremendously helpful, and finding
things early is a huge reason to have it there. Happy hacking!

### A NOTE ABOUT THE ISSUE TRACKER

Just a heads up: We're preparing to do a massive cleanup of the issue tracker.
It's been a long time since it was something we could really keep up with, and
we didn't have a process for dealing with it that could actually be sustainable.

We're still sussing the details out, and we'll talk about it more when we're
about to do it, but the plan is essentially to close old, abandoned issues and
start over. We will also [add some automation](https://github.com/probot) around
issue management so that things that we can't keep up with don't just stay
around forever.

Stay tuned!

### GIT YOLO

* [`1f26e9567`](https://github.com/npm/npm/commit/1f26e9567a6d14088704e121ebe787c38b6849a4)
  `pacote@2.7.27`: Fixes installing committishes that look like semver, even
  though they're not using the required `#semver:` syntax.
  ([@zkat](https://github.com/zkat))
* [`85ea1e0b9`](https://github.com/npm/npm/commit/85ea1e0b9478551265d03d545e7dc750b9edf547)
  `npm-package-arg@5.1.1`: This includes the npa git-parsing patch to make it so
  non-hosted SCP-style identifiers are correctly handled. Previously, npa would
  mangle them (even though hosted-git-info is doing the right thing for them).
  ([@zkat](https://github.com/zkat))

### COOL NEW OUTPUT

The new summary output has been really well received! One downside that reared
its head as more people used it, though, is that it doesn't really tell you
anything about the toplevel versions it installed. So, if you did `npm i -g
foo`, it would just say "added 1 package". This patch by
[@rmg](https://github.com/rmg) keeps things concise while still telling you
what you got! So now, you'll see something like this:

```
$ npm i -g foo bar
+ foo@1.2.3
+ bar@3.2.1
added 234 packages in .005ms
```

* [`362f9fd5b`](https://github.com/npm/npm/commit/362f9fd5bec65301082416b4292b8fe3eb7f824a)
  [#16899](https://github.com/npm/npm/pull/16899)
  For every package that is given as an argument to install, print the name and
  version that was actually installed.
  ([@rmg](https://github.com/rmg))

### OTHER BUGFIXES

* [`a47593a98`](https://github.com/npm/npm/commit/a47593a98a402143081d7077d2ac677d13083010)
  [#16835](https://github.com/npm/npm/pull/16835)
  Fix a crash while installing with `--no-shrinkwrap`.
  ([@jacknagel](https://github.com/jacknagel))

### DOC UPATES

* [`89e0cb816`](https://github.com/npm/npm/commit/89e0cb8165dd9c3c7ac74d531617f367099608f4)
  [#16818](https://github.com/npm/npm/pull/16818)
  Fixes a spelling error in the docs. Because the CLI team has trouble spelling
  "package", I guess.
  ([@ankon](https://github.com/ankon))
* [`c01fbc46e`](https://github.com/npm/npm/commit/c01fbc46e151bcfb359fd68dd7faa392789b4f55)
  [#16895](https://github.com/npm/npm/pull/16895)
  Remove `--save` from `npm init` instructions, since it's now the default.
  ([@jhwohlgemuth](https://github.com/jhwohlgemuth))
* [`80c42d218`](https://github.com/npm/npm/commit/80c42d2181dd4d1b79fcee4e9233df268dfb30b7)
  Guard against cycles when inflating bundles, as symlinks are bundles now.
  ([@iarna](https://github.com/iarna))
* [`7fe7f8665`](https://github.com/npm/npm/commit/7fe7f86658798db6667df89afc75588c0e43bc94)
  [#16674](https://github.com/npm/npm/issues/16674)
  Write the builtin config for `npmc`, not just `npm`. This is hardcoded for npm
  self-installations and is needed for Canary to work right.
  ([@zkat](https://github.com/zkat))

### DEP UPDATES

* [`63df4fcdd`](https://github.com/npm/npm/commit/63df4fcddc7445efb50cc7d8e09cdd45146d3e39)
  [#16894](https://github.com/npm/npm/pull/16894)
  [`node-gyp@3.6.2`](https://github.com/nodejs/node-gyp/blob/master/CHANGELOG.md#v362-2017-06-01):
  Fixes an issue parsing SDK versions on Windows, among other things.
  ([@refack](https://github.com/refack))
* [`5bb15c3c4`](https://github.com/npm/npm/commit/5bb15c3c4f0d7d77c73fd6dafa38ac36549b6e00)
  `read-package-tree@5.1.6`: Fixes some racyness while reading the tree.
=======
## v6.4.1 (2018-08-22):

### BUGFIXES

* [`4bd40f543`](https://github.com/npm/cli/commit/4bd40f543dc89f0721020e7d0bb3497300d74818)
  [#42](https://github.com/npm/cli/pull/42)
  Prevent blowing up on malformed responses from the `npm audit` endpoint, such
  as with third-party registries.
  ([@framp](https://github.com/framp))
* [`0e576f0aa`](https://github.com/npm/cli/commit/0e576f0aa6ea02653d948c10f29102a2d4a31944)
  [#46](https://github.com/npm/cli/pull/46)
  Fix `NO_PROXY` support by renaming npm-side config to `--noproxy`. The
  environment variable should still work.
  ([@SneakyFish5](https://github.com/SneakyFish5))
* [`d8e811d6a`](https://github.com/npm/cli/commit/d8e811d6adf3d87474982cb831c11316ac725605)
  [#33](https://github.com/npm/cli/pull/33)
  Disable `update-notifier` checks when a CI environment is detected.
  ([@Sibiraj-S](https://github.com/Sibiraj-S))
* [`1bc5b8cea`](https://github.com/npm/cli/commit/1bc5b8ceabc86bfe4777732f25ffef0f3de81bd1)
  [#47](https://github.com/npm/cli/pull/47)
  Fix issue where `postpack` scripts would break if `pack` was used with
  `--dry-run`.
  ([@larsgw](https://github.com/larsgw))

### DEPENDENCY BUMPS

* [`4c57316d5`](https://github.com/npm/cli/commit/4c57316d5633e940105fa545b52d8fbfd2eb9f75)
  `figgy-pudding@3.4.1`
  ([@zkat](https://github.com/zkat))
* [`85f4d7905`](https://github.com/npm/cli/commit/85f4d79059865d5267f3516b6cdbc746012202c6)
  `cacache@11.2.0`
  ([@zkat](https://github.com/zkat))
* [`d20ac242a`](https://github.com/npm/cli/commit/d20ac242aeb44aa3581c65c052802a02d5eb22f3)
  `npm-packlist@1.1.11`:
  No real changes in npm-packlist, but npm-bundled included a
  circular dependency fix, as well as adding a proper LICENSE file.
  ([@isaacs](https://github.com/isaacs))
* [`e8d5f4418`](https://github.com/npm/cli/commit/e8d5f441821553a31fc8cd751670663699d2c8ce)
  [npm.community#632](https://npm.community/t/https://npm.community/t/using-npm-ci-does-not-run-prepare-script-for-git-modules/632)
  `libcipm@2.0.2`:
  Fixes issue where `npm ci` wasn't running the `prepare` lifecycle script when
  installing git dependencies
  ([@edahlseng](https://github.com/edahlseng))
* [`a5e6f78e9`](https://github.com/npm/cli/commit/a5e6f78e916873f7d18639ebdb8abd20479615a9)
  `JSONStream@1.3.4`:
  Fixes memory leak problem when streaming large files (like legacy npm search).
  ([@daern91](https://github.com/daern91))
* [`3b940331d`](https://github.com/npm/cli/commit/3b940331dcccfa67f92366adb7ffd9ecf7673a9a)
  [npm.community#1042](https://npm.community/t/3-path-variables-are-assigned-to-child-process-launched-by-npm/1042)
  `npm-lifecycle@2.1.0`:
  Fixes issue for Windows user where multiple `Path`/`PATH` variables were being
  added to the environment and breaking things in all sorts of fun and
  interesting ways.
  ([@JimiC](https://github.com/JimiC))
* [`d612d2ce8`](https://github.com/npm/cli/commit/d612d2ce8fab72026f344f125539ecbf3746af9a)
  `npm-registry-client@8.6.0`
  ([@iarna](https://github.com/iarna))
* [`1f6ba1cb1`](https://github.com/npm/cli/commit/1f6ba1cb174590c1f5d2b00e2ca238dfa39d507a)
  `opener@1.5.0`
  ([@domenic](https://github.com/domenic))
* [`37b8f405f`](https://github.com/npm/cli/commit/37b8f405f35c861b7beeed56f71ad20b0bf87889)
  `request@2.88.0`
  ([@mikeal](https://github.com/mikeal))
* [`bb91a2a14`](https://github.com/npm/cli/commit/bb91a2a14562e77769057f1b6d06384be6d6bf7f)
  `tacks@1.2.7`
  ([@iarna](https://github.com/iarna))
* [`30bc9900a`](https://github.com/npm/cli/commit/30bc9900ae79c80bf0bdee0ae6372da6f668124c)
  `ci-info@1.4.0`:
  Adds support for two more CI services
  ([@watson](https://github.com/watson))
* [`1d2fa4ddd`](https://github.com/npm/cli/commit/1d2fa4dddcab8facfee92096cc24b299387f3182)
  `marked@0.5.0`
  ([@joshbruce](https://github.com/joshbruce))

### DOCUMENTATION

* [`08ecde292`](https://github.com/npm/cli/commit/08ecde2928f8c89a2fdaa800ae845103750b9327)
  [#54](https://github.com/npm/cli/pull/54)
  Mention registry terms of use in manpage and registry docs and update language
  in README for it.
  ([@kemitchell](https://github.com/kemitchell))
* [`de956405d`](https://github.com/npm/cli/commit/de956405d8b72354f98579d00c6dd30ac3b9bddf)
  [#41](https://github.com/npm/cli/pull/41)
  Add documentation for `--dry-run` in `install` and `pack` docs.
  ([@reconbot](https://github.com/reconbot))
* [`95031b90c`](https://github.com/npm/cli/commit/95031b90ce0b0c4dcd5e4eafc86e3e5bfd59fb3e)
  [#48](https://github.com/npm/cli/pull/48)
  Update republish time and lightly reorganize republish info.
  ([@neverett](https://github.com/neverett))
* [`767699b68`](https://github.com/npm/cli/commit/767699b6829b8b899d5479445e99b0ffc43ff92d)
  [#53](https://github.com/npm/cli/pull/53)
  Correct `npm@6.4.0` release date in changelog.
  ([@charmander](https://github.com/charmander))
* [`3fea3166e`](https://github.com/npm/cli/commit/3fea3166eb4f43f574fcfd9ee71a171feea2bc29)
  [#55](https://github.com/npm/cli/pull/55)
  Align command descriptions in help text.
  ([@erik](https://github.com/erik))

## v6.4.0 (2018-08-09):

### NEW FEATURES

* [`6e9f04b0b`](https://github.com/npm/cli/commit/6e9f04b0baed007169d4e0c341f097cf133debf7)
  [npm/cli#8](https://github.com/npm/cli/pull/8)
  Search for authentication token defined by environment variables by preventing
  the translation layer from env variable to npm option from breaking
  `:_authToken`.
  ([@mkhl](https://github.com/mkhl))
* [`84bfd23e7`](https://github.com/npm/cli/commit/84bfd23e7d6434d30595594723a6e1976e84b022)
  [npm/cli#35](https://github.com/npm/cli/pull/35)
  Stop filtering out non-IPv4 addresses from `local-addrs`, making npm actually
  use IPv6 addresses when it must.
  ([@valentin2105](https://github.com/valentin2105))
* [`792c8c709`](https://github.com/npm/cli/commit/792c8c709dc7a445687aa0c8cba5c50bc4ed83fd)
  [npm/cli#31](https://github.com/npm/cli/pull/31)
  configurable audit level for non-zero exit
  `npm audit` currently exits with exit code 1 if any vulnerabilities are found of any level.
  Add a flag of `--audit-level` to `npm audit` to allow it to pass if only vulnerabilities below a certain level are found.
  Example: `npm audit --audit-level=high` will exit with 0 if only low or moderate level vulns are detected.
  ([@lennym](https://github.com/lennym))

### BUGFIXES

* [`d81146181`](https://github.com/npm/cli/commit/d8114618137bb5b9a52a86711bb8dc18bfc8e60c)
  [npm/cli#32](https://github.com/npm/cli/pull/32)
  Don't check for updates to npm when we are updating npm itself.
  ([@olore](https://github.com/olore))

### DEPENDENCY UPDATES

A very special dependency update event! Since the [release of
`node-gyp@3.8.0`](https://github.com/nodejs/node-gyp/pull/1521), an awkward
version conflict that was preventing `request` from begin flattened was
resolved. This means two things:

1. We've cut down the npm tarball size by another 200kb, to 4.6MB
2. `npm audit` now shows no vulnerabilities for npm itself!

Thanks, [@rvagg](https://github.com/rvagg)!

* [`866d776c2`](https://github.com/npm/cli/commit/866d776c27f80a71309389aaab42825b2a0916f6)
  `request@2.87.0`
  ([@simov](https://github.com/simov))
* [`f861c2b57`](https://github.com/npm/cli/commit/f861c2b579a9d4feae1653222afcefdd4f0e978f)
  `node-gyp@3.8.0`
  ([@rvagg](https://github.com/rvagg))
* [`32e6947c6`](https://github.com/npm/cli/commit/32e6947c60db865257a0ebc2f7e754fedf7a6fc9)
  [npm/cli#39](https://github.com/npm/cli/pull/39)
  `colors@1.1.2`:
  REVERT REVERT, newer versions of this library are broken and print ansi
  codes even when disabled.
  ([@iarna](https://github.com/iarna))
* [`beb96b92c`](https://github.com/npm/cli/commit/beb96b92caf061611e3faafc7ca10e77084ec335)
  `libcipm@2.0.1`
  ([@zkat](https://github.com/zkat))
* [`348fc91ad`](https://github.com/npm/cli/commit/348fc91ad223ff91cd7bcf233018ea1d979a2af1)
  `validate-npm-package-license@3.0.4`: Fixes errors with empty or string-only
  license fields.
  ([@Gudahtt](https://github.com/Gudahtt))
* [`e57d34575`](https://github.com/npm/cli/commit/e57d3457547ef464828fc6f82ae4750f3e511550)
  `iferr@1.0.2`
  ([@shesek](https://github.com/shesek))
* [`46f1c6ad4`](https://github.com/npm/cli/commit/46f1c6ad4b2fd5b0d7ec879b76b76a70a3a2595c)
  `tar@4.4.6`
  ([@isaacs](https://github.com/isaacs))
* [`50df1bf69`](https://github.com/npm/cli/commit/50df1bf691e205b9f13e0fff0d51a68772c40561)
  `hosted-git-info@2.7.1`
  ([@iarna](https://github.com/iarna))
  ([@Erveon](https://github.com/Erveon))
  ([@huochunpeng](https://github.com/huochunpeng))

### DOCUMENTATION

* [`af98e76ed`](https://github.com/npm/cli/commit/af98e76ed96af780b544962aa575585b3fa17b9a)
  [npm/cli#34](https://github.com/npm/cli/pull/34)
  Remove `npm publish` from list of commands not affected by `--dry-run`.
  ([@joebowbeer](https://github.com/joebowbeer))
* [`e2b0f0921`](https://github.com/npm/cli/commit/e2b0f092193c08c00f12a6168ad2bd9d6e16f8ce)
  [npm/cli#36](https://github.com/npm/cli/pull/36)
  Tweak formatting in repository field examples.
  ([@noahbenham](https://github.com/noahbenham))
* [`e2346e770`](https://github.com/npm/cli/commit/e2346e7702acccefe6d711168c2b0e0e272e194a)
  [npm/cli#14](https://github.com/npm/cli/pull/14)
  Used `process.env` examples to make accessing certain `npm run-scripts`
  environment variables more clear.
  ([@mwarger](https://github.com/mwarger))

## v6.3.0 (2018-08-01):

This is basically the same as the prerelease, but two dependencies have been
bumped due to bugs that had been around for a while.

* [`0a22be42e`](https://github.com/npm/cli/commit/0a22be42eb0d40cd0bd87e68c9e28fc9d72c0e19)
  `figgy-pudding@3.2.0`
  ([@zkat](https://github.com/zkat))
* [`0096f6997`](https://github.com/npm/cli/commit/0096f69978d2f40b170b28096f269b0b0008a692)
  `cacache@11.1.0`
  ([@zkat](https://github.com/zkat))

## v6.3.0-next.0 (2018-07-25):

### NEW FEATURES

* [`ad0dd226f`](https://github.com/npm/cli/commit/ad0dd226fb97a33dcf41787ae7ff282803fb66f2)
  [npm/cli#26](https://github.com/npm/cli/pull/26)
  `npm version` now supports a `--preid` option to specify the preid for
  prereleases. For example, `npm version premajor --preid rc` will tag a version
  like `2.0.0-rc.0`.
  ([@dwilches](https://github.com/dwilches))

### MESSAGING IMPROVEMENTS

* [`c1dad1e99`](https://github.com/npm/cli/commit/c1dad1e994827f2eab7a13c0f6454f4e4c22ebc2)
  [npm/cli#6](https://github.com/npm/cli/pull/6)
  Make `npm audit fix` message provide better instructions for vulnerabilities
  that require manual review.
  ([@bradsk88](https://github.com/bradsk88))
* [`15c1130fe`](https://github.com/npm/cli/commit/15c1130fe81961706667d845aad7a5a1f70369f3)
  Fix missing colon next to tarball url in new `npm view` output.
  ([@zkat](https://github.com/zkat))
* [`21cf0ab68`](https://github.com/npm/cli/commit/21cf0ab68cf528d5244ae664133ef400bdcfbdb6)
  [npm/cli#24](https://github.com/npm/cli/pull/24)
  Use the defaut OTP explanation everywhere except when the context is
  "OTP-aware" (like when setting double-authentication). This improves the
  overall CLI messaging when prompting for an OTP code.
  ([@jdeniau](https://github.com/jdeniau))

### MISC

* [`a9ac8712d`](https://github.com/npm/cli/commit/a9ac8712dfafcb31a4e3deca24ddb92ff75e942d)
  [npm/cli#21](https://github.com/npm/cli/pull/21)
  Use the extracted `stringify-package` package.
  ([@dpogue](https://github.com/dpogue))
* [`9db15408c`](https://github.com/npm/cli/commit/9db15408c60be788667cafc787116555507dc433)
  [npm/cli#27](https://github.com/npm/cli/pull/27)
  `wrappy` was previously added to dependencies in order to flatten it, but we
  no longer do legacy-style for npm itself, so it has been removed from
  `package.json`.
  ([@rickschubert](https://github.com/rickschubert))

### DOCUMENTATION

* [`3242baf08`](https://github.com/npm/cli/commit/3242baf0880d1cdc0e20b546d3c1da952e474444)
  [npm/cli#13](https://github.com/npm/cli/pull/13)
  Update more dead links in README.md.
  ([@u32i64](https://github.com/u32i64))
* [`06580877b`](https://github.com/npm/cli/commit/06580877b6023643ec780c19d84fbe120fe5425c)
  [npm/cli#19](https://github.com/npm/cli/pull/19)
  Update links in docs' `index.html` to refer to new bug/PR URLs.
  ([@watilde](https://github.com/watilde))
* [`ca03013c2`](https://github.com/npm/cli/commit/ca03013c23ff38e12902e9569a61265c2d613738)
  [npm/cli#15](https://github.com/npm/cli/pull/15)
  Fix some typos in file-specifiers docs.
  ([@Mstrodl](https://github.com/Mstrodl))
* [`4f39f79bc`](https://github.com/npm/cli/commit/4f39f79bcacef11bf2f98d09730bc94d0379789b)
  [npm/cli#16](https://github.com/npm/cli/pull/16)
  Fix some typos in file-specifiers and package-lock docs.
  ([@watilde](https://github.com/watilde))
* [`35e51f79d`](https://github.com/npm/cli/commit/35e51f79d1a285964aad44f550811aa9f9a72cd8)
  [npm/cli#18](https://github.com/npm/cli/pull/18)
  Update build status badge url in README.
  ([@watilde](https://github.com/watilde))
* [`a67db5607`](https://github.com/npm/cli/commit/a67db5607ba2052b4ea44f66657f98b758fb4786)
  [npm/cli#17](https://github.com/npm/cli/pull/17/)
  Replace TROUBLESHOOTING.md with [posts in
  npm.community](https://npm.community/c/support/troubleshooting).
  ([@watilde](https://github.com/watilde))
* [`e115f9de6`](https://github.com/npm/cli/commit/e115f9de65bf53711266152fc715a5012f7d3462)
  [npm/cli#7](https://github.com/npm/cli/pull/7)
  Use https URLs in documentation when appropriate. Happy [Not Secure Day](https://arstechnica.com/gadgets/2018/07/todays-the-day-that-chrome-brands-plain-old-http-as-not-secure/)!
  ([@XhmikosR](https://github.com/XhmikosR))

## v6.2.0 (2018-07-13):

In case you missed it, [we
moved!](https://blog.npmjs.org/post/175587538995/announcing-npmcommunity). We
look forward to seeing future PRs landing in
[npm/cli](https://github.com/npm/cli) in the future, and we'll be chatting with
you all in [npm.community](https://npm.community). Go check it out!

This final release of `npm@6.2.0` includes a couple of features that weren't
quite ready on time but that we'd still like to include. Enjoy!

### FEATURES

* [`244b18380`](https://github.com/npm/npm/commit/244b18380ee55950b13c293722771130dbad70de)
  [#20554](https://github.com/npm/npm/pull/20554)
  Add support for tab-separated output for `npm audit` data with the
  `--parseable` flag.
  ([@luislobo](https://github.com/luislobo))
* [`7984206e2`](https://github.com/npm/npm/commit/7984206e2f41b8d8361229cde88d68f0c96ed0b8)
  [#12697](https://github.com/npm/npm/pull/12697)
  Add new `sign-git-commit` config to control whether the git commit itself gets
  signed, or just the tag (which is the default).
  ([@tribou](https://github.com/tribou))

### FIXES

* [`4c32413a5`](https://github.com/npm/npm/commit/4c32413a5b42e18a34afb078cf00eed60f08e4ff)
  [#19418](https://github.com/npm/npm/pull/19418)
  Do not use `SET` to fetch the env in git-bash or Cygwin.
  ([@gucong3000](https://github.com/gucong3000))

### DEPENDENCY BUMPS

* [`d9b2712a6`](https://github.com/npm/npm/commit/d9b2712a670e5e78334e83f89a5ed49616f1f3d3)
  `request@2.81.0`: Downgraded to allow better deduplication. This does
  introduce a bunch of `hoek`-related audit reports, but they don't affect npm
  itself so we consider it safe. We'll upgrade `request` again once `node-gyp`
  unpins it.
  ([@simov](https://github.com/simov))
* [`2ac48f863`](https://github.com/npm/npm/commit/2ac48f863f90166b2bbf2021ed4cc04343d2503c)
  `node-gyp@3.7.0`
  ([@MylesBorins](https://github.com/MylesBorins))
* [`8dc6d7640`](https://github.com/npm/npm/commit/8dc6d76408f83ba35bda77a2ac1bdbde01937349)
  `cli-table3@0.5.0`: `cli-table2` is unmaintained and required `lodash`. With
  this dependency bump, we've removed `lodash` from our tree, which cut back
  tarball size by another 300kb.
  ([@Turbo87](https://github.com/Turbo87))
* [`90c759fee`](https://github.com/npm/npm/commit/90c759fee6055cf61cf6709432a5e6eae6278096)
  `npm-audit-report@1.3.1`
  ([@zkat](https://github.com/zkat))
* [`4231a0a1e`](https://github.com/npm/npm/commit/4231a0a1eb2be13931c3b71eba38c0709644302c)
  Add `cli-table3` to bundleDeps.
  ([@iarna](https://github.com/iarna))
* [`322d9c2f1`](https://github.com/npm/npm/commit/322d9c2f107fd82a4cbe2f9d7774cea5fbf41b8d)
  Make `standard` happy.
  ([@iarna](https://github.com/iarna))

### DOCS

* [`5724983ea`](https://github.com/npm/npm/commit/5724983ea8f153fb122f9c0ccab6094a26dfc631)
  [#21165](https://github.com/npm/npm/pull/21165)
  Fix some markdown formatting in npm-disputes.md.
  ([@hchiam](https://github.com/hchiam))
* [`738178315`](https://github.com/npm/npm/commit/738178315fe48e463028657ea7ae541c3d63d171)
  [#20920](https://github.com/npm/npm/pull/20920)
  Explicitly state that republishing an unpublished package requires a 72h
  waiting period.
  ([@gmattie](https://github.com/gmattie))
* [`f0a372b07`](https://github.com/npm/npm/commit/f0a372b074cc43ee0e1be28dbbcef0d556b3b36c)
  Replace references to the old repo or issue tracker. We're at npm/cli now!
  ([@zkat](https://github.com/zkat))

## v6.2.0-next.1 (2018-07-05):

This is a quick patch to the release to fix an issue that was preventing users
from installing `npm@next`.

* [`ecdcbd745`](https://github.com/npm/npm/commit/ecdcbd745ae1edd9bdd102dc3845a7bc76e1c5fb)
  [#21129](https://github.com/npm/npm/pull/21129)
  Remove postinstall script that depended on source files, thus preventing
  `npm@next` from being installable from the registry.
  ([@zkat](https://github.com/zkat))

## v6.2.0-next.0 (2018-06-28):

### NEW FEATURES

* [`ce0793358`](https://github.com/npm/npm/commit/ce07933588ec2da1cc1980f93bdaa485d6028ae2)
  [#20750](https://github.com/npm/npm/pull/20750)
  You can now disable the update notifier entirely by using
  `--no-update-notifier` or setting it in your config with `npm config set
  update-notifier false`.
  ([@travi](https://github.com/travi))
* [`d2ad776f6`](https://github.com/npm/npm/commit/d2ad776f6dcd92ae3937465736dcbca171131343)
  [#20879](https://github.com/npm/npm/pull/20879)
  When `npm run-script <script>` fails due to a typo or missing script, npm will
  now do a "did you mean?..." for scripts that do exist.
  ([@watilde](https://github.com/watilde))

### BUGFIXES

* [`8f033d72d`](https://github.com/npm/npm/commit/8f033d72da3e84a9dbbabe3a768693817af99912)
  [#20948](https://github.com/npm/npm/pull/20948)
  Fix the regular expression matching in `xcode_emulation` in `node-gyp` to also
  handle version numbers with multiple-digit major versions which would
  otherwise break under use of XCode 10.
  ([@Trott](https://github.com/Trott))
* [`c8ba7573a`](https://github.com/npm/npm/commit/c8ba7573a4ea95789f674ce038762d6a77a8b047)
  Stop trying to hoist/dedupe bundles dependencies.
  ([@iarna](https://github.com/iarna))
* [`cd698f068`](https://github.com/npm/npm/commit/cd698f06840b7c9407ac802efa96d16464722a7d)
  [#20762](https://github.com/npm/npm/pull/20762)
  Add synopsis to brief help for `npm audit` and suppress trailing newline.
  ([@wyardley](https://github.com/wyardley))
* [`6808ee3bd`](https://github.com/npm/npm/commit/6808ee3bd59560b1334a18aa6c6e0120094b03c0)
  [#20881](https://github.com/npm/npm/pull/20881)
  Exclude /.github directory from npm tarball.
  ([@styfle](https://github.com/styfle))
* [`177cbb476`](https://github.com/npm/npm/commit/177cbb4762c1402bfcbf0636c4bc4905fd684fc1)
  [#21105](https://github.com/npm/npm/pull/21105)
  Add suggestion to use a temporary cache instead of `npm cache clear --force`.
  ([@karanjthakkar](https://github.com/karanjthakkar))

### DOCS

* [`7ba3fca00`](https://github.com/npm/npm/commit/7ba3fca00554b884eb47f2ed661693faf2630b27)
  [#20855](https://github.com/npm/npm/pull/20855)
  Direct people to npm.community instead of the GitHub issue tracker on error.
  ([@zkat](https://github.com/zkat))
* [`88efbf6b0`](https://github.com/npm/npm/commit/88efbf6b0b403c5107556ff9e1bb7787a410d14d)
  [#20859](https://github.com/npm/npm/pull/20859)
  Fix typo in registry docs.
  ([@strugee](https://github.com/strugee))
* [`61bf827ae`](https://github.com/npm/npm/commit/61bf827aea6f98bba08a54e60137d4df637788f9)
  [#20947](https://github.com/npm/npm/pull/20947)
  Fixed a small grammar error in the README.
  ([@bitsol](https://github.com/bitsol))
* [`f5230c90a`](https://github.com/npm/npm/commit/f5230c90afef40f445bf148cbb16d6129a2dcc19)
  [#21018](https://github.com/npm/npm/pull/21018)
  Small typo fix in CONTRIBUTING.md.
  ([@reggi](https://github.com/reggi))
* [`833efe4b2`](https://github.com/npm/npm/commit/833efe4b2abcef58806f823d77ab8bb8f4f781c6)
  [#20986](https://github.com/npm/npm/pull/20986)
  Document current structure/expectations around package tarballs.
  ([@Maximaximum](https://github.com/Maximaximum))
* [`9fc0dc4f5`](https://github.com/npm/npm/commit/9fc0dc4f58d728bac6a8db7143d04863d7b653db)
  [#21019](https://github.com/npm/npm/pull/21019)
  Clarify behavior of `npm link ../path` shorthand.
  ([@davidgilbertson](https://github.com/davidgilbertson))
* [`3924c72d0`](https://github.com/npm/npm/commit/3924c72d06b9216ac2b6a9d951fd565a1d5eda89)
  [#21064](https://github.com/npm/npm/pull/21064)
  Add missing "if"
  ([@roblourens](https://github.com/roblourens))

### DEPENDENCY SHUFFLE!

We did some reshuffling and moving around of npm's own dependencies. This
significantly reduces the total bundle size of the npm pack, from 8MB to 4.8MB
for the distributed tarball! We also moved around what we actually commit to the
repo as far as devDeps go.

* [`0483f5c5d`](https://github.com/npm/npm/commit/0483f5c5deaf18c968a128657923103e49f4e67a)
  Flatten and dedupe our dependencies!
  ([@iarna](https://github.com/iarna))
* [`ef9fa1ceb`](https://github.com/npm/npm/commit/ef9fa1ceb5f9d175fd453138b1a26d45a5071dfd)
  Remove unused direct dependency `ansi-regex`.
  ([@iarna](https://github.com/iarna))
* [`0d14b0bc5`](https://github.com/npm/npm/commit/0d14b0bc59812f4e33798194e11ffacbea3c0493)
  Reshuffle ansi-regex for better deduping.
  ([@iarna](https://github.com/iarna))
* [`68a101859`](https://github.com/npm/npm/commit/68a101859b2b6f78b2e7c3a936492acdb15f7c4a)
  Reshuffle strip-ansi for better deduping.
  ([@iarna](https://github.com/iarna))
* [`0d5251f97`](https://github.com/npm/npm/commit/0d5251f97dc8b8b143064869e530d465c757ffbb)
  Reshuffle is-fullwidth-code-point for better deduping.
  ([@iarna](https://github.com/iarna))
* [`2d0886632`](https://github.com/npm/npm/commit/2d08866327013522fc5fbe61ed872b8f30e92775)
  Add fake-registry, npm-registry-mock replacement.
  ([@iarna](https://github.com/iarna))

### DEPENDENCIES

* [`8cff8eea7`](https://github.com/npm/npm/commit/8cff8eea75dc34c9c1897a7a6f65d7232bb0c64c)
  `tar@4.4.3`
  ([@zkat](https://github.com/zkat))
* [`bfc4f873b`](https://github.com/npm/npm/commit/bfc4f873bd056b7e3aee389eda4ecd8a2e175923)
  `pacote@8.1.6`
  ([@zkat](https://github.com/zkat))
* [`532096163`](https://github.com/npm/npm/commit/53209616329119be8fcc29db86a43cc8cf73454d)
  `libcipm@2.0.0`
  ([@zkat](https://github.com/zkat))
* [`4a512771b`](https://github.com/npm/npm/commit/4a512771b67aa06505a0df002a9027c16a238c71)
  `request@2.87.0`
  ([@iarna](https://github.com/iarna))
* [`b7cc48dee`](https://github.com/npm/npm/commit/b7cc48deee45da1feab49aa1dd4d92e33c9bcac8)
  `which@1.3.1`
  ([@iarna](https://github.com/iarna))
* [`bae657c28`](https://github.com/npm/npm/commit/bae657c280f6ea8e677509a9576e1b47c65c5441)
  `tar@4.4.4`
  ([@iarna](https://github.com/iarna))
* [`3d46e5c4e`](https://github.com/npm/npm/commit/3d46e5c4e3c5fecd9bf05a7425a16f2e8ad5c833)
  `JSONStream@1.3.3`
  ([@iarna](https://github.com/iarna))
* [`d0a905daf`](https://github.com/npm/npm/commit/d0a905dafc7e3fcd304e8053acbe3da40ba22554)
  `is-cidr@2.0.6`
  ([@iarna](https://github.com/iarna))
* [`4fc1f815f`](https://github.com/npm/npm/commit/4fc1f815fec5a7f6f057cf305e01d4126331d1f2)
  `marked@0.4.0`
  ([@iarna](https://github.com/iarna))
* [`f72202944`](https://github.com/npm/npm/commit/f722029441a088d03df94bdfdeeec51cfd318659)
  `tap@12.0.1`
  ([@iarna](https://github.com/iarna))
* [`bdce96eb3`](https://github.com/npm/npm/commit/bdce96eb3c30fcff873aa3f1190e8ae4928d690b)
  `npm-profile@3.0.2`
  ([@iarna](https://github.com/iarna))
* [`fe4240e85`](https://github.com/npm/npm/commit/fe4240e852144770bf76d7b1952056ca5baa63cf)
  `uuid@3.3.2`
  ([@zkat](https://github.com/zkat))

## v6.1.0 (2018-05-17):

### FIX WRITE AFTER END ERROR

First introduced in 5.8.0, this finally puts to bed errors where you would
occasionally see `Error: write after end at MiniPass.write`.

* [`171f3182f`](https://github.com/npm/npm/commit/171f3182f32686f2f94ea7d4b08035427e0b826e)
  [node-tar#180](https://github.com/npm/node-tar/issues/180)
  [npm.community#35](https://npm.community/t/write-after-end-when-installing-packages-with-5-8-and-later/35)
  `pacote@8.1.5`: Fix write-after-end errors.
  ([@zkat](https://github.com/zkat))

### DETECT CHANGES IN GIT SPECIFIERS

* [`0e1726c03`](https://github.com/npm/npm/commit/0e1726c0350a02d5a60f5fddb1e69c247538625e)
  We can now determine if the commitid of a git dependency in the lockfile is derived
  from the specifier in the package.json and if it isn't we now trigger an update for it.
  ([@iarna](https://github.com/iarna))

### OTHER BUGS

* [`442d2484f`](https://github.com/npm/npm/commit/442d2484f686e3a371b07f8473a17708f84d9603)
  [`2f0c88351`](https://github.com/npm/npm/commit/2f0c883519f17c94411dd1d9877c5666f260c12f)
  [`631d30a34`](https://github.com/npm/npm/commit/631d30a340f5805aed6e83f47a577ca4125599b2)
  When requesting the update of a direct dependency that was also a
  transitive dependency to a version incompatible with the transitive
  requirement and you had a lock-file but did not have a `node_modules`
  folder then npm would fail to provide a new copy of the transitive
  dependency, resulting in an invalid lock-file that could not self heal.
  ([@iarna](https://github.com/iarna))
* [`be5dd0f49`](https://github.com/npm/npm/commit/be5dd0f496ec1485b1ea3094c479dfc17bd50d82)
  [#20715](https://github.com/npm/npm/pull/20715)
  Cleanup output of `npm ci` summary report.
  ([@legodude17](https://github.com/legodude17))
* [`98ffe4adb`](https://github.com/npm/npm/commit/98ffe4adb55a6f4459271856de2e27e95ee63375)
  Node.js now has a test that scans for things that look like conflict
  markers in source code.  This was triggering false positives on a fixture in a test
  of npm's ability to heal lockfiles with conflicts in them.
  ([@iarna](https://github.com/iarna))

### DEPENDENCY UPDATES

* [`3f2e306b8`](https://github.com/npm/npm/commit/3f2e306b884a027df03f64524beb8658ce1772cb)
  Using `npm audit fix`, replace some transitive dependencies with security
  issues with versions that don't have any.
  ([@iarna](https://github.com/iarna))
* [`1d07134e0`](https://github.com/npm/npm/commit/1d07134e0b157f7484a20ce6987ff57951842954)
  `tar@4.4.1`:
  Dropping to 4.4.1 from 4.4.2 due to https://github.com/npm/node-tar/issues/183
  ([@zkat](https://github.com/zkat))


## v6.1.0-next.0 (2018-05-17):

Look at that! A feature bump! `npm@6` was super-exciting not just because it
used a bigger number than ever before, but also because it included a super
shiny new command: `npm audit`. Well, we've kept working on it since then and
have some really nice improvements for it. You can expect more of them, and the
occasional fix, in the next few releases as more users start playing with it and
we get more feedback about what y'all would like to see from something like
this.

I, for one, have started running it (and the new subcommand...) in all my
projects, and it's one of those things that I don't know how I ever functioned
-without- it! This will make a world of difference to so many people as far as
making the npm ecosystem a higher-quality, safer commons for all of us.

This is also a good time to remind y'all that we have a new [RFCs
repository](https://github.com/npm/rfcs), along with a new process for them.
This repo is open to anyone's RFCs, and has already received some great ideas
about where we can take the CLI (and, to a certain extent, the registry). It's a
great place to get feedback, and completely replaces feature requests in the
main repo, so we won't be accepting feature requests there at all anymore. Check
it out if you have something you'd like to suggest, or if you want to keep track
of what the future might look like!

### NEW FEATURE: `npm audit fix`

This is the biggie with this release! `npm audit fix` does exactly what it says
on the tin. It takes all the actionable reports from your `npm audit` and runs
the installs automatically for you, so you don't have to try to do all that
mechanical work yourself!

Note that by default, `npm audit fix` will stick to semver-compatible changes,
so you should be able to safely run it on most projects and carry on with your
day without having to track down what breaking changes were included. If you
want your (toplevel) dependencies to accept semver-major bumps as well, you can
use `npm audit fix --force` and it'll toss those in, as well. Since it's running
the npm installer under the hood, it also supports `--production` and
`--only=dev` flags, as well as things like `--dry-run`, `--json`, and
`--package-lock-only`, if you want more control over what it does.

Give it a whirl and tell us what you think! See `npm help audit` for full docs!

* [`3800a660d`](https://github.com/npm/npm/commit/3800a660d99ca45c0175061dbe087520db2f54b7)
  Add `npm audit fix` subcommand to automatically fix detected vulnerabilities.
  ([@zkat](https://github.com/zkat))

### OTHER NEW `audit` FEATURES

* [`1854b1c7f`](https://github.com/npm/npm/commit/1854b1c7f09afceb49627e539a086d8a3565601c)
  [#20568](https://github.com/npm/npm/pull/20568)
  Add support for `npm audit --json` to print the report in JSON format.
  ([@finnp](https://github.com/finnp))
* [`85b86169d`](https://github.com/npm/npm/commit/85b86169d9d0423f50893d2ed0c7274183255abe)
  [#20570](https://github.com/npm/npm/pull/20570)
  Include number of audited packages in `npm install` summary output.
  ([@zkat](https://github.com/zkat))
* [`957cbe275`](https://github.com/npm/npm/commit/957cbe27542d30c33e58e7e6f2f04eeb64baf5cd)
  `npm-audit-report@1.2.1`:
  Overhaul audit install and detail output format. The new format is terser and
  fits more closely into the visual style of the CLI, while still providing you
  with the important bits of information you need. They also include a bit more
  detail on the footer about what actions you can take!
  ([@zkat](https://github.com/zkat))

### NEW FEATURE: GIT DEPS AND `npm init <pkg>`!

Another exciting change that came with `npm@6` was the new `npm init` command
that allows for community-authored generators. That means you can, for example,
do `npm init react-app` and it'll one-off download, install, and run
[`create-react-app`](https://npm.im/create-react-app) for you, without requiring
or keeping around any global installs. That is, it basically just calls out to
[`npx`](https://npm.im/npx).

The first version of this command only really supported registry dependencies,
but now, [@jdalton](https://github.com/jdalton) went ahead and extended this
feature so you can use hosted git dependencies, and their shorthands.

So go ahead and do `npm init facebook/create-react-app` and it'll grab the
package from the github repo now! Or you can use it with a private github
repository to maintain your organizational scaffolding tools or whatnot. ✨

* [`483e01180`](https://github.com/npm/npm/commit/483e011803af82e63085ef41b7acce5b22aa791c)
  [#20403](https://github.com/npm/npm/pull/20403)
  Add support for hosted git packages to `npm init <name>`.
  ([@jdalton](https://github.com/jdalton))

### BUGFIXES

* [`a41c0393c`](https://github.com/npm/npm/commit/a41c0393cba710761a15612c6c85c9ef2396e65f)
  [#20538](https://github.com/npm/npm/pull/20538)
  Make the new `npm view` work when the license field is an object instead of a
  string.
  ([@zkat](https://github.com/zkat))
* [`eb7522073`](https://github.com/npm/npm/commit/eb75220739302126c94583cc65a5ff12b441e3c6)
  [#20582](https://github.com/npm/npm/pull/20582)
  Add support for environments (like Docker) where the expected binary for
  opening external URLs is not available.
  ([@bcoe](https://github.com/bcoe))
* [`212266529`](https://github.com/npm/npm/commit/212266529ae72056bf0876e2cff4b8ba01d09d0f)
  [#20536](https://github.com/npm/npm/pull/20536)
  Fix a spurious colon in the new update notifier message and add support for
  the npm canary.
  ([@zkat](https://github.com/zkat))
* [`5ee1384d0`](https://github.com/npm/npm/commit/5ee1384d02c3f11949d7a26ec6322488476babe6)
  [#20597](https://github.com/npm/npm/pull/20597)
  Infer a version range when a `package.json` has a dist-tag instead of a
  version range in one of its dependency specs. Previously, this would cause
  dependencies to be flagged as invalid.
  ([@zkat](https://github.com/zkat))
* [`4fa68ae41`](https://github.com/npm/npm/commit/4fa68ae41324293e59584ca6cf0ac24b3e0825bb)
  [#20585](https://github.com/npm/npm/pull/20585)
  Make sure scoped bundled deps are shown in the new publish preview, too.
  ([@zkat](https://github.com/zkat))
* [`1f3ee6b7e`](https://github.com/npm/npm/commit/1f3ee6b7e1b36b52bdedeb9241296d4e66561d48)
  `cacache@11.0.2`:
  Stop dropping `size` from metadata on `npm cache verify`.
  ([@jfmartinez](https://github.com/jfmartinez))
* [`91ef93691`](https://github.com/npm/npm/commit/91ef93691a9d6ce7c016fefdf7da97854ca2b2ca)
  [#20513](https://github.com/npm/npm/pull/20513)
  Fix nested command aliases.
  ([@mmermerkaya](https://github.com/mmermerkaya))
* [`18b2b3cf7`](https://github.com/npm/npm/commit/18b2b3cf71a438648ced1bd13faecfb50c71e979)
  `npm-lifecycle@2.0.3`:
  Make sure different versions of the `Path` env var on Windows all get
  `node_modules/.bin` prepended when running lifecycle scripts.
  ([@laggingreflex](https://github.com/laggingreflex))

### DOCUMENTATION

* [`a91d87072`](https://github.com/npm/npm/commit/a91d87072f292564e58dcab508b5a8c6702b9aae)
  [#20550](https://github.com/npm/npm/pull/20550)
  Update required node versions in README.
  ([@legodude17](https://github.com/legodude17))
* [`bf3cfa7b8`](https://github.com/npm/npm/commit/bf3cfa7b8b351714c4ec621e1a5867c8450c6fff)
  Pull in changelogs from the last `npm@5` release.
  ([@iarna](https://github.com/iarna))
* [`b2f14b14c`](https://github.com/npm/npm/commit/b2f14b14ca25203c2317ac2c47366acb50d46e69)
  [#20629](https://github.com/npm/npm/pull/20629)
  Make tone in `publishConfig` docs more neutral.
  ([@jeremyckahn](https://github.com/jeremyckahn))

### DEPENDENCY BUMPS

* [`5fca4eae8`](https://github.com/npm/npm/commit/5fca4eae8a62a7049b1ae06aa0bbffdc6e0ad6cc)
  `byte-size@4.0.3`
  ([@75lb](https://github.com/75lb))
* [`d9ef3fba7`](https://github.com/npm/npm/commit/d9ef3fba79f87c470889a6921a91f7cdcafa32b9)
  `lru-cache@4.1.3`
  ([@isaacs](https://github.com/isaacs))
* [`f1baf011a`](https://github.com/npm/npm/commit/f1baf011a0d164f8dc8aa6cd31e89225e3872e3b)
  `request@2.86.0`
  ([@simonv](https://github.com/simonv))
* [`005fa5420`](https://github.com/npm/npm/commit/005fa542072f09a83f77a9d62c5e53b8f6309371)
  `require-inject@1.4.3`
  ([@iarna](https://github.com/iarna))
* [`1becdf09a`](https://github.com/npm/npm/commit/1becdf09a2f19716726c88e9a2342e1e056cfc71)
  `tap@11.1.5`
  ([@isaacs](https://github.com/isaacs))

## v6.0.1 (2018-05-09):

### AUDIT SHOULDN'T WAIT FOREVER

This will likely be reduced further with the goal that the audit process
shouldn't noticibly slow down your builds regardless of your network
situation.

* [`3dcc240db`](https://github.com/npm/npm/commit/3dcc240dba5258532990534f1bd8a25d1698b0bf)
  Timeout audit requests eventually.
  ([@iarna](https://github.com/iarna))

### Looking forward

We're still a way from having node@11, so now's a good time to ensure we
don't warn about being used with it.

* [`ed1aebf55`](https://github.com/npm/npm/commit/ed1aebf55)
  Allow node@11, when it comes.
>>>>>>> 84bd6f3c
  ([@iarna](https://github.com/iarna))
* [`a6f7a52e7`](https://github.com/npm/npm/commit/a6f7a52e7)
  `aproba@1.1.2`: Remove nested function declaration for speed up
  ([@mikesherov](https://github.com/mikesherov))

<<<<<<< HEAD
## v5.0.1 (2017-05-31):

Hey y'all! Hope you're enjoying the new npm!

As you all know, fresh software that's gone through major overhauls tends to
miss a lot of spots the old one used to handle well enough, and `npm@5` is no
exception. The CLI team will be doing faster release cycles that go directly to
the `latest` tag for a couple of weeks while 5 stabilizes a bit and we're
confident the common low-hanging fruit people are running into are all taken
care of.

With that said: this is our first patch release! The biggest focus is fixing up
a number of git-related issues that folks ran into right out the door. It also
fixes other things, like some proxy/auth-related issues, and even has a neat
speed boost! (You can expect more speed bumps in the coming releases as pending
work starts landing, too!)

Thanks everyone who's been reporting issues and submitting patches!

### BUGFIXES

* [`e61e68dac`](https://github.com/npm/npm/commit/e61e68dac4fa51c0540a064204a75b19f8052e58)
  [#16762](https://github.com/npm/npm/pull/16762)
  Make `npm publish` obey the `--tag` flag again.
  ([@zkat](https://github.com/zkat))
* [`923fd58d3`](https://github.com/npm/npm/commit/923fd58d312f40f8c17b232ad1dfc8e2ff622dbd)
  [#16749](https://github.com/npm/npm/pull/16749)
  Speed up installations by nearly 20% by... removing one line of code. (hah)
  ([@mikesherov](https://github.com/mikesherov))
* [`9aac984cb`](https://github.com/npm/npm/commit/9aac984cbbfef22182ee42b51a193c0b47146ad6)
  Guard against a particular failure mode for a bug still being hunted down.
  ([@iarna](https://github.com/iarna))
* [`80ab521f1`](https://github.com/npm/npm/commit/80ab521f18d34df109de0c5dc9eb1cde5ff6d7e8)
  Pull in dependency updates for various core deps:
  * New `pacote` fixes several git-related bugs.
  * `ssri` update fixes crash on early node@4 versions.
  * `make-fetch-happen` update fixes proxy authentication issue.
  * `npm-user-validate` adds regex for blocking usernames with illegal chars.
  ([@zkat](https://github.com/zkat))
* [`7e5ce87b8`](https://github.com/npm/npm/commit/7e5ce87b84880c7433ee4c07d2dd6ce8806df436)
  `pacote@2.7.26`:
  Fixes various other git issues related to commit hashes.
  ([@zkat](https://github.com/zkat))
* [`acbe85bfc`](https://github.com/npm/npm/commit/acbe85bfc1a68d19ca339a3fb71da0cffbf58926)
  [#16791](https://github.com/npm/npm/pull/16791)
  `npm view` was calling `cb` prematurely and giving partial output when called
  in a child process.
  ([@zkat](https://github.com/zkat))
* [`ebafe48af`](https://github.com/npm/npm/commit/ebafe48af91f702ccefc8c619d52fed3b8dfd3c7)
  [#16750](https://github.com/npm/npm/pull/16750)
  Hamilpatch the Musical: Talk less, complete more.
  ([@aredridel](https://github.com/aredridel))

### DOCUMENTATION

* [`dc2823a6c`](https://github.com/npm/npm/commit/dc2823a6c5fc098041e61515c643570819d059d2)
  [#16799](https://github.com/npm/npm/pull/16799)
  Document that `package-lock.json` is never allowed in tarballs.
  ([@sonicdoe](https://github.com/sonicdoe))
* [`f3cb84b44`](https://github.com/npm/npm/commit/f3cb84b446c51d628ee0033cdf13752c15b31a29)
  [#16771](https://github.com/npm/npm/pull/16771)
  Fix `npm -l` usage information for the `test` command.
  ([@grawlinson](https://github.com/grawlinson))

### OTHER CHANGES

* [`661262309`](https://github.com/npm/npm/commit/66126230912ab5ab35287b40a9908e036fa73994)
  [#16756](https://github.com/npm/npm/pull/16756)
  remove unused argument
  ([@Aladdin-ADD](https://github.com/Aladdin-ADD))
* [`c3e0b4287`](https://github.com/npm/npm/commit/c3e0b4287ea69735cc367aa7bb7e7aa9a6d9804b)
  [#16296](https://github.com/npm/npm/pull/16296)
  preserve same name convention for command
  ([@desfero](https://github.com/desfero))
* [`9f814831d`](https://github.com/npm/npm/commit/9f814831d330dde7702973186aea06caaa77ff31)
  [#16757](https://github.com/npm/npm/pull/16757)
  remove unused argument
  ([@Aladdin-ADD](https://github.com/Aladdin-ADD))
* [`3cb843239`](https://github.com/npm/npm/commit/3cb8432397b3666d88c31131dbb4599016a983ff)
  minor linter fix
  ([@zkat](https://github.com/zkat))

## v5.0.0 (2017-05-25)

Wowowowowow npm@5!

This release marks months of hard work for the young, scrappy, and hungry CLI
team, and includes some changes we've been hoping to do for literally years.
npm@5 takes npm a pretty big step forward, significantly improving its
performance in almost all common situations, fixing a bunch of old errors due to
the architecture, and just generally making it more robust and fault-tolerant.
It comes with changes to make life easier for people doing monorepos, for users
who want consistency/security guarantees, and brings semver support to git
dependencies. See below for all the deets!

### Breaking Changes

* Existing npm caches will no longer be used: you will have to redownload any cached packages. There is no tool or intention to reuse old caches. ([#15666](https://github.com/npm/npm/pull/15666))

* `npm install ./packages/subdir` will now create a symlink instead of a regular installation. `file://path/to/tarball.tgz` will not change -- only directories are symlinked. ([#15900](https://github.com/npm/npm/pull/15900))

* npm will now scold you if you capitalize its name. seriously it will fight you.

* [npm will `--save` by default now](https://twitter.com/maybekatz/status/859229741676625920). Additionally, `package-lock.json` will be automatically created unless an `npm-shrinkwrap.json` exists. ([#15666](https://github.com/npm/npm/pull/15666))

* Git dependencies support semver through `user/repo#semver:^1.2.3` ([#15308](https://github.com/npm/npm/pull/15308)) ([#15666](https://github.com/npm/npm/pull/15666)) ([@sankethkatta](https://github.com/sankethkatta))

* Git dependencies with `prepare` scripts will have their `devDependencies` installed, and `npm install` run in their directory before being packed.

* `npm cache` commands have been rewritten and don't really work anything like they did before. ([#15666](https://github.com/npm/npm/pull/15666))

* `--cache-min` and `--cache-max` have been deprecated. ([#15666](https://github.com/npm/npm/pull/15666))

* Running npm while offline will no longer insist on retrying network requests. npm will now immediately fall back to cache if possible, or fail. ([#15666](https://github.com/npm/npm/pull/15666))

* package locks no longer exclude `optionalDependencies` that failed to build. This means package-lock.json and npm-shrinkwrap.json should now be cross-platform. ([#15900](https://github.com/npm/npm/pull/15900))

* If you generated your package lock against registry A, and you switch to registry B, npm will now try to [install the packages from registry B, instead of A](https://twitter.com/maybekatz/status/862834964932435969). If you want to use different registries for different packages, use scope-specific registries (`npm config set @myscope:registry=https://myownregist.ry/packages/`). Different registries for different unscoped packages are not supported anymore.

* Shrinkwrap and package-lock no longer warn and exit without saving the lockfile.

* Local tarballs can now only be installed if they have a file extensions `.tar`, `.tar.gz`, or `.tgz`.

* A new loglevel, `notice`, has been added and set as default.

* One binary to rule them all: `./cli.js` has been removed in favor of `./bin/npm-cli.js`. In case you were doing something with `./cli.js` itself. ([#12096](https://github.com/npm/npm/pull/12096)) ([@watilde](https://github.com/watilde))

* Stub file removed ([#16204](https://github.com/npm/npm/pull/16204)) ([@watilde](https://github.com/watilde))

* The "extremely legacy" `_token` couchToken has been removed. ([#12986](https://github.com/npm/npm/pull/12986))

### Feature Summary

#### Installer changes

* A new, standardised lockfile feature meant for cross-package-manager compatibility (`package-lock.json`), and a new format and semantics for shrinkwrap. ([#16441](https://github.com/npm/npm/pull/16441))

* `--save` is no longer necessary. All installs will be saved by default. You can prevent saving with `--no-save`. Installing optional and dev deps is unchanged: use `-D/--save-dev` and `-O/--save-optional` if you want them saved into those fields instead. Note that since npm@3, npm will automatically update npm-shrinkwrap.json when you save: this will also be true for `package-lock.json`. ([#15666](https://github.com/npm/npm/pull/15666))

* Installing a package directory now ends up creating a symlink and does the Right Thing™ as far as saving to and installing from the package lock goes. If you have a monorepo, this might make things much easier to work with, and probably a lot faster too. 😁 ([#15900](https://github.com/npm/npm/pull/15900))

* Project-level (toplevel) `preinstall` scripts now run before anything else, and can modify `node_modules` before the CLI reads it.

* Two new scripts have been added, `prepack` and `postpack`, which will run on both `npm pack` and `npm publish`, but NOT on `npm install` (without arguments). Combined with the fact that `prepublishOnly` is run before the tarball is generated, this should round out the general story as far as putzing around with your code before publication.

* Git dependencies with `prepare` scripts will now [have their devDependencies installed, and their prepare script executed](https://twitter.com/maybekatz/status/860363896443371520) as if under `npm pack`.

* Git dependencies now support semver-based matching: `npm install git://github.com/npm/npm#semver:^5` (#15308, #15666)

* `node-gyp` now supports `node-gyp.cmd` on Windows ([#14568](https://github.com/npm/npm/pull/14568))

* npm no longer blasts your screen with the whole installed tree. Instead, you'll see a summary report of the install that is much kinder on your shell real-estate. Specially for large projects. ([#15914](https://github.com/npm/npm/pull/15914)):
```
$ npm install
npm added 125, removed 32, updated 148 and moved 5 packages in 5.032s.
$
```

* `--parseable` and `--json` now work more consistently across various commands, particularly `install` and `ls`.

* Indentation is now [detected and preserved](https://twitter.com/maybekatz/status/860690502932340737) for `package.json`, `package-lock.json`, and `npm-shrinkwrap.json`. If the package lock is missing, it will default to `package.json`'s current indentation.

#### Publishing

* New [publishes will now include *both* `sha512`](https://twitter.com/maybekatz/status/863201943082065920) and `sha1` checksums. Versions of npm from 5 onwards will use the strongest algorithm available to verify downloads. [npm/npm-registry-client#157](https://github.com/npm/npm-registry-client/pull/157)

#### Cache Rewrite!

We've been talking about rewriting the cache for a loooong time. So here it is.
Lots of exciting stuff ahead. The rewrite will also enable some exciting future
features, but we'll talk about those when they're actually in the works. #15666
is the main PR for all these changes. Additional PRs/commits are linked inline.

* Package metadata, package download, and caching infrastructure replaced.

* It's a bit faster. [Hopefully it will be noticeable](https://twitter.com/maybekatz/status/865393382260056064). 🤔

* With the shrinkwrap and package-lock changes, tarballs will be looked up in the cache by content address (and verified with it).

* Corrupted cache entries will [automatically be removed and re-fetched](https://twitter.com/maybekatz/status/854933138182557696) on integrity check failure.

* npm CLI now supports tarball hashes with any hash function supported by Node.js. That is, it will [use `sha512` for tarballs from registries that send a `sha512` checksum as the tarball hash](https://twitter.com/maybekatz/status/858137093624573953). Publishing with `sha512` is added by [npm/npm-registry-client#157](https://github.com/npm/npm-registry-client/pull/157) and may be backfilled by the registry for older entries.

* Remote tarball requests are now cached. This means that even if you're missing the `integrity` field in your shrinkwrap or package-lock, npm will be able to install from the cache.

* Downloads for large packages are streamed in and out of disk. npm is now able to install packages of """any""" size without running out of memory. Support for publishing them is pending (due to registry limitations).

* [Automatic fallback-to-offline mode](https://twitter.com/maybekatz/status/854176565587984384). npm will seamlessly use your cache if you are offline, or if you lose access to a particular registry (for example, if you can no longer access a private npm repo, or if your git host is unavailable).

* A new `--prefer-offline` option will make npm skip any conditional requests (304 checks) for stale cache data, and *only* hit the network if something is missing from the cache.

* A new `--prefer-online` option that will force npm to revalidate cached data (with 304 checks), ignoring any staleness checks, and refreshing the cache with revalidated, fresh data.

* A new `--offline` option will force npm to use the cache or exit. It will error with an `ENOTCACHED` code if anything it tries to install isn't already in the cache.

* A new `npm cache verify` command that will garbage collect your cache, reducing disk usage for things you don't need (-handwave-), and will do full integrity verification on both the index and the content. This is also hooked into `npm doctor` as part of its larger suite of checking tools.

* The new cache is *very* fault tolerant and supports concurrent access.
  * Multiple npm processes will not corrupt a shared cache.
  * Corrupted data will not be installed. Data is checked on both insertion and extraction, and treated as if it were missing if found to be corrupted. I will literally bake you a cookie if you manage to corrupt the cache in such a way that you end up with the wrong data in your installation (installer bugs notwithstanding).
  * `npm cache clear` is no longer useful for anything except clearing up disk space.

* Package metadata is cached separately per registry and package type: you can't have package name conflicts between locally-installed packages, private repo packages, and public repo packages. Identical tarball data will still be shared/deduplicated as long as their hashes match.

* HTTP cache-related headers and features are "fully" (lol) supported for both metadata and tarball requests -- if you have your own registry, you can define your own cache settings the CLI will obey!

* `prepublishOnly` now runs *before* the tarball to publish is created, after `prepare` has run.
=======
## v6.0.1-next.0 (2018-05-03):

### CTRL-C OUT DURING PACKAGE EXTRACTION AS MUCH AS YOU WANT!

* [`b267bbbb9`](https://github.com/npm/npm/commit/b267bbbb9ddd551e3dbd162cc2597be041b9382c)
  [npm/lockfile#29](https://github.com/npm/lockfile/pull/29)
  `lockfile@1.0.4`:
  Switches to `signal-exit` to detect abnormal exits and remove locks.
  ([@Redsandro](https://github.com/Redsandro))

### SHRONKWRAPS AND LACKFILES

If a published modules had legacy `npm-shrinkwrap.json` we were saving
ordinary registry dependencies (`name@version`) to your `package-lock.json`
as `https://` URLs instead of versions.

* [`89102c0d9`](https://github.com/npm/npm/commit/89102c0d995c3d707ff2b56995a97a1610f8b532)
  When saving the lock-file compute how the dependency is being required instead of using
  `_resolved` in the `package.json`.  This fixes the bug that was converting
  registry dependencies into `https://` dependencies.
  ([@iarna](https://github.com/iarna))
* [`676f1239a`](https://github.com/npm/npm/commit/676f1239ab337ff967741895dbe3a6b6349467b6)
  When encountering a `https://` URL in our lockfiles that point at our default registry, extract
  the version and use them as registry dependencies.  This lets us heal
  `package-lock.json` files produced by 6.0.0
  ([@iarna](https://github.com/iarna))

### AUDIT AUDIT EVERYWHERE

You can't use it _quite_ yet, but we do have a few last moment patches to `npm audit` to make
it even better when it is turned on!

* [`b2e4f48f5`](https://github.com/npm/npm/commit/b2e4f48f5c07b8ebc94a46ce01a810dd5d6cd20c)
  Make sure we hide stream errors on background audit submissions. Previously some classes
  of error could end up being displayed (harmlessly) during installs.
  ([@iarna](https://github.com/iarna))
* [`1fe0c7fea`](https://github.com/npm/npm/commit/1fe0c7fea226e592c96b8ab22fd9435e200420e9)
  Include session and scope in requests (as we do in other requests to the registry).
  ([@iarna](https://github.com/iarna))
* [`d04656461`](https://github.com/npm/npm/commit/d046564614639c37e7984fff127c79a8ddcc0c92)
  Exit with non-zero status when vulnerabilities are found. So you can have `npm audit` as a test or prepublish step!
  ([@iarna](https://github.com/iarna))
* [`fcdbcbacc`](https://github.com/npm/npm/commit/fcdbcbacc16d96a8696dde4b6d7c1cba77828337)
  Verify lockfile integrity before running. You'd get an error either way, but this way it's
  faster and can give you more concrete instructions on how to fix it.
  ([@iarna](https://github.com/iarna))
* [`2ac8edd42`](https://github.com/npm/npm/commit/2ac8edd4248f2393b35896f0300b530e7666bb0e)
  Refuse to run in global mode. Audits require a lockfile and globals don't have one. Yet.
  ([@iarna](https://github.com/iarna))

### DOCUMENTATION IMPROVEMENTS

* [`b7fca1084`](https://github.com/npm/npm/commit/b7fca1084b0be6f8b87ec0807c6daf91dbc3060a)
  [#20407](https://github.com/npm/npm/pull/20407)
  Update the lock-file spec doc to mention that we now generate the from field for `git`-type dependencies.
  ([@watilde](https://github.com/watilde))
* [`7a6555e61`](https://github.com/npm/npm/commit/7a6555e618e4b8459609b7847a9e17de2d4fa36e)
  [#20408](https://github.com/npm/npm/pull/20408)
  Describe what the colors in outdated mean.
  ([@teameh](https://github.com/teameh))

### DEPENDENCY UPDATES

* [`5e56b3209`](https://github.com/npm/npm/commit/5e56b3209c4719e3c4d7f0d9346dfca3881a5d34)
  `npm-audit-report@1.0.8`
  ([@evilpacket](https://github.com/evilpacket))
* [`58a0b31b4`](https://github.com/npm/npm/commit/58a0b31b43245692b4de0f1e798fcaf71f8b7c31)
  `lock-verify@2.0.2`
  ([@iarna](https://github.com/iarna))
* [`e7a8c364f`](https://github.com/npm/npm/commit/e7a8c364f3146ffb94357d8dd7f643e5563e2f2b)
  [zkat/pacote#148](https://github.com/zkat/pacote/pull/148)
  `pacote@8.1.1`
  ([@redonkulus](https://github.com/redonkulus))
* [`46c0090a5`](https://github.com/npm/npm/commit/46c0090a517526dfec9b1b6483ff640227f0cd10)
  `tar@4.4.2`
  ([@isaacs](https://github.com/isaacs))
* [`8a16db3e3`](https://github.com/npm/npm/commit/8a16db3e39715301fd085a8f4c80ae836f0ec714)
  `update-notifier@2.5.0`
  ([@alexccl](https://github.com/alexccl))
* [`696375903`](https://github.com/npm/npm/commit/6963759032fe955c1404d362e14f458d633c9444)
  `safe-buffer@5.1.2`
  ([@feross](https://github.com/feross))
* [`c949eb26a`](https://github.com/npm/npm/commit/c949eb26ab6c0f307e75a546f342bb2ec0403dcf)
  `query-string@6.1.0`
  ([@sindresorhus](https://github.com/sindresorhus))

## v6.0.0 (2018-04-20):

Hey y'all! Here's another `npm@6` release -- with `node@10` around the corner,
this might well be the last prerelease before we tag `6.0.0`! There's two major
features included with this release, along with a few miscellaneous fixes and
changes.

### EXTENDED `npm init` SCAFFOLDING

Thanks to the wonderful efforts of [@jdalton](https://github.com/jdalton) of
lodash fame, `npm init` can now be used to invoke custom scaffolding tools!

You can now do things like `npm init react-app` or `npm init esm` to scaffold an
npm package by running `create-react-app` and `create-esm`, respectively. This
also adds an `npm create` alias, to correspond to Yarn's `yarn create` feature,
which inspired this.

* [`008a83642`](https://github.com/npm/npm/commit/008a83642e04360e461f56da74b5557d5248a726) [`ed81d1426`](https://github.com/npm/npm/commit/ed81d1426776bcac47492cabef43f65e1d4ab536) [`833046e45`](https://github.com/npm/npm/commit/833046e45fe25f75daffd55caf25599a9f98c148)
  [#20303](https://github.com/npm/npm/pull/20303)
  Add an `npm init` feature that calls out to `npx` when invoked with positional
  arguments.  ([@jdalton](https://github.com/jdalton))

### DEPENDENCY AUDITING

This version of npm adds a new command, `npm audit`, which will run a security
audit of your project's dependency tree and notify you about any actions you may
need to take.

The registry-side services required for this command to work will be available
on the main npm registry in the coming weeks. Until then, you won't get much out
of trying to use this on the CLI.

As part of this change, the npm CLI now sends scrubbed and cryptographically
anonymized metadata about your dependency tree to your configured registry, to
allow notifying you about the existence of critical security flaws. For details
about how the CLI protects your privacy when it shares this metadata, see `npm
help audit`, or [read the docs for `npm audit`
online](https://github.com/npm/npm/blob/release-next/doc/cli/npm-audit.md). You
can disable this altogether by doing `npm config set audit false`, but will no
longer benefit from the service.

* [`f4bc648ea`](https://github.com/npm/npm/commit/f4bc648ea7b19d63cc9878c9da2cb1312f6ce152)
  [#20389](https://github.com/npm/npm/pull/20389)
  `npm-registry-fetch@1.1.0`
  ([@iarna](https://github.com/iarna))
* [`594d16987`](https://github.com/npm/npm/commit/594d16987465014d573c51a49bba6886cc19f8e8)
  [#20389](https://github.com/npm/npm/pull/20389)
  `npm-audit-report@1.0.5`
  ([@iarna](https://github.com/iarna))
* [`8c77dde74`](https://github.com/npm/npm/commit/8c77dde74a9d8f9007667cd1732c3329e0d52617) [`1d8ac2492`](https://github.com/npm/npm/commit/1d8ac2492196c4752b2e41b23d5ddc92780aaa24) [`552ff6d64`](https://github.com/npm/npm/commit/552ff6d64a5e3bcecb33b2a861c49a3396adad6d) [`09c734803`](https://github.com/npm/npm/commit/09c73480329e75e44fb8e55ca522f798be68d448)
  [#20389](https://github.com/npm/npm/pull/20389)
  Add new `npm audit` command.
  ([@iarna](https://github.com/iarna))
* [`be393a290`](https://github.com/npm/npm/commit/be393a290a5207dc75d3d70a32973afb3322306c)
  [#20389](https://github.com/npm/npm/pull/20389)
  Temporarily suppress git metadata till there's an opt-in.
  ([@iarna](https://github.com/iarna))
* [`8e713344f`](https://github.com/npm/npm/commit/8e713344f6e0828ddfb7733df20d75e95a5382d8)
  [#20389](https://github.com/npm/npm/pull/20389)
  Document the new command.
  ([@iarna](https://github.com/iarna))
*
  [#20389](https://github.com/npm/npm/pull/20389)
  Default audit to off when running the npm test suite itself.
  ([@iarna](https://github.com/iarna))

### MORE `package-lock.json` FORMAT CHANGES?!

* [`820f74ae2`](https://github.com/npm/npm/commit/820f74ae22b7feb875232d46901cc34e9ba995d6)
  [#20384](https://github.com/npm/npm/pull/20384)
  Add `from` field back into package-lock for git dependencies. This will give
  npm the information it needs to figure out whether git deps are valid,
  specially when running with legacy install metadata or in
  `--package-lock-only` mode when there's no `node_modules`. This should help
  remove a significant amount of git-related churn on the lock-file.
  ([@zkat](https://github.com/zkat))

### BUGFIXES

* [`9d5d0a18a`](https://github.com/npm/npm/commit/9d5d0a18a5458655275056156b5aa001140ae4d7)
  [#20358](https://github.com/npm/npm/pull/20358)
  `npm install-test` (aka `npm it`) will no longer generate `package-lock.json`
  when running with `--no-package-lock` or `package-lock=false`.
  ([@raymondfeng](https://github.com/raymondfeng))
* [`e4ed976e2`](https://github.com/npm/npm/commit/e4ed976e20b7d1114c920a9dc9faf351f89a31c9)
  [`2facb35fb`](https://github.com/npm/npm/commit/2facb35fbfbbc415e693d350b67413a66ff96204)
  [`9c1eb945b`](https://github.com/npm/npm/commit/9c1eb945be566e24cbbbf186b0437bdec4be53fc)
  [#20390](https://github.com/npm/npm/pull/20390)
  Fix a scenario where a git dependency had a comittish associated with it
  that was not a complete commitid.  `npm` would never consider that entry
  in the `package.json` as matching the entry in the `package-lock.json` and
  this resulted in inappropriate pruning or reinstallation of git
  dependencies.  This has been addressed in two ways, first, the addition of the
  `from` field as described in [#20384](https://github.com/npm/npm/pull/20384) means
  we can exactly match the `package.json`. Second, when that's missing (when working with
  older `package-lock.json` files), we assume that the match is ok.  (If
  it's not, we'll fix it up when a real installation is done.)
  ([@iarna](https://github.com/iarna))


### DEPENDENCIES

* [`1c1f89b73`](https://github.com/npm/npm/commit/1c1f89b7319b2eef6adee2530c4619ac1c0d83cf)
  `libnpx@10.2.0`
  ([@zkat](https://github.com/zkat))
* [`242d8a647`](https://github.com/npm/npm/commit/242d8a6478b725778c00be8ba3dc85f367006a61)
  `pacote@8.1.0`
  ([@zkat](https://github.com/zkat))

### DOCS

* [`a1c77d614`](https://github.com/npm/npm/commit/a1c77d614adb4fe6769631b646b817fd490d239c)
  [#20331](https://github.com/npm/npm/pull/20331)
  Fix broken link to 'private-modules' page. The redirect went away when the new
  npm website went up, but the new URL is better anyway.
  ([@vipranarayan14](https://github.com/vipranarayan14))
* [`ad7a5962d`](https://github.com/npm/npm/commit/ad7a5962d758efcbcfbd9fda9a3d8b38ddbf89a1)
  [#20279](https://github.com/npm/npm/pull/20279)
  Document the `--if-present` option for `npm run-script`.
  ([@aleclarson](https://github.com/aleclarson))

## v6.0.0-next.1 (2018-04-12):

### NEW FEATURES

* [`a9e722118`](https://github.com/npm/npm/commit/a9e7221181dc88e14820d0677acccf0648ac3c5a)
  [#20256](https://github.com/npm/npm/pull/20256)
  Add support for managing npm webhooks.  This brings over functionality
  previously provided by the [`wombat`](https://www.npmjs.com/package/wombat) CLI.
  ([@zkat](https://github.com/zkat))
* [`8a1a64203`](https://github.com/npm/npm/commit/8a1a64203cca3f30999ea9e160eb63662478dcee)
  [#20126](https://github.com/npm/npm/pull/20126)
  Add `npm cit` command that's equivalent of `npm ci && npm t` that's equivalent of `npm it`.
  ([@SimenB](https://github.com/SimenB))
* [`fe867aaf1`](https://github.com/npm/npm/commit/fe867aaf19e924322fe58ed0cf0a570297a96559)
  [`49d18b4d8`](https://github.com/npm/npm/commit/49d18b4d87d8050024f8c5d7a0f61fc2514917b1)
  [`ff6b31f77`](https://github.com/npm/npm/commit/ff6b31f775f532bb8748e8ef85911ffb35a8c646)
  [`78eab3cda`](https://github.com/npm/npm/commit/78eab3cdab6876728798f876d569badfc74ce68f)
  The `requires` field in your lock-file will be upgraded to use ranges from
  versions on your first use of npm.
  ([@iarna](https://github.com/iarna))
* [`cf4d7b4de`](https://github.com/npm/npm/commit/cf4d7b4de6fa241a656e58f662af0f8d7cd57d21)
  [#20257](https://github.com/npm/npm/pull/20257)
  Add shasum and integrity to the new `npm view` output.
  ([@zkat](https://github.com/zkat))

### BUG FIXES

* [`685764308`](https://github.com/npm/npm/commit/685764308e05ff0ddb9943b22ca77b3a56d5c026)
  Fix a bug where OTPs passed in via the commandline would have leading
  zeros deleted resulted in authentication failures.
  ([@iarna](https://github.com/iarna))
* [`8f3faa323`](https://github.com/npm/npm/commit/8f3faa3234b2d2fcd2cb05712a80c3e4133c8f45)
  [`6800f76ff`](https://github.com/npm/npm/commit/6800f76ffcd674742ba8944f11f6b0aa55f4b612)
  [`ec90c06c7`](https://github.com/npm/npm/commit/ec90c06c78134eb2618612ac72288054825ea941)
  [`825b5d2c6`](https://github.com/npm/npm/commit/825b5d2c60e620da5459d9dc13d4f911294a7ec2)
  [`4785f13fb`](https://github.com/npm/npm/commit/4785f13fb69f33a8c624ecc8a2be5c5d0d7c94fc)
  [`bd16485f5`](https://github.com/npm/npm/commit/bd16485f5b3087625e13773f7251d66547d6807d)
  Restore the ability to bundle dependencies that are uninstallable from the
  registry.  This also eliminates needless registry lookups for bundled
  dependencies.

  Fixed a bug where attempting to install a dependency that is bundled
  inside another module without reinstalling that module would result in
  ENOENT errors.
  ([@iarna](https://github.com/iarna))
* [`429498a8c`](https://github.com/npm/npm/commit/429498a8c8d4414bf242be6a3f3a08f9a2adcdf9)
  [#20029](https://github.com/npm/npm/pull/20029)
  Allow packages with non-registry specifiers to follow the fast path that
  the we use with the lock-file for registry specifiers. This will improve install time
  especially when operating only on the package-lock (`--package-lock-only`).
  ([@zkat](https://github.com/zkat))

  Fix the a bug where `npm i --only=prod` could remove development
  dependencies from lock-file.
  ([@iarna](https://github.com/iarna))
* [`834b46ff4`](https://github.com/npm/npm/commit/834b46ff48ade4ab4e557566c10e83199d8778c6)
  [#20122](https://github.com/npm/npm/pull/20122)
  Improve the update-notifier messaging (borrowing ideas from pnpm) and
  eliminate false positives.
  ([@zkat](https://github.com/zkat))
* [`f9de7ef3a`](https://github.com/npm/npm/commit/f9de7ef3a1089ceb2610cd27bbd4b4bc2979c4de)
  [#20154](https://github.com/npm/npm/pull/20154)
  Let version succeed when `package-lock.json` is gitignored.
  ([@nwoltman](https://github.com/nwoltman))
* [`f8ec52073`](https://github.com/npm/npm/commit/f8ec520732bda687bc58d9da0873dadb2d65ca96)
  [#20212](https://github.com/npm/npm/pull/20212)
  Ensure that we only create an `etc` directory if we are actually going to write files to it.
  ([@buddydvd](https://github.com/buddydvd))
* [`ab489b753`](https://github.com/npm/npm/commit/ab489b75362348f412c002cf795a31dea6420ef0)
  [#20140](https://github.com/npm/npm/pull/20140)
  Note in documentation that `package-lock.json` version gets touched by `npm version`.
  ([@srl295](https://github.com/srl295))
* [`857c2138d`](https://github.com/npm/npm/commit/857c2138dae768ea9798782baa916b1840ab13e8)
  [#20032](https://github.com/npm/npm/pull/20032)
  Fix bug where unauthenticated errors would get reported as both 404s and
  401s, i.e. `npm ERR!  404 Registry returned 401`.  In these cases the error
  message will now be much more informative.
  ([@iarna](https://github.com/iarna))
* [`d2d290bca`](https://github.com/npm/npm/commit/d2d290bcaa85e44a4b08cc40cb4791dd4f81dfc4)
  [#20082](https://github.com/npm/npm/pull/20082)
  Allow optional @ prefix on scope with `npm team` commands for parity with other commands.
  ([@bcoe](https://github.com/bcoe))
* [`b5babf0a9`](https://github.com/npm/npm/commit/b5babf0a9aa1e47fad8a07cc83245bd510842047)
  [#19580](https://github.com/npm/npm/pull/19580)
  Improve messaging when two-factor authentication is required while publishing.
  ([@jdeniau](https://github.com/jdeniau))
* [`471ee1c5b`](https://github.com/npm/npm/commit/471ee1c5b58631fe2e936e32480f3f5ed6438536)
  [`0da38b7b4`](https://github.com/npm/npm/commit/0da38b7b4aff0464c60ad12e0253fd389efd5086)
  Fix a bug where optional status of a dependency was not being saved to
  the package-lock on the initial install.
  ([@iarna](https://github.com/iarna))
* [`b3f98d8ba`](https://github.com/npm/npm/commit/b3f98d8ba242a7238f0f9a90ceea840b7b7070af)
  [`9dea95e31`](https://github.com/npm/npm/commit/9dea95e319169647bea967e732ae4c8212608f53)
  Ensure that `--no-optional` does not remove optional dependencies from the lock-file.
  ([@iarna](https://github.com/iarna))

### MISCELLANEOUS

* [`ec6b12099`](https://github.com/npm/npm/commit/ec6b120995c9c1d17ff84bf0217ba5741365af2d)
  Exclude all tests from the published version of npm itself.
  ([@iarna](https://github.com/iarna))

### DEPENDENCY UPDATES

* [`73dc97455`](https://github.com/npm/npm/commit/73dc974555217207fb384e39d049da19be2f79ba)
  [zkat/cipm#46](https://github.com/zkat/cipm/pull/46)
  `libcipm@1.6.2`:
  Detect binding.gyp for default install lifecycle. Let's `npm ci` work on projects that
  have their own C code.
  ([@caleblloyd](https://github.com/caleblloyd))
* [`77c3f7a00`](https://github.com/npm/npm/commit/77c3f7a0091f689661f61182cd361465e2d695d5)
  `iferr@1.0.0`
* [`dce733e37`](https://github.com/npm/npm/commit/dce733e37687c21cb1a658f06197c609ac39c793)
  [zkat/json-parse-better-errors#1](https://github.com/zkat/json-parse-better-errors/pull/1)
  `json-parse-better-errors@1.0.2`
  ([@Hoishin](https://github.com/Hoishin))
* [`c52765ff3`](https://github.com/npm/npm/commit/c52765ff32d195842133baf146d647760eb8d0cd)
  `readable-stream@2.3.6`
  ([@mcollina](https://github.com/mcollina))
* [`e160adf9f`](https://github.com/npm/npm/commit/e160adf9fce09f226f66e0892cc3fa45f254b5e8)
  `update-notifier@2.4.0`
  ([@sindersorhus](https://github.com/sindersorhus))
* [`9a9d7809e`](https://github.com/npm/npm/commit/9a9d7809e30d1add21b760804be4a829e3c7e39e)
  `marked@0.3.1`
  ([@joshbruce](https://github.com/joshbruce))
* [`f2fbd8577`](https://github.com/npm/npm/commit/f2fbd857797cf5c12a68a6fb0ff0609d373198b3)
  [#20256](https://github.com/npm/npm/pull/20256)
  `figgy-pudding@2.0.1`
  ([@zkat](https://github.com/zkat))
* [`44972d53d`](https://github.com/npm/npm/commit/44972d53df2e0f0cc22d527ac88045066205dbbf)
  [#20256](https://github.com/npm/npm/pull/20256)
  `libnpmhook@3.0.0`
  ([@zkat](https://github.com/zkat))
* [`cfe562c58`](https://github.com/npm/npm/commit/cfe562c5803db08a8d88957828a2cd1cc51a8dd5)
  [#20276](https://github.com/npm/npm/pull/20276)
  `node-gyp@3.6.2`
* [`3c0bbcb8e`](https://github.com/npm/npm/commit/3c0bbcb8e5440a3b90fabcce85d7a1d31e2ecbe7)
  [zkat/npx#172](https://github.com/zkat/npx/pull/172)
  `libnpx@10.1.1`
  ([@jdalton](https://github.com/jdalton))
* [`0573d91e5`](https://github.com/npm/npm/commit/0573d91e57c068635a3ad4187b9792afd7b5e22f)
  [zkat/cacache#128](https://github.com/zkat/cacache/pull/128)
  `cacache@11.0.1`
  ([@zkat](https://github.com/zkat))
* [`396afa99f`](https://github.com/npm/npm/commit/396afa99f61561424866d5c8dd7aedd6f91d611a)
  `figgy-pudding@3.1.0`
  ([@zkat](https://github.com/zkat))
* [`e7f869c36`](https://github.com/npm/npm/commit/e7f869c36ec1dacb630e5ab749eb3bb466193f01)
  `pacote@8.0.0`
  ([@zkat](https://github.com/zkat))
* [`77dac72df`](https://github.com/npm/npm/commit/77dac72dfdb6add66ec859a949b1d2d788a379b7)
  `ssri@6.0.0`
  ([@zkat](https://github.com/zkat))
* [`0b802f2a0`](https://github.com/npm/npm/commit/0b802f2a0bfa15c6af8074ebf9347f07bccdbcc7)
  `retry@0.12.0`
  ([@iarna](https://github.com/iarna))
* [`4781b64bc`](https://github.com/npm/npm/commit/4781b64bcc47d4e7fb7025fd6517cde044f6b5e1)
  `libnpmhook@4.0.1`
  ([@zkat](https://github.com/zkat))
* [`7bdbaeea6`](https://github.com/npm/npm/commit/7bdbaeea61853280f00c8443a3b2d6e6b893ada9)
  `npm-package-arg@6.1.0`
  ([@zkat](https://github.com/zkat))
* [`5f2bf4222`](https://github.com/npm/npm/commit/5f2bf4222004117eb38c44ace961bd15a779fd66)
  `read-package-tree@5.2.1`
  ([@zkat](https://github.com/zkat))

## v6.0.0-0 (2018-03-23):

Sometimes major releases are a big splash, sometimes they're something
smaller.  This is the latter kind.  That said, we expect to keep this in
release candidate status until Node 10 ships at the end of April.  There
will likely be a few more features for the 6.0.0 release line between now
and then.  We do expect to have a bigger one later this year though, so keep
an eye out for `npm@7`!

### *BREAKING* AVOID DEPRECATED

When selecting versions to install, we now avoid deprecated versions if
possible. For example:

```
Module: example
Versions:
1.0.0
1.1.0
1.1.2
1.1.3 (deprecated)
1.2.0 (latest)
```

If you ask `npm` to install `example@~1.1.0`, `npm` will now give you `1.1.2`.

By contrast, if you installed `example@~1.1.3` then you'd get `1.1.3`, as
it's the only version that can match the range.

* [`78bebc0ce`](https://github.com/npm/npm/commit/78bebc0cedc4ce75c974c47b61791e6ca1ccfd7e)
  [#20151](https://github.com/npm/npm/pull/20151)
  Skip deprecated versions when possible.
  ([@zkat](https://github.com/zkat))

### *BREAKING* UPDATE AND OUTDATED

When `npm install` is finding a version to install, it first checks to see
if the specifier you requested matches the `latest` tag.  If it doesn't,
then it looks for the highest version that does.  This means you can do
release candidates on tags other than `latest` and users won't see them
unless they ask for them.  Promoting them is as easy as setting the `latest`
tag to point at them.

Historically `npm update` and `npm outdated` worked differently.  They just
looked for the most recent thing that matched the semver range, disregarding
the `latest` tag. We're changing it to match `npm install`'s behavior.

* [`3aaa6ef42`](https://github.com/npm/npm/commit/3aaa6ef427b7a34ebc49cd656e188b5befc22bae)
  Make update and outdated respect latest interaction with semver as install does.
  ([@iarna](https://github.com/iarna))
* [`e5fbbd2c9`](https://github.com/npm/npm/commit/e5fbbd2c999ab9c7ec15b30d8b4eb596d614c715)
  `npm-pick-manifest@2.1.0`
  ([@iarna](https://github.com/iarna))

### PLUS ONE SMALLER PATCH

Technically this is a bug fix, but the change in behavior is enough of an
edge case that I held off on bringing it in until a major version.

When we extract a binary and it starts with a shebang (or "hash bang"), that
is, something like:

```
#!/usr/bin/env node
```

If the file has Windows line endings we strip them off of the first line.
The reason for this is that shebangs are only used in Unix-like environments
and the files with them can't be run if the shebang has a Windows line ending.

Previously we converted ALL line endings from Windows to Unix.  With this
patch we only convert the line with the shebang.  (Node.js works just fine
with either set of line endings.)

* [`814658371`](https://github.com/npm/npm/commit/814658371bc7b820b23bc138e2b90499d5dda7b1)
  [`7265198eb`](https://github.com/npm/npm/commit/7265198ebb32d35937f4ff484b0167870725b054)
  `bin-links@1.1.2`:
  Only rewrite the CR after a shebang (if any) when fixing up CR/LFs.
  ([@iarna](https://github.com/iarna))

### *BREAKING* SUPPORTED NODE VERSIONS

Per our supported Node.js policy, we're dropping support for both Node 4 and
Node 7, which are no longer supported by the Node.js project.

* [`077cbe917`](https://github.com/npm/npm/commit/077cbe917930ed9a0c066e10934d540e1edb6245)
  Drop support for Node 4 and Node 7.
  ([@iarna](https://github.com/iarna))

### DEPENDENCIES

* [`478fbe2d0`](https://github.com/npm/npm/commit/478fbe2d0bce1534b1867e0b80310863cfacc01a)
  `iferr@1.0.0`
* [`b18d88178`](https://github.com/npm/npm/commit/b18d88178a4cf333afd896245a7850f2f5fb740b)
  `query-string@6.0.0`
* [`e02fa7497`](https://github.com/npm/npm/commit/e02fa7497f89623dc155debd0143aa54994ace74)
  `is-cidr@2.0.5`
* [`c8f8564be`](https://github.com/npm/npm/commit/c8f8564be6f644e202fccd9e3de01d64f346d870)
  [`311e55512`](https://github.com/npm/npm/commit/311e5551243d67bf9f0d168322378061339ecff8)
  `standard@11.0.1`
>>>>>>> 84bd6f3c
<|MERGE_RESOLUTION|>--- conflicted
+++ resolved
@@ -1,647 +1,3 @@
-<<<<<<< HEAD
-## v5.3.0 (2017-07-12):
-
-As mentioned before, we're continuing to do relatively rapid, smaller releases
-as we keep working on stomping out `npm@5` issues! We've made a lot of progress
-since 5.0 already, and this release is no exception.
-
-### FEATURES
-
-* [`1e3a46944`](https://github.com/npm/npm/commit/1e3a469448b5db8376e6f64022c4c0c78cdb1686)
-  [#17616](https://github.com/npm/npm/pull/17616)
-  Add `--link` filter option to `npm ls`.
-  ([@richardsimko](https://github.com/richardsimko))
-* [`33df0aaa`](https://github.com/npm/npm/commit/33df0aaaa7271dac982b86f2701d10152c4177c8)
-  `libnpx@9.2.0`:
-  * 4 new languages - Czech, Italian, Turkish, and Chinese (Traditional)! This means npx is available in 14 different languages!
-  * New --node-arg option lets you pass CLI arguments directly to node when the target binary is found to be a Node.js script.
-  ([@zkat](https://github.com/zkat))
-
-### BUGFIXES
-
-* [`33df0aaa`](https://github.com/npm/npm/commit/33df0aaaa7271dac982b86f2701d10152c4177c8)
-  `libnpx@9.2.0`:
-  * npx should now work on (most) Windows installs. A couple of issues remain.
-  * Prevent auto-fallback from going into an infinite loop when npx disappears.
-  * `npx npx npx npx npx npx npx npx` works again.
-  * `update-notifier` will no longer run for the npx bundled with npm.
-  * `npx <cmd>` in a subdirectory of your project should be able to find your `node_modules/.bin` now. Oops
-  ([@zkat](https://github.com/zkat))
-* [`8e979bf80`](https://github.com/npm/npm/commit/8e979bf80fb93233f19db003f08443e26cfc5e64)
-  Revert change where npm stopped flattening modules that required peerDeps.
-  This caused problems because folks were using peer deps to indicate that the
-  target of the peer dep needed to be able to require the dependency and had
-  been relying on the fact that peer deps didn't change the shape of the tree
-  (as of npm@3).
-  The fix that will actually work for people is for a peer dep to insist on
-  never being installed deeper than the the thing it relies on.  At the moment
-  this is tricky because the thing the peer dep relies on may not yet have
-  been added to the tree, so we don't know where it is.
-  ([@iarna](https://github.com/iarna))
-* [`7f28a77f3`](https://github.com/npm/npm/commit/7f28a77f33ef501065f22e8d5e8cffee3195dccd)
-  [#17733](https://github.com/npm/npm/pull/17733)
-  Split remove and unbuild actions into two to get uninstall lifecycles and the
-  removal of transitive symlinks during uninstallation to run in the right
-  order.
-  ([@iarna](https://github.com/iarna))
-* [`637f2548f`](https://github.com/npm/npm/commit/637f2548facae011eebf5e5c38bfe56a6c2db9fa)
-  [#17748](https://github.com/npm/npm/pull/17748)
-  When rolling back use symlink project-relative path, fixing some issues with
-  `fs-vacuum` getting confused while removing symlinked things.
-  ([@iarna](https://github.com/iarna))
-* [`f153b5b22`](https://github.com/npm/npm/commit/f153b5b22f647d4d403f5b8cecd2ce63ac75b07c)
-  [#17706](https://github.com/npm/npm/pull/17706)
-  Use semver to compare node versions in npm doctor instead of plain `>`
-  comparison.
-  ([@leo-shopify](https://github.com/leo-shopify))
-* [`542f7561`](https://github.com/npm/npm/commit/542f7561d173eca40eb8d838a16a0ed582fef989)
-  [#17742](https://github.com/npm/npm/pull/17742)
-  Fix issue where `npm version` would sometimes not commit package-locks.
-  ([@markpeterfejes](https://github.com/markpeterfejes))
-* [`51a9e63d`](https://github.com/npm/npm/commit/51a9e63d31cb5ac52259dcf1c364004286072426)
-  [#17777](https://github.com/npm/npm/pull/17777)
-  Fix bug exposed by other bugfixes where the wrong package would be removed.
-  ([@iarna](https://github.com/iarna))
-
-### DOCUMENTATION
-
-Have we mentioned we really like documentation patches? Keep sending them in!
-Small patches are just fine, and they're a great way to get started contributing
-to npm!
-
-* [`fb42d55a9`](https://github.com/npm/npm/commit/fb42d55a9a97afa5ab7db38b3b99088cf68684ea)
-  [#17728](https://github.com/npm/npm/pull/17728)
-  Document semver git urls in package.json docs.
-  ([@sankethkatta](https://github.com/sankethkatta))
-* [`f398c700f`](https://github.com/npm/npm/commit/f398c700fb0f2f3665ebf45995a910ad16cd8d05)
-  [#17684](https://github.com/npm/npm/pull/17684)
-  Tweak heading hierarchy in package.json docs.
-  ([@sonicdoe](https://github.com/sonicdoe))
-* [`d5ad65e50`](https://github.com/npm/npm/commit/d5ad65e50a573cdf9df4155225e869cd6c88ca5e)
-  [#17691](https://github.com/npm/npm/pull/17691)
-  Explicitly document `--no-save` flag for uninstall.
-  ([@timneedham](https://github.com/timneedham))
-
-## v5.2.0 (2017-07-05):
-
-It's only been a couple of days but we've got some bug fixes we wanted to
-get out to you all.  We also believe that
-[`npx`](https://medium.com/@maybekatz/introducing-npx-an-npm-package-runner-55f7d4bd282b) is ready to be bundled
-with npm, which we're really excited about!
-
-### npx!!!
-
-npx is a tool intended to help round out the experience of using packages
-from the npm registry — the same way npm makes it super easy to install and
-manage dependencies hosted on the registry, npx is meant to make it easy to
-use CLI tools and other executables hosted on the registry.  It greatly
-simplifies a number of things that, until now, required a bit of ceremony to
-do with plain npm.
-
-![](https://cdn-images-1.medium.com/max/1600/1*OlIRsvVO5aK7ja9HmwXz_Q.gif)
-
-[@zkat](https://github.com/zkat) has a [great introduction post to npx](https://medium.com/@maybekatz/introducing-npx-an-npm-package-runner-55f7d4bd282b)
-that I highly recommend you give a read
-
-* [`fb040bee0`](https://github.com/npm/npm/commit/fb040bee0710759c60e45bf8fa2a3b8ddcf4212a)
-  [#17685](https://github.com/npm/npm/pull/17685)
-  Bundle npx with npm itself.
-  ([@zkat](https://github.com/zkat))
-
-### BUG FIXES
-
-* [`9fe905c39`](https://github.com/npm/npm/commit/9fe905c399d07a3c00c7b22035ddb6b7762731e6)
-  [#17652](https://github.com/npm/npm/pull/17652)
-  Fix max callstack exceeded loops with trees with circular links.
-  ([@iarna](https://github.com/iarna))
-* [`c0a289b1b`](https://github.com/npm/npm/commit/c0a289b1ba6b99652c43a955b23acbf1de0b56ae)
-  [#17606](https://github.com/npm/npm/pull/17606)
-  Make sure that when write package.json and package-lock.json we always use unix path separators.
-  ([@Standard8](https://github.com/Standard8))
-* [`1658b79ca`](https://github.com/npm/npm/commit/1658b79cad89ccece5ae5ce3c2f691d44b933116)
-  [#17654](https://github.com/npm/npm/pull/17654)
-  Make `npm outdated` show results for globals again. Previously it never thought they were out of date.
-  ([@iarna](https://github.com/iarna))
-* [`06c154fd6`](https://github.com/npm/npm/commit/06c154fd653d18725d2e760ba825d43cdd807420)
-  [#17678](https://github.com/npm/npm/pull/17678)
-  Stop flattening modules that have peer dependencies.  We're making this
-  change to support scenarios where the module requiring a peer dependency
-  is flattened but the peer dependency itself is not, due to conflicts.  In
-  those cases the module requiring the peer dep can't be flattened past the
-  location its peer dep was placed in.  This initial fix is naive, never
-  flattening peer deps, and we can look into doing something more
-  sophisticated later on.
-  ([@iarna](https://github.com/iarna))
-* [`88aafee8b`](https://github.com/npm/npm/commit/88aafee8b5b232b7eeb5690279a098d056575791)
-  [#17677](https://github.com/npm/npm/pull/17677)
-  There was an issue where updating a flattened dependency would sometimes
-  unflatten it.  This only happened when the dependency had dependencies
-  that in turn required the original dependency.
-  ([@iarna](https://github.com/iarna))
-* [`b58ec8eab`](https://github.com/npm/npm/commit/b58ec8eab3b4141e7f1b8b42d8cc24f716a804d8)
-  [#17626](https://github.com/npm/npm/pull/17626)
-  Integrators who were building their own copies of npm ran into issues because
-  `make install` and https://npmjs.com/install.sh weren't aware that
-  `npm install` creates links now when given a directory to work on. This does not impact folks
-  installing npm with `npm install -g npm`.
-  ([@iarna](https://github.com/iarna))
-
-### DOC FIXES
-
-* [`10bef735e`](https://github.com/npm/npm/commit/10bef735e825acc8278827d34df415dfcd8c67d4)
-  [#17645](https://github.com/npm/npm/pull/17645)
-  Fix some github issue links in the 5.1.0 changelog
-  ([@schmod](https://github.com/schmod))
-* [`85fa9dcb2`](https://github.com/npm/npm/commit/85fa9dcb2f0b4f51b515358e0184ec82a5845227)
-  [#17634](https://github.com/npm/npm/pull/17634)
-  Fix typo in package-lock docs.
-  ([@sonicdoe](https://github.com/sonicdoe))
-* [`688699bef`](https://github.com/npm/npm/commit/688699befc2d147288c69a9405fb8354ecaebe36)
-  [#17628](https://github.com/npm/npm/pull/17628)
-  Recommend that folks looking for support join us on https://package.community/ or message
-  [@npm_support](https://twitter.com/npm_support) on Twitter.
-  ([@strugee](https://github.com/strugee))
-
-
-## v5.1.0 (2017-07-05):
-
-Hey y'all~
-
-We've got some goodies for you here, including `npm@5`'s first semver-minor
-release! This version includes a huge number of fixes, particularly for some of
-the critical bugs users were running into after upgrading npm. You should
-overall see a much more stable experience, and we're going to continue hacking
-on fixes for the time being. Semver-major releases, specially for tools like
-npm, are bound to cause some instability, and getting `npm@5` stable is the CLI
-team's top priority for now!
-
-Not that bugfixes are the only things that landed, either: between improvements
-that fell out of the bugfixes, and some really cool work by community members
-like [@mikesherov](https://github.com/mikesherov), `npm@5.1.0` is **_twice as
-fast_** as `npm@5.0.0` in some benchmarks. We're not stopping there, either: you
-can expect a steady stream of speed improvements over the course of the year.
-It's not _top_ priority, but we'll keep doing what we can to make sure npm saves
-its users as much time as possible.
-
-Hang on to your seats. At **100 commits**, this release is a bit of a doozy. 😎
-
-### FEATURES
-
-Semver-minor releases, of course, mean that there's a new feature somewhere,
-right? Here's what's bumping that number for us this time:
-
-* [`a09c1a69d`](https://github.com/npm/npm/commit/a09c1a69df05b753464cc1272cdccc6af0f4da5a)
-  [#16687](https://github.com/npm/npm/pull/16687)
-  Allow customizing the shell used to execute `run-script`s.
-  ([@mmkal](https://github.com/mmkal))
-* [`4f45ba222`](https://github.com/npm/npm/commit/4f45ba222e2ac6dbe6d696cb7a8e678bbda7c839) [`a48958598`](https://github.com/npm/npm/commit/a489585985540deed4edc03418636c9e97aa9e40) [`901bef0e1`](https://github.com/npm/npm/commit/901bef0e1ea806fc08d8d58744a9f813b6c020ab)
-  [#17508](https://github.com/npm/npm/pull/17508)
-  Add a new `requires` field to `package-lock.json` with information about the
-  _logical_ dependency tree. This includes references to the specific version
-  each package is intended to see, and can be used for many things, such as
-  [converting `package-lock.json` to other lockfile
-  formats](https://twitter.com/maybekatz/status/880578566907248640), various
-  optimizations, and verifying correctness of a package tree.
-  ([@iarna](https://github.com/iarna))
-* [`47e8fc8eb`](https://github.com/npm/npm/commit/47e8fc8eb9b5faccef9e03ab991cf37458c16249)
-  [#17508](https://github.com/npm/npm/pull/17508)
-  Make `npm ls` take package locks (and shrinkwraps) into account. This means
-  `npm ls` can now be used to see [which dependencies are
-  missing](https://twitter.com/maybekatz/status/880446509547794437), so long as
-  a package lock has been previously generated with it in.
-  ([@iarna](https://github.com/iarna))
-* [`f0075e7ca`](https://github.com/npm/npm/commit/f0075e7caa3e151424a254d7809ae4489ed8df90)
-  [#17508](https://github.com/npm/npm/pull/17508)
-  Take `package.json` changes into account when running installs -- if you
-  remove or add a dependency to `package.json` manually, npm will now pick that
-  up and update your tree and package lock accordingly.
-  ([@iarna](https://github.com/iarna))
-* [`83a5455aa`](https://github.com/npm/npm/commit/83a5455aac3c5cc2511ab504923b652b13bd66a0)
-  [#17205](https://github.com/npm/npm/pull/17205)
-  Add `npm udpate` as an alias for `npm update`, for symmetry with
-  `install`/`isntall`.
-  ([@gdassori](https://github.com/gdassori))
-* [`57225d394`](https://github.com/npm/npm/commit/57225d394b6174eb0be48393d8e18da0991f67b6)
-  [#17120](https://github.com/npm/npm/pull/17120)
-  npm will no longer warn about `preferGlobal`, and the option is now
-  deprecated.
-  ([@zkat](https://github.com/zkat))
-* [`82df7bb16`](https://github.com/npm/npm/commit/82df7bb16fc29c47a024db4a8c393e55f883744b)
-  [#17351](https://github.com/npm/npm/pull/17351)
-  As some of you may already know `npm build` doesn't do what a lot of people
-  expect: It's mainly an npm plumbing command, and is part of the more familiar
-  `npm rebuild` command. That said, a lot of users assume that this is the way
-  to run an npm `run-script` named `build`, which is an incredibly common script
-  name to use. To clarify things for users, and encourage them to use `npm run
-  build` instead, npm will now warn if `npm build` is run without any arguments.
-  ([@lennym](https://github.com/lennym))
-
-### PERFORMANCE
-
-* [`59f86ef90`](https://github.com/npm/npm/commit/59f86ef90a58d8dc925c9613f1c96e68bee5ec7b) [`43be9d222`](https://github.com/npm/npm/commit/43be9d2222b23ebb0a427ed91824ae217e6d077a) [`e906cdd98`](https://github.com/npm/npm/commit/e906cdd980b4722e66618ce295c682b9a8ffaf8f)
-  [#16633](https://github.com/npm/npm/pull/16633)
-  npm now parallelizes tarball extraction across multiple child process workers.
-  This can significantly speed up installations, specially when installing from
-  cache, and will improve with number of processors.
-  ([@zkat](https://github.com/zkat))
-* [`e0849878d`](https://github.com/npm/npm/commit/e0849878dd248de8988c2ef3fc941054625712ca)
-  [#17441](https://github.com/npm/npm/pull/17441)
-  Avoid building environment for empty lifecycle scripts. This change alone
-  accounted for as much as a 15% speed boost for npm installations by outright
-  skipping entire steps of the installer when not needed.
-  ([@mikesherov](https://github.com/mikesherov))
-* [`265c2544c`](https://github.com/npm/npm/commit/265c2544c8ded10854909243482e6437ed03c261)
-  [npm/hosted-git-info#24](https://github.com/npm/hosted-git-info/pull/24)
-  `hosted-git-info@2.5.0`: Add caching to `fromURL`, which gets called many,
-  many times by the installer. This improved installation performance by around
-  10% on realistic application repositories.
-  ([@mikesherov](https://github.com/mikesherov))
-* [`901d26cb`](https://github.com/npm/npm/commit/901d26cb656e7e773d9a38ef4eac9263b95e07c8)
-  [npm/read-package-json#20](https://github.com/npm/read-package-json/pull/70)
-  `read-package-json@2.0.9`: Speed up installs by as much as 20% by
-  reintroducing a previously-removed cache and making it actually be correct
-  this time around.
-  ([@mikesherov](https://github.com/mikesherov))
-* [`44e37045d`](https://github.com/npm/npm/commit/44e37045d77bc40adf339b423d42bf5e9b4d4d91)
-  Eliminate `Bluebird.promisifyAll` from our codebase.
-  ([@iarna](https://github.com/iarna))
-* [`3b4681b53`](https://github.com/npm/npm/commit/3b4681b53db7757985223932072875d099694677)
-  [#17508](https://github.com/npm/npm/pull/17508)
-  Stop calling `addBundle` on locked deps, speeding up the
-  `package-lock.json`-based fast path.
-  ([@iarna](https://github.com/iarna))
-
-### BUGFIXES
-
-* [#17508](https://github.com/npm/npm/pull/17508)
-  This is a big PR that fixes a variety of issues when installing from package
-  locks. If you were previously having issues with missing dependencies or
-  unwanted removals, this might have fixed it:
-  * It introduces a new `package-lock.json` field, called `requires`, which tracks which modules a given module requires.
-  * It fixes [#16839](https://github.com/npm/npm/issues/16839) which was caused by not having this information available, particularly when git dependencies were involved.
-  * It fixes [#16866](https://github.com/npm/npm/issues/16866), allowing the `package.json` to trump the `package-lock.json`.
-  * `npm ls` now loads the shrinkwrap, which opens the door to showing a full tree of dependencies even when nothing is yet installed. (It doesn't do that yet though.)
-  ([@iarna](https://github.com/iarna))
-* [`656544c31`](https://github.com/npm/npm/commit/656544c31cdef3cef64fc10c24f03a8ae2685e35) [`d21ab57c3`](https://github.com/npm/npm/commit/d21ab57c3ef4f01d41fb6c2103debe884a17dc22)
-  [#16637](https://github.com/npm/npm/pull/16637)
-  Fix some cases where `npm prune` was leaving some dependencies unpruned if
-  to-be-pruned dependencies depended on them.
-  ([@exogen](https://github.com/exogen))
-* [`394436b09`](https://github.com/npm/npm/commit/394436b098dcca2d252061f95c4eeb92c4a7027c)
-  [#17552](https://github.com/npm/npm/pull/17552)
-  Make `refresh-package-json` re-verify the package platform. This fixes an
-  issue most notably experienced by Windows users using `create-react-app` where
-  `fsevents` would not short-circuit and cause a crash during its
-  otherwise-skipped native build phase.
-  ([@zkat](https://github.com/zkat))
-* [`9e5a94354`](https://github.com/npm/npm/commit/9e5a943547b29c8d022192afd9398b3a136a7e5a)
-  [#17590](https://github.com/npm/npm/pull/17590)
-  Fix an issue where `npm@5` would crash when trying to remove packages
-  installed with `npm@<5`.
-  ([@iarna](https://github.com/iarna))
-* [`c3b586aaf`](https://github.com/npm/npm/commit/c3b586aafa9eabac572eb6e2b8a7266536dbc65b)
-  [#17141](https://github.com/npm/npm/issues/17141)
-  Don't update the package.json when modifying packages that don't go there.
-  This was previously causing `package.json` to get a `"false": {}` field added.
-  ([@iarna](https://github.com/iarna))
-* [`d04a23de2`](https://github.com/npm/npm/commit/d04a23de21dd9991b32029d839b71e10e07b400d) [`4a5b360d5`](https://github.com/npm/npm/commit/4a5b360d561f565703024085da0927ccafe8793e) [`d9e53db48`](https://github.com/npm/npm/commit/d9e53db48ca227b21bb67df48c9b3580cb390e9e)
-  `pacote@2.7.38`:
-  * [zkat/pacote#102](https://github.com/zkat/pacote/pull/102) Fix issue with tar extraction and special characters.
-  * Enable loose semver parsing in some missing corner cases.
-  ([@colinrotherham](https://github.com/colinrotherham), [@zkat](https://github.com/zkat), [@mcibique](https://github.com/mcibique))
-* [`e2f815f87`](https://github.com/npm/npm/commit/e2f815f87676b7c50b896e939cee15a01aa976e4)
-  [#17104](https://github.com/npm/npm/pull/17104)
-  Write an empty str and wait for flush to exit to reduce issues with npm
-  exiting before all output is complete when it's a child process.
-  ([@zkat](https://github.com/zkat))
-* [`835fcec60`](https://github.com/npm/npm/commit/835fcec601204971083aa3a281c3a9da6061a7c2)
-  [#17060](https://github.com/npm/npm/pull/17060)
-  Make git repos with prepare scripts always install with both dev and prod
-  flags.
-  ([@intellix](https://github.com/intellix))
-* [`f1dc8a175`](https://github.com/npm/npm/commit/f1dc8a175eed56f1ed23bd5773e5e10beaf6cb31)
-  [#16879](https://github.com/npm/npm/pull/16879)
-  Fix support for `always-auth` and `_auth`. They are now both available in both
-  unscoped and registry-scoped configurations.
-  ([@jozemlakar](https://github.com/jozemlakar))
-* [`ddd8a1ca2`](https://github.com/npm/npm/commit/ddd8a1ca2fa3377199af74ede9d0c1a406d19793)
-  Serialize package specs to prevent `[object Object]` showing up in logs during
-  extraction.
-  ([@zkat](https://github.com/zkat))
-* [`99ef3b52c`](https://github.com/npm/npm/commit/99ef3b52caa7507e87a4257e622f8964b1c1f5f3)
-  [#17505](https://github.com/npm/npm/pull/17505)
-  Stop trying to commit updated `npm-shrinkwrap.json` and `package-lock.json` if
-  they're `.gitignore`d.
-  ([@zkat](https://github.com/zkat))
-* [`58be2ec59`](https://github.com/npm/npm/commit/58be2ec596dfb0353ad2570e6750e408339f1478)
-  Make sure uid and gid are getting correctly set even when they're `0`. This
-  should fix some Docker-related issues with bad permissions/broken ownership.
-  ([@rgrove](https://github.com/rgrove))
-  ([@zkat](https://github.com/zkat))
-* [`9d1e3b6fa`](https://github.com/npm/npm/commit/9d1e3b6fa01bb563d76018ee153259d9507658cf)
-  [#17506](https://github.com/npm/npm/pull/17506)
-  Skip writing package.json and locks if on-disk version is identical to the new
-  one.
-  ([@zkat](https://github.com/zkat))
-* [`3fc6477a8`](https://github.com/npm/npm/commit/3fc6477a89773786e6c43ef43a23e5cdc662ff8e)
-  [#17592](https://github.com/npm/npm/pull/17592)
-  Fix an issue where `npm install -g .` on a package with no `name` field would
-  cause the entire global `node_modules` directory to be replaced with a symlink
-  to `$CWD`. lol.
-  ([@iarna](https://github.com/iarna))
-* [`06ba0a14a`](https://github.com/npm/npm/commit/06ba0a14a6c1c8cdcc8c062b68c8c63041b0cec0)
-  [#17591](https://github.com/npm/npm/pull/17591)
-  Fix spurious removal reporting: if you tried to remove something that didn't
-  actually exist, npm would tell you it removed 1 package even though there was
-  nothing to do.
-  ([@iarna](https://github.com/iarna))
-* [`20ff05f8`](https://github.com/npm/npm/commit/20ff05f8fe0ad8c36e1323d30b63b4d2ff7e11ef)
-  [#17629](https://github.com/npm/npm/pull/17629)
-  When removing a link, keep dependencies installed inside of it instead of
-  removing them, if the link is outside the scope of the current project. This
-  fixes an issue where removing globally-linked packages would remove all their
-  dependencies in the source directory, as well as some ergonomic issues when
-  using links in other situations.
-  ([@iarna](https://github.com/iarna))
-
-### DOCS
-
-* [`fd5fab595`](https://github.com/npm/npm/commit/fd5fab5955a20a9bb8c0e77092ada1435f73a8d2)
-  [#16441](https://github.com/npm/npm/pull/16441)
-  Add spec for `npm-shrinkwrap.json` and `package-lock.json` from RFC.
-  ([@iarna](https://github.com/iarna))
-* [`9589c1ccb`](https://github.com/npm/npm/commit/9589c1ccb3f794abaaa48c2a647ada311dd881ef)
-  [#17451](https://github.com/npm/npm/pull/17451)
-  Fix typo in changelog.
-  ([@watilde](https://github.com/watilde))
-* [`f8e76d856`](https://github.com/npm/npm/commit/f8e76d8566ae1965e57d348df74edad0643b66a6)
-  [#17370](https://github.com/npm/npm/pull/17370)
-  Correct the default prefix config path for Windows operating systems in the
-  documentation for npm folders.
-  ([@kierendixon](https://github.com/kierendixon))
-* [`d0f3b5a12`](https://github.com/npm/npm/commit/d0f3b5a127718b0347c6622a2b9c28341c530d36)
-  [#17369](https://github.com/npm/npm/pull/17369)
-  Fix `npm-config` reference to `userconfig` & `globalconfig` environment
-  variables.
-  ([@racztiborzoltan](https://github.com/racztiborzoltan))
-* [`87629880a`](https://github.com/npm/npm/commit/87629880a71baec352c1b5345bc29268d6212467)
-  [#17336](https://github.com/npm/npm/pull/17336)
-  Remove note in docs about `prepublish` being entirely removed.
-  ([@Hirse](https://github.com/Hirse))
-* [`a1058afd9`](https://github.com/npm/npm/commit/a1058afd9a7a569bd0ac65b86eadd4fe077a7221)
-  [#17169](https://github.com/npm/npm/pull/17169)
-  Document `--no-package-lock` flag.
-  ([@leggsimon](https://github.com/leggsimon))
-* [`32fc6e41a`](https://github.com/npm/npm/commit/32fc6e41a2ce4dbcd5ce1e5f291e2e2efc779d48)
-  [#17250](https://github.com/npm/npm/pull/17250)
-  Fix a typo in the shrinkwrap docs.
-  ([@Zarel](https://github.com/Zarel))
-* [`f19bd3c8c`](https://github.com/npm/npm/commit/f19bd3c8cbd37c8a99487d6b5035282580ac3e9d)
-  [#17249](https://github.com/npm/npm/pull/17249)
-  Fix a package-lock.json cross-reference link.
-  ([@not-an-aardvark](https://github.com/not-an-aardvark))
-* [`153245edc`](https://github.com/npm/npm/commit/153245edc4845db670ada5e95ef384561706a751)
-  [#17075](https://github.com/npm/npm/pull/17075/files)
-  Fix a typo in `npm-config` docs.
-  ([@KennethKinLum](https://github.com/KennethKinLum))
-* [`c9b534a14`](https://github.com/npm/npm/commit/c9b534a148818d1a97787c0dfdba5f64ce3618a6)
-  [#17074](https://github.com/npm/npm/pull/17074)
-  Clarify config documention with multiple boolean flags.
-  ([@KennethKinLum](https://github.com/KennethKinLum))
-* [`e111b0a40`](https://github.com/npm/npm/commit/e111b0a40c4bc6691d7b8d67ddce5419e67bfd27)
-  [#16768](https://github.com/npm/npm/pull/16768)
-  Document the `-l` option to `npm config list`.
-  ([@happylynx](https://github.com/happylynx))
-* [`5a803ebad`](https://github.com/npm/npm/commit/5a803ebadd61229bca3d64fb3ef1981729b2548e)
-  [#16548](https://github.com/npm/npm/pull/16548)
-  Fix permissions for documentation files. Some of them had `+x` set. (???)
-  ([@metux](https://github.com/metux))
-* [`d57d4f48c`](https://github.com/npm/npm/commit/d57d4f48c6cd00fdf1e694eb49e9358071d8e105)
-  [#17319](https://github.com/npm/npm/pull/17319)
-  Document that the `--silent` option for `npm run-script` can be used to
-  suppress `npm ERR!` output on errors.
-  ([@styfle](https://github.com/styfle))
-
-### MISC
-
-Not all contributions need to be visible features, docs, or bugfixes! It's super
-helpful when community members go over our code and help clean it up, too!
-
-* [`9e5b76140`](https://github.com/npm/npm/commit/9e5b76140ffdb7dcd12aa402793644213fb8c5d7)
-  [#17411](https://github.com/npm/npm/pull/17411)
-  Convert all callback-style `move` usage to use Promises.
-  ([@vramana](https://github.com/vramana))
-* [`0711c08f7`](https://github.com/npm/npm/commit/0711c08f779ac641ec42ecc96f604c8861008b28)
-  [#17394](https://github.com/npm/npm/pull/17394)
-  Remove unused argument in `deepSortObject`.
-  ([@vramana](https://github.com/vramana))
-* [`7d650048c`](https://github.com/npm/npm/commit/7d650048c8ed5faa0486492f1eeb698e7383e32f)
-  [#17563](https://github.com/npm/npm/pull/17563)
-  Refactor some code to use `Object.assign`.
-  ([@vramana](https://github.com/vramana))
-* [`993f673f0`](https://github.com/npm/npm/commit/993f673f056aea5f602ea04b1e697b027c267a2d)
-  [#17600](https://github.com/npm/npm/pull/17600)
-  Remove an old comment.
-  ([@vramana](https://github.com/vramana))
-
-## v5.0.4 (2017-06-13):
-
-Hey y'all. This is another minor patch release with a variety of little fixes
-we've been accumulating~
-
-* [`f0a37ace9`](https://github.com/npm/npm/commit/f0a37ace9ab7879cab20f2b0fcd7840bfc305feb)
-  Fix `npm doctor` when hitting registries without `ping`.
-  ([@zkat](https://github.com/zkat))
-* [`64f0105e8`](https://github.com/npm/npm/commit/64f0105e81352b42b72900d83b437b90afc6d9ce)
-  Fix invalid format error when setting cache-related headers.
-  ([@zkat](https://github.com/zkat))
-* [`d2969c80e`](https://github.com/npm/npm/commit/d2969c80e4178faebf0f7c4cab6eb610dd953cc6)
-  Fix spurious `EINTEGRITY` issue.
-  ([@zkat](https://github.com/zkat))
-* [`800cb2b4e`](https://github.com/npm/npm/commit/800cb2b4e2d0bd00b5c9082a896f2110e907eb0b)
-  [#17076](https://github.com/npm/npm/pull/17076)
-  Use legacy `from` field to improve upgrade experience from legacy shrinkwraps
-  and installs.
-  ([@zkat](https://github.com/zkat))
-* [`4100d47ea`](https://github.com/npm/npm/commit/4100d47ea58b4966c02604f71350b5316108df6a)
-  [#17007](https://github.com/npm/npm/pull/17007)
-  Restore loose semver parsing to match older npm behavior when running into
-  invalid semver ranges in dependencies.
-  ([@zkat](https://github.com/zkat))
-* [`35316cce2`](https://github.com/npm/npm/commit/35316cce2ca2d8eb94161ec7fe7e8f7bec7b3aa7)
-  [#17005](https://github.com/npm/npm/pull/17005)
-  Emulate npm@4's behavior of simply marking the peerDep as invalid, instead of
-  crashing.
-  ([@zkat](https://github.com/zkat))
-* [`e7e8ee5c5`](https://github.com/npm/npm/commit/e7e8ee5c57c7238655677e118a8809b652019f53)
-  [#16937](https://github.com/npm/npm/pull/16937)
-  Workaround for separate bug where `requested` was somehow null.
-  ([@forivall](https://github.com/forivall))
-* [`2d9629bb2`](https://github.com/npm/npm/commit/2d9629bb2043cff47eaad2654a64d2cef5725356)
-  Better logging output for git errors.
-  ([@zkat](https://github.com/zkat))
-* [`2235aea73`](https://github.com/npm/npm/commit/2235aea73569fb9711a06fa6344ef31247177dcd)
-  More scp-url fixes: parsing only worked correctly when a committish was
-  present.
-  ([@zkat](https://github.com/zkat))
-* [`80c33cf5e`](https://github.com/npm/npm/commit/80c33cf5e6ef207450949764de41ea96538c636e)
-  Standardize package permissions on tarball extraction, instead of using perms
-  from the tarball. This matches previous npm behavior and fixes a number of
-  incompatibilities in the wild.
-  ([@zkat](https://github.com/zkat))
-* [`2b1e40efb`](https://github.com/npm/npm/commit/2b1e40efba0b3d1004259efa4275cf42144e3ce3)
-  Limit shallow cloning to hosts which are known to support it.
-  ([@zkat](https://github.com/zkat))
-
-## v5.0.3 (2017-06-05)
-
-Happy Monday, y'all! We've got another npm release for you with the fruits of
-our ongoing bugsquashing efforts. You can expect at least one more this week,
-but probably more -- and as we announced last week, we'll be merging fixes more
-rapidly into the `npmc` canary so you can get everything as soon as possible!
-
-Hope y'all are enjoying npm5 in the meantime, and don't hesitate to file issues
-for anything you find! The goal is to get this release rock-solid as soon as we
-can. 💚
-
-* [`6e12a5cc0`](https://github.com/npm/npm/commit/6e12a5cc022cb5a157a37df7283b6d7b3d49bdab)
-  Bump several dependencies to get improvements and bugfixes:
-  * `cacache`: content files (the tarballs) are now read-only.
-  * `pacote`: fix failing clones with bad heads, send extra TLS-related opts to proxy, enable global auth configurations and `_auth`-based auth.
-  * `ssri`: stop crashing with `can't call method find of undefined` when running into a weird `opts.integrity`/`opts.algorithms` conflict during verification.
-  ([@zkat](https://github.com/zkat))
-* [`89cc8e3e1`](https://github.com/npm/npm/commit/89cc8e3e12dad67fd9844accf4d41deb4c180c5c)
-  [#16917](https://github.com/npm/npm/pull/16917)
-  Send `ca`, `cert` and `key` config through to network layer.
-  ([@colinrotherham](https://github.com/colinrotherham))
-* [`6a9b51c67`](https://github.com/npm/npm/commit/6a9b51c67ba3df0372991631992748329b84f2e7)
-  [#16929](https://github.com/npm/npm/pull/16929)
-  Send `npm-session` header value with registry requests again.
-  ([@zarenner](https://github.com/zarenner))
-* [`662a15ab7`](https://github.com/npm/npm/commit/662a15ab7e790e87f5e5a35252f05d5a4a0724a1)
-  Fix `npm doctor` so it stop complaining about read-only content files in the
-  cache.
-  ([@zkat](https://github.com/zkat))
-* [`191d10a66`](https://github.com/npm/npm/commit/191d10a6616d72e26d89fd00f5a4f6158bfbc526)
-  [#16918](https://github.com/npm/npm/pull/16918)
-  Clarify prepublish deprecation message.
-  ([@Hirse](https://github.com/Hirse))
-
-## v5.0.2 (2017-06-02)
-
-Here's another patch release, soon after the other!
-
-This particular release includes a slew of fixes to npm's git support, which was
-causing some issues for a chunk of people, specially those who were using
-self-hosted/Enterprise repos. All of those should be back in working condition
-now.
-
-There's another shiny thing you might wanna know about: npm has a Canary release
-now! The `npm5` experiment we did during our beta proved to be incredibly
-successful: users were able to have a tight feedback loop between reports and
-getting the bugfixes they needed, and the CLI team was able to roll out
-experimental patches and have the community try them out right away. So we want
-to keep doing that.
-
-From now on, you'll be able to install the 'npm canary' with `npm i -g npmc`.
-This release will be a separate binary (`npmc`. Because canary. Get it?), which
-will update independently of the main CLI. Most of the time, this will track
-`release-next` or something close to it. We might occasionally toss experimental
-branches in there to see if our more adventurous users run into anything
-interesting with it. For example, the current canary (`npmc@5.0.1-canary.6`)
-includes an [experimental multiproc
-branch](https://github.com/npm/npm/pull/16633) that parallelizes tarball
-extraction across multiple processes.
-
-If you find any issues while running the canary version, please report them and
-let us know it came from `npmc`! It would be tremendously helpful, and finding
-things early is a huge reason to have it there. Happy hacking!
-
-### A NOTE ABOUT THE ISSUE TRACKER
-
-Just a heads up: We're preparing to do a massive cleanup of the issue tracker.
-It's been a long time since it was something we could really keep up with, and
-we didn't have a process for dealing with it that could actually be sustainable.
-
-We're still sussing the details out, and we'll talk about it more when we're
-about to do it, but the plan is essentially to close old, abandoned issues and
-start over. We will also [add some automation](https://github.com/probot) around
-issue management so that things that we can't keep up with don't just stay
-around forever.
-
-Stay tuned!
-
-### GIT YOLO
-
-* [`1f26e9567`](https://github.com/npm/npm/commit/1f26e9567a6d14088704e121ebe787c38b6849a4)
-  `pacote@2.7.27`: Fixes installing committishes that look like semver, even
-  though they're not using the required `#semver:` syntax.
-  ([@zkat](https://github.com/zkat))
-* [`85ea1e0b9`](https://github.com/npm/npm/commit/85ea1e0b9478551265d03d545e7dc750b9edf547)
-  `npm-package-arg@5.1.1`: This includes the npa git-parsing patch to make it so
-  non-hosted SCP-style identifiers are correctly handled. Previously, npa would
-  mangle them (even though hosted-git-info is doing the right thing for them).
-  ([@zkat](https://github.com/zkat))
-
-### COOL NEW OUTPUT
-
-The new summary output has been really well received! One downside that reared
-its head as more people used it, though, is that it doesn't really tell you
-anything about the toplevel versions it installed. So, if you did `npm i -g
-foo`, it would just say "added 1 package". This patch by
-[@rmg](https://github.com/rmg) keeps things concise while still telling you
-what you got! So now, you'll see something like this:
-
-```
-$ npm i -g foo bar
-+ foo@1.2.3
-+ bar@3.2.1
-added 234 packages in .005ms
-```
-
-* [`362f9fd5b`](https://github.com/npm/npm/commit/362f9fd5bec65301082416b4292b8fe3eb7f824a)
-  [#16899](https://github.com/npm/npm/pull/16899)
-  For every package that is given as an argument to install, print the name and
-  version that was actually installed.
-  ([@rmg](https://github.com/rmg))
-
-### OTHER BUGFIXES
-
-* [`a47593a98`](https://github.com/npm/npm/commit/a47593a98a402143081d7077d2ac677d13083010)
-  [#16835](https://github.com/npm/npm/pull/16835)
-  Fix a crash while installing with `--no-shrinkwrap`.
-  ([@jacknagel](https://github.com/jacknagel))
-
-### DOC UPATES
-
-* [`89e0cb816`](https://github.com/npm/npm/commit/89e0cb8165dd9c3c7ac74d531617f367099608f4)
-  [#16818](https://github.com/npm/npm/pull/16818)
-  Fixes a spelling error in the docs. Because the CLI team has trouble spelling
-  "package", I guess.
-  ([@ankon](https://github.com/ankon))
-* [`c01fbc46e`](https://github.com/npm/npm/commit/c01fbc46e151bcfb359fd68dd7faa392789b4f55)
-  [#16895](https://github.com/npm/npm/pull/16895)
-  Remove `--save` from `npm init` instructions, since it's now the default.
-  ([@jhwohlgemuth](https://github.com/jhwohlgemuth))
-* [`80c42d218`](https://github.com/npm/npm/commit/80c42d2181dd4d1b79fcee4e9233df268dfb30b7)
-  Guard against cycles when inflating bundles, as symlinks are bundles now.
-  ([@iarna](https://github.com/iarna))
-* [`7fe7f8665`](https://github.com/npm/npm/commit/7fe7f86658798db6667df89afc75588c0e43bc94)
-  [#16674](https://github.com/npm/npm/issues/16674)
-  Write the builtin config for `npmc`, not just `npm`. This is hardcoded for npm
-  self-installations and is needed for Canary to work right.
-  ([@zkat](https://github.com/zkat))
-
-### DEP UPDATES
-
-* [`63df4fcdd`](https://github.com/npm/npm/commit/63df4fcddc7445efb50cc7d8e09cdd45146d3e39)
-  [#16894](https://github.com/npm/npm/pull/16894)
-  [`node-gyp@3.6.2`](https://github.com/nodejs/node-gyp/blob/master/CHANGELOG.md#v362-2017-06-01):
-  Fixes an issue parsing SDK versions on Windows, among other things.
-  ([@refack](https://github.com/refack))
-* [`5bb15c3c4`](https://github.com/npm/npm/commit/5bb15c3c4f0d7d77c73fd6dafa38ac36549b6e00)
-  `read-package-tree@5.1.6`: Fixes some racyness while reading the tree.
-=======
 ## v6.4.1 (2018-08-22):
 
 ### BUGFIXES
@@ -1364,221 +720,8 @@
 
 * [`ed1aebf55`](https://github.com/npm/npm/commit/ed1aebf55)
   Allow node@11, when it comes.
->>>>>>> 84bd6f3c
-  ([@iarna](https://github.com/iarna))
-* [`a6f7a52e7`](https://github.com/npm/npm/commit/a6f7a52e7)
-  `aproba@1.1.2`: Remove nested function declaration for speed up
-  ([@mikesherov](https://github.com/mikesherov))
-
-<<<<<<< HEAD
-## v5.0.1 (2017-05-31):
-
-Hey y'all! Hope you're enjoying the new npm!
-
-As you all know, fresh software that's gone through major overhauls tends to
-miss a lot of spots the old one used to handle well enough, and `npm@5` is no
-exception. The CLI team will be doing faster release cycles that go directly to
-the `latest` tag for a couple of weeks while 5 stabilizes a bit and we're
-confident the common low-hanging fruit people are running into are all taken
-care of.
-
-With that said: this is our first patch release! The biggest focus is fixing up
-a number of git-related issues that folks ran into right out the door. It also
-fixes other things, like some proxy/auth-related issues, and even has a neat
-speed boost! (You can expect more speed bumps in the coming releases as pending
-work starts landing, too!)
-
-Thanks everyone who's been reporting issues and submitting patches!
-
-### BUGFIXES
-
-* [`e61e68dac`](https://github.com/npm/npm/commit/e61e68dac4fa51c0540a064204a75b19f8052e58)
-  [#16762](https://github.com/npm/npm/pull/16762)
-  Make `npm publish` obey the `--tag` flag again.
-  ([@zkat](https://github.com/zkat))
-* [`923fd58d3`](https://github.com/npm/npm/commit/923fd58d312f40f8c17b232ad1dfc8e2ff622dbd)
-  [#16749](https://github.com/npm/npm/pull/16749)
-  Speed up installations by nearly 20% by... removing one line of code. (hah)
-  ([@mikesherov](https://github.com/mikesherov))
-* [`9aac984cb`](https://github.com/npm/npm/commit/9aac984cbbfef22182ee42b51a193c0b47146ad6)
-  Guard against a particular failure mode for a bug still being hunted down.
-  ([@iarna](https://github.com/iarna))
-* [`80ab521f1`](https://github.com/npm/npm/commit/80ab521f18d34df109de0c5dc9eb1cde5ff6d7e8)
-  Pull in dependency updates for various core deps:
-  * New `pacote` fixes several git-related bugs.
-  * `ssri` update fixes crash on early node@4 versions.
-  * `make-fetch-happen` update fixes proxy authentication issue.
-  * `npm-user-validate` adds regex for blocking usernames with illegal chars.
-  ([@zkat](https://github.com/zkat))
-* [`7e5ce87b8`](https://github.com/npm/npm/commit/7e5ce87b84880c7433ee4c07d2dd6ce8806df436)
-  `pacote@2.7.26`:
-  Fixes various other git issues related to commit hashes.
-  ([@zkat](https://github.com/zkat))
-* [`acbe85bfc`](https://github.com/npm/npm/commit/acbe85bfc1a68d19ca339a3fb71da0cffbf58926)
-  [#16791](https://github.com/npm/npm/pull/16791)
-  `npm view` was calling `cb` prematurely and giving partial output when called
-  in a child process.
-  ([@zkat](https://github.com/zkat))
-* [`ebafe48af`](https://github.com/npm/npm/commit/ebafe48af91f702ccefc8c619d52fed3b8dfd3c7)
-  [#16750](https://github.com/npm/npm/pull/16750)
-  Hamilpatch the Musical: Talk less, complete more.
-  ([@aredridel](https://github.com/aredridel))
-
-### DOCUMENTATION
-
-* [`dc2823a6c`](https://github.com/npm/npm/commit/dc2823a6c5fc098041e61515c643570819d059d2)
-  [#16799](https://github.com/npm/npm/pull/16799)
-  Document that `package-lock.json` is never allowed in tarballs.
-  ([@sonicdoe](https://github.com/sonicdoe))
-* [`f3cb84b44`](https://github.com/npm/npm/commit/f3cb84b446c51d628ee0033cdf13752c15b31a29)
-  [#16771](https://github.com/npm/npm/pull/16771)
-  Fix `npm -l` usage information for the `test` command.
-  ([@grawlinson](https://github.com/grawlinson))
-
-### OTHER CHANGES
-
-* [`661262309`](https://github.com/npm/npm/commit/66126230912ab5ab35287b40a9908e036fa73994)
-  [#16756](https://github.com/npm/npm/pull/16756)
-  remove unused argument
-  ([@Aladdin-ADD](https://github.com/Aladdin-ADD))
-* [`c3e0b4287`](https://github.com/npm/npm/commit/c3e0b4287ea69735cc367aa7bb7e7aa9a6d9804b)
-  [#16296](https://github.com/npm/npm/pull/16296)
-  preserve same name convention for command
-  ([@desfero](https://github.com/desfero))
-* [`9f814831d`](https://github.com/npm/npm/commit/9f814831d330dde7702973186aea06caaa77ff31)
-  [#16757](https://github.com/npm/npm/pull/16757)
-  remove unused argument
-  ([@Aladdin-ADD](https://github.com/Aladdin-ADD))
-* [`3cb843239`](https://github.com/npm/npm/commit/3cb8432397b3666d88c31131dbb4599016a983ff)
-  minor linter fix
-  ([@zkat](https://github.com/zkat))
-
-## v5.0.0 (2017-05-25)
-
-Wowowowowow npm@5!
-
-This release marks months of hard work for the young, scrappy, and hungry CLI
-team, and includes some changes we've been hoping to do for literally years.
-npm@5 takes npm a pretty big step forward, significantly improving its
-performance in almost all common situations, fixing a bunch of old errors due to
-the architecture, and just generally making it more robust and fault-tolerant.
-It comes with changes to make life easier for people doing monorepos, for users
-who want consistency/security guarantees, and brings semver support to git
-dependencies. See below for all the deets!
-
-### Breaking Changes
-
-* Existing npm caches will no longer be used: you will have to redownload any cached packages. There is no tool or intention to reuse old caches. ([#15666](https://github.com/npm/npm/pull/15666))
-
-* `npm install ./packages/subdir` will now create a symlink instead of a regular installation. `file://path/to/tarball.tgz` will not change -- only directories are symlinked. ([#15900](https://github.com/npm/npm/pull/15900))
-
-* npm will now scold you if you capitalize its name. seriously it will fight you.
-
-* [npm will `--save` by default now](https://twitter.com/maybekatz/status/859229741676625920). Additionally, `package-lock.json` will be automatically created unless an `npm-shrinkwrap.json` exists. ([#15666](https://github.com/npm/npm/pull/15666))
-
-* Git dependencies support semver through `user/repo#semver:^1.2.3` ([#15308](https://github.com/npm/npm/pull/15308)) ([#15666](https://github.com/npm/npm/pull/15666)) ([@sankethkatta](https://github.com/sankethkatta))
-
-* Git dependencies with `prepare` scripts will have their `devDependencies` installed, and `npm install` run in their directory before being packed.
-
-* `npm cache` commands have been rewritten and don't really work anything like they did before. ([#15666](https://github.com/npm/npm/pull/15666))
-
-* `--cache-min` and `--cache-max` have been deprecated. ([#15666](https://github.com/npm/npm/pull/15666))
-
-* Running npm while offline will no longer insist on retrying network requests. npm will now immediately fall back to cache if possible, or fail. ([#15666](https://github.com/npm/npm/pull/15666))
-
-* package locks no longer exclude `optionalDependencies` that failed to build. This means package-lock.json and npm-shrinkwrap.json should now be cross-platform. ([#15900](https://github.com/npm/npm/pull/15900))
-
-* If you generated your package lock against registry A, and you switch to registry B, npm will now try to [install the packages from registry B, instead of A](https://twitter.com/maybekatz/status/862834964932435969). If you want to use different registries for different packages, use scope-specific registries (`npm config set @myscope:registry=https://myownregist.ry/packages/`). Different registries for different unscoped packages are not supported anymore.
-
-* Shrinkwrap and package-lock no longer warn and exit without saving the lockfile.
-
-* Local tarballs can now only be installed if they have a file extensions `.tar`, `.tar.gz`, or `.tgz`.
-
-* A new loglevel, `notice`, has been added and set as default.
-
-* One binary to rule them all: `./cli.js` has been removed in favor of `./bin/npm-cli.js`. In case you were doing something with `./cli.js` itself. ([#12096](https://github.com/npm/npm/pull/12096)) ([@watilde](https://github.com/watilde))
-
-* Stub file removed ([#16204](https://github.com/npm/npm/pull/16204)) ([@watilde](https://github.com/watilde))
-
-* The "extremely legacy" `_token` couchToken has been removed. ([#12986](https://github.com/npm/npm/pull/12986))
-
-### Feature Summary
-
-#### Installer changes
-
-* A new, standardised lockfile feature meant for cross-package-manager compatibility (`package-lock.json`), and a new format and semantics for shrinkwrap. ([#16441](https://github.com/npm/npm/pull/16441))
-
-* `--save` is no longer necessary. All installs will be saved by default. You can prevent saving with `--no-save`. Installing optional and dev deps is unchanged: use `-D/--save-dev` and `-O/--save-optional` if you want them saved into those fields instead. Note that since npm@3, npm will automatically update npm-shrinkwrap.json when you save: this will also be true for `package-lock.json`. ([#15666](https://github.com/npm/npm/pull/15666))
-
-* Installing a package directory now ends up creating a symlink and does the Right Thing™ as far as saving to and installing from the package lock goes. If you have a monorepo, this might make things much easier to work with, and probably a lot faster too. 😁 ([#15900](https://github.com/npm/npm/pull/15900))
-
-* Project-level (toplevel) `preinstall` scripts now run before anything else, and can modify `node_modules` before the CLI reads it.
-
-* Two new scripts have been added, `prepack` and `postpack`, which will run on both `npm pack` and `npm publish`, but NOT on `npm install` (without arguments). Combined with the fact that `prepublishOnly` is run before the tarball is generated, this should round out the general story as far as putzing around with your code before publication.
-
-* Git dependencies with `prepare` scripts will now [have their devDependencies installed, and their prepare script executed](https://twitter.com/maybekatz/status/860363896443371520) as if under `npm pack`.
-
-* Git dependencies now support semver-based matching: `npm install git://github.com/npm/npm#semver:^5` (#15308, #15666)
-
-* `node-gyp` now supports `node-gyp.cmd` on Windows ([#14568](https://github.com/npm/npm/pull/14568))
-
-* npm no longer blasts your screen with the whole installed tree. Instead, you'll see a summary report of the install that is much kinder on your shell real-estate. Specially for large projects. ([#15914](https://github.com/npm/npm/pull/15914)):
-```
-$ npm install
-npm added 125, removed 32, updated 148 and moved 5 packages in 5.032s.
-$
-```
-
-* `--parseable` and `--json` now work more consistently across various commands, particularly `install` and `ls`.
-
-* Indentation is now [detected and preserved](https://twitter.com/maybekatz/status/860690502932340737) for `package.json`, `package-lock.json`, and `npm-shrinkwrap.json`. If the package lock is missing, it will default to `package.json`'s current indentation.
-
-#### Publishing
-
-* New [publishes will now include *both* `sha512`](https://twitter.com/maybekatz/status/863201943082065920) and `sha1` checksums. Versions of npm from 5 onwards will use the strongest algorithm available to verify downloads. [npm/npm-registry-client#157](https://github.com/npm/npm-registry-client/pull/157)
-
-#### Cache Rewrite!
-
-We've been talking about rewriting the cache for a loooong time. So here it is.
-Lots of exciting stuff ahead. The rewrite will also enable some exciting future
-features, but we'll talk about those when they're actually in the works. #15666
-is the main PR for all these changes. Additional PRs/commits are linked inline.
-
-* Package metadata, package download, and caching infrastructure replaced.
-
-* It's a bit faster. [Hopefully it will be noticeable](https://twitter.com/maybekatz/status/865393382260056064). 🤔
-
-* With the shrinkwrap and package-lock changes, tarballs will be looked up in the cache by content address (and verified with it).
-
-* Corrupted cache entries will [automatically be removed and re-fetched](https://twitter.com/maybekatz/status/854933138182557696) on integrity check failure.
-
-* npm CLI now supports tarball hashes with any hash function supported by Node.js. That is, it will [use `sha512` for tarballs from registries that send a `sha512` checksum as the tarball hash](https://twitter.com/maybekatz/status/858137093624573953). Publishing with `sha512` is added by [npm/npm-registry-client#157](https://github.com/npm/npm-registry-client/pull/157) and may be backfilled by the registry for older entries.
-
-* Remote tarball requests are now cached. This means that even if you're missing the `integrity` field in your shrinkwrap or package-lock, npm will be able to install from the cache.
-
-* Downloads for large packages are streamed in and out of disk. npm is now able to install packages of """any""" size without running out of memory. Support for publishing them is pending (due to registry limitations).
-
-* [Automatic fallback-to-offline mode](https://twitter.com/maybekatz/status/854176565587984384). npm will seamlessly use your cache if you are offline, or if you lose access to a particular registry (for example, if you can no longer access a private npm repo, or if your git host is unavailable).
-
-* A new `--prefer-offline` option will make npm skip any conditional requests (304 checks) for stale cache data, and *only* hit the network if something is missing from the cache.
-
-* A new `--prefer-online` option that will force npm to revalidate cached data (with 304 checks), ignoring any staleness checks, and refreshing the cache with revalidated, fresh data.
-
-* A new `--offline` option will force npm to use the cache or exit. It will error with an `ENOTCACHED` code if anything it tries to install isn't already in the cache.
-
-* A new `npm cache verify` command that will garbage collect your cache, reducing disk usage for things you don't need (-handwave-), and will do full integrity verification on both the index and the content. This is also hooked into `npm doctor` as part of its larger suite of checking tools.
-
-* The new cache is *very* fault tolerant and supports concurrent access.
-  * Multiple npm processes will not corrupt a shared cache.
-  * Corrupted data will not be installed. Data is checked on both insertion and extraction, and treated as if it were missing if found to be corrupted. I will literally bake you a cookie if you manage to corrupt the cache in such a way that you end up with the wrong data in your installation (installer bugs notwithstanding).
-  * `npm cache clear` is no longer useful for anything except clearing up disk space.
-
-* Package metadata is cached separately per registry and package type: you can't have package name conflicts between locally-installed packages, private repo packages, and public repo packages. Identical tarball data will still be shared/deduplicated as long as their hashes match.
-
-* HTTP cache-related headers and features are "fully" (lol) supported for both metadata and tarball requests -- if you have your own registry, you can define your own cache settings the CLI will obey!
-
-* `prepublishOnly` now runs *before* the tarball to publish is created, after `prepare` has run.
-=======
+  ([@iarna](https://github.com/iarna))
+
 ## v6.0.1-next.0 (2018-05-03):
 
 ### CTRL-C OUT DURING PACKAGE EXTRACTION AS MUCH AS YOU WANT!
@@ -2051,5 +1194,4 @@
   `is-cidr@2.0.5`
 * [`c8f8564be`](https://github.com/npm/npm/commit/c8f8564be6f644e202fccd9e3de01d64f346d870)
   [`311e55512`](https://github.com/npm/npm/commit/311e5551243d67bf9f0d168322378061339ecff8)
-  `standard@11.0.1`
->>>>>>> 84bd6f3c
+  `standard@11.0.1`