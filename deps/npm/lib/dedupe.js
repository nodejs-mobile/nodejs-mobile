var util = require('util')
var path = require('path')
var validate = require('aproba')
var without = require('lodash.without')
var asyncMap = require('slide').asyncMap
var chain = require('slide').chain
var npa = require('npm-package-arg')
var log = require('npmlog')
var npm = require('./npm.js')
var Installer = require('./install.js').Installer
var findRequirement = require('./install/deps.js').findRequirement
var earliestInstallable = require('./install/deps.js').earliestInstallable
var checkPermissions = require('./install/check-permissions.js')
var decomposeActions = require('./install/decompose-actions.js')
var loadExtraneous = require('./install/deps.js').loadExtraneous
var computeMetadata = require('./install/deps.js').computeMetadata
var sortActions = require('./install/diff-trees.js').sortActions
var moduleName = require('./utils/module-name.js')
var packageId = require('./utils/package-id.js')
var childPath = require('./utils/child-path.js')
var usage = require('./utils/usage')
var getRequested = require('./install/get-requested.js')

module.exports = dedupe
module.exports.Deduper = Deduper

dedupe.usage = usage(
  'dedupe',
  'npm dedupe'
)

function dedupe (args, cb) {
  validate('AF', arguments)
  // the /path/to/node_modules/..
  var where = path.resolve(npm.dir, '..')
  var dryrun = false
  if (npm.command.match(/^find/)) dryrun = true
  if (npm.config.get('dry-run')) dryrun = true
  if (dryrun && !npm.config.get('json')) npm.config.set('parseable', true)

  new Deduper(where, dryrun).run(cb)
}

function Deduper (where, dryrun) {
  validate('SB', arguments)
  Installer.call(this, where, dryrun, [])
  this.noPackageJsonOk = true
  this.topLevelLifecycles = false
}
util.inherits(Deduper, Installer)

Deduper.prototype.loadIdealTree = function (cb) {
  validate('F', arguments)
  log.silly('install', 'loadIdealTree')

  var self = this
  chain([
    [this.newTracker(this.progress.loadIdealTree, 'cloneCurrentTree')],
    [this, this.cloneCurrentTreeToIdealTree],
    [this, this.finishTracker, 'cloneCurrentTree'],

    [this.newTracker(this.progress.loadIdealTree, 'loadAllDepsIntoIdealTree', 10)],
    [ function (next) {
      loadExtraneous(self.idealTree, self.progress.loadAllDepsIntoIdealTree, next)
    } ],
    [this, this.finishTracker, 'loadAllDepsIntoIdealTree'],

    [this, andComputeMetadata(this.idealTree)]
  ], cb)
}

function andComputeMetadata (tree) {
  return function (next) {
    next(null, computeMetadata(tree))
  }
}

Deduper.prototype.generateActionsToTake = function (cb) {
  validate('F', arguments)
  log.silly('dedupe', 'generateActionsToTake')
  chain([
    [this.newTracker(log, 'hoist', 1)],
    [hoistChildren, this.idealTree, this.differences],
    [this, this.finishTracker, 'hoist'],
    [this.newTracker(log, 'sort-actions', 1)],
    [this, function (next) {
      this.differences = sortActions(this.differences)
      next()
    }],
    [this, this.finishTracker, 'sort-actions'],
    [checkPermissions, this.differences],
    [decomposeActions, this.differences, this.todo]
  ], cb)
}

function move (node, hoistTo, diff) {
  node.parent.children = without(node.parent.children, node)
  hoistTo.children.push(node)
  node.fromPath = node.path
  node.path = childPath(hoistTo.path, node)
  node.parent = hoistTo
  if (!diff.filter(function (action) { return action[0] === 'move' && action[1] === node }).length) {
    diff.push(['move', node])
  }
}

function moveRemainingChildren (node, diff) {
  node.children.forEach(function (child) {
    move(child, node, diff)
    moveRemainingChildren(child, diff)
  })
}

function remove (child, diff, done) {
  remove_(child, diff, new Set(), done)
}

function remove_ (child, diff, seen, done) {
  if (seen.has(child)) return done()
  seen.add(child)
  diff.push(['remove', child])
  child.parent.children = without(child.parent.children, child)
  asyncMap(child.children, function (child, next) {
    remove_(child, diff, seen, next)
  }, done)
}

function hoistChildren (tree, diff, next) {
  hoistChildren_(tree, diff, new Set(), next)
}

function hoistChildren_ (tree, diff, seen, next) {
  validate('OAOF', arguments)
  if (seen.has(tree)) return next()
  seen.add(tree)
  asyncMap(tree.children, function (child, done) {
<<<<<<< HEAD
    if (!tree.parent) return hoistChildren_(child, diff, seen, done)
=======
    if (!tree.parent || child.fromBundle || child.package._inBundle) return hoistChildren_(child, diff, seen, done)
>>>>>>> 84bd6f3c
    var better = findRequirement(tree.parent, moduleName(child), getRequested(child) || npa(packageId(child)))
    if (better) {
      return chain([
        [remove, child, diff],
        [andComputeMetadata(tree)]
      ], done)
    }
    var hoistTo = earliestInstallable(tree, tree.parent, child.package, log)
    if (hoistTo) {
      move(child, hoistTo, diff)
      chain([
        [andComputeMetadata(hoistTo)],
        [hoistChildren_, child, diff, seen],
        [ function (next) {
          moveRemainingChildren(child, diff)
          next()
        } ]
      ], done)
    } else {
      done()
    }
  }, next)
}<|MERGE_RESOLUTION|>--- conflicted
+++ resolved
@@ -134,11 +134,7 @@
   if (seen.has(tree)) return next()
   seen.add(tree)
   asyncMap(tree.children, function (child, done) {
-<<<<<<< HEAD
-    if (!tree.parent) return hoistChildren_(child, diff, seen, done)
-=======
     if (!tree.parent || child.fromBundle || child.package._inBundle) return hoistChildren_(child, diff, seen, done)
->>>>>>> 84bd6f3c
     var better = findRequirement(tree.parent, moduleName(child), getRequested(child) || npa(packageId(child)))
     if (better) {
       return chain([
