// npm build command

// everything about the installation after the creation of
// the .npm/{name}/{version}/package folder.
// linking the modules into the npm.root,
// resolving dependencies, etc.

// This runs AFTER install or link are completed.

var npm = require('./npm.js')
var log = require('npmlog')
var chain = require('slide').chain
var path = require('path')
var fs = require('graceful-fs')
var lifecycle = require('./utils/lifecycle.js')
var readJson = require('read-package-json')
var binLinks = require('bin-links')
var binLinksConfig = require('./config/bin-links.js')
var ini = require('ini')
var writeFile = require('write-file-atomic')

module.exports = build
build.usage = 'npm build [<folder>]'

build._didBuild = {}
build._noLC = {}
function build (args, global, didPre, didRB, cb) {
  if (typeof cb !== 'function') {
    cb = didRB
    didRB = false
  }
  if (typeof cb !== 'function') {
    cb = didPre
    didPre = false
  }
  if (typeof cb !== 'function') {
    cb = global
    global = npm.config.get('global')
  }

  if (!args.length) {
    readJson(path.resolve(npm.localPrefix, 'package.json'), function (er, pkg) {
      if (!args.length && pkg && pkg.scripts && pkg.scripts.build) {
        log.warn('build', '`npm build` called with no arguments. Did you mean to `npm run-script build`?')
      }
      cb()
    })
  } else {
    // it'd be nice to asyncMap these, but actually, doing them
    // in parallel generally munges up the output from node-waf
    var builder = build_(global, didPre, didRB)
    chain(args.map(function (arg) {
      return function (cb) {
        builder(arg, cb)
      }
    }), cb)
  }
}

function build_ (global, didPre, didRB) {
  return function (folder, cb) {
    folder = path.resolve(folder)
    if (build._didBuild[folder]) log.info('build', 'already built', folder)
    build._didBuild[folder] = true
    log.info('build', folder)
    readJson(path.resolve(folder, 'package.json'), function (er, pkg) {
      if (er) return cb(er)
      chain([
        !didPre && [lifecycle, pkg, 'preinstall', folder],
        [linkStuff, pkg, folder, global],
        !didRB && [rebuildBundles, pkg, folder],
        [writeBuiltinConf, pkg, folder],
        didPre !== build._noLC && [lifecycle, pkg, 'install', folder],
        didPre !== build._noLC && [lifecycle, pkg, 'postinstall', folder]
      ],
      cb)
    })
  }
}

var writeBuiltinConf = build.writeBuiltinConf = function (pkg, folder, cb) {
  // the builtin config is "sticky". Any time npm installs
  // itself globally, it puts its builtin config file there
  var parent = path.dirname(folder)
  var dir = npm.globalDir

  // Make this count for canary, too
  if ((pkg.name !== 'npm' && pkg.name !== 'npmc') ||
      !npm.config.get('global') ||
      !npm.config.usingBuiltin ||
      dir !== parent) {
    return cb()
  }

  var data = ini.stringify(npm.config.sources.builtin.data)
  writeFile(path.resolve(folder, 'npmrc'), data, cb)
}

var linkStuff = build.linkStuff = function (pkg, folder, global, cb) {
  // allow to opt out of linking binaries.
  if (npm.config.get('bin-links') === false) return cb()
<<<<<<< HEAD

  // if it's global, and folder is in {prefix}/node_modules,
  // then bins are in {prefix}/bin
  // otherwise, then bins are in folder/../.bin
  var parent = pkg.name && pkg.name[0] === '@' ? path.dirname(path.dirname(folder)) : path.dirname(folder)
  var gnm = global && npm.globalDir
  var gtop = parent === gnm

  log.info('linkStuff', packageId(pkg))
  log.silly('linkStuff', packageId(pkg), 'has', parent, 'as its parent node_modules')
  if (global) log.silly('linkStuff', packageId(pkg), 'is part of a global install')
  if (gnm) log.silly('linkStuff', packageId(pkg), 'is installed into a global node_modules')
  if (gtop) log.silly('linkStuff', packageId(pkg), 'is installed into the top-level global node_modules')

  asyncMap(
    [linkBins, linkMans, !didRB && rebuildBundles],
    function (fn, cb) {
      if (!fn) return cb()
      log.verbose(fn.name, packageId(pkg))
      fn(pkg, folder, parent, gtop, cb)
    },
    cb
  )
}

function rebuildBundles (pkg, folder, parent, gtop, cb) {
=======
  return binLinks(pkg, folder, global, binLinksConfig(pkg), cb)
}

function rebuildBundles (pkg, folder, cb) {
>>>>>>> 84bd6f3c
  if (!npm.config.get('rebuild-bundle')) return cb()

  var deps = Object.keys(pkg.dependencies || {})
    .concat(Object.keys(pkg.devDependencies || {}))
  var bundles = pkg.bundleDependencies || pkg.bundledDependencies || []

  fs.readdir(path.resolve(folder, 'node_modules'), function (er, files) {
    // error means no bundles
    if (er) return cb()

    log.verbose('rebuildBundles', files)
    // don't asyncMap these, because otherwise build script output
    // gets interleaved and is impossible to read
    chain(files.filter(function (file) {
      // rebuild if:
      // not a .folder, like .bin or .hooks
      return !file.match(/^[._-]/) &&
          // not some old 0.x style bundle
          file.indexOf('@') === -1 &&
          // either not a dep, or explicitly bundled
          (deps.indexOf(file) === -1 || bundles.indexOf(file) !== -1)
    }).map(function (file) {
      file = path.resolve(folder, 'node_modules', file)
      return function (cb) {
        if (build._didBuild[file]) return cb()
        log.verbose('rebuild bundle', file)
        // if file is not a package dir, then don't do it.
        fs.lstat(path.resolve(file, 'package.json'), function (er) {
          if (er) return cb()
          build_(false)(file, cb)
        })
      }
    }), cb)
  })
<<<<<<< HEAD
}

function linkBins (pkg, folder, parent, gtop, cb) {
  if (!pkg.bin || !gtop && path.basename(parent) !== 'node_modules') {
    return cb()
  }
  var binRoot = gtop ? npm.globalBin
                     : path.resolve(parent, '.bin')
  log.verbose('linkBins', [pkg.bin, binRoot, gtop])

  asyncMap(Object.keys(pkg.bin), function (b, cb) {
    linkBin(
      path.resolve(folder, pkg.bin[b]),
      path.resolve(binRoot, b),
      gtop && folder,
      function (er) {
        if (er) return cb(er)
        // bins should always be executable.
        // XXX skip chmod on windows?
        var src = path.resolve(folder, pkg.bin[b])
        fs.chmod(src, npm.modes.exec, function (er) {
          if (er && er.code === 'ENOENT' && npm.config.get('ignore-scripts')) {
            return cb()
          }
          if (er || !gtop) return cb(er)
          var dest = path.resolve(binRoot, b)
          var out = npm.config.get('parseable')
                  ? dest + '::' + src + ':BINFILE'
                  : dest + ' -> ' + src
          if (!npm.config.get('json') && !npm.config.get('parseable')) output(out)
          cb()
        })
      }
    )
  }, cb)
}

function linkBin (from, to, gently, cb) {
  if (process.platform !== 'win32') {
    return linkIfExists(from, to, gently, cb)
  } else {
    return cmdShimIfExists(from, to, cb)
  }
}

function linkMans (pkg, folder, parent, gtop, cb) {
  if (!pkg.man || !gtop || process.platform === 'win32') return cb()

  var manRoot = path.resolve(npm.config.get('prefix'), 'share', 'man')
  log.verbose('linkMans', 'man files are', pkg.man, 'in', manRoot)

  // make sure that the mans are unique.
  // otherwise, if there are dupes, it'll fail with EEXIST
  var set = pkg.man.reduce(function (acc, man) {
    acc[path.basename(man)] = man
    return acc
  }, {})
  pkg.man = pkg.man.filter(function (man) {
    return set[path.basename(man)] === man
  })

  asyncMap(pkg.man, function (man, cb) {
    if (typeof man !== 'string') return cb()
    log.silly('linkMans', 'preparing to link', man)
    var parseMan = man.match(/(.*\.([0-9]+)(\.gz)?)$/)
    if (!parseMan) {
      return cb(new Error(
        man + ' is not a valid name for a man file.  ' +
        'Man files must end with a number, ' +
        'and optionally a .gz suffix if they are compressed.'
      ))
    }

    var stem = parseMan[1]
    var sxn = parseMan[2]
    var bn = path.basename(stem)
    var manSrc = path.resolve(folder, man)
    var manDest = path.join(manRoot, 'man' + sxn, bn)

    linkIfExists(manSrc, manDest, gtop && folder, cb)
  }, cb)
=======
>>>>>>> 84bd6f3c
}<|MERGE_RESOLUTION|>--- conflicted
+++ resolved
@@ -99,39 +99,10 @@
 var linkStuff = build.linkStuff = function (pkg, folder, global, cb) {
   // allow to opt out of linking binaries.
   if (npm.config.get('bin-links') === false) return cb()
-<<<<<<< HEAD
-
-  // if it's global, and folder is in {prefix}/node_modules,
-  // then bins are in {prefix}/bin
-  // otherwise, then bins are in folder/../.bin
-  var parent = pkg.name && pkg.name[0] === '@' ? path.dirname(path.dirname(folder)) : path.dirname(folder)
-  var gnm = global && npm.globalDir
-  var gtop = parent === gnm
-
-  log.info('linkStuff', packageId(pkg))
-  log.silly('linkStuff', packageId(pkg), 'has', parent, 'as its parent node_modules')
-  if (global) log.silly('linkStuff', packageId(pkg), 'is part of a global install')
-  if (gnm) log.silly('linkStuff', packageId(pkg), 'is installed into a global node_modules')
-  if (gtop) log.silly('linkStuff', packageId(pkg), 'is installed into the top-level global node_modules')
-
-  asyncMap(
-    [linkBins, linkMans, !didRB && rebuildBundles],
-    function (fn, cb) {
-      if (!fn) return cb()
-      log.verbose(fn.name, packageId(pkg))
-      fn(pkg, folder, parent, gtop, cb)
-    },
-    cb
-  )
-}
-
-function rebuildBundles (pkg, folder, parent, gtop, cb) {
-=======
   return binLinks(pkg, folder, global, binLinksConfig(pkg), cb)
 }
 
 function rebuildBundles (pkg, folder, cb) {
->>>>>>> 84bd6f3c
   if (!npm.config.get('rebuild-bundle')) return cb()
 
   var deps = Object.keys(pkg.dependencies || {})
@@ -166,88 +137,4 @@
       }
     }), cb)
   })
-<<<<<<< HEAD
-}
-
-function linkBins (pkg, folder, parent, gtop, cb) {
-  if (!pkg.bin || !gtop && path.basename(parent) !== 'node_modules') {
-    return cb()
-  }
-  var binRoot = gtop ? npm.globalBin
-                     : path.resolve(parent, '.bin')
-  log.verbose('linkBins', [pkg.bin, binRoot, gtop])
-
-  asyncMap(Object.keys(pkg.bin), function (b, cb) {
-    linkBin(
-      path.resolve(folder, pkg.bin[b]),
-      path.resolve(binRoot, b),
-      gtop && folder,
-      function (er) {
-        if (er) return cb(er)
-        // bins should always be executable.
-        // XXX skip chmod on windows?
-        var src = path.resolve(folder, pkg.bin[b])
-        fs.chmod(src, npm.modes.exec, function (er) {
-          if (er && er.code === 'ENOENT' && npm.config.get('ignore-scripts')) {
-            return cb()
-          }
-          if (er || !gtop) return cb(er)
-          var dest = path.resolve(binRoot, b)
-          var out = npm.config.get('parseable')
-                  ? dest + '::' + src + ':BINFILE'
-                  : dest + ' -> ' + src
-          if (!npm.config.get('json') && !npm.config.get('parseable')) output(out)
-          cb()
-        })
-      }
-    )
-  }, cb)
-}
-
-function linkBin (from, to, gently, cb) {
-  if (process.platform !== 'win32') {
-    return linkIfExists(from, to, gently, cb)
-  } else {
-    return cmdShimIfExists(from, to, cb)
-  }
-}
-
-function linkMans (pkg, folder, parent, gtop, cb) {
-  if (!pkg.man || !gtop || process.platform === 'win32') return cb()
-
-  var manRoot = path.resolve(npm.config.get('prefix'), 'share', 'man')
-  log.verbose('linkMans', 'man files are', pkg.man, 'in', manRoot)
-
-  // make sure that the mans are unique.
-  // otherwise, if there are dupes, it'll fail with EEXIST
-  var set = pkg.man.reduce(function (acc, man) {
-    acc[path.basename(man)] = man
-    return acc
-  }, {})
-  pkg.man = pkg.man.filter(function (man) {
-    return set[path.basename(man)] === man
-  })
-
-  asyncMap(pkg.man, function (man, cb) {
-    if (typeof man !== 'string') return cb()
-    log.silly('linkMans', 'preparing to link', man)
-    var parseMan = man.match(/(.*\.([0-9]+)(\.gz)?)$/)
-    if (!parseMan) {
-      return cb(new Error(
-        man + ' is not a valid name for a man file.  ' +
-        'Man files must end with a number, ' +
-        'and optionally a .gz suffix if they are compressed.'
-      ))
-    }
-
-    var stem = parseMan[1]
-    var sxn = parseMan[2]
-    var bn = path.basename(stem)
-    var manSrc = path.resolve(folder, man)
-    var manDest = path.join(manRoot, 'man' + sxn, bn)
-
-    linkIfExists(manSrc, manDest, gtop && folder, cb)
-  }, cb)
-=======
->>>>>>> 84bd6f3c
 }