--- conflicted
+++ resolved
@@ -6,12 +6,9 @@
 var isOnlyDev = require('./is-only-dev.js')
 var log = require('npmlog')
 var path = require('path')
-<<<<<<< HEAD
-=======
 var ssri = require('ssri')
 var moduleName = require('../utils/module-name.js')
 var isOnlyOptional = require('./is-only-optional.js')
->>>>>>> 84bd6f3c
 
 // we don't use get-requested because we're operating on files on disk, and
 // we don't want to extropolate from what _should_ be there.
@@ -19,31 +16,6 @@
   return pkg._requested || (pkg._resolved && npa(pkg._resolved)) || (pkg._from && npa(pkg._from))
 }
 
-<<<<<<< HEAD
-  if (requested.type === 'hosted') return true
-  if (requested.type === 'file' || requested.type === 'directory') return true
-  return false
-}
-
-function pkgAreEquiv (aa, bb) {
-  var aaSha = (aa.dist && aa.dist.integrity) || aa._integrity
-  var bbSha = (bb.dist && bb.dist.integrity) || bb._integrity
-  if (aaSha === bbSha) return true
-  if (aaSha || bbSha) return false
-  if (nonRegistrySource(aa) || nonRegistrySource(bb)) return false
-  if (aa.version === bb.version) return true
-  return false
-}
-
-function getUniqueId (pkg) {
-  var versionspec = pkg._integrity
-
-  if (!versionspec && nonRegistrySource(pkg)) {
-    if (pkg._requested) {
-      versionspec = pkg._requested.fetchSpec
-    } else if (pkg._from) {
-      versionspec = npa(pkg._from).fetchSpec
-=======
 function nonRegistrySource (requested) {
   if (fromGit(requested)) return true
   if (fromLocal(requested)) return true
@@ -91,7 +63,6 @@
       for (let bbHash of bb[algo]) {
         return aaHash.digest === bbHash.digest
       }
->>>>>>> 84bd6f3c
     }
   }
   return false
@@ -228,13 +199,6 @@
     if (!toRemoveByName[name]) toRemoveByName[name] = []
     toRemoveByName[name].push({flatname: flatname, pkg: pkg})
   })
-<<<<<<< HEAD
-  Object.keys(flatNewTree).forEach(function (path) {
-    var pkg = flatNewTree[path]
-    pkg.oldPkg = flatOldTree[path]
-    if (pkg.oldPkg) {
-      if (!pkg.userRequired && pkgAreEquiv(pkg.oldPkg.package, pkg.package)) return
-=======
 
   // generate our add/update/move actions
   Object.keys(flatNewTree).forEach(function (flatname) {
@@ -245,7 +209,6 @@
       // if the versions are equivalent then we don't need to update… unless
       // the user explicitly asked us to.
       if (!pkg.userRequired && pkgAreEquiv(oldPkg, pkg)) return
->>>>>>> 84bd6f3c
       setAction(differences, 'update', pkg)
     } else {
       var name = moduleName(pkg)
@@ -258,14 +221,9 @@
         toRemoveByName[name] = toRemoveByName[name].filter((rm) => rm !== toMv)
         pkg.fromPath = toMv.pkg.path
         setAction(differences, 'move', pkg)
-<<<<<<< HEAD
-        delete toRemove[flatname]
-      } else if (!(pkg.isInLink && pkg.fromBundle)) {
-=======
         delete toRemove[toMv.flatname]
       // we don't generate add actions for things found in links (which already exist on disk)
       } else if (!pkg.isInLink || !(pkg.fromBundle && pkg.fromBundle.isLink)) {
->>>>>>> 84bd6f3c
         setAction(differences, 'add', pkg)
       }
     }
@@ -274,11 +232,6 @@
   // finally generate our remove actions from any not consumed by moves
   Object
     .keys(toRemove)
-<<<<<<< HEAD
-    .map((path) => toRemove[path])
-    .forEach((pkg) => setAction(differences, 'remove', pkg))
-
-=======
     .map((flatname) => toRemove[flatname])
     .forEach((pkg) => setAction(differences, 'remove', pkg))
 
@@ -287,23 +240,11 @@
 
 function filterActions (differences) {
   const includeOpt = npm.config.get('optional')
->>>>>>> 84bd6f3c
   const includeDev = npm.config.get('dev') ||
     (!/^prod(uction)?$/.test(npm.config.get('only')) && !npm.config.get('production')) ||
     /^dev(elopment)?$/.test(npm.config.get('only')) ||
     /^dev(elopment)?$/.test(npm.config.get('also'))
   const includeProd = !/^dev(elopment)?$/.test(npm.config.get('only'))
-<<<<<<< HEAD
-  if (!includeProd || !includeDev) {
-    log.silly('diff-trees', 'filtering actions:', 'includeDev', includeDev, 'includeProd', includeProd)
-    differences = differences.filter((diff) => {
-      const pkg = diff[1]
-      const pkgIsOnlyDev = isOnlyDev(pkg)
-      return (!includeProd && pkgIsOnlyDev) || (includeDev && pkgIsOnlyDev) || (includeProd && !pkgIsOnlyDev)
-    })
-  }
-  return differences
-=======
   if (includeProd && includeDev && includeOpt) return differences
 
   log.silly('diff-trees', 'filtering actions:', 'includeDev', includeDev, 'includeProd', includeProd, 'includeOpt', includeOpt)
@@ -316,5 +257,4 @@
     if (includeProd && !pkgIsOnlyDev && (includeOpt || !pkgIsOnlyOpt)) return true
     return false
   })
->>>>>>> 84bd6f3c
 }