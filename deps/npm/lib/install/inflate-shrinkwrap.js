'use strict'

const BB = require('bluebird')

let addBundled
const childPath = require('../utils/child-path.js')
const createChild = require('./node.js').create
let fetchPackageMetadata
const inflateBundled = require('./inflate-bundled.js')
const moduleName = require('../utils/module-name.js')
const normalizePackageData = require('normalize-package-data')
const npm = require('../npm.js')
const realizeShrinkwrapSpecifier = require('./realize-shrinkwrap-specifier.js')
const validate = require('aproba')
const path = require('path')
<<<<<<< HEAD
=======
const isRegistry = require('../utils/is-registry.js')
const hasModernMeta = require('./has-modern-meta.js')
const ssri = require('ssri')
const npa = require('npm-package-arg')
>>>>>>> 84bd6f3c

module.exports = function (tree, sw, opts, finishInflating) {
  if (!fetchPackageMetadata) {
    fetchPackageMetadata = BB.promisify(require('../fetch-package-metadata.js'))
    addBundled = BB.promisify(fetchPackageMetadata.addBundled)
  }
  if (arguments.length === 3) {
    finishInflating = opts
    opts = {}
  }
  if (!npm.config.get('shrinkwrap') || !npm.config.get('package-lock')) {
    return finishInflating()
  }
  tree.loaded = false
  tree.hasRequiresFromLock = sw.requires
  return inflateShrinkwrap(tree.path, tree, sw.dependencies, opts).then(
    () => finishInflating(),
    finishInflating
  )
}

function inflateShrinkwrap (topPath, tree, swdeps, opts) {
  if (!swdeps) return Promise.resolve()
  if (!opts) opts = {}
  const onDisk = {}
  tree.children.forEach((child) => {
    onDisk[moduleName(child)] = child
<<<<<<< HEAD
  })

  tree.children = []

  return BB.each(Object.keys(swdeps), (name) => {
    const sw = swdeps[name]
    const dependencies = sw.dependencies || {}
    const requested = realizeShrinkwrapSpecifier(name, sw, topPath)
    return inflatableChild(
      onDisk[name], name, topPath, tree, sw, requested, opts
    ).then((child) => {
      child.hasRequiresFromLock = tree.hasRequiresFromLock
      return inflateShrinkwrap(topPath, child, dependencies)
    })
=======
>>>>>>> 84bd6f3c
  })
}

<<<<<<< HEAD
function normalizePackageDataNoErrors (pkg) {
  try {
    normalizePackageData(pkg)
  } catch (ex) {
    // don't care
  }
}

function inflatableChild (onDiskChild, name, topPath, tree, sw, requested, opts) {
  validate('OSSOOOO|ZSSOOOO', arguments)
  if (onDiskChild && childIsEquivalent(sw, requested, onDiskChild)) {
    // The version on disk matches the shrinkwrap entry.
    if (!onDiskChild.fromShrinkwrap) onDiskChild.fromShrinkwrap = true
    onDiskChild.package._requested = requested
    onDiskChild.package._spec = requested.rawSpec
    onDiskChild.package._where = topPath
    onDiskChild.package._optional = sw.optional
    onDiskChild.package._development = sw.dev
    onDiskChild.package._inBundle = sw.bundled
    onDiskChild.fromBundle = (sw.bundled || onDiskChild.package._inBundle) ? tree.fromBundle || tree : null
    if (!onDiskChild.package._args) onDiskChild.package._args = []
    onDiskChild.package._args.push([String(requested), topPath])
    // non-npm registries can and will return unnormalized data, plus
    // even the npm registry may have package data normalized with older
    // normalization rules. This ensures we get package data in a consistent,
    // stable format.
    normalizePackageDataNoErrors(onDiskChild.package)
    onDiskChild.swRequires = sw.requires
    tree.children.push(onDiskChild)
    return BB.resolve(onDiskChild)
  } else if ((sw.version && sw.integrity) || sw.bundled) {
    // The shrinkwrap entry has an integrity field. We can fake a pkg to get
    // the installer to do a content-address fetch from the cache, if possible.
    return BB.resolve(makeFakeChild(name, topPath, tree, sw, requested))
  } else {
    // It's not on disk, and we can't just look it up by address -- do a full
    // fpm/inflate bundle pass. For registry deps, this will go straight to the
    // tarball URL, as if it were a remote tarball dep.
    return fetchChild(topPath, tree, sw, requested)
  }
}

function makeFakeChild (name, topPath, tree, sw, requested) {
  const from = sw.from || requested.raw
  const pkg = {
    name: name,
    version: sw.version,
    _id: name + '@' + sw.version,
    _resolved: adaptResolved(requested, sw.resolved),
    _requested: requested,
    _optional: sw.optional,
    _development: sw.dev,
    _inBundle: sw.bundled,
    _integrity: sw.integrity,
    _from: from,
    _spec: requested.rawSpec,
    _where: topPath,
    _args: [[requested.toString(), topPath]],
    dependencies: sw.requires
=======
  tree.children = []

  return BB.each(Object.keys(swdeps), (name) => {
    const sw = swdeps[name]
    const dependencies = sw.dependencies || {}
    const requested = realizeShrinkwrapSpecifier(name, sw, topPath)
    return inflatableChild(
      onDisk[name], name, topPath, tree, sw, requested, opts
    ).then((child) => {
      child.hasRequiresFromLock = tree.hasRequiresFromLock
      return inflateShrinkwrap(topPath, child, dependencies)
    })
  })
}

function normalizePackageDataNoErrors (pkg) {
  try {
    normalizePackageData(pkg)
  } catch (ex) {
    // don't care
  }
}

function quotemeta (str) {
  return str.replace(/([^A-Za-z_0-9/])/g, '\\$1')
}

function tarballToVersion (name, tb) {
  const registry = quotemeta(npm.config.get('registry'))
    .replace(/https?:/, 'https?:')
    .replace(/([^/])$/, '$1/')
  let matchRegTarball
  if (name) {
    const nameMatch = quotemeta(name)
    matchRegTarball = new RegExp(`^${registry}${nameMatch}/-/${nameMatch}-(.*)[.]tgz$`)
  } else {
    matchRegTarball = new RegExp(`^${registry}(.*)?/-/\\1-(.*)[.]tgz$`)
>>>>>>> 84bd6f3c
  }
  const match = tb.match(matchRegTarball)
  if (!match) return
  return match[2] || match[1]
}

<<<<<<< HEAD
  if (!sw.bundled) {
    const bundleDependencies = Object.keys(sw.dependencies || {}).filter((d) => sw.dependencies[d].bundled)
    if (bundleDependencies.length === 0) {
      pkg.bundleDependencies = bundleDependencies
    }
  }
  const child = createChild({
    package: pkg,
    loaded: true,
    parent: tree,
    children: [],
    fromShrinkwrap: true,
    fakeChild: sw,
    fromBundle: sw.bundled ? tree.fromBundle || tree : null,
    path: childPath(tree.path, pkg),
    realpath: childPath(tree.realpath, pkg),
    location: tree.location + '/' + pkg.name,
    isLink: requested.type === 'directory',
    isInLink: tree.isLink,
    swRequires: sw.requires
  })
  tree.children.push(child)
  return child
}

function adaptResolved (requested, resolved) {
  const registry = requested.scope
  ? npm.config.get(`${requested.scope}:registry`) || npm.config.get('registry')
  : npm.config.get('registry')
  if (!requested.registry || (resolved && resolved.indexOf(registry) === 0)) {
    // Nothing to worry about here. Pass it through.
    return resolved
  } else {
    // We could fast-path for registry.npmjs.org here, but if we do, it
    // would end up getting written back to the `resolved` field. By always
    // returning `null` for other registries, `pacote.extract()` will take
    // care of any required metadata fetches internally, without altering
    // the tree we're going to write out to shrinkwrap/lockfile.
    return null
=======
function inflatableChild (onDiskChild, name, topPath, tree, sw, requested, opts) {
  validate('OSSOOOO|ZSSOOOO', arguments)
  const usesIntegrity = (
    requested.registry ||
    requested.type === 'remote' ||
    requested.type === 'file'
  )
  const regTarball = tarballToVersion(name, sw.version)
  if (regTarball) {
    sw.resolved = sw.version
    sw.version = regTarball
  }
  if (sw.requires) Object.keys(sw.requires).map(_ => { sw.requires[_] = tarballToVersion(_, sw.requires[_]) || sw.requires[_] })
  const modernLink = requested.type === 'directory' && !sw.from
  if (hasModernMeta(onDiskChild) && childIsEquivalent(sw, requested, onDiskChild)) {
    // The version on disk matches the shrinkwrap entry.
    if (!onDiskChild.fromShrinkwrap) onDiskChild.fromShrinkwrap = requested
    onDiskChild.package._requested = requested
    onDiskChild.package._spec = requested.rawSpec
    onDiskChild.package._where = topPath
    onDiskChild.package._optional = sw.optional
    onDiskChild.package._development = sw.dev
    onDiskChild.package._inBundle = sw.bundled
    onDiskChild.fromBundle = (sw.bundled || onDiskChild.package._inBundle) ? tree.fromBundle || tree : null
    if (!onDiskChild.package._args) onDiskChild.package._args = []
    onDiskChild.package._args.push([String(requested), topPath])
    // non-npm registries can and will return unnormalized data, plus
    // even the npm registry may have package data normalized with older
    // normalization rules. This ensures we get package data in a consistent,
    // stable format.
    normalizePackageDataNoErrors(onDiskChild.package)
    onDiskChild.swRequires = sw.requires
    tree.children.push(onDiskChild)
    return BB.resolve(onDiskChild)
  } else if ((sw.version && (sw.integrity || !usesIntegrity) && (requested.type !== 'directory' || modernLink)) || sw.bundled) {
    // The shrinkwrap entry has an integrity field. We can fake a pkg to get
    // the installer to do a content-address fetch from the cache, if possible.
    return BB.resolve(makeFakeChild(name, topPath, tree, sw, requested))
  } else {
    // It's not on disk, and we can't just look it up by address -- do a full
    // fpm/inflate bundle pass. For registry deps, this will go straight to the
    // tarball URL, as if it were a remote tarball dep.
    return fetchChild(topPath, tree, sw, requested)
  }
}

function isGit (sw) {
  const version = npa.resolve(sw.name, sw.version)
  return (version && version.type === 'git')
}

function makeFakeChild (name, topPath, tree, sw, requested) {
  const from = sw.from || requested.raw
  const pkg = {
    name: name,
    version: sw.version,
    _id: name + '@' + sw.version,
    _resolved: sw.resolved || (isGit(sw) && sw.version),
    _requested: requested,
    _optional: sw.optional,
    _development: sw.dev,
    _inBundle: sw.bundled,
    _integrity: sw.integrity,
    _from: from,
    _spec: requested.rawSpec,
    _where: topPath,
    _args: [[requested.toString(), topPath]],
    dependencies: sw.requires
>>>>>>> 84bd6f3c
  }
}

<<<<<<< HEAD
function fetchChild (topPath, tree, sw, requested) {
  return fetchPackageMetadata(requested, topPath).then((pkg) => {
    pkg._from = sw.from || requested.raw
    pkg._optional = sw.optional
    pkg._development = sw.dev
    pkg._inBundle = false
    return addBundled(pkg).then(() => pkg)
  }).then((pkg) => {
    var isLink = pkg._requested.type === 'directory'
    const child = createChild({
      package: pkg,
      loaded: false,
      parent: tree,
      fromShrinkwrap: requested,
      path: childPath(tree.path, pkg),
      realpath: isLink ? requested.fetchSpec : childPath(tree.realpath, pkg),
      children: pkg._bundled || [],
      location: tree.location + '/' + pkg.name,
      fromBundle: null,
      isLink: isLink,
      isInLink: tree.isLink,
      swRequires: sw.requires
    })
    tree.children.push(child)
    if (pkg._bundled) {
      delete pkg._bundled
      inflateBundled(child, child, child.children)
    }
=======
  if (!sw.bundled) {
    const bundleDependencies = Object.keys(sw.dependencies || {}).filter((d) => sw.dependencies[d].bundled)
    if (bundleDependencies.length === 0) {
      pkg.bundleDependencies = bundleDependencies
    }
  }
  const child = createChild({
    package: pkg,
    loaded: false,
    parent: tree,
    children: [],
    fromShrinkwrap: requested,
    fakeChild: sw,
    fromBundle: sw.bundled ? tree.fromBundle || tree : null,
    path: childPath(tree.path, pkg),
    realpath: requested.type === 'directory' ? requested.fetchSpec : childPath(tree.realpath, pkg),
    location: (tree.location === '/' ? '' : tree.location + '/') + pkg.name,
    isLink: requested.type === 'directory',
    isInLink: tree.isLink,
    swRequires: sw.requires
  })
  tree.children.push(child)
  return child
}

function fetchChild (topPath, tree, sw, requested) {
  return fetchPackageMetadata(requested, topPath).then((pkg) => {
    pkg._from = sw.from || requested.raw
    pkg._optional = sw.optional
    pkg._development = sw.dev
    pkg._inBundle = false
    return addBundled(pkg).then(() => pkg)
  }).then((pkg) => {
    var isLink = pkg._requested.type === 'directory'
    const child = createChild({
      package: pkg,
      loaded: false,
      parent: tree,
      fromShrinkwrap: requested,
      path: childPath(tree.path, pkg),
      realpath: isLink ? requested.fetchSpec : childPath(tree.realpath, pkg),
      children: pkg._bundled || [],
      location: (tree.location === '/' ? '' : tree.location + '/') + pkg.name,
      fromBundle: null,
      isLink: isLink,
      isInLink: tree.isLink,
      swRequires: sw.requires
    })
    tree.children.push(child)
    if (pkg._bundled) {
      delete pkg._bundled
      inflateBundled(child, child, child.children)
    }
>>>>>>> 84bd6f3c
    return child
  })
}

function childIsEquivalent (sw, requested, child) {
  if (!child) return false
  if (child.fromShrinkwrap) return true
<<<<<<< HEAD
  if (sw.integrity && child.package._integrity === sw.integrity) return true
  if (child.isLink && requested.type === 'directory') return path.relative(child.realpath, requested.fetchSpec) === ''

  if (sw.resolved) return child.package._resolved === sw.resolved
  if (!requested.registry && sw.from) return child.package._from === sw.from
  if (!requested.registry && child.package._resolved) return sw.version === child.package._resolved
=======
  if (
    sw.integrity &&
    child.package._integrity &&
    ssri.parse(sw.integrity).match(child.package._integrity)
  ) return true
  if (child.isLink && requested.type === 'directory') return path.relative(child.realpath, requested.fetchSpec) === ''

  if (sw.resolved) return child.package._resolved === sw.resolved
  if (!isRegistry(requested) && sw.from) return child.package._from === sw.from
  if (!isRegistry(requested) && child.package._resolved) return sw.version === child.package._resolved
>>>>>>> 84bd6f3c
  return child.package.version === sw.version
}<|MERGE_RESOLUTION|>--- conflicted
+++ resolved
@@ -13,13 +13,10 @@
 const realizeShrinkwrapSpecifier = require('./realize-shrinkwrap-specifier.js')
 const validate = require('aproba')
 const path = require('path')
-<<<<<<< HEAD
-=======
 const isRegistry = require('../utils/is-registry.js')
 const hasModernMeta = require('./has-modern-meta.js')
 const ssri = require('ssri')
 const npa = require('npm-package-arg')
->>>>>>> 84bd6f3c
 
 module.exports = function (tree, sw, opts, finishInflating) {
   if (!fetchPackageMetadata) {
@@ -47,7 +44,6 @@
   const onDisk = {}
   tree.children.forEach((child) => {
     onDisk[moduleName(child)] = child
-<<<<<<< HEAD
   })
 
   tree.children = []
@@ -62,84 +58,6 @@
       child.hasRequiresFromLock = tree.hasRequiresFromLock
       return inflateShrinkwrap(topPath, child, dependencies)
     })
-=======
->>>>>>> 84bd6f3c
-  })
-}
-
-<<<<<<< HEAD
-function normalizePackageDataNoErrors (pkg) {
-  try {
-    normalizePackageData(pkg)
-  } catch (ex) {
-    // don't care
-  }
-}
-
-function inflatableChild (onDiskChild, name, topPath, tree, sw, requested, opts) {
-  validate('OSSOOOO|ZSSOOOO', arguments)
-  if (onDiskChild && childIsEquivalent(sw, requested, onDiskChild)) {
-    // The version on disk matches the shrinkwrap entry.
-    if (!onDiskChild.fromShrinkwrap) onDiskChild.fromShrinkwrap = true
-    onDiskChild.package._requested = requested
-    onDiskChild.package._spec = requested.rawSpec
-    onDiskChild.package._where = topPath
-    onDiskChild.package._optional = sw.optional
-    onDiskChild.package._development = sw.dev
-    onDiskChild.package._inBundle = sw.bundled
-    onDiskChild.fromBundle = (sw.bundled || onDiskChild.package._inBundle) ? tree.fromBundle || tree : null
-    if (!onDiskChild.package._args) onDiskChild.package._args = []
-    onDiskChild.package._args.push([String(requested), topPath])
-    // non-npm registries can and will return unnormalized data, plus
-    // even the npm registry may have package data normalized with older
-    // normalization rules. This ensures we get package data in a consistent,
-    // stable format.
-    normalizePackageDataNoErrors(onDiskChild.package)
-    onDiskChild.swRequires = sw.requires
-    tree.children.push(onDiskChild)
-    return BB.resolve(onDiskChild)
-  } else if ((sw.version && sw.integrity) || sw.bundled) {
-    // The shrinkwrap entry has an integrity field. We can fake a pkg to get
-    // the installer to do a content-address fetch from the cache, if possible.
-    return BB.resolve(makeFakeChild(name, topPath, tree, sw, requested))
-  } else {
-    // It's not on disk, and we can't just look it up by address -- do a full
-    // fpm/inflate bundle pass. For registry deps, this will go straight to the
-    // tarball URL, as if it were a remote tarball dep.
-    return fetchChild(topPath, tree, sw, requested)
-  }
-}
-
-function makeFakeChild (name, topPath, tree, sw, requested) {
-  const from = sw.from || requested.raw
-  const pkg = {
-    name: name,
-    version: sw.version,
-    _id: name + '@' + sw.version,
-    _resolved: adaptResolved(requested, sw.resolved),
-    _requested: requested,
-    _optional: sw.optional,
-    _development: sw.dev,
-    _inBundle: sw.bundled,
-    _integrity: sw.integrity,
-    _from: from,
-    _spec: requested.rawSpec,
-    _where: topPath,
-    _args: [[requested.toString(), topPath]],
-    dependencies: sw.requires
-=======
-  tree.children = []
-
-  return BB.each(Object.keys(swdeps), (name) => {
-    const sw = swdeps[name]
-    const dependencies = sw.dependencies || {}
-    const requested = realizeShrinkwrapSpecifier(name, sw, topPath)
-    return inflatableChild(
-      onDisk[name], name, topPath, tree, sw, requested, opts
-    ).then((child) => {
-      child.hasRequiresFromLock = tree.hasRequiresFromLock
-      return inflateShrinkwrap(topPath, child, dependencies)
-    })
   })
 }
 
@@ -165,54 +83,12 @@
     matchRegTarball = new RegExp(`^${registry}${nameMatch}/-/${nameMatch}-(.*)[.]tgz$`)
   } else {
     matchRegTarball = new RegExp(`^${registry}(.*)?/-/\\1-(.*)[.]tgz$`)
->>>>>>> 84bd6f3c
   }
   const match = tb.match(matchRegTarball)
   if (!match) return
   return match[2] || match[1]
 }
 
-<<<<<<< HEAD
-  if (!sw.bundled) {
-    const bundleDependencies = Object.keys(sw.dependencies || {}).filter((d) => sw.dependencies[d].bundled)
-    if (bundleDependencies.length === 0) {
-      pkg.bundleDependencies = bundleDependencies
-    }
-  }
-  const child = createChild({
-    package: pkg,
-    loaded: true,
-    parent: tree,
-    children: [],
-    fromShrinkwrap: true,
-    fakeChild: sw,
-    fromBundle: sw.bundled ? tree.fromBundle || tree : null,
-    path: childPath(tree.path, pkg),
-    realpath: childPath(tree.realpath, pkg),
-    location: tree.location + '/' + pkg.name,
-    isLink: requested.type === 'directory',
-    isInLink: tree.isLink,
-    swRequires: sw.requires
-  })
-  tree.children.push(child)
-  return child
-}
-
-function adaptResolved (requested, resolved) {
-  const registry = requested.scope
-  ? npm.config.get(`${requested.scope}:registry`) || npm.config.get('registry')
-  : npm.config.get('registry')
-  if (!requested.registry || (resolved && resolved.indexOf(registry) === 0)) {
-    // Nothing to worry about here. Pass it through.
-    return resolved
-  } else {
-    // We could fast-path for registry.npmjs.org here, but if we do, it
-    // would end up getting written back to the `resolved` field. By always
-    // returning `null` for other registries, `pacote.extract()` will take
-    // care of any required metadata fetches internally, without altering
-    // the tree we're going to write out to shrinkwrap/lockfile.
-    return null
-=======
 function inflatableChild (onDiskChild, name, topPath, tree, sw, requested, opts) {
   validate('OSSOOOO|ZSSOOOO', arguments)
   const usesIntegrity = (
@@ -281,40 +157,8 @@
     _where: topPath,
     _args: [[requested.toString(), topPath]],
     dependencies: sw.requires
->>>>>>> 84bd6f3c
-  }
-}
-
-<<<<<<< HEAD
-function fetchChild (topPath, tree, sw, requested) {
-  return fetchPackageMetadata(requested, topPath).then((pkg) => {
-    pkg._from = sw.from || requested.raw
-    pkg._optional = sw.optional
-    pkg._development = sw.dev
-    pkg._inBundle = false
-    return addBundled(pkg).then(() => pkg)
-  }).then((pkg) => {
-    var isLink = pkg._requested.type === 'directory'
-    const child = createChild({
-      package: pkg,
-      loaded: false,
-      parent: tree,
-      fromShrinkwrap: requested,
-      path: childPath(tree.path, pkg),
-      realpath: isLink ? requested.fetchSpec : childPath(tree.realpath, pkg),
-      children: pkg._bundled || [],
-      location: tree.location + '/' + pkg.name,
-      fromBundle: null,
-      isLink: isLink,
-      isInLink: tree.isLink,
-      swRequires: sw.requires
-    })
-    tree.children.push(child)
-    if (pkg._bundled) {
-      delete pkg._bundled
-      inflateBundled(child, child, child.children)
-    }
-=======
+  }
+
   if (!sw.bundled) {
     const bundleDependencies = Object.keys(sw.dependencies || {}).filter((d) => sw.dependencies[d].bundled)
     if (bundleDependencies.length === 0) {
@@ -368,7 +212,6 @@
       delete pkg._bundled
       inflateBundled(child, child, child.children)
     }
->>>>>>> 84bd6f3c
     return child
   })
 }
@@ -376,14 +219,6 @@
 function childIsEquivalent (sw, requested, child) {
   if (!child) return false
   if (child.fromShrinkwrap) return true
-<<<<<<< HEAD
-  if (sw.integrity && child.package._integrity === sw.integrity) return true
-  if (child.isLink && requested.type === 'directory') return path.relative(child.realpath, requested.fetchSpec) === ''
-
-  if (sw.resolved) return child.package._resolved === sw.resolved
-  if (!requested.registry && sw.from) return child.package._from === sw.from
-  if (!requested.registry && child.package._resolved) return sw.version === child.package._resolved
-=======
   if (
     sw.integrity &&
     child.package._integrity &&
@@ -394,6 +229,5 @@
   if (sw.resolved) return child.package._resolved === sw.resolved
   if (!isRegistry(requested) && sw.from) return child.package._from === sw.from
   if (!isRegistry(requested) && child.package._resolved) return sw.version === child.package._resolved
->>>>>>> 84bd6f3c
   return child.package.version === sw.version
 }