--- conflicted
+++ resolved
@@ -48,14 +48,9 @@
   var data = JSON.stringify(sortedObject(pkg), null, 2) + '\n'
 
   writeFileAtomic(path.resolve(buildpath, 'package.json'), data, {
-<<<<<<< HEAD
-    // We really don't need this guarantee, and fsyncing here is super slow.
-    fsync: false
-=======
     // We really don't need this guarantee, and fsyncing here is super slow. Except on
     // Windows where there isn't a big performance difference and it prevents errors when
     // rolling back optional packages (#17671)
     fsync: isWindows
->>>>>>> 84bd6f3c
   }, next)
 }