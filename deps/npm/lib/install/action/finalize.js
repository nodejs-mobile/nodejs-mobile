'use strict'
const path = require('path')
const fs = require('graceful-fs')
const Bluebird = require('bluebird')
const rimraf = Bluebird.promisify(require('rimraf'))
const mkdirp = Bluebird.promisify(require('mkdirp'))
const lstat = Bluebird.promisify(fs.lstat)
const readdir = Bluebird.promisify(fs.readdir)
const symlink = Bluebird.promisify(fs.symlink)
<<<<<<< HEAD
const gentlyRm = require('../../utils/gently-rm')
=======
const gentlyRm = Bluebird.promisify(require('../../utils/gently-rm'))
>>>>>>> 84bd6f3c
const moduleStagingPath = require('../module-staging-path.js')
const move = require('move-concurrently')
const moveOpts = {fs: fs, Promise: Bluebird, maxConcurrency: 4}
const getRequested = require('../get-requested.js')
<<<<<<< HEAD
=======
const log = require('npmlog')
const packageId = require('../../utils/package-id.js')
>>>>>>> 84bd6f3c

module.exports = function (staging, pkg, log) {
  log.silly('finalize', pkg.realpath)

  const extractedTo = moduleStagingPath(staging, pkg)

  const delpath = path.join(path.dirname(pkg.realpath), '.' + path.basename(pkg.realpath) + '.DELETE')
  let movedDestAway = false

  const requested = pkg.package._requested || getRequested(pkg)
  if (requested.type === 'directory') {
    const relative = path.relative(path.dirname(pkg.path), pkg.realpath)
    return makeParentPath(pkg.path)
      .then(() => symlink(relative, pkg.path, 'junction'))
      .catch((ex) => {
        return rimraf(pkg.path).then(() => symlink(relative, pkg.path, 'junction'))
      })
  } else {
    return makeParentPath(pkg.realpath)
      .then(moveStagingToDestination)
      .then(restoreOldNodeModules)
      .catch((err) => {
        if (movedDestAway) {
          return rimraf(pkg.realpath).then(moveOldDestinationBack).then(() => {
            throw err
          })
        } else {
          throw err
        }
      })
      .then(() => rimraf(delpath))
  }

  function makeParentPath (dir) {
    return mkdirp(path.dirname(dir))
  }

  function moveStagingToDestination () {
    return destinationIsClear()
      .then(actuallyMoveStaging)
      .catch(() => moveOldDestinationAway().then(actuallyMoveStaging))
  }

  function destinationIsClear () {
    return lstat(pkg.realpath).then(() => {
      throw new Error('destination exists')
    }, () => {})
  }

  function actuallyMoveStaging () {
    return move(extractedTo, pkg.realpath, moveOpts)
  }

  function moveOldDestinationAway () {
    return rimraf(delpath).then(() => {
      return move(pkg.realpath, delpath, moveOpts)
    }).then(() => { movedDestAway = true })
  }

  function moveOldDestinationBack () {
    return move(delpath, pkg.realpath, moveOpts).then(() => { movedDestAway = false })
  }

  function restoreOldNodeModules () {
    if (!movedDestAway) return
    return readdir(path.join(delpath, 'node_modules')).catch(() => []).then((modules) => {
      if (!modules.length) return
      return mkdirp(path.join(pkg.realpath, 'node_modules')).then(() => Bluebird.map(modules, (file) => {
        const from = path.join(delpath, 'node_modules', file)
        const to = path.join(pkg.realpath, 'node_modules', file)
        return move(from, to, moveOpts)
      }))
    })
  }
}

<<<<<<< HEAD
module.exports.rollback = function (top, staging, pkg, next) {
  const requested = pkg.package._requested || getRequested(pkg)
  if (requested && requested.type === 'directory') return next()
  gentlyRm(pkg.path, false, top, next)
=======
module.exports.rollback = function (top, staging, pkg) {
  return Bluebird.try(() => {
    const requested = pkg.package._requested || getRequested(pkg)
    if (requested && requested.type === 'directory') return Promise.resolve()
    // strictly speaking rolling back a finalize should ONLY remove module that
    // was being finalized, not any of the things under it. But currently
    // those modules are guaranteed to be useless so we may as well remove them too.
    // When/if we separate `commit` step and can rollback to previous versions
    // of upgraded modules then we'll need to revisit this…
    return gentlyRm(pkg.path, false, top).catch((err) => {
      log.warn('rollback', `Rolling back ${packageId(pkg)} failed (this is probably harmless): ${err.message ? err.message : err}`)
    })
  })
>>>>>>> 84bd6f3c
}<|MERGE_RESOLUTION|>--- conflicted
+++ resolved
@@ -7,20 +7,13 @@
 const lstat = Bluebird.promisify(fs.lstat)
 const readdir = Bluebird.promisify(fs.readdir)
 const symlink = Bluebird.promisify(fs.symlink)
-<<<<<<< HEAD
-const gentlyRm = require('../../utils/gently-rm')
-=======
 const gentlyRm = Bluebird.promisify(require('../../utils/gently-rm'))
->>>>>>> 84bd6f3c
 const moduleStagingPath = require('../module-staging-path.js')
 const move = require('move-concurrently')
 const moveOpts = {fs: fs, Promise: Bluebird, maxConcurrency: 4}
 const getRequested = require('../get-requested.js')
-<<<<<<< HEAD
-=======
 const log = require('npmlog')
 const packageId = require('../../utils/package-id.js')
->>>>>>> 84bd6f3c
 
 module.exports = function (staging, pkg, log) {
   log.silly('finalize', pkg.realpath)
@@ -97,12 +90,6 @@
   }
 }
 
-<<<<<<< HEAD
-module.exports.rollback = function (top, staging, pkg, next) {
-  const requested = pkg.package._requested || getRequested(pkg)
-  if (requested && requested.type === 'directory') return next()
-  gentlyRm(pkg.path, false, top, next)
-=======
 module.exports.rollback = function (top, staging, pkg) {
   return Bluebird.try(() => {
     const requested = pkg.package._requested || getRequested(pkg)
@@ -116,5 +103,4 @@
       log.warn('rollback', `Rolling back ${packageId(pkg)} failed (this is probably harmless): ${err.message ? err.message : err}`)
     })
   })
->>>>>>> 84bd6f3c
 }