'use strict'

const BB = require('bluebird')

const stat = BB.promisify(require('graceful-fs').stat)
const gentlyRm = BB.promisify(require('../../utils/gently-rm.js'))
<<<<<<< HEAD
const log = require('npmlog')
const mkdirp = BB.promisify(require('mkdirp'))
const moduleName = require('../../utils/module-name.js')
=======
const mkdirp = BB.promisify(require('mkdirp'))
>>>>>>> 84bd6f3c
const moduleStagingPath = require('../module-staging-path.js')
const move = require('../../utils/move.js')
const npa = require('npm-package-arg')
const npm = require('../../npm.js')
const packageId = require('../../utils/package-id.js')
let pacoteOpts
const path = require('path')
const localWorker = require('./extract-worker.js')
const workerFarm = require('worker-farm')
<<<<<<< HEAD
=======
const isRegistry = require('../../utils/is-registry.js')
>>>>>>> 84bd6f3c

const WORKER_PATH = require.resolve('./extract-worker.js')
let workers

<<<<<<< HEAD
extract.init = () => {
  workers = workerFarm({
    maxConcurrentCallsPerWorker: npm.limit.fetch,
    maxRetries: 1
  }, WORKER_PATH)
  return BB.resolve()
}
extract.teardown = () => {
  workerFarm.end(workers)
  workers = null
  return BB.resolve()
}
module.exports = extract
function extract (staging, pkg, log) {
  log.silly('extract', packageId(pkg))
  const extractTo = moduleStagingPath(staging, pkg)
  if (!pacoteOpts) {
    pacoteOpts = require('../../config/pacote')
  }
  const opts = pacoteOpts({
    integrity: pkg.package._integrity
  })
  const args = [
    pkg.package._resolved
    ? npa.resolve(pkg.package.name, pkg.package._resolved)
    : pkg.package._requested,
    extractTo,
    opts
  ]
  return BB.fromNode((cb) => {
    let launcher = localWorker
    let msg = args
    const spec = typeof args[0] === 'string' ? npa(args[0]) : args[0]
    args[0] = spec.raw
    if (spec.registry || spec.type === 'remote') {
      // We can't serialize these options
      opts.loglevel = opts.log.level
      opts.log = null
      opts.dirPacker = null
      // workers will run things in parallel!
      launcher = workers
      try {
        msg = JSON.stringify(msg)
      } catch (e) {
        return cb(e)
      }
    }
    launcher(msg, cb)
  }).then(() => {
    if (pkg.package.bundleDependencies || anyBundled(pkg)) {
      return readBundled(pkg, staging, extractTo)
    }
  }).then(() => {
    return gentlyRm(path.join(extractTo, 'node_modules'))
  })
}

function anyBundled (top, pkg) {
  if (!pkg) pkg = top
  return pkg.children.some((child) => child.fromBundle === top || anyBundled(top, child))
}

function readBundled (pkg, staging, extractTo) {
  return BB.map(pkg.children, (child) => {
    if (!child.fromBundle) return
    if (child.error) {
      throw child.error
    } else {
      return stageBundledModule(pkg, child, staging, extractTo)
    }
  }, {concurrency: 10})
=======
// NOTE: temporarily disabled on non-OSX due to ongoing issues:
//
// * Seems to make Windows antivirus issues much more common
// * Messes with Docker (I think)
//
// There are other issues that should be fixed that affect OSX too:
//
// * Logging is messed up right now because pacote does its own thing
// * Global deduplication in pacote breaks due to multiple procs
//
// As these get fixed, we can start experimenting with re-enabling it
// at least on some platforms.
const ENABLE_WORKERS = process.platform === 'darwin'

extract.init = () => {
  if (ENABLE_WORKERS) {
    workers = workerFarm({
      maxConcurrentCallsPerWorker: npm.limit.fetch,
      maxRetries: 1
    }, WORKER_PATH)
  }
  return BB.resolve()
}
extract.teardown = () => {
  if (ENABLE_WORKERS) {
    workerFarm.end(workers)
    workers = null
  }
  return BB.resolve()
>>>>>>> 84bd6f3c
}
module.exports = extract
function extract (staging, pkg, log) {
  log.silly('extract', packageId(pkg))
  const extractTo = moduleStagingPath(staging, pkg)
  if (!pacoteOpts) {
    pacoteOpts = require('../../config/pacote')
  }
  const opts = pacoteOpts({
    integrity: pkg.package._integrity,
    resolved: pkg.package._resolved
  })
  const args = [
    pkg.package._requested,
    extractTo,
    opts
  ]
  return BB.fromNode((cb) => {
    let launcher = localWorker
    let msg = args
    const spec = typeof args[0] === 'string' ? npa(args[0]) : args[0]
    args[0] = spec.raw
    if (ENABLE_WORKERS && (isRegistry(spec) || spec.type === 'remote')) {
      // We can't serialize these options
      opts.loglevel = opts.log.level
      opts.log = null
      opts.dirPacker = null
      // workers will run things in parallel!
      launcher = workers
      try {
        msg = JSON.stringify(msg)
      } catch (e) {
        return cb(e)
      }
    }
    launcher(msg, cb)
  }).then(() => {
    if (pkg.package.bundleDependencies || anyBundled(pkg)) {
      return readBundled(pkg, staging, extractTo)
    }
  }).then(() => {
    return gentlyRm(path.join(extractTo, 'node_modules'))
  })
}

<<<<<<< HEAD
function warn (pkg, code, msg) {
  const tree = getTree(pkg)
  const err = new Error(msg)
  err.code = code
  tree.warnings.push(err)
}

function stageBundledModule (bundler, child, staging, parentPath) {
  const stageFrom = path.join(parentPath, 'node_modules', child.package.name)
  const stageTo = moduleStagingPath(staging, child)

=======
function anyBundled (top, pkg) {
  if (!pkg) pkg = top
  return pkg.children.some((child) => child.fromBundle === top || anyBundled(top, child))
}

function readBundled (pkg, staging, extractTo) {
  return BB.map(pkg.children, (child) => {
    if (!child.fromBundle) return
    if (child.error) {
      throw child.error
    } else {
      return stageBundledModule(pkg, child, staging, extractTo)
    }
  }, {concurrency: 10})
}

function stageBundledModule (bundler, child, staging, parentPath) {
  const stageFrom = path.join(parentPath, 'node_modules', child.package.name)
  const stageTo = moduleStagingPath(staging, child)

>>>>>>> 84bd6f3c
  return BB.map(child.children, (child) => {
    if (child.error) {
      throw child.error
    } else {
      return stageBundledModule(bundler, child, staging, stageFrom)
    }
  }).then(() => {
    return finishModule(bundler, child, stageTo, stageFrom)
  })
}

function finishModule (bundler, child, stageTo, stageFrom) {
  // If we were the one's who bundled this module…
  if (child.fromBundle === bundler) {
    return mkdirp(path.dirname(stageTo)).then(() => {
      return move(stageFrom, stageTo)
    })
  } else {
<<<<<<< HEAD
    return stat(stageFrom).then(() => {
      const bundlerId = packageId(bundler)
      if (!getTree(bundler).warnings.some((w) => {
        return w.code === 'EBUNDLEOVERRIDE'
      })) {
        warn(bundler, 'EBUNDLEOVERRIDE', `${bundlerId} had bundled packages that do not match the required version(s). They have been replaced with non-bundled versions.`)
      }
      log.verbose('bundle', `EBUNDLEOVERRIDE: Replacing ${bundlerId}'s bundled version of ${moduleName(child)} with ${packageId(child)}.`)
      return gentlyRm(stageFrom)
    }, () => {})
=======
    return stat(stageFrom).then(() => gentlyRm(stageFrom), () => {})
>>>>>>> 84bd6f3c
  }
}<|MERGE_RESOLUTION|>--- conflicted
+++ resolved
@@ -4,13 +4,7 @@
 
 const stat = BB.promisify(require('graceful-fs').stat)
 const gentlyRm = BB.promisify(require('../../utils/gently-rm.js'))
-<<<<<<< HEAD
-const log = require('npmlog')
 const mkdirp = BB.promisify(require('mkdirp'))
-const moduleName = require('../../utils/module-name.js')
-=======
-const mkdirp = BB.promisify(require('mkdirp'))
->>>>>>> 84bd6f3c
 const moduleStagingPath = require('../module-staging-path.js')
 const move = require('../../utils/move.js')
 const npa = require('npm-package-arg')
@@ -20,87 +14,11 @@
 const path = require('path')
 const localWorker = require('./extract-worker.js')
 const workerFarm = require('worker-farm')
-<<<<<<< HEAD
-=======
 const isRegistry = require('../../utils/is-registry.js')
->>>>>>> 84bd6f3c
 
 const WORKER_PATH = require.resolve('./extract-worker.js')
 let workers
 
-<<<<<<< HEAD
-extract.init = () => {
-  workers = workerFarm({
-    maxConcurrentCallsPerWorker: npm.limit.fetch,
-    maxRetries: 1
-  }, WORKER_PATH)
-  return BB.resolve()
-}
-extract.teardown = () => {
-  workerFarm.end(workers)
-  workers = null
-  return BB.resolve()
-}
-module.exports = extract
-function extract (staging, pkg, log) {
-  log.silly('extract', packageId(pkg))
-  const extractTo = moduleStagingPath(staging, pkg)
-  if (!pacoteOpts) {
-    pacoteOpts = require('../../config/pacote')
-  }
-  const opts = pacoteOpts({
-    integrity: pkg.package._integrity
-  })
-  const args = [
-    pkg.package._resolved
-    ? npa.resolve(pkg.package.name, pkg.package._resolved)
-    : pkg.package._requested,
-    extractTo,
-    opts
-  ]
-  return BB.fromNode((cb) => {
-    let launcher = localWorker
-    let msg = args
-    const spec = typeof args[0] === 'string' ? npa(args[0]) : args[0]
-    args[0] = spec.raw
-    if (spec.registry || spec.type === 'remote') {
-      // We can't serialize these options
-      opts.loglevel = opts.log.level
-      opts.log = null
-      opts.dirPacker = null
-      // workers will run things in parallel!
-      launcher = workers
-      try {
-        msg = JSON.stringify(msg)
-      } catch (e) {
-        return cb(e)
-      }
-    }
-    launcher(msg, cb)
-  }).then(() => {
-    if (pkg.package.bundleDependencies || anyBundled(pkg)) {
-      return readBundled(pkg, staging, extractTo)
-    }
-  }).then(() => {
-    return gentlyRm(path.join(extractTo, 'node_modules'))
-  })
-}
-
-function anyBundled (top, pkg) {
-  if (!pkg) pkg = top
-  return pkg.children.some((child) => child.fromBundle === top || anyBundled(top, child))
-}
-
-function readBundled (pkg, staging, extractTo) {
-  return BB.map(pkg.children, (child) => {
-    if (!child.fromBundle) return
-    if (child.error) {
-      throw child.error
-    } else {
-      return stageBundledModule(pkg, child, staging, extractTo)
-    }
-  }, {concurrency: 10})
-=======
 // NOTE: temporarily disabled on non-OSX due to ongoing issues:
 //
 // * Seems to make Windows antivirus issues much more common
@@ -130,7 +48,6 @@
     workers = null
   }
   return BB.resolve()
->>>>>>> 84bd6f3c
 }
 module.exports = extract
 function extract (staging, pkg, log) {
@@ -176,19 +93,6 @@
   })
 }
 
-<<<<<<< HEAD
-function warn (pkg, code, msg) {
-  const tree = getTree(pkg)
-  const err = new Error(msg)
-  err.code = code
-  tree.warnings.push(err)
-}
-
-function stageBundledModule (bundler, child, staging, parentPath) {
-  const stageFrom = path.join(parentPath, 'node_modules', child.package.name)
-  const stageTo = moduleStagingPath(staging, child)
-
-=======
 function anyBundled (top, pkg) {
   if (!pkg) pkg = top
   return pkg.children.some((child) => child.fromBundle === top || anyBundled(top, child))
@@ -209,7 +113,6 @@
   const stageFrom = path.join(parentPath, 'node_modules', child.package.name)
   const stageTo = moduleStagingPath(staging, child)
 
->>>>>>> 84bd6f3c
   return BB.map(child.children, (child) => {
     if (child.error) {
       throw child.error
@@ -228,19 +131,6 @@
       return move(stageFrom, stageTo)
     })
   } else {
-<<<<<<< HEAD
-    return stat(stageFrom).then(() => {
-      const bundlerId = packageId(bundler)
-      if (!getTree(bundler).warnings.some((w) => {
-        return w.code === 'EBUNDLEOVERRIDE'
-      })) {
-        warn(bundler, 'EBUNDLEOVERRIDE', `${bundlerId} had bundled packages that do not match the required version(s). They have been replaced with non-bundled versions.`)
-      }
-      log.verbose('bundle', `EBUNDLEOVERRIDE: Replacing ${bundlerId}'s bundled version of ${moduleName(child)} with ${packageId(child)}.`)
-      return gentlyRm(stageFrom)
-    }, () => {})
-=======
     return stat(stageFrom).then(() => gentlyRm(stageFrom), () => {})
->>>>>>> 84bd6f3c
   }
 }