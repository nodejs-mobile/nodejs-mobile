'use strict'

<<<<<<< HEAD
const packageId = require('../../utils/package-id.js')
const pacote = require('pacote')
const pacoteOpts = require('../../config/pacote')

=======
const BB = require('bluebird')

const finished = BB.promisify(require('mississippi').finished)
const packageId = require('../../utils/package-id.js')
const pacote = require('pacote')
const pacoteOpts = require('../../config/pacote')

>>>>>>> 84bd6f3c
module.exports = fetch
function fetch (staging, pkg, log, next) {
  log.silly('fetch', packageId(pkg))
  const opts = pacoteOpts({integrity: pkg.package._integrity})
<<<<<<< HEAD
  pacote.prefetch(pkg.package._requested, opts).then(() => next(), next)
=======
  return finished(pacote.tarball.stream(pkg.package._requested, opts))
    .then(() => next(), next)
>>>>>>> 84bd6f3c
}<|MERGE_RESOLUTION|>--- conflicted
+++ resolved
@@ -1,11 +1,5 @@
 'use strict'
 
-<<<<<<< HEAD
-const packageId = require('../../utils/package-id.js')
-const pacote = require('pacote')
-const pacoteOpts = require('../../config/pacote')
-
-=======
 const BB = require('bluebird')
 
 const finished = BB.promisify(require('mississippi').finished)
@@ -13,15 +7,10 @@
 const pacote = require('pacote')
 const pacoteOpts = require('../../config/pacote')
 
->>>>>>> 84bd6f3c
 module.exports = fetch
 function fetch (staging, pkg, log, next) {
   log.silly('fetch', packageId(pkg))
   const opts = pacoteOpts({integrity: pkg.package._integrity})
-<<<<<<< HEAD
-  pacote.prefetch(pkg.package._requested, opts).then(() => next(), next)
-=======
   return finished(pacote.tarball.stream(pkg.package._requested, opts))
     .then(() => next(), next)
->>>>>>> 84bd6f3c
 }