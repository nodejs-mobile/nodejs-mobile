/*

npm outdated [pkg]

Does the following:

1. check for a new version of pkg

If no packages are specified, then run for all installed
packages.

--parseable creates output like this:
<fullpath>:<name@wanted>:<name@installed>:<name@latest>

*/

module.exports = outdated

outdated.usage = 'npm outdated [[<@scope>/]<pkg> ...]'

outdated.completion = require('./utils/completion/installed-deep.js')

var os = require('os')
var url = require('url')
var path = require('path')
var readPackageTree = require('read-package-tree')
var asyncMap = require('slide').asyncMap
var color = require('ansicolors')
var styles = require('ansistyles')
var table = require('text-table')
var semver = require('semver')
var npa = require('npm-package-arg')
var pickManifest = require('npm-pick-manifest')
var fetchPackageMetadata = require('./fetch-package-metadata.js')
var mutateIntoLogicalTree = require('./install/mutate-into-logical-tree.js')
var npm = require('./npm.js')
var long = npm.config.get('long')
var mapToRegistry = require('./utils/map-to-registry.js')
var isExtraneous = require('./install/is-extraneous.js')
var computeMetadata = require('./install/deps.js').computeMetadata
var computeVersionSpec = require('./install/deps.js').computeVersionSpec
var moduleName = require('./utils/module-name.js')
var output = require('./utils/output.js')
var ansiTrim = require('./utils/ansi-trim')

function uniq (list) {
  // we maintain the array because we need an array, not iterator, return
  // value.
  var uniqed = []
  var seen = new Set()
  list.forEach(function (item) {
    if (seen.has(item)) return
    seen.add(item)
    uniqed.push(item)
  })
  return uniqed
}

function andComputeMetadata (next) {
  return function (er, tree) {
    if (er) return next(er)
    next(null, computeMetadata(tree))
  }
}

function outdated (args, silent, cb) {
  if (typeof cb !== 'function') {
    cb = silent
    silent = false
  }
  var dir = path.resolve(npm.dir, '..')

  // default depth for `outdated` is 0 (cf. `ls`)
  if (npm.config.get('depth') === Infinity) npm.config.set('depth', 0)

  readPackageTree(dir, andComputeMetadata(function (er, tree) {
    if (!tree) return cb(er)
    mutateIntoLogicalTree(tree)
    outdated_(args, '', tree, {}, 0, function (er, list) {
      list = uniq(list || []).sort(function (aa, bb) {
        return aa[0].path.localeCompare(bb[0].path) ||
          aa[1].localeCompare(bb[1])
      })
      if (er || silent || list.length === 0) return cb(er, list)
      if (npm.config.get('json')) {
        output(makeJSON(list))
      } else if (npm.config.get('parseable')) {
        output(makeParseable(list))
      } else {
        var outList = list.map(makePretty)
        var outHead = [ 'Package',
          'Current',
          'Wanted',
          'Latest',
          'Location'
        ]
        if (long) outHead.push('Package Type')
        var outTable = [outHead].concat(outList)

        if (npm.color) {
          outTable[0] = outTable[0].map(function (heading) {
            return styles.underline(heading)
          })
        }

        var tableOpts = {
          align: ['l', 'r', 'r', 'r', 'l'],
          stringLength: function (s) { return ansiTrim(s).length }
        }
        output(table(outTable, tableOpts))
      }
      process.exitCode = 1
      cb(null, list.map(function (item) { return [item[0].parent.path].concat(item.slice(1, 7)) }))
    })
  }))
}

// [[ dir, dep, has, want, latest, type ]]
function makePretty (p) {
  var depname = p[1]
  var has = p[2]
  var want = p[3]
  var latest = p[4]
  var type = p[6]
  var deppath = p[7]

  var columns = [ depname,
    has || 'MISSING',
    want,
    latest,
    deppath
  ]
  if (long) columns[5] = type

  if (npm.color) {
    columns[0] = color[has === want || want === 'linked' ? 'yellow' : 'red'](columns[0]) // dep
    columns[2] = color.green(columns[2]) // want
    columns[3] = color.magenta(columns[3]) // latest
  }

  return columns
}

function makeParseable (list) {
  return list.map(function (p) {
    var dep = p[0]
    var depname = p[1]
    var dir = dep.path
    var has = p[2]
    var want = p[3]
    var latest = p[4]
    var type = p[6]

    var out = [
      dir,
      depname + '@' + want,
      (has ? (depname + '@' + has) : 'MISSING'),
      depname + '@' + latest
    ]
    if (long) out.push(type)

    return out.join(':')
  }).join(os.EOL)
}

function makeJSON (list) {
  var out = {}
  list.forEach(function (p) {
    var dep = p[0]
    var depname = p[1]
    var dir = dep.path
    var has = p[2]
    var want = p[3]
    var latest = p[4]
    var type = p[6]
    if (!npm.config.get('global')) {
      dir = path.relative(process.cwd(), dir)
    }
    out[depname] = { current: has,
      wanted: want,
      latest: latest,
      location: dir
    }
    if (long) out[depname].type = type
  })
  return JSON.stringify(out, null, 2)
}

function outdated_ (args, path, tree, parentHas, depth, cb) {
  if (!tree.package) tree.package = {}
  if (path && tree.package.name) path += ' > ' + tree.package.name
  if (!path && tree.package.name) path = tree.package.name
  if (depth > npm.config.get('depth')) {
    return cb(null, [])
  }
  var types = {}
  var pkg = tree.package

<<<<<<< HEAD
=======
  if (!tree.children) tree.children = []

>>>>>>> 84bd6f3c
  var deps = tree.error ? tree.children : tree.children.filter((child) => !isExtraneous(child))

  deps.forEach(function (dep) {
    types[moduleName(dep)] = 'dependencies'
  })

  Object.keys(tree.missingDeps || {}).forEach(function (name) {
    deps.push({
      package: { name: name },
      path: tree.path,
      parent: tree,
      isMissing: true
    })
    types[name] = 'dependencies'
  })

  // If we explicitly asked for dev deps OR we didn't ask for production deps
  // AND we asked to save dev-deps OR we didn't ask to save anything that's NOT
  // dev deps then…
  // (All the save checking here is because this gets called from npm-update currently
  // and that requires this logic around dev deps.)
  // FIXME: Refactor npm update to not be in terms of outdated.
  var dev = npm.config.get('dev') || /^dev(elopment)?$/.test(npm.config.get('also'))
  var prod = npm.config.get('production') || /^prod(uction)?$/.test(npm.config.get('only'))
  if ((dev || !prod) &&
      (npm.config.get('save-dev') || (
        !npm.config.get('save') && !npm.config.get('save-optional')))) {
    Object.keys(tree.missingDevDeps).forEach(function (name) {
      deps.push({
        package: { name: name },
        path: tree.path,
        parent: tree,
        isMissing: true
      })
      if (!types[name]) {
        types[name] = 'devDependencies'
      }
    })
  }

  if (npm.config.get('save-dev')) {
    deps = deps.filter(function (dep) { return pkg.devDependencies[moduleName(dep)] })
    deps.forEach(function (dep) {
      types[moduleName(dep)] = 'devDependencies'
    })
  } else if (npm.config.get('save')) {
    // remove optional dependencies from dependencies during --save.
    deps = deps.filter(function (dep) { return !pkg.optionalDependencies[moduleName(dep)] })
  } else if (npm.config.get('save-optional')) {
    deps = deps.filter(function (dep) { return pkg.optionalDependencies[moduleName(dep)] })
    deps.forEach(function (dep) {
      types[moduleName(dep)] = 'optionalDependencies'
    })
  }
  var doUpdate = dev || (
    !prod &&
    !Object.keys(parentHas).length &&
    !npm.config.get('global')
  )
  if (doUpdate) {
    Object.keys(pkg.devDependencies || {}).forEach(function (k) {
      if (!(k in parentHas)) {
        deps[k] = pkg.devDependencies[k]
        types[k] = 'devDependencies'
      }
    })
  }

  var has = Object.create(parentHas)
  tree.children.forEach(function (child) {
    if (child.package.name && child.package.private) {
      deps = deps.filter(function (dep) { return dep !== child })
    }
    has[child.package.name] = {
      version: child.isLink ? 'linked' : child.package.version,
      from: child.isLink ? 'file:' + child.path : child.package._from
    }
  })

  // now get what we should have, based on the dep.
  // if has[dep] !== shouldHave[dep], then cb with the data
  // otherwise dive into the folder
  asyncMap(deps, function (dep, cb) {
    var name = moduleName(dep)
<<<<<<< HEAD
    var required = (tree.package.dependencies)[name] ||
                   (tree.package.optionalDependencies)[name] ||
                   (tree.package.devDependencies)[name] ||
                   computeVersionSpec(tree, dep) ||
                   '*'
=======
    var required
    if (tree.package.dependencies && name in tree.package.dependencies) {
      required = tree.package.dependencies[name]
    } else if (tree.package.optionalDependencies && name in tree.package.optionalDependencies) {
      required = tree.package.optionalDependencies[name]
    } else if (tree.package.devDependencies && name in tree.package.devDependencies) {
      required = tree.package.devDependencies[name]
    } else if (has[name]) {
      required = computeVersionSpec(tree, dep)
    }

>>>>>>> 84bd6f3c
    if (!long) return shouldUpdate(args, dep, name, has, required, depth, path, cb)

    shouldUpdate(args, dep, name, has, required, depth, path, cb, types[name])
  }, cb)
}

function shouldUpdate (args, tree, dep, has, req, depth, pkgpath, cb, type) {
  // look up the most recent version.
  // if that's what we already have, or if it's not on the args list,
  // then dive into it.  Otherwise, cb() with the data.

  // { version: , from: }
  var curr = has[dep]

  function skip (er) {
    // show user that no viable version can be found
    if (er) return cb(er)
    outdated_(args,
      pkgpath,
      tree,
      has,
      depth + 1,
      cb)
  }

  function doIt (wanted, latest) {
    if (!long) {
      return cb(null, [[tree, dep, curr && curr.version, wanted, latest, req, null, pkgpath]])
    }
    cb(null, [[tree, dep, curr && curr.version, wanted, latest, req, type, pkgpath]])
  }

  if (args.length && args.indexOf(dep) === -1) return skip()
<<<<<<< HEAD
  var parsed = npa.resolve(dep, req)
  if (tree.isLink && tree.parent && tree.parent.isTop) {
    return doIt('linked', 'linked')
  }
  if (parsed.type === 'git' || parsed.type === 'hosted') {
    return doIt('git', 'git')
  }
=======
>>>>>>> 84bd6f3c

  if (tree.isLink && req == null) return skip()

  if (req == null || req === '') req = '*'

  var parsed = npa.resolve(dep, req)
  if (parsed.type === 'directory') {
    if (tree.isLink) {
      return skip()
    } else {
      return doIt('linked', 'linked')
    }
  } else if (parsed.type === 'git') {
    return doIt('git', 'git')
  } else if (parsed.type === 'file') {
    return updateLocalDeps()
  } else {
    return mapToRegistry(dep, npm.config, function (er, uri, auth) {
      if (er) return cb(er)

      npm.registry.get(uri, { auth: auth }, updateDeps)
    })
  }

  function updateLocalDeps (latestRegistryVersion) {
<<<<<<< HEAD
    readJson(path.resolve(parsed.fetchSpec, 'package.json'), function (er, localDependency) {
=======
    fetchPackageMetadata('file:' + parsed.fetchSpec, '.', (er, localDependency) => {
>>>>>>> 84bd6f3c
      if (er) return cb()

      var wanted = localDependency.version
      var latest = localDependency.version

      if (latestRegistryVersion) {
        latest = latestRegistryVersion
        if (semver.lt(wanted, latestRegistryVersion)) {
          wanted = latestRegistryVersion
          req = dep + '@' + latest
        }
      }

      if (!curr || curr.version !== wanted) {
        doIt(wanted, latest)
      } else {
        skip()
      }
    })
  }

  function updateDeps (er, d) {
<<<<<<< HEAD
    if (er) {
      if (parsed.type !== 'directory' && parsed.type !== 'file') return cb(er)
      return updateLocalDeps()
    }

    if (!d || !d['dist-tags'] || !d.versions) return cb()
    var l = d.versions[d['dist-tags'].latest]
    if (!l) return cb()

    var r = req
    if (d['dist-tags'][req]) {
      r = d['dist-tags'][req]
    }

    if (semver.validRange(r, true)) {
      // some kind of semver range.
      // see if it's in the doc.
      var vers = Object.keys(d.versions)
      var v = semver.maxSatisfying(vers, r, true)
      if (v) {
        return onCacheAdd(null, d.versions[v])
      }
    }

    // We didn't find the version in the doc.  See if cache can find it.
    cache.add(dep, req, null, false, onCacheAdd)
=======
    if (er) return cb(er)
>>>>>>> 84bd6f3c

    try {
      var l = pickManifest(d, 'latest')
      var m = pickManifest(d, req)
    } catch (er) {
      if (er.code === 'ETARGET') {
        return skip(er)
      } else {
        return skip()
      }
    }

<<<<<<< HEAD
      // check that the url origin hasn't changed (#1727) and that
      // there is no newer version available
      var dFromUrl = d._from && url.parse(d._from).protocol
      var cFromUrl = curr && curr.from && url.parse(curr.from).protocol

      if (!curr ||
          dFromUrl && cFromUrl && d._from !== curr.from ||
          d.version !== curr.version ||
          d.version !== l.version) {
        if (parsed.type === 'file' || parsed.type === 'directory') return updateLocalDeps(l.version)

        doIt(d.version, l.version)
      } else {
        skip()
      }
=======
    // check that the url origin hasn't changed (#1727) and that
    // there is no newer version available
    var dFromUrl = m._from && url.parse(m._from).protocol
    var cFromUrl = curr && curr.from && url.parse(curr.from).protocol

    if (!curr ||
        (dFromUrl && cFromUrl && m._from !== curr.from) ||
        m.version !== curr.version ||
        m.version !== l.version) {
      doIt(m.version, l.version)
    } else {
      skip()
>>>>>>> 84bd6f3c
    }
  }
}<|MERGE_RESOLUTION|>--- conflicted
+++ resolved
@@ -196,11 +196,8 @@
   var types = {}
   var pkg = tree.package
 
-<<<<<<< HEAD
-=======
   if (!tree.children) tree.children = []
 
->>>>>>> 84bd6f3c
   var deps = tree.error ? tree.children : tree.children.filter((child) => !isExtraneous(child))
 
   deps.forEach(function (dep) {
@@ -285,13 +282,6 @@
   // otherwise dive into the folder
   asyncMap(deps, function (dep, cb) {
     var name = moduleName(dep)
-<<<<<<< HEAD
-    var required = (tree.package.dependencies)[name] ||
-                   (tree.package.optionalDependencies)[name] ||
-                   (tree.package.devDependencies)[name] ||
-                   computeVersionSpec(tree, dep) ||
-                   '*'
-=======
     var required
     if (tree.package.dependencies && name in tree.package.dependencies) {
       required = tree.package.dependencies[name]
@@ -303,7 +293,6 @@
       required = computeVersionSpec(tree, dep)
     }
 
->>>>>>> 84bd6f3c
     if (!long) return shouldUpdate(args, dep, name, has, required, depth, path, cb)
 
     shouldUpdate(args, dep, name, has, required, depth, path, cb, types[name])
@@ -337,16 +326,6 @@
   }
 
   if (args.length && args.indexOf(dep) === -1) return skip()
-<<<<<<< HEAD
-  var parsed = npa.resolve(dep, req)
-  if (tree.isLink && tree.parent && tree.parent.isTop) {
-    return doIt('linked', 'linked')
-  }
-  if (parsed.type === 'git' || parsed.type === 'hosted') {
-    return doIt('git', 'git')
-  }
-=======
->>>>>>> 84bd6f3c
 
   if (tree.isLink && req == null) return skip()
 
@@ -372,11 +351,7 @@
   }
 
   function updateLocalDeps (latestRegistryVersion) {
-<<<<<<< HEAD
-    readJson(path.resolve(parsed.fetchSpec, 'package.json'), function (er, localDependency) {
-=======
     fetchPackageMetadata('file:' + parsed.fetchSpec, '.', (er, localDependency) => {
->>>>>>> 84bd6f3c
       if (er) return cb()
 
       var wanted = localDependency.version
@@ -399,36 +374,7 @@
   }
 
   function updateDeps (er, d) {
-<<<<<<< HEAD
-    if (er) {
-      if (parsed.type !== 'directory' && parsed.type !== 'file') return cb(er)
-      return updateLocalDeps()
-    }
-
-    if (!d || !d['dist-tags'] || !d.versions) return cb()
-    var l = d.versions[d['dist-tags'].latest]
-    if (!l) return cb()
-
-    var r = req
-    if (d['dist-tags'][req]) {
-      r = d['dist-tags'][req]
-    }
-
-    if (semver.validRange(r, true)) {
-      // some kind of semver range.
-      // see if it's in the doc.
-      var vers = Object.keys(d.versions)
-      var v = semver.maxSatisfying(vers, r, true)
-      if (v) {
-        return onCacheAdd(null, d.versions[v])
-      }
-    }
-
-    // We didn't find the version in the doc.  See if cache can find it.
-    cache.add(dep, req, null, false, onCacheAdd)
-=======
     if (er) return cb(er)
->>>>>>> 84bd6f3c
 
     try {
       var l = pickManifest(d, 'latest')
@@ -441,23 +387,6 @@
       }
     }
 
-<<<<<<< HEAD
-      // check that the url origin hasn't changed (#1727) and that
-      // there is no newer version available
-      var dFromUrl = d._from && url.parse(d._from).protocol
-      var cFromUrl = curr && curr.from && url.parse(curr.from).protocol
-
-      if (!curr ||
-          dFromUrl && cFromUrl && d._from !== curr.from ||
-          d.version !== curr.version ||
-          d.version !== l.version) {
-        if (parsed.type === 'file' || parsed.type === 'directory') return updateLocalDeps(l.version)
-
-        doIt(d.version, l.version)
-      } else {
-        skip()
-      }
-=======
     // check that the url origin hasn't changed (#1727) and that
     // there is no newer version available
     var dFromUrl = m._from && url.parse(m._from).protocol
@@ -470,7 +399,6 @@
       doIt(m.version, l.version)
     } else {
       skip()
->>>>>>> 84bd6f3c
     }
   }
 }