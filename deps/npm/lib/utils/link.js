module.exports = link

var gentleFS = require('gentle-fs')
var gentleFSOpts = require('../config/gentle-fs.js')

function link (from, to, gently, abs, cb) {
<<<<<<< HEAD
  if (typeof cb !== 'function') {
    cb = abs
    abs = false
  }
  if (typeof cb !== 'function') {
    cb = gently
    gently = null
  }
  if (npm.config.get('force')) gently = false

  to = path.resolve(to)
  var toDir = path.dirname(to)
  var absTarget = path.resolve(toDir, from)
  var relativeTarget = path.relative(toDir, absTarget)
  var target = abs ? absTarget : relativeTarget

  chain(
    [
      [ensureFromIsNotSource, absTarget, to],
      [fs, 'stat', absTarget],
      [rm, to, gently, path.dirname(to)],
      [mkdir, path.dirname(to)],
      [fs, 'symlink', target, to, 'junction']
    ],
    cb
  )
=======
  return gentleFS.link(from, to, gentleFSOpts(gently, undefined, abs), cb)
>>>>>>> 84bd6f3c
}<|MERGE_RESOLUTION|>--- conflicted
+++ resolved
@@ -4,34 +4,5 @@
 var gentleFSOpts = require('../config/gentle-fs.js')
 
 function link (from, to, gently, abs, cb) {
-<<<<<<< HEAD
-  if (typeof cb !== 'function') {
-    cb = abs
-    abs = false
-  }
-  if (typeof cb !== 'function') {
-    cb = gently
-    gently = null
-  }
-  if (npm.config.get('force')) gently = false
-
-  to = path.resolve(to)
-  var toDir = path.dirname(to)
-  var absTarget = path.resolve(toDir, from)
-  var relativeTarget = path.relative(toDir, absTarget)
-  var target = abs ? absTarget : relativeTarget
-
-  chain(
-    [
-      [ensureFromIsNotSource, absTarget, to],
-      [fs, 'stat', absTarget],
-      [rm, to, gently, path.dirname(to)],
-      [mkdir, path.dirname(to)],
-      [fs, 'symlink', target, to, 'junction']
-    ],
-    cb
-  )
-=======
   return gentleFS.link(from, to, gentleFSOpts(gently, undefined, abs), cb)
->>>>>>> 84bd6f3c
 }