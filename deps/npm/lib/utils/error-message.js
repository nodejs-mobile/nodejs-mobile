--- conflicted
+++ resolved
@@ -96,16 +96,8 @@
         'JSON.parse',
         [
           'Failed to parse package.json data.',
-<<<<<<< HEAD
-          'package.json must be actual JSON, not just JavaScript.',
-          '',
-          'Tell the package author to fix their package.json file.'
-        ].join('\n'),
-        'JSON.parse'
-=======
           'package.json must be actual JSON, not just JavaScript.'
         ].join('\n')
->>>>>>> 84bd6f3c
       ])
       break
 
@@ -356,11 +348,7 @@
         'typeerror',
         [
           'This is an error with npm itself. Please report this error at:',
-<<<<<<< HEAD
-          '    <https://github.com/npm/npm/issues>'
-=======
           '    <https://npm.community>'
->>>>>>> 84bd6f3c
         ].join('\n')
       ])
       break
