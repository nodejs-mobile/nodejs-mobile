// only remove the thing if it's a symlink into a specific folder. This is
// a very common use-case of npm's, but not so common elsewhere.

exports = module.exports = gentlyRm

var gentleFS = require('gentle-fs')
var gentleFSOpts = require('../config/gentle-fs.js')

function gentlyRm (target, gently, base, cb) {
  if (!cb) {
    cb = base
    base = undefined
  }

  if (!cb) {
    cb = gently
    gently = false
  }

<<<<<<< HEAD
  // never rm the root, prefix, or bin dirs
  //
  // globals included because of `npm link` -- as far as the package
  // requesting the link is concerned, the linked package is always
  // installed globally
  var prefixes = [
    npm.prefix,
    npm.globalPrefix,
    npm.dir,
    npm.root,
    npm.globalDir,
    npm.bin,
    npm.globalBin
  ]

  var targetPath = normalize(resolve(npm.prefix, target))
  if (prefixes.indexOf(targetPath) !== -1) {
    return cb(new Error('May not delete: ' + targetPath))
  }
  var options = { }
  if (npm.config.get('force') || !gently) options.purge = true
  if (base) options.base = normalize(resolve(npm.prefix, base))

  if (!gently) {
    return vacuum(targetPath, options, cb)
  }

  var parent = options.base = options.base || normalize(npm.prefix)

  // Do all the async work we'll need to do in order to tell if this is a
  // safe operation
  chain([
    [isEverInside, parent, prefixes],
    [readLinkOrShim, targetPath],
    [isEverInside, targetPath, prefixes],
    [isEverInside, targetPath, [parent]]
  ], function (er, results) {
    if (er) {
      if (er.code === 'ENOENT') return cb()
      return cb(er)
    }
    var parentInfo = {
      path: parent,
      managed: results[0]
    }
    var targetInfo = {
      path: targetPath,
      symlink: results[1],
      managed: results[2],
      inParent: results[3]
    }

    isSafeToRm(parentInfo, targetInfo, iferr(cb, thenRemove))

    function thenRemove (toRemove, removeBase) {
      if (!toRemove) return cb()
      if (removeBase) options.base = removeBase
      return vacuum(toRemove, options, cb)
    }
  })
}

exports._isSafeToRm = isSafeToRm
function isSafeToRm (parent, target, cb) {
  log.silly('gentlyRm', 'parent.path =', parent.path)
  log.silly('gentlyRm', 'parent.managed =',
    parent.managed && parent.managed.target + ' is in ' + parent.managed.path)
  log.silly('gentlyRm', 'target.path = ', target.path)
  log.silly('gentlyRm', 'target.symlink =', target.symlink)
  log.silly('gentlyRm', 'target.managed =',
    target.managed && target.managed.target + ' is in ' + target.managed.path)
  log.silly('gentlyRm', 'target.inParent = ', target.inParent)

  // The parent directory or something it symlinks to must eventually be in
  // a folder that npm maintains.
  if (!parent.managed) {
    log.info('gentlyRm', parent.path,
      'is not contained in any diretory npm is known to control or ' +
      'any place they link to')
    return cb(clobberFail(target.path, 'containing path ' + parent.path +
      " isn't under npm's control"))
  }

  // The target or something it symlinks to must eventually be in the parent
  // or something the parent symlinks to
  if (target.inParent) {
    var actualTarget = target.inParent.target
    var targetsParent = target.inParent.path
    // if the target.path was what we found in some version of parent, remove
    // using that parent as the base
    if (target.path === actualTarget) {
      return cb(null, target.path, targetsParent)
    } else {
      // If something the target.path links to was what was found, just
      // remove target.path in the location it was found.
      return cb(null, target.path, dirname(target.path))
    }
  }

  // If the target is in a managed directory and is in a symlink, but was
  // not in our parent that usually means someone else installed a bin file
  // with the same name as one of our bin files.
  if (target.managed && target.symlink) {
    log.warn('gentlyRm', 'not removing', target.path,
      "as it wasn't installed by", parent.path)
    return cb()
  }

  if (target.symlink) {
    return cb(clobberFail(target.path, target.symlink +
      ' symlink target is not controlled by npm ' + parent.path))
  } else {
    return cb(clobberFail(target.path, 'is outside ' + parent.path +
      ' and not a link'))
  }
}

function clobberFail (target, msg) {
  validate('SS', arguments)
  var er = new Error('Refusing to delete ' + target + ': ' + msg)
  er.code = 'EEXIST'
  er.path = target
  return er
}

function isENOENT (err) {
  return err && err.code === 'ENOENT'
}

function notENOENT (err) {
  return !isENOENT(err)
}

function skipENOENT (cb) {
  return function (err, value) {
    if (isENOENT(err)) {
      return cb(null, false)
    } else {
      return cb(err, value)
    }
  }
}

function errorsToValues (fn) {
  return function () {
    var args = Array.prototype.slice.call(arguments)
    var cb = args.pop()
    args.push(function (err, value) {
      if (err) {
        return cb(null, err)
      } else {
        return cb(null, value)
      }
    })
    fn.apply(null, args)
  }
}

function isNotError (value) {
  return !(value instanceof Error)
}

exports._isEverInside = isEverInside
// return the first of path, where target (or anything it symlinks to)
// isInside the path (or anything it symlinks to)
function isEverInside (target, paths, cb) {
  validate('SAF', arguments)
  asyncMap(paths, errorsToValues(readAllLinks), iferr(cb, function (resolvedPaths) {
    var errorFree = resolvedPaths.filter(isNotError)
    if (errorFree.length === 0) {
      var badErrors = resolvedPaths.filter(notENOENT)
      if (badErrors.length === 0) {
        return cb(null, false)
      } else {
        return cb(badErrors[0])
      }
    }
    readAllLinks(target, iferr(skipENOENT(cb), function (targets) {
      cb(null, areAnyInsideAny(targets, errorFree))
    }))
  }))
}

exports._areAnyInsideAny = areAnyInsideAny
// Return the first path found that any target is inside
function areAnyInsideAny (targets, paths) {
  validate('AA', arguments)
  var toCheck = []
  paths.forEach(function (path) {
    targets.forEach(function (target) {
      toCheck.push([target, path])
    })
  })
  for (var ii = 0; ii < toCheck.length; ++ii) {
    var target = toCheck[ii][0]
    var path = toCheck[ii][1]
    var inside = isInside(target, path)
    if (!inside) log.silly('isEverInside', target, 'is not inside', path)
    if (inside && path) return inside && path && {target: target, path: path}
  }
  return false
}

exports._readAllLinks = readAllLinks
// resolves chains of symlinks of unlimited depth, returning a list of paths
// it's seen in the process when it hits either a symlink cycle or a
// non-symlink
function readAllLinks (path, cb) {
  validate('SF', arguments)
  var seen = {}
  _readAllLinks(path)

  function _readAllLinks (path) {
    if (seen[path]) return cb(null, Object.keys(seen))
    seen[path] = true
    resolveSymlink(path, iferr(cb, _readAllLinks))
  }
}

exports._resolveSymlink = resolveSymlink
var resolvedPaths = {}
function resolveSymlink (symlink, cb) {
  validate('SF', arguments)
  var cached = resolvedPaths[symlink]
  if (cached) return cb(null, cached)

  readLinkOrShim(symlink, iferr(cb, function (symlinkTarget) {
    if (symlinkTarget) {
      resolvedPaths[symlink] = resolve(dirname(symlink), symlinkTarget)
    } else {
      resolvedPaths[symlink] = symlink
    }
    return cb(null, resolvedPaths[symlink])
  }))
}

exports._readLinkOrShim = readLinkOrShim
function readLinkOrShim (path, cb) {
  validate('SF', arguments)
  lstat(path, iferr(cb, function (stat) {
    if (stat.isSymbolicLink()) {
      readlink(path, cb)
    } else {
      readCmdShim(path, function (er, source) {
        if (!er) return cb(null, source)
        // lstat wouldn't return an error on these, so we don't either.
        if (er.code === 'ENOTASHIM' || er.code === 'EISDIR') {
          return cb(null, null)
        } else {
          return cb(er)
        }
      })
    }
  }))
=======
  return gentleFS.rm(target, gentleFSOpts(gently, base), cb)
>>>>>>> 84bd6f3c
}<|MERGE_RESOLUTION|>--- conflicted
+++ resolved
@@ -17,262 +17,5 @@
     gently = false
   }
 
-<<<<<<< HEAD
-  // never rm the root, prefix, or bin dirs
-  //
-  // globals included because of `npm link` -- as far as the package
-  // requesting the link is concerned, the linked package is always
-  // installed globally
-  var prefixes = [
-    npm.prefix,
-    npm.globalPrefix,
-    npm.dir,
-    npm.root,
-    npm.globalDir,
-    npm.bin,
-    npm.globalBin
-  ]
-
-  var targetPath = normalize(resolve(npm.prefix, target))
-  if (prefixes.indexOf(targetPath) !== -1) {
-    return cb(new Error('May not delete: ' + targetPath))
-  }
-  var options = { }
-  if (npm.config.get('force') || !gently) options.purge = true
-  if (base) options.base = normalize(resolve(npm.prefix, base))
-
-  if (!gently) {
-    return vacuum(targetPath, options, cb)
-  }
-
-  var parent = options.base = options.base || normalize(npm.prefix)
-
-  // Do all the async work we'll need to do in order to tell if this is a
-  // safe operation
-  chain([
-    [isEverInside, parent, prefixes],
-    [readLinkOrShim, targetPath],
-    [isEverInside, targetPath, prefixes],
-    [isEverInside, targetPath, [parent]]
-  ], function (er, results) {
-    if (er) {
-      if (er.code === 'ENOENT') return cb()
-      return cb(er)
-    }
-    var parentInfo = {
-      path: parent,
-      managed: results[0]
-    }
-    var targetInfo = {
-      path: targetPath,
-      symlink: results[1],
-      managed: results[2],
-      inParent: results[3]
-    }
-
-    isSafeToRm(parentInfo, targetInfo, iferr(cb, thenRemove))
-
-    function thenRemove (toRemove, removeBase) {
-      if (!toRemove) return cb()
-      if (removeBase) options.base = removeBase
-      return vacuum(toRemove, options, cb)
-    }
-  })
-}
-
-exports._isSafeToRm = isSafeToRm
-function isSafeToRm (parent, target, cb) {
-  log.silly('gentlyRm', 'parent.path =', parent.path)
-  log.silly('gentlyRm', 'parent.managed =',
-    parent.managed && parent.managed.target + ' is in ' + parent.managed.path)
-  log.silly('gentlyRm', 'target.path = ', target.path)
-  log.silly('gentlyRm', 'target.symlink =', target.symlink)
-  log.silly('gentlyRm', 'target.managed =',
-    target.managed && target.managed.target + ' is in ' + target.managed.path)
-  log.silly('gentlyRm', 'target.inParent = ', target.inParent)
-
-  // The parent directory or something it symlinks to must eventually be in
-  // a folder that npm maintains.
-  if (!parent.managed) {
-    log.info('gentlyRm', parent.path,
-      'is not contained in any diretory npm is known to control or ' +
-      'any place they link to')
-    return cb(clobberFail(target.path, 'containing path ' + parent.path +
-      " isn't under npm's control"))
-  }
-
-  // The target or something it symlinks to must eventually be in the parent
-  // or something the parent symlinks to
-  if (target.inParent) {
-    var actualTarget = target.inParent.target
-    var targetsParent = target.inParent.path
-    // if the target.path was what we found in some version of parent, remove
-    // using that parent as the base
-    if (target.path === actualTarget) {
-      return cb(null, target.path, targetsParent)
-    } else {
-      // If something the target.path links to was what was found, just
-      // remove target.path in the location it was found.
-      return cb(null, target.path, dirname(target.path))
-    }
-  }
-
-  // If the target is in a managed directory and is in a symlink, but was
-  // not in our parent that usually means someone else installed a bin file
-  // with the same name as one of our bin files.
-  if (target.managed && target.symlink) {
-    log.warn('gentlyRm', 'not removing', target.path,
-      "as it wasn't installed by", parent.path)
-    return cb()
-  }
-
-  if (target.symlink) {
-    return cb(clobberFail(target.path, target.symlink +
-      ' symlink target is not controlled by npm ' + parent.path))
-  } else {
-    return cb(clobberFail(target.path, 'is outside ' + parent.path +
-      ' and not a link'))
-  }
-}
-
-function clobberFail (target, msg) {
-  validate('SS', arguments)
-  var er = new Error('Refusing to delete ' + target + ': ' + msg)
-  er.code = 'EEXIST'
-  er.path = target
-  return er
-}
-
-function isENOENT (err) {
-  return err && err.code === 'ENOENT'
-}
-
-function notENOENT (err) {
-  return !isENOENT(err)
-}
-
-function skipENOENT (cb) {
-  return function (err, value) {
-    if (isENOENT(err)) {
-      return cb(null, false)
-    } else {
-      return cb(err, value)
-    }
-  }
-}
-
-function errorsToValues (fn) {
-  return function () {
-    var args = Array.prototype.slice.call(arguments)
-    var cb = args.pop()
-    args.push(function (err, value) {
-      if (err) {
-        return cb(null, err)
-      } else {
-        return cb(null, value)
-      }
-    })
-    fn.apply(null, args)
-  }
-}
-
-function isNotError (value) {
-  return !(value instanceof Error)
-}
-
-exports._isEverInside = isEverInside
-// return the first of path, where target (or anything it symlinks to)
-// isInside the path (or anything it symlinks to)
-function isEverInside (target, paths, cb) {
-  validate('SAF', arguments)
-  asyncMap(paths, errorsToValues(readAllLinks), iferr(cb, function (resolvedPaths) {
-    var errorFree = resolvedPaths.filter(isNotError)
-    if (errorFree.length === 0) {
-      var badErrors = resolvedPaths.filter(notENOENT)
-      if (badErrors.length === 0) {
-        return cb(null, false)
-      } else {
-        return cb(badErrors[0])
-      }
-    }
-    readAllLinks(target, iferr(skipENOENT(cb), function (targets) {
-      cb(null, areAnyInsideAny(targets, errorFree))
-    }))
-  }))
-}
-
-exports._areAnyInsideAny = areAnyInsideAny
-// Return the first path found that any target is inside
-function areAnyInsideAny (targets, paths) {
-  validate('AA', arguments)
-  var toCheck = []
-  paths.forEach(function (path) {
-    targets.forEach(function (target) {
-      toCheck.push([target, path])
-    })
-  })
-  for (var ii = 0; ii < toCheck.length; ++ii) {
-    var target = toCheck[ii][0]
-    var path = toCheck[ii][1]
-    var inside = isInside(target, path)
-    if (!inside) log.silly('isEverInside', target, 'is not inside', path)
-    if (inside && path) return inside && path && {target: target, path: path}
-  }
-  return false
-}
-
-exports._readAllLinks = readAllLinks
-// resolves chains of symlinks of unlimited depth, returning a list of paths
-// it's seen in the process when it hits either a symlink cycle or a
-// non-symlink
-function readAllLinks (path, cb) {
-  validate('SF', arguments)
-  var seen = {}
-  _readAllLinks(path)
-
-  function _readAllLinks (path) {
-    if (seen[path]) return cb(null, Object.keys(seen))
-    seen[path] = true
-    resolveSymlink(path, iferr(cb, _readAllLinks))
-  }
-}
-
-exports._resolveSymlink = resolveSymlink
-var resolvedPaths = {}
-function resolveSymlink (symlink, cb) {
-  validate('SF', arguments)
-  var cached = resolvedPaths[symlink]
-  if (cached) return cb(null, cached)
-
-  readLinkOrShim(symlink, iferr(cb, function (symlinkTarget) {
-    if (symlinkTarget) {
-      resolvedPaths[symlink] = resolve(dirname(symlink), symlinkTarget)
-    } else {
-      resolvedPaths[symlink] = symlink
-    }
-    return cb(null, resolvedPaths[symlink])
-  }))
-}
-
-exports._readLinkOrShim = readLinkOrShim
-function readLinkOrShim (path, cb) {
-  validate('SF', arguments)
-  lstat(path, iferr(cb, function (stat) {
-    if (stat.isSymbolicLink()) {
-      readlink(path, cb)
-    } else {
-      readCmdShim(path, function (er, source) {
-        if (!er) return cb(null, source)
-        // lstat wouldn't return an error on these, so we don't either.
-        if (er.code === 'ENOTASHIM' || er.code === 'EISDIR') {
-          return cb(null, null)
-        } else {
-          return cb(er)
-        }
-      })
-    }
-  }))
-=======
   return gentleFS.rm(target, gentleFSOpts(gently, base), cb)
->>>>>>> 84bd6f3c
 }