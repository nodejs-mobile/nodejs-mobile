'use strict'
/* eslint-disable camelcase */
/* eslint-disable standard/no-callback-literal */
// npm install <pkg> <pkg> <pkg>
//
// See doc/cli/npm-install.md for more description
//
// Managing contexts...
// there's a lot of state associated with an "install" operation, including
// packages that are already installed, parent packages, current shrinkwrap, and
// so on. We maintain this state in a "context" object that gets passed around.
// every time we dive into a deeper node_modules folder, the "family" list that
// gets passed along uses the previous "family" list as its __proto__.  Any
// "resolved precise dependency" things that aren't already on this object get
// added, and then that's passed to the next generation of installation.

module.exports = install
module.exports.Installer = Installer

var usage = require('./utils/usage')

install.usage = usage(
  'install',
  '\nnpm install (with no args, in package dir)' +
  '\nnpm install [<@scope>/]<pkg>' +
  '\nnpm install [<@scope>/]<pkg>@<tag>' +
  '\nnpm install [<@scope>/]<pkg>@<version>' +
  '\nnpm install [<@scope>/]<pkg>@<version range>' +
  '\nnpm install <folder>' +
  '\nnpm install <tarball file>' +
  '\nnpm install <tarball url>' +
  '\nnpm install <git:// url>' +
  '\nnpm install <github username>/<github project>',
  '[--save-prod|--save-dev|--save-optional] [--save-exact] [--no-save]'
)

install.completion = function (opts, cb) {
  validate('OF', arguments)
  // install can complete to a folder with a package.json, or any package.
  // if it has a slash, then it's gotta be a folder
  // if it starts with https?://, then just give up, because it's a url
  if (/^https?:\/\//.test(opts.partialWord)) {
    // do not complete to URLs
    return cb(null, [])
  }

  if (/\//.test(opts.partialWord)) {
    // Complete fully to folder if there is exactly one match and it
    // is a folder containing a package.json file.  If that is not the
    // case we return 0 matches, which will trigger the default bash
    // complete.
    var lastSlashIdx = opts.partialWord.lastIndexOf('/')
    var partialName = opts.partialWord.slice(lastSlashIdx + 1)
    var partialPath = opts.partialWord.slice(0, lastSlashIdx)
    if (partialPath === '') partialPath = '/'

    var annotatePackageDirMatch = function (sibling, cb) {
      var fullPath = path.join(partialPath, sibling)
      if (sibling.slice(0, partialName.length) !== partialName) {
        return cb(null, null) // not name match
      }
      fs.readdir(fullPath, function (err, contents) {
        if (err) return cb(null, { isPackage: false })

        cb(
          null,
          {
            fullPath: fullPath,
            isPackage: contents.indexOf('package.json') !== -1
          }
        )
      })
    }

    return fs.readdir(partialPath, function (err, siblings) {
      if (err) return cb(null, []) // invalid dir: no matching

      asyncMap(siblings, annotatePackageDirMatch, function (err, matches) {
        if (err) return cb(err)

        var cleaned = matches.filter(function (x) { return x !== null })
        if (cleaned.length !== 1) return cb(null, [])
        if (!cleaned[0].isPackage) return cb(null, [])

        // Success - only one match and it is a package dir
        return cb(null, [cleaned[0].fullPath])
      })
    })
  }

  // FIXME: there used to be registry completion here, but it stopped making
  // sense somewhere around 50,000 packages on the registry
  cb()
}

// system packages
var fs = require('fs')
var path = require('path')

// dependencies
var log = require('npmlog')
var readPackageTree = require('read-package-tree')
var readPackageJson = require('read-package-json')
var chain = require('slide').chain
var asyncMap = require('slide').asyncMap
var archy = require('archy')
var mkdirp = require('mkdirp')
var rimraf = require('rimraf')
var iferr = require('iferr')
var validate = require('aproba')
var uniq = require('lodash.uniq')
var Bluebird = require('bluebird')

// npm internal utils
var npm = require('./npm.js')
var locker = require('./utils/locker.js')
var lock = locker.lock
var unlock = locker.unlock
var parseJSON = require('./utils/parse-json.js')
var output = require('./utils/output.js')
var saveMetrics = require('./utils/metrics.js').save

// install specific libraries
var copyTree = require('./install/copy-tree.js')
var readShrinkwrap = require('./install/read-shrinkwrap.js')
var computeMetadata = require('./install/deps.js').computeMetadata
var prefetchDeps = require('./install/deps.js').prefetchDeps
var loadDeps = require('./install/deps.js').loadDeps
var loadDevDeps = require('./install/deps.js').loadDevDeps
var getAllMetadata = require('./install/deps.js').getAllMetadata
var loadRequestedDeps = require('./install/deps.js').loadRequestedDeps
var loadExtraneous = require('./install/deps.js').loadExtraneous
var diffTrees = require('./install/diff-trees.js')
var checkPermissions = require('./install/check-permissions.js')
var decomposeActions = require('./install/decompose-actions.js')
var validateTree = require('./install/validate-tree.js')
var validateArgs = require('./install/validate-args.js')
var saveRequested = require('./install/save.js').saveRequested
var saveShrinkwrap = require('./install/save.js').saveShrinkwrap
var audit = require('./install/audit.js')
var getSaveType = require('./install/save.js').getSaveType
var doSerialActions = require('./install/actions.js').doSerial
var doReverseSerialActions = require('./install/actions.js').doReverseSerial
var doParallelActions = require('./install/actions.js').doParallel
var doOneAction = require('./install/actions.js').doOne
var removeObsoleteDep = require('./install/deps.js').removeObsoleteDep
var removeExtraneous = require('./install/deps.js').removeExtraneous
var computeVersionSpec = require('./install/deps.js').computeVersionSpec
var packageId = require('./utils/package-id.js')
var moduleName = require('./utils/module-name.js')
var errorMessage = require('./utils/error-message.js')
var isExtraneous = require('./install/is-extraneous.js')

function unlockCB (lockPath, name, cb) {
  validate('SSF', arguments)
  return function (installEr) {
    var args = arguments
    try {
      unlock(lockPath, name, reportErrorAndReturn)
    } catch (unlockEx) {
      process.nextTick(function () {
        reportErrorAndReturn(unlockEx)
      })
    }
    function reportErrorAndReturn (unlockEr) {
      if (installEr) {
        if (unlockEr && unlockEr.code !== 'ENOTLOCKED') {
          log.warn('unlock' + name, unlockEr)
        }
        return cb.apply(null, args)
      }
      if (unlockEr) return cb(unlockEr)
      return cb.apply(null, args)
    }
  }
}

function install (where, args, cb) {
  if (!cb) {
    cb = args
    args = where
    where = null
  }
  var globalTop = path.resolve(npm.globalDir, '..')
  if (!where) {
    where = npm.config.get('global')
      ? globalTop
      : npm.prefix
  }
  validate('SAF', [where, args, cb])
  // the /path/to/node_modules/..
  var dryrun = !!npm.config.get('dry-run')

  if (npm.config.get('dev')) {
    log.warn('install', 'Usage of the `--dev` option is deprecated. Use `--only=dev` instead.')
  }

  if (where === globalTop && !args.length) {
    args = ['.']
  }
  args = args.filter(function (a) {
    return path.resolve(a) !== npm.prefix
  })

  new Installer(where, dryrun, args).run(cb)
}

function Installer (where, dryrun, args, opts) {
  validate('SBA|SBAO', arguments)
  if (!opts) opts = {}
  this.where = where
  this.dryrun = dryrun
  this.args = args
  // fakechildren are children created from the lockfile and lack relationship data
  // the only exist when the tree does not match the lockfile
  // this is fine when doing full tree installs/updates but not ok when modifying only
  // a few deps via `npm install` or `npm uninstall`.
  this.currentTree = null
  this.idealTree = null
  this.differences = []
  this.todo = []
  this.progress = {}
  this.noPackageJsonOk = !!args.length
  this.topLevelLifecycles = !args.length
<<<<<<< HEAD
  this.dev = npm.config.get('dev') || (!/^prod(uction)?$/.test(npm.config.get('only')) && !npm.config.get('production')) || /^dev(elopment)?$/.test(npm.config.get('only'))
  this.prod = !/^dev(elopment)?$/.test(npm.config.get('only'))
  this.rollback = npm.config.get('rollback')
  this.link = npm.config.get('link')
  this.global = this.where === path.resolve(npm.globalDir, '..')
=======

  this.autoPrune = npm.config.get('package-lock')

  const dev = npm.config.get('dev')
  const only = npm.config.get('only')
  const onlyProd = /^prod(uction)?$/.test(only)
  const onlyDev = /^dev(elopment)?$/.test(only)
  const prod = npm.config.get('production')
  this.dev = opts.dev != null ? opts.dev : dev || (!onlyProd && !prod) || onlyDev
  this.prod = opts.prod != null ? opts.prod : !onlyDev

  this.packageLockOnly = opts.packageLockOnly != null
    ? opts.packageLockOnly : npm.config.get('package-lock-only')
  this.rollback = opts.rollback != null ? opts.rollback : npm.config.get('rollback')
  this.link = opts.link != null ? opts.link : npm.config.get('link')
  this.saveOnlyLock = opts.saveOnlyLock
  this.global = opts.global != null ? opts.global : this.where === path.resolve(npm.globalDir, '..')
  this.audit = npm.config.get('audit') && !this.global
>>>>>>> 84bd6f3c
  this.started = Date.now()
}
Installer.prototype = {}

Installer.prototype.run = function (_cb) {
  validate('F|', arguments)

  var result
  var cb
  if (_cb) {
    cb = function (err) {
      saveMetrics(!err)
      return _cb.apply(this, arguments)
    }
  } else {
    result = new Promise((resolve, reject) => {
      cb = (err, value) => err ? reject(err) : resolve(value)
    })
  }
  // FIXME: This is bad and I should feel bad.
  // lib/install needs to have some way of sharing _limited_
  // state with the things it calls. Passing the object is too
  // much. The global config is WAY too much. =( =(
  // But not having this is gonna break linked modules in
  // subtle stupid ways, and refactoring all this code isn't
  // the right thing to do just yet.
  if (this.global) {
    var prevGlobal = npm.config.get('global')
    npm.config.set('global', true)
    var next = cb
    cb = function () {
      npm.config.set('global', prevGlobal)
      next.apply(null, arguments)
    }
  }

  var installSteps = []
  var postInstallSteps = []
  if (!this.dryrun) {
    installSteps.push(
      [this.newTracker(log, 'runTopLevelLifecycles', 2)],
      [this, this.runPreinstallTopLevelLifecycles])
  }
  installSteps.push(
    [this.newTracker(log, 'loadCurrentTree', 4)],
    [this, this.loadCurrentTree],
    [this, this.finishTracker, 'loadCurrentTree'],

    [this.newTracker(log, 'loadIdealTree', 12)],
    [this, this.loadIdealTree],
    [this, this.finishTracker, 'loadIdealTree'],

    [this, this.debugTree, 'currentTree', 'currentTree'],
    [this, this.debugTree, 'idealTree', 'idealTree'],

    [this.newTracker(log, 'generateActionsToTake')],
    [this, this.generateActionsToTake],
    [this, this.finishTracker, 'generateActionsToTake'],

    [this, this.debugActions, 'diffTrees', 'differences'],
<<<<<<< HEAD
    [this, this.debugActions, 'decomposeActions', 'todo'])
  if (!this.dryrun) {
=======
    [this, this.debugActions, 'decomposeActions', 'todo'],
    [this, this.startAudit]
  )

  if (this.packageLockOnly) {
    postInstallSteps.push(
      [this, this.saveToDependencies])
  } else if (!this.dryrun) {
>>>>>>> 84bd6f3c
    installSteps.push(
      [this.newTracker(log, 'executeActions', 8)],
      [this, this.executeActions],
      [this, this.finishTracker, 'executeActions'])
    var node_modules = path.resolve(this.where, 'node_modules')
    var staging = path.resolve(node_modules, '.staging')
    postInstallSteps.push(
      [this.newTracker(log, 'rollbackFailedOptional', 1)],
      [this, this.rollbackFailedOptional, staging, this.todo],
      [this, this.finishTracker, 'rollbackFailedOptional'],
      [this, this.commit, staging, this.todo],

      [this, this.runPostinstallTopLevelLifecycles],
      [this, this.finishTracker, 'runTopLevelLifecycles']
    )
    if (getSaveType()) {
      postInstallSteps.push(
        // this is necessary as we don't fill in `dependencies` and `devDependencies` in deps loaded from shrinkwrap
        // until after we extract them
        [this, (next) => { computeMetadata(this.idealTree); next() }],
        [this, this.pruneIdealTree],
<<<<<<< HEAD
=======
        [this, this.debugLogicalTree, 'saveTree', 'idealTree'],
>>>>>>> 84bd6f3c
        [this, this.saveToDependencies])
    }
  }
  postInstallSteps.push(
    [this, this.printWarnings],
    [this, this.printInstalled])

  var self = this
  chain(installSteps, function (installEr) {
    if (installEr) self.failing = true
    chain(postInstallSteps, function (postInstallEr) {
      if (installEr && postInstallEr) {
        var msg = errorMessage(postInstallEr)
        msg.summary.forEach(function (logline) {
          log.warn.apply(log, logline)
        })
        msg.detail.forEach(function (logline) {
          log.verbose.apply(log, logline)
        })
      }
      cb(installEr || postInstallEr, self.getInstalledModules(), self.idealTree)
    })
  })
  return result
}

Installer.prototype.loadArgMetadata = function (next) {
  getAllMetadata(this.args, this.currentTree, process.cwd(), iferr(next, (args) => {
    this.args = args
    next()
  }))
}

Installer.prototype.newTracker = function (tracker, name, size) {
  validate('OS', [tracker, name])
  if (size) validate('N', [size])
  this.progress[name] = tracker.newGroup(name, size)
  return function (next) {
    process.emit('time', 'stage:' + name)
    next()
  }
}

Installer.prototype.finishTracker = function (name, cb) {
  validate('SF', arguments)
  process.emit('timeEnd', 'stage:' + name)
  cb()
}

Installer.prototype.loadCurrentTree = function (cb) {
  validate('F', arguments)
  log.silly('install', 'loadCurrentTree')
  var todo = []
  if (this.global) {
    todo.push([this, this.readGlobalPackageData])
  } else {
    todo.push([this, this.readLocalPackageData])
  }
  todo.push([this, this.normalizeCurrentTree])
  chain(todo, cb)
}

var createNode = require('./install/node.js').create
var flatNameFromTree = require('./install/flatten-tree.js').flatNameFromTree
Installer.prototype.normalizeCurrentTree = function (cb) {
  this.currentTree.isTop = true
  normalizeTree(this.currentTree)
  // If the user didn't have a package.json then fill in deps with what was on disk
  if (this.currentTree.error) {
    for (let child of this.currentTree.children) {
      if (!child.fakeChild && isExtraneous(child)) {
        this.currentTree.package.dependencies[child.package.name] = computeVersionSpec(this.currentTree, child)
      }
    }
  }
  computeMetadata(this.currentTree)
  return cb()

  function normalizeTree (tree, seen) {
    if (!seen) seen = new Set()
    if (seen.has(tree)) return
    seen.add(tree)
    createNode(tree)
    tree.location = flatNameFromTree(tree)
    tree.children.forEach((child) => normalizeTree(child, seen))
  }
}

Installer.prototype.loadIdealTree = function (cb) {
  validate('F', arguments)
  log.silly('install', 'loadIdealTree')

  chain([
    [this.newTracker(this.progress.loadIdealTree, 'loadIdealTree:cloneCurrentTree')],
    [this, this.cloneCurrentTreeToIdealTree],
    [this, this.finishTracker, 'loadIdealTree:cloneCurrentTree'],

    [this.newTracker(this.progress.loadIdealTree, 'loadIdealTree:loadShrinkwrap')],
    [this, this.loadShrinkwrap],
    [this, this.finishTracker, 'loadIdealTree:loadShrinkwrap'],

    [this.newTracker(this.progress.loadIdealTree, 'loadIdealTree:loadAllDepsIntoIdealTree', 10)],
    [this, this.loadAllDepsIntoIdealTree],
    [this, this.finishTracker, 'loadIdealTree:loadAllDepsIntoIdealTree'],
    [this, function (next) { computeMetadata(this.idealTree); next() }],
    [this, this.pruneIdealTree]
  ], cb)
}

Installer.prototype.pruneIdealTree = function (cb) {
  if (!this.idealTree) return cb()
  // if our lock file didn't have the requires field and there
  // are any fake children then forgo pruning until we have more info.
  if (!this.idealTree.hasRequiresFromLock && this.idealTree.children.some((n) => n.fakeChild)) return cb()
<<<<<<< HEAD
  var toPrune = this.idealTree.children
    .filter(isExtraneous)
=======
  const toPrune = this.idealTree.children
    .filter((child) => isExtraneous(child) && (this.autoPrune || child.removing))
>>>>>>> 84bd6f3c
    .map((n) => ({name: moduleName(n)}))
  return removeExtraneous(toPrune, this.idealTree, cb)
}

Installer.prototype.loadAllDepsIntoIdealTree = function (cb) {
  validate('F', arguments)
  log.silly('install', 'loadAllDepsIntoIdealTree')
  var saveDeps = getSaveType()

  var cg = this.progress['loadIdealTree:loadAllDepsIntoIdealTree']
  var installNewModules = !!this.args.length
  var steps = []

  if (installNewModules) {
    steps.push([validateArgs, this.idealTree, this.args])
    steps.push([loadRequestedDeps, this.args, this.idealTree, saveDeps, cg.newGroup('loadRequestedDeps')])
  } else {
    const depsToPreload = Object.assign({},
<<<<<<< HEAD
      this.dev ? this.idealTree.package.devDependencies : {},
      this.prod ? this.idealTree.package.dependencies : {}
    )
    if (this.prod || this.dev) {
      steps.push(
        [prefetchDeps, this.idealTree, depsToPreload, cg.newGroup('prefetchDeps')])
    }
    if (this.prod) {
      steps.push(
        [loadDeps, this.idealTree, cg.newGroup('loadDeps')])
    }
    if (this.dev) {
      steps.push(
        [loadDevDeps, this.idealTree, cg.newGroup('loadDevDeps')])
    }
=======
      this.idealTree.package.devDependencies,
      this.idealTree.package.dependencies
    )
    steps.push(
      [prefetchDeps, this.idealTree, depsToPreload, cg.newGroup('prefetchDeps')],
      [loadDeps, this.idealTree, cg.newGroup('loadDeps')],
      [loadDevDeps, this.idealTree, cg.newGroup('loadDevDeps')])
>>>>>>> 84bd6f3c
  }
  steps.push(
    [loadExtraneous.andResolveDeps, this.idealTree, cg.newGroup('loadExtraneous')])
  chain(steps, cb)
}

Installer.prototype.generateActionsToTake = function (cb) {
  validate('F', arguments)
  log.silly('install', 'generateActionsToTake')
  var cg = this.progress.generateActionsToTake
  chain([
    [validateTree, this.idealTree, cg.newGroup('validateTree')],
    [diffTrees, this.currentTree, this.idealTree, this.differences, cg.newGroup('diffTrees')],
    [this, this.computeLinked],
    [checkPermissions, this.differences],
    [decomposeActions, this.differences, this.todo]
  ], cb)
}

Installer.prototype.computeLinked = function (cb) {
  validate('F', arguments)
  if (!this.link || this.global) return cb()
  var linkTodoList = []
  var self = this
  asyncMap(this.differences, function (action, next) {
    var cmd = action[0]
    var pkg = action[1]
    if (cmd !== 'add' && cmd !== 'update') return next()
    var isReqByTop = pkg.requiredBy.filter(function (mod) { return mod.isTop }).length
    var isReqByUser = pkg.userRequired
    var isExtraneous = pkg.requiredBy.length === 0
    if (!isReqByTop && !isReqByUser && !isExtraneous) return next()
    isLinkable(pkg, function (install, link) {
      if (install) linkTodoList.push(['global-install', pkg])
      if (link) linkTodoList.push(['global-link', pkg])
      if (install || link) removeObsoleteDep(pkg)
      next()
    })
  }, function () {
    if (linkTodoList.length === 0) return cb()
    self.differences.length = 0
    Array.prototype.push.apply(self.differences, linkTodoList)
    diffTrees(self.currentTree, self.idealTree, self.differences, log.newGroup('d2'), cb)
  })
}

function isLinkable (pkg, cb) {
  var globalPackage = path.resolve(npm.globalPrefix, 'lib', 'node_modules', moduleName(pkg))
  var globalPackageJson = path.resolve(globalPackage, 'package.json')
  fs.stat(globalPackage, function (er) {
    if (er) return cb(true, true)
    fs.readFile(globalPackageJson, function (er, data) {
      var json = parseJSON.noExceptions(data)
      cb(false, json && json.version === pkg.package.version)
    })
  })
}

Installer.prototype.executeActions = function (cb) {
  validate('F', arguments)
  log.silly('install', 'executeActions')
  var todo = this.todo
  var cg = this.progress.executeActions

  var node_modules = path.resolve(this.where, 'node_modules')
  var staging = path.resolve(node_modules, '.staging')
  var steps = []
  var trackLifecycle = cg.newGroup('lifecycle')

  cb = unlockCB(node_modules, '.staging', cb)

  steps.push(
    [doSerialActions, 'global-install', staging, todo, trackLifecycle.newGroup('global-install')],
    [lock, node_modules, '.staging'],
    [rimraf, staging],
    [doParallelActions, 'extract', staging, todo, cg.newGroup('extract', 100)],
    [doReverseSerialActions, 'unbuild', staging, todo, cg.newGroup('unbuild')],
    [doSerialActions, 'remove', staging, todo, cg.newGroup('remove')],
    [doSerialActions, 'move', staging, todo, cg.newGroup('move')],
    [doSerialActions, 'finalize', staging, todo, cg.newGroup('finalize')],
    [doParallelActions, 'refresh-package-json', staging, todo, cg.newGroup('refresh-package-json')],
    [doParallelActions, 'preinstall', staging, todo, trackLifecycle.newGroup('preinstall')],
    [doSerialActions, 'build', staging, todo, trackLifecycle.newGroup('build')],
    [doSerialActions, 'global-link', staging, todo, trackLifecycle.newGroup('global-link')],
    [doParallelActions, 'update-linked', staging, todo, trackLifecycle.newGroup('update-linked')],
    [doSerialActions, 'install', staging, todo, trackLifecycle.newGroup('install')],
    [doSerialActions, 'postinstall', staging, todo, trackLifecycle.newGroup('postinstall')])

  var self = this
  chain(steps, function (er) {
    if (!er || self.rollback) {
      rimraf(staging, function () { cb(er) })
    } else {
      cb(er)
    }
  })
}

Installer.prototype.rollbackFailedOptional = function (staging, actionsToRun, cb) {
  if (!this.rollback) return cb()
  var failed = uniq(actionsToRun.map(function (action) {
    return action[1]
  }).filter(function (pkg) {
    return pkg.failed && pkg.rollback
  }))
  var top = this.currentTree && this.currentTree.path
  Bluebird.map(failed, (pkg) => {
    return Bluebird.map(pkg.rollback, (rollback) => rollback(top, staging, pkg))
  }).asCallback(cb)
}

Installer.prototype.commit = function (staging, actionsToRun, cb) {
  var toCommit = actionsToRun.map(function (action) { return action[1] }).filter(function (pkg) { return !pkg.failed && pkg.commit })
  asyncMap(toCommit, function (pkg, next) {
    asyncMap(pkg.commit, function (commit, done) {
      commit(staging, pkg, done)
    }, function () {
      pkg.commit = []
      next.apply(null, arguments)
    })
  }, cb)
}

Installer.prototype.runPreinstallTopLevelLifecycles = function (cb) {
  validate('F', arguments)
  if (this.failing) return cb()
  if (!this.topLevelLifecycles) return cb()
  log.silly('install', 'runPreinstallTopLevelLifecycles')

  readPackageJson(path.join(this.where, 'package.json'), log, false, (err, data) => {
    if (err) return cb()
    this.currentTree = createNode({
      isTop: true,
      package: data,
      path: this.where
    })
    doOneAction('preinstall', this.where, this.currentTree, log.newGroup('preinstall:.'), cb)
  })
}

Installer.prototype.runPostinstallTopLevelLifecycles = function (cb) {
  validate('F', arguments)
  if (this.failing) return cb()
  if (!this.topLevelLifecycles) return cb()
  log.silly('install', 'runPostinstallTopLevelLifecycles')
  var steps = []
  var trackLifecycle = this.progress.runTopLevelLifecycles

  steps.push(
    [doOneAction, 'build', this.idealTree.path, this.idealTree, trackLifecycle.newGroup('build:.')],
    [doOneAction, 'install', this.idealTree.path, this.idealTree, trackLifecycle.newGroup('install:.')],
    [doOneAction, 'postinstall', this.idealTree.path, this.idealTree, trackLifecycle.newGroup('postinstall:.')])
  if (this.dev) {
    steps.push(
      [doOneAction, 'prepare', this.idealTree.path, this.idealTree, trackLifecycle.newGroup('prepare')])
  }
  chain(steps, cb)
}

Installer.prototype.startAudit = function (cb) {
  if (!this.audit) return cb()
  this.auditSubmission = Bluebird.try(() => {
    return audit.generateFromInstall(this.idealTree, this.differences, this.args, this.remove)
  }).then((auditData) => {
    return audit.submitForInstallReport(auditData)
  }).catch(_ => {})
  cb()
}

Installer.prototype.saveToDependencies = function (cb) {
  validate('F', arguments)
  if (this.failing) return cb()
  log.silly('install', 'saveToDependencies')
<<<<<<< HEAD
  saveRequested(this.idealTree, cb)
=======
  if (this.saveOnlyLock) {
    saveShrinkwrap(this.idealTree, cb)
  } else {
    saveRequested(this.idealTree, cb)
  }
>>>>>>> 84bd6f3c
}

Installer.prototype.readGlobalPackageData = function (cb) {
  validate('F', arguments)
  log.silly('install', 'readGlobalPackageData')
  var self = this
  this.loadArgMetadata(iferr(cb, function () {
    mkdirp(self.where, iferr(cb, function () {
      var pkgs = {}
      self.args.forEach(function (pkg) {
        pkgs[pkg.name] = true
      })
      readPackageTree(self.where, function (ctx, kid) { return ctx.parent || pkgs[kid] }, iferr(cb, function (currentTree) {
        self.currentTree = currentTree
        return cb()
      }))
    }))
  }))
}

Installer.prototype.readLocalPackageData = function (cb) {
  validate('F', arguments)
  log.silly('install', 'readLocalPackageData')
  var self = this
  mkdirp(this.where, iferr(cb, function () {
    readPackageTree(self.where, iferr(cb, function (currentTree) {
      self.currentTree = currentTree
      self.currentTree.warnings = []
      if (currentTree.error && currentTree.error.code === 'EJSONPARSE') {
        return cb(currentTree.error)
      }
      if (!self.noPackageJsonOk && !currentTree.package) {
        log.error('install', "Couldn't read dependencies")
        var er = new Error("ENOENT, open '" + path.join(self.where, 'package.json') + "'")
        er.code = 'ENOPACKAGEJSON'
        er.errno = 34
        return cb(er)
      }
      if (!currentTree.package) currentTree.package = {}
      readShrinkwrap(currentTree, function (err) {
        if (err) {
          cb(err)
        } else {
          self.loadArgMetadata(cb)
        }
      })
    }))
  }))
}

Installer.prototype.cloneCurrentTreeToIdealTree = function (cb) {
  validate('F', arguments)
  log.silly('install', 'cloneCurrentTreeToIdealTree')
<<<<<<< HEAD
  this.idealTree = copyTree(this.currentTree, (child) => {
    // Filter out any children we didn't install ourselves. They need to be
    // reinstalled in order for things to be correct.
    return child.isTop || isLink(child) || (
      child.package &&
      child.package._resolved &&
      (child.package._integrity || child.package._shasum)
    )
  })
=======

  this.idealTree = copyTree(this.currentTree)
>>>>>>> 84bd6f3c
  this.idealTree.warnings = []
  cb()
}

function isLink (child) {
  return child.isLink || (child.parent && isLink(child.parent))
}

Installer.prototype.loadShrinkwrap = function (cb) {
  validate('F', arguments)
  log.silly('install', 'loadShrinkwrap')
<<<<<<< HEAD
  readShrinkwrap.andInflate(this.idealTree, cb)
=======
  readShrinkwrap.andInflate(this.idealTree, iferr(cb, () => {
    computeMetadata(this.idealTree)
    cb()
  }))
>>>>>>> 84bd6f3c
}

Installer.prototype.getInstalledModules = function () {
  return this.differences.filter(function (action) {
    var mutation = action[0]
    return (mutation === 'add' || mutation === 'update')
  }).map(function (action) {
    var child = action[1]
    return [child.package._id, child.path]
  })
}

Installer.prototype.printWarnings = function (cb) {
  if (!this.idealTree) return cb()

  var self = this
  var warned = false
  this.idealTree.warnings.forEach(function (warning) {
    if (warning.code === 'EPACKAGEJSON' && self.global) return
    if (warning.code === 'ENOTDIR') return
    warned = true
    var msg = errorMessage(warning)
    msg.summary.forEach(function (logline) {
      log.warn.apply(log, logline)
    })
    msg.detail.forEach(function (logline) {
      log.verbose.apply(log, logline)
    })
  })
  if (warned && log.levels[npm.config.get('loglevel')] <= log.levels.warn) console.error()
  cb()
}

Installer.prototype.printInstalled = function (cb) {
  validate('F', arguments)
  if (this.failing) return cb()
  log.silly('install', 'printInstalled')
  const diffs = this.differences
  if (!this.idealTree.error && this.idealTree.removedChildren) {
    const deps = this.currentTree.package.dependencies || {}
    const dev = this.currentTree.package.devDependencies || {}
    this.idealTree.removedChildren.forEach((r) => {
      if (diffs.some((d) => d[0] === 'remove' && d[1].path === r.path)) return
      if (!deps[moduleName(r)] && !dev[moduleName(r)]) return
      diffs.push(['remove', r])
    })
  }
<<<<<<< HEAD
  if (npm.config.get('json')) {
    return this.printInstalledForJSON(diffs, cb)
  } else if (npm.config.get('parseable')) {
    return this.printInstalledForParseable(diffs, cb)
  } else {
    return this.printInstalledForHuman(diffs, cb)
  }
}

Installer.prototype.printInstalledForHuman = function (diffs, cb) {
=======
  return Bluebird.try(() => {
    if (!this.auditSubmission) return
    return Bluebird.resolve(this.auditSubmission).timeout(10000).catch(() => null)
  }).then((auditResult) => {
    if (auditResult && !auditResult.metadata) {
      log.warn('audit', 'Audit result from registry missing metadata. This is probably an issue with the registry.')
    }
    // maybe write audit report w/ hash of pjson & shrinkwrap for later reading by `npm audit`
    if (npm.config.get('json')) {
      return this.printInstalledForJSON(diffs, auditResult)
    } else if (npm.config.get('parseable')) {
      return this.printInstalledForParseable(diffs, auditResult)
    } else {
      return this.printInstalledForHuman(diffs, auditResult)
    }
  }).asCallback(cb)
}

Installer.prototype.printInstalledForHuman = function (diffs, auditResult) {
>>>>>>> 84bd6f3c
  var removed = 0
  var added = 0
  var updated = 0
  var moved = 0
<<<<<<< HEAD
  diffs.forEach(function (action) {
    var mutation = action[0]
=======
  // Count the number of contributors to packages added, tracking
  // contributors we've seen, so we can produce a running unique count.
  var contributors = new Set()
  diffs.forEach(function (action) {
    var mutation = action[0]
    var pkg = action[1]
    if (pkg.failed) return
>>>>>>> 84bd6f3c
    if (mutation === 'remove') {
      ++removed
    } else if (mutation === 'move') {
      ++moved
    } else if (mutation === 'add') {
      ++added
<<<<<<< HEAD
=======
      // Count contributors to added packages. Start by combining `author`
      // and `contributors` data into a single array of contributor-people
      // for this package.
      var people = []
      var meta = pkg.package
      if (meta.author) people.push(meta.author)
      if (meta.contributors && Array.isArray(meta.contributors)) {
        people = people.concat(meta.contributors)
      }
      // Make sure a normalized string for every person behind this
      // package is in `contributors`.
      people.forEach(function (person) {
        // Ignore errors from malformed `author` and `contributors`.
        try {
          var normalized = normalizePerson(person)
        } catch (error) {
          return
        }
        if (!contributors.has(normalized)) contributors.add(normalized)
      })
>>>>>>> 84bd6f3c
    } else if (mutation === 'update' || mutation === 'update-linked') {
      ++updated
    }
  })
  var report = ''
  if (this.args.length && (added || updated)) {
    report += this.args.map((p) => {
      return `+ ${p.name}@${p.version}`
    }).join('\n') + '\n'
  }
  var actions = []
<<<<<<< HEAD
  if (added) actions.push('added ' + packages(added))
  if (removed) actions.push('removed ' + packages(removed))
  if (updated) actions.push('updated ' + packages(updated))
  if (moved) actions.push('moved ' + packages(moved))
=======
  if (added) {
    var action = 'added ' + packages(added)
    if (contributors.size) action += from(contributors.size)
    actions.push(action)
  }
  if (removed) actions.push('removed ' + packages(removed))
  if (updated) actions.push('updated ' + packages(updated))
  if (moved) actions.push('moved ' + packages(moved))
  if (auditResult && auditResult.metadata && auditResult.metadata.totalDependencies) {
    actions.push('audited ' + packages(auditResult.metadata.totalDependencies))
  }
>>>>>>> 84bd6f3c
  if (actions.length === 0) {
    report += 'up to date'
  } else if (actions.length === 1) {
    report += actions[0]
  } else {
    var lastAction = actions.pop()
    report += actions.join(', ') + ' and ' + lastAction
  }
  report += ' in ' + ((Date.now() - this.started) / 1000) + 's'

  output(report)
<<<<<<< HEAD
  return cb()
=======
  return auditResult && audit.printInstallReport(auditResult)
>>>>>>> 84bd6f3c

  function packages (num) {
    return num + ' package' + (num > 1 ? 's' : '')
  }
<<<<<<< HEAD
}

Installer.prototype.printInstalledForJSON = function (diffs, cb) {
=======

  function from (num) {
    return ' from ' + num + ' contributor' + (num > 1 ? 's' : '')
  }

  // Values of `author` and elements of `contributors` in `package.json`
  // files can be e-mail style strings or Objects with `name`, `email,
  // and `url` String properties.  Convert Objects to Strings so that
  // we can efficiently keep a set of contributors we have already seen.
  function normalizePerson (argument) {
    if (typeof argument === 'string') return argument
    var returned = ''
    if (argument.name) returned += argument.name
    if (argument.email) returned += ' <' + argument.email + '>'
    if (argument.url) returned += ' (' + argument.email + ')'
    return returned
  }
}

Installer.prototype.printInstalledForJSON = function (diffs, auditResult) {
>>>>>>> 84bd6f3c
  var result = {
    added: [],
    removed: [],
    updated: [],
    moved: [],
    failed: [],
    warnings: [],
<<<<<<< HEAD
=======
    audit: auditResult,
>>>>>>> 84bd6f3c
    elapsed: Date.now() - this.started
  }
  var self = this
  this.idealTree.warnings.forEach(function (warning) {
    if (warning.code === 'EPACKAGEJSON' && self.global) return
    if (warning.code === 'ENOTDIR') return
    var output = errorMessage(warning)
    var message = flattenMessage(output.summary)
    if (output.detail.length) {
      message += '\n' + flattenMessage(output.detail)
    }
    result.warnings.push(message)
  })
  diffs.forEach(function (action) {
    var mutation = action[0]
    var child = action[1]
    var record = recordAction(action)
    if (child.failed) {
      result.failed.push(record)
    } else if (mutation === 'add') {
      result.added.push(record)
    } else if (mutation === 'update' || mutation === 'update-linked') {
      result.updated.push(record)
    } else if (mutation === 'move') {
      result.moved.push(record)
    } else if (mutation === 'remove') {
      result.removed.push(record)
    }
  })
  output(JSON.stringify(result, null, 2))
<<<<<<< HEAD
  cb()
=======
>>>>>>> 84bd6f3c

  function flattenMessage (msg) {
    return msg.map(function (logline) { return logline.slice(1).join(' ') }).join('\n')
  }

  function recordAction (action) {
    var mutation = action[0]
    var child = action[1]
    var result = {
      action: mutation,
      name: moduleName(child),
      version: child.package && child.package.version,
      path: child.path
    }
    if (mutation === 'move') {
      result.previousPath = child.fromPath
    } else if (mutation === 'update') {
      result.previousVersion = child.oldPkg.package && child.oldPkg.package.version
    }
    return result
  }
}

<<<<<<< HEAD
Installer.prototype.printInstalledForParseable = function (diffs, cb) {
=======
Installer.prototype.printInstalledForParseable = function (diffs) {
>>>>>>> 84bd6f3c
  var self = this
  diffs.forEach(function (action) {
    var mutation = action[0]
    var child = action[1]
    if (mutation === 'move') {
      var previousPath = path.relative(self.where, child.fromPath)
    } else if (mutation === 'update') {
      var previousVersion = child.oldPkg.package && child.oldPkg.package.version
    }
    output(
      mutation + '\t' +
      moduleName(child) + '\t' +
      (child.package ? child.package.version : '') + '\t' +
      (child.path ? path.relative(self.where, child.path) : '') + '\t' +
      (previousVersion || '') + '\t' +
      (previousPath || ''))
  })
<<<<<<< HEAD
  return cb()
=======
>>>>>>> 84bd6f3c
}

Installer.prototype.debugActions = function (name, actionListName, cb) {
  validate('SSF', arguments)
  var actionsToLog = this[actionListName]
  log.silly(name, 'action count', actionsToLog.length)
  actionsToLog.forEach(function (action) {
    log.silly(name, action.map(function (value) {
      return (value && value.package) ? packageId(value) : value
    }).join(' '))
  })
  cb()
}

// This takes an object and a property name instead of a value to allow us
// to define the arguments for use by chain before the property exists yet.
Installer.prototype.debugTree = function (name, treeName, cb) {
  validate('SSF', arguments)
  log.silly(name, this.archyDebugTree(this[treeName]).trim())
  cb()
}

Installer.prototype.archyDebugTree = function (tree) {
  validate('O', arguments)
  var seen = new Set()
  function byName (aa, bb) {
    return packageId(aa).localeCompare(packageId(bb))
  }
  function expandTree (tree) {
    seen.add(tree)
    return {
      label: packageId(tree),
      nodes: tree.children.filter((tree) => { return !seen.has(tree) && !tree.removed }).sort(byName).map(expandTree)
    }
  }
  return archy(expandTree(tree), '', { unicode: npm.config.get('unicode') })
}

Installer.prototype.debugLogicalTree = function (name, treeName, cb) {
  validate('SSF', arguments)
  this[treeName] && log.silly(name, this.archyDebugLogicalTree(this[treeName]).trim())
  cb()
}

Installer.prototype.archyDebugLogicalTree = function (tree) {
  validate('O', arguments)
  var seen = new Set()
  function byName (aa, bb) {
    return packageId(aa).localeCompare(packageId(bb))
  }
  function expandTree (tree) {
    seen.add(tree)
    return {
      label: packageId(tree),
<<<<<<< HEAD
      nodes: tree.children.filter((tree) => { return !seen.has(tree) && !tree.removed && !tree.failed }).sort(byName).map(expandTree)
=======
      nodes: tree.requires.filter((tree) => { return !seen.has(tree) && !tree.removed }).sort(byName).map(expandTree)
>>>>>>> 84bd6f3c
    }
  }
  return archy(expandTree(tree), '', { unicode: npm.config.get('unicode') })
}<|MERGE_RESOLUTION|>--- conflicted
+++ resolved
@@ -222,13 +222,6 @@
   this.progress = {}
   this.noPackageJsonOk = !!args.length
   this.topLevelLifecycles = !args.length
-<<<<<<< HEAD
-  this.dev = npm.config.get('dev') || (!/^prod(uction)?$/.test(npm.config.get('only')) && !npm.config.get('production')) || /^dev(elopment)?$/.test(npm.config.get('only'))
-  this.prod = !/^dev(elopment)?$/.test(npm.config.get('only'))
-  this.rollback = npm.config.get('rollback')
-  this.link = npm.config.get('link')
-  this.global = this.where === path.resolve(npm.globalDir, '..')
-=======
 
   this.autoPrune = npm.config.get('package-lock')
 
@@ -247,7 +240,6 @@
   this.saveOnlyLock = opts.saveOnlyLock
   this.global = opts.global != null ? opts.global : this.where === path.resolve(npm.globalDir, '..')
   this.audit = npm.config.get('audit') && !this.global
->>>>>>> 84bd6f3c
   this.started = Date.now()
 }
 Installer.prototype = {}
@@ -308,10 +300,6 @@
     [this, this.finishTracker, 'generateActionsToTake'],
 
     [this, this.debugActions, 'diffTrees', 'differences'],
-<<<<<<< HEAD
-    [this, this.debugActions, 'decomposeActions', 'todo'])
-  if (!this.dryrun) {
-=======
     [this, this.debugActions, 'decomposeActions', 'todo'],
     [this, this.startAudit]
   )
@@ -320,7 +308,6 @@
     postInstallSteps.push(
       [this, this.saveToDependencies])
   } else if (!this.dryrun) {
->>>>>>> 84bd6f3c
     installSteps.push(
       [this.newTracker(log, 'executeActions', 8)],
       [this, this.executeActions],
@@ -342,10 +329,7 @@
         // until after we extract them
         [this, (next) => { computeMetadata(this.idealTree); next() }],
         [this, this.pruneIdealTree],
-<<<<<<< HEAD
-=======
         [this, this.debugLogicalTree, 'saveTree', 'idealTree'],
->>>>>>> 84bd6f3c
         [this, this.saveToDependencies])
     }
   }
@@ -460,13 +444,8 @@
   // if our lock file didn't have the requires field and there
   // are any fake children then forgo pruning until we have more info.
   if (!this.idealTree.hasRequiresFromLock && this.idealTree.children.some((n) => n.fakeChild)) return cb()
-<<<<<<< HEAD
-  var toPrune = this.idealTree.children
-    .filter(isExtraneous)
-=======
   const toPrune = this.idealTree.children
     .filter((child) => isExtraneous(child) && (this.autoPrune || child.removing))
->>>>>>> 84bd6f3c
     .map((n) => ({name: moduleName(n)}))
   return removeExtraneous(toPrune, this.idealTree, cb)
 }
@@ -485,23 +464,6 @@
     steps.push([loadRequestedDeps, this.args, this.idealTree, saveDeps, cg.newGroup('loadRequestedDeps')])
   } else {
     const depsToPreload = Object.assign({},
-<<<<<<< HEAD
-      this.dev ? this.idealTree.package.devDependencies : {},
-      this.prod ? this.idealTree.package.dependencies : {}
-    )
-    if (this.prod || this.dev) {
-      steps.push(
-        [prefetchDeps, this.idealTree, depsToPreload, cg.newGroup('prefetchDeps')])
-    }
-    if (this.prod) {
-      steps.push(
-        [loadDeps, this.idealTree, cg.newGroup('loadDeps')])
-    }
-    if (this.dev) {
-      steps.push(
-        [loadDevDeps, this.idealTree, cg.newGroup('loadDevDeps')])
-    }
-=======
       this.idealTree.package.devDependencies,
       this.idealTree.package.dependencies
     )
@@ -509,7 +471,6 @@
       [prefetchDeps, this.idealTree, depsToPreload, cg.newGroup('prefetchDeps')],
       [loadDeps, this.idealTree, cg.newGroup('loadDeps')],
       [loadDevDeps, this.idealTree, cg.newGroup('loadDevDeps')])
->>>>>>> 84bd6f3c
   }
   steps.push(
     [loadExtraneous.andResolveDeps, this.idealTree, cg.newGroup('loadExtraneous')])
@@ -683,15 +644,11 @@
   validate('F', arguments)
   if (this.failing) return cb()
   log.silly('install', 'saveToDependencies')
-<<<<<<< HEAD
-  saveRequested(this.idealTree, cb)
-=======
   if (this.saveOnlyLock) {
     saveShrinkwrap(this.idealTree, cb)
   } else {
     saveRequested(this.idealTree, cb)
   }
->>>>>>> 84bd6f3c
 }
 
 Installer.prototype.readGlobalPackageData = function (cb) {
@@ -745,39 +702,19 @@
 Installer.prototype.cloneCurrentTreeToIdealTree = function (cb) {
   validate('F', arguments)
   log.silly('install', 'cloneCurrentTreeToIdealTree')
-<<<<<<< HEAD
-  this.idealTree = copyTree(this.currentTree, (child) => {
-    // Filter out any children we didn't install ourselves. They need to be
-    // reinstalled in order for things to be correct.
-    return child.isTop || isLink(child) || (
-      child.package &&
-      child.package._resolved &&
-      (child.package._integrity || child.package._shasum)
-    )
-  })
-=======
 
   this.idealTree = copyTree(this.currentTree)
->>>>>>> 84bd6f3c
   this.idealTree.warnings = []
   cb()
 }
 
-function isLink (child) {
-  return child.isLink || (child.parent && isLink(child.parent))
-}
-
 Installer.prototype.loadShrinkwrap = function (cb) {
   validate('F', arguments)
   log.silly('install', 'loadShrinkwrap')
-<<<<<<< HEAD
-  readShrinkwrap.andInflate(this.idealTree, cb)
-=======
   readShrinkwrap.andInflate(this.idealTree, iferr(cb, () => {
     computeMetadata(this.idealTree)
     cb()
   }))
->>>>>>> 84bd6f3c
 }
 
 Installer.prototype.getInstalledModules = function () {
@@ -825,18 +762,6 @@
       diffs.push(['remove', r])
     })
   }
-<<<<<<< HEAD
-  if (npm.config.get('json')) {
-    return this.printInstalledForJSON(diffs, cb)
-  } else if (npm.config.get('parseable')) {
-    return this.printInstalledForParseable(diffs, cb)
-  } else {
-    return this.printInstalledForHuman(diffs, cb)
-  }
-}
-
-Installer.prototype.printInstalledForHuman = function (diffs, cb) {
-=======
   return Bluebird.try(() => {
     if (!this.auditSubmission) return
     return Bluebird.resolve(this.auditSubmission).timeout(10000).catch(() => null)
@@ -856,15 +781,10 @@
 }
 
 Installer.prototype.printInstalledForHuman = function (diffs, auditResult) {
->>>>>>> 84bd6f3c
   var removed = 0
   var added = 0
   var updated = 0
   var moved = 0
-<<<<<<< HEAD
-  diffs.forEach(function (action) {
-    var mutation = action[0]
-=======
   // Count the number of contributors to packages added, tracking
   // contributors we've seen, so we can produce a running unique count.
   var contributors = new Set()
@@ -872,15 +792,12 @@
     var mutation = action[0]
     var pkg = action[1]
     if (pkg.failed) return
->>>>>>> 84bd6f3c
     if (mutation === 'remove') {
       ++removed
     } else if (mutation === 'move') {
       ++moved
     } else if (mutation === 'add') {
       ++added
-<<<<<<< HEAD
-=======
       // Count contributors to added packages. Start by combining `author`
       // and `contributors` data into a single array of contributor-people
       // for this package.
@@ -901,7 +818,6 @@
         }
         if (!contributors.has(normalized)) contributors.add(normalized)
       })
->>>>>>> 84bd6f3c
     } else if (mutation === 'update' || mutation === 'update-linked') {
       ++updated
     }
@@ -913,12 +829,6 @@
     }).join('\n') + '\n'
   }
   var actions = []
-<<<<<<< HEAD
-  if (added) actions.push('added ' + packages(added))
-  if (removed) actions.push('removed ' + packages(removed))
-  if (updated) actions.push('updated ' + packages(updated))
-  if (moved) actions.push('moved ' + packages(moved))
-=======
   if (added) {
     var action = 'added ' + packages(added)
     if (contributors.size) action += from(contributors.size)
@@ -930,7 +840,6 @@
   if (auditResult && auditResult.metadata && auditResult.metadata.totalDependencies) {
     actions.push('audited ' + packages(auditResult.metadata.totalDependencies))
   }
->>>>>>> 84bd6f3c
   if (actions.length === 0) {
     report += 'up to date'
   } else if (actions.length === 1) {
@@ -942,20 +851,11 @@
   report += ' in ' + ((Date.now() - this.started) / 1000) + 's'
 
   output(report)
-<<<<<<< HEAD
-  return cb()
-=======
   return auditResult && audit.printInstallReport(auditResult)
->>>>>>> 84bd6f3c
 
   function packages (num) {
     return num + ' package' + (num > 1 ? 's' : '')
   }
-<<<<<<< HEAD
-}
-
-Installer.prototype.printInstalledForJSON = function (diffs, cb) {
-=======
 
   function from (num) {
     return ' from ' + num + ' contributor' + (num > 1 ? 's' : '')
@@ -976,7 +876,6 @@
 }
 
 Installer.prototype.printInstalledForJSON = function (diffs, auditResult) {
->>>>>>> 84bd6f3c
   var result = {
     added: [],
     removed: [],
@@ -984,10 +883,7 @@
     moved: [],
     failed: [],
     warnings: [],
-<<<<<<< HEAD
-=======
     audit: auditResult,
->>>>>>> 84bd6f3c
     elapsed: Date.now() - this.started
   }
   var self = this
@@ -1018,10 +914,6 @@
     }
   })
   output(JSON.stringify(result, null, 2))
-<<<<<<< HEAD
-  cb()
-=======
->>>>>>> 84bd6f3c
 
   function flattenMessage (msg) {
     return msg.map(function (logline) { return logline.slice(1).join(' ') }).join('\n')
@@ -1045,11 +937,7 @@
   }
 }
 
-<<<<<<< HEAD
-Installer.prototype.printInstalledForParseable = function (diffs, cb) {
-=======
 Installer.prototype.printInstalledForParseable = function (diffs) {
->>>>>>> 84bd6f3c
   var self = this
   diffs.forEach(function (action) {
     var mutation = action[0]
@@ -1067,10 +955,6 @@
       (previousVersion || '') + '\t' +
       (previousPath || ''))
   })
-<<<<<<< HEAD
-  return cb()
-=======
->>>>>>> 84bd6f3c
 }
 
 Installer.prototype.debugActions = function (name, actionListName, cb) {
@@ -1125,11 +1009,7 @@
     seen.add(tree)
     return {
       label: packageId(tree),
-<<<<<<< HEAD
-      nodes: tree.children.filter((tree) => { return !seen.has(tree) && !tree.removed && !tree.failed }).sort(byName).map(expandTree)
-=======
       nodes: tree.requires.filter((tree) => { return !seen.has(tree) && !tree.removed }).sort(byName).map(expandTree)
->>>>>>> 84bd6f3c
     }
   }
   return archy(expandTree(tree), '', { unicode: npm.config.get('unicode') })
