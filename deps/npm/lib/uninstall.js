--- conflicted
+++ resolved
@@ -27,17 +27,6 @@
   const dryrun = !!npm.config.get('dry-run')
 
   if (args.length === 1 && args[0] === '.') args = []
-<<<<<<< HEAD
-
-  const where = npm.config.get('global') || !args.length
-            ? path.resolve(npm.globalDir, '..')
-            : npm.prefix
-
-  args = args.filter(function (a) {
-    return path.resolve(a) !== where
-  })
-
-=======
 
   const where = npm.config.get('global') || !args.length
     ? path.resolve(npm.globalDir, '..')
@@ -47,7 +36,6 @@
     return path.resolve(a) !== where
   })
 
->>>>>>> 84bd6f3c
   if (args.length) {
     new Uninstaller(where, dryrun, args).run(cb)
   } else {
