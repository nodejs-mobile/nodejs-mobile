/* eslint-disable standard/no-callback-literal */
module.exports = test

<<<<<<< HEAD
const testCmd = require('./utils/lifecycle.js').cmd('test')
const usage = require('./utils/usage')

test.usage = usage(
  'test',
  'npm test [-- <args>]'
)
=======
const testCmd = require('./utils/lifecycle-cmd.js')('test')

test.usage = testCmd.usage
>>>>>>> 84bd6f3c

function test (args, cb) {
  testCmd(args, function (er) {
    if (!er) return cb()
    if (er.code === 'ELIFECYCLE') {
      return cb('Test failed.  See above for more details.')
    }
    return cb(er)
  })
}<|MERGE_RESOLUTION|>--- conflicted
+++ resolved
@@ -1,19 +1,9 @@
 /* eslint-disable standard/no-callback-literal */
 module.exports = test
 
-<<<<<<< HEAD
-const testCmd = require('./utils/lifecycle.js').cmd('test')
-const usage = require('./utils/usage')
-
-test.usage = usage(
-  'test',
-  'npm test [-- <args>]'
-)
-=======
 const testCmd = require('./utils/lifecycle-cmd.js')('test')
 
 test.usage = testCmd.usage
->>>>>>> 84bd6f3c
 
 function test (args, cb) {
   testCmd(args, function (er) {
