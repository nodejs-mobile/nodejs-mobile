--- conflicted
+++ resolved
@@ -1,17 +1,11 @@
 'use strict'
-<<<<<<< HEAD
-=======
 /* eslint-disable standard/no-callback-literal */
->>>>>>> 84bd6f3c
 
 const BB = require('bluebird')
 
 const assert = require('assert')
 const cacache = require('cacache')
-<<<<<<< HEAD
-=======
 const finished = BB.promisify(require('mississippi').finished)
->>>>>>> 84bd6f3c
 const log = require('npmlog')
 const npa = require('npm-package-arg')
 const npm = require('./npm.js')
@@ -75,11 +69,7 @@
   }
   const cachePath = path.join(npm.cache, '_cacache')
   if (!npm.config.get('force')) {
-<<<<<<< HEAD
-    return BB.reject(new Error("As of npm@5, the npm cache self-heals from corruption issues and data extracted from the cache is guaranteed to be valid. If you want to make sure everything is consistent, use 'npm cache verify' instead.\n\nIf you're sure you want to delete the entire cache, rerun this command with --force."))
-=======
     return BB.reject(new Error("As of npm@5, the npm cache self-heals from corruption issues and data extracted from the cache is guaranteed to be valid. If you want to make sure everything is consistent, use 'npm cache verify' instead. On the other hand, if you're debugging an issue with the installer, you can use `npm install --cache /tmp/empty-cache` to use a temporary cache instead of nuking the actual one.\n\nIf you're sure you want to delete the entire cache, rerun this command with --force."))
->>>>>>> 84bd6f3c
   }
   // TODO - remove specific packages or package versions
   return rm(cachePath)
@@ -117,11 +107,7 @@
   log.verbose('cache add', 'spec', spec)
   if (!spec) return BB.reject(new Error(usage))
   log.silly('cache add', 'parsed spec', spec)
-<<<<<<< HEAD
-  return pacote.prefetch(spec, pacoteOpts({where}))
-=======
   return finished(pacote.tarball.stream(spec, pacoteOpts({where})).resume())
->>>>>>> 84bd6f3c
 }
 
 cache.verify = verify
