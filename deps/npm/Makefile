# vim: set softtabstop=2 shiftwidth=2:
SHELL = bash

PUBLISHTAG = $(shell node scripts/publish-tag.js)
BRANCH = $(shell git rev-parse --abbrev-ref HEAD)

markdowns = $(shell find doc -name '*.md' | grep -v 'index') README.md

html_docdeps = html/dochead.html \
               html/docfoot.html \
               scripts/doc-build.sh \
               package.json

cli_mandocs = $(shell find doc/cli -name '*.md' \
               |sed 's|.md|.1|g' \
               |sed 's|doc/cli/|man/man1/|g' ) \
               man/man1/npm-README.1 \
               man/man1/npx.1

files_mandocs = $(shell find doc/files -name '*.md' \
               |sed 's|.md|.5|g' \
               |sed 's|doc/files/|man/man5/|g' ) \
               man/man5/npm-json.5 \
               man/man5/npm-global.5

misc_mandocs = $(shell find doc/misc -name '*.md' \
               |sed 's|.md|.7|g' \
               |sed 's|doc/misc/|man/man7/|g' ) \
               man/man7/npm-index.7

cli_htmldocs = $(shell find doc/cli -name '*.md' \
                |sed 's|.md|.html|g' \
                |sed 's|doc/cli/|html/doc/cli/|g' ) \
                html/doc/README.html

files_htmldocs = $(shell find doc/files -name '*.md' \
                  |sed 's|.md|.html|g' \
                  |sed 's|doc/files/|html/doc/files/|g' ) \
                  html/doc/files/npm-json.html \
                  html/doc/files/npm-global.html

misc_htmldocs = $(shell find doc/misc -name '*.md' \
                 |sed 's|.md|.html|g' \
                 |sed 's|doc/misc/|html/doc/misc/|g' ) \
                 html/doc/index.html

mandocs = $(cli_mandocs) $(files_mandocs) $(misc_mandocs)

htmldocs = $(cli_htmldocs) $(files_htmldocs) $(misc_htmldocs)

all: doc

latest:
	@echo "Installing latest published npm"
	@echo "Use 'make install' or 'make link' to install the code"
	@echo "in this folder that you're looking at right now."
	node bin/npm-cli.js install -g -f npm ${NPMOPTS}

install: all
	node bin/npm-cli.js install -g -f ${NPMOPTS} $(shell node bin/npm-cli.js pack | tail -1)

# backwards compat
dev: install

link: uninstall
	node bin/npm-cli.js link -f

clean: markedclean marked-manclean doc-clean
	rm -rf npmrc
<<<<<<< HEAD
	node bin/npm-cli.js cache clean
=======
	node bin/npm-cli.js cache clean --force
>>>>>>> 84bd6f3c

uninstall:
	node bin/npm-cli.js rm npm -g -f

doc: $(mandocs) $(htmldocs)

markedclean:
	rm -rf node_modules/marked node_modules/.bin/marked .building_marked

marked-manclean:
	rm -rf node_modules/marked-man node_modules/.bin/marked-man .building_marked-man

docclean: doc-clean
doc-clean:
	rm -rf \
    .building_marked \
    .building_marked-man \
    html/doc \
    man

## build-time tools for the documentation
build-doc-tools := node_modules/.bin/marked \
                   node_modules/.bin/marked-man

# use `npm install marked-man` for this to work.
man/man1/npm-README.1: README.md scripts/doc-build.sh package.json $(build-doc-tools)
	@[ -d man/man1 ] || mkdir -p man/man1
	scripts/doc-build.sh $< $@

man/man1/%.1: doc/cli/%.md scripts/doc-build.sh package.json $(build-doc-tools)
	@[ -d man/man1 ] || mkdir -p man/man1
	scripts/doc-build.sh $< $@

man/man1/npx.1: node_modules/libnpx/libnpx.1
	cat $< | sed s/libnpx/npx/ > $@

man/man5/npm-json.5: man/man5/package.json.5
	cp $< $@

man/man5/npm-global.5: man/man5/npm-folders.5
	cp $< $@

man/man5/%.5: doc/files/%.md scripts/doc-build.sh package.json $(build-doc-tools)
	@[ -d man/man5 ] || mkdir -p man/man5
	scripts/doc-build.sh $< $@

doc/misc/npm-index.md: scripts/index-build.js package.json $(build-doc-tools)
	node scripts/index-build.js > $@

html/doc/index.html: doc/misc/npm-index.md $(html_docdeps) $(build-doc-tools)
	@[ -d html/doc ] || mkdir -p html/doc
	scripts/doc-build.sh $< $@

man/man7/%.7: doc/misc/%.md scripts/doc-build.sh package.json $(build-doc-tools)
	@[ -d man/man7 ] || mkdir -p man/man7
	scripts/doc-build.sh $< $@

html/doc/README.html: README.md $(html_docdeps) $(build-doc-tools)
	@[ -d html/doc ] || mkdir -p html/doc
	scripts/doc-build.sh $< $@

html/doc/cli/%.html: doc/cli/%.md $(html_docdeps) $(build-doc-tools)
	@[ -d html/doc/cli ] || mkdir -p html/doc/cli
	scripts/doc-build.sh $< $@

html/doc/files/npm-json.html: html/doc/files/package.json.html
	cp $< $@

html/doc/files/npm-global.html: html/doc/files/npm-folders.html
	cp $< $@

html/doc/files/%.html: doc/files/%.md $(html_docdeps) $(build-doc-tools)
	@[ -d html/doc/files ] || mkdir -p html/doc/files
	scripts/doc-build.sh $< $@

html/doc/misc/%.html: doc/misc/%.md $(html_docdeps) $(build-doc-tools)
	@[ -d html/doc/misc ] || mkdir -p html/doc/misc
	scripts/doc-build.sh $< $@


marked: node_modules/.bin/marked

node_modules/.bin/marked:
	node bin/npm-cli.js install marked --no-global --no-timing --no-save

marked-man: node_modules/.bin/marked-man

node_modules/.bin/marked-man:
	node bin/npm-cli.js install marked-man --no-global --no-timing --no-save

doc: man

man: $(cli_docs)

test: doc
	node bin/npm-cli.js test

tag:
	node bin/npm-cli.js tag npm@$(PUBLISHTAG) latest

ls-ok:
	node . ls >/dev/null

gitclean:
	git clean -fd

publish: gitclean ls-ok link doc-clean doc
	@git push origin :v$(shell node bin/npm-cli.js --no-timing -v) 2>&1 || true
	git push origin $(BRANCH) &&\
	git push origin --tags &&\
	node bin/npm-cli.js publish --tag=$(PUBLISHTAG)

release: gitclean ls-ok markedclean marked-manclean doc-clean doc
	node bin/npm-cli.js prune --production --no-save
	@bash scripts/release.sh

sandwich:
	@[ $$(whoami) = "root" ] && (echo "ok"; echo "ham" > sandwich) || (echo "make it yourself" && exit 13)

.PHONY: all latest install dev link doc clean uninstall test man doc-clean docclean release ls-ok realclean<|MERGE_RESOLUTION|>--- conflicted
+++ resolved
@@ -67,11 +67,7 @@
 
 clean: markedclean marked-manclean doc-clean
 	rm -rf npmrc
-<<<<<<< HEAD
-	node bin/npm-cli.js cache clean
-=======
 	node bin/npm-cli.js cache clean --force
->>>>>>> 84bd6f3c
 
 uninstall:
 	node bin/npm-cli.js rm npm -g -f
