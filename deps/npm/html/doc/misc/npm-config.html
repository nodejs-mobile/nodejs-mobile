<!doctype html>
<html>
  <title>npm-config</title>
  <meta charset="utf-8">
  <link rel="stylesheet" type="text/css" href="../../static/style.css">
  <link rel="canonical" href="https://www.npmjs.org/doc/misc/npm-config.html">
  <script async=true src="../../static/toc.js"></script>

  <body>
    <div id="wrapper">

<h1><a href="../misc/npm-config.html">npm-config</a></h1> <p>More than you probably want to know about npm configuration</p>
<h2 id="description">DESCRIPTION</h2>
<p>npm gets its configuration values from the following sources, sorted by priority:</p>
<h3 id="command-line-flags">Command Line Flags</h3>
<p>Putting <code>--foo bar</code> on the command line sets the <code>foo</code> configuration
parameter to <code>&quot;bar&quot;</code>.  A <code>--</code> argument tells the cli parser to stop
reading flags.  Using <code>--flag</code> without specifying any value will set
the value to <code>true</code>.</p>
<p>Example: <code>--flag1 --flag2</code> will set both configuration parameters
to <code>true</code>, while <code>--flag1 --flag2 bar</code> will set <code>flag1</code> to <code>true</code>,
and <code>flag2</code> to <code>bar</code>.  Finally, <code>--flag1 --flag2 -- bar</code> will set
both configuration parameters to <code>true</code>, and the <code>bar</code> is taken
as a command argument.</p>
<h3 id="environment-variables">Environment Variables</h3>
<p>Any environment variables that start with <code>npm_config_</code> will be
interpreted as a configuration parameter.  For example, putting
<code>npm_config_foo=bar</code> in your environment will set the <code>foo</code>
configuration parameter to <code>bar</code>.  Any environment configurations that
are not given a value will be given the value of <code>true</code>.  Config
values are case-insensitive, so <code>NPM_CONFIG_FOO=bar</code> will work the
same. However, please note that inside <a href="/misc/scripts">npm-scripts</a>
npm will set its own environment variables and Node will prefer
those lowercase versions over any uppercase ones that you might set.
For details see <a href="https://github.com/npm/npm/issues/14528">this issue</a>.</p>
<p>Notice that you need to use underscores instead of dashes, so <code>--allow-same-version</code>
would become <code>npm_config_allow_same_version=true</code>.</p>
<h3 id="npmrc-files">npmrc Files</h3>
<p>The four relevant files are:</p>
<ul>
<li>per-project configuration file (<code>/path/to/my/project/.npmrc</code>)</li>
<li>per-user configuration file (defaults to <code>$HOME/.npmrc</code>; configurable via CLI
option <code>--userconfig</code> or environment variable <code>$NPM_CONFIG_USERCONFIG</code>)</li>
<li>global configuration file (defaults to <code>$PREFIX/etc/npmrc</code>; configurable via
CLI option <code>--globalconfig</code> or environment variable <code>$NPM_CONFIG_GLOBALCONFIG</code>)</li>
<li>npm&#39;s built-in configuration file (<code>/path/to/npm/npmrc</code>)</li>
</ul>
<p>See <a href="../files/npmrc.html">npmrc(5)</a> for more details.</p>
<h3 id="default-configs">Default Configs</h3>
<p>Run <code>npm config ls -l</code> to see a set of configuration parameters that are
internal to npm, and are defaults if nothing else is specified.</p>
<h2 id="shorthands-and-other-cli-niceties">Shorthands and Other CLI Niceties</h2>
<p>The following shorthands are parsed on the command-line:</p>
<ul>
<li><code>-v</code>: <code>--version</code></li>
<li><code>-h</code>, <code>-?</code>, <code>--help</code>, <code>-H</code>: <code>--usage</code></li>
<li><code>-s</code>, <code>--silent</code>: <code>--loglevel silent</code></li>
<li><code>-q</code>, <code>--quiet</code>: <code>--loglevel warn</code></li>
<li><code>-d</code>: <code>--loglevel info</code></li>
<li><code>-dd</code>, <code>--verbose</code>: <code>--loglevel verbose</code></li>
<li><code>-ddd</code>: <code>--loglevel silly</code></li>
<li><code>-g</code>: <code>--global</code></li>
<li><code>-C</code>: <code>--prefix</code></li>
<li><code>-l</code>: <code>--long</code></li>
<li><code>-m</code>: <code>--message</code></li>
<li><code>-p</code>, <code>--porcelain</code>: <code>--parseable</code></li>
<li><code>-reg</code>: <code>--registry</code></li>
<li><code>-f</code>: <code>--force</code></li>
<li><code>-desc</code>: <code>--description</code></li>
<li><code>-S</code>: <code>--save</code></li>
<li><code>-P</code>: <code>--save-prod</code></li>
<li><code>-D</code>: <code>--save-dev</code></li>
<li><code>-O</code>: <code>--save-optional</code></li>
<li><code>-B</code>: <code>--save-bundle</code></li>
<li><code>-E</code>: <code>--save-exact</code></li>
<li><code>-y</code>: <code>--yes</code></li>
<li><code>-n</code>: <code>--yes false</code></li>
<li><code>ll</code> and <code>la</code> commands: <code>ls --long</code></li>
</ul>
<p>If the specified configuration param resolves unambiguously to a known
configuration parameter, then it is expanded to that configuration
parameter.  For example:</p>
<pre><code>npm ls --par
# same as:
npm ls --parseable</code></pre><p>If multiple single-character shorthands are strung together, and the
resulting combination is unambiguously not some other configuration
param, then it is expanded to its various component pieces.  For
example:</p>
<pre><code>npm ls -gpld
# same as:
npm ls --global --parseable --long --loglevel info</code></pre><h2 id="per-package-config-settings">Per-Package Config Settings</h2>
<p>When running scripts (see <code><a href="../misc/npm-scripts.html">npm-scripts(7)</a></code>) the package.json &quot;config&quot;
keys are overwritten in the environment if there is a config param of
<code>&lt;name&gt;[@&lt;version&gt;]:&lt;key&gt;</code>.  For example, if the package.json has
this:</p>
<pre><code>{ &quot;name&quot; : &quot;foo&quot;
, &quot;config&quot; : { &quot;port&quot; : &quot;8080&quot; }
, &quot;scripts&quot; : { &quot;start&quot; : &quot;node server.js&quot; } }</code></pre><p>and the server.js is this:</p>
<pre><code>http.createServer(...).listen(process.env.npm_package_config_port)</code></pre><p>then the user could change the behavior by doing:</p>
<pre><code>npm config set foo:port 80</code></pre><p>See <a href="../files/package.json.html">package.json(5)</a> for more information.</p>
<h2 id="config-settings">Config Settings</h2>
<h3 id="access">access</h3>
<ul>
<li>Default: <code>restricted</code></li>
<li>Type: Access</li>
</ul>
<p>When publishing scoped packages, the access level defaults to <code>restricted</code>.  If
you want your scoped package to be publicly viewable (and installable) set
<code>--access=public</code>. The only valid values for <code>access</code> are <code>public</code> and
<code>restricted</code>. Unscoped packages <em>always</em> have an access level of <code>public</code>.</p>
<h3 id="allow-same-version">allow-same-version</h3>
<ul>
<li>Default: false</li>
<li>Type: Boolean</li>
</ul>
<p>Prevents throwing an error when <code>npm version</code> is used to set the new version
to the same value as the current version.</p>
<h3 id="always-auth">always-auth</h3>
<ul>
<li>Default: false</li>
<li>Type: Boolean</li>
</ul>
<p>Force npm to always require authentication when accessing the registry,
even for <code>GET</code> requests.</p>
<h3 id="also">also</h3>
<ul>
<li>Default: null</li>
<li>Type: String</li>
</ul>
<p>When &quot;dev&quot; or &quot;development&quot; and running local <code>npm shrinkwrap</code>,
<code>npm outdated</code>, or <code>npm update</code>, is an alias for <code>--dev</code>.</p>
<h3 id="audit">audit</h3>
<ul>
<li>Default: true</li>
<li>Type: Boolean</li>
</ul>
<p>When &quot;true&quot; submit audit reports alongside <code>npm install</code> runs to the default
registry and all registries configured for scopes.  See the documentation
for <a href="../cli/npm-audit.html">npm-audit(1)</a> for details on what is submitted.</p>
<h3 id="audit-level">audit-level</h3>
<ul>
<li>Default: <code>&quot;low&quot;</code></li>
<li>Type: <code>&#39;low&#39;</code>, <code>&#39;moderate&#39;</code>, <code>&#39;high&#39;</code>, <code>&#39;critical&#39;</code></li>
</ul>
<p>The minimum level of vulnerability for <code>npm audit</code> to exit with
a non-zero exit code.</p>
<h3 id="auth-type">auth-type</h3>
<ul>
<li>Default: <code>&#39;legacy&#39;</code></li>
<li>Type: <code>&#39;legacy&#39;</code>, <code>&#39;sso&#39;</code>, <code>&#39;saml&#39;</code>, <code>&#39;oauth&#39;</code></li>
</ul>
<p>What authentication strategy to use with <code>adduser</code>/<code>login</code>.</p>
<h3 id="bin-links">bin-links</h3>
<ul>
<li>Default: <code>true</code></li>
<li>Type: Boolean</li>
</ul>
<p>Tells npm to create symlinks (or <code>.cmd</code> shims on Windows) for package
executables.</p>
<p>Set to false to have it not do this.  This can be used to work around
the fact that some file systems don&#39;t support symlinks, even on
ostensibly Unix systems.</p>
<h3 id="browser">browser</h3>
<ul>
<li>Default: OS X: <code>&quot;open&quot;</code>, Windows: <code>&quot;start&quot;</code>, Others: <code>&quot;xdg-open&quot;</code></li>
<li>Type: String</li>
</ul>
<p>The browser that is called by the <code>npm docs</code> command to open websites.</p>
<h3 id="ca">ca</h3>
<ul>
<li>Default: The npm CA certificate</li>
<li>Type: String, Array or null</li>
</ul>
<p>The Certificate Authority signing certificate that is trusted for SSL
connections to the registry. Values should be in PEM format (Windows calls it &quot;Base-64 encoded X.509 (.CER)&quot;) with newlines
replaced by the string &quot;\n&quot;. For example:</p>
<pre><code>ca=&quot;-----BEGIN CERTIFICATE-----\nXXXX\nXXXX\n-----END CERTIFICATE-----&quot;</code></pre><p>Set to <code>null</code> to only allow &quot;known&quot; registrars, or to a specific CA cert
to trust only that specific signing authority.</p>
<p>Multiple CAs can be trusted by specifying an array of certificates:</p>
<pre><code>ca[]=&quot;...&quot;
ca[]=&quot;...&quot;</code></pre><p>See also the <code>strict-ssl</code> config.</p>
<h3 id="cafile">cafile</h3>
<ul>
<li>Default: <code>null</code></li>
<li>Type: path</li>
</ul>
<p>A path to a file containing one or multiple Certificate Authority signing
certificates. Similar to the <code>ca</code> setting, but allows for multiple CA&#39;s, as
well as for the CA information to be stored in a file on disk.</p>
<h3 id="cache">cache</h3>
<ul>
<li>Default: Windows: <code>%AppData%\npm-cache</code>, Posix: <code>~/.npm</code></li>
<li>Type: path</li>
</ul>
<p>The location of npm&#39;s cache directory.  See <code><a href="../cli/npm-cache.html">npm-cache(1)</a></code></p>
<h3 id="cache-lock-stale">cache-lock-stale</h3>
<ul>
<li>Default: 60000 (1 minute)</li>
<li>Type: Number</li>
</ul>
<p>The number of ms before cache folder lockfiles are considered stale.</p>
<h3 id="cache-lock-retries">cache-lock-retries</h3>
<ul>
<li>Default: 10</li>
<li>Type: Number</li>
</ul>
<p>Number of times to retry to acquire a lock on cache folder lockfiles.</p>
<h3 id="cache-lock-wait">cache-lock-wait</h3>
<ul>
<li>Default: 10000 (10 seconds)</li>
<li>Type: Number</li>
</ul>
<p>Number of ms to wait for cache lock files to expire.</p>
<h3 id="cache-max">cache-max</h3>
<ul>
<li>Default: Infinity</li>
<li>Type: Number</li>
</ul>
<p><strong>DEPRECATED</strong>: This option has been deprecated in favor of <code>--prefer-online</code>.</p>
<p><code>--cache-max=0</code> is an alias for <code>--prefer-online</code>.</p>
<h3 id="cache-min">cache-min</h3>
<ul>
<li>Default: 10</li>
<li>Type: Number</li>
</ul>
<p><strong>DEPRECATED</strong>: This option has been deprecated in favor of <code>--prefer-offline</code>.</p>
<p><code>--cache-min=9999 (or bigger)</code> is an alias for <code>--prefer-offline</code>.</p>
<h3 id="cert">cert</h3>
<ul>
<li>Default: <code>null</code></li>
<li>Type: String</li>
</ul>
<p>A client certificate to pass when accessing the registry.  Values should be in
PEM format (Windows calls it &quot;Base-64 encoded X.509 (.CER)&quot;) with newlines replaced by the string &quot;\n&quot;. For example:</p>
<pre><code>cert=&quot;-----BEGIN CERTIFICATE-----\nXXXX\nXXXX\n-----END CERTIFICATE-----&quot;</code></pre><p>It is <em>not</em> the path to a certificate file (and there is no &quot;certfile&quot; option).</p>
<h3 id="cidr">cidr</h3>
<ul>
<li>Default: <code>null</code></li>
<li>Type: String, Array, null</li>
</ul>
<p>This is a list of CIDR address to be used when configuring limited access tokens with the <code>npm token create</code> command.</p>
<h3 id="color">color</h3>
<ul>
<li>Default: true</li>
<li>Type: Boolean or <code>&quot;always&quot;</code></li>
</ul>
<p>If false, never shows colors.  If <code>&quot;always&quot;</code> then always shows colors.
If true, then only prints color codes for tty file descriptors.</p>
<p>This option can also be changed using the environment: colors are
disabled when the environment variable <code>NO_COLOR</code> is set to any value.</p>
<h3 id="depth">depth</h3>
<ul>
<li>Default: Infinity</li>
<li>Type: Number</li>
</ul>
<p>The depth to go when recursing directories for <code>npm ls</code>,
<code>npm cache ls</code>, and <code>npm outdated</code>.</p>
<p>For <code>npm outdated</code>, a setting of <code>Infinity</code> will be treated as <code>0</code>
since that gives more useful information.  To show the outdated status
of all packages and dependents, use a large integer value,
e.g., <code>npm outdated --depth 9999</code></p>
<h3 id="description">description</h3>
<ul>
<li>Default: true</li>
<li>Type: Boolean</li>
</ul>
<p>Show the description in <code>npm search</code></p>
<h3 id="dev">dev</h3>
<ul>
<li>Default: false</li>
<li>Type: Boolean</li>
</ul>
<p>Install <code>dev-dependencies</code> along with packages.</p>
<h3 id="dry-run">dry-run</h3>
<ul>
<li>Default: false</li>
<li>Type: Boolean</li>
</ul>
<p>Indicates that you don&#39;t want npm to make any changes and that it should
only report what it would have done.  This can be passed into any of the
commands that modify your local installation, eg, <code>install</code>, <code>update</code>,
<code>dedupe</code>, <code>uninstall</code>.  This is NOT currently honored by some network related
commands, eg <code>dist-tags</code>, <code>owner</code>, etc.</p>
<h3 id="editor">editor</h3>
<ul>
<li>Default: <code>EDITOR</code> environment variable if set, or <code>&quot;vi&quot;</code> on Posix,
or <code>&quot;notepad&quot;</code> on Windows.</li>
<li>Type: path</li>
</ul>
<p>The command to run for <code>npm edit</code> or <code>npm config edit</code>.</p>
<h3 id="engine-strict">engine-strict</h3>
<ul>
<li>Default: false</li>
<li>Type: Boolean</li>
</ul>
<p>If set to true, then npm will stubbornly refuse to install (or even
consider installing) any package that claims to not be compatible with
the current Node.js version.</p>
<h3 id="force">force</h3>
<ul>
<li>Default: false</li>
<li>Type: Boolean</li>
</ul>
<p>Makes various commands more forceful.</p>
<ul>
<li>lifecycle script failure does not block progress.</li>
<li>publishing clobbers previously published versions.</li>
<li>skips cache when requesting from the registry.</li>
<li>prevents checks against clobbering non-npm files.</li>
</ul>
<h3 id="fetch-retries">fetch-retries</h3>
<ul>
<li>Default: 2</li>
<li>Type: Number</li>
</ul>
<p>The &quot;retries&quot; config for the <code>retry</code> module to use when fetching
packages from the registry.</p>
<h3 id="fetch-retry-factor">fetch-retry-factor</h3>
<ul>
<li>Default: 10</li>
<li>Type: Number</li>
</ul>
<p>The &quot;factor&quot; config for the <code>retry</code> module to use when fetching
packages.</p>
<h3 id="fetch-retry-mintimeout">fetch-retry-mintimeout</h3>
<ul>
<li>Default: 10000 (10 seconds)</li>
<li>Type: Number</li>
</ul>
<p>The &quot;minTimeout&quot; config for the <code>retry</code> module to use when fetching
packages.</p>
<h3 id="fetch-retry-maxtimeout">fetch-retry-maxtimeout</h3>
<ul>
<li>Default: 60000 (1 minute)</li>
<li>Type: Number</li>
</ul>
<p>The &quot;maxTimeout&quot; config for the <code>retry</code> module to use when fetching
packages.</p>
<h3 id="git">git</h3>
<ul>
<li>Default: <code>&quot;git&quot;</code></li>
<li>Type: String</li>
</ul>
<p>The command to use for git commands.  If git is installed on the
computer, but is not in the <code>PATH</code>, then set this to the full path to
the git binary.</p>
<h3 id="git-tag-version">git-tag-version</h3>
<ul>
<li>Default: <code>true</code></li>
<li>Type: Boolean</li>
</ul>
<p>Tag the commit when using the <code>npm version</code> command.</p>
<h3 id="commit-hooks">commit-hooks</h3>
<ul>
<li>Default: <code>true</code></li>
<li>Type: Boolean</li>
</ul>
<p>Run git commit hooks when using the <code>npm version</code> command.</p>
<h3 id="global">global</h3>
<ul>
<li>Default: false</li>
<li>Type: Boolean</li>
</ul>
<p>Operates in &quot;global&quot; mode, so that packages are installed into the
<code>prefix</code> folder instead of the current working directory.  See
<code><a href="../files/npm-folders.html">npm-folders(5)</a></code> for more on the differences in behavior.</p>
<ul>
<li>packages are installed into the <code>{prefix}/lib/node_modules</code> folder, instead of the
current working directory.</li>
<li>bin files are linked to <code>{prefix}/bin</code></li>
<li>man pages are linked to <code>{prefix}/share/man</code></li>
</ul>
<h3 id="globalconfig">globalconfig</h3>
<ul>
<li>Default: {prefix}/etc/npmrc</li>
<li>Type: path</li>
</ul>
<p>The config file to read for global config options.</p>
<h3 id="global-style">global-style</h3>
<ul>
<li>Default: false</li>
<li>Type: Boolean</li>
</ul>
<p>Causes npm to install the package into your local <code>node_modules</code> folder with
the same layout it uses with the global <code>node_modules</code> folder.  Only your
direct dependencies will show in <code>node_modules</code> and everything they depend
on will be flattened in their <code>node_modules</code> folders.  This obviously will
eliminate some deduping. If used with <code>legacy-bundling</code>, <code>legacy-bundling</code> will be
preferred.</p>
<h3 id="group">group</h3>
<ul>
<li>Default: GID of the current process</li>
<li>Type: String or Number</li>
</ul>
<p>The group to use when running package scripts in global mode as the root
user.</p>
<h3 id="heading">heading</h3>
<ul>
<li>Default: <code>&quot;npm&quot;</code></li>
<li>Type: String</li>
</ul>
<p>The string that starts all the debugging log output.</p>
<h3 id="https-proxy">https-proxy</h3>
<ul>
<li>Default: null</li>
<li>Type: url</li>
</ul>
<p>A proxy to use for outgoing https requests. If the <code>HTTPS_PROXY</code> or
<code>https_proxy</code> or <code>HTTP_PROXY</code> or <code>http_proxy</code> environment variables are set,
proxy settings will be honored by the underlying <code>request</code> library.</p>
<h3 id="if-present">if-present</h3>
<ul>
<li>Default: false</li>
<li>Type: Boolean</li>
</ul>
<p>If true, npm will not exit with an error code when <code>run-script</code> is invoked for
a script that isn&#39;t defined in the <code>scripts</code> section of <code>package.json</code>. This
option can be used when it&#39;s desirable to optionally run a script when it&#39;s
present and fail if the script fails. This is useful, for example, when running
scripts that may only apply for some builds in an otherwise generic CI setup.</p>
<h3 id="ignore-prepublish">ignore-prepublish</h3>
<ul>
<li>Default: false</li>
<li>Type: Boolean</li>
</ul>
<p>If true, npm will not run <code>prepublish</code> scripts.</p>
<h3 id="ignore-scripts">ignore-scripts</h3>
<ul>
<li>Default: false</li>
<li>Type: Boolean</li>
</ul>
<p>If true, npm does not run scripts specified in package.json files.</p>
<h3 id="init-module">init-module</h3>
<ul>
<li>Default: ~/.npm-init.js</li>
<li>Type: path</li>
</ul>
<p>A module that will be loaded by the <code>npm init</code> command.  See the
documentation for the
<a href="https://github.com/isaacs/init-package-json">init-package-json</a> module
for more information, or <a href="../cli/npm-init.html">npm-init(1)</a>.</p>
<h3 id="init-author-name">init-author-name</h3>
<ul>
<li>Default: &quot;&quot;</li>
<li>Type: String</li>
</ul>
<p>The value <code>npm init</code> should use by default for the package author&#39;s name.</p>
<h3 id="init-author-email">init-author-email</h3>
<ul>
<li>Default: &quot;&quot;</li>
<li>Type: String</li>
</ul>
<p>The value <code>npm init</code> should use by default for the package author&#39;s email.</p>
<h3 id="init-author-url">init-author-url</h3>
<ul>
<li>Default: &quot;&quot;</li>
<li>Type: String</li>
</ul>
<p>The value <code>npm init</code> should use by default for the package author&#39;s homepage.</p>
<h3 id="init-license">init-license</h3>
<ul>
<li>Default: &quot;ISC&quot;</li>
<li>Type: String</li>
</ul>
<p>The value <code>npm init</code> should use by default for the package license.</p>
<h3 id="init-version">init-version</h3>
<ul>
<li>Default: &quot;1.0.0&quot;</li>
<li>Type: semver</li>
</ul>
<p>The value that <code>npm init</code> should use by default for the package
version number, if not already set in package.json.</p>
<h3 id="json">json</h3>
<ul>
<li>Default: false</li>
<li>Type: Boolean</li>
</ul>
<p>Whether or not to output JSON data, rather than the normal output.</p>
<p>This feature is currently experimental, and the output data structures for many
commands is either not implemented in JSON yet, or subject to change.  Only the
output from <code>npm ls --json</code> and <code>npm search --json</code> are currently valid.</p>
<h3 id="key">key</h3>
<ul>
<li>Default: <code>null</code></li>
<li>Type: String</li>
</ul>
<p>A client key to pass when accessing the registry.  Values should be in PEM
format with newlines replaced by the string &quot;\n&quot;. For example:</p>
<pre><code>key=&quot;-----BEGIN PRIVATE KEY-----\nXXXX\nXXXX\n-----END PRIVATE KEY-----&quot;</code></pre><p>It is <em>not</em> the path to a key file (and there is no &quot;keyfile&quot; option).</p>
<h3 id="legacy-bundling">legacy-bundling</h3>
<ul>
<li>Default: false</li>
<li>Type: Boolean</li>
</ul>
<p>Causes npm to install the package such that versions of npm prior to 1.4,
such as the one included with node 0.8, can install the package.  This
eliminates all automatic deduping. If used with <code>global-style</code> this option
will be preferred.</p>
<h3 id="link">link</h3>
<ul>
<li>Default: false</li>
<li>Type: Boolean</li>
</ul>
<p>If true, then local installs will link if there is a suitable globally
installed package.</p>
<p>Note that this means that local installs can cause things to be
installed into the global space at the same time.  The link is only done
if one of the two conditions are met:</p>
<ul>
<li>The package is not already installed globally, or</li>
<li>the globally installed version is identical to the version that is
being installed locally.</li>
</ul>
<h3 id="local-address">local-address</h3>
<ul>
<li>Default: undefined</li>
<li>Type: IP Address</li>
</ul>
<p>The IP address of the local interface to use when making connections
to the npm registry.  Must be IPv4 in versions of Node prior to 0.12.</p>
<h3 id="loglevel">loglevel</h3>
<ul>
<li>Default: &quot;notice&quot;</li>
<li>Type: String</li>
<li>Values: &quot;silent&quot;, &quot;error&quot;, &quot;warn&quot;, &quot;notice&quot;, &quot;http&quot;, &quot;timing&quot;, &quot;info&quot;,
&quot;verbose&quot;, &quot;silly&quot;</li>
</ul>
<p>What level of logs to report.  On failure, <em>all</em> logs are written to
<code>npm-debug.log</code> in the current working directory.</p>
<p>Any logs of a higher level than the setting are shown. The default is &quot;notice&quot;.</p>
<h3 id="logstream">logstream</h3>
<ul>
<li>Default: process.stderr</li>
<li>Type: Stream</li>
</ul>
<p>This is the stream that is passed to the
<a href="https://github.com/npm/npmlog">npmlog</a> module at run time.</p>
<p>It cannot be set from the command line, but if you are using npm
programmatically, you may wish to send logs to somewhere other than
stderr.</p>
<p>If the <code>color</code> config is set to true, then this stream will receive
colored output if it is a TTY.</p>
<h3 id="logs-max">logs-max</h3>
<ul>
<li>Default: 10</li>
<li>Type: Number</li>
</ul>
<p>The maximum number of log files to store.</p>
<h3 id="long">long</h3>
<ul>
<li>Default: false</li>
<li>Type: Boolean</li>
</ul>
<p>Show extended information in <code>npm ls</code> and <code>npm search</code>.</p>
<h3 id="maxsockets">maxsockets</h3>
<ul>
<li>Default: 50</li>
<li>Type: Number</li>
</ul>
<p>The maximum number of connections to use per origin (protocol/host/port
combination). Passed to the <code>http</code> <code>Agent</code> used to make the request.</p>
<h3 id="message">message</h3>
<ul>
<li>Default: &quot;%s&quot;</li>
<li>Type: String</li>
</ul>
<p>Commit message which is used by <code>npm version</code> when creating version commit.</p>
<p>Any &quot;%s&quot; in the message will be replaced with the version number.</p>
<h3 id="metrics-registry">metrics-registry</h3>
<ul>
<li>Default: The value of  <code>registry</code> (which defaults to &quot;<a href="https://registry.npmjs.org/&quot;">https://registry.npmjs.org/&quot;</a>)</li>
<li>Type: String</li>
</ul>
<p>The registry you want to send cli metrics to if <code>send-metrics</code> is true.</p>
<h3 id="node-options">node-options</h3>
<ul>
<li>Default: null</li>
<li>Type: String</li>
</ul>
<p>Options to pass through to Node.js via the <code>NODE_OPTIONS</code> environment
variable.  This does not impact how npm itself is executed but it does
impact how lifecycle scripts are called.</p>
<h3 id="node-version">node-version</h3>
<ul>
<li>Default: process.version</li>
<li>Type: semver or false</li>
</ul>
<p>The node version to use when checking a package&#39;s <code>engines</code> map.</p>
<<<<<<< HEAD
=======
<h3 id="noproxy">noproxy</h3>
<ul>
<li>Default: null</li>
<li>Type: String or Array</li>
</ul>
<p>A comma-separated string or an array of domain extensions that a proxy should not be used for.</p>
>>>>>>> 84bd6f3c
<h3 id="offline">offline</h3>
<ul>
<li>Default: false</li>
<li>Type: Boolean</li>
</ul>
<p>Force offline mode: no network requests will be done during install. To allow
the CLI to fill in missing cache data, see <code>--prefer-offline</code>.</p>
<h3 id="onload-script">onload-script</h3>
<ul>
<li>Default: false</li>
<li>Type: path</li>
</ul>
<p>A node module to <code>require()</code> when npm loads.  Useful for programmatic
usage.</p>
<h3 id="only">only</h3>
<ul>
<li>Default: null</li>
<li>Type: String</li>
</ul>
<p>When &quot;dev&quot; or &quot;development&quot; and running local <code>npm install</code> without any
arguments, only devDependencies (and their dependencies) are installed.</p>
<p>When &quot;dev&quot; or &quot;development&quot; and running local <code>npm ls</code>, <code>npm outdated</code>, or
<code>npm update</code>, is an alias for <code>--dev</code>.</p>
<p>When &quot;prod&quot; or &quot;production&quot; and running local <code>npm install</code> without any
arguments, only non-devDependencies (and their dependencies) are
installed.</p>
<p>When &quot;prod&quot; or &quot;production&quot; and running local <code>npm ls</code>, <code>npm outdated</code>, or
<code>npm update</code>, is an alias for <code>--production</code>.</p>
<h3 id="optional">optional</h3>
<ul>
<li>Default: true</li>
<li>Type: Boolean</li>
</ul>
<p>Attempt to install packages in the <code>optionalDependencies</code> object.  Note
that if these packages fail to install, the overall installation
process is not aborted.</p>
<<<<<<< HEAD
=======
<h3 id="otp">otp</h3>
<ul>
<li>Default: null</li>
<li>Type: Number</li>
</ul>
<p>This is a one-time password from a two-factor authenticator.  It&#39;s needed
when publishing or changing package permissions with <code>npm access</code>.</p>
>>>>>>> 84bd6f3c
<h3 id="package-lock">package-lock</h3>
<ul>
<li>Default: true</li>
<li>Type: Boolean</li>
</ul>
<p>If set to false, then ignore <code>package-lock.json</code> files when installing. This
will also prevent <em>writing</em> <code>package-lock.json</code> if <code>save</code> is true.</p>
<<<<<<< HEAD
<p>This option is an alias for <code>--shrinkwrap</code>.</p>
=======
<p>When package package-locks are disabled, automatic pruning of extraneous
modules will also be disabled.  To remove extraneous modules with
package-locks disabled use <code>npm prune</code>.</p>
<p>This option is an alias for <code>--shrinkwrap</code>.</p>
<h3 id="package-lock-only">package-lock-only</h3>
<ul>
<li>Default: false</li>
<li>Type: Boolean</li>
</ul>
<p>If set to true, it will update only the <code>package-lock.json</code>,
instead of checking <code>node_modules</code> and downloading dependencies.</p>
>>>>>>> 84bd6f3c
<h3 id="parseable">parseable</h3>
<ul>
<li>Default: false</li>
<li>Type: Boolean</li>
</ul>
<p>Output parseable results from commands that write to
standard output. For <code>npm search</code>, this will be tab-separated table format.</p>
<h3 id="prefer-offline">prefer-offline</h3>
<ul>
<li>Default: false</li>
<li>Type: Boolean</li>
</ul>
<p>If true, staleness checks for cached data will be bypassed, but missing data
will be requested from the server. To force full offline mode, use <code>--offline</code>.</p>
<p>This option is effectively equivalent to <code>--cache-min=9999999</code>.</p>
<h3 id="prefer-online">prefer-online</h3>
<ul>
<li>Default: false</li>
<li>Type: Boolean</li>
</ul>
<p>If true, staleness checks for cached data will be forced, making the CLI look
for updates immediately even for fresh package data.</p>
<h3 id="prefix">prefix</h3>
<ul>
<li>Default: see <a href="../files/npm-folders.html">npm-folders(5)</a></li>
<li>Type: path</li>
</ul>
<p>The location to install global items.  If set on the command line, then
it forces non-global commands to run in the specified folder.</p>
<h3 id="preid">preid</h3>
<ul>
<li>Default: &quot;&quot;</li>
<li>Type: String</li>
</ul>
<p>The &quot;prerelease identifier&quot; to use as a prefix for the &quot;prerelease&quot; part of a
semver. Like the <code>rc</code> in <code>1.2.0-rc.8</code>.</p>
<h3 id="production">production</h3>
<ul>
<li>Default: false</li>
<li>Type: Boolean</li>
</ul>
<p>Set to true to run in &quot;production&quot; mode.</p>
<ol>
<li>devDependencies are not installed at the topmost level when running
local <code>npm install</code> without any arguments.</li>
<li>Set the NODE_ENV=&quot;production&quot; for lifecycle scripts.</li>
</ol>
<h3 id="progress">progress</h3>
<ul>
<li>Default: true, unless TRAVIS or CI env vars set.</li>
<li>Type: Boolean</li>
</ul>
<p>When set to <code>true</code>, npm will display a progress bar during time intensive
operations, if <code>process.stderr</code> is a TTY.</p>
<p>Set to <code>false</code> to suppress the progress bar.</p>
<h3 id="proxy">proxy</h3>
<ul>
<li>Default: null</li>
<li>Type: url</li>
</ul>
<p>A proxy to use for outgoing http requests. If the <code>HTTP_PROXY</code> or
<code>http_proxy</code> environment variables are set, proxy settings will be
honored by the underlying <code>request</code> library.</p>
<h3 id="read-only">read-only</h3>
<ul>
<li>Default: false</li>
<li>Type: Boolean</li>
</ul>
<p>This is used to mark a token as unable to publish when configuring limited access tokens with the <code>npm token create</code> command.</p>
<h3 id="rebuild-bundle">rebuild-bundle</h3>
<ul>
<li>Default: true</li>
<li>Type: Boolean</li>
</ul>
<p>Rebuild bundled dependencies after installation.</p>
<h3 id="registry">registry</h3>
<ul>
<li>Default: <a href="https://registry.npmjs.org/">https://registry.npmjs.org/</a></li>
<li>Type: url</li>
</ul>
<p>The base URL of the npm package registry.</p>
<h3 id="rollback">rollback</h3>
<ul>
<li>Default: true</li>
<li>Type: Boolean</li>
</ul>
<p>Remove failed installs.</p>
<h3 id="save">save</h3>
<ul>
<li>Default: true</li>
<li>Type: Boolean</li>
</ul>
<p>Save installed packages to a package.json file as dependencies.</p>
<p>When used with the <code>npm rm</code> command, it removes it from the <code>dependencies</code>
object.</p>
<p>Only works if there is already a package.json file present.</p>
<h3 id="save-bundle">save-bundle</h3>
<ul>
<li>Default: false</li>
<li>Type: Boolean</li>
</ul>
<p>If a package would be saved at install time by the use of <code>--save</code>,
<code>--save-dev</code>, or <code>--save-optional</code>, then also put it in the
<code>bundleDependencies</code> list.</p>
<p>When used with the <code>npm rm</code> command, it removes it from the
bundledDependencies list.</p>
<h3 id="save-prod">save-prod</h3>
<ul>
<li>Default: false</li>
<li>Type: Boolean</li>
</ul>
<p>Makes sure that a package will be saved into <code>dependencies</code> specifically. This
is useful if a package already exists in <code>devDependencies</code> or
<code>optionalDependencies</code>, but you want to move it to be a production dep. This is
also the default behavior if <code>--save</code> is true, and neither <code>--save-dev</code> or
<code>--save-optional</code> are true.</p>
<h3 id="save-dev">save-dev</h3>
<ul>
<li>Default: false</li>
<li>Type: Boolean</li>
</ul>
<p>Save installed packages to a package.json file as <code>devDependencies</code>.</p>
<p>When used with the <code>npm rm</code> command, it removes it from the
<code>devDependencies</code> object.</p>
<p>Only works if there is already a package.json file present.</p>
<h3 id="save-exact">save-exact</h3>
<ul>
<li>Default: false</li>
<li>Type: Boolean</li>
</ul>
<p>Dependencies saved to package.json using <code>--save</code>, <code>--save-dev</code> or
<code>--save-optional</code> will be configured with an exact version rather than
using npm&#39;s default semver range operator.</p>
<h3 id="save-optional">save-optional</h3>
<ul>
<li>Default: false</li>
<li>Type: Boolean</li>
</ul>
<p>Save installed packages to a package.json file as
optionalDependencies.</p>
<p>When used with the <code>npm rm</code> command, it removes it from the
<code>devDependencies</code> object.</p>
<p>Only works if there is already a package.json file present.</p>
<h3 id="save-prefix">save-prefix</h3>
<ul>
<li>Default: &#39;^&#39;</li>
<li>Type: String</li>
</ul>
<p>Configure how versions of packages installed to a package.json file via
<code>--save</code> or <code>--save-dev</code> get prefixed.</p>
<p>For example if a package has version <code>1.2.3</code>, by default its version is
set to <code>^1.2.3</code> which allows minor upgrades for that package, but after
<code>npm config set save-prefix=&#39;~&#39;</code> it would be set to <code>~1.2.3</code> which only allows
patch upgrades.</p>
<h3 id="scope">scope</h3>
<ul>
<li>Default: the scope of the current project, if any, or &quot;&quot;</li>
<li>Type: String</li>
</ul>
<p>Associate an operation with a scope for a scoped registry. Useful when logging
in to a private registry for the first time:
<code>npm login --scope=@organization --registry=registry.organization.com</code>, which
will cause <code>@organization</code> to be mapped to the registry for future installation
of packages specified according to the pattern <code>@organization/package</code>.</p>
<h3 id="script-shell">script-shell</h3>
<ul>
<li>Default: <code>null</code></li>
<li>Type: path</li>
</ul>
<p>The shell to use for scripts run with the <code>npm run</code> command.</p>
<h3 id="scripts-prepend-node-path">scripts-prepend-node-path</h3>
<ul>
<li>Default: &quot;warn-only&quot;</li>
<li>Type: Boolean, <code>&quot;auto&quot;</code> or <code>&quot;warn-only&quot;</code></li>
</ul>
<p>If set to <code>true</code>, add the directory in which the current <code>node</code> executable
resides to the <code>PATH</code> environment variable when running scripts,
even if that means that <code>npm</code> will invoke a different <code>node</code> executable than
the one which it is running.</p>
<p>If set to <code>false</code>, never modify <code>PATH</code> with that.</p>
<p>If set to <code>&quot;warn-only&quot;</code>, never modify <code>PATH</code> but print a warning if <code>npm</code> thinks
that you may want to run it with <code>true</code>, e.g. because the <code>node</code> executable
in the <code>PATH</code> is not the one <code>npm</code> was invoked with.</p>
<p>If set to <code>auto</code>, only add that directory to the <code>PATH</code> environment variable
if the <code>node</code> executable with which <code>npm</code> was invoked and the one that is found
first on the <code>PATH</code> are different.</p>
<h3 id="searchexclude">searchexclude</h3>
<ul>
<li>Default: &quot;&quot;</li>
<li>Type: String</li>
</ul>
<p>Space-separated options that limit the results from search.</p>
<h3 id="searchopts">searchopts</h3>
<ul>
<li>Default: &quot;&quot;</li>
<li>Type: String</li>
</ul>
<p>Space-separated options that are always passed to search.</p>
<h3 id="searchlimit">searchlimit</h3>
<ul>
<li>Default: 20</li>
<li>Type: Number</li>
</ul>
<p>Number of items to limit search results to. Will not apply at all to legacy
searches.</p>
<h3 id="searchstaleness">searchstaleness</h3>
<ul>
<li>Default: 900 (15 minutes)</li>
<li>Type: Number</li>
</ul>
<p>The age of the cache, in seconds, before another registry request is made if
using legacy search endpoint.</p>
<h3 id="send-metrics">send-metrics</h3>
<ul>
<li>Default: false</li>
<li>Type: Boolean</li>
</ul>
<p>If true, success/failure metrics will be reported to the registry stored in
<code>metrics-registry</code>.  These requests contain the number of successful and
failing runs of the npm CLI and the time period overwhich those counts were
gathered. No identifying information is included in these requests.</p>
<h3 id="shell">shell</h3>
<ul>
<li>Default: SHELL environment variable, or &quot;bash&quot; on Posix, or &quot;cmd&quot; on
Windows</li>
<li>Type: path</li>
</ul>
<p>The shell to run for the <code>npm explore</code> command.</p>
<h3 id="shrinkwrap">shrinkwrap</h3>
<ul>
<li>Default: true</li>
<li>Type: Boolean</li>
</ul>
<p>If set to false, then ignore <code>npm-shrinkwrap.json</code> files when installing. This
will also prevent <em>writing</em> <code>npm-shrinkwrap.json</code> if <code>save</code> is true.</p>
<p>This option is an alias for <code>--package-lock</code>.</p>
<<<<<<< HEAD
=======
<h3 id="sign-git-commit">sign-git-commit</h3>
<ul>
<li>Default: false</li>
<li>Type: Boolean</li>
</ul>
<p>If set to true, then the <code>npm version</code> command will commit the new package
version using <code>-S</code> to add a signature.</p>
<p>Note that git requires you to have set up GPG keys in your git configs
for this to work properly.</p>
>>>>>>> 84bd6f3c
<h3 id="sign-git-tag">sign-git-tag</h3>
<ul>
<li>Default: false</li>
<li>Type: Boolean</li>
</ul>
<p>If set to true, then the <code>npm version</code> command will tag the version
using <code>-s</code> to add a signature.</p>
<p>Note that git requires you to have set up GPG keys in your git configs
for this to work properly.</p>
<h3 id="sso-poll-frequency">sso-poll-frequency</h3>
<ul>
<li>Default: 500</li>
<li>Type: Number</li>
</ul>
<p>When used with SSO-enabled <code>auth-type</code>s, configures how regularly the registry
should be polled while the user is completing authentication.</p>
<h3 id="sso-type">sso-type</h3>
<ul>
<li>Default: &#39;oauth&#39;</li>
<li>Type: &#39;oauth&#39;, &#39;saml&#39;, or null</li>
</ul>
<p>If <code>--auth-type=sso</code>, the type of SSO type to use.</p>
<h3 id="strict-ssl">strict-ssl</h3>
<ul>
<li>Default: true</li>
<li>Type: Boolean</li>
</ul>
<p>Whether or not to do SSL key validation when making requests to the
registry via https.</p>
<p>See also the <code>ca</code> config.</p>
<h3 id="tag">tag</h3>
<ul>
<li>Default: latest</li>
<li>Type: String</li>
</ul>
<p>If you ask npm to install a package and don&#39;t tell it a specific version, then
it will install the specified tag.</p>
<p>Also the tag that is added to the package@version specified by the <code>npm
tag</code> command, if no explicit tag is given.</p>
<h3 id="tag-version-prefix">tag-version-prefix</h3>
<ul>
<li>Default: <code>&quot;v&quot;</code></li>
<li>Type: String</li>
</ul>
<p>If set, alters the prefix used when tagging a new version when performing a
version increment using  <code>npm-version</code>. To remove the prefix altogether, set it
to the empty string: <code>&quot;&quot;</code>.</p>
<p>Because other tools may rely on the convention that npm version tags look like
<code>v1.0.0</code>, <em>only use this property if it is absolutely necessary</em>. In
particular, use care when overriding this setting for public packages.</p>
<h3 id="timing">timing</h3>
<ul>
<li>Default: <code>false</code></li>
<li>Type: Boolean</li>
</ul>
<p>If true, writes an <code>npm-debug</code> log to <code>_logs</code> and timing information to
<code>_timing.json</code>, both in your cache.  <code>_timing.json</code> is a newline delimited
list of JSON objects.  You can quickly view it with this
<a href="https://www.npmjs.com/package/json">json</a> command line:
<code>json -g &lt; ~/.npm/_timing.json</code>.</p>
<h3 id="tmp">tmp</h3>
<ul>
<li>Default: TMPDIR environment variable, or &quot;/tmp&quot;</li>
<li>Type: path</li>
</ul>
<p>Where to store temporary files and folders.  All temp files are deleted
on success, but left behind on failure for forensic purposes.</p>
<h3 id="unicode">unicode</h3>
<ul>
<li>Default: false on windows, true on mac/unix systems with a unicode locale</li>
<li>Type: Boolean</li>
</ul>
<p>When set to true, npm uses unicode characters in the tree output.  When
false, it uses ascii characters to draw trees.</p>
<h3 id="unsafe-perm">unsafe-perm</h3>
<ul>
<li>Default: false if running as root, true otherwise</li>
<li>Type: Boolean</li>
</ul>
<p>Set to true to suppress the UID/GID switching when running package
scripts.  If set explicitly to false, then installing as a non-root user
will fail.</p>
<h3 id="update-notifier">update-notifier</h3>
<ul>
<li>Default: true</li>
<li>Type: Boolean</li>
</ul>
<p>Set to false to suppress the update notification when using an older
version of npm than the latest.</p>
<h3 id="usage">usage</h3>
<ul>
<li>Default: false</li>
<li>Type: Boolean</li>
</ul>
<p>Set to show short usage output (like the -H output)
instead of complete help when doing <code><a href="../cli/npm-help.html">npm-help(1)</a></code>.</p>
<h3 id="user">user</h3>
<ul>
<li>Default: &quot;nobody&quot;</li>
<li>Type: String or Number</li>
</ul>
<p>The UID to set to when running package scripts as root.</p>
<h3 id="userconfig">userconfig</h3>
<ul>
<li>Default: ~/.npmrc</li>
<li>Type: path</li>
</ul>
<p>The location of user-level configuration settings.</p>
<h3 id="umask">umask</h3>
<ul>
<li>Default: 022</li>
<li>Type: Octal numeric string in range 0000..0777 (0..511)</li>
</ul>
<p>The &quot;umask&quot; value to use when setting the file creation mode on files
and folders.</p>
<p>Folders and executables are given a mode which is <code>0777</code> masked against
this value.  Other files are given a mode which is <code>0666</code> masked against
this value.  Thus, the defaults are <code>0755</code> and <code>0644</code> respectively.</p>
<h3 id="user-agent">user-agent</h3>
<ul>
<li>Default: node/{process.version} {process.platform} {process.arch}</li>
<li>Type: String</li>
</ul>
<p>Sets a User-Agent to the request header</p>
<h3 id="version">version</h3>
<ul>
<li>Default: false</li>
<li>Type: boolean</li>
</ul>
<p>If true, output the npm version and exit successfully.</p>
<p>Only relevant when specified explicitly on the command line.</p>
<h3 id="versions">versions</h3>
<ul>
<li>Default: false</li>
<li>Type: boolean</li>
</ul>
<p>If true, output the npm version as well as node&#39;s <code>process.versions</code> map, and
exit successfully.</p>
<p>Only relevant when specified explicitly on the command line.</p>
<h3 id="viewer">viewer</h3>
<ul>
<li>Default: &quot;man&quot; on Posix, &quot;browser&quot; on Windows</li>
<li>Type: path</li>
</ul>
<p>The program to use to view help content.</p>
<p>Set to <code>&quot;browser&quot;</code> to view html help content in the default web browser.</p>
<h2 id="see-also">SEE ALSO</h2>
<ul>
<li><a href="../cli/npm-config.html">npm-config(1)</a></li>
<li><a href="../files/npmrc.html">npmrc(5)</a></li>
<li><a href="../misc/npm-scripts.html">npm-scripts(7)</a></li>
<li><a href="../files/npm-folders.html">npm-folders(5)</a></li>
<li><a href="../cli/npm.html">npm(1)</a></li>
</ul>

</div>

<table border=0 cellspacing=0 cellpadding=0 id=npmlogo>
<tr><td style="width:180px;height:10px;background:rgb(237,127,127)" colspan=18>&nbsp;</td></tr>
<tr><td rowspan=4 style="width:10px;height:10px;background:rgb(237,127,127)">&nbsp;</td><td style="width:40px;height:10px;background:#fff" colspan=4>&nbsp;</td><td style="width:10px;height:10px;background:rgb(237,127,127)" rowspan=4>&nbsp;</td><td style="width:40px;height:10px;background:#fff" colspan=4>&nbsp;</td><td rowspan=4 style="width:10px;height:10px;background:rgb(237,127,127)">&nbsp;</td><td colspan=6 style="width:60px;height:10px;background:#fff">&nbsp;</td><td style="width:10px;height:10px;background:rgb(237,127,127)" rowspan=4>&nbsp;</td></tr>
<tr><td colspan=2 style="width:20px;height:30px;background:#fff" rowspan=3>&nbsp;</td><td style="width:10px;height:10px;background:rgb(237,127,127)" rowspan=3>&nbsp;</td><td style="width:10px;height:10px;background:#fff" rowspan=3>&nbsp;</td><td style="width:20px;height:10px;background:#fff" rowspan=4 colspan=2>&nbsp;</td><td style="width:10px;height:20px;background:rgb(237,127,127)" rowspan=2>&nbsp;</td><td style="width:10px;height:10px;background:#fff" rowspan=3>&nbsp;</td><td style="width:20px;height:10px;background:#fff" rowspan=3 colspan=2>&nbsp;</td><td style="width:10px;height:10px;background:rgb(237,127,127)" rowspan=3>&nbsp;</td><td style="width:10px;height:10px;background:#fff" rowspan=3>&nbsp;</td><td style="width:10px;height:10px;background:rgb(237,127,127)" rowspan=3>&nbsp;</td></tr>
<tr><td style="width:10px;height:10px;background:#fff" rowspan=2>&nbsp;</td></tr>
<tr><td style="width:10px;height:10px;background:#fff">&nbsp;</td></tr>
<tr><td style="width:60px;height:10px;background:rgb(237,127,127)" colspan=6>&nbsp;</td><td colspan=10 style="width:10px;height:10px;background:rgb(237,127,127)">&nbsp;</td></tr>
<tr><td colspan=5 style="width:50px;height:10px;background:#fff">&nbsp;</td><td style="width:40px;height:10px;background:rgb(237,127,127)" colspan=4>&nbsp;</td><td style="width:90px;height:10px;background:#fff" colspan=9>&nbsp;</td></tr>
</table>
<<<<<<< HEAD
<p id="footer">npm-config &mdash; npm@5.3.0</p>
=======
<p id="footer">npm-config &mdash; npm@6.4.1</p>
>>>>>>> 84bd6f3c
<|MERGE_RESOLUTION|>--- conflicted
+++ resolved
@@ -586,15 +586,12 @@
 <li>Type: semver or false</li>
 </ul>
 <p>The node version to use when checking a package&#39;s <code>engines</code> map.</p>
-<<<<<<< HEAD
-=======
 <h3 id="noproxy">noproxy</h3>
 <ul>
 <li>Default: null</li>
 <li>Type: String or Array</li>
 </ul>
 <p>A comma-separated string or an array of domain extensions that a proxy should not be used for.</p>
->>>>>>> 84bd6f3c
 <h3 id="offline">offline</h3>
 <ul>
 <li>Default: false</li>
@@ -631,8 +628,6 @@
 <p>Attempt to install packages in the <code>optionalDependencies</code> object.  Note
 that if these packages fail to install, the overall installation
 process is not aborted.</p>
-<<<<<<< HEAD
-=======
 <h3 id="otp">otp</h3>
 <ul>
 <li>Default: null</li>
@@ -640,7 +635,6 @@
 </ul>
 <p>This is a one-time password from a two-factor authenticator.  It&#39;s needed
 when publishing or changing package permissions with <code>npm access</code>.</p>
->>>>>>> 84bd6f3c
 <h3 id="package-lock">package-lock</h3>
 <ul>
 <li>Default: true</li>
@@ -648,9 +642,6 @@
 </ul>
 <p>If set to false, then ignore <code>package-lock.json</code> files when installing. This
 will also prevent <em>writing</em> <code>package-lock.json</code> if <code>save</code> is true.</p>
-<<<<<<< HEAD
-<p>This option is an alias for <code>--shrinkwrap</code>.</p>
-=======
 <p>When package package-locks are disabled, automatic pruning of extraneous
 modules will also be disabled.  To remove extraneous modules with
 package-locks disabled use <code>npm prune</code>.</p>
@@ -662,7 +653,6 @@
 </ul>
 <p>If set to true, it will update only the <code>package-lock.json</code>,
 instead of checking <code>node_modules</code> and downloading dependencies.</p>
->>>>>>> 84bd6f3c
 <h3 id="parseable">parseable</h3>
 <ul>
 <li>Default: false</li>
@@ -899,8 +889,6 @@
 <p>If set to false, then ignore <code>npm-shrinkwrap.json</code> files when installing. This
 will also prevent <em>writing</em> <code>npm-shrinkwrap.json</code> if <code>save</code> is true.</p>
 <p>This option is an alias for <code>--package-lock</code>.</p>
-<<<<<<< HEAD
-=======
 <h3 id="sign-git-commit">sign-git-commit</h3>
 <ul>
 <li>Default: false</li>
@@ -910,7 +898,6 @@
 version using <code>-S</code> to add a signature.</p>
 <p>Note that git requires you to have set up GPG keys in your git configs
 for this to work properly.</p>
->>>>>>> 84bd6f3c
 <h3 id="sign-git-tag">sign-git-tag</h3>
 <ul>
 <li>Default: false</li>
@@ -1077,8 +1064,4 @@
 <tr><td style="width:60px;height:10px;background:rgb(237,127,127)" colspan=6>&nbsp;</td><td colspan=10 style="width:10px;height:10px;background:rgb(237,127,127)">&nbsp;</td></tr>
 <tr><td colspan=5 style="width:50px;height:10px;background:#fff">&nbsp;</td><td style="width:40px;height:10px;background:rgb(237,127,127)" colspan=4>&nbsp;</td><td style="width:90px;height:10px;background:#fff" colspan=9>&nbsp;</td></tr>
 </table>
-<<<<<<< HEAD
-<p id="footer">npm-config &mdash; npm@5.3.0</p>
-=======
 <p id="footer">npm-config &mdash; npm@6.4.1</p>
->>>>>>> 84bd6f3c
