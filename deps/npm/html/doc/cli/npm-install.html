<!doctype html>
<html>
  <title>npm-install</title>
  <meta charset="utf-8">
  <link rel="stylesheet" type="text/css" href="../../static/style.css">
  <link rel="canonical" href="https://www.npmjs.org/doc/cli/npm-install.html">
  <script async=true src="../../static/toc.js"></script>

  <body>
    <div id="wrapper">

<h1><a href="../cli/npm-install.html">npm-install</a></h1> <p>Install a package</p>
<h2 id="synopsis">SYNOPSIS</h2>
<pre><code>npm install (with no args, in package dir)
npm install [&lt;@scope&gt;/]&lt;name&gt;
npm install [&lt;@scope&gt;/]&lt;name&gt;@&lt;tag&gt;
npm install [&lt;@scope&gt;/]&lt;name&gt;@&lt;version&gt;
npm install [&lt;@scope&gt;/]&lt;name&gt;@&lt;version range&gt;
npm install &lt;git-host&gt;:&lt;git-user&gt;/&lt;repo-name&gt;
npm install &lt;git repo url&gt;
npm install &lt;tarball file&gt;
npm install &lt;tarball url&gt;
npm install &lt;folder&gt;

alias: npm i
<<<<<<< HEAD
common options: [-P|--save-prod|-D|--save-dev|-O|--save-optional] [-E|--save-exact] [-B|--save-bundle] [--no-save] [--dry-run]
</code></pre><h2 id="description">DESCRIPTION</h2>
=======
common options: [-P|--save-prod|-D|--save-dev|-O|--save-optional] [-E|--save-exact] [-B|--save-bundle] [--no-save] [--dry-run]</code></pre><h2 id="description">DESCRIPTION</h2>
>>>>>>> 84bd6f3c
<p>This command installs a package, and any packages that it depends on. If the
package has a package-lock or shrinkwrap file, the installation of dependencies
will be driven by that, with an <code>npm-shrinkwrap.json</code> taking precedence if both
files exist. See <a href="../files/package-lock.json.html">package-lock.json(5)</a> and <a href="../cli/npm-shrinkwrap.html">npm-shrinkwrap(1)</a>.</p>
<p>A <code>package</code> is:</p>
<ul>
<li>a) a folder containing a program described by a <code><a href="../files/package.json.html">package.json(5)</a></code> file</li>
<li>b) a gzipped tarball containing (a)</li>
<li>c) a url that resolves to (b)</li>
<li>d) a <code>&lt;name&gt;@&lt;version&gt;</code> that is published on the registry (see <code><a href="../misc/npm-registry.html">npm-registry(7)</a></code>) with (c)</li>
<li>e) a <code>&lt;name&gt;@&lt;tag&gt;</code> (see <code><a href="../cli/npm-dist-tag.html">npm-dist-tag(1)</a></code>) that points to (d)</li>
<li>f) a <code>&lt;name&gt;</code> that has a &quot;latest&quot; tag satisfying (e)</li>
<li>g) a <code>&lt;git remote url&gt;</code> that resolves to (a)</li>
</ul>
<p>Even if you never publish your package, you can still get a lot of
benefits of using npm if you just want to write a node program (a), and
perhaps if you also want to be able to easily install it elsewhere
after packing it up into a tarball (b).</p>
<ul>
<li><p><code>npm install</code> (in package directory, no arguments):</p>
<p>  Install the dependencies in the local node_modules folder.</p>
<p>  In global mode (ie, with <code>-g</code> or <code>--global</code> appended to the command),
  it installs the current package context (ie, the current working
  directory) as a global package.</p>
<p>  By default, <code>npm install</code> will install all modules listed as dependencies
  in <code><a href="../files/package.json.html">package.json(5)</a></code>.</p>
<p>  With the <code>--production</code> flag (or when the <code>NODE_ENV</code> environment variable
  is set to <code>production</code>), npm will not install modules listed in
  <code>devDependencies</code>.</p>
<blockquote>
<p>NOTE: The <code>--production</code> flag has no particular meaning when adding a
  dependency to a project.</p>
</blockquote>
</li>
<li><p><code>npm install &lt;folder&gt;</code>:</p>
<p>  Install the package in the directory as a symlink in the current project.
  Its dependencies will be installed before it&#39;s linked. If <code>&lt;folder&gt;</code> sits
  inside the root of your project, its dependencies may be hoisted to the
  toplevel <code>node_modules</code> as they would for other types of dependencies.</p>
</li>
<li><p><code>npm install &lt;tarball file&gt;</code>:</p>
<p>  Install a package that is sitting on the filesystem.  Note: if you just want
  to link a dev directory into your npm root, you can do this more easily by
<<<<<<< HEAD
  using <code>npm link</code>. The filename <em>must</em> use <code>.tar</code>, <code>.tar.gz</code>, or <code>.tgz</code> as
  the extension.</p>
<p>  Example:</p>
<pre><code>    npm install ./package.tgz
</code></pre></li>
=======
  using <code>npm link</code>.</p>
<p>  Tarball requirements:</p>
<ul>
<li><p>The filename <em>must</em> use <code>.tar</code>, <code>.tar.gz</code>, or <code>.tgz</code> as
the extension.</p>
</li>
<li><p>The package contents should reside in a subfolder inside the tarball (usually it is called <code>package/</code>). npm strips one directory layer when installing the package (an equivalent of <code>tar x --strip-components=1</code> is run).</p>
</li>
<li><p>The package must contain a <code>package.json</code> file with <code>name</code> and <code>version</code> properties.</p>
<p>Example:</p>
<pre><code>npm install ./package.tgz</code></pre></li>
</ul>
</li>
>>>>>>> 84bd6f3c
<li><p><code>npm install &lt;tarball url&gt;</code>:</p>
<p>  Fetch the tarball url, and then install it.  In order to distinguish between
  this and other options, the argument must start with &quot;http://&quot; or &quot;https://&quot;</p>
<p>  Example:</p>
<<<<<<< HEAD
<pre><code>    npm install https://github.com/indexzero/forever/tarball/v0.5.6
</code></pre></li>
=======
<pre><code>    npm install https://github.com/indexzero/forever/tarball/v0.5.6</code></pre></li>
>>>>>>> 84bd6f3c
<li><p><code>npm install [&lt;@scope&gt;/]&lt;name&gt;</code>:</p>
<p>  Do a <code>&lt;name&gt;@&lt;tag&gt;</code> install, where <code>&lt;tag&gt;</code> is the &quot;tag&quot; config. (See
  <code><a href="../misc/npm-config.html">npm-config(7)</a></code>. The config&#39;s default value is <code>latest</code>.)</p>
<p>  In most cases, this will install the version of the modules tagged as
  <code>latest</code> on the npm registry.</p>
<p>  Example:</p>
<<<<<<< HEAD
<pre><code>    npm install sax
</code></pre><p>  <code>npm install</code> saves any specified packages into <code>dependencies</code> by default.
=======
<pre><code>    npm install sax</code></pre><p>  <code>npm install</code> saves any specified packages into <code>dependencies</code> by default.
>>>>>>> 84bd6f3c
  Additionally, you can control where and how they get saved with some
  additional flags:</p>
<ul>
<li><p><code>-P, --save-prod</code>: Package will appear in your <code>dependencies</code>. This is the</p>
<<<<<<< HEAD
<pre><code>               default unless `-D` or `-O` are present.
</code></pre></li>
=======
<pre><code>               default unless `-D` or `-O` are present.</code></pre></li>
>>>>>>> 84bd6f3c
<li><p><code>-D, --save-dev</code>: Package will appear in your <code>devDependencies</code>.</p>
</li>
<li><p><code>-O, --save-optional</code>: Package will appear in your <code>optionalDependencies</code>.</p>
</li>
<li><p><code>--no-save</code>: Prevents saving to <code>dependencies</code>.</p>
<p>When using any of the above options to save dependencies to your
package.json, there are two additional, optional flags:</p>
</li>
<li><p><code>-E, --save-exact</code>: Saved dependencies will be configured with an
exact version rather than using npm&#39;s default semver range
operator.</p>
</li>
<li><p><code>-B, --save-bundle</code>: Saved dependencies will also be added to your <code>bundleDependencies</code> list.</p>
<p>Further, if you have an <code>npm-shrinkwrap.json</code> or <code>package-lock.json</code> then it
will be updated as well.</p>
<p><code>&lt;scope&gt;</code> is optional. The package will be downloaded from the registry
associated with the specified scope. If no registry is associated with
the given scope the default registry is assumed. See <code><a href="../misc/npm-scope.html">npm-scope(7)</a></code>.</p>
<p>Note: if you do not include the @-symbol on your scope name, npm will
interpret this as a GitHub repository instead, see below. Scopes names
must also be followed by a slash.</p>
<p>Examples:</p>
<pre><code>npm install sax
npm install githubname/reponame
npm install @myorg/privatepackage
npm install node-tap --save-dev
npm install dtrace-provider --save-optional
npm install readable-stream --save-exact
<<<<<<< HEAD
npm install ansi-regex --save-bundle
</code></pre></li>
=======
npm install ansi-regex --save-bundle</code></pre></li>
>>>>>>> 84bd6f3c
</ul>
</li>
</ul>
<pre><code>**Note**: If there is a file or folder named `&lt;name&gt;` in the current
working directory, then it will try to install that, and only try to
fetch the package by name if it is not valid.</code></pre><ul>
<li><p><code>npm install [&lt;@scope&gt;/]&lt;name&gt;@&lt;tag&gt;</code>:</p>
<p>  Install the version of the package that is referenced by the specified tag.
  If the tag does not exist in the registry data for that package, then this
  will fail.</p>
<p>  Example:</p>
<pre><code>    npm install sax@latest
    npm install @myorg/mypackage@latest</code></pre></li>
<li><p><code>npm install [&lt;@scope&gt;/]&lt;name&gt;@&lt;version&gt;</code>:</p>
<p>  Install the specified version of the package.  This will fail if the
  version has not been published to the registry.</p>
<p>  Example:</p>
<pre><code>    npm install sax@0.1.1
    npm install @myorg/privatepackage@1.5.0</code></pre></li>
<li><p><code>npm install [&lt;@scope&gt;/]&lt;name&gt;@&lt;version range&gt;</code>:</p>
<p>  Install a version of the package matching the specified version range.  This
  will follow the same rules for resolving dependencies described in <code><a href="../files/package.json.html">package.json(5)</a></code>.</p>
<p>  Note that most version ranges must be put in quotes so that your shell will
  treat it as a single argument.</p>
<p>  Example:</p>
<pre><code>    npm install sax@&quot;&gt;=0.1.0 &lt;0.2.0&quot;
    npm install @myorg/privatepackage@&quot;&gt;=0.1.0 &lt;0.2.0&quot;</code></pre></li>
<li><p><code>npm install &lt;git remote url&gt;</code>:</p>
<p>  Installs the package from the hosted git provider, cloning it with <code>git</code>.
  For a full git remote url, only that URL will be attempted.</p>
<<<<<<< HEAD
<pre><code>    &lt;protocol&gt;://[&lt;user&gt;[:&lt;password&gt;]@]&lt;hostname&gt;[:&lt;port&gt;][:][/]&lt;path&gt;[#&lt;commit-ish&gt; | #semver:&lt;semver&gt;]
</code></pre><p>  <code>&lt;protocol&gt;</code> is one of <code>git</code>, <code>git+ssh</code>, <code>git+http</code>, <code>git+https</code>, or
=======
<pre><code>    &lt;protocol&gt;://[&lt;user&gt;[:&lt;password&gt;]@]&lt;hostname&gt;[:&lt;port&gt;][:][/]&lt;path&gt;[#&lt;commit-ish&gt; | #semver:&lt;semver&gt;]</code></pre><p>  <code>&lt;protocol&gt;</code> is one of <code>git</code>, <code>git+ssh</code>, <code>git+http</code>, <code>git+https</code>, or
>>>>>>> 84bd6f3c
  <code>git+file</code>.</p>
<p>  If <code>#&lt;commit-ish&gt;</code> is provided, it will be used to clone exactly that
  commit. If the commit-ish has the format <code>#semver:&lt;semver&gt;</code>, <code>&lt;semver&gt;</code> can
  be any valid semver range or exact version, and npm will look for any tags
  or refs matching that range in the remote repository, much as it would for a
  registry dependency. If neither <code>#&lt;commit-ish&gt;</code> or <code>#semver:&lt;semver&gt;</code> is
  specified, then <code>master</code> is used.</p>
<p>  If the repository makes use of submodules, those submodules will be cloned
  as well.</p>
<p>  If the package being installed contains a <code>prepare</code> script, its
  <code>dependencies</code> and <code>devDependencies</code> will be installed, and the prepare
  script will be run, before the package is packaged and installed.</p>
<p>  The following git environment variables are recognized by npm and will be
  added to the environment when running git:</p>
<ul>
<li><p><code>GIT_ASKPASS</code></p>
</li>
<li><p><code>GIT_EXEC_PATH</code></p>
</li>
<li><p><code>GIT_PROXY_COMMAND</code></p>
</li>
<li><p><code>GIT_SSH</code></p>
</li>
<li><p><code>GIT_SSH_COMMAND</code></p>
</li>
<li><p><code>GIT_SSL_CAINFO</code></p>
</li>
<li><p><code>GIT_SSL_NO_VERIFY</code></p>
<p>See the git man page for details.</p>
<p>Examples:</p>
<<<<<<< HEAD
<pre><code>npm install git+ssh://git@github.com:npm/npm.git#v1.0.27
npm install git+ssh://git@github.com:npm/npm#semver:^5.0
npm install git+https://isaacs@github.com/npm/npm.git
npm install git://github.com/npm/npm.git#v1.0.27
GIT_SSH_COMMAND=&#39;ssh -i ~/.ssh/custom_ident&#39; npm install git+ssh://git@github.com:npm/npm.git
</code></pre></li>
=======
<pre><code>npm install git+ssh://git@github.com:npm/cli.git#v1.0.27
npm install git+ssh://git@github.com:npm/cli#semver:^5.0
npm install git+https://isaacs@github.com/npm/cli.git
npm install git://github.com/npm/cli.git#v1.0.27
GIT_SSH_COMMAND=&#39;ssh -i ~/.ssh/custom_ident&#39; npm install git+ssh://git@github.com:npm/cli.git</code></pre></li>
>>>>>>> 84bd6f3c
</ul>
</li>
<li><p><code>npm install &lt;githubname&gt;/&lt;githubrepo&gt;[#&lt;commit-ish&gt;]</code>:</p>
</li>
<li><p><code>npm install github:&lt;githubname&gt;/&lt;githubrepo&gt;[#&lt;commit-ish&gt;]</code>:</p>
<p>  Install the package at <code>https://github.com/githubname/githubrepo</code> by
  attempting to clone it using <code>git</code>.</p>
<p>  If <code>#&lt;commit-ish&gt;</code> is provided, it will be used to clone exactly that
  commit. If the commit-ish has the format <code>#semver:&lt;semver&gt;</code>, <code>&lt;semver&gt;</code> can
  be any valid semver range or exact version, and npm will look for any tags
  or refs matching that range in the remote repository, much as it would for a
  registry dependency. If neither <code>#&lt;commit-ish&gt;</code> or <code>#semver:&lt;semver&gt;</code> is
  specified, then <code>master</code> is used.</p>
<p>  As with regular git dependencies, <code>dependencies</code> and <code>devDependencies</code> will
  be installed if the package has a <code>prepare</code> script, before the package is
  done installing.</p>
<p>  Examples:</p>
<pre><code>    npm install mygithubuser/myproject
<<<<<<< HEAD
    npm install github:mygithubuser/myproject
</code></pre></li>
=======
    npm install github:mygithubuser/myproject</code></pre></li>
>>>>>>> 84bd6f3c
<li><p><code>npm install gist:[&lt;githubname&gt;/]&lt;gistID&gt;[#&lt;commit-ish&gt;|#semver:&lt;semver&gt;]</code>:</p>
<p>  Install the package at <code>https://gist.github.com/gistID</code> by attempting to
  clone it using <code>git</code>. The GitHub username associated with the gist is
  optional and will not be saved in <code>package.json</code>.</p>
<p>  As with regular git dependencies, <code>dependencies</code> and <code>devDependencies</code> will
  be installed if the package has a <code>prepare</code> script, before the package is
  done installing.</p>
<p>  Example:</p>
<pre><code>    npm install gist:101a11beef</code></pre></li>
<li><p><code>npm install bitbucket:&lt;bitbucketname&gt;/&lt;bitbucketrepo&gt;[#&lt;commit-ish&gt;]</code>:</p>
<p>  Install the package at <code>https://bitbucket.org/bitbucketname/bitbucketrepo</code>
  by attempting to clone it using <code>git</code>.</p>
<p>  If <code>#&lt;commit-ish&gt;</code> is provided, it will be used to clone exactly that
  commit. If the commit-ish has the format <code>#semver:&lt;semver&gt;</code>, <code>&lt;semver&gt;</code> can
  be any valid semver range or exact version, and npm will look for any tags
  or refs matching that range in the remote repository, much as it would for a
  registry dependency. If neither <code>#&lt;commit-ish&gt;</code> or <code>#semver:&lt;semver&gt;</code> is
  specified, then <code>master</code> is used.</p>
<p>  As with regular git dependencies, <code>dependencies</code> and <code>devDependencies</code> will
  be installed if the package has a <code>prepare</code> script, before the package is
  done installing.</p>
<p>  Example:</p>
<pre><code>    npm install bitbucket:mybitbucketuser/myproject</code></pre></li>
<li><p><code>npm install gitlab:&lt;gitlabname&gt;/&lt;gitlabrepo&gt;[#&lt;commit-ish&gt;]</code>:</p>
<p>  Install the package at <code>https://gitlab.com/gitlabname/gitlabrepo</code>
  by attempting to clone it using <code>git</code>.</p>
<p>  If <code>#&lt;commit-ish&gt;</code> is provided, it will be used to clone exactly that
  commit. If the commit-ish has the format <code>#semver:&lt;semver&gt;</code>, <code>&lt;semver&gt;</code> can
  be any valid semver range or exact version, and npm will look for any tags
  or refs matching that range in the remote repository, much as it would for a
  registry dependency. If neither <code>#&lt;commit-ish&gt;</code> or <code>#semver:&lt;semver&gt;</code> is
  specified, then <code>master</code> is used.</p>
<p>  As with regular git dependencies, <code>dependencies</code> and <code>devDependencies</code> will
  be installed if the package has a <code>prepare</code> script, before the package is
  done installing.</p>
<p>  Example:</p>
<pre><code>    npm install gitlab:mygitlabuser/myproject
<<<<<<< HEAD
    npm install gitlab:myusr/myproj#semver:^5.0
</code></pre></li>
=======
    npm install gitlab:myusr/myproj#semver:^5.0</code></pre></li>
>>>>>>> 84bd6f3c
</ul>
<p>You may combine multiple arguments, and even multiple types of arguments.
For example:</p>
<pre><code>npm install sax@&quot;&gt;=0.1.0 &lt;0.2.0&quot; bench supervisor</code></pre><p>The <code>--tag</code> argument will apply to all of the specified install targets. If a
tag with the given name exists, the tagged version is preferred over newer
versions.</p>
<p>The <code>--dry-run</code> argument will report in the usual way what the install would
have done without actually installing anything.</p>
<p>The <code>--package-lock-only</code> argument will only update the <code>package-lock.json</code>,
instead of checking <code>node_modules</code> and downloading dependencies.</p>
<p>The <code>-f</code> or <code>--force</code> argument will force npm to fetch remote resources even if a
local copy exists on disk.</p>
<pre><code>npm install sax --force</code></pre><p>The <code>-g</code> or <code>--global</code> argument will cause npm to install the package globally
rather than locally.  See <code><a href="../files/npm-folders.html">npm-folders(5)</a></code>.</p>
<p>The <code>--global-style</code> argument will cause npm to install the package into
your local <code>node_modules</code> folder with the same layout it uses with the
global <code>node_modules</code> folder. Only your direct dependencies will show in
<code>node_modules</code> and everything they depend on will be flattened in their
<code>node_modules</code> folders. This obviously will eliminate some deduping.</p>
<p>The <code>--ignore-scripts</code> argument will cause npm to not execute any
scripts defined in the package.json. See <code><a href="../misc/npm-scripts.html">npm-scripts(7)</a></code>.</p>
<p>The <code>--legacy-bundling</code> argument will cause npm to install the package such
that versions of npm prior to 1.4, such as the one included with node 0.8,
can install the package. This eliminates all automatic deduping.</p>
<p>The <code>--link</code> argument will cause npm to link global installs into the
local space in some cases.</p>
<p>The <code>--no-bin-links</code> argument will prevent npm from creating symlinks for
any binaries the package might contain.</p>
<p>The <code>--no-optional</code> argument will prevent optional dependencies from
being installed.</p>
<p>The <code>--no-shrinkwrap</code> argument, which will ignore an available
package lock or shrinkwrap file and use the package.json instead.</p>
<p>The <code>--no-package-lock</code> argument will prevent npm from creating a
<<<<<<< HEAD
<code>package-lock.json</code> file.</p>
=======
<code>package-lock.json</code> file.  When running with package-lock&#39;s disabled npm
will not automatically prune your node modules when installing.</p>
>>>>>>> 84bd6f3c
<p>The <code>--nodedir=/path/to/node/source</code> argument will allow npm to find the
node source code so that npm can compile native modules.</p>
<p>The <code>--only={prod[uction]|dev[elopment]}</code> argument will cause either only
<code>devDependencies</code> or only non-<code>devDependencies</code> to be installed regardless of the <code>NODE_ENV</code>.</p>
<p>The <code>--no-audit</code> argument can be used to disable sending of audit reports to
the configured registries.  See <code><a href="../cli/npm-audit.html">npm-audit(1)</a></code> for details on what is sent.</p>
<p>See <code><a href="../misc/npm-config.html">npm-config(7)</a></code>.  Many of the configuration params have some
effect on installation, since that&#39;s most of what npm does.</p>
<h2 id="algorithm">ALGORITHM</h2>
<p>To install a package, npm uses the following algorithm:</p>
<pre><code>load the existing node_modules tree from disk
clone the tree
fetch the package.json and assorted metadata and add it to the clone
walk the clone and add any missing dependencies
  dependencies will be added as close to the top as is possible
  without breaking any other modules
compare the original tree with the cloned tree and make a list of
actions to take to convert one to the other
execute all of the actions, deepest first
  kinds of actions are install, update, remove and move</code></pre><p>For this <code>package{dep}</code> structure: <code>A{B,C}, B{C}, C{D}</code>,
this algorithm produces:</p>
<pre><code>A
+-- B
+-- C
+-- D</code></pre><p>That is, the dependency from B to C is satisfied by the fact that A
already caused C to be installed at a higher level. D is still installed
at the top level because nothing conflicts with it.</p>
<p>For <code>A{B,C}, B{C,D@1}, C{D@2}</code>, this algorithm produces:</p>
<pre><code>A
+-- B
+-- C
   `-- D@2
<<<<<<< HEAD
+-- D@1
</code></pre><p>Because B&#39;s D@1 will be installed in the top level, C now has to install D@2
=======
+-- D@1</code></pre><p>Because B&#39;s D@1 will be installed in the top level, C now has to install D@2
>>>>>>> 84bd6f3c
privately for itself. This algorithm is deterministic, but different trees may
be produced if two dependencies are requested for installation in a different
order.</p>
<p>See <a href="../files/npm-folders.html">npm-folders(5)</a> for a more detailed description of the specific
folder structures that npm creates.</p>
<h3 id="limitations-of-npm-s-install-algorithm">Limitations of npm&#39;s Install Algorithm</h3>
<p>npm will refuse to install any package with an identical name to the
current package. This can be overridden with the <code>--force</code> flag, but in
most cases can simply be addressed by changing the local package name.</p>
<p>There are some very rare and pathological edge-cases where a cycle can
cause npm to try to install a never-ending tree of packages.  Here is
the simplest case:</p>
<pre><code>A -&gt; B -&gt; A&#39; -&gt; B&#39; -&gt; A -&gt; B -&gt; A&#39; -&gt; B&#39; -&gt; A -&gt; ...</code></pre><p>where <code>A</code> is some version of a package, and <code>A&#39;</code> is a different version
of the same package.  Because <code>B</code> depends on a different version of <code>A</code>
than the one that is already in the tree, it must install a separate
copy.  The same is true of <code>A&#39;</code>, which must install <code>B&#39;</code>.  Because <code>B&#39;</code>
depends on the original version of <code>A</code>, which has been overridden, the
cycle falls into infinite regress.</p>
<p>To avoid this situation, npm flat-out refuses to install any
<code>name@version</code> that is already present anywhere in the tree of package
folder ancestors.  A more correct, but more complex, solution would be
to symlink the existing version into the new location.  If this ever
affects a real use-case, it will be investigated.</p>
<h2 id="see-also">SEE ALSO</h2>
<ul>
<li><a href="../files/npm-folders.html">npm-folders(5)</a></li>
<li><a href="../cli/npm-update.html">npm-update(1)</a></li>
<li><a href="../cli/npm-audit.html">npm-audit(1)</a></li>
<li><a href="../cli/npm-link.html">npm-link(1)</a></li>
<li><a href="../cli/npm-rebuild.html">npm-rebuild(1)</a></li>
<li><a href="../misc/npm-scripts.html">npm-scripts(7)</a></li>
<li><a href="../cli/npm-build.html">npm-build(1)</a></li>
<li><a href="../cli/npm-config.html">npm-config(1)</a></li>
<li><a href="../misc/npm-config.html">npm-config(7)</a></li>
<li><a href="../files/npmrc.html">npmrc(5)</a></li>
<li><a href="../misc/npm-registry.html">npm-registry(7)</a></li>
<li><a href="../cli/npm-dist-tag.html">npm-dist-tag(1)</a></li>
<li><a href="../cli/npm-uninstall.html">npm-uninstall(1)</a></li>
<li><a href="../cli/npm-shrinkwrap.html">npm-shrinkwrap(1)</a></li>
<li><a href="../files/package.json.html">package.json(5)</a></li>
</ul>

</div>

<table border=0 cellspacing=0 cellpadding=0 id=npmlogo>
<tr><td style="width:180px;height:10px;background:rgb(237,127,127)" colspan=18>&nbsp;</td></tr>
<tr><td rowspan=4 style="width:10px;height:10px;background:rgb(237,127,127)">&nbsp;</td><td style="width:40px;height:10px;background:#fff" colspan=4>&nbsp;</td><td style="width:10px;height:10px;background:rgb(237,127,127)" rowspan=4>&nbsp;</td><td style="width:40px;height:10px;background:#fff" colspan=4>&nbsp;</td><td rowspan=4 style="width:10px;height:10px;background:rgb(237,127,127)">&nbsp;</td><td colspan=6 style="width:60px;height:10px;background:#fff">&nbsp;</td><td style="width:10px;height:10px;background:rgb(237,127,127)" rowspan=4>&nbsp;</td></tr>
<tr><td colspan=2 style="width:20px;height:30px;background:#fff" rowspan=3>&nbsp;</td><td style="width:10px;height:10px;background:rgb(237,127,127)" rowspan=3>&nbsp;</td><td style="width:10px;height:10px;background:#fff" rowspan=3>&nbsp;</td><td style="width:20px;height:10px;background:#fff" rowspan=4 colspan=2>&nbsp;</td><td style="width:10px;height:20px;background:rgb(237,127,127)" rowspan=2>&nbsp;</td><td style="width:10px;height:10px;background:#fff" rowspan=3>&nbsp;</td><td style="width:20px;height:10px;background:#fff" rowspan=3 colspan=2>&nbsp;</td><td style="width:10px;height:10px;background:rgb(237,127,127)" rowspan=3>&nbsp;</td><td style="width:10px;height:10px;background:#fff" rowspan=3>&nbsp;</td><td style="width:10px;height:10px;background:rgb(237,127,127)" rowspan=3>&nbsp;</td></tr>
<tr><td style="width:10px;height:10px;background:#fff" rowspan=2>&nbsp;</td></tr>
<tr><td style="width:10px;height:10px;background:#fff">&nbsp;</td></tr>
<tr><td style="width:60px;height:10px;background:rgb(237,127,127)" colspan=6>&nbsp;</td><td colspan=10 style="width:10px;height:10px;background:rgb(237,127,127)">&nbsp;</td></tr>
<tr><td colspan=5 style="width:50px;height:10px;background:#fff">&nbsp;</td><td style="width:40px;height:10px;background:rgb(237,127,127)" colspan=4>&nbsp;</td><td style="width:90px;height:10px;background:#fff" colspan=9>&nbsp;</td></tr>
</table>
<<<<<<< HEAD
<p id="footer">npm-install &mdash; npm@5.3.0</p>
=======
<p id="footer">npm-install &mdash; npm@6.4.1</p>
>>>>>>> 84bd6f3c
<|MERGE_RESOLUTION|>--- conflicted
+++ resolved
@@ -23,12 +23,7 @@
 npm install &lt;folder&gt;
 
 alias: npm i
-<<<<<<< HEAD
-common options: [-P|--save-prod|-D|--save-dev|-O|--save-optional] [-E|--save-exact] [-B|--save-bundle] [--no-save] [--dry-run]
-</code></pre><h2 id="description">DESCRIPTION</h2>
-=======
 common options: [-P|--save-prod|-D|--save-dev|-O|--save-optional] [-E|--save-exact] [-B|--save-bundle] [--no-save] [--dry-run]</code></pre><h2 id="description">DESCRIPTION</h2>
->>>>>>> 84bd6f3c
 <p>This command installs a package, and any packages that it depends on. If the
 package has a package-lock or shrinkwrap file, the installation of dependencies
 will be driven by that, with an <code>npm-shrinkwrap.json</code> taking precedence if both
@@ -72,13 +67,6 @@
 <li><p><code>npm install &lt;tarball file&gt;</code>:</p>
 <p>  Install a package that is sitting on the filesystem.  Note: if you just want
   to link a dev directory into your npm root, you can do this more easily by
-<<<<<<< HEAD
-  using <code>npm link</code>. The filename <em>must</em> use <code>.tar</code>, <code>.tar.gz</code>, or <code>.tgz</code> as
-  the extension.</p>
-<p>  Example:</p>
-<pre><code>    npm install ./package.tgz
-</code></pre></li>
-=======
   using <code>npm link</code>.</p>
 <p>  Tarball requirements:</p>
 <ul>
@@ -92,39 +80,23 @@
 <pre><code>npm install ./package.tgz</code></pre></li>
 </ul>
 </li>
->>>>>>> 84bd6f3c
 <li><p><code>npm install &lt;tarball url&gt;</code>:</p>
 <p>  Fetch the tarball url, and then install it.  In order to distinguish between
   this and other options, the argument must start with &quot;http://&quot; or &quot;https://&quot;</p>
 <p>  Example:</p>
-<<<<<<< HEAD
-<pre><code>    npm install https://github.com/indexzero/forever/tarball/v0.5.6
-</code></pre></li>
-=======
 <pre><code>    npm install https://github.com/indexzero/forever/tarball/v0.5.6</code></pre></li>
->>>>>>> 84bd6f3c
 <li><p><code>npm install [&lt;@scope&gt;/]&lt;name&gt;</code>:</p>
 <p>  Do a <code>&lt;name&gt;@&lt;tag&gt;</code> install, where <code>&lt;tag&gt;</code> is the &quot;tag&quot; config. (See
   <code><a href="../misc/npm-config.html">npm-config(7)</a></code>. The config&#39;s default value is <code>latest</code>.)</p>
 <p>  In most cases, this will install the version of the modules tagged as
   <code>latest</code> on the npm registry.</p>
 <p>  Example:</p>
-<<<<<<< HEAD
-<pre><code>    npm install sax
-</code></pre><p>  <code>npm install</code> saves any specified packages into <code>dependencies</code> by default.
-=======
 <pre><code>    npm install sax</code></pre><p>  <code>npm install</code> saves any specified packages into <code>dependencies</code> by default.
->>>>>>> 84bd6f3c
   Additionally, you can control where and how they get saved with some
   additional flags:</p>
 <ul>
 <li><p><code>-P, --save-prod</code>: Package will appear in your <code>dependencies</code>. This is the</p>
-<<<<<<< HEAD
-<pre><code>               default unless `-D` or `-O` are present.
-</code></pre></li>
-=======
 <pre><code>               default unless `-D` or `-O` are present.</code></pre></li>
->>>>>>> 84bd6f3c
 <li><p><code>-D, --save-dev</code>: Package will appear in your <code>devDependencies</code>.</p>
 </li>
 <li><p><code>-O, --save-optional</code>: Package will appear in your <code>optionalDependencies</code>.</p>
@@ -153,12 +125,7 @@
 npm install node-tap --save-dev
 npm install dtrace-provider --save-optional
 npm install readable-stream --save-exact
-<<<<<<< HEAD
-npm install ansi-regex --save-bundle
-</code></pre></li>
-=======
 npm install ansi-regex --save-bundle</code></pre></li>
->>>>>>> 84bd6f3c
 </ul>
 </li>
 </ul>
@@ -189,12 +156,7 @@
 <li><p><code>npm install &lt;git remote url&gt;</code>:</p>
 <p>  Installs the package from the hosted git provider, cloning it with <code>git</code>.
   For a full git remote url, only that URL will be attempted.</p>
-<<<<<<< HEAD
-<pre><code>    &lt;protocol&gt;://[&lt;user&gt;[:&lt;password&gt;]@]&lt;hostname&gt;[:&lt;port&gt;][:][/]&lt;path&gt;[#&lt;commit-ish&gt; | #semver:&lt;semver&gt;]
-</code></pre><p>  <code>&lt;protocol&gt;</code> is one of <code>git</code>, <code>git+ssh</code>, <code>git+http</code>, <code>git+https</code>, or
-=======
 <pre><code>    &lt;protocol&gt;://[&lt;user&gt;[:&lt;password&gt;]@]&lt;hostname&gt;[:&lt;port&gt;][:][/]&lt;path&gt;[#&lt;commit-ish&gt; | #semver:&lt;semver&gt;]</code></pre><p>  <code>&lt;protocol&gt;</code> is one of <code>git</code>, <code>git+ssh</code>, <code>git+http</code>, <code>git+https</code>, or
->>>>>>> 84bd6f3c
   <code>git+file</code>.</p>
 <p>  If <code>#&lt;commit-ish&gt;</code> is provided, it will be used to clone exactly that
   commit. If the commit-ish has the format <code>#semver:&lt;semver&gt;</code>, <code>&lt;semver&gt;</code> can
@@ -225,20 +187,11 @@
 <li><p><code>GIT_SSL_NO_VERIFY</code></p>
 <p>See the git man page for details.</p>
 <p>Examples:</p>
-<<<<<<< HEAD
-<pre><code>npm install git+ssh://git@github.com:npm/npm.git#v1.0.27
-npm install git+ssh://git@github.com:npm/npm#semver:^5.0
-npm install git+https://isaacs@github.com/npm/npm.git
-npm install git://github.com/npm/npm.git#v1.0.27
-GIT_SSH_COMMAND=&#39;ssh -i ~/.ssh/custom_ident&#39; npm install git+ssh://git@github.com:npm/npm.git
-</code></pre></li>
-=======
 <pre><code>npm install git+ssh://git@github.com:npm/cli.git#v1.0.27
 npm install git+ssh://git@github.com:npm/cli#semver:^5.0
 npm install git+https://isaacs@github.com/npm/cli.git
 npm install git://github.com/npm/cli.git#v1.0.27
 GIT_SSH_COMMAND=&#39;ssh -i ~/.ssh/custom_ident&#39; npm install git+ssh://git@github.com:npm/cli.git</code></pre></li>
->>>>>>> 84bd6f3c
 </ul>
 </li>
 <li><p><code>npm install &lt;githubname&gt;/&lt;githubrepo&gt;[#&lt;commit-ish&gt;]</code>:</p>
@@ -257,12 +210,7 @@
   done installing.</p>
 <p>  Examples:</p>
 <pre><code>    npm install mygithubuser/myproject
-<<<<<<< HEAD
-    npm install github:mygithubuser/myproject
-</code></pre></li>
-=======
     npm install github:mygithubuser/myproject</code></pre></li>
->>>>>>> 84bd6f3c
 <li><p><code>npm install gist:[&lt;githubname&gt;/]&lt;gistID&gt;[#&lt;commit-ish&gt;|#semver:&lt;semver&gt;]</code>:</p>
 <p>  Install the package at <code>https://gist.github.com/gistID</code> by attempting to
   clone it using <code>git</code>. The GitHub username associated with the gist is
@@ -300,12 +248,7 @@
   done installing.</p>
 <p>  Example:</p>
 <pre><code>    npm install gitlab:mygitlabuser/myproject
-<<<<<<< HEAD
-    npm install gitlab:myusr/myproj#semver:^5.0
-</code></pre></li>
-=======
     npm install gitlab:myusr/myproj#semver:^5.0</code></pre></li>
->>>>>>> 84bd6f3c
 </ul>
 <p>You may combine multiple arguments, and even multiple types of arguments.
 For example:</p>
@@ -339,12 +282,8 @@
 <p>The <code>--no-shrinkwrap</code> argument, which will ignore an available
 package lock or shrinkwrap file and use the package.json instead.</p>
 <p>The <code>--no-package-lock</code> argument will prevent npm from creating a
-<<<<<<< HEAD
-<code>package-lock.json</code> file.</p>
-=======
 <code>package-lock.json</code> file.  When running with package-lock&#39;s disabled npm
 will not automatically prune your node modules when installing.</p>
->>>>>>> 84bd6f3c
 <p>The <code>--nodedir=/path/to/node/source</code> argument will allow npm to find the
 node source code so that npm can compile native modules.</p>
 <p>The <code>--only={prod[uction]|dev[elopment]}</code> argument will cause either only
@@ -377,12 +316,7 @@
 +-- B
 +-- C
    `-- D@2
-<<<<<<< HEAD
-+-- D@1
-</code></pre><p>Because B&#39;s D@1 will be installed in the top level, C now has to install D@2
-=======
 +-- D@1</code></pre><p>Because B&#39;s D@1 will be installed in the top level, C now has to install D@2
->>>>>>> 84bd6f3c
 privately for itself. This algorithm is deterministic, but different trees may
 be produced if two dependencies are requested for installation in a different
 order.</p>
@@ -436,8 +370,4 @@
 <tr><td style="width:60px;height:10px;background:rgb(237,127,127)" colspan=6>&nbsp;</td><td colspan=10 style="width:10px;height:10px;background:rgb(237,127,127)">&nbsp;</td></tr>
 <tr><td colspan=5 style="width:50px;height:10px;background:#fff">&nbsp;</td><td style="width:40px;height:10px;background:rgb(237,127,127)" colspan=4>&nbsp;</td><td style="width:90px;height:10px;background:#fff" colspan=9>&nbsp;</td></tr>
 </table>
-<<<<<<< HEAD
-<p id="footer">npm-install &mdash; npm@5.3.0</p>
-=======
 <p id="footer">npm-install &mdash; npm@6.4.1</p>
->>>>>>> 84bd6f3c
