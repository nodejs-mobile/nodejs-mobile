--- conflicted
+++ resolved
@@ -1,8 +1,4 @@
-<<<<<<< HEAD
-.TH "NPM\-REMOVAL" "1" "July 2017" "" ""
-=======
 .TH "NPM\-REMOVAL" "1" "August 2018" "" ""
->>>>>>> 84bd6f3c
 .SH "NAME"
 \fBnpm-removal\fR \- Cleaning the Slate
 .SH SYNOPSIS
