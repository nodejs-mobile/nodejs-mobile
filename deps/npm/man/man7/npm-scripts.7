<<<<<<< HEAD
.TH "NPM\-SCRIPTS" "7" "July 2017" "" ""
=======
.TH "NPM\-SCRIPTS" "7" "August 2018" "" ""
>>>>>>> 84bd6f3c
.SH "NAME"
\fBnpm-scripts\fR \- How npm handles the "scripts" field
.SH DESCRIPTION
.P
npm supports the "scripts" property of the package\.json file, for the
following scripts:
.RS 0
.IP \(bu 2
prepublish:
Run BEFORE the package is packed and published, as well as on local \fBnpm
install\fP without any arguments\. (See below)
.IP \(bu 2
prepare:
Run both BEFORE the package is packed and published, and on local \fBnpm
install\fP without any arguments (See below)\. This is run
AFTER \fBprepublish\fP, but BEFORE \fBprepublishOnly\fP\|\.
.IP \(bu 2
prepublishOnly:
Run BEFORE the package is prepared and packed, ONLY on \fBnpm publish\fP\|\. (See
below\.)
.IP \(bu 2
prepack:
run BEFORE a tarball is packed (on \fBnpm pack\fP, \fBnpm publish\fP, and when
installing git dependencies)
.IP \(bu 2
postpack:
Run AFTER the tarball has been generated and moved to its final destination\.
.IP \(bu 2
publish, postpublish:
Run AFTER the package is published\.
.IP \(bu 2
preinstall:
Run BEFORE the package is installed
.IP \(bu 2
install, postinstall:
Run AFTER the package is installed\.
.IP \(bu 2
preuninstall, uninstall:
Run BEFORE the package is uninstalled\.
.IP \(bu 2
postuninstall:
Run AFTER the package is uninstalled\.
.IP \(bu 2
preversion:
Run BEFORE bumping the package version\.
.IP \(bu 2
version:
Run AFTER bumping the package version, but BEFORE commit\.
.IP \(bu 2
postversion:
Run AFTER bumping the package version, and AFTER commit\.
.IP \(bu 2
pretest, test, posttest:
Run by the \fBnpm test\fP command\.
.IP \(bu 2
prestop, stop, poststop:
Run by the \fBnpm stop\fP command\.
.IP \(bu 2
prestart, start, poststart:
Run by the \fBnpm start\fP command\.
.IP \(bu 2
prerestart, restart, postrestart:
Run by the \fBnpm restart\fP command\. Note: \fBnpm restart\fP will run the
stop and start scripts if no \fBrestart\fP script is provided\.
.IP \(bu 2
preshrinkwrap, shrinkwrap, postshrinkwrap:
Run by the \fBnpm shrinkwrap\fP command\.

.RE
.P
Additionally, arbitrary scripts can be executed by running \fBnpm
run\-script <stage>\fP\|\. \fIPre\fR and \fIpost\fR commands with matching
names will be run for those as well (e\.g\. \fBpremyscript\fP, \fBmyscript\fP,
\fBpostmyscript\fP)\. Scripts from dependencies can be run with `npm explore
.P
<pkg> \-\- npm run <stage>`\.
.SH PREPUBLISH AND PREPARE
.SS DEPRECATION NOTE
.P
Since \fB, the npm CLI has run the\fPprepublish\fBscript for both\fPnpm
publish\fBand\fPnpm install\fB, because it's a convenient way to prepare a package
for use (some common use cases are described in the section below)\.  It has
also turned out to be, in practice, [very
confusing](https://github\.com/npm/npm/issues/10074)\.  As of\fP\fB, a new
event has been introduced,\fPprepare\fB, that preserves this existing behavior\. A
_new_ event,\fPprepublishOnly\fBhas been added as a transitional strategy to
allow users to avoid the confusing behavior of existing npm versions and only
run on\fPnpm publish` (for instance, running the tests one last time to ensure
they're in good shape)\.
.P
See https://github\.com/npm/npm/issues/10074 for a much lengthier
justification, with further reading, for this change\.
.SS USE CASES
.P
If you need to perform operations on your package before it is used, in a way
that is not dependent on the operating system or architecture of the
target system, use a \fBprepublish\fP script\.  This includes
tasks such as:
.RS 0
.IP \(bu 2
Compiling CoffeeScript source code into JavaScript\.
.IP \(bu 2
Creating minified versions of JavaScript source code\.
.IP \(bu 2
Fetching remote resources that your package will use\.

.RE
.P
The advantage of doing these things at \fBprepublish\fP time is that they can be done once, in a
single place, thus reducing complexity and variability\.
Additionally, this means that:
.RS 0
.IP \(bu 2
You can depend on \fBcoffee\-script\fP as a \fBdevDependency\fP, and thus
your users don't need to have it installed\.
.IP \(bu 2
You don't need to include minifiers in your package, reducing
the size for your users\.
.IP \(bu 2
You don't need to rely on your users having \fBcurl\fP or \fBwget\fP or
other system tools on the target machines\.

.RE
.SH DEFAULT VALUES
.P
npm will default some script values based on package contents\.
.RS 0
.IP \(bu 2
\fB"start": "node server\.js"\fP:
If there is a \fBserver\.js\fP file in the root of your package, then npm
will default the \fBstart\fP command to \fBnode server\.js\fP\|\.
.IP \(bu 2
\fB"install": "node\-gyp rebuild"\fP:
If there is a \fBbinding\.gyp\fP file in the root of your package and you
haven't defined your own \fBinstall\fP or \fBpreinstall\fP scripts, npm will
default the \fBinstall\fP command to compile using node\-gyp\.

.RE
.SH USER
.P
If npm was invoked with root privileges, then it will change the uid
to the user account or uid specified by the \fBuser\fP config, which
defaults to \fBnobody\fP\|\.  Set the \fBunsafe\-perm\fP flag to run scripts with
root privileges\.
.SH ENVIRONMENT
.P
Package scripts run in an environment where many pieces of information
are made available regarding the setup of npm and the current state of
the process\.
.SS path
.P
If you depend on modules that define executable scripts, like test
suites, then those executables will be added to the \fBPATH\fP for
executing the scripts\.  So, if your package\.json has this:
.P
.RS 2
.nf
{ "name" : "foo"
, "dependencies" : { "bar" : "0\.1\.x" }
, "scripts": { "start" : "bar \./test" } }
.fi
.RE
.P
then you could run \fBnpm start\fP to execute the \fBbar\fP script, which is
exported into the \fBnode_modules/\.bin\fP directory on \fBnpm install\fP\|\.
.SS package\.json vars
.P
The package\.json fields are tacked onto the \fBnpm_package_\fP prefix\. So,
for instance, if you had \fB{"name":"foo", "version":"1\.2\.5"}\fP in your
package\.json file, then your package scripts would have the
\fBnpm_package_name\fP environment variable set to "foo", and the
\fBnpm_package_version\fP set to "1\.2\.5"\.  You can access these variables
in your code with \fBprocess\.env\.npm_package_name\fP and
\fBprocess\.env\.npm_package_version\fP, and so on for other fields\.
.SS configuration
.P
Configuration parameters are put in the environment with the
\fBnpm_config_\fP prefix\. For instance, you can view the effective \fBroot\fP
config by checking the \fBnpm_config_root\fP environment variable\.
.SS Special: package\.json "config" object
.P
The package\.json "config" keys are overwritten in the environment if
there is a config param of \fB<name>[@<version>]:<key>\fP\|\.  For example,
if the package\.json has this:
.P
.RS 2
.nf
{ "name" : "foo"
, "config" : { "port" : "8080" }
, "scripts" : { "start" : "node server\.js" } }
.fi
.RE
.P
and the server\.js is this:
.P
.RS 2
.nf
http\.createServer(\.\.\.)\.listen(process\.env\.npm_package_config_port)
.fi
.RE
.P
then the user could change the behavior by doing:
.P
.RS 2
.nf
npm config set foo:port 80
.fi
.RE
.SS current lifecycle event
.P
Lastly, the \fBnpm_lifecycle_event\fP environment variable is set to
whichever stage of the cycle is being executed\. So, you could have a
single script used for different parts of the process which switches
based on what's currently happening\.
.P
Objects are flattened following this format, so if you had
\fB{"scripts":{"install":"foo\.js"}}\fP in your package\.json, then you'd
see this in the script:
.P
.RS 2
.nf
process\.env\.npm_package_scripts_install === "foo\.js"
.fi
.RE
.SH EXAMPLES
.P
For example, if your package\.json contains this:
.P
.RS 2
.nf
{ "scripts" :
  { "install" : "scripts/install\.js"
  , "postinstall" : "scripts/install\.js"
  , "uninstall" : "scripts/uninstall\.js"
  }
}
.fi
.RE
.P
then \fBscripts/install\.js\fP will be called for the install
and post\-install stages of the lifecycle, and \fBscripts/uninstall\.js\fP
will be called when the package is uninstalled\.  Since
\fBscripts/install\.js\fP is running for two different phases, it would
be wise in this case to look at the \fBnpm_lifecycle_event\fP environment
variable\.
.P
If you want to run a make command, you can do so\.  This works just
fine:
.P
.RS 2
.nf
{ "scripts" :
  { "preinstall" : "\./configure"
  , "install" : "make && make install"
  , "test" : "make test"
  }
}
.fi
.RE
.SH EXITING
.P
Scripts are run by passing the line as a script argument to \fBsh\fP\|\.
.P
If the script exits with a code other than 0, then this will abort the
process\.
.P
Note that these script files don't have to be nodejs or even
javascript programs\. They just have to be some kind of executable
file\.
.SH HOOK SCRIPTS
.P
If you want to run a specific script at a specific lifecycle event for
ALL packages, then you can use a hook script\.
.P
Place an executable file at \fBnode_modules/\.hooks/{eventname}\fP, and
it'll get run for all packages when they are going through that point
in the package lifecycle for any packages installed in that root\.
.P
Hook scripts are run exactly the same way as package\.json scripts\.
That is, they are in a separate child process, with the env described
above\.
.SH BEST PRACTICES
.RS 0
.IP \(bu 2
Don't exit with a non\-zero error code unless you \fIreally\fR mean it\.
Except for uninstall scripts, this will cause the npm action to
fail, and potentially be rolled back\.  If the failure is minor or
only will prevent some optional features, then it's better to just
print a warning and exit successfully\.
.IP \(bu 2
Try not to use scripts to do what npm can do for you\.  Read through
npm help 5 \fBpackage\.json\fP to see all the things that you can specify and enable
by simply describing your package appropriately\.  In general, this
will lead to a more robust and consistent state\.
.IP \(bu 2
Inspect the env to determine where to put things\.  For instance, if
the \fBnpm_config_binroot\fP environment variable is set to \fB/home/user/bin\fP, then
don't try to install executables into \fB/usr/local/bin\fP\|\.  The user
probably set it up that way for a reason\.
.IP \(bu 2
Don't prefix your script commands with "sudo"\.  If root permissions
are required for some reason, then it'll fail with that error, and
the user will sudo the npm command in question\.
.IP \(bu 2
Don't use \fBinstall\fP\|\. Use a \fB\|\.gyp\fP file for compilation, and \fBprepublish\fP
for anything else\. You should almost never have to explicitly set a
preinstall or install script\. If you are doing this, please consider if
there is another option\. The only valid use of \fBinstall\fP or \fBpreinstall\fP
scripts is for compilation which must be done on the target architecture\.

.RE
.SH SEE ALSO
.RS 0
.IP \(bu 2
npm help run\-script
.IP \(bu 2
npm help 5 package\.json
.IP \(bu 2
npm help 7 developers
.IP \(bu 2
npm help install

.RE
<|MERGE_RESOLUTION|>--- conflicted
+++ resolved
@@ -1,8 +1,4 @@
-<<<<<<< HEAD
-.TH "NPM\-SCRIPTS" "7" "July 2017" "" ""
-=======
 .TH "NPM\-SCRIPTS" "7" "August 2018" "" ""
->>>>>>> 84bd6f3c
 .SH "NAME"
 \fBnpm-scripts\fR \- How npm handles the "scripts" field
 .SH DESCRIPTION
