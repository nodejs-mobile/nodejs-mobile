--- conflicted
+++ resolved
@@ -1,8 +1,4 @@
-<<<<<<< HEAD
-.TH "NPM\-CONFIG" "7" "July 2017" "" ""
-=======
 .TH "NPM\-CONFIG" "7" "August 2018" "" ""
->>>>>>> 84bd6f3c
 .SH "NAME"
 \fBnpm-config\fR \- More than you probably want to know about npm configuration
 .SH DESCRIPTION
@@ -961,8 +957,6 @@
 .RE
 .P
 The node version to use when checking a package's \fBengines\fP map\.
-<<<<<<< HEAD
-=======
 .SS noproxy
 .RS 0
 .IP \(bu 2
@@ -973,7 +967,6 @@
 .RE
 .P
 A comma\-separated string or an array of domain extensions that a proxy should not be used for\.
->>>>>>> 84bd6f3c
 .SS offline
 .RS 0
 .IP \(bu 2
@@ -1029,8 +1022,6 @@
 Attempt to install packages in the \fBoptionalDependencies\fP object\.  Note
 that if these packages fail to install, the overall installation
 process is not aborted\.
-<<<<<<< HEAD
-=======
 .SS otp
 .RS 0
 .IP \(bu 2
@@ -1042,7 +1033,6 @@
 .P
 This is a one\-time password from a two\-factor authenticator\.  It's needed
 when publishing or changing package permissions with \fBnpm access\fP\|\.
->>>>>>> 84bd6f3c
 .SS package\-lock
 .RS 0
 .IP \(bu 2
@@ -1055,9 +1045,6 @@
 If set to false, then ignore \fBpackage\-lock\.json\fP files when installing\. This
 will also prevent \fIwriting\fR \fBpackage\-lock\.json\fP if \fBsave\fP is true\.
 .P
-<<<<<<< HEAD
-This option is an alias for \fB\-\-shrinkwrap\fP\|\.
-=======
 When package package\-locks are disabled, automatic pruning of extraneous
 modules will also be disabled\.  To remove extraneous modules with
 package\-locks disabled use \fBnpm prune\fP\|\.
@@ -1074,7 +1061,6 @@
 .P
 If set to true, it will update only the \fBpackage\-lock\.json\fP,
 instead of checking \fBnode_modules\fP and downloading dependencies\.
->>>>>>> 84bd6f3c
 .SS parseable
 .RS 0
 .IP \(bu 2
@@ -1444,8 +1430,6 @@
 will also prevent \fIwriting\fR \fBnpm\-shrinkwrap\.json\fP if \fBsave\fP is true\.
 .P
 This option is an alias for \fB\-\-package\-lock\fP\|\.
-<<<<<<< HEAD
-=======
 .SS sign\-git\-commit
 .RS 0
 .IP \(bu 2
@@ -1460,7 +1444,6 @@
 .P
 Note that git requires you to have set up GPG keys in your git configs
 for this to work properly\.
->>>>>>> 84bd6f3c
 .SS sign\-git\-tag
 .RS 0
 .IP \(bu 2
