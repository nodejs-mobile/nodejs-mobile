--- conflicted
+++ resolved
@@ -1,8 +1,4 @@
-<<<<<<< HEAD
-.TH "NPM\-DISPUTES" "7" "July 2017" "" ""
-=======
 .TH "NPM\-DISPUTES" "7" "August 2018" "" ""
->>>>>>> 84bd6f3c
 .SH "NAME"
 \fBnpm-disputes\fR \- Handling Module Name Disputes
 .P
