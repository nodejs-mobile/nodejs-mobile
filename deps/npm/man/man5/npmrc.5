<<<<<<< HEAD
.TH "NPMRC" "5" "July 2017" "" ""
=======
.TH "NPMRC" "5" "August 2018" "" ""
>>>>>>> 84bd6f3c
.SH "NAME"
\fBnpmrc\fR \- The npm config files
.SH DESCRIPTION
.P
npm gets its config settings from the command line, environment
variables, and \fBnpmrc\fP files\.
.P
The \fBnpm config\fP command can be used to update and edit the contents
of the user and global npmrc files\.
.P
For a list of available configuration options, see npm help 7 config\.
.SH FILES
.P
The four relevant files are:
.RS 0
.IP \(bu 2
per\-project config file (/path/to/my/project/\.npmrc)
.IP \(bu 2
per\-user config file (~/\.npmrc)
.IP \(bu 2
global config file ($PREFIX/etc/npmrc)
.IP \(bu 2
npm builtin config file (/path/to/npm/npmrc)

.RE
.P
All npm config files are an ini\-formatted list of \fBkey = value\fP
parameters\.  Environment variables can be replaced using
\fB${VARIABLE_NAME}\fP\|\. For example:
.P
.RS 2
.nf
prefix = ${HOME}/\.npm\-packages
.fi
.RE
.P
Each of these files is loaded, and config options are resolved in
priority order\.  For example, a setting in the userconfig file would
override the setting in the globalconfig file\.
.P
Array values are specified by adding "[]" after the key name\. For
example:
.P
.RS 2
.nf
key[] = "first value"
key[] = "second value"
.fi
.RE
.SS Comments
.P
Lines in \fB\|\.npmrc\fP files are interpreted as comments when they begin with a \fB;\fP or \fB#\fP character\. \fB\|\.npmrc\fP files are parsed by npm/ini \fIhttps://github\.com/npm/ini\fR, which specifies this comment syntax\.
.P
For example:
.P
.RS 2
.nf
# last modified: 01 Jan 2016
; Set a new registry for a scoped package
@myscope:registry=https://mycustomregistry\.example\.org
.fi
.RE
.SS Per\-project config file
.P
When working locally in a project, a \fB\|\.npmrc\fP file in the root of the
project (ie, a sibling of \fBnode_modules\fP and \fBpackage\.json\fP) will set
config values specific to this project\.
.P
Note that this only applies to the root of the project that you're
running npm in\.  It has no effect when your module is published\.  For
example, you can't publish a module that forces itself to install
globally, or in a different location\.
.P
Additionally, this file is not read in global mode, such as when running
\fBnpm install \-g\fP\|\.
.SS Per\-user config file
.P
\fB$HOME/\.npmrc\fP (or the \fBuserconfig\fP param, if set in the environment
or on the command line)
.SS Global config file
.P
\fB$PREFIX/etc/npmrc\fP (or the \fBglobalconfig\fP param, if set above):
This file is an ini\-file formatted list of \fBkey = value\fP parameters\.
Environment variables can be replaced as above\.
.SS Built\-in config file
.P
\fBpath/to/npm/itself/npmrc\fP
.P
This is an unchangeable "builtin" configuration file that npm keeps
consistent across updates\.  Set fields in here using the \fB\|\./configure\fP
script that comes with npm\.  This is primarily for distribution
maintainers to override default configs in a standard and consistent
manner\.
.SH SEE ALSO
.RS 0
.IP \(bu 2
npm help 5 folders
.IP \(bu 2
npm help config
.IP \(bu 2
npm help 7 config
.IP \(bu 2
npm help 5 package\.json
.IP \(bu 2
npm help npm

.RE
<|MERGE_RESOLUTION|>--- conflicted
+++ resolved
@@ -1,8 +1,4 @@
-<<<<<<< HEAD
-.TH "NPMRC" "5" "July 2017" "" ""
-=======
 .TH "NPMRC" "5" "August 2018" "" ""
->>>>>>> 84bd6f3c
 .SH "NAME"
 \fBnpmrc\fR \- The npm config files
 .SH DESCRIPTION
