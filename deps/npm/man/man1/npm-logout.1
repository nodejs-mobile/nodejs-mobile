--- conflicted
+++ resolved
@@ -1,8 +1,4 @@
-<<<<<<< HEAD
-.TH "NPM\-LOGOUT" "1" "July 2017" "" ""
-=======
 .TH "NPM\-LOGOUT" "1" "August 2018" "" ""
->>>>>>> 84bd6f3c
 .SH "NAME"
 \fBnpm-logout\fR \- Log out of the registry
 .SH SYNOPSIS
