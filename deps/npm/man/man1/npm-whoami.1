--- conflicted
+++ resolved
@@ -1,8 +1,4 @@
-<<<<<<< HEAD
-.TH "NPM\-WHOAMI" "1" "July 2017" "" ""
-=======
 .TH "NPM\-WHOAMI" "1" "August 2018" "" ""
->>>>>>> 84bd6f3c
 .SH "NAME"
 \fBnpm-whoami\fR \- Display npm username
 .SH SYNOPSIS
