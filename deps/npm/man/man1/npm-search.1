<<<<<<< HEAD
.TH "NPM\-SEARCH" "1" "July 2017" "" ""
=======
.TH "NPM\-SEARCH" "1" "August 2018" "" ""
>>>>>>> 84bd6f3c
.SH "NAME"
\fBnpm-search\fR \- Search for packages
.SH SYNOPSIS
.P
.RS 2
.nf
npm search [\-l|\-\-long] [\-\-json] [\-\-parseable] [\-\-no\-description] [search terms \.\.\.]

aliases: s, se, find
.fi
.RE
.SH DESCRIPTION
.P
Search the registry for packages matching the search terms\. \fBnpm search\fP
performs a linear, incremental, lexically\-ordered search through package
metadata for all files in the registry\. If color is enabled, it will further
highlight the matches in the results\.
.P
Additionally, using the \fB\-\-searchopts\fP and \fB\-\-searchexclude\fP options paired with
more search terms will respectively include and exclude further patterns\. The
main difference between \fB\-\-searchopts\fP and the standard search terms is that the
former does not highlight results in the output and can be used for more
fine\-grained filtering\. Additionally, both of these can be added to \fB\|\.npmrc\fP for
default search filtering behavior\.
.P
Search also allows targeting of maintainers in search results, by prefixing
their npm username with \fB=\fP\|\.
.P
If a term starts with \fB/\fP, then it's interpreted as a regular expression and
supports standard JavaScript RegExp syntax\. A trailing \fB/\fP will be ignored in
this case\. (Note that many regular expression characters must be escaped or
quoted in most shells\.)
.SS A Note on caching
.SH CONFIGURATION
.SS description
.RS 0
.IP \(bu 2
Default: true
.IP \(bu 2
Type: Boolean

.RE
.P
Used as \fB\-\-no\-description\fP, disables search matching in package descriptions and
suppresses display of that field in results\.
.SS json
.RS 0
.IP \(bu 2
Default: false
.IP \(bu 2
Type: Boolean

.RE
.P
Output search results as a JSON array\.
.SS parseable
.RS 0
.IP \(bu 2
Default: false
.IP \(bu 2
Type: Boolean

.RE
.P
Output search results as lines with tab\-separated columns\.
.SS long
.RS 0
.IP \(bu 2
Default: false
.IP \(bu 2
Type: Boolean

.RE
.P
Display full package descriptions and other long text across multiple
lines\. When disabled (default) search results are truncated to fit
neatly on a single line\. Modules with extremely long names will
fall on multiple lines\.
.SS searchopts
.RS 0
.IP \(bu 2
Default: ""
.IP \(bu 2
Type: String

.RE
.P
Space\-separated options that are always passed to search\.
.SS searchexclude
.RS 0
.IP \(bu 2
Default: ""
.IP \(bu 2
Type: String

.RE
.P
Space\-separated options that limit the results from search\.
.SS searchstaleness
.RS 0
.IP \(bu 2
Default: 900 (15 minutes)
.IP \(bu 2
Type: Number

.RE
.P
The age of the cache, in seconds, before another registry request is made\.
.SS registry
.RS 0
.IP \(bu 2
Default: https://
.IP \(bu 2
Type: url

.RE
.P
Search the specified registry for modules\. If you have configured npm to point
to a different default registry, such as your internal private module
repository, \fBnpm search\fP will default to that registry when searching\. Pass a
different registry url such as the default above in order to override this
setting\.
.SH SEE ALSO
.RS 0
.IP \(bu 2
npm help 7 registry
.IP \(bu 2
npm help config
.IP \(bu 2
npm help 7 config
.IP \(bu 2
npm help 5 npmrc
.IP \(bu 2
npm help view

.RE
<|MERGE_RESOLUTION|>--- conflicted
+++ resolved
@@ -1,8 +1,4 @@
-<<<<<<< HEAD
-.TH "NPM\-SEARCH" "1" "July 2017" "" ""
-=======
 .TH "NPM\-SEARCH" "1" "August 2018" "" ""
->>>>>>> 84bd6f3c
 .SH "NAME"
 \fBnpm-search\fR \- Search for packages
 .SH SYNOPSIS
