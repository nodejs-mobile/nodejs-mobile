<<<<<<< HEAD
.TH "NPM\-UNINSTALL" "1" "July 2017" "" ""
=======
.TH "NPM\-UNINSTALL" "1" "August 2018" "" ""
>>>>>>> 84bd6f3c
.SH "NAME"
\fBnpm-uninstall\fR \- Remove a package
.SH SYNOPSIS
.P
.RS 2
.nf
npm uninstall [<@scope>/]<pkg>[@<version>]\.\.\. [\-S|\-\-save|\-D|\-\-save\-dev|\-O|\-\-save\-optional|\-\-no\-save]

aliases: remove, rm, r, un, unlink
.fi
.RE
.SH DESCRIPTION
.P
This uninstalls a package, completely removing everything npm installed
on its behalf\.
.P
Example:
.P
.RS 2
.nf
npm uninstall sax
.fi
.RE
.P
In global mode (ie, with \fB\-g\fP or \fB\-\-global\fP appended to the command),
it uninstalls the current package context as a global package\.
.P
\fBnpm uninstall\fP takes 3 exclusive, optional flags which save or update
the package version in your main package\.json:
.RS 0
.IP \(bu 2
\fB\-S, \-\-save\fP: Package will be removed from your \fBdependencies\fP\|\.
.IP \(bu 2
\fB\-D, \-\-save\-dev\fP: Package will be removed from your \fBdevDependencies\fP\|\.
.IP \(bu 2
\fB\-O, \-\-save\-optional\fP: Package will be removed from your \fBoptionalDependencies\fP\|\.
.IP \(bu 2
\fB\-\-no\-save\fP: Package will not be removed from your \fBpackage\.json\fP file\.

.RE
.P
Further, if you have an \fBnpm\-shrinkwrap\.json\fP then it will be updated as
well\.
.P
Scope is optional and follows the usual rules for npm help 7 \fBnpm\-scope\fP\|\.
.P
Examples:
.P
.RS 2
.nf
npm uninstall sax \-\-save
npm uninstall @myorg/privatepackage \-\-save
npm uninstall node\-tap \-\-save\-dev
npm uninstall dtrace\-provider \-\-save\-optional
npm uninstall lodash \-\-no\-save
.fi
.RE
.SH SEE ALSO
.RS 0
.IP \(bu 2
npm help prune
.IP \(bu 2
npm help install
.IP \(bu 2
npm help 5 folders
.IP \(bu 2
npm help config
.IP \(bu 2
npm help 7 config
.IP \(bu 2
npm help 5 npmrc

.RE
<|MERGE_RESOLUTION|>--- conflicted
+++ resolved
@@ -1,8 +1,4 @@
-<<<<<<< HEAD
-.TH "NPM\-UNINSTALL" "1" "July 2017" "" ""
-=======
 .TH "NPM\-UNINSTALL" "1" "August 2018" "" ""
->>>>>>> 84bd6f3c
 .SH "NAME"
 \fBnpm-uninstall\fR \- Remove a package
 .SH SYNOPSIS
