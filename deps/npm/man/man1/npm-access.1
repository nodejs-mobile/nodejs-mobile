<<<<<<< HEAD
.TH "NPM\-ACCESS" "1" "July 2017" "" ""
=======
.TH "NPM\-ACCESS" "1" "August 2018" "" ""
>>>>>>> 84bd6f3c
.SH "NAME"
\fBnpm-access\fR \- Set access level on published packages
.SH SYNOPSIS
.P
.RS 2
.nf
npm access public [<package>]
npm access restricted [<package>]

npm access grant <read\-only|read\-write> <scope:team> [<package>]
npm access revoke <scope:team> [<package>]

npm access ls\-packages [<user>|<scope>|<scope:team>]
npm access ls\-collaborators [<package> [<user>]]
npm access edit [<package>]
.fi
.RE
.SH DESCRIPTION
.P
Used to set access controls on private packages\.
.P
For all of the subcommands, \fBnpm access\fP will perform actions on the packages
in the current working directory if no package name is passed to the
subcommand\.
.RS 0
.IP \(bu 2
public / restricted:
Set a package to be either publicly accessible or restricted\.
.IP \(bu 2
grant / revoke:
Add or remove the ability of users and teams to have read\-only or read\-write
access to a package\.
.IP \(bu 2
ls\-packages:
Show all of the packages a user or a team is able to access, along with the
access level, except for read\-only public packages (it won't print the whole
registry listing)
.IP \(bu 2
ls\-collaborators:
Show all of the access privileges for a package\. Will only show permissions
for packages to which you have at least read access\. If \fB<user>\fP is passed in,
the list is filtered only to teams \fIthat\fR user happens to belong to\.
.IP \(bu 2
edit:
Set the access privileges for a package at once using \fB$EDITOR\fP\|\.

.RE
.SH DETAILS
.P
\fBnpm access\fP always operates directly on the current registry, configurable
from the command line using \fB\-\-registry=<registry url>\fP\|\.
.P
Unscoped packages are \fIalways public\fR\|\.
.P
Scoped packages \fIdefault to restricted\fR, but you can either publish them as
public using \fBnpm publish \-\-access=public\fP, or set their access as public using
\fBnpm access public\fP after the initial publish\.
.P
You must have privileges to set the access of a package:
.RS 0
.IP \(bu 2
You are an owner of an unscoped or scoped package\.
.IP \(bu 2
You are a member of the team that owns a scope\.
.IP \(bu 2
You have been given read\-write privileges for a package, either as a member
of a team or directly as an owner\.

.RE
.P
If you have two\-factor authentication enabled then you'll have to pass in an
otp with \fB\-\-otp\fP when making access changes\.
.P
If your account is not paid, then attempts to publish scoped packages will fail
with an HTTP 402 status code (logically enough), unless you use
\fB\-\-access=public\fP\|\.
.P
Management of teams and team memberships is done with the \fBnpm team\fP command\.
.SH SEE ALSO
.RS 0
.IP \(bu 2
npm help team
.IP \(bu 2
npm help publish
.IP \(bu 2
npm help 7 config
.IP \(bu 2
npm help 7 registry

.RE
<|MERGE_RESOLUTION|>--- conflicted
+++ resolved
@@ -1,8 +1,4 @@
-<<<<<<< HEAD
-.TH "NPM\-ACCESS" "1" "July 2017" "" ""
-=======
 .TH "NPM\-ACCESS" "1" "August 2018" "" ""
->>>>>>> 84bd6f3c
 .SH "NAME"
 \fBnpm-access\fR \- Set access level on published packages
 .SH SYNOPSIS
