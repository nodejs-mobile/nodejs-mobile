--- conflicted
+++ resolved
@@ -1,8 +1,4 @@
-<<<<<<< HEAD
-.TH "NPM\-RUN\-SCRIPT" "1" "July 2017" "" ""
-=======
 .TH "NPM\-RUN\-SCRIPT" "1" "August 2018" "" ""
->>>>>>> 84bd6f3c
 .SH "NAME"
 \fBnpm-run-script\fR \- Run arbitrary package scripts
 .SH SYNOPSIS
@@ -86,13 +82,10 @@
 you will be given a warning to run \fBnpm install\fP, just in case you've forgotten\.
 .P
 You can use the \fB\-\-silent\fP flag to prevent showing \fBnpm ERR!\fP output on error\.
-<<<<<<< HEAD
-=======
 .P
 You can use the \fB\-\-if\-present\fP flag to avoid exiting with a non\-zero exit code
 when the script is undefined\. This lets you run potentially undefined scripts
 without breaking the execution chain\.
->>>>>>> 84bd6f3c
 .SH SEE ALSO
 .RS 0
 .IP \(bu 2
