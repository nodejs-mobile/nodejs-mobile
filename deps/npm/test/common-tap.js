--- conflicted
+++ resolved
@@ -4,10 +4,6 @@
 var fs = require('graceful-fs')
 var readCmdShim = require('read-cmd-shim')
 var isWindows = require('../lib/utils/is-windows.js')
-<<<<<<< HEAD
-var extend = Object.assign || require('util')._extend
-=======
->>>>>>> 84bd6f3c
 var Bluebird = require('bluebird')
 
 // cheesy hackaround for test deps (read: nock) that rely on setImmediate
@@ -23,11 +19,6 @@
 
 var port = exports.port = 1337
 exports.registry = 'http://localhost:' + port
-<<<<<<< HEAD
-const ourenv = {}
-ourenv.npm_config_loglevel = 'error'
-ourenv.npm_config_progress = 'false'
-=======
 
 var fakeRegistry = require('./fake-registry.js')
 exports.fakeRegistry = fakeRegistry
@@ -37,7 +28,6 @@
 ourenv.npm_config_progress = 'false'
 ourenv.npm_config_metrics = 'false'
 ourenv.npm_config_audit = 'false'
->>>>>>> 84bd6f3c
 
 var npm_config_cache = path.resolve(__dirname, 'npm_cache')
 ourenv.npm_config_cache = exports.npm_config_cache = npm_config_cache
@@ -69,11 +59,7 @@
   }
   cb = once(cb)
   cmd = [bin].concat(cmd)
-<<<<<<< HEAD
-  opts = extend({}, opts || {})
-=======
   opts = Object.assign({}, opts || {})
->>>>>>> 84bd6f3c
 
   opts.env = opts.env || process.env
   if (opts.env._storage) opts.env = Object.assign({}, opts.env._storage)
@@ -186,11 +172,7 @@
   if (env instanceof Environment) return env.clone()
 
   Object.defineProperty(this, '_storage', {
-<<<<<<< HEAD
-    value: extend({}, env)
-=======
     value: Object.assign({}, env)
->>>>>>> 84bd6f3c
   })
 }
 Environment.prototype = {}
