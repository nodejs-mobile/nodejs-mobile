'use strict'
var path = require('path')
var test = require('tap').test
var Tacks = require('tacks')
var File = Tacks.File
var Dir = Tacks.Dir
var Symlink = Tacks.Symlink
<<<<<<< HEAD
var extend = Object.assign || require('util')._extend
=======
>>>>>>> 84bd6f3c
var common = require('../common-tap.js')

var basedir = path.join(__dirname, path.basename(__filename, '.js'))
var testdir = path.join(basedir, 'testdir')
var cachedir = path.join(basedir, 'cache')
var globaldir = path.join(basedir, 'global')
var tmpdir = path.join(basedir, 'tmp')

var conf = {
  cwd: testdir,
  env: Object.assign({
    npm_config_cache: cachedir,
    npm_config_tmp: tmpdir,
    npm_config_prefix: globaldir,
    npm_config_registry: common.registry,
    npm_config_loglevel: 'warn'
  }, process.env)
}

var fixture = new Tacks(Dir({
  cache: Dir(),
  global: Dir(),
  tmp: Dir(),
  testdir: Dir({
    example: Dir({
      'package.json': File({
        dependencies: {
          tagdep: 'latest',
          gitdep: 'npm/example-gitdep'
        },
        name: 'example',
        version: '1.0.0'
      })
    }),
    node_modules: Dir({
      example: Symlink('../example'),
      gitdep: Dir({
        'package.json': File({
          _from: 'npm/example-gitdep',
          _id: 'gitdep@1.0.0',
<<<<<<< HEAD
          _requested: {
            raw: 'gitdep@git://github.com/npm/example-gitdep.git#da39a3ee5e6b4b0d3255bfef95601890afd80709',
            scope: null,
            escapedName: 'gitdep',
            name: 'gitdep',
            rawSpec: 'git://github.com/npm/example-gitdep.git#da39a3ee5e6b4b0d3255bfef95601890afd80709',
            spec: 'git://github.com/npm/example-gitdep.git#da39a3ee5e6b4b0d3255bfef95601890afd80709',
            type: 'hosted',
            hosted: {
              type: 'github',
              ssh: 'git@github.com:npm/example-gitdep.git#da39a3ee5e6b4b0d3255bfef95601890afd80709',
              sshUrl: 'git+ssh://git@github.com/npm/example-gitdep.git#da39a3ee5e6b4b0d3255bfef95601890afd80709',
              httpsUrl: 'git+https://github.com/npm/example-gitdep.git#da39a3ee5e6b4b0d3255bfef95601890afd80709',
              gitUrl: 'git://github.com/npm/example-gitdep.git#da39a3ee5e6b4b0d3255bfef95601890afd80709',
              shortcut: 'github:npm/example-gitdep#da39a3ee5e6b4b0d3255bfef95601890afd80709',
              directUrl: 'https://raw.githubusercontent.com/npm/example-gitdep/da39a3ee5e6b4b0d3255bfef95601890afd80709/package.json'
            }
          },
=======
>>>>>>> 84bd6f3c
          _resolved: 'github:npm/example-gitdep#da39a3ee5e6b4b0d3255bfef95601890afd80709',
          name: 'gitdep',
          version: '1.0.0'
        })
      }),
      tagdep: Dir({
        'package.json': File({
          _from: 'tagdep@latest',
          _id: 'tagdep@1.0.0',
          _integrity: 'sha1-0EJSKmsdk39848LlrRg/hZQo2B8=',
<<<<<<< HEAD
          _requested: {
            raw: 'tagdep@https://registry.example.com/tagdep/-/tagdep-1.0.0.tgz',
            scope: null,
            escapedName: 'tagdep',
            name: 'tagdep',
            rawSpec: 'https://registry.example.com/tagdep/-/tagdep-1.0.0.tgz',
            spec: 'https://registry.example.com/tagdep/-/tagdep-1.0.0.tgz',
            type: 'remote'
          },
=======
          _resolved: 'https://registry.example.com/tagdep/-/tagdep-1.0.0.tgz',
>>>>>>> 84bd6f3c
          name: 'tagdep',
          version: '1.0.0'
        })
      })
    }),
    'npm-shrinkwrap.json': File({
      name: 'tagged-version-matching',
      version: '1.0.0',
      lockfileVersion: 1,
      requires: true,
      dependencies: {
        tagdep: {
          version: '1.0.0',
          resolved: 'https://registry.example.com/tagdep/-/tagdep-1.0.0.tgz',
          integrity: 'sha1-0EJSKmsdk39848LlrRg/hZQo2B8='
        },
        example: {
          version: 'file:example',
          requires: {
<<<<<<< HEAD
            tagdep: '1.0.0',
=======
            tagdep: '^1.0.0',
>>>>>>> 84bd6f3c
            gitdep: 'github:npm/example-gitdep#da39a3ee5e6b4b0d3255bfef95601890afd80709'
          }
        },
        gitdep: {
          version: 'github:npm/example-gitdep#da39a3ee5e6b4b0d3255bfef95601890afd80709'
        }
      }
    }),
    'package.json': File({
      name: 'tagged-version-matching',
      version: '1.0.0',
      dependencies: {
        example: 'file:example',
        gitdep: 'npm/example-gitdep'
      }
    })
  })
}))

function setup () {
  cleanup()
  fixture.create(basedir)
}

function cleanup () {
  fixture.remove(basedir)
}

test('setup', function (t) {
  setup()
  t.done()
})

test('tagged-version-matching', function (t) {
  common.npm(['ls', '--json'], conf, function (err, code, stdout, stderr) {
    if (err) throw err
    t.is(code, 0, 'command ran ok')
    if (stderr.trim()) t.comment(stderr.trim())
    var result = JSON.parse(stdout.trim())
    var expected = {
      name: 'tagged-version-matching',
      version: '1.0.0',
      dependencies: {
        example: {
          version: '1.0.0',
          dependencies: {
            gitdep: {
              version: '1.0.0',
              from: 'npm/example-gitdep'
            },
            tagdep: {
              version: '1.0.0',
              from: 'tagdep@latest'
            }
          }
        },
        gitdep: {
          version: '1.0.0',
          from: 'npm/example-gitdep'
        }
      }
    }

    t.like(result, expected, 'ls looks ok')
    t.is((result.problems || []).length, 0, 'no problems')
    t.done()
  })
})

test('cleanup', function (t) {
  cleanup()
  t.done()
})<|MERGE_RESOLUTION|>--- conflicted
+++ resolved
@@ -5,10 +5,6 @@
 var File = Tacks.File
 var Dir = Tacks.Dir
 var Symlink = Tacks.Symlink
-<<<<<<< HEAD
-var extend = Object.assign || require('util')._extend
-=======
->>>>>>> 84bd6f3c
 var common = require('../common-tap.js')
 
 var basedir = path.join(__dirname, path.basename(__filename, '.js'))
@@ -49,27 +45,6 @@
         'package.json': File({
           _from: 'npm/example-gitdep',
           _id: 'gitdep@1.0.0',
-<<<<<<< HEAD
-          _requested: {
-            raw: 'gitdep@git://github.com/npm/example-gitdep.git#da39a3ee5e6b4b0d3255bfef95601890afd80709',
-            scope: null,
-            escapedName: 'gitdep',
-            name: 'gitdep',
-            rawSpec: 'git://github.com/npm/example-gitdep.git#da39a3ee5e6b4b0d3255bfef95601890afd80709',
-            spec: 'git://github.com/npm/example-gitdep.git#da39a3ee5e6b4b0d3255bfef95601890afd80709',
-            type: 'hosted',
-            hosted: {
-              type: 'github',
-              ssh: 'git@github.com:npm/example-gitdep.git#da39a3ee5e6b4b0d3255bfef95601890afd80709',
-              sshUrl: 'git+ssh://git@github.com/npm/example-gitdep.git#da39a3ee5e6b4b0d3255bfef95601890afd80709',
-              httpsUrl: 'git+https://github.com/npm/example-gitdep.git#da39a3ee5e6b4b0d3255bfef95601890afd80709',
-              gitUrl: 'git://github.com/npm/example-gitdep.git#da39a3ee5e6b4b0d3255bfef95601890afd80709',
-              shortcut: 'github:npm/example-gitdep#da39a3ee5e6b4b0d3255bfef95601890afd80709',
-              directUrl: 'https://raw.githubusercontent.com/npm/example-gitdep/da39a3ee5e6b4b0d3255bfef95601890afd80709/package.json'
-            }
-          },
-=======
->>>>>>> 84bd6f3c
           _resolved: 'github:npm/example-gitdep#da39a3ee5e6b4b0d3255bfef95601890afd80709',
           name: 'gitdep',
           version: '1.0.0'
@@ -80,19 +55,7 @@
           _from: 'tagdep@latest',
           _id: 'tagdep@1.0.0',
           _integrity: 'sha1-0EJSKmsdk39848LlrRg/hZQo2B8=',
-<<<<<<< HEAD
-          _requested: {
-            raw: 'tagdep@https://registry.example.com/tagdep/-/tagdep-1.0.0.tgz',
-            scope: null,
-            escapedName: 'tagdep',
-            name: 'tagdep',
-            rawSpec: 'https://registry.example.com/tagdep/-/tagdep-1.0.0.tgz',
-            spec: 'https://registry.example.com/tagdep/-/tagdep-1.0.0.tgz',
-            type: 'remote'
-          },
-=======
           _resolved: 'https://registry.example.com/tagdep/-/tagdep-1.0.0.tgz',
->>>>>>> 84bd6f3c
           name: 'tagdep',
           version: '1.0.0'
         })
@@ -112,11 +75,7 @@
         example: {
           version: 'file:example',
           requires: {
-<<<<<<< HEAD
-            tagdep: '1.0.0',
-=======
             tagdep: '^1.0.0',
->>>>>>> 84bd6f3c
             gitdep: 'github:npm/example-gitdep#da39a3ee5e6b4b0d3255bfef95601890afd80709'
           }
         },
