'use strict'
/* eslint-disable camelcase */
var fs = require('graceful-fs')
var path = require('path')

var mkdirp = require('mkdirp')
var osenv = require('osenv')
var rimraf = require('rimraf')
var test = require('tap').test

var common = require('../common-tap.js')

var pkg = path.resolve(__dirname, 'optional-metadep-rollback-collision')
var deps = path.resolve(pkg, 'deps')
var opdep = path.resolve(pkg, 'node_modules', 'opdep')
var cache = path.resolve(pkg, 'cache')
var createServer = require('http').createServer
var mr = require('npm-registry-mock')
var serverPort = 27991

var json = {
  name: 'optional-metadep-rollback-collision',
  version: '1.0.0',
  description: 'let\'s just see about that race condition',
  optionalDependencies: {
    opdep: 'file:./deps/opdep'
  }
}

var d1 = {
  name: 'd1',
  version: '1.0.0',
  description: 'I FAIL CONSTANTLY',
  scripts: {
    preinstall: 'sleep 1'
  },
  dependencies: {
    foo: 'http://localhost:' + serverPort + '/'
  }
}

var d2 = {
  name: 'd2',
  version: '1.0.0',
  description: 'how do you *really* know you exist?',
  scripts: {
    postinstall: 'node blart.js'
  },
  dependencies: {
    'request': '^0.9.0',
    mkdirp: '^0.3.5',
    wordwrap: '^0.0.2'
  }
}

var opdep_json = {
  name: 'opdep',
  version: '1.0.0',
  description: 'To explode, of course!',
  main: 'index.js',
  dependencies: {
    d1: 'file:../d1',
    d2: 'file:../d2'
  }
}

var blart = function () { /*
var rando = require('crypto').randomBytes
var resolve = require('path').resolve

var mkdirp = require('mkdirp')
var rimraf = require('rimraf')
var writeFile = require('graceful-fs').writeFile

var BASEDIR = resolve(__dirname, 'arena')

var keepItGoingLouder = {}
var writers = 0
var errors = 0

function gensym () { return rando(16).toString('hex') }

function writeAlmostForever (filename) {
  if (!keepItGoingLouder[filename]) {
    writers--
    if (writers < 1) return done()
  } else {
    writeFile(filename, keepItGoingLouder[filename], function (err) {
      if (err) errors++

      writeAlmostForever(filename)
    })
  }
}

function done () {
  rimraf(BASEDIR, function () {
    if (errors > 0) console.log('not ok - %d errors', errors)
    else console.log('ok')
  })
}

mkdirp(BASEDIR, function go () {
  for (var i = 0; i < 16; i++) {
    var filename = resolve(BASEDIR, gensym() + '.txt')

    keepItGoingLouder[filename] = ''
    for (var j = 0; j < 512; j++) keepItGoingLouder[filename] += filename

    writers++
    writeAlmostForever(filename)
  }

  setTimeout(function viktor () {
    // kill all the writers
    keepItGoingLouder = {}
  }, 3 * 1000)
})
*/ }.toString().split('\n').slice(1, -1).join('\n')

let badServer
let mockServer
test('setup', function (t) {
  cleanup()
  badServer = createServer(function (req, res) {
    setTimeout(function () {
      res.writeHead(404)
      res.end()
    }, 1000)
  }).listen(serverPort)

  mkdirp.sync(pkg)
  fs.writeFileSync(
    path.join(pkg, 'package.json'),
    JSON.stringify(json, null, 2)
  )

  mkdirp.sync(path.join(deps, 'd1'))
  fs.writeFileSync(
    path.join(deps, 'd1', 'package.json'),
    JSON.stringify(d1, null, 2)
  )

  mkdirp.sync(path.join(deps, 'd2'))
  fs.writeFileSync(
    path.join(deps, 'd2', 'package.json'),
    JSON.stringify(d2, null, 2)
  )
  fs.writeFileSync(path.join(deps, 'd2', 'blart.js'), blart)

  mkdirp.sync(path.join(deps, 'opdep'))
  fs.writeFileSync(
    path.join(deps, 'opdep', 'package.json'),
    JSON.stringify(opdep_json, null, 2)
  )
  mr({ port: common.port }, function (er, server) {
    mockServer = server
    t.end()
  })
})
test('go go test racer', function (t) {
  return common.npm(
    [
      '--prefix', pkg,
      '--fetch-retries', '0',
<<<<<<< HEAD
      '--loglevel', 'silent',
=======
      '--loglevel', 'error',
      '--no-progress',
      '--registry', common.registry,
>>>>>>> 84bd6f3c
      '--parseable',
      '--cache', cache,
      'install'
    ],
    {
      cwd: pkg,
      env: {
        PATH: process.env.PATH,
        Path: process.env.Path
      },
      stdio: 'pipe'
    }).spread((code, stdout, stderr) => {
    t.comment(stdout.trim())
    t.comment(stderr.trim())
    t.is(code, 0, 'npm install exited with code 0')
    t.notOk(/not ok/.test(stdout), 'should not contain the string \'not ok\'')
  })
})

test('verify results', function (t) {
  t.throws(function () {
    fs.statSync(opdep)
  })
  t.end()
})

test('cleanup', function (t) {
  mockServer.close()
  badServer.close()
  cleanup()
  t.end()
})

function cleanup () {
  process.chdir(osenv.tmpdir())

  rimraf.sync(pkg)
}<|MERGE_RESOLUTION|>--- conflicted
+++ resolved
@@ -163,13 +163,9 @@
     [
       '--prefix', pkg,
       '--fetch-retries', '0',
-<<<<<<< HEAD
-      '--loglevel', 'silent',
-=======
       '--loglevel', 'error',
       '--no-progress',
       '--registry', common.registry,
->>>>>>> 84bd6f3c
       '--parseable',
       '--cache', cache,
       'install'
