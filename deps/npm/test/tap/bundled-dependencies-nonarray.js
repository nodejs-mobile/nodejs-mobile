'use strict'
var Bluebird = require('bluebird')
var fs = require('graceful-fs')
var path = require('path')

var mkdirp = require('mkdirp')
var rimraf = require('rimraf')
var test = require('tap').test

var common = require('../common-tap.js')

var dir = path.resolve(__dirname, path.basename(__filename, '.js'))
var pkg = path.resolve(dir, 'pkg-with-bundled')
var dep = path.resolve(dir, 'a-bundled-dep')

var pj = JSON.stringify({
  name: 'pkg-with-bundled',
  version: '1.0.0',
  dependencies: {
    'a-bundled-dep': 'file:../a-bundled-dep-2.0.0.tgz'
  },
  bundledDependencies: {
    'a-bundled-dep': 'file:../a-bundled-dep-2.0.0.tgz'
  }
}, null, 2) + '\n'

var pjDep = JSON.stringify({
  name: 'a-bundled-dep',
  version: '2.0.0'
}, null, 2) + '\n'

test('setup', function (t) {
  bootstrap()
  t.end()
})

<<<<<<< HEAD
test('errors on non-array bundleddependencies', function (t) {
=======
test('handles non-array bundleddependencies', function (t) {
>>>>>>> 84bd6f3c
  return Bluebird.try(() => {
    return common.npm(['pack', 'a-bundled-dep/'], {cwd: dir, stdio: [0, 1, 2]})
  }).spread((code) => {
    t.is(code, 0, 'built a-bundled-dep')
    return common.npm(['install'], {cwd: pkg, stdio: [0, 1, 2]})
  }).spread((code) => {
    t.is(code, 0, 'prepared pkg-with-bundled')
    return common.npm(['pack', 'pkg-with-bundled/'], {cwd: dir, stdio: [0, 1, 'pipe']})
  }).spread((code, _, stderr) => {
<<<<<<< HEAD
    t.notEqual(code, 0, 'exited with a error code')
    t.like(stderr, /be an array/, 'nice error output')
=======
    t.equal(code, 0, 'exited with a error code')
    t.equal(stderr, '')
>>>>>>> 84bd6f3c
  })
})

test('cleanup', function (t) {
  cleanup()
  t.end()
})

function bootstrap () {
  cleanup()
  mkdirp.sync(dir)
  mkdirp.sync(path.join(dir, 'node_modules'))

  mkdirp.sync(pkg)
  fs.writeFileSync(path.resolve(pkg, 'package.json'), pj)

  mkdirp.sync(dep)
  fs.writeFileSync(path.resolve(dep, 'package.json'), pjDep)
}

function cleanup () {
  rimraf.sync(dir)
}<|MERGE_RESOLUTION|>--- conflicted
+++ resolved
@@ -34,11 +34,7 @@
   t.end()
 })
 
-<<<<<<< HEAD
-test('errors on non-array bundleddependencies', function (t) {
-=======
 test('handles non-array bundleddependencies', function (t) {
->>>>>>> 84bd6f3c
   return Bluebird.try(() => {
     return common.npm(['pack', 'a-bundled-dep/'], {cwd: dir, stdio: [0, 1, 2]})
   }).spread((code) => {
@@ -48,13 +44,8 @@
     t.is(code, 0, 'prepared pkg-with-bundled')
     return common.npm(['pack', 'pkg-with-bundled/'], {cwd: dir, stdio: [0, 1, 'pipe']})
   }).spread((code, _, stderr) => {
-<<<<<<< HEAD
-    t.notEqual(code, 0, 'exited with a error code')
-    t.like(stderr, /be an array/, 'nice error output')
-=======
     t.equal(code, 0, 'exited with a error code')
     t.equal(stderr, '')
->>>>>>> 84bd6f3c
   })
 })
 
