--- conflicted
+++ resolved
@@ -56,13 +56,8 @@
       [npm.commands.install, ['git://localhost:1234/child.git#' + refs[0]]],
       // Backup node_modules with the first commit
       [fs.rename, parentNodeModulesPath, outdatedNodeModulesPath],
-<<<<<<< HEAD
-      // Install & shrinkwrap child package's second commit
-      [npm.commands.install, ['git://localhost:1234/child.git#' + refs[1]]],
-=======
       // Install & shrinkwrap child package's latest commit
       [npm.commands.install, ['git://localhost:1234/child.git#' + refs[1].substr(0, 8)]],
->>>>>>> 84bd6f3c
       // Restore node_modules with the first commit
       [rimraf, parentNodeModulesPath],
       [fs.rename, outdatedNodeModulesPath, parentNodeModulesPath],
