'use strict'
var Bluebird = require('bluebird')
var test = require('tap').test
var fs = require('fs')
var mkdirp = require('mkdirp')
var rimraf = require('rimraf')
var path = require('path')
var common = require('../common-tap.js')

var testname = path.basename(__filename, '.js')
var testdir = path.resolve(__dirname, testname)
var testmod = path.resolve(testdir, 'top-test')
var testtgz = testmod + '-1.0.0.tgz'

var bundleupdatesrc = path.resolve(testmod, 'bundle-update')
var bundleupdatetgz = bundleupdatesrc + '-1.0.0.tgz'
var bundleupdateNEW = path.resolve(bundleupdatesrc, 'NEW')
var bundleupdateNEWpostinstall = path.resolve(testdir, 'node_modules', 'bundle-update', 'NEW')
var bundleupdatebad = path.resolve(testmod, 'node_modules', 'bundle-update')

var bundlekeepsrc = path.resolve(testmod, 'bundle-keep')
var bundlekeeptgz = bundlekeepsrc + '-1.0.0.tgz'
var bundlekeep = path.resolve(testmod, 'node_modules', 'bundle-keep')
var bundlekeepOLD = path.resolve(bundlekeep, 'OLD')
var bundlekeepOLDpostinstall = path.resolve(testdir, 'node_modules', 'top-test', 'node_modules', 'bundle-keep', 'OLD')

var bundledeepsrc = path.resolve(testmod, 'bundle-deep')
var bundledeeptgz = bundledeepsrc + '-1.0.0.tgz'
var bundledeep = path.resolve(testmod, 'node_modules', 'bundle-deep')
var bundledeepOLD = path.resolve(bundledeep, 'OLD')
var bundledeepOLDpostinstall = path.resolve(testdir, 'node_modules', 'top-test', 'node_modules', 'bundle-deep', 'OLD')

var bundledeepupdatesrc = path.resolve(testmod, 'bundle-deep-update')
var bundledeepupdatetgz = bundledeepupdatesrc + '-1.0.0.tgz'
var bundledeepupdate = path.resolve(bundledeep, 'node_modules', 'bundle-deep-update')
var bundledeepupdateNEW = path.resolve(bundledeepupdatesrc, 'NEW')
var bundledeepupdateNEWpostinstall = path.resolve(testdir, 'node_modules', 'bundle-deep-update', 'NEW')

var testjson = {
  dependencies: {'top-test': 'file:' + testtgz}
}

var testmodjson = {
  name: 'top-test',
  version: '1.0.0',
  dependencies: {
    'bundle-update': bundleupdatetgz,
    'bundle-keep': bundlekeeptgz,
    'bundle-deep': bundledeeptgz
  },
  bundledDependencies: ['bundle-update', 'bundle-keep', 'bundle-deep'],
  files: ['OLD', 'NEW']
}
var bundlejson = {
  name: 'bundle-update',
  version: '1.0.0',
  files: ['OLD', 'NEW']
<<<<<<< HEAD

=======
>>>>>>> 84bd6f3c
}

var bundlekeepjson = {
  name: 'bundle-keep',
  version: '1.0.0',
  _requested: {
    rawSpec: bundlekeeptgz
  },
<<<<<<< HEAD
=======
  _resolved: bundlekeeptgz,
  _shasum: 'baadf00d',
>>>>>>> 84bd6f3c
  files: ['OLD', 'NEW']

}
var bundledeepjson = {
  name: 'bundle-deep',
  version: '1.0.0',
  dependencies: {
    'bundle-deep-update': bundledeepupdatetgz
  },
  _requested: {
    rawSpec: bundledeeptgz
  },
<<<<<<< HEAD
=======
  _resolved: bundlekeeptgz,
  _shasum: 'deadbeef',
>>>>>>> 84bd6f3c
  files: ['OLD', 'NEW']

}

var bundledeepupdatejson = {
  version: '1.0.0',
  name: 'bundle-deep-update',
  files: ['OLD', 'NEW']

}

function writepjs (dir, content) {
  fs.writeFileSync(path.join(dir, 'package.json'), JSON.stringify(content, null, 2))
}

function setup () {
  mkdirp.sync(testdir)
  writepjs(testdir, testjson)
  mkdirp.sync(testmod)
  writepjs(testmod, testmodjson)

  mkdirp.sync(bundleupdatesrc)
  writepjs(bundleupdatesrc, bundlejson)
  fs.writeFileSync(bundleupdateNEW, '')
  mkdirp.sync(bundleupdatebad)
  writepjs(bundleupdatebad, bundlejson)

  mkdirp.sync(bundlekeepsrc)
  writepjs(bundlekeepsrc, bundlekeepjson)
  mkdirp.sync(bundlekeep)
  writepjs(bundlekeep, bundlekeepjson)
  fs.writeFileSync(bundlekeepOLD, '')

  mkdirp.sync(bundledeepsrc)
  writepjs(bundledeepsrc, bundledeepjson)
  mkdirp.sync(bundledeep)
  writepjs(bundledeep, bundledeepjson)
  fs.writeFileSync(bundledeepOLD, '')

  mkdirp.sync(bundledeepupdatesrc)
  writepjs(bundledeepupdatesrc, bundledeepupdatejson)
  mkdirp.sync(bundledeepupdate)
  writepjs(bundledeepupdate, bundledeepupdatejson)
  fs.writeFileSync(bundledeepupdateNEW, '')
}

function cleanup () {
  rimraf.sync(testdir)
}

test('setup', function (t) {
  cleanup()
  setup()
  return Bluebird.all([
    common.npm(['pack', bundleupdatesrc], {cwd: path.dirname(bundleupdatetgz), stdio: 'inherit'}),
    common.npm(['pack', bundlekeepsrc], {cwd: path.dirname(bundlekeeptgz), stdio: 'inherit'}),
    common.npm(['pack', bundledeepupdatesrc], {cwd: path.dirname(bundledeepupdatetgz), stdio: 'inherit'})
  ]).map((result) => result[0]).spread((bundleupdate, bundlekeep, bundledeepupdate) => {
    t.is(bundleupdate, 0, 'bundleupdate')
    t.is(bundlekeep, 0, 'bundlekeep')
    t.is(bundledeepupdate, 0, 'bundledeepupdate')
  }).then(() => {
    return common.npm(['pack', bundledeepsrc], {cwd: path.dirname(bundledeeptgz), stdio: 'inherit'})
  }).spread((code) => {
    t.is(code, 0, 'bundledeep')
    return common.npm(['pack', testmod], {cwd: path.dirname(testtgz), stdio: 'inherit'})
  }).spread((code) => {
    t.is(code, 0, 'testmod')
  })
})

test('bundled', function (t) {
  common.npm(['install', '--loglevel=verbose'], {cwd: testdir}, function (err, code, stdout, stderr) {
    if (err) throw err
    t.plan(9)
    t.is(code, 0, 'npm itself completed ok')

    // This tests that after the install we have a freshly installed version
    // of `bundle-update` (in alignment with the package.json), instead of the
    // version that was bundled with `top-test`.
    // If npm doesn't do this, and selects the bundled version, things go very
    // wrong because npm thinks it has a different module (with different
    // metadata) installed in that location and will go off and try to do
    // _things_ to it.  Things like chmod in particular, which in turn results
    // in the dreaded ENOENT errors.
    t.like(stderr, new RegExp('npm WARN ' + testname), "didn't stomp on other warnings")
    t.like(stderr, /npm verb.*bundle-update/, 'included update warning about bundled dep')
    t.like(stderr, /npm verb.*bundle-deep-update/, 'included update warning about deeply bundled dep')
    t.like(stderr, /npm WARN top-test@1\.0\.0 had bundled packages that do not match/, 'single grouped warning')
    fs.stat(bundleupdateNEWpostinstall, function (missing) {
      t.ok(!missing, 'package.json overrode bundle')
    })
    fs.stat(bundledeepupdateNEWpostinstall, function (missing) {
      t.ok(!missing, 'deep package.json overrode bundle')
    })
    // Relatedly, when upgrading, if a bundled module is replacing an existing
    // module we want to choose the bundled version, not the version we're replacing.
    fs.stat(bundlekeepOLDpostinstall, function (missing) {
      t.ok(!missing, 'no override when package.json matches')
    })
    fs.stat(bundledeepOLDpostinstall, function (missing) {
      t.ok(!missing, 'deep no override when package.json matches')
    })
  })
})

test('cleanup', function (t) {
  cleanup()
  t.end()
})<|MERGE_RESOLUTION|>--- conflicted
+++ resolved
@@ -55,10 +55,6 @@
   name: 'bundle-update',
   version: '1.0.0',
   files: ['OLD', 'NEW']
-<<<<<<< HEAD
-
-=======
->>>>>>> 84bd6f3c
 }
 
 var bundlekeepjson = {
@@ -67,11 +63,8 @@
   _requested: {
     rawSpec: bundlekeeptgz
   },
-<<<<<<< HEAD
-=======
   _resolved: bundlekeeptgz,
   _shasum: 'baadf00d',
->>>>>>> 84bd6f3c
   files: ['OLD', 'NEW']
 
 }
@@ -84,11 +77,8 @@
   _requested: {
     rawSpec: bundledeeptgz
   },
-<<<<<<< HEAD
-=======
   _resolved: bundlekeeptgz,
   _shasum: 'deadbeef',
->>>>>>> 84bd6f3c
   files: ['OLD', 'NEW']
 
 }
