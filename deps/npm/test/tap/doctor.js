'use strict'
<<<<<<< HEAD

=======
/* eslint-disable camelcase */
>>>>>>> 84bd6f3c
const common = require('../common-tap.js')
const http = require('http')
const mr = require('npm-registry-mock')
const npm = require('../../lib/npm.js')
const path = require('path')
const rimraf = require('rimraf')
const Tacks = require('tacks')
const test = require('tap').test
const which = require('which')

const Dir = Tacks.Dir
const File = Tacks.File

const ROOT = path.join(__dirname, path.basename(__filename, '.js'))
const CACHE = path.join(ROOT, 'cache')
const TMP = path.join(ROOT, 'tmp')
const PREFIX = path.join(ROOT, 'global-prefix')
const PKG = path.join(ROOT, 'pkg')

let server
let node_url
const pingResponse = {
  host: 'registry.npmjs.org',
  ok: true,
  username: null,
  peer: 'example.com'
}
const npmResponse = {
  name: 'npm',
  'dist-tags': {latest: '0.0.0'},
  'versions': {
    '0.0.0': {
      name: 'npm',
      version: '0.0.0',
      _shrinkwrap: null,
      _hasShrinkwrap: false,
      dist: {
        shasum: 'deadbeef',
        tarball: 'https://reg.eh/npm-0.0.0.tgz'
      }
    }
  }
}

test('setup', (t) => {
  const port = common.port + 1
  http.createServer(function (q, s) {
    s.end(JSON.stringify([{lts: true, version: '0.0.0'}]))
    this.close()
  }).listen(port, () => {
    node_url = 'http://localhost:' + port
    mr({port: common.port}, (err, s) => {
      t.ifError(err, 'registry mocked successfully')
      server = s
      server.get('/-/ping?write=true').reply(200, JSON.stringify(pingResponse))
      server.get('/npm').reply(200, JSON.stringify(npmResponse))
      const fixture = new Tacks(Dir({
        [path.basename(PKG)]: Dir({
          'package.json': File({name: 'foo', version: '1.0.0'})
        }),
        [path.basename(PREFIX)]: Dir({})
      }))
      fixture.create(ROOT)
      npm.load({
        registry: common.registry,
        loglevel: 'silent',
        cache: CACHE,
        tmp: TMP,
        prefix: PREFIX
      }, (err) => {
        t.ifError(err, 'npm loaded successfully')
        t.pass('all set up')
        t.done()
      })
    })
  })
})

test('npm doctor', function (t) {
  npm.commands.doctor({'node-url': node_url}, true, function (e, list) {
    t.ifError(e, 'npm loaded successfully')
    t.same(list.length, 9, 'list should have 9 prop')
    t.same(list[0][1], 'OK', 'npm ping')
    t.same(list[1][1], 'v' + npm.version, 'npm -v')
    t.same(list[2][1], process.version, 'node -v')
    t.same(list[3][1], common.registry + '/', 'npm config get registry')
    t.same(list[5][1], 'ok', 'Perms check on cached files')
    t.same(list[6][1], 'ok', 'Perms check on global node_modules')
    t.same(list[7][1], 'ok', 'Perms check on local node_modules')
    t.match(list[8][1], /^verified \d+ tarballs?$/, 'Cache verified')
    which('git', function (e, resolvedPath) {
      t.ifError(e, 'git command is installed')
      t.same(list[4][1], resolvedPath, 'which git')
      server.close()
      t.done()
    })
  })
})

test('cleanup', (t) => {
  rimraf.sync(ROOT)
  t.done()
})<|MERGE_RESOLUTION|>--- conflicted
+++ resolved
@@ -1,9 +1,5 @@
 'use strict'
-<<<<<<< HEAD
-
-=======
 /* eslint-disable camelcase */
->>>>>>> 84bd6f3c
 const common = require('../common-tap.js')
 const http = require('http')
 const mr = require('npm-registry-mock')
