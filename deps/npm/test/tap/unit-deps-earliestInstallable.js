--- conflicted
+++ resolved
@@ -2,10 +2,7 @@
 var test = require('tap').test
 var requireInject = require('require-inject')
 var npa = require('npm-package-arg')
-<<<<<<< HEAD
-=======
 var log = require('npmlog')
->>>>>>> 84bd6f3c
 
 // we're just mocking to avoid having to call `npm.load`
 var deps = requireInject('../../lib/install/deps.js', {
