# Supported platforms

|  System | Support type | Supported versions | Notes |
|---|---|---|---|
| GNU/Linux | Tier 1 | Linux >= 2.6.32 with glibc >= 2.12 | |
| macOS | Tier 1 | macOS >= 10.7 | |
<<<<<<< HEAD
| Windows | Tier 1 | Windows >= 8.1 | MSVC 2008 and later are supported |
=======
| Windows | Tier 1 | >= Windows 7 | MSVC 2008 and later are supported |
>>>>>>> 84bd6f3c
| FreeBSD | Tier 1 | >= 9 (see note) | |
| AIX | Tier 2 | >= 6 | Maintainers: @libuv/aix |
| z/OS | Tier 2 | >= V2R2 | Maintainers: @libuv/zos |
| Linux with musl | Tier 2 | musl >= 1.0 | |
| SmartOS | Tier 2 | >= 14.4 | Maintainers: @libuv/smartos |
| Android | Tier 3 | NDK >= r15b | |
<<<<<<< HEAD
=======
| IBM i | Tier 3 | >= IBM i 7.2 | Maintainers: @libuv/ibmi |
>>>>>>> 84bd6f3c
| MinGW | Tier 3 | MinGW32 and MinGW-w64 | |
| SunOS | Tier 3 | Solaris 121 and later | |
| Other | Tier 3 | N/A | |

#### Note on FreeBSD 9

While FreeBSD is supported as Tier 1, FreeBSD 9 will get Tier 2 support until
it reaches end of life, in December 2016.

## Support types

* **Tier 1**: Officially supported and tested with CI. Any contributed patch
  MUST NOT break such systems. These are supported by @libuv/collaborators.

* **Tier 2**: Officially supported, but not necessarily tested with CI. These
  systems are maintained to the best of @libuv/collaborators ability,
  without being a top priority.

* **Tier 3**: Community maintained. These systems may inadvertently break and the
  community and interested parties are expected to help with the maintenance.

## Adding support for a new platform

**IMPORTANT**: Before attempting to add support for a new platform please open
an issue about it for discussion.

### Unix

I/O handling is abstracted by an internal `uv__io_t` handle. The new platform
will need to implement some of the functions, the prototypes are in
``src/unix/internal.h``.

If the new platform requires extra fields for any handle structure, create a
new include file in ``include/`` with the name ``uv-theplatform.h`` and add
the appropriate defines there.

All functionality related to the new platform must be implemented in its own
file inside ``src/unix/`` unless it's already done in a common file, in which
case adding an `ifdef` is fine.

Two build systems are supported: autotools and GYP. Ideally both need to be
supported, but if GYP does not support the new platform it can be left out.

### Windows

Windows is treated as a single platform, so adding support for a new platform
would mean adding support for a new version.

Compilation and runtime must succeed for the minimum supported version. If a
new API is to be used, it must be done optionally, only in supported versions.

### Common

Some common notes when adding support for new platforms:

* Generally libuv tries to avoid compile time checks. Do not add any to the
  autotools based build system or use version checking macros.
  Dynamically load functions and symbols if they are not supported by the
  minimum supported version.<|MERGE_RESOLUTION|>--- conflicted
+++ resolved
@@ -4,21 +4,14 @@
 |---|---|---|---|
 | GNU/Linux | Tier 1 | Linux >= 2.6.32 with glibc >= 2.12 | |
 | macOS | Tier 1 | macOS >= 10.7 | |
-<<<<<<< HEAD
-| Windows | Tier 1 | Windows >= 8.1 | MSVC 2008 and later are supported |
-=======
 | Windows | Tier 1 | >= Windows 7 | MSVC 2008 and later are supported |
->>>>>>> 84bd6f3c
 | FreeBSD | Tier 1 | >= 9 (see note) | |
 | AIX | Tier 2 | >= 6 | Maintainers: @libuv/aix |
 | z/OS | Tier 2 | >= V2R2 | Maintainers: @libuv/zos |
 | Linux with musl | Tier 2 | musl >= 1.0 | |
 | SmartOS | Tier 2 | >= 14.4 | Maintainers: @libuv/smartos |
 | Android | Tier 3 | NDK >= r15b | |
-<<<<<<< HEAD
-=======
 | IBM i | Tier 3 | >= IBM i 7.2 | Maintainers: @libuv/ibmi |
->>>>>>> 84bd6f3c
 | MinGW | Tier 3 | MinGW32 and MinGW-w64 | |
 | SunOS | Tier 3 | Solaris 121 and later | |
 | Other | Tier 3 | N/A | |
