--- conflicted
+++ resolved
@@ -1,5 +1,3 @@
-<<<<<<< HEAD
-=======
 2018.10.09, Version 1.23.2 (Stable), 34c12788d2e7308f3ac506c0abcbf74c0d6abd20
 
 Changes since version 1.23.1:
@@ -620,7 +618,6 @@
 * unix: retry on ENOBUFS in sendmsg(2) (Kamil Rytarowski)
 
 
->>>>>>> 84bd6f3c
 2017.09.07, Version 1.14.1 (Stable), b0f9fb2a07a5e638b1580fe9a42a356c3ab35f37
 
 Changes since version 1.14.0:
