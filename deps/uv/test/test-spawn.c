--- conflicted
+++ resolved
@@ -92,11 +92,7 @@
 #else
   ASSERT(exit_status == 0);
 #endif
-<<<<<<< HEAD
-#if defined(__APPLE__)
-=======
 #if defined(__APPLE__) || defined(__MVS__)
->>>>>>> 84bd6f3c
   /*
    * At least starting with Darwin Kernel Version 16.4.0, sending a SIGTERM to a
    * process that is still starting up kills it with SIGKILL instead of SIGTERM.
@@ -1813,16 +1809,6 @@
   RETURN_SKIP("Test for Windows");
 #else
   char* quoted_path_env[2];
-<<<<<<< HEAD
-  options.file = "not_existing";
-  args[0] = options.file;
-  args[1] = NULL;
-  options.args = args;
-  options.exit_cb = exit_cb;
-  options.flags = 0;
-  /* We test if search_path works correctly with semicolons in quoted path. */
-  /* We will use invalid drive, so we are sure no executable is spawned */
-=======
   args[0] = "not_existing";
   args[1] = NULL;
   options.file = args[0];
@@ -1831,7 +1817,6 @@
   options.flags = 0;
   /* We test if search_path works correctly with semicolons in quoted path. We
    * will use an invalid drive, so we are sure no executable is spawned. */
->>>>>>> 84bd6f3c
   quoted_path_env[0] = "PATH=\"xyz:\\test;\";xyz:\\other";
   quoted_path_env[1] = NULL;
   options.env = quoted_path_env;
