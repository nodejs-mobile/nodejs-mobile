--- conflicted
+++ resolved
@@ -61,11 +61,7 @@
 #endif
   uv_os_fd_t fd;
 
-<<<<<<< HEAD
-  ASSERT(nread > 0);
-=======
   ASSERT(nread >= 0);
->>>>>>> 84bd6f3c
   ASSERT(0 == uv_fileno((uv_handle_t*)handle, &fd));
   ASSERT(0 == uv_idle_start(&idle, idle_cb));
 
