/* Copyright Joyent, Inc. and other Node contributors. All rights reserved.
 *
 * Permission is hereby granted, free of charge, to any person obtaining a copy
 * of this software and associated documentation files (the "Software"), to
 * deal in the Software without restriction, including without limitation the
 * rights to use, copy, modify, merge, publish, distribute, sublicense, and/or
 * sell copies of the Software, and to permit persons to whom the Software is
 * furnished to do so, subject to the following conditions:
 *
 * The above copyright notice and this permission notice shall be included in
 * all copies or substantial portions of the Software.
 *
 * THE SOFTWARE IS PROVIDED "AS IS", WITHOUT WARRANTY OF ANY KIND, EXPRESS OR
 * IMPLIED, INCLUDING BUT NOT LIMITED TO THE WARRANTIES OF MERCHANTABILITY,
 * FITNESS FOR A PARTICULAR PURPOSE AND NONINFRINGEMENT. IN NO EVENT SHALL THE
 * AUTHORS OR COPYRIGHT HOLDERS BE LIABLE FOR ANY CLAIM, DAMAGES OR OTHER
 * LIABILITY, WHETHER IN AN ACTION OF CONTRACT, TORT OR OTHERWISE, ARISING
 * FROM, OUT OF OR IN CONNECTION WITH THE SOFTWARE OR THE USE OR OTHER DEALINGS
 * IN THE SOFTWARE.
 */

#ifndef TASK_H_
#define TASK_H_

#include "uv.h"

#include <stdio.h>
#include <stddef.h>
#include <stdlib.h>

#if defined(_MSC_VER) && _MSC_VER < 1600
# include "uv/stdint-msvc2008.h"
#else
# include <stdint.h>
#endif

#if !defined(_WIN32)
# include <sys/time.h>
# include <sys/resource.h>  /* setrlimit() */
#endif

#ifdef __clang__
# pragma clang diagnostic ignored "-Wvariadic-macros"
# pragma clang diagnostic ignored "-Wc99-extensions"
#endif

#define TEST_PORT 9123
#define TEST_PORT_2 9124

#ifdef _WIN32
# define TEST_PIPENAME "\\\\?\\pipe\\uv-test"
# define TEST_PIPENAME_2 "\\\\?\\pipe\\uv-test2"
# define TEST_PIPENAME_3 "\\\\?\\pipe\\uv-test3"
#else
# define TEST_PIPENAME "/tmp/uv-test-sock"
# define TEST_PIPENAME_2 "/tmp/uv-test-sock2"
# define TEST_PIPENAME_3 "/tmp/uv-test-sock3"
#endif

#ifdef _WIN32
# include <io.h>
# ifndef S_IRUSR
#  define S_IRUSR _S_IREAD
# endif
# ifndef S_IWUSR
#  define S_IWUSR _S_IWRITE
# endif
#endif

#define ARRAY_SIZE(a) (sizeof(a) / sizeof((a)[0]))

#define container_of(ptr, type, member) \
  ((type *) ((char *) (ptr) - offsetof(type, member)))

typedef enum {
  TCP = 0,
  UDP,
  PIPE
} stream_type;

/* Die with fatal error. */
#define FATAL(msg)                                        \
  do {                                                    \
    fprintf(stderr,                                       \
            "Fatal error in %s on line %d: %s\n",         \
            __FILE__,                                     \
            __LINE__,                                     \
            msg);                                         \
    fflush(stderr);                                       \
    abort();                                              \
  } while (0)

/* Have our own assert, so we are sure it does not get optimized away in
 * a release build.
 */
#define ASSERT(expr)                                      \
 do {                                                     \
  if (!(expr)) {                                          \
    fprintf(stderr,                                       \
            "Assertion failed in %s on line %d: %s\n",    \
            __FILE__,                                     \
            __LINE__,                                     \
            #expr);                                       \
    abort();                                              \
  }                                                       \
 } while (0)

/* This macro cleans up the main loop. This is used to avoid valgrind
 * warnings about memory being "leaked" by the main event loop.
 */
#define MAKE_VALGRIND_HAPPY()                       \
  do {                                              \
    close_loop(uv_default_loop());                  \
    ASSERT(0 == uv_loop_close(uv_default_loop()));  \
  } while (0)

/* Just sugar for wrapping the main() for a task or helper. */
#define TEST_IMPL(name)                                                       \
  int run_test_##name(void);                                                  \
  int run_test_##name(void)

#define BENCHMARK_IMPL(name)                                                  \
  int run_benchmark_##name(void);                                             \
  int run_benchmark_##name(void)

#define HELPER_IMPL(name)                                                     \
  int run_helper_##name(void);                                                \
  int run_helper_##name(void)

/* Pause the calling thread for a number of milliseconds. */
void uv_sleep(int msec);

/* Format big numbers nicely. WARNING: leaks memory. */
const char* fmt(double d);

/* Reserved test exit codes. */
enum test_status {
  TEST_OK = 0,
  TEST_SKIP
};

#define RETURN_OK()                                                           \
  do {                                                                        \
    return TEST_OK;                                                           \
  } while (0)

#define RETURN_SKIP(explanation)                                              \
  do {                                                                        \
    fprintf(stderr, "%s\n", explanation);                                     \
    fflush(stderr);                                                           \
    return TEST_SKIP;                                                         \
  } while (0)

#if !defined(_WIN32)

# define TEST_FILE_LIMIT(num)                                                 \
    do {                                                                      \
      struct rlimit lim;                                                      \
      lim.rlim_cur = (num);                                                   \
      lim.rlim_max = lim.rlim_cur;                                            \
      if (setrlimit(RLIMIT_NOFILE, &lim))                                     \
        RETURN_SKIP("File descriptor limit too low.");                        \
    } while (0)

#else  /* defined(_WIN32) */

# define TEST_FILE_LIMIT(num) do {} while (0)

#endif

#if !defined(snprintf) && defined(_MSC_VER) && _MSC_VER < 1900
extern int snprintf(char*, size_t, const char*, ...);
#endif

#if defined(__clang__) ||                                \
    defined(__GNUC__) ||                                 \
    defined(__INTEL_COMPILER) ||                         \
    defined(__SUNPRO_C)
# define UNUSED __attribute__((unused))
#else
# define UNUSED
#endif

/* Fully close a loop */
static void close_walk_cb(uv_handle_t* handle, void* arg) {
  if (!uv_is_closing(handle))
    uv_close(handle, NULL);
}

UNUSED static void close_loop(uv_loop_t* loop) {
  uv_walk(loop, close_walk_cb, NULL);
  uv_run(loop, UV_RUN_DEFAULT);
}

UNUSED static int can_ipv6(void) {
  uv_interface_address_t* addr;
  int supported;
  int count;
  int i;

  if (uv_interface_addresses(&addr, &count))
    return 0;  /* Assume no IPv6 support on failure. */

  supported = 0;
  for (i = 0; supported == 0 && i < count; i += 1)
    supported = (AF_INET6 == addr[i].address.address6.sin6_family);

  uv_free_interface_addresses(addr, count);
  return supported;
}

<<<<<<< HEAD
#if defined(__MVS__) || defined(__CYGWIN__) || defined(__MSYS__)
=======
#if defined(__CYGWIN__) || defined(__MSYS__)
>>>>>>> 84bd6f3c
# define NO_FS_EVENTS "Filesystem watching not supported on this platform."
#endif

#if defined(__MSYS__)
# define NO_SEND_HANDLE_ON_PIPE \
  "MSYS2 runtime does not support sending handles on pipes."
#elif defined(__CYGWIN__)
# define NO_SEND_HANDLE_ON_PIPE \
  "Cygwin runtime does not support sending handles on pipes."
#endif

#if defined(__MSYS__)
# define NO_SELF_CONNECT \
  "MSYS2 runtime hangs on listen+connect in same process."
#elif defined(__CYGWIN__)
# define NO_SELF_CONNECT \
  "Cygwin runtime hangs on listen+connect in same process."
#endif

#endif /* TASK_H_ */<|MERGE_RESOLUTION|>--- conflicted
+++ resolved
@@ -209,11 +209,7 @@
   return supported;
 }
 
-<<<<<<< HEAD
-#if defined(__MVS__) || defined(__CYGWIN__) || defined(__MSYS__)
-=======
 #if defined(__CYGWIN__) || defined(__MSYS__)
->>>>>>> 84bd6f3c
 # define NO_FS_EVENTS "Filesystem watching not supported on this platform."
 #endif
 
