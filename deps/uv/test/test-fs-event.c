--- conflicted
+++ resolved
@@ -396,11 +396,8 @@
 TEST_IMPL(fs_event_watch_dir) {
 #if defined(NO_FS_EVENTS)
   RETURN_SKIP(NO_FS_EVENTS);
-<<<<<<< HEAD
-=======
 #elif defined(__MVS__)
   RETURN_SKIP("Directory watching not supported on this platform.");
->>>>>>> 84bd6f3c
 #endif
 
   uv_loop_t* loop = uv_default_loop();
@@ -861,11 +858,8 @@
 TEST_IMPL(fs_event_close_in_callback) {
 #if defined(NO_FS_EVENTS)
   RETURN_SKIP(NO_FS_EVENTS);
-<<<<<<< HEAD
-=======
 #elif defined(__MVS__)
   RETURN_SKIP("Directory watching not supported on this platform.");
->>>>>>> 84bd6f3c
 #endif
   uv_loop_t* loop;
   int r;
