--- conflicted
+++ resolved
@@ -388,11 +388,7 @@
     if (SIG_ERR != signal(n, SIG_DFL))
       continue;
 
-<<<<<<< HEAD
-    uv__write_int(error_fd, -errno);
-=======
     uv__write_int(error_fd, UV__ERR(errno));
->>>>>>> 84bd6f3c
     _exit(127);
   }
 
@@ -401,11 +397,7 @@
   err = pthread_sigmask(SIG_SETMASK, &set, NULL);
 
   if (err != 0) {
-<<<<<<< HEAD
-    uv__write_int(error_fd, -err);
-=======
     uv__write_int(error_fd, UV__ERR(err));
->>>>>>> 84bd6f3c
     _exit(127);
   }
 
