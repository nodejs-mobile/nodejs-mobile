--- conflicted
+++ resolved
@@ -44,122 +44,8 @@
 #undef NANOSEC
 #define NANOSEC ((uint64_t) 1e9)
 
-<<<<<<< HEAD
-
-#if defined(UV__PTHREAD_BARRIER_FALLBACK)
-/* TODO: support barrier_attr */
-int pthread_barrier_init(pthread_barrier_t* barrier,
-                         const void* barrier_attr,
-                         unsigned count) {
-  int rc;
-  _uv_barrier* b;
-
-  if (barrier == NULL || count == 0)
-    return EINVAL;
-
-  if (barrier_attr != NULL)
-    return ENOTSUP;
-
-  b = uv__malloc(sizeof(*b));
-  if (b == NULL)
-    return ENOMEM;
-
-  b->in = 0;
-  b->out = 0;
-  b->threshold = count;
-
-  if ((rc = pthread_mutex_init(&b->mutex, NULL)) != 0)
-    goto error2;
-  if ((rc = pthread_cond_init(&b->cond, NULL)) != 0)
-    goto error;
-
-  barrier->b = b;
-  return 0;
-
-error:
-  pthread_mutex_destroy(&b->mutex);
-error2:
-  uv__free(b);
-  return rc;
-}
-
-int pthread_barrier_wait(pthread_barrier_t* barrier) {
-  int rc;
-  _uv_barrier* b;
-
-  if (barrier == NULL || barrier->b == NULL)
-    return EINVAL;
-
-  b = barrier->b;
-  /* Lock the mutex*/
-  if ((rc = pthread_mutex_lock(&b->mutex)) != 0)
-    return rc;
-
-  /* Increment the count. If this is the first thread to reach the threshold,
-     wake up waiters, unlock the mutex, then return
-     PTHREAD_BARRIER_SERIAL_THREAD. */
-  if (++b->in == b->threshold) {
-    b->in = 0;
-    b->out = b->threshold - 1;
-    rc = pthread_cond_signal(&b->cond);
-    assert(rc == 0);
-
-    pthread_mutex_unlock(&b->mutex);
-    return PTHREAD_BARRIER_SERIAL_THREAD;
-  }
-  /* Otherwise, wait for other threads until in is set to 0,
-     then return 0 to indicate this is not the first thread. */
-  do {
-    if ((rc = pthread_cond_wait(&b->cond, &b->mutex)) != 0)
-      break;
-  } while (b->in != 0);
-
-  /* mark thread exit */
-  b->out--;
-  pthread_cond_signal(&b->cond);
-  pthread_mutex_unlock(&b->mutex);
-  return rc;
-}
-
-int pthread_barrier_destroy(pthread_barrier_t* barrier) {
-  int rc;
-  _uv_barrier* b;
-
-  if (barrier == NULL || barrier->b == NULL)
-    return EINVAL;
-
-  b = barrier->b;
-
-  if ((rc = pthread_mutex_lock(&b->mutex)) != 0)
-    return rc;
-
-  if (b->in > 0 || b->out > 0)
-    rc = EBUSY;
-
-  pthread_mutex_unlock(&b->mutex);
-
-  if (rc)
-    return rc;
-
-  pthread_cond_destroy(&b->cond);
-  pthread_mutex_destroy(&b->mutex);
-  uv__free(barrier->b);
-  barrier->b = NULL;
-  return 0;
-}
-#endif
-
-
-int uv_thread_create(uv_thread_t *tid, void (*entry)(void *arg), void *arg) {
-  int err;
-  pthread_attr_t* attr;
-#if defined(__APPLE__)
-  pthread_attr_t attr_storage;
-  struct rlimit lim;
-=======
 #if defined(PTHREAD_BARRIER_SERIAL_THREAD)
 STATIC_ASSERT(sizeof(uv_barrier_t) == sizeof(pthread_barrier_t));
->>>>>>> 84bd6f3c
 #endif
 
 /* Note: guard clauses should match uv_barrier_t's in include/uv/uv-unix.h. */
@@ -592,39 +478,21 @@
 
 static int uv__custom_sem_init(uv_sem_t* sem_, unsigned int value) {
   int err;
-<<<<<<< HEAD
-  union {
-    int val;
-    struct semid_ds* buf;
-    unsigned short* array;
-  } arg;
-
-=======
   uv_semaphore_t* sem;
 
   sem = uv__malloc(sizeof(*sem));
   if (sem == NULL)
     return UV_ENOMEM;
->>>>>>> 84bd6f3c
 
   if ((err = uv_mutex_init(&sem->mutex)) != 0) {
     uv__free(sem);
     return err;
   }
 
-<<<<<<< HEAD
-  arg.val = value;
-  if (-1 == semctl(semid, 0, SETVAL, arg)) {
-    err = errno;
-    if (-1 == semctl(*sem, 0, IPC_RMID))
-      abort();
-    return -err;
-=======
   if ((err = uv_cond_init(&sem->cond)) != 0) {
     uv_mutex_destroy(&sem->mutex);
     uv__free(sem);
     return err;
->>>>>>> 84bd6f3c
   }
 
   sem->value = value;
