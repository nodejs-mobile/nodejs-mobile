/* Copyright Joyent, Inc. and other Node contributors. All rights reserved.
 * Permission is hereby granted, free of charge, to any person obtaining a copy
 * of this software and associated documentation files (the "Software"), to
 * deal in the Software without restriction, including without limitation the
 * rights to use, copy, modify, merge, publish, distribute, sublicense, and/or
 * sell copies of the Software, and to permit persons to whom the Software is
 * furnished to do so, subject to the following conditions:
 *
 * The above copyright notice and this permission notice shall be included in
 * all copies or substantial portions of the Software.
 *
 * THE SOFTWARE IS PROVIDED "AS IS", WITHOUT WARRANTY OF ANY KIND, EXPRESS OR
 * IMPLIED, INCLUDING BUT NOT LIMITED TO THE WARRANTIES OF MERCHANTABILITY,
 * FITNESS FOR A PARTICULAR PURPOSE AND NONINFRINGEMENT. IN NO EVENT SHALL THE
 * AUTHORS OR COPYRIGHT HOLDERS BE LIABLE FOR ANY CLAIM, DAMAGES OR OTHER
 * LIABILITY, WHETHER IN AN ACTION OF CONTRACT, TORT OR OTHERWISE, ARISING
 * FROM, OUT OF OR IN CONNECTION WITH THE SOFTWARE OR THE USE OR OTHER DEALINGS
 * IN THE SOFTWARE.
 */

#include "uv.h"
#include "internal.h"

#include <assert.h>
#include <errno.h>
#include <signal.h>
#include <stdlib.h>
#include <string.h>
#include <unistd.h>

#ifndef SA_RESTART
# define SA_RESTART 0
#endif

typedef struct {
  uv_signal_t* handle;
  int signum;
} uv__signal_msg_t;

RB_HEAD(uv__signal_tree_s, uv_signal_s);


static int uv__signal_unlock(void);
static int uv__signal_start(uv_signal_t* handle,
                            uv_signal_cb signal_cb,
                            int signum,
                            int oneshot);
static void uv__signal_event(uv_loop_t* loop, uv__io_t* w, unsigned int events);
static int uv__signal_compare(uv_signal_t* w1, uv_signal_t* w2);
static void uv__signal_stop(uv_signal_t* handle);
static void uv__signal_unregister_handler(int signum);


static uv_once_t uv__signal_global_init_guard = UV_ONCE_INIT;
static struct uv__signal_tree_s uv__signal_tree =
    RB_INITIALIZER(uv__signal_tree);
static int uv__signal_lock_pipefd[2] = { -1, -1 };

RB_GENERATE_STATIC(uv__signal_tree_s,
                   uv_signal_s, tree_entry,
                   uv__signal_compare)

static void uv__signal_global_reinit(void);

static void uv__signal_global_init(void) {
<<<<<<< HEAD
  if (!uv__signal_lock_pipefd[0])
=======
  if (uv__signal_lock_pipefd[0] == -1)
>>>>>>> 84bd6f3c
    /* pthread_atfork can register before and after handlers, one
     * for each child. This only registers one for the child. That
     * state is both persistent and cumulative, so if we keep doing
     * it the handler functions will be called multiple times. Thus
     * we only want to do it once.
     */
    if (pthread_atfork(NULL, NULL, &uv__signal_global_reinit))
      abort();

<<<<<<< HEAD
=======
  uv__signal_global_reinit();
}


UV_DESTRUCTOR(static void uv__signal_global_fini(void)) {
  /* We can only use signal-safe functions here.
   * That includes read/write and close, fortunately.
   * We do all of this directly here instead of resetting
   * uv__signal_global_init_guard because
   * uv__signal_global_once_init is only called from uv_loop_init
   * and this needs to function in existing loops.
   */
  if (uv__signal_lock_pipefd[0] != -1) {
    uv__close(uv__signal_lock_pipefd[0]);
    uv__signal_lock_pipefd[0] = -1;
  }

  if (uv__signal_lock_pipefd[1] != -1) {
    uv__close(uv__signal_lock_pipefd[1]);
    uv__signal_lock_pipefd[1] = -1;
  }
}


static void uv__signal_global_reinit(void) {
  uv__signal_global_fini();

>>>>>>> 84bd6f3c
  if (uv__make_pipe(uv__signal_lock_pipefd, 0))
    abort();

  if (uv__signal_unlock())
    abort();
}


static void uv__signal_global_reinit(void) {
  /* We can only use signal-safe functions here.
   * That includes read/write and close, fortunately.
   * We do all of this directly here instead of resetting
   * uv__signal_global_init_guard because
   * uv__signal_global_once_init is only called from uv_loop_init
   * and this needs to function in existing loops.
   */
  uv__close(uv__signal_lock_pipefd[0]);
  uv__signal_lock_pipefd[0] = -1;
  uv__close(uv__signal_lock_pipefd[1]);
  uv__signal_lock_pipefd[1] = -1;
  uv__signal_global_init();
}


void uv__signal_global_once_init(void) {
  uv_once(&uv__signal_global_init_guard, uv__signal_global_init);
}


static int uv__signal_lock(void) {
  int r;
  char data;

  do {
    r = read(uv__signal_lock_pipefd[0], &data, sizeof data);
  } while (r < 0 && errno == EINTR);

  return (r < 0) ? -1 : 0;
}


static int uv__signal_unlock(void) {
  int r;
  char data = 42;

  do {
    r = write(uv__signal_lock_pipefd[1], &data, sizeof data);
  } while (r < 0 && errno == EINTR);

  return (r < 0) ? -1 : 0;
}


static void uv__signal_block_and_lock(sigset_t* saved_sigmask) {
  sigset_t new_mask;

  if (sigfillset(&new_mask))
    abort();

  if (pthread_sigmask(SIG_SETMASK, &new_mask, saved_sigmask))
    abort();

  if (uv__signal_lock())
    abort();
}


static void uv__signal_unlock_and_unblock(sigset_t* saved_sigmask) {
  if (uv__signal_unlock())
    abort();

  if (pthread_sigmask(SIG_SETMASK, saved_sigmask, NULL))
    abort();
}


static uv_signal_t* uv__signal_first_handle(int signum) {
  /* This function must be called with the signal lock held. */
  uv_signal_t lookup;
  uv_signal_t* handle;

  lookup.signum = signum;
  lookup.flags = 0;
  lookup.loop = NULL;

  handle = RB_NFIND(uv__signal_tree_s, &uv__signal_tree, &lookup);

  if (handle != NULL && handle->signum == signum)
    return handle;

  return NULL;
}


static void uv__signal_handler(int signum) {
  uv__signal_msg_t msg;
  uv_signal_t* handle;
  int saved_errno;

  saved_errno = errno;
  memset(&msg, 0, sizeof msg);

  if (uv__signal_lock()) {
    errno = saved_errno;
    return;
  }

  for (handle = uv__signal_first_handle(signum);
       handle != NULL && handle->signum == signum;
       handle = RB_NEXT(uv__signal_tree_s, &uv__signal_tree, handle)) {
    int r;

    msg.signum = signum;
    msg.handle = handle;

    /* write() should be atomic for small data chunks, so the entire message
     * should be written at once. In theory the pipe could become full, in
     * which case the user is out of luck.
     */
    do {
      r = write(handle->loop->signal_pipefd[1], &msg, sizeof msg);
    } while (r == -1 && errno == EINTR);

    assert(r == sizeof msg ||
           (r == -1 && (errno == EAGAIN || errno == EWOULDBLOCK)));

    if (r != -1)
      handle->caught_signals++;
  }

  uv__signal_unlock();
  errno = saved_errno;
}


static int uv__signal_register_handler(int signum, int oneshot) {
  /* When this function is called, the signal lock must be held. */
  struct sigaction sa;

  /* XXX use a separate signal stack? */
  memset(&sa, 0, sizeof(sa));
  if (sigfillset(&sa.sa_mask))
    abort();
  sa.sa_handler = uv__signal_handler;
<<<<<<< HEAD
  sa.sa_flags = oneshot ? SA_RESETHAND : 0;
=======
  sa.sa_flags = SA_RESTART;
  if (oneshot)
    sa.sa_flags |= SA_RESETHAND;
>>>>>>> 84bd6f3c

  /* XXX save old action so we can restore it later on? */
  if (sigaction(signum, &sa, NULL))
    return UV__ERR(errno);

  return 0;
}


static void uv__signal_unregister_handler(int signum) {
  /* When this function is called, the signal lock must be held. */
  struct sigaction sa;

  memset(&sa, 0, sizeof(sa));
  sa.sa_handler = SIG_DFL;

  /* sigaction can only fail with EINVAL or EFAULT; an attempt to deregister a
   * signal implies that it was successfully registered earlier, so EINVAL
   * should never happen.
   */
  if (sigaction(signum, &sa, NULL))
    abort();
}


static int uv__signal_loop_once_init(uv_loop_t* loop) {
  int err;

  /* Return if already initialized. */
  if (loop->signal_pipefd[0] != -1)
    return 0;

  err = uv__make_pipe(loop->signal_pipefd, UV__F_NONBLOCK);
  if (err)
    return err;

  uv__io_init(&loop->signal_io_watcher,
              uv__signal_event,
              loop->signal_pipefd[0]);
  uv__io_start(loop, &loop->signal_io_watcher, POLLIN);

  return 0;
}


int uv__signal_loop_fork(uv_loop_t* loop) {
  uv__io_stop(loop, &loop->signal_io_watcher, POLLIN);
  uv__close(loop->signal_pipefd[0]);
  uv__close(loop->signal_pipefd[1]);
  loop->signal_pipefd[0] = -1;
  loop->signal_pipefd[1] = -1;
  return uv__signal_loop_once_init(loop);
}


void uv__signal_loop_cleanup(uv_loop_t* loop) {
  QUEUE* q;

  /* Stop all the signal watchers that are still attached to this loop. This
   * ensures that the (shared) signal tree doesn't contain any invalid entries
   * entries, and that signal handlers are removed when appropriate.
   * It's safe to use QUEUE_FOREACH here because the handles and the handle
   * queue are not modified by uv__signal_stop().
   */
  QUEUE_FOREACH(q, &loop->handle_queue) {
    uv_handle_t* handle = QUEUE_DATA(q, uv_handle_t, handle_queue);

    if (handle->type == UV_SIGNAL)
      uv__signal_stop((uv_signal_t*) handle);
  }

  if (loop->signal_pipefd[0] != -1) {
    uv__close(loop->signal_pipefd[0]);
    loop->signal_pipefd[0] = -1;
  }

  if (loop->signal_pipefd[1] != -1) {
    uv__close(loop->signal_pipefd[1]);
    loop->signal_pipefd[1] = -1;
  }
}


int uv_signal_init(uv_loop_t* loop, uv_signal_t* handle) {
  int err;

  err = uv__signal_loop_once_init(loop);
  if (err)
    return err;

  uv__handle_init(loop, (uv_handle_t*) handle, UV_SIGNAL);
  handle->signum = 0;
  handle->caught_signals = 0;
  handle->dispatched_signals = 0;

  return 0;
}


void uv__signal_close(uv_signal_t* handle) {

  uv__signal_stop(handle);

  /* If there are any caught signals "trapped" in the signal pipe, we can't
   * call the close callback yet. Otherwise, add the handle to the finish_close
   * queue.
   */
  if (handle->caught_signals == handle->dispatched_signals) {
    uv__make_close_pending((uv_handle_t*) handle);
  }
}


int uv_signal_start(uv_signal_t* handle, uv_signal_cb signal_cb, int signum) {
  return uv__signal_start(handle, signal_cb, signum, 0);
}


int uv_signal_start_oneshot(uv_signal_t* handle,
                            uv_signal_cb signal_cb,
                            int signum) {
  return uv__signal_start(handle, signal_cb, signum, 1);
}


static int uv__signal_start(uv_signal_t* handle,
                            uv_signal_cb signal_cb,
                            int signum,
                            int oneshot) {
  sigset_t saved_sigmask;
  int err;
  uv_signal_t* first_handle;

  assert(!uv__is_closing(handle));

  /* If the user supplies signum == 0, then return an error already. If the
   * signum is otherwise invalid then uv__signal_register will find out
   * eventually.
   */
  if (signum == 0)
    return UV_EINVAL;

  /* Short circuit: if the signal watcher is already watching {signum} don't
   * go through the process of deregistering and registering the handler.
   * Additionally, this avoids pending signals getting lost in the small time
   * time frame that handle->signum == 0.
   */
  if (signum == handle->signum) {
    handle->signal_cb = signal_cb;
    return 0;
  }

  /* If the signal handler was already active, stop it first. */
  if (handle->signum != 0) {
    uv__signal_stop(handle);
  }

  uv__signal_block_and_lock(&saved_sigmask);

  /* If at this point there are no active signal watchers for this signum (in
   * any of the loops), it's time to try and register a handler for it here.
   * Also in case there's only one-shot handlers and a regular handler comes in.
   */
  first_handle = uv__signal_first_handle(signum);
  if (first_handle == NULL ||
<<<<<<< HEAD
      (!oneshot && (first_handle->flags & UV__SIGNAL_ONE_SHOT))) {
=======
      (!oneshot && (first_handle->flags & UV_SIGNAL_ONE_SHOT))) {
>>>>>>> 84bd6f3c
    err = uv__signal_register_handler(signum, oneshot);
    if (err) {
      /* Registering the signal handler failed. Must be an invalid signal. */
      uv__signal_unlock_and_unblock(&saved_sigmask);
      return err;
    }
  }

  handle->signum = signum;
  if (oneshot)
<<<<<<< HEAD
    handle->flags |= UV__SIGNAL_ONE_SHOT;
=======
    handle->flags |= UV_SIGNAL_ONE_SHOT;
>>>>>>> 84bd6f3c

  RB_INSERT(uv__signal_tree_s, &uv__signal_tree, handle);

  uv__signal_unlock_and_unblock(&saved_sigmask);

  handle->signal_cb = signal_cb;
  uv__handle_start(handle);

  return 0;
}


static void uv__signal_event(uv_loop_t* loop,
                             uv__io_t* w,
                             unsigned int events) {
  uv__signal_msg_t* msg;
  uv_signal_t* handle;
  char buf[sizeof(uv__signal_msg_t) * 32];
  size_t bytes, end, i;
  int r;

  bytes = 0;
  end = 0;

  do {
    r = read(loop->signal_pipefd[0], buf + bytes, sizeof(buf) - bytes);

    if (r == -1 && errno == EINTR)
      continue;

    if (r == -1 && (errno == EAGAIN || errno == EWOULDBLOCK)) {
      /* If there are bytes in the buffer already (which really is extremely
       * unlikely if possible at all) we can't exit the function here. We'll
       * spin until more bytes are read instead.
       */
      if (bytes > 0)
        continue;

      /* Otherwise, there was nothing there. */
      return;
    }

    /* Other errors really should never happen. */
    if (r == -1)
      abort();

    bytes += r;

    /* `end` is rounded down to a multiple of sizeof(uv__signal_msg_t). */
    end = (bytes / sizeof(uv__signal_msg_t)) * sizeof(uv__signal_msg_t);

    for (i = 0; i < end; i += sizeof(uv__signal_msg_t)) {
      msg = (uv__signal_msg_t*) (buf + i);
      handle = msg->handle;

      if (msg->signum == handle->signum) {
        assert(!(handle->flags & UV_HANDLE_CLOSING));
        handle->signal_cb(handle, handle->signum);
      }

      handle->dispatched_signals++;

<<<<<<< HEAD
      if (handle->flags & UV__SIGNAL_ONE_SHOT)
=======
      if (handle->flags & UV_SIGNAL_ONE_SHOT)
>>>>>>> 84bd6f3c
        uv__signal_stop(handle);

      /* If uv_close was called while there were caught signals that were not
       * yet dispatched, the uv__finish_close was deferred. Make close pending
       * now if this has happened.
       */
      if ((handle->flags & UV_HANDLE_CLOSING) &&
          (handle->caught_signals == handle->dispatched_signals)) {
        uv__make_close_pending((uv_handle_t*) handle);
      }
    }

    bytes -= end;

    /* If there are any "partial" messages left, move them to the start of the
     * the buffer, and spin. This should not happen.
     */
    if (bytes) {
      memmove(buf, buf + end, bytes);
      continue;
    }
  } while (end == sizeof buf);
}


static int uv__signal_compare(uv_signal_t* w1, uv_signal_t* w2) {
  int f1;
  int f2;
  /* Compare signums first so all watchers with the same signnum end up
   * adjacent.
   */
  if (w1->signum < w2->signum) return -1;
  if (w1->signum > w2->signum) return 1;

<<<<<<< HEAD
  /* Handlers without UV__SIGNAL_ONE_SHOT set will come first, so if the first
   * handler returned is a one-shot handler, the rest will be too.
   */
  f1 = w1->flags & UV__SIGNAL_ONE_SHOT;
  f2 = w2->flags & UV__SIGNAL_ONE_SHOT;
=======
  /* Handlers without UV_SIGNAL_ONE_SHOT set will come first, so if the first
   * handler returned is a one-shot handler, the rest will be too.
   */
  f1 = w1->flags & UV_SIGNAL_ONE_SHOT;
  f2 = w2->flags & UV_SIGNAL_ONE_SHOT;
>>>>>>> 84bd6f3c
  if (f1 < f2) return -1;
  if (f1 > f2) return 1;

  /* Sort by loop pointer, so we can easily look up the first item after
   * { .signum = x, .loop = NULL }.
   */
  if (w1->loop < w2->loop) return -1;
  if (w1->loop > w2->loop) return 1;

  if (w1 < w2) return -1;
  if (w1 > w2) return 1;

  return 0;
}


int uv_signal_stop(uv_signal_t* handle) {
  assert(!uv__is_closing(handle));
  uv__signal_stop(handle);
  return 0;
}


static void uv__signal_stop(uv_signal_t* handle) {
  uv_signal_t* removed_handle;
  sigset_t saved_sigmask;
  uv_signal_t* first_handle;
  int rem_oneshot;
  int first_oneshot;
  int ret;

  /* If the watcher wasn't started, this is a no-op. */
  if (handle->signum == 0)
    return;

  uv__signal_block_and_lock(&saved_sigmask);

  removed_handle = RB_REMOVE(uv__signal_tree_s, &uv__signal_tree, handle);
  assert(removed_handle == handle);
  (void) removed_handle;

  /* Check if there are other active signal watchers observing this signal. If
   * not, unregister the signal handler.
   */
  first_handle = uv__signal_first_handle(handle->signum);
  if (first_handle == NULL) {
    uv__signal_unregister_handler(handle->signum);
  } else {
<<<<<<< HEAD
    rem_oneshot = handle->flags & UV__SIGNAL_ONE_SHOT;
    first_oneshot = first_handle->flags & UV__SIGNAL_ONE_SHOT;
=======
    rem_oneshot = handle->flags & UV_SIGNAL_ONE_SHOT;
    first_oneshot = first_handle->flags & UV_SIGNAL_ONE_SHOT;
>>>>>>> 84bd6f3c
    if (first_oneshot && !rem_oneshot) {
      ret = uv__signal_register_handler(handle->signum, 1);
      assert(ret == 0);
    }
  }

  uv__signal_unlock_and_unblock(&saved_sigmask);

  handle->signum = 0;
  uv__handle_stop(handle);
}<|MERGE_RESOLUTION|>--- conflicted
+++ resolved
@@ -63,11 +63,7 @@
 static void uv__signal_global_reinit(void);
 
 static void uv__signal_global_init(void) {
-<<<<<<< HEAD
-  if (!uv__signal_lock_pipefd[0])
-=======
   if (uv__signal_lock_pipefd[0] == -1)
->>>>>>> 84bd6f3c
     /* pthread_atfork can register before and after handlers, one
      * for each child. This only registers one for the child. That
      * state is both persistent and cumulative, so if we keep doing
@@ -77,8 +73,6 @@
     if (pthread_atfork(NULL, NULL, &uv__signal_global_reinit))
       abort();
 
-<<<<<<< HEAD
-=======
   uv__signal_global_reinit();
 }
 
@@ -106,28 +100,11 @@
 static void uv__signal_global_reinit(void) {
   uv__signal_global_fini();
 
->>>>>>> 84bd6f3c
   if (uv__make_pipe(uv__signal_lock_pipefd, 0))
     abort();
 
   if (uv__signal_unlock())
     abort();
-}
-
-
-static void uv__signal_global_reinit(void) {
-  /* We can only use signal-safe functions here.
-   * That includes read/write and close, fortunately.
-   * We do all of this directly here instead of resetting
-   * uv__signal_global_init_guard because
-   * uv__signal_global_once_init is only called from uv_loop_init
-   * and this needs to function in existing loops.
-   */
-  uv__close(uv__signal_lock_pipefd[0]);
-  uv__signal_lock_pipefd[0] = -1;
-  uv__close(uv__signal_lock_pipefd[1]);
-  uv__signal_lock_pipefd[1] = -1;
-  uv__signal_global_init();
 }
 
 
@@ -251,13 +228,9 @@
   if (sigfillset(&sa.sa_mask))
     abort();
   sa.sa_handler = uv__signal_handler;
-<<<<<<< HEAD
-  sa.sa_flags = oneshot ? SA_RESETHAND : 0;
-=======
   sa.sa_flags = SA_RESTART;
   if (oneshot)
     sa.sa_flags |= SA_RESETHAND;
->>>>>>> 84bd6f3c
 
   /* XXX save old action so we can restore it later on? */
   if (sigaction(signum, &sa, NULL))
@@ -423,11 +396,7 @@
    */
   first_handle = uv__signal_first_handle(signum);
   if (first_handle == NULL ||
-<<<<<<< HEAD
-      (!oneshot && (first_handle->flags & UV__SIGNAL_ONE_SHOT))) {
-=======
       (!oneshot && (first_handle->flags & UV_SIGNAL_ONE_SHOT))) {
->>>>>>> 84bd6f3c
     err = uv__signal_register_handler(signum, oneshot);
     if (err) {
       /* Registering the signal handler failed. Must be an invalid signal. */
@@ -438,11 +407,7 @@
 
   handle->signum = signum;
   if (oneshot)
-<<<<<<< HEAD
-    handle->flags |= UV__SIGNAL_ONE_SHOT;
-=======
     handle->flags |= UV_SIGNAL_ONE_SHOT;
->>>>>>> 84bd6f3c
 
   RB_INSERT(uv__signal_tree_s, &uv__signal_tree, handle);
 
@@ -505,11 +470,7 @@
 
       handle->dispatched_signals++;
 
-<<<<<<< HEAD
-      if (handle->flags & UV__SIGNAL_ONE_SHOT)
-=======
       if (handle->flags & UV_SIGNAL_ONE_SHOT)
->>>>>>> 84bd6f3c
         uv__signal_stop(handle);
 
       /* If uv_close was called while there were caught signals that were not
@@ -544,19 +505,11 @@
   if (w1->signum < w2->signum) return -1;
   if (w1->signum > w2->signum) return 1;
 
-<<<<<<< HEAD
-  /* Handlers without UV__SIGNAL_ONE_SHOT set will come first, so if the first
-   * handler returned is a one-shot handler, the rest will be too.
-   */
-  f1 = w1->flags & UV__SIGNAL_ONE_SHOT;
-  f2 = w2->flags & UV__SIGNAL_ONE_SHOT;
-=======
   /* Handlers without UV_SIGNAL_ONE_SHOT set will come first, so if the first
    * handler returned is a one-shot handler, the rest will be too.
    */
   f1 = w1->flags & UV_SIGNAL_ONE_SHOT;
   f2 = w2->flags & UV_SIGNAL_ONE_SHOT;
->>>>>>> 84bd6f3c
   if (f1 < f2) return -1;
   if (f1 > f2) return 1;
 
@@ -605,13 +558,8 @@
   if (first_handle == NULL) {
     uv__signal_unregister_handler(handle->signum);
   } else {
-<<<<<<< HEAD
-    rem_oneshot = handle->flags & UV__SIGNAL_ONE_SHOT;
-    first_oneshot = first_handle->flags & UV__SIGNAL_ONE_SHOT;
-=======
     rem_oneshot = handle->flags & UV_SIGNAL_ONE_SHOT;
     first_oneshot = first_handle->flags & UV_SIGNAL_ONE_SHOT;
->>>>>>> 84bd6f3c
     if (first_oneshot && !rem_oneshot) {
       ret = uv__signal_register_handler(handle->signum, 1);
       assert(ret == 0);
