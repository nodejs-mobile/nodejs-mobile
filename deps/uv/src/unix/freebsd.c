/* Copyright Joyent, Inc. and other Node contributors. All rights reserved.
 * Permission is hereby granted, free of charge, to any person obtaining a copy
 * of this software and associated documentation files (the "Software"), to
 * deal in the Software without restriction, including without limitation the
 * rights to use, copy, modify, merge, publish, distribute, sublicense, and/or
 * sell copies of the Software, and to permit persons to whom the Software is
 * furnished to do so, subject to the following conditions:
 *
 * The above copyright notice and this permission notice shall be included in
 * all copies or substantial portions of the Software.
 *
 * THE SOFTWARE IS PROVIDED "AS IS", WITHOUT WARRANTY OF ANY KIND, EXPRESS OR
 * IMPLIED, INCLUDING BUT NOT LIMITED TO THE WARRANTIES OF MERCHANTABILITY,
 * FITNESS FOR A PARTICULAR PURPOSE AND NONINFRINGEMENT. IN NO EVENT SHALL THE
 * AUTHORS OR COPYRIGHT HOLDERS BE LIABLE FOR ANY CLAIM, DAMAGES OR OTHER
 * LIABILITY, WHETHER IN AN ACTION OF CONTRACT, TORT OR OTHERWISE, ARISING
 * FROM, OUT OF OR IN CONNECTION WITH THE SOFTWARE OR THE USE OR OTHER DEALINGS
 * IN THE SOFTWARE.
 */

#include "uv.h"
#include "internal.h"

#include <assert.h>
#include <string.h>
#include <errno.h>

#include <paths.h>
#include <sys/user.h>
#include <sys/types.h>
#include <sys/resource.h>
#include <sys/sysctl.h>
#include <vm/vm_param.h> /* VM_LOADAVG */
#include <time.h>
#include <stdlib.h>
#include <unistd.h> /* sysconf */
#include <fcntl.h>

#ifndef CPUSTATES
# define CPUSTATES 5U
#endif
#ifndef CP_USER
# define CP_USER 0
# define CP_NICE 1
# define CP_SYS 2
# define CP_IDLE 3
# define CP_INTR 4
#endif

static uv_mutex_t process_title_mutex;
static uv_once_t process_title_mutex_once = UV_ONCE_INIT;
static char *process_title;


static void init_process_title_mutex_once(void) {
  uv_mutex_init(&process_title_mutex);
}


int uv__platform_loop_init(uv_loop_t* loop) {
  return uv__kqueue_init(loop);
}


<<<<<<< HEAD
=======
void uv__platform_loop_delete(uv_loop_t* loop) {
}


>>>>>>> 84bd6f3c
#ifdef __DragonFly__
int uv_exepath(char* buffer, size_t* size) {
  char abspath[PATH_MAX * 2 + 1];
  ssize_t abspath_size;

  if (buffer == NULL || size == NULL || *size == 0)
    return UV_EINVAL;

  abspath_size = readlink("/proc/curproc/file", abspath, sizeof(abspath));
  if (abspath_size < 0)
    return UV__ERR(errno);

  assert(abspath_size > 0);
  *size -= 1;

  if (*size > abspath_size)
    *size = abspath_size;

  memcpy(buffer, abspath, *size);
  buffer[*size] = '\0';

  return 0;
}
#else
int uv_exepath(char* buffer, size_t* size) {
  char abspath[PATH_MAX * 2 + 1];
  int mib[4];
  size_t abspath_size;

  if (buffer == NULL || size == NULL || *size == 0)
    return UV_EINVAL;

  mib[0] = CTL_KERN;
  mib[1] = KERN_PROC;
  mib[2] = KERN_PROC_PATHNAME;
  mib[3] = -1;

  abspath_size = sizeof abspath;
  if (sysctl(mib, 4, abspath, &abspath_size, NULL, 0))
    return UV__ERR(errno);

  assert(abspath_size > 0);
  abspath_size -= 1;
  *size -= 1;

  if (*size > abspath_size)
    *size = abspath_size;

  memcpy(buffer, abspath, *size);
  buffer[*size] = '\0';

  return 0;
}
#endif

uint64_t uv_get_free_memory(void) {
  int freecount;
  size_t size = sizeof(freecount);

  if (sysctlbyname("vm.stats.vm.v_free_count", &freecount, &size, NULL, 0))
    return UV__ERR(errno);

  return (uint64_t) freecount * sysconf(_SC_PAGESIZE);

}


uint64_t uv_get_total_memory(void) {
  unsigned long info;
  int which[] = {CTL_HW, HW_PHYSMEM};

  size_t size = sizeof(info);

  if (sysctl(which, 2, &info, &size, NULL, 0))
    return UV__ERR(errno);

  return (uint64_t) info;
}


void uv_loadavg(double avg[3]) {
  struct loadavg info;
  size_t size = sizeof(info);
  int which[] = {CTL_VM, VM_LOADAVG};

  if (sysctl(which, 2, &info, &size, NULL, 0) < 0) return;

  avg[0] = (double) info.ldavg[0] / info.fscale;
  avg[1] = (double) info.ldavg[1] / info.fscale;
  avg[2] = (double) info.ldavg[2] / info.fscale;
}


char** uv_setup_args(int argc, char** argv) {
  process_title = argc ? uv__strdup(argv[0]) : NULL;
  return argv;
}


int uv_set_process_title(const char* title) {
  int oid[4];
  char* new_title;
<<<<<<< HEAD
=======

  new_title = uv__strdup(title);

  uv_once(&process_title_mutex_once, init_process_title_mutex_once);
  uv_mutex_lock(&process_title_mutex);

  if (process_title == NULL) {
    uv_mutex_unlock(&process_title_mutex);
    return UV_ENOMEM;
  }
>>>>>>> 84bd6f3c

  new_title = uv__strdup(title);
  if (process_title == NULL)
    return -ENOMEM;
  uv__free(process_title);
  process_title = new_title;

  oid[0] = CTL_KERN;
  oid[1] = KERN_PROC;
  oid[2] = KERN_PROC_ARGS;
  oid[3] = getpid();

  sysctl(oid,
         ARRAY_SIZE(oid),
         NULL,
         NULL,
         process_title,
         strlen(process_title) + 1);

  uv_mutex_unlock(&process_title_mutex);

  return 0;
}


int uv_get_process_title(char* buffer, size_t size) {
  size_t len;

  if (buffer == NULL || size == 0)
    return UV_EINVAL;

  uv_once(&process_title_mutex_once, init_process_title_mutex_once);
  uv_mutex_lock(&process_title_mutex);

  if (process_title) {
    len = strlen(process_title) + 1;

    if (size < len) {
      uv_mutex_unlock(&process_title_mutex);
      return UV_ENOBUFS;
    }

    memcpy(buffer, process_title, len);
  } else {
    len = 0;
  }

  uv_mutex_unlock(&process_title_mutex);

  buffer[len] = '\0';

  return 0;
}

int uv_resident_set_memory(size_t* rss) {
  struct kinfo_proc kinfo;
  size_t page_size;
  size_t kinfo_size;
  int mib[4];
<<<<<<< HEAD

  mib[0] = CTL_KERN;
  mib[1] = KERN_PROC;
  mib[2] = KERN_PROC_PID;
  mib[3] = getpid();

  kinfo_size = sizeof(kinfo);

  if (sysctl(mib, 4, &kinfo, &kinfo_size, NULL, 0))
    return -errno;
=======

  mib[0] = CTL_KERN;
  mib[1] = KERN_PROC;
  mib[2] = KERN_PROC_PID;
  mib[3] = getpid();

  kinfo_size = sizeof(kinfo);

  if (sysctl(mib, 4, &kinfo, &kinfo_size, NULL, 0))
    return UV__ERR(errno);
>>>>>>> 84bd6f3c

  page_size = getpagesize();

#ifdef __DragonFly__
  *rss = kinfo.kp_vm_rssize * page_size;
#else
  *rss = kinfo.ki_rssize * page_size;
#endif

  return 0;
}


int uv_uptime(double* uptime) {
  int r;
  struct timespec sp;
  r = clock_gettime(CLOCK_MONOTONIC, &sp);
  if (r)
    return UV__ERR(errno);

  *uptime = sp.tv_sec;
  return 0;
}


int uv_cpu_info(uv_cpu_info_t** cpu_infos, int* count) {
  unsigned int ticks = (unsigned int)sysconf(_SC_CLK_TCK),
               multiplier = ((uint64_t)1000L / ticks), cpuspeed, maxcpus,
               cur = 0;
  uv_cpu_info_t* cpu_info;
  const char* maxcpus_key;
  const char* cptimes_key;
  const char* model_key;
  char model[512];
  long* cp_times;
  int numcpus;
  size_t size;
  int i;

#if defined(__DragonFly__)
  /* This is not quite correct but DragonFlyBSD doesn't seem to have anything
   * comparable to kern.smp.maxcpus or kern.cp_times (kern.cp_time is a total,
   * not per CPU). At least this stops uv_cpu_info() from failing completely.
   */
  maxcpus_key = "hw.ncpu";
  cptimes_key = "kern.cp_time";
#else
  maxcpus_key = "kern.smp.maxcpus";
  cptimes_key = "kern.cp_times";
#endif

#if defined(__arm__) || defined(__aarch64__)
  /* The key hw.model and hw.clockrate are not available on FreeBSD ARM. */
  model_key = "hw.machine";
  cpuspeed = 0;
#else
  model_key = "hw.model";

  size = sizeof(cpuspeed);
  if (sysctlbyname("hw.clockrate", &cpuspeed, &size, NULL, 0))
    return -errno;
#endif

  size = sizeof(model);
  if (sysctlbyname(model_key, &model, &size, NULL, 0))
    return UV__ERR(errno);

  size = sizeof(numcpus);
  if (sysctlbyname("hw.ncpu", &numcpus, &size, NULL, 0))
    return UV__ERR(errno);

  *cpu_infos = uv__malloc(numcpus * sizeof(**cpu_infos));
  if (!(*cpu_infos))
    return UV_ENOMEM;

  *count = numcpus;

  /* kern.cp_times on FreeBSD i386 gives an array up to maxcpus instead of
   * ncpu.
   */
  size = sizeof(maxcpus);
  if (sysctlbyname(maxcpus_key, &maxcpus, &size, NULL, 0)) {
    uv__free(*cpu_infos);
    return UV__ERR(errno);
  }

  size = maxcpus * CPUSTATES * sizeof(long);

  cp_times = uv__malloc(size);
  if (cp_times == NULL) {
    uv__free(*cpu_infos);
    return UV_ENOMEM;
  }

  if (sysctlbyname(cptimes_key, cp_times, &size, NULL, 0)) {
    uv__free(cp_times);
    uv__free(*cpu_infos);
    return UV__ERR(errno);
  }

  for (i = 0; i < numcpus; i++) {
    cpu_info = &(*cpu_infos)[i];

    cpu_info->cpu_times.user = (uint64_t)(cp_times[CP_USER+cur]) * multiplier;
    cpu_info->cpu_times.nice = (uint64_t)(cp_times[CP_NICE+cur]) * multiplier;
    cpu_info->cpu_times.sys = (uint64_t)(cp_times[CP_SYS+cur]) * multiplier;
    cpu_info->cpu_times.idle = (uint64_t)(cp_times[CP_IDLE+cur]) * multiplier;
    cpu_info->cpu_times.irq = (uint64_t)(cp_times[CP_INTR+cur]) * multiplier;

    cpu_info->model = uv__strdup(model);
    cpu_info->speed = cpuspeed;

    cur+=CPUSTATES;
  }

  uv__free(cp_times);
  return 0;
}


void uv_free_cpu_info(uv_cpu_info_t* cpu_infos, int count) {
  int i;

  for (i = 0; i < count; i++) {
    uv__free(cpu_infos[i].model);
  }

  uv__free(cpu_infos);
}<|MERGE_RESOLUTION|>--- conflicted
+++ resolved
@@ -62,13 +62,10 @@
 }
 
 
-<<<<<<< HEAD
-=======
 void uv__platform_loop_delete(uv_loop_t* loop) {
 }
 
 
->>>>>>> 84bd6f3c
 #ifdef __DragonFly__
 int uv_exepath(char* buffer, size_t* size) {
   char abspath[PATH_MAX * 2 + 1];
@@ -171,8 +168,6 @@
 int uv_set_process_title(const char* title) {
   int oid[4];
   char* new_title;
-<<<<<<< HEAD
-=======
 
   new_title = uv__strdup(title);
 
@@ -183,11 +178,7 @@
     uv_mutex_unlock(&process_title_mutex);
     return UV_ENOMEM;
   }
->>>>>>> 84bd6f3c
-
-  new_title = uv__strdup(title);
-  if (process_title == NULL)
-    return -ENOMEM;
+
   uv__free(process_title);
   process_title = new_title;
 
@@ -243,7 +234,6 @@
   size_t page_size;
   size_t kinfo_size;
   int mib[4];
-<<<<<<< HEAD
 
   mib[0] = CTL_KERN;
   mib[1] = KERN_PROC;
@@ -253,19 +243,7 @@
   kinfo_size = sizeof(kinfo);
 
   if (sysctl(mib, 4, &kinfo, &kinfo_size, NULL, 0))
-    return -errno;
-=======
-
-  mib[0] = CTL_KERN;
-  mib[1] = KERN_PROC;
-  mib[2] = KERN_PROC_PID;
-  mib[3] = getpid();
-
-  kinfo_size = sizeof(kinfo);
-
-  if (sysctl(mib, 4, &kinfo, &kinfo_size, NULL, 0))
-    return UV__ERR(errno);
->>>>>>> 84bd6f3c
+    return UV__ERR(errno);
 
   page_size = getpagesize();
 
