/* Copyright Joyent, Inc. and other Node contributors. All rights reserved.
 * Permission is hereby granted, free of charge, to any person obtaining a copy
 * of this software and associated documentation files (the "Software"), to
 * deal in the Software without restriction, including without limitation the
 * rights to use, copy, modify, merge, publish, distribute, sublicense, and/or
 * sell copies of the Software, and to permit persons to whom the Software is
 * furnished to do so, subject to the following conditions:
 *
 * The above copyright notice and this permission notice shall be included in
 * all copies or substantial portions of the Software.
 *
 * THE SOFTWARE IS PROVIDED "AS IS", WITHOUT WARRANTY OF ANY KIND, EXPRESS OR
 * IMPLIED, INCLUDING BUT NOT LIMITED TO THE WARRANTIES OF MERCHANTABILITY,
 * FITNESS FOR A PARTICULAR PURPOSE AND NONINFRINGEMENT. IN NO EVENT SHALL THE
 * AUTHORS OR COPYRIGHT HOLDERS BE LIABLE FOR ANY CLAIM, DAMAGES OR OTHER
 * LIABILITY, WHETHER IN AN ACTION OF CONTRACT, TORT OR OTHERWISE, ARISING
 * FROM, OUT OF OR IN CONNECTION WITH THE SOFTWARE OR THE USE OR OTHER DEALINGS
 * IN THE SOFTWARE.
 */

#include "uv.h"
#include "internal.h"

#include <assert.h>
#include <stdint.h>
#include <errno.h>

#include <mach/mach.h>
#include <mach/mach_time.h>
#include <mach-o/dyld.h> /* _NSGetExecutablePath */
#include <sys/resource.h>
#include <sys/sysctl.h>
#include <unistd.h>  /* sysconf */


int uv__platform_loop_init(uv_loop_t* loop) {
  loop->cf_state = NULL;

  if (uv__kqueue_init(loop))
    return UV__ERR(errno);

  return 0;
}


void uv__platform_loop_delete(uv_loop_t* loop) {
  uv__fsevents_loop_delete(loop);
}


uint64_t uv__hrtime(uv_clocktype_t type) {
  static mach_timebase_info_data_t info;

  if ((ACCESS_ONCE(uint32_t, info.numer) == 0 ||
       ACCESS_ONCE(uint32_t, info.denom) == 0) &&
      mach_timebase_info(&info) != KERN_SUCCESS)
    abort();

  return mach_absolute_time() * info.numer / info.denom;
}


int uv_exepath(char* buffer, size_t* size) {
  /* realpath(exepath) may be > PATH_MAX so double it to be on the safe side. */
  char abspath[PATH_MAX * 2 + 1];
  char exepath[PATH_MAX + 1];
  uint32_t exepath_size;
  size_t abspath_size;

  if (buffer == NULL || size == NULL || *size == 0)
    return UV_EINVAL;

  exepath_size = sizeof(exepath);
  if (_NSGetExecutablePath(exepath, &exepath_size))
    return UV_EIO;

  if (realpath(exepath, abspath) != abspath)
    return UV__ERR(errno);

  abspath_size = strlen(abspath);
  if (abspath_size == 0)
    return UV_EIO;

  *size -= 1;
  if (*size > abspath_size)
    *size = abspath_size;

  memcpy(buffer, abspath, *size);
  buffer[*size] = '\0';

  return 0;
}


uint64_t uv_get_free_memory(void) {
  vm_statistics_data_t info;
  mach_msg_type_number_t count = sizeof(info) / sizeof(integer_t);

  if (host_statistics(mach_host_self(), HOST_VM_INFO,
                      (host_info_t)&info, &count) != KERN_SUCCESS) {
    return UV_EINVAL;  /* FIXME(bnoordhuis) Translate error. */
  }

  return (uint64_t) info.free_count * sysconf(_SC_PAGESIZE);
}


uint64_t uv_get_total_memory(void) {
  uint64_t info;
  int which[] = {CTL_HW, HW_MEMSIZE};
  size_t size = sizeof(info);

  if (sysctl(which, 2, &info, &size, NULL, 0))
    return UV__ERR(errno);

  return (uint64_t) info;
}


void uv_loadavg(double avg[3]) {
  struct loadavg info;
  size_t size = sizeof(info);
  int which[] = {CTL_VM, VM_LOADAVG};

  if (sysctl(which, 2, &info, &size, NULL, 0) < 0) return;

  avg[0] = (double) info.ldavg[0] / info.fscale;
  avg[1] = (double) info.ldavg[1] / info.fscale;
  avg[2] = (double) info.ldavg[2] / info.fscale;
}


int uv_resident_set_memory(size_t* rss) {
  mach_msg_type_number_t count;
  task_basic_info_data_t info;
  kern_return_t err;

  count = TASK_BASIC_INFO_COUNT;
  err = task_info(mach_task_self(),
                  TASK_BASIC_INFO,
                  (task_info_t) &info,
                  &count);
  (void) &err;
  /* task_info(TASK_BASIC_INFO) cannot really fail. Anything other than
   * KERN_SUCCESS implies a libuv bug.
   */
  assert(err == KERN_SUCCESS);
  *rss = info.resident_size;

  return 0;
}


int uv_uptime(double* uptime) {
  time_t now;
  struct timeval info;
  size_t size = sizeof(info);
  static int which[] = {CTL_KERN, KERN_BOOTTIME};

  if (sysctl(which, 2, &info, &size, NULL, 0))
    return UV__ERR(errno);

  now = time(NULL);
  *uptime = now - info.tv_sec;

  return 0;
}

int uv_cpu_info(uv_cpu_info_t** cpu_infos, int* count) {
  unsigned int ticks = (unsigned int)sysconf(_SC_CLK_TCK),
               multiplier = ((uint64_t)1000L / ticks);
  char model[512];
  uint64_t cpuspeed;
  size_t size;
  unsigned int i;
  natural_t numcpus;
  mach_msg_type_number_t msg_type;
  processor_cpu_load_info_data_t *info;
  uv_cpu_info_t* cpu_info;

  size = sizeof(model);
  if (sysctlbyname("machdep.cpu.brand_string", &model, &size, NULL, 0) &&
      sysctlbyname("hw.model", &model, &size, NULL, 0)) {
    return UV__ERR(errno);
  }

  size = sizeof(cpuspeed);
  if (sysctlbyname("hw.cpufrequency", &cpuspeed, &size, NULL, 0))
<<<<<<< HEAD
#if defined(TARGET_OS_IPHONE) && TARGET_OS_IPHONE
    // You can't get cpu frequency on iOS devices. Defaults to 0.
    cpuspeed = 0;
#else
    return -errno;
#endif
=======
    return UV__ERR(errno);
>>>>>>> 84bd6f3c

  if (host_processor_info(mach_host_self(), PROCESSOR_CPU_LOAD_INFO, &numcpus,
                          (processor_info_array_t*)&info,
                          &msg_type) != KERN_SUCCESS) {
    return UV_EINVAL;  /* FIXME(bnoordhuis) Translate error. */
  }

  *cpu_infos = uv__malloc(numcpus * sizeof(**cpu_infos));
  if (!(*cpu_infos)) {
    vm_deallocate(mach_task_self(), (vm_address_t)info, msg_type);
    return UV_ENOMEM;
  }

  *count = numcpus;

  for (i = 0; i < numcpus; i++) {
    cpu_info = &(*cpu_infos)[i];

    cpu_info->cpu_times.user = (uint64_t)(info[i].cpu_ticks[0]) * multiplier;
    cpu_info->cpu_times.nice = (uint64_t)(info[i].cpu_ticks[3]) * multiplier;
    cpu_info->cpu_times.sys = (uint64_t)(info[i].cpu_ticks[1]) * multiplier;
    cpu_info->cpu_times.idle = (uint64_t)(info[i].cpu_ticks[2]) * multiplier;
    cpu_info->cpu_times.irq = 0;

    cpu_info->model = uv__strdup(model);
    cpu_info->speed = cpuspeed/1000000;
  }
  vm_deallocate(mach_task_self(), (vm_address_t)info, msg_type);

  return 0;
}


void uv_free_cpu_info(uv_cpu_info_t* cpu_infos, int count) {
  int i;

  for (i = 0; i < count; i++) {
    uv__free(cpu_infos[i].model);
  }

  uv__free(cpu_infos);
}<|MERGE_RESOLUTION|>--- conflicted
+++ resolved
@@ -186,16 +186,12 @@
 
   size = sizeof(cpuspeed);
   if (sysctlbyname("hw.cpufrequency", &cpuspeed, &size, NULL, 0))
-<<<<<<< HEAD
 #if defined(TARGET_OS_IPHONE) && TARGET_OS_IPHONE
     // You can't get cpu frequency on iOS devices. Defaults to 0.
     cpuspeed = 0;
 #else
-    return -errno;
+    return UV__ERR(errno);
 #endif
-=======
-    return UV__ERR(errno);
->>>>>>> 84bd6f3c
 
   if (host_processor_info(mach_host_self(), PROCESSOR_CPU_LOAD_INFO, &numcpus,
                           (processor_info_array_t*)&info,
