/* Copyright Joyent, Inc. and other Node contributors. All rights reserved.
 *
 * Permission is hereby granted, free of charge, to any person obtaining a copy
 * of this software and associated documentation files (the "Software"), to
 * deal in the Software without restriction, including without limitation the
 * rights to use, copy, modify, merge, publish, distribute, sublicense, and/or
 * sell copies of the Software, and to permit persons to whom the Software is
 * furnished to do so, subject to the following conditions:
 *
 * The above copyright notice and this permission notice shall be included in
 * all copies or substantial portions of the Software.
 *
 * THE SOFTWARE IS PROVIDED "AS IS", WITHOUT WARRANTY OF ANY KIND, EXPRESS OR
 * IMPLIED, INCLUDING BUT NOT LIMITED TO THE WARRANTIES OF MERCHANTABILITY,
 * FITNESS FOR A PARTICULAR PURPOSE AND NONINFRINGEMENT. IN NO EVENT SHALL THE
 * AUTHORS OR COPYRIGHT HOLDERS BE LIABLE FOR ANY CLAIM, DAMAGES OR OTHER
 * LIABILITY, WHETHER IN AN ACTION OF CONTRACT, TORT OR OTHERWISE, ARISING
 * FROM, OUT OF OR IN CONNECTION WITH THE SOFTWARE OR THE USE OR OTHER DEALINGS
 * IN THE SOFTWARE.
 */

#ifndef UV_UNIX_INTERNAL_H_
#define UV_UNIX_INTERNAL_H_

#include "uv-common.h"

#include <assert.h>
#include <stdlib.h> /* abort */
#include <string.h> /* strrchr */
#include <fcntl.h>  /* O_CLOEXEC, may be */
#include <stdio.h>
#include <errno.h>

#if defined(__STRICT_ANSI__)
# define inline __inline
#endif

#if defined(__linux__)
# include "linux-syscalls.h"
#endif /* __linux__ */

#if defined(__MVS__)
# include "os390-syscalls.h"
#endif /* __MVS__ */

#if defined(__sun)
# include <sys/port.h>
# include <port.h>
#endif /* __sun */

#if defined(_AIX)
# define reqevents events
# define rtnevents revents
# include <sys/poll.h>
#else
# include <poll.h>
#endif /* _AIX */

#if defined(__APPLE__) && !TARGET_OS_IPHONE
# include <AvailabilityMacros.h>
#endif

#if defined(__ANDROID__)
int uv__pthread_sigmask(int how, const sigset_t* set, sigset_t* oset);
# ifdef pthread_sigmask
# undef pthread_sigmask
# endif
# define pthread_sigmask(how, set, oldset) uv__pthread_sigmask(how, set, oldset)
#endif

#define ACCESS_ONCE(type, var)                                                \
  (*(volatile type*) &(var))

#define ROUND_UP(a, b)                                                        \
  ((a) % (b) ? ((a) + (b)) - ((a) % (b)) : (a))

#define UNREACHABLE()                                                         \
  do {                                                                        \
    assert(0 && "unreachable code");                                          \
    abort();                                                                  \
  }                                                                           \
  while (0)

#define SAVE_ERRNO(block)                                                     \
  do {                                                                        \
    int _saved_errno = errno;                                                 \
    do { block; } while (0);                                                  \
    errno = _saved_errno;                                                     \
  }                                                                           \
  while (0)

/* The __clang__ and __INTEL_COMPILER checks are superfluous because they
 * define __GNUC__. They are here to convey to you, dear reader, that these
 * macros are enabled when compiling with clang or icc.
 */
#if defined(__clang__) ||                                                     \
    defined(__GNUC__) ||                                                      \
    defined(__INTEL_COMPILER) ||                                              \
    defined(__SUNPRO_C)
# define UV_DESTRUCTOR(declaration) __attribute__((destructor)) declaration
# define UV_UNUSED(declaration)     __attribute__((unused)) declaration
#else
# define UV_DESTRUCTOR(declaration) declaration
# define UV_UNUSED(declaration)     declaration
#endif

/* Leans on the fact that, on Linux, POLLRDHUP == EPOLLRDHUP. */
#ifdef POLLRDHUP
# define UV__POLLRDHUP POLLRDHUP
#else
# define UV__POLLRDHUP 0x2000
#endif

#ifdef POLLPRI
# define UV__POLLPRI POLLPRI
#else
# define UV__POLLPRI 0
#endif

#if !defined(O_CLOEXEC) && defined(__FreeBSD__)
/*
 * It may be that we are just missing `__POSIX_VISIBLE >= 200809`.
 * Try using fixed value const and give up, if it doesn't work
 */
# define O_CLOEXEC 0x00100000
#endif

typedef struct uv__stream_queued_fds_s uv__stream_queued_fds_t;

/* loop flags */
enum {
  UV_LOOP_BLOCK_SIGPROF = 1
};

/* flags of excluding ifaddr */
enum {
  UV__EXCLUDE_IFPHYS,
  UV__EXCLUDE_IFADDR
};

/* flags of excluding ifaddr */
enum {
  UV__EXCLUDE_IFPHYS,
  UV__EXCLUDE_IFADDR
};

typedef enum {
  UV_CLOCK_PRECISE = 0,  /* Use the highest resolution clock available. */
  UV_CLOCK_FAST = 1      /* Use the fastest clock with <= 1ms granularity. */
} uv_clocktype_t;

struct uv__stream_queued_fds_s {
  unsigned int size;
  unsigned int offset;
  int fds[1];
};


#if defined(_AIX) || \
    defined(__APPLE__) || \
    defined(__DragonFly__) || \
    defined(__FreeBSD__) || \
    defined(__FreeBSD_kernel__) || \
    defined(__linux__) || \
<<<<<<< HEAD
    defined(__OpenBSD__)
=======
    defined(__OpenBSD__) || \
    defined(__NetBSD__)
>>>>>>> 84bd6f3c
#define uv__cloexec uv__cloexec_ioctl
#define uv__nonblock uv__nonblock_ioctl
#else
#define uv__cloexec uv__cloexec_fcntl
#define uv__nonblock uv__nonblock_fcntl
#endif

/* On Linux, uv__nonblock_fcntl() and uv__nonblock_ioctl() do not commute
 * when O_NDELAY is not equal to O_NONBLOCK.  Case in point: linux/sparc32
 * and linux/sparc64, where O_NDELAY is O_NONBLOCK + another bit.
 *
 * Libuv uses uv__nonblock_fcntl() directly sometimes so ensure that it
 * commutes with uv__nonblock().
 */
#if defined(__linux__) && O_NDELAY != O_NONBLOCK
#undef uv__nonblock
#define uv__nonblock uv__nonblock_fcntl
#endif

/* core */
int uv__cloexec_ioctl(int fd, int set);
int uv__cloexec_fcntl(int fd, int set);
int uv__nonblock_ioctl(int fd, int set);
int uv__nonblock_fcntl(int fd, int set);
int uv__close(int fd); /* preserves errno */
int uv__close_nocheckstdio(int fd);
int uv__socket(int domain, int type, int protocol);
int uv__dup(int fd);
ssize_t uv__recvmsg(int fd, struct msghdr *msg, int flags);
void uv__make_close_pending(uv_handle_t* handle);
int uv__getiovmax(void);

void uv__io_init(uv__io_t* w, uv__io_cb cb, int fd);
void uv__io_start(uv_loop_t* loop, uv__io_t* w, unsigned int events);
void uv__io_stop(uv_loop_t* loop, uv__io_t* w, unsigned int events);
void uv__io_close(uv_loop_t* loop, uv__io_t* w);
void uv__io_feed(uv_loop_t* loop, uv__io_t* w);
int uv__io_active(const uv__io_t* w, unsigned int events);
int uv__io_check_fd(uv_loop_t* loop, int fd);
void uv__io_poll(uv_loop_t* loop, int timeout); /* in milliseconds or -1 */
int uv__io_fork(uv_loop_t* loop);
<<<<<<< HEAD
=======
int uv__fd_exists(uv_loop_t* loop, int fd);
>>>>>>> 84bd6f3c

/* async */
void uv__async_stop(uv_loop_t* loop);
int uv__async_fork(uv_loop_t* loop);


/* loop */
void uv__run_idle(uv_loop_t* loop);
void uv__run_check(uv_loop_t* loop);
void uv__run_prepare(uv_loop_t* loop);

/* stream */
void uv__stream_init(uv_loop_t* loop, uv_stream_t* stream,
    uv_handle_type type);
int uv__stream_open(uv_stream_t*, int fd, int flags);
void uv__stream_destroy(uv_stream_t* stream);
#if defined(__APPLE__)
int uv__stream_try_select(uv_stream_t* stream, int* fd);
#endif /* defined(__APPLE__) */
void uv__server_io(uv_loop_t* loop, uv__io_t* w, unsigned int events);
int uv__accept(int sockfd);
int uv__dup2_cloexec(int oldfd, int newfd);
int uv__open_cloexec(const char* path, int flags);

/* tcp */
int uv_tcp_listen(uv_tcp_t* tcp, int backlog, uv_connection_cb cb);
int uv__tcp_nodelay(int fd, int on);
int uv__tcp_keepalive(int fd, int on, unsigned int delay);

/* pipe */
int uv_pipe_listen(uv_pipe_t* handle, int backlog, uv_connection_cb cb);

/* signal */
void uv__signal_close(uv_signal_t* handle);
void uv__signal_global_once_init(void);
void uv__signal_loop_cleanup(uv_loop_t* loop);
int uv__signal_loop_fork(uv_loop_t* loop);

/* platform specific */
uint64_t uv__hrtime(uv_clocktype_t type);
int uv__kqueue_init(uv_loop_t* loop);
int uv__platform_loop_init(uv_loop_t* loop);
void uv__platform_loop_delete(uv_loop_t* loop);
void uv__platform_invalidate_fd(uv_loop_t* loop, int fd);

/* various */
void uv__async_close(uv_async_t* handle);
void uv__check_close(uv_check_t* handle);
void uv__fs_event_close(uv_fs_event_t* handle);
void uv__idle_close(uv_idle_t* handle);
void uv__pipe_close(uv_pipe_t* handle);
void uv__poll_close(uv_poll_t* handle);
void uv__prepare_close(uv_prepare_t* handle);
void uv__process_close(uv_process_t* handle);
void uv__stream_close(uv_stream_t* handle);
void uv__tcp_close(uv_tcp_t* handle);
void uv__udp_close(uv_udp_t* handle);
void uv__udp_finish_close(uv_udp_t* handle);
uv_handle_type uv__handle_type(int fd);
FILE* uv__open_file(const char* path);
int uv__getpwuid_r(uv_passwd_t* pwd);


#if defined(__APPLE__)
int uv___stream_fd(const uv_stream_t* handle);
#define uv__stream_fd(handle) (uv___stream_fd((const uv_stream_t*) (handle)))
#else
#define uv__stream_fd(handle) ((handle)->io_watcher.fd)
#endif /* defined(__APPLE__) */

#ifdef UV__O_NONBLOCK
# define UV__F_NONBLOCK UV__O_NONBLOCK
#else
# define UV__F_NONBLOCK 1
#endif

int uv__make_socketpair(int fds[2], int flags);
int uv__make_pipe(int fds[2], int flags);

#if defined(__APPLE__)

int uv__fsevents_init(uv_fs_event_t* handle);
int uv__fsevents_close(uv_fs_event_t* handle);
void uv__fsevents_loop_delete(uv_loop_t* loop);

/* OSX < 10.7 has no file events, polyfill them */
#ifndef MAC_OS_X_VERSION_10_7

static const int kFSEventStreamCreateFlagFileEvents = 0x00000010;
static const int kFSEventStreamEventFlagItemCreated = 0x00000100;
static const int kFSEventStreamEventFlagItemRemoved = 0x00000200;
static const int kFSEventStreamEventFlagItemInodeMetaMod = 0x00000400;
static const int kFSEventStreamEventFlagItemRenamed = 0x00000800;
static const int kFSEventStreamEventFlagItemModified = 0x00001000;
static const int kFSEventStreamEventFlagItemFinderInfoMod = 0x00002000;
static const int kFSEventStreamEventFlagItemChangeOwner = 0x00004000;
static const int kFSEventStreamEventFlagItemXattrMod = 0x00008000;
static const int kFSEventStreamEventFlagItemIsFile = 0x00010000;
static const int kFSEventStreamEventFlagItemIsDir = 0x00020000;
static const int kFSEventStreamEventFlagItemIsSymlink = 0x00040000;

#endif /* __ENVIRONMENT_MAC_OS_X_VERSION_MIN_REQUIRED__ < 1070 */

#endif /* defined(__APPLE__) */

UV_UNUSED(static void uv__update_time(uv_loop_t* loop)) {
  /* Use a fast time source if available.  We only need millisecond precision.
   */
  loop->time = uv__hrtime(UV_CLOCK_FAST) / 1000000;
}

UV_UNUSED(static char* uv__basename_r(const char* path)) {
  char* s;

  s = strrchr(path, '/');
  if (s == NULL)
    return (char*) path;

  return s + 1;
}

#if defined(__linux__)
int uv__inotify_fork(uv_loop_t* loop, void* old_watchers);
#endif

#endif /* UV_UNIX_INTERNAL_H_ */<|MERGE_RESOLUTION|>--- conflicted
+++ resolved
@@ -138,12 +138,6 @@
   UV__EXCLUDE_IFADDR
 };
 
-/* flags of excluding ifaddr */
-enum {
-  UV__EXCLUDE_IFPHYS,
-  UV__EXCLUDE_IFADDR
-};
-
 typedef enum {
   UV_CLOCK_PRECISE = 0,  /* Use the highest resolution clock available. */
   UV_CLOCK_FAST = 1      /* Use the fastest clock with <= 1ms granularity. */
@@ -162,12 +156,8 @@
     defined(__FreeBSD__) || \
     defined(__FreeBSD_kernel__) || \
     defined(__linux__) || \
-<<<<<<< HEAD
-    defined(__OpenBSD__)
-=======
     defined(__OpenBSD__) || \
     defined(__NetBSD__)
->>>>>>> 84bd6f3c
 #define uv__cloexec uv__cloexec_ioctl
 #define uv__nonblock uv__nonblock_ioctl
 #else
@@ -209,10 +199,7 @@
 int uv__io_check_fd(uv_loop_t* loop, int fd);
 void uv__io_poll(uv_loop_t* loop, int timeout); /* in milliseconds or -1 */
 int uv__io_fork(uv_loop_t* loop);
-<<<<<<< HEAD
-=======
 int uv__fd_exists(uv_loop_t* loop, int fd);
->>>>>>> 84bd6f3c
 
 /* async */
 void uv__async_stop(uv_loop_t* loop);
