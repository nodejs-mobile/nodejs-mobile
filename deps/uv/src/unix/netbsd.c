/* Copyright Joyent, Inc. and other Node contributors. All rights reserved.
 * Permission is hereby granted, free of charge, to any person obtaining a copy
 * of this software and associated documentation files (the "Software"), to
 * deal in the Software without restriction, including without limitation the
 * rights to use, copy, modify, merge, publish, distribute, sublicense, and/or
 * sell copies of the Software, and to permit persons to whom the Software is
 * furnished to do so, subject to the following conditions:
 *
 * The above copyright notice and this permission notice shall be included in
 * all copies or substantial portions of the Software.
 *
 * THE SOFTWARE IS PROVIDED "AS IS", WITHOUT WARRANTY OF ANY KIND, EXPRESS OR
 * IMPLIED, INCLUDING BUT NOT LIMITED TO THE WARRANTIES OF MERCHANTABILITY,
 * FITNESS FOR A PARTICULAR PURPOSE AND NONINFRINGEMENT. IN NO EVENT SHALL THE
 * AUTHORS OR COPYRIGHT HOLDERS BE LIABLE FOR ANY CLAIM, DAMAGES OR OTHER
 * LIABILITY, WHETHER IN AN ACTION OF CONTRACT, TORT OR OTHERWISE, ARISING
 * FROM, OUT OF OR IN CONNECTION WITH THE SOFTWARE OR THE USE OR OTHER DEALINGS
 * IN THE SOFTWARE.
 */

#include "uv.h"
#include "internal.h"

#include <assert.h>
#include <string.h>
#include <errno.h>

#include <kvm.h>
#include <paths.h>
#include <unistd.h>
#include <time.h>
#include <stdlib.h>
#include <fcntl.h>

#include <sys/resource.h>
#include <sys/types.h>
#include <sys/sysctl.h>
#include <uvm/uvm_extern.h>

#include <unistd.h>
#include <time.h>

<<<<<<< HEAD
=======
static uv_mutex_t process_title_mutex;
static uv_once_t process_title_mutex_once = UV_ONCE_INIT;
>>>>>>> 84bd6f3c
static char *process_title;


static void init_process_title_mutex_once(void) {
  uv_mutex_init(&process_title_mutex);
}


int uv__platform_loop_init(uv_loop_t* loop) {
  return uv__kqueue_init(loop);
}


<<<<<<< HEAD
=======
void uv__platform_loop_delete(uv_loop_t* loop) {
}


>>>>>>> 84bd6f3c
void uv_loadavg(double avg[3]) {
  struct loadavg info;
  size_t size = sizeof(info);
  int which[] = {CTL_VM, VM_LOADAVG};

  if (sysctl(which, 2, &info, &size, NULL, 0) == -1) return;

  avg[0] = (double) info.ldavg[0] / info.fscale;
  avg[1] = (double) info.ldavg[1] / info.fscale;
  avg[2] = (double) info.ldavg[2] / info.fscale;
}


int uv_exepath(char* buffer, size_t* size) {
  /* Intermediate buffer, retrieving partial path name does not work
   * As of NetBSD-8(beta), vnode->path translator does not handle files
   * with longer names than 31 characters.
   */
  char int_buf[PATH_MAX];
  size_t int_size;
  int mib[4];

  if (buffer == NULL || size == NULL || *size == 0)
    return UV_EINVAL;

  mib[0] = CTL_KERN;
  mib[1] = KERN_PROC_ARGS;
  mib[2] = -1;
  mib[3] = KERN_PROC_PATHNAME;
  int_size = ARRAY_SIZE(int_buf);

  if (sysctl(mib, 4, int_buf, &int_size, NULL, 0))
    return UV__ERR(errno);

  /* Copy string from the intermediate buffer to outer one with appropriate
   * length.
   */
  strlcpy(buffer, int_buf, *size);

  /* Set new size. */
  *size = strlen(buffer);

  return 0;
}


uint64_t uv_get_free_memory(void) {
  struct uvmexp info;
  size_t size = sizeof(info);
  int which[] = {CTL_VM, VM_UVMEXP};

  if (sysctl(which, 2, &info, &size, NULL, 0))
    return UV__ERR(errno);

  return (uint64_t) info.free * sysconf(_SC_PAGESIZE);
}


uint64_t uv_get_total_memory(void) {
#if defined(HW_PHYSMEM64)
  uint64_t info;
  int which[] = {CTL_HW, HW_PHYSMEM64};
#else
  unsigned int info;
  int which[] = {CTL_HW, HW_PHYSMEM};
#endif
  size_t size = sizeof(info);

  if (sysctl(which, 2, &info, &size, NULL, 0))
    return UV__ERR(errno);

  return (uint64_t) info;
}


char** uv_setup_args(int argc, char** argv) {
  process_title = argc ? uv__strdup(argv[0]) : NULL;
  return argv;
}


int uv_set_process_title(const char* title) {
  char* new_title;
<<<<<<< HEAD

  new_title = uv__strdup(title);
  if (process_title == NULL)
    return -ENOMEM;
=======

  new_title = uv__strdup(title);

  uv_once(&process_title_mutex_once, init_process_title_mutex_once);
  uv_mutex_lock(&process_title_mutex);

  if (process_title == NULL) {
    uv_mutex_unlock(&process_title_mutex);
    return UV_ENOMEM;
  }

>>>>>>> 84bd6f3c
  uv__free(process_title);
  process_title = new_title;
  setproctitle("%s", title);

  uv_mutex_unlock(&process_title_mutex);

  return 0;
}


int uv_get_process_title(char* buffer, size_t size) {
  size_t len;

  if (buffer == NULL || size == 0)
    return UV_EINVAL;

  uv_once(&process_title_mutex_once, init_process_title_mutex_once);
  uv_mutex_lock(&process_title_mutex);

  if (process_title) {
    len = strlen(process_title) + 1;

    if (size < len) {
      uv_mutex_unlock(&process_title_mutex);
      return UV_ENOBUFS;
    }

    memcpy(buffer, process_title, len);
  } else {
    len = 0;
  }

  uv_mutex_unlock(&process_title_mutex);

  buffer[len] = '\0';

  return 0;
}


int uv_resident_set_memory(size_t* rss) {
  kvm_t *kd = NULL;
  struct kinfo_proc2 *kinfo = NULL;
  pid_t pid;
  int nprocs;
  int max_size = sizeof(struct kinfo_proc2);
  int page_size;

  page_size = getpagesize();
  pid = getpid();

  kd = kvm_open(NULL, NULL, NULL, KVM_NO_FILES, "kvm_open");

  if (kd == NULL) goto error;

  kinfo = kvm_getproc2(kd, KERN_PROC_PID, pid, max_size, &nprocs);
  if (kinfo == NULL) goto error;

  *rss = kinfo->p_vm_rssize * page_size;

  kvm_close(kd);

  return 0;

error:
  if (kd) kvm_close(kd);
  return UV_EPERM;
}


int uv_uptime(double* uptime) {
  time_t now;
  struct timeval info;
  size_t size = sizeof(info);
  static int which[] = {CTL_KERN, KERN_BOOTTIME};

  if (sysctl(which, 2, &info, &size, NULL, 0))
    return UV__ERR(errno);

  now = time(NULL);

  *uptime = (double)(now - info.tv_sec);
  return 0;
}


int uv_cpu_info(uv_cpu_info_t** cpu_infos, int* count) {
  unsigned int ticks = (unsigned int)sysconf(_SC_CLK_TCK);
  unsigned int multiplier = ((uint64_t)1000L / ticks);
  unsigned int cur = 0;
  uv_cpu_info_t* cpu_info;
  u_int64_t* cp_times;
  char model[512];
  u_int64_t cpuspeed;
  int numcpus;
  size_t size;
  int i;

  size = sizeof(model);
  if (sysctlbyname("machdep.cpu_brand", &model, &size, NULL, 0) &&
      sysctlbyname("hw.model", &model, &size, NULL, 0)) {
    return UV__ERR(errno);
  }

  size = sizeof(numcpus);
  if (sysctlbyname("hw.ncpu", &numcpus, &size, NULL, 0))
    return UV__ERR(errno);
  *count = numcpus;

  /* Only i386 and amd64 have machdep.tsc_freq */
  size = sizeof(cpuspeed);
  if (sysctlbyname("machdep.tsc_freq", &cpuspeed, &size, NULL, 0))
    cpuspeed = 0;

  size = numcpus * CPUSTATES * sizeof(*cp_times);
  cp_times = uv__malloc(size);
  if (cp_times == NULL)
    return UV_ENOMEM;

  if (sysctlbyname("kern.cp_time", cp_times, &size, NULL, 0))
    return UV__ERR(errno);

  *cpu_infos = uv__malloc(numcpus * sizeof(**cpu_infos));
  if (!(*cpu_infos)) {
    uv__free(cp_times);
    uv__free(*cpu_infos);
    return UV_ENOMEM;
  }

  for (i = 0; i < numcpus; i++) {
    cpu_info = &(*cpu_infos)[i];
    cpu_info->cpu_times.user = (uint64_t)(cp_times[CP_USER+cur]) * multiplier;
    cpu_info->cpu_times.nice = (uint64_t)(cp_times[CP_NICE+cur]) * multiplier;
    cpu_info->cpu_times.sys = (uint64_t)(cp_times[CP_SYS+cur]) * multiplier;
    cpu_info->cpu_times.idle = (uint64_t)(cp_times[CP_IDLE+cur]) * multiplier;
    cpu_info->cpu_times.irq = (uint64_t)(cp_times[CP_INTR+cur]) * multiplier;
    cpu_info->model = uv__strdup(model);
    cpu_info->speed = (int)(cpuspeed/(uint64_t) 1e6);
    cur += CPUSTATES;
  }
  uv__free(cp_times);
  return 0;
}


void uv_free_cpu_info(uv_cpu_info_t* cpu_infos, int count) {
  int i;

  for (i = 0; i < count; i++) {
    uv__free(cpu_infos[i].model);
  }

  uv__free(cpu_infos);
}<|MERGE_RESOLUTION|>--- conflicted
+++ resolved
@@ -40,11 +40,8 @@
 #include <unistd.h>
 #include <time.h>
 
-<<<<<<< HEAD
-=======
 static uv_mutex_t process_title_mutex;
 static uv_once_t process_title_mutex_once = UV_ONCE_INIT;
->>>>>>> 84bd6f3c
 static char *process_title;
 
 
@@ -58,13 +55,10 @@
 }
 
 
-<<<<<<< HEAD
-=======
 void uv__platform_loop_delete(uv_loop_t* loop) {
 }
 
 
->>>>>>> 84bd6f3c
 void uv_loadavg(double avg[3]) {
   struct loadavg info;
   size_t size = sizeof(info);
@@ -148,12 +142,6 @@
 
 int uv_set_process_title(const char* title) {
   char* new_title;
-<<<<<<< HEAD
-
-  new_title = uv__strdup(title);
-  if (process_title == NULL)
-    return -ENOMEM;
-=======
 
   new_title = uv__strdup(title);
 
@@ -165,7 +153,6 @@
     return UV_ENOMEM;
   }
 
->>>>>>> 84bd6f3c
   uv__free(process_title);
   process_title = new_title;
   setproctitle("%s", title);
