/* Copyright Joyent, Inc. and other Node contributors. All rights reserved.
 * Permission is hereby granted, free of charge, to any person obtaining a copy
 * of this software and associated documentation files (the "Software"), to
 * deal in the Software without restriction, including without limitation the
 * rights to use, copy, modify, merge, publish, distribute, sublicense, and/or
 * sell copies of the Software, and to permit persons to whom the Software is
 * furnished to do so, subject to the following conditions:
 *
 * The above copyright notice and this permission notice shall be included in
 * all copies or substantial portions of the Software.
 *
 * THE SOFTWARE IS PROVIDED "AS IS", WITHOUT WARRANTY OF ANY KIND, EXPRESS OR
 * IMPLIED, INCLUDING BUT NOT LIMITED TO THE WARRANTIES OF MERCHANTABILITY,
 * FITNESS FOR A PARTICULAR PURPOSE AND NONINFRINGEMENT. IN NO EVENT SHALL THE
 * AUTHORS OR COPYRIGHT HOLDERS BE LIABLE FOR ANY CLAIM, DAMAGES OR OTHER
 * LIABILITY, WHETHER IN AN ACTION OF CONTRACT, TORT OR OTHERWISE, ARISING
 * FROM, OUT OF OR IN CONNECTION WITH THE SOFTWARE OR THE USE OR OTHER DEALINGS
 * IN THE SOFTWARE.
 */

/* We lean on the fact that POLL{IN,OUT,ERR,HUP} correspond with their
 * EPOLL* counterparts.  We use the POLL* variants in this file because that
 * is what libuv uses elsewhere.
 */

#include "uv.h"
#include "internal.h"

#include <stdint.h>
#include <stdio.h>
#include <stdlib.h>
#include <string.h>
#include <assert.h>
#include <errno.h>

#include <net/if.h>
#include <sys/epoll.h>
#include <sys/param.h>
#include <sys/prctl.h>
#include <sys/sysinfo.h>
#include <unistd.h>
#include <fcntl.h>
#include <time.h>

#define HAVE_IFADDRS_H 1

#ifdef __UCLIBC__
# if __UCLIBC_MAJOR__ < 0 && __UCLIBC_MINOR__ < 9 && __UCLIBC_SUBLEVEL__ < 32
#  undef HAVE_IFADDRS_H
# endif
#endif

#ifdef HAVE_IFADDRS_H
# if defined(__ANDROID__)
#  include "uv/android-ifaddrs.h"
# else
#  include <ifaddrs.h>
# endif
# include <sys/socket.h>
# include <net/ethernet.h>
# include <netpacket/packet.h>
#endif /* HAVE_IFADDRS_H */

/* Available from 2.6.32 onwards. */
#ifndef CLOCK_MONOTONIC_COARSE
# define CLOCK_MONOTONIC_COARSE 6
#endif

/* This is rather annoying: CLOCK_BOOTTIME lives in <linux/time.h> but we can't
 * include that file because it conflicts with <time.h>. We'll just have to
 * define it ourselves.
 */
#ifndef CLOCK_BOOTTIME
# define CLOCK_BOOTTIME 7
#endif

static int read_models(unsigned int numcpus, uv_cpu_info_t* ci);
static int read_times(FILE* statfile_fp,
                      unsigned int numcpus,
                      uv_cpu_info_t* ci);
static void read_speeds(unsigned int numcpus, uv_cpu_info_t* ci);
static unsigned long read_cpufreq(unsigned int cpunum);


int uv__platform_loop_init(uv_loop_t* loop) {
  int fd;

  fd = epoll_create1(EPOLL_CLOEXEC);

  /* epoll_create1() can fail either because it's not implemented (old kernel)
   * or because it doesn't understand the EPOLL_CLOEXEC flag.
   */
  if (fd == -1 && (errno == ENOSYS || errno == EINVAL)) {
    fd = epoll_create(256);

    if (fd != -1)
      uv__cloexec(fd, 1);
  }

  loop->backend_fd = fd;
  loop->inotify_fd = -1;
  loop->inotify_watchers = NULL;

  if (fd == -1)
    return UV__ERR(errno);

  return 0;
}


int uv__io_fork(uv_loop_t* loop) {
  int err;
  void* old_watchers;

  old_watchers = loop->inotify_watchers;

  uv__close(loop->backend_fd);
  loop->backend_fd = -1;
  uv__platform_loop_delete(loop);

  err = uv__platform_loop_init(loop);
  if (err)
    return err;

  return uv__inotify_fork(loop, old_watchers);
}


void uv__platform_loop_delete(uv_loop_t* loop) {
  if (loop->inotify_fd == -1) return;
  uv__io_stop(loop, &loop->inotify_read_watcher, POLLIN);
  uv__close(loop->inotify_fd);
  loop->inotify_fd = -1;
}


void uv__platform_invalidate_fd(uv_loop_t* loop, int fd) {
  struct epoll_event* events;
  struct epoll_event dummy;
  uintptr_t i;
  uintptr_t nfds;

  assert(loop->watchers != NULL);

  events = (struct epoll_event*) loop->watchers[loop->nwatchers];
  nfds = (uintptr_t) loop->watchers[loop->nwatchers + 1];
  if (events != NULL)
    /* Invalidate events with same file descriptor */
    for (i = 0; i < nfds; i++)
      if (events[i].data.fd == fd)
        events[i].data.fd = -1;

  /* Remove the file descriptor from the epoll.
   * This avoids a problem where the same file description remains open
   * in another process, causing repeated junk epoll events.
   *
   * We pass in a dummy epoll_event, to work around a bug in old kernels.
   */
  if (loop->backend_fd >= 0) {
    /* Work around a bug in kernels 3.10 to 3.19 where passing a struct that
     * has the EPOLLWAKEUP flag set generates spurious audit syslog warnings.
     */
    memset(&dummy, 0, sizeof(dummy));
    epoll_ctl(loop->backend_fd, EPOLL_CTL_DEL, fd, &dummy);
  }
}


int uv__io_check_fd(uv_loop_t* loop, int fd) {
  struct epoll_event e;
  int rc;

  e.events = POLLIN;
  e.data.fd = -1;

  rc = 0;
  if (epoll_ctl(loop->backend_fd, EPOLL_CTL_ADD, fd, &e))
    if (errno != EEXIST)
      rc = UV__ERR(errno);

  if (rc == 0)
    if (epoll_ctl(loop->backend_fd, EPOLL_CTL_DEL, fd, &e))
      abort();

  return rc;
}


void uv__io_poll(uv_loop_t* loop, int timeout) {
  /* A bug in kernels < 2.6.37 makes timeouts larger than ~30 minutes
   * effectively infinite on 32 bits architectures.  To avoid blocking
   * indefinitely, we cap the timeout and poll again if necessary.
   *
   * Note that "30 minutes" is a simplification because it depends on
   * the value of CONFIG_HZ.  The magic constant assumes CONFIG_HZ=1200,
   * that being the largest value I have seen in the wild (and only once.)
   */
  static const int max_safe_timeout = 1789569;
  struct epoll_event events[1024];
  struct epoll_event* pe;
  struct epoll_event e;
  int real_timeout;
  QUEUE* q;
  uv__io_t* w;
  sigset_t sigset;
  sigset_t* psigset;
  uint64_t base;
  int have_signals;
  int nevents;
  int count;
  int nfds;
  int fd;
  int op;
  int i;

  if (loop->nfds == 0) {
    assert(QUEUE_EMPTY(&loop->watcher_queue));
    return;
  }

  while (!QUEUE_EMPTY(&loop->watcher_queue)) {
    q = QUEUE_HEAD(&loop->watcher_queue);
    QUEUE_REMOVE(q);
    QUEUE_INIT(q);

    w = QUEUE_DATA(q, uv__io_t, watcher_queue);
    assert(w->pevents != 0);
    assert(w->fd >= 0);
    assert(w->fd < (int) loop->nwatchers);

    e.events = w->pevents;
    e.data.fd = w->fd;

    if (w->events == 0)
      op = EPOLL_CTL_ADD;
    else
      op = EPOLL_CTL_MOD;

    /* XXX Future optimization: do EPOLL_CTL_MOD lazily if we stop watching
     * events, skip the syscall and squelch the events after epoll_wait().
     */
    if (epoll_ctl(loop->backend_fd, op, w->fd, &e)) {
      if (errno != EEXIST)
        abort();

      assert(op == EPOLL_CTL_ADD);

      /* We've reactivated a file descriptor that's been watched before. */
      if (epoll_ctl(loop->backend_fd, EPOLL_CTL_MOD, w->fd, &e))
        abort();
    }

    w->events = w->pevents;
  }

  psigset = NULL;
  if (loop->flags & UV_LOOP_BLOCK_SIGPROF) {
    sigemptyset(&sigset);
    sigaddset(&sigset, SIGPROF);
    psigset = &sigset;
  }

  assert(timeout >= -1);
  base = loop->time;
  count = 48; /* Benchmarks suggest this gives the best throughput. */
  real_timeout = timeout;

  for (;;) {
    /* See the comment for max_safe_timeout for an explanation of why
     * this is necessary.  Executive summary: kernel bug workaround.
     */
    if (sizeof(int32_t) == sizeof(long) && timeout >= max_safe_timeout)
      timeout = max_safe_timeout;

    nfds = epoll_pwait(loop->backend_fd,
                       events,
                       ARRAY_SIZE(events),
                       timeout,
                       psigset);

    /* Update loop->time unconditionally. It's tempting to skip the update when
     * timeout == 0 (i.e. non-blocking poll) but there is no guarantee that the
     * operating system didn't reschedule our process while in the syscall.
     */
    SAVE_ERRNO(uv__update_time(loop));

    if (nfds == 0) {
      assert(timeout != -1);

      if (timeout == 0)
        return;

      /* We may have been inside the system call for longer than |timeout|
       * milliseconds so we need to update the timestamp to avoid drift.
       */
      goto update_timeout;
    }

    if (nfds == -1) {
      if (errno != EINTR)
        abort();

      if (timeout == -1)
        continue;

      if (timeout == 0)
        return;

      /* Interrupted by a signal. Update timeout and poll again. */
      goto update_timeout;
    }

    have_signals = 0;
    nevents = 0;

    assert(loop->watchers != NULL);
    loop->watchers[loop->nwatchers] = (void*) events;
    loop->watchers[loop->nwatchers + 1] = (void*) (uintptr_t) nfds;
    for (i = 0; i < nfds; i++) {
      pe = events + i;
      fd = pe->data.fd;

      /* Skip invalidated events, see uv__platform_invalidate_fd */
      if (fd == -1)
        continue;

      assert(fd >= 0);
      assert((unsigned) fd < loop->nwatchers);

      w = loop->watchers[fd];

      if (w == NULL) {
        /* File descriptor that we've stopped watching, disarm it.
         *
         * Ignore all errors because we may be racing with another thread
         * when the file descriptor is closed.
         */
        epoll_ctl(loop->backend_fd, EPOLL_CTL_DEL, fd, pe);
        continue;
      }

      /* Give users only events they're interested in. Prevents spurious
       * callbacks when previous callback invocation in this loop has stopped
       * the current watcher. Also, filters out events that users has not
       * requested us to watch.
       */
      pe->events &= w->pevents | POLLERR | POLLHUP;

      /* Work around an epoll quirk where it sometimes reports just the
       * EPOLLERR or EPOLLHUP event.  In order to force the event loop to
       * move forward, we merge in the read/write events that the watcher
       * is interested in; uv__read() and uv__write() will then deal with
       * the error or hangup in the usual fashion.
       *
       * Note to self: happens when epoll reports EPOLLIN|EPOLLHUP, the user
       * reads the available data, calls uv_read_stop(), then sometime later
       * calls uv_read_start() again.  By then, libuv has forgotten about the
       * hangup and the kernel won't report EPOLLIN again because there's
       * nothing left to read.  If anything, libuv is to blame here.  The
       * current hack is just a quick bandaid; to properly fix it, libuv
       * needs to remember the error/hangup event.  We should get that for
       * free when we switch over to edge-triggered I/O.
       */
      if (pe->events == POLLERR || pe->events == POLLHUP)
<<<<<<< HEAD
        pe->events |= w->pevents & (POLLIN | POLLOUT | UV__POLLPRI);
=======
        pe->events |=
          w->pevents & (POLLIN | POLLOUT | UV__POLLRDHUP | UV__POLLPRI);
>>>>>>> 84bd6f3c

      if (pe->events != 0) {
        /* Run signal watchers last.  This also affects child process watchers
         * because those are implemented in terms of signal watchers.
         */
        if (w == &loop->signal_io_watcher)
          have_signals = 1;
        else
          w->cb(loop, w, pe->events);

        nevents++;
      }
    }

    if (have_signals != 0)
      loop->signal_io_watcher.cb(loop, &loop->signal_io_watcher, POLLIN);

    loop->watchers[loop->nwatchers] = NULL;
    loop->watchers[loop->nwatchers + 1] = NULL;

    if (have_signals != 0)
      return;  /* Event loop should cycle now so don't poll again. */

    if (nevents != 0) {
      if (nfds == ARRAY_SIZE(events) && --count != 0) {
        /* Poll for more events but don't block this time. */
        timeout = 0;
        continue;
      }
      return;
    }

    if (timeout == 0)
      return;

    if (timeout == -1)
      continue;

update_timeout:
    assert(timeout > 0);

    real_timeout -= (loop->time - base);
    if (real_timeout <= 0)
      return;

    timeout = real_timeout;
  }
}


uint64_t uv__hrtime(uv_clocktype_t type) {
  static clock_t fast_clock_id = -1;
  struct timespec t;
  clock_t clock_id;

  /* Prefer CLOCK_MONOTONIC_COARSE if available but only when it has
   * millisecond granularity or better.  CLOCK_MONOTONIC_COARSE is
   * serviced entirely from the vDSO, whereas CLOCK_MONOTONIC may
   * decide to make a costly system call.
   */
  /* TODO(bnoordhuis) Use CLOCK_MONOTONIC_COARSE for UV_CLOCK_PRECISE
   * when it has microsecond granularity or better (unlikely).
   */
  if (type == UV_CLOCK_FAST && fast_clock_id == -1) {
    if (clock_getres(CLOCK_MONOTONIC_COARSE, &t) == 0 &&
        t.tv_nsec <= 1 * 1000 * 1000) {
      fast_clock_id = CLOCK_MONOTONIC_COARSE;
    } else {
      fast_clock_id = CLOCK_MONOTONIC;
    }
  }

  clock_id = CLOCK_MONOTONIC;
  if (type == UV_CLOCK_FAST)
    clock_id = fast_clock_id;

  if (clock_gettime(clock_id, &t))
    return 0;  /* Not really possible. */

  return t.tv_sec * (uint64_t) 1e9 + t.tv_nsec;
}


int uv_resident_set_memory(size_t* rss) {
  char buf[1024];
  const char* s;
  ssize_t n;
  long val;
  int fd;
  int i;

  do
    fd = open("/proc/self/stat", O_RDONLY);
  while (fd == -1 && errno == EINTR);

  if (fd == -1)
    return UV__ERR(errno);

  do
    n = read(fd, buf, sizeof(buf) - 1);
  while (n == -1 && errno == EINTR);

  uv__close(fd);
  if (n == -1)
    return UV__ERR(errno);
  buf[n] = '\0';

  s = strchr(buf, ' ');
  if (s == NULL)
    goto err;

  s += 1;
  if (*s != '(')
    goto err;

  s = strchr(s, ')');
  if (s == NULL)
    goto err;

  for (i = 1; i <= 22; i++) {
    s = strchr(s + 1, ' ');
    if (s == NULL)
      goto err;
  }

  errno = 0;
  val = strtol(s, NULL, 10);
  if (errno != 0)
    goto err;
  if (val < 0)
    goto err;

  *rss = val * getpagesize();
  return 0;

err:
  return UV_EINVAL;
}


int uv_uptime(double* uptime) {
  static volatile int no_clock_boottime;
  struct timespec now;
  int r;

  /* Try CLOCK_BOOTTIME first, fall back to CLOCK_MONOTONIC if not available
   * (pre-2.6.39 kernels). CLOCK_MONOTONIC doesn't increase when the system
   * is suspended.
   */
  if (no_clock_boottime) {
    retry: r = clock_gettime(CLOCK_MONOTONIC, &now);
  }
  else if ((r = clock_gettime(CLOCK_BOOTTIME, &now)) && errno == EINVAL) {
    no_clock_boottime = 1;
    goto retry;
  }

  if (r)
    return UV__ERR(errno);

  *uptime = now.tv_sec;
  return 0;
}


static int uv__cpu_num(FILE* statfile_fp, unsigned int* numcpus) {
  unsigned int num;
  char buf[1024];

  if (!fgets(buf, sizeof(buf), statfile_fp))
    return UV_EIO;

  num = 0;
  while (fgets(buf, sizeof(buf), statfile_fp)) {
    if (strncmp(buf, "cpu", 3))
      break;
    num++;
  }

  if (num == 0)
    return UV_EIO;

  *numcpus = num;
  return 0;
}


int uv_cpu_info(uv_cpu_info_t** cpu_infos, int* count) {
  unsigned int numcpus;
  uv_cpu_info_t* ci;
  int err;
  FILE* statfile_fp;

  *cpu_infos = NULL;
  *count = 0;

  statfile_fp = uv__open_file("/proc/stat");
  if (statfile_fp == NULL)
    return UV__ERR(errno);

  err = uv__cpu_num(statfile_fp, &numcpus);
  if (err < 0)
    goto out;

  err = UV_ENOMEM;
  ci = uv__calloc(numcpus, sizeof(*ci));
  if (ci == NULL)
    goto out;

  err = read_models(numcpus, ci);
  if (err == 0)
    err = read_times(statfile_fp, numcpus, ci);

  if (err) {
    uv_free_cpu_info(ci, numcpus);
    goto out;
  }

  /* read_models() on x86 also reads the CPU speed from /proc/cpuinfo.
   * We don't check for errors here. Worst case, the field is left zero.
   */
  if (ci[0].speed == 0)
    read_speeds(numcpus, ci);

  *cpu_infos = ci;
  *count = numcpus;
  err = 0;

out:

  if (fclose(statfile_fp))
    if (errno != EINTR && errno != EINPROGRESS)
      abort();

  return err;
}


static void read_speeds(unsigned int numcpus, uv_cpu_info_t* ci) {
  unsigned int num;

  for (num = 0; num < numcpus; num++)
    ci[num].speed = read_cpufreq(num) / 1000;
}


/* Also reads the CPU frequency on x86. The other architectures only have
 * a BogoMIPS field, which may not be very accurate.
 *
 * Note: Simply returns on error, uv_cpu_info() takes care of the cleanup.
 */
static int read_models(unsigned int numcpus, uv_cpu_info_t* ci) {
  static const char model_marker[] = "model name\t: ";
  static const char speed_marker[] = "cpu MHz\t\t: ";
  const char* inferred_model;
  unsigned int model_idx;
  unsigned int speed_idx;
  char buf[1024];
  char* model;
  FILE* fp;

  /* Most are unused on non-ARM, non-MIPS and non-x86 architectures. */
  (void) &model_marker;
  (void) &speed_marker;
  (void) &speed_idx;
  (void) &model;
  (void) &buf;
  (void) &fp;

  model_idx = 0;
  speed_idx = 0;

#if defined(__arm__) || \
    defined(__i386__) || \
    defined(__mips__) || \
    defined(__x86_64__)
  fp = uv__open_file("/proc/cpuinfo");
  if (fp == NULL)
    return UV__ERR(errno);

  while (fgets(buf, sizeof(buf), fp)) {
    if (model_idx < numcpus) {
      if (strncmp(buf, model_marker, sizeof(model_marker) - 1) == 0) {
        model = buf + sizeof(model_marker) - 1;
        model = uv__strndup(model, strlen(model) - 1);  /* Strip newline. */
        if (model == NULL) {
          fclose(fp);
          return UV_ENOMEM;
        }
        ci[model_idx++].model = model;
        continue;
      }
    }
#if defined(__arm__) || defined(__mips__)
    if (model_idx < numcpus) {
#if defined(__arm__)
      /* Fallback for pre-3.8 kernels. */
      static const char model_marker[] = "Processor\t: ";
#else	/* defined(__mips__) */
      static const char model_marker[] = "cpu model\t\t: ";
#endif
      if (strncmp(buf, model_marker, sizeof(model_marker) - 1) == 0) {
        model = buf + sizeof(model_marker) - 1;
        model = uv__strndup(model, strlen(model) - 1);  /* Strip newline. */
        if (model == NULL) {
          fclose(fp);
          return UV_ENOMEM;
        }
        ci[model_idx++].model = model;
        continue;
      }
    }
#else  /* !__arm__ && !__mips__ */
    if (speed_idx < numcpus) {
      if (strncmp(buf, speed_marker, sizeof(speed_marker) - 1) == 0) {
        ci[speed_idx++].speed = atoi(buf + sizeof(speed_marker) - 1);
        continue;
      }
    }
#endif  /* __arm__ || __mips__ */
  }

  fclose(fp);
#endif  /* __arm__ || __i386__ || __mips__ || __x86_64__ */

  /* Now we want to make sure that all the models contain *something* because
   * it's not safe to leave them as null. Copy the last entry unless there
   * isn't one, in that case we simply put "unknown" into everything.
   */
  inferred_model = "unknown";
  if (model_idx > 0)
    inferred_model = ci[model_idx - 1].model;

  while (model_idx < numcpus) {
    model = uv__strndup(inferred_model, strlen(inferred_model));
    if (model == NULL)
      return UV_ENOMEM;
    ci[model_idx++].model = model;
  }

  return 0;
}


static int read_times(FILE* statfile_fp,
                      unsigned int numcpus,
                      uv_cpu_info_t* ci) {
  unsigned long clock_ticks;
  struct uv_cpu_times_s ts;
  unsigned long user;
  unsigned long nice;
  unsigned long sys;
  unsigned long idle;
  unsigned long dummy;
  unsigned long irq;
  unsigned int num;
  unsigned int len;
  char buf[1024];

  clock_ticks = sysconf(_SC_CLK_TCK);
  assert(clock_ticks != (unsigned long) -1);
  assert(clock_ticks != 0);

  rewind(statfile_fp);

  if (!fgets(buf, sizeof(buf), statfile_fp))
    abort();

  num = 0;

  while (fgets(buf, sizeof(buf), statfile_fp)) {
    if (num >= numcpus)
      break;

    if (strncmp(buf, "cpu", 3))
      break;

    /* skip "cpu<num> " marker */
    {
      unsigned int n;
      int r = sscanf(buf, "cpu%u ", &n);
      assert(r == 1);
      (void) r;  /* silence build warning */
      for (len = sizeof("cpu0"); n /= 10; len++);
    }

    /* Line contains user, nice, system, idle, iowait, irq, softirq, steal,
     * guest, guest_nice but we're only interested in the first four + irq.
     *
     * Don't use %*s to skip fields or %ll to read straight into the uint64_t
     * fields, they're not allowed in C89 mode.
     */
    if (6 != sscanf(buf + len,
                    "%lu %lu %lu %lu %lu %lu",
                    &user,
                    &nice,
                    &sys,
                    &idle,
                    &dummy,
                    &irq))
      abort();

    ts.user = clock_ticks * user;
    ts.nice = clock_ticks * nice;
    ts.sys  = clock_ticks * sys;
    ts.idle = clock_ticks * idle;
    ts.irq  = clock_ticks * irq;
    ci[num++].cpu_times = ts;
  }

/* On Android, the number of cores may change during run time. */
#ifndef __ANDROID__
  assert(num == numcpus);
#endif

  return 0;
}


static unsigned long read_cpufreq(unsigned int cpunum) {
  unsigned long val;
  char buf[1024];
  FILE* fp;

  snprintf(buf,
           sizeof(buf),
           "/sys/devices/system/cpu/cpu%u/cpufreq/scaling_cur_freq",
           cpunum);

  fp = uv__open_file(buf);
  if (fp == NULL)
    return 0;

  if (fscanf(fp, "%lu", &val) != 1)
    val = 0;

  fclose(fp);

  return val;
}


void uv_free_cpu_info(uv_cpu_info_t* cpu_infos, int count) {
  int i;

  for (i = 0; i < count; i++) {
    uv__free(cpu_infos[i].model);
  }

  uv__free(cpu_infos);
}

static int uv__ifaddr_exclude(struct ifaddrs *ent, int exclude_type) {
  if (!((ent->ifa_flags & IFF_UP) && (ent->ifa_flags & IFF_RUNNING)))
    return 1;
  if (ent->ifa_addr == NULL)
    return 1;
  /*
   * On Linux getifaddrs returns information related to the raw underlying
   * devices. We're not interested in this information yet.
   */
  if (ent->ifa_addr->sa_family == PF_PACKET)
    return exclude_type;
  return !exclude_type;
}

int uv_interface_addresses(uv_interface_address_t** addresses,
  int* count) {
#ifndef HAVE_IFADDRS_H
  return UV_ENOSYS;
#else
  struct ifaddrs *addrs, *ent;
  uv_interface_address_t* address;
  int i;
  struct sockaddr_ll *sll;

  if (getifaddrs(&addrs))
    return UV__ERR(errno);

  *count = 0;
  *addresses = NULL;

  /* Count the number of interfaces */
  for (ent = addrs; ent != NULL; ent = ent->ifa_next) {
    if (uv__ifaddr_exclude(ent, UV__EXCLUDE_IFADDR))
      continue;

    (*count)++;
  }

  if (*count == 0)
    return 0;

  *addresses = uv__malloc(*count * sizeof(**addresses));
  if (!(*addresses)) {
    freeifaddrs(addrs);
    return UV_ENOMEM;
  }

  address = *addresses;

  for (ent = addrs; ent != NULL; ent = ent->ifa_next) {
    if (uv__ifaddr_exclude(ent, UV__EXCLUDE_IFADDR))
      continue;

    address->name = uv__strdup(ent->ifa_name);

    if (ent->ifa_addr->sa_family == AF_INET6) {
      address->address.address6 = *((struct sockaddr_in6*) ent->ifa_addr);
    } else {
      address->address.address4 = *((struct sockaddr_in*) ent->ifa_addr);
    }

    if (ent->ifa_netmask->sa_family == AF_INET6) {
      address->netmask.netmask6 = *((struct sockaddr_in6*) ent->ifa_netmask);
    } else {
      address->netmask.netmask4 = *((struct sockaddr_in*) ent->ifa_netmask);
    }

    address->is_internal = !!(ent->ifa_flags & IFF_LOOPBACK);

    address++;
  }

  /* Fill in physical addresses for each interface */
  for (ent = addrs; ent != NULL; ent = ent->ifa_next) {
    if (uv__ifaddr_exclude(ent, UV__EXCLUDE_IFPHYS))
      continue;

    address = *addresses;
    memset(address->phys_addr, 0, sizeof(address->phys_addr));

    for (i = 0; i < (*count); i++) {
      if (strcmp(address->name, ent->ifa_name) == 0) {
        sll = (struct sockaddr_ll*)ent->ifa_addr;
        memcpy(address->phys_addr, sll->sll_addr, sizeof(address->phys_addr));
      }
      address++;
    }
  }

  freeifaddrs(addrs);

  return 0;
#endif
}


void uv_free_interface_addresses(uv_interface_address_t* addresses,
  int count) {
  int i;

  for (i = 0; i < count; i++) {
    uv__free(addresses[i].name);
  }

  uv__free(addresses);
}


void uv__set_process_title(const char* title) {
#if defined(PR_SET_NAME)
  prctl(PR_SET_NAME, title);  /* Only copies first 16 characters. */
#endif
}<|MERGE_RESOLUTION|>--- conflicted
+++ resolved
@@ -362,12 +362,8 @@
        * free when we switch over to edge-triggered I/O.
        */
       if (pe->events == POLLERR || pe->events == POLLHUP)
-<<<<<<< HEAD
-        pe->events |= w->pevents & (POLLIN | POLLOUT | UV__POLLPRI);
-=======
         pe->events |=
           w->pevents & (POLLIN | POLLOUT | UV__POLLRDHUP | UV__POLLPRI);
->>>>>>> 84bd6f3c
 
       if (pe->events != 0) {
         /* Run signal watchers last.  This also affects child process watchers
