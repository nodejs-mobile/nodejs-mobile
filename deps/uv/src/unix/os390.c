--- conflicted
+++ resolved
@@ -26,11 +26,8 @@
 #include <unistd.h>
 #include <sys/ps.h>
 #include <builtins.h>
-<<<<<<< HEAD
-=======
 #include <termios.h>
 #include <sys/msg.h>
->>>>>>> 84bd6f3c
 #if defined(__clang__)
 #include "csrsic.h"
 #else
@@ -690,8 +687,6 @@
   return 0;
 }
 
-<<<<<<< HEAD
-=======
 
 void uv__fs_event_close(uv_fs_event_t* handle) {
   uv_fs_event_stop(handle);
@@ -804,7 +799,6 @@
 }
 
 
->>>>>>> 84bd6f3c
 void uv__io_poll(uv_loop_t* loop, int timeout) {
   static const int max_safe_timeout = 1789569;
   struct epoll_event events[1024];
@@ -994,10 +988,6 @@
 }
 
 int uv__io_fork(uv_loop_t* loop) {
-<<<<<<< HEAD
-  uv__platform_loop_delete(loop);
-
-=======
   /* 
     Nullify the msg queue but don't close it because
     it is still being used by the parent.
@@ -1005,6 +995,5 @@
   loop->ep = NULL;
 
   uv__platform_loop_delete(loop);
->>>>>>> 84bd6f3c
   return uv__platform_loop_init(loop);
 }