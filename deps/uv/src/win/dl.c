--- conflicted
+++ resolved
@@ -89,10 +89,6 @@
 
 
 static int uv__dlerror(uv_lib_t* lib, const char* filename, DWORD errorno) {
-<<<<<<< HEAD
-  static const char not_win32_app_msg[] = "%1 is not a valid Win32 application";
-=======
->>>>>>> 84bd6f3c
   DWORD_PTR arg;
   DWORD res;
   char* msg;
@@ -118,27 +114,16 @@
                          0, (LPSTR) &lib->errmsg, 0, NULL);
   }
 
-<<<<<<< HEAD
-  /* Inexpert hack to get the filename into the error message. */
-  if (res && strstr(lib->errmsg, not_win32_app_msg)) {
-    LocalFree(lib->errmsg);
-=======
   if (res && errorno == ERROR_BAD_EXE_FORMAT && strstr(lib->errmsg, "%1")) {
     msg = lib->errmsg;
->>>>>>> 84bd6f3c
     lib->errmsg = NULL;
     arg = (DWORD_PTR) filename;
     res = FormatMessageA(FORMAT_MESSAGE_ALLOCATE_BUFFER |
                          FORMAT_MESSAGE_ARGUMENT_ARRAY |
                          FORMAT_MESSAGE_FROM_STRING,
-<<<<<<< HEAD
-                         not_win32_app_msg,
-                         0, 0, (LPSTR) &lib->errmsg, 0, (va_list*) &arg);
-=======
                          msg,
                          0, 0, (LPSTR) &lib->errmsg, 0, (va_list*) &arg);
     LocalFree(msg);
->>>>>>> 84bd6f3c
   }
 
   if (!res)
