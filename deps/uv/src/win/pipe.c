--- conflicted
+++ resolved
@@ -115,12 +115,6 @@
   handle->pipe.conn.ipc_xfer_queue_length = 0;
   handle->ipc = ipc;
   handle->pipe.conn.non_overlapped_writes_tail = NULL;
-<<<<<<< HEAD
-  handle->pipe.conn.readfile_thread = NULL;
-
-  UV_REQ_INIT(&handle->pipe.conn.ipc_header_write_req, UV_UNKNOWN_REQ);
-=======
->>>>>>> 84bd6f3c
 
   return 0;
 }
@@ -989,55 +983,6 @@
   assert(req->type == UV_READ);
   assert(handle->type == UV_NAMED_PIPE);
 
-<<<<<<< HEAD
-  if (handle->flags & UV_HANDLE_PIPE_READ_CANCELABLE) {
-    uv_mutex_lock(m); /* mutex controls *setting* of readfile_thread */
-    if (DuplicateHandle(GetCurrentProcess(), GetCurrentThread(),
-                        GetCurrentProcess(), &hThread,
-                        0, FALSE, DUPLICATE_SAME_ACCESS)) {
-      handle->pipe.conn.readfile_thread = hThread;
-    } else {
-      hThread = NULL;
-    }
-    uv_mutex_unlock(m);
-  }
-restart_readfile:
-  if (handle->flags & UV_HANDLE_READING) {
-    result = ReadFile(handle->handle,
-                      &uv_zero_,
-                      0,
-                      &bytes,
-                      NULL);
-    if (!result) {
-      err = GetLastError();
-      if (err == ERROR_OPERATION_ABORTED &&
-          handle->flags & UV_HANDLE_PIPE_READ_CANCELABLE) {
-        if (handle->flags & UV_HANDLE_READING) {
-          /* just a brief break to do something else */
-          handle->pipe.conn.readfile_thread = NULL;
-          /* resume after it is finished */
-          uv_mutex_lock(m);
-          handle->pipe.conn.readfile_thread = hThread;
-          uv_mutex_unlock(m);
-          goto restart_readfile;
-        } else {
-          result = 1; /* successfully stopped reading */
-        }
-      }
-    }
-  } else {
-    result = 1; /* successfully aborted read before it even started */
-  }
-  if (hThread) {
-    assert(hThread == handle->pipe.conn.readfile_thread);
-    /* mutex does not control clearing readfile_thread */
-    handle->pipe.conn.readfile_thread = NULL;
-    uv_mutex_lock(m);
-    /* only when we hold the mutex lock is it safe to
-       open or close the handle */
-    CloseHandle(hThread);
-    uv_mutex_unlock(m);
-=======
   err = 0;
 
   /* Create a handle to the current thread. */
@@ -1050,7 +995,6 @@
                        DUPLICATE_SAME_ACCESS)) {
     err = GetLastError();
     goto out1;
->>>>>>> 84bd6f3c
   }
 
   /* The lock needs to be held when thread handle is modified. */
@@ -1384,88 +1328,6 @@
   req->event_handle = NULL;
   req->wait_handle = INVALID_HANDLE_VALUE;
   memset(&req->u.io.overlapped, 0, sizeof(req->u.io.overlapped));
-<<<<<<< HEAD
-
-  if (handle->ipc) {
-    assert(!(handle->flags & UV_HANDLE_NON_OVERLAPPED_PIPE));
-    ipc_frame.header.flags = 0;
-
-    /* Use the IPC framing protocol. */
-    if (send_handle) {
-      tcp_send_handle = (uv_tcp_t*)send_handle;
-
-      if (handle->pipe.conn.ipc_pid == 0) {
-          handle->pipe.conn.ipc_pid = uv_current_pid();
-      }
-
-      err = uv_tcp_duplicate_socket(tcp_send_handle, handle->pipe.conn.ipc_pid,
-          &ipc_frame.socket_info_ex.socket_info);
-      if (err) {
-        return err;
-      }
-
-      ipc_frame.socket_info_ex.delayed_error = tcp_send_handle->delayed_error;
-
-      ipc_frame.header.flags |= UV_IPC_TCP_SERVER;
-
-      if (tcp_send_handle->flags & UV_HANDLE_CONNECTION) {
-        ipc_frame.header.flags |= UV_IPC_TCP_CONNECTION;
-      }
-    }
-
-    if (nbufs == 1) {
-      ipc_frame.header.flags |= UV_IPC_RAW_DATA;
-      ipc_frame.header.raw_data_length = bufs[0].len;
-    }
-
-    /*
-     * Use the provided req if we're only doing a single write.
-     * If we're doing multiple writes, use ipc_header_write_req to do
-     * the first write, and then use the provided req for the second write.
-     */
-    if (!(ipc_frame.header.flags & UV_IPC_RAW_DATA)) {
-      ipc_header_req = req;
-    } else {
-      /*
-       * Try to use the preallocated write req if it's available.
-       * Otherwise allocate a new one.
-       */
-      if (handle->pipe.conn.ipc_header_write_req.type != UV_WRITE) {
-        ipc_header_req = (uv_write_t*)&handle->pipe.conn.ipc_header_write_req;
-      } else {
-        ipc_header_req = (uv_write_t*)uv__malloc(sizeof(uv_write_t));
-        if (!ipc_header_req) {
-          uv_fatal_error(ERROR_OUTOFMEMORY, "uv__malloc");
-        }
-      }
-
-      UV_REQ_INIT(ipc_header_req, UV_WRITE);
-      ipc_header_req->handle = (uv_stream_t*) handle;
-      ipc_header_req->cb = NULL;
-      ipc_header_req->ipc_header = 1;
-    }
-
-    /* Write the header or the whole frame. */
-    memset(&ipc_header_req->u.io.overlapped, 0,
-           sizeof(ipc_header_req->u.io.overlapped));
-
-    /* Using overlapped IO, but wait for completion before returning.
-       This write is blocking because ipc_frame is on stack. */
-    ipc_header_req->u.io.overlapped.hEvent = CreateEvent(NULL, 1, 0, NULL);
-    if (!ipc_header_req->u.io.overlapped.hEvent) {
-      uv_fatal_error(GetLastError(), "CreateEvent");
-    }
-
-    result = WriteFile(handle->handle,
-                        &ipc_frame,
-                        ipc_frame.header.flags & UV_IPC_TCP_SERVER ?
-                          sizeof(ipc_frame) : sizeof(ipc_frame.header),
-                        NULL,
-                        &ipc_header_req->u.io.overlapped);
-    if (!result && GetLastError() != ERROR_IO_PENDING) {
-      err = GetLastError();
-      CloseHandle(ipc_header_req->u.io.overlapped.hEvent);
-=======
   req->write_buffer = uv_null_buf_;
 
   if (nbufs == 0) {
@@ -1479,7 +1341,6 @@
      * write-request structure that replaces the old one. */
     err = uv__build_coalesced_write_req(req, bufs, nbufs, &req, &write_buf);
     if (err != 0)
->>>>>>> 84bd6f3c
       return err;
   }
 
@@ -1755,10 +1616,7 @@
 
 static void uv_pipe_read_error_or_eof(uv_loop_t* loop, uv_pipe_t* handle,
     int error, uv_buf_t buf) {
-  if (error == ERROR_OPERATION_ABORTED) {
-    /* do nothing (equivalent to EINTR) */
-  }
-  else if (error == ERROR_BROKEN_PIPE) {
+  if (error == ERROR_BROKEN_PIPE) {
     uv_pipe_read_eof(loop, handle, buf);
   } else {
     uv_pipe_read_error(loop, handle, error, buf);
