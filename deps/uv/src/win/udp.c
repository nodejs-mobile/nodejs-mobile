/* Copyright Joyent, Inc. and other Node contributors. All rights reserved.
 *
 * Permission is hereby granted, free of charge, to any person obtaining a copy
 * of this software and associated documentation files (the "Software"), to
 * deal in the Software without restriction, including without limitation the
 * rights to use, copy, modify, merge, publish, distribute, sublicense, and/or
 * sell copies of the Software, and to permit persons to whom the Software is
 * furnished to do so, subject to the following conditions:
 *
 * The above copyright notice and this permission notice shall be included in
 * all copies or substantial portions of the Software.
 *
 * THE SOFTWARE IS PROVIDED "AS IS", WITHOUT WARRANTY OF ANY KIND, EXPRESS OR
 * IMPLIED, INCLUDING BUT NOT LIMITED TO THE WARRANTIES OF MERCHANTABILITY,
 * FITNESS FOR A PARTICULAR PURPOSE AND NONINFRINGEMENT. IN NO EVENT SHALL THE
 * AUTHORS OR COPYRIGHT HOLDERS BE LIABLE FOR ANY CLAIM, DAMAGES OR OTHER
 * LIABILITY, WHETHER IN AN ACTION OF CONTRACT, TORT OR OTHERWISE, ARISING
 * FROM, OUT OF OR IN CONNECTION WITH THE SOFTWARE OR THE USE OR OTHER DEALINGS
 * IN THE SOFTWARE.
 */

#include <assert.h>
#include <stdlib.h>

#include "uv.h"
#include "internal.h"
#include "handle-inl.h"
#include "stream-inl.h"
#include "req-inl.h"


/*
 * Threshold of active udp streams for which to preallocate udp read buffers.
 */
const unsigned int uv_active_udp_streams_threshold = 0;

/* A zero-size buffer for use by uv_udp_read */
static char uv_zero_[] = "";

int uv_udp_getsockname(const uv_udp_t* handle,
                       struct sockaddr* name,
                       int* namelen) {
  int result;

  if (handle->socket == INVALID_SOCKET) {
    return UV_EINVAL;
  }

  result = getsockname(handle->socket, name, namelen);
  if (result != 0) {
    return uv_translate_sys_error(WSAGetLastError());
  }

  return 0;
}


static int uv_udp_set_socket(uv_loop_t* loop, uv_udp_t* handle, SOCKET socket,
    int family) {
  DWORD yes = 1;
  WSAPROTOCOL_INFOW info;
  int opt_len;

  if (handle->socket != INVALID_SOCKET)
    return UV_EBUSY;

  /* Set the socket to nonblocking mode */
  if (ioctlsocket(socket, FIONBIO, &yes) == SOCKET_ERROR) {
    return WSAGetLastError();
  }

  /* Make the socket non-inheritable */
  if (!SetHandleInformation((HANDLE)socket, HANDLE_FLAG_INHERIT, 0)) {
    return GetLastError();
  }

  /* Associate it with the I/O completion port. Use uv_handle_t pointer as
   * completion key. */
  if (CreateIoCompletionPort((HANDLE)socket,
                             loop->iocp,
                             (ULONG_PTR)socket,
                             0) == NULL) {
    return GetLastError();
  }

  /* All known Windows that support SetFileCompletionNotificationModes have a
   * bug that makes it impossible to use this function in conjunction with
   * datagram sockets. We can work around that but only if the user is using
   * the default UDP driver (AFD) and has no other. LSPs stacked on top. Here
   * we check whether that is the case. */
  opt_len = (int) sizeof info;
  if (getsockopt(
          socket, SOL_SOCKET, SO_PROTOCOL_INFOW, (char*) &info, &opt_len) ==
      SOCKET_ERROR) {
    return GetLastError();
  }

  if (info.ProtocolChain.ChainLen == 1) {
    if (SetFileCompletionNotificationModes(
            (HANDLE) socket,
            FILE_SKIP_SET_EVENT_ON_HANDLE |
                FILE_SKIP_COMPLETION_PORT_ON_SUCCESS)) {
      handle->flags |= UV_HANDLE_SYNC_BYPASS_IOCP;
      handle->func_wsarecv = uv_wsarecv_workaround;
      handle->func_wsarecvfrom = uv_wsarecvfrom_workaround;
    } else if (GetLastError() != ERROR_INVALID_FUNCTION) {
      return GetLastError();
    }
  }

  handle->socket = socket;

  if (family == AF_INET6) {
    handle->flags |= UV_HANDLE_IPV6;
  } else {
    assert(!(handle->flags & UV_HANDLE_IPV6));
  }

  return 0;
}


int uv_udp_init_ex(uv_loop_t* loop, uv_udp_t* handle, unsigned int flags) {
  int domain;

  /* Use the lower 8 bits for the domain */
  domain = flags & 0xFF;
  if (domain != AF_INET && domain != AF_INET6 && domain != AF_UNSPEC)
    return UV_EINVAL;

  if (flags & ~0xFF)
    return UV_EINVAL;

  uv__handle_init(loop, (uv_handle_t*) handle, UV_UDP);
  handle->socket = INVALID_SOCKET;
  handle->reqs_pending = 0;
  handle->activecnt = 0;
  handle->func_wsarecv = WSARecv;
  handle->func_wsarecvfrom = WSARecvFrom;
  handle->send_queue_size = 0;
  handle->send_queue_count = 0;
  UV_REQ_INIT(&handle->recv_req, UV_UDP_RECV);
  handle->recv_req.data = handle;

  /* If anything fails beyond this point we need to remove the handle from
   * the handle queue, since it was added by uv__handle_init.
   */

  if (domain != AF_UNSPEC) {
    SOCKET sock;
    DWORD err;

    sock = socket(domain, SOCK_DGRAM, 0);
    if (sock == INVALID_SOCKET) {
      err = WSAGetLastError();
      QUEUE_REMOVE(&handle->handle_queue);
      return uv_translate_sys_error(err);
    }

    err = uv_udp_set_socket(handle->loop, handle, sock, domain);
    if (err) {
      closesocket(sock);
      QUEUE_REMOVE(&handle->handle_queue);
      return uv_translate_sys_error(err);
    }
  }

  return 0;
}


int uv_udp_init(uv_loop_t* loop, uv_udp_t* handle) {
  return uv_udp_init_ex(loop, handle, AF_UNSPEC);
}


void uv_udp_close(uv_loop_t* loop, uv_udp_t* handle) {
  uv_udp_recv_stop(handle);
  closesocket(handle->socket);
  handle->socket = INVALID_SOCKET;

  uv__handle_closing(handle);

  if (handle->reqs_pending == 0) {
    uv_want_endgame(loop, (uv_handle_t*) handle);
  }
}


void uv_udp_endgame(uv_loop_t* loop, uv_udp_t* handle) {
  if (handle->flags & UV_HANDLE_CLOSING &&
      handle->reqs_pending == 0) {
    assert(!(handle->flags & UV_HANDLE_CLOSED));
    uv__handle_close(handle);
  }
}


static int uv_udp_maybe_bind(uv_udp_t* handle,
                             const struct sockaddr* addr,
                             unsigned int addrlen,
                             unsigned int flags) {
  int r;
  int err;
  DWORD no = 0;

  if (handle->flags & UV_HANDLE_BOUND)
    return 0;

  if ((flags & UV_UDP_IPV6ONLY) && addr->sa_family != AF_INET6) {
    /* UV_UDP_IPV6ONLY is supported only for IPV6 sockets */
    return ERROR_INVALID_PARAMETER;
  }

  if (handle->socket == INVALID_SOCKET) {
    SOCKET sock = socket(addr->sa_family, SOCK_DGRAM, 0);
    if (sock == INVALID_SOCKET) {
      return WSAGetLastError();
    }

    err = uv_udp_set_socket(handle->loop, handle, sock, addr->sa_family);
    if (err) {
      closesocket(sock);
      return err;
    }
  }

  if (flags & UV_UDP_REUSEADDR) {
    DWORD yes = 1;
    /* Set SO_REUSEADDR on the socket. */
    if (setsockopt(handle->socket,
                   SOL_SOCKET,
                   SO_REUSEADDR,
                   (char*) &yes,
                   sizeof yes) == SOCKET_ERROR) {
      err = WSAGetLastError();
      return err;
    }
  }

  if (addr->sa_family == AF_INET6)
    handle->flags |= UV_HANDLE_IPV6;

  if (addr->sa_family == AF_INET6 && !(flags & UV_UDP_IPV6ONLY)) {
    /* On windows IPV6ONLY is on by default. If the user doesn't specify it
     * libuv turns it off. */

    /* TODO: how to handle errors? This may fail if there is no ipv4 stack
     * available, or when run on XP/2003 which have no support for dualstack
     * sockets. For now we're silently ignoring the error. */
    setsockopt(handle->socket,
               IPPROTO_IPV6,
               IPV6_V6ONLY,
               (char*) &no,
               sizeof no);
  }

  r = bind(handle->socket, addr, addrlen);
  if (r == SOCKET_ERROR) {
    return WSAGetLastError();
  }

  handle->flags |= UV_HANDLE_BOUND;

  return 0;
}


static void uv_udp_queue_recv(uv_loop_t* loop, uv_udp_t* handle) {
  uv_req_t* req;
  uv_buf_t buf;
  DWORD bytes, flags;
  int result;

  assert(handle->flags & UV_HANDLE_READING);
  assert(!(handle->flags & UV_HANDLE_READ_PENDING));

  req = &handle->recv_req;
  memset(&req->u.io.overlapped, 0, sizeof(req->u.io.overlapped));

  /*
   * Preallocate a read buffer if the number of active streams is below
   * the threshold.
  */
  if (loop->active_udp_streams < uv_active_udp_streams_threshold) {
    handle->flags &= ~UV_HANDLE_ZERO_READ;

    handle->recv_buffer = uv_buf_init(NULL, 0);
    handle->alloc_cb((uv_handle_t*) handle, 65536, &handle->recv_buffer);
    if (handle->recv_buffer.base == NULL || handle->recv_buffer.len == 0) {
      handle->recv_cb(handle, UV_ENOBUFS, &handle->recv_buffer, NULL, 0);
      return;
    }
    assert(handle->recv_buffer.base != NULL);

    buf = handle->recv_buffer;
    memset(&handle->recv_from, 0, sizeof handle->recv_from);
    handle->recv_from_len = sizeof handle->recv_from;
    flags = 0;

    result = handle->func_wsarecvfrom(handle->socket,
                                      (WSABUF*) &buf,
                                      1,
                                      &bytes,
                                      &flags,
                                      (struct sockaddr*) &handle->recv_from,
                                      &handle->recv_from_len,
                                      &req->u.io.overlapped,
                                      NULL);

    if (UV_SUCCEEDED_WITHOUT_IOCP(result == 0)) {
      /* Process the req without IOCP. */
      handle->flags |= UV_HANDLE_READ_PENDING;
      req->u.io.overlapped.InternalHigh = bytes;
      handle->reqs_pending++;
      uv_insert_pending_req(loop, req);
    } else if (UV_SUCCEEDED_WITH_IOCP(result == 0)) {
      /* The req will be processed with IOCP. */
      handle->flags |= UV_HANDLE_READ_PENDING;
      handle->reqs_pending++;
    } else {
      /* Make this req pending reporting an error. */
      SET_REQ_ERROR(req, WSAGetLastError());
      uv_insert_pending_req(loop, req);
      handle->reqs_pending++;
    }

  } else {
    handle->flags |= UV_HANDLE_ZERO_READ;

    buf.base = (char*) uv_zero_;
    buf.len = 0;
    flags = MSG_PEEK;

    result = handle->func_wsarecv(handle->socket,
                                  (WSABUF*) &buf,
                                  1,
                                  &bytes,
                                  &flags,
                                  &req->u.io.overlapped,
                                  NULL);

    if (UV_SUCCEEDED_WITHOUT_IOCP(result == 0)) {
      /* Process the req without IOCP. */
      handle->flags |= UV_HANDLE_READ_PENDING;
      req->u.io.overlapped.InternalHigh = bytes;
      handle->reqs_pending++;
      uv_insert_pending_req(loop, req);
    } else if (UV_SUCCEEDED_WITH_IOCP(result == 0)) {
      /* The req will be processed with IOCP. */
      handle->flags |= UV_HANDLE_READ_PENDING;
      handle->reqs_pending++;
    } else {
      /* Make this req pending reporting an error. */
      SET_REQ_ERROR(req, WSAGetLastError());
      uv_insert_pending_req(loop, req);
      handle->reqs_pending++;
    }
  }
}


int uv__udp_recv_start(uv_udp_t* handle, uv_alloc_cb alloc_cb,
    uv_udp_recv_cb recv_cb) {
  uv_loop_t* loop = handle->loop;
  int err;

  if (handle->flags & UV_HANDLE_READING) {
    return UV_EALREADY;
  }

  err = uv_udp_maybe_bind(handle,
                          (const struct sockaddr*) &uv_addr_ip4_any_,
                          sizeof(uv_addr_ip4_any_),
                          0);
  if (err)
    return uv_translate_sys_error(err);

  handle->flags |= UV_HANDLE_READING;
  INCREASE_ACTIVE_COUNT(loop, handle);
  loop->active_udp_streams++;

  handle->recv_cb = recv_cb;
  handle->alloc_cb = alloc_cb;

  /* If reading was stopped and then started again, there could still be a recv
   * request pending. */
  if (!(handle->flags & UV_HANDLE_READ_PENDING))
    uv_udp_queue_recv(loop, handle);

  return 0;
}


int uv__udp_recv_stop(uv_udp_t* handle) {
  if (handle->flags & UV_HANDLE_READING) {
    handle->flags &= ~UV_HANDLE_READING;
    handle->loop->active_udp_streams--;
    DECREASE_ACTIVE_COUNT(loop, handle);
  }

  return 0;
}


static int uv__send(uv_udp_send_t* req,
                    uv_udp_t* handle,
                    const uv_buf_t bufs[],
                    unsigned int nbufs,
                    const struct sockaddr* addr,
                    unsigned int addrlen,
                    uv_udp_send_cb cb) {
  uv_loop_t* loop = handle->loop;
  DWORD result, bytes;

  UV_REQ_INIT(req, UV_UDP_SEND);
  req->handle = handle;
  req->cb = cb;
  memset(&req->u.io.overlapped, 0, sizeof(req->u.io.overlapped));

  result = WSASendTo(handle->socket,
                     (WSABUF*)bufs,
                     nbufs,
                     &bytes,
                     0,
                     addr,
                     addrlen,
                     &req->u.io.overlapped,
                     NULL);

  if (UV_SUCCEEDED_WITHOUT_IOCP(result == 0)) {
    /* Request completed immediately. */
    req->u.io.queued_bytes = 0;
    handle->reqs_pending++;
    handle->send_queue_size += req->u.io.queued_bytes;
    handle->send_queue_count++;
    REGISTER_HANDLE_REQ(loop, handle, req);
    uv_insert_pending_req(loop, (uv_req_t*)req);
  } else if (UV_SUCCEEDED_WITH_IOCP(result == 0)) {
    /* Request queued by the kernel. */
    req->u.io.queued_bytes = uv__count_bufs(bufs, nbufs);
    handle->reqs_pending++;
    handle->send_queue_size += req->u.io.queued_bytes;
    handle->send_queue_count++;
    REGISTER_HANDLE_REQ(loop, handle, req);
  } else {
    /* Send failed due to an error. */
    return WSAGetLastError();
  }

  return 0;
}


void uv_process_udp_recv_req(uv_loop_t* loop, uv_udp_t* handle,
    uv_req_t* req) {
  uv_buf_t buf;
  int partial;

  assert(handle->type == UV_UDP);

  handle->flags &= ~UV_HANDLE_READ_PENDING;

  if (!REQ_SUCCESS(req)) {
    DWORD err = GET_REQ_SOCK_ERROR(req);
    if (err == WSAEMSGSIZE) {
      /* Not a real error, it just indicates that the received packet was
       * bigger than the receive buffer. */
    } else if (err == WSAECONNRESET || err == WSAENETRESET) {
      /* A previous sendto operation failed; ignore this error. If zero-reading
       * we need to call WSARecv/WSARecvFrom _without_ the. MSG_PEEK flag to
       * clear out the error queue. For nonzero reads, immediately queue a new
       * receive. */
      if (!(handle->flags & UV_HANDLE_ZERO_READ)) {
        goto done;
      }
    } else {
      /* A real error occurred. Report the error to the user only if we're
       * currently reading. */
      if (handle->flags & UV_HANDLE_READING) {
        uv_udp_recv_stop(handle);
        buf = (handle->flags & UV_HANDLE_ZERO_READ) ?
              uv_buf_init(NULL, 0) : handle->recv_buffer;
        handle->recv_cb(handle, uv_translate_sys_error(err), &buf, NULL, 0);
      }
      goto done;
    }
  }

  if (!(handle->flags & UV_HANDLE_ZERO_READ)) {
    /* Successful read */
    partial = !REQ_SUCCESS(req);
    handle->recv_cb(handle,
                    req->u.io.overlapped.InternalHigh,
                    &handle->recv_buffer,
                    (const struct sockaddr*) &handle->recv_from,
                    partial ? UV_UDP_PARTIAL : 0);
  } else if (handle->flags & UV_HANDLE_READING) {
    DWORD bytes, err, flags;
    struct sockaddr_storage from;
    int from_len;

    /* Do a nonblocking receive.
     * TODO: try to read multiple datagrams at once. FIONREAD maybe? */
    buf = uv_buf_init(NULL, 0);
    handle->alloc_cb((uv_handle_t*) handle, 65536, &buf);
    if (buf.base == NULL || buf.len == 0) {
      handle->recv_cb(handle, UV_ENOBUFS, &buf, NULL, 0);
      goto done;
    }
    assert(buf.base != NULL);

    memset(&from, 0, sizeof from);
    from_len = sizeof from;

    flags = 0;

    if (WSARecvFrom(handle->socket,
                    (WSABUF*)&buf,
                    1,
                    &bytes,
                    &flags,
                    (struct sockaddr*) &from,
                    &from_len,
                    NULL,
                    NULL) != SOCKET_ERROR) {

      /* Message received */
      handle->recv_cb(handle, bytes, &buf, (const struct sockaddr*) &from, 0);
    } else {
      err = WSAGetLastError();
      if (err == WSAEMSGSIZE) {
        /* Message truncated */
        handle->recv_cb(handle,
                        bytes,
                        &buf,
                        (const struct sockaddr*) &from,
                        UV_UDP_PARTIAL);
      } else if (err == WSAEWOULDBLOCK) {
        /* Kernel buffer empty */
        handle->recv_cb(handle, 0, &buf, NULL, 0);
      } else if (err == WSAECONNRESET || err == WSAENETRESET) {
        /* WSAECONNRESET/WSANETRESET is ignored because this just indicates
         * that a previous sendto operation failed.
         */
        handle->recv_cb(handle, 0, &buf, NULL, 0);
      } else {
        /* Any other error that we want to report back to the user. */
        uv_udp_recv_stop(handle);
        handle->recv_cb(handle, uv_translate_sys_error(err), &buf, NULL, 0);
      }
    }
  }

done:
  /* Post another read if still reading and not closing. */
  if ((handle->flags & UV_HANDLE_READING) &&
      !(handle->flags & UV_HANDLE_READ_PENDING)) {
    uv_udp_queue_recv(loop, handle);
  }

  DECREASE_PENDING_REQ_COUNT(handle);
}


void uv_process_udp_send_req(uv_loop_t* loop, uv_udp_t* handle,
    uv_udp_send_t* req) {
  int err;

  assert(handle->type == UV_UDP);

  assert(handle->send_queue_size >= req->u.io.queued_bytes);
  assert(handle->send_queue_count >= 1);
  handle->send_queue_size -= req->u.io.queued_bytes;
  handle->send_queue_count--;

  UNREGISTER_HANDLE_REQ(loop, handle, req);

  if (req->cb) {
    err = 0;
    if (!REQ_SUCCESS(req)) {
      err = GET_REQ_SOCK_ERROR(req);
    }
    req->cb(req, uv_translate_sys_error(err));
  }

  DECREASE_PENDING_REQ_COUNT(handle);
}


static int uv__udp_set_membership4(uv_udp_t* handle,
                                   const struct sockaddr_in* multicast_addr,
                                   const char* interface_addr,
                                   uv_membership membership) {
  int err;
  int optname;
  struct ip_mreq mreq;

  if (handle->flags & UV_HANDLE_IPV6)
    return UV_EINVAL;

  /* If the socket is unbound, bind to inaddr_any. */
  err = uv_udp_maybe_bind(handle,
                          (const struct sockaddr*) &uv_addr_ip4_any_,
                          sizeof(uv_addr_ip4_any_),
                          UV_UDP_REUSEADDR);
  if (err)
    return uv_translate_sys_error(err);

  memset(&mreq, 0, sizeof mreq);

  if (interface_addr) {
    err = uv_inet_pton(AF_INET, interface_addr, &mreq.imr_interface.s_addr);
    if (err)
      return err;
  } else {
    mreq.imr_interface.s_addr = htonl(INADDR_ANY);
  }

  mreq.imr_multiaddr.s_addr = multicast_addr->sin_addr.s_addr;

  switch (membership) {
    case UV_JOIN_GROUP:
      optname = IP_ADD_MEMBERSHIP;
      break;
    case UV_LEAVE_GROUP:
      optname = IP_DROP_MEMBERSHIP;
      break;
    default:
      return UV_EINVAL;
  }

  if (setsockopt(handle->socket,
                 IPPROTO_IP,
                 optname,
                 (char*) &mreq,
                 sizeof mreq) == SOCKET_ERROR) {
    return uv_translate_sys_error(WSAGetLastError());
  }

  return 0;
}


int uv__udp_set_membership6(uv_udp_t* handle,
                            const struct sockaddr_in6* multicast_addr,
                            const char* interface_addr,
                            uv_membership membership) {
  int optname;
  int err;
  struct ipv6_mreq mreq;
  struct sockaddr_in6 addr6;

  if ((handle->flags & UV_HANDLE_BOUND) && !(handle->flags & UV_HANDLE_IPV6))
    return UV_EINVAL;

  err = uv_udp_maybe_bind(handle,
                          (const struct sockaddr*) &uv_addr_ip6_any_,
                          sizeof(uv_addr_ip6_any_),
                          UV_UDP_REUSEADDR);

  if (err)
    return uv_translate_sys_error(err);

  memset(&mreq, 0, sizeof(mreq));

  if (interface_addr) {
    if (uv_ip6_addr(interface_addr, 0, &addr6))
      return UV_EINVAL;
    mreq.ipv6mr_interface = addr6.sin6_scope_id;
  } else {
    mreq.ipv6mr_interface = 0;
  }

  mreq.ipv6mr_multiaddr = multicast_addr->sin6_addr;

  switch (membership) {
  case UV_JOIN_GROUP:
    optname = IPV6_ADD_MEMBERSHIP;
    break;
  case UV_LEAVE_GROUP:
    optname = IPV6_DROP_MEMBERSHIP;
    break;
  default:
    return UV_EINVAL;
  }

  if (setsockopt(handle->socket,
                 IPPROTO_IPV6,
                 optname,
                 (char*) &mreq,
                 sizeof mreq) == SOCKET_ERROR) {
    return uv_translate_sys_error(WSAGetLastError());
  }

  return 0;
}


int uv_udp_set_membership(uv_udp_t* handle,
                          const char* multicast_addr,
                          const char* interface_addr,
                          uv_membership membership) {
  struct sockaddr_in addr4;
  struct sockaddr_in6 addr6;

  if (uv_ip4_addr(multicast_addr, 0, &addr4) == 0)
    return uv__udp_set_membership4(handle, &addr4, interface_addr, membership);
  else if (uv_ip6_addr(multicast_addr, 0, &addr6) == 0)
    return uv__udp_set_membership6(handle, &addr6, interface_addr, membership);
  else
    return UV_EINVAL;
}


int uv_udp_set_multicast_interface(uv_udp_t* handle, const char* interface_addr) {
  struct sockaddr_storage addr_st;
  struct sockaddr_in* addr4;
  struct sockaddr_in6* addr6;

  addr4 = (struct sockaddr_in*) &addr_st;
  addr6 = (struct sockaddr_in6*) &addr_st;

  if (!interface_addr) {
    memset(&addr_st, 0, sizeof addr_st);
    if (handle->flags & UV_HANDLE_IPV6) {
      addr_st.ss_family = AF_INET6;
      addr6->sin6_scope_id = 0;
    } else {
      addr_st.ss_family = AF_INET;
      addr4->sin_addr.s_addr = htonl(INADDR_ANY);
    }
  } else if (uv_ip4_addr(interface_addr, 0, addr4) == 0) {
    /* nothing, address was parsed */
  } else if (uv_ip6_addr(interface_addr, 0, addr6) == 0) {
    /* nothing, address was parsed */
  } else {
    return UV_EINVAL;
  }

  if (handle->socket == INVALID_SOCKET)
    return UV_EBADF;

  if (addr_st.ss_family == AF_INET) {
    if (setsockopt(handle->socket,
                   IPPROTO_IP,
                   IP_MULTICAST_IF,
                   (char*) &addr4->sin_addr,
                   sizeof(addr4->sin_addr)) == SOCKET_ERROR) {
      return uv_translate_sys_error(WSAGetLastError());
    }
  } else if (addr_st.ss_family == AF_INET6) {
    if (setsockopt(handle->socket,
                   IPPROTO_IPV6,
                   IPV6_MULTICAST_IF,
                   (char*) &addr6->sin6_scope_id,
                   sizeof(addr6->sin6_scope_id)) == SOCKET_ERROR) {
      return uv_translate_sys_error(WSAGetLastError());
    }
  } else {
    assert(0 && "unexpected address family");
    abort();
  }

  return 0;
}


int uv_udp_set_broadcast(uv_udp_t* handle, int value) {
  BOOL optval = (BOOL) value;

  if (handle->socket == INVALID_SOCKET)
    return UV_EBADF;

  if (setsockopt(handle->socket,
                 SOL_SOCKET,
                 SO_BROADCAST,
                 (char*) &optval,
                 sizeof optval)) {
    return uv_translate_sys_error(WSAGetLastError());
  }

  return 0;
}


int uv_udp_open(uv_udp_t* handle, uv_os_sock_t sock) {
  WSAPROTOCOL_INFOW protocol_info;
  int opt_len;
  int err;

  /* Detect the address family of the socket. */
  opt_len = (int) sizeof protocol_info;
  if (getsockopt(sock,
                 SOL_SOCKET,
                 SO_PROTOCOL_INFOW,
                 (char*) &protocol_info,
                 &opt_len) == SOCKET_ERROR) {
    return uv_translate_sys_error(GetLastError());
  }

  err = uv_udp_set_socket(handle->loop,
                          handle,
                          sock,
                          protocol_info.iAddressFamily);
  return uv_translate_sys_error(err);
}


#define SOCKOPT_SETTER(name, option4, option6, validate)                      \
  int uv_udp_set_##name(uv_udp_t* handle, int value) {                        \
    DWORD optval = (DWORD) value;                                             \
                                                                              \
    if (!(validate(value))) {                                                 \
      return UV_EINVAL;                                                       \
    }                                                                         \
                                                                              \
    if (handle->socket == INVALID_SOCKET)                                     \
      return UV_EBADF;                                                        \
                                                                              \
    if (!(handle->flags & UV_HANDLE_IPV6)) {                                  \
      /* Set IPv4 socket option */                                            \
      if (setsockopt(handle->socket,                                          \
                     IPPROTO_IP,                                              \
                     option4,                                                 \
                     (char*) &optval,                                         \
                     sizeof optval)) {                                        \
        return uv_translate_sys_error(WSAGetLastError());                     \
      }                                                                       \
    } else {                                                                  \
      /* Set IPv6 socket option */                                            \
      if (setsockopt(handle->socket,                                          \
                     IPPROTO_IPV6,                                            \
                     option6,                                                 \
                     (char*) &optval,                                         \
                     sizeof optval)) {                                        \
        return uv_translate_sys_error(WSAGetLastError());                     \
      }                                                                       \
    }                                                                         \
    return 0;                                                                 \
  }

#define VALIDATE_TTL(value) ((value) >= 1 && (value) <= 255)
#define VALIDATE_MULTICAST_TTL(value) ((value) >= -1 && (value) <= 255)
#define VALIDATE_MULTICAST_LOOP(value) (1)

SOCKOPT_SETTER(ttl,
               IP_TTL,
               IPV6_HOPLIMIT,
               VALIDATE_TTL)
SOCKOPT_SETTER(multicast_ttl,
               IP_MULTICAST_TTL,
               IPV6_MULTICAST_HOPS,
               VALIDATE_MULTICAST_TTL)
SOCKOPT_SETTER(multicast_loop,
               IP_MULTICAST_LOOP,
               IPV6_MULTICAST_LOOP,
               VALIDATE_MULTICAST_LOOP)

#undef SOCKOPT_SETTER
#undef VALIDATE_TTL
#undef VALIDATE_MULTICAST_TTL
#undef VALIDATE_MULTICAST_LOOP


/* This function is an egress point, i.e. it returns libuv errors rather than
 * system errors.
 */
int uv__udp_bind(uv_udp_t* handle,
                 const struct sockaddr* addr,
                 unsigned int addrlen,
                 unsigned int flags) {
  int err;

  err = uv_udp_maybe_bind(handle, addr, addrlen, flags);
  if (err)
    return uv_translate_sys_error(err);

  return 0;
}


/* This function is an egress point, i.e. it returns libuv errors rather than
 * system errors.
 */
int uv__udp_send(uv_udp_send_t* req,
                 uv_udp_t* handle,
                 const uv_buf_t bufs[],
                 unsigned int nbufs,
                 const struct sockaddr* addr,
                 unsigned int addrlen,
                 uv_udp_send_cb send_cb) {
  const struct sockaddr* bind_addr;
  int err;

  if (!(handle->flags & UV_HANDLE_BOUND)) {
    if (addrlen == sizeof(uv_addr_ip4_any_))
      bind_addr = (const struct sockaddr*) &uv_addr_ip4_any_;
    else if (addrlen == sizeof(uv_addr_ip6_any_))
      bind_addr = (const struct sockaddr*) &uv_addr_ip6_any_;
    else
      return UV_EINVAL;
    err = uv_udp_maybe_bind(handle, bind_addr, addrlen, 0);
    if (err)
      return uv_translate_sys_error(err);
  }

  err = uv__send(req, handle, bufs, nbufs, addr, addrlen, send_cb);
  if (err)
    return uv_translate_sys_error(err);

  return 0;
}


int uv__udp_try_send(uv_udp_t* handle,
                     const uv_buf_t bufs[],
                     unsigned int nbufs,
                     const struct sockaddr* addr,
                     unsigned int addrlen) {
  DWORD bytes;
  const struct sockaddr* bind_addr;
<<<<<<< HEAD
=======
  struct sockaddr_storage converted;
>>>>>>> 84bd6f3c
  int err;

  assert(nbufs > 0);

<<<<<<< HEAD
=======
  err = uv__convert_to_localhost_if_unspecified(addr, &converted);
  if (err)
    return err;

>>>>>>> 84bd6f3c
  /* Already sending a message.*/
  if (handle->send_queue_count != 0)
    return UV_EAGAIN;

  if (!(handle->flags & UV_HANDLE_BOUND)) {
    if (addrlen == sizeof(uv_addr_ip4_any_))
      bind_addr = (const struct sockaddr*) &uv_addr_ip4_any_;
    else if (addrlen == sizeof(uv_addr_ip6_any_))
      bind_addr = (const struct sockaddr*) &uv_addr_ip6_any_;
    else
      return UV_EINVAL;
    err = uv_udp_maybe_bind(handle, bind_addr, addrlen, 0);
    if (err)
      return uv_translate_sys_error(err);
  }

  err = WSASendTo(handle->socket,
                  (WSABUF*)bufs,
                  nbufs,
                  &bytes,
                  0,
<<<<<<< HEAD
                  addr,
=======
                  (const struct sockaddr*) &converted,
>>>>>>> 84bd6f3c
                  addrlen,
                  NULL,
                  NULL);

  if (err)
    return uv_translate_sys_error(WSAGetLastError());

  return bytes;
}<|MERGE_RESOLUTION|>--- conflicted
+++ resolved
@@ -920,21 +920,15 @@
                      unsigned int addrlen) {
   DWORD bytes;
   const struct sockaddr* bind_addr;
-<<<<<<< HEAD
-=======
   struct sockaddr_storage converted;
->>>>>>> 84bd6f3c
   int err;
 
   assert(nbufs > 0);
 
-<<<<<<< HEAD
-=======
   err = uv__convert_to_localhost_if_unspecified(addr, &converted);
   if (err)
     return err;
 
->>>>>>> 84bd6f3c
   /* Already sending a message.*/
   if (handle->send_queue_count != 0)
     return UV_EAGAIN;
@@ -956,11 +950,7 @@
                   nbufs,
                   &bytes,
                   0,
-<<<<<<< HEAD
-                  addr,
-=======
                   (const struct sockaddr*) &converted,
->>>>>>> 84bd6f3c
                   addrlen,
                   NULL,
                   NULL);
