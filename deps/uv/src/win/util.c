--- conflicted
+++ resolved
@@ -327,16 +327,12 @@
 }
 
 
-<<<<<<< HEAD
-int uv_parent_pid(void) {
-=======
 uv_pid_t uv_os_getpid(void) {
   return GetCurrentProcessId();
 }
 
 
 uv_pid_t uv_os_getppid(void) {
->>>>>>> 84bd6f3c
   int parent_pid = -1;
   HANDLE handle;
   PROCESSENTRY32 pe;
@@ -359,17 +355,6 @@
 }
 
 
-<<<<<<< HEAD
-int uv_current_pid(void) {
-  if (current_pid == 0) {
-    current_pid = GetCurrentProcessId();
-  }
-  return current_pid;
-}
-
-
-=======
->>>>>>> 84bd6f3c
 char** uv_setup_args(int argc, char** argv) {
   return argv;
 }
@@ -1544,8 +1529,6 @@
   memcpy(buffer, buf, len + 1);
   *size = len;
   return 0;
-<<<<<<< HEAD
-=======
 }
 
 
@@ -1640,5 +1623,4 @@
 
   CloseHandle(handle);
   return r;
->>>>>>> 84bd6f3c
 }