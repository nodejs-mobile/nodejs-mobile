--- conflicted
+++ resolved
@@ -61,22 +61,6 @@
 
 /* Handle flags. Some flags are specific to Windows or UNIX. */
 enum {
-<<<<<<< HEAD
-  UV__SIGNAL_ONE_SHOT = 0x80000,  /* On signal reception remove sighandler */
-  UV__HANDLE_INTERNAL = 0x8000,
-  UV__HANDLE_ACTIVE   = 0x4000,
-  UV__HANDLE_REF      = 0x2000,
-  UV__HANDLE_CLOSING  = 0 /* no-op on unix */
-};
-#else
-# define UV__SIGNAL_ONE_SHOT_DISPATCHED   0x200
-# define UV__SIGNAL_ONE_SHOT              0x100
-# define UV__HANDLE_INTERNAL              0x80
-# define UV__HANDLE_ACTIVE                0x40
-# define UV__HANDLE_REF                   0x20
-# define UV__HANDLE_CLOSING               0x01
-#endif
-=======
   /* Used by all handles. */
   UV_HANDLE_CLOSING                     = 0x00000001,
   UV_HANDLE_CLOSED                      = 0x00000002,
@@ -136,7 +120,6 @@
   /* Only used by uv_poll_t handles. */
   UV_HANDLE_POLL_SLOW                   = 0x01000000
 };
->>>>>>> 84bd6f3c
 
 int uv__loop_configure(uv_loop_t* loop, uv_loop_option option, va_list ap);
 
