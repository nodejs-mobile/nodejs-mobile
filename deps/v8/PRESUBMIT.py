--- conflicted
+++ resolved
@@ -31,10 +31,7 @@
 for more details about the presubmit API built into gcl.
 """
 
-<<<<<<< HEAD
-=======
 import json
->>>>>>> 84bd6f3c
 import re
 import sys
 
@@ -292,15 +289,11 @@
 def _CommonChecks(input_api, output_api):
   """Checks common to both upload and commit."""
   results = []
-<<<<<<< HEAD
-  results.extend(_CheckCommitMessageBugEntry(input_api, output_api))
-=======
   # TODO(machenbach): Replace some of those checks, e.g. owners and copyright,
   # with the canned PanProjectChecks. Need to make sure that the checks all
   # pass on all existing files.
   results.extend(input_api.canned_checks.CheckOwnersFormat(
       input_api, output_api))
->>>>>>> 84bd6f3c
   results.extend(input_api.canned_checks.CheckOwners(
       input_api, output_api))
   results.extend(_CheckCommitMessageBugEntry(input_api, output_api))
@@ -358,8 +351,6 @@
   return [output_api.PresubmitError(r) for r in results]
 
 
-<<<<<<< HEAD
-=======
 def _CheckJSONFiles(input_api, output_api):
   def FilterFile(affected_file):
     return input_api.FilterSourceFile(
@@ -439,7 +430,6 @@
   return []
 
 
->>>>>>> 84bd6f3c
 def CheckChangeOnUpload(input_api, output_api):
   results = []
   results.extend(_CommonChecks(input_api, output_api))
