--- conflicted
+++ resolved
@@ -24,27 +24,13 @@
     buckets {
       name: "luci.v8.try"
       builders { name: "v8_android_arm_compile_rel" }
-<<<<<<< HEAD
-      builders { name: "v8_node_linux64_rel" }
-=======
       builders { name: "v8_fuchsia_rel_ng" }
->>>>>>> 84bd6f3c
       builders { name: "v8_linux64_asan_rel_ng" }
       builders {
         name: "v8_linux64_asan_rel_ng_triggered"
         triggered_by: "v8_linux64_asan_rel_ng"
       }
-<<<<<<< HEAD
-      builders { name: "v8_linux64_avx2_rel_ng" }
-      builders {
-        name: "v8_linux64_avx2_rel_ng_triggered"
-        triggered_by: "v8_linux64_avx2_rel_ng"
-      }
-      builders { name: "v8_linux64_gcc_compile_dbg" }
-      builders { name: "v8_linux64_gyp_rel_ng" }
-=======
       builders { name: "v8_linux64_dbg_ng" }
->>>>>>> 84bd6f3c
       builders {
         name: "v8_linux64_dbg_ng_triggered"
         triggered_by: "v8_linux64_dbg_ng"
@@ -123,24 +109,6 @@
         name: "v8_win_rel_ng_triggered"
         triggered_by: "v8_win_rel_ng"
       }
-<<<<<<< HEAD
-      builders {
-        name: "v8_linux_blink_rel"
-        experiment_percentage: 100
-      }
-      builders {
-        name: "v8_linux64_sanitizer_coverage_rel"
-        experiment_percentage: 100
-      }
-    }
-    buckets {
-      name: "master.tryserver.chromium.win"
-      builders {
-        name: "win_chromium_compile_dbg_ng"
-        experiment_percentage: 100
-      }
-=======
->>>>>>> 84bd6f3c
     }
   }
 
