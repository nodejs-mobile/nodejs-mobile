# Copyright 2016 The V8 project authors. All rights reserved.
# Use of this source code is governed by a BSD-style license that can be
# found in the LICENSE file.

{
  # This is a map of buildbot master names -> buildbot builder names ->
  # config names (where each config name is a key in the 'configs' dict,
  # below). MB uses this dict to look up which config to use for a given bot.
  # Bots are ordered by appearance on waterfall.
  'masters': {
    'developer_default': {
      'android.arm.debug': 'default_debug_android_arm',
      'android.arm.optdebug': 'default_optdebug_android_arm',
      'android.arm.release': 'default_release_android_arm',
      'arm.debug': 'default_debug_arm',
      'arm.optdebug': 'default_optdebug_arm',
      'arm.release': 'default_release_arm',
      'arm64.debug': 'default_debug_arm64',
      'arm64.optdebug': 'default_optdebug_arm64',
      'arm64.release': 'default_release_arm64',
      'ia32.debug': 'default_debug_x86',
      'ia32.optdebug': 'default_optdebug_x86',
      'ia32.release': 'default_release_x86',
      'mipsel.debug': 'default_debug_mipsel',
      'mipsel.optdebug': 'default_optdebug_mipsel',
      'mipsel.release': 'default_release_mipsel',
      'mips64el.debug': 'default_debug_mips64el',
      'mips64el.optdebug': 'default_optdebug_mips64el',
      'mips64el.release': 'default_release_mips64el',
      'ppc.debug': 'default_debug_ppc',
      'ppc.optdebug': 'default_optdebug_ppc',
      'ppc.release': 'default_release_ppc',
      'ppc64.debug': 'default_debug_ppc64',
      'ppc64.optdebug': 'default_optdebug_ppc64',
      'ppc64.release': 'default_release_ppc64',
      's390.debug': 'default_debug_s390',
      's390.optdebug': 'default_optdebug_s390',
      's390.release': 'default_release_s390',
      's390x.debug': 'default_debug_s390x',
      's390x.optdebug': 'default_optdebug_s390x',
      's390x.release': 'default_release_s390x',
      'x64.debug': 'default_debug_x64',
      'x64.optdebug': 'default_optdebug_x64',
      'x64.release': 'default_release_x64',
    },
    'client.dynamorio': {
      'linux-v8-dr': 'release_x64',
    },
    'client.v8': {
      # Linux.
      'V8 Linux - builder': 'release_x86_gcmole',
      'V8 Linux - debug builder': 'debug_x86',
      'V8 Linux - nosnap builder': 'release_x86_no_snap',
      'V8 Linux - nosnap debug builder': 'debug_x86_no_snap',
      'V8 Linux - shared': 'release_x86_shared_verify_heap',
      'V8 Linux - noi18n - debug': 'debug_x86_no_i18n',
      'V8 Linux - verify csa': 'release_x86_verify_csa',
      # Linux64.
      'V8 Linux64 - builder': 'release_x64',
      'V8 Linux64 - concurrent marking - builder': 'release_x64_concurrent_marking',
      'V8 Linux64 - debug builder': 'debug_x64',
      'V8 Linux64 - custom snapshot - debug builder': 'debug_x64_custom',
      'V8 Linux64 - internal snapshot': 'release_x64_internal',
      'V8 Linux64 - verify csa': 'release_x64_verify_csa',
      # Jumbo.
      'V8 Linux64 Jumbo': 'release_x64_jumbo',
      'V8 Linux64 Jumbo - debug': 'debug_x64_jumbo',
      'V8 Linux64 Jumbo - limited': 'release_x64_jumbo_limited',
      'V8 Linux64 Jumbo - limited - debug': 'debug_x64_jumbo_limited',
      # Windows.
      'V8 Win32 - builder': 'release_x86_minimal_symbols',
      'V8 Win32 - debug builder': 'debug_x86_minimal_symbols',
      'V8 Win32 - nosnap - shared':
        'release_x86_no_snap_shared_minimal_symbols',
      # TODO(machenbach): Remove after switching to x64 on infra side.
      'V8 Win64 ASAN': 'release_x64_asan_no_lsan',
      'V8 Win64': 'release_x64_minimal_symbols',
      'V8 Win64 - debug': 'debug_x64_minimal_symbols',
      'V8 Win64 - msvc': 'release_x64_msvc',
      # Mac.
      'V8 Mac64': 'release_x64',
      'V8 Mac64 - debug': 'debug_x64',
      'V8 Mac64 GC Stress': 'debug_x64',
      'V8 Mac64 ASAN': 'release_x64_asan_no_lsan',
      # Sanitizers.
<<<<<<< HEAD
      'V8 Linux64 ASAN': 'gn_release_x64_asan',
      'V8 Linux64 TSAN': 'gn_release_x64_tsan',
      'V8 Linux64 TSAN - concurrent marking':
          'gn_release_x64_tsan_concurrent_marking',
      'V8 Linux - arm64 - sim - MSAN': 'gn_release_simulate_arm64_msan',
      # Clusterfuzz.
      'V8 Linux64 - release builder': 'gn_release_x64_correctness_fuzzer',
      'V8 Linux64 ASAN no inline - release builder':
          'gn_release_x64_asan_symbolized_edge_verify_heap',
      'V8 Linux64 ASAN - debug builder': 'gn_debug_x64_asan_edge',
      'V8 Linux64 ASAN arm64 - debug builder':
          'gn_debug_simulate_arm64_asan_edge',
      'V8 Linux ASAN arm - debug builder':
          'gn_debug_simulate_arm_asan_edge',
      'V8 Linux ASAN mipsel - debug builder':
          'gn_debug_simulate_mipsel_asan_edge',
      # Misc.
      'V8 Linux gcc 4.8': 'gn_release_x86_gcc',
      'V8 Linux64 gcc 4.8 - debug': 'gn_debug_x64_gcc',
      # FYI.
      'V8 Linux - swarming staging': 'gn_release_x64',
      # TODO(machenbach): Figure out if symbolized is still needed. The
      # original config also specified -O1, which we dropped because chromium
      # doesn't have it (anymore).
      'V8 Linux64 - cfi': 'gyp_release_x64_cfi_symbolized',
      'V8 Linux - vtunejit': 'gn_debug_x86_vtunejit',
      'V8 Linux64 - gcov coverage': 'gyp_release_x64_gcc_coverage',
      'V8 Linux - predictable': 'gn_release_x86_predictable',
      'V8 Linux - full debug': 'gyp_full_debug_x86',
      'V8 Linux - interpreted regexp': 'gn_release_x86_interpreted_regexp',
      'V8 Random Deopt Fuzzer - debug': 'gyp_debug_x86',
=======
      'V8 Linux64 ASAN': 'release_x64_asan',
      'V8 Linux64 TSAN': 'release_x64_tsan',
      'V8 Linux64 TSAN - concurrent marking':
          'release_x64_tsan_concurrent_marking',
      'V8 Linux - arm64 - sim - MSAN': 'release_simulate_arm64_msan',
      # Misc.
      'V8 Linux gcc 4.8': 'release_x86_gcc',
      'V8 Linux64 gcc 4.8 - debug': 'debug_x64_gcc',
      # FYI.
      'V8 Fuchsia': 'release_x64_fuchsia',
      'V8 Fuchsia - debug': 'debug_x64_fuchsia',
      'V8 Linux64 - cfi': 'release_x64_cfi',
      'V8 Linux64 UBSanVptr': 'release_x64_ubsan_vptr',
      'V8 Linux - vtunejit': 'debug_x86_vtunejit',
      'V8 Linux64 - gcov coverage': 'release_x64_gcc_coverage',
      'V8 Linux - predictable': 'release_x86_predictable',
      'V8 Linux - full debug': 'full_debug_x86',
      'V8 Linux - interpreted regexp': 'release_x86_interpreted_regexp',
      'V8 Random Deopt Fuzzer - debug': 'debug_x64',
    },
    'client.v8.clusterfuzz': {
      'V8 Clusterfuzz Win64 ASAN - release builder':
        'release_x64_asan_no_lsan_verify_heap',
      # Note this is called a debug builder, but it uses a release build
      # configuration with dchecks (which enables DEBUG in V8), since win-asan
      # debug is not supported.
      'V8 Clusterfuzz Win64 ASAN - debug builder':
        'release_x64_asan_no_lsan_verify_heap_dchecks',
      'V8 Clusterfuzz Mac64 ASAN - release builder':
          'release_x64_asan_no_lsan_edge_verify_heap',
      'V8 Clusterfuzz Mac64 ASAN - debug builder':
          'debug_x64_asan_no_lsan_static_edge',
      'V8 Clusterfuzz Linux64 - release builder':
          'release_x64_correctness_fuzzer',
      'V8 Clusterfuzz Linux64 - debug builder': 'debug_x64',
      'V8 Clusterfuzz Linux64 - nosnap release builder': 'release_x64_no_snap',
      'V8 Clusterfuzz Linux64 - nosnap debug builder': 'debug_x64_no_snap',
      'V8 Clusterfuzz Linux64 ASAN no inline - release builder':
          'release_x64_asan_symbolized_edge_verify_heap',
      'V8 Clusterfuzz Linux64 ASAN - debug builder': 'debug_x64_asan_edge',
      'V8 Clusterfuzz Linux64 ASAN arm64 - debug builder':
          'debug_simulate_arm64_asan_edge',
      'V8 Clusterfuzz Linux ASAN arm - debug builder':
          'debug_simulate_arm_asan_edge',
      'V8 Clusterfuzz Linux ASAN mipsel - debug builder':
          'debug_simulate_mipsel_asan_edge',
      'V8 Clusterfuzz Linux64 CFI - release builder':
          'release_x64_cfi_clusterfuzz',
      'V8 Clusterfuzz Linux MSAN no origins':
          'release_simulate_arm64_msan_no_origins_edge',
      'V8 Clusterfuzz Linux MSAN chained origins':
          'release_simulate_arm64_msan_edge',
      'V8 Clusterfuzz Linux64 TSAN - release builder': 'release_x64_tsan',
      'V8 Clusterfuzz Linux64 UBSanVptr - release builder':
          'release_x64_ubsan_vptr_recover_edge',
>>>>>>> 84bd6f3c
    },
    'client.v8.ports': {
      # Arm.
      'V8 Arm - builder': 'release_arm',
      'V8 Arm - debug builder': 'debug_arm',
      'V8 Android Arm - builder': 'release_android_arm',
      'V8 Linux - arm - sim': 'release_simulate_arm',
      'V8 Linux - arm - sim - debug': 'debug_simulate_arm',
      # Arm64.
      'V8 Android Arm64 - builder': 'release_android_arm64',
      'V8 Linux - arm64 - sim': 'release_simulate_arm64',
      'V8 Linux - arm64 - sim - debug': 'debug_simulate_arm64',
      'V8 Linux - arm64 - sim - nosnap - debug':
          'debug_simulate_arm64_no_snap',
      'V8 Linux - arm64 - sim - gc stress': 'debug_simulate_arm64',
      # Mips.
      'V8 Mips - builder': 'release_mips_no_snap_no_i18n',
      'V8 Linux - mipsel - sim - builder': 'release_simulate_mipsel',
      'V8 Linux - mips64el - sim - builder': 'release_simulate_mips64el',
      # PPC.
      'V8 Linux - ppc - sim': 'release_simulate_ppc',
      'V8 Linux - ppc64 - sim': 'release_simulate_ppc64',
      # S390.
      'V8 Linux - s390 - sim': 'release_simulate_s390',
      'V8 Linux - s390x - sim': 'release_simulate_s390x',
    },
    'client.v8.branches': {
      'V8 Linux - beta branch': 'release_x86',
      'V8 Linux - beta branch - debug': 'debug_x86',
      'V8 Linux - stable branch': 'release_x86',
      'V8 Linux - stable branch - debug': 'debug_x86',
      'V8 Linux64 - beta branch': 'release_x64',
      'V8 Linux64 - beta branch - debug': 'debug_x64',
      'V8 Linux64 - stable branch': 'release_x64',
      'V8 Linux64 - stable branch - debug': 'debug_x64',
      'V8 arm - sim - beta branch': 'release_simulate_arm',
      'V8 arm - sim - beta branch - debug': 'debug_simulate_arm',
      'V8 arm - sim - stable branch': 'release_simulate_arm',
      'V8 arm - sim - stable branch - debug': 'debug_simulate_arm',
      'V8 mips64el - sim - beta branch': 'release_simulate_mips64el',
      'V8 mips64el - sim - stable branch': 'release_simulate_mips64el',
      'V8 mipsel - sim - beta branch': 'release_simulate_mipsel',
      'V8 mipsel - sim - stable branch': 'release_simulate_mipsel',
      'V8 ppc - sim - beta branch': 'release_simulate_ppc',
      'V8 ppc - sim - stable branch': 'release_simulate_ppc',
      'V8 ppc64 - sim - beta branch': 'release_simulate_ppc64',
      'V8 ppc64 - sim - stable branch': 'release_simulate_ppc64',
      'V8 s390 - sim - beta branch': 'release_simulate_s390',
      'V8 s390 - sim - stable branch': 'release_simulate_s390',
      'V8 s390x - sim - beta branch': 'release_simulate_s390x',
      'V8 s390x - sim - stable branch': 'release_simulate_s390x',
    },
    'tryserver.v8': {
<<<<<<< HEAD
      'v8_linux_rel_ng': 'gn_release_x86_gcmole_trybot',
      'v8_linux_verify_csa_rel_ng': 'gn_release_x86_verify_csa',
      'v8_linux_avx2_dbg': 'gn_debug_x86_trybot',
      'v8_linux_nodcheck_rel_ng': 'gn_release_x86_minimal_symbols',
      'v8_linux_dbg_ng': 'gn_debug_x86_trybot',
      'v8_linux_noi18n_rel_ng': 'gn_release_x86_no_i18n_trybot',
      'v8_linux_gc_stress_dbg': 'gn_debug_x86_trybot',
      'v8_linux_nosnap_rel': 'gn_release_x86_no_snap_trybot',
      'v8_linux_nosnap_dbg': 'gn_debug_x86_no_snap_trybot',
      'v8_linux_gcc_compile_rel': 'gn_release_x86_gcc_minimal_symbols',
      'v8_linux_gcc_rel': 'gn_release_x86_gcc_minimal_symbols',
      'v8_linux64_gcc_compile_dbg': 'gn_debug_x64_gcc',
      'v8_linux64_rel_ng': 'gn_release_x64_valgrind_trybot',
      'v8_linux64_verify_csa_rel_ng': 'gn_release_x64_verify_csa',
      'v8_linux64_gyp_rel_ng': 'gyp_release_x64',
      'v8_linux64_avx2_rel_ng': 'gn_release_x64_trybot',
      'v8_linux64_avx2_dbg': 'gn_debug_x64_trybot',
      'v8_linux64_asan_rel_ng': 'gn_release_x64_asan_minimal_symbols',
      'v8_linux64_msan_rel': 'gn_release_simulate_arm64_msan_minimal_symbols',
      'v8_linux64_sanitizer_coverage_rel':
          'gyp_release_x64_asan_minimal_symbols_coverage',
      'v8_linux64_tsan_rel': 'gn_release_x64_tsan_minimal_symbols',
      'v8_linux64_tsan_concurrent_marking_rel_ng':
          'gn_release_x64_tsan_concurrent_marking_minimal_symbols',
      'v8_win_dbg': 'gn_debug_x86_trybot',
      'v8_win_compile_dbg': 'gn_debug_x86_trybot',
      'v8_win_rel_ng': 'gn_release_x86_trybot',
=======
      'v8_fuchsia_rel_ng': 'release_x64_fuchsia_trybot',
      'v8_linux_rel_ng': 'release_x86_gcmole_trybot',
      'v8_linux_verify_csa_rel_ng': 'release_x86_verify_csa',
      'v8_linux_nodcheck_rel_ng': 'release_x86_minimal_symbols',
      'v8_linux_dbg_ng': 'debug_x86_trybot',
      'v8_linux_noi18n_rel_ng': 'release_x86_no_i18n_trybot',
      'v8_linux_gc_stress_dbg': 'debug_x86_trybot',
      'v8_linux_nosnap_rel': 'release_x86_no_snap_trybot',
      'v8_linux_nosnap_dbg': 'debug_x86_no_snap_trybot',
      'v8_linux_gcc_compile_rel': 'release_x86_gcc_minimal_symbols',
      'v8_linux_gcc_rel': 'release_x86_gcc_minimal_symbols',
      'v8_linux_shared_compile_rel': 'release_x86_shared_verify_heap',
      'v8_linux64_dbg_ng': 'debug_x64_trybot',
      'v8_linux64_gcc_compile_dbg': 'debug_x64_gcc',
      'v8_linux64_fyi_rel_ng': 'release_x64_test_features_trybot',
      'v8_linux64_rel_ng': 'release_x64_test_features_trybot',
      'v8_linux64_verify_csa_rel_ng': 'release_x64_verify_csa',
      'v8_linux64_asan_rel_ng': 'release_x64_asan_minimal_symbols',
      'v8_linux64_cfi_rel_ng': 'release_x64_cfi',
      'v8_linux64_msan_rel': 'release_simulate_arm64_msan_minimal_symbols',
      'v8_linux64_sanitizer_coverage_rel':
          'release_x64_asan_minimal_symbols_coverage',
      'v8_linux64_jumbo_compile_rel': 'release_x64_jumbo_trybot',
      'v8_linux64_jumbo_limited_compile_rel': 'release_x64_jumbo_limited_trybot',
      'v8_linux64_tsan_rel': 'release_x64_tsan_minimal_symbols',
      'v8_linux64_tsan_concurrent_marking_rel_ng':
          'release_x64_tsan_concurrent_marking_minimal_symbols',
      'v8_linux64_ubsan_rel_ng': 'release_x64_ubsan_vptr_minimal_symbols',
      # TODO(machenbach): Remove after switching to x64 on infra side.
      'v8_win_dbg': 'debug_x86_trybot',
      'v8_win_compile_dbg': 'debug_x86_trybot',
      'v8_win_rel_ng': 'release_x86_trybot',
>>>>>>> 84bd6f3c
      'v8_win_nosnap_shared_rel_ng':
        'release_x86_no_snap_shared_minimal_symbols',
      'v8_win64_asan_rel_ng': 'release_x64_asan_no_lsan',
      'v8_win64_msvc_compile_rel': 'release_x64_msvc',
      'v8_win64_dbg': 'debug_x64_minimal_symbols',
      'v8_win64_msvc_rel_ng': 'release_x64_msvc',
      'v8_win64_rel_ng': 'release_x64_trybot',
      'v8_mac64_gc_stress_dbg': 'debug_x64_trybot',
      'v8_mac64_rel_ng': 'release_x64_trybot',
      'v8_mac64_dbg': 'debug_x64',
      'v8_mac64_dbg_ng': 'debug_x64',
      'v8_mac64_asan_rel': 'release_x64_asan_no_lsan',
      'v8_mips_compile_rel': 'release_mips_no_snap_no_i18n',
      'v8_linux_arm_rel_ng': 'release_simulate_arm_trybot',
      'v8_linux_arm_dbg': 'debug_simulate_arm',
      'v8_linux_arm_armv8a_rel': 'release_simulate_arm_trybot',
      'v8_linux_arm_armv8a_dbg': 'debug_simulate_arm',
      'v8_linux_arm64_rel_ng': 'release_simulate_arm64_trybot',
      'v8_linux_arm64_dbg': 'debug_simulate_arm64',
      'v8_linux_arm64_gc_stress_dbg': 'debug_simulate_arm64',
      'v8_linux_mipsel_compile_rel': 'release_simulate_mipsel',
      'v8_linux_mips64el_compile_rel': 'release_simulate_mips64el',
      'v8_android_arm_compile_rel': 'release_android_arm',
    },
  },


  # To ease readability, config values are ordered by:
  # release/debug, arch type, other values alphabetically.
  'configs': {
    # Developer default configs.
    'default_debug_arm': [
      'debug', 'simulate_arm', 'v8_enable_slow_dchecks', 'v8_full_debug'],
    'default_optdebug_arm': [
      'debug', 'simulate_arm', 'v8_enable_slow_dchecks'],
    'default_release_arm': [
      'release', 'simulate_arm'],
    'default_debug_android_arm': [
      'debug', 'arm', 'android', 'v8_enable_slow_dchecks', 'v8_full_debug'],
    'default_optdebug_android_arm': [
      'debug', 'arm', 'android', 'v8_enable_slow_dchecks' ],
    'default_release_android_arm': [
      'release', 'arm', 'android'],
    'default_debug_arm64': [
      'debug', 'simulate_arm64', 'v8_enable_slow_dchecks', 'v8_full_debug'],
    'default_optdebug_arm64': [
      'debug', 'simulate_arm64', 'v8_enable_slow_dchecks'],
    'default_release_arm64': [
      'release', 'simulate_arm64'],
    'default_debug_mipsel': [
      'debug', 'simulate_mipsel', 'v8_enable_slow_dchecks', 'v8_full_debug'],
    'default_optdebug_mipsel': [
      'debug', 'simulate_mipsel', 'v8_enable_slow_dchecks'],
    'default_release_mipsel': [
      'release', 'simulate_mipsel'],
    'default_debug_mips64el': [
      'debug', 'simulate_mips64el', 'v8_enable_slow_dchecks', 'v8_full_debug'],
    'default_optdebug_mips64el': [
      'debug', 'simulate_mips64el', 'v8_enable_slow_dchecks'],
    'default_release_mips64el': [
<<<<<<< HEAD
      'gn', 'release', 'simulate_mips64el'],
    'default_debug_ppc': [
      'gn', 'debug', 'simulate_ppc', 'v8_enable_slow_dchecks',
      'v8_full_debug'],
    'default_optdebug_ppc': [
      'gn', 'debug', 'simulate_ppc', 'v8_enable_slow_dchecks'],
    'default_release_ppc': [
      'gn', 'release', 'simulate_ppc'],
    'default_debug_ppc64': [
      'gn', 'debug', 'simulate_ppc64', 'v8_enable_slow_dchecks',
      'v8_full_debug'],
    'default_optdebug_ppc64': [
      'gn', 'debug', 'simulate_ppc64', 'v8_enable_slow_dchecks'],
    'default_release_ppc64': [
      'gn', 'release', 'simulate_ppc64'],
    'default_debug_s390': [
      'gn', 'debug', 'simulate_s390', 'v8_enable_slow_dchecks',
      'v8_full_debug'],
    'default_optdebug_s390': [
      'gn', 'debug', 'simulate_s390', 'v8_enable_slow_dchecks'],
    'default_release_s390': [
      'gn', 'release', 'simulate_s390'],
    'default_debug_s390x': [
      'gn', 'debug', 'simulate_s390x', 'v8_enable_slow_dchecks',
      'v8_full_debug'],
    'default_optdebug_s390x': [
      'gn', 'debug', 'simulate_s390x', 'v8_enable_slow_dchecks'],
    'default_release_s390x': [
      'gn', 'release', 'simulate_s390x'],
=======
      'release', 'simulate_mips64el'],
    'default_debug_ppc': [
      'debug', 'simulate_ppc', 'v8_enable_slow_dchecks', 'v8_full_debug'],
    'default_optdebug_ppc': [
      'debug', 'simulate_ppc', 'v8_enable_slow_dchecks'],
    'default_release_ppc': [
      'release', 'simulate_ppc'],
    'default_debug_ppc64': [
      'debug', 'simulate_ppc64', 'v8_enable_slow_dchecks', 'v8_full_debug'],
    'default_optdebug_ppc64': [
      'debug', 'simulate_ppc64', 'v8_enable_slow_dchecks'],
    'default_release_ppc64': [
      'release', 'simulate_ppc64'],
    'default_debug_s390': [
      'debug', 'simulate_s390', 'v8_enable_slow_dchecks', 'v8_full_debug'],
    'default_optdebug_s390': [
      'debug', 'simulate_s390', 'v8_enable_slow_dchecks'],
    'default_release_s390': [
      'release', 'simulate_s390'],
    'default_debug_s390x': [
      'debug', 'simulate_s390x', 'v8_enable_slow_dchecks', 'v8_full_debug'],
    'default_optdebug_s390x': [
      'debug', 'simulate_s390x', 'v8_enable_slow_dchecks'],
    'default_release_s390x': [
      'release', 'simulate_s390x'],
>>>>>>> 84bd6f3c
    'default_debug_x64': [
      'debug', 'x64', 'v8_enable_slow_dchecks', 'v8_full_debug'],
    'default_optdebug_x64': [
      'debug', 'x64', 'v8_enable_slow_dchecks'],
    'default_release_x64': [
      'release', 'x64'],
    'default_debug_x86': [
      'debug', 'x86', 'v8_enable_slow_dchecks', 'v8_full_debug'],
    'default_optdebug_x86': [
      'debug', 'x86', 'v8_enable_slow_dchecks'],
    'default_release_x86': [
<<<<<<< HEAD
      'gn', 'release', 'x86'],


    # GN debug configs for simulators.
    'gn_debug_simulate_arm': [
      'gn', 'debug_bot', 'simulate_arm', 'swarming'],
    'gn_debug_simulate_arm_asan_edge': [
      'gn', 'debug_bot', 'simulate_arm', 'asan', 'edge'],
    'gn_debug_simulate_arm64': [
      'gn', 'debug_bot', 'simulate_arm64', 'swarming'],
    'gn_debug_simulate_arm64_asan_edge': [
      'gn', 'debug_bot', 'simulate_arm64', 'asan', 'lsan', 'edge'],
    'gn_debug_simulate_arm64_no_snap': [
      'gn', 'debug', 'simulate_arm64', 'shared', 'goma',
      'v8_optimized_debug', 'swarming', 'v8_snapshot_none'],
    'gn_debug_simulate_mipsel_asan_edge': [
      'gn', 'debug_bot', 'simulate_mipsel', 'asan', 'edge'],

    # GN release configs for simulators.
    'gn_release_simulate_arm': [
      'gn', 'release_bot', 'simulate_arm', 'swarming'],
    'gn_release_simulate_arm_trybot': [
      'gn', 'release_trybot', 'simulate_arm', 'swarming'],
    'gn_release_simulate_arm64': [
      'gn', 'release_bot', 'simulate_arm64', 'swarming'],
    'gn_release_simulate_arm64_msan': [
      'gn', 'release_bot', 'simulate_arm64', 'msan', 'swarming'],
    'gn_release_simulate_arm64_msan_minimal_symbols': [
      'gn', 'release_bot', 'simulate_arm64', 'msan', 'minimal_symbols',
      'swarming'],
    'gn_release_simulate_arm64_trybot': [
      'gn', 'release_trybot', 'simulate_arm64', 'swarming'],
    'gn_release_simulate_mipsel': [
      'gn', 'release_bot', 'simulate_mipsel', 'swarming'],
    'gn_release_simulate_mips64el': [
      'gn', 'release_bot', 'simulate_mips64el', 'swarming'],

    # GN debug configs for arm.
    'gn_debug_arm': [
      'gn', 'debug_bot', 'arm', 'crosscompile', 'hard_float', 'swarming'],

    # GN release configs for arm.
    'gn_release_arm': [
      'gn', 'release_bot', 'arm', 'crosscompile', 'hard_float', 'swarming'],
    'gn_release_android_arm': [
      'gn', 'release_bot', 'arm', 'android', 'crosscompile',
      'minimal_symbols', 'swarming'],
    'gn_release_android_arm64': [
      'gn', 'release_bot', 'arm64', 'android', 'crosscompile',
      'minimal_symbols', 'swarming'],

    # GN release configs for x64.
    'gn_release_x64': [
      'gn', 'release_bot', 'x64', 'swarming'],
    'gn_release_x64_asan': [
      'gn', 'release_bot', 'x64', 'asan', 'lsan', 'swarming'],
    'gn_release_x64_asan_minimal_symbols': [
      'gn', 'release_bot', 'x64', 'asan', 'lsan', 'minimal_symbols',
      'swarming'],
    'gn_release_x64_asan_no_lsan': [
      'gn', 'release_bot', 'x64', 'asan', 'swarming'],
    'gn_release_x64_asan_symbolized_edge_verify_heap': [
      'gn', 'release_bot', 'x64', 'asan', 'edge', 'lsan', 'symbolized',
      'v8_verify_heap'],
    'gn_release_x64_clang': [
      'gn', 'release_bot', 'x64', 'clang', 'swarming'],
    'gn_release_x64_correctness_fuzzer' : [
      'gn', 'release_bot', 'x64', 'v8_correctness_fuzzer'],
    'gn_release_x64_internal': [
      'gn', 'release_bot', 'x64', 'swarming', 'v8_snapshot_internal'],
    'gn_release_x64_minimal_symbols': [
      'gn', 'release_bot', 'x64', 'minimal_symbols', 'swarming'],
    'gn_release_x64_trybot': [
      'gn', 'release_trybot', 'x64', 'swarming'],
    'gn_release_x64_tsan': [
      'gn', 'release_bot', 'x64', 'tsan', 'swarming'],
    'gn_release_x64_tsan_concurrent_marking': [
      'gn', 'release_bot', 'x64', 'v8_enable_concurrent_marking', 'tsan',
      'swarming'],
    'gn_release_x64_tsan_concurrent_marking_minimal_symbols': [
      'gn', 'release_bot', 'x64', 'v8_enable_concurrent_marking', 'tsan',
      'minimal_symbols', 'swarming'],
    'gn_release_x64_tsan_minimal_symbols': [
      'gn', 'release_bot', 'x64', 'tsan', 'minimal_symbols', 'swarming'],
    'gn_release_x64_valgrind': [
      'gn', 'release_bot', 'x64', 'swarming', 'valgrind'],
    'gn_release_x64_valgrind_trybot': [
      'gn', 'release_trybot', 'x64', 'swarming', 'valgrind'],
    'gn_release_x64_verify_csa': [
      'gn', 'release_bot', 'x64', 'swarming', 'dcheck_always_on',
      'v8_enable_slow_dchecks', 'v8_verify_csa'],

    # GN debug configs for x64.
    'gn_debug_x64': [
      'gn', 'debug_bot', 'x64', 'swarming'],
    'gn_debug_x64_asan_edge': [
      'gn', 'debug_bot', 'x64', 'asan', 'lsan', 'edge'],
    'gn_debug_x64_custom': [
      'gn', 'debug_bot', 'x64', 'swarming', 'v8_snapshot_custom'],
    'gn_debug_x64_gcc': [
      'gn', 'debug_bot', 'x64', 'gcc'],
    'gn_debug_x64_minimal_symbols': [
      'gn', 'debug_bot', 'x64', 'minimal_symbols', 'swarming'],
    'gn_debug_x64_trybot': [
      'gn', 'debug_trybot', 'x64', 'swarming'],
    'gn_debug_x64_valgrind': [
      'gn', 'debug_bot', 'x64', 'swarming', 'valgrind'],

    # GN debug configs for x86.
    'gn_debug_x86': [
      'gn', 'debug_bot', 'x86', 'swarming'],
    'gn_debug_x86_minimal_symbols': [
      'gn', 'debug_bot', 'x86', 'minimal_symbols', 'swarming'],
    'gn_debug_x86_no_i18n': [
      'gn', 'debug_bot', 'x86', 'swarming', 'v8_no_i18n'],
    'gn_debug_x86_no_snap': [
      'gn', 'debug_bot', 'x86', 'swarming', 'v8_snapshot_none'],
    'gn_debug_x86_no_snap_trybot': [
      'gn', 'debug_trybot', 'x86', 'swarming', 'v8_snapshot_none'],
    'gn_debug_x86_trybot': [
      'gn', 'debug_trybot', 'x86', 'swarming'],
    'gn_debug_x86_vtunejit': [
      'gn', 'debug_bot', 'x86', 'v8_enable_vtunejit'],

    # GN release configs for x86.
    'gn_release_x86': [
      'gn', 'release_bot', 'x86', 'swarming'],
    'gn_release_x86_gcc': [
      'gn', 'release_bot', 'x86', 'gcc'],
    'gn_release_x86_gcc_minimal_symbols': [
      'gn', 'release_bot', 'x86', 'gcc', 'minimal_symbols'],
    'gn_release_x86_gcmole': [
      'gn', 'release_bot', 'x86', 'gcmole', 'swarming'],
    'gn_release_x86_gcmole_trybot': [
      'gn', 'release_trybot', 'x86', 'gcmole', 'swarming'],
    'gn_release_x86_interpreted_regexp': [
      'gn', 'release_bot', 'x86', 'v8_interpreted_regexp'],
    'gn_release_x86_minimal_symbols': [
      'gn', 'release_bot', 'x86', 'minimal_symbols', 'swarming'],
    'gn_release_x86_no_i18n_trybot': [
      'gn', 'release_trybot', 'x86', 'swarming', 'v8_no_i18n'],
    'gn_release_x86_no_snap': [
      'gn', 'release_bot', 'x86', 'swarming', 'v8_snapshot_none'],
    'gn_release_x86_no_snap_shared_minimal_symbols': [
      'gn', 'release', 'x86', 'goma', 'minimal_symbols', 'shared', 'swarming',
      'v8_snapshot_none'],
    'gn_release_x86_no_snap_trybot': [
      'gn', 'release_trybot', 'x86', 'swarming', 'v8_snapshot_none'],
    'gn_release_x86_predictable': [
      'gn', 'release_bot', 'x86', 'v8_enable_verify_predictable'],
    'gn_release_x86_shared_verify_heap': [
      'gn', 'release', 'x86', 'goma', 'shared', 'swarming', 'v8_verify_heap'],
    'gn_release_x86_trybot': [
      'gn', 'release_trybot', 'x86', 'swarming'],
    'gn_release_x86_verify_csa': [
      'gn', 'release_bot', 'x86', 'swarming', 'dcheck_always_on',
      'v8_enable_slow_dchecks', 'v8_verify_csa'],

    # Gyp debug configs for simulators.
    'gyp_debug_simulate_x87': [
      'gyp', 'debug_bot_static', 'simulate_x87', 'swarming'],

    # Gyp debug configs for x86.
    'gyp_debug_x86': [
      'gyp', 'debug_bot', 'x86', 'swarming'],
    'gyp_full_debug_x86': [
      'gyp', 'debug', 'x86', 'goma', 'static', 'v8_enable_slow_dchecks',
      'v8_full_debug'],

    # Gyp release configs for mips.
    'gyp_release_mips_no_snap_no_i18n': [
      'gyp', 'release', 'mips', 'crosscompile', 'static', 'v8_no_i18n',
      'v8_snapshot_none'],

    # Gyp release configs for simulators.
    'gyp_release_simulate_ppc': [
      'gyp', 'release_bot', 'simulate_ppc', 'swarming'],
    'gyp_release_simulate_ppc64': [
      'gyp', 'release_bot', 'simulate_ppc64', 'swarming'],
    'gyp_release_simulate_s390': [
      'gyp', 'release_bot', 'simulate_s390', 'swarming'],
    'gyp_release_simulate_s390x': [
      'gyp', 'release_bot', 'simulate_s390x', 'swarming'],

    # Gyp release configs for x64.
    'gyp_release_x64': [
      'gyp', 'release_bot', 'x64', 'swarming'],
    'gyp_release_x64_asan_minimal_symbols_coverage': [
      'gyp', 'release_bot', 'x64', 'asan', 'bb', 'coverage', 'lsan',
      'minimal_symbols', 'swarming'],
    'gyp_release_x64_cfi_symbolized': [
      'gyp', 'release_bot', 'x64', 'cfi', 'swarming', 'symbolized'],
    'gyp_release_x64_gcc_coverage': [
      'gyp', 'release_bot', 'x64', 'coverage', 'gcc'],

    # Gyp release configs for x86.
    'gyp_release_x86_disassembler': [
      'gyp', 'release_bot', 'x86', 'v8_enable_disassembler'],
=======
      'release', 'x86'],


    # Debug configs for simulators.
    'debug_simulate_arm': [
      'debug_bot', 'simulate_arm'],
    'debug_simulate_arm_asan_edge': [
      'debug_bot', 'simulate_arm', 'asan', 'edge'],
    'debug_simulate_arm64': [
      'debug_bot', 'simulate_arm64'],
    'debug_simulate_arm64_asan_edge': [
      'debug_bot', 'simulate_arm64', 'asan', 'lsan', 'edge'],
    'debug_simulate_arm64_no_snap': [
      'debug', 'simulate_arm64', 'shared', 'goma', 'v8_optimized_debug',
      'v8_snapshot_none'],
    'debug_simulate_mipsel_asan_edge': [
      'debug_bot', 'simulate_mipsel', 'asan', 'edge'],

    # Release configs for simulators.
    'release_simulate_arm': [
      'release_bot', 'simulate_arm'],
    'release_simulate_arm_trybot': [
      'release_trybot', 'simulate_arm'],
    'release_simulate_arm64': [
      'release_bot', 'simulate_arm64'],
    'release_simulate_arm64_msan': [
      'release_bot', 'simulate_arm64', 'msan'],
    'release_simulate_arm64_msan_minimal_symbols': [
      'release_bot', 'simulate_arm64', 'msan', 'minimal_symbols'],
    'release_simulate_arm64_msan_edge': [
      'release_bot', 'simulate_arm64', 'edge', 'msan'],
    'release_simulate_arm64_msan_no_origins_edge': [
      'release_bot', 'simulate_arm64', 'edge', 'msan_no_origins'],
    'release_simulate_arm64_trybot': [
      'release_trybot', 'simulate_arm64'],
    'release_simulate_mipsel': [
      'release_bot', 'simulate_mipsel'],
    'release_simulate_mips64el': [
      'release_bot', 'simulate_mips64el'],
    'release_simulate_ppc': [
      'release_bot', 'simulate_ppc'],
    'release_simulate_ppc64': [
      'release_bot', 'simulate_ppc64'],
    'release_simulate_s390': [
      'release_bot', 'simulate_s390'],
    'release_simulate_s390x': [
      'release_bot', 'simulate_s390x'],

    # Debug configs for arm.
    'debug_arm': [
      'debug_bot', 'arm', 'hard_float'],

    # Release configs for arm.
    'release_arm': [
      'release_bot', 'arm', 'hard_float'],
    'release_android_arm': [
      'release_bot', 'arm', 'android', 'minimal_symbols'],
    'release_android_arm64': [
      'release_bot', 'arm64', 'android', 'minimal_symbols'],

    # Release configs for x64.
    'release_x64': [
      'release_bot', 'x64'],
    'release_x64_asan': [
      'release_bot', 'x64', 'asan', 'lsan'],
    'release_x64_asan_minimal_symbols': [
      'release_bot', 'x64', 'asan', 'lsan', 'minimal_symbols'],
    'release_x64_asan_minimal_symbols_coverage': [
      'release_bot', 'x64', 'asan', 'bb', 'coverage', 'lsan', 'minimal_symbols'],
    'release_x64_asan_no_lsan': [
      'release_bot', 'x64', 'asan'],
    'release_x64_asan_no_lsan_edge_verify_heap': [
      'release_bot', 'x64', 'asan', 'edge', 'v8_verify_heap'],
    'release_x64_asan_no_lsan_verify_heap': [
      'release_bot', 'x64', 'asan', 'v8_verify_heap'],
    'release_x64_asan_no_lsan_verify_heap_dchecks': [
      'release_bot', 'x64', 'asan', 'dcheck_always_on',
      'v8_enable_slow_dchecks', 'v8_verify_heap'],
    'release_x64_asan_symbolized_edge_verify_heap': [
      'release_bot', 'x64', 'asan', 'edge', 'lsan', 'symbolized',
      'v8_verify_heap'],
    'release_x64_cfi': [
      'release_bot', 'x64', 'cfi'],
    'release_x64_cfi_clusterfuzz': [
      'release_bot', 'x64', 'cfi_clusterfuzz'],
    'release_x64_msvc': [
      'release_bot', 'x64', 'msvc'],
    'release_x64_concurrent_marking': [
      'release_bot', 'x64', 'v8_enable_concurrent_marking'],
    'release_x64_correctness_fuzzer' : [
      'release_bot', 'x64', 'v8_correctness_fuzzer'],
    'release_x64_fuchsia': [
      'release_bot', 'x64', 'fuchsia'],
    'release_x64_fuchsia_trybot': [
      'release_trybot', 'x64', 'fuchsia'],
    'release_x64_gcc_coverage': [
      'release_bot', 'x64', 'coverage', 'gcc', 'no_custom_libcxx', 'no_sysroot'],
    'release_x64_internal': [
      'release_bot', 'x64', 'v8_enable_embedded_builtins',
      'v8_snapshot_internal'],
    'release_x64_jumbo': [
      'release_bot', 'x64', 'jumbo'],
    'release_x64_jumbo_trybot': [
      'release_trybot', 'x64', 'jumbo'],
    'release_x64_jumbo_limited': [
      'release_bot', 'x64', 'jumbo_limited'],
    'release_x64_jumbo_limited_trybot': [
      'release_trybot', 'x64', 'jumbo_limited'],
    'release_x64_minimal_symbols': [
      'release_bot', 'x64', 'minimal_symbols'],
    'release_x64_no_snap': [
      'release_bot', 'x64', 'v8_snapshot_none'],
    'release_x64_trybot': [
      'release_trybot', 'x64'],
    'release_x64_test_features_trybot': [
      'release_trybot', 'x64', 'v8_enable_test_features'],
    'release_x64_tsan': [
      'release_bot', 'x64', 'tsan'],
    'release_x64_tsan_concurrent_marking': [
      'release_bot', 'x64', 'v8_enable_concurrent_marking', 'tsan'],
    'release_x64_tsan_concurrent_marking_minimal_symbols': [
      'release_bot', 'x64', 'v8_enable_concurrent_marking', 'tsan',
      'minimal_symbols'],
    'release_x64_tsan_minimal_symbols': [
      'release_bot', 'x64', 'tsan', 'minimal_symbols'],
    'release_x64_ubsan_vptr': [
      'release_bot', 'x64', 'ubsan_vptr'],
    'release_x64_ubsan_vptr_recover_edge': [
      'release_bot', 'x64', 'edge', 'ubsan_vptr_recover'],
    'release_x64_ubsan_vptr_minimal_symbols': [
      'release_bot', 'x64', 'ubsan_vptr', 'minimal_symbols'],
    'release_x64_verify_csa': [
      'release_bot', 'x64', 'dcheck_always_on',
      'v8_enable_slow_dchecks', 'v8_enable_embedded_builtins', 'v8_verify_csa'],

    # Debug configs for x64.
    'debug_x64': [
      'debug_bot', 'x64'],
    'debug_x64_asan_edge': [
      'debug_bot', 'x64', 'asan', 'lsan', 'edge'],
    'debug_x64_asan_no_lsan_static_edge': [
      'debug', 'static', 'goma', 'v8_enable_slow_dchecks', 'v8_optimized_debug',
      'x64', 'asan', 'edge'],
    'debug_x64_custom': [
      'debug_bot', 'x64', 'v8_snapshot_custom'],
    'debug_x64_fuchsia': [
      'debug_bot', 'x64', 'fuchsia'],
    'debug_x64_gcc': [
      'debug_bot', 'x64', 'gcc'],
    'debug_x64_jumbo': [
      'debug_bot', 'x64', 'jumbo'],
    'debug_x64_jumbo_limited': [
      'debug_bot', 'x64', 'jumbo_limited'],
    'debug_x64_minimal_symbols': [
      'debug_bot', 'x64', 'minimal_symbols'],
    'debug_x64_no_snap': [
      'debug_bot', 'x64', 'v8_snapshot_none'],
    'debug_x64_trybot': [
      'debug_trybot', 'x64'],

    # Debug configs for x86.
    'debug_x86': [
      'debug_bot', 'x86'],
    'debug_x86_minimal_symbols': [
      'debug_bot', 'x86', 'minimal_symbols'],
    'debug_x86_no_i18n': [
      'debug_bot', 'x86', 'v8_no_i18n'],
    'debug_x86_no_snap': [
      'debug_bot', 'x86', 'v8_snapshot_none'],
    'debug_x86_no_snap_trybot': [
      'debug_trybot', 'x86', 'v8_snapshot_none'],
    'debug_x86_trybot': [
      'debug_trybot', 'x86'],
    'debug_x86_vtunejit': [
      'debug_bot', 'x86', 'v8_enable_vtunejit'],
    'full_debug_x86': [
      'debug', 'x86', 'goma', 'static', 'v8_enable_slow_dchecks',
      'v8_full_debug'],

    # Release configs for x86.
    'release_x86': [
      'release_bot', 'x86'],
    'release_x86_gcc': [
      'release_bot', 'x86', 'gcc'],
    'release_x86_gcc_minimal_symbols': [
      'release_bot', 'x86', 'gcc', 'minimal_symbols'],
    'release_x86_gcmole': [
      'release_bot', 'x86', 'gcmole'],
    'release_x86_gcmole_trybot': [
      'release_trybot', 'x86', 'gcmole'],
    'release_x86_interpreted_regexp': [
      'release_bot', 'x86', 'v8_interpreted_regexp'],
    'release_x86_minimal_symbols': [
      'release_bot', 'x86', 'minimal_symbols'],
    'release_x86_no_i18n_trybot': [
      'release_trybot', 'x86', 'v8_no_i18n'],
    'release_x86_no_snap': [
      'release_bot', 'x86', 'v8_snapshot_none'],
    'release_x86_no_snap_shared_minimal_symbols': [
      'release', 'x86', 'goma', 'minimal_symbols', 'shared',
      'v8_snapshot_none'],
    'release_x86_no_snap_trybot': [
      'release_trybot', 'x86', 'v8_snapshot_none'],
    'release_x86_predictable': [
      'release_bot', 'x86', 'v8_enable_verify_predictable'],
    'release_x86_shared_verify_heap': [
      'release', 'x86', 'goma', 'shared', 'v8_verify_heap'],
    'release_x86_trybot': [
      'release_trybot', 'x86'],
    'release_x86_verify_csa': [
      'release_bot', 'x86', 'dcheck_always_on',
      'v8_enable_slow_dchecks', 'v8_verify_csa'],

    # Release configs for mips.
    'release_mips_no_snap_no_i18n': [
      'release', 'mips', 'no_sysroot', 'static', 'v8_no_i18n',
      'v8_snapshot_none'],
>>>>>>> 84bd6f3c
  },

  'mixins': {
    'android': {
      'gn_args': 'target_os="android" v8_android_log_stdout=true',
    },

    'arm': {
      'gn_args': 'target_cpu="arm"',
    },

    'arm64': {
      'gn_args': 'target_cpu="arm64"',
    },

    'asan': {
      'mixins': ['clang', 'v8_enable_test_features'],
      'gn_args': 'is_asan=true',
    },

    'bb': {
      'gn_args': 'sanitizer_coverage_flags="bb,trace-pc-guard"',
<<<<<<< HEAD
      'gyp_defines': 'sanitizer_coverage=bb,trace-pc-guard',
=======
>>>>>>> 84bd6f3c
    },

    'cfi': {
      'mixins': ['v8_enable_test_features'],
      'gn_args': ('is_cfi=true use_cfi_cast=true use_cfi_icall=true '
                  'use_cfi_diag=true use_cfi_recover=false'),
    },

    'cfi_clusterfuzz': {
      'mixins': ['v8_enable_test_features'],
      'gn_args': ('is_cfi=true use_cfi_cast=true use_cfi_icall=true '
                  'use_cfi_diag=true use_cfi_recover=true'),
    },

    'clang': {
      'gn_args': 'is_clang=true',
    },

    'coverage': {
      'gn_args': 'v8_code_coverage=true',
    },

    'dcheck_always_on': {
      'gn_args': 'dcheck_always_on=true',
    },

    'debug': {
      'gn_args': 'is_debug=true v8_enable_backtrace=true',
    },

    'debug_bot': {
      'mixins': [
        'debug', 'shared', 'goma', 'v8_enable_slow_dchecks',
        'v8_optimized_debug'],
    },

    'debug_trybot': {
      'mixins': ['debug_bot', 'minimal_symbols'],
    },

    'edge': {
      'gn_args': 'sanitizer_coverage_flags="trace-pc-guard"',
<<<<<<< HEAD
      'gyp_defines': 'sanitizer_coverage=trace-pc-guard',
=======
    },

    'fuchsia': {
      'gn_args': 'target_os="fuchsia"',
>>>>>>> 84bd6f3c
    },

    'gcc': {
      # TODO(machenbach): Remove cxx11 restriction when updating gcc version.
      'gn_args': 'is_clang=false use_cxx11=true',
    },

    'gcmole': {
      'gn_args': 'v8_gcmole=true',
    },

    'goma': {
      'gn_args': 'use_goma=true',
    },

    'hard_float': {
      'gn_args': 'arm_float_abi="hard"',
    },

    'jumbo': {
      'gn_args': 'use_jumbo_build=true',
    },

    'jumbo_limited': {
      'gn_args': 'use_jumbo_build=true jumbo_file_merge_limit=50',
    },

    'lsan': {
      'mixins': ['v8_enable_test_features'],
      'gn_args': 'is_lsan=true',
    },

    'minimal_symbols': {
      'gn_args': 'symbol_level=1',
    },

    'mips': {
      'mixins': ['mips_bundled_toolchain'],
      'gn_args': 'target_cpu="mips"',
    },

    'mips_bundled_toolchain': {
      'gn_args': 'custom_toolchain="//tools/toolchain:mips-bundled"',
    },

    'msan': {
      'mixins': ['v8_enable_test_features'],
      'gn_args': ('is_msan=true msan_track_origins=2 '
                  'use_prebuilt_instrumented_libraries=true'),
    },

    'msan_no_origins': {
      'mixins': ['v8_enable_test_features'],
      'gn_args': ('is_msan=true msan_track_origins=0 '
                  'use_prebuilt_instrumented_libraries=true'),
    },

    'msvc': {
      'gn_args': 'is_clang=false',
    },

    'no_custom_libcxx': {
      'gn_args': 'use_custom_libcxx=false',
    },

    'no_sysroot': {
      'gn_args': 'use_sysroot=false',
    },

    'release': {
      'gn_args': 'is_debug=false',
    },

    'release_bot': {
      'mixins': ['release', 'static', 'goma'],
    },

    'release_trybot': {
      'mixins': ['release_bot', 'minimal_symbols', 'dcheck_always_on'],
    },

    'shared': {
      'gn_args': 'is_component_build=true',
    },

    'simulate_arm': {
      'gn_args': 'target_cpu="x86" v8_target_cpu="arm"',
    },

    'simulate_arm64': {
      'gn_args': 'target_cpu="x64" v8_target_cpu="arm64"',
    },

    'simulate_mipsel': {
      'gn_args':
          'target_cpu="x86" v8_target_cpu="mipsel" mips_arch_variant="r2"',
    },

    'simulate_mips64el': {
      'gn_args': 'target_cpu="x64" v8_target_cpu="mips64el"',
    },

    'simulate_ppc': {
      'gn_args': 'target_cpu="x86" v8_target_cpu="ppc"',
    },

    'simulate_ppc64': {
      'gn_args': 'target_cpu="x64" v8_target_cpu="ppc64"',
    },

    'simulate_s390': {
      'gn_args': 'target_cpu="x86" v8_target_cpu="s390"',
    },

    'simulate_s390x': {
      'gn_args': 'target_cpu="x64" v8_target_cpu="s390x"',
    },

    'static': {
      'gn_args': 'is_component_build=false',
    },

    # TODO(machenbach): Remove the symbolized config after the bots are gone.
    'symbolized': {
      'gn_args': 'v8_no_inline=true',
    },

    'tsan': {
      'mixins': ['v8_enable_test_features'],
      'gn_args': 'is_tsan=true',
    },

    'ubsan_vptr': {
      'mixins': ['v8_enable_test_features'],
      # TODO(krasin): Remove is_ubsan_no_recover=true when
      # https://llvm.org/bugs/show_bug.cgi?id=25569 is fixed and just use
      # ubsan_vptr instead.
      'gn_args': 'is_ubsan_vptr=true is_ubsan_no_recover=true',
    },

    'ubsan_vptr_recover': {
      'mixins': ['v8_enable_test_features'],
      # Ubsan vptr with recovery.
      'gn_args': 'is_ubsan_vptr=true is_ubsan_no_recover=false',
    },

    'v8_no_i18n': {
      'gn_args': 'v8_enable_i18n_support=false icu_use_data_file=false',
    },

    'v8_enable_concurrent_marking': {
      'gn_args': 'v8_enable_concurrent_marking=true',
    },

    'v8_correctness_fuzzer': {
<<<<<<< HEAD
=======
      'mixins': ['v8_enable_test_features'],
>>>>>>> 84bd6f3c
      'gn_args': 'v8_correctness_fuzzer=true v8_multi_arch_build=true',
    },

    'v8_enable_embedded_builtins': {
      'gn_args': 'v8_enable_embedded_builtins=true',
    },

    'v8_enable_slow_dchecks': {
      'gn_args': 'v8_enable_slow_dchecks=true',
    },

    'v8_enable_test_features': {
      'gn_args': 'v8_enable_test_features=true',
    },

    'v8_enable_verify_predictable': {
      'gn_args': 'v8_enable_verify_predictable=true',
    },

    'v8_enable_vtunejit': {
      'gn_args': 'v8_enable_vtunejit=true',
    },

    'v8_full_debug': {
      'gn_args': 'v8_optimized_debug=false',
    },

    'v8_interpreted_regexp': {
      'gn_args': 'v8_interpreted_regexp=true',
    },

    'v8_optimized_debug': {
      # This is the default in gn for debug.
    },

    'v8_snapshot_custom': {
      # GN path is relative to project root.
      'gn_args': 'v8_embed_script="test/mjsunit/mjsunit.js"',
    },

    'v8_snapshot_internal': {
      'gn_args': 'v8_use_external_startup_data=false',
    },

    'v8_snapshot_none': {
      'gn_args': 'v8_use_snapshot=false',
    },

    'v8_verify_heap': {
      'gn_args': 'v8_enable_verify_heap=true',
    },

    'v8_verify_csa': {
      'gn_args': 'v8_enable_verify_csa=true',
    },

    'x64': {
      'gn_args': 'target_cpu="x64"',
    },

    'x86': {
      'gn_args': 'target_cpu="x86"',
    },
  },
}<|MERGE_RESOLUTION|>--- conflicted
+++ resolved
@@ -83,39 +83,6 @@
       'V8 Mac64 GC Stress': 'debug_x64',
       'V8 Mac64 ASAN': 'release_x64_asan_no_lsan',
       # Sanitizers.
-<<<<<<< HEAD
-      'V8 Linux64 ASAN': 'gn_release_x64_asan',
-      'V8 Linux64 TSAN': 'gn_release_x64_tsan',
-      'V8 Linux64 TSAN - concurrent marking':
-          'gn_release_x64_tsan_concurrent_marking',
-      'V8 Linux - arm64 - sim - MSAN': 'gn_release_simulate_arm64_msan',
-      # Clusterfuzz.
-      'V8 Linux64 - release builder': 'gn_release_x64_correctness_fuzzer',
-      'V8 Linux64 ASAN no inline - release builder':
-          'gn_release_x64_asan_symbolized_edge_verify_heap',
-      'V8 Linux64 ASAN - debug builder': 'gn_debug_x64_asan_edge',
-      'V8 Linux64 ASAN arm64 - debug builder':
-          'gn_debug_simulate_arm64_asan_edge',
-      'V8 Linux ASAN arm - debug builder':
-          'gn_debug_simulate_arm_asan_edge',
-      'V8 Linux ASAN mipsel - debug builder':
-          'gn_debug_simulate_mipsel_asan_edge',
-      # Misc.
-      'V8 Linux gcc 4.8': 'gn_release_x86_gcc',
-      'V8 Linux64 gcc 4.8 - debug': 'gn_debug_x64_gcc',
-      # FYI.
-      'V8 Linux - swarming staging': 'gn_release_x64',
-      # TODO(machenbach): Figure out if symbolized is still needed. The
-      # original config also specified -O1, which we dropped because chromium
-      # doesn't have it (anymore).
-      'V8 Linux64 - cfi': 'gyp_release_x64_cfi_symbolized',
-      'V8 Linux - vtunejit': 'gn_debug_x86_vtunejit',
-      'V8 Linux64 - gcov coverage': 'gyp_release_x64_gcc_coverage',
-      'V8 Linux - predictable': 'gn_release_x86_predictable',
-      'V8 Linux - full debug': 'gyp_full_debug_x86',
-      'V8 Linux - interpreted regexp': 'gn_release_x86_interpreted_regexp',
-      'V8 Random Deopt Fuzzer - debug': 'gyp_debug_x86',
-=======
       'V8 Linux64 ASAN': 'release_x64_asan',
       'V8 Linux64 TSAN': 'release_x64_tsan',
       'V8 Linux64 TSAN - concurrent marking':
@@ -171,7 +138,6 @@
       'V8 Clusterfuzz Linux64 TSAN - release builder': 'release_x64_tsan',
       'V8 Clusterfuzz Linux64 UBSanVptr - release builder':
           'release_x64_ubsan_vptr_recover_edge',
->>>>>>> 84bd6f3c
     },
     'client.v8.ports': {
       # Arm.
@@ -225,35 +191,6 @@
       'V8 s390x - sim - stable branch': 'release_simulate_s390x',
     },
     'tryserver.v8': {
-<<<<<<< HEAD
-      'v8_linux_rel_ng': 'gn_release_x86_gcmole_trybot',
-      'v8_linux_verify_csa_rel_ng': 'gn_release_x86_verify_csa',
-      'v8_linux_avx2_dbg': 'gn_debug_x86_trybot',
-      'v8_linux_nodcheck_rel_ng': 'gn_release_x86_minimal_symbols',
-      'v8_linux_dbg_ng': 'gn_debug_x86_trybot',
-      'v8_linux_noi18n_rel_ng': 'gn_release_x86_no_i18n_trybot',
-      'v8_linux_gc_stress_dbg': 'gn_debug_x86_trybot',
-      'v8_linux_nosnap_rel': 'gn_release_x86_no_snap_trybot',
-      'v8_linux_nosnap_dbg': 'gn_debug_x86_no_snap_trybot',
-      'v8_linux_gcc_compile_rel': 'gn_release_x86_gcc_minimal_symbols',
-      'v8_linux_gcc_rel': 'gn_release_x86_gcc_minimal_symbols',
-      'v8_linux64_gcc_compile_dbg': 'gn_debug_x64_gcc',
-      'v8_linux64_rel_ng': 'gn_release_x64_valgrind_trybot',
-      'v8_linux64_verify_csa_rel_ng': 'gn_release_x64_verify_csa',
-      'v8_linux64_gyp_rel_ng': 'gyp_release_x64',
-      'v8_linux64_avx2_rel_ng': 'gn_release_x64_trybot',
-      'v8_linux64_avx2_dbg': 'gn_debug_x64_trybot',
-      'v8_linux64_asan_rel_ng': 'gn_release_x64_asan_minimal_symbols',
-      'v8_linux64_msan_rel': 'gn_release_simulate_arm64_msan_minimal_symbols',
-      'v8_linux64_sanitizer_coverage_rel':
-          'gyp_release_x64_asan_minimal_symbols_coverage',
-      'v8_linux64_tsan_rel': 'gn_release_x64_tsan_minimal_symbols',
-      'v8_linux64_tsan_concurrent_marking_rel_ng':
-          'gn_release_x64_tsan_concurrent_marking_minimal_symbols',
-      'v8_win_dbg': 'gn_debug_x86_trybot',
-      'v8_win_compile_dbg': 'gn_debug_x86_trybot',
-      'v8_win_rel_ng': 'gn_release_x86_trybot',
-=======
       'v8_fuchsia_rel_ng': 'release_x64_fuchsia_trybot',
       'v8_linux_rel_ng': 'release_x86_gcmole_trybot',
       'v8_linux_verify_csa_rel_ng': 'release_x86_verify_csa',
@@ -286,7 +223,6 @@
       'v8_win_dbg': 'debug_x86_trybot',
       'v8_win_compile_dbg': 'debug_x86_trybot',
       'v8_win_rel_ng': 'release_x86_trybot',
->>>>>>> 84bd6f3c
       'v8_win_nosnap_shared_rel_ng':
         'release_x86_no_snap_shared_minimal_symbols',
       'v8_win64_asan_rel_ng': 'release_x64_asan_no_lsan',
@@ -347,37 +283,6 @@
     'default_optdebug_mips64el': [
       'debug', 'simulate_mips64el', 'v8_enable_slow_dchecks'],
     'default_release_mips64el': [
-<<<<<<< HEAD
-      'gn', 'release', 'simulate_mips64el'],
-    'default_debug_ppc': [
-      'gn', 'debug', 'simulate_ppc', 'v8_enable_slow_dchecks',
-      'v8_full_debug'],
-    'default_optdebug_ppc': [
-      'gn', 'debug', 'simulate_ppc', 'v8_enable_slow_dchecks'],
-    'default_release_ppc': [
-      'gn', 'release', 'simulate_ppc'],
-    'default_debug_ppc64': [
-      'gn', 'debug', 'simulate_ppc64', 'v8_enable_slow_dchecks',
-      'v8_full_debug'],
-    'default_optdebug_ppc64': [
-      'gn', 'debug', 'simulate_ppc64', 'v8_enable_slow_dchecks'],
-    'default_release_ppc64': [
-      'gn', 'release', 'simulate_ppc64'],
-    'default_debug_s390': [
-      'gn', 'debug', 'simulate_s390', 'v8_enable_slow_dchecks',
-      'v8_full_debug'],
-    'default_optdebug_s390': [
-      'gn', 'debug', 'simulate_s390', 'v8_enable_slow_dchecks'],
-    'default_release_s390': [
-      'gn', 'release', 'simulate_s390'],
-    'default_debug_s390x': [
-      'gn', 'debug', 'simulate_s390x', 'v8_enable_slow_dchecks',
-      'v8_full_debug'],
-    'default_optdebug_s390x': [
-      'gn', 'debug', 'simulate_s390x', 'v8_enable_slow_dchecks'],
-    'default_release_s390x': [
-      'gn', 'release', 'simulate_s390x'],
-=======
       'release', 'simulate_mips64el'],
     'default_debug_ppc': [
       'debug', 'simulate_ppc', 'v8_enable_slow_dchecks', 'v8_full_debug'],
@@ -403,7 +308,6 @@
       'debug', 'simulate_s390x', 'v8_enable_slow_dchecks'],
     'default_release_s390x': [
       'release', 'simulate_s390x'],
->>>>>>> 84bd6f3c
     'default_debug_x64': [
       'debug', 'x64', 'v8_enable_slow_dchecks', 'v8_full_debug'],
     'default_optdebug_x64': [
@@ -415,206 +319,6 @@
     'default_optdebug_x86': [
       'debug', 'x86', 'v8_enable_slow_dchecks'],
     'default_release_x86': [
-<<<<<<< HEAD
-      'gn', 'release', 'x86'],
-
-
-    # GN debug configs for simulators.
-    'gn_debug_simulate_arm': [
-      'gn', 'debug_bot', 'simulate_arm', 'swarming'],
-    'gn_debug_simulate_arm_asan_edge': [
-      'gn', 'debug_bot', 'simulate_arm', 'asan', 'edge'],
-    'gn_debug_simulate_arm64': [
-      'gn', 'debug_bot', 'simulate_arm64', 'swarming'],
-    'gn_debug_simulate_arm64_asan_edge': [
-      'gn', 'debug_bot', 'simulate_arm64', 'asan', 'lsan', 'edge'],
-    'gn_debug_simulate_arm64_no_snap': [
-      'gn', 'debug', 'simulate_arm64', 'shared', 'goma',
-      'v8_optimized_debug', 'swarming', 'v8_snapshot_none'],
-    'gn_debug_simulate_mipsel_asan_edge': [
-      'gn', 'debug_bot', 'simulate_mipsel', 'asan', 'edge'],
-
-    # GN release configs for simulators.
-    'gn_release_simulate_arm': [
-      'gn', 'release_bot', 'simulate_arm', 'swarming'],
-    'gn_release_simulate_arm_trybot': [
-      'gn', 'release_trybot', 'simulate_arm', 'swarming'],
-    'gn_release_simulate_arm64': [
-      'gn', 'release_bot', 'simulate_arm64', 'swarming'],
-    'gn_release_simulate_arm64_msan': [
-      'gn', 'release_bot', 'simulate_arm64', 'msan', 'swarming'],
-    'gn_release_simulate_arm64_msan_minimal_symbols': [
-      'gn', 'release_bot', 'simulate_arm64', 'msan', 'minimal_symbols',
-      'swarming'],
-    'gn_release_simulate_arm64_trybot': [
-      'gn', 'release_trybot', 'simulate_arm64', 'swarming'],
-    'gn_release_simulate_mipsel': [
-      'gn', 'release_bot', 'simulate_mipsel', 'swarming'],
-    'gn_release_simulate_mips64el': [
-      'gn', 'release_bot', 'simulate_mips64el', 'swarming'],
-
-    # GN debug configs for arm.
-    'gn_debug_arm': [
-      'gn', 'debug_bot', 'arm', 'crosscompile', 'hard_float', 'swarming'],
-
-    # GN release configs for arm.
-    'gn_release_arm': [
-      'gn', 'release_bot', 'arm', 'crosscompile', 'hard_float', 'swarming'],
-    'gn_release_android_arm': [
-      'gn', 'release_bot', 'arm', 'android', 'crosscompile',
-      'minimal_symbols', 'swarming'],
-    'gn_release_android_arm64': [
-      'gn', 'release_bot', 'arm64', 'android', 'crosscompile',
-      'minimal_symbols', 'swarming'],
-
-    # GN release configs for x64.
-    'gn_release_x64': [
-      'gn', 'release_bot', 'x64', 'swarming'],
-    'gn_release_x64_asan': [
-      'gn', 'release_bot', 'x64', 'asan', 'lsan', 'swarming'],
-    'gn_release_x64_asan_minimal_symbols': [
-      'gn', 'release_bot', 'x64', 'asan', 'lsan', 'minimal_symbols',
-      'swarming'],
-    'gn_release_x64_asan_no_lsan': [
-      'gn', 'release_bot', 'x64', 'asan', 'swarming'],
-    'gn_release_x64_asan_symbolized_edge_verify_heap': [
-      'gn', 'release_bot', 'x64', 'asan', 'edge', 'lsan', 'symbolized',
-      'v8_verify_heap'],
-    'gn_release_x64_clang': [
-      'gn', 'release_bot', 'x64', 'clang', 'swarming'],
-    'gn_release_x64_correctness_fuzzer' : [
-      'gn', 'release_bot', 'x64', 'v8_correctness_fuzzer'],
-    'gn_release_x64_internal': [
-      'gn', 'release_bot', 'x64', 'swarming', 'v8_snapshot_internal'],
-    'gn_release_x64_minimal_symbols': [
-      'gn', 'release_bot', 'x64', 'minimal_symbols', 'swarming'],
-    'gn_release_x64_trybot': [
-      'gn', 'release_trybot', 'x64', 'swarming'],
-    'gn_release_x64_tsan': [
-      'gn', 'release_bot', 'x64', 'tsan', 'swarming'],
-    'gn_release_x64_tsan_concurrent_marking': [
-      'gn', 'release_bot', 'x64', 'v8_enable_concurrent_marking', 'tsan',
-      'swarming'],
-    'gn_release_x64_tsan_concurrent_marking_minimal_symbols': [
-      'gn', 'release_bot', 'x64', 'v8_enable_concurrent_marking', 'tsan',
-      'minimal_symbols', 'swarming'],
-    'gn_release_x64_tsan_minimal_symbols': [
-      'gn', 'release_bot', 'x64', 'tsan', 'minimal_symbols', 'swarming'],
-    'gn_release_x64_valgrind': [
-      'gn', 'release_bot', 'x64', 'swarming', 'valgrind'],
-    'gn_release_x64_valgrind_trybot': [
-      'gn', 'release_trybot', 'x64', 'swarming', 'valgrind'],
-    'gn_release_x64_verify_csa': [
-      'gn', 'release_bot', 'x64', 'swarming', 'dcheck_always_on',
-      'v8_enable_slow_dchecks', 'v8_verify_csa'],
-
-    # GN debug configs for x64.
-    'gn_debug_x64': [
-      'gn', 'debug_bot', 'x64', 'swarming'],
-    'gn_debug_x64_asan_edge': [
-      'gn', 'debug_bot', 'x64', 'asan', 'lsan', 'edge'],
-    'gn_debug_x64_custom': [
-      'gn', 'debug_bot', 'x64', 'swarming', 'v8_snapshot_custom'],
-    'gn_debug_x64_gcc': [
-      'gn', 'debug_bot', 'x64', 'gcc'],
-    'gn_debug_x64_minimal_symbols': [
-      'gn', 'debug_bot', 'x64', 'minimal_symbols', 'swarming'],
-    'gn_debug_x64_trybot': [
-      'gn', 'debug_trybot', 'x64', 'swarming'],
-    'gn_debug_x64_valgrind': [
-      'gn', 'debug_bot', 'x64', 'swarming', 'valgrind'],
-
-    # GN debug configs for x86.
-    'gn_debug_x86': [
-      'gn', 'debug_bot', 'x86', 'swarming'],
-    'gn_debug_x86_minimal_symbols': [
-      'gn', 'debug_bot', 'x86', 'minimal_symbols', 'swarming'],
-    'gn_debug_x86_no_i18n': [
-      'gn', 'debug_bot', 'x86', 'swarming', 'v8_no_i18n'],
-    'gn_debug_x86_no_snap': [
-      'gn', 'debug_bot', 'x86', 'swarming', 'v8_snapshot_none'],
-    'gn_debug_x86_no_snap_trybot': [
-      'gn', 'debug_trybot', 'x86', 'swarming', 'v8_snapshot_none'],
-    'gn_debug_x86_trybot': [
-      'gn', 'debug_trybot', 'x86', 'swarming'],
-    'gn_debug_x86_vtunejit': [
-      'gn', 'debug_bot', 'x86', 'v8_enable_vtunejit'],
-
-    # GN release configs for x86.
-    'gn_release_x86': [
-      'gn', 'release_bot', 'x86', 'swarming'],
-    'gn_release_x86_gcc': [
-      'gn', 'release_bot', 'x86', 'gcc'],
-    'gn_release_x86_gcc_minimal_symbols': [
-      'gn', 'release_bot', 'x86', 'gcc', 'minimal_symbols'],
-    'gn_release_x86_gcmole': [
-      'gn', 'release_bot', 'x86', 'gcmole', 'swarming'],
-    'gn_release_x86_gcmole_trybot': [
-      'gn', 'release_trybot', 'x86', 'gcmole', 'swarming'],
-    'gn_release_x86_interpreted_regexp': [
-      'gn', 'release_bot', 'x86', 'v8_interpreted_regexp'],
-    'gn_release_x86_minimal_symbols': [
-      'gn', 'release_bot', 'x86', 'minimal_symbols', 'swarming'],
-    'gn_release_x86_no_i18n_trybot': [
-      'gn', 'release_trybot', 'x86', 'swarming', 'v8_no_i18n'],
-    'gn_release_x86_no_snap': [
-      'gn', 'release_bot', 'x86', 'swarming', 'v8_snapshot_none'],
-    'gn_release_x86_no_snap_shared_minimal_symbols': [
-      'gn', 'release', 'x86', 'goma', 'minimal_symbols', 'shared', 'swarming',
-      'v8_snapshot_none'],
-    'gn_release_x86_no_snap_trybot': [
-      'gn', 'release_trybot', 'x86', 'swarming', 'v8_snapshot_none'],
-    'gn_release_x86_predictable': [
-      'gn', 'release_bot', 'x86', 'v8_enable_verify_predictable'],
-    'gn_release_x86_shared_verify_heap': [
-      'gn', 'release', 'x86', 'goma', 'shared', 'swarming', 'v8_verify_heap'],
-    'gn_release_x86_trybot': [
-      'gn', 'release_trybot', 'x86', 'swarming'],
-    'gn_release_x86_verify_csa': [
-      'gn', 'release_bot', 'x86', 'swarming', 'dcheck_always_on',
-      'v8_enable_slow_dchecks', 'v8_verify_csa'],
-
-    # Gyp debug configs for simulators.
-    'gyp_debug_simulate_x87': [
-      'gyp', 'debug_bot_static', 'simulate_x87', 'swarming'],
-
-    # Gyp debug configs for x86.
-    'gyp_debug_x86': [
-      'gyp', 'debug_bot', 'x86', 'swarming'],
-    'gyp_full_debug_x86': [
-      'gyp', 'debug', 'x86', 'goma', 'static', 'v8_enable_slow_dchecks',
-      'v8_full_debug'],
-
-    # Gyp release configs for mips.
-    'gyp_release_mips_no_snap_no_i18n': [
-      'gyp', 'release', 'mips', 'crosscompile', 'static', 'v8_no_i18n',
-      'v8_snapshot_none'],
-
-    # Gyp release configs for simulators.
-    'gyp_release_simulate_ppc': [
-      'gyp', 'release_bot', 'simulate_ppc', 'swarming'],
-    'gyp_release_simulate_ppc64': [
-      'gyp', 'release_bot', 'simulate_ppc64', 'swarming'],
-    'gyp_release_simulate_s390': [
-      'gyp', 'release_bot', 'simulate_s390', 'swarming'],
-    'gyp_release_simulate_s390x': [
-      'gyp', 'release_bot', 'simulate_s390x', 'swarming'],
-
-    # Gyp release configs for x64.
-    'gyp_release_x64': [
-      'gyp', 'release_bot', 'x64', 'swarming'],
-    'gyp_release_x64_asan_minimal_symbols_coverage': [
-      'gyp', 'release_bot', 'x64', 'asan', 'bb', 'coverage', 'lsan',
-      'minimal_symbols', 'swarming'],
-    'gyp_release_x64_cfi_symbolized': [
-      'gyp', 'release_bot', 'x64', 'cfi', 'swarming', 'symbolized'],
-    'gyp_release_x64_gcc_coverage': [
-      'gyp', 'release_bot', 'x64', 'coverage', 'gcc'],
-
-    # Gyp release configs for x86.
-    'gyp_release_x86_disassembler': [
-      'gyp', 'release_bot', 'x86', 'v8_enable_disassembler'],
-=======
       'release', 'x86'],
 
 
@@ -832,7 +536,6 @@
     'release_mips_no_snap_no_i18n': [
       'release', 'mips', 'no_sysroot', 'static', 'v8_no_i18n',
       'v8_snapshot_none'],
->>>>>>> 84bd6f3c
   },
 
   'mixins': {
@@ -855,10 +558,6 @@
 
     'bb': {
       'gn_args': 'sanitizer_coverage_flags="bb,trace-pc-guard"',
-<<<<<<< HEAD
-      'gyp_defines': 'sanitizer_coverage=bb,trace-pc-guard',
-=======
->>>>>>> 84bd6f3c
     },
 
     'cfi': {
@@ -901,14 +600,10 @@
 
     'edge': {
       'gn_args': 'sanitizer_coverage_flags="trace-pc-guard"',
-<<<<<<< HEAD
-      'gyp_defines': 'sanitizer_coverage=trace-pc-guard',
-=======
     },
 
     'fuchsia': {
       'gn_args': 'target_os="fuchsia"',
->>>>>>> 84bd6f3c
     },
 
     'gcc': {
@@ -1064,10 +759,7 @@
     },
 
     'v8_correctness_fuzzer': {
-<<<<<<< HEAD
-=======
       'mixins': ['v8_enable_test_features'],
->>>>>>> 84bd6f3c
       'gn_args': 'v8_correctness_fuzzer=true v8_multi_arch_build=true',
     },
 
