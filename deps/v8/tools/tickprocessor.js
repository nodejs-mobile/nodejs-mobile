--- conflicted
+++ resolved
@@ -842,141 +842,6 @@
 };
 
 
-<<<<<<< HEAD
-function ArgumentsProcessor(args) {
-  this.args_ = args;
-  this.result_ = ArgumentsProcessor.DEFAULTS;
-  function parseBool(str) {
-    if (str == "true" || str == "1") return true;
-    return false;
-  }
-
-  this.argsDispatch_ = {
-    '-j': ['stateFilter', TickProcessor.VmStates.JS,
-        'Show only ticks from JS VM state'],
-    '-g': ['stateFilter', TickProcessor.VmStates.GC,
-        'Show only ticks from GC VM state'],
-    '-c': ['stateFilter', TickProcessor.VmStates.COMPILER,
-        'Show only ticks from COMPILER VM state'],
-    '-o': ['stateFilter', TickProcessor.VmStates.OTHER,
-        'Show only ticks from OTHER VM state'],
-    '-e': ['stateFilter', TickProcessor.VmStates.EXTERNAL,
-        'Show only ticks from EXTERNAL VM state'],
-    '--filter-runtime-timer': ['runtimeTimerFilter', null,
-            'Show only ticks matching the given runtime timer scope'],
-    '--call-graph-size': ['callGraphSize', TickProcessor.CALL_GRAPH_SIZE,
-        'Set the call graph size'],
-    '--ignore-unknown': ['ignoreUnknown', true,
-        'Exclude ticks of unknown code entries from processing'],
-    '--separate-ic': ['separateIc', parseBool,
-        'Separate IC entries'],
-    '--separate-bytecodes': ['separateBytecodes', parseBool,
-        'Separate Bytecode entries'],
-    '--separate-builtins': ['separateBuiltins', parseBool,
-        'Separate Builtin entries'],
-    '--separate-stubs': ['separateStubs', parseBool,
-        'Separate Stub entries'],
-    '--unix': ['platform', 'unix',
-        'Specify that we are running on *nix platform'],
-    '--windows': ['platform', 'windows',
-        'Specify that we are running on Windows platform'],
-    '--mac': ['platform', 'mac',
-        'Specify that we are running on Mac OS X platform'],
-    '--nm': ['nm', 'nm',
-        'Specify the \'nm\' executable to use (e.g. --nm=/my_dir/nm)'],
-    '--target': ['targetRootFS', '',
-        'Specify the target root directory for cross environment'],
-    '--range': ['range', 'auto,auto',
-        'Specify the range limit as [start],[end]'],
-    '--distortion': ['distortion', 0,
-        'Specify the logging overhead in picoseconds'],
-    '--source-map': ['sourceMap', null,
-        'Specify the source map that should be used for output'],
-    '--timed-range': ['timedRange', true,
-        'Ignore ticks before first and after last Date.now() call'],
-    '--pairwise-timed-range': ['pairwiseTimedRange', true,
-        'Ignore ticks outside pairs of Date.now() calls'],
-    '--only-summary': ['onlySummary', true,
-        'Print only tick summary, exclude other information'],
-    '--preprocess': ['preprocessJson', true,
-        'Preprocess for consumption with web interface']
-  };
-  this.argsDispatch_['--js'] = this.argsDispatch_['-j'];
-  this.argsDispatch_['--gc'] = this.argsDispatch_['-g'];
-  this.argsDispatch_['--compiler'] = this.argsDispatch_['-c'];
-  this.argsDispatch_['--other'] = this.argsDispatch_['-o'];
-  this.argsDispatch_['--external'] = this.argsDispatch_['-e'];
-  this.argsDispatch_['--ptr'] = this.argsDispatch_['--pairwise-timed-range'];
-};
-
-
-ArgumentsProcessor.DEFAULTS = {
-  logFileName: 'v8.log',
-  platform: 'unix',
-  stateFilter: null,
-  callGraphSize: 5,
-  ignoreUnknown: false,
-  separateIc: true,
-  separateBytecodes: false,
-  separateBuiltins: true,
-  separateStubs: true,
-  preprocessJson: null,
-  targetRootFS: '',
-  nm: 'nm',
-  range: 'auto,auto',
-  distortion: 0,
-  timedRange: false,
-  pairwiseTimedRange: false,
-  onlySummary: false,
-  runtimeTimerFilter: null,
-};
-
-
-ArgumentsProcessor.prototype.parse = function() {
-  while (this.args_.length) {
-    var arg = this.args_.shift();
-    if (arg.charAt(0) != '-') {
-      this.result_.logFileName = arg;
-      continue;
-    }
-    var userValue = null;
-    var eqPos = arg.indexOf('=');
-    if (eqPos != -1) {
-      userValue = arg.substr(eqPos + 1);
-      arg = arg.substr(0, eqPos);
-    }
-    if (arg in this.argsDispatch_) {
-      var dispatch = this.argsDispatch_[arg];
-      var property = dispatch[0];
-      var defaultValue = dispatch[1];
-      if (typeof defaultValue == "function") {
-        userValue = defaultValue(userValue);
-      } else if (userValue == null) {
-        userValue = defaultValue;
-      }
-      this.result_[property] = userValue;
-    } else {
-      return false;
-    }
-  }
-  return true;
-};
-
-
-ArgumentsProcessor.prototype.result = function() {
-  return this.result_;
-};
-
-
-ArgumentsProcessor.prototype.printUsageAndExit = function() {
-
-  function padRight(s, len) {
-    s = s.toString();
-    if (s.length < len) {
-      s = s + (new Array(len - s.length + 1).join(' '));
-    }
-    return s;
-=======
 class ArgumentsProcessor extends BaseArgumentsProcessor {
   getArgsDispatch() {
     let dispatch = {
@@ -1040,7 +905,6 @@
     dispatch['--external'] = dispatch['-e'];
     dispatch['--ptr'] = dispatch['--pairwise-timed-range'];
     return dispatch;
->>>>>>> 84bd6f3c
   }
 
   getDefaultResults() {
