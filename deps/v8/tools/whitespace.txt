You can modify this file to create no-op changelists.

Try to write something funny. And please don't add trailing whitespace.

A Smi balks into a war and says:
"I'm so deoptimized today!"
The doubles heard this and started to unbox.
<<<<<<< HEAD
The Smi looked at them when a crazy v8-autoroll account showed up......
The autoroller bought a round of Himbeerbrause. Suddenly .....
The bartender starts to shake the bottles........
.
=======
The Smi looked at them when a crazy v8-autoroll account showed up...
The autoroller bought a round of Himbeerbrause. Suddenly...
The bartender starts to shake the bottles...........................
>>>>>>> 84bd6f3c
<|MERGE_RESOLUTION|>--- conflicted
+++ resolved
@@ -5,13 +5,6 @@
 A Smi balks into a war and says:
 "I'm so deoptimized today!"
 The doubles heard this and started to unbox.
-<<<<<<< HEAD
-The Smi looked at them when a crazy v8-autoroll account showed up......
-The autoroller bought a round of Himbeerbrause. Suddenly .....
-The bartender starts to shake the bottles........
-.
-=======
 The Smi looked at them when a crazy v8-autoroll account showed up...
 The autoroller bought a round of Himbeerbrause. Suddenly...
-The bartender starts to shake the bottles...........................
->>>>>>> 84bd6f3c
+The bartender starts to shake the bottles...........................