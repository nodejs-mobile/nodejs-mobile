<html>
<!--
Copyright 2016 the V8 project authors. All rights reserved.  Use of this source
code is governed by a BSD-style license that can be found in the LICENSE file.
-->

<head>
  <style>
    html {
      font-family: monospace;
    }

    .entry-details {}

    .entry-details TD {}

    .details {
      width: 0.1em;
    }

    .details span {
      padding: 0 0.4em 0 0.4em;
      background-color: black;
      color: white;
      border-radius: 25px;
      text-align: center;
      cursor: -webkit-zoom-in;
    }

    .count {
      text-align: right;
      width: 5em;
    }

    .percentage {
      text-align: right;
      width: 5em;
    }

    .key {
      padding-left: 1em;
    }

    .drilldown-group-title {
      font-weight: bold;
      padding: 0.5em 0 0.2em 0;
    }
  </style>
  <script src="./splaytree.js" type="text/javascript"></script>
  <script src="./codemap.js" type="text/javascript"></script>
  <script src="./csvparser.js" type="text/javascript"></script>
  <script src="./consarray.js" type="text/javascript"></script>
  <script src="./profile.js" type="text/javascript"></script>
  <script src="./profile_view.js" type="text/javascript"></script>
  <script src="./logreader.js" type="text/javascript"></script>
<<<<<<< HEAD
=======
  <script src="./arguments.js" type="text/javascript"></script>
>>>>>>> 84bd6f3c
  <script src="./ic-processor.js" type="text/javascript"></script>
  <script src="./SourceMap.js" type="text/javascript"></script>

  <script>
    "use strict"
    let entries = [];

    let properties = ['type', 'category', 'functionName', 'filePosition',
      'state', 'key', 'map', 'reason', 'file',
    ];

<<<<<<< HEAD
    // For compatiblity with console scripts:
=======
    // For compatibility with console scripts:
>>>>>>> 84bd6f3c
    print = console.log;

    class CustomIcProcessor extends IcProcessor {
      constructor() {
        super();
        this.entries = [];
      }

      functionName(pc) {
        let entry = this.profile_.findEntry(pc);
        return this.formatName(entry);
      }

      processPropertyIC(type, pc, line, column, old_state, new_state, map, key,
          modifier, slow_reason) {
        let fnName = this.functionName(pc);
        this.entries.push(new Entry(type, fnName, line, column, key,
          old_state, new_state, map, slow_reason));

      }
<<<<<<< HEAD

      processCompareIC(pc, line, column, stub, op, old_left, old_right,
          old_state, new_left, new_right, new_state) {
        let fnName = this.functionName(pc);
        this.entries.push(new Entry("CompareIC", fnName, line, column, name,
          old_state, new_state));
      }

      processBinaryOpIC(pc, line, column, stub, old_state, new_state,
          allocation_site) {
        let fnName = this.functionName(pc);
        this.entries.push(new Entry("BinaryOpIc", fnName, line, column, name,
          old_state, new_state));

      }

      processToBooleanICfunction(pc, line, column, stub, old_state, new_state) {
        let fnName = this.functionName(pc);
        this.entries.push(new Entry("ToBooleanIC", fnName, line, column, name,
          old_state, new_state));
      }

      processPatchIC(pc, test, delta) {

      }
=======
>>>>>>> 84bd6f3c
    };


    class Entry {
      constructor(type, fn_file, line, column, key, oldState, newState,
          map, reason, additional) {
        this.type = type;
        this.category = "other";
        if (this.type.indexOf("Store") !== -1) {
          this.category = "Store";
        } else if (this.type.indexOf("Load") !== -1) {
          this.category = "Load";
        }
        let parts = fn_file.split(" ");
        this.functionName = parts[0];
        this.file = parts[1];
        let position = line + ":" + column;
        this.filePosition = this.file + ":" + position;
        this.oldState = oldState;
        this.newState = newState;
        this.state = this.oldState + " → " + this.newState;
        this.key = key;
        this.map = map.toString(16);
        this.reason = reason;
        this.additional = additional;
      }

      parseMapProperties(parts, offset) {
        let next = parts[++offset];
        if (!next.startsWith('dict')) return offset;
        this.propertiesMode =
          next.substr(5) == "0" ? "fast" : "slow";
        this.numberOfOwnProperties = parts[++offset].substr(4);
        next = parts[++offset];
        this.instanceType = next.substr(5, next.length - 6);
        return offset;
      }

      parsePositionAndFile(parts, start) {
        // find the position of 'at' in the parts array.
        let offset = start;
        for (let i = start + 1; i < parts.length; i++) {
          offset++;
          if (parts[i] == 'at') break;
        }
        if (parts[offset] !== 'at') return -1;
        this.position = parts.slice(start, offset).join(' ');
        offset += 1;
        this.isNative = parts[offset] == "native"
        offset += this.isNative ? 1 : 0;
        this.file = parts[offset];
        return offset;
      }
    }

    function loadFile() {
      let files = document.getElementById("uploadInput").files;

      let file = files[0];
      let reader = new FileReader();

      reader.onload = function(evt) {
        let icProcessor = new CustomIcProcessor();
        icProcessor.processString(this.result);
        entries = icProcessor.entries;

        document.getElementById("count").innerHTML = entries.length;
        updateTable();
      }
      reader.readAsText(file);
      initGroupKeySelect();
    }


    class Group {
      constructor(property, key, entry) {
        this.property = property;
        this.key = key;
        this.count = 1;
        this.entries = [entry];
        this.percentage = undefined;
        this.groups = undefined;
      }

      add(entry) {
        this.count++;
        this.entries.push(entry)
      }

      createSubGroups() {
        this.groups = {};
        for (let i = 0; i < properties.length; i++) {
          let subProperty = properties[i];
          if (this.property == subProperty) continue;
          this.groups[subProperty] = groupBy(this.entries, subProperty);
        }
      }
    }

    function groupBy(entries, property) {
      let accumulator = Object.create(null);
      let length = entries.length;
      for (let i = 0; i < length; i++) {
        let entry = entries[i];
        let key = entry[property];
        if (accumulator[key] == undefined) {
          accumulator[key] = new Group(property, key, entry)
        } else {
          let group = accumulator[key];
          if (group.entries == undefined) console.log([group, entry]);
          group.add(entry)
        }
      }
      let result = []
      for (let key in accumulator) {
        let group = accumulator[key];
        group.percentage = Math.round(group.count / length * 100 * 100) / 100;
        result.push(group);
      }
      result.sort((a, b) => {
        return b.count - a.count
      });
      return result;
    }



    function escapeHtml(unsafe) {
      if (!unsafe) return "";
      return unsafe.toString()
        .replace(/&/g, "&amp;")
        .replace(/</g, "&lt;")
        .replace(/>/g, "&gt;")
        .replace(/"/g, "&quot;")
        .replace(/'/g, "&#039;");
    }

    function processValue(unsafe) {
      if (!unsafe) return "";
      if (!unsafe.startsWith("http")) return escapeHtml(unsafe);
      let a = document.createElement("a");
      a.href = unsafe;
      a.textContent = unsafe;
      return a;
    }

    function updateTable() {
      let select = document.getElementById("group-key");
      let key = select.options[select.selectedIndex].text;
      let tableBody = document.getElementById("table-body");
      removeAllChildren(tableBody);
      let groups = groupBy(entries, key, true);
      display(groups, tableBody);
    }

    function selecedOption(node) {
      return node.options[node.selectedIndex]
    }

    function removeAllChildren(node) {
      while (node.firstChild) {
        node.removeChild(node.firstChild);
      }
    }

    function display(entries, parent) {
      let fragment = document.createDocumentFragment();

      function td(tr, content, className) {
<<<<<<< HEAD
        let td = document.createElement("td");
        if (typeof content == "object") {
          td.appendChild(content);
        } else {
          td.innerHTML = content;
        }
        td.className = className
        tr.appendChild(td);
        return td
      }
=======
        let node = document.createElement("td");
        if (typeof content == "object") {
          node.appendChild(content);
        } else {
          node.innerHTML = content;
        }
        node.className = className
        tr.appendChild(node);
        return node
      }

>>>>>>> 84bd6f3c
      let max = Math.min(1000, entries.length)
      for (let i = 0; i < max; i++) {
        let entry = entries[i];
        let tr = document.createElement("tr");
        tr.entry = entry;
        td(tr, '<span onclick="toggleDetails(this)">&#8505;</a>', 'details');
        td(tr, entry.percentage + "%", 'percentage');
        td(tr, entry.count, 'count');
        td(tr, processValue(entry.key), 'key');
        fragment.appendChild(tr);
      }
      let omitted = entries.length - max;
      if (omitted > 0) {
        let tr = document.createElement("tr");
<<<<<<< HEAD
        let td = td(tr, 'Omitted ' + omitted + " entries.");
        td.colSpan = 4;
=======
        let tdNode = td(tr, 'Omitted ' + omitted + " entries.");
        tdNode.colSpan = 4;
>>>>>>> 84bd6f3c
        fragment.appendChild(tr);
      }
      parent.appendChild(fragment);
    }

    function displayDrilldown(entry, previousSibling) {
      let tr = document.createElement('tr');
      tr.className = "entry-details";
      tr.style.display = "none";
      // indent by one td.
      tr.appendChild(document.createElement("td"));
      let td = document.createElement("td");
      td.colSpan = 3;
      for (let key in entry.groups) {
        td.appendChild(displayDrilldownGroup(entry, key));
      }
      tr.appendChild(td);
      // Append the new TR after previousSibling.
      previousSibling.parentNode.insertBefore(tr, previousSibling.nextSibling)
    }

    function displayDrilldownGroup(entry, key) {
      let max = 20;
      let group = entry.groups[key];
      let div = document.createElement("div")
      div.className = 'drilldown-group-title'
      div.textContent = key + ' [top ' + max + ' out of ' + group.length + ']';
      let table = document.createElement("table");
      display(group.slice(0, max), table, false)
      div.appendChild(table);
      return div;
    }

    function toggleDetails(node) {
      let tr = node.parentNode.parentNode;
      let entry = tr.entry;

      // Create subgroup in-place if the don't exist yet.
      if (entry.groups === undefined) {
        entry.createSubGroups();
        displayDrilldown(entry, tr);
      }
      let details = tr.nextSibling;
      let display = details.style.display;
      if (display != "none") {
        display = "none";
      } else {
        display = "table-row"
      };
      details.style.display = display;
    }

    function initGroupKeySelect() {
      let select = document.getElementById("group-key");
      for (let i in properties) {
        let option = document.createElement("option");
        option.text = properties[i];
        select.add(option);
      }
    }

    function handleOnLoad() {
      document.querySelector("#uploadInput").focus();
    }
  </script>
</head>

<body onload="handleOnLoad()">
  <h1>
    <span style="color: #00FF00">I</span>
    <span style="color: #FF00FF">C</span>
    <span style="color: #00FFFF">E</span>
  </h1> Your IC-Explorer.

  <div id="legend" style="padding-right: 200px">
    <div style="float:right;  border-style: solid; border-width: 1px; padding:20px">
      0 uninitialized<br>
      . premonomorphic<br>
      1 monomorphic<br>
      ^ recompute handler<br>
      P polymorphic<br>
      N megamorphic<br>
      G generic
    </div>
  </div>

  <h2>Usage</h2> Run your script with <code>--trace_ic</code> and upload <code>v8.log</code> on this page:<br/>
  <code>/path/to/d8 --trace_ic your_script.js</code>
  <h2>Data</h2>
  <form name="fileForm">
    <p>
      <input id="uploadInput" type="file" name="files" onchange="loadFile();"> trace entries: <span id="count">0</span>
    </p>
  </form>
  <h2>Result</h2>
  <p>
    Group-Key:
    <select id="group-key" onchange="updateTable()"></select>
  </p>
  <p>
    <table id="table" width="100%">
      <tbody id="table-body">
      </tbody>
    </table>
  </p>
</body>

</html><|MERGE_RESOLUTION|>--- conflicted
+++ resolved
@@ -53,10 +53,7 @@
   <script src="./profile.js" type="text/javascript"></script>
   <script src="./profile_view.js" type="text/javascript"></script>
   <script src="./logreader.js" type="text/javascript"></script>
-<<<<<<< HEAD
-=======
   <script src="./arguments.js" type="text/javascript"></script>
->>>>>>> 84bd6f3c
   <script src="./ic-processor.js" type="text/javascript"></script>
   <script src="./SourceMap.js" type="text/javascript"></script>
 
@@ -68,11 +65,7 @@
       'state', 'key', 'map', 'reason', 'file',
     ];
 
-<<<<<<< HEAD
-    // For compatiblity with console scripts:
-=======
     // For compatibility with console scripts:
->>>>>>> 84bd6f3c
     print = console.log;
 
     class CustomIcProcessor extends IcProcessor {
@@ -93,34 +86,6 @@
           old_state, new_state, map, slow_reason));
 
       }
-<<<<<<< HEAD
-
-      processCompareIC(pc, line, column, stub, op, old_left, old_right,
-          old_state, new_left, new_right, new_state) {
-        let fnName = this.functionName(pc);
-        this.entries.push(new Entry("CompareIC", fnName, line, column, name,
-          old_state, new_state));
-      }
-
-      processBinaryOpIC(pc, line, column, stub, old_state, new_state,
-          allocation_site) {
-        let fnName = this.functionName(pc);
-        this.entries.push(new Entry("BinaryOpIc", fnName, line, column, name,
-          old_state, new_state));
-
-      }
-
-      processToBooleanICfunction(pc, line, column, stub, old_state, new_state) {
-        let fnName = this.functionName(pc);
-        this.entries.push(new Entry("ToBooleanIC", fnName, line, column, name,
-          old_state, new_state));
-      }
-
-      processPatchIC(pc, test, delta) {
-
-      }
-=======
->>>>>>> 84bd6f3c
     };
 
 
@@ -290,18 +255,6 @@
       let fragment = document.createDocumentFragment();
 
       function td(tr, content, className) {
-<<<<<<< HEAD
-        let td = document.createElement("td");
-        if (typeof content == "object") {
-          td.appendChild(content);
-        } else {
-          td.innerHTML = content;
-        }
-        td.className = className
-        tr.appendChild(td);
-        return td
-      }
-=======
         let node = document.createElement("td");
         if (typeof content == "object") {
           node.appendChild(content);
@@ -313,7 +266,6 @@
         return node
       }
 
->>>>>>> 84bd6f3c
       let max = Math.min(1000, entries.length)
       for (let i = 0; i < max; i++) {
         let entry = entries[i];
@@ -328,13 +280,8 @@
       let omitted = entries.length - max;
       if (omitted > 0) {
         let tr = document.createElement("tr");
-<<<<<<< HEAD
-        let td = td(tr, 'Omitted ' + omitted + " entries.");
-        td.colSpan = 4;
-=======
         let tdNode = td(tr, 'Omitted ' + omitted + " entries.");
         tdNode.colSpan = 4;
->>>>>>> 84bd6f3c
         fragment.appendChild(tr);
       }
       parent.appendChild(fragment);
