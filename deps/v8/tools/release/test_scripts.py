#!/usr/bin/env python
# Copyright 2013 the V8 project authors. All rights reserved.
# Redistribution and use in source and binary forms, with or without
# modification, are permitted provided that the following conditions are
# met:
#
#     * Redistributions of source code must retain the above copyright
#       notice, this list of conditions and the following disclaimer.
#     * Redistributions in binary form must reproduce the above
#       copyright notice, this list of conditions and the following
#       disclaimer in the documentation and/or other materials provided
#       with the distribution.
#     * Neither the name of Google Inc. nor the names of its
#       contributors may be used to endorse or promote products derived
#       from this software without specific prior written permission.
#
# THIS SOFTWARE IS PROVIDED BY THE COPYRIGHT HOLDERS AND CONTRIBUTORS
# "AS IS" AND ANY EXPRESS OR IMPLIED WARRANTIES, INCLUDING, BUT NOT
# LIMITED TO, THE IMPLIED WARRANTIES OF MERCHANTABILITY AND FITNESS FOR
# A PARTICULAR PURPOSE ARE DISCLAIMED. IN NO EVENT SHALL THE COPYRIGHT
# OWNER OR CONTRIBUTORS BE LIABLE FOR ANY DIRECT, INDIRECT, INCIDENTAL,
# SPECIAL, EXEMPLARY, OR CONSEQUENTIAL DAMAGES (INCLUDING, BUT NOT
# LIMITED TO, PROCUREMENT OF SUBSTITUTE GOODS OR SERVICES; LOSS OF USE,
# DATA, OR PROFITS; OR BUSINESS INTERRUPTION) HOWEVER CAUSED AND ON ANY
# THEORY OF LIABILITY, WHETHER IN CONTRACT, STRICT LIABILITY, OR TORT
# (INCLUDING NEGLIGENCE OR OTHERWISE) ARISING IN ANY WAY OUT OF THE USE
# OF THIS SOFTWARE, EVEN IF ADVISED OF THE POSSIBILITY OF SUCH DAMAGE.

import os
import shutil
import tempfile
import traceback
import unittest

import auto_push
from auto_push import LastReleaseBailout
import auto_roll
import common_includes
from common_includes import *
import create_release
from create_release import CreateRelease
import merge_to_branch
from merge_to_branch import MergeToBranch
import push_to_candidates
from push_to_candidates import *
from auto_tag import AutoTag
import roll_merge
from roll_merge import RollMerge

TEST_CONFIG = {
  "DEFAULT_CWD": None,
  "BRANCHNAME": "test-prepare-push",
  "CANDIDATESBRANCH": "test-candidates-push",
  "PERSISTFILE_BASENAME": "/tmp/test-v8-push-to-candidates-tempfile",
  "CHANGELOG_ENTRY_FILE":
      "/tmp/test-v8-push-to-candidates-tempfile-changelog-entry",
  "PATCH_FILE": "/tmp/test-v8-push-to-candidates-tempfile-patch",
  "COMMITMSG_FILE": "/tmp/test-v8-push-to-candidates-tempfile-commitmsg",
  "CHROMIUM": "/tmp/test-v8-push-to-candidates-tempfile-chromium",
  "SETTINGS_LOCATION": None,
  "ALREADY_MERGING_SENTINEL_FILE":
      "/tmp/test-merge-to-branch-tempfile-already-merging",
  "TEMPORARY_PATCH_FILE": "/tmp/test-merge-to-branch-tempfile-temporary-patch",
}


AUTO_PUSH_ARGS = [
  "-a", "author@chromium.org",
  "-r", "reviewer@chromium.org",
]


class ToplevelTest(unittest.TestCase):
  def testSaniniziteVersionTags(self):
    self.assertEquals("4.8.230", SanitizeVersionTag("4.8.230"))
    self.assertEquals("4.8.230", SanitizeVersionTag("tags/4.8.230"))
    self.assertEquals(None, SanitizeVersionTag("candidate"))

  def testNormalizeVersionTags(self):
    input = ["4.8.230",
              "tags/4.8.230",
              "tags/4.8.224.1",
              "4.8.224.1",
              "4.8.223.1",
              "tags/4.8.223",
              "tags/4.8.231",
              "candidates"]
    expected = ["4.8.230",
                "4.8.230",
                "4.8.224.1",
                "4.8.224.1",
                "4.8.223.1",
                "4.8.223",
                "4.8.231",
                ]
    self.assertEquals(expected, NormalizeVersionTags(input))

  def testMakeComment(self):
    self.assertEquals("#   Line 1\n#   Line 2\n#",
                      MakeComment("    Line 1\n    Line 2\n"))
    self.assertEquals("#Line 1\n#Line 2",
                      MakeComment("Line 1\n Line 2"))

  def testStripComments(self):
    self.assertEquals("    Line 1\n    Line 3\n",
        StripComments("    Line 1\n#   Line 2\n    Line 3\n#\n"))
    self.assertEquals("\nLine 2 ### Test\n #",
        StripComments("###\n# \n\n#  Line 1\nLine 2 ### Test\n #"))

  def testMakeChangeLogBodySimple(self):
    commits = [
          ["Title text 1",
           "Title text 1\n\nBUG=\n",
           "author1@chromium.org"],
          ["Title text 2.",
           "Title text 2\n\nBUG=1234\n",
           "author2@chromium.org"],
        ]
    self.assertEquals("        Title text 1.\n"
                      "        (author1@chromium.org)\n\n"
                      "        Title text 2 (Chromium issue 1234).\n"
                      "        (author2@chromium.org)\n\n",
                      MakeChangeLogBody(commits))

  def testMakeChangeLogBodyEmpty(self):
    self.assertEquals("", MakeChangeLogBody([]))

  def testMakeChangeLogBodyAutoFormat(self):
    commits = [
          ["Title text 1!",
           "Title text 1\nLOG=y\nBUG=\n",
           "author1@chromium.org"],
          ["Title text 2",
           "Title text 2\n\nBUG=1234\n",
           "author2@chromium.org"],
          ["Title text 3",
           "Title text 3\n\nBUG=1234\nLOG = Yes\n",
           "author3@chromium.org"],
          ["Title text 3",
           "Title text 4\n\nBUG=1234\nLOG=\n",
           "author4@chromium.org"],
        ]
    self.assertEquals("        Title text 1.\n\n"
                      "        Title text 3 (Chromium issue 1234).\n\n",
                      MakeChangeLogBody(commits, True))

  def testRegressWrongLogEntryOnTrue(self):
    body = """
Check elimination: Learn from if(CompareMap(x)) on true branch.

BUG=
R=verwaest@chromium.org

Committed: https://code.google.com/p/v8/source/detail?r=18210
"""
    self.assertEquals("", MakeChangeLogBody([["title", body, "author"]], True))

  def testMakeChangeLogBugReferenceEmpty(self):
    self.assertEquals("", MakeChangeLogBugReference(""))
    self.assertEquals("", MakeChangeLogBugReference("LOG="))
    self.assertEquals("", MakeChangeLogBugReference(" BUG ="))
    self.assertEquals("", MakeChangeLogBugReference("BUG=none\t"))

  def testMakeChangeLogBugReferenceSimple(self):
    self.assertEquals("(issue 987654)",
                      MakeChangeLogBugReference("BUG = v8:987654"))
    self.assertEquals("(Chromium issue 987654)",
                      MakeChangeLogBugReference("BUG=987654 "))

  def testMakeChangeLogBugReferenceFromBody(self):
    self.assertEquals("(Chromium issue 1234567)",
                      MakeChangeLogBugReference("Title\n\nTBR=\nBUG=\n"
                                                " BUG=\tchromium:1234567\t\n"
                                                "R=somebody\n"))

  def testMakeChangeLogBugReferenceMultiple(self):
    # All issues should be sorted and grouped. Multiple references to the same
    # issue should be filtered.
    self.assertEquals("(issues 123, 234, Chromium issue 345)",
                      MakeChangeLogBugReference("Title\n\n"
                                                "BUG=v8:234\n"
                                                "  BUG\t= 345, \tv8:234,\n"
                                                "BUG=v8:123\n"
                                                "R=somebody\n"))
    self.assertEquals("(Chromium issues 123, 234)",
                      MakeChangeLogBugReference("Title\n\n"
                                                "BUG=234,,chromium:123 \n"
                                                "R=somebody\n"))
    self.assertEquals("(Chromium issues 123, 234)",
                      MakeChangeLogBugReference("Title\n\n"
                                                "BUG=chromium:234, , 123\n"
                                                "R=somebody\n"))
    self.assertEquals("(issues 345, 456)",
                      MakeChangeLogBugReference("Title\n\n"
                                                "\t\tBUG=v8:345,v8:456\n"
                                                "R=somebody\n"))
    self.assertEquals("(issue 123, Chromium issues 345, 456)",
                      MakeChangeLogBugReference("Title\n\n"
                                                "BUG=chromium:456\n"
                                                "BUG = none\n"
                                                "R=somebody\n"
                                                "BUG=456,v8:123, 345"))

  # TODO(machenbach): These test don't make much sense when the formatting is
  # done later.
  def testMakeChangeLogBugReferenceLong(self):
    # -----------------00--------10--------20--------30--------
    self.assertEquals("(issues 234, 1234567890, 1234567"
                      "8901234567890, Chromium issues 12345678,"
                      " 123456789)",
                      MakeChangeLogBugReference("BUG=v8:234\n"
                                                "BUG=v8:1234567890\n"
                                                "BUG=v8:12345678901234567890\n"
                                                "BUG=123456789\n"
                                                "BUG=12345678\n"))
    # -----------------00--------10--------20--------30--------
    self.assertEquals("(issues 234, 1234567890, 1234567"
                      "8901234567890, Chromium issues"
                      " 123456789, 1234567890)",
                      MakeChangeLogBugReference("BUG=v8:234\n"
                                                "BUG=v8:12345678901234567890\n"
                                                "BUG=v8:1234567890\n"
                                                "BUG=123456789\n"
                                                "BUG=1234567890\n"))
    # -----------------00--------10--------20--------30--------
    self.assertEquals("(Chromium issues 234, 1234567890"
                      ", 12345678901234567, "
                      "1234567890123456789)",
                      MakeChangeLogBugReference("BUG=234\n"
                                                "BUG=12345678901234567\n"
                                                "BUG=1234567890123456789\n"
                                                "BUG=1234567890\n"))


def Cmd(*args, **kwargs):
  """Convenience function returning a shell command test expectation."""
  return {
    "name": "command",
    "args": args,
    "ret": args[-1],
    "cb": kwargs.get("cb"),
    "cwd": kwargs.get("cwd", TEST_CONFIG["DEFAULT_CWD"]),
  }


def RL(text, cb=None):
  """Convenience function returning a readline test expectation."""
  return {
    "name": "readline",
    "args": [],
    "ret": text,
    "cb": cb,
    "cwd": None,
  }


def URL(*args, **kwargs):
  """Convenience function returning a readurl test expectation."""
  return {
    "name": "readurl",
    "args": args[:-1],
    "ret": args[-1],
    "cb": kwargs.get("cb"),
    "cwd": None,
  }


class SimpleMock(object):
  def __init__(self):
    self._recipe = []
    self._index = -1

  def Expect(self, recipe):
    self._recipe = recipe

  def Call(self, name, *args, **kwargs):  # pragma: no cover
    self._index += 1
    try:
      expected_call = self._recipe[self._index]
    except IndexError:
      raise NoRetryException("Calling %s %s" % (name, " ".join(args)))

    if not isinstance(expected_call, dict):
      raise NoRetryException("Found wrong expectation type for %s %s" %
                             (name, " ".join(args)))

    if expected_call["name"] != name:
      raise NoRetryException("Expected action: %s %s - Actual: %s" %
          (expected_call["name"], expected_call["args"], name))

    # Check if the given working directory matches the expected one.
    if expected_call["cwd"] != kwargs.get("cwd"):
      raise NoRetryException("Expected cwd: %s in %s %s - Actual: %s" %
          (expected_call["cwd"],
           expected_call["name"],
           expected_call["args"],
           kwargs.get("cwd")))

    # The number of arguments in the expectation must match the actual
    # arguments.
    if len(args) > len(expected_call['args']):
      raise NoRetryException("When calling %s with arguments, the "
          "expectations must consist of at least as many arguments." %
          name)

    # Compare expected and actual arguments.
    for (expected_arg, actual_arg) in zip(expected_call['args'], args):
      if expected_arg != actual_arg:
        raise NoRetryException("Expected: %s - Actual: %s" %
                               (expected_arg, actual_arg))

    # The expected call contains an optional callback for checking the context
    # at the time of the call.
    if expected_call['cb']:
      try:
        expected_call['cb']()
      except:
        tb = traceback.format_exc()
        raise NoRetryException("Caught exception from callback: %s" % tb)

    # If the return value is an exception, raise it instead of returning.
    if isinstance(expected_call['ret'], Exception):
      raise expected_call['ret']
    return expected_call['ret']

  def AssertFinished(self):  # pragma: no cover
    if self._index < len(self._recipe) -1:
      raise NoRetryException("Called mock too seldom: %d vs. %d" %
                             (self._index, len(self._recipe)))


class ScriptTest(unittest.TestCase):
  def MakeEmptyTempFile(self):
    handle, name = tempfile.mkstemp()
    os.close(handle)
    self._tmp_files.append(name)
    return name

  def MakeEmptyTempDirectory(self):
    name = tempfile.mkdtemp()
    self._tmp_files.append(name)
    return name


  def WriteFakeVersionFile(self, major=3, minor=22, build=4, patch=0):
    version_file = os.path.join(TEST_CONFIG["DEFAULT_CWD"], VERSION_FILE)
    if not os.path.exists(os.path.dirname(version_file)):
      os.makedirs(os.path.dirname(version_file))
    with open(version_file, "w") as f:
      f.write("  // Some line...\n")
      f.write("\n")
      f.write("#define V8_MAJOR_VERSION    %s\n" % major)
      f.write("#define V8_MINOR_VERSION    %s\n" % minor)
      f.write("#define V8_BUILD_NUMBER     %s\n" % build)
      f.write("#define V8_PATCH_LEVEL      %s\n" % patch)
      f.write("  // Some line...\n")
      f.write("#define V8_IS_CANDIDATE_VERSION 0\n")

  def WriteFakeWatchlistsFile(self):
    watchlists_file = os.path.join(TEST_CONFIG["DEFAULT_CWD"], WATCHLISTS_FILE)
    if not os.path.exists(os.path.dirname(watchlists_file)):
      os.makedirs(os.path.dirname(watchlists_file))
    with open(watchlists_file, "w") as f:

      content = """
    'merges': [
      # Only enabled on branches created with tools/release/create_release.py
      # 'v8-merges@googlegroups.com',
    ],
"""
      f.write(content)

  def MakeStep(self):
    """Convenience wrapper."""
    options = ScriptsBase(TEST_CONFIG, self, self._state).MakeOptions([])
    return MakeStep(step_class=Step, state=self._state,
                    config=TEST_CONFIG, side_effect_handler=self,
                    options=options)

  def RunStep(self, script=PushToCandidates, step_class=Step, args=None):
    """Convenience wrapper."""
    args = args if args is not None else ["-m"]
    return script(TEST_CONFIG, self, self._state).RunSteps([step_class], args)

  def Call(self, fun, *args, **kwargs):
    print "Calling %s with %s and %s" % (str(fun), str(args), str(kwargs))

  def Command(self, cmd, args="", prefix="", pipe=True, cwd=None):
    print "%s %s" % (cmd, args)
    print "in %s" % cwd
    return self._mock.Call("command", cmd + " " + args, cwd=cwd)

  def ReadLine(self):
    return self._mock.Call("readline")

  def ReadURL(self, url, params):
    if params is not None:
      return self._mock.Call("readurl", url, params)
    else:
      return self._mock.Call("readurl", url)

  def Sleep(self, seconds):
    pass

  def GetDate(self):
    return "1999-07-31"

  def GetUTCStamp(self):
    return "1000000"

  def Expect(self, *args):
    """Convenience wrapper."""
    self._mock.Expect(*args)

  def setUp(self):
    self._mock = SimpleMock()
    self._tmp_files = []
    self._state = {}
    TEST_CONFIG["DEFAULT_CWD"] = self.MakeEmptyTempDirectory()

  def tearDown(self):
    if os.path.exists(TEST_CONFIG["PERSISTFILE_BASENAME"]):
      shutil.rmtree(TEST_CONFIG["PERSISTFILE_BASENAME"])

    # Clean up temps. Doesn't work automatically.
    for name in self._tmp_files:
      if os.path.isfile(name):
        os.remove(name)
      if os.path.isdir(name):
        shutil.rmtree(name)

    self._mock.AssertFinished()

  def testGitMock(self):
    self.Expect([Cmd("git --version", "git version 1.2.3"),
                 Cmd("git dummy", "")])
    self.assertEquals("git version 1.2.3", self.MakeStep().Git("--version"))
    self.assertEquals("", self.MakeStep().Git("dummy"))

  def testCommonPrepareDefault(self):
    self.Expect([
      Cmd("git status -s -uno", ""),
      Cmd("git checkout -f origin/master", ""),
      Cmd("git fetch", ""),
      Cmd("git branch", "  branch1\n* %s" % TEST_CONFIG["BRANCHNAME"]),
      RL("Y"),
      Cmd("git branch -D %s" % TEST_CONFIG["BRANCHNAME"], ""),
    ])
    self.MakeStep().CommonPrepare()
    self.MakeStep().PrepareBranch()

  def testCommonPrepareNoConfirm(self):
    self.Expect([
      Cmd("git status -s -uno", ""),
      Cmd("git checkout -f origin/master", ""),
      Cmd("git fetch", ""),
      Cmd("git branch", "  branch1\n* %s" % TEST_CONFIG["BRANCHNAME"]),
      RL("n"),
    ])
    self.MakeStep().CommonPrepare()
    self.assertRaises(Exception, self.MakeStep().PrepareBranch)

  def testCommonPrepareDeleteBranchFailure(self):
    self.Expect([
      Cmd("git status -s -uno", ""),
      Cmd("git checkout -f origin/master", ""),
      Cmd("git fetch", ""),
      Cmd("git branch", "  branch1\n* %s" % TEST_CONFIG["BRANCHNAME"]),
      RL("Y"),
      Cmd("git branch -D %s" % TEST_CONFIG["BRANCHNAME"], None),
    ])
    self.MakeStep().CommonPrepare()
    self.assertRaises(Exception, self.MakeStep().PrepareBranch)

  def testInitialEnvironmentChecks(self):
    TextToFile("", os.path.join(TEST_CONFIG["DEFAULT_CWD"], ".git"))
    os.environ["EDITOR"] = "vi"
    self.Expect([
      Cmd("which vi", "/usr/bin/vi"),
    ])
    self.MakeStep().InitialEnvironmentChecks(TEST_CONFIG["DEFAULT_CWD"])

  def testTagTimeout(self):
    self.Expect([
      Cmd("git fetch", ""),
      Cmd("git log -1 --format=%H --grep=\"Title\" origin/candidates", ""),
      Cmd("git fetch", ""),
      Cmd("git log -1 --format=%H --grep=\"Title\" origin/candidates", ""),
      Cmd("git fetch", ""),
      Cmd("git log -1 --format=%H --grep=\"Title\" origin/candidates", ""),
      Cmd("git fetch", ""),
      Cmd("git log -1 --format=%H --grep=\"Title\" origin/candidates", ""),
    ])
    args = ["--branch", "candidates", "ab12345"]
    self._state["version"] = "tag_name"
    self._state["commit_title"] = "Title"
    self.assertRaises(Exception,
        lambda: self.RunStep(RollMerge, TagRevision, args))

  def testReadAndPersistVersion(self):
    self.WriteFakeVersionFile(build=5)
    step = self.MakeStep()
    step.ReadAndPersistVersion()
    self.assertEquals("3", step["major"])
    self.assertEquals("22", step["minor"])
    self.assertEquals("5", step["build"])
    self.assertEquals("0", step["patch"])

  def testRegex(self):
    self.assertEqual("(issue 321)",
                     re.sub(r"BUG=v8:(.*)$", r"(issue \1)", "BUG=v8:321"))
    self.assertEqual("(Chromium issue 321)",
                     re.sub(r"BUG=(.*)$", r"(Chromium issue \1)", "BUG=321"))

    cl = "  too little\n\ttab\ttab\n         too much\n        trailing  "
    cl = MSub(r"\t", r"        ", cl)
    cl = MSub(r"^ {1,7}([^ ])", r"        \1", cl)
    cl = MSub(r"^ {9,80}([^ ])", r"        \1", cl)
    cl = MSub(r" +$", r"", cl)
    self.assertEqual("        too little\n"
                     "        tab        tab\n"
                     "        too much\n"
                     "        trailing", cl)

    self.assertEqual("//\n#define V8_BUILD_NUMBER  3\n",
                     MSub(r"(?<=#define V8_BUILD_NUMBER)(?P<space>\s+)\d*$",
                          r"\g<space>3",
                          "//\n#define V8_BUILD_NUMBER  321\n"))

  def testPreparePushRevision(self):
    # Tests the default push hash used when the --revision option is not set.
    self.Expect([
      Cmd("git log -1 --format=%H HEAD", "push_hash")
    ])

    self.RunStep(PushToCandidates, PreparePushRevision)
    self.assertEquals("push_hash", self._state["push_hash"])

  def testPrepareChangeLog(self):
    self.WriteFakeVersionFile()
    TEST_CONFIG["CHANGELOG_ENTRY_FILE"] = self.MakeEmptyTempFile()

    self.Expect([
      Cmd("git log --format=%H 1234..push_hash", "rev1\nrev2\nrev3\nrev4"),
      Cmd("git log -1 --format=%s rev1", "Title text 1"),
      Cmd("git log -1 --format=%B rev1", "Title\n\nBUG=\nLOG=y\n"),
      Cmd("git log -1 --format=%an rev1", "author1@chromium.org"),
      Cmd("git log -1 --format=%s rev2", "Title text 2."),
      Cmd("git log -1 --format=%B rev2", "Title\n\nBUG=123\nLOG= \n"),
      Cmd("git log -1 --format=%an rev2", "author2@chromium.org"),
      Cmd("git log -1 --format=%s rev3", "Title text 3"),
      Cmd("git log -1 --format=%B rev3", "Title\n\nBUG=321\nLOG=true\n"),
      Cmd("git log -1 --format=%an rev3", "author3@chromium.org"),
      Cmd("git log -1 --format=%s rev4", "Title text 4"),
      Cmd("git log -1 --format=%B rev4", "Title\n\nBUG=456\nLOG=N"),
      Cmd("git log -1 --format=%an rev4", "author4@chromium.org"),
    ])

    self._state["last_push_master"] = "1234"
    self._state["push_hash"] = "push_hash"
    self._state["version"] = "3.22.5"
    self.RunStep(PushToCandidates, PrepareChangeLog)

    actual_cl = FileToText(TEST_CONFIG["CHANGELOG_ENTRY_FILE"])

    expected_cl = """1999-07-31: Version 3.22.5

        Title text 1.

        Title text 3 (Chromium issue 321).

        Performance and stability improvements on all platforms.
#
# The change log above is auto-generated. Please review if all relevant
# commit messages from the list below are included.
# All lines starting with # will be stripped.
#
#       Title text 1.
#       (author1@chromium.org)
#
#       Title text 2 (Chromium issue 123).
#       (author2@chromium.org)
#
#       Title text 3 (Chromium issue 321).
#       (author3@chromium.org)
#
#       Title text 4 (Chromium issue 456).
#       (author4@chromium.org)
#
#"""

    self.assertEquals(expected_cl, actual_cl)

  def testEditChangeLog(self):
    TEST_CONFIG["CHANGELOG_ENTRY_FILE"] = self.MakeEmptyTempFile()
    TextToFile("  New  \n\tLines  \n", TEST_CONFIG["CHANGELOG_ENTRY_FILE"])
    os.environ["EDITOR"] = "vi"
    self.Expect([
      RL(""),  # Open editor.
      Cmd("vi %s" % TEST_CONFIG["CHANGELOG_ENTRY_FILE"], ""),
    ])

    self.RunStep(PushToCandidates, EditChangeLog)

    self.assertEquals("New\n        Lines",
                      FileToText(TEST_CONFIG["CHANGELOG_ENTRY_FILE"]))

  TAGS = """
4425.0
0.0.0.0
3.9.6
3.22.4
test_tag
"""

  # Version as tag: 3.22.4.0. Version on master: 3.22.6.
  # Make sure that the latest version is 3.22.6.0.
  def testIncrementVersion(self):
    self.Expect([
      Cmd("git fetch origin +refs/tags/*:refs/tags/*", ""),
      Cmd("git tag", self.TAGS),
      Cmd("git checkout -f origin/master -- include/v8-version.h",
          "", cb=lambda: self.WriteFakeVersionFile(3, 22, 6)),
    ])

    self.RunStep(PushToCandidates, IncrementVersion)

    self.assertEquals("3", self._state["new_major"])
    self.assertEquals("22", self._state["new_minor"])
    self.assertEquals("7", self._state["new_build"])
    self.assertEquals("0", self._state["new_patch"])

  def _TestSquashCommits(self, change_log, expected_msg):
    TEST_CONFIG["CHANGELOG_ENTRY_FILE"] = self.MakeEmptyTempFile()
    with open(TEST_CONFIG["CHANGELOG_ENTRY_FILE"], "w") as f:
      f.write(change_log)

    self.Expect([
      Cmd("git diff origin/candidates hash1", "patch content"),
    ])

    self._state["push_hash"] = "hash1"
    self._state["date"] = "1999-11-11"

    self.RunStep(PushToCandidates, SquashCommits)
    self.assertEquals(FileToText(TEST_CONFIG["COMMITMSG_FILE"]), expected_msg)

    patch = FileToText(TEST_CONFIG["PATCH_FILE"])
    self.assertTrue(re.search(r"patch content", patch))

  def testSquashCommitsUnformatted(self):
    change_log = """1999-11-11: Version 3.22.5

        Log text 1.
        Chromium issue 12345

        Performance and stability improvements on all platforms.\n"""
    commit_msg = """Version 3.22.5 (based on hash1)

Log text 1. Chromium issue 12345

Performance and stability improvements on all platforms."""
    self._TestSquashCommits(change_log, commit_msg)

  def testSquashCommitsFormatted(self):
    change_log = """1999-11-11: Version 3.22.5

        Long commit message that fills more than 80 characters (Chromium issue
        12345).

        Performance and stability improvements on all platforms.\n"""
    commit_msg = """Version 3.22.5 (based on hash1)

Long commit message that fills more than 80 characters (Chromium issue 12345).

Performance and stability improvements on all platforms."""
    self._TestSquashCommits(change_log, commit_msg)

  def testSquashCommitsQuotationMarks(self):
    change_log = """Line with "quotation marks".\n"""
    commit_msg = """Line with "quotation marks"."""
    self._TestSquashCommits(change_log, commit_msg)

  def testBootstrapper(self):
    work_dir = self.MakeEmptyTempDirectory()
    class FakeScript(ScriptsBase):
      def _Steps(self):
        return []

    # Use the test configuration without the fake testing default work dir.
    fake_config = dict(TEST_CONFIG)
    del(fake_config["DEFAULT_CWD"])

    self.Expect([
      Cmd("fetch v8", "", cwd=work_dir),
    ])
    FakeScript(fake_config, self).Run(["--work-dir", work_dir])

  def _PushToCandidates(self, force=False, manual=False):
    TextToFile("", os.path.join(TEST_CONFIG["DEFAULT_CWD"], ".git"))

    # The version file on master has build level 5, while the version
    # file from candidates has build level 4.
    self.WriteFakeVersionFile(build=5)

    TEST_CONFIG["CHANGELOG_ENTRY_FILE"] = self.MakeEmptyTempFile()
    master_change_log = "2014-03-17: Sentinel\n"
    TextToFile(master_change_log,
               os.path.join(TEST_CONFIG["DEFAULT_CWD"], CHANGELOG_FILE))
    os.environ["EDITOR"] = "vi"

    commit_msg_squashed = """Version 3.22.5 (squashed - based on push_hash)

Log text 1 (issue 321).

Performance and stability improvements on all platforms."""

    commit_msg = """Version 3.22.5 (based on push_hash)

Log text 1 (issue 321).

Performance and stability improvements on all platforms."""

    def ResetChangeLog():
      """On 'git co -b new_branch origin/candidates',
      and 'git checkout -- ChangeLog',
      the ChangLog will be reset to its content on candidates."""
      candidates_change_log = """1999-04-05: Version 3.22.4

        Performance and stability improvements on all platforms.\n"""
      TextToFile(candidates_change_log,
                 os.path.join(TEST_CONFIG["DEFAULT_CWD"], CHANGELOG_FILE))

    def ResetToCandidates():
      ResetChangeLog()
      self.WriteFakeVersionFile()

    def CheckVersionCommit():
      commit = FileToText(TEST_CONFIG["COMMITMSG_FILE"])
      self.assertEquals(commit_msg, commit)
      version = FileToText(
          os.path.join(TEST_CONFIG["DEFAULT_CWD"], VERSION_FILE))
      self.assertTrue(re.search(r"#define V8_MINOR_VERSION\s+22", version))
      self.assertTrue(re.search(r"#define V8_BUILD_NUMBER\s+5", version))
      self.assertFalse(re.search(r"#define V8_BUILD_NUMBER\s+6", version))
      self.assertTrue(re.search(r"#define V8_PATCH_LEVEL\s+0", version))
      self.assertTrue(
          re.search(r"#define V8_IS_CANDIDATE_VERSION\s+0", version))

      # Check that the change log on the candidates branch got correctly
      # modified.
      change_log = FileToText(
          os.path.join(TEST_CONFIG["DEFAULT_CWD"], CHANGELOG_FILE))
      self.assertEquals(
"""1999-07-31: Version 3.22.5

        Log text 1 (issue 321).

        Performance and stability improvements on all platforms.


1999-04-05: Version 3.22.4

        Performance and stability improvements on all platforms.\n""",
          change_log)

    force_flag = " -f" if not manual else ""
    expectations = []
    if not force:
      expectations.append(Cmd("which vi", "/usr/bin/vi"))
    expectations += [
      Cmd("git status -s -uno", ""),
      Cmd("git checkout -f origin/master", ""),
      Cmd("git fetch", ""),
      Cmd("git branch", "  branch1\n* branch2\n"),
      Cmd("git branch", "  branch1\n* branch2\n"),
      Cmd(("git new-branch %s --upstream origin/master" %
           TEST_CONFIG["BRANCHNAME"]), ""),
      Cmd("git fetch origin +refs/tags/*:refs/tags/*", ""),
      Cmd("git tag", self.TAGS),
      Cmd("git checkout -f origin/master -- include/v8-version.h",
          "", cb=self.WriteFakeVersionFile),
      Cmd("git log -1 --format=%H 3.22.4", "release_hash\n"),
      Cmd("git log -1 --format=%s release_hash",
          "Version 3.22.4 (based on abc3)\n"),
      Cmd("git log --format=%H abc3..push_hash", "rev1\n"),
      Cmd("git log -1 --format=%s rev1", "Log text 1.\n"),
      Cmd("git log -1 --format=%B rev1", "Text\nLOG=YES\nBUG=v8:321\nText\n"),
      Cmd("git log -1 --format=%an rev1", "author1@chromium.org\n"),
    ]
    if manual:
      expectations.append(RL(""))  # Open editor.
    if not force:
      expectations.append(
          Cmd("vi %s" % TEST_CONFIG["CHANGELOG_ENTRY_FILE"], ""))
    expectations += [
      Cmd("git fetch", ""),
      Cmd("git checkout -f origin/master", ""),
      Cmd("git diff origin/candidates push_hash", "patch content\n"),
      Cmd(("git new-branch %s --upstream origin/candidates" %
           TEST_CONFIG["CANDIDATESBRANCH"]), "", cb=ResetToCandidates),
      Cmd("git apply --index --reject \"%s\"" % TEST_CONFIG["PATCH_FILE"], ""),
      Cmd("git checkout -f origin/candidates -- ChangeLog", "",
          cb=ResetChangeLog),
      Cmd("git checkout -f origin/candidates -- include/v8-version.h", "",
          cb=self.WriteFakeVersionFile),
      Cmd("git commit -am \"%s\"" % commit_msg_squashed, ""),
    ]
    if manual:
      expectations.append(RL("Y"))  # Sanity check.
    expectations += [
      Cmd("git cl land -f --bypass-hooks", ""),
      Cmd("git checkout -f master", ""),
      Cmd("git fetch", ""),
      Cmd("git branch -D %s" % TEST_CONFIG["CANDIDATESBRANCH"], ""),
      Cmd(("git new-branch %s --upstream origin/candidates" %
           TEST_CONFIG["CANDIDATESBRANCH"]), "", cb=ResetToCandidates),
      Cmd("git commit -aF \"%s\"" % TEST_CONFIG["COMMITMSG_FILE"], "",
          cb=CheckVersionCommit),
      Cmd("git cl land -f --bypass-hooks", ""),
      Cmd("git fetch", ""),
      Cmd("git log -1 --format=%H --grep="
          "\"Version 3.22.5 (based on push_hash)\""
          " origin/candidates", "hsh_to_tag"),
      Cmd("git tag 3.22.5 hsh_to_tag", ""),
      Cmd("git push origin refs/tags/3.22.5:refs/tags/3.22.5", ""),
      Cmd("git checkout -f origin/master", ""),
      Cmd("git branch -D %s" % TEST_CONFIG["BRANCHNAME"], ""),
      Cmd("git branch -D %s" % TEST_CONFIG["CANDIDATESBRANCH"], ""),
    ]
    self.Expect(expectations)

    args = ["-a", "author@chromium.org", "--revision", "push_hash"]
    if force: args.append("-f")
    if manual: args.append("-m")
    else: args += ["-r", "reviewer@chromium.org"]
    PushToCandidates(TEST_CONFIG, self).Run(args)

    cl = FileToText(os.path.join(TEST_CONFIG["DEFAULT_CWD"], CHANGELOG_FILE))
    self.assertTrue(re.search(r"^\d\d\d\d\-\d+\-\d+: Version 3\.22\.5", cl))
    self.assertTrue(re.search(r"        Log text 1 \(issue 321\).", cl))
    self.assertTrue(re.search(r"1999\-04\-05: Version 3\.22\.4", cl))

    # Note: The version file is on build number 5 again in the end of this test
    # since the git command that merges to master is mocked out.

  def testPushToCandidatesManual(self):
    self._PushToCandidates(manual=True)

  def testPushToCandidatesSemiAutomatic(self):
    self._PushToCandidates()

  def testPushToCandidatesForced(self):
    self._PushToCandidates(force=True)

  def testCreateRelease(self):
    TextToFile("", os.path.join(TEST_CONFIG["DEFAULT_CWD"], ".git"))

    # The version file on master has build level 5.
    self.WriteFakeVersionFile(build=5)

    master_change_log = "2014-03-17: Sentinel\n"
    TextToFile(master_change_log,
               os.path.join(TEST_CONFIG["DEFAULT_CWD"], CHANGELOG_FILE))

    commit_msg = """Version 3.22.5

Log text 1 (issue 321).

Performance and stability improvements on all platforms.

TBR=reviewer@chromium.org"""

    def ResetChangeLog():
      last_change_log = """1999-04-05: Version 3.22.4

        Performance and stability improvements on all platforms.\n"""
      TextToFile(last_change_log,
                 os.path.join(TEST_CONFIG["DEFAULT_CWD"], CHANGELOG_FILE))


    def CheckVersionCommit():
      commit = FileToText(TEST_CONFIG["COMMITMSG_FILE"])
      self.assertEquals(commit_msg, commit)
      version = FileToText(
          os.path.join(TEST_CONFIG["DEFAULT_CWD"], VERSION_FILE))
      self.assertTrue(re.search(r"#define V8_MINOR_VERSION\s+22", version))
      self.assertTrue(re.search(r"#define V8_BUILD_NUMBER\s+5", version))
      self.assertFalse(re.search(r"#define V8_BUILD_NUMBER\s+6", version))
      self.assertTrue(re.search(r"#define V8_PATCH_LEVEL\s+0", version))
      self.assertTrue(
          re.search(r"#define V8_IS_CANDIDATE_VERSION\s+0", version))

      # Check that the change log on the candidates branch got correctly
      # modified.
      change_log = FileToText(
          os.path.join(TEST_CONFIG["DEFAULT_CWD"], CHANGELOG_FILE))
      self.assertEquals(
"""1999-07-31: Version 3.22.5

        Log text 1 (issue 321).

        Performance and stability improvements on all platforms.


1999-04-05: Version 3.22.4

        Performance and stability improvements on all platforms.\n""",
          change_log)

    expectations = [
      Cmd("git fetch origin +refs/heads/*:refs/heads/*", ""),
      Cmd("git checkout -f origin/master", ""),
      Cmd("git branch", ""),
      Cmd("git fetch origin +refs/tags/*:refs/tags/*", ""),
      Cmd("git tag", self.TAGS),
      Cmd("git checkout -f origin/master -- include/v8-version.h",
          "", cb=self.WriteFakeVersionFile),
      Cmd("git log -1 --format=%H 3.22.4", "release_hash\n"),
      Cmd("git log -1 --format=%s release_hash", "Version 3.22.4\n"),
      Cmd("git log -1 --format=%H release_hash^", "abc3\n"),
      Cmd("git log --format=%H abc3..push_hash", "rev1\n"),
      Cmd("git log -1 --format=%s rev1", "Log text 1.\n"),
      Cmd("git log -1 --format=%B rev1", "Text\nLOG=YES\nBUG=v8:321\nText\n"),
      Cmd("git log -1 --format=%an rev1", "author1@chromium.org\n"),
      Cmd("git push origin push_hash:refs/heads/3.22.5", ""),
      Cmd("git reset --hard origin/master", ""),
      Cmd("git new-branch work-branch --upstream origin/3.22.5", ""),
      Cmd("git checkout -f 3.22.4 -- ChangeLog", "", cb=ResetChangeLog),
      Cmd("git checkout -f 3.22.4 -- include/v8-version.h", "",
          cb=self.WriteFakeVersionFile),
      Cmd("git checkout -f 3.22.4 -- WATCHLISTS", "",
          cb=self.WriteFakeWatchlistsFile),
      Cmd("git commit -aF \"%s\"" % TEST_CONFIG["COMMITMSG_FILE"], "",
          cb=CheckVersionCommit),
      Cmd("git cl upload --send-mail --email \"author@chromium.org\" "
          "-f --bypass-hooks --gerrit", ""),
      Cmd("git cl land --bypass-hooks -f", ""),
      Cmd("git fetch", ""),
      Cmd("git log -1 --format=%H --grep="
          "\"Version 3.22.5\" origin/3.22.5", "hsh_to_tag"),
      Cmd("git tag 3.22.5 hsh_to_tag", ""),
      Cmd("git push origin refs/tags/3.22.5:refs/tags/3.22.5", ""),
      Cmd("git checkout -f origin/master", ""),
      Cmd("git branch", "* master\n  work-branch\n"),
      Cmd("git branch -D work-branch", ""),
      Cmd("git gc", ""),
    ]
    self.Expect(expectations)

    args = ["-a", "author@chromium.org",
            "-r", "reviewer@chromium.org",
            "--revision", "push_hash"]
    CreateRelease(TEST_CONFIG, self).Run(args)

    cl = FileToText(os.path.join(TEST_CONFIG["DEFAULT_CWD"], CHANGELOG_FILE))
    self.assertTrue(re.search(r"^\d\d\d\d\-\d+\-\d+: Version 3\.22\.5", cl))
    self.assertTrue(re.search(r"        Log text 1 \(issue 321\).", cl))
    self.assertTrue(re.search(r"1999\-04\-05: Version 3\.22\.4", cl))

    # Note: The version file is on build number 5 again in the end of this test
    # since the git command that merges to master is mocked out.

    # Check for correct content of the WATCHLISTS file

    watchlists_content = FileToText(os.path.join(TEST_CONFIG["DEFAULT_CWD"],
                                          WATCHLISTS_FILE))
    expected_watchlists_content = """
    'merges': [
      # Only enabled on branches created with tools/release/create_release.py
      'v8-merges@googlegroups.com',
    ],
"""
    self.assertEqual(watchlists_content, expected_watchlists_content)

  C_V8_22624_LOG = """V8 CL.

git-svn-id: https://v8.googlecode.com/svn/branches/bleeding_edge@22624 123

"""

  C_V8_123455_LOG = """V8 CL.

git-svn-id: https://v8.googlecode.com/svn/branches/bleeding_edge@123455 123

"""

  C_V8_123456_LOG = """V8 CL.

git-svn-id: https://v8.googlecode.com/svn/branches/bleeding_edge@123456 123

"""

  ROLL_COMMIT_MSG = """Update V8 to version 3.22.4.

Summary of changes available at:
https://chromium.googlesource.com/v8/v8/+log/last_rol..roll_hsh

Please follow these instructions for assigning/CC'ing issues:
https://github.com/v8/v8/wiki/Triaging%20issues

Please close rolling in case of a roll revert:
https://v8-roll.appspot.com/
This only works with a Google account.

<<<<<<< HEAD
CQ_INCLUDE_TRYBOTS=master.tryserver.blink:linux_trusty_blink_rel;master.tryserver.chromium.linux:linux_optional_gpu_tests_rel;master.tryserver.chromium.mac:mac_optional_gpu_tests_rel;master.tryserver.chromium.win:win_optional_gpu_tests_rel;master.tryserver.chromium.android:android_optional_gpu_tests_rel
=======
CQ_INCLUDE_TRYBOTS=master.tryserver.blink:linux_trusty_blink_rel;luci.chromium.try:linux_optional_gpu_tests_rel;luci.chromium.try:mac_optional_gpu_tests_rel;luci.chromium.try:win_optional_gpu_tests_rel;luci.chromium.try:android_optional_gpu_tests_rel
>>>>>>> 84bd6f3c

TBR=reviewer@chromium.org"""

  # Snippet from the original DEPS file.
  FAKE_DEPS = """
vars = {
  "v8_revision": "last_roll_hsh",
}
deps = {
  "src/v8":
    (Var("googlecode_url") % "v8") + "/" + Var("v8_branch") + "@" +
    Var("v8_revision"),
}
"""

  def testChromiumRollUpToDate(self):
    TEST_CONFIG["CHROMIUM"] = self.MakeEmptyTempDirectory()
    json_output_file = os.path.join(TEST_CONFIG["CHROMIUM"], "out.json")
    TextToFile(self.FAKE_DEPS, os.path.join(TEST_CONFIG["CHROMIUM"], "DEPS"))
    self.Expect([
      Cmd("git fetch origin", ""),
      Cmd("git fetch origin +refs/tags/*:refs/tags/*", ""),
      Cmd("git describe --tags last_roll_hsh", "3.22.4"),
      Cmd("git fetch origin +refs/tags/*:refs/tags/*", ""),
      Cmd("git rev-list --max-age=395200 --tags",
          "bad_tag\nroll_hsh\nhash_123"),
      Cmd("git describe --tags bad_tag", ""),
      Cmd("git describe --tags roll_hsh", "3.22.4"),
      Cmd("git describe --tags hash_123", "3.22.3"),
      Cmd("git describe --tags roll_hsh", "3.22.4"),
      Cmd("git describe --tags hash_123", "3.22.3"),
    ])

    result = auto_roll.AutoRoll(TEST_CONFIG, self).Run(
        AUTO_PUSH_ARGS + [
          "-c", TEST_CONFIG["CHROMIUM"],
          "--json-output", json_output_file])
    self.assertEquals(0, result)
    json_output = json.loads(FileToText(json_output_file))
    self.assertEquals("up_to_date", json_output["monitoring_state"])


  def testChromiumRoll(self):
    # Setup fake directory structures.
    TEST_CONFIG["CHROMIUM"] = self.MakeEmptyTempDirectory()
    json_output_file = os.path.join(TEST_CONFIG["CHROMIUM"], "out.json")
    TextToFile(self.FAKE_DEPS, os.path.join(TEST_CONFIG["CHROMIUM"], "DEPS"))
    TextToFile("", os.path.join(TEST_CONFIG["CHROMIUM"], ".git"))
    chrome_dir = TEST_CONFIG["CHROMIUM"]
    os.makedirs(os.path.join(chrome_dir, "v8"))

    def WriteDeps():
      TextToFile("Some line\n   \"v8_revision\": \"22624\",\n  some line",
                 os.path.join(chrome_dir, "DEPS"))

    expectations = [
      Cmd("git fetch origin", ""),
      Cmd("git fetch origin +refs/tags/*:refs/tags/*", ""),
      Cmd("git describe --tags last_roll_hsh", "3.22.3.1"),
      Cmd("git fetch origin +refs/tags/*:refs/tags/*", ""),
      Cmd("git rev-list --max-age=395200 --tags",
          "bad_tag\nroll_hsh\nhash_123"),
      Cmd("git describe --tags bad_tag", ""),
      Cmd("git describe --tags roll_hsh", "3.22.4"),
      Cmd("git describe --tags hash_123", "3.22.3"),
      Cmd("git describe --tags roll_hsh", "3.22.4"),
      Cmd("git log -1 --format=%s roll_hsh", "Version 3.22.4\n"),
      Cmd("git describe --tags roll_hsh", "3.22.4"),
      Cmd("git describe --tags last_roll_hsh", "3.22.2.1"),
      Cmd("git status -s -uno", "", cwd=chrome_dir),
      Cmd("git checkout -f master", "", cwd=chrome_dir),
      Cmd("git branch", "", cwd=chrome_dir),
      Cmd("git pull", "", cwd=chrome_dir),
      Cmd("git fetch origin", ""),
      Cmd("git new-branch work-branch", "", cwd=chrome_dir),
      Cmd("gclient setdep -r src/v8@roll_hsh", "", cb=WriteDeps,
          cwd=chrome_dir),
      Cmd(("git commit -am \"%s\" "
           "--author \"author@chromium.org <author@chromium.org>\"" %
           self.ROLL_COMMIT_MSG),
          "", cwd=chrome_dir),
      Cmd("git cl upload --send-mail --email \"author@chromium.org\" -f "
          "--cq-dry-run --bypass-hooks --gerrit", "",
          cwd=chrome_dir),
      Cmd("git checkout -f master", "", cwd=chrome_dir),
      Cmd("git branch -D work-branch", "", cwd=chrome_dir),
    ]
    self.Expect(expectations)

    args = ["-a", "author@chromium.org", "-c", chrome_dir,
            "-r", "reviewer@chromium.org", "--json-output", json_output_file]
    auto_roll.AutoRoll(TEST_CONFIG, self).Run(args)

    deps = FileToText(os.path.join(chrome_dir, "DEPS"))
    self.assertTrue(re.search("\"v8_revision\": \"22624\"", deps))

    json_output = json.loads(FileToText(json_output_file))
    self.assertEquals("success", json_output["monitoring_state"])

  def testCheckLastPushRecently(self):
    self.Expect([
      Cmd("git fetch origin +refs/tags/*:refs/tags/*", ""),
      Cmd("git tag", self.TAGS),
      Cmd("git log -1 --format=%H 3.22.4", "release_hash\n"),
      Cmd("git log -1 --format=%s release_hash",
          "Version 3.22.4 (based on abc3)\n"),
      Cmd("git log --format=%H abc3..abc123", "\n"),
    ])

    self._state["candidate"] = "abc123"
    self.assertEquals(0, self.RunStep(
        auto_push.AutoPush, LastReleaseBailout, AUTO_PUSH_ARGS))

  def testAutoPush(self):
    self.Expect([
      Cmd("git fetch", ""),
      Cmd("git fetch origin +refs/heads/lkgr:refs/heads/lkgr", ""),
      Cmd("git show-ref -s refs/heads/lkgr", "abc123\n"),
      Cmd("git fetch origin +refs/tags/*:refs/tags/*", ""),
      Cmd("git tag", self.TAGS),
      Cmd("git log -1 --format=%H 3.22.4", "release_hash\n"),
      Cmd("git log -1 --format=%s release_hash",
          "Version 3.22.4 (based on abc3)\n"),
      Cmd("git log --format=%H abc3..abc123", "some_stuff\n"),
    ])

    auto_push.AutoPush(TEST_CONFIG, self).Run(AUTO_PUSH_ARGS + ["--push"])

    state = json.loads(FileToText("%s-state.json"
                                  % TEST_CONFIG["PERSISTFILE_BASENAME"]))

    self.assertEquals("abc123", state["candidate"])

  def testRollMerge(self):
    TEST_CONFIG["ALREADY_MERGING_SENTINEL_FILE"] = self.MakeEmptyTempFile()
    TextToFile("", os.path.join(TEST_CONFIG["DEFAULT_CWD"], ".git"))
    self.WriteFakeVersionFile(build=5)
    os.environ["EDITOR"] = "vi"
    extra_patch = self.MakeEmptyTempFile()

    def VerifyPatch(patch):
      return lambda: self.assertEquals(patch,
          FileToText(TEST_CONFIG["TEMPORARY_PATCH_FILE"]))

    msg = """Version 3.22.5.1 (cherry-pick)

Merged ab12345
Merged ab23456
Merged ab34567
Merged ab45678
Merged ab56789

Title4

Title2

Title3

Title1

Revert "Something"

BUG=123,234,345,456,567,v8:123
LOG=N
"""

    def VerifyLand():
      commit = FileToText(TEST_CONFIG["COMMITMSG_FILE"])
      self.assertEquals(msg, commit)
      version = FileToText(
          os.path.join(TEST_CONFIG["DEFAULT_CWD"], VERSION_FILE))
      self.assertTrue(re.search(r"#define V8_MINOR_VERSION\s+22", version))
      self.assertTrue(re.search(r"#define V8_BUILD_NUMBER\s+5", version))
      self.assertTrue(re.search(r"#define V8_PATCH_LEVEL\s+1", version))
      self.assertTrue(
          re.search(r"#define V8_IS_CANDIDATE_VERSION\s+0", version))

    self.Expect([
      Cmd("git status -s -uno", ""),
      Cmd("git checkout -f origin/master", ""),
      Cmd("git fetch", ""),
      Cmd("git branch", "  branch1\n* branch2\n"),
      Cmd("git new-branch %s --upstream refs/remotes/origin/candidates" %
          TEST_CONFIG["BRANCHNAME"], ""),
      Cmd(("git log --format=%H --grep=\"Port ab12345\" "
           "--reverse origin/master"),
          "ab45678\nab23456"),
      Cmd("git log -1 --format=%s ab45678", "Title1"),
      Cmd("git log -1 --format=%s ab23456", "Title2"),
      Cmd(("git log --format=%H --grep=\"Port ab23456\" "
           "--reverse origin/master"),
          ""),
      Cmd(("git log --format=%H --grep=\"Port ab34567\" "
           "--reverse origin/master"),
          "ab56789"),
      Cmd("git log -1 --format=%s ab56789", "Title3"),
      RL("Y"),  # Automatically add corresponding ports (ab34567, ab56789)?
      # Simulate git being down which stops the script.
      Cmd("git log -1 --format=%s ab12345", None),
      # Restart script in the failing step.
      Cmd("git log -1 --format=%s ab12345", "Title4"),
      Cmd("git log -1 --format=%s ab23456", "Title2"),
      Cmd("git log -1 --format=%s ab34567", "Title3"),
      Cmd("git log -1 --format=%s ab45678", "Title1"),
      Cmd("git log -1 --format=%s ab56789", "Revert \"Something\""),
      Cmd("git log -1 ab12345", "Title4\nBUG=123\nBUG=234"),
      Cmd("git log -1 ab23456", "Title2\n BUG = v8:123,345"),
      Cmd("git log -1 ab34567", "Title3\nLOG=n\nBUG=567, 456"),
      Cmd("git log -1 ab45678", "Title1\nBUG="),
      Cmd("git log -1 ab56789", "Revert \"Something\"\nBUG=none"),
      Cmd("git log -1 -p ab12345", "patch4"),
      Cmd(("git apply --index --reject \"%s\"" %
           TEST_CONFIG["TEMPORARY_PATCH_FILE"]),
          "", cb=VerifyPatch("patch4")),
      Cmd("git log -1 -p ab23456", "patch2"),
      Cmd(("git apply --index --reject \"%s\"" %
           TEST_CONFIG["TEMPORARY_PATCH_FILE"]),
          "", cb=VerifyPatch("patch2")),
      Cmd("git log -1 -p ab34567", "patch3"),
      Cmd(("git apply --index --reject \"%s\"" %
           TEST_CONFIG["TEMPORARY_PATCH_FILE"]),
          "", cb=VerifyPatch("patch3")),
      Cmd("git log -1 -p ab45678", "patch1"),
      Cmd(("git apply --index --reject \"%s\"" %
           TEST_CONFIG["TEMPORARY_PATCH_FILE"]),
          "", cb=VerifyPatch("patch1")),
      Cmd("git log -1 -p ab56789", "patch5\n"),
      Cmd(("git apply --index --reject \"%s\"" %
           TEST_CONFIG["TEMPORARY_PATCH_FILE"]),
          "", cb=VerifyPatch("patch5\n")),
      Cmd("git apply --index --reject \"%s\"" % extra_patch, ""),
      RL("Y"),  # Automatically increment patch level?
      Cmd("git commit -aF \"%s\"" % TEST_CONFIG["COMMITMSG_FILE"], ""),
      RL("reviewer@chromium.org"),  # V8 reviewer.
      Cmd("git cl upload --send-mail -r \"reviewer@chromium.org\" "
          "--bypass-hooks --cc \"ulan@chromium.org\" --gerrit", ""),
      Cmd("git checkout -f %s" % TEST_CONFIG["BRANCHNAME"], ""),
      RL("LGTM"),  # Enter LGTM for V8 CL.
      Cmd("git cl presubmit", "Presubmit successfull\n"),
      Cmd("git cl land -f --bypass-hooks", "Closing issue\n",
          cb=VerifyLand),
      Cmd("git fetch", ""),
      Cmd("git log -1 --format=%H --grep=\""
          "Version 3.22.5.1 (cherry-pick)"
          "\" refs/remotes/origin/candidates",
          ""),
      Cmd("git fetch", ""),
      Cmd("git log -1 --format=%H --grep=\""
          "Version 3.22.5.1 (cherry-pick)"
          "\" refs/remotes/origin/candidates",
          "hsh_to_tag"),
      Cmd("git tag 3.22.5.1 hsh_to_tag", ""),
      Cmd("git push origin refs/tags/3.22.5.1:refs/tags/3.22.5.1", ""),
      Cmd("git checkout -f origin/master", ""),
      Cmd("git branch -D %s" % TEST_CONFIG["BRANCHNAME"], ""),
    ])

    # ab12345 and ab34567 are patches. ab23456 (included) and ab45678 are the
    # MIPS ports of ab12345. ab56789 is the MIPS port of ab34567.
    args = ["-f", "-p", extra_patch, "--branch", "candidates",
            "ab12345", "ab23456", "ab34567"]

    # The first run of the script stops because of git being down.
    self.assertRaises(GitFailedException,
        lambda: RollMerge(TEST_CONFIG, self).Run(args))

    # Test that state recovery after restarting the script works.
    args += ["-s", "4"]
    RollMerge(TEST_CONFIG, self).Run(args)

  def testMergeToBranch(self):
    TEST_CONFIG["ALREADY_MERGING_SENTINEL_FILE"] = self.MakeEmptyTempFile()
    TextToFile("", os.path.join(TEST_CONFIG["DEFAULT_CWD"], ".git"))
    self.WriteFakeVersionFile(build=5)
    os.environ["EDITOR"] = "vi"
    extra_patch = self.MakeEmptyTempFile()


    def VerifyPatch(patch):
      return lambda: self.assertEquals(patch,
          FileToText(TEST_CONFIG["TEMPORARY_PATCH_FILE"]))

    info_msg = ("NOTE: This script will no longer automatically "
     "update include/v8-version.h "
     "and create a tag. This is done automatically by the autotag bot. "
     "Please call the merge_to_branch.py with --help for more information.")

    msg = """Merged: Squashed multiple commits.

Merged: Title4
Revision: ab12345

Merged: Title2
Revision: ab23456

Merged: Title3
Revision: ab34567

Merged: Title1
Revision: ab45678

Merged: Revert \"Something\"
Revision: ab56789

BUG=123,234,345,456,567,v8:123
LOG=N
NOTRY=true
NOPRESUBMIT=true
NOTREECHECKS=true
"""

    def VerifyLand():
      commit = FileToText(TEST_CONFIG["COMMITMSG_FILE"])
      self.assertEquals(msg, commit)

    self.Expect([
      Cmd("git status -s -uno", ""),
      Cmd("git checkout -f origin/master", ""),
      Cmd("git fetch", ""),
      Cmd("git branch", "  branch1\n* branch2\n"),
      Cmd("git new-branch %s --upstream refs/remotes/origin/candidates" %
          TEST_CONFIG["BRANCHNAME"], ""),
      Cmd(("git log --format=%H --grep=\"^[Pp]ort ab12345\" "
           "--reverse origin/master"),
          "ab45678\nab23456"),
      Cmd("git log -1 --format=%s ab45678", "Title1"),
      Cmd("git log -1 --format=%s ab23456", "Title2"),
      Cmd(("git log --format=%H --grep=\"^[Pp]ort ab23456\" "
           "--reverse origin/master"),
          ""),
      Cmd(("git log --format=%H --grep=\"^[Pp]ort ab34567\" "
           "--reverse origin/master"),
          "ab56789"),
      Cmd("git log -1 --format=%s ab56789", "Title3"),
      RL("Y"),  # Automatically add corresponding ports (ab34567, ab56789)?
      # Simulate git being down which stops the script.
      Cmd("git log -1 --format=%s ab12345", None),
      # Restart script in the failing step.
      Cmd("git log -1 --format=%s ab12345", "Title4"),
      Cmd("git log -1 --format=%s ab23456", "Title2"),
      Cmd("git log -1 --format=%s ab34567", "Title3"),
      Cmd("git log -1 --format=%s ab45678", "Title1"),
      Cmd("git log -1 --format=%s ab56789", "Revert \"Something\""),
      Cmd("git log -1 ab12345", "Title4\nBUG=123\nBUG=234"),
      Cmd("git log -1 ab23456", "Title2\n BUG = v8:123,345"),
      Cmd("git log -1 ab34567", "Title3\nLOG=n\nBug: 567, 456,345"),
      Cmd("git log -1 ab45678", "Title1\nBug:"),
      Cmd("git log -1 ab56789", "Revert \"Something\"\nBUG=none"),
      Cmd("git log -1 -p ab12345", "patch4"),
      Cmd(("git apply --index --reject \"%s\"" %
           TEST_CONFIG["TEMPORARY_PATCH_FILE"]),
          "", cb=VerifyPatch("patch4")),
      Cmd("git log -1 -p ab23456", "patch2"),
      Cmd(("git apply --index --reject \"%s\"" %
           TEST_CONFIG["TEMPORARY_PATCH_FILE"]),
          "", cb=VerifyPatch("patch2")),
      Cmd("git log -1 -p ab34567", "patch3"),
      Cmd(("git apply --index --reject \"%s\"" %
           TEST_CONFIG["TEMPORARY_PATCH_FILE"]),
          "", cb=VerifyPatch("patch3")),
      Cmd("git log -1 -p ab45678", "patch1"),
      Cmd(("git apply --index --reject \"%s\"" %
           TEST_CONFIG["TEMPORARY_PATCH_FILE"]),
          "", cb=VerifyPatch("patch1")),
      Cmd("git log -1 -p ab56789", "patch5\n"),
      Cmd(("git apply --index --reject \"%s\"" %
           TEST_CONFIG["TEMPORARY_PATCH_FILE"]),
          "", cb=VerifyPatch("patch5\n")),
      Cmd("git apply --index --reject \"%s\"" % extra_patch, ""),
      Cmd("git commit -aF \"%s\"" % TEST_CONFIG["COMMITMSG_FILE"], ""),
      RL("reviewer@chromium.org"),  # V8 reviewer.
      Cmd("git cl upload --send-mail -r \"reviewer@chromium.org\" "
          "--bypass-hooks --cc \"ulan@chromium.org\" --gerrit", ""),
      Cmd("git checkout -f %s" % TEST_CONFIG["BRANCHNAME"], ""),
      RL("LGTM"),  # Enter LGTM for V8 CL.
      Cmd("git cl presubmit", "Presubmit successfull\n"),
      Cmd("git cl land -f --bypass-hooks", "Closing issue\n",
          cb=VerifyLand),
      Cmd("git checkout -f origin/master", ""),
      Cmd("git branch -D %s" % TEST_CONFIG["BRANCHNAME"], ""),
    ])

    # ab12345 and ab34567 are patches. ab23456 (included) and ab45678 are the
    # MIPS ports of ab12345. ab56789 is the MIPS port of ab34567.
    args = ["-f", "-p", extra_patch, "--branch", "candidates",
            "ab12345", "ab23456", "ab34567"]

    # The first run of the script stops because of git being down.
    self.assertRaises(GitFailedException,
        lambda: MergeToBranch(TEST_CONFIG, self).Run(args))

    # Test that state recovery after restarting the script works.
    args += ["-s", "4"]
    MergeToBranch(TEST_CONFIG, self).Run(args)

<<<<<<< HEAD
  def testReleases(self):
    c_hash1_commit_log = """Update V8 to Version 4.2.71.

Cr-Commit-Position: refs/heads/master@{#5678}
"""
    c_hash2_commit_log = """Revert something.

BUG=12345

Reason:
> Some reason.
> Cr-Commit-Position: refs/heads/master@{#12345}
> git-svn-id: svn://svn.chromium.org/chrome/trunk/src@12345 003-1c4

Review URL: https://codereview.chromium.org/12345

Cr-Commit-Position: refs/heads/master@{#4567}
git-svn-id: svn://svn.chromium.org/chrome/trunk/src@4567 0039-1c4b

"""
    c_hash3_commit_log = """Simple.

git-svn-id: svn://svn.chromium.org/chrome/trunk/src@3456 0039-1c4b

"""
    c_hash_234_commit_log = """Version 3.3.1.1 (cherry-pick).

Merged abc12.

Review URL: fake.com

Cr-Commit-Position: refs/heads/candidates@{#234}
"""
    c_hash_123_commit_log = """Version 3.3.1.0

git-svn-id: googlecode@123 0039-1c4b
"""
    c_hash_345_commit_log = """Version 3.4.0.

Cr-Commit-Position: refs/heads/candidates@{#345}
"""
    c_hash_456_commit_log = """Version 4.2.71.

Cr-Commit-Position: refs/heads/4.2.71@{#1}
"""
    c_deps = "Line\n   \"v8_revision\": \"%s\",\n  line\n"

    json_output = self.MakeEmptyTempFile()
    csv_output = self.MakeEmptyTempFile()
    self.WriteFakeVersionFile()

    TEST_CONFIG["CHROMIUM"] = self.MakeEmptyTempDirectory()
    chrome_dir = TEST_CONFIG["CHROMIUM"]
    chrome_v8_dir = os.path.join(chrome_dir, "v8")
    os.makedirs(chrome_v8_dir)

    def ResetVersion(major, minor, build, patch=0):
      return lambda: self.WriteFakeVersionFile(major=major,
                                               minor=minor,
                                               build=build,
                                               patch=patch)

    self.Expect([
      Cmd("git status -s -uno", ""),
      Cmd("git checkout -f origin/master", ""),
      Cmd("git fetch", ""),
      Cmd("git branch", "  branch1\n* branch2\n"),
      Cmd("git new-branch %s" % TEST_CONFIG["BRANCHNAME"], ""),
      Cmd("git fetch origin +refs/tags/*:refs/tags/*", ""),
      Cmd("git rev-list --max-age=395200 --tags",
          "bad_tag\nhash_234\nhash_123\nhash_345\nhash_456\n"),
      Cmd("git describe --tags bad_tag", "3.23.42-1-deadbeef"),
      Cmd("git describe --tags hash_234", "3.3.1.1"),
      Cmd("git describe --tags hash_123", "3.21.2"),
      Cmd("git describe --tags hash_345", "3.22.3"),
      Cmd("git describe --tags hash_456", "4.2.71"),
      Cmd("git diff --name-only hash_234 hash_234^", VERSION_FILE),
      Cmd("git checkout -f hash_234 -- %s" % VERSION_FILE, "",
          cb=ResetVersion(3, 3, 1, 1)),
      Cmd("git branch -r --contains hash_234", "  branch-heads/3.3\n"),
      Cmd("git log -1 --format=%B hash_234", c_hash_234_commit_log),
      Cmd("git log -1 --format=%s hash_234", ""),
      Cmd("git log -1 --format=%B hash_234", c_hash_234_commit_log),
      Cmd("git log -1 --format=%ci hash_234", "18:15"),
      Cmd("git checkout -f HEAD -- %s" % VERSION_FILE, "",
          cb=ResetVersion(3, 22, 5)),
      Cmd("git diff --name-only hash_123 hash_123^", VERSION_FILE),
      Cmd("git checkout -f hash_123 -- %s" % VERSION_FILE, "",
          cb=ResetVersion(3, 21, 2)),
      Cmd("git branch -r --contains hash_123", "  branch-heads/3.21\n"),
      Cmd("git log -1 --format=%B hash_123", c_hash_123_commit_log),
      Cmd("git log -1 --format=%s hash_123", ""),
      Cmd("git log -1 --format=%B hash_123", c_hash_123_commit_log),
      Cmd("git log -1 --format=%ci hash_123", "03:15"),
      Cmd("git checkout -f HEAD -- %s" % VERSION_FILE, "",
          cb=ResetVersion(3, 22, 5)),
      Cmd("git diff --name-only hash_345 hash_345^", VERSION_FILE),
      Cmd("git checkout -f hash_345 -- %s" % VERSION_FILE, "",
          cb=ResetVersion(3, 22, 3)),
      Cmd("git branch -r --contains hash_345", "  origin/candidates\n"),
      Cmd("git log -1 --format=%B hash_345", c_hash_345_commit_log),
      Cmd("git log -1 --format=%s hash_345", ""),
      Cmd("git log -1 --format=%B hash_345", c_hash_345_commit_log),
      Cmd("git log -1 --format=%ci hash_345", ""),
      Cmd("git checkout -f HEAD -- %s" % VERSION_FILE, "",
          cb=ResetVersion(3, 22, 5)),
      Cmd("git diff --name-only hash_456 hash_456^", VERSION_FILE),
      Cmd("git checkout -f hash_456 -- %s" % VERSION_FILE, "",
          cb=ResetVersion(4, 2, 71)),
      Cmd("git branch -r --contains hash_456", "  origin/4.2.71\n"),
      Cmd("git log -1 --format=%B hash_456", c_hash_456_commit_log),
      Cmd("git log -1 --format=%H 4.2.71", "hash_456"),
      Cmd("git log -1 --format=%s hash_456", "Version 4.2.71"),
      Cmd("git log -1 --format=%H hash_456^", "master_456"),
      Cmd("git log -1 --format=%B master_456",
          "Cr-Commit-Position: refs/heads/master@{#456}"),
      Cmd("git log -1 --format=%B hash_456", c_hash_456_commit_log),
      Cmd("git log -1 --format=%ci hash_456", "02:15"),
      Cmd("git checkout -f HEAD -- %s" % VERSION_FILE, "",
          cb=ResetVersion(3, 22, 5)),
      Cmd("git fetch origin +refs/heads/*:refs/remotes/origin/* "
          "+refs/branch-heads/*:refs/remotes/branch-heads/*", "",
          cwd=chrome_dir),
      Cmd("git fetch origin", "", cwd=chrome_v8_dir),
      Cmd("git log --format=%H --grep=\"V8\" origin/master -- DEPS",
          "c_hash1\nc_hash2\nc_hash3\n",
          cwd=chrome_dir),
      Cmd("git show c_hash1:DEPS", c_deps % "hash_456", cwd=chrome_dir),
      Cmd("git log -1 --format=%B c_hash1", c_hash1_commit_log,
          cwd=chrome_dir),
      Cmd("git show c_hash2:DEPS", c_deps % "hash_345", cwd=chrome_dir),
      Cmd("git log -1 --format=%B c_hash2", c_hash2_commit_log,
          cwd=chrome_dir),
      Cmd("git show c_hash3:DEPS", c_deps % "deadbeef", cwd=chrome_dir),
      Cmd("git log -1 --format=%B c_hash3", c_hash3_commit_log,
          cwd=chrome_dir),
      Cmd("git branch -r", " weird/123\n  branch-heads/7\n", cwd=chrome_dir),
      Cmd("git show refs/branch-heads/7:DEPS", c_deps % "hash_345",
          cwd=chrome_dir),
      URL("http://omahaproxy.appspot.com/all.json", """[{
        "os": "win",
        "versions": [{
          "version": "2.2.2.2",
          "v8_version": "22.2.2.2",
          "current_reldate": "04/09/15",
          "os": "win",
          "channel": "canary",
          "previous_version": "1.1.1.0"
          }]
        }]"""),
      URL("http://omahaproxy.appspot.com/v8.json?version=1.1.1.0", """{
        "chromium_version": "1.1.1.0",
        "v8_version": "11.1.1.0"
        }"""),
      Cmd("git rev-list -1 11.1.1", "v8_previous_version_hash"),
      Cmd("git rev-list -1 22.2.2.2", "v8_version_hash"),
      Cmd("git checkout -f origin/master", ""),
      Cmd("git branch -D %s" % TEST_CONFIG["BRANCHNAME"], "")
    ])

    args = ["-c", TEST_CONFIG["CHROMIUM"],
            "--json", json_output,
            "--csv", csv_output,
            "--max-releases", "1"]
    Releases(TEST_CONFIG, self).Run(args)

    # Check expected output.
    csv = ("4.2.71,4.2.71,1,5678,\r\n"
           "3.22.3,candidates,345,4567:5677,\r\n"
           "3.21.2,3.21,123,,\r\n"
           "3.3.1.1,3.3,234,,abc12\r\n")
    self.assertEquals(csv, FileToText(csv_output))

    expected_json = {"chrome_releases":{
                                        "canaries": [
                                                     {
                           "chrome_version": "2.2.2.2",
                           "os": "win",
                           "release_date": "04/09/15",
                           "v8_version": "22.2.2.2",
                           "v8_version_hash": "v8_version_hash",
                           "v8_previous_version": "11.1.1.0",
                           "v8_previous_version_hash": "v8_previous_version_hash"
                           }]},
                     "releases":[
      {
        "revision": "1",
        "revision_git": "hash_456",
        "master_position": "456",
        "master_hash": "master_456",
        "patches_merged": "",
        "version": "4.2.71",
        "chromium_revision": "5678",
        "branch": "4.2.71",
        "review_link": "",
        "date": "02:15",
        "chromium_branch": "",
        # FIXME(machenbach): Fix revisions link for git.
        "revision_link": "https://code.google.com/p/v8/source/detail?r=1",
      },
      {
        "revision": "345",
        "revision_git": "hash_345",
        "master_position": "",
        "master_hash": "",
        "patches_merged": "",
        "version": "3.22.3",
        "chromium_revision": "4567:5677",
        "branch": "candidates",
        "review_link": "",
        "date": "",
        "chromium_branch": "7",
        "revision_link": "https://code.google.com/p/v8/source/detail?r=345",
      },
      {
        "revision": "123",
        "revision_git": "hash_123",
        "patches_merged": "",
        "master_position": "",
        "master_hash": "",
        "version": "3.21.2",
        "chromium_revision": "",
        "branch": "3.21",
        "review_link": "",
        "date": "03:15",
        "chromium_branch": "",
        "revision_link": "https://code.google.com/p/v8/source/detail?r=123",
      },
      {
        "revision": "234",
        "revision_git": "hash_234",
        "patches_merged": "abc12",
        "master_position": "",
        "master_hash": "",
        "version": "3.3.1.1",
        "chromium_revision": "",
        "branch": "3.3",
        "review_link": "fake.com",
        "date": "18:15",
        "chromium_branch": "",
        "revision_link": "https://code.google.com/p/v8/source/detail?r=234",
      },],
    }
    self.assertEquals(expected_json, json.loads(FileToText(json_output)))

=======
>>>>>>> 84bd6f3c
if __name__ == '__main__':
  unittest.main()<|MERGE_RESOLUTION|>--- conflicted
+++ resolved
@@ -1003,11 +1003,7 @@
 https://v8-roll.appspot.com/
 This only works with a Google account.
 
-<<<<<<< HEAD
-CQ_INCLUDE_TRYBOTS=master.tryserver.blink:linux_trusty_blink_rel;master.tryserver.chromium.linux:linux_optional_gpu_tests_rel;master.tryserver.chromium.mac:mac_optional_gpu_tests_rel;master.tryserver.chromium.win:win_optional_gpu_tests_rel;master.tryserver.chromium.android:android_optional_gpu_tests_rel
-=======
 CQ_INCLUDE_TRYBOTS=master.tryserver.blink:linux_trusty_blink_rel;luci.chromium.try:linux_optional_gpu_tests_rel;luci.chromium.try:mac_optional_gpu_tests_rel;luci.chromium.try:win_optional_gpu_tests_rel;luci.chromium.try:android_optional_gpu_tests_rel
->>>>>>> 84bd6f3c
 
 TBR=reviewer@chromium.org"""
 
@@ -1403,253 +1399,5 @@
     args += ["-s", "4"]
     MergeToBranch(TEST_CONFIG, self).Run(args)
 
-<<<<<<< HEAD
-  def testReleases(self):
-    c_hash1_commit_log = """Update V8 to Version 4.2.71.
-
-Cr-Commit-Position: refs/heads/master@{#5678}
-"""
-    c_hash2_commit_log = """Revert something.
-
-BUG=12345
-
-Reason:
-> Some reason.
-> Cr-Commit-Position: refs/heads/master@{#12345}
-> git-svn-id: svn://svn.chromium.org/chrome/trunk/src@12345 003-1c4
-
-Review URL: https://codereview.chromium.org/12345
-
-Cr-Commit-Position: refs/heads/master@{#4567}
-git-svn-id: svn://svn.chromium.org/chrome/trunk/src@4567 0039-1c4b
-
-"""
-    c_hash3_commit_log = """Simple.
-
-git-svn-id: svn://svn.chromium.org/chrome/trunk/src@3456 0039-1c4b
-
-"""
-    c_hash_234_commit_log = """Version 3.3.1.1 (cherry-pick).
-
-Merged abc12.
-
-Review URL: fake.com
-
-Cr-Commit-Position: refs/heads/candidates@{#234}
-"""
-    c_hash_123_commit_log = """Version 3.3.1.0
-
-git-svn-id: googlecode@123 0039-1c4b
-"""
-    c_hash_345_commit_log = """Version 3.4.0.
-
-Cr-Commit-Position: refs/heads/candidates@{#345}
-"""
-    c_hash_456_commit_log = """Version 4.2.71.
-
-Cr-Commit-Position: refs/heads/4.2.71@{#1}
-"""
-    c_deps = "Line\n   \"v8_revision\": \"%s\",\n  line\n"
-
-    json_output = self.MakeEmptyTempFile()
-    csv_output = self.MakeEmptyTempFile()
-    self.WriteFakeVersionFile()
-
-    TEST_CONFIG["CHROMIUM"] = self.MakeEmptyTempDirectory()
-    chrome_dir = TEST_CONFIG["CHROMIUM"]
-    chrome_v8_dir = os.path.join(chrome_dir, "v8")
-    os.makedirs(chrome_v8_dir)
-
-    def ResetVersion(major, minor, build, patch=0):
-      return lambda: self.WriteFakeVersionFile(major=major,
-                                               minor=minor,
-                                               build=build,
-                                               patch=patch)
-
-    self.Expect([
-      Cmd("git status -s -uno", ""),
-      Cmd("git checkout -f origin/master", ""),
-      Cmd("git fetch", ""),
-      Cmd("git branch", "  branch1\n* branch2\n"),
-      Cmd("git new-branch %s" % TEST_CONFIG["BRANCHNAME"], ""),
-      Cmd("git fetch origin +refs/tags/*:refs/tags/*", ""),
-      Cmd("git rev-list --max-age=395200 --tags",
-          "bad_tag\nhash_234\nhash_123\nhash_345\nhash_456\n"),
-      Cmd("git describe --tags bad_tag", "3.23.42-1-deadbeef"),
-      Cmd("git describe --tags hash_234", "3.3.1.1"),
-      Cmd("git describe --tags hash_123", "3.21.2"),
-      Cmd("git describe --tags hash_345", "3.22.3"),
-      Cmd("git describe --tags hash_456", "4.2.71"),
-      Cmd("git diff --name-only hash_234 hash_234^", VERSION_FILE),
-      Cmd("git checkout -f hash_234 -- %s" % VERSION_FILE, "",
-          cb=ResetVersion(3, 3, 1, 1)),
-      Cmd("git branch -r --contains hash_234", "  branch-heads/3.3\n"),
-      Cmd("git log -1 --format=%B hash_234", c_hash_234_commit_log),
-      Cmd("git log -1 --format=%s hash_234", ""),
-      Cmd("git log -1 --format=%B hash_234", c_hash_234_commit_log),
-      Cmd("git log -1 --format=%ci hash_234", "18:15"),
-      Cmd("git checkout -f HEAD -- %s" % VERSION_FILE, "",
-          cb=ResetVersion(3, 22, 5)),
-      Cmd("git diff --name-only hash_123 hash_123^", VERSION_FILE),
-      Cmd("git checkout -f hash_123 -- %s" % VERSION_FILE, "",
-          cb=ResetVersion(3, 21, 2)),
-      Cmd("git branch -r --contains hash_123", "  branch-heads/3.21\n"),
-      Cmd("git log -1 --format=%B hash_123", c_hash_123_commit_log),
-      Cmd("git log -1 --format=%s hash_123", ""),
-      Cmd("git log -1 --format=%B hash_123", c_hash_123_commit_log),
-      Cmd("git log -1 --format=%ci hash_123", "03:15"),
-      Cmd("git checkout -f HEAD -- %s" % VERSION_FILE, "",
-          cb=ResetVersion(3, 22, 5)),
-      Cmd("git diff --name-only hash_345 hash_345^", VERSION_FILE),
-      Cmd("git checkout -f hash_345 -- %s" % VERSION_FILE, "",
-          cb=ResetVersion(3, 22, 3)),
-      Cmd("git branch -r --contains hash_345", "  origin/candidates\n"),
-      Cmd("git log -1 --format=%B hash_345", c_hash_345_commit_log),
-      Cmd("git log -1 --format=%s hash_345", ""),
-      Cmd("git log -1 --format=%B hash_345", c_hash_345_commit_log),
-      Cmd("git log -1 --format=%ci hash_345", ""),
-      Cmd("git checkout -f HEAD -- %s" % VERSION_FILE, "",
-          cb=ResetVersion(3, 22, 5)),
-      Cmd("git diff --name-only hash_456 hash_456^", VERSION_FILE),
-      Cmd("git checkout -f hash_456 -- %s" % VERSION_FILE, "",
-          cb=ResetVersion(4, 2, 71)),
-      Cmd("git branch -r --contains hash_456", "  origin/4.2.71\n"),
-      Cmd("git log -1 --format=%B hash_456", c_hash_456_commit_log),
-      Cmd("git log -1 --format=%H 4.2.71", "hash_456"),
-      Cmd("git log -1 --format=%s hash_456", "Version 4.2.71"),
-      Cmd("git log -1 --format=%H hash_456^", "master_456"),
-      Cmd("git log -1 --format=%B master_456",
-          "Cr-Commit-Position: refs/heads/master@{#456}"),
-      Cmd("git log -1 --format=%B hash_456", c_hash_456_commit_log),
-      Cmd("git log -1 --format=%ci hash_456", "02:15"),
-      Cmd("git checkout -f HEAD -- %s" % VERSION_FILE, "",
-          cb=ResetVersion(3, 22, 5)),
-      Cmd("git fetch origin +refs/heads/*:refs/remotes/origin/* "
-          "+refs/branch-heads/*:refs/remotes/branch-heads/*", "",
-          cwd=chrome_dir),
-      Cmd("git fetch origin", "", cwd=chrome_v8_dir),
-      Cmd("git log --format=%H --grep=\"V8\" origin/master -- DEPS",
-          "c_hash1\nc_hash2\nc_hash3\n",
-          cwd=chrome_dir),
-      Cmd("git show c_hash1:DEPS", c_deps % "hash_456", cwd=chrome_dir),
-      Cmd("git log -1 --format=%B c_hash1", c_hash1_commit_log,
-          cwd=chrome_dir),
-      Cmd("git show c_hash2:DEPS", c_deps % "hash_345", cwd=chrome_dir),
-      Cmd("git log -1 --format=%B c_hash2", c_hash2_commit_log,
-          cwd=chrome_dir),
-      Cmd("git show c_hash3:DEPS", c_deps % "deadbeef", cwd=chrome_dir),
-      Cmd("git log -1 --format=%B c_hash3", c_hash3_commit_log,
-          cwd=chrome_dir),
-      Cmd("git branch -r", " weird/123\n  branch-heads/7\n", cwd=chrome_dir),
-      Cmd("git show refs/branch-heads/7:DEPS", c_deps % "hash_345",
-          cwd=chrome_dir),
-      URL("http://omahaproxy.appspot.com/all.json", """[{
-        "os": "win",
-        "versions": [{
-          "version": "2.2.2.2",
-          "v8_version": "22.2.2.2",
-          "current_reldate": "04/09/15",
-          "os": "win",
-          "channel": "canary",
-          "previous_version": "1.1.1.0"
-          }]
-        }]"""),
-      URL("http://omahaproxy.appspot.com/v8.json?version=1.1.1.0", """{
-        "chromium_version": "1.1.1.0",
-        "v8_version": "11.1.1.0"
-        }"""),
-      Cmd("git rev-list -1 11.1.1", "v8_previous_version_hash"),
-      Cmd("git rev-list -1 22.2.2.2", "v8_version_hash"),
-      Cmd("git checkout -f origin/master", ""),
-      Cmd("git branch -D %s" % TEST_CONFIG["BRANCHNAME"], "")
-    ])
-
-    args = ["-c", TEST_CONFIG["CHROMIUM"],
-            "--json", json_output,
-            "--csv", csv_output,
-            "--max-releases", "1"]
-    Releases(TEST_CONFIG, self).Run(args)
-
-    # Check expected output.
-    csv = ("4.2.71,4.2.71,1,5678,\r\n"
-           "3.22.3,candidates,345,4567:5677,\r\n"
-           "3.21.2,3.21,123,,\r\n"
-           "3.3.1.1,3.3,234,,abc12\r\n")
-    self.assertEquals(csv, FileToText(csv_output))
-
-    expected_json = {"chrome_releases":{
-                                        "canaries": [
-                                                     {
-                           "chrome_version": "2.2.2.2",
-                           "os": "win",
-                           "release_date": "04/09/15",
-                           "v8_version": "22.2.2.2",
-                           "v8_version_hash": "v8_version_hash",
-                           "v8_previous_version": "11.1.1.0",
-                           "v8_previous_version_hash": "v8_previous_version_hash"
-                           }]},
-                     "releases":[
-      {
-        "revision": "1",
-        "revision_git": "hash_456",
-        "master_position": "456",
-        "master_hash": "master_456",
-        "patches_merged": "",
-        "version": "4.2.71",
-        "chromium_revision": "5678",
-        "branch": "4.2.71",
-        "review_link": "",
-        "date": "02:15",
-        "chromium_branch": "",
-        # FIXME(machenbach): Fix revisions link for git.
-        "revision_link": "https://code.google.com/p/v8/source/detail?r=1",
-      },
-      {
-        "revision": "345",
-        "revision_git": "hash_345",
-        "master_position": "",
-        "master_hash": "",
-        "patches_merged": "",
-        "version": "3.22.3",
-        "chromium_revision": "4567:5677",
-        "branch": "candidates",
-        "review_link": "",
-        "date": "",
-        "chromium_branch": "7",
-        "revision_link": "https://code.google.com/p/v8/source/detail?r=345",
-      },
-      {
-        "revision": "123",
-        "revision_git": "hash_123",
-        "patches_merged": "",
-        "master_position": "",
-        "master_hash": "",
-        "version": "3.21.2",
-        "chromium_revision": "",
-        "branch": "3.21",
-        "review_link": "",
-        "date": "03:15",
-        "chromium_branch": "",
-        "revision_link": "https://code.google.com/p/v8/source/detail?r=123",
-      },
-      {
-        "revision": "234",
-        "revision_git": "hash_234",
-        "patches_merged": "abc12",
-        "master_position": "",
-        "master_hash": "",
-        "version": "3.3.1.1",
-        "chromium_revision": "",
-        "branch": "3.3",
-        "review_link": "fake.com",
-        "date": "18:15",
-        "chromium_branch": "",
-        "revision_link": "https://code.google.com/p/v8/source/detail?r=234",
-      },],
-    }
-    self.assertEquals(expected_json, json.loads(FileToText(json_output)))
-
-=======
->>>>>>> 84bd6f3c
 if __name__ == '__main__':
   unittest.main()