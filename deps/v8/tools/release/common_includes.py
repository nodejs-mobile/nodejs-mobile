--- conflicted
+++ resolved
@@ -784,11 +784,7 @@
 
     self.GitUpload(reviewer, self._options.author, self._options.force_upload,
                    bypass_hooks=self._options.bypass_upload_hooks,
-<<<<<<< HEAD
-                   cc=self._options.cc, use_gerrit=not self._options.rietveld)
-=======
                    cc=self._options.cc, tbr_reviewer=tbr_reviewer)
->>>>>>> 84bd6f3c
 
 
 def MakeStep(step_class=Step, number=0, state=None, config=None,
@@ -841,13 +837,8 @@
                         help="File to write results summary to.")
     parser.add_argument("-r", "--reviewer", default="",
                         help="The account name to be used for reviews.")
-<<<<<<< HEAD
-    parser.add_argument("--rietveld", default=False, action="store_true",
-                        help="Whether to use rietveld instead of gerrit.")
-=======
     parser.add_argument("--tbr-reviewer", "--tbr", default="",
                         help="The account name to be used for TBR reviews.")
->>>>>>> 84bd6f3c
     parser.add_argument("-s", "--step",
         help="Specify the step where to start work. Default: 0.",
         default=0, type=int)
