#!/usr/bin/env python
#
# Copyright 2017 the V8 project authors. All rights reserved.
# Use of this source code is governed by a BSD-style license that can be
# found in the LICENSE file.


import sys
<<<<<<< HEAD
import time

from testrunner.local import execution
from testrunner.local import progress
from testrunner.local import testsuite
from testrunner.local.variants import ALL_VARIANTS
from testrunner.local import utils
from testrunner.local import verbose
from testrunner.network import network_execution
from testrunner.objects import context


# Base dir of the v8 checkout to be used as cwd.
BASE_DIR = os.path.dirname(os.path.dirname(os.path.abspath(__file__)))

DEFAULT_OUT_GN = "out.gn"

ARCH_GUESS = utils.DefaultArch()

# Map of test name synonyms to lists of test suites. Should be ordered by
# expected runtimes (suites with slow test cases first). These groups are
# invoked in seperate steps on the bots.
TEST_MAP = {
  # This needs to stay in sync with test/bot_default.isolate.
  "bot_default": [
    "debugger",
    "mjsunit",
    "cctest",
    "wasm-spec-tests",
    "inspector",
    "webkit",
    "mkgrokdump",
    "fuzzer",
    "message",
    "preparser",
    "intl",
    "unittests",
  ],
  # This needs to stay in sync with test/default.isolate.
  "default": [
    "debugger",
    "mjsunit",
    "cctest",
    "wasm-spec-tests",
    "inspector",
    "mkgrokdump",
    "fuzzer",
    "message",
    "preparser",
    "intl",
    "unittests",
  ],
  # This needs to stay in sync with test/optimize_for_size.isolate.
  "optimize_for_size": [
    "debugger",
    "mjsunit",
    "cctest",
    "inspector",
    "webkit",
    "intl",
  ],
  "unittests": [
    "unittests",
  ],
}

TIMEOUT_DEFAULT = 60

# Variants ordered by expected runtime (slowest first).
VARIANTS = ["default", "noturbofan"]

MORE_VARIANTS = [
  "stress",
  "noturbofan_stress",
  "nooptimization",
  "asm_wasm",
  "wasm_traps",
]

EXHAUSTIVE_VARIANTS = MORE_VARIANTS + VARIANTS

VARIANT_ALIASES = {
  # The default for developer workstations.
  "dev": VARIANTS,
  # Additional variants, run on all bots.
  "more": MORE_VARIANTS,
  # Additional variants, run on a subset of bots.
  "extra": ["fullcode"],
}

DEBUG_FLAGS = ["--nohard-abort", "--nodead-code-elimination",
               "--nofold-constants", "--enable-slow-asserts",
               "--verify-heap"]
RELEASE_FLAGS = ["--nohard-abort", "--nodead-code-elimination",
                 "--nofold-constants"]

MODES = {
  "debug": {
    "flags": DEBUG_FLAGS,
    "timeout_scalefactor": 4,
    "status_mode": "debug",
    "execution_mode": "debug",
    "output_folder": "debug",
  },
  "optdebug": {
    "flags": DEBUG_FLAGS,
    "timeout_scalefactor": 4,
    "status_mode": "debug",
    "execution_mode": "debug",
    "output_folder": "optdebug",
  },
  "release": {
    "flags": RELEASE_FLAGS,
    "timeout_scalefactor": 1,
    "status_mode": "release",
    "execution_mode": "release",
    "output_folder": "release",
  },
  # Normal trybot release configuration. There, dchecks are always on which
  # implies debug is set. Hence, the status file needs to assume debug-like
  # behavior/timeouts.
  "tryrelease": {
    "flags": RELEASE_FLAGS,
    "timeout_scalefactor": 1,
    "status_mode": "debug",
    "execution_mode": "release",
    "output_folder": "release",
  },
  # This mode requires v8 to be compiled with dchecks and slow dchecks.
  "slowrelease": {
    "flags": RELEASE_FLAGS + ["--enable-slow-asserts"],
    "timeout_scalefactor": 2,
    "status_mode": "debug",
    "execution_mode": "release",
    "output_folder": "release",
  },
}

GC_STRESS_FLAGS = ["--gc-interval=500", "--stress-compaction",
                   "--concurrent-recompilation-queue-length=64",
                   "--concurrent-recompilation-delay=500",
                   "--concurrent-recompilation"]

SUPPORTED_ARCHS = ["android_arm",
                   "android_arm64",
                   "android_ia32",
                   "android_x64",
                   "arm",
                   "ia32",
                   "x87",
                   "mips",
                   "mipsel",
                   "mips64",
                   "mips64el",
                   "s390",
                   "s390x",
                   "ppc",
                   "ppc64",
                   "x64",
                   "x32",
                   "arm64"]
# Double the timeout for these:
SLOW_ARCHS = ["android_arm",
              "android_arm64",
              "android_ia32",
              "android_x64",
              "arm",
              "mips",
              "mipsel",
              "mips64",
              "mips64el",
              "s390",
              "s390x",
              "x87",
              "arm64"]


def BuildOptions():
  result = optparse.OptionParser()
  result.usage = '%prog [options] [tests]'
  result.description = """TESTS: %s""" % (TEST_MAP["default"])
  result.add_option("--arch",
                    help=("The architecture to run tests for, "
                          "'auto' or 'native' for auto-detect: %s" % SUPPORTED_ARCHS),
                    default="ia32,x64,arm")
  result.add_option("--arch-and-mode",
                    help="Architecture and mode in the format 'arch.mode'",
                    default=None)
  result.add_option("--asan",
                    help="Regard test expectations for ASAN",
                    default=False, action="store_true")
  result.add_option("--sancov-dir",
                    help="Directory where to collect coverage data")
  result.add_option("--cfi-vptr",
                    help="Run tests with UBSAN cfi_vptr option.",
                    default=False, action="store_true")
  result.add_option("--buildbot",
                    help="Adapt to path structure used on buildbots",
                    default=False, action="store_true")
  result.add_option("--dcheck-always-on",
                    help="Indicates that V8 was compiled with DCHECKs enabled",
                    default=False, action="store_true")
  result.add_option("--novfp3",
                    help="Indicates that V8 was compiled without VFP3 support",
                    default=False, action="store_true")
  result.add_option("--cat", help="Print the source of the tests",
                    default=False, action="store_true")
  result.add_option("--slow-tests",
                    help="Regard slow tests (run|skip|dontcare)",
                    default="dontcare")
  result.add_option("--pass-fail-tests",
                    help="Regard pass|fail tests (run|skip|dontcare)",
                    default="dontcare")
  result.add_option("--gc-stress",
                    help="Switch on GC stress mode",
                    default=False, action="store_true")
  result.add_option("--gcov-coverage",
                    help="Uses executables instrumented for gcov coverage",
                    default=False, action="store_true")
  result.add_option("--command-prefix",
                    help="Prepended to each shell command used to run a test",
                    default="")
  result.add_option("--download-data", help="Download missing test suite data",
                    default=False, action="store_true")
  result.add_option("--download-data-only",
                    help="Deprecated",
                    default=False, action="store_true")
  result.add_option("--extra-flags",
                    help="Additional flags to pass to each test command",
                    action="append", default=[])
  result.add_option("--isolates", help="Whether to test isolates",
                    default=False, action="store_true")
  result.add_option("-j", help="The number of parallel tasks to run",
                    default=0, type="int")
  result.add_option("-m", "--mode",
                    help="The test modes in which to run (comma-separated,"
                    " uppercase for ninja and buildbot builds): %s" % MODES.keys(),
                    default="release,debug")
  result.add_option("--no-harness", "--noharness",
                    help="Run without test harness of a given suite",
                    default=False, action="store_true")
  result.add_option("--no-i18n", "--noi18n",
                    help="Skip internationalization tests",
                    default=False, action="store_true")
  result.add_option("--no-network", "--nonetwork",
                    help="Don't distribute tests on the network",
                    default=(utils.GuessOS() != "linux"),
                    dest="no_network", action="store_true")
  result.add_option("--no-presubmit", "--nopresubmit",
                    help='Skip presubmit checks (deprecated)',
                    default=False, dest="no_presubmit", action="store_true")
  result.add_option("--no-snap", "--nosnap",
                    help='Test a build compiled without snapshot.',
                    default=False, dest="no_snap", action="store_true")
  result.add_option("--no-sorting", "--nosorting",
                    help="Don't sort tests according to duration of last run.",
                    default=False, dest="no_sorting", action="store_true")
  result.add_option("--no-variants", "--novariants",
                    help="Don't run any testing variants",
                    default=False, dest="no_variants", action="store_true")
  result.add_option("--variants",
                    help="Comma-separated list of testing variants;"
                    " default: \"%s\"" % ",".join(VARIANTS))
  result.add_option("--exhaustive-variants",
                    default=False, action="store_true",
                    help="Use exhaustive set of default variants:"
                    " \"%s\"" % ",".join(EXHAUSTIVE_VARIANTS))
  result.add_option("--outdir", help="Base directory with compile output",
                    default="out")
  result.add_option("--gn", help="Scan out.gn for the last built configuration",
                    default=False, action="store_true")
  result.add_option("--predictable",
                    help="Compare output of several reruns of each test",
                    default=False, action="store_true")
  result.add_option("-p", "--progress",
                    help=("The style of progress indicator"
                          " (verbose, dots, color, mono)"),
                    choices=progress.PROGRESS_INDICATORS.keys(), default="mono")
  result.add_option("--quickcheck", default=False, action="store_true",
                    help=("Quick check mode (skip slow tests)"))
  result.add_option("--report", help="Print a summary of the tests to be run",
                    default=False, action="store_true")
  result.add_option("--json-test-results",
                    help="Path to a file for storing json results.")
  result.add_option("--flakiness-results",
                    help="Path to a file for storing flakiness json.")
  result.add_option("--rerun-failures-count",
                    help=("Number of times to rerun each failing test case. "
                          "Very slow tests will be rerun only once."),
                    default=0, type="int")
  result.add_option("--rerun-failures-max",
                    help="Maximum number of failing test cases to rerun.",
                    default=100, type="int")
  result.add_option("--shard-count",
                    help="Split testsuites into this number of shards",
                    default=1, type="int")
  result.add_option("--shard-run",
                    help="Run this shard from the split up tests.",
                    default=1, type="int")
  result.add_option("--shell", help="DEPRECATED! use --shell-dir", default="")
  result.add_option("--shell-dir", help="Directory containing executables",
                    default="")
  result.add_option("--dont-skip-slow-simulator-tests",
                    help="Don't skip more slow tests when using a simulator.",
                    default=False, action="store_true",
                    dest="dont_skip_simulator_slow_tests")
  result.add_option("--swarming",
                    help="Indicates running test driver on swarming.",
                    default=False, action="store_true")
  result.add_option("--time", help="Print timing information after running",
                    default=False, action="store_true")
  result.add_option("-t", "--timeout", help="Timeout in seconds",
                    default=TIMEOUT_DEFAULT, type="int")
  result.add_option("--tsan",
                    help="Regard test expectations for TSAN",
                    default=False, action="store_true")
  result.add_option("-v", "--verbose", help="Verbose output",
                    default=False, action="store_true")
  result.add_option("--valgrind", help="Run tests through valgrind",
                    default=False, action="store_true")
  result.add_option("--warn-unused", help="Report unused rules",
                    default=False, action="store_true")
  result.add_option("--junitout", help="File name of the JUnit output")
  result.add_option("--junittestsuite",
                    help="The testsuite name in the JUnit output file",
                    default="v8tests")
  result.add_option("--random-seed", default=0, dest="random_seed", type="int",
                    help="Default seed for initializing random generator")
  result.add_option("--random-seed-stress-count", default=1, type="int",
                    dest="random_seed_stress_count",
                    help="Number of runs with different random seeds")
  result.add_option("--msan",
                    help="Regard test expectations for MSAN",
                    default=False, action="store_true")
  return result


def RandomSeed():
  seed = 0
  while not seed:
    seed = random.SystemRandom().randint(-2147483648, 2147483647)
  return seed


def BuildbotToV8Mode(config):
  """Convert buildbot build configs to configs understood by the v8 runner.

  V8 configs are always lower case and without the additional _x64 suffix for
  64 bit builds on windows with ninja.
  """
  mode = config[:-4] if config.endswith('_x64') else config
  return mode.lower()

def SetupEnvironment(options):
  """Setup additional environment variables."""

  # Many tests assume an English interface.
  os.environ['LANG'] = 'en_US.UTF-8'

  symbolizer = 'external_symbolizer_path=%s' % (
      os.path.join(
          BASE_DIR, 'third_party', 'llvm-build', 'Release+Asserts', 'bin',
          'llvm-symbolizer',
      )
  )

  if options.asan:
    asan_options = [symbolizer, "allow_user_segv_handler=1"]
    if not utils.GuessOS() == 'macos':
      # LSAN is not available on mac.
      asan_options.append('detect_leaks=1')
      os.environ['LSAN_OPTIONS'] = ":".join([
        'suppressions=%s' % os.path.join(
            BASE_DIR, 'tools', 'memory', 'lsan', 'suppressions.txt'),
      ])
    os.environ['ASAN_OPTIONS'] = ":".join(asan_options)

  if options.sancov_dir:
    assert os.path.exists(options.sancov_dir)
    os.environ['ASAN_OPTIONS'] = ":".join([
      'coverage=1',
      'coverage_dir=%s' % options.sancov_dir,
      symbolizer,
      "allow_user_segv_handler=1",
    ])

  if options.cfi_vptr:
    os.environ['UBSAN_OPTIONS'] = ":".join([
      'print_stacktrace=1',
      'print_summary=1',
      'symbolize=1',
      symbolizer,
    ])

  if options.msan:
    os.environ['MSAN_OPTIONS'] = symbolizer

  if options.tsan:
    suppressions_file = os.path.join(
        BASE_DIR, 'tools', 'sanitizers', 'tsan_suppressions.txt')
    os.environ['TSAN_OPTIONS'] = " ".join([
      symbolizer,
      'suppressions=%s' % suppressions_file,
      'exit_code=0',
      'report_thread_leaks=0',
      'history_size=7',
      'report_destroy_locked=0',
    ])

def ProcessOptions(options):
  global VARIANTS

  # First try to auto-detect configurations based on the build if GN was
  # used. This can't be overridden by cmd-line arguments.
  options.auto_detect = False
  if options.gn:
    gn_out_dir = os.path.join(BASE_DIR, DEFAULT_OUT_GN)
    latest_timestamp = -1
    latest_config = None
    for gn_config in os.listdir(gn_out_dir):
      gn_config_dir = os.path.join(gn_out_dir, gn_config)
      if not isdir(gn_config_dir):
        continue
      if os.path.getmtime(gn_config_dir) > latest_timestamp:
        latest_timestamp = os.path.getmtime(gn_config_dir)
        latest_config = gn_config
    if latest_config:
      print(">>> Latest GN build found is %s" % latest_config)
      options.outdir = os.path.join(DEFAULT_OUT_GN, latest_config)

  if options.buildbot:
    build_config_path = os.path.join(
        BASE_DIR, options.outdir, options.mode, "v8_build_config.json")
  else:
    build_config_path = os.path.join(
        BASE_DIR, options.outdir, "v8_build_config.json")

  if os.path.exists(build_config_path):
    try:
      with open(build_config_path) as f:
        build_config = json.load(f)
    except Exception:
      print ("%s exists but contains invalid json. Is your build up-to-date?" %
             build_config_path)
      return False
    options.auto_detect = True

    # In auto-detect mode the outdir is always where we found the build config.
    # This ensures that we'll also take the build products from there.
    options.outdir = os.path.dirname(build_config_path)

    options.arch_and_mode = None
    options.arch = build_config["v8_target_cpu"]
    if options.arch == 'x86':
      # TODO(machenbach): Transform all to x86 eventually.
      options.arch = 'ia32'
    options.asan = build_config["is_asan"]
    options.dcheck_always_on = build_config["dcheck_always_on"]
    options.mode = 'debug' if build_config["is_debug"] else 'release'
    options.msan = build_config["is_msan"]
    options.no_i18n = not build_config["v8_enable_i18n_support"]
    options.no_snap = not build_config["v8_use_snapshot"]
    options.tsan = build_config["is_tsan"]

  # Architecture and mode related stuff.
  if options.arch_and_mode:
    options.arch_and_mode = [arch_and_mode.split(".")
        for arch_and_mode in options.arch_and_mode.split(",")]
    options.arch = ",".join([tokens[0] for tokens in options.arch_and_mode])
    options.mode = ",".join([tokens[1] for tokens in options.arch_and_mode])
  options.mode = options.mode.split(",")
  for mode in options.mode:
    if not BuildbotToV8Mode(mode) in MODES:
      print "Unknown mode %s" % mode
      return False
  if options.arch in ["auto", "native"]:
    options.arch = ARCH_GUESS
  options.arch = options.arch.split(",")
  for arch in options.arch:
    if not arch in SUPPORTED_ARCHS:
      print "Unknown architecture %s" % arch
      return False

  # Store the final configuration in arch_and_mode list. Don't overwrite
  # predefined arch_and_mode since it is more expressive than arch and mode.
  if not options.arch_and_mode:
    options.arch_and_mode = itertools.product(options.arch, options.mode)

  # Special processing of other options, sorted alphabetically.

  if options.buildbot:
    options.no_network = True
  if options.command_prefix:
    print("Specifying --command-prefix disables network distribution, "
          "running tests locally.")
    options.no_network = True
  options.command_prefix = shlex.split(options.command_prefix)
  options.extra_flags = sum(map(shlex.split, options.extra_flags), [])

  if options.gc_stress:
    options.extra_flags += GC_STRESS_FLAGS

  if options.asan:
    options.extra_flags.append("--invoke-weak-callbacks")
    options.extra_flags.append("--omit-quit")

  if options.novfp3:
    options.extra_flags.append("--noenable-vfp3")

  if options.exhaustive_variants:
    # This is used on many bots. It includes a larger set of default variants.
    # Other options for manipulating variants still apply afterwards.
    VARIANTS = EXHAUSTIVE_VARIANTS

  # TODO(machenbach): Figure out how to test a bigger subset of variants on
  # msan and tsan.
  if options.msan:
    VARIANTS = ["default"]

  if options.tsan:
    VARIANTS = ["default"]

  if options.j == 0:
    options.j = multiprocessing.cpu_count()

  if options.random_seed_stress_count <= 1 and options.random_seed == 0:
    options.random_seed = RandomSeed()

  def excl(*args):
    """Returns true if zero or one of multiple arguments are true."""
    return reduce(lambda x, y: x + y, args) <= 1

  if not excl(options.no_variants, bool(options.variants)):
    print("Use only one of --no-variants or --variants.")
    return False
  if options.quickcheck:
    VARIANTS = ["default", "stress"]
    options.slow_tests = "skip"
    options.pass_fail_tests = "skip"
  if options.no_variants:
    VARIANTS = ["default"]
  if options.variants:
    VARIANTS = options.variants.split(",")

    # Resolve variant aliases.
    VARIANTS = reduce(
        list.__add__,
        (VARIANT_ALIASES.get(v, [v]) for v in VARIANTS),
        [],
    )

    if not set(VARIANTS).issubset(ALL_VARIANTS):
      print "All variants must be in %s" % str(ALL_VARIANTS)
      return False
  if options.predictable:
    VARIANTS = ["default"]
    options.extra_flags.append("--predictable")
    options.extra_flags.append("--verify_predictable")
    options.extra_flags.append("--no-inline-new")

  # Dedupe.
  VARIANTS = list(set(VARIANTS))

  if not options.shell_dir:
    if options.shell:
      print "Warning: --shell is deprecated, use --shell-dir instead."
      options.shell_dir = os.path.dirname(options.shell)
  if options.valgrind:
    run_valgrind = os.path.join("tools", "run-valgrind.py")
    # This is OK for distributed running, so we don't need to set no_network.
    options.command_prefix = (["python", "-u", run_valgrind] +
                              options.command_prefix)
  def CheckTestMode(name, option):
    if not option in ["run", "skip", "dontcare"]:
      print "Unknown %s mode %s" % (name, option)
      return False
    return True
  if not CheckTestMode("slow test", options.slow_tests):
    return False
  if not CheckTestMode("pass|fail test", options.pass_fail_tests):
    return False
  if options.no_i18n:
    TEST_MAP["bot_default"].remove("intl")
    TEST_MAP["default"].remove("intl")
  return True


def ShardTests(tests, options):
  # Read gtest shard configuration from environment (e.g. set by swarming).
  # If none is present, use values passed on the command line.
  shard_count = int(os.environ.get('GTEST_TOTAL_SHARDS', options.shard_count))
  shard_run = os.environ.get('GTEST_SHARD_INDEX')
  if shard_run is not None:
    # The v8 shard_run starts at 1, while GTEST_SHARD_INDEX starts at 0.
    shard_run = int(shard_run) + 1
  else:
    shard_run = options.shard_run

  if options.shard_count > 1:
    # Log if a value was passed on the cmd line and it differs from the
    # environment variables.
    if options.shard_count != shard_count:
      print("shard_count from cmd line differs from environment variable "
            "GTEST_TOTAL_SHARDS")
    if options.shard_run > 1 and options.shard_run != shard_run:
      print("shard_run from cmd line differs from environment variable "
            "GTEST_SHARD_INDEX")

  if shard_count < 2:
    return tests
  if shard_run < 1 or shard_run > shard_count:
    print "shard-run not a valid number, should be in [1:shard-count]"
    print "defaulting back to running all tests"
    return tests
  count = 0
  shard = []
  for test in tests:
    if count % shard_count == shard_run - 1:
      shard.append(test)
    count += 1
  return shard


def Main():
  # Use the v8 root as cwd as some test cases use "load" with relative paths.
  os.chdir(BASE_DIR)

  parser = BuildOptions()
  (options, args) = parser.parse_args()
  if not ProcessOptions(options):
    parser.print_help()
    return 1
  SetupEnvironment(options)

  if options.swarming:
    # Swarming doesn't print how isolated commands are called. Lets make this
    # less cryptic by printing it ourselves.
    print ' '.join(sys.argv)

  exit_code = 0

  suite_paths = utils.GetSuitePaths(join(BASE_DIR, "test"))

  # Use default tests if no test configuration was provided at the cmd line.
  if len(args) == 0:
    args = ["default"]

  # Expand arguments with grouped tests. The args should reflect the list of
  # suites as otherwise filters would break.
  def ExpandTestGroups(name):
    if name in TEST_MAP:
      return [suite for suite in TEST_MAP[name]]
    else:
      return [name]
  args = reduce(lambda x, y: x + y,
         [ExpandTestGroups(arg) for arg in args],
         [])

  args_suites = OrderedDict() # Used as set
  for arg in args:
    args_suites[arg.split('/')[0]] = True
  suite_paths = [ s for s in args_suites if s in suite_paths ]

  suites = []
  for root in suite_paths:
    suite = testsuite.TestSuite.LoadTestSuite(
        os.path.join(BASE_DIR, "test", root))
    if suite:
      suites.append(suite)

  if options.download_data or options.download_data_only:
    for s in suites:
      s.DownloadData()

  if options.download_data_only:
    return exit_code

  for s in suites:
    s.PrepareSources()

  for (arch, mode) in options.arch_and_mode:
    try:
      code = Execute(arch, mode, args, options, suites)
    except KeyboardInterrupt:
      return 2
    exit_code = exit_code or code
  return exit_code


def Execute(arch, mode, args, options, suites):
  print(">>> Running tests for %s.%s" % (arch, mode))

  shell_dir = options.shell_dir
  if not shell_dir:
    if options.auto_detect:
      # If an output dir with a build was passed, test directly in that
      # directory.
      shell_dir = os.path.join(BASE_DIR, options.outdir)
    elif options.buildbot:
      # TODO(machenbach): Get rid of different output folder location on
      # buildbot. Currently this is capitalized Release and Debug.
      shell_dir = os.path.join(BASE_DIR, options.outdir, mode)
      mode = BuildbotToV8Mode(mode)
    else:
      shell_dir = os.path.join(
          BASE_DIR,
          options.outdir,
          "%s.%s" % (arch, MODES[mode]["output_folder"]),
      )
  if not os.path.exists(shell_dir):
      raise Exception('Could not find shell_dir: "%s"' % shell_dir)

  # Populate context object.
  mode_flags = MODES[mode]["flags"]

  # Simulators are slow, therefore allow a longer timeout.
  if arch in SLOW_ARCHS:
    options.timeout *= 2

  options.timeout *= MODES[mode]["timeout_scalefactor"]

  if options.predictable:
    # Predictable mode is slower.
    options.timeout *= 2

  ctx = context.Context(arch, MODES[mode]["execution_mode"], shell_dir,
                        mode_flags, options.verbose,
                        options.timeout,
                        options.isolates,
                        options.command_prefix,
                        options.extra_flags,
                        options.no_i18n,
                        options.random_seed,
                        options.no_sorting,
                        options.rerun_failures_count,
                        options.rerun_failures_max,
                        options.predictable,
                        options.no_harness,
                        use_perf_data=not options.swarming,
                        sancov_dir=options.sancov_dir)

  # TODO(all): Combine "simulator" and "simulator_run".
  # TODO(machenbach): In GN we can derive simulator run from
  # target_arch != v8_target_arch in the dumped build config.
  simulator_run = not options.dont_skip_simulator_slow_tests and \
      arch in ['arm64', 'arm', 'mipsel', 'mips', 'mips64', 'mips64el', \
               'ppc', 'ppc64', 's390', 's390x'] and \
      bool(ARCH_GUESS) and arch != ARCH_GUESS
  # Find available test suites and read test cases from them.
  variables = {
    "arch": arch,
    "asan": options.asan,
    "deopt_fuzzer": False,
    "gc_stress": options.gc_stress,
    "gcov_coverage": options.gcov_coverage,
    "isolates": options.isolates,
    "mode": MODES[mode]["status_mode"],
    "no_i18n": options.no_i18n,
    "no_snap": options.no_snap,
    "simulator_run": simulator_run,
    "simulator": utils.UseSimulator(arch),
    "system": utils.GuessOS(),
    "tsan": options.tsan,
    "msan": options.msan,
    "dcheck_always_on": options.dcheck_always_on,
    "novfp3": options.novfp3,
    "predictable": options.predictable,
    "byteorder": sys.byteorder,
  }
  all_tests = []
  num_tests = 0
  for s in suites:
    s.ReadStatusFile(variables)
    s.ReadTestCases(ctx)
    if len(args) > 0:
      s.FilterTestCasesByArgs(args)
    all_tests += s.tests

    # First filtering by status applying the generic rules (independent of
    # variants).
    s.FilterTestCasesByStatus(options.warn_unused, options.slow_tests,
                              options.pass_fail_tests)

    if options.cat:
      verbose.PrintTestSource(s.tests)
      continue
    variant_gen = s.CreateVariantGenerator(VARIANTS)
    variant_tests = [ t.CopyAddingFlags(v, flags)
                      for t in s.tests
                      for v in variant_gen.FilterVariantsByTest(t)
                      for flags in variant_gen.GetFlagSets(t, v) ]

    if options.random_seed_stress_count > 1:
      # Duplicate test for random seed stress mode.
      def iter_seed_flags():
        for i in range(0, options.random_seed_stress_count):
          # Use given random seed for all runs (set by default in execution.py)
          # or a new random seed if none is specified.
          if options.random_seed:
            yield []
          else:
            yield ["--random-seed=%d" % RandomSeed()]
      s.tests = [
        t.CopyAddingFlags(t.variant, flags)
        for t in variant_tests
        for flags in iter_seed_flags()
      ]
    else:
      s.tests = variant_tests

    # Second filtering by status applying the variant-dependent rules.
    s.FilterTestCasesByStatus(options.warn_unused, options.slow_tests,
                              options.pass_fail_tests, variants=True)

    s.tests = ShardTests(s.tests, options)
    num_tests += len(s.tests)

  if options.cat:
    return 0  # We're done here.

  if options.report:
    verbose.PrintReport(all_tests)

  # Run the tests, either locally or distributed on the network.
  start_time = time.time()
  progress_indicator = progress.IndicatorNotifier()
  progress_indicator.Register(progress.PROGRESS_INDICATORS[options.progress]())
  if options.junitout:
    progress_indicator.Register(progress.JUnitTestProgressIndicator(
        options.junitout, options.junittestsuite))
  if options.json_test_results:
    progress_indicator.Register(progress.JsonTestProgressIndicator(
        options.json_test_results, arch, MODES[mode]["execution_mode"],
        ctx.random_seed))
  if options.flakiness_results:
    progress_indicator.Register(progress.FlakinessTestProgressIndicator(
        options.flakiness_results))

  run_networked = not options.no_network
  if not run_networked:
    if options.verbose:
      print("Network distribution disabled, running tests locally.")
  elif utils.GuessOS() != "linux":
    print("Network distribution is only supported on Linux, sorry!")
    run_networked = False
  peers = []
  if run_networked:
    peers = network_execution.GetPeers()
    if not peers:
      print("No connection to distribution server; running tests locally.")
      run_networked = False
    elif len(peers) == 1:
      print("No other peers on the network; running tests locally.")
      run_networked = False
    elif num_tests <= 100:
      print("Less than 100 tests, running them locally.")
      run_networked = False

  if run_networked:
    runner = network_execution.NetworkedRunner(suites, progress_indicator,
                                               ctx, peers, BASE_DIR)
  else:
    runner = execution.Runner(suites, progress_indicator, ctx)

  exit_code = runner.Run(options.j)
  overall_duration = time.time() - start_time

  if options.time:
    verbose.PrintTestDurations(suites, overall_duration)

  if num_tests == 0:
    print("Warning: no tests were run!")

  if exit_code == 1 and options.json_test_results:
    print("Force exit code 0 after failures. Json test results file generated "
          "with failure information.")
    exit_code = 0

  if options.sancov_dir:
    # If tests ran with sanitizer coverage, merge coverage files in the end.
    try:
      print "Merging sancov files."
      subprocess.check_call([
        sys.executable,
        join(BASE_DIR, "tools", "sanitizers", "sancov_merger.py"),
        "--coverage-dir=%s" % options.sancov_dir])
    except:
      print >> sys.stderr, "Error: Merging sancov files failed."
      exit_code = 1
=======
>>>>>>> 84bd6f3c

from testrunner import standard_runner


if __name__ == "__main__":
  sys.exit(standard_runner.StandardTestRunner().execute())<|MERGE_RESOLUTION|>--- conflicted
+++ resolved
@@ -6,898 +6,6 @@
 
 
 import sys
-<<<<<<< HEAD
-import time
-
-from testrunner.local import execution
-from testrunner.local import progress
-from testrunner.local import testsuite
-from testrunner.local.variants import ALL_VARIANTS
-from testrunner.local import utils
-from testrunner.local import verbose
-from testrunner.network import network_execution
-from testrunner.objects import context
-
-
-# Base dir of the v8 checkout to be used as cwd.
-BASE_DIR = os.path.dirname(os.path.dirname(os.path.abspath(__file__)))
-
-DEFAULT_OUT_GN = "out.gn"
-
-ARCH_GUESS = utils.DefaultArch()
-
-# Map of test name synonyms to lists of test suites. Should be ordered by
-# expected runtimes (suites with slow test cases first). These groups are
-# invoked in seperate steps on the bots.
-TEST_MAP = {
-  # This needs to stay in sync with test/bot_default.isolate.
-  "bot_default": [
-    "debugger",
-    "mjsunit",
-    "cctest",
-    "wasm-spec-tests",
-    "inspector",
-    "webkit",
-    "mkgrokdump",
-    "fuzzer",
-    "message",
-    "preparser",
-    "intl",
-    "unittests",
-  ],
-  # This needs to stay in sync with test/default.isolate.
-  "default": [
-    "debugger",
-    "mjsunit",
-    "cctest",
-    "wasm-spec-tests",
-    "inspector",
-    "mkgrokdump",
-    "fuzzer",
-    "message",
-    "preparser",
-    "intl",
-    "unittests",
-  ],
-  # This needs to stay in sync with test/optimize_for_size.isolate.
-  "optimize_for_size": [
-    "debugger",
-    "mjsunit",
-    "cctest",
-    "inspector",
-    "webkit",
-    "intl",
-  ],
-  "unittests": [
-    "unittests",
-  ],
-}
-
-TIMEOUT_DEFAULT = 60
-
-# Variants ordered by expected runtime (slowest first).
-VARIANTS = ["default", "noturbofan"]
-
-MORE_VARIANTS = [
-  "stress",
-  "noturbofan_stress",
-  "nooptimization",
-  "asm_wasm",
-  "wasm_traps",
-]
-
-EXHAUSTIVE_VARIANTS = MORE_VARIANTS + VARIANTS
-
-VARIANT_ALIASES = {
-  # The default for developer workstations.
-  "dev": VARIANTS,
-  # Additional variants, run on all bots.
-  "more": MORE_VARIANTS,
-  # Additional variants, run on a subset of bots.
-  "extra": ["fullcode"],
-}
-
-DEBUG_FLAGS = ["--nohard-abort", "--nodead-code-elimination",
-               "--nofold-constants", "--enable-slow-asserts",
-               "--verify-heap"]
-RELEASE_FLAGS = ["--nohard-abort", "--nodead-code-elimination",
-                 "--nofold-constants"]
-
-MODES = {
-  "debug": {
-    "flags": DEBUG_FLAGS,
-    "timeout_scalefactor": 4,
-    "status_mode": "debug",
-    "execution_mode": "debug",
-    "output_folder": "debug",
-  },
-  "optdebug": {
-    "flags": DEBUG_FLAGS,
-    "timeout_scalefactor": 4,
-    "status_mode": "debug",
-    "execution_mode": "debug",
-    "output_folder": "optdebug",
-  },
-  "release": {
-    "flags": RELEASE_FLAGS,
-    "timeout_scalefactor": 1,
-    "status_mode": "release",
-    "execution_mode": "release",
-    "output_folder": "release",
-  },
-  # Normal trybot release configuration. There, dchecks are always on which
-  # implies debug is set. Hence, the status file needs to assume debug-like
-  # behavior/timeouts.
-  "tryrelease": {
-    "flags": RELEASE_FLAGS,
-    "timeout_scalefactor": 1,
-    "status_mode": "debug",
-    "execution_mode": "release",
-    "output_folder": "release",
-  },
-  # This mode requires v8 to be compiled with dchecks and slow dchecks.
-  "slowrelease": {
-    "flags": RELEASE_FLAGS + ["--enable-slow-asserts"],
-    "timeout_scalefactor": 2,
-    "status_mode": "debug",
-    "execution_mode": "release",
-    "output_folder": "release",
-  },
-}
-
-GC_STRESS_FLAGS = ["--gc-interval=500", "--stress-compaction",
-                   "--concurrent-recompilation-queue-length=64",
-                   "--concurrent-recompilation-delay=500",
-                   "--concurrent-recompilation"]
-
-SUPPORTED_ARCHS = ["android_arm",
-                   "android_arm64",
-                   "android_ia32",
-                   "android_x64",
-                   "arm",
-                   "ia32",
-                   "x87",
-                   "mips",
-                   "mipsel",
-                   "mips64",
-                   "mips64el",
-                   "s390",
-                   "s390x",
-                   "ppc",
-                   "ppc64",
-                   "x64",
-                   "x32",
-                   "arm64"]
-# Double the timeout for these:
-SLOW_ARCHS = ["android_arm",
-              "android_arm64",
-              "android_ia32",
-              "android_x64",
-              "arm",
-              "mips",
-              "mipsel",
-              "mips64",
-              "mips64el",
-              "s390",
-              "s390x",
-              "x87",
-              "arm64"]
-
-
-def BuildOptions():
-  result = optparse.OptionParser()
-  result.usage = '%prog [options] [tests]'
-  result.description = """TESTS: %s""" % (TEST_MAP["default"])
-  result.add_option("--arch",
-                    help=("The architecture to run tests for, "
-                          "'auto' or 'native' for auto-detect: %s" % SUPPORTED_ARCHS),
-                    default="ia32,x64,arm")
-  result.add_option("--arch-and-mode",
-                    help="Architecture and mode in the format 'arch.mode'",
-                    default=None)
-  result.add_option("--asan",
-                    help="Regard test expectations for ASAN",
-                    default=False, action="store_true")
-  result.add_option("--sancov-dir",
-                    help="Directory where to collect coverage data")
-  result.add_option("--cfi-vptr",
-                    help="Run tests with UBSAN cfi_vptr option.",
-                    default=False, action="store_true")
-  result.add_option("--buildbot",
-                    help="Adapt to path structure used on buildbots",
-                    default=False, action="store_true")
-  result.add_option("--dcheck-always-on",
-                    help="Indicates that V8 was compiled with DCHECKs enabled",
-                    default=False, action="store_true")
-  result.add_option("--novfp3",
-                    help="Indicates that V8 was compiled without VFP3 support",
-                    default=False, action="store_true")
-  result.add_option("--cat", help="Print the source of the tests",
-                    default=False, action="store_true")
-  result.add_option("--slow-tests",
-                    help="Regard slow tests (run|skip|dontcare)",
-                    default="dontcare")
-  result.add_option("--pass-fail-tests",
-                    help="Regard pass|fail tests (run|skip|dontcare)",
-                    default="dontcare")
-  result.add_option("--gc-stress",
-                    help="Switch on GC stress mode",
-                    default=False, action="store_true")
-  result.add_option("--gcov-coverage",
-                    help="Uses executables instrumented for gcov coverage",
-                    default=False, action="store_true")
-  result.add_option("--command-prefix",
-                    help="Prepended to each shell command used to run a test",
-                    default="")
-  result.add_option("--download-data", help="Download missing test suite data",
-                    default=False, action="store_true")
-  result.add_option("--download-data-only",
-                    help="Deprecated",
-                    default=False, action="store_true")
-  result.add_option("--extra-flags",
-                    help="Additional flags to pass to each test command",
-                    action="append", default=[])
-  result.add_option("--isolates", help="Whether to test isolates",
-                    default=False, action="store_true")
-  result.add_option("-j", help="The number of parallel tasks to run",
-                    default=0, type="int")
-  result.add_option("-m", "--mode",
-                    help="The test modes in which to run (comma-separated,"
-                    " uppercase for ninja and buildbot builds): %s" % MODES.keys(),
-                    default="release,debug")
-  result.add_option("--no-harness", "--noharness",
-                    help="Run without test harness of a given suite",
-                    default=False, action="store_true")
-  result.add_option("--no-i18n", "--noi18n",
-                    help="Skip internationalization tests",
-                    default=False, action="store_true")
-  result.add_option("--no-network", "--nonetwork",
-                    help="Don't distribute tests on the network",
-                    default=(utils.GuessOS() != "linux"),
-                    dest="no_network", action="store_true")
-  result.add_option("--no-presubmit", "--nopresubmit",
-                    help='Skip presubmit checks (deprecated)',
-                    default=False, dest="no_presubmit", action="store_true")
-  result.add_option("--no-snap", "--nosnap",
-                    help='Test a build compiled without snapshot.',
-                    default=False, dest="no_snap", action="store_true")
-  result.add_option("--no-sorting", "--nosorting",
-                    help="Don't sort tests according to duration of last run.",
-                    default=False, dest="no_sorting", action="store_true")
-  result.add_option("--no-variants", "--novariants",
-                    help="Don't run any testing variants",
-                    default=False, dest="no_variants", action="store_true")
-  result.add_option("--variants",
-                    help="Comma-separated list of testing variants;"
-                    " default: \"%s\"" % ",".join(VARIANTS))
-  result.add_option("--exhaustive-variants",
-                    default=False, action="store_true",
-                    help="Use exhaustive set of default variants:"
-                    " \"%s\"" % ",".join(EXHAUSTIVE_VARIANTS))
-  result.add_option("--outdir", help="Base directory with compile output",
-                    default="out")
-  result.add_option("--gn", help="Scan out.gn for the last built configuration",
-                    default=False, action="store_true")
-  result.add_option("--predictable",
-                    help="Compare output of several reruns of each test",
-                    default=False, action="store_true")
-  result.add_option("-p", "--progress",
-                    help=("The style of progress indicator"
-                          " (verbose, dots, color, mono)"),
-                    choices=progress.PROGRESS_INDICATORS.keys(), default="mono")
-  result.add_option("--quickcheck", default=False, action="store_true",
-                    help=("Quick check mode (skip slow tests)"))
-  result.add_option("--report", help="Print a summary of the tests to be run",
-                    default=False, action="store_true")
-  result.add_option("--json-test-results",
-                    help="Path to a file for storing json results.")
-  result.add_option("--flakiness-results",
-                    help="Path to a file for storing flakiness json.")
-  result.add_option("--rerun-failures-count",
-                    help=("Number of times to rerun each failing test case. "
-                          "Very slow tests will be rerun only once."),
-                    default=0, type="int")
-  result.add_option("--rerun-failures-max",
-                    help="Maximum number of failing test cases to rerun.",
-                    default=100, type="int")
-  result.add_option("--shard-count",
-                    help="Split testsuites into this number of shards",
-                    default=1, type="int")
-  result.add_option("--shard-run",
-                    help="Run this shard from the split up tests.",
-                    default=1, type="int")
-  result.add_option("--shell", help="DEPRECATED! use --shell-dir", default="")
-  result.add_option("--shell-dir", help="Directory containing executables",
-                    default="")
-  result.add_option("--dont-skip-slow-simulator-tests",
-                    help="Don't skip more slow tests when using a simulator.",
-                    default=False, action="store_true",
-                    dest="dont_skip_simulator_slow_tests")
-  result.add_option("--swarming",
-                    help="Indicates running test driver on swarming.",
-                    default=False, action="store_true")
-  result.add_option("--time", help="Print timing information after running",
-                    default=False, action="store_true")
-  result.add_option("-t", "--timeout", help="Timeout in seconds",
-                    default=TIMEOUT_DEFAULT, type="int")
-  result.add_option("--tsan",
-                    help="Regard test expectations for TSAN",
-                    default=False, action="store_true")
-  result.add_option("-v", "--verbose", help="Verbose output",
-                    default=False, action="store_true")
-  result.add_option("--valgrind", help="Run tests through valgrind",
-                    default=False, action="store_true")
-  result.add_option("--warn-unused", help="Report unused rules",
-                    default=False, action="store_true")
-  result.add_option("--junitout", help="File name of the JUnit output")
-  result.add_option("--junittestsuite",
-                    help="The testsuite name in the JUnit output file",
-                    default="v8tests")
-  result.add_option("--random-seed", default=0, dest="random_seed", type="int",
-                    help="Default seed for initializing random generator")
-  result.add_option("--random-seed-stress-count", default=1, type="int",
-                    dest="random_seed_stress_count",
-                    help="Number of runs with different random seeds")
-  result.add_option("--msan",
-                    help="Regard test expectations for MSAN",
-                    default=False, action="store_true")
-  return result
-
-
-def RandomSeed():
-  seed = 0
-  while not seed:
-    seed = random.SystemRandom().randint(-2147483648, 2147483647)
-  return seed
-
-
-def BuildbotToV8Mode(config):
-  """Convert buildbot build configs to configs understood by the v8 runner.
-
-  V8 configs are always lower case and without the additional _x64 suffix for
-  64 bit builds on windows with ninja.
-  """
-  mode = config[:-4] if config.endswith('_x64') else config
-  return mode.lower()
-
-def SetupEnvironment(options):
-  """Setup additional environment variables."""
-
-  # Many tests assume an English interface.
-  os.environ['LANG'] = 'en_US.UTF-8'
-
-  symbolizer = 'external_symbolizer_path=%s' % (
-      os.path.join(
-          BASE_DIR, 'third_party', 'llvm-build', 'Release+Asserts', 'bin',
-          'llvm-symbolizer',
-      )
-  )
-
-  if options.asan:
-    asan_options = [symbolizer, "allow_user_segv_handler=1"]
-    if not utils.GuessOS() == 'macos':
-      # LSAN is not available on mac.
-      asan_options.append('detect_leaks=1')
-      os.environ['LSAN_OPTIONS'] = ":".join([
-        'suppressions=%s' % os.path.join(
-            BASE_DIR, 'tools', 'memory', 'lsan', 'suppressions.txt'),
-      ])
-    os.environ['ASAN_OPTIONS'] = ":".join(asan_options)
-
-  if options.sancov_dir:
-    assert os.path.exists(options.sancov_dir)
-    os.environ['ASAN_OPTIONS'] = ":".join([
-      'coverage=1',
-      'coverage_dir=%s' % options.sancov_dir,
-      symbolizer,
-      "allow_user_segv_handler=1",
-    ])
-
-  if options.cfi_vptr:
-    os.environ['UBSAN_OPTIONS'] = ":".join([
-      'print_stacktrace=1',
-      'print_summary=1',
-      'symbolize=1',
-      symbolizer,
-    ])
-
-  if options.msan:
-    os.environ['MSAN_OPTIONS'] = symbolizer
-
-  if options.tsan:
-    suppressions_file = os.path.join(
-        BASE_DIR, 'tools', 'sanitizers', 'tsan_suppressions.txt')
-    os.environ['TSAN_OPTIONS'] = " ".join([
-      symbolizer,
-      'suppressions=%s' % suppressions_file,
-      'exit_code=0',
-      'report_thread_leaks=0',
-      'history_size=7',
-      'report_destroy_locked=0',
-    ])
-
-def ProcessOptions(options):
-  global VARIANTS
-
-  # First try to auto-detect configurations based on the build if GN was
-  # used. This can't be overridden by cmd-line arguments.
-  options.auto_detect = False
-  if options.gn:
-    gn_out_dir = os.path.join(BASE_DIR, DEFAULT_OUT_GN)
-    latest_timestamp = -1
-    latest_config = None
-    for gn_config in os.listdir(gn_out_dir):
-      gn_config_dir = os.path.join(gn_out_dir, gn_config)
-      if not isdir(gn_config_dir):
-        continue
-      if os.path.getmtime(gn_config_dir) > latest_timestamp:
-        latest_timestamp = os.path.getmtime(gn_config_dir)
-        latest_config = gn_config
-    if latest_config:
-      print(">>> Latest GN build found is %s" % latest_config)
-      options.outdir = os.path.join(DEFAULT_OUT_GN, latest_config)
-
-  if options.buildbot:
-    build_config_path = os.path.join(
-        BASE_DIR, options.outdir, options.mode, "v8_build_config.json")
-  else:
-    build_config_path = os.path.join(
-        BASE_DIR, options.outdir, "v8_build_config.json")
-
-  if os.path.exists(build_config_path):
-    try:
-      with open(build_config_path) as f:
-        build_config = json.load(f)
-    except Exception:
-      print ("%s exists but contains invalid json. Is your build up-to-date?" %
-             build_config_path)
-      return False
-    options.auto_detect = True
-
-    # In auto-detect mode the outdir is always where we found the build config.
-    # This ensures that we'll also take the build products from there.
-    options.outdir = os.path.dirname(build_config_path)
-
-    options.arch_and_mode = None
-    options.arch = build_config["v8_target_cpu"]
-    if options.arch == 'x86':
-      # TODO(machenbach): Transform all to x86 eventually.
-      options.arch = 'ia32'
-    options.asan = build_config["is_asan"]
-    options.dcheck_always_on = build_config["dcheck_always_on"]
-    options.mode = 'debug' if build_config["is_debug"] else 'release'
-    options.msan = build_config["is_msan"]
-    options.no_i18n = not build_config["v8_enable_i18n_support"]
-    options.no_snap = not build_config["v8_use_snapshot"]
-    options.tsan = build_config["is_tsan"]
-
-  # Architecture and mode related stuff.
-  if options.arch_and_mode:
-    options.arch_and_mode = [arch_and_mode.split(".")
-        for arch_and_mode in options.arch_and_mode.split(",")]
-    options.arch = ",".join([tokens[0] for tokens in options.arch_and_mode])
-    options.mode = ",".join([tokens[1] for tokens in options.arch_and_mode])
-  options.mode = options.mode.split(",")
-  for mode in options.mode:
-    if not BuildbotToV8Mode(mode) in MODES:
-      print "Unknown mode %s" % mode
-      return False
-  if options.arch in ["auto", "native"]:
-    options.arch = ARCH_GUESS
-  options.arch = options.arch.split(",")
-  for arch in options.arch:
-    if not arch in SUPPORTED_ARCHS:
-      print "Unknown architecture %s" % arch
-      return False
-
-  # Store the final configuration in arch_and_mode list. Don't overwrite
-  # predefined arch_and_mode since it is more expressive than arch and mode.
-  if not options.arch_and_mode:
-    options.arch_and_mode = itertools.product(options.arch, options.mode)
-
-  # Special processing of other options, sorted alphabetically.
-
-  if options.buildbot:
-    options.no_network = True
-  if options.command_prefix:
-    print("Specifying --command-prefix disables network distribution, "
-          "running tests locally.")
-    options.no_network = True
-  options.command_prefix = shlex.split(options.command_prefix)
-  options.extra_flags = sum(map(shlex.split, options.extra_flags), [])
-
-  if options.gc_stress:
-    options.extra_flags += GC_STRESS_FLAGS
-
-  if options.asan:
-    options.extra_flags.append("--invoke-weak-callbacks")
-    options.extra_flags.append("--omit-quit")
-
-  if options.novfp3:
-    options.extra_flags.append("--noenable-vfp3")
-
-  if options.exhaustive_variants:
-    # This is used on many bots. It includes a larger set of default variants.
-    # Other options for manipulating variants still apply afterwards.
-    VARIANTS = EXHAUSTIVE_VARIANTS
-
-  # TODO(machenbach): Figure out how to test a bigger subset of variants on
-  # msan and tsan.
-  if options.msan:
-    VARIANTS = ["default"]
-
-  if options.tsan:
-    VARIANTS = ["default"]
-
-  if options.j == 0:
-    options.j = multiprocessing.cpu_count()
-
-  if options.random_seed_stress_count <= 1 and options.random_seed == 0:
-    options.random_seed = RandomSeed()
-
-  def excl(*args):
-    """Returns true if zero or one of multiple arguments are true."""
-    return reduce(lambda x, y: x + y, args) <= 1
-
-  if not excl(options.no_variants, bool(options.variants)):
-    print("Use only one of --no-variants or --variants.")
-    return False
-  if options.quickcheck:
-    VARIANTS = ["default", "stress"]
-    options.slow_tests = "skip"
-    options.pass_fail_tests = "skip"
-  if options.no_variants:
-    VARIANTS = ["default"]
-  if options.variants:
-    VARIANTS = options.variants.split(",")
-
-    # Resolve variant aliases.
-    VARIANTS = reduce(
-        list.__add__,
-        (VARIANT_ALIASES.get(v, [v]) for v in VARIANTS),
-        [],
-    )
-
-    if not set(VARIANTS).issubset(ALL_VARIANTS):
-      print "All variants must be in %s" % str(ALL_VARIANTS)
-      return False
-  if options.predictable:
-    VARIANTS = ["default"]
-    options.extra_flags.append("--predictable")
-    options.extra_flags.append("--verify_predictable")
-    options.extra_flags.append("--no-inline-new")
-
-  # Dedupe.
-  VARIANTS = list(set(VARIANTS))
-
-  if not options.shell_dir:
-    if options.shell:
-      print "Warning: --shell is deprecated, use --shell-dir instead."
-      options.shell_dir = os.path.dirname(options.shell)
-  if options.valgrind:
-    run_valgrind = os.path.join("tools", "run-valgrind.py")
-    # This is OK for distributed running, so we don't need to set no_network.
-    options.command_prefix = (["python", "-u", run_valgrind] +
-                              options.command_prefix)
-  def CheckTestMode(name, option):
-    if not option in ["run", "skip", "dontcare"]:
-      print "Unknown %s mode %s" % (name, option)
-      return False
-    return True
-  if not CheckTestMode("slow test", options.slow_tests):
-    return False
-  if not CheckTestMode("pass|fail test", options.pass_fail_tests):
-    return False
-  if options.no_i18n:
-    TEST_MAP["bot_default"].remove("intl")
-    TEST_MAP["default"].remove("intl")
-  return True
-
-
-def ShardTests(tests, options):
-  # Read gtest shard configuration from environment (e.g. set by swarming).
-  # If none is present, use values passed on the command line.
-  shard_count = int(os.environ.get('GTEST_TOTAL_SHARDS', options.shard_count))
-  shard_run = os.environ.get('GTEST_SHARD_INDEX')
-  if shard_run is not None:
-    # The v8 shard_run starts at 1, while GTEST_SHARD_INDEX starts at 0.
-    shard_run = int(shard_run) + 1
-  else:
-    shard_run = options.shard_run
-
-  if options.shard_count > 1:
-    # Log if a value was passed on the cmd line and it differs from the
-    # environment variables.
-    if options.shard_count != shard_count:
-      print("shard_count from cmd line differs from environment variable "
-            "GTEST_TOTAL_SHARDS")
-    if options.shard_run > 1 and options.shard_run != shard_run:
-      print("shard_run from cmd line differs from environment variable "
-            "GTEST_SHARD_INDEX")
-
-  if shard_count < 2:
-    return tests
-  if shard_run < 1 or shard_run > shard_count:
-    print "shard-run not a valid number, should be in [1:shard-count]"
-    print "defaulting back to running all tests"
-    return tests
-  count = 0
-  shard = []
-  for test in tests:
-    if count % shard_count == shard_run - 1:
-      shard.append(test)
-    count += 1
-  return shard
-
-
-def Main():
-  # Use the v8 root as cwd as some test cases use "load" with relative paths.
-  os.chdir(BASE_DIR)
-
-  parser = BuildOptions()
-  (options, args) = parser.parse_args()
-  if not ProcessOptions(options):
-    parser.print_help()
-    return 1
-  SetupEnvironment(options)
-
-  if options.swarming:
-    # Swarming doesn't print how isolated commands are called. Lets make this
-    # less cryptic by printing it ourselves.
-    print ' '.join(sys.argv)
-
-  exit_code = 0
-
-  suite_paths = utils.GetSuitePaths(join(BASE_DIR, "test"))
-
-  # Use default tests if no test configuration was provided at the cmd line.
-  if len(args) == 0:
-    args = ["default"]
-
-  # Expand arguments with grouped tests. The args should reflect the list of
-  # suites as otherwise filters would break.
-  def ExpandTestGroups(name):
-    if name in TEST_MAP:
-      return [suite for suite in TEST_MAP[name]]
-    else:
-      return [name]
-  args = reduce(lambda x, y: x + y,
-         [ExpandTestGroups(arg) for arg in args],
-         [])
-
-  args_suites = OrderedDict() # Used as set
-  for arg in args:
-    args_suites[arg.split('/')[0]] = True
-  suite_paths = [ s for s in args_suites if s in suite_paths ]
-
-  suites = []
-  for root in suite_paths:
-    suite = testsuite.TestSuite.LoadTestSuite(
-        os.path.join(BASE_DIR, "test", root))
-    if suite:
-      suites.append(suite)
-
-  if options.download_data or options.download_data_only:
-    for s in suites:
-      s.DownloadData()
-
-  if options.download_data_only:
-    return exit_code
-
-  for s in suites:
-    s.PrepareSources()
-
-  for (arch, mode) in options.arch_and_mode:
-    try:
-      code = Execute(arch, mode, args, options, suites)
-    except KeyboardInterrupt:
-      return 2
-    exit_code = exit_code or code
-  return exit_code
-
-
-def Execute(arch, mode, args, options, suites):
-  print(">>> Running tests for %s.%s" % (arch, mode))
-
-  shell_dir = options.shell_dir
-  if not shell_dir:
-    if options.auto_detect:
-      # If an output dir with a build was passed, test directly in that
-      # directory.
-      shell_dir = os.path.join(BASE_DIR, options.outdir)
-    elif options.buildbot:
-      # TODO(machenbach): Get rid of different output folder location on
-      # buildbot. Currently this is capitalized Release and Debug.
-      shell_dir = os.path.join(BASE_DIR, options.outdir, mode)
-      mode = BuildbotToV8Mode(mode)
-    else:
-      shell_dir = os.path.join(
-          BASE_DIR,
-          options.outdir,
-          "%s.%s" % (arch, MODES[mode]["output_folder"]),
-      )
-  if not os.path.exists(shell_dir):
-      raise Exception('Could not find shell_dir: "%s"' % shell_dir)
-
-  # Populate context object.
-  mode_flags = MODES[mode]["flags"]
-
-  # Simulators are slow, therefore allow a longer timeout.
-  if arch in SLOW_ARCHS:
-    options.timeout *= 2
-
-  options.timeout *= MODES[mode]["timeout_scalefactor"]
-
-  if options.predictable:
-    # Predictable mode is slower.
-    options.timeout *= 2
-
-  ctx = context.Context(arch, MODES[mode]["execution_mode"], shell_dir,
-                        mode_flags, options.verbose,
-                        options.timeout,
-                        options.isolates,
-                        options.command_prefix,
-                        options.extra_flags,
-                        options.no_i18n,
-                        options.random_seed,
-                        options.no_sorting,
-                        options.rerun_failures_count,
-                        options.rerun_failures_max,
-                        options.predictable,
-                        options.no_harness,
-                        use_perf_data=not options.swarming,
-                        sancov_dir=options.sancov_dir)
-
-  # TODO(all): Combine "simulator" and "simulator_run".
-  # TODO(machenbach): In GN we can derive simulator run from
-  # target_arch != v8_target_arch in the dumped build config.
-  simulator_run = not options.dont_skip_simulator_slow_tests and \
-      arch in ['arm64', 'arm', 'mipsel', 'mips', 'mips64', 'mips64el', \
-               'ppc', 'ppc64', 's390', 's390x'] and \
-      bool(ARCH_GUESS) and arch != ARCH_GUESS
-  # Find available test suites and read test cases from them.
-  variables = {
-    "arch": arch,
-    "asan": options.asan,
-    "deopt_fuzzer": False,
-    "gc_stress": options.gc_stress,
-    "gcov_coverage": options.gcov_coverage,
-    "isolates": options.isolates,
-    "mode": MODES[mode]["status_mode"],
-    "no_i18n": options.no_i18n,
-    "no_snap": options.no_snap,
-    "simulator_run": simulator_run,
-    "simulator": utils.UseSimulator(arch),
-    "system": utils.GuessOS(),
-    "tsan": options.tsan,
-    "msan": options.msan,
-    "dcheck_always_on": options.dcheck_always_on,
-    "novfp3": options.novfp3,
-    "predictable": options.predictable,
-    "byteorder": sys.byteorder,
-  }
-  all_tests = []
-  num_tests = 0
-  for s in suites:
-    s.ReadStatusFile(variables)
-    s.ReadTestCases(ctx)
-    if len(args) > 0:
-      s.FilterTestCasesByArgs(args)
-    all_tests += s.tests
-
-    # First filtering by status applying the generic rules (independent of
-    # variants).
-    s.FilterTestCasesByStatus(options.warn_unused, options.slow_tests,
-                              options.pass_fail_tests)
-
-    if options.cat:
-      verbose.PrintTestSource(s.tests)
-      continue
-    variant_gen = s.CreateVariantGenerator(VARIANTS)
-    variant_tests = [ t.CopyAddingFlags(v, flags)
-                      for t in s.tests
-                      for v in variant_gen.FilterVariantsByTest(t)
-                      for flags in variant_gen.GetFlagSets(t, v) ]
-
-    if options.random_seed_stress_count > 1:
-      # Duplicate test for random seed stress mode.
-      def iter_seed_flags():
-        for i in range(0, options.random_seed_stress_count):
-          # Use given random seed for all runs (set by default in execution.py)
-          # or a new random seed if none is specified.
-          if options.random_seed:
-            yield []
-          else:
-            yield ["--random-seed=%d" % RandomSeed()]
-      s.tests = [
-        t.CopyAddingFlags(t.variant, flags)
-        for t in variant_tests
-        for flags in iter_seed_flags()
-      ]
-    else:
-      s.tests = variant_tests
-
-    # Second filtering by status applying the variant-dependent rules.
-    s.FilterTestCasesByStatus(options.warn_unused, options.slow_tests,
-                              options.pass_fail_tests, variants=True)
-
-    s.tests = ShardTests(s.tests, options)
-    num_tests += len(s.tests)
-
-  if options.cat:
-    return 0  # We're done here.
-
-  if options.report:
-    verbose.PrintReport(all_tests)
-
-  # Run the tests, either locally or distributed on the network.
-  start_time = time.time()
-  progress_indicator = progress.IndicatorNotifier()
-  progress_indicator.Register(progress.PROGRESS_INDICATORS[options.progress]())
-  if options.junitout:
-    progress_indicator.Register(progress.JUnitTestProgressIndicator(
-        options.junitout, options.junittestsuite))
-  if options.json_test_results:
-    progress_indicator.Register(progress.JsonTestProgressIndicator(
-        options.json_test_results, arch, MODES[mode]["execution_mode"],
-        ctx.random_seed))
-  if options.flakiness_results:
-    progress_indicator.Register(progress.FlakinessTestProgressIndicator(
-        options.flakiness_results))
-
-  run_networked = not options.no_network
-  if not run_networked:
-    if options.verbose:
-      print("Network distribution disabled, running tests locally.")
-  elif utils.GuessOS() != "linux":
-    print("Network distribution is only supported on Linux, sorry!")
-    run_networked = False
-  peers = []
-  if run_networked:
-    peers = network_execution.GetPeers()
-    if not peers:
-      print("No connection to distribution server; running tests locally.")
-      run_networked = False
-    elif len(peers) == 1:
-      print("No other peers on the network; running tests locally.")
-      run_networked = False
-    elif num_tests <= 100:
-      print("Less than 100 tests, running them locally.")
-      run_networked = False
-
-  if run_networked:
-    runner = network_execution.NetworkedRunner(suites, progress_indicator,
-                                               ctx, peers, BASE_DIR)
-  else:
-    runner = execution.Runner(suites, progress_indicator, ctx)
-
-  exit_code = runner.Run(options.j)
-  overall_duration = time.time() - start_time
-
-  if options.time:
-    verbose.PrintTestDurations(suites, overall_duration)
-
-  if num_tests == 0:
-    print("Warning: no tests were run!")
-
-  if exit_code == 1 and options.json_test_results:
-    print("Force exit code 0 after failures. Json test results file generated "
-          "with failure information.")
-    exit_code = 0
-
-  if options.sancov_dir:
-    # If tests ran with sanitizer coverage, merge coverage files in the end.
-    try:
-      print "Merging sancov files."
-      subprocess.check_call([
-        sys.executable,
-        join(BASE_DIR, "tools", "sanitizers", "sancov_merger.py"),
-        "--coverage-dir=%s" % options.sancov_dir])
-    except:
-      print >> sys.stderr, "Error: Merging sancov files failed."
-      exit_code = 1
-=======
->>>>>>> 84bd6f3c
 
 from testrunner import standard_runner
 
