--- conflicted
+++ resolved
@@ -802,15 +802,12 @@
     )
     self._PushFile(
         shell_dir,
-<<<<<<< HEAD
-=======
         "snapshot_blob_trusted.bin",
         target_dir,
         skip_if_missing=True,
     )
     self._PushFile(
         shell_dir,
->>>>>>> 84bd6f3c
         "icudtl.dat",
         target_dir,
         skip_if_missing=True,
@@ -1099,17 +1096,6 @@
   # directory.
   args = map(os.path.abspath, args)
 
-  if options.json_test_results:
-    options.json_test_results = os.path.abspath(options.json_test_results)
-
-  if options.json_test_results_no_patch:
-    options.json_test_results_no_patch = os.path.abspath(
-        options.json_test_results_no_patch)
-
-  # Ensure all arguments have absolute path before we start changing current
-  # directory.
-  args = map(os.path.abspath, args)
-
   prev_aslr = None
   prev_cpu_gov = None
   platform = Platform.GetPlatform(options)
@@ -1143,12 +1129,8 @@
       # Traverse graph/trace tree and iterate over all runnables.
       for runnable in FlattenRunnables(root, NodeCB):
         runnable_name = "/".join(runnable.graphs)
-<<<<<<< HEAD
-        if not runnable_name.startswith(options.filter):
-=======
         if (not runnable_name.startswith(options.filter) and
             runnable_name + "/" != options.filter):
->>>>>>> 84bd6f3c
           continue
         print ">>> Running suite: %s" % runnable_name
 
