# Copyright 2012 the V8 project authors. All rights reserved.
# Redistribution and use in source and binary forms, with or without
# modification, are permitted provided that the following conditions are
# met:
#
#     * Redistributions of source code must retain the above copyright
#       notice, this list of conditions and the following disclaimer.
#     * Redistributions in binary form must reproduce the above
#       copyright notice, this list of conditions and the following
#       disclaimer in the documentation and/or other materials provided
#       with the distribution.
#     * Neither the name of Google Inc. nor the names of its
#       contributors may be used to endorse or promote products derived
#       from this software without specific prior written permission.
#
# THIS SOFTWARE IS PROVIDED BY THE COPYRIGHT HOLDERS AND CONTRIBUTORS
# "AS IS" AND ANY EXPRESS OR IMPLIED WARRANTIES, INCLUDING, BUT NOT
# LIMITED TO, THE IMPLIED WARRANTIES OF MERCHANTABILITY AND FITNESS FOR
# A PARTICULAR PURPOSE ARE DISCLAIMED. IN NO EVENT SHALL THE COPYRIGHT
# OWNER OR CONTRIBUTORS BE LIABLE FOR ANY DIRECT, INDIRECT, INCIDENTAL,
# SPECIAL, EXEMPLARY, OR CONSEQUENTIAL DAMAGES (INCLUDING, BUT NOT
# LIMITED TO, PROCUREMENT OF SUBSTITUTE GOODS OR SERVICES; LOSS OF USE,
# DATA, OR PROFITS; OR BUSINESS INTERRUPTION) HOWEVER CAUSED AND ON ANY
# THEORY OF LIABILITY, WHETHER IN CONTRACT, STRICT LIABILITY, OR TORT
# (INCLUDING NEGLIGENCE OR OTHERWISE) ARISING IN ANY WAY OUT OF THE USE
# OF THIS SOFTWARE, EVEN IF ADVISED OF THE POSSIBILITY OF SUCH DAMAGE.

import copy
import os
import re
import shlex

from ..outproc import base as outproc
from ..local import command
from ..local import statusfile
from ..local import utils

FLAGS_PATTERN = re.compile(r"//\s+Flags:(.*)")



class TestCase(object):
  def __init__(self, suite, path, name, test_config):
    self.suite = suite        # TestSuite object

    self.path = path          # string, e.g. 'div-mod', 'test-api/foo'
<<<<<<< HEAD
    self.flags = flags or []  # list of strings, flags specific to this test
    self.variant = variant    # name of the used testing variant
    self.override_shell = override_shell
    self.outcomes = frozenset([])
    self.output = None
    self.id = None  # int, used to map result back to TestCase instance
    self.duration = None  # assigned during execution
    self.run = 1  # The nth time this test is executed.
    self.env = {}

  def CopyAddingFlags(self, variant, flags):
    copy = TestCase(self.suite, self.path, variant, self.flags + flags,
                    self.override_shell)
    copy.outcomes = self.outcomes
    copy.env = self.env
    return copy

  def PackTask(self):
    """
    Extracts those parts of this object that are required to run the test
    and returns them as a JSON serializable object.
    """
    assert self.id is not None
    return [self.suitename(), self.path, self.variant, self.flags,
            self.override_shell, list(self.outcomes or []),
            self.id, self.env]

  @staticmethod
  def UnpackTask(task):
    """Creates a new TestCase object based on packed task data."""
    # For the order of the fields, refer to PackTask() above.
    test = TestCase(str(task[0]), task[1], task[2], task[3], task[4])
    test.outcomes = frozenset(task[5])
    test.id = task[6]
    test.run = 1
    test.env = task[7]
    return test

  def SetSuiteObject(self, suites):
    self.suite = suites[self.suite]

  def PackResult(self):
    """Serializes the output of the TestCase after it has run."""
    self.suite.StripOutputForTransmit(self)
    return [self.id, self.output.Pack(), self.duration]

  def MergeResult(self, result):
    """Applies the contents of a Result to this object."""
    assert result[0] == self.id
    self.output = output.Output.Unpack(result[1])
    self.duration = result[2]

  def suitename(self):
    return self.suite.name

  def GetLabel(self):
    return self.suitename() + "/" + self.suite.CommonTestName(self)

  def shell(self):
    if self.override_shell:
      return self.override_shell
    return self.suite.shell()

  def __getstate__(self):
    """Representation to pickle test cases.

    The original suite won't be sent beyond process boundaries. Instead
    send the name only and retrieve a process-local suite later.
=======
    self.name = name          # string that identifies test in the status file

    self.variant = None       # name of the used testing variant
    self.variant_flags = []   # list of strings, flags specific to this test

    # Fields used by the test processors.
    self.origin = None # Test that this test is subtest of.
    self.processor = None # Processor that created this subtest.
    self.procid = '%s/%s' % (self.suite.name, self.name) # unique id
    self.keep_output = False # Can output of this test be dropped

    # Test config contains information needed to build the command.
    self._test_config = test_config
    self._random_seed = None # Overrides test config value if not None

    # Outcomes
    self._statusfile_outcomes = None
    self.expected_outcomes = None
    self._statusfile_flags = None

    self._prepare_outcomes()

  def create_subtest(self, processor, subtest_id, variant=None, flags=None,
                     keep_output=False, random_seed=None):
    subtest = copy.copy(self)
    subtest.origin = self
    subtest.processor = processor
    subtest.procid += '.%s' % subtest_id
    subtest.keep_output |= keep_output
    if random_seed:
      subtest._random_seed = random_seed
    if flags:
      subtest.variant_flags = subtest.variant_flags + flags
    if variant is not None:
      assert self.variant is None
      subtest.variant = variant
      subtest._prepare_outcomes()
    return subtest

  def _prepare_outcomes(self, force_update=True):
    if force_update or self._statusfile_outcomes is None:
      def is_flag(outcome):
        return outcome.startswith('--')
      def not_flag(outcome):
        return not is_flag(outcome)

      outcomes = self.suite.statusfile.get_outcomes(self.name, self.variant)
      self._statusfile_outcomes = filter(not_flag, outcomes)
      self._statusfile_flags = filter(is_flag, outcomes)
    self.expected_outcomes = (
      self._parse_status_file_outcomes(self._statusfile_outcomes))

  def _parse_status_file_outcomes(self, outcomes):
    if (statusfile.FAIL_SLOPPY in outcomes and
        '--use-strict' not in self.variant_flags):
      return outproc.OUTCOMES_FAIL

    expected_outcomes = []
    if (statusfile.FAIL in outcomes or
        statusfile.FAIL_OK in outcomes):
      expected_outcomes.append(statusfile.FAIL)
    if statusfile.CRASH in outcomes:
      expected_outcomes.append(statusfile.CRASH)

    # Do not add PASS if there is nothing else. Empty outcomes are converted to
    # the global [PASS].
    if expected_outcomes and statusfile.PASS in outcomes:
      expected_outcomes.append(statusfile.PASS)

    # Avoid creating multiple instances of a list with a single FAIL.
    if expected_outcomes == outproc.OUTCOMES_FAIL:
      return outproc.OUTCOMES_FAIL
    return expected_outcomes or outproc.OUTCOMES_PASS

  @property
  def do_skip(self):
    return statusfile.SKIP in self._statusfile_outcomes

  @property
  def is_slow(self):
    return statusfile.SLOW in self._statusfile_outcomes

  @property
  def is_fail_ok(self):
    return statusfile.FAIL_OK in self._statusfile_outcomes

  @property
  def is_pass_or_fail(self):
    return (statusfile.PASS in self._statusfile_outcomes and
            statusfile.FAIL in self._statusfile_outcomes and
            statusfile.CRASH not in self._statusfile_outcomes)

  @property
  def only_standard_variant(self):
    return statusfile.NO_VARIANTS in self._statusfile_outcomes

  def get_command(self):
    params = self._get_cmd_params()
    env = self._get_cmd_env()
    shell, shell_flags = self._get_shell_with_flags()
    timeout = self._get_timeout(params)
    return self._create_cmd(shell, shell_flags + params, env, timeout)

  def _get_cmd_params(self):
    """Gets command parameters and combines them in the following order:
      - files [empty by default]
      - random seed
      - extra flags (from command line)
      - user flags (variant/fuzzer flags)
      - statusfile flags
      - mode flags (based on chosen mode)
      - source flags (from source code) [empty by default]

    The best way to modify how parameters are created is to only override
    methods for getting partial parameters.
    """
    return (
        self._get_files_params() +
        self._get_random_seed_flags() +
        self._get_extra_flags() +
        self._get_variant_flags() +
        self._get_statusfile_flags() +
        self._get_mode_flags() +
        self._get_source_flags() +
        self._get_suite_flags()
    )

  def _get_cmd_env(self):
    return {}

  def _get_files_params(self):
    return []

  def _get_random_seed_flags(self):
    return ['--random-seed=%d' % self.random_seed]

  @property
  def random_seed(self):
    return self._random_seed or self._test_config.random_seed

  def _get_extra_flags(self):
    return self._test_config.extra_flags

  def _get_variant_flags(self):
    return self.variant_flags

  def _get_statusfile_flags(self):
    """Gets runtime flags from a status file.

    Every outcome that starts with "--" is a flag.
>>>>>>> 84bd6f3c
    """
    return self._statusfile_flags

  def _get_mode_flags(self):
    return self._test_config.mode_flags

  def _get_source_flags(self):
    return []

  def _get_suite_flags(self):
    return []

  def _get_shell_with_flags(self):
    shell = self.get_shell()
    shell_flags = []
    if shell == 'd8':
      shell_flags.append('--test')
    if utils.IsWindows():
      shell += '.exe'
    return shell, shell_flags

  def _get_timeout(self, params):
    timeout = self._test_config.timeout
    if "--stress-opt" in params:
      timeout *= 4
    if "--noenable-vfp3" in params:
      timeout *= 2

    # TODO(majeski): make it slow outcome dependent.
    timeout *= 2
    return timeout

  def get_shell(self):
    return 'd8'

  def _get_suffix(self):
    return '.js'

  def _create_cmd(self, shell, params, env, timeout):
    return command.Command(
      cmd_prefix=self._test_config.command_prefix,
      shell=os.path.abspath(os.path.join(self._test_config.shell_dir, shell)),
      args=params,
      env=env,
      timeout=timeout,
      verbose=self._test_config.verbose
    )

  def _parse_source_flags(self, source=None):
    source = source or self.get_source()
    flags = []
    for match in re.findall(FLAGS_PATTERN, source):
      flags += shlex.split(match.strip())
    return flags

  def is_source_available(self):
    return self._get_source_path() is not None

  def get_source(self):
    with open(self._get_source_path()) as f:
      return f.read()

  def _get_source_path(self):
    return None

  @property
  def output_proc(self):
    if self.expected_outcomes is outproc.OUTCOMES_PASS:
      return outproc.DEFAULT
    return outproc.OutProc(self.expected_outcomes)

  def __cmp__(self, other):
    # Make sure that test cases are sorted correctly if sorted without
    # key function. But using a key function is preferred for speed.
    return cmp(
        (self.suite.name, self.name, self.variant),
        (other.suite.name, other.name, other.variant)
    )

  def __str__(self):
    return self.suite.name + '/' + self.name<|MERGE_RESOLUTION|>--- conflicted
+++ resolved
@@ -44,76 +44,6 @@
     self.suite = suite        # TestSuite object
 
     self.path = path          # string, e.g. 'div-mod', 'test-api/foo'
-<<<<<<< HEAD
-    self.flags = flags or []  # list of strings, flags specific to this test
-    self.variant = variant    # name of the used testing variant
-    self.override_shell = override_shell
-    self.outcomes = frozenset([])
-    self.output = None
-    self.id = None  # int, used to map result back to TestCase instance
-    self.duration = None  # assigned during execution
-    self.run = 1  # The nth time this test is executed.
-    self.env = {}
-
-  def CopyAddingFlags(self, variant, flags):
-    copy = TestCase(self.suite, self.path, variant, self.flags + flags,
-                    self.override_shell)
-    copy.outcomes = self.outcomes
-    copy.env = self.env
-    return copy
-
-  def PackTask(self):
-    """
-    Extracts those parts of this object that are required to run the test
-    and returns them as a JSON serializable object.
-    """
-    assert self.id is not None
-    return [self.suitename(), self.path, self.variant, self.flags,
-            self.override_shell, list(self.outcomes or []),
-            self.id, self.env]
-
-  @staticmethod
-  def UnpackTask(task):
-    """Creates a new TestCase object based on packed task data."""
-    # For the order of the fields, refer to PackTask() above.
-    test = TestCase(str(task[0]), task[1], task[2], task[3], task[4])
-    test.outcomes = frozenset(task[5])
-    test.id = task[6]
-    test.run = 1
-    test.env = task[7]
-    return test
-
-  def SetSuiteObject(self, suites):
-    self.suite = suites[self.suite]
-
-  def PackResult(self):
-    """Serializes the output of the TestCase after it has run."""
-    self.suite.StripOutputForTransmit(self)
-    return [self.id, self.output.Pack(), self.duration]
-
-  def MergeResult(self, result):
-    """Applies the contents of a Result to this object."""
-    assert result[0] == self.id
-    self.output = output.Output.Unpack(result[1])
-    self.duration = result[2]
-
-  def suitename(self):
-    return self.suite.name
-
-  def GetLabel(self):
-    return self.suitename() + "/" + self.suite.CommonTestName(self)
-
-  def shell(self):
-    if self.override_shell:
-      return self.override_shell
-    return self.suite.shell()
-
-  def __getstate__(self):
-    """Representation to pickle test cases.
-
-    The original suite won't be sent beyond process boundaries. Instead
-    send the name only and retrieve a process-local suite later.
-=======
     self.name = name          # string that identifies test in the status file
 
     self.variant = None       # name of the used testing variant
@@ -264,7 +194,6 @@
     """Gets runtime flags from a status file.
 
     Every outcome that starts with "--" is a flag.
->>>>>>> 84bd6f3c
     """
     return self._statusfile_flags
 
