# Copyright 2016 the V8 project authors. All rights reserved.
# Use of this source code is governed by a BSD-style license that can be
# found in the LICENSE file.

# Use this to run several variants of the tests.
ALL_VARIANT_FLAGS = {
  "code_serializer": [["--cache=code"]],
  "default": [[]],
  "future": [["--future"]],
  "gc_stats": [["--gc_stats=1"]],
  # Alias of exhaustive variants, but triggering new test framework features.
  "infra_staging": [[]],
  "liftoff": [["--liftoff"]],
  "minor_mc": [["--minor-mc"]],
  # No optimization means disable all optimizations. OptimizeFunctionOnNextCall
  # would not force optimization too. It turns into a Nop. Please see
  # https://chromium-review.googlesource.com/c/452620/ for more discussion.
  "nooptimization": [["--noopt"]],
  "slow_path": [["--force-slow-path"]],
  "stress": [["--stress-opt", "--always-opt"]],
<<<<<<< HEAD
  "turbofan": [["--turbo"]],
  "turbofan_opt": [["--turbo", "--always-opt"]],
  "noturbofan": [["--no-turbo"]],
  "noturbofan_stress": [["--no-turbo", "--stress-opt", "--always-opt"]],
  "fullcode": [["--noopt", "--no-turbo"]],
  # No optimization means disable all optimizations. OptimizeFunctionOnNextCall
  # would not force optimization too. It turns into a Nop. Please see
  # https://chromium-review.googlesource.com/c/452620/ for more discussion.
  "nooptimization": [["--noopt"]],
  "asm_wasm": [["--validate-asm", "--stress-validate-asm", "--suppress-asm-messages"]],
  "wasm_traps": [["--wasm_guard_pages", "--wasm_trap_handler", "--invoke-weak-callbacks"]],
}

# FAST_VARIANTS implies no --always-opt.
FAST_VARIANT_FLAGS = {
  "default": [[]],
  "stress": [["--stress-opt"]],
  "turbofan": [["--turbo"]],
  "noturbofan": [["--no-turbo"]],
  "noturbofan_stress": [["--no-turbo", "--stress-opt"]],
  "fullcode": [["--noopt", "--no-turbo"]],
  # No optimization means disable all optimizations. OptimizeFunctionOnNextCall
  # would not force optimization too. It turns into a Nop. Please see
  # https://chromium-review.googlesource.com/c/452620/ for more discussion.
  "nooptimization": [["--noopt"]],
  "asm_wasm": [["--validate-asm", "--stress-validate-asm", "--suppress-asm-messages"]],
  "wasm_traps": [["--wasm_guard_pages", "--wasm_trap_handler", "--invoke-weak-callbacks"]],
}

ALL_VARIANTS = set(["default", "stress", "turbofan", "turbofan_opt",
                    "noturbofan", "noturbofan_stress", "fullcode",
                    "nooptimization", "asm_wasm", "wasm_traps"])
=======
  "stress_background_compile": [["--stress-background-compile"]],
  "stress_incremental_marking":  [["--stress-incremental-marking"]],
  # Trigger stress sampling allocation profiler with sample interval = 2^14
  "stress_sampling": [["--stress-sampling-allocation-profiler=16384"]],
  "trusted": [["--no-untrusted-code-mitigations"]],
  "no_wasm_traps": [["--no-wasm-trap-handler"]],
}

SLOW_VARIANTS = set([
  'stress',
  'nooptimization',
])

FAST_VARIANTS = set([
  'default'
])


def _variant_order_key(v):
  if v in SLOW_VARIANTS:
    return 0
  if v in FAST_VARIANTS:
    return 100
  return 50

ALL_VARIANTS = sorted(ALL_VARIANT_FLAGS.keys(),
                      key=_variant_order_key)

# Check {SLOW,FAST}_VARIANTS entries
for variants in [SLOW_VARIANTS, FAST_VARIANTS]:
  for v in variants:
    assert v in ALL_VARIANT_FLAGS
>>>>>>> 84bd6f3c
<|MERGE_RESOLUTION|>--- conflicted
+++ resolved
@@ -18,40 +18,6 @@
   "nooptimization": [["--noopt"]],
   "slow_path": [["--force-slow-path"]],
   "stress": [["--stress-opt", "--always-opt"]],
-<<<<<<< HEAD
-  "turbofan": [["--turbo"]],
-  "turbofan_opt": [["--turbo", "--always-opt"]],
-  "noturbofan": [["--no-turbo"]],
-  "noturbofan_stress": [["--no-turbo", "--stress-opt", "--always-opt"]],
-  "fullcode": [["--noopt", "--no-turbo"]],
-  # No optimization means disable all optimizations. OptimizeFunctionOnNextCall
-  # would not force optimization too. It turns into a Nop. Please see
-  # https://chromium-review.googlesource.com/c/452620/ for more discussion.
-  "nooptimization": [["--noopt"]],
-  "asm_wasm": [["--validate-asm", "--stress-validate-asm", "--suppress-asm-messages"]],
-  "wasm_traps": [["--wasm_guard_pages", "--wasm_trap_handler", "--invoke-weak-callbacks"]],
-}
-
-# FAST_VARIANTS implies no --always-opt.
-FAST_VARIANT_FLAGS = {
-  "default": [[]],
-  "stress": [["--stress-opt"]],
-  "turbofan": [["--turbo"]],
-  "noturbofan": [["--no-turbo"]],
-  "noturbofan_stress": [["--no-turbo", "--stress-opt"]],
-  "fullcode": [["--noopt", "--no-turbo"]],
-  # No optimization means disable all optimizations. OptimizeFunctionOnNextCall
-  # would not force optimization too. It turns into a Nop. Please see
-  # https://chromium-review.googlesource.com/c/452620/ for more discussion.
-  "nooptimization": [["--noopt"]],
-  "asm_wasm": [["--validate-asm", "--stress-validate-asm", "--suppress-asm-messages"]],
-  "wasm_traps": [["--wasm_guard_pages", "--wasm_trap_handler", "--invoke-weak-callbacks"]],
-}
-
-ALL_VARIANTS = set(["default", "stress", "turbofan", "turbofan_opt",
-                    "noturbofan", "noturbofan_stress", "fullcode",
-                    "nooptimization", "asm_wasm", "wasm_traps"])
-=======
   "stress_background_compile": [["--stress-background-compile"]],
   "stress_incremental_marking":  [["--stress-incremental-marking"]],
   # Trigger stress sampling allocation profiler with sample interval = 2^14
@@ -83,5 +49,4 @@
 # Check {SLOW,FAST}_VARIANTS entries
 for variants in [SLOW_VARIANTS, FAST_VARIANTS]:
   for v in variants:
-    assert v in ALL_VARIANT_FLAGS
->>>>>>> 84bd6f3c
+    assert v in ALL_VARIANT_FLAGS