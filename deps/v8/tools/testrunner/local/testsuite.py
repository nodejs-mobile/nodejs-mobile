# Copyright 2012 the V8 project authors. All rights reserved.
# Redistribution and use in source and binary forms, with or without
# modification, are permitted provided that the following conditions are
# met:
#
#     * Redistributions of source code must retain the above copyright
#       notice, this list of conditions and the following disclaimer.
#     * Redistributions in binary form must reproduce the above
#       copyright notice, this list of conditions and the following
#       disclaimer in the documentation and/or other materials provided
#       with the distribution.
#     * Neither the name of Google Inc. nor the names of its
#       contributors may be used to endorse or promote products derived
#       from this software without specific prior written permission.
#
# THIS SOFTWARE IS PROVIDED BY THE COPYRIGHT HOLDERS AND CONTRIBUTORS
# "AS IS" AND ANY EXPRESS OR IMPLIED WARRANTIES, INCLUDING, BUT NOT
# LIMITED TO, THE IMPLIED WARRANTIES OF MERCHANTABILITY AND FITNESS FOR
# A PARTICULAR PURPOSE ARE DISCLAIMED. IN NO EVENT SHALL THE COPYRIGHT
# OWNER OR CONTRIBUTORS BE LIABLE FOR ANY DIRECT, INDIRECT, INCIDENTAL,
# SPECIAL, EXEMPLARY, OR CONSEQUENTIAL DAMAGES (INCLUDING, BUT NOT
# LIMITED TO, PROCUREMENT OF SUBSTITUTE GOODS OR SERVICES; LOSS OF USE,
# DATA, OR PROFITS; OR BUSINESS INTERRUPTION) HOWEVER CAUSED AND ON ANY
# THEORY OF LIABILITY, WHETHER IN CONTRACT, STRICT LIABILITY, OR TORT
# (INCLUDING NEGLIGENCE OR OTHERWISE) ARISING IN ANY WAY OUT OF THE USE
# OF THIS SOFTWARE, EVEN IF ADVISED OF THE POSSIBILITY OF SUCH DAMAGE.


import fnmatch
import imp
import os

from . import command
from . import statusfile
from . import utils
from ..objects.testcase import TestCase
from .variants import ALL_VARIANTS, ALL_VARIANT_FLAGS


STANDARD_VARIANT = set(["default"])


class VariantsGenerator(object):
  def __init__(self, variants):
    self._all_variants = [v for v in variants if v in ALL_VARIANTS]
    self._standard_variant = [v for v in variants if v in STANDARD_VARIANT]

  def gen(self, test):
    """Generator producing (variant, flags, procid suffix) tuples."""
    flags_set = self._get_flags_set(test)
    for n, variant in enumerate(self._get_variants(test)):
      yield (variant, flags_set[variant][0], n)

  def _get_flags_set(self, test):
    return ALL_VARIANT_FLAGS

  def _get_variants(self, test):
    if test.only_standard_variant:
      return self._standard_variant
    return self._all_variants


class TestCombiner(object):
  def get_group_key(self, test):
    """To indicate what tests can be combined with each other we define a group
    key for each test. Tests with the same group key can be combined. Test
    without a group key (None) is not combinable with any other test.
    """
    raise NotImplementedError()

  def combine(self, name, tests):
    """Returns test combined from `tests`. Since we identify tests by their
    suite and name, `name` parameter should be unique within one suite.
    """
    return self._combined_test_class()(name, tests)

  def _combined_test_class(self):
    raise NotImplementedError()


class TestSuite(object):
  @staticmethod
  def LoadTestSuite(root, test_config):
    name = root.split(os.path.sep)[-1]
    f = None
    try:
      (f, pathname, description) = imp.find_module("testcfg", [root])
      module = imp.load_module(name + "_testcfg", f, pathname, description)
<<<<<<< HEAD
      return module.GetSuite(name, root)
    except ImportError:
      # Use default if no testcfg is present.
      return GoogleTestSuite(name, root)
=======
      return module.GetSuite(name, root, test_config)
>>>>>>> 84bd6f3c
    finally:
      if f:
        f.close()

  def __init__(self, name, root, test_config):
    self.name = name  # string
    self.root = root  # string containing path
    self.test_config = test_config
    self.tests = None  # list of TestCase objects
    self.statusfile = None
    self.suppress_internals = False

  def status_file(self):
    return "%s/%s.status" % (self.root, self.name)

  def do_suppress_internals(self):
    """Specifies if this test suite should suppress asserts based on internals.

    Internals are e.g. testing against the outcome of native runtime functions.
    This is switched off on some fuzzers that violate these contracts.
    """
    self.suppress_internals = True

  def ListTests(self):
    raise NotImplementedError

  def get_variants_gen(self, variants):
    return self._variants_gen_class()(variants)

  def _variants_gen_class(self):
    return VariantsGenerator

  def test_combiner_available(self):
    return bool(self._test_combiner_class())

  def get_test_combiner(self):
    cls = self._test_combiner_class()
    if cls:
      return cls()
    return None

  def _test_combiner_class(self):
    """Returns Combiner subclass. None if suite doesn't support combining
    tests.
    """
    return None

  def ReadStatusFile(self, variables):
    self.statusfile = statusfile.StatusFile(self.status_file(), variables)

  def ReadTestCases(self):
    self.tests = self.ListTests()


  def FilterTestCasesByStatus(self,
                              slow_tests_mode=None,
                              pass_fail_tests_mode=None):
    """Filters tests by outcomes from status file.

    Status file has to be loaded before using this function.

    Args:
      slow_tests_mode: What to do with slow tests.
      pass_fail_tests_mode: What to do with pass or fail tests.

    Mode options:
      None (default) - don't skip
      "skip" - skip if slow/pass_fail
      "run" - skip if not slow/pass_fail
    """
    def _skip_slow(is_slow, mode):
      return (
        (mode == 'run' and not is_slow) or
        (mode == 'skip' and is_slow))

    def _skip_pass_fail(pass_fail, mode):
      return (
        (mode == 'run' and not pass_fail) or
        (mode == 'skip' and pass_fail))

    def _compliant(test):
      if test.do_skip:
        return False
      if _skip_slow(test.is_slow, slow_tests_mode):
        return False
      if _skip_pass_fail(test.is_pass_or_fail, pass_fail_tests_mode):
        return False
      return True

    self.tests = filter(_compliant, self.tests)

  def FilterTestCasesByArgs(self, args):
    """Filter test cases based on command-line arguments.

    args can be a glob: asterisks in any position of the argument
    represent zero or more characters. Without asterisks, only exact matches
    will be used with the exeption of the test-suite name as argument.
    """
    filtered = []
    globs = []
    for a in args:
      argpath = a.split('/')
      if argpath[0] != self.name:
        continue
      if len(argpath) == 1 or (len(argpath) == 2 and argpath[1] == '*'):
        return  # Don't filter, run all tests in this suite.
      path = '/'.join(argpath[1:])
      globs.append(path)

    for t in self.tests:
      for g in globs:
        if fnmatch.fnmatch(t.path, g):
          filtered.append(t)
          break
    self.tests = filtered

  def _create_test(self, path, **kwargs):
    if self.suppress_internals:
      test_class = self._suppressed_test_class()
    else:
      test_class = self._test_class()
    return test_class(self, path, self._path_to_name(path), self.test_config,
                      **kwargs)

  def _suppressed_test_class(self):
    """Optional testcase that suppresses assertions. Used by fuzzers that are
    only interested in dchecks or tsan and that might violate the assertions
    through fuzzing.
    """
    return self._test_class()

  def _test_class(self):
    raise NotImplementedError

  def _path_to_name(self, path):
    if utils.IsWindows():
      return path.replace("\\", "/")
    return path<|MERGE_RESOLUTION|>--- conflicted
+++ resolved
@@ -86,14 +86,7 @@
     try:
       (f, pathname, description) = imp.find_module("testcfg", [root])
       module = imp.load_module(name + "_testcfg", f, pathname, description)
-<<<<<<< HEAD
-      return module.GetSuite(name, root)
-    except ImportError:
-      # Use default if no testcfg is present.
-      return GoogleTestSuite(name, root)
-=======
       return module.GetSuite(name, root, test_config)
->>>>>>> 84bd6f3c
     finally:
       if f:
         f.close()
