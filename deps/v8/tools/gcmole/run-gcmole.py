#!/usr/bin/env python
# Copyright 2016 the V8 project authors. All rights reserved.
# Use of this source code is governed by a BSD-style license that can be
# found in the LICENSE file.

import os
<<<<<<< HEAD
=======
import os.path
>>>>>>> 84bd6f3c
import signal
import subprocess
import sys

GCMOLE_PATH = os.path.dirname(os.path.abspath(__file__))
CLANG_BIN = os.path.join(GCMOLE_PATH, 'gcmole-tools', 'bin')
CLANG_PLUGINS = os.path.join(GCMOLE_PATH, 'gcmole-tools')
LUA = os.path.join(GCMOLE_PATH, 'gcmole-tools', 'lua52')
DRIVER = os.path.join(GCMOLE_PATH, 'gcmole.lua')
BASE_PATH = os.path.dirname(os.path.dirname(GCMOLE_PATH))

assert len(sys.argv) == 2

<<<<<<< HEAD
=======
if not os.path.isfile("out/Release/gen/torque-generated/builtin-definitions-from-dsl.h"):
  print "Expected generated headers in out/Release/gen."
  print "Either build v8 in out/Release or change gcmole.lua:115"
  sys.exit(-1)

>>>>>>> 84bd6f3c
proc = subprocess.Popen(
    [LUA, DRIVER, sys.argv[1]],
    env={'CLANG_BIN': CLANG_BIN, 'CLANG_PLUGINS': CLANG_PLUGINS},
    cwd=BASE_PATH,
)

def handle_sigterm(*args):
  try:
    proc.kill()
  except OSError:
    pass

signal.signal(signal.SIGTERM, handle_sigterm)

proc.communicate()
sys.exit(proc.returncode)<|MERGE_RESOLUTION|>--- conflicted
+++ resolved
@@ -4,10 +4,7 @@
 # found in the LICENSE file.
 
 import os
-<<<<<<< HEAD
-=======
 import os.path
->>>>>>> 84bd6f3c
 import signal
 import subprocess
 import sys
@@ -21,14 +18,11 @@
 
 assert len(sys.argv) == 2
 
-<<<<<<< HEAD
-=======
 if not os.path.isfile("out/Release/gen/torque-generated/builtin-definitions-from-dsl.h"):
   print "Expected generated headers in out/Release/gen."
   print "Either build v8 in out/Release or change gcmole.lua:115"
   sys.exit(-1)
 
->>>>>>> 84bd6f3c
 proc = subprocess.Popen(
     [LUA, DRIVER, sys.argv[1]],
     env={'CLANG_BIN': CLANG_BIN, 'CLANG_PLUGINS': CLANG_PLUGINS},
