// Copyright 2009 the V8 project authors. All rights reserved.
// Redistribution and use in source and binary forms, with or without
// modification, are permitted provided that the following conditions are
// met:
//
//     * Redistributions of source code must retain the above copyright
//       notice, this list of conditions and the following disclaimer.
//     * Redistributions in binary form must reproduce the above
//       copyright notice, this list of conditions and the following
//       disclaimer in the documentation and/or other materials provided
//       with the distribution.
//     * Neither the name of Google Inc. nor the names of its
//       contributors may be used to endorse or promote products derived
//       from this software without specific prior written permission.
//
// THIS SOFTWARE IS PROVIDED BY THE COPYRIGHT HOLDERS AND CONTRIBUTORS
// "AS IS" AND ANY EXPRESS OR IMPLIED WARRANTIES, INCLUDING, BUT NOT
// LIMITED TO, THE IMPLIED WARRANTIES OF MERCHANTABILITY AND FITNESS FOR
// A PARTICULAR PURPOSE ARE DISCLAIMED. IN NO EVENT SHALL THE COPYRIGHT
// OWNER OR CONTRIBUTORS BE LIABLE FOR ANY DIRECT, INDIRECT, INCIDENTAL,
// SPECIAL, EXEMPLARY, OR CONSEQUENTIAL DAMAGES (INCLUDING, BUT NOT
// LIMITED TO, PROCUREMENT OF SUBSTITUTE GOODS OR SERVICES; LOSS OF USE,
// DATA, OR PROFITS; OR BUSINESS INTERRUPTION) HOWEVER CAUSED AND ON ANY
// THEORY OF LIABILITY, WHETHER IN CONTRACT, STRICT LIABILITY, OR TORT
// (INCLUDING NEGLIGENCE OR OTHERWISE) ARISING IN ANY WAY OUT OF THE USE
// OF THIS SOFTWARE, EVEN IF ADVISED OF THE POSSIBILITY OF SUCH DAMAGE.


/**
 * Creates a profile object for processing profiling-related events
 * and calculating function execution times.
 *
 * @constructor
 */
function Profile() {
  this.codeMap_ = new CodeMap();
  this.topDownTree_ = new CallTree();
  this.bottomUpTree_ = new CallTree();
  this.c_entries_ = {};
  this.ticks_ = [];
};


/**
 * Returns whether a function with the specified name must be skipped.
 * Should be overriden by subclasses.
 *
 * @param {string} name Function name.
 */
Profile.prototype.skipThisFunction = function(name) {
  return false;
};


/**
 * Enum for profiler operations that involve looking up existing
 * code entries.
 *
 * @enum {number}
 */
Profile.Operation = {
  MOVE: 0,
  DELETE: 1,
  TICK: 2
};


/**
 * Enum for code state regarding its dynamic optimization.
 *
 * @enum {number}
 */
Profile.CodeState = {
  COMPILED: 0,
  OPTIMIZABLE: 1,
  OPTIMIZED: 2
};


/**
 * Called whenever the specified operation has failed finding a function
 * containing the specified address. Should be overriden by subclasses.
 * See the Profile.Operation enum for the list of
 * possible operations.
 *
 * @param {number} operation Operation.
 * @param {number} addr Address of the unknown code.
 * @param {number} opt_stackPos If an unknown address is encountered
 *     during stack strace processing, specifies a position of the frame
 *     containing the address.
 */
Profile.prototype.handleUnknownCode = function(
    operation, addr, opt_stackPos) {
};


/**
 * Registers a library.
 *
 * @param {string} name Code entry name.
 * @param {number} startAddr Starting address.
 * @param {number} endAddr Ending address.
 */
Profile.prototype.addLibrary = function(
    name, startAddr, endAddr) {
  var entry = new CodeMap.CodeEntry(
      endAddr - startAddr, name, 'SHARED_LIB');
  this.codeMap_.addLibrary(startAddr, entry);
  return entry;
};


/**
 * Registers statically compiled code entry.
 *
 * @param {string} name Code entry name.
 * @param {number} startAddr Starting address.
 * @param {number} endAddr Ending address.
 */
Profile.prototype.addStaticCode = function(
    name, startAddr, endAddr) {
  var entry = new CodeMap.CodeEntry(
      endAddr - startAddr, name, 'CPP');
  this.codeMap_.addStaticCode(startAddr, entry);
  return entry;
};


/**
 * Registers dynamic (JIT-compiled) code entry.
 *
 * @param {string} type Code entry type.
 * @param {string} name Code entry name.
 * @param {number} start Starting address.
 * @param {number} size Code entry size.
 */
Profile.prototype.addCode = function(
    type, name, timestamp, start, size) {
  var entry = new Profile.DynamicCodeEntry(size, type, name);
  this.codeMap_.addCode(start, entry);
  return entry;
};


/**
 * Registers dynamic (JIT-compiled) code entry.
 *
 * @param {string} type Code entry type.
 * @param {string} name Code entry name.
 * @param {number} start Starting address.
 * @param {number} size Code entry size.
 * @param {number} funcAddr Shared function object address.
 * @param {Profile.CodeState} state Optimization state.
 */
Profile.prototype.addFuncCode = function(
    type, name, timestamp, start, size, funcAddr, state) {
  // As code and functions are in the same address space,
  // it is safe to put them in a single code map.
  var func = this.codeMap_.findDynamicEntryByStartAddress(funcAddr);
  if (!func) {
    func = new Profile.FunctionEntry(name);
    this.codeMap_.addCode(funcAddr, func);
  } else if (func.name !== name) {
    // Function object has been overwritten with a new one.
    func.name = name;
  }
  var entry = this.codeMap_.findDynamicEntryByStartAddress(start);
  if (entry) {
    if (entry.size === size && entry.func === func) {
      // Entry state has changed.
      entry.state = state;
    }
  } else {
    entry = new Profile.DynamicFuncCodeEntry(size, type, func, state);
    this.codeMap_.addCode(start, entry);
  }
  return entry;
};


/**
 * Reports about moving of a dynamic code entry.
 *
 * @param {number} from Current code entry address.
 * @param {number} to New code entry address.
 */
Profile.prototype.moveCode = function(from, to) {
  try {
    this.codeMap_.moveCode(from, to);
  } catch (e) {
    this.handleUnknownCode(Profile.Operation.MOVE, from);
  }
};

Profile.prototype.deoptCode = function(
    timestamp, code, inliningId, scriptOffset, bailoutType,
    sourcePositionText, deoptReasonText) {
};

/**
 * Reports about deletion of a dynamic code entry.
 *
 * @param {number} start Starting address.
 */
Profile.prototype.deleteCode = function(start) {
  try {
    this.codeMap_.deleteCode(start);
  } catch (e) {
    this.handleUnknownCode(Profile.Operation.DELETE, start);
  }
};

/**
 * Adds source positions for given code.
 */
Profile.prototype.addSourcePositions = function(
    start, script, startPos, endPos, sourcePositions, inliningPositions,
    inlinedFunctions) {
  // CLI does not need source code => ignore.
};

/**
 * Adds script source code.
 */
Profile.prototype.addScriptSource = function(script, source) {
  // CLI does not need source code => ignore.
};

/**
 * Reports about moving of a dynamic code entry.
 *
 * @param {number} from Current code entry address.
 * @param {number} to New code entry address.
 */
Profile.prototype.moveFunc = function(from, to) {
  if (this.codeMap_.findDynamicEntryByStartAddress(from)) {
    this.codeMap_.moveCode(from, to);
  }
};


/**
 * Retrieves a code entry by an address.
 *
 * @param {number} addr Entry address.
 */
Profile.prototype.findEntry = function(addr) {
  return this.codeMap_.findEntry(addr);
};


/**
 * Records a tick event. Stack must contain a sequence of
 * addresses starting with the program counter value.
 *
 * @param {Array<number>} stack Stack sample.
 */
Profile.prototype.recordTick = function(time_ns, vmState, stack) {
  var processedStack = this.resolveAndFilterFuncs_(stack);
  this.bottomUpTree_.addPath(processedStack);
  processedStack.reverse();
  this.topDownTree_.addPath(processedStack);
};


/**
 * Translates addresses into function names and filters unneeded
 * functions.
 *
 * @param {Array<number>} stack Stack sample.
 */
Profile.prototype.resolveAndFilterFuncs_ = function(stack) {
  var result = [];
  var last_seen_c_function = '';
  var look_for_first_c_function = false;
  for (var i = 0; i < stack.length; ++i) {
    var entry = this.codeMap_.findEntry(stack[i]);
    if (entry) {
      var name = entry.getName();
      if (i === 0 && (entry.type === 'CPP' || entry.type === 'SHARED_LIB')) {
        look_for_first_c_function = true;
      }
      if (look_for_first_c_function && entry.type === 'CPP') {
        last_seen_c_function = name;
      }
      if (!this.skipThisFunction(name)) {
        result.push(name);
      }
    } else {
      this.handleUnknownCode(Profile.Operation.TICK, stack[i], i);
      if (i === 0) result.push("UNKNOWN");
    }
    if (look_for_first_c_function &&
        i > 0 &&
        (!entry || entry.type !== 'CPP') &&
        last_seen_c_function !== '') {
      if (this.c_entries_[last_seen_c_function] === undefined) {
        this.c_entries_[last_seen_c_function] = 0;
      }
      this.c_entries_[last_seen_c_function]++;
      look_for_first_c_function = false;  // Found it, we're done.
    }
  }
  return result;
};


/**
 * Performs a BF traversal of the top down call graph.
 *
 * @param {function(CallTree.Node)} f Visitor function.
 */
Profile.prototype.traverseTopDownTree = function(f) {
  this.topDownTree_.traverse(f);
};


/**
 * Performs a BF traversal of the bottom up call graph.
 *
 * @param {function(CallTree.Node)} f Visitor function.
 */
Profile.prototype.traverseBottomUpTree = function(f) {
  this.bottomUpTree_.traverse(f);
};


/**
 * Calculates a top down profile for a node with the specified label.
 * If no name specified, returns the whole top down calls tree.
 *
 * @param {string} opt_label Node label.
 */
Profile.prototype.getTopDownProfile = function(opt_label) {
  return this.getTreeProfile_(this.topDownTree_, opt_label);
};


/**
 * Calculates a bottom up profile for a node with the specified label.
 * If no name specified, returns the whole bottom up calls tree.
 *
 * @param {string} opt_label Node label.
 */
Profile.prototype.getBottomUpProfile = function(opt_label) {
  return this.getTreeProfile_(this.bottomUpTree_, opt_label);
};


/**
 * Helper function for calculating a tree profile.
 *
 * @param {Profile.CallTree} tree Call tree.
 * @param {string} opt_label Node label.
 */
Profile.prototype.getTreeProfile_ = function(tree, opt_label) {
  if (!opt_label) {
    tree.computeTotalWeights();
    return tree;
  } else {
    var subTree = tree.cloneSubtree(opt_label);
    subTree.computeTotalWeights();
    return subTree;
  }
};


/**
 * Calculates a flat profile of callees starting from a node with
 * the specified label. If no name specified, starts from the root.
 *
 * @param {string} opt_label Starting node label.
 */
Profile.prototype.getFlatProfile = function(opt_label) {
  var counters = new CallTree();
  var rootLabel = opt_label || CallTree.ROOT_NODE_LABEL;
  var precs = {};
  precs[rootLabel] = 0;
  var root = counters.findOrAddChild(rootLabel);

  this.topDownTree_.computeTotalWeights();
  this.topDownTree_.traverseInDepth(
    function onEnter(node) {
      if (!(node.label in precs)) {
        precs[node.label] = 0;
      }
      var nodeLabelIsRootLabel = node.label == rootLabel;
      if (nodeLabelIsRootLabel || precs[rootLabel] > 0) {
        if (precs[rootLabel] == 0) {
          root.selfWeight += node.selfWeight;
          root.totalWeight += node.totalWeight;
        } else {
          var rec = root.findOrAddChild(node.label);
          rec.selfWeight += node.selfWeight;
          if (nodeLabelIsRootLabel || precs[node.label] == 0) {
            rec.totalWeight += node.totalWeight;
          }
        }
        precs[node.label]++;
      }
    },
    function onExit(node) {
      if (node.label == rootLabel || precs[rootLabel] > 0) {
        precs[node.label]--;
      }
    },
    null);

  if (!opt_label) {
    // If we have created a flat profile for the whole program, we don't
    // need an explicit root in it. Thus, replace the counters tree
    // root with the node corresponding to the whole program.
    counters.root_ = root;
  } else {
    // Propagate weights so percents can be calculated correctly.
    counters.getRoot().selfWeight = root.selfWeight;
    counters.getRoot().totalWeight = root.totalWeight;
  }
  return counters;
};


Profile.CEntryNode = function(name, ticks) {
  this.name = name;
  this.ticks = ticks;
}


Profile.prototype.getCEntryProfile = function() {
  var result = [new Profile.CEntryNode("TOTAL", 0)];
  var total_ticks = 0;
  for (var f in this.c_entries_) {
    var ticks = this.c_entries_[f];
    total_ticks += ticks;
    result.push(new Profile.CEntryNode(f, ticks));
  }
  result[0].ticks = total_ticks;  // Sorting will keep this at index 0.
  result.sort(function(n1, n2) {
    return n2.ticks - n1.ticks || (n2.name < n1.name ? -1 : 1)
  });
  return result;
}


/**
 * Cleans up function entries that are not referenced by code entries.
 */
Profile.prototype.cleanUpFuncEntries = function() {
  var referencedFuncEntries = [];
  var entries = this.codeMap_.getAllDynamicEntriesWithAddresses();
  for (var i = 0, l = entries.length; i < l; ++i) {
    if (entries[i][1].constructor === Profile.FunctionEntry) {
      entries[i][1].used = false;
    }
  }
  for (var i = 0, l = entries.length; i < l; ++i) {
    if ("func" in entries[i][1]) {
      entries[i][1].func.used = true;
    }
  }
  for (var i = 0, l = entries.length; i < l; ++i) {
    if (entries[i][1].constructor === Profile.FunctionEntry &&
        !entries[i][1].used) {
      this.codeMap_.deleteCode(entries[i][0]);
    }
  }
};


/**
 * Creates a dynamic code entry.
 *
 * @param {number} size Code size.
 * @param {string} type Code type.
 * @param {string} name Function name.
 * @constructor
 */
Profile.DynamicCodeEntry = function(size, type, name) {
  CodeMap.CodeEntry.call(this, size, name, type);
};


/**
 * Returns node name.
 */
Profile.DynamicCodeEntry.prototype.getName = function() {
  return this.type + ': ' + this.name;
};


/**
 * Returns raw node name (without type decoration).
 */
Profile.DynamicCodeEntry.prototype.getRawName = function() {
  return this.name;
};


Profile.DynamicCodeEntry.prototype.isJSFunction = function() {
  return false;
};


Profile.DynamicCodeEntry.prototype.toString = function() {
  return this.getName() + ': ' + this.size.toString(16);
};


/**
 * Creates a dynamic code entry.
 *
 * @param {number} size Code size.
 * @param {string} type Code type.
 * @param {Profile.FunctionEntry} func Shared function entry.
 * @param {Profile.CodeState} state Code optimization state.
 * @constructor
 */
Profile.DynamicFuncCodeEntry = function(size, type, func, state) {
  CodeMap.CodeEntry.call(this, size, '', type);
  this.func = func;
  this.state = state;
};

Profile.DynamicFuncCodeEntry.STATE_PREFIX = ["", "~", "*"];

/**
 * Returns state.
 */
Profile.DynamicFuncCodeEntry.prototype.getState = function() {
  return Profile.DynamicFuncCodeEntry.STATE_PREFIX[this.state];
};

/**
 * Returns node name.
 */
Profile.DynamicFuncCodeEntry.prototype.getName = function() {
  var name = this.func.getName();
  return this.type + ': ' + this.getState() + name;
};


/**
 * Returns raw node name (without type decoration).
 */
Profile.DynamicFuncCodeEntry.prototype.getRawName = function() {
  return this.func.getName();
};


Profile.DynamicFuncCodeEntry.prototype.isJSFunction = function() {
  return true;
};


Profile.DynamicFuncCodeEntry.prototype.toString = function() {
  return this.getName() + ': ' + this.size.toString(16);
};


/**
 * Creates a shared function object entry.
 *
 * @param {string} name Function name.
 * @constructor
 */
Profile.FunctionEntry = function(name) {
  CodeMap.CodeEntry.call(this, 0, name);
};


/**
 * Returns node name.
 */
Profile.FunctionEntry.prototype.getName = function() {
  var name = this.name;
  if (name.length == 0) {
    name = '<anonymous>';
  } else if (name.charAt(0) == ' ') {
    // An anonymous function with location: " aaa.js:10".
    name = '<anonymous>' + name;
  }
  return name;
};

Profile.FunctionEntry.prototype.toString = CodeMap.CodeEntry.prototype.toString;

/**
 * Constructs a call graph.
 *
 * @constructor
 */
function CallTree() {
  this.root_ = new CallTree.Node(
      CallTree.ROOT_NODE_LABEL);
};


/**
 * The label of the root node.
 */
CallTree.ROOT_NODE_LABEL = '';


/**
 * @private
 */
CallTree.prototype.totalsComputed_ = false;


/**
 * Returns the tree root.
 */
CallTree.prototype.getRoot = function() {
  return this.root_;
};


/**
 * Adds the specified call path, constructing nodes as necessary.
 *
 * @param {Array<string>} path Call path.
 */
CallTree.prototype.addPath = function(path) {
  if (path.length == 0) {
    return;
  }
  var curr = this.root_;
  for (var i = 0; i < path.length; ++i) {
    curr = curr.findOrAddChild(path[i]);
  }
  curr.selfWeight++;
  this.totalsComputed_ = false;
};


/**
 * Finds an immediate child of the specified parent with the specified
 * label, creates a child node if necessary. If a parent node isn't
 * specified, uses tree root.
 *
 * @param {string} label Child node label.
 */
CallTree.prototype.findOrAddChild = function(label) {
  return this.root_.findOrAddChild(label);
};


/**
 * Creates a subtree by cloning and merging all subtrees rooted at nodes
 * with a given label. E.g. cloning the following call tree on label 'A'
 * will give the following result:
 *
 *           <A>--<B>                                     <B>
 *          /                                            /
 *     <root>             == clone on 'A' ==>  <root>--<A>
 *          \                                            \
 *           <C>--<A>--<D>                                <D>
 *
 * And <A>'s selfWeight will be the sum of selfWeights of <A>'s from the
 * source call tree.
 *
 * @param {string} label The label of the new root node.
 */
CallTree.prototype.cloneSubtree = function(label) {
  var subTree = new CallTree();
  this.traverse(function(node, parent) {
    if (!parent && node.label != label) {
      return null;
    }
    var child = (parent ? parent : subTree).findOrAddChild(node.label);
    child.selfWeight += node.selfWeight;
    return child;
  });
  return subTree;
};


/**
 * Computes total weights in the call graph.
 */
CallTree.prototype.computeTotalWeights = function() {
  if (this.totalsComputed_) {
    return;
  }
  this.root_.computeTotalWeight();
  this.totalsComputed_ = true;
};


/**
 * Traverses the call graph in preorder. This function can be used for
 * building optionally modified tree clones. This is the boilerplate code
 * for this scenario:
 *
 * callTree.traverse(function(node, parentClone) {
 *   var nodeClone = cloneNode(node);
 *   if (parentClone)
 *     parentClone.addChild(nodeClone);
 *   return nodeClone;
 * });
 *
 * @param {function(CallTree.Node, *)} f Visitor function.
 *    The second parameter is the result of calling 'f' on the parent node.
 */
CallTree.prototype.traverse = function(f) {
  var pairsToProcess = new ConsArray();
  pairsToProcess.concat([{node: this.root_, param: null}]);
  while (!pairsToProcess.atEnd()) {
    var pair = pairsToProcess.next();
    var node = pair.node;
    var newParam = f(node, pair.param);
    var morePairsToProcess = [];
    node.forEachChild(function (child) {
        morePairsToProcess.push({node: child, param: newParam}); });
    pairsToProcess.concat(morePairsToProcess);
  }
};


/**
 * Performs an indepth call graph traversal.
 *
 * @param {function(CallTree.Node)} enter A function called
 *     prior to visiting node's children.
 * @param {function(CallTree.Node)} exit A function called
 *     after visiting node's children.
 */
CallTree.prototype.traverseInDepth = function(enter, exit) {
  function traverse(node) {
    enter(node);
    node.forEachChild(traverse);
    exit(node);
  }
  traverse(this.root_);
};


/**
 * Constructs a call graph node.
 *
 * @param {string} label Node label.
 * @param {CallTree.Node} opt_parent Node parent.
 */
CallTree.Node = function(label, opt_parent) {
  this.label = label;
  this.parent = opt_parent;
  this.children = {};
};


/**
 * Node self weight (how many times this node was the last node in
 * a call path).
 * @type {number}
 */
CallTree.Node.prototype.selfWeight = 0;


/**
 * Node total weight (includes weights of all children).
 * @type {number}
 */
CallTree.Node.prototype.totalWeight = 0;


/**
 * Adds a child node.
 *
 * @param {string} label Child node label.
 */
CallTree.Node.prototype.addChild = function(label) {
  var child = new CallTree.Node(label, this);
  this.children[label] = child;
  return child;
};


/**
 * Computes node's total weight.
 */
CallTree.Node.prototype.computeTotalWeight =
    function() {
  var totalWeight = this.selfWeight;
  this.forEachChild(function(child) {
      totalWeight += child.computeTotalWeight(); });
  return this.totalWeight = totalWeight;
};


/**
 * Returns all node's children as an array.
 */
CallTree.Node.prototype.exportChildren = function() {
  var result = [];
  this.forEachChild(function (node) { result.push(node); });
  return result;
};


/**
 * Finds an immediate child with the specified label.
 *
 * @param {string} label Child node label.
 */
CallTree.Node.prototype.findChild = function(label) {
  return this.children[label] || null;
};


/**
 * Finds an immediate child with the specified label, creates a child
 * node if necessary.
 *
 * @param {string} label Child node label.
 */
CallTree.Node.prototype.findOrAddChild = function(label) {
  return this.findChild(label) || this.addChild(label);
};


/**
 * Calls the specified function for every child.
 *
 * @param {function(CallTree.Node)} f Visitor function.
 */
CallTree.Node.prototype.forEachChild = function(f) {
  for (var c in this.children) {
    f(this.children[c]);
  }
};


/**
 * Walks up from the current node up to the call tree root.
 *
 * @param {function(CallTree.Node)} f Visitor function.
 */
CallTree.Node.prototype.walkUpToRoot = function(f) {
  for (var curr = this; curr != null; curr = curr.parent) {
    f(curr);
  }
};


/**
 * Tries to find a node with the specified path.
 *
 * @param {Array<string>} labels The path.
 * @param {function(CallTree.Node)} opt_f Visitor function.
 */
CallTree.Node.prototype.descendToChild = function(
    labels, opt_f) {
  for (var pos = 0, curr = this; pos < labels.length && curr != null; pos++) {
    var child = curr.findChild(labels[pos]);
    if (opt_f) {
      opt_f(child, pos);
    }
    curr = child;
  }
  return curr;
};

function JsonProfile() {
  this.codeMap_ = new CodeMap();
  this.codeEntries_ = [];
  this.functionEntries_ = [];
  this.ticks_ = [];
<<<<<<< HEAD
=======
  this.scripts_ = [];
>>>>>>> 84bd6f3c
}

JsonProfile.prototype.addLibrary = function(
    name, startAddr, endAddr) {
  var entry = new CodeMap.CodeEntry(
      endAddr - startAddr, name, 'SHARED_LIB');
  this.codeMap_.addLibrary(startAddr, entry);

  entry.codeId = this.codeEntries_.length;
  this.codeEntries_.push({name : entry.name, type : entry.type});
  return entry;
};

JsonProfile.prototype.addStaticCode = function(
    name, startAddr, endAddr) {
  var entry = new CodeMap.CodeEntry(
      endAddr - startAddr, name, 'CPP');
  this.codeMap_.addStaticCode(startAddr, entry);

  entry.codeId = this.codeEntries_.length;
  this.codeEntries_.push({name : entry.name, type : entry.type});
  return entry;
};

JsonProfile.prototype.addCode = function(
    kind, name, timestamp, start, size) {
  var entry = new CodeMap.CodeEntry(size, name, 'CODE');
  this.codeMap_.addCode(start, entry);

  entry.codeId = this.codeEntries_.length;
  this.codeEntries_.push({
    name : entry.name,
    timestamp: timestamp,
    type : entry.type,
    kind : kind
  });

  return entry;
};

JsonProfile.prototype.addFuncCode = function(
    kind, name, timestamp, start, size, funcAddr, state) {
  // As code and functions are in the same address space,
  // it is safe to put them in a single code map.
  var func = this.codeMap_.findDynamicEntryByStartAddress(funcAddr);
  if (!func) {
    var func = new CodeMap.CodeEntry(0, name, 'SFI');
    this.codeMap_.addCode(funcAddr, func);

    func.funcId = this.functionEntries_.length;
    this.functionEntries_.push({name : name, codes : []});
  } else if (func.name !== name) {
    // Function object has been overwritten with a new one.
    func.name = name;

    func.funcId = this.functionEntries_.length;
    this.functionEntries_.push({name : name, codes : []});
  }
  // TODO(jarin): Insert the code object into the SFI's code list.
  var entry = this.codeMap_.findDynamicEntryByStartAddress(start);
  if (entry) {
    // TODO(jarin) This does not look correct, we should really
    // update the code object (remove the old one and insert this one).
    if (entry.size === size && entry.func === func) {
      // Entry state has changed.
      entry.state = state;
    }
  } else {
    var entry = new CodeMap.CodeEntry(size, name, 'JS');
    this.codeMap_.addCode(start, entry);

    entry.codeId = this.codeEntries_.length;

    this.functionEntries_[func.funcId].codes.push(entry.codeId);

    if (state === 0) {
      kind = "Builtin";
    } else if (state === 1) {
      kind = "Unopt";
    } else if (state === 2) {
      kind = "Opt";
    }

    this.codeEntries_.push({
        name : entry.name,
        type : entry.type,
        kind : kind,
        func : func.funcId,
        tm : timestamp
    });
  }
  return entry;
};

JsonProfile.prototype.moveCode = function(from, to) {
  try {
    this.codeMap_.moveCode(from, to);
  } catch (e) {
    printErr("Move: unknown source " + from);
  }
};

<<<<<<< HEAD
=======
JsonProfile.prototype.addSourcePositions = function(
    start, script, startPos, endPos, sourcePositions, inliningPositions,
    inlinedFunctions) {
  var entry = this.codeMap_.findDynamicEntryByStartAddress(start);
  if (!entry) return;
  var codeId = entry.codeId;

  // Resolve the inlined fucntions list.
  if (inlinedFunctions.length > 0) {
    inlinedFunctions = inlinedFunctions.substring(1).split("S");
    for (var i = 0; i < inlinedFunctions.length; i++) {
      var funcAddr = parseInt(inlinedFunctions[i]);
      var func = this.codeMap_.findDynamicEntryByStartAddress(funcAddr);
      if (!func || func.funcId === undefined) {
        printErr("Could not find function " + inlinedFunctions[i]);
        inlinedFunctions[i] = null;
      } else {
        inlinedFunctions[i] = func.funcId;
      }
    }
  } else {
    inlinedFunctions = [];
  }

  this.codeEntries_[entry.codeId].source = {
    script : script,
    start : startPos,
    end : endPos,
    positions : sourcePositions,
    inlined : inliningPositions,
    fns : inlinedFunctions
  };
};

function unescapeString(s) {
  s = s.split("\\");
  for (var i = 1; i < s.length; i++) {
    if (s[i] === "") {
      // Double backslash.
      s[i] = "\\";
    } else if (i > 0 && s[i].startsWith("x")) {
      // Escaped Ascii character.
      s[i] = String.fromCharCode(parseInt(s[i].substring(1, 3), 16)) +
          s[i].substring(3);
    } else if (i > 0 && s[i].startsWith("u")) {
      // Escaped unicode character.
      s[i] = String.fromCharCode(parseInt(s[i].substring(1, 5), 16)) +
          s[i].substring(5);
    } else {
      if (i > 0 && s[i - 1] !== "\\") {
        printErr("Malformed source string");
      }
    }
  }
  return s.join("");
}

JsonProfile.prototype.addScriptSource = function(script, url, source) {
  this.scripts_[script] = {
    name : unescapeString(url),
    source : unescapeString(source)
  };
};


>>>>>>> 84bd6f3c
JsonProfile.prototype.deoptCode = function(
    timestamp, code, inliningId, scriptOffset, bailoutType,
    sourcePositionText, deoptReasonText) {
  let entry = this.codeMap_.findDynamicEntryByStartAddress(code);
  if (entry) {
    let codeId = entry.codeId;
    if (!this.codeEntries_[codeId].deopt) {
      // Only add the deopt if there was no deopt before.
      // The subsequent deoptimizations should be lazy deopts for
      // other on-stack activations.
      this.codeEntries_[codeId].deopt = {
          tm : timestamp,
          inliningId : inliningId,
          scriptOffset : scriptOffset,
          posText : sourcePositionText,
          reason : deoptReasonText,
          bailoutType : bailoutType
      };
    }
  }
};

JsonProfile.prototype.deleteCode = function(start) {
  try {
    this.codeMap_.deleteCode(start);
  } catch (e) {
    printErr("Delete: unknown address " + start);
  }
};

JsonProfile.prototype.moveFunc = function(from, to) {
  if (this.codeMap_.findDynamicEntryByStartAddress(from)) {
    this.codeMap_.moveCode(from, to);
  }
};

JsonProfile.prototype.findEntry = function(addr) {
  return this.codeMap_.findEntry(addr);
};

JsonProfile.prototype.recordTick = function(time_ns, vmState, stack) {
  // TODO(jarin) Resolve the frame-less case (when top of stack is
  // known code).
  var processedStack = [];
  for (var i = 0; i < stack.length; i++) {
    var resolved = this.codeMap_.findAddress(stack[i]);
    if (resolved) {
      processedStack.push(resolved.entry.codeId, resolved.offset);
    } else {
      processedStack.push(-1, stack[i]);
    }
  }
  this.ticks_.push({ tm : time_ns, vm : vmState, s : processedStack });
};

<<<<<<< HEAD
=======
function writeJson(s) {
  write(JSON.stringify(s, null, 2));
}

>>>>>>> 84bd6f3c
JsonProfile.prototype.writeJson = function() {
  // Write out the JSON in a partially manual way to avoid creating too-large
  // strings in one JSON.stringify call when there are a lot of ticks.
  write('{\n')
<<<<<<< HEAD
  write('  "code": ' + JSON.stringify(this.codeEntries_) + ',\n');
  write('  "functions": ' + JSON.stringify(this.functionEntries_) + ',\n');
  write('  "ticks": [\n');
  for (var i = 0; i < this.ticks_.length; i++) {
    write('    ' + JSON.stringify(this.ticks_[i]));
=======

  write('  "code": ');
  writeJson(this.codeEntries_);
  write(',\n');

  write('  "functions": ');
  writeJson(this.functionEntries_);
  write(',\n');

  write('  "ticks": [\n');
  for (var i = 0; i < this.ticks_.length; i++) {
    write('    ');
    writeJson(this.ticks_[i]);
>>>>>>> 84bd6f3c
    if (i < this.ticks_.length - 1) {
      write(',\n');
    } else {
      write('\n');
    }
  }
<<<<<<< HEAD
  write('  ]\n');
=======
  write('  ],\n');

  write('  "scripts": ');
  writeJson(this.scripts_);

>>>>>>> 84bd6f3c
  write('}\n');
};<|MERGE_RESOLUTION|>--- conflicted
+++ resolved
@@ -865,10 +865,7 @@
   this.codeEntries_ = [];
   this.functionEntries_ = [];
   this.ticks_ = [];
-<<<<<<< HEAD
-=======
   this.scripts_ = [];
->>>>>>> 84bd6f3c
 }
 
 JsonProfile.prototype.addLibrary = function(
@@ -971,8 +968,6 @@
   }
 };
 
-<<<<<<< HEAD
-=======
 JsonProfile.prototype.addSourcePositions = function(
     start, script, startPos, endPos, sourcePositions, inliningPositions,
     inlinedFunctions) {
@@ -1038,7 +1033,6 @@
 };
 
 
->>>>>>> 84bd6f3c
 JsonProfile.prototype.deoptCode = function(
     timestamp, code, inliningId, scriptOffset, bailoutType,
     sourcePositionText, deoptReasonText) {
@@ -1094,24 +1088,14 @@
   this.ticks_.push({ tm : time_ns, vm : vmState, s : processedStack });
 };
 
-<<<<<<< HEAD
-=======
 function writeJson(s) {
   write(JSON.stringify(s, null, 2));
 }
 
->>>>>>> 84bd6f3c
 JsonProfile.prototype.writeJson = function() {
   // Write out the JSON in a partially manual way to avoid creating too-large
   // strings in one JSON.stringify call when there are a lot of ticks.
   write('{\n')
-<<<<<<< HEAD
-  write('  "code": ' + JSON.stringify(this.codeEntries_) + ',\n');
-  write('  "functions": ' + JSON.stringify(this.functionEntries_) + ',\n');
-  write('  "ticks": [\n');
-  for (var i = 0; i < this.ticks_.length; i++) {
-    write('    ' + JSON.stringify(this.ticks_[i]));
-=======
 
   write('  "code": ');
   writeJson(this.codeEntries_);
@@ -1125,21 +1109,16 @@
   for (var i = 0; i < this.ticks_.length; i++) {
     write('    ');
     writeJson(this.ticks_[i]);
->>>>>>> 84bd6f3c
     if (i < this.ticks_.length - 1) {
       write(',\n');
     } else {
       write('\n');
     }
   }
-<<<<<<< HEAD
-  write('  ]\n');
-=======
   write('  ],\n');
 
   write('  "scripts": ');
   writeJson(this.scripts_);
 
->>>>>>> 84bd6f3c
   write('}\n');
 };