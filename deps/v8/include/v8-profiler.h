// Copyright 2010 the V8 project authors. All rights reserved.
// Use of this source code is governed by a BSD-style license that can be
// found in the LICENSE file.

#ifndef V8_V8_PROFILER_H_
#define V8_V8_PROFILER_H_

#include <unordered_set>
#include <vector>
#include "v8.h"  // NOLINT(build/include)

/**
 * Profiler support for the V8 JavaScript engine.
 */
namespace v8 {

class HeapGraphNode;
struct HeapStatsUpdate;

typedef uint32_t SnapshotObjectId;


struct CpuProfileDeoptFrame {
  int script_id;
  size_t position;
};

}  // namespace v8

#ifdef V8_OS_WIN
template class V8_EXPORT std::vector<v8::CpuProfileDeoptFrame>;
#endif

namespace v8 {

struct V8_EXPORT CpuProfileDeoptInfo {
  /** A pointer to a static string owned by v8. */
  const char* deopt_reason;
  std::vector<CpuProfileDeoptFrame> stack;
};

}  // namespace v8

#ifdef V8_OS_WIN
template class V8_EXPORT std::vector<v8::CpuProfileDeoptInfo>;
#endif

namespace v8 {

/**
 * TracingCpuProfiler monitors tracing being enabled/disabled
 * and emits CpuProfile trace events once v8.cpu_profiler tracing category
 * is enabled. It has no overhead unless the category is enabled.
 */
class V8_EXPORT TracingCpuProfiler {
 public:
  static std::unique_ptr<TracingCpuProfiler> Create(Isolate*);
  virtual ~TracingCpuProfiler() = default;

 protected:
  TracingCpuProfiler() = default;
};

// TickSample captures the information collected for each sample.
struct TickSample {
  // Internal profiling (with --prof + tools/$OS-tick-processor) wants to
  // include the runtime function we're calling. Externally exposed tick
  // samples don't care.
  enum RecordCEntryFrame { kIncludeCEntryFrame, kSkipCEntryFrame };

  TickSample()
      : state(OTHER),
        pc(nullptr),
        external_callback_entry(nullptr),
        frames_count(0),
        has_external_callback(false),
        update_stats(true) {}

  /**
   * Initialize a tick sample from the isolate.
   * \param isolate The isolate.
   * \param state Execution state.
   * \param record_c_entry_frame Include or skip the runtime function.
   * \param update_stats Whether update the sample to the aggregated stats.
   * \param use_simulator_reg_state When set to true and V8 is running under a
   *                                simulator, the method will use the simulator
   *                                register state rather than the one provided
   *                                with |state| argument. Otherwise the method
   *                                will use provided register |state| as is.
   */
  void Init(Isolate* isolate, const v8::RegisterState& state,
            RecordCEntryFrame record_c_entry_frame, bool update_stats,
            bool use_simulator_reg_state = true);
  /**
   * Get a call stack sample from the isolate.
   * \param isolate The isolate.
   * \param state Register state.
   * \param record_c_entry_frame Include or skip the runtime function.
   * \param frames Caller allocated buffer to store stack frames.
   * \param frames_limit Maximum number of frames to capture. The buffer must
   *                     be large enough to hold the number of frames.
   * \param sample_info The sample info is filled up by the function
   *                    provides number of actual captured stack frames and
   *                    the current VM state.
   * \param use_simulator_reg_state When set to true and V8 is running under a
   *                                simulator, the method will use the simulator
   *                                register state rather than the one provided
   *                                with |state| argument. Otherwise the method
   *                                will use provided register |state| as is.
   * \note GetStackSample is thread and signal safe and should only be called
   *                      when the JS thread is paused or interrupted.
   *                      Otherwise the behavior is undefined.
   */
  static bool GetStackSample(Isolate* isolate, v8::RegisterState* state,
                             RecordCEntryFrame record_c_entry_frame,
                             void** frames, size_t frames_limit,
                             v8::SampleInfo* sample_info,
                             bool use_simulator_reg_state = true);
  StateTag state;  // The state of the VM.
  void* pc;        // Instruction pointer.
  union {
    void* tos;  // Top stack value (*sp).
    void* external_callback_entry;
  };
  static const unsigned kMaxFramesCountLog2 = 8;
  static const unsigned kMaxFramesCount = (1 << kMaxFramesCountLog2) - 1;
  void* stack[kMaxFramesCount];                 // Call stack.
  unsigned frames_count : kMaxFramesCountLog2;  // Number of captured frames.
  bool has_external_callback : 1;
  bool update_stats : 1;  // Whether the sample should update aggregated stats.
};

/**
 * CpuProfileNode represents a node in a call graph.
 */
class V8_EXPORT CpuProfileNode {
 public:
  struct LineTick {
    /** The 1-based number of the source line where the function originates. */
    int line;

    /** The count of samples associated with the source line. */
    unsigned int hit_count;
  };

  /** Returns function name (empty string for anonymous functions.) */
  Local<String> GetFunctionName() const;

  /**
   * Returns function name (empty string for anonymous functions.)
   * The string ownership is *not* passed to the caller. It stays valid until
   * profile is deleted. The function is thread safe.
   */
  const char* GetFunctionNameStr() const;

  /** Returns id of the script where function is located. */
  int GetScriptId() const;

  /** Returns resource name for script from where the function originates. */
  Local<String> GetScriptResourceName() const;

  /**
   * Returns resource name for script from where the function originates.
   * The string ownership is *not* passed to the caller. It stays valid until
   * profile is deleted. The function is thread safe.
   */
  const char* GetScriptResourceNameStr() const;

  /**
   * Returns the number, 1-based, of the line where the function originates.
   * kNoLineNumberInfo if no line number information is available.
   */
  int GetLineNumber() const;

  /**
   * Returns 1-based number of the column where the function originates.
   * kNoColumnNumberInfo if no column number information is available.
   */
  int GetColumnNumber() const;

  /**
   * Returns the number of the function's source lines that collect the samples.
   */
  unsigned int GetHitLineCount() const;

  /** Returns the set of source lines that collect the samples.
   *  The caller allocates buffer and responsible for releasing it.
   *  True if all available entries are copied, otherwise false.
   *  The function copies nothing if buffer is not large enough.
   */
  bool GetLineTicks(LineTick* entries, unsigned int length) const;

  /** Returns bailout reason for the function
    * if the optimization was disabled for it.
    */
  const char* GetBailoutReason() const;

  /**
    * Returns the count of samples where the function was currently executing.
    */
  unsigned GetHitCount() const;

  /** Returns function entry UID. */
  V8_DEPRECATE_SOON(
      "Use GetScriptId, GetLineNumber, and GetColumnNumber instead.",
      unsigned GetCallUid() const);

  /** Returns id of the node. The id is unique within the tree */
  unsigned GetNodeId() const;

  /** Returns child nodes count of the node. */
  int GetChildrenCount() const;

  /** Retrieves a child node by index. */
  const CpuProfileNode* GetChild(int index) const;

  /** Retrieves deopt infos for the node. */
  const std::vector<CpuProfileDeoptInfo>& GetDeoptInfos() const;

  static const int kNoLineNumberInfo = Message::kNoLineNumberInfo;
  static const int kNoColumnNumberInfo = Message::kNoColumnInfo;
};


/**
 * CpuProfile contains a CPU profile in a form of top-down call tree
 * (from main() down to functions that do all the work).
 */
class V8_EXPORT CpuProfile {
 public:
  /** Returns CPU profile title. */
  Local<String> GetTitle() const;

  /** Returns the root node of the top down call tree. */
  const CpuProfileNode* GetTopDownRoot() const;

  /**
   * Returns number of samples recorded. The samples are not recorded unless
   * |record_samples| parameter of CpuProfiler::StartCpuProfiling is true.
   */
  int GetSamplesCount() const;

  /**
   * Returns profile node corresponding to the top frame the sample at
   * the given index.
   */
  const CpuProfileNode* GetSample(int index) const;

  /**
   * Returns the timestamp of the sample. The timestamp is the number of
   * microseconds since some unspecified starting point.
   * The point is equal to the starting point used by GetStartTime.
   */
  int64_t GetSampleTimestamp(int index) const;

  /**
   * Returns time when the profile recording was started (in microseconds)
   * since some unspecified starting point.
   */
  int64_t GetStartTime() const;

  /**
   * Returns time when the profile recording was stopped (in microseconds)
   * since some unspecified starting point.
   * The point is equal to the starting point used by GetStartTime.
   */
  int64_t GetEndTime() const;

  /**
   * Deletes the profile and removes it from CpuProfiler's list.
   * All pointers to nodes previously returned become invalid.
   */
  void Delete();
};

enum CpuProfilingMode {
  // In the resulting CpuProfile tree, intermediate nodes in a stack trace
  // (from the root to a leaf) will have line numbers that point to the start
  // line of the function, rather than the line of the callsite of the child.
  kLeafNodeLineNumbers,
  // In the resulting CpuProfile tree, nodes are separated based on the line
  // number of their callsite in their parent.
  kCallerLineNumbers,
};

/**
 * Interface for controlling CPU profiling. Instance of the
 * profiler can be created using v8::CpuProfiler::New method.
 */
class V8_EXPORT CpuProfiler {
 public:
  /**
   * Creates a new CPU profiler for the |isolate|. The isolate must be
   * initialized. The profiler object must be disposed after use by calling
   * |Dispose| method.
   */
  static CpuProfiler* New(Isolate* isolate);

  /**
   * Synchronously collect current stack sample in all profilers attached to
   * the |isolate|. The call does not affect number of ticks recorded for
   * the current top node.
   */
  static void CollectSample(Isolate* isolate);

  /**
   * Disposes the CPU profiler object.
   */
  void Dispose();

  /**
   * Changes default CPU profiler sampling interval to the specified number
   * of microseconds. Default interval is 1000us. This method must be called
   * when there are no profiles being recorded.
   */
  void SetSamplingInterval(int us);

  /**
   * Starts collecting CPU profile. Title may be an empty string. It
   * is allowed to have several profiles being collected at
   * once. Attempts to start collecting several profiles with the same
   * title are silently ignored. While collecting a profile, functions
   * from all security contexts are included in it. The token-based
   * filtering is only performed when querying for a profile.
   *
   * |record_samples| parameter controls whether individual samples should
   * be recorded in addition to the aggregated tree.
   */
  void StartProfiling(Local<String> title, CpuProfilingMode mode,
                      bool record_samples = false);
  /**
   * The same as StartProfiling above, but the CpuProfilingMode defaults to
   * kLeafNodeLineNumbers mode, which was the previous default behavior of the
   * profiler.
   */
  void StartProfiling(Local<String> title, bool record_samples = false);

  /**
   * Stops collecting CPU profile with a given title and returns it.
   * If the title given is empty, finishes the last profile started.
   */
  CpuProfile* StopProfiling(Local<String> title);

  /**
   * Force collection of a sample. Must be called on the VM thread.
   * Recording the forced sample does not contribute to the aggregated
   * profile statistics.
   */
  V8_DEPRECATED("Use static CollectSample(Isolate*) instead.",
                void CollectSample());

  /**
   * Tells the profiler whether the embedder is idle.
   */
  V8_DEPRECATED("Use Isolate::SetIdle(bool) instead.",
                void SetIdle(bool is_idle));

 private:
  CpuProfiler();
  ~CpuProfiler();
  CpuProfiler(const CpuProfiler&);
  CpuProfiler& operator=(const CpuProfiler&);
};


/**
 * HeapSnapshotEdge represents a directed connection between heap
 * graph nodes: from retainers to retained nodes.
 */
class V8_EXPORT HeapGraphEdge {
 public:
  enum Type {
    kContextVariable = 0,  // A variable from a function context.
    kElement = 1,          // An element of an array.
    kProperty = 2,         // A named object property.
    kInternal = 3,         // A link that can't be accessed from JS,
                           // thus, its name isn't a real property name
                           // (e.g. parts of a ConsString).
    kHidden = 4,           // A link that is needed for proper sizes
                           // calculation, but may be hidden from user.
    kShortcut = 5,         // A link that must not be followed during
                           // sizes calculation.
    kWeak = 6              // A weak reference (ignored by the GC).
  };

  /** Returns edge type (see HeapGraphEdge::Type). */
  Type GetType() const;

  /**
   * Returns edge name. This can be a variable name, an element index, or
   * a property name.
   */
  Local<Value> GetName() const;

  /** Returns origin node. */
  const HeapGraphNode* GetFromNode() const;

  /** Returns destination node. */
  const HeapGraphNode* GetToNode() const;
};


/**
 * HeapGraphNode represents a node in a heap graph.
 */
class V8_EXPORT HeapGraphNode {
 public:
  enum Type {
    kHidden = 0,         // Hidden node, may be filtered when shown to user.
    kArray = 1,          // An array of elements.
    kString = 2,         // A string.
    kObject = 3,         // A JS object (except for arrays and strings).
    kCode = 4,           // Compiled code.
    kClosure = 5,        // Function closure.
    kRegExp = 6,         // RegExp.
    kHeapNumber = 7,     // Number stored in the heap.
    kNative = 8,         // Native object (not from V8 heap).
    kSynthetic = 9,      // Synthetic object, usually used for grouping
                         // snapshot items together.
    kConsString = 10,    // Concatenated string. A pair of pointers to strings.
    kSlicedString = 11,  // Sliced string. A fragment of another string.
    kSymbol = 12,        // A Symbol (ES6).
    kBigInt = 13         // BigInt.
  };

  /** Returns node type (see HeapGraphNode::Type). */
  Type GetType() const;

  /**
   * Returns node name. Depending on node's type this can be the name
   * of the constructor (for objects), the name of the function (for
   * closures), string value, or an empty string (for compiled code).
   */
  Local<String> GetName() const;

  /**
   * Returns node id. For the same heap object, the id remains the same
   * across all snapshots.
   */
  SnapshotObjectId GetId() const;

  /** Returns node's own size, in bytes. */
  size_t GetShallowSize() const;

  /** Returns child nodes count of the node. */
  int GetChildrenCount() const;

  /** Retrieves a child by index. */
  const HeapGraphEdge* GetChild(int index) const;
};


/**
 * An interface for exporting data from V8, using "push" model.
 */
class V8_EXPORT OutputStream {  // NOLINT
 public:
  enum WriteResult {
    kContinue = 0,
    kAbort = 1
  };
  virtual ~OutputStream() {}
  /** Notify about the end of stream. */
  virtual void EndOfStream() = 0;
  /** Get preferred output chunk size. Called only once. */
  virtual int GetChunkSize() { return 1024; }
  /**
   * Writes the next chunk of snapshot data into the stream. Writing
   * can be stopped by returning kAbort as function result. EndOfStream
   * will not be called in case writing was aborted.
   */
  virtual WriteResult WriteAsciiChunk(char* data, int size) = 0;
  /**
   * Writes the next chunk of heap stats data into the stream. Writing
   * can be stopped by returning kAbort as function result. EndOfStream
   * will not be called in case writing was aborted.
   */
  virtual WriteResult WriteHeapStatsChunk(HeapStatsUpdate* data, int count) {
    return kAbort;
  }
};


/**
 * HeapSnapshots record the state of the JS heap at some moment.
 */
class V8_EXPORT HeapSnapshot {
 public:
  enum SerializationFormat {
    kJSON = 0  // See format description near 'Serialize' method.
  };

  /** Returns the root node of the heap graph. */
  const HeapGraphNode* GetRoot() const;

  /** Returns a node by its id. */
  const HeapGraphNode* GetNodeById(SnapshotObjectId id) const;

  /** Returns total nodes count in the snapshot. */
  int GetNodesCount() const;

  /** Returns a node by index. */
  const HeapGraphNode* GetNode(int index) const;

  /** Returns a max seen JS object Id. */
  SnapshotObjectId GetMaxSnapshotJSObjectId() const;

  /**
   * Deletes the snapshot and removes it from HeapProfiler's list.
   * All pointers to nodes, edges and paths previously returned become
   * invalid.
   */
  void Delete();

  /**
   * Prepare a serialized representation of the snapshot. The result
   * is written into the stream provided in chunks of specified size.
   * The total length of the serialized snapshot is unknown in
   * advance, it can be roughly equal to JS heap size (that means,
   * it can be really big - tens of megabytes).
   *
   * For the JSON format, heap contents are represented as an object
   * with the following structure:
   *
   *  {
   *    snapshot: {
   *      title: "...",
   *      uid: nnn,
   *      meta: { meta-info },
   *      node_count: nnn,
   *      edge_count: nnn
   *    },
   *    nodes: [nodes array],
   *    edges: [edges array],
   *    strings: [strings array]
   *  }
   *
   * Nodes reference strings, other nodes, and edges by their indexes
   * in corresponding arrays.
   */
  void Serialize(OutputStream* stream,
                 SerializationFormat format = kJSON) const;
};


/**
 * An interface for reporting progress and controlling long-running
 * activities.
 */
class V8_EXPORT ActivityControl {  // NOLINT
 public:
  enum ControlOption {
    kContinue = 0,
    kAbort = 1
  };
  virtual ~ActivityControl() {}
  /**
   * Notify about current progress. The activity can be stopped by
   * returning kAbort as the callback result.
   */
  virtual ControlOption ReportProgressValue(int done, int total) = 0;
};


/**
 * AllocationProfile is a sampled profile of allocations done by the program.
 * This is structured as a call-graph.
 */
class V8_EXPORT AllocationProfile {
 public:
  struct Allocation {
    /**
     * Size of the sampled allocation object.
     */
    size_t size;

    /**
     * The number of objects of such size that were sampled.
     */
    unsigned int count;
  };

  /**
   * Represents a node in the call-graph.
   */
  struct Node {
    /**
     * Name of the function. May be empty for anonymous functions or if the
     * script corresponding to this function has been unloaded.
     */
    Local<String> name;

    /**
     * Name of the script containing the function. May be empty if the script
     * name is not available, or if the script has been unloaded.
     */
    Local<String> script_name;

    /**
     * id of the script where the function is located. May be equal to
     * v8::UnboundScript::kNoScriptId in cases where the script doesn't exist.
     */
    int script_id;

    /**
     * Start position of the function in the script.
     */
    int start_position;

    /**
     * 1-indexed line number where the function starts. May be
     * kNoLineNumberInfo if no line number information is available.
     */
    int line_number;

    /**
     * 1-indexed column number where the function starts. May be
     * kNoColumnNumberInfo if no line number information is available.
     */
    int column_number;

    /**
     * List of callees called from this node for which we have sampled
     * allocations. The lifetime of the children is scoped to the containing
     * AllocationProfile.
     */
    std::vector<Node*> children;

    /**
     * List of self allocations done by this node in the call-graph.
     */
    std::vector<Allocation> allocations;
  };

  /**
   * Returns the root node of the call-graph. The root node corresponds to an
   * empty JS call-stack. The lifetime of the returned Node* is scoped to the
   * containing AllocationProfile.
   */
  virtual Node* GetRootNode() = 0;

  virtual ~AllocationProfile() {}

  static const int kNoLineNumberInfo = Message::kNoLineNumberInfo;
  static const int kNoColumnNumberInfo = Message::kNoColumnInfo;
};

/**
 * An object graph consisting of embedder objects and V8 objects.
 * Edges of the graph are strong references between the objects.
 * The embedder can build this graph during heap snapshot generation
 * to include the embedder objects in the heap snapshot.
 * Usage:
 * 1) Define derived class of EmbedderGraph::Node for embedder objects.
 * 2) Set the build embedder graph callback on the heap profiler using
 *    HeapProfiler::AddBuildEmbedderGraphCallback.
 * 3) In the callback use graph->AddEdge(node1, node2) to add an edge from
 *    node1 to node2.
 * 4) To represent references from/to V8 object, construct V8 nodes using
 *    graph->V8Node(value).
 */
class V8_EXPORT EmbedderGraph {
 public:
  class Node {
   public:
    Node() = default;
    virtual ~Node() = default;
    virtual const char* Name() = 0;
    virtual size_t SizeInBytes() = 0;
    /**
     * The corresponding V8 wrapper node if not null.
     * During heap snapshot generation the embedder node and the V8 wrapper
     * node will be merged into one node to simplify retaining paths.
     */
    virtual Node* WrapperNode() { return nullptr; }
    virtual bool IsRootNode() { return false; }
    /** Must return true for non-V8 nodes. */
    virtual bool IsEmbedderNode() { return true; }
    /**
     * Optional name prefix. It is used in Chrome for tagging detached nodes.
     */
    virtual const char* NamePrefix() { return nullptr; }

   private:
    Node(const Node&) = delete;
    Node& operator=(const Node&) = delete;
  };

  /**
   * Returns a node corresponding to the given V8 value. Ownership is not
   * transferred. The result pointer is valid while the graph is alive.
   */
  virtual Node* V8Node(const v8::Local<v8::Value>& value) = 0;

  /**
   * Adds the given node to the graph and takes ownership of the node.
   * Returns a raw pointer to the node that is valid while the graph is alive.
   */
  virtual Node* AddNode(std::unique_ptr<Node> node) = 0;

  /**
   * Adds an edge that represents a strong reference from the given node
   * |from| to the given node |to|. The nodes must be added to the graph
   * before calling this function.
   */
  virtual void AddEdge(Node* from, Node* to) = 0;

  virtual ~EmbedderGraph() = default;
};

/**
 * Interface for controlling heap profiling. Instance of the
 * profiler can be retrieved using v8::Isolate::GetHeapProfiler.
 */
class V8_EXPORT HeapProfiler {
 public:
  enum SamplingFlags {
    kSamplingNoFlags = 0,
    kSamplingForceGC = 1 << 0,
  };

  typedef std::unordered_set<const v8::PersistentBase<v8::Value>*>
      RetainerChildren;
  typedef std::vector<std::pair<v8::RetainedObjectInfo*, RetainerChildren>>
      RetainerGroups;
  typedef std::vector<std::pair<const v8::PersistentBase<v8::Value>*,
                                const v8::PersistentBase<v8::Value>*>>
      RetainerEdges;

  struct RetainerInfos {
    RetainerGroups groups;
    RetainerEdges edges;
  };

  /**
   * Callback function invoked to retrieve all RetainerInfos from the embedder.
   */
  typedef RetainerInfos (*GetRetainerInfosCallback)(v8::Isolate* isolate);

  /**
   * Callback function invoked for obtaining RetainedObjectInfo for
   * the given JavaScript wrapper object. It is prohibited to enter V8
   * while the callback is running: only getters on the handle and
   * GetPointerFromInternalField on the objects are allowed.
   */
  typedef RetainedObjectInfo* (*WrapperInfoCallback)(uint16_t class_id,
                                                     Local<Value> wrapper);

  /**
   * Callback function invoked during heap snapshot generation to retrieve
   * the embedder object graph. The callback should use graph->AddEdge(..) to
   * add references between the objects.
   * The callback must not trigger garbage collection in V8.
   */
  typedef void (*BuildEmbedderGraphCallback)(v8::Isolate* isolate,
                                             v8::EmbedderGraph* graph,
                                             void* data);

  /** TODO(addaleax): Remove */
  typedef void (*LegacyBuildEmbedderGraphCallback)(v8::Isolate* isolate,
                                                   v8::EmbedderGraph* graph);

  /** Returns the number of snapshots taken. */
  int GetSnapshotCount();

  /** Returns a snapshot by index. */
  const HeapSnapshot* GetHeapSnapshot(int index);

  /**
   * Returns SnapshotObjectId for a heap object referenced by |value| if
   * it has been seen by the heap profiler, kUnknownObjectId otherwise.
   */
  SnapshotObjectId GetObjectId(Local<Value> value);

  /**
   * Returns heap object with given SnapshotObjectId if the object is alive,
   * otherwise empty handle is returned.
   */
  Local<Value> FindObjectById(SnapshotObjectId id);

  /**
   * Clears internal map from SnapshotObjectId to heap object. The new objects
   * will not be added into it unless a heap snapshot is taken or heap object
   * tracking is kicked off.
   */
  void ClearObjectIds();

  /**
   * A constant for invalid SnapshotObjectId. GetSnapshotObjectId will return
   * it in case heap profiler cannot find id  for the object passed as
   * parameter. HeapSnapshot::GetNodeById will always return NULL for such id.
   */
  static const SnapshotObjectId kUnknownObjectId = 0;

  /**
   * Callback interface for retrieving user friendly names of global objects.
   */
  class ObjectNameResolver {
   public:
    /**
     * Returns name to be used in the heap snapshot for given node. Returned
     * string must stay alive until snapshot collection is completed.
     */
    virtual const char* GetName(Local<Object> object) = 0;

   protected:
    virtual ~ObjectNameResolver() {}
  };

  /**
   * Takes a heap snapshot and returns it.
   */
  const HeapSnapshot* TakeHeapSnapshot(
      ActivityControl* control = NULL,
      ObjectNameResolver* global_object_name_resolver = NULL);

  /**
   * Starts tracking of heap objects population statistics. After calling
   * this method, all heap objects relocations done by the garbage collector
   * are being registered.
   *
   * |track_allocations| parameter controls whether stack trace of each
   * allocation in the heap will be recorded and reported as part of
   * HeapSnapshot.
   */
  void StartTrackingHeapObjects(bool track_allocations = false);

  /**
   * Adds a new time interval entry to the aggregated statistics array. The
   * time interval entry contains information on the current heap objects
   * population size. The method also updates aggregated statistics and
   * reports updates for all previous time intervals via the OutputStream
   * object. Updates on each time interval are provided as a stream of the
   * HeapStatsUpdate structure instances.
   * If |timestamp_us| is supplied, timestamp of the new entry will be written
   * into it. The return value of the function is the last seen heap object Id.
   *
   * StartTrackingHeapObjects must be called before the first call to this
   * method.
   */
  SnapshotObjectId GetHeapStats(OutputStream* stream,
                                int64_t* timestamp_us = NULL);

  /**
   * Stops tracking of heap objects population statistics, cleans up all
   * collected data. StartHeapObjectsTracking must be called again prior to
   * calling GetHeapStats next time.
   */
  void StopTrackingHeapObjects();

  /**
   * Starts gathering a sampling heap profile. A sampling heap profile is
   * similar to tcmalloc's heap profiler and Go's mprof. It samples object
   * allocations and builds an online 'sampling' heap profile. At any point in
   * time, this profile is expected to be a representative sample of objects
   * currently live in the system. Each sampled allocation includes the stack
   * trace at the time of allocation, which makes this really useful for memory
   * leak detection.
   *
   * This mechanism is intended to be cheap enough that it can be used in
   * production with minimal performance overhead.
   *
   * Allocations are sampled using a randomized Poisson process. On average, one
   * allocation will be sampled every |sample_interval| bytes allocated. The
   * |stack_depth| parameter controls the maximum number of stack frames to be
   * captured on each allocation.
   *
   * NOTE: This is a proof-of-concept at this point. Right now we only sample
   * newspace allocations. Support for paged space allocation (e.g. pre-tenured
   * objects, large objects, code objects, etc.) and native allocations
   * doesn't exist yet, but is anticipated in the future.
   *
   * Objects allocated before the sampling is started will not be included in
   * the profile.
   *
   * Returns false if a sampling heap profiler is already running.
   */
  bool StartSamplingHeapProfiler(uint64_t sample_interval = 512 * 1024,
                                 int stack_depth = 16,
                                 SamplingFlags flags = kSamplingNoFlags);

  /**
   * Stops the sampling heap profile and discards the current profile.
   */
  void StopSamplingHeapProfiler();

  /**
   * Returns the sampled profile of allocations allocated (and still live) since
   * StartSamplingHeapProfiler was called. The ownership of the pointer is
   * transferred to the caller. Returns nullptr if sampling heap profiler is not
   * active.
   */
  AllocationProfile* GetAllocationProfile();

  /**
   * Deletes all snapshots taken. All previously returned pointers to
   * snapshots and their contents become invalid after this call.
   */
  void DeleteAllHeapSnapshots();

  /** Binds a callback to embedder's class ID. */
  V8_DEPRECATED(
      "Use AddBuildEmbedderGraphCallback to provide info about embedder nodes",
      void SetWrapperClassInfoProvider(uint16_t class_id,
                                       WrapperInfoCallback callback));

  V8_DEPRECATED(
      "Use AddBuildEmbedderGraphCallback to provide info about embedder nodes",
      void SetGetRetainerInfosCallback(GetRetainerInfosCallback callback));

  V8_DEPRECATE_SOON(
      "Use AddBuildEmbedderGraphCallback to provide info about embedder nodes",
      void SetBuildEmbedderGraphCallback(
          LegacyBuildEmbedderGraphCallback callback));
  void AddBuildEmbedderGraphCallback(BuildEmbedderGraphCallback callback,
                                     void* data);
  void RemoveBuildEmbedderGraphCallback(BuildEmbedderGraphCallback callback,
                                        void* data);

  /**
   * Default value of persistent handle class ID. Must not be used to
   * define a class. Can be used to reset a class of a persistent
   * handle.
   */
  static const uint16_t kPersistentHandleNoClassId = 0;

<<<<<<< HEAD
  /** Returns memory used for profiler internal data and snapshots. */
  size_t GetProfilerMemorySize();

=======
>>>>>>> 84bd6f3c
 private:
  HeapProfiler();
  ~HeapProfiler();
  HeapProfiler(const HeapProfiler&);
  HeapProfiler& operator=(const HeapProfiler&);
};

/**
 * Interface for providing information about embedder's objects
 * held by global handles. This information is reported in two ways:
 *
 *  1. When calling AddObjectGroup, an embedder may pass
 *     RetainedObjectInfo instance describing the group.  To collect
 *     this information while taking a heap snapshot, V8 calls GC
 *     prologue and epilogue callbacks.
 *
 *  2. When a heap snapshot is collected, V8 additionally
 *     requests RetainedObjectInfos for persistent handles that
 *     were not previously reported via AddObjectGroup.
 *
 * Thus, if an embedder wants to provide information about native
 * objects for heap snapshots, it can do it in a GC prologue
 * handler, and / or by assigning wrapper class ids in the following way:
 *
 *  1. Bind a callback to class id by calling SetWrapperClassInfoProvider.
 *  2. Call SetWrapperClassId on certain persistent handles.
 *
 * V8 takes ownership of RetainedObjectInfo instances passed to it and
 * keeps them alive only during snapshot collection. Afterwards, they
 * are freed by calling the Dispose class function.
 */
class V8_EXPORT RetainedObjectInfo {  // NOLINT
 public:
  /** Called by V8 when it no longer needs an instance. */
  virtual void Dispose() = 0;

  /** Returns whether two instances are equivalent. */
  virtual bool IsEquivalent(RetainedObjectInfo* other) = 0;

  /**
   * Returns hash value for the instance. Equivalent instances
   * must have the same hash value.
   */
  virtual intptr_t GetHash() = 0;

  /**
   * Returns human-readable label. It must be a null-terminated UTF-8
   * encoded string. V8 copies its contents during a call to GetLabel.
   */
  virtual const char* GetLabel() = 0;

  /**
   * Returns human-readable group label. It must be a null-terminated UTF-8
   * encoded string. V8 copies its contents during a call to GetGroupLabel.
   * Heap snapshot generator will collect all the group names, create
   * top level entries with these names and attach the objects to the
   * corresponding top level group objects. There is a default
   * implementation which is required because embedders don't have their
   * own implementation yet.
   */
  virtual const char* GetGroupLabel() { return GetLabel(); }

  /**
   * Returns element count in case if a global handle retains
   * a subgraph by holding one of its nodes.
   */
  virtual intptr_t GetElementCount() { return -1; }

  /** Returns embedder's object size in bytes. */
  virtual intptr_t GetSizeInBytes() { return -1; }

 protected:
  RetainedObjectInfo() {}
  virtual ~RetainedObjectInfo() {}

 private:
  RetainedObjectInfo(const RetainedObjectInfo&);
  RetainedObjectInfo& operator=(const RetainedObjectInfo&);
};


/**
 * A struct for exporting HeapStats data from V8, using "push" model.
 * See HeapProfiler::GetHeapStats.
 */
struct HeapStatsUpdate {
  HeapStatsUpdate(uint32_t index, uint32_t count, uint32_t size)
    : index(index), count(count), size(size) { }
  uint32_t index;  // Index of the time interval that was changed.
  uint32_t count;  // New value of count field for the interval with this index.
  uint32_t size;  // New value of size field for the interval with this index.
};

#define CODE_EVENTS_LIST(V) \
  V(Builtin)                \
  V(Callback)               \
  V(Eval)                   \
  V(Function)               \
  V(InterpretedFunction)    \
  V(Handler)                \
  V(BytecodeHandler)        \
  V(LazyCompile)            \
  V(RegExp)                 \
  V(Script)                 \
  V(Stub)

/**
 * Note that this enum may be extended in the future. Please include a default
 * case if this enum is used in a switch statement.
 */
enum CodeEventType {
  kUnknownType = 0
#define V(Name) , k##Name##Type
  CODE_EVENTS_LIST(V)
#undef V
};

/**
 * Representation of a code creation event
 */
class V8_EXPORT CodeEvent {
 public:
  uintptr_t GetCodeStartAddress();
  size_t GetCodeSize();
  Local<String> GetFunctionName();
  Local<String> GetScriptName();
  int GetScriptLine();
  int GetScriptColumn();
  /**
   * NOTE (mmarchini): We can't allocate objects in the heap when we collect
   * existing code, and both the code type and the comment are not stored in the
   * heap, so we return those as const char*.
   */
  CodeEventType GetCodeType();
  const char* GetComment();

  static const char* GetCodeEventTypeName(CodeEventType code_event_type);
};

/**
 * Interface to listen to code creation events.
 */
class V8_EXPORT CodeEventHandler {
 public:
  /**
   * Creates a new listener for the |isolate|. The isolate must be initialized.
   * The listener object must be disposed after use by calling |Dispose| method.
   * Multiple listeners can be created for the same isolate.
   */
  explicit CodeEventHandler(Isolate* isolate);
  virtual ~CodeEventHandler();

  virtual void Handle(CodeEvent* code_event) = 0;

  void Enable();
  void Disable();

 private:
  CodeEventHandler();
  CodeEventHandler(const CodeEventHandler&);
  CodeEventHandler& operator=(const CodeEventHandler&);
  void* internal_listener_;
};

}  // namespace v8


#endif  // V8_V8_PROFILER_H_<|MERGE_RESOLUTION|>--- conflicted
+++ resolved
@@ -924,12 +924,6 @@
    */
   static const uint16_t kPersistentHandleNoClassId = 0;
 
-<<<<<<< HEAD
-  /** Returns memory used for profiler internal data and snapshots. */
-  size_t GetProfilerMemorySize();
-
-=======
->>>>>>> 84bd6f3c
  private:
   HeapProfiler();
   ~HeapProfiler();
