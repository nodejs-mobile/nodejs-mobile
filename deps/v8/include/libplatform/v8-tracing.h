--- conflicted
+++ resolved
@@ -249,8 +249,6 @@
       const uint64_t* arg_values,
       std::unique_ptr<v8::ConvertableToTraceFormat>* arg_convertables,
       unsigned int flags) override;
-<<<<<<< HEAD
-=======
   uint64_t AddTraceEventWithTimestamp(
       char phase, const uint8_t* category_enabled_flag, const char* name,
       const char* scope, uint64_t id, uint64_t bind_id, int32_t num_args,
@@ -258,7 +256,6 @@
       const uint64_t* arg_values,
       std::unique_ptr<v8::ConvertableToTraceFormat>* arg_convertables,
       unsigned int flags, int64_t timestamp) override;
->>>>>>> 84bd6f3c
   void UpdateTraceEventDuration(const uint8_t* category_enabled_flag,
                                 const char* name, uint64_t handle) override;
   void AddTraceStateObserver(
@@ -270,13 +267,10 @@
   void StopTracing();
 
   static const char* GetCategoryGroupName(const uint8_t* category_enabled_flag);
-<<<<<<< HEAD
-=======
 
  protected:
   virtual int64_t CurrentTimestampMicroseconds();
   virtual int64_t CurrentCpuTimestampMicroseconds();
->>>>>>> 84bd6f3c
 
  private:
   const uint8_t* GetCategoryGroupEnabledInternal(const char* category_group);
