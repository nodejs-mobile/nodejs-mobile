--- conflicted
+++ resolved
@@ -34,14 +34,6 @@
  * If |tracing_controller| is nullptr, the default platform will create a
  * v8::platform::TracingController instance and use it.
  */
-<<<<<<< HEAD
-V8_PLATFORM_EXPORT v8::Platform* CreateDefaultPlatform(
-    int thread_pool_size = 0,
-    IdleTaskSupport idle_task_support = IdleTaskSupport::kDisabled,
-    InProcessStackDumping in_process_stack_dumping =
-        InProcessStackDumping::kEnabled,
-    v8::TracingController* tracing_controller = nullptr);
-=======
 V8_PLATFORM_EXPORT std::unique_ptr<v8::Platform> NewDefaultPlatform(
     int thread_pool_size = 0,
     IdleTaskSupport idle_task_support = IdleTaskSupport::kDisabled,
@@ -57,7 +49,6 @@
         InProcessStackDumping in_process_stack_dumping =
             InProcessStackDumping::kDisabled,
         v8::TracingController* tracing_controller = nullptr));
->>>>>>> 84bd6f3c
 
 /**
  * Pumps the message loop for the given isolate.
@@ -65,25 +56,16 @@
  * The caller has to make sure that this is called from the right thread.
  * Returns true if a task was executed, and false otherwise. Unless requested
  * through the |behavior| parameter, this call does not block if no task is
-<<<<<<< HEAD
- * pending. The |platform| has to be created using |CreateDefaultPlatform|.
-=======
  * pending. The |platform| has to be created using |NewDefaultPlatform|.
->>>>>>> 84bd6f3c
  */
 V8_PLATFORM_EXPORT bool PumpMessageLoop(
     v8::Platform* platform, v8::Isolate* isolate,
     MessageLoopBehavior behavior = MessageLoopBehavior::kDoNotWait);
 
-<<<<<<< HEAD
-V8_PLATFORM_EXPORT void EnsureEventLoopInitialized(v8::Platform* platform,
-                                                   v8::Isolate* isolate);
-=======
 V8_PLATFORM_EXPORT V8_DEPRECATE_SOON(
     "This function has become obsolete and is essentially a nop",
     void EnsureEventLoopInitialized(v8::Platform* platform,
                                     v8::Isolate* isolate));
->>>>>>> 84bd6f3c
 
 /**
  * Runs pending idle tasks for at most |idle_time_in_seconds| seconds.
@@ -99,14 +81,8 @@
 /**
  * Attempts to set the tracing controller for the given platform.
  *
-<<<<<<< HEAD
- * The |platform| has to be created using |CreateDefaultPlatform|.
- *
- * DEPRECATED: Will be removed soon.
-=======
  * The |platform| has to be created using |NewDefaultPlatform|.
  *
->>>>>>> 84bd6f3c
  */
 V8_PLATFORM_EXPORT V8_DEPRECATE_SOON(
     "Access the DefaultPlatform directly",
