--- conflicted
+++ resolved
@@ -9,15 +9,9 @@
 // NOTE these macros are used by some of the tool scripts and the build
 // system so their names cannot be changed without changing the scripts.
 #define V8_MAJOR_VERSION 6
-<<<<<<< HEAD
-#define V8_MINOR_VERSION 0
-#define V8_BUILD_NUMBER 287
-#define V8_PATCH_LEVEL 53
-=======
 #define V8_MINOR_VERSION 8
 #define V8_BUILD_NUMBER 275
 #define V8_PATCH_LEVEL 32
->>>>>>> 84bd6f3c
 
 // Use 1 for candidates and 0 otherwise.
 // (Boolean macro values are not supported by all preprocessors.)
