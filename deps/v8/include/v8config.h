// Copyright 2013 the V8 project authors. All rights reserved.
// Use of this source code is governed by a BSD-style license that can be
// found in the LICENSE file.

#ifndef V8CONFIG_H_
#define V8CONFIG_H_

// clang-format off

// Platform headers for feature detection below.
#if defined(__ANDROID__)
# include <sys/cdefs.h>
#elif defined(__APPLE__)
# include <TargetConditionals.h>
#elif defined(__linux__)
# include <features.h>
#endif


// This macro allows to test for the version of the GNU C library (or
// a compatible C library that masquerades as glibc). It evaluates to
// 0 if libc is not GNU libc or compatible.
// Use like:
//  #if V8_GLIBC_PREREQ(2, 3)
//   ...
//  #endif
#if defined(__GLIBC__) && defined(__GLIBC_MINOR__)
# define V8_GLIBC_PREREQ(major, minor)                                    \
    ((__GLIBC__ * 100 + __GLIBC_MINOR__) >= ((major) * 100 + (minor)))
#else
# define V8_GLIBC_PREREQ(major, minor) 0
#endif


// This macro allows to test for the version of the GNU C++ compiler.
// Note that this also applies to compilers that masquerade as GCC,
// for example clang and the Intel C++ compiler for Linux.
// Use like:
//  #if V8_GNUC_PREREQ(4, 3, 1)
//   ...
//  #endif
#if defined(__GNUC__) && defined(__GNUC_MINOR__) && defined(__GNUC_PATCHLEVEL__)
# define V8_GNUC_PREREQ(major, minor, patchlevel)                         \
    ((__GNUC__ * 10000 + __GNUC_MINOR__ * 100 + __GNUC_PATCHLEVEL__) >=   \
     ((major) * 10000 + (minor) * 100 + (patchlevel)))
#elif defined(__GNUC__) && defined(__GNUC_MINOR__)
# define V8_GNUC_PREREQ(major, minor, patchlevel)      \
    ((__GNUC__ * 10000 + __GNUC_MINOR__ * 100) >=      \
     ((major) * 10000 + (minor) * 100 + (patchlevel)))
#else
# define V8_GNUC_PREREQ(major, minor, patchlevel) 0
#endif



// -----------------------------------------------------------------------------
// Operating system detection
//
//  V8_OS_ANDROID       - Android
//  V8_OS_BSD           - BSDish (Mac OS X, Net/Free/Open/DragonFlyBSD)
//  V8_OS_CYGWIN        - Cygwin
//  V8_OS_DRAGONFLYBSD  - DragonFlyBSD
//  V8_OS_FREEBSD       - FreeBSD
//  V8_OS_FUCHSIA       - Fuchsia
//  V8_OS_LINUX         - Linux
//  V8_OS_MACOSX        - Mac OS X
//  V8_OS_NETBSD        - NetBSD
//  V8_OS_OPENBSD       - OpenBSD
//  V8_OS_POSIX         - POSIX compatible (mostly everything except Windows)
//  V8_OS_QNX           - QNX Neutrino
//  V8_OS_SOLARIS       - Sun Solaris and OpenSolaris
//  V8_OS_AIX           - AIX
//  V8_OS_WIN           - Microsoft Windows

#if defined(__ANDROID__)
# define V8_OS_ANDROID 1
# define V8_OS_LINUX 1
# define V8_OS_POSIX 1
#elif defined(__APPLE__)
# define V8_OS_BSD 1
# define V8_OS_MACOSX 1
# define V8_OS_POSIX 1
#elif defined(__CYGWIN__)
# define V8_OS_CYGWIN 1
# define V8_OS_POSIX 1
#elif defined(__linux__)
# define V8_OS_LINUX 1
# define V8_OS_POSIX 1
#elif defined(__sun)
# define V8_OS_POSIX 1
# define V8_OS_SOLARIS 1
#elif defined(_AIX)
#define V8_OS_POSIX 1
#define V8_OS_AIX 1
#elif defined(__FreeBSD__)
# define V8_OS_BSD 1
# define V8_OS_FREEBSD 1
# define V8_OS_POSIX 1
#elif defined(__Fuchsia__)
# define V8_OS_FUCHSIA 1
# define V8_OS_POSIX 1
#elif defined(__DragonFly__)
# define V8_OS_BSD 1
# define V8_OS_DRAGONFLYBSD 1
# define V8_OS_POSIX 1
#elif defined(__NetBSD__)
# define V8_OS_BSD 1
# define V8_OS_NETBSD 1
# define V8_OS_POSIX 1
#elif defined(__OpenBSD__)
# define V8_OS_BSD 1
# define V8_OS_OPENBSD 1
# define V8_OS_POSIX 1
#elif defined(__QNXNTO__)
# define V8_OS_POSIX 1
# define V8_OS_QNX 1
#elif defined(_WIN32)
# define V8_OS_WIN 1
#endif


// -----------------------------------------------------------------------------
// C library detection
//
//  V8_LIBC_MSVCRT  - MSVC libc
//  V8_LIBC_BIONIC  - Bionic libc
//  V8_LIBC_BSD     - BSD libc derivate
//  V8_LIBC_GLIBC   - GNU C library
//  V8_LIBC_UCLIBC  - uClibc
//
// Note that testing for libc must be done using #if not #ifdef. For example,
// to test for the GNU C library, use:
//  #if V8_LIBC_GLIBC
//   ...
//  #endif

#if defined (_MSC_VER)
# define V8_LIBC_MSVCRT 1
#elif defined(__BIONIC__)
# define V8_LIBC_BIONIC 1
# define V8_LIBC_BSD 1
#elif defined(__UCLIBC__)
// Must test for UCLIBC before GLIBC, as UCLIBC pretends to be GLIBC.
# define V8_LIBC_UCLIBC 1
#elif defined(__GLIBC__) || defined(__GNU_LIBRARY__)
# define V8_LIBC_GLIBC 1
#else
# define V8_LIBC_BSD V8_OS_BSD
#endif


// -----------------------------------------------------------------------------
// Compiler detection
//
//  V8_CC_GNU     - GCC, or clang in gcc mode
//  V8_CC_INTEL   - Intel C++
//  V8_CC_MINGW   - Minimalist GNU for Windows
//  V8_CC_MINGW32 - Minimalist GNU for Windows (mingw32)
//  V8_CC_MINGW64 - Minimalist GNU for Windows (mingw-w64)
//  V8_CC_MSVC    - Microsoft Visual C/C++, or clang in cl.exe mode
//
// C++11 feature detection
//
//  V8_HAS_CXX11_ALIGNAS        - alignas specifier supported
//  V8_HAS_CXX11_ALIGNOF        - alignof(type) operator supported
//
// Compiler-specific feature detection
//
//  V8_HAS___ALIGNOF                    - __alignof(type) operator supported
//  V8_HAS___ALIGNOF__                  - __alignof__(type) operator supported
//  V8_HAS_ATTRIBUTE_ALIGNED            - __attribute__((aligned(n))) supported
//  V8_HAS_ATTRIBUTE_ALWAYS_INLINE      - __attribute__((always_inline))
//                                        supported
//  V8_HAS_ATTRIBUTE_DEPRECATED         - __attribute__((deprecated)) supported
//  V8_HAS_ATTRIBUTE_NOINLINE           - __attribute__((noinline)) supported
//  V8_HAS_ATTRIBUTE_UNUSED             - __attribute__((unused)) supported
//  V8_HAS_ATTRIBUTE_VISIBILITY         - __attribute__((visibility)) supported
//  V8_HAS_ATTRIBUTE_WARN_UNUSED_RESULT - __attribute__((warn_unused_result))
//                                        supported
//  V8_HAS_BUILTIN_BSWAP16              - __builtin_bswap16() supported
//  V8_HAS_BUILTIN_BSWAP32              - __builtin_bswap32() supported
//  V8_HAS_BUILTIN_BSWAP64              - __builtin_bswap64() supported
//  V8_HAS_BUILTIN_CLZ                  - __builtin_clz() supported
//  V8_HAS_BUILTIN_CTZ                  - __builtin_ctz() supported
//  V8_HAS_BUILTIN_EXPECT               - __builtin_expect() supported
//  V8_HAS_BUILTIN_FRAME_ADDRESS        - __builtin_frame_address() supported
//  V8_HAS_BUILTIN_POPCOUNT             - __builtin_popcount() supported
//  V8_HAS_BUILTIN_SADD_OVERFLOW        - __builtin_sadd_overflow() supported
//  V8_HAS_BUILTIN_SSUB_OVERFLOW        - __builtin_ssub_overflow() supported
//  V8_HAS_BUILTIN_UADD_OVERFLOW        - __builtin_uadd_overflow() supported
//  V8_HAS_DECLSPEC_ALIGN               - __declspec(align(n)) supported
//  V8_HAS_DECLSPEC_DEPRECATED          - __declspec(deprecated) supported
//  V8_HAS_DECLSPEC_NOINLINE            - __declspec(noinline) supported
//  V8_HAS_DECLSPEC_SELECTANY           - __declspec(selectany) supported
//  V8_HAS_DECLSPEC_NORETURN            - __declspec(noreturn) supported
//  V8_HAS___FORCEINLINE                - __forceinline supported
//
// Note that testing for compilers and/or features must be done using #if
// not #ifdef. For example, to test for Intel C++ Compiler, use:
//  #if V8_CC_INTEL
//   ...
//  #endif

#if defined(__clang__)

#if defined(__GNUC__)  // Clang in gcc mode.
# define V8_CC_GNU 1
#endif

// Clang defines __alignof__ as alias for __alignof
# define V8_HAS___ALIGNOF 1
# define V8_HAS___ALIGNOF__ V8_HAS___ALIGNOF

# define V8_HAS_ATTRIBUTE_ALIGNED (__has_attribute(aligned))
# define V8_HAS_ATTRIBUTE_ALWAYS_INLINE (__has_attribute(always_inline))
# define V8_HAS_ATTRIBUTE_DEPRECATED (__has_attribute(deprecated))
# define V8_HAS_ATTRIBUTE_NOINLINE (__has_attribute(noinline))
# define V8_HAS_ATTRIBUTE_UNUSED (__has_attribute(unused))
# define V8_HAS_ATTRIBUTE_VISIBILITY (__has_attribute(visibility))
# define V8_HAS_ATTRIBUTE_WARN_UNUSED_RESULT \
    (__has_attribute(warn_unused_result))

# define V8_HAS_BUILTIN_BSWAP16 (__has_builtin(__builtin_bswap16))
# define V8_HAS_BUILTIN_BSWAP32 (__has_builtin(__builtin_bswap32))
# define V8_HAS_BUILTIN_BSWAP64 (__has_builtin(__builtin_bswap64))
# define V8_HAS_BUILTIN_CLZ (__has_builtin(__builtin_clz))
# define V8_HAS_BUILTIN_CTZ (__has_builtin(__builtin_ctz))
# define V8_HAS_BUILTIN_EXPECT (__has_builtin(__builtin_expect))
# define V8_HAS_BUILTIN_FRAME_ADDRESS (__has_builtin(__builtin_frame_address))
# define V8_HAS_BUILTIN_POPCOUNT (__has_builtin(__builtin_popcount))
# define V8_HAS_BUILTIN_SADD_OVERFLOW (__has_builtin(__builtin_sadd_overflow))
# define V8_HAS_BUILTIN_SSUB_OVERFLOW (__has_builtin(__builtin_ssub_overflow))
# define V8_HAS_BUILTIN_UADD_OVERFLOW (__has_builtin(__builtin_uadd_overflow))

# define V8_HAS_CXX11_ALIGNAS (__has_feature(cxx_alignas))

#elif defined(__GNUC__)

# define V8_CC_GNU 1
# if defined(__INTEL_COMPILER)  // Intel C++ also masquerades as GCC 3.2.0
#  define V8_CC_INTEL 1
# endif
# if defined(__MINGW32__)
#  define V8_CC_MINGW32 1
# endif
# if defined(__MINGW64__)
#  define V8_CC_MINGW64 1
# endif
# define V8_CC_MINGW (V8_CC_MINGW32 || V8_CC_MINGW64)

# define V8_HAS___ALIGNOF__ (V8_GNUC_PREREQ(4, 3, 0))

# define V8_HAS_ATTRIBUTE_ALIGNED (V8_GNUC_PREREQ(2, 95, 0))
// always_inline is available in gcc 4.0 but not very reliable until 4.4.
// Works around "sorry, unimplemented: inlining failed" build errors with
// older compilers.
# define V8_HAS_ATTRIBUTE_ALWAYS_INLINE (V8_GNUC_PREREQ(4, 4, 0))
# define V8_HAS_ATTRIBUTE_DEPRECATED (V8_GNUC_PREREQ(3, 4, 0))
# define V8_HAS_ATTRIBUTE_DEPRECATED_MESSAGE (V8_GNUC_PREREQ(4, 5, 0))
# define V8_HAS_ATTRIBUTE_NOINLINE (V8_GNUC_PREREQ(3, 4, 0))
# define V8_HAS_ATTRIBUTE_UNUSED (V8_GNUC_PREREQ(2, 95, 0))
# define V8_HAS_ATTRIBUTE_VISIBILITY (V8_GNUC_PREREQ(4, 3, 0))
# define V8_HAS_ATTRIBUTE_WARN_UNUSED_RESULT \
    (!V8_CC_INTEL && V8_GNUC_PREREQ(4, 1, 0))

# define V8_HAS_BUILTIN_CLZ (V8_GNUC_PREREQ(3, 4, 0))
# define V8_HAS_BUILTIN_CTZ (V8_GNUC_PREREQ(3, 4, 0))
# define V8_HAS_BUILTIN_EXPECT (V8_GNUC_PREREQ(2, 96, 0))
# define V8_HAS_BUILTIN_FRAME_ADDRESS (V8_GNUC_PREREQ(2, 96, 0))
# define V8_HAS_BUILTIN_POPCOUNT (V8_GNUC_PREREQ(3, 4, 0))

# if __cplusplus >= 201103L
#  define V8_HAS_CXX11_ALIGNAS (V8_GNUC_PREREQ(4, 8, 0))
#  define V8_HAS_CXX11_ALIGNOF (V8_GNUC_PREREQ(4, 8, 0))
# endif
#endif

#if defined(_MSC_VER)
# define V8_CC_MSVC 1
# define V8_HAS___ALIGNOF 1

# define V8_HAS_DECLSPEC_ALIGN 1
# define V8_HAS_DECLSPEC_DEPRECATED 1
# define V8_HAS_DECLSPEC_NOINLINE 1
# define V8_HAS_DECLSPEC_SELECTANY 1
# define V8_HAS_DECLSPEC_NORETURN 1

# define V8_HAS___FORCEINLINE 1

#endif


// -----------------------------------------------------------------------------
// Helper macros

// A macro used to make better inlining. Don't bother for debug builds.
// Use like:
//   V8_INLINE int GetZero() { return 0; }
#if !defined(DEBUG) && V8_HAS_ATTRIBUTE_ALWAYS_INLINE
# define V8_INLINE inline __attribute__((always_inline))
#elif !defined(DEBUG) && V8_HAS___FORCEINLINE
# define V8_INLINE __forceinline
#else
# define V8_INLINE inline
#endif


// A macro used to tell the compiler to never inline a particular function.
// Don't bother for debug builds.
// Use like:
//   V8_NOINLINE int GetMinusOne() { return -1; }
#if !defined(DEBUG) && V8_HAS_ATTRIBUTE_NOINLINE
# define V8_NOINLINE __attribute__((noinline))
#elif !defined(DEBUG) && V8_HAS_DECLSPEC_NOINLINE
# define V8_NOINLINE __declspec(noinline)
#else
# define V8_NOINLINE /* NOT SUPPORTED */
#endif


<<<<<<< HEAD
// A macro used to tell the compiler that a particular function never returns.
// Use like:
//   V8_NORETURN void MyAbort() { abort(); }
#if V8_HAS_ATTRIBUTE_NORETURN
# define V8_NORETURN __attribute__((noreturn))
#elif V8_HAS_DECLSPEC_NORETURN
# define V8_NORETURN __declspec(noreturn)
#else
# define V8_NORETURN /* NOT SUPPORTED */
#endif


=======
>>>>>>> 84bd6f3c
// A macro (V8_DEPRECATED) to mark classes or functions as deprecated.
#if defined(V8_DEPRECATION_WARNINGS) && V8_HAS_ATTRIBUTE_DEPRECATED_MESSAGE
#define V8_DEPRECATED(message, declarator) \
  declarator __attribute__((deprecated(message)))
#elif defined(V8_DEPRECATION_WARNINGS) && V8_HAS_ATTRIBUTE_DEPRECATED
#define V8_DEPRECATED(message, declarator) \
  declarator __attribute__((deprecated))
#elif defined(V8_DEPRECATION_WARNINGS) && V8_HAS_DECLSPEC_DEPRECATED
#define V8_DEPRECATED(message, declarator) __declspec(deprecated) declarator
#else
#define V8_DEPRECATED(message, declarator) declarator
#endif


// A macro (V8_DEPRECATE_SOON) to make it easier to see what will be deprecated.
#if defined(V8_IMMINENT_DEPRECATION_WARNINGS) && \
    V8_HAS_ATTRIBUTE_DEPRECATED_MESSAGE
#define V8_DEPRECATE_SOON(message, declarator) \
  declarator __attribute__((deprecated(message)))
#elif defined(V8_IMMINENT_DEPRECATION_WARNINGS) && V8_HAS_ATTRIBUTE_DEPRECATED
#define V8_DEPRECATE_SOON(message, declarator) \
  declarator __attribute__((deprecated))
#elif defined(V8_IMMINENT_DEPRECATION_WARNINGS) && V8_HAS_DECLSPEC_DEPRECATED
#define V8_DEPRECATE_SOON(message, declarator) __declspec(deprecated) declarator
#else
#define V8_DEPRECATE_SOON(message, declarator) declarator
#endif


// A macro to provide the compiler with branch prediction information.
#if V8_HAS_BUILTIN_EXPECT
# define V8_UNLIKELY(condition) (__builtin_expect(!!(condition), 0))
# define V8_LIKELY(condition) (__builtin_expect(!!(condition), 1))
#else
# define V8_UNLIKELY(condition) (condition)
# define V8_LIKELY(condition) (condition)
#endif


// This macro allows to specify memory alignment for structs, classes, etc.
// Use like:
//   class V8_ALIGNED(16) MyClass { ... };
//   V8_ALIGNED(32) int array[42];
#if V8_HAS_CXX11_ALIGNAS
# define V8_ALIGNED(n) alignas(n)
#elif V8_HAS_ATTRIBUTE_ALIGNED
# define V8_ALIGNED(n) __attribute__((aligned(n)))
#elif V8_HAS_DECLSPEC_ALIGN
# define V8_ALIGNED(n) __declspec(align(n))
#else
# define V8_ALIGNED(n) /* NOT SUPPORTED */
#endif


// This macro is similar to V8_ALIGNED(), but takes a type instead of size
// in bytes. If the compiler does not supports using the alignment of the
// |type|, it will align according to the |alignment| instead. For example,
// Visual Studio C++ cannot combine __declspec(align) and __alignof. The
// |alignment| must be a literal that is used as a kind of worst-case fallback
// alignment.
// Use like:
//   struct V8_ALIGNAS(AnotherClass, 16) NewClass { ... };
//   V8_ALIGNAS(double, 8) int array[100];
#if V8_HAS_CXX11_ALIGNAS
# define V8_ALIGNAS(type, alignment) alignas(type)
#elif V8_HAS___ALIGNOF__ && V8_HAS_ATTRIBUTE_ALIGNED
# define V8_ALIGNAS(type, alignment) __attribute__((aligned(__alignof__(type))))
#else
# define V8_ALIGNAS(type, alignment) V8_ALIGNED(alignment)
#endif


// This macro returns alignment in bytes (an integer power of two) required for
// any instance of the given type, which is either complete type, an array type,
// or a reference type.
// Use like:
//   size_t alignment = V8_ALIGNOF(double);
#if V8_HAS_CXX11_ALIGNOF
# define V8_ALIGNOF(type) alignof(type)
#elif V8_HAS___ALIGNOF
# define V8_ALIGNOF(type) __alignof(type)
#elif V8_HAS___ALIGNOF__
# define V8_ALIGNOF(type) __alignof__(type)
#else
// Note that alignment of a type within a struct can be less than the
// alignment of the type stand-alone (because of ancient ABIs), so this
// should only be used as a last resort.
namespace v8 { template <typename T> class AlignOfHelper { char c; T t; }; }
# define V8_ALIGNOF(type) (sizeof(::v8::AlignOfHelper<type>) - sizeof(type))
#endif

// Annotate a function indicating the caller must examine the return value.
// Use like:
//   int foo() V8_WARN_UNUSED_RESULT;
#if V8_HAS_ATTRIBUTE_WARN_UNUSED_RESULT
#define V8_WARN_UNUSED_RESULT __attribute__((warn_unused_result))
#else
#define V8_WARN_UNUSED_RESULT /* NOT SUPPORTED */
#endif

// clang-format on

#endif  // V8CONFIG_H_<|MERGE_RESOLUTION|>--- conflicted
+++ resolved
@@ -318,21 +318,6 @@
 #endif
 
 
-<<<<<<< HEAD
-// A macro used to tell the compiler that a particular function never returns.
-// Use like:
-//   V8_NORETURN void MyAbort() { abort(); }
-#if V8_HAS_ATTRIBUTE_NORETURN
-# define V8_NORETURN __attribute__((noreturn))
-#elif V8_HAS_DECLSPEC_NORETURN
-# define V8_NORETURN __declspec(noreturn)
-#else
-# define V8_NORETURN /* NOT SUPPORTED */
-#endif
-
-
-=======
->>>>>>> 84bd6f3c
 // A macro (V8_DEPRECATED) to mark classes or functions as deprecated.
 #if defined(V8_DEPRECATION_WARNINGS) && V8_HAS_ATTRIBUTE_DEPRECATED_MESSAGE
 #define V8_DEPRECATED(message, declarator) \
