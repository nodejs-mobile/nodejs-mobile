--- conflicted
+++ resolved
@@ -122,19 +122,11 @@
   }
 
   /**
-<<<<<<< HEAD
-   * Adds a trace event to the platform tracing system. This function call is
-   * usually the result of a TRACE_* macro from trace_event_common.h when
-   * tracing and the category of the particular trace are enabled. It is not
-   * advisable to call this function on its own; it is really only meant to be
-   * used by the trace macros. The returned handle can be used by
-=======
    * Adds a trace event to the platform tracing system. These function calls are
    * usually the result of a TRACE_* macro from trace_event_common.h when
    * tracing and the category of the particular trace are enabled. It is not
    * advisable to call these functions on their own; they are really only meant
    * to be used by the trace macros. The returned handle can be used by
->>>>>>> 84bd6f3c
    * UpdateTraceEventDuration to update the duration of COMPLETE events.
    */
   virtual uint64_t AddTraceEvent(
@@ -146,8 +138,6 @@
       unsigned int flags) {
     return 0;
   }
-<<<<<<< HEAD
-=======
   virtual uint64_t AddTraceEventWithTimestamp(
       char phase, const uint8_t* category_enabled_flag, const char* name,
       const char* scope, uint64_t id, uint64_t bind_id, int32_t num_args,
@@ -157,7 +147,6 @@
       unsigned int flags, int64_t timestamp) {
     return 0;
   }
->>>>>>> 84bd6f3c
 
   /**
    * Sets the duration field of a COMPLETE trace event. It must be called with
@@ -181,8 +170,6 @@
 };
 
 /**
-<<<<<<< HEAD
-=======
  * A V8 memory page allocator.
  *
  * Can be implemented by an embedder to manage large host OS allocations.
@@ -252,7 +239,6 @@
 };
 
 /**
->>>>>>> 84bd6f3c
  * V8 Platform abstraction layer.
  *
  * The embedder has to provide an implementation of this interface before
@@ -454,6 +440,13 @@
    * the epoch.
    **/
   virtual double MonotonicallyIncreasingTime() = 0;
+
+  /**
+   * Current wall-clock time in milliseconds since epoch.
+   * This function is expected to return at least millisecond-precision values.
+   */
+  virtual double CurrentClockTimeMillis() = 0;
+
   typedef void (*StackTracePrinter)();
 
   /**
@@ -467,50 +460,13 @@
    */
   virtual TracingController* GetTracingController() = 0;
 
-  // DEPRECATED methods, use TracingController interface instead.
-
-  /**
-   * Current wall-clock time in milliseconds since epoch.
-   * This function is expected to return at least millisecond-precision values.
-   */
-  virtual double CurrentClockTimeMillis() = 0;
-
-  typedef void (*StackTracePrinter)();
-
-  /**
-   * Returns a function pointer that print a stack trace of the current stack
-   * on invocation. Disables printing of the stack trace if nullptr.
-   */
-  virtual StackTracePrinter GetStackTracePrinter() { return nullptr; }
-
-  /**
-   * Returns an instance of a v8::TracingController. This must be non-nullptr.
-   */
-  virtual TracingController* GetTracingController() = 0;
-
  protected:
   /**
-<<<<<<< HEAD
-   * Sets the duration field of a COMPLETE trace event. It must be called with
-   * the handle returned from AddTraceEvent().
-   **/
-  virtual void UpdateTraceEventDuration(const uint8_t* category_enabled_flag,
-                                        const char* name, uint64_t handle) {}
-
-  typedef v8::TracingController::TraceStateObserver TraceStateObserver;
-
-  /** Adds tracing state change observer. */
-  virtual void AddTraceStateObserver(TraceStateObserver*) {}
-
-  /** Removes tracing state change observer. */
-  virtual void RemoveTraceStateObserver(TraceStateObserver*) {}
-=======
    * Default implementation of current wall-clock time in milliseconds
    * since epoch. Useful for implementing |CurrentClockTimeMillis| if
    * nothing special needed.
    */
   static double SystemClockTimeMillis();
->>>>>>> 84bd6f3c
 };
 
 }  // namespace v8
