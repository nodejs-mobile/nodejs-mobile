--- conflicted
+++ resolved
@@ -29,7 +29,6 @@
 
 class AstValueFactory;
 class CancelableTaskManager;
-class CompileJobFinishCallback;
 class CompilerDispatcherJob;
 class UnoptimizedCompileJob;
 class CompilerDispatcherTracer;
@@ -72,11 +71,6 @@
 class V8_EXPORT_PRIVATE CompilerDispatcher {
  public:
   typedef uintptr_t JobId;
-<<<<<<< HEAD
-
-  enum class BlockingBehavior { kBlock, kDontBlock };
-=======
->>>>>>> 84bd6f3c
 
   CompilerDispatcher(Isolate* isolate, Platform* platform,
                      size_t max_stack_size);
@@ -87,12 +81,6 @@
 
   // Enqueue a job for parse and compile. Returns true if a job was enqueued.
   bool Enqueue(Handle<SharedFunctionInfo> function);
-
-  // Enqueue a job for initial parse. Returns true if a job was enqueued.
-  bool Enqueue(Handle<String> source, int start_pos, int end_position,
-               LanguageMode language_mode, int function_literal_id, bool native,
-               bool module, bool is_named_expression, int compiler_hints,
-               CompileJobFinishCallback* finish_callback, JobId* job_id);
 
   // Like Enqueue, but also advances the job so that it can potentially
   // continue running on a background thread (if at all possible). Returns
@@ -157,11 +145,8 @@
   JobId EnqueueAndStep(std::unique_ptr<CompilerDispatcherJob> job);
   // Returns job if not removed otherwise iterator following the removed job.
   JobMap::const_iterator RemoveIfFinished(JobMap::const_iterator job);
-<<<<<<< HEAD
-=======
   // Returns iterator to the inserted job.
   JobMap::const_iterator InsertJob(std::unique_ptr<CompilerDispatcherJob> job);
->>>>>>> 84bd6f3c
   // Returns iterator following the removed job.
   JobMap::const_iterator RemoveJob(JobMap::const_iterator job);
   bool FinishNow(CompilerDispatcherJob* job);
@@ -183,14 +168,9 @@
   // Mapping from job_id to job.
   JobMap jobs_;
 
-<<<<<<< HEAD
-  // Mapping from SharedFunctionInfo to corresponding JobId;
-  SharedToJobIdMap shared_to_job_id_;
-=======
   // Mapping from SharedFunctionInfo to the corresponding unoptimized
   // compilation's JobId;
   SharedToJobIdMap shared_to_unoptimized_job_id_;
->>>>>>> 84bd6f3c
 
   base::AtomicValue<v8::MemoryPressureLevel> memory_pressure_level_;
 
@@ -203,13 +183,8 @@
 
   bool idle_task_scheduled_;
 
-<<<<<<< HEAD
-  // Number of scheduled or running BackgroundTask objects.
-  size_t num_background_tasks_;
-=======
   // Number of scheduled or running WorkerTask objects.
   int num_worker_tasks_;
->>>>>>> 84bd6f3c
 
   // The set of CompilerDispatcherJobs that can be advanced on any thread.
   std::unordered_set<CompilerDispatcherJob*> pending_background_jobs_;
