--- conflicted
+++ resolved
@@ -9,532 +9,10 @@
 namespace v8 {
 namespace internal {
 
-<<<<<<< HEAD
-namespace {
-
-class OneByteWrapper : public v8::String::ExternalOneByteStringResource {
- public:
-  OneByteWrapper(const void* data, int length) : data_(data), length_(length) {}
-  ~OneByteWrapper() override = default;
-
-  const char* data() const override {
-    return reinterpret_cast<const char*>(data_);
-  }
-
-  size_t length() const override { return static_cast<size_t>(length_); }
-
- private:
-  const void* data_;
-  int length_;
-
-  DISALLOW_COPY_AND_ASSIGN(OneByteWrapper);
-};
-
-class TwoByteWrapper : public v8::String::ExternalStringResource {
- public:
-  TwoByteWrapper(const void* data, int length) : data_(data), length_(length) {}
-  ~TwoByteWrapper() override = default;
-
-  const uint16_t* data() const override {
-    return reinterpret_cast<const uint16_t*>(data_);
-  }
-
-  size_t length() const override { return static_cast<size_t>(length_); }
-
- private:
-  const void* data_;
-  int length_;
-
-  DISALLOW_COPY_AND_ASSIGN(TwoByteWrapper);
-};
-
-}  // namespace
-
-CompilerDispatcherJob::CompilerDispatcherJob(
-    CompilerDispatcherTracer* tracer, size_t max_stack_size,
-    Handle<String> source, int start_position, int end_position,
-    LanguageMode language_mode, int function_literal_id, bool native,
-    bool module, bool is_named_expression, uint32_t hash_seed,
-    AccountingAllocator* zone_allocator, int compiler_hints,
-    const AstStringConstants* ast_string_constants,
-    CompileJobFinishCallback* finish_callback)
-    : status_(CompileJobStatus::kReadyToParse),
-      isolate_(nullptr),
-      tracer_(tracer),
-      max_stack_size_(max_stack_size),
-      finish_callback_(finish_callback),
-      trace_compiler_dispatcher_jobs_(FLAG_trace_compiler_dispatcher_jobs) {
-  parse_info_.reset(new ParseInfo(zone_allocator));
-  DCHECK(source->IsExternalTwoByteString() ||
-         source->IsExternalOneByteString());
-  character_stream_.reset(
-      ScannerStream::For(source, start_position, end_position));
-  parse_info_->set_character_stream(character_stream_.get());
-  parse_info_->set_hash_seed(hash_seed);
-  parse_info_->set_compiler_hints(compiler_hints);
-  parse_info_->set_start_position(start_position);
-  parse_info_->set_end_position(end_position);
-  unicode_cache_.reset(new UnicodeCache());
-  parse_info_->set_unicode_cache(unicode_cache_.get());
-  parse_info_->set_language_mode(language_mode);
-  parse_info_->set_function_literal_id(function_literal_id);
-  parse_info_->set_ast_string_constants(ast_string_constants);
-  if (V8_UNLIKELY(FLAG_runtime_stats)) {
-    parse_info_->set_runtime_call_stats(new (parse_info_->zone())
-                                            RuntimeCallStats());
-  }
-
-  parse_info_->set_native(native);
-  parse_info_->set_module(module);
-  parse_info_->set_is_named_expression(is_named_expression);
-
-  parser_.reset(new Parser(parse_info_.get()));
-  parser_->DeserializeScopeChain(parse_info_.get(), MaybeHandle<ScopeInfo>());
-
-  if (trace_compiler_dispatcher_jobs_) {
-    PrintF("CompilerDispatcherJob[%p] created for ", static_cast<void*>(this));
-    ShortPrint();
-    PrintF(" in ready to parse state.\n");
-  }
-}
-
-CompilerDispatcherJob::CompilerDispatcherJob(Isolate* isolate,
-                                             CompilerDispatcherTracer* tracer,
-                                             Handle<SharedFunctionInfo> shared,
-                                             size_t max_stack_size)
-    : status_(CompileJobStatus::kInitial),
-      isolate_(isolate),
-      tracer_(tracer),
-      context_(isolate_->global_handles()->Create(isolate->context())),
-      shared_(isolate_->global_handles()->Create(*shared)),
-      max_stack_size_(max_stack_size),
-      trace_compiler_dispatcher_jobs_(FLAG_trace_compiler_dispatcher_jobs) {
-  DCHECK(!shared_->is_toplevel());
-  HandleScope scope(isolate_);
-  Handle<Script> script(Script::cast(shared_->script()), isolate_);
-  Handle<String> source(String::cast(script->source()), isolate_);
-  if (trace_compiler_dispatcher_jobs_) {
-    PrintF("CompilerDispatcherJob[%p] created for ", static_cast<void*>(this));
-    ShortPrint();
-    PrintF(" in initial state.\n");
-  }
-}
-
-CompilerDispatcherJob::CompilerDispatcherJob(
-    Isolate* isolate, CompilerDispatcherTracer* tracer, Handle<Script> script,
-    Handle<SharedFunctionInfo> shared, FunctionLiteral* literal,
-    std::shared_ptr<Zone> parse_zone,
-    std::shared_ptr<DeferredHandles> parse_handles,
-    std::shared_ptr<DeferredHandles> compile_handles, size_t max_stack_size)
-    : status_(CompileJobStatus::kAnalyzed),
-      isolate_(isolate),
-      tracer_(tracer),
-      context_(isolate_->global_handles()->Create(isolate->context())),
-      shared_(isolate_->global_handles()->Create(*shared)),
-      max_stack_size_(max_stack_size),
-      parse_info_(new ParseInfo(shared_)),
-      parse_zone_(parse_zone),
-      compile_info_(new CompilationInfo(parse_info_->zone(), parse_info_.get(),
-                                        isolate_, Handle<JSFunction>::null())),
-      trace_compiler_dispatcher_jobs_(FLAG_trace_compiler_dispatcher_jobs) {
-  parse_info_->set_literal(literal);
-  parse_info_->set_script(script);
-  parse_info_->set_deferred_handles(parse_handles);
-  compile_info_->set_deferred_handles(compile_handles);
-
-  if (trace_compiler_dispatcher_jobs_) {
-    PrintF("CompilerDispatcherJob[%p] created for ", static_cast<void*>(this));
-    ShortPrint();
-    PrintF(" in Analyzed state.\n");
-  }
-}
-
-CompilerDispatcherJob::~CompilerDispatcherJob() {
-  DCHECK(status_ == CompileJobStatus::kInitial ||
-         (status_ == CompileJobStatus::kReadyToParse && finish_callback_) ||
-         status_ == CompileJobStatus::kDone);
-  if (!shared_.is_null()) {
-    DCHECK(ThreadId::Current().Equals(isolate_->thread_id()));
-    i::GlobalHandles::Destroy(Handle<Object>::cast(shared_).location());
-  }
-  if (!context_.is_null()) {
-    DCHECK(ThreadId::Current().Equals(isolate_->thread_id()));
-    i::GlobalHandles::Destroy(Handle<Object>::cast(context_).location());
-  }
-}
-
-bool CompilerDispatcherJob::IsAssociatedWith(
-    Handle<SharedFunctionInfo> shared) const {
-  return *shared_ == *shared;
-}
-
-void CompilerDispatcherJob::PrepareToParseOnMainThread() {
-  DCHECK(ThreadId::Current().Equals(isolate_->thread_id()));
-  DCHECK(status() == CompileJobStatus::kInitial);
-  COMPILER_DISPATCHER_TRACE_SCOPE(tracer_, kPrepareToParse);
-  if (trace_compiler_dispatcher_jobs_) {
-    PrintF("CompilerDispatcherJob[%p]: Preparing to parse\n",
-           static_cast<void*>(this));
-  }
-  HandleScope scope(isolate_);
-  unicode_cache_.reset(new UnicodeCache());
-  Handle<Script> script(Script::cast(shared_->script()), isolate_);
-  DCHECK(script->type() != Script::TYPE_NATIVE);
-
-  Handle<String> source(String::cast(script->source()), isolate_);
-  parse_info_.reset(new ParseInfo(isolate_->allocator()));
-  if (source->IsExternalTwoByteString() || source->IsExternalOneByteString()) {
-    character_stream_.reset(ScannerStream::For(
-        source, shared_->start_position(), shared_->end_position()));
-  } else {
-    source = String::Flatten(source);
-    const void* data;
-    int offset = 0;
-    int length = source->length();
-
-    // Objects in lo_space don't move, so we can just read the contents from
-    // any thread.
-    if (isolate_->heap()->lo_space()->Contains(*source)) {
-      // We need to globalize the handle to the flattened string here, in
-      // case it's not referenced from anywhere else.
-      source_ = isolate_->global_handles()->Create(*source);
-      DisallowHeapAllocation no_allocation;
-      String::FlatContent content = source->GetFlatContent();
-      DCHECK(content.IsFlat());
-      data =
-          content.IsOneByte()
-              ? reinterpret_cast<const void*>(content.ToOneByteVector().start())
-              : reinterpret_cast<const void*>(content.ToUC16Vector().start());
-    } else {
-      // Otherwise, create a copy of the part of the string we'll parse in the
-      // zone.
-      length = (shared_->end_position() - shared_->start_position());
-      offset = shared_->start_position();
-
-      int byte_len = length * (source->IsOneByteRepresentation() ? 1 : 2);
-      data = parse_info_->zone()->New(byte_len);
-
-      DisallowHeapAllocation no_allocation;
-      String::FlatContent content = source->GetFlatContent();
-      DCHECK(content.IsFlat());
-      if (content.IsOneByte()) {
-        MemCopy(const_cast<void*>(data),
-                &content.ToOneByteVector().at(shared_->start_position()),
-                byte_len);
-      } else {
-        MemCopy(const_cast<void*>(data),
-                &content.ToUC16Vector().at(shared_->start_position()),
-                byte_len);
-      }
-    }
-    Handle<String> wrapper;
-    if (source->IsOneByteRepresentation()) {
-      ExternalOneByteString::Resource* resource =
-          new OneByteWrapper(data, length);
-      source_wrapper_.reset(resource);
-      wrapper = isolate_->factory()
-                    ->NewExternalStringFromOneByte(resource)
-                    .ToHandleChecked();
-    } else {
-      ExternalTwoByteString::Resource* resource =
-          new TwoByteWrapper(data, length);
-      source_wrapper_.reset(resource);
-      wrapper = isolate_->factory()
-                    ->NewExternalStringFromTwoByte(resource)
-                    .ToHandleChecked();
-    }
-    wrapper_ = isolate_->global_handles()->Create(*wrapper);
-
-    character_stream_.reset(
-        ScannerStream::For(wrapper_, shared_->start_position() - offset,
-                           shared_->end_position() - offset));
-  }
-  parse_info_->InitFromIsolate(isolate_);
-  parse_info_->set_character_stream(character_stream_.get());
-  parse_info_->set_hash_seed(isolate_->heap()->HashSeed());
-  parse_info_->set_is_named_expression(shared_->is_named_expression());
-  parse_info_->set_compiler_hints(shared_->compiler_hints());
-  parse_info_->set_start_position(shared_->start_position());
-  parse_info_->set_end_position(shared_->end_position());
-  parse_info_->set_unicode_cache(unicode_cache_.get());
-  parse_info_->set_language_mode(shared_->language_mode());
-  parse_info_->set_function_literal_id(shared_->function_literal_id());
-  if (V8_UNLIKELY(FLAG_runtime_stats)) {
-    parse_info_->set_runtime_call_stats(new (parse_info_->zone())
-                                            RuntimeCallStats());
-  }
-
-  parser_.reset(new Parser(parse_info_.get()));
-  MaybeHandle<ScopeInfo> outer_scope_info;
-  if (!shared_->outer_scope_info()->IsTheHole(isolate_) &&
-      ScopeInfo::cast(shared_->outer_scope_info())->length() > 0) {
-    outer_scope_info = handle(ScopeInfo::cast(shared_->outer_scope_info()));
-  }
-  parser_->DeserializeScopeChain(parse_info_.get(), outer_scope_info);
-
-  Handle<String> name(String::cast(shared_->name()));
-  parse_info_->set_function_name(
-      parse_info_->ast_value_factory()->GetString(name));
-  status_ = CompileJobStatus::kReadyToParse;
-}
-
-void CompilerDispatcherJob::Parse() {
-  DCHECK(status() == CompileJobStatus::kReadyToParse);
-  COMPILER_DISPATCHER_TRACE_SCOPE_WITH_NUM(
-      tracer_, kParse,
-      parse_info_->end_position() - parse_info_->start_position());
-  if (trace_compiler_dispatcher_jobs_) {
-    PrintF("CompilerDispatcherJob[%p]: Parsing\n", static_cast<void*>(this));
-  }
-
-  DisallowHeapAllocation no_allocation;
-  DisallowHandleAllocation no_handles;
-  DisallowHandleDereference no_deref;
-
-  uintptr_t stack_limit = GetCurrentStackPosition() - max_stack_size_ * KB;
-
-  parser_->set_stack_limit(stack_limit);
-  parser_->ParseOnBackground(parse_info_.get());
-
-  if (finish_callback_) {
-    finish_callback_->ParseFinished(std::move(parse_info_));
-    status_ = CompileJobStatus::kDone;
-  } else {
-    status_ = CompileJobStatus::kParsed;
-  }
-}
-
-bool CompilerDispatcherJob::FinalizeParsingOnMainThread() {
-  DCHECK(ThreadId::Current().Equals(isolate_->thread_id()));
-  DCHECK(status() == CompileJobStatus::kParsed);
-  COMPILER_DISPATCHER_TRACE_SCOPE(tracer_, kFinalizeParsing);
-  if (trace_compiler_dispatcher_jobs_) {
-    PrintF("CompilerDispatcherJob[%p]: Finalizing parsing\n",
-           static_cast<void*>(this));
-  }
-
-  if (!source_.is_null()) {
-    i::GlobalHandles::Destroy(Handle<Object>::cast(source_).location());
-    source_ = Handle<String>::null();
-  }
-  if (!wrapper_.is_null()) {
-    i::GlobalHandles::Destroy(Handle<Object>::cast(wrapper_).location());
-    wrapper_ = Handle<String>::null();
-  }
-
-  Handle<Script> script(Script::cast(shared_->script()), isolate_);
-  parse_info_->set_script(script);
-  if (parse_info_->literal() == nullptr) {
-    parser_->ReportErrors(isolate_, script);
-    status_ = CompileJobStatus::kFailed;
-  } else {
-    status_ = CompileJobStatus::kReadyToAnalyze;
-  }
-  parser_->UpdateStatistics(isolate_, script);
-  parse_info_->UpdateStatisticsAfterBackgroundParse(isolate_);
-
-  DeferredHandleScope scope(isolate_);
-  {
-    parse_info_->ReopenHandlesInNewHandleScope();
-
-    if (!shared_->outer_scope_info()->IsTheHole(isolate_) &&
-        ScopeInfo::cast(shared_->outer_scope_info())->length() > 0) {
-      Handle<ScopeInfo> outer_scope_info(
-          handle(ScopeInfo::cast(shared_->outer_scope_info())));
-      parse_info_->set_outer_scope_info(outer_scope_info);
-    }
-    parse_info_->set_shared_info(shared_);
-
-    // Internalize ast values on the main thread.
-    parse_info_->ast_value_factory()->Internalize(isolate_);
-    parser_->HandleSourceURLComments(isolate_, script);
-
-    parse_info_->set_character_stream(nullptr);
-    parse_info_->set_unicode_cache(nullptr);
-    parser_.reset();
-    unicode_cache_.reset();
-    character_stream_.reset();
-  }
-  parse_info_->set_deferred_handles(scope.Detach());
-
-  return status_ != CompileJobStatus::kFailed;
-}
-
-bool CompilerDispatcherJob::AnalyzeOnMainThread() {
-  DCHECK(ThreadId::Current().Equals(isolate_->thread_id()));
-  DCHECK(status() == CompileJobStatus::kReadyToAnalyze);
-  COMPILER_DISPATCHER_TRACE_SCOPE(tracer_, kAnalyze);
-  if (trace_compiler_dispatcher_jobs_) {
-    PrintF("CompilerDispatcherJob[%p]: Analyzing\n", static_cast<void*>(this));
-  }
-
-  compile_info_.reset(new CompilationInfo(parse_info_->zone(),
-                                          parse_info_.get(), isolate_,
-                                          Handle<JSFunction>::null()));
-
-  DeferredHandleScope scope(isolate_);
-  {
-    if (Compiler::Analyze(compile_info_.get())) {
-      status_ = CompileJobStatus::kAnalyzed;
-    } else {
-      status_ = CompileJobStatus::kFailed;
-      if (!isolate_->has_pending_exception()) isolate_->StackOverflow();
-    }
-  }
-  compile_info_->set_deferred_handles(scope.Detach());
-
-  return status_ != CompileJobStatus::kFailed;
-}
-
-bool CompilerDispatcherJob::PrepareToCompileOnMainThread() {
-  DCHECK(ThreadId::Current().Equals(isolate_->thread_id()));
-  DCHECK(status() == CompileJobStatus::kAnalyzed);
-  COMPILER_DISPATCHER_TRACE_SCOPE(tracer_, kPrepareToCompile);
-
-  compile_job_.reset(
-      Compiler::PrepareUnoptimizedCompilationJob(compile_info_.get()));
-  if (!compile_job_.get()) {
-    if (!isolate_->has_pending_exception()) isolate_->StackOverflow();
-    status_ = CompileJobStatus::kFailed;
-    return false;
-  }
-
-  CHECK(compile_job_->can_execute_on_background_thread());
-  status_ = CompileJobStatus::kReadyToCompile;
-  return true;
-}
-
-void CompilerDispatcherJob::Compile() {
-  DCHECK(status() == CompileJobStatus::kReadyToCompile);
-  COMPILER_DISPATCHER_TRACE_SCOPE_WITH_NUM(
-      tracer_, kCompile, parse_info_->literal()->ast_node_count());
-  if (trace_compiler_dispatcher_jobs_) {
-    PrintF("CompilerDispatcherJob[%p]: Compiling\n", static_cast<void*>(this));
-  }
-
-  // Disallowing of handle dereference and heap access dealt with in
-  // CompilationJob::ExecuteJob.
-
-  uintptr_t stack_limit = GetCurrentStackPosition() - max_stack_size_ * KB;
-  compile_job_->set_stack_limit(stack_limit);
-
-  CompilationJob::Status status = compile_job_->ExecuteJob();
-  USE(status);
-
-  // Always transition to kCompiled - errors will be reported by
-  // FinalizeCompilingOnMainThread.
-  status_ = CompileJobStatus::kCompiled;
-}
-
-bool CompilerDispatcherJob::FinalizeCompilingOnMainThread() {
-  DCHECK(ThreadId::Current().Equals(isolate_->thread_id()));
-  DCHECK(status() == CompileJobStatus::kCompiled);
-  COMPILER_DISPATCHER_TRACE_SCOPE(tracer_, kFinalizeCompiling);
-  if (trace_compiler_dispatcher_jobs_) {
-    PrintF("CompilerDispatcherJob[%p]: Finalizing compiling\n",
-           static_cast<void*>(this));
-  }
-
-  {
-    HandleScope scope(isolate_);
-    if (compile_job_->state() == CompilationJob::State::kFailed ||
-        !Compiler::FinalizeCompilationJob(compile_job_.release())) {
-      if (!isolate_->has_pending_exception()) isolate_->StackOverflow();
-      status_ = CompileJobStatus::kFailed;
-      return false;
-    }
-  }
-
-  compile_job_.reset();
-  compile_info_.reset();
-  parse_zone_.reset();
-  parse_info_.reset();
-
-  status_ = CompileJobStatus::kDone;
-  return true;
-}
-
-void CompilerDispatcherJob::ResetOnMainThread() {
-  if (trace_compiler_dispatcher_jobs_) {
-    PrintF("CompilerDispatcherJob[%p]: Resetting\n", static_cast<void*>(this));
-  }
-
-  compile_job_.reset();
-  compile_info_.reset();
-  parse_zone_.reset();
-  parser_.reset();
-  unicode_cache_.reset();
-  character_stream_.reset();
-  parse_info_.reset();
-  finish_callback_ = nullptr;
-
-  if (!source_.is_null()) {
-    DCHECK(ThreadId::Current().Equals(isolate_->thread_id()));
-    i::GlobalHandles::Destroy(Handle<Object>::cast(source_).location());
-    source_ = Handle<String>::null();
-  }
-  if (!wrapper_.is_null()) {
-    DCHECK(ThreadId::Current().Equals(isolate_->thread_id()));
-    i::GlobalHandles::Destroy(Handle<Object>::cast(wrapper_).location());
-    wrapper_ = Handle<String>::null();
-  }
-
-  status_ = CompileJobStatus::kInitial;
-}
-
-double CompilerDispatcherJob::EstimateRuntimeOfNextStepInMs() const {
-  switch (status_) {
-    case CompileJobStatus::kInitial:
-      return tracer_->EstimatePrepareToParseInMs();
-
-    case CompileJobStatus::kReadyToParse:
-      return tracer_->EstimateParseInMs(parse_info_->end_position() -
-                                        parse_info_->start_position());
-
-    case CompileJobStatus::kParsed:
-      return tracer_->EstimateFinalizeParsingInMs();
-
-    case CompileJobStatus::kReadyToAnalyze:
-      return tracer_->EstimateAnalyzeInMs();
-
-    case CompileJobStatus::kAnalyzed:
-      return tracer_->EstimatePrepareToCompileInMs();
-
-    case CompileJobStatus::kReadyToCompile:
-      return tracer_->EstimateCompileInMs(
-          parse_info_->literal()->ast_node_count());
-
-    case CompileJobStatus::kCompiled:
-      return tracer_->EstimateFinalizeCompilingInMs();
-
-    case CompileJobStatus::kFailed:
-    case CompileJobStatus::kDone:
-      return 0.0;
-  }
-
-  UNREACHABLE();
-  return 0.0;
-}
-
-void CompilerDispatcherJob::ShortPrint() {
-  if (isolate_) {
-    DCHECK(ThreadId::Current().Equals(isolate_->thread_id()));
-    DCHECK(!shared_.is_null());
-    shared_->ShortPrint();
-  } else {
-    // TODO(wiktorg) more useful info in those cases
-    if (parse_info_) {
-      PrintF("function at %d", parse_info_->start_position());
-    } else {
-      PrintF("parsed function");
-    }
-  }
-=======
 const UnoptimizedCompileJob* CompilerDispatcherJob::AsUnoptimizedCompileJob()
     const {
   DCHECK_EQ(type(), Type::kUnoptimizedCompile);
   return static_cast<const UnoptimizedCompileJob*>(this);
->>>>>>> 84bd6f3c
 }
 
 }  // namespace internal
