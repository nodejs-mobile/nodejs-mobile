// Copyright 2012 the V8 project authors. All rights reserved.
// Use of this source code is governed by a BSD-style license that can be
// found in the LICENSE file.

#ifndef V8_MIPS64_CONSTANTS_MIPS64_H_
#define V8_MIPS64_CONSTANTS_MIPS64_H_

#include "src/base/logging.h"
#include "src/base/macros.h"
#include "src/globals.h"

// UNIMPLEMENTED_ macro for MIPS.
#ifdef DEBUG
#define UNIMPLEMENTED_MIPS()                                                  \
  v8::internal::PrintF("%s, \tline %d: \tfunction %s not implemented. \n",    \
                       __FILE__, __LINE__, __func__)
#else
#define UNIMPLEMENTED_MIPS()
#endif

#define UNSUPPORTED_MIPS() v8::internal::PrintF("Unsupported instruction.\n")

enum ArchVariants {
  kMips64r2,
  kMips64r6
};


#ifdef _MIPS_ARCH_MIPS64R2
  static const ArchVariants kArchVariant = kMips64r2;
#elif  _MIPS_ARCH_MIPS64R6
  static const ArchVariants kArchVariant = kMips64r6;
#else
  static const ArchVariants kArchVariant = kMips64r2;
#endif


  enum Endianness { kLittle, kBig };

#if defined(V8_TARGET_LITTLE_ENDIAN)
  static const Endianness kArchEndian = kLittle;
#elif defined(V8_TARGET_BIG_ENDIAN)
  static const Endianness kArchEndian = kBig;
#else
#error Unknown endianness
#endif


// TODO(plind): consider renaming these ...
#if(defined(__mips_hard_float) && __mips_hard_float != 0)
// Use floating-point coprocessor instructions. This flag is raised when
// -mhard-float is passed to the compiler.
const bool IsMipsSoftFloatABI = false;
#elif(defined(__mips_soft_float) && __mips_soft_float != 0)
// This flag is raised when -msoft-float is passed to the compiler.
// Although FPU is a base requirement for v8, soft-float ABI is used
// on soft-float systems with FPU kernel emulation.
const bool IsMipsSoftFloatABI = true;
#else
const bool IsMipsSoftFloatABI = true;
#endif

#if defined(V8_TARGET_LITTLE_ENDIAN)
const uint32_t kMipsLwrOffset = 0;
const uint32_t kMipsLwlOffset = 3;
const uint32_t kMipsSwrOffset = 0;
const uint32_t kMipsSwlOffset = 3;
const uint32_t kMipsLdrOffset = 0;
const uint32_t kMipsLdlOffset = 7;
const uint32_t kMipsSdrOffset = 0;
const uint32_t kMipsSdlOffset = 7;
#elif defined(V8_TARGET_BIG_ENDIAN)
const uint32_t kMipsLwrOffset = 3;
const uint32_t kMipsLwlOffset = 0;
const uint32_t kMipsSwrOffset = 3;
const uint32_t kMipsSwlOffset = 0;
const uint32_t kMipsLdrOffset = 7;
const uint32_t kMipsLdlOffset = 0;
const uint32_t kMipsSdrOffset = 7;
const uint32_t kMipsSdlOffset = 0;
#else
#error Unknown endianness
#endif

#if defined(V8_TARGET_LITTLE_ENDIAN)
const uint32_t kLeastSignificantByteInInt32Offset = 0;
#elif defined(V8_TARGET_BIG_ENDIAN)
const uint32_t kLeastSignificantByteInInt32Offset = 3;
#else
#error Unknown endianness
#endif

#ifndef __STDC_FORMAT_MACROS
#define __STDC_FORMAT_MACROS
#endif
#include <inttypes.h>


// Defines constants and accessor classes to assemble, disassemble and
// simulate MIPS32 instructions.
//
// See: MIPS32 Architecture For Programmers
//      Volume II: The MIPS32 Instruction Set
// Try www.cs.cornell.edu/courses/cs3410/2008fa/MIPS_Vol2.pdf.

namespace v8 {
namespace internal {

// -----------------------------------------------------------------------------
// Registers and FPURegisters.

// Number of general purpose registers.
const int kNumRegisters = 32;
const int kInvalidRegister = -1;

// Number of registers with HI, LO, and pc.
const int kNumSimuRegisters = 35;

// In the simulator, the PC register is simulated as the 34th register.
const int kPCRegister = 34;

// Number coprocessor registers.
const int kNumFPURegisters = 32;
const int kInvalidFPURegister = -1;

// Number of MSA registers
const int kNumMSARegisters = 32;
const int kInvalidMSARegister = -1;

const int kInvalidMSAControlRegister = -1;
const int kMSAIRRegister = 0;
const int kMSACSRRegister = 1;
<<<<<<< HEAD
=======
const int kMSARegSize = 128;
const int kMSALanesByte = kMSARegSize / 8;
const int kMSALanesHalf = kMSARegSize / 16;
const int kMSALanesWord = kMSARegSize / 32;
const int kMSALanesDword = kMSARegSize / 64;
>>>>>>> 84bd6f3c

// FPU (coprocessor 1) control registers. Currently only FCSR is implemented.
const int kFCSRRegister = 31;
const int kInvalidFPUControlRegister = -1;
const uint32_t kFPUInvalidResult = static_cast<uint32_t>(1u << 31) - 1;
const int32_t kFPUInvalidResultNegative = static_cast<int32_t>(1u << 31);
const uint64_t kFPU64InvalidResult =
    static_cast<uint64_t>(static_cast<uint64_t>(1) << 63) - 1;
const int64_t kFPU64InvalidResultNegative =
    static_cast<int64_t>(static_cast<uint64_t>(1) << 63);

// FCSR constants.
const uint32_t kFCSRInexactFlagBit = 2;
const uint32_t kFCSRUnderflowFlagBit = 3;
const uint32_t kFCSROverflowFlagBit = 4;
const uint32_t kFCSRDivideByZeroFlagBit = 5;
const uint32_t kFCSRInvalidOpFlagBit = 6;
const uint32_t kFCSRNaN2008FlagBit = 18;

const uint32_t kFCSRInexactFlagMask = 1 << kFCSRInexactFlagBit;
const uint32_t kFCSRUnderflowFlagMask = 1 << kFCSRUnderflowFlagBit;
const uint32_t kFCSROverflowFlagMask = 1 << kFCSROverflowFlagBit;
const uint32_t kFCSRDivideByZeroFlagMask = 1 << kFCSRDivideByZeroFlagBit;
const uint32_t kFCSRInvalidOpFlagMask = 1 << kFCSRInvalidOpFlagBit;
const uint32_t kFCSRNaN2008FlagMask = 1 << kFCSRNaN2008FlagBit;

const uint32_t kFCSRFlagMask =
    kFCSRInexactFlagMask |
    kFCSRUnderflowFlagMask |
    kFCSROverflowFlagMask |
    kFCSRDivideByZeroFlagMask |
    kFCSRInvalidOpFlagMask;

const uint32_t kFCSRExceptionFlagMask = kFCSRFlagMask ^ kFCSRInexactFlagMask;

// 'pref' instruction hints
const int32_t kPrefHintLoad = 0;
const int32_t kPrefHintStore = 1;
const int32_t kPrefHintLoadStreamed = 4;
const int32_t kPrefHintStoreStreamed = 5;
const int32_t kPrefHintLoadRetained = 6;
const int32_t kPrefHintStoreRetained = 7;
const int32_t kPrefHintWritebackInvalidate = 25;
const int32_t kPrefHintPrepareForStore = 30;

// Helper functions for converting between register numbers and names.
class Registers {
 public:
  // Return the name of the register.
  static const char* Name(int reg);

  // Lookup the register number for the name provided.
  static int Number(const char* name);

  struct RegisterAlias {
    int reg;
    const char* name;
  };

  static const int64_t kMaxValue = 0x7fffffffffffffffl;
  static const int64_t kMinValue = 0x8000000000000000l;

 private:
  static const char* names_[kNumSimuRegisters];
  static const RegisterAlias aliases_[];
};

// Helper functions for converting between register numbers and names.
class FPURegisters {
 public:
  // Return the name of the register.
  static const char* Name(int reg);

  // Lookup the register number for the name provided.
  static int Number(const char* name);

  struct RegisterAlias {
    int creg;
    const char* name;
  };

 private:
  static const char* names_[kNumFPURegisters];
  static const RegisterAlias aliases_[];
};

// Helper functions for converting between register numbers and names.
class MSARegisters {
 public:
  // Return the name of the register.
  static const char* Name(int reg);

  // Lookup the register number for the name provided.
  static int Number(const char* name);

  struct RegisterAlias {
    int creg;
    const char* name;
  };

 private:
  static const char* names_[kNumMSARegisters];
  static const RegisterAlias aliases_[];
};

// -----------------------------------------------------------------------------
// Instructions encoding constants.

// On MIPS all instructions are 32 bits.
typedef int32_t Instr;

// Special Software Interrupt codes when used in the presence of the MIPS
// simulator.
enum SoftwareInterruptCodes {
  // Transition to C code.
  call_rt_redirected = 0xfffff
};

// On MIPS Simulator breakpoints can have different codes:
// - Breaks between 0 and kMaxWatchpointCode are treated as simple watchpoints,
//   the simulator will run through them and print the registers.
// - Breaks between kMaxWatchpointCode and kMaxStopCode are treated as stop()
//   instructions (see Assembler::stop()).
// - Breaks larger than kMaxStopCode are simple breaks, dropping you into the
//   debugger.
const uint32_t kMaxWatchpointCode = 31;
const uint32_t kMaxStopCode = 127;
STATIC_ASSERT(kMaxWatchpointCode < kMaxStopCode);


// ----- Fields offset and length.
const int kOpcodeShift   = 26;
const int kOpcodeBits    = 6;
const int kRsShift       = 21;
const int kRsBits        = 5;
const int kRtShift       = 16;
const int kRtBits        = 5;
const int kRdShift       = 11;
const int kRdBits        = 5;
const int kSaShift       = 6;
const int kSaBits        = 5;
const int kLsaSaBits = 2;
const int kFunctionShift = 0;
const int kFunctionBits  = 6;
const int kLuiShift      = 16;
const int kBp2Shift = 6;
const int kBp2Bits = 2;
const int kBp3Shift = 6;
const int kBp3Bits = 3;
const int kBaseShift = 21;
const int kBaseBits = 5;
const int kBit6Shift = 6;
const int kBit6Bits = 1;

const int kImm9Shift = 7;
const int kImm9Bits = 9;
const int kImm16Shift = 0;
const int kImm16Bits = 16;
const int kImm18Shift = 0;
const int kImm18Bits = 18;
const int kImm19Shift = 0;
const int kImm19Bits = 19;
const int kImm21Shift = 0;
const int kImm21Bits = 21;
const int kImm26Shift = 0;
const int kImm26Bits = 26;
const int kImm28Shift = 0;
const int kImm28Bits = 28;
const int kImm32Shift = 0;
<<<<<<< HEAD
const int kImm32Bits  = 32;
=======
const int kImm32Bits = 32;
>>>>>>> 84bd6f3c
const int kMsaImm8Shift = 16;
const int kMsaImm8Bits = 8;
const int kMsaImm5Shift = 16;
const int kMsaImm5Bits = 5;
const int kMsaImm10Shift = 11;
const int kMsaImm10Bits = 10;
const int kMsaImmMI10Shift = 16;
const int kMsaImmMI10Bits = 10;

// In branches and jumps immediate fields point to words, not bytes,
// and are therefore shifted by 2.
const int kImmFieldShift = 2;

const int kFrBits        = 5;
const int kFrShift       = 21;
const int kFsShift       = 11;
const int kFsBits        = 5;
const int kFtShift       = 16;
const int kFtBits        = 5;
const int kFdShift       = 6;
const int kFdBits        = 5;
const int kFCccShift     = 8;
const int kFCccBits      = 3;
const int kFBccShift     = 18;
const int kFBccBits      = 3;
const int kFBtrueShift   = 16;
const int kFBtrueBits    = 1;
const int kWtBits = 5;
const int kWtShift = 16;
const int kWsBits = 5;
const int kWsShift = 11;
const int kWdBits = 5;
const int kWdShift = 6;

// ----- Miscellaneous useful masks.
// Instruction bit masks.
const int kOpcodeMask = ((1 << kOpcodeBits) - 1) << kOpcodeShift;
const int kImm9Mask = ((1 << kImm9Bits) - 1) << kImm9Shift;
const int kImm16Mask = ((1 << kImm16Bits) - 1) << kImm16Shift;
const int kImm18Mask = ((1 << kImm18Bits) - 1) << kImm18Shift;
const int kImm19Mask = ((1 << kImm19Bits) - 1) << kImm19Shift;
const int kImm21Mask = ((1 << kImm21Bits) - 1) << kImm21Shift;
<<<<<<< HEAD
const int  kImm26Mask    = ((1 << kImm26Bits) - 1) << kImm26Shift;
const int  kImm28Mask    = ((1 << kImm28Bits) - 1) << kImm28Shift;
=======
const int kImm26Mask = ((1 << kImm26Bits) - 1) << kImm26Shift;
const int kImm28Mask = ((1 << kImm28Bits) - 1) << kImm28Shift;
>>>>>>> 84bd6f3c
const int kImm5Mask = ((1 << 5) - 1);
const int kImm8Mask = ((1 << 8) - 1);
const int kImm10Mask = ((1 << 10) - 1);
const int kMsaI5I10Mask = ((7U << 23) | ((1 << 6) - 1));
<<<<<<< HEAD
const int  kRsFieldMask  = ((1 << kRsBits) - 1) << kRsShift;
const int  kRtFieldMask  = ((1 << kRtBits) - 1) << kRtShift;
const int  kRdFieldMask  = ((1 << kRdBits) - 1) << kRdShift;
const int  kSaFieldMask  = ((1 << kSaBits) - 1) << kSaShift;
const int  kFunctionFieldMask = ((1 << kFunctionBits) - 1) << kFunctionShift;
=======
const int kMsaI8Mask = ((3U << 24) | ((1 << 6) - 1));
const int kMsaI5Mask = ((7U << 23) | ((1 << 6) - 1));
const int kMsaMI10Mask = (15U << 2);
const int kMsaBITMask = ((7U << 23) | ((1 << 6) - 1));
const int kMsaELMMask = (15U << 22);
const int kMsaLongerELMMask = kMsaELMMask | (63U << 16);
const int kMsa3RMask = ((7U << 23) | ((1 << 6) - 1));
const int kMsa3RFMask = ((15U << 22) | ((1 << 6) - 1));
const int kMsaVECMask = (23U << 21);
const int kMsa2RMask = (7U << 18);
const int kMsa2RFMask = (15U << 17);
const int kRsFieldMask = ((1 << kRsBits) - 1) << kRsShift;
const int kRtFieldMask = ((1 << kRtBits) - 1) << kRtShift;
const int kRdFieldMask = ((1 << kRdBits) - 1) << kRdShift;
const int kSaFieldMask = ((1 << kSaBits) - 1) << kSaShift;
const int kFunctionFieldMask = ((1 << kFunctionBits) - 1) << kFunctionShift;
>>>>>>> 84bd6f3c
// Misc masks.
const int kHiMaskOf32 = 0xffff << 16;  // Only to be used with 32-bit values
const int kLoMaskOf32 = 0xffff;
const int kSignMaskOf32 = 0x80000000;  // Only to be used with 32-bit values
const int kJumpAddrMask = (1 << (kImm26Bits + kImmFieldShift)) - 1;
const int64_t kTop16MaskOf64 = (int64_t)0xffff << 48;
const int64_t kHigher16MaskOf64 = (int64_t)0xffff << 32;
const int64_t kUpper16MaskOf64 = (int64_t)0xffff << 16;
const int32_t kJalRawMark = 0x00000000;
const int32_t kJRawMark = 0xf0000000;
const int32_t kJumpRawMask = 0xf0000000;

// ----- MIPS Opcodes and Function Fields.
// We use this presentation to stay close to the table representation in
// MIPS32 Architecture For Programmers, Volume II: The MIPS32 Instruction Set.
enum Opcode : uint32_t {
  SPECIAL = 0U << kOpcodeShift,
  REGIMM = 1U << kOpcodeShift,

  J = ((0U << 3) + 2) << kOpcodeShift,
  JAL = ((0U << 3) + 3) << kOpcodeShift,
  BEQ = ((0U << 3) + 4) << kOpcodeShift,
  BNE = ((0U << 3) + 5) << kOpcodeShift,
  BLEZ = ((0U << 3) + 6) << kOpcodeShift,
  BGTZ = ((0U << 3) + 7) << kOpcodeShift,

  ADDI = ((1U << 3) + 0) << kOpcodeShift,
  ADDIU = ((1U << 3) + 1) << kOpcodeShift,
  SLTI = ((1U << 3) + 2) << kOpcodeShift,
  SLTIU = ((1U << 3) + 3) << kOpcodeShift,
  ANDI = ((1U << 3) + 4) << kOpcodeShift,
  ORI = ((1U << 3) + 5) << kOpcodeShift,
  XORI = ((1U << 3) + 6) << kOpcodeShift,
  LUI = ((1U << 3) + 7) << kOpcodeShift,  // LUI/AUI family.
  DAUI = ((3U << 3) + 5) << kOpcodeShift,

  BEQC = ((2U << 3) + 0) << kOpcodeShift,
  COP1 = ((2U << 3) + 1) << kOpcodeShift,  // Coprocessor 1 class.
  BEQL = ((2U << 3) + 4) << kOpcodeShift,
  BNEL = ((2U << 3) + 5) << kOpcodeShift,
  BLEZL = ((2U << 3) + 6) << kOpcodeShift,
  BGTZL = ((2U << 3) + 7) << kOpcodeShift,

  DADDI = ((3U << 3) + 0) << kOpcodeShift,  // This is also BNEC.
  DADDIU = ((3U << 3) + 1) << kOpcodeShift,
  LDL = ((3U << 3) + 2) << kOpcodeShift,
  LDR = ((3U << 3) + 3) << kOpcodeShift,
  SPECIAL2 = ((3U << 3) + 4) << kOpcodeShift,
  MSA = ((3U << 3) + 6) << kOpcodeShift,
  SPECIAL3 = ((3U << 3) + 7) << kOpcodeShift,

  LB = ((4U << 3) + 0) << kOpcodeShift,
  LH = ((4U << 3) + 1) << kOpcodeShift,
  LWL = ((4U << 3) + 2) << kOpcodeShift,
  LW = ((4U << 3) + 3) << kOpcodeShift,
  LBU = ((4U << 3) + 4) << kOpcodeShift,
  LHU = ((4U << 3) + 5) << kOpcodeShift,
  LWR = ((4U << 3) + 6) << kOpcodeShift,
  LWU = ((4U << 3) + 7) << kOpcodeShift,

  SB = ((5U << 3) + 0) << kOpcodeShift,
  SH = ((5U << 3) + 1) << kOpcodeShift,
  SWL = ((5U << 3) + 2) << kOpcodeShift,
  SW = ((5U << 3) + 3) << kOpcodeShift,
  SDL = ((5U << 3) + 4) << kOpcodeShift,
  SDR = ((5U << 3) + 5) << kOpcodeShift,
  SWR = ((5U << 3) + 6) << kOpcodeShift,

  LL = ((6U << 3) + 0) << kOpcodeShift,
  LWC1 = ((6U << 3) + 1) << kOpcodeShift,
  BC = ((6U << 3) + 2) << kOpcodeShift,
  LLD = ((6U << 3) + 4) << kOpcodeShift,
  LDC1 = ((6U << 3) + 5) << kOpcodeShift,
  POP66 = ((6U << 3) + 6) << kOpcodeShift,
  LD = ((6U << 3) + 7) << kOpcodeShift,

  PREF = ((6U << 3) + 3) << kOpcodeShift,

  SC = ((7U << 3) + 0) << kOpcodeShift,
  SWC1 = ((7U << 3) + 1) << kOpcodeShift,
  BALC = ((7U << 3) + 2) << kOpcodeShift,
  PCREL = ((7U << 3) + 3) << kOpcodeShift,
  SCD = ((7U << 3) + 4) << kOpcodeShift,
  SDC1 = ((7U << 3) + 5) << kOpcodeShift,
  POP76 = ((7U << 3) + 6) << kOpcodeShift,
  SD = ((7U << 3) + 7) << kOpcodeShift,

  COP1X = ((1U << 4) + 3) << kOpcodeShift,

  // New r6 instruction.
  POP06 = BLEZ,   // bgeuc/bleuc, blezalc, bgezalc
  POP07 = BGTZ,   // bltuc/bgtuc, bgtzalc, bltzalc
  POP10 = ADDI,   // beqzalc, bovc, beqc
  POP26 = BLEZL,  // bgezc, blezc, bgec/blec
  POP27 = BGTZL,  // bgtzc, bltzc, bltc/bgtc
  POP30 = DADDI,  // bnezalc, bnvc, bnec
};

enum SecondaryField : uint32_t {
  // SPECIAL Encoding of Function Field.
  SLL = ((0U << 3) + 0),
  MOVCI = ((0U << 3) + 1),
  SRL = ((0U << 3) + 2),
  SRA = ((0U << 3) + 3),
  SLLV = ((0U << 3) + 4),
  LSA = ((0U << 3) + 5),
  SRLV = ((0U << 3) + 6),
  SRAV = ((0U << 3) + 7),

  JR = ((1U << 3) + 0),
  JALR = ((1U << 3) + 1),
  MOVZ = ((1U << 3) + 2),
  MOVN = ((1U << 3) + 3),
  BREAK = ((1U << 3) + 5),
  SYNC = ((1U << 3) + 7),

  MFHI = ((2U << 3) + 0),
  CLZ_R6 = ((2U << 3) + 0),
  CLO_R6 = ((2U << 3) + 1),
  MFLO = ((2U << 3) + 2),
  DCLZ_R6 = ((2U << 3) + 2),
  DCLO_R6 = ((2U << 3) + 3),
  DSLLV = ((2U << 3) + 4),
  DLSA = ((2U << 3) + 5),
  DSRLV = ((2U << 3) + 6),
  DSRAV = ((2U << 3) + 7),

  MULT = ((3U << 3) + 0),
  MULTU = ((3U << 3) + 1),
  DIV = ((3U << 3) + 2),
  DIVU = ((3U << 3) + 3),
  DMULT = ((3U << 3) + 4),
  DMULTU = ((3U << 3) + 5),
  DDIV = ((3U << 3) + 6),
  DDIVU = ((3U << 3) + 7),

  ADD = ((4U << 3) + 0),
  ADDU = ((4U << 3) + 1),
  SUB = ((4U << 3) + 2),
  SUBU = ((4U << 3) + 3),
  AND = ((4U << 3) + 4),
  OR = ((4U << 3) + 5),
  XOR = ((4U << 3) + 6),
  NOR = ((4U << 3) + 7),

  SLT = ((5U << 3) + 2),
  SLTU = ((5U << 3) + 3),
  DADD = ((5U << 3) + 4),
  DADDU = ((5U << 3) + 5),
  DSUB = ((5U << 3) + 6),
  DSUBU = ((5U << 3) + 7),

  TGE = ((6U << 3) + 0),
  TGEU = ((6U << 3) + 1),
  TLT = ((6U << 3) + 2),
  TLTU = ((6U << 3) + 3),
  TEQ = ((6U << 3) + 4),
  SELEQZ_S = ((6U << 3) + 5),
  TNE = ((6U << 3) + 6),
  SELNEZ_S = ((6U << 3) + 7),

  DSLL = ((7U << 3) + 0),
  DSRL = ((7U << 3) + 2),
  DSRA = ((7U << 3) + 3),
  DSLL32 = ((7U << 3) + 4),
  DSRL32 = ((7U << 3) + 6),
  DSRA32 = ((7U << 3) + 7),

  // Multiply integers in r6.
  MUL_MUH = ((3U << 3) + 0),      // MUL, MUH.
  MUL_MUH_U = ((3U << 3) + 1),    // MUL_U, MUH_U.
  D_MUL_MUH = ((7U << 2) + 0),    // DMUL, DMUH.
  D_MUL_MUH_U = ((7U << 2) + 1),  // DMUL_U, DMUH_U.
  RINT = ((3U << 3) + 2),

  MUL_OP = ((0U << 3) + 2),
  MUH_OP = ((0U << 3) + 3),
  DIV_OP = ((0U << 3) + 2),
  MOD_OP = ((0U << 3) + 3),

  DIV_MOD = ((3U << 3) + 2),
  DIV_MOD_U = ((3U << 3) + 3),
  D_DIV_MOD = ((3U << 3) + 6),
  D_DIV_MOD_U = ((3U << 3) + 7),

  // drotr in special4?

  // SPECIAL2 Encoding of Function Field.
  MUL = ((0U << 3) + 2),
  CLZ = ((4U << 3) + 0),
  CLO = ((4U << 3) + 1),
  DCLZ = ((4U << 3) + 4),
  DCLO = ((4U << 3) + 5),

  // SPECIAL3 Encoding of Function Field.
  EXT = ((0U << 3) + 0),
  DEXTM = ((0U << 3) + 1),
  DEXTU = ((0U << 3) + 2),
  DEXT = ((0U << 3) + 3),
  INS = ((0U << 3) + 4),
  DINSM = ((0U << 3) + 5),
  DINSU = ((0U << 3) + 6),
  DINS = ((0U << 3) + 7),

  BSHFL = ((4U << 3) + 0),
  DBSHFL = ((4U << 3) + 4),
  SC_R6 = ((4U << 3) + 6),
  SCD_R6 = ((4U << 3) + 7),
  LL_R6 = ((6U << 3) + 6),
  LLD_R6 = ((6U << 3) + 7),

  // SPECIAL3 Encoding of sa Field.
  BITSWAP = ((0U << 3) + 0),
  ALIGN = ((0U << 3) + 2),
  WSBH = ((0U << 3) + 2),
  SEB = ((2U << 3) + 0),
  SEH = ((3U << 3) + 0),

  DBITSWAP = ((0U << 3) + 0),
  DALIGN = ((0U << 3) + 1),
  DBITSWAP_SA = ((0U << 3) + 0) << kSaShift,
  DSBH = ((0U << 3) + 2),
  DSHD = ((0U << 3) + 5),

  // REGIMM  encoding of rt Field.
  BLTZ = ((0U << 3) + 0) << 16,
  BGEZ = ((0U << 3) + 1) << 16,
  BLTZAL = ((2U << 3) + 0) << 16,
  BGEZAL = ((2U << 3) + 1) << 16,
  BGEZALL = ((2U << 3) + 3) << 16,
  DAHI = ((0U << 3) + 6) << 16,
  DATI = ((3U << 3) + 6) << 16,

  // COP1 Encoding of rs Field.
  MFC1 = ((0U << 3) + 0) << 21,
  DMFC1 = ((0U << 3) + 1) << 21,
  CFC1 = ((0U << 3) + 2) << 21,
  MFHC1 = ((0U << 3) + 3) << 21,
  MTC1 = ((0U << 3) + 4) << 21,
  DMTC1 = ((0U << 3) + 5) << 21,
  CTC1 = ((0U << 3) + 6) << 21,
  MTHC1 = ((0U << 3) + 7) << 21,
  BC1 = ((1U << 3) + 0) << 21,
  S = ((2U << 3) + 0) << 21,
  D = ((2U << 3) + 1) << 21,
  W = ((2U << 3) + 4) << 21,
  L = ((2U << 3) + 5) << 21,
  PS = ((2U << 3) + 6) << 21,
  // COP1 Encoding of Function Field When rs=S.

  ADD_S = ((0U << 3) + 0),
  SUB_S = ((0U << 3) + 1),
  MUL_S = ((0U << 3) + 2),
  DIV_S = ((0U << 3) + 3),
  ABS_S = ((0U << 3) + 5),
  SQRT_S = ((0U << 3) + 4),
  MOV_S = ((0U << 3) + 6),
  NEG_S = ((0U << 3) + 7),
  ROUND_L_S = ((1U << 3) + 0),
  TRUNC_L_S = ((1U << 3) + 1),
  CEIL_L_S = ((1U << 3) + 2),
  FLOOR_L_S = ((1U << 3) + 3),
  ROUND_W_S = ((1U << 3) + 4),
  TRUNC_W_S = ((1U << 3) + 5),
  CEIL_W_S = ((1U << 3) + 6),
  FLOOR_W_S = ((1U << 3) + 7),
  RECIP_S = ((2U << 3) + 5),
  RSQRT_S = ((2U << 3) + 6),
  MADDF_S = ((3U << 3) + 0),
  MSUBF_S = ((3U << 3) + 1),
  CLASS_S = ((3U << 3) + 3),
  CVT_D_S = ((4U << 3) + 1),
  CVT_W_S = ((4U << 3) + 4),
  CVT_L_S = ((4U << 3) + 5),
  CVT_PS_S = ((4U << 3) + 6),
  // COP1 Encoding of Function Field When rs=D.
  ADD_D = ((0U << 3) + 0),
  SUB_D = ((0U << 3) + 1),
  MUL_D = ((0U << 3) + 2),
  DIV_D = ((0U << 3) + 3),
  SQRT_D = ((0U << 3) + 4),
  ABS_D = ((0U << 3) + 5),
  MOV_D = ((0U << 3) + 6),
  NEG_D = ((0U << 3) + 7),
  ROUND_L_D = ((1U << 3) + 0),
  TRUNC_L_D = ((1U << 3) + 1),
  CEIL_L_D = ((1U << 3) + 2),
  FLOOR_L_D = ((1U << 3) + 3),
  ROUND_W_D = ((1U << 3) + 4),
  TRUNC_W_D = ((1U << 3) + 5),
  CEIL_W_D = ((1U << 3) + 6),
  FLOOR_W_D = ((1U << 3) + 7),
  RECIP_D = ((2U << 3) + 5),
  RSQRT_D = ((2U << 3) + 6),
  MADDF_D = ((3U << 3) + 0),
  MSUBF_D = ((3U << 3) + 1),
  CLASS_D = ((3U << 3) + 3),
  MIN = ((3U << 3) + 4),
  MINA = ((3U << 3) + 5),
  MAX = ((3U << 3) + 6),
  MAXA = ((3U << 3) + 7),
  CVT_S_D = ((4U << 3) + 0),
  CVT_W_D = ((4U << 3) + 4),
  CVT_L_D = ((4U << 3) + 5),
  C_F_D = ((6U << 3) + 0),
  C_UN_D = ((6U << 3) + 1),
  C_EQ_D = ((6U << 3) + 2),
  C_UEQ_D = ((6U << 3) + 3),
  C_OLT_D = ((6U << 3) + 4),
  C_ULT_D = ((6U << 3) + 5),
  C_OLE_D = ((6U << 3) + 6),
  C_ULE_D = ((6U << 3) + 7),

  // COP1 Encoding of Function Field When rs=W or L.
  CVT_S_W = ((4U << 3) + 0),
  CVT_D_W = ((4U << 3) + 1),
  CVT_S_L = ((4U << 3) + 0),
  CVT_D_L = ((4U << 3) + 1),
  BC1EQZ = ((2U << 2) + 1) << 21,
  BC1NEZ = ((3U << 2) + 1) << 21,
  // COP1 CMP positive predicates Bit 5..4 = 00.
  CMP_AF = ((0U << 3) + 0),
  CMP_UN = ((0U << 3) + 1),
  CMP_EQ = ((0U << 3) + 2),
  CMP_UEQ = ((0U << 3) + 3),
  CMP_LT = ((0U << 3) + 4),
  CMP_ULT = ((0U << 3) + 5),
  CMP_LE = ((0U << 3) + 6),
  CMP_ULE = ((0U << 3) + 7),
  CMP_SAF = ((1U << 3) + 0),
  CMP_SUN = ((1U << 3) + 1),
  CMP_SEQ = ((1U << 3) + 2),
  CMP_SUEQ = ((1U << 3) + 3),
  CMP_SSLT = ((1U << 3) + 4),
  CMP_SSULT = ((1U << 3) + 5),
  CMP_SLE = ((1U << 3) + 6),
  CMP_SULE = ((1U << 3) + 7),
  // COP1 CMP negative predicates Bit 5..4 = 01.
  CMP_AT = ((2U << 3) + 0),  // Reserved, not implemented.
  CMP_OR = ((2U << 3) + 1),
  CMP_UNE = ((2U << 3) + 2),
  CMP_NE = ((2U << 3) + 3),
  CMP_UGE = ((2U << 3) + 4),  // Reserved, not implemented.
  CMP_OGE = ((2U << 3) + 5),  // Reserved, not implemented.
  CMP_UGT = ((2U << 3) + 6),  // Reserved, not implemented.
  CMP_OGT = ((2U << 3) + 7),  // Reserved, not implemented.
  CMP_SAT = ((3U << 3) + 0),  // Reserved, not implemented.
  CMP_SOR = ((3U << 3) + 1),
  CMP_SUNE = ((3U << 3) + 2),
  CMP_SNE = ((3U << 3) + 3),
  CMP_SUGE = ((3U << 3) + 4),  // Reserved, not implemented.
  CMP_SOGE = ((3U << 3) + 5),  // Reserved, not implemented.
  CMP_SUGT = ((3U << 3) + 6),  // Reserved, not implemented.
  CMP_SOGT = ((3U << 3) + 7),  // Reserved, not implemented.

  SEL = ((2U << 3) + 0),
  MOVF = ((2U << 3) + 1),      // Function field for MOVT.fmt and MOVF.fmt
  MOVZ_C = ((2U << 3) + 2),    // COP1 on FPR registers.
  MOVN_C = ((2U << 3) + 3),    // COP1 on FPR registers.
  SELEQZ_C = ((2U << 3) + 4),  // COP1 on FPR registers.
  SELNEZ_C = ((2U << 3) + 7),  // COP1 on FPR registers.

  // COP1 Encoding of Function Field When rs=PS.

  // COP1X Encoding of Function Field.
  MADD_S = ((4U << 3) + 0),
  MADD_D = ((4U << 3) + 1),
  MSUB_S = ((5U << 3) + 0),
  MSUB_D = ((5U << 3) + 1),

  // PCREL Encoding of rt Field.
  ADDIUPC = ((0U << 2) + 0),
  LWPC = ((0U << 2) + 1),
  LWUPC = ((0U << 2) + 2),
  LDPC = ((0U << 3) + 6),
  // reserved ((1U << 3) + 6),
  AUIPC = ((3U << 3) + 6),
  ALUIPC = ((3U << 3) + 7),

  // POP66 Encoding of rs Field.
  JIC = ((0U << 5) + 0),

  // POP76 Encoding of rs Field.
  JIALC = ((0U << 5) + 0),

  // COP1 Encoding of rs Field for MSA Branch Instructions
  BZ_V = (((1U << 3) + 3) << kRsShift),
  BNZ_V = (((1U << 3) + 7) << kRsShift),
  BZ_B = (((3U << 3) + 0) << kRsShift),
  BZ_H = (((3U << 3) + 1) << kRsShift),
  BZ_W = (((3U << 3) + 2) << kRsShift),
  BZ_D = (((3U << 3) + 3) << kRsShift),
  BNZ_B = (((3U << 3) + 4) << kRsShift),
  BNZ_H = (((3U << 3) + 5) << kRsShift),
  BNZ_W = (((3U << 3) + 6) << kRsShift),
  BNZ_D = (((3U << 3) + 7) << kRsShift),

  // MSA: Operation Field for MI10 Instruction Formats
  MSA_LD = (8U << 2),
  MSA_ST = (9U << 2),
  LD_B = ((8U << 2) + 0),
  LD_H = ((8U << 2) + 1),
  LD_W = ((8U << 2) + 2),
  LD_D = ((8U << 2) + 3),
  ST_B = ((9U << 2) + 0),
  ST_H = ((9U << 2) + 1),
  ST_W = ((9U << 2) + 2),
  ST_D = ((9U << 2) + 3),

  // MSA: Operation Field for I5 Instruction Format
  ADDVI = ((0U << 23) + 6),
  SUBVI = ((1U << 23) + 6),
  MAXI_S = ((2U << 23) + 6),
  MAXI_U = ((3U << 23) + 6),
  MINI_S = ((4U << 23) + 6),
  MINI_U = ((5U << 23) + 6),
  CEQI = ((0U << 23) + 7),
  CLTI_S = ((2U << 23) + 7),
  CLTI_U = ((3U << 23) + 7),
  CLEI_S = ((4U << 23) + 7),
  CLEI_U = ((5U << 23) + 7),
  LDI = ((6U << 23) + 7),  // I10 instruction format
  I5_DF_b = (0U << 21),
  I5_DF_h = (1U << 21),
  I5_DF_w = (2U << 21),
  I5_DF_d = (3U << 21),

  // MSA: Operation Field for I8 Instruction Format
  ANDI_B = ((0U << 24) + 0),
  ORI_B = ((1U << 24) + 0),
  NORI_B = ((2U << 24) + 0),
  XORI_B = ((3U << 24) + 0),
  BMNZI_B = ((0U << 24) + 1),
  BMZI_B = ((1U << 24) + 1),
  BSELI_B = ((2U << 24) + 1),
  SHF_B = ((0U << 24) + 2),
  SHF_H = ((1U << 24) + 2),
  SHF_W = ((2U << 24) + 2),

  MSA_VEC_2R_2RF_MINOR = ((3U << 3) + 6),

  // MSA: Operation Field for VEC Instruction Formats
  AND_V = (((0U << 2) + 0) << 21),
  OR_V = (((0U << 2) + 1) << 21),
  NOR_V = (((0U << 2) + 2) << 21),
  XOR_V = (((0U << 2) + 3) << 21),
  BMNZ_V = (((1U << 2) + 0) << 21),
  BMZ_V = (((1U << 2) + 1) << 21),
  BSEL_V = (((1U << 2) + 2) << 21),

  // MSA: Operation Field for 2R Instruction Formats
  MSA_2R_FORMAT = (((6U << 2) + 0) << 21),
  FILL = (0U << 18),
  PCNT = (1U << 18),
  NLOC = (2U << 18),
  NLZC = (3U << 18),
  MSA_2R_DF_b = (0U << 16),
  MSA_2R_DF_h = (1U << 16),
  MSA_2R_DF_w = (2U << 16),
  MSA_2R_DF_d = (3U << 16),

  // MSA: Operation Field for 2RF Instruction Formats
  MSA_2RF_FORMAT = (((6U << 2) + 1) << 21),
  FCLASS = (0U << 17),
  FTRUNC_S = (1U << 17),
  FTRUNC_U = (2U << 17),
  FSQRT = (3U << 17),
  FRSQRT = (4U << 17),
  FRCP = (5U << 17),
  FRINT = (6U << 17),
  FLOG2 = (7U << 17),
  FEXUPL = (8U << 17),
  FEXUPR = (9U << 17),
  FFQL = (10U << 17),
  FFQR = (11U << 17),
  FTINT_S = (12U << 17),
  FTINT_U = (13U << 17),
  FFINT_S = (14U << 17),
  FFINT_U = (15U << 17),
  MSA_2RF_DF_w = (0U << 16),
  MSA_2RF_DF_d = (1U << 16),

  // MSA: Operation Field for 3R Instruction Format
  SLL_MSA = ((0U << 23) + 13),
  SRA_MSA = ((1U << 23) + 13),
  SRL_MSA = ((2U << 23) + 13),
  BCLR = ((3U << 23) + 13),
  BSET = ((4U << 23) + 13),
  BNEG = ((5U << 23) + 13),
  BINSL = ((6U << 23) + 13),
  BINSR = ((7U << 23) + 13),
  ADDV = ((0U << 23) + 14),
  SUBV = ((1U << 23) + 14),
  MAX_S = ((2U << 23) + 14),
  MAX_U = ((3U << 23) + 14),
  MIN_S = ((4U << 23) + 14),
  MIN_U = ((5U << 23) + 14),
  MAX_A = ((6U << 23) + 14),
  MIN_A = ((7U << 23) + 14),
  CEQ = ((0U << 23) + 15),
  CLT_S = ((2U << 23) + 15),
  CLT_U = ((3U << 23) + 15),
  CLE_S = ((4U << 23) + 15),
  CLE_U = ((5U << 23) + 15),
  ADD_A = ((0U << 23) + 16),
  ADDS_A = ((1U << 23) + 16),
  ADDS_S = ((2U << 23) + 16),
  ADDS_U = ((3U << 23) + 16),
  AVE_S = ((4U << 23) + 16),
  AVE_U = ((5U << 23) + 16),
  AVER_S = ((6U << 23) + 16),
  AVER_U = ((7U << 23) + 16),
  SUBS_S = ((0U << 23) + 17),
  SUBS_U = ((1U << 23) + 17),
  SUBSUS_U = ((2U << 23) + 17),
  SUBSUU_S = ((3U << 23) + 17),
  ASUB_S = ((4U << 23) + 17),
  ASUB_U = ((5U << 23) + 17),
  MULV = ((0U << 23) + 18),
  MADDV = ((1U << 23) + 18),
  MSUBV = ((2U << 23) + 18),
  DIV_S_MSA = ((4U << 23) + 18),
  DIV_U = ((5U << 23) + 18),
  MOD_S = ((6U << 23) + 18),
  MOD_U = ((7U << 23) + 18),
  DOTP_S = ((0U << 23) + 19),
  DOTP_U = ((1U << 23) + 19),
  DPADD_S = ((2U << 23) + 19),
  DPADD_U = ((3U << 23) + 19),
  DPSUB_S = ((4U << 23) + 19),
  DPSUB_U = ((5U << 23) + 19),
  SLD = ((0U << 23) + 20),
  SPLAT = ((1U << 23) + 20),
  PCKEV = ((2U << 23) + 20),
  PCKOD = ((3U << 23) + 20),
  ILVL = ((4U << 23) + 20),
  ILVR = ((5U << 23) + 20),
  ILVEV = ((6U << 23) + 20),
  ILVOD = ((7U << 23) + 20),
  VSHF = ((0U << 23) + 21),
  SRAR = ((1U << 23) + 21),
  SRLR = ((2U << 23) + 21),
  HADD_S = ((4U << 23) + 21),
  HADD_U = ((5U << 23) + 21),
  HSUB_S = ((6U << 23) + 21),
  HSUB_U = ((7U << 23) + 21),
  MSA_3R_DF_b = (0U << 21),
  MSA_3R_DF_h = (1U << 21),
  MSA_3R_DF_w = (2U << 21),
  MSA_3R_DF_d = (3U << 21),

  // MSA: Operation Field for 3RF Instruction Format
  FCAF = ((0U << 22) + 26),
  FCUN = ((1U << 22) + 26),
  FCEQ = ((2U << 22) + 26),
  FCUEQ = ((3U << 22) + 26),
  FCLT = ((4U << 22) + 26),
  FCULT = ((5U << 22) + 26),
  FCLE = ((6U << 22) + 26),
  FCULE = ((7U << 22) + 26),
  FSAF = ((8U << 22) + 26),
  FSUN = ((9U << 22) + 26),
  FSEQ = ((10U << 22) + 26),
  FSUEQ = ((11U << 22) + 26),
  FSLT = ((12U << 22) + 26),
  FSULT = ((13U << 22) + 26),
  FSLE = ((14U << 22) + 26),
  FSULE = ((15U << 22) + 26),
  FADD = ((0U << 22) + 27),
  FSUB = ((1U << 22) + 27),
  FMUL = ((2U << 22) + 27),
  FDIV = ((3U << 22) + 27),
  FMADD = ((4U << 22) + 27),
  FMSUB = ((5U << 22) + 27),
  FEXP2 = ((7U << 22) + 27),
  FEXDO = ((8U << 22) + 27),
  FTQ = ((10U << 22) + 27),
  FMIN = ((12U << 22) + 27),
  FMIN_A = ((13U << 22) + 27),
  FMAX = ((14U << 22) + 27),
  FMAX_A = ((15U << 22) + 27),
  FCOR = ((1U << 22) + 28),
  FCUNE = ((2U << 22) + 28),
  FCNE = ((3U << 22) + 28),
  MUL_Q = ((4U << 22) + 28),
  MADD_Q = ((5U << 22) + 28),
  MSUB_Q = ((6U << 22) + 28),
  FSOR = ((9U << 22) + 28),
  FSUNE = ((10U << 22) + 28),
  FSNE = ((11U << 22) + 28),
  MULR_Q = ((12U << 22) + 28),
  MADDR_Q = ((13U << 22) + 28),
  MSUBR_Q = ((14U << 22) + 28),

  // MSA: Operation Field for ELM Instruction Format
  MSA_ELM_MINOR = ((3U << 3) + 1),
  SLDI = (0U << 22),
  CTCMSA = ((0U << 22) | (62U << 16)),
  SPLATI = (1U << 22),
  CFCMSA = ((1U << 22) | (62U << 16)),
  COPY_S = (2U << 22),
  MOVE_V = ((2U << 22) | (62U << 16)),
  COPY_U = (3U << 22),
  INSERT = (4U << 22),
  INSVE = (5U << 22),
  ELM_DF_B = ((0U << 4) << 16),
  ELM_DF_H = ((4U << 3) << 16),
  ELM_DF_W = ((12U << 2) << 16),
  ELM_DF_D = ((28U << 1) << 16),

  // MSA: Operation Field for BIT Instruction Format
  SLLI = ((0U << 23) + 9),
  SRAI = ((1U << 23) + 9),
  SRLI = ((2U << 23) + 9),
  BCLRI = ((3U << 23) + 9),
  BSETI = ((4U << 23) + 9),
  BNEGI = ((5U << 23) + 9),
  BINSLI = ((6U << 23) + 9),
  BINSRI = ((7U << 23) + 9),
  SAT_S = ((0U << 23) + 10),
  SAT_U = ((1U << 23) + 10),
  SRARI = ((2U << 23) + 10),
  SRLRI = ((3U << 23) + 10),
  BIT_DF_b = ((14U << 3) << 16),
  BIT_DF_h = ((6U << 4) << 16),
  BIT_DF_w = ((2U << 5) << 16),
  BIT_DF_d = ((0U << 6) << 16),

<<<<<<< HEAD
  NULLSF = 0U
=======
  nullptrSF = 0U
};

enum MSAMinorOpcode : uint32_t {
  kMsaMinorUndefined = 0,
  kMsaMinorI8,
  kMsaMinorI5,
  kMsaMinorI10,
  kMsaMinorBIT,
  kMsaMinor3R,
  kMsaMinor3RF,
  kMsaMinorELM,
  kMsaMinorVEC,
  kMsaMinor2R,
  kMsaMinor2RF,
  kMsaMinorMI10
>>>>>>> 84bd6f3c
};

enum MSAMinorOpcode : uint32_t {
  kMsaMinorUndefined = 0,
  kMsaMinorI8,
  kMsaMinorI5,
  kMsaMinorI10,
  kMsaMinorBIT,
  kMsaMinor3R,
  kMsaMinor3RF,
  kMsaMinorELM,
  kMsaMinorVEC,
  kMsaMinor2R,
  kMsaMinor2RF,
  kMsaMinorMI10
};

// ----- Emulated conditions.
// On MIPS we use this enum to abstract from conditional branch instructions.
// The 'U' prefix is used to specify unsigned comparisons.
// Opposite conditions must be paired as odd/even numbers
// because 'NegateCondition' function flips LSB to negate condition.
enum Condition {
  // Any value < 0 is considered no_condition.
  kNoCondition = -1,
  overflow = 0,
  no_overflow = 1,
  Uless = 2,
  Ugreater_equal = 3,
  Uless_equal = 4,
  Ugreater = 5,
  equal = 6,
  not_equal = 7,  // Unordered or Not Equal.
  negative = 8,
  positive = 9,
  parity_even = 10,
  parity_odd = 11,
  less = 12,
  greater_equal = 13,
  less_equal = 14,
  greater = 15,
  ueq = 16,  // Unordered or Equal.
  ogl = 17,  // Ordered and Not Equal.
  cc_always = 18,

  // Aliases.
  carry = Uless,
  not_carry = Ugreater_equal,
  zero = equal,
  eq = equal,
  not_zero = not_equal,
  ne = not_equal,
  nz = not_equal,
  sign = negative,
  not_sign = positive,
  mi = negative,
  pl = positive,
  hi = Ugreater,
  ls = Uless_equal,
  ge = greater_equal,
  lt = less,
  gt = greater,
  le = less_equal,
  hs = Ugreater_equal,
  lo = Uless,
  al = cc_always,
  ult = Uless,
  uge = Ugreater_equal,
  ule = Uless_equal,
  ugt = Ugreater,
  cc_default = kNoCondition
};


// Returns the equivalent of !cc.
// Negation of the default kNoCondition (-1) results in a non-default
// no_condition value (-2). As long as tests for no_condition check
// for condition < 0, this will work as expected.
inline Condition NegateCondition(Condition cc) {
  DCHECK(cc != cc_always);
  return static_cast<Condition>(cc ^ 1);
}


inline Condition NegateFpuCondition(Condition cc) {
  DCHECK(cc != cc_always);
  switch (cc) {
    case ult:
      return ge;
    case ugt:
      return le;
    case uge:
      return lt;
    case ule:
      return gt;
    case lt:
      return uge;
    case gt:
      return ule;
    case ge:
      return ult;
    case le:
      return ugt;
    case eq:
      return ne;
    case ne:
      return eq;
    case ueq:
      return ogl;
    case ogl:
      return ueq;
    default:
      return cc;
  }
}

enum MSABranchCondition {
  all_not_zero = 0,   // Branch If All Elements Are Not Zero
  one_elem_not_zero,  // Branch If At Least One Element of Any Format Is Not
                      // Zero
  one_elem_zero,      // Branch If At Least One Element Is Zero
  all_zero            // Branch If All Elements of Any Format Are Zero
};

inline MSABranchCondition NegateMSABranchCondition(MSABranchCondition cond) {
  switch (cond) {
    case all_not_zero:
      return one_elem_zero;
    case one_elem_not_zero:
      return all_zero;
    case one_elem_zero:
      return all_not_zero;
    case all_zero:
      return one_elem_not_zero;
    default:
      return cond;
  }
}

enum MSABranchDF {
  MSA_BRANCH_B = 0,
  MSA_BRANCH_H,
  MSA_BRANCH_W,
  MSA_BRANCH_D,
  MSA_BRANCH_V
};

// Commute a condition such that {a cond b == b cond' a}.
inline Condition CommuteCondition(Condition cc) {
  switch (cc) {
    case Uless:
      return Ugreater;
    case Ugreater:
      return Uless;
    case Ugreater_equal:
      return Uless_equal;
    case Uless_equal:
      return Ugreater_equal;
    case less:
      return greater;
    case greater:
      return less;
    case greater_equal:
      return less_equal;
    case less_equal:
      return greater_equal;
    default:
      return cc;
  }
}


// ----- Coprocessor conditions.
enum FPUCondition {
  kNoFPUCondition = -1,

  F = 0x00,    // False.
  UN = 0x01,   // Unordered.
  EQ = 0x02,   // Equal.
  UEQ = 0x03,  // Unordered or Equal.
  OLT = 0x04,  // Ordered or Less Than, on Mips release < 6.
  LT = 0x04,   // Ordered or Less Than, on Mips release >= 6.
  ULT = 0x05,  // Unordered or Less Than.
  OLE = 0x06,  // Ordered or Less Than or Equal, on Mips release < 6.
  LE = 0x06,   // Ordered or Less Than or Equal, on Mips release >= 6.
  ULE = 0x07,  // Unordered or Less Than or Equal.

  // Following constants are available on Mips release >= 6 only.
  ORD = 0x11,  // Ordered, on Mips release >= 6.
  UNE = 0x12,  // Not equal, on Mips release >= 6.
  NE = 0x13,   // Ordered Greater Than or Less Than. on Mips >= 6 only.
};


// FPU rounding modes.
enum FPURoundingMode {
  RN = 0 << 0,  // Round to Nearest.
  RZ = 1 << 0,  // Round towards zero.
  RP = 2 << 0,  // Round towards Plus Infinity.
  RM = 3 << 0,  // Round towards Minus Infinity.

  // Aliases.
  kRoundToNearest = RN,
  kRoundToZero = RZ,
  kRoundToPlusInf = RP,
  kRoundToMinusInf = RM,

  mode_round = RN,
  mode_ceil = RP,
  mode_floor = RM,
  mode_trunc = RZ
};

const uint32_t kFPURoundingModeMask = 3 << 0;

enum CheckForInexactConversion {
  kCheckForInexactConversion,
  kDontCheckForInexactConversion
};

enum class MaxMinKind : int { kMin = 0, kMax = 1 };

// -----------------------------------------------------------------------------
// Hints.

// Branch hints are not used on the MIPS.  They are defined so that they can
// appear in shared function signatures, but will be ignored in MIPS
// implementations.
enum Hint {
  no_hint = 0
};


inline Hint NegateHint(Hint hint) {
  return no_hint;
}


// -----------------------------------------------------------------------------
// Specific instructions, constants, and masks.
// These constants are declared in assembler-mips.cc, as they use named
// registers and other constants.

// addiu(sp, sp, 4) aka Pop() operation or part of Pop(r)
// operations as post-increment of sp.
extern const Instr kPopInstruction;
// addiu(sp, sp, -4) part of Push(r) operation as pre-decrement of sp.
extern const Instr kPushInstruction;
// Sw(r, MemOperand(sp, 0))
extern const Instr kPushRegPattern;
// Lw(r, MemOperand(sp, 0))
extern const Instr kPopRegPattern;
extern const Instr kLwRegFpOffsetPattern;
extern const Instr kSwRegFpOffsetPattern;
extern const Instr kLwRegFpNegOffsetPattern;
extern const Instr kSwRegFpNegOffsetPattern;
// A mask for the Rt register for push, pop, lw, sw instructions.
extern const Instr kRtMask;
extern const Instr kLwSwInstrTypeMask;
extern const Instr kLwSwInstrArgumentMask;
extern const Instr kLwSwOffsetMask;

// Break 0xfffff, reserved for redirected real time call.
const Instr rtCallRedirInstr = SPECIAL | BREAK | call_rt_redirected << 6;
// A nop instruction. (Encoding of sll 0 0 0).
const Instr nopInstr = 0;

static constexpr uint64_t OpcodeToBitNumber(Opcode opcode) {
  return 1ULL << (static_cast<uint32_t>(opcode) >> kOpcodeShift);
}

class InstructionBase {
 public:
  enum {
    kInstrSize = 4,
    kInstrSizeLog2 = 2,
    // On MIPS PC cannot actually be directly accessed. We behave as if PC was
    // always the value of the current instruction being executed.
    kPCReadOffset = 0
  };

  // Instruction type.
  enum Type { kRegisterType, kImmediateType, kJumpType, kUnsupported = -1 };

  // Get the raw instruction bits.
  inline Instr InstructionBits() const {
    return *reinterpret_cast<const Instr*>(this);
  }

  // Set the raw instruction bits to value.
  inline void SetInstructionBits(Instr value) {
    *reinterpret_cast<Instr*>(this) = value;
  }

  // Read one particular bit out of the instruction bits.
  inline int Bit(int nr) const {
    return (InstructionBits() >> nr) & 1;
  }

  // Read a bit field out of the instruction bits.
  inline int Bits(int hi, int lo) const {
    return (InstructionBits() >> lo) & ((2U << (hi - lo)) - 1);
  }

  static constexpr uint64_t kOpcodeImmediateTypeMask =
      OpcodeToBitNumber(REGIMM) | OpcodeToBitNumber(BEQ) |
      OpcodeToBitNumber(BNE) | OpcodeToBitNumber(BLEZ) |
      OpcodeToBitNumber(BGTZ) | OpcodeToBitNumber(ADDI) |
      OpcodeToBitNumber(DADDI) | OpcodeToBitNumber(ADDIU) |
      OpcodeToBitNumber(DADDIU) | OpcodeToBitNumber(SLTI) |
      OpcodeToBitNumber(SLTIU) | OpcodeToBitNumber(ANDI) |
      OpcodeToBitNumber(ORI) | OpcodeToBitNumber(XORI) |
      OpcodeToBitNumber(LUI) | OpcodeToBitNumber(BEQL) |
      OpcodeToBitNumber(BNEL) | OpcodeToBitNumber(BLEZL) |
      OpcodeToBitNumber(BGTZL) | OpcodeToBitNumber(POP66) |
      OpcodeToBitNumber(POP76) | OpcodeToBitNumber(LB) | OpcodeToBitNumber(LH) |
      OpcodeToBitNumber(LWL) | OpcodeToBitNumber(LW) | OpcodeToBitNumber(LWU) |
      OpcodeToBitNumber(LD) | OpcodeToBitNumber(LBU) | OpcodeToBitNumber(LHU) |
      OpcodeToBitNumber(LDL) | OpcodeToBitNumber(LDR) | OpcodeToBitNumber(LWR) |
      OpcodeToBitNumber(SDL) | OpcodeToBitNumber(SB) | OpcodeToBitNumber(SH) |
      OpcodeToBitNumber(SWL) | OpcodeToBitNumber(SW) | OpcodeToBitNumber(SD) |
      OpcodeToBitNumber(SWR) | OpcodeToBitNumber(SDR) |
      OpcodeToBitNumber(LWC1) | OpcodeToBitNumber(LDC1) |
      OpcodeToBitNumber(SWC1) | OpcodeToBitNumber(SDC1) |
      OpcodeToBitNumber(PCREL) | OpcodeToBitNumber(DAUI) |
      OpcodeToBitNumber(BC) | OpcodeToBitNumber(BALC);

#define FunctionFieldToBitNumber(function) (1ULL << function)

  // On r6, DCLZ_R6 aliases to existing MFLO.
  static const uint64_t kFunctionFieldRegisterTypeMask =
      FunctionFieldToBitNumber(JR) | FunctionFieldToBitNumber(JALR) |
      FunctionFieldToBitNumber(BREAK) | FunctionFieldToBitNumber(SLL) |
      FunctionFieldToBitNumber(DSLL) | FunctionFieldToBitNumber(DSLL32) |
      FunctionFieldToBitNumber(SRL) | FunctionFieldToBitNumber(DSRL) |
      FunctionFieldToBitNumber(DSRL32) | FunctionFieldToBitNumber(SRA) |
      FunctionFieldToBitNumber(DSRA) | FunctionFieldToBitNumber(DSRA32) |
      FunctionFieldToBitNumber(SLLV) | FunctionFieldToBitNumber(DSLLV) |
      FunctionFieldToBitNumber(SRLV) | FunctionFieldToBitNumber(DSRLV) |
      FunctionFieldToBitNumber(SRAV) | FunctionFieldToBitNumber(DSRAV) |
      FunctionFieldToBitNumber(LSA) | FunctionFieldToBitNumber(DLSA) |
      FunctionFieldToBitNumber(MFHI) | FunctionFieldToBitNumber(MFLO) |
      FunctionFieldToBitNumber(MULT) | FunctionFieldToBitNumber(DMULT) |
      FunctionFieldToBitNumber(MULTU) | FunctionFieldToBitNumber(DMULTU) |
      FunctionFieldToBitNumber(DIV) | FunctionFieldToBitNumber(DDIV) |
      FunctionFieldToBitNumber(DIVU) | FunctionFieldToBitNumber(DDIVU) |
      FunctionFieldToBitNumber(ADD) | FunctionFieldToBitNumber(DADD) |
      FunctionFieldToBitNumber(ADDU) | FunctionFieldToBitNumber(DADDU) |
      FunctionFieldToBitNumber(SUB) | FunctionFieldToBitNumber(DSUB) |
      FunctionFieldToBitNumber(SUBU) | FunctionFieldToBitNumber(DSUBU) |
      FunctionFieldToBitNumber(AND) | FunctionFieldToBitNumber(OR) |
      FunctionFieldToBitNumber(XOR) | FunctionFieldToBitNumber(NOR) |
      FunctionFieldToBitNumber(SLT) | FunctionFieldToBitNumber(SLTU) |
      FunctionFieldToBitNumber(TGE) | FunctionFieldToBitNumber(TGEU) |
      FunctionFieldToBitNumber(TLT) | FunctionFieldToBitNumber(TLTU) |
      FunctionFieldToBitNumber(TEQ) | FunctionFieldToBitNumber(TNE) |
      FunctionFieldToBitNumber(MOVZ) | FunctionFieldToBitNumber(MOVN) |
      FunctionFieldToBitNumber(MOVCI) | FunctionFieldToBitNumber(SELEQZ_S) |
      FunctionFieldToBitNumber(SELNEZ_S) | FunctionFieldToBitNumber(SYNC);


  // Accessors for the different named fields used in the MIPS encoding.
  inline Opcode OpcodeValue() const {
    return static_cast<Opcode>(
        Bits(kOpcodeShift + kOpcodeBits - 1, kOpcodeShift));
  }

  inline int FunctionFieldRaw() const {
    return InstructionBits() & kFunctionFieldMask;
  }

  // Return the fields at their original place in the instruction encoding.
  inline Opcode OpcodeFieldRaw() const {
    return static_cast<Opcode>(InstructionBits() & kOpcodeMask);
  }

  // Safe to call within InstructionType().
  inline int RsFieldRawNoAssert() const {
    return InstructionBits() & kRsFieldMask;
  }

  inline int SaFieldRaw() const { return InstructionBits() & kSaFieldMask; }

  // Get the encoding type of the instruction.
  inline Type InstructionType() const;

  inline MSAMinorOpcode MSAMinorOpcodeField() const {
    int op = this->FunctionFieldRaw();
    switch (op) {
      case 0:
      case 1:
      case 2:
        return kMsaMinorI8;
      case 6:
        return kMsaMinorI5;
      case 7:
        return (((this->InstructionBits() & kMsaI5I10Mask) == LDI)
                    ? kMsaMinorI10
                    : kMsaMinorI5);
      case 9:
      case 10:
        return kMsaMinorBIT;
      case 13:
      case 14:
      case 15:
      case 16:
      case 17:
      case 18:
      case 19:
      case 20:
      case 21:
        return kMsaMinor3R;
      case 25:
        return kMsaMinorELM;
      case 26:
      case 27:
      case 28:
        return kMsaMinor3RF;
      case 30:
        switch (this->RsFieldRawNoAssert()) {
          case MSA_2R_FORMAT:
            return kMsaMinor2R;
          case MSA_2RF_FORMAT:
            return kMsaMinor2RF;
          default:
            return kMsaMinorVEC;
        }
        break;
      case 32:
      case 33:
      case 34:
      case 35:
      case 36:
      case 37:
      case 38:
      case 39:
        return kMsaMinorMI10;
      default:
        return kMsaMinorUndefined;
    }
  }

 protected:
  InstructionBase() {}
};

template <class T>
class InstructionGetters : public T {
 public:
  inline int RsValue() const {
    DCHECK(this->InstructionType() == InstructionBase::kRegisterType ||
           this->InstructionType() == InstructionBase::kImmediateType);
    return this->Bits(kRsShift + kRsBits - 1, kRsShift);
  }

  inline int RtValue() const {
    DCHECK(this->InstructionType() == InstructionBase::kRegisterType ||
           this->InstructionType() == InstructionBase::kImmediateType);
    return this->Bits(kRtShift + kRtBits - 1, kRtShift);
  }

  inline int RdValue() const {
    DCHECK_EQ(this->InstructionType(), InstructionBase::kRegisterType);
    return this->Bits(kRdShift + kRdBits - 1, kRdShift);
  }

  inline int BaseValue() const {
    DCHECK_EQ(this->InstructionType(), InstructionBase::kImmediateType);
    return this->Bits(kBaseShift + kBaseBits - 1, kBaseShift);
  }

  inline int SaValue() const {
    DCHECK_EQ(this->InstructionType(), InstructionBase::kRegisterType);
    return this->Bits(kSaShift + kSaBits - 1, kSaShift);
  }

  inline int LsaSaValue() const {
    DCHECK_EQ(this->InstructionType(), InstructionBase::kRegisterType);
    return this->Bits(kSaShift + kLsaSaBits - 1, kSaShift);
  }

  inline int FunctionValue() const {
    DCHECK(this->InstructionType() == InstructionBase::kRegisterType ||
           this->InstructionType() == InstructionBase::kImmediateType);
    return this->Bits(kFunctionShift + kFunctionBits - 1, kFunctionShift);
  }

  inline int FdValue() const {
    return this->Bits(kFdShift + kFdBits - 1, kFdShift);
  }

  inline int FsValue() const {
    return this->Bits(kFsShift + kFsBits - 1, kFsShift);
  }

  inline int FtValue() const {
    return this->Bits(kFtShift + kFtBits - 1, kFtShift);
  }

  inline int FrValue() const {
    return this->Bits(kFrShift + kFrBits - 1, kFrShift);
  }

  inline int WdValue() const {
    return this->Bits(kWdShift + kWdBits - 1, kWdShift);
  }

  inline int WsValue() const {
    return this->Bits(kWsShift + kWsBits - 1, kWsShift);
  }

  inline int WtValue() const {
    return this->Bits(kWtShift + kWtBits - 1, kWtShift);
  }

  inline int Bp2Value() const {
    DCHECK_EQ(this->InstructionType(), InstructionBase::kRegisterType);
    return this->Bits(kBp2Shift + kBp2Bits - 1, kBp2Shift);
  }

  inline int Bp3Value() const {
    DCHECK_EQ(this->InstructionType(), InstructionBase::kRegisterType);
    return this->Bits(kBp3Shift + kBp3Bits - 1, kBp3Shift);
  }

  // Float Compare condition code instruction bits.
  inline int FCccValue() const {
    return this->Bits(kFCccShift + kFCccBits - 1, kFCccShift);
  }

  // Float Branch condition code instruction bits.
  inline int FBccValue() const {
    return this->Bits(kFBccShift + kFBccBits - 1, kFBccShift);
  }

  // Float Branch true/false instruction bit.
  inline int FBtrueValue() const {
    return this->Bits(kFBtrueShift + kFBtrueBits - 1, kFBtrueShift);
  }

  // Return the fields at their original place in the instruction encoding.
  inline Opcode OpcodeFieldRaw() const {
    return static_cast<Opcode>(this->InstructionBits() & kOpcodeMask);
  }

  inline int RsFieldRaw() const {
    DCHECK(this->InstructionType() == InstructionBase::kRegisterType ||
           this->InstructionType() == InstructionBase::kImmediateType);
    return this->InstructionBits() & kRsFieldMask;
  }

  // Same as above function, but safe to call within InstructionType().
  inline int RsFieldRawNoAssert() const {
    return this->InstructionBits() & kRsFieldMask;
  }

  inline int RtFieldRaw() const {
    DCHECK(this->InstructionType() == InstructionBase::kRegisterType ||
           this->InstructionType() == InstructionBase::kImmediateType);
    return this->InstructionBits() & kRtFieldMask;
  }

  inline int RdFieldRaw() const {
    DCHECK_EQ(this->InstructionType(), InstructionBase::kRegisterType);
    return this->InstructionBits() & kRdFieldMask;
  }

  inline int SaFieldRaw() const {
    return this->InstructionBits() & kSaFieldMask;
  }

  inline int FunctionFieldRaw() const {
    return this->InstructionBits() & kFunctionFieldMask;
  }

  // Get the secondary field according to the opcode.
  inline int SecondaryValue() const {
    Opcode op = this->OpcodeFieldRaw();
    switch (op) {
      case SPECIAL:
      case SPECIAL2:
        return FunctionValue();
      case COP1:
        return RsValue();
      case REGIMM:
        return RtValue();
      default:
        return nullptrSF;
    }
  }

  inline int32_t ImmValue(int bits) const {
    DCHECK_EQ(this->InstructionType(), InstructionBase::kImmediateType);
    return this->Bits(bits - 1, 0);
  }

  inline int32_t Imm9Value() const {
    DCHECK_EQ(this->InstructionType(), InstructionBase::kImmediateType);
    return this->Bits(kImm9Shift + kImm9Bits - 1, kImm9Shift);
  }

  inline int32_t Imm16Value() const {
    DCHECK_EQ(this->InstructionType(), InstructionBase::kImmediateType);
    return this->Bits(kImm16Shift + kImm16Bits - 1, kImm16Shift);
  }

  inline int32_t Imm18Value() const {
    DCHECK_EQ(this->InstructionType(), InstructionBase::kImmediateType);
    return this->Bits(kImm18Shift + kImm18Bits - 1, kImm18Shift);
  }

  inline int32_t Imm19Value() const {
    DCHECK_EQ(this->InstructionType(), InstructionBase::kImmediateType);
    return this->Bits(kImm19Shift + kImm19Bits - 1, kImm19Shift);
  }

  inline int32_t Imm21Value() const {
    DCHECK_EQ(this->InstructionType(), InstructionBase::kImmediateType);
    return this->Bits(kImm21Shift + kImm21Bits - 1, kImm21Shift);
  }

  inline int32_t Imm26Value() const {
    DCHECK((this->InstructionType() == InstructionBase::kJumpType) ||
           (this->InstructionType() == InstructionBase::kImmediateType));
    return this->Bits(kImm26Shift + kImm26Bits - 1, kImm26Shift);
  }

  inline int32_t MsaImm8Value() const {
<<<<<<< HEAD
    DCHECK(this->InstructionType() == InstructionBase::kImmediateType);
=======
    DCHECK_EQ(this->InstructionType(), InstructionBase::kImmediateType);
>>>>>>> 84bd6f3c
    return this->Bits(kMsaImm8Shift + kMsaImm8Bits - 1, kMsaImm8Shift);
  }

  inline int32_t MsaImm5Value() const {
<<<<<<< HEAD
    DCHECK(this->InstructionType() == InstructionBase::kImmediateType);
=======
    DCHECK_EQ(this->InstructionType(), InstructionBase::kImmediateType);
>>>>>>> 84bd6f3c
    return this->Bits(kMsaImm5Shift + kMsaImm5Bits - 1, kMsaImm5Shift);
  }

  inline int32_t MsaImm10Value() const {
<<<<<<< HEAD
    DCHECK(this->InstructionType() == InstructionBase::kImmediateType);
=======
    DCHECK_EQ(this->InstructionType(), InstructionBase::kImmediateType);
>>>>>>> 84bd6f3c
    return this->Bits(kMsaImm10Shift + kMsaImm10Bits - 1, kMsaImm10Shift);
  }

  inline int32_t MsaImmMI10Value() const {
<<<<<<< HEAD
    DCHECK(this->InstructionType() == InstructionBase::kImmediateType);
=======
    DCHECK_EQ(this->InstructionType(), InstructionBase::kImmediateType);
>>>>>>> 84bd6f3c
    return this->Bits(kMsaImmMI10Shift + kMsaImmMI10Bits - 1, kMsaImmMI10Shift);
  }

  inline int32_t MsaBitDf() const {
<<<<<<< HEAD
    DCHECK(this->InstructionType() == InstructionBase::kImmediateType);
=======
    DCHECK_EQ(this->InstructionType(), InstructionBase::kImmediateType);
>>>>>>> 84bd6f3c
    int32_t df_m = this->Bits(22, 16);
    if (((df_m >> 6) & 1U) == 0) {
      return 3;
    } else if (((df_m >> 5) & 3U) == 2) {
      return 2;
    } else if (((df_m >> 4) & 7U) == 6) {
      return 1;
    } else if (((df_m >> 3) & 15U) == 14) {
      return 0;
    } else {
      return -1;
    }
  }

  inline int32_t MsaBitMValue() const {
<<<<<<< HEAD
    DCHECK(this->InstructionType() == InstructionBase::kImmediateType);
=======
    DCHECK_EQ(this->InstructionType(), InstructionBase::kImmediateType);
>>>>>>> 84bd6f3c
    return this->Bits(16 + this->MsaBitDf() + 3, 16);
  }

  inline int32_t MsaElmDf() const {
<<<<<<< HEAD
    DCHECK(this->InstructionType() == InstructionBase::kImmediateType);
=======
    DCHECK(this->InstructionType() == InstructionBase::kRegisterType ||
           this->InstructionType() == InstructionBase::kImmediateType);
>>>>>>> 84bd6f3c
    int32_t df_n = this->Bits(21, 16);
    if (((df_n >> 4) & 3U) == 0) {
      return 0;
    } else if (((df_n >> 3) & 7U) == 4) {
      return 1;
    } else if (((df_n >> 2) & 15U) == 12) {
      return 2;
    } else if (((df_n >> 1) & 31U) == 28) {
      return 3;
    } else {
      return -1;
    }
  }

  inline int32_t MsaElmNValue() const {
<<<<<<< HEAD
    DCHECK(this->InstructionType() == InstructionBase::kImmediateType);
=======
    DCHECK(this->InstructionType() == InstructionBase::kRegisterType ||
           this->InstructionType() == InstructionBase::kImmediateType);
>>>>>>> 84bd6f3c
    return this->Bits(16 + 4 - this->MsaElmDf(), 16);
  }

  static bool IsForbiddenAfterBranchInstr(Instr instr);

  // Say if the instruction should not be used in a branch delay slot or
  // immediately after a compact branch.
  inline bool IsForbiddenAfterBranch() const {
    return IsForbiddenAfterBranchInstr(this->InstructionBits());
  }

  inline bool IsForbiddenInBranchDelay() const {
    return IsForbiddenAfterBranch();
  }

  // Say if the instruction 'links'. e.g. jal, bal.
  bool IsLinkingInstruction() const;
  // Say if the instruction is a break or a trap.
  bool IsTrap() const;

  inline bool IsMSABranchInstr() const {
    if (this->OpcodeFieldRaw() == COP1) {
      switch (this->RsFieldRaw()) {
        case BZ_V:
        case BZ_B:
        case BZ_H:
        case BZ_W:
        case BZ_D:
        case BNZ_V:
        case BNZ_B:
        case BNZ_H:
        case BNZ_W:
        case BNZ_D:
          return true;
        default:
          return false;
      }
    }
    return false;
  }

  inline bool IsMSAInstr() const {
    if (this->IsMSABranchInstr() || (this->OpcodeFieldRaw() == MSA))
      return true;
    return false;
  }
};

class Instruction : public InstructionGetters<InstructionBase> {
 public:
  // Instructions are read of out a code stream. The only way to get a
  // reference to an instruction is to convert a pointer. There is no way
  // to allocate or create instances of class Instruction.
  // Use the At(pc) function to create references to Instruction.
  static Instruction* At(byte* pc) {
    return reinterpret_cast<Instruction*>(pc);
  }

 private:
  // We need to prevent the creation of instances of class Instruction.
  DISALLOW_IMPLICIT_CONSTRUCTORS(Instruction);
};


// -----------------------------------------------------------------------------
// MIPS assembly various constants.

// C/C++ argument slots size.
const int kCArgSlotCount = 0;

// TODO(plind): below should be based on kPointerSize
// TODO(plind): find all usages and remove the needless instructions for n64.
const int kCArgsSlotsSize = kCArgSlotCount * Instruction::kInstrSize * 2;

const int kInvalidStackOffset = -1;
const int kBranchReturnOffset = 2 * Instruction::kInstrSize;

static const int kNegOffset = 0x00008000;

InstructionBase::Type InstructionBase::InstructionType() const {
  switch (OpcodeFieldRaw()) {
    case SPECIAL:
      if (FunctionFieldToBitNumber(FunctionFieldRaw()) &
          kFunctionFieldRegisterTypeMask) {
        return kRegisterType;
      }
      return kUnsupported;
    case SPECIAL2:
      switch (FunctionFieldRaw()) {
        case MUL:
        case CLZ:
        case DCLZ:
          return kRegisterType;
        default:
          return kUnsupported;
      }
      break;
    case SPECIAL3:
      switch (FunctionFieldRaw()) {
        case INS:
        case DINS:
        case DINSM:
        case DINSU:
        case EXT:
        case DEXT:
        case DEXTM:
        case DEXTU:
          return kRegisterType;
        case BSHFL: {
          int sa = SaFieldRaw() >> kSaShift;
          switch (sa) {
            case BITSWAP:
            case WSBH:
            case SEB:
            case SEH:
              return kRegisterType;
          }
          sa >>= kBp2Bits;
          switch (sa) {
            case ALIGN:
              return kRegisterType;
            default:
              return kUnsupported;
          }
        }
        case LL_R6:
        case LLD_R6:
        case SC_R6:
        case SCD_R6: {
          DCHECK_EQ(kArchVariant, kMips64r6);
          return kImmediateType;
        }
        case DBSHFL: {
          int sa = SaFieldRaw() >> kSaShift;
          switch (sa) {
            case DBITSWAP:
            case DSBH:
            case DSHD:
              return kRegisterType;
          }
          sa = SaFieldRaw() >> kSaShift;
          sa >>= kBp3Bits;
          switch (sa) {
            case DALIGN:
              return kRegisterType;
            default:
              return kUnsupported;
          }
        }
        default:
          return kUnsupported;
      }
      break;
    case COP1:  // Coprocessor instructions.
      switch (RsFieldRawNoAssert()) {
        case BC1:  // Branch on coprocessor condition.
        case BC1EQZ:
        case BC1NEZ:
          return kImmediateType;
        // MSA Branch instructions
        case BZ_V:
        case BNZ_V:
        case BZ_B:
        case BZ_H:
        case BZ_W:
        case BZ_D:
        case BNZ_B:
        case BNZ_H:
        case BNZ_W:
        case BNZ_D:
          return kImmediateType;
        default:
          return kRegisterType;
      }
      break;
    case COP1X:
      return kRegisterType;

    // 26 bits immediate type instructions. e.g.: j imm26.
    case J:
    case JAL:
      return kJumpType;

    case MSA:
      switch (MSAMinorOpcodeField()) {
        case kMsaMinor3R:
        case kMsaMinor3RF:
        case kMsaMinorVEC:
        case kMsaMinor2R:
        case kMsaMinor2RF:
          return kRegisterType;
<<<<<<< HEAD
=======
        case kMsaMinorELM:
          switch (InstructionBits() & kMsaLongerELMMask) {
            case CFCMSA:
            case CTCMSA:
            case MOVE_V:
              return kRegisterType;
            default:
              return kImmediateType;
          }
>>>>>>> 84bd6f3c
        default:
          return kImmediateType;
      }

    default:
      return kImmediateType;
  }
  return kUnsupported;
}
#undef OpcodeToBitNumber
#undef FunctionFieldToBitNumber

// -----------------------------------------------------------------------------
// Instructions.

template <class P>
bool InstructionGetters<P>::IsLinkingInstruction() const {
  switch (OpcodeFieldRaw()) {
    case JAL:
      return true;
    case POP76:
      if (RsFieldRawNoAssert() == JIALC)
        return true;  // JIALC
      else
        return false;  // BNEZC
    case REGIMM:
      switch (RtFieldRaw()) {
        case BGEZAL:
        case BLTZAL:
          return true;
        default:
          return false;
      }
    case SPECIAL:
      switch (FunctionFieldRaw()) {
        case JALR:
          return true;
        default:
          return false;
      }
    default:
      return false;
  }
}

template <class P>
bool InstructionGetters<P>::IsTrap() const {
  if (OpcodeFieldRaw() != SPECIAL) {
    return false;
  } else {
    switch (FunctionFieldRaw()) {
      case BREAK:
      case TGE:
      case TGEU:
      case TLT:
      case TLTU:
      case TEQ:
      case TNE:
        return true;
      default:
        return false;
    }
  }
}

// static
template <class T>
bool InstructionGetters<T>::IsForbiddenAfterBranchInstr(Instr instr) {
  Opcode opcode = static_cast<Opcode>(instr & kOpcodeMask);
  switch (opcode) {
    case J:
    case JAL:
    case BEQ:
    case BNE:
    case BLEZ:  // POP06 bgeuc/bleuc, blezalc, bgezalc
    case BGTZ:  // POP07 bltuc/bgtuc, bgtzalc, bltzalc
    case BEQL:
    case BNEL:
    case BLEZL:  // POP26 bgezc, blezc, bgec/blec
    case BGTZL:  // POP27 bgtzc, bltzc, bltc/bgtc
    case BC:
    case BALC:
    case POP10:  // beqzalc, bovc, beqc
    case POP30:  // bnezalc, bnvc, bnec
    case POP66:  // beqzc, jic
    case POP76:  // bnezc, jialc
      return true;
    case REGIMM:
      switch (instr & kRtFieldMask) {
        case BLTZ:
        case BGEZ:
        case BLTZAL:
        case BGEZAL:
          return true;
        default:
          return false;
      }
      break;
    case SPECIAL:
      switch (instr & kFunctionFieldMask) {
        case JR:
        case JALR:
          return true;
        default:
          return false;
      }
      break;
    case COP1:
      switch (instr & kRsFieldMask) {
        case BC1:
        case BC1EQZ:
        case BC1NEZ:
        case BZ_V:
        case BZ_B:
        case BZ_H:
        case BZ_W:
        case BZ_D:
        case BNZ_V:
        case BNZ_B:
        case BNZ_H:
        case BNZ_W:
        case BNZ_D:
          return true;
          break;
        default:
          return false;
      }
      break;
    default:
      return false;
  }
}
}  // namespace internal
}  // namespace v8

#endif  // V8_MIPS64_CONSTANTS_MIPS64_H_<|MERGE_RESOLUTION|>--- conflicted
+++ resolved
@@ -130,14 +130,11 @@
 const int kInvalidMSAControlRegister = -1;
 const int kMSAIRRegister = 0;
 const int kMSACSRRegister = 1;
-<<<<<<< HEAD
-=======
 const int kMSARegSize = 128;
 const int kMSALanesByte = kMSARegSize / 8;
 const int kMSALanesHalf = kMSARegSize / 16;
 const int kMSALanesWord = kMSARegSize / 32;
 const int kMSALanesDword = kMSARegSize / 64;
->>>>>>> 84bd6f3c
 
 // FPU (coprocessor 1) control registers. Currently only FCSR is implemented.
 const int kFCSRRegister = 31;
@@ -307,11 +304,7 @@
 const int kImm28Shift = 0;
 const int kImm28Bits = 28;
 const int kImm32Shift = 0;
-<<<<<<< HEAD
-const int kImm32Bits  = 32;
-=======
 const int kImm32Bits = 32;
->>>>>>> 84bd6f3c
 const int kMsaImm8Shift = 16;
 const int kMsaImm8Bits = 8;
 const int kMsaImm5Shift = 16;
@@ -354,24 +347,12 @@
 const int kImm18Mask = ((1 << kImm18Bits) - 1) << kImm18Shift;
 const int kImm19Mask = ((1 << kImm19Bits) - 1) << kImm19Shift;
 const int kImm21Mask = ((1 << kImm21Bits) - 1) << kImm21Shift;
-<<<<<<< HEAD
-const int  kImm26Mask    = ((1 << kImm26Bits) - 1) << kImm26Shift;
-const int  kImm28Mask    = ((1 << kImm28Bits) - 1) << kImm28Shift;
-=======
 const int kImm26Mask = ((1 << kImm26Bits) - 1) << kImm26Shift;
 const int kImm28Mask = ((1 << kImm28Bits) - 1) << kImm28Shift;
->>>>>>> 84bd6f3c
 const int kImm5Mask = ((1 << 5) - 1);
 const int kImm8Mask = ((1 << 8) - 1);
 const int kImm10Mask = ((1 << 10) - 1);
 const int kMsaI5I10Mask = ((7U << 23) | ((1 << 6) - 1));
-<<<<<<< HEAD
-const int  kRsFieldMask  = ((1 << kRsBits) - 1) << kRsShift;
-const int  kRtFieldMask  = ((1 << kRtBits) - 1) << kRtShift;
-const int  kRdFieldMask  = ((1 << kRdBits) - 1) << kRdShift;
-const int  kSaFieldMask  = ((1 << kSaBits) - 1) << kSaShift;
-const int  kFunctionFieldMask = ((1 << kFunctionBits) - 1) << kFunctionShift;
-=======
 const int kMsaI8Mask = ((3U << 24) | ((1 << 6) - 1));
 const int kMsaI5Mask = ((7U << 23) | ((1 << 6) - 1));
 const int kMsaMI10Mask = (15U << 2);
@@ -388,7 +369,6 @@
 const int kRdFieldMask = ((1 << kRdBits) - 1) << kRdShift;
 const int kSaFieldMask = ((1 << kSaBits) - 1) << kSaShift;
 const int kFunctionFieldMask = ((1 << kFunctionBits) - 1) << kFunctionShift;
->>>>>>> 84bd6f3c
 // Misc masks.
 const int kHiMaskOf32 = 0xffff << 16;  // Only to be used with 32-bit values
 const int kLoMaskOf32 = 0xffff;
@@ -1017,26 +997,7 @@
   BIT_DF_w = ((2U << 5) << 16),
   BIT_DF_d = ((0U << 6) << 16),
 
-<<<<<<< HEAD
-  NULLSF = 0U
-=======
   nullptrSF = 0U
-};
-
-enum MSAMinorOpcode : uint32_t {
-  kMsaMinorUndefined = 0,
-  kMsaMinorI8,
-  kMsaMinorI5,
-  kMsaMinorI10,
-  kMsaMinorBIT,
-  kMsaMinor3R,
-  kMsaMinor3RF,
-  kMsaMinorELM,
-  kMsaMinorVEC,
-  kMsaMinor2R,
-  kMsaMinor2RF,
-  kMsaMinorMI10
->>>>>>> 84bd6f3c
 };
 
 enum MSAMinorOpcode : uint32_t {
@@ -1665,47 +1626,27 @@
   }
 
   inline int32_t MsaImm8Value() const {
-<<<<<<< HEAD
-    DCHECK(this->InstructionType() == InstructionBase::kImmediateType);
-=======
     DCHECK_EQ(this->InstructionType(), InstructionBase::kImmediateType);
->>>>>>> 84bd6f3c
     return this->Bits(kMsaImm8Shift + kMsaImm8Bits - 1, kMsaImm8Shift);
   }
 
   inline int32_t MsaImm5Value() const {
-<<<<<<< HEAD
-    DCHECK(this->InstructionType() == InstructionBase::kImmediateType);
-=======
     DCHECK_EQ(this->InstructionType(), InstructionBase::kImmediateType);
->>>>>>> 84bd6f3c
     return this->Bits(kMsaImm5Shift + kMsaImm5Bits - 1, kMsaImm5Shift);
   }
 
   inline int32_t MsaImm10Value() const {
-<<<<<<< HEAD
-    DCHECK(this->InstructionType() == InstructionBase::kImmediateType);
-=======
     DCHECK_EQ(this->InstructionType(), InstructionBase::kImmediateType);
->>>>>>> 84bd6f3c
     return this->Bits(kMsaImm10Shift + kMsaImm10Bits - 1, kMsaImm10Shift);
   }
 
   inline int32_t MsaImmMI10Value() const {
-<<<<<<< HEAD
-    DCHECK(this->InstructionType() == InstructionBase::kImmediateType);
-=======
     DCHECK_EQ(this->InstructionType(), InstructionBase::kImmediateType);
->>>>>>> 84bd6f3c
     return this->Bits(kMsaImmMI10Shift + kMsaImmMI10Bits - 1, kMsaImmMI10Shift);
   }
 
   inline int32_t MsaBitDf() const {
-<<<<<<< HEAD
-    DCHECK(this->InstructionType() == InstructionBase::kImmediateType);
-=======
     DCHECK_EQ(this->InstructionType(), InstructionBase::kImmediateType);
->>>>>>> 84bd6f3c
     int32_t df_m = this->Bits(22, 16);
     if (((df_m >> 6) & 1U) == 0) {
       return 3;
@@ -1721,21 +1662,13 @@
   }
 
   inline int32_t MsaBitMValue() const {
-<<<<<<< HEAD
-    DCHECK(this->InstructionType() == InstructionBase::kImmediateType);
-=======
     DCHECK_EQ(this->InstructionType(), InstructionBase::kImmediateType);
->>>>>>> 84bd6f3c
     return this->Bits(16 + this->MsaBitDf() + 3, 16);
   }
 
   inline int32_t MsaElmDf() const {
-<<<<<<< HEAD
-    DCHECK(this->InstructionType() == InstructionBase::kImmediateType);
-=======
     DCHECK(this->InstructionType() == InstructionBase::kRegisterType ||
            this->InstructionType() == InstructionBase::kImmediateType);
->>>>>>> 84bd6f3c
     int32_t df_n = this->Bits(21, 16);
     if (((df_n >> 4) & 3U) == 0) {
       return 0;
@@ -1751,12 +1684,8 @@
   }
 
   inline int32_t MsaElmNValue() const {
-<<<<<<< HEAD
-    DCHECK(this->InstructionType() == InstructionBase::kImmediateType);
-=======
     DCHECK(this->InstructionType() == InstructionBase::kRegisterType ||
            this->InstructionType() == InstructionBase::kImmediateType);
->>>>>>> 84bd6f3c
     return this->Bits(16 + 4 - this->MsaElmDf(), 16);
   }
 
@@ -1948,8 +1877,6 @@
         case kMsaMinor2R:
         case kMsaMinor2RF:
           return kRegisterType;
-<<<<<<< HEAD
-=======
         case kMsaMinorELM:
           switch (InstructionBits() & kMsaLongerELMMask) {
             case CFCMSA:
@@ -1959,7 +1886,6 @@
             default:
               return kImmediateType;
           }
->>>>>>> 84bd6f3c
         default:
           return kImmediateType;
       }
