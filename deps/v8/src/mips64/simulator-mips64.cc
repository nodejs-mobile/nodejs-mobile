// Copyright 2011 the V8 project authors. All rights reserved.
// Use of this source code is governed by a BSD-style license that can be
// found in the LICENSE file.

#include <limits.h>
#include <stdarg.h>
#include <stdlib.h>
#include <cmath>

#if V8_TARGET_ARCH_MIPS64

#include "src/assembler-inl.h"
#include "src/base/bits.h"
#include "src/codegen.h"
#include "src/disasm.h"
#include "src/macro-assembler.h"
#include "src/mips64/constants-mips64.h"
#include "src/mips64/simulator-mips64.h"
#include "src/ostreams.h"
#include "src/runtime/runtime-utils.h"

// Only build the simulator if not compiling for real MIPS hardware.
#if defined(USE_SIMULATOR)

namespace v8 {
namespace internal {

// Util functions.
inline bool HaveSameSign(int64_t a, int64_t b) { return ((a ^ b) >= 0); }

uint32_t get_fcsr_condition_bit(uint32_t cc) {
  if (cc == 0) {
    return 23;
  } else {
    return 24 + cc;
  }
}


static int64_t MultiplyHighSigned(int64_t u, int64_t v) {
  uint64_t u0, v0, w0;
  int64_t u1, v1, w1, w2, t;

  u0 = u & 0xFFFFFFFFL;
  u1 = u >> 32;
  v0 = v & 0xFFFFFFFFL;
  v1 = v >> 32;

  w0 = u0 * v0;
  t = u1 * v0 + (w0 >> 32);
  w1 = t & 0xFFFFFFFFL;
  w2 = t >> 32;
  w1 = u0 * v1 + w1;

  return u1 * v1 + w2 + (w1 >> 32);
}


// This macro provides a platform independent use of sscanf. The reason for
// SScanF not being implemented in a platform independent was through
// ::v8::internal::OS in the same way as SNPrintF is that the Windows C Run-Time
// Library does not provide vsscanf.
#define SScanF sscanf  // NOLINT

// The MipsDebugger class is used by the simulator while debugging simulated
// code.
class MipsDebugger {
 public:
  explicit MipsDebugger(Simulator* sim) : sim_(sim) { }

  void Stop(Instruction* instr);
  void Debug();
  // Print all registers with a nice formatting.
  void PrintAllRegs();
  void PrintAllRegsIncludingFPU();

 private:
  // We set the breakpoint code to 0xFFFFF to easily recognize it.
  static const Instr kBreakpointInstr = SPECIAL | BREAK | 0xFFFFF << 6;
  static const Instr kNopInstr =  0x0;

  Simulator* sim_;

  int64_t GetRegisterValue(int regnum);
  int64_t GetFPURegisterValue(int regnum);
  float GetFPURegisterValueFloat(int regnum);
  double GetFPURegisterValueDouble(int regnum);
  bool GetValue(const char* desc, int64_t* value);

  // Set or delete a breakpoint. Returns true if successful.
  bool SetBreakpoint(Instruction* breakpc);
  bool DeleteBreakpoint(Instruction* breakpc);

  // Undo and redo all breakpoints. This is needed to bracket disassembly and
  // execution to skip past breakpoints when run from the debugger.
  void UndoBreakpoints();
  void RedoBreakpoints();
};

inline void UNSUPPORTED() { printf("Sim: Unsupported instruction.\n"); }

void MipsDebugger::Stop(Instruction* instr) {
  // Get the stop code.
  uint32_t code = instr->Bits(25, 6);
  PrintF("Simulator hit (%u)\n", code);
  Debug();
}

int64_t MipsDebugger::GetRegisterValue(int regnum) {
  if (regnum == kNumSimuRegisters) {
    return sim_->get_pc();
  } else {
    return sim_->get_register(regnum);
  }
}


int64_t MipsDebugger::GetFPURegisterValue(int regnum) {
  if (regnum == kNumFPURegisters) {
    return sim_->get_pc();
  } else {
    return sim_->get_fpu_register(regnum);
  }
}


float MipsDebugger::GetFPURegisterValueFloat(int regnum) {
  if (regnum == kNumFPURegisters) {
    return sim_->get_pc();
  } else {
    return sim_->get_fpu_register_float(regnum);
  }
}


double MipsDebugger::GetFPURegisterValueDouble(int regnum) {
  if (regnum == kNumFPURegisters) {
    return sim_->get_pc();
  } else {
    return sim_->get_fpu_register_double(regnum);
  }
}


bool MipsDebugger::GetValue(const char* desc, int64_t* value) {
  int regnum = Registers::Number(desc);
  int fpuregnum = FPURegisters::Number(desc);

  if (regnum != kInvalidRegister) {
    *value = GetRegisterValue(regnum);
    return true;
  } else if (fpuregnum != kInvalidFPURegister) {
    *value = GetFPURegisterValue(fpuregnum);
    return true;
  } else if (strncmp(desc, "0x", 2) == 0) {
    return SScanF(desc + 2, "%" SCNx64,
                  reinterpret_cast<uint64_t*>(value)) == 1;
  } else {
    return SScanF(desc, "%" SCNu64, reinterpret_cast<uint64_t*>(value)) == 1;
  }
  return false;
}


bool MipsDebugger::SetBreakpoint(Instruction* breakpc) {
  // Check if a breakpoint can be set. If not return without any side-effects.
  if (sim_->break_pc_ != nullptr) {
    return false;
  }

  // Set the breakpoint.
  sim_->break_pc_ = breakpc;
  sim_->break_instr_ = breakpc->InstructionBits();
  // Not setting the breakpoint instruction in the code itself. It will be set
  // when the debugger shell continues.
  return true;
}


bool MipsDebugger::DeleteBreakpoint(Instruction* breakpc) {
  if (sim_->break_pc_ != nullptr) {
    sim_->break_pc_->SetInstructionBits(sim_->break_instr_);
  }

  sim_->break_pc_ = nullptr;
  sim_->break_instr_ = 0;
  return true;
}


void MipsDebugger::UndoBreakpoints() {
  if (sim_->break_pc_ != nullptr) {
    sim_->break_pc_->SetInstructionBits(sim_->break_instr_);
  }
}


void MipsDebugger::RedoBreakpoints() {
  if (sim_->break_pc_ != nullptr) {
    sim_->break_pc_->SetInstructionBits(kBreakpointInstr);
  }
}


void MipsDebugger::PrintAllRegs() {
#define REG_INFO(n) Registers::Name(n), GetRegisterValue(n), GetRegisterValue(n)

  PrintF("\n");
  // at, v0, a0.
  PrintF("%3s: 0x%016" PRIx64 " %14" PRId64 "\t%3s: 0x%016" PRIx64 " %14" PRId64
         "\t%3s: 0x%016" PRIx64 " %14" PRId64 "\n",
         REG_INFO(1), REG_INFO(2), REG_INFO(4));
  // v1, a1.
  PrintF("%34s\t%3s: 0x%016" PRIx64 "  %14" PRId64 " \t%3s: 0x%016" PRIx64
         "  %14" PRId64 " \n",
         "", REG_INFO(3), REG_INFO(5));
  // a2.
  PrintF("%34s\t%34s\t%3s: 0x%016" PRIx64 "  %14" PRId64 " \n", "", "",
         REG_INFO(6));
  // a3.
  PrintF("%34s\t%34s\t%3s: 0x%016" PRIx64 "  %14" PRId64 " \n", "", "",
         REG_INFO(7));
  PrintF("\n");
  // a4-t3, s0-s7
  for (int i = 0; i < 8; i++) {
    PrintF("%3s: 0x%016" PRIx64 "  %14" PRId64 " \t%3s: 0x%016" PRIx64
           "  %14" PRId64 " \n",
           REG_INFO(8 + i), REG_INFO(16 + i));
  }
  PrintF("\n");
  // t8, k0, LO.
  PrintF("%3s: 0x%016" PRIx64 "  %14" PRId64 " \t%3s: 0x%016" PRIx64
         "  %14" PRId64 " \t%3s: 0x%016" PRIx64 "  %14" PRId64 " \n",
         REG_INFO(24), REG_INFO(26), REG_INFO(32));
  // t9, k1, HI.
  PrintF("%3s: 0x%016" PRIx64 "  %14" PRId64 " \t%3s: 0x%016" PRIx64
         "  %14" PRId64 " \t%3s: 0x%016" PRIx64 "  %14" PRId64 " \n",
         REG_INFO(25), REG_INFO(27), REG_INFO(33));
  // sp, fp, gp.
  PrintF("%3s: 0x%016" PRIx64 "  %14" PRId64 " \t%3s: 0x%016" PRIx64
         "  %14" PRId64 " \t%3s: 0x%016" PRIx64 "  %14" PRId64 " \n",
         REG_INFO(29), REG_INFO(30), REG_INFO(28));
  // pc.
  PrintF("%3s: 0x%016" PRIx64 "  %14" PRId64 " \t%3s: 0x%016" PRIx64
         "  %14" PRId64 " \n",
         REG_INFO(31), REG_INFO(34));

#undef REG_INFO
#undef FPU_REG_INFO
}


void MipsDebugger::PrintAllRegsIncludingFPU() {
#define FPU_REG_INFO(n) FPURegisters::Name(n), \
        GetFPURegisterValue(n), \
        GetFPURegisterValueDouble(n)

  PrintAllRegs();

  PrintF("\n\n");
  // f0, f1, f2, ... f31.
  // TODO(plind): consider printing 2 columns for space efficiency.
  PrintF("%3s: 0x%016" PRIx64 "  %16.4e\n", FPU_REG_INFO(0));
  PrintF("%3s: 0x%016" PRIx64 "  %16.4e\n", FPU_REG_INFO(1));
  PrintF("%3s: 0x%016" PRIx64 "  %16.4e\n", FPU_REG_INFO(2));
  PrintF("%3s: 0x%016" PRIx64 "  %16.4e\n", FPU_REG_INFO(3));
  PrintF("%3s: 0x%016" PRIx64 "  %16.4e\n", FPU_REG_INFO(4));
  PrintF("%3s: 0x%016" PRIx64 "  %16.4e\n", FPU_REG_INFO(5));
  PrintF("%3s: 0x%016" PRIx64 "  %16.4e\n", FPU_REG_INFO(6));
  PrintF("%3s: 0x%016" PRIx64 "  %16.4e\n", FPU_REG_INFO(7));
  PrintF("%3s: 0x%016" PRIx64 "  %16.4e\n", FPU_REG_INFO(8));
  PrintF("%3s: 0x%016" PRIx64 "  %16.4e\n", FPU_REG_INFO(9));
  PrintF("%3s: 0x%016" PRIx64 "  %16.4e\n", FPU_REG_INFO(10));
  PrintF("%3s: 0x%016" PRIx64 "  %16.4e\n", FPU_REG_INFO(11));
  PrintF("%3s: 0x%016" PRIx64 "  %16.4e\n", FPU_REG_INFO(12));
  PrintF("%3s: 0x%016" PRIx64 "  %16.4e\n", FPU_REG_INFO(13));
  PrintF("%3s: 0x%016" PRIx64 "  %16.4e\n", FPU_REG_INFO(14));
  PrintF("%3s: 0x%016" PRIx64 "  %16.4e\n", FPU_REG_INFO(15));
  PrintF("%3s: 0x%016" PRIx64 "  %16.4e\n", FPU_REG_INFO(16));
  PrintF("%3s: 0x%016" PRIx64 "  %16.4e\n", FPU_REG_INFO(17));
  PrintF("%3s: 0x%016" PRIx64 "  %16.4e\n", FPU_REG_INFO(18));
  PrintF("%3s: 0x%016" PRIx64 "  %16.4e\n", FPU_REG_INFO(19));
  PrintF("%3s: 0x%016" PRIx64 "  %16.4e\n", FPU_REG_INFO(20));
  PrintF("%3s: 0x%016" PRIx64 "  %16.4e\n", FPU_REG_INFO(21));
  PrintF("%3s: 0x%016" PRIx64 "  %16.4e\n", FPU_REG_INFO(22));
  PrintF("%3s: 0x%016" PRIx64 "  %16.4e\n", FPU_REG_INFO(23));
  PrintF("%3s: 0x%016" PRIx64 "  %16.4e\n", FPU_REG_INFO(24));
  PrintF("%3s: 0x%016" PRIx64 "  %16.4e\n", FPU_REG_INFO(25));
  PrintF("%3s: 0x%016" PRIx64 "  %16.4e\n", FPU_REG_INFO(26));
  PrintF("%3s: 0x%016" PRIx64 "  %16.4e\n", FPU_REG_INFO(27));
  PrintF("%3s: 0x%016" PRIx64 "  %16.4e\n", FPU_REG_INFO(28));
  PrintF("%3s: 0x%016" PRIx64 "  %16.4e\n", FPU_REG_INFO(29));
  PrintF("%3s: 0x%016" PRIx64 "  %16.4e\n", FPU_REG_INFO(30));
  PrintF("%3s: 0x%016" PRIx64 "  %16.4e\n", FPU_REG_INFO(31));

#undef REG_INFO
#undef FPU_REG_INFO
}


void MipsDebugger::Debug() {
  intptr_t last_pc = -1;
  bool done = false;

#define COMMAND_SIZE 63
#define ARG_SIZE 255

#define STR(a) #a
#define XSTR(a) STR(a)

  char cmd[COMMAND_SIZE + 1];
  char arg1[ARG_SIZE + 1];
  char arg2[ARG_SIZE + 1];
  char* argv[3] = { cmd, arg1, arg2 };

  // Make sure to have a proper terminating character if reaching the limit.
  cmd[COMMAND_SIZE] = 0;
  arg1[ARG_SIZE] = 0;
  arg2[ARG_SIZE] = 0;

  // Undo all set breakpoints while running in the debugger shell. This will
  // make them invisible to all commands.
  UndoBreakpoints();

  while (!done && (sim_->get_pc() != Simulator::end_sim_pc)) {
    if (last_pc != sim_->get_pc()) {
      disasm::NameConverter converter;
      disasm::Disassembler dasm(converter);
      // Use a reasonably large buffer.
      v8::internal::EmbeddedVector<char, 256> buffer;
      dasm.InstructionDecode(buffer,
                             reinterpret_cast<byte*>(sim_->get_pc()));
      PrintF("  0x%016" PRIx64 "   %s\n", sim_->get_pc(), buffer.start());
      last_pc = sim_->get_pc();
    }
    char* line = ReadLine("sim> ");
    if (line == nullptr) {
      break;
    } else {
      char* last_input = sim_->last_debugger_input();
      if (strcmp(line, "\n") == 0 && last_input != nullptr) {
        line = last_input;
      } else {
        // Ownership is transferred to sim_;
        sim_->set_last_debugger_input(line);
      }
      // Use sscanf to parse the individual parts of the command line. At the
      // moment no command expects more than two parameters.
      int argc = SScanF(line,
                        "%" XSTR(COMMAND_SIZE) "s "
                        "%" XSTR(ARG_SIZE) "s "
                        "%" XSTR(ARG_SIZE) "s",
                        cmd, arg1, arg2);
      if ((strcmp(cmd, "si") == 0) || (strcmp(cmd, "stepi") == 0)) {
        Instruction* instr = reinterpret_cast<Instruction*>(sim_->get_pc());
        if (!(instr->IsTrap()) ||
            instr->InstructionBits() == rtCallRedirInstr) {
          sim_->InstructionDecode(
              reinterpret_cast<Instruction*>(sim_->get_pc()));
        } else {
          // Allow si to jump over generated breakpoints.
          PrintF("/!\\ Jumping over generated breakpoint.\n");
          sim_->set_pc(sim_->get_pc() + Instruction::kInstrSize);
        }
      } else if ((strcmp(cmd, "c") == 0) || (strcmp(cmd, "cont") == 0)) {
        // Execute the one instruction we broke at with breakpoints disabled.
        sim_->InstructionDecode(reinterpret_cast<Instruction*>(sim_->get_pc()));
        // Leave the debugger shell.
        done = true;
      } else if ((strcmp(cmd, "p") == 0) || (strcmp(cmd, "print") == 0)) {
        if (argc == 2) {
          int64_t value;
          double dvalue;
          if (strcmp(arg1, "all") == 0) {
            PrintAllRegs();
          } else if (strcmp(arg1, "allf") == 0) {
            PrintAllRegsIncludingFPU();
          } else {
            int regnum = Registers::Number(arg1);
            int fpuregnum = FPURegisters::Number(arg1);

            if (regnum != kInvalidRegister) {
              value = GetRegisterValue(regnum);
              PrintF("%s: 0x%08" PRIx64 "  %" PRId64 "  \n", arg1, value,
                     value);
            } else if (fpuregnum != kInvalidFPURegister) {
              value = GetFPURegisterValue(fpuregnum);
              dvalue = GetFPURegisterValueDouble(fpuregnum);
              PrintF("%3s: 0x%016" PRIx64 "  %16.4e\n",
                     FPURegisters::Name(fpuregnum), value, dvalue);
            } else {
              PrintF("%s unrecognized\n", arg1);
            }
          }
        } else {
          if (argc == 3) {
            if (strcmp(arg2, "single") == 0) {
              int64_t value;
              float fvalue;
              int fpuregnum = FPURegisters::Number(arg1);

              if (fpuregnum != kInvalidFPURegister) {
                value = GetFPURegisterValue(fpuregnum);
                value &= 0xFFFFFFFFUL;
                fvalue = GetFPURegisterValueFloat(fpuregnum);
                PrintF("%s: 0x%08" PRIx64 "  %11.4e\n", arg1, value, fvalue);
              } else {
                PrintF("%s unrecognized\n", arg1);
              }
            } else {
              PrintF("print <fpu register> single\n");
            }
          } else {
            PrintF("print <register> or print <fpu register> single\n");
          }
        }
      } else if ((strcmp(cmd, "po") == 0)
                 || (strcmp(cmd, "printobject") == 0)) {
        if (argc == 2) {
          int64_t value;
          OFStream os(stdout);
          if (GetValue(arg1, &value)) {
            Object* obj = reinterpret_cast<Object*>(value);
            os << arg1 << ": \n";
#ifdef DEBUG
            obj->Print(os);
            os << "\n";
#else
            os << Brief(obj) << "\n";
#endif
          } else {
            os << arg1 << " unrecognized\n";
          }
        } else {
          PrintF("printobject <value>\n");
        }
      } else if (strcmp(cmd, "stack") == 0 || strcmp(cmd, "mem") == 0) {
        int64_t* cur = nullptr;
        int64_t* end = nullptr;
        int next_arg = 1;

        if (strcmp(cmd, "stack") == 0) {
          cur = reinterpret_cast<int64_t*>(sim_->get_register(Simulator::sp));
        } else {  // Command "mem".
          int64_t value;
          if (!GetValue(arg1, &value)) {
            PrintF("%s unrecognized\n", arg1);
            continue;
          }
          cur = reinterpret_cast<int64_t*>(value);
          next_arg++;
        }

        int64_t words;
        if (argc == next_arg) {
          words = 10;
        } else {
          if (!GetValue(argv[next_arg], &words)) {
            words = 10;
          }
        }
        end = cur + words;

        while (cur < end) {
          PrintF("  0x%012" PRIxPTR " :  0x%016" PRIx64 "  %14" PRId64 " ",
                 reinterpret_cast<intptr_t>(cur), *cur, *cur);
          HeapObject* obj = reinterpret_cast<HeapObject*>(*cur);
          int64_t value = *cur;
          Heap* current_heap = sim_->isolate_->heap();
          if (((value & 1) == 0) ||
              current_heap->ContainsSlow(obj->address())) {
            PrintF(" (");
            if ((value & 1) == 0) {
              PrintF("smi %d", static_cast<int>(value >> 32));
            } else {
              obj->ShortPrint();
            }
            PrintF(")");
          }
          PrintF("\n");
          cur++;
        }

      } else if ((strcmp(cmd, "disasm") == 0) ||
                 (strcmp(cmd, "dpc") == 0) ||
                 (strcmp(cmd, "di") == 0)) {
        disasm::NameConverter converter;
        disasm::Disassembler dasm(converter);
        // Use a reasonably large buffer.
        v8::internal::EmbeddedVector<char, 256> buffer;

        byte* cur = nullptr;
        byte* end = nullptr;

        if (argc == 1) {
          cur = reinterpret_cast<byte*>(sim_->get_pc());
          end = cur + (10 * Instruction::kInstrSize);
        } else if (argc == 2) {
          int regnum = Registers::Number(arg1);
          if (regnum != kInvalidRegister || strncmp(arg1, "0x", 2) == 0) {
            // The argument is an address or a register name.
            int64_t value;
            if (GetValue(arg1, &value)) {
              cur = reinterpret_cast<byte*>(value);
              // Disassemble 10 instructions at <arg1>.
              end = cur + (10 * Instruction::kInstrSize);
            }
          } else {
            // The argument is the number of instructions.
            int64_t value;
            if (GetValue(arg1, &value)) {
              cur = reinterpret_cast<byte*>(sim_->get_pc());
              // Disassemble <arg1> instructions.
              end = cur + (value * Instruction::kInstrSize);
            }
          }
        } else {
          int64_t value1;
          int64_t value2;
          if (GetValue(arg1, &value1) && GetValue(arg2, &value2)) {
            cur = reinterpret_cast<byte*>(value1);
            end = cur + (value2 * Instruction::kInstrSize);
          }
        }

        while (cur < end) {
          dasm.InstructionDecode(buffer, cur);
          PrintF("  0x%08" PRIxPTR "   %s\n", reinterpret_cast<intptr_t>(cur),
                 buffer.start());
          cur += Instruction::kInstrSize;
        }
      } else if (strcmp(cmd, "gdb") == 0) {
        PrintF("relinquishing control to gdb\n");
        v8::base::OS::DebugBreak();
        PrintF("regaining control from gdb\n");
      } else if (strcmp(cmd, "break") == 0) {
        if (argc == 2) {
          int64_t value;
          if (GetValue(arg1, &value)) {
            if (!SetBreakpoint(reinterpret_cast<Instruction*>(value))) {
              PrintF("setting breakpoint failed\n");
            }
          } else {
            PrintF("%s unrecognized\n", arg1);
          }
        } else {
          PrintF("break <address>\n");
        }
      } else if (strcmp(cmd, "del") == 0) {
        if (!DeleteBreakpoint(nullptr)) {
          PrintF("deleting breakpoint failed\n");
        }
      } else if (strcmp(cmd, "flags") == 0) {
        PrintF("No flags on MIPS !\n");
      } else if (strcmp(cmd, "stop") == 0) {
        int64_t value;
        intptr_t stop_pc = sim_->get_pc() -
            2 * Instruction::kInstrSize;
        Instruction* stop_instr = reinterpret_cast<Instruction*>(stop_pc);
        Instruction* msg_address =
          reinterpret_cast<Instruction*>(stop_pc +
              Instruction::kInstrSize);
        if ((argc == 2) && (strcmp(arg1, "unstop") == 0)) {
          // Remove the current stop.
          if (sim_->IsStopInstruction(stop_instr)) {
            stop_instr->SetInstructionBits(kNopInstr);
            msg_address->SetInstructionBits(kNopInstr);
          } else {
            PrintF("Not at debugger stop.\n");
          }
        } else if (argc == 3) {
          // Print information about all/the specified breakpoint(s).
          if (strcmp(arg1, "info") == 0) {
            if (strcmp(arg2, "all") == 0) {
              PrintF("Stop information:\n");
              for (uint32_t i = kMaxWatchpointCode + 1;
                   i <= kMaxStopCode;
                   i++) {
                sim_->PrintStopInfo(i);
              }
            } else if (GetValue(arg2, &value)) {
              sim_->PrintStopInfo(value);
            } else {
              PrintF("Unrecognized argument.\n");
            }
          } else if (strcmp(arg1, "enable") == 0) {
            // Enable all/the specified breakpoint(s).
            if (strcmp(arg2, "all") == 0) {
              for (uint32_t i = kMaxWatchpointCode + 1;
                   i <= kMaxStopCode;
                   i++) {
                sim_->EnableStop(i);
              }
            } else if (GetValue(arg2, &value)) {
              sim_->EnableStop(value);
            } else {
              PrintF("Unrecognized argument.\n");
            }
          } else if (strcmp(arg1, "disable") == 0) {
            // Disable all/the specified breakpoint(s).
            if (strcmp(arg2, "all") == 0) {
              for (uint32_t i = kMaxWatchpointCode + 1;
                   i <= kMaxStopCode;
                   i++) {
                sim_->DisableStop(i);
              }
            } else if (GetValue(arg2, &value)) {
              sim_->DisableStop(value);
            } else {
              PrintF("Unrecognized argument.\n");
            }
          }
        } else {
          PrintF("Wrong usage. Use help command for more information.\n");
        }
      } else if ((strcmp(cmd, "stat") == 0) || (strcmp(cmd, "st") == 0)) {
        // Print registers and disassemble.
        PrintAllRegs();
        PrintF("\n");

        disasm::NameConverter converter;
        disasm::Disassembler dasm(converter);
        // Use a reasonably large buffer.
        v8::internal::EmbeddedVector<char, 256> buffer;

        byte* cur = nullptr;
        byte* end = nullptr;

        if (argc == 1) {
          cur = reinterpret_cast<byte*>(sim_->get_pc());
          end = cur + (10 * Instruction::kInstrSize);
        } else if (argc == 2) {
          int64_t value;
          if (GetValue(arg1, &value)) {
            cur = reinterpret_cast<byte*>(value);
            // no length parameter passed, assume 10 instructions
            end = cur + (10 * Instruction::kInstrSize);
          }
        } else {
          int64_t value1;
          int64_t value2;
          if (GetValue(arg1, &value1) && GetValue(arg2, &value2)) {
            cur = reinterpret_cast<byte*>(value1);
            end = cur + (value2 * Instruction::kInstrSize);
          }
        }

        while (cur < end) {
          dasm.InstructionDecode(buffer, cur);
          PrintF("  0x%08" PRIxPTR "   %s\n", reinterpret_cast<intptr_t>(cur),
                 buffer.start());
          cur += Instruction::kInstrSize;
        }
      } else if ((strcmp(cmd, "h") == 0) || (strcmp(cmd, "help") == 0)) {
        PrintF("cont\n");
        PrintF("  continue execution (alias 'c')\n");
        PrintF("stepi\n");
        PrintF("  step one instruction (alias 'si')\n");
        PrintF("print <register>\n");
        PrintF("  print register content (alias 'p')\n");
        PrintF("  use register name 'all' to print all registers\n");
        PrintF("printobject <register>\n");
        PrintF("  print an object from a register (alias 'po')\n");
        PrintF("stack [<words>]\n");
        PrintF("  dump stack content, default dump 10 words)\n");
        PrintF("mem <address> [<words>]\n");
        PrintF("  dump memory content, default dump 10 words)\n");
        PrintF("flags\n");
        PrintF("  print flags\n");
        PrintF("disasm [<instructions>]\n");
        PrintF("disasm [<address/register>]\n");
        PrintF("disasm [[<address/register>] <instructions>]\n");
        PrintF("  disassemble code, default is 10 instructions\n");
        PrintF("  from pc (alias 'di')\n");
        PrintF("gdb\n");
        PrintF("  enter gdb\n");
        PrintF("break <address>\n");
        PrintF("  set a break point on the address\n");
        PrintF("del\n");
        PrintF("  delete the breakpoint\n");
        PrintF("stop feature:\n");
        PrintF("  Description:\n");
        PrintF("    Stops are debug instructions inserted by\n");
        PrintF("    the Assembler::stop() function.\n");
        PrintF("    When hitting a stop, the Simulator will\n");
        PrintF("    stop and and give control to the Debugger.\n");
        PrintF("    All stop codes are watched:\n");
        PrintF("    - They can be enabled / disabled: the Simulator\n");
        PrintF("       will / won't stop when hitting them.\n");
        PrintF("    - The Simulator keeps track of how many times they \n");
        PrintF("      are met. (See the info command.) Going over a\n");
        PrintF("      disabled stop still increases its counter. \n");
        PrintF("  Commands:\n");
        PrintF("    stop info all/<code> : print infos about number <code>\n");
        PrintF("      or all stop(s).\n");
        PrintF("    stop enable/disable all/<code> : enables / disables\n");
        PrintF("      all or number <code> stop(s)\n");
        PrintF("    stop unstop\n");
        PrintF("      ignore the stop instruction at the current location\n");
        PrintF("      from now on\n");
      } else {
        PrintF("Unknown command: %s\n", cmd);
      }
    }
  }

  // Add all the breakpoints back to stop execution and enter the debugger
  // shell when hit.
  RedoBreakpoints();

#undef COMMAND_SIZE
#undef ARG_SIZE

#undef STR
#undef XSTR
}

bool Simulator::ICacheMatch(void* one, void* two) {
  DCHECK_EQ(reinterpret_cast<intptr_t>(one) & CachePage::kPageMask, 0);
  DCHECK_EQ(reinterpret_cast<intptr_t>(two) & CachePage::kPageMask, 0);
  return one == two;
}


static uint32_t ICacheHash(void* key) {
  return static_cast<uint32_t>(reinterpret_cast<uintptr_t>(key)) >> 2;
}


static bool AllOnOnePage(uintptr_t start, size_t size) {
  intptr_t start_page = (start & ~CachePage::kPageMask);
  intptr_t end_page = ((start + size) & ~CachePage::kPageMask);
  return start_page == end_page;
}


void Simulator::set_last_debugger_input(char* input) {
  DeleteArray(last_debugger_input_);
  last_debugger_input_ = input;
}

void Simulator::SetRedirectInstruction(Instruction* instruction) {
  instruction->SetInstructionBits(rtCallRedirInstr);
}

void Simulator::FlushICache(base::CustomMatcherHashMap* i_cache,
                            void* start_addr, size_t size) {
  int64_t start = reinterpret_cast<int64_t>(start_addr);
  int64_t intra_line = (start & CachePage::kLineMask);
  start -= intra_line;
  size += intra_line;
  size = ((size - 1) | CachePage::kLineMask) + 1;
  int offset = (start & CachePage::kPageMask);
  while (!AllOnOnePage(start, size - 1)) {
    int bytes_to_flush = CachePage::kPageSize - offset;
    FlushOnePage(i_cache, start, bytes_to_flush);
    start += bytes_to_flush;
    size -= bytes_to_flush;
    DCHECK_EQ((int64_t)0, start & CachePage::kPageMask);
    offset = 0;
  }
  if (size != 0) {
    FlushOnePage(i_cache, start, size);
  }
}

CachePage* Simulator::GetCachePage(base::CustomMatcherHashMap* i_cache,
                                   void* page) {
  base::HashMap::Entry* entry = i_cache->LookupOrInsert(page, ICacheHash(page));
  if (entry->value == nullptr) {
    CachePage* new_page = new CachePage();
    entry->value = new_page;
  }
  return reinterpret_cast<CachePage*>(entry->value);
}


// Flush from start up to and not including start + size.
void Simulator::FlushOnePage(base::CustomMatcherHashMap* i_cache,
                             intptr_t start, size_t size) {
  DCHECK_LE(size, CachePage::kPageSize);
  DCHECK(AllOnOnePage(start, size - 1));
  DCHECK_EQ(start & CachePage::kLineMask, 0);
  DCHECK_EQ(size & CachePage::kLineMask, 0);
  void* page = reinterpret_cast<void*>(start & (~CachePage::kPageMask));
  int offset = (start & CachePage::kPageMask);
  CachePage* cache_page = GetCachePage(i_cache, page);
  char* valid_bytemap = cache_page->ValidityByte(offset);
  memset(valid_bytemap, CachePage::LINE_INVALID, size >> CachePage::kLineShift);
}

void Simulator::CheckICache(base::CustomMatcherHashMap* i_cache,
                            Instruction* instr) {
  int64_t address = reinterpret_cast<int64_t>(instr);
  void* page = reinterpret_cast<void*>(address & (~CachePage::kPageMask));
  void* line = reinterpret_cast<void*>(address & (~CachePage::kLineMask));
  int offset = (address & CachePage::kPageMask);
  CachePage* cache_page = GetCachePage(i_cache, page);
  char* cache_valid_byte = cache_page->ValidityByte(offset);
  bool cache_hit = (*cache_valid_byte == CachePage::LINE_VALID);
  char* cached_line = cache_page->CachedData(offset & ~CachePage::kLineMask);
  if (cache_hit) {
    // Check that the data in memory matches the contents of the I-cache.
    CHECK_EQ(0, memcmp(reinterpret_cast<void*>(instr),
                       cache_page->CachedData(offset),
                       Instruction::kInstrSize));
  } else {
    // Cache miss.  Load memory into the cache.
    memcpy(cached_line, line, CachePage::kLineLength);
    *cache_valid_byte = CachePage::LINE_VALID;
  }
}


Simulator::Simulator(Isolate* isolate) : isolate_(isolate) {
  // Set up simulator support first. Some of this information is needed to
  // setup the architecture state.
  stack_size_ = FLAG_sim_stack_size * KB;
  stack_ = reinterpret_cast<char*>(malloc(stack_size_));
  pc_modified_ = false;
  icount_ = 0;
  break_count_ = 0;
  break_pc_ = nullptr;
  break_instr_ = 0;

  // Set up architecture state.
  // All registers are initialized to zero to start with.
  for (int i = 0; i < kNumSimuRegisters; i++) {
    registers_[i] = 0;
  }
  for (int i = 0; i < kNumFPURegisters; i++) {
    FPUregisters_[2 * i] = 0;
    FPUregisters_[2 * i + 1] = 0;  // upper part for MSA ASE
  }

  if (kArchVariant == kMips64r6) {
    FCSR_ = kFCSRNaN2008FlagMask;
    MSACSR_ = 0;
  } else {
    FCSR_ = 0;
  }

  // The sp is initialized to point to the bottom (high address) of the
  // allocated stack area. To be safe in potential stack underflows we leave
  // some buffer below.
  registers_[sp] = reinterpret_cast<int64_t>(stack_) + stack_size_ - 64;
  // The ra and pc are initialized to a known bad value that will cause an
  // access violation if the simulator ever tries to execute it.
  registers_[pc] = bad_ra;
  registers_[ra] = bad_ra;

  last_debugger_input_ = nullptr;
}


Simulator::~Simulator() { free(stack_); }


<<<<<<< HEAD
// When the generated code calls an external reference we need to catch that in
// the simulator.  The external reference will be a function compiled for the
// host architecture.  We need to call that function instead of trying to
// execute it with the simulator.  We do that by redirecting the external
// reference to a swi (software-interrupt) instruction that is handled by
// the simulator.  We write the original destination of the jump just at a known
// offset from the swi instruction so the simulator knows what to call.
class Redirection {
 public:
  Redirection(Isolate* isolate, void* external_function,
              ExternalReference::Type type)
      : external_function_(external_function),
        swi_instruction_(rtCallRedirInstr),
        type_(type),
        next_(NULL) {
    next_ = isolate->simulator_redirection();
    Simulator::current(isolate)->
        FlushICache(isolate->simulator_i_cache(),
                    reinterpret_cast<void*>(&swi_instruction_),
                    Instruction::kInstrSize);
    isolate->set_simulator_redirection(this);
  }

  void* address_of_swi_instruction() {
    return reinterpret_cast<void*>(&swi_instruction_);
  }

  void* external_function() { return external_function_; }
  ExternalReference::Type type() { return type_; }

  static Redirection* Get(Isolate* isolate, void* external_function,
                          ExternalReference::Type type) {
    Redirection* current = isolate->simulator_redirection();
    for (; current != NULL; current = current->next_) {
      if (current->external_function_ == external_function) return current;
    }
    return new Redirection(isolate, external_function, type);
  }

  static Redirection* FromSwiInstruction(Instruction* swi_instruction) {
    char* addr_of_swi = reinterpret_cast<char*>(swi_instruction);
    char* addr_of_redirection =
        addr_of_swi - offsetof(Redirection, swi_instruction_);
    return reinterpret_cast<Redirection*>(addr_of_redirection);
  }

  static void* ReverseRedirection(int64_t reg) {
    Redirection* redirection = FromSwiInstruction(
        reinterpret_cast<Instruction*>(reinterpret_cast<void*>(reg)));
    return redirection->external_function();
  }

  static void DeleteChain(Redirection* redirection) {
    while (redirection != nullptr) {
      Redirection* next = redirection->next_;
      delete redirection;
      redirection = next;
    }
  }

 private:
  void* external_function_;
  uint32_t swi_instruction_;
  ExternalReference::Type type_;
  Redirection* next_;
};


// static
void Simulator::TearDown(base::CustomMatcherHashMap* i_cache,
                         Redirection* first) {
  Redirection::DeleteChain(first);
  if (i_cache != nullptr) {
    for (base::HashMap::Entry* entry = i_cache->Start(); entry != nullptr;
         entry = i_cache->Next(entry)) {
      delete static_cast<CachePage*>(entry->value);
    }
    delete i_cache;
  }
}


void* Simulator::RedirectExternalReference(Isolate* isolate,
                                           void* external_function,
                                           ExternalReference::Type type) {
  base::LockGuard<base::Mutex> lock_guard(
      isolate->simulator_redirection_mutex());
  Redirection* redirection = Redirection::Get(isolate, external_function, type);
  return redirection->address_of_swi_instruction();
}


=======
>>>>>>> 84bd6f3c
// Get the active Simulator for the current thread.
Simulator* Simulator::current(Isolate* isolate) {
  v8::internal::Isolate::PerIsolateThreadData* isolate_data =
       isolate->FindOrAllocatePerThreadDataForThisThread();
  DCHECK_NOT_NULL(isolate_data);

  Simulator* sim = isolate_data->simulator();
  if (sim == nullptr) {
    // TODO(146): delete the simulator object when a thread/isolate goes away.
    sim = new Simulator(isolate);
    isolate_data->set_simulator(sim);
  }
  return sim;
}


// Sets the register in the architecture state. It will also deal with updating
// Simulator internal state for special registers such as PC.
void Simulator::set_register(int reg, int64_t value) {
  DCHECK((reg >= 0) && (reg < kNumSimuRegisters));
  if (reg == pc) {
    pc_modified_ = true;
  }

  // Zero register always holds 0.
  registers_[reg] = (reg == 0) ? 0 : value;
}


void Simulator::set_dw_register(int reg, const int* dbl) {
  DCHECK((reg >= 0) && (reg < kNumSimuRegisters));
  registers_[reg] = dbl[1];
  registers_[reg] = registers_[reg] << 32;
  registers_[reg] += dbl[0];
}


void Simulator::set_fpu_register(int fpureg, int64_t value) {
  DCHECK((fpureg >= 0) && (fpureg < kNumFPURegisters));
  FPUregisters_[fpureg * 2] = value;
}


void Simulator::set_fpu_register_word(int fpureg, int32_t value) {
  // Set ONLY lower 32-bits, leaving upper bits untouched.
  DCHECK((fpureg >= 0) && (fpureg < kNumFPURegisters));
  int32_t* pword;
  if (kArchEndian == kLittle) {
    pword = reinterpret_cast<int32_t*>(&FPUregisters_[fpureg * 2]);
  } else {
    pword = reinterpret_cast<int32_t*>(&FPUregisters_[fpureg * 2]) + 1;
  }
  *pword = value;
}


void Simulator::set_fpu_register_hi_word(int fpureg, int32_t value) {
  // Set ONLY upper 32-bits, leaving lower bits untouched.
  DCHECK((fpureg >= 0) && (fpureg < kNumFPURegisters));
  int32_t* phiword;
  if (kArchEndian == kLittle) {
    phiword = (reinterpret_cast<int32_t*>(&FPUregisters_[fpureg * 2])) + 1;
  } else {
    phiword = reinterpret_cast<int32_t*>(&FPUregisters_[fpureg * 2]);
  }
  *phiword = value;
}


void Simulator::set_fpu_register_float(int fpureg, float value) {
  DCHECK((fpureg >= 0) && (fpureg < kNumFPURegisters));
  *bit_cast<float*>(&FPUregisters_[fpureg * 2]) = value;
}


void Simulator::set_fpu_register_double(int fpureg, double value) {
  DCHECK((fpureg >= 0) && (fpureg < kNumFPURegisters));
  *bit_cast<double*>(&FPUregisters_[fpureg * 2]) = value;
}


// Get the register from the architecture state. This function does handle
// the special case of accessing the PC register.
int64_t Simulator::get_register(int reg) const {
  DCHECK((reg >= 0) && (reg < kNumSimuRegisters));
  if (reg == 0)
    return 0;
  else
    return registers_[reg] + ((reg == pc) ? Instruction::kPCReadOffset : 0);
}


double Simulator::get_double_from_register_pair(int reg) {
  // TODO(plind): bad ABI stuff, refactor or remove.
  DCHECK((reg >= 0) && (reg < kNumSimuRegisters) && ((reg % 2) == 0));

  double dm_val = 0.0;
  // Read the bits from the unsigned integer register_[] array
  // into the double precision floating point value and return it.
  char buffer[sizeof(registers_[0])];
  memcpy(buffer, &registers_[reg], sizeof(registers_[0]));
  memcpy(&dm_val, buffer, sizeof(registers_[0]));
  return(dm_val);
}


int64_t Simulator::get_fpu_register(int fpureg) const {
  DCHECK((fpureg >= 0) && (fpureg < kNumFPURegisters));
  return FPUregisters_[fpureg * 2];
}


int32_t Simulator::get_fpu_register_word(int fpureg) const {
  DCHECK((fpureg >= 0) && (fpureg < kNumFPURegisters));
  return static_cast<int32_t>(FPUregisters_[fpureg * 2] & 0xFFFFFFFF);
}


int32_t Simulator::get_fpu_register_signed_word(int fpureg) const {
  DCHECK((fpureg >= 0) && (fpureg < kNumFPURegisters));
  return static_cast<int32_t>(FPUregisters_[fpureg * 2] & 0xFFFFFFFF);
}


int32_t Simulator::get_fpu_register_hi_word(int fpureg) const {
  DCHECK((fpureg >= 0) && (fpureg < kNumFPURegisters));
  return static_cast<int32_t>((FPUregisters_[fpureg * 2] >> 32) & 0xFFFFFFFF);
}


float Simulator::get_fpu_register_float(int fpureg) const {
  DCHECK((fpureg >= 0) && (fpureg < kNumFPURegisters));
  return *bit_cast<float*>(const_cast<int64_t*>(&FPUregisters_[fpureg * 2]));
}


double Simulator::get_fpu_register_double(int fpureg) const {
  DCHECK((fpureg >= 0) && (fpureg < kNumFPURegisters));
  return *bit_cast<double*>(&FPUregisters_[fpureg * 2]);
}

template <typename T>
void Simulator::get_msa_register(int wreg, T* value) {
  DCHECK((wreg >= 0) && (wreg < kNumMSARegisters));
  memcpy(value, FPUregisters_ + wreg * 2, kSimd128Size);
}

template <typename T>
void Simulator::set_msa_register(int wreg, const T* value) {
  DCHECK((wreg >= 0) && (wreg < kNumMSARegisters));
  memcpy(FPUregisters_ + wreg * 2, value, kSimd128Size);
}

// Runtime FP routines take up to two double arguments and zero
// or one integer arguments. All are constructed here,
// from a0-a3 or f12 and f13 (n64), or f14 (O32).
void Simulator::GetFpArgs(double* x, double* y, int32_t* z) {
  if (!IsMipsSoftFloatABI) {
    const int fparg2 = 13;
    *x = get_fpu_register_double(12);
    *y = get_fpu_register_double(fparg2);
    *z = static_cast<int32_t>(get_register(a2));
  } else {
  // TODO(plind): bad ABI stuff, refactor or remove.
    // We use a char buffer to get around the strict-aliasing rules which
    // otherwise allow the compiler to optimize away the copy.
    char buffer[sizeof(*x)];
    int32_t* reg_buffer = reinterpret_cast<int32_t*>(buffer);

    // Registers a0 and a1 -> x.
    reg_buffer[0] = get_register(a0);
    reg_buffer[1] = get_register(a1);
    memcpy(x, buffer, sizeof(buffer));
    // Registers a2 and a3 -> y.
    reg_buffer[0] = get_register(a2);
    reg_buffer[1] = get_register(a3);
    memcpy(y, buffer, sizeof(buffer));
    // Register 2 -> z.
    reg_buffer[0] = get_register(a2);
    memcpy(z, buffer, sizeof(*z));
  }
}


// The return value is either in v0/v1 or f0.
void Simulator::SetFpResult(const double& result) {
  if (!IsMipsSoftFloatABI) {
    set_fpu_register_double(0, result);
  } else {
    char buffer[2 * sizeof(registers_[0])];
    int64_t* reg_buffer = reinterpret_cast<int64_t*>(buffer);
    memcpy(buffer, &result, sizeof(buffer));
    // Copy result to v0 and v1.
    set_register(v0, reg_buffer[0]);
    set_register(v1, reg_buffer[1]);
  }
}


// Helper functions for setting and testing the FCSR register's bits.
void Simulator::set_fcsr_bit(uint32_t cc, bool value) {
  if (value) {
    FCSR_ |= (1 << cc);
  } else {
    FCSR_ &= ~(1 << cc);
  }
}


bool Simulator::test_fcsr_bit(uint32_t cc) {
  return FCSR_ & (1 << cc);
}


void Simulator::set_fcsr_rounding_mode(FPURoundingMode mode) {
  FCSR_ |= mode & kFPURoundingModeMask;
}

void Simulator::set_msacsr_rounding_mode(FPURoundingMode mode) {
  MSACSR_ |= mode & kFPURoundingModeMask;
}

unsigned int Simulator::get_fcsr_rounding_mode() {
  return FCSR_ & kFPURoundingModeMask;
}

unsigned int Simulator::get_msacsr_rounding_mode() {
  return MSACSR_ & kFPURoundingModeMask;
}

// Sets the rounding error codes in FCSR based on the result of the rounding.
// Returns true if the operation was invalid.
bool Simulator::set_fcsr_round_error(double original, double rounded) {
  bool ret = false;
  double max_int32 = std::numeric_limits<int32_t>::max();
  double min_int32 = std::numeric_limits<int32_t>::min();

  if (!std::isfinite(original) || !std::isfinite(rounded)) {
    set_fcsr_bit(kFCSRInvalidOpFlagBit, true);
    ret = true;
  }

  if (original != rounded) {
    set_fcsr_bit(kFCSRInexactFlagBit, true);
  }

  if (rounded < DBL_MIN && rounded > -DBL_MIN && rounded != 0) {
    set_fcsr_bit(kFCSRUnderflowFlagBit, true);
    ret = true;
  }

  if (rounded > max_int32 || rounded < min_int32) {
    set_fcsr_bit(kFCSROverflowFlagBit, true);
    // The reference is not really clear but it seems this is required:
    set_fcsr_bit(kFCSRInvalidOpFlagBit, true);
    ret = true;
  }

  return ret;
}


// Sets the rounding error codes in FCSR based on the result of the rounding.
// Returns true if the operation was invalid.
bool Simulator::set_fcsr_round64_error(double original, double rounded) {
  bool ret = false;
  // The value of INT64_MAX (2^63-1) can't be represented as double exactly,
  // loading the most accurate representation into max_int64, which is 2^63.
  double max_int64 = std::numeric_limits<int64_t>::max();
  double min_int64 = std::numeric_limits<int64_t>::min();

  if (!std::isfinite(original) || !std::isfinite(rounded)) {
    set_fcsr_bit(kFCSRInvalidOpFlagBit, true);
    ret = true;
  }

  if (original != rounded) {
    set_fcsr_bit(kFCSRInexactFlagBit, true);
  }

  if (rounded < DBL_MIN && rounded > -DBL_MIN && rounded != 0) {
    set_fcsr_bit(kFCSRUnderflowFlagBit, true);
    ret = true;
  }

  if (rounded >= max_int64 || rounded < min_int64) {
    set_fcsr_bit(kFCSROverflowFlagBit, true);
    // The reference is not really clear but it seems this is required:
    set_fcsr_bit(kFCSRInvalidOpFlagBit, true);
    ret = true;
  }

  return ret;
}


// Sets the rounding error codes in FCSR based on the result of the rounding.
// Returns true if the operation was invalid.
bool Simulator::set_fcsr_round_error(float original, float rounded) {
  bool ret = false;
  double max_int32 = std::numeric_limits<int32_t>::max();
  double min_int32 = std::numeric_limits<int32_t>::min();

  if (!std::isfinite(original) || !std::isfinite(rounded)) {
    set_fcsr_bit(kFCSRInvalidOpFlagBit, true);
    ret = true;
  }

  if (original != rounded) {
    set_fcsr_bit(kFCSRInexactFlagBit, true);
  }

  if (rounded < FLT_MIN && rounded > -FLT_MIN && rounded != 0) {
    set_fcsr_bit(kFCSRUnderflowFlagBit, true);
    ret = true;
  }

  if (rounded > max_int32 || rounded < min_int32) {
    set_fcsr_bit(kFCSROverflowFlagBit, true);
    // The reference is not really clear but it seems this is required:
    set_fcsr_bit(kFCSRInvalidOpFlagBit, true);
    ret = true;
  }

  return ret;
}

void Simulator::set_fpu_register_word_invalid_result(float original,
                                                     float rounded) {
  if (FCSR_ & kFCSRNaN2008FlagMask) {
    double max_int32 = std::numeric_limits<int32_t>::max();
    double min_int32 = std::numeric_limits<int32_t>::min();
    if (std::isnan(original)) {
      set_fpu_register_word(fd_reg(), 0);
    } else if (rounded > max_int32) {
      set_fpu_register_word(fd_reg(), kFPUInvalidResult);
    } else if (rounded < min_int32) {
      set_fpu_register_word(fd_reg(), kFPUInvalidResultNegative);
    } else {
      UNREACHABLE();
    }
  } else {
    set_fpu_register_word(fd_reg(), kFPUInvalidResult);
  }
}


void Simulator::set_fpu_register_invalid_result(float original, float rounded) {
  if (FCSR_ & kFCSRNaN2008FlagMask) {
    double max_int32 = std::numeric_limits<int32_t>::max();
    double min_int32 = std::numeric_limits<int32_t>::min();
    if (std::isnan(original)) {
      set_fpu_register(fd_reg(), 0);
    } else if (rounded > max_int32) {
      set_fpu_register(fd_reg(), kFPUInvalidResult);
    } else if (rounded < min_int32) {
      set_fpu_register(fd_reg(), kFPUInvalidResultNegative);
    } else {
      UNREACHABLE();
    }
  } else {
    set_fpu_register(fd_reg(), kFPUInvalidResult);
  }
}


void Simulator::set_fpu_register_invalid_result64(float original,
                                                  float rounded) {
  if (FCSR_ & kFCSRNaN2008FlagMask) {
    // The value of INT64_MAX (2^63-1) can't be represented as double exactly,
    // loading the most accurate representation into max_int64, which is 2^63.
    double max_int64 = std::numeric_limits<int64_t>::max();
    double min_int64 = std::numeric_limits<int64_t>::min();
    if (std::isnan(original)) {
      set_fpu_register(fd_reg(), 0);
    } else if (rounded >= max_int64) {
      set_fpu_register(fd_reg(), kFPU64InvalidResult);
    } else if (rounded < min_int64) {
      set_fpu_register(fd_reg(), kFPU64InvalidResultNegative);
    } else {
      UNREACHABLE();
    }
  } else {
    set_fpu_register(fd_reg(), kFPU64InvalidResult);
  }
}


void Simulator::set_fpu_register_word_invalid_result(double original,
                                                     double rounded) {
  if (FCSR_ & kFCSRNaN2008FlagMask) {
    double max_int32 = std::numeric_limits<int32_t>::max();
    double min_int32 = std::numeric_limits<int32_t>::min();
    if (std::isnan(original)) {
      set_fpu_register_word(fd_reg(), 0);
    } else if (rounded > max_int32) {
      set_fpu_register_word(fd_reg(), kFPUInvalidResult);
    } else if (rounded < min_int32) {
      set_fpu_register_word(fd_reg(), kFPUInvalidResultNegative);
    } else {
      UNREACHABLE();
    }
  } else {
    set_fpu_register_word(fd_reg(), kFPUInvalidResult);
  }
}


void Simulator::set_fpu_register_invalid_result(double original,
                                                double rounded) {
  if (FCSR_ & kFCSRNaN2008FlagMask) {
    double max_int32 = std::numeric_limits<int32_t>::max();
    double min_int32 = std::numeric_limits<int32_t>::min();
    if (std::isnan(original)) {
      set_fpu_register(fd_reg(), 0);
    } else if (rounded > max_int32) {
      set_fpu_register(fd_reg(), kFPUInvalidResult);
    } else if (rounded < min_int32) {
      set_fpu_register(fd_reg(), kFPUInvalidResultNegative);
    } else {
      UNREACHABLE();
    }
  } else {
    set_fpu_register(fd_reg(), kFPUInvalidResult);
  }
}


void Simulator::set_fpu_register_invalid_result64(double original,
                                                  double rounded) {
  if (FCSR_ & kFCSRNaN2008FlagMask) {
    // The value of INT64_MAX (2^63-1) can't be represented as double exactly,
    // loading the most accurate representation into max_int64, which is 2^63.
    double max_int64 = std::numeric_limits<int64_t>::max();
    double min_int64 = std::numeric_limits<int64_t>::min();
    if (std::isnan(original)) {
      set_fpu_register(fd_reg(), 0);
    } else if (rounded >= max_int64) {
      set_fpu_register(fd_reg(), kFPU64InvalidResult);
    } else if (rounded < min_int64) {
      set_fpu_register(fd_reg(), kFPU64InvalidResultNegative);
    } else {
      UNREACHABLE();
    }
  } else {
    set_fpu_register(fd_reg(), kFPU64InvalidResult);
  }
}


// Sets the rounding error codes in FCSR based on the result of the rounding.
// Returns true if the operation was invalid.
bool Simulator::set_fcsr_round64_error(float original, float rounded) {
  bool ret = false;
  // The value of INT64_MAX (2^63-1) can't be represented as double exactly,
  // loading the most accurate representation into max_int64, which is 2^63.
  double max_int64 = std::numeric_limits<int64_t>::max();
  double min_int64 = std::numeric_limits<int64_t>::min();

  if (!std::isfinite(original) || !std::isfinite(rounded)) {
    set_fcsr_bit(kFCSRInvalidOpFlagBit, true);
    ret = true;
  }

  if (original != rounded) {
    set_fcsr_bit(kFCSRInexactFlagBit, true);
  }

  if (rounded < FLT_MIN && rounded > -FLT_MIN && rounded != 0) {
    set_fcsr_bit(kFCSRUnderflowFlagBit, true);
    ret = true;
  }

  if (rounded >= max_int64 || rounded < min_int64) {
    set_fcsr_bit(kFCSROverflowFlagBit, true);
    // The reference is not really clear but it seems this is required:
    set_fcsr_bit(kFCSRInvalidOpFlagBit, true);
    ret = true;
  }

  return ret;
}


// For cvt instructions only
void Simulator::round_according_to_fcsr(double toRound, double& rounded,
                                        int32_t& rounded_int, double fs) {
  // 0 RN (round to nearest): Round a result to the nearest
  // representable value; if the result is exactly halfway between
  // two representable values, round to zero. Behave like round_w_d.

  // 1 RZ (round toward zero): Round a result to the closest
  // representable value whose absolute value is less than or
  // equal to the infinitely accurate result. Behave like trunc_w_d.

  // 2 RP (round up, or toward +infinity): Round a result to the
  // next representable value up. Behave like ceil_w_d.

  // 3 RN (round down, or toward −infinity): Round a result to
  // the next representable value down. Behave like floor_w_d.
  switch (FCSR_ & 3) {
    case kRoundToNearest:
      rounded = std::floor(fs + 0.5);
      rounded_int = static_cast<int32_t>(rounded);
      if ((rounded_int & 1) != 0 && rounded_int - fs == 0.5) {
        // If the number is halfway between two integers,
        // round to the even one.
        rounded_int--;
        rounded -= 1.;
      }
      break;
    case kRoundToZero:
      rounded = trunc(fs);
      rounded_int = static_cast<int32_t>(rounded);
      break;
    case kRoundToPlusInf:
      rounded = std::ceil(fs);
      rounded_int = static_cast<int32_t>(rounded);
      break;
    case kRoundToMinusInf:
      rounded = std::floor(fs);
      rounded_int = static_cast<int32_t>(rounded);
      break;
  }
}


void Simulator::round64_according_to_fcsr(double toRound, double& rounded,
                                          int64_t& rounded_int, double fs) {
  // 0 RN (round to nearest): Round a result to the nearest
  // representable value; if the result is exactly halfway between
  // two representable values, round to zero. Behave like round_w_d.

  // 1 RZ (round toward zero): Round a result to the closest
  // representable value whose absolute value is less than or.
  // equal to the infinitely accurate result. Behave like trunc_w_d.

  // 2 RP (round up, or toward +infinity): Round a result to the
  // next representable value up. Behave like ceil_w_d.

  // 3 RN (round down, or toward −infinity): Round a result to
  // the next representable value down. Behave like floor_w_d.
  switch (FCSR_ & 3) {
    case kRoundToNearest:
      rounded = std::floor(fs + 0.5);
      rounded_int = static_cast<int64_t>(rounded);
      if ((rounded_int & 1) != 0 && rounded_int - fs == 0.5) {
        // If the number is halfway between two integers,
        // round to the even one.
        rounded_int--;
        rounded -= 1.;
      }
      break;
    case kRoundToZero:
      rounded = trunc(fs);
      rounded_int = static_cast<int64_t>(rounded);
      break;
    case kRoundToPlusInf:
      rounded = std::ceil(fs);
      rounded_int = static_cast<int64_t>(rounded);
      break;
    case kRoundToMinusInf:
      rounded = std::floor(fs);
      rounded_int = static_cast<int64_t>(rounded);
      break;
  }
}


// for cvt instructions only
void Simulator::round_according_to_fcsr(float toRound, float& rounded,
                                        int32_t& rounded_int, float fs) {
  // 0 RN (round to nearest): Round a result to the nearest
  // representable value; if the result is exactly halfway between
  // two representable values, round to zero. Behave like round_w_d.

  // 1 RZ (round toward zero): Round a result to the closest
  // representable value whose absolute value is less than or
  // equal to the infinitely accurate result. Behave like trunc_w_d.

  // 2 RP (round up, or toward +infinity): Round a result to the
  // next representable value up. Behave like ceil_w_d.

  // 3 RN (round down, or toward −infinity): Round a result to
  // the next representable value down. Behave like floor_w_d.
  switch (FCSR_ & 3) {
    case kRoundToNearest:
      rounded = std::floor(fs + 0.5);
      rounded_int = static_cast<int32_t>(rounded);
      if ((rounded_int & 1) != 0 && rounded_int - fs == 0.5) {
        // If the number is halfway between two integers,
        // round to the even one.
        rounded_int--;
        rounded -= 1.f;
      }
      break;
    case kRoundToZero:
      rounded = trunc(fs);
      rounded_int = static_cast<int32_t>(rounded);
      break;
    case kRoundToPlusInf:
      rounded = std::ceil(fs);
      rounded_int = static_cast<int32_t>(rounded);
      break;
    case kRoundToMinusInf:
      rounded = std::floor(fs);
      rounded_int = static_cast<int32_t>(rounded);
      break;
  }
}


void Simulator::round64_according_to_fcsr(float toRound, float& rounded,
                                          int64_t& rounded_int, float fs) {
  // 0 RN (round to nearest): Round a result to the nearest
  // representable value; if the result is exactly halfway between
  // two representable values, round to zero. Behave like round_w_d.

  // 1 RZ (round toward zero): Round a result to the closest
  // representable value whose absolute value is less than or.
  // equal to the infinitely accurate result. Behave like trunc_w_d.

  // 2 RP (round up, or toward +infinity): Round a result to the
  // next representable value up. Behave like ceil_w_d.

  // 3 RN (round down, or toward −infinity): Round a result to
  // the next representable value down. Behave like floor_w_d.
  switch (FCSR_ & 3) {
    case kRoundToNearest:
      rounded = std::floor(fs + 0.5);
      rounded_int = static_cast<int64_t>(rounded);
      if ((rounded_int & 1) != 0 && rounded_int - fs == 0.5) {
        // If the number is halfway between two integers,
        // round to the even one.
        rounded_int--;
        rounded -= 1.f;
      }
      break;
    case kRoundToZero:
      rounded = trunc(fs);
      rounded_int = static_cast<int64_t>(rounded);
      break;
    case kRoundToPlusInf:
      rounded = std::ceil(fs);
      rounded_int = static_cast<int64_t>(rounded);
      break;
    case kRoundToMinusInf:
      rounded = std::floor(fs);
      rounded_int = static_cast<int64_t>(rounded);
      break;
  }
}

template <typename T_fp, typename T_int>
void Simulator::round_according_to_msacsr(T_fp toRound, T_fp& rounded,
                                          T_int& rounded_int) {
  // 0 RN (round to nearest): Round a result to the nearest
  // representable value; if the result is exactly halfway between
  // two representable values, round to zero. Behave like round_w_d.

  // 1 RZ (round toward zero): Round a result to the closest
  // representable value whose absolute value is less than or
  // equal to the infinitely accurate result. Behave like trunc_w_d.

  // 2 RP (round up, or toward +infinity): Round a result to the
  // next representable value up. Behave like ceil_w_d.

  // 3 RN (round down, or toward −infinity): Round a result to
  // the next representable value down. Behave like floor_w_d.
  switch (get_msacsr_rounding_mode()) {
    case kRoundToNearest:
      rounded = std::floor(toRound + 0.5);
      rounded_int = static_cast<T_int>(rounded);
      if ((rounded_int & 1) != 0 && rounded_int - toRound == 0.5) {
        // If the number is halfway between two integers,
        // round to the even one.
        rounded_int--;
        rounded -= 1.;
      }
      break;
    case kRoundToZero:
      rounded = trunc(toRound);
      rounded_int = static_cast<T_int>(rounded);
      break;
    case kRoundToPlusInf:
      rounded = std::ceil(toRound);
      rounded_int = static_cast<T_int>(rounded);
      break;
    case kRoundToMinusInf:
      rounded = std::floor(toRound);
      rounded_int = static_cast<T_int>(rounded);
      break;
  }
}

// Raw access to the PC register.
void Simulator::set_pc(int64_t value) {
  pc_modified_ = true;
  registers_[pc] = value;
}


bool Simulator::has_bad_pc() const {
  return ((registers_[pc] == bad_ra) || (registers_[pc] == end_sim_pc));
}


// Raw access to the PC register without the special adjustment when reading.
int64_t Simulator::get_pc() const {
  return registers_[pc];
}


// The MIPS cannot do unaligned reads and writes.  On some MIPS platforms an
// interrupt is caused.  On others it does a funky rotation thing.  For now we
// simply disallow unaligned reads, but at some point we may want to move to
// emulating the rotate behaviour.  Note that simulator runs have the runtime
// system running directly on the host system and only generated code is
// executed in the simulator.  Since the host is typically IA32 we will not
// get the correct MIPS-like behaviour on unaligned accesses.

// TODO(plind): refactor this messy debug code when we do unaligned access.
void Simulator::DieOrDebug() {
  if ((1)) {  // Flag for this was removed.
    MipsDebugger dbg(this);
    dbg.Debug();
  } else {
    base::OS::Abort();
  }
}

void Simulator::TraceRegWr(int64_t value, TraceType t) {
  if (::v8::internal::FLAG_trace_sim) {
    union {
      int64_t fmt_int64;
      int32_t fmt_int32[2];
      float fmt_float[2];
      double fmt_double;
    } v;
    v.fmt_int64 = value;

    switch (t) {
      case WORD:
        SNPrintF(trace_buf_, "%016" PRIx64 "    (%" PRId64 ")    int32:%" PRId32
                             " uint32:%" PRIu32,
                 v.fmt_int64, icount_, v.fmt_int32[0], v.fmt_int32[0]);
        break;
      case DWORD:
        SNPrintF(trace_buf_, "%016" PRIx64 "    (%" PRId64 ")    int64:%" PRId64
                             " uint64:%" PRIu64,
                 value, icount_, value, value);
        break;
      case FLOAT:
        SNPrintF(trace_buf_, "%016" PRIx64 "    (%" PRId64 ")    flt:%e",
                 v.fmt_int64, icount_, v.fmt_float[0]);
        break;
      case DOUBLE:
        SNPrintF(trace_buf_, "%016" PRIx64 "    (%" PRId64 ")    dbl:%e",
                 v.fmt_int64, icount_, v.fmt_double);
        break;
      case FLOAT_DOUBLE:
        SNPrintF(trace_buf_, "%016" PRIx64 "    (%" PRId64 ")    flt:%e dbl:%e",
                 v.fmt_int64, icount_, v.fmt_float[0], v.fmt_double);
        break;
      case WORD_DWORD:
        SNPrintF(trace_buf_,
                 "%016" PRIx64 "    (%" PRId64 ")    int32:%" PRId32
                 " uint32:%" PRIu32 " int64:%" PRId64 " uint64:%" PRIu64,
                 v.fmt_int64, icount_, v.fmt_int32[0], v.fmt_int32[0],
                 v.fmt_int64, v.fmt_int64);
        break;
      default:
        UNREACHABLE();
    }
  }
}

template <typename T>
void Simulator::TraceMSARegWr(T* value, TraceType t) {
  if (::v8::internal::FLAG_trace_sim) {
    union {
      uint8_t b[16];
      uint16_t h[8];
      uint32_t w[4];
      uint64_t d[2];
      float f[4];
      double df[2];
    } v;
    memcpy(v.b, value, kSimd128Size);
    switch (t) {
      case BYTE:
        SNPrintF(trace_buf_,
                 "LO: %016" PRIx64 "  HI: %016" PRIx64 "    (%" PRIu64 ")",
                 v.d[0], v.d[1], icount_);
        break;
      case HALF:
        SNPrintF(trace_buf_,
                 "LO: %016" PRIx64 "  HI: %016" PRIx64 "    (%" PRIu64 ")",
                 v.d[0], v.d[1], icount_);
        break;
      case WORD:
        SNPrintF(trace_buf_,
                 "LO: %016" PRIx64 "  HI: %016" PRIx64 "    (%" PRIu64
                 ")    int32[0..3]:%" PRId32 "  %" PRId32 "  %" PRId32
                 "  %" PRId32,
                 v.d[0], v.d[1], icount_, v.w[0], v.w[1], v.w[2], v.w[3]);
        break;
      case DWORD:
        SNPrintF(trace_buf_,
                 "LO: %016" PRIx64 "  HI: %016" PRIx64 "    (%" PRIu64 ")",
                 v.d[0], v.d[1], icount_);
        break;
      case FLOAT:
        SNPrintF(trace_buf_,
                 "LO: %016" PRIx64 "  HI: %016" PRIx64 "    (%" PRIu64
                 ")    flt[0..3]:%e  %e  %e  %e",
                 v.d[0], v.d[1], icount_, v.f[0], v.f[1], v.f[2], v.f[3]);
        break;
      case DOUBLE:
        SNPrintF(trace_buf_,
                 "LO: %016" PRIx64 "  HI: %016" PRIx64 "    (%" PRIu64
                 ")    dbl[0..1]:%e  %e",
                 v.d[0], v.d[1], icount_, v.df[0], v.df[1]);
        break;
      default:
        UNREACHABLE();
    }
  }
}

template <typename T>
void Simulator::TraceMSARegWr(T* value) {
  if (::v8::internal::FLAG_trace_sim) {
    union {
      uint8_t b[kMSALanesByte];
      uint16_t h[kMSALanesHalf];
      uint32_t w[kMSALanesWord];
      uint64_t d[kMSALanesDword];
      float f[kMSALanesWord];
      double df[kMSALanesDword];
    } v;
    memcpy(v.b, value, kMSALanesByte);

    if (std::is_same<T, int32_t>::value) {
      SNPrintF(trace_buf_,
               "LO: %016" PRIx64 "  HI: %016" PRIx64 "    (%" PRIu64
               ")    int32[0..3]:%" PRId32 "  %" PRId32 "  %" PRId32
               "  %" PRId32,
               v.d[0], v.d[1], icount_, v.w[0], v.w[1], v.w[2], v.w[3]);
    } else if (std::is_same<T, float>::value) {
      SNPrintF(trace_buf_,
               "LO: %016" PRIx64 "  HI: %016" PRIx64 "    (%" PRIu64
               ")    flt[0..3]:%e  %e  %e  %e",
               v.d[0], v.d[1], icount_, v.f[0], v.f[1], v.f[2], v.f[3]);
    } else if (std::is_same<T, double>::value) {
      SNPrintF(trace_buf_,
               "LO: %016" PRIx64 "  HI: %016" PRIx64 "    (%" PRIu64
               ")    dbl[0..1]:%e  %e",
               v.d[0], v.d[1], icount_, v.df[0], v.df[1]);
    } else {
      SNPrintF(trace_buf_,
               "LO: %016" PRIx64 "  HI: %016" PRIx64 "    (%" PRIu64 ")",
               v.d[0], v.d[1], icount_);
    }
  }
}

// TODO(plind): consider making icount_ printing a flag option.
void Simulator::TraceMemRd(int64_t addr, int64_t value, TraceType t) {
  if (::v8::internal::FLAG_trace_sim) {
    union {
      int64_t fmt_int64;
      int32_t fmt_int32[2];
      float fmt_float[2];
      double fmt_double;
    } v;
    v.fmt_int64 = value;

    switch (t) {
      case WORD:
        SNPrintF(trace_buf_, "%016" PRIx64 "  <-- [%016" PRIx64 "]    (%" PRId64
                             ")    int32:%" PRId32 " uint32:%" PRIu32,
                 v.fmt_int64, addr, icount_, v.fmt_int32[0], v.fmt_int32[0]);
        break;
      case DWORD:
        SNPrintF(trace_buf_, "%016" PRIx64 "  <-- [%016" PRIx64 "]    (%" PRId64
                             ")    int64:%" PRId64 " uint64:%" PRIu64,
                 value, addr, icount_, value, value);
        break;
      case FLOAT:
        SNPrintF(trace_buf_, "%016" PRIx64 "  <-- [%016" PRIx64 "]    (%" PRId64
                             ")    flt:%e",
                 v.fmt_int64, addr, icount_, v.fmt_float[0]);
        break;
      case DOUBLE:
        SNPrintF(trace_buf_, "%016" PRIx64 "  <-- [%016" PRIx64 "]    (%" PRId64
                             ")    dbl:%e",
                 v.fmt_int64, addr, icount_, v.fmt_double);
        break;
      case FLOAT_DOUBLE:
        SNPrintF(trace_buf_, "%016" PRIx64 "  <-- [%016" PRIx64 "]    (%" PRId64
                             ")    flt:%e dbl:%e",
                 v.fmt_int64, addr, icount_, v.fmt_float[0], v.fmt_double);
        break;
      default:
        UNREACHABLE();
    }
  }
}


void Simulator::TraceMemWr(int64_t addr, int64_t value, TraceType t) {
  if (::v8::internal::FLAG_trace_sim) {
    switch (t) {
      case BYTE:
        SNPrintF(trace_buf_, "               %02" PRIx8 " --> [%016" PRIx64
                             "]    (%" PRId64 ")",
                 static_cast<uint8_t>(value), addr, icount_);
        break;
      case HALF:
        SNPrintF(trace_buf_, "            %04" PRIx16 " --> [%016" PRIx64
                             "]    (%" PRId64 ")",
                 static_cast<uint16_t>(value), addr, icount_);
        break;
      case WORD:
        SNPrintF(trace_buf_,
                 "        %08" PRIx32 " --> [%016" PRIx64 "]    (%" PRId64 ")",
                 static_cast<uint32_t>(value), addr, icount_);
        break;
      case DWORD:
        SNPrintF(trace_buf_,
                 "%016" PRIx64 "  --> [%016" PRIx64 "]    (%" PRId64 " )",
                 value, addr, icount_);
        break;
      default:
        UNREACHABLE();
    }
  }
}

template <typename T>
void Simulator::TraceMemRd(int64_t addr, T value) {
  if (::v8::internal::FLAG_trace_sim) {
    switch (sizeof(T)) {
      case 1:
        SNPrintF(trace_buf_,
                 "%08" PRIx8 " <-- [%08" PRIx64 "]    (%" PRIu64
                 ")    int8:%" PRId8 " uint8:%" PRIu8,
                 static_cast<uint8_t>(value), addr, icount_,
                 static_cast<int8_t>(value), static_cast<uint8_t>(value));
        break;
      case 2:
        SNPrintF(trace_buf_,
                 "%08" PRIx16 " <-- [%08" PRIx64 "]    (%" PRIu64
                 ")    int16:%" PRId16 " uint16:%" PRIu16,
                 static_cast<uint16_t>(value), addr, icount_,
                 static_cast<int16_t>(value), static_cast<uint16_t>(value));
        break;
      case 4:
        SNPrintF(trace_buf_,
                 "%08" PRIx32 " <-- [%08" PRIx64 "]    (%" PRIu64
                 ")    int32:%" PRId32 " uint32:%" PRIu32,
                 static_cast<uint32_t>(value), addr, icount_,
                 static_cast<int32_t>(value), static_cast<uint32_t>(value));
        break;
      case 8:
        SNPrintF(trace_buf_,
                 "%08" PRIx64 " <-- [%08" PRIx64 "]    (%" PRIu64
                 ")    int64:%" PRId64 " uint64:%" PRIu64,
                 static_cast<uint64_t>(value), addr, icount_,
                 static_cast<int64_t>(value), static_cast<uint64_t>(value));
        break;
      default:
        UNREACHABLE();
    }
  }
}

template <typename T>
void Simulator::TraceMemWr(int64_t addr, T value) {
  if (::v8::internal::FLAG_trace_sim) {
    switch (sizeof(T)) {
      case 1:
        SNPrintF(trace_buf_,
                 "      %02" PRIx8 " --> [%08" PRIx64 "]    (%" PRIu64 ")",
                 static_cast<uint8_t>(value), addr, icount_);
        break;
      case 2:
        SNPrintF(trace_buf_,
                 "    %04" PRIx16 " --> [%08" PRIx64 "]    (%" PRIu64 ")",
                 static_cast<uint16_t>(value), addr, icount_);
        break;
      case 4:
        SNPrintF(trace_buf_,
                 "%08" PRIx32 " --> [%08" PRIx64 "]    (%" PRIu64 ")",
                 static_cast<uint32_t>(value), addr, icount_);
        break;
      case 8:
        SNPrintF(trace_buf_,
                 "%16" PRIx64 " --> [%08" PRIx64 "]    (%" PRIu64 ")",
                 static_cast<uint64_t>(value), addr, icount_);
        break;
      default:
        UNREACHABLE();
    }
  }
}

// TODO(plind): sign-extend and zero-extend not implmented properly
// on all the ReadXX functions, I don't think re-interpret cast does it.
int32_t Simulator::ReadW(int64_t addr, Instruction* instr, TraceType t) {
  if (addr >=0 && addr < 0x400) {
    // This has to be a nullptr-dereference, drop into debugger.
    PrintF("Memory read from bad address: 0x%08" PRIx64 " , pc=0x%08" PRIxPTR
           " \n",
           addr, reinterpret_cast<intptr_t>(instr));
    DieOrDebug();
  }
  if ((addr & 0x3) == 0 || kArchVariant == kMips64r6) {
    int32_t* ptr = reinterpret_cast<int32_t*>(addr);
    TraceMemRd(addr, static_cast<int64_t>(*ptr), t);
    return *ptr;
  }
  PrintF("Unaligned read at 0x%08" PRIx64 " , pc=0x%08" V8PRIxPTR "\n", addr,
         reinterpret_cast<intptr_t>(instr));
  DieOrDebug();
  return 0;
}


uint32_t Simulator::ReadWU(int64_t addr, Instruction* instr) {
  if (addr >=0 && addr < 0x400) {
    // This has to be a nullptr-dereference, drop into debugger.
    PrintF("Memory read from bad address: 0x%08" PRIx64 " , pc=0x%08" PRIxPTR
           " \n",
           addr, reinterpret_cast<intptr_t>(instr));
    DieOrDebug();
  }
  if ((addr & 0x3) == 0 || kArchVariant == kMips64r6) {
    uint32_t* ptr = reinterpret_cast<uint32_t*>(addr);
    TraceMemRd(addr, static_cast<int64_t>(*ptr), WORD);
    return *ptr;
  }
  PrintF("Unaligned read at 0x%08" PRIx64 " , pc=0x%08" V8PRIxPTR "\n", addr,
         reinterpret_cast<intptr_t>(instr));
  DieOrDebug();
  return 0;
}


void Simulator::WriteW(int64_t addr, int32_t value, Instruction* instr) {
  if (addr >= 0 && addr < 0x400) {
    // This has to be a nullptr-dereference, drop into debugger.
    PrintF("Memory write to bad address: 0x%08" PRIx64 " , pc=0x%08" PRIxPTR
           " \n",
           addr, reinterpret_cast<intptr_t>(instr));
    DieOrDebug();
  }
  if ((addr & 0x3) == 0 || kArchVariant == kMips64r6) {
    TraceMemWr(addr, value, WORD);
    int* ptr = reinterpret_cast<int*>(addr);
    *ptr = value;
    return;
  }
  PrintF("Unaligned write at 0x%08" PRIx64 " , pc=0x%08" V8PRIxPTR "\n", addr,
         reinterpret_cast<intptr_t>(instr));
  DieOrDebug();
}


int64_t Simulator::Read2W(int64_t addr, Instruction* instr) {
  if (addr >=0 && addr < 0x400) {
    // This has to be a nullptr-dereference, drop into debugger.
    PrintF("Memory read from bad address: 0x%08" PRIx64 " , pc=0x%08" PRIxPTR
           " \n",
           addr, reinterpret_cast<intptr_t>(instr));
    DieOrDebug();
  }
  if ((addr & kPointerAlignmentMask) == 0 || kArchVariant == kMips64r6) {
    int64_t* ptr = reinterpret_cast<int64_t*>(addr);
    TraceMemRd(addr, *ptr);
    return *ptr;
  }
  PrintF("Unaligned read at 0x%08" PRIx64 " , pc=0x%08" V8PRIxPTR "\n", addr,
         reinterpret_cast<intptr_t>(instr));
  DieOrDebug();
  return 0;
}


void Simulator::Write2W(int64_t addr, int64_t value, Instruction* instr) {
  if (addr >= 0 && addr < 0x400) {
    // This has to be a nullptr-dereference, drop into debugger.
    PrintF("Memory write to bad address: 0x%08" PRIx64 " , pc=0x%08" PRIxPTR
           "\n",
           addr, reinterpret_cast<intptr_t>(instr));
    DieOrDebug();
  }
  if ((addr & kPointerAlignmentMask) == 0 || kArchVariant == kMips64r6) {
    TraceMemWr(addr, value, DWORD);
    int64_t* ptr = reinterpret_cast<int64_t*>(addr);
    *ptr = value;
    return;
  }
  PrintF("Unaligned write at 0x%08" PRIx64 " , pc=0x%08" V8PRIxPTR "\n", addr,
         reinterpret_cast<intptr_t>(instr));
  DieOrDebug();
}


double Simulator::ReadD(int64_t addr, Instruction* instr) {
  if ((addr & kDoubleAlignmentMask) == 0 || kArchVariant == kMips64r6) {
    double* ptr = reinterpret_cast<double*>(addr);
    return *ptr;
  }
  PrintF("Unaligned (double) read at 0x%08" PRIx64 " , pc=0x%08" V8PRIxPTR "\n",
         addr, reinterpret_cast<intptr_t>(instr));
  base::OS::Abort();
  return 0;
}


void Simulator::WriteD(int64_t addr, double value, Instruction* instr) {
  if ((addr & kDoubleAlignmentMask) == 0 || kArchVariant == kMips64r6) {
    double* ptr = reinterpret_cast<double*>(addr);
    *ptr = value;
    return;
  }
  PrintF("Unaligned (double) write at 0x%08" PRIx64 " , pc=0x%08" V8PRIxPTR
         "\n",
         addr, reinterpret_cast<intptr_t>(instr));
  DieOrDebug();
}


uint16_t Simulator::ReadHU(int64_t addr, Instruction* instr) {
  if ((addr & 1) == 0 || kArchVariant == kMips64r6) {
    uint16_t* ptr = reinterpret_cast<uint16_t*>(addr);
    TraceMemRd(addr, static_cast<int64_t>(*ptr));
    return *ptr;
  }
  PrintF("Unaligned unsigned halfword read at 0x%08" PRIx64
         " , pc=0x%08" V8PRIxPTR "\n",
         addr, reinterpret_cast<intptr_t>(instr));
  DieOrDebug();
  return 0;
}


int16_t Simulator::ReadH(int64_t addr, Instruction* instr) {
  if ((addr & 1) == 0 || kArchVariant == kMips64r6) {
    int16_t* ptr = reinterpret_cast<int16_t*>(addr);
    TraceMemRd(addr, static_cast<int64_t>(*ptr));
    return *ptr;
  }
  PrintF("Unaligned signed halfword read at 0x%08" PRIx64
         " , pc=0x%08" V8PRIxPTR "\n",
         addr, reinterpret_cast<intptr_t>(instr));
  DieOrDebug();
  return 0;
}


void Simulator::WriteH(int64_t addr, uint16_t value, Instruction* instr) {
  if ((addr & 1) == 0 || kArchVariant == kMips64r6) {
    TraceMemWr(addr, value, HALF);
    uint16_t* ptr = reinterpret_cast<uint16_t*>(addr);
    *ptr = value;
    return;
  }
  PrintF("Unaligned unsigned halfword write at 0x%08" PRIx64
         " , pc=0x%08" V8PRIxPTR "\n",
         addr, reinterpret_cast<intptr_t>(instr));
  DieOrDebug();
}


void Simulator::WriteH(int64_t addr, int16_t value, Instruction* instr) {
  if ((addr & 1) == 0 || kArchVariant == kMips64r6) {
    TraceMemWr(addr, value, HALF);
    int16_t* ptr = reinterpret_cast<int16_t*>(addr);
    *ptr = value;
    return;
  }
  PrintF("Unaligned halfword write at 0x%08" PRIx64 " , pc=0x%08" V8PRIxPTR
         "\n",
         addr, reinterpret_cast<intptr_t>(instr));
  DieOrDebug();
}


uint32_t Simulator::ReadBU(int64_t addr) {
  uint8_t* ptr = reinterpret_cast<uint8_t*>(addr);
  TraceMemRd(addr, static_cast<int64_t>(*ptr));
  return *ptr & 0xFF;
}


int32_t Simulator::ReadB(int64_t addr) {
  int8_t* ptr = reinterpret_cast<int8_t*>(addr);
  TraceMemRd(addr, static_cast<int64_t>(*ptr));
  return *ptr;
}


void Simulator::WriteB(int64_t addr, uint8_t value) {
  TraceMemWr(addr, value, BYTE);
  uint8_t* ptr = reinterpret_cast<uint8_t*>(addr);
  *ptr = value;
}


void Simulator::WriteB(int64_t addr, int8_t value) {
  TraceMemWr(addr, value, BYTE);
  int8_t* ptr = reinterpret_cast<int8_t*>(addr);
  *ptr = value;
}

template <typename T>
T Simulator::ReadMem(int64_t addr, Instruction* instr) {
  int alignment_mask = (1 << sizeof(T)) - 1;
  if ((addr & alignment_mask) == 0 || kArchVariant == kMips64r6) {
    T* ptr = reinterpret_cast<T*>(addr);
    TraceMemRd(addr, *ptr);
    return *ptr;
  }
  PrintF("Unaligned read of type sizeof(%ld) at 0x%08lx, pc=0x%08" V8PRIxPTR
         "\n",
         sizeof(T), addr, reinterpret_cast<intptr_t>(instr));
  base::OS::Abort();
  return 0;
}

template <typename T>
void Simulator::WriteMem(int64_t addr, T value, Instruction* instr) {
  int alignment_mask = (1 << sizeof(T)) - 1;
  if ((addr & alignment_mask) == 0 || kArchVariant == kMips64r6) {
    T* ptr = reinterpret_cast<T*>(addr);
    *ptr = value;
    TraceMemWr(addr, value);
    return;
  }
  PrintF("Unaligned write of type sizeof(%ld) at 0x%08lx, pc=0x%08" V8PRIxPTR
         "\n",
         sizeof(T), addr, reinterpret_cast<intptr_t>(instr));
  base::OS::Abort();
}

// Returns the limit of the stack area to enable checking for stack overflows.
uintptr_t Simulator::StackLimit(uintptr_t c_limit) const {
  // The simulator uses a separate JS stack. If we have exhausted the C stack,
  // we also drop down the JS limit to reflect the exhaustion on the JS stack.
  if (GetCurrentStackPosition() < c_limit) {
    return reinterpret_cast<uintptr_t>(get_sp());
  }

  // Otherwise the limit is the JS stack. Leave a safety margin of 1024 bytes
  // to prevent overrunning the stack when pushing values.
  return reinterpret_cast<uintptr_t>(stack_) + 1024;
}


// Unsupported instructions use Format to print an error and stop execution.
void Simulator::Format(Instruction* instr, const char* format) {
  PrintF("Simulator found unsupported instruction:\n 0x%08" PRIxPTR " : %s\n",
         reinterpret_cast<intptr_t>(instr), format);
  UNIMPLEMENTED_MIPS();
}


// Calls into the V8 runtime are based on this very simple interface.
// Note: To be able to return two values from some calls the code in runtime.cc
// uses the ObjectPair which is essentially two 32-bit values stuffed into a
// 64-bit value. With the code below we assume that all runtime calls return
// 64 bits of result. If they don't, the v1 result register contains a bogus
// value, which is fine because it is caller-saved.

typedef ObjectPair (*SimulatorRuntimeCall)(int64_t arg0, int64_t arg1,
                                           int64_t arg2, int64_t arg3,
                                           int64_t arg4, int64_t arg5,
                                           int64_t arg6, int64_t arg7,
                                           int64_t arg8);
<<<<<<< HEAD

typedef ObjectTriple (*SimulatorRuntimeTripleCall)(int64_t arg0, int64_t arg1,
                                                   int64_t arg2, int64_t arg3,
                                                   int64_t arg4);
=======
>>>>>>> 84bd6f3c

// These prototypes handle the four types of FP calls.
typedef int64_t (*SimulatorRuntimeCompareCall)(double darg0, double darg1);
typedef double (*SimulatorRuntimeFPFPCall)(double darg0, double darg1);
typedef double (*SimulatorRuntimeFPCall)(double darg0);
typedef double (*SimulatorRuntimeFPIntCall)(double darg0, int32_t arg0);

// This signature supports direct call in to API function native callback
// (refer to InvocationCallback in v8.h).
typedef void (*SimulatorRuntimeDirectApiCall)(int64_t arg0);
typedef void (*SimulatorRuntimeProfilingApiCall)(int64_t arg0, void* arg1);

// This signature supports direct call to accessor getter callback.
typedef void (*SimulatorRuntimeDirectGetterCall)(int64_t arg0, int64_t arg1);
typedef void (*SimulatorRuntimeProfilingGetterCall)(
    int64_t arg0, int64_t arg1, void* arg2);

// Software interrupt instructions are used by the simulator to call into the
// C-based V8 runtime. They are also used for debugging with simulator.
void Simulator::SoftwareInterrupt() {
  // There are several instructions that could get us here,
  // the break_ instruction, or several variants of traps. All
  // Are "SPECIAL" class opcode, and are distinuished by function.
  int32_t func = instr_.FunctionFieldRaw();
  uint32_t code = (func == BREAK) ? instr_.Bits(25, 6) : -1;
  // We first check if we met a call_rt_redirected.
  if (instr_.InstructionBits() == rtCallRedirInstr) {
<<<<<<< HEAD
    Redirection* redirection = Redirection::FromSwiInstruction(instr_.instr());
=======
    Redirection* redirection = Redirection::FromInstruction(instr_.instr());
>>>>>>> 84bd6f3c

    int64_t* stack_pointer = reinterpret_cast<int64_t*>(get_register(sp));

    int64_t arg0 = get_register(a0);
    int64_t arg1 = get_register(a1);
    int64_t arg2 = get_register(a2);
    int64_t arg3 = get_register(a3);
    int64_t arg4 = get_register(a4);
    int64_t arg5 = get_register(a5);
    int64_t arg6 = get_register(a6);
    int64_t arg7 = get_register(a7);
    int64_t arg8 = stack_pointer[0];
    STATIC_ASSERT(kMaxCParameters == 9);

    bool fp_call =
         (redirection->type() == ExternalReference::BUILTIN_FP_FP_CALL) ||
         (redirection->type() == ExternalReference::BUILTIN_COMPARE_CALL) ||
         (redirection->type() == ExternalReference::BUILTIN_FP_CALL) ||
         (redirection->type() == ExternalReference::BUILTIN_FP_INT_CALL);

    if (!IsMipsSoftFloatABI) {
      // With the hard floating point calling convention, double
      // arguments are passed in FPU registers. Fetch the arguments
      // from there and call the builtin using soft floating point
      // convention.
      switch (redirection->type()) {
      case ExternalReference::BUILTIN_FP_FP_CALL:
      case ExternalReference::BUILTIN_COMPARE_CALL:
        arg0 = get_fpu_register(f12);
        arg1 = get_fpu_register(f13);
        arg2 = get_fpu_register(f14);
        arg3 = get_fpu_register(f15);
        break;
      case ExternalReference::BUILTIN_FP_CALL:
        arg0 = get_fpu_register(f12);
        arg1 = get_fpu_register(f13);
        break;
      case ExternalReference::BUILTIN_FP_INT_CALL:
        arg0 = get_fpu_register(f12);
        arg1 = get_fpu_register(f13);
        arg2 = get_register(a2);
        break;
      default:
        break;
      }
    }

    // This is dodgy but it works because the C entry stubs are never moved.
    // See comment in codegen-arm.cc and bug 1242173.
    int64_t saved_ra = get_register(ra);

    intptr_t external =
          reinterpret_cast<intptr_t>(redirection->external_function());

    // Based on CpuFeatures::IsSupported(FPU), Mips will use either hardware
    // FPU, or gcc soft-float routines. Hardware FPU is simulated in this
    // simulator. Soft-float has additional abstraction of ExternalReference,
    // to support serialization.
    if (fp_call) {
      double dval0, dval1;  // one or two double parameters
      int32_t ival;         // zero or one integer parameters
      int64_t iresult = 0;  // integer return value
      double dresult = 0;   // double return value
      GetFpArgs(&dval0, &dval1, &ival);
      SimulatorRuntimeCall generic_target =
          reinterpret_cast<SimulatorRuntimeCall>(external);
      if (::v8::internal::FLAG_trace_sim) {
        switch (redirection->type()) {
          case ExternalReference::BUILTIN_FP_FP_CALL:
          case ExternalReference::BUILTIN_COMPARE_CALL:
            PrintF("Call to host function at %p with args %f, %f",
                   reinterpret_cast<void*>(FUNCTION_ADDR(generic_target)),
                   dval0, dval1);
            break;
          case ExternalReference::BUILTIN_FP_CALL:
            PrintF("Call to host function at %p with arg %f",
                   reinterpret_cast<void*>(FUNCTION_ADDR(generic_target)),
                   dval0);
            break;
          case ExternalReference::BUILTIN_FP_INT_CALL:
            PrintF("Call to host function at %p with args %f, %d",
                   reinterpret_cast<void*>(FUNCTION_ADDR(generic_target)),
                   dval0, ival);
            break;
          default:
            UNREACHABLE();
            break;
        }
      }
      switch (redirection->type()) {
      case ExternalReference::BUILTIN_COMPARE_CALL: {
        SimulatorRuntimeCompareCall target =
          reinterpret_cast<SimulatorRuntimeCompareCall>(external);
        iresult = target(dval0, dval1);
        set_register(v0, static_cast<int64_t>(iresult));
      //  set_register(v1, static_cast<int64_t>(iresult >> 32));
        break;
      }
      case ExternalReference::BUILTIN_FP_FP_CALL: {
        SimulatorRuntimeFPFPCall target =
          reinterpret_cast<SimulatorRuntimeFPFPCall>(external);
        dresult = target(dval0, dval1);
        SetFpResult(dresult);
        break;
      }
      case ExternalReference::BUILTIN_FP_CALL: {
        SimulatorRuntimeFPCall target =
          reinterpret_cast<SimulatorRuntimeFPCall>(external);
        dresult = target(dval0);
        SetFpResult(dresult);
        break;
      }
      case ExternalReference::BUILTIN_FP_INT_CALL: {
        SimulatorRuntimeFPIntCall target =
          reinterpret_cast<SimulatorRuntimeFPIntCall>(external);
        dresult = target(dval0, ival);
        SetFpResult(dresult);
        break;
      }
      default:
        UNREACHABLE();
        break;
      }
      if (::v8::internal::FLAG_trace_sim) {
        switch (redirection->type()) {
        case ExternalReference::BUILTIN_COMPARE_CALL:
          PrintF("Returned %08x\n", static_cast<int32_t>(iresult));
          break;
        case ExternalReference::BUILTIN_FP_FP_CALL:
        case ExternalReference::BUILTIN_FP_CALL:
        case ExternalReference::BUILTIN_FP_INT_CALL:
          PrintF("Returned %f\n", dresult);
          break;
        default:
          UNREACHABLE();
          break;
        }
      }
    } else if (redirection->type() == ExternalReference::DIRECT_API_CALL) {
      if (::v8::internal::FLAG_trace_sim) {
        PrintF("Call to host function at %p args %08" PRIx64 " \n",
               reinterpret_cast<void*>(external), arg0);
      }
      SimulatorRuntimeDirectApiCall target =
          reinterpret_cast<SimulatorRuntimeDirectApiCall>(external);
      target(arg0);
    } else if (
        redirection->type() == ExternalReference::PROFILING_API_CALL) {
      if (::v8::internal::FLAG_trace_sim) {
        PrintF("Call to host function at %p args %08" PRIx64 "  %08" PRIx64
               " \n",
               reinterpret_cast<void*>(external), arg0, arg1);
      }
      SimulatorRuntimeProfilingApiCall target =
          reinterpret_cast<SimulatorRuntimeProfilingApiCall>(external);
      target(arg0, Redirection::ReverseRedirection(arg1));
    } else if (
        redirection->type() == ExternalReference::DIRECT_GETTER_CALL) {
      if (::v8::internal::FLAG_trace_sim) {
        PrintF("Call to host function at %p args %08" PRIx64 "  %08" PRIx64
               " \n",
               reinterpret_cast<void*>(external), arg0, arg1);
      }
      SimulatorRuntimeDirectGetterCall target =
          reinterpret_cast<SimulatorRuntimeDirectGetterCall>(external);
      target(arg0, arg1);
    } else if (
        redirection->type() == ExternalReference::PROFILING_GETTER_CALL) {
      if (::v8::internal::FLAG_trace_sim) {
        PrintF("Call to host function at %p args %08" PRIx64 "  %08" PRIx64
               "  %08" PRIx64 " \n",
               reinterpret_cast<void*>(external), arg0, arg1, arg2);
      }
      SimulatorRuntimeProfilingGetterCall target =
          reinterpret_cast<SimulatorRuntimeProfilingGetterCall>(external);
      target(arg0, arg1, Redirection::ReverseRedirection(arg2));
    } else {
      DCHECK(redirection->type() == ExternalReference::BUILTIN_CALL ||
             redirection->type() == ExternalReference::BUILTIN_CALL_PAIR);
      SimulatorRuntimeCall target =
                  reinterpret_cast<SimulatorRuntimeCall>(external);
      if (::v8::internal::FLAG_trace_sim) {
        PrintF(
            "Call to host function at %p "
            "args %08" PRIx64 " , %08" PRIx64 " , %08" PRIx64 " , %08" PRIx64
            " , %08" PRIx64 " , %08" PRIx64 " , %08" PRIx64 " , %08" PRIx64
            " , %08" PRIx64 " \n",
<<<<<<< HEAD
            static_cast<void*>(FUNCTION_ADDR(target)), arg0, arg1, arg2, arg3,
            arg4, arg5, arg6, arg7, arg8);
=======
            reinterpret_cast<void*>(FUNCTION_ADDR(target)), arg0, arg1, arg2,
            arg3, arg4, arg5, arg6, arg7, arg8);
>>>>>>> 84bd6f3c
      }
      ObjectPair result =
          target(arg0, arg1, arg2, arg3, arg4, arg5, arg6, arg7, arg8);
      set_register(v0, (int64_t)(result.x));
      set_register(v1, (int64_t)(result.y));
    }
     if (::v8::internal::FLAG_trace_sim) {
       PrintF("Returned %08" PRIx64 "  : %08" PRIx64 " \n", get_register(v1),
              get_register(v0));
    }
    set_register(ra, saved_ra);
    set_pc(get_register(ra));

  } else if (func == BREAK && code <= kMaxStopCode) {
    if (IsWatchpoint(code)) {
      PrintWatchpoint(code);
    } else {
      IncreaseStopCounter(code);
      HandleStop(code, instr_.instr());
    }
  } else {
    // All remaining break_ codes, and all traps are handled here.
    MipsDebugger dbg(this);
    dbg.Debug();
  }
}


// Stop helper functions.
bool Simulator::IsWatchpoint(uint64_t code) {
  return (code <= kMaxWatchpointCode);
}


void Simulator::PrintWatchpoint(uint64_t code) {
  MipsDebugger dbg(this);
  ++break_count_;
  PrintF("\n---- break %" PRId64 "  marker: %3d  (instr count: %8" PRId64
         " ) ----------"
         "----------------------------------",
         code, break_count_, icount_);
  dbg.PrintAllRegs();  // Print registers and continue running.
}


void Simulator::HandleStop(uint64_t code, Instruction* instr) {
  // Stop if it is enabled, otherwise go on jumping over the stop
  // and the message address.
  if (IsEnabledStop(code)) {
    MipsDebugger dbg(this);
    dbg.Stop(instr);
  }
}


bool Simulator::IsStopInstruction(Instruction* instr) {
  int32_t func = instr->FunctionFieldRaw();
  uint32_t code = static_cast<uint32_t>(instr->Bits(25, 6));
  return (func == BREAK) && code > kMaxWatchpointCode && code <= kMaxStopCode;
}


bool Simulator::IsEnabledStop(uint64_t code) {
  DCHECK_LE(code, kMaxStopCode);
  DCHECK_GT(code, kMaxWatchpointCode);
  return !(watched_stops_[code].count & kStopDisabledBit);
}


void Simulator::EnableStop(uint64_t code) {
  if (!IsEnabledStop(code)) {
    watched_stops_[code].count &= ~kStopDisabledBit;
  }
}


void Simulator::DisableStop(uint64_t code) {
  if (IsEnabledStop(code)) {
    watched_stops_[code].count |= kStopDisabledBit;
  }
}


void Simulator::IncreaseStopCounter(uint64_t code) {
  DCHECK_LE(code, kMaxStopCode);
  if ((watched_stops_[code].count & ~(1 << 31)) == 0x7FFFFFFF) {
    PrintF("Stop counter for code %" PRId64
           "  has overflowed.\n"
           "Enabling this code and reseting the counter to 0.\n",
           code);
    watched_stops_[code].count = 0;
    EnableStop(code);
  } else {
    watched_stops_[code].count++;
  }
}


// Print a stop status.
void Simulator::PrintStopInfo(uint64_t code) {
  if (code <= kMaxWatchpointCode) {
    PrintF("That is a watchpoint, not a stop.\n");
    return;
  } else if (code > kMaxStopCode) {
    PrintF("Code too large, only %u stops can be used\n", kMaxStopCode + 1);
    return;
  }
  const char* state = IsEnabledStop(code) ? "Enabled" : "Disabled";
  int32_t count = watched_stops_[code].count & ~kStopDisabledBit;
  // Don't print the state of unused breakpoints.
  if (count != 0) {
    if (watched_stops_[code].desc) {
      PrintF("stop %" PRId64 "  - 0x%" PRIx64 " : \t%s, \tcounter = %i, \t%s\n",
             code, code, state, count, watched_stops_[code].desc);
    } else {
      PrintF("stop %" PRId64 "  - 0x%" PRIx64 " : \t%s, \tcounter = %i\n", code,
             code, state, count);
    }
  }
}


void Simulator::SignalException(Exception e) {
  FATAL("Error: Exception %i raised.", static_cast<int>(e));
}

// Min/Max template functions for Double and Single arguments.

template <typename T>
static T FPAbs(T a);

template <>
double FPAbs<double>(double a) {
  return fabs(a);
}

template <>
float FPAbs<float>(float a) {
  return fabsf(a);
}

template <typename T>
static bool FPUProcessNaNsAndZeros(T a, T b, MaxMinKind kind, T& result) {
  if (std::isnan(a) && std::isnan(b)) {
    result = a;
  } else if (std::isnan(a)) {
    result = b;
  } else if (std::isnan(b)) {
    result = a;
  } else if (b == a) {
    // Handle -0.0 == 0.0 case.
    // std::signbit() returns int 0 or 1 so subtracting MaxMinKind::kMax
    // negates the result.
    result = std::signbit(b) - static_cast<int>(kind) ? b : a;
  } else {
    return false;
  }
  return true;
}

template <typename T>
static T FPUMin(T a, T b) {
  T result;
  if (FPUProcessNaNsAndZeros(a, b, MaxMinKind::kMin, result)) {
    return result;
  } else {
    return b < a ? b : a;
  }
}

template <typename T>
static T FPUMax(T a, T b) {
  T result;
  if (FPUProcessNaNsAndZeros(a, b, MaxMinKind::kMax, result)) {
    return result;
  } else {
    return b > a ? b : a;
  }
}

template <typename T>
static T FPUMinA(T a, T b) {
  T result;
  if (!FPUProcessNaNsAndZeros(a, b, MaxMinKind::kMin, result)) {
    if (FPAbs(a) < FPAbs(b)) {
      result = a;
    } else if (FPAbs(b) < FPAbs(a)) {
      result = b;
    } else {
      result = a < b ? a : b;
    }
  }
  return result;
}

template <typename T>
static T FPUMaxA(T a, T b) {
  T result;
  if (!FPUProcessNaNsAndZeros(a, b, MaxMinKind::kMin, result)) {
    if (FPAbs(a) > FPAbs(b)) {
      result = a;
    } else if (FPAbs(b) > FPAbs(a)) {
      result = b;
    } else {
      result = a > b ? a : b;
    }
  }
  return result;
}

enum class KeepSign : bool { no = false, yes };

template <typename T, typename std::enable_if<std::is_floating_point<T>::value,
                                              int>::type = 0>
T FPUCanonalizeNaNArg(T result, T arg, KeepSign keepSign = KeepSign::no) {
  DCHECK(std::isnan(arg));
  T qNaN = std::numeric_limits<T>::quiet_NaN();
  if (keepSign == KeepSign::yes) {
    return std::copysign(qNaN, result);
  }
  return qNaN;
}

template <typename T>
T FPUCanonalizeNaNArgs(T result, KeepSign keepSign, T first) {
  if (std::isnan(first)) {
    return FPUCanonalizeNaNArg(result, first, keepSign);
  }
  return result;
}

template <typename T, typename... Args>
T FPUCanonalizeNaNArgs(T result, KeepSign keepSign, T first, Args... args) {
  if (std::isnan(first)) {
    return FPUCanonalizeNaNArg(result, first, keepSign);
  }
  return FPUCanonalizeNaNArgs(result, keepSign, args...);
}

template <typename Func, typename T, typename... Args>
T FPUCanonalizeOperation(Func f, T first, Args... args) {
  return FPUCanonalizeOperation(f, KeepSign::no, first, args...);
}

template <typename Func, typename T, typename... Args>
T FPUCanonalizeOperation(Func f, KeepSign keepSign, T first, Args... args) {
  T result = f(first, args...);
  if (std::isnan(result)) {
    result = FPUCanonalizeNaNArgs(result, keepSign, first, args...);
  }
  return result;
}

// Handle execution based on instruction types.

void Simulator::DecodeTypeRegisterSRsType() {
  float fs, ft, fd;
  fs = get_fpu_register_float(fs_reg());
  ft = get_fpu_register_float(ft_reg());
  fd = get_fpu_register_float(fd_reg());
  int32_t ft_int = bit_cast<int32_t>(ft);
  int32_t fd_int = bit_cast<int32_t>(fd);
  uint32_t cc, fcsr_cc;
  cc = instr_.FCccValue();
  fcsr_cc = get_fcsr_condition_bit(cc);
  switch (instr_.FunctionFieldRaw()) {
    case RINT: {
      DCHECK_EQ(kArchVariant, kMips64r6);
      float result, temp_result;
      double temp;
      float upper = std::ceil(fs);
      float lower = std::floor(fs);
      switch (get_fcsr_rounding_mode()) {
        case kRoundToNearest:
          if (upper - fs < fs - lower) {
            result = upper;
          } else if (upper - fs > fs - lower) {
            result = lower;
          } else {
            temp_result = upper / 2;
            float reminder = modf(temp_result, &temp);
            if (reminder == 0) {
              result = upper;
            } else {
              result = lower;
            }
          }
          break;
        case kRoundToZero:
          result = (fs > 0 ? lower : upper);
          break;
        case kRoundToPlusInf:
          result = upper;
          break;
        case kRoundToMinusInf:
          result = lower;
          break;
      }
      SetFPUFloatResult(fd_reg(), result);
      if (result != fs) {
        set_fcsr_bit(kFCSRInexactFlagBit, true);
      }
      break;
    }
    case ADD_S:
      SetFPUFloatResult(
          fd_reg(),
          FPUCanonalizeOperation([](float lhs, float rhs) { return lhs + rhs; },
                                 fs, ft));
      break;
    case SUB_S:
      SetFPUFloatResult(
          fd_reg(),
          FPUCanonalizeOperation([](float lhs, float rhs) { return lhs - rhs; },
                                 fs, ft));
      break;
    case MADDF_S:
      DCHECK_EQ(kArchVariant, kMips64r6);
      SetFPUFloatResult(fd_reg(), std::fma(fs, ft, fd));
      break;
    case MSUBF_S:
      DCHECK_EQ(kArchVariant, kMips64r6);
      SetFPUFloatResult(fd_reg(), std::fma(-fs, ft, fd));
      break;
    case MUL_S:
      SetFPUFloatResult(
          fd_reg(),
          FPUCanonalizeOperation([](float lhs, float rhs) { return lhs * rhs; },
                                 fs, ft));
      break;
    case DIV_S:
      SetFPUFloatResult(
          fd_reg(),
          FPUCanonalizeOperation([](float lhs, float rhs) { return lhs / rhs; },
                                 fs, ft));
      break;
    case ABS_S:
      SetFPUFloatResult(fd_reg(), FPUCanonalizeOperation(
                                      [](float fs) { return FPAbs(fs); }, fs));
      break;
    case MOV_S:
      SetFPUFloatResult(fd_reg(), fs);
      break;
    case NEG_S:
      SetFPUFloatResult(fd_reg(),
                        FPUCanonalizeOperation([](float src) { return -src; },
                                               KeepSign::yes, fs));
      break;
    case SQRT_S:
      SetFPUFloatResult(
          fd_reg(),
          FPUCanonalizeOperation([](float src) { return std::sqrt(src); }, fs));
      break;
    case RSQRT_S:
      SetFPUFloatResult(
          fd_reg(), FPUCanonalizeOperation(
                        [](float src) { return 1.0 / std::sqrt(src); }, fs));
      break;
    case RECIP_S:
      SetFPUFloatResult(fd_reg(), FPUCanonalizeOperation(
                                      [](float src) { return 1.0 / src; }, fs));
      break;
    case C_F_D:
      set_fcsr_bit(fcsr_cc, false);
      TraceRegWr(test_fcsr_bit(fcsr_cc));
      break;
    case C_UN_D:
      set_fcsr_bit(fcsr_cc, std::isnan(fs) || std::isnan(ft));
      TraceRegWr(test_fcsr_bit(fcsr_cc));
      break;
    case C_EQ_D:
      set_fcsr_bit(fcsr_cc, (fs == ft));
      TraceRegWr(test_fcsr_bit(fcsr_cc));
      break;
    case C_UEQ_D:
      set_fcsr_bit(fcsr_cc, (fs == ft) || (std::isnan(fs) || std::isnan(ft)));
      TraceRegWr(test_fcsr_bit(fcsr_cc));
      break;
    case C_OLT_D:
      set_fcsr_bit(fcsr_cc, (fs < ft));
      TraceRegWr(test_fcsr_bit(fcsr_cc));
      break;
    case C_ULT_D:
      set_fcsr_bit(fcsr_cc, (fs < ft) || (std::isnan(fs) || std::isnan(ft)));
      TraceRegWr(test_fcsr_bit(fcsr_cc));
      break;
    case C_OLE_D:
      set_fcsr_bit(fcsr_cc, (fs <= ft));
      TraceRegWr(test_fcsr_bit(fcsr_cc));
      break;
    case C_ULE_D:
      set_fcsr_bit(fcsr_cc, (fs <= ft) || (std::isnan(fs) || std::isnan(ft)));
      TraceRegWr(test_fcsr_bit(fcsr_cc));
      break;
    case CVT_D_S:
      SetFPUDoubleResult(fd_reg(), static_cast<double>(fs));
      break;
    case CLASS_S: {  // Mips64r6 instruction
      // Convert float input to uint32_t for easier bit manipulation
      uint32_t classed = bit_cast<uint32_t>(fs);

      // Extracting sign, exponent and mantissa from the input float
      uint32_t sign = (classed >> 31) & 1;
      uint32_t exponent = (classed >> 23) & 0x000000FF;
      uint32_t mantissa = classed & 0x007FFFFF;
      uint32_t result;
      float fResult;

      // Setting flags if input float is negative infinity,
      // positive infinity, negative zero or positive zero
      bool negInf = (classed == 0xFF800000);
      bool posInf = (classed == 0x7F800000);
      bool negZero = (classed == 0x80000000);
      bool posZero = (classed == 0x00000000);

      bool signalingNan;
      bool quietNan;
      bool negSubnorm;
      bool posSubnorm;
      bool negNorm;
      bool posNorm;

      // Setting flags if float is NaN
      signalingNan = false;
      quietNan = false;
      if (!negInf && !posInf && (exponent == 0xFF)) {
        quietNan = ((mantissa & 0x00200000) == 0) &&
                   ((mantissa & (0x00200000 - 1)) == 0);
        signalingNan = !quietNan;
      }

      // Setting flags if float is subnormal number
      posSubnorm = false;
      negSubnorm = false;
      if ((exponent == 0) && (mantissa != 0)) {
        DCHECK(sign == 0 || sign == 1);
        posSubnorm = (sign == 0);
        negSubnorm = (sign == 1);
      }

      // Setting flags if float is normal number
      posNorm = false;
      negNorm = false;
      if (!posSubnorm && !negSubnorm && !posInf && !negInf && !signalingNan &&
          !quietNan && !negZero && !posZero) {
        DCHECK(sign == 0 || sign == 1);
        posNorm = (sign == 0);
        negNorm = (sign == 1);
      }

      // Calculating result according to description of CLASS.S instruction
      result = (posZero << 9) | (posSubnorm << 8) | (posNorm << 7) |
               (posInf << 6) | (negZero << 5) | (negSubnorm << 4) |
               (negNorm << 3) | (negInf << 2) | (quietNan << 1) | signalingNan;

      DCHECK_NE(result, 0);

      fResult = bit_cast<float>(result);
      SetFPUFloatResult(fd_reg(), fResult);
      break;
    }
    case CVT_L_S: {
      float rounded;
      int64_t result;
      round64_according_to_fcsr(fs, rounded, result, fs);
      SetFPUResult(fd_reg(), result);
      if (set_fcsr_round64_error(fs, rounded)) {
        set_fpu_register_invalid_result64(fs, rounded);
      }
      break;
    }
    case CVT_W_S: {
      float rounded;
      int32_t result;
      round_according_to_fcsr(fs, rounded, result, fs);
      SetFPUWordResult(fd_reg(), result);
      if (set_fcsr_round_error(fs, rounded)) {
        set_fpu_register_word_invalid_result(fs, rounded);
      }
      break;
    }
    case TRUNC_W_S: {  // Truncate single to word (round towards 0).
      float rounded = trunc(fs);
      int32_t result = static_cast<int32_t>(rounded);
      SetFPUWordResult(fd_reg(), result);
      if (set_fcsr_round_error(fs, rounded)) {
        set_fpu_register_word_invalid_result(fs, rounded);
      }
    } break;
    case TRUNC_L_S: {  // Mips64r2 instruction.
      float rounded = trunc(fs);
      int64_t result = static_cast<int64_t>(rounded);
      SetFPUResult(fd_reg(), result);
      if (set_fcsr_round64_error(fs, rounded)) {
        set_fpu_register_invalid_result64(fs, rounded);
      }
      break;
    }
    case ROUND_W_S: {
      float rounded = std::floor(fs + 0.5);
      int32_t result = static_cast<int32_t>(rounded);
      if ((result & 1) != 0 && result - fs == 0.5) {
        // If the number is halfway between two integers,
        // round to the even one.
        result--;
      }
      SetFPUWordResult(fd_reg(), result);
      if (set_fcsr_round_error(fs, rounded)) {
        set_fpu_register_word_invalid_result(fs, rounded);
      }
      break;
    }
    case ROUND_L_S: {  // Mips64r2 instruction.
      float rounded = std::floor(fs + 0.5);
      int64_t result = static_cast<int64_t>(rounded);
      if ((result & 1) != 0 && result - fs == 0.5) {
        // If the number is halfway between two integers,
        // round to the even one.
        result--;
      }
      int64_t i64 = static_cast<int64_t>(result);
      SetFPUResult(fd_reg(), i64);
      if (set_fcsr_round64_error(fs, rounded)) {
        set_fpu_register_invalid_result64(fs, rounded);
      }
      break;
    }
    case FLOOR_L_S: {  // Mips64r2 instruction.
      float rounded = floor(fs);
      int64_t result = static_cast<int64_t>(rounded);
      SetFPUResult(fd_reg(), result);
      if (set_fcsr_round64_error(fs, rounded)) {
        set_fpu_register_invalid_result64(fs, rounded);
      }
      break;
    }
    case FLOOR_W_S:  // Round double to word towards negative infinity.
    {
      float rounded = std::floor(fs);
      int32_t result = static_cast<int32_t>(rounded);
      SetFPUWordResult(fd_reg(), result);
      if (set_fcsr_round_error(fs, rounded)) {
        set_fpu_register_word_invalid_result(fs, rounded);
      }
    } break;
    case CEIL_W_S:  // Round double to word towards positive infinity.
    {
      float rounded = std::ceil(fs);
      int32_t result = static_cast<int32_t>(rounded);
      SetFPUWordResult(fd_reg(), result);
      if (set_fcsr_round_error(fs, rounded)) {
        set_fpu_register_invalid_result(fs, rounded);
      }
    } break;
    case CEIL_L_S: {  // Mips64r2 instruction.
      float rounded = ceil(fs);
      int64_t result = static_cast<int64_t>(rounded);
      SetFPUResult(fd_reg(), result);
      if (set_fcsr_round64_error(fs, rounded)) {
        set_fpu_register_invalid_result64(fs, rounded);
      }
      break;
    }
    case MINA:
      DCHECK_EQ(kArchVariant, kMips64r6);
      SetFPUFloatResult(fd_reg(), FPUMinA(ft, fs));
      break;
    case MAXA:
      DCHECK_EQ(kArchVariant, kMips64r6);
      SetFPUFloatResult(fd_reg(), FPUMaxA(ft, fs));
      break;
    case MIN:
      DCHECK_EQ(kArchVariant, kMips64r6);
      SetFPUFloatResult(fd_reg(), FPUMin(ft, fs));
      break;
    case MAX:
      DCHECK_EQ(kArchVariant, kMips64r6);
      SetFPUFloatResult(fd_reg(), FPUMax(ft, fs));
      break;
    case SEL:
      DCHECK_EQ(kArchVariant, kMips64r6);
      SetFPUFloatResult(fd_reg(), (fd_int & 0x1) == 0 ? fs : ft);
      break;
    case SELEQZ_C:
      DCHECK_EQ(kArchVariant, kMips64r6);
      SetFPUFloatResult(
          fd_reg(),
          (ft_int & 0x1) == 0 ? get_fpu_register_float(fs_reg()) : 0.0);
      break;
    case SELNEZ_C:
      DCHECK_EQ(kArchVariant, kMips64r6);
      SetFPUFloatResult(
          fd_reg(),
          (ft_int & 0x1) != 0 ? get_fpu_register_float(fs_reg()) : 0.0);
      break;
    case MOVZ_C: {
      DCHECK_EQ(kArchVariant, kMips64r2);
      if (rt() == 0) {
        SetFPUFloatResult(fd_reg(), fs);
      }
      break;
    }
    case MOVN_C: {
      DCHECK_EQ(kArchVariant, kMips64r2);
      if (rt() != 0) {
        SetFPUFloatResult(fd_reg(), fs);
      }
      break;
    }
    case MOVF: {
      // Same function field for MOVT.D and MOVF.D
      uint32_t ft_cc = (ft_reg() >> 2) & 0x7;
      ft_cc = get_fcsr_condition_bit(ft_cc);

      if (instr_.Bit(16)) {  // Read Tf bit.
        // MOVT.D
        if (test_fcsr_bit(ft_cc)) SetFPUFloatResult(fd_reg(), fs);
      } else {
        // MOVF.D
        if (!test_fcsr_bit(ft_cc)) SetFPUFloatResult(fd_reg(), fs);
      }
      break;
    }
    default:
      // TRUNC_W_S ROUND_W_S ROUND_L_S FLOOR_W_S FLOOR_L_S
      // CEIL_W_S CEIL_L_S CVT_PS_S are unimplemented.
      UNREACHABLE();
  }
}


void Simulator::DecodeTypeRegisterDRsType() {
  double ft, fs, fd;
  uint32_t cc, fcsr_cc;
  fs = get_fpu_register_double(fs_reg());
  ft = (instr_.FunctionFieldRaw() != MOVF) ? get_fpu_register_double(ft_reg())
                                           : 0.0;
  fd = get_fpu_register_double(fd_reg());
  cc = instr_.FCccValue();
  fcsr_cc = get_fcsr_condition_bit(cc);
  int64_t ft_int = bit_cast<int64_t>(ft);
  int64_t fd_int = bit_cast<int64_t>(fd);
  switch (instr_.FunctionFieldRaw()) {
    case RINT: {
      DCHECK_EQ(kArchVariant, kMips64r6);
      double result, temp, temp_result;
      double upper = std::ceil(fs);
      double lower = std::floor(fs);
      switch (get_fcsr_rounding_mode()) {
        case kRoundToNearest:
          if (upper - fs < fs - lower) {
            result = upper;
          } else if (upper - fs > fs - lower) {
            result = lower;
          } else {
            temp_result = upper / 2;
            double reminder = modf(temp_result, &temp);
            if (reminder == 0) {
              result = upper;
            } else {
              result = lower;
            }
          }
          break;
        case kRoundToZero:
          result = (fs > 0 ? lower : upper);
          break;
        case kRoundToPlusInf:
          result = upper;
          break;
        case kRoundToMinusInf:
          result = lower;
          break;
      }
      SetFPUDoubleResult(fd_reg(), result);
      if (result != fs) {
        set_fcsr_bit(kFCSRInexactFlagBit, true);
      }
      break;
    }
    case SEL:
      DCHECK_EQ(kArchVariant, kMips64r6);
      SetFPUDoubleResult(fd_reg(), (fd_int & 0x1) == 0 ? fs : ft);
      break;
    case SELEQZ_C:
      DCHECK_EQ(kArchVariant, kMips64r6);
      SetFPUDoubleResult(fd_reg(), (ft_int & 0x1) == 0 ? fs : 0.0);
      break;
    case SELNEZ_C:
      DCHECK_EQ(kArchVariant, kMips64r6);
      SetFPUDoubleResult(fd_reg(), (ft_int & 0x1) != 0 ? fs : 0.0);
      break;
    case MOVZ_C: {
      DCHECK_EQ(kArchVariant, kMips64r2);
      if (rt() == 0) {
        SetFPUDoubleResult(fd_reg(), fs);
      }
      break;
    }
    case MOVN_C: {
      DCHECK_EQ(kArchVariant, kMips64r2);
      if (rt() != 0) {
        SetFPUDoubleResult(fd_reg(), fs);
      }
      break;
    }
    case MOVF: {
      // Same function field for MOVT.D and MOVF.D
      uint32_t ft_cc = (ft_reg() >> 2) & 0x7;
      ft_cc = get_fcsr_condition_bit(ft_cc);
      if (instr_.Bit(16)) {  // Read Tf bit.
        // MOVT.D
        if (test_fcsr_bit(ft_cc)) SetFPUDoubleResult(fd_reg(), fs);
      } else {
        // MOVF.D
        if (!test_fcsr_bit(ft_cc)) SetFPUDoubleResult(fd_reg(), fs);
      }
      break;
    }
    case MINA:
      DCHECK_EQ(kArchVariant, kMips64r6);
      SetFPUDoubleResult(fd_reg(), FPUMinA(ft, fs));
      break;
    case MAXA:
      DCHECK_EQ(kArchVariant, kMips64r6);
      SetFPUDoubleResult(fd_reg(), FPUMaxA(ft, fs));
      break;
    case MIN:
      DCHECK_EQ(kArchVariant, kMips64r6);
      SetFPUDoubleResult(fd_reg(), FPUMin(ft, fs));
      break;
    case MAX:
      DCHECK_EQ(kArchVariant, kMips64r6);
      SetFPUDoubleResult(fd_reg(), FPUMax(ft, fs));
      break;
    case ADD_D:
      SetFPUDoubleResult(
          fd_reg(),
          FPUCanonalizeOperation(
              [](double lhs, double rhs) { return lhs + rhs; }, fs, ft));
      break;
    case SUB_D:
      SetFPUDoubleResult(
          fd_reg(),
          FPUCanonalizeOperation(
              [](double lhs, double rhs) { return lhs - rhs; }, fs, ft));
      break;
    case MADDF_D:
      DCHECK_EQ(kArchVariant, kMips64r6);
      SetFPUDoubleResult(fd_reg(), std::fma(fs, ft, fd));
      break;
    case MSUBF_D:
      DCHECK_EQ(kArchVariant, kMips64r6);
      SetFPUDoubleResult(fd_reg(), std::fma(-fs, ft, fd));
      break;
    case MUL_D:
      SetFPUDoubleResult(
          fd_reg(),
          FPUCanonalizeOperation(
              [](double lhs, double rhs) { return lhs * rhs; }, fs, ft));
      break;
    case DIV_D:
      SetFPUDoubleResult(
          fd_reg(),
          FPUCanonalizeOperation(
              [](double lhs, double rhs) { return lhs / rhs; }, fs, ft));
      break;
    case ABS_D:
      SetFPUDoubleResult(
          fd_reg(),
          FPUCanonalizeOperation([](double fs) { return FPAbs(fs); }, fs));
      break;
    case MOV_D:
      SetFPUDoubleResult(fd_reg(), fs);
      break;
    case NEG_D:
      SetFPUDoubleResult(fd_reg(),
                         FPUCanonalizeOperation([](double src) { return -src; },
                                                KeepSign::yes, fs));
      break;
    case SQRT_D:
      SetFPUDoubleResult(
          fd_reg(),
          FPUCanonalizeOperation([](double fs) { return std::sqrt(fs); }, fs));
      break;
    case RSQRT_D:
      SetFPUDoubleResult(
          fd_reg(), FPUCanonalizeOperation(
                        [](double fs) { return 1.0 / std::sqrt(fs); }, fs));
      break;
    case RECIP_D:
      SetFPUDoubleResult(fd_reg(), FPUCanonalizeOperation(
                                       [](double fs) { return 1.0 / fs; }, fs));
      break;
    case C_UN_D:
      set_fcsr_bit(fcsr_cc, std::isnan(fs) || std::isnan(ft));
      TraceRegWr(test_fcsr_bit(fcsr_cc));
      break;
    case C_EQ_D:
      set_fcsr_bit(fcsr_cc, (fs == ft));
      TraceRegWr(test_fcsr_bit(fcsr_cc));
      break;
    case C_UEQ_D:
      set_fcsr_bit(fcsr_cc, (fs == ft) || (std::isnan(fs) || std::isnan(ft)));
      TraceRegWr(test_fcsr_bit(fcsr_cc));
      break;
    case C_OLT_D:
      set_fcsr_bit(fcsr_cc, (fs < ft));
      TraceRegWr(test_fcsr_bit(fcsr_cc));
      break;
    case C_ULT_D:
      set_fcsr_bit(fcsr_cc, (fs < ft) || (std::isnan(fs) || std::isnan(ft)));
      TraceRegWr(test_fcsr_bit(fcsr_cc));
      break;
    case C_OLE_D:
      set_fcsr_bit(fcsr_cc, (fs <= ft));
      TraceRegWr(test_fcsr_bit(fcsr_cc));
      break;
    case C_ULE_D:
      set_fcsr_bit(fcsr_cc, (fs <= ft) || (std::isnan(fs) || std::isnan(ft)));
      TraceRegWr(test_fcsr_bit(fcsr_cc));
      break;
    case CVT_W_D: {  // Convert double to word.
      double rounded;
      int32_t result;
      round_according_to_fcsr(fs, rounded, result, fs);
      SetFPUWordResult(fd_reg(), result);
      if (set_fcsr_round_error(fs, rounded)) {
        set_fpu_register_word_invalid_result(fs, rounded);
      }
      break;
    }
    case ROUND_W_D:  // Round double to word (round half to even).
    {
      double rounded = std::floor(fs + 0.5);
      int32_t result = static_cast<int32_t>(rounded);
      if ((result & 1) != 0 && result - fs == 0.5) {
        // If the number is halfway between two integers,
        // round to the even one.
        result--;
      }
      SetFPUWordResult(fd_reg(), result);
      if (set_fcsr_round_error(fs, rounded)) {
        set_fpu_register_invalid_result(fs, rounded);
      }
    } break;
    case TRUNC_W_D:  // Truncate double to word (round towards 0).
    {
      double rounded = trunc(fs);
      int32_t result = static_cast<int32_t>(rounded);
      SetFPUWordResult(fd_reg(), result);
      if (set_fcsr_round_error(fs, rounded)) {
        set_fpu_register_invalid_result(fs, rounded);
      }
    } break;
    case FLOOR_W_D:  // Round double to word towards negative infinity.
    {
      double rounded = std::floor(fs);
      int32_t result = static_cast<int32_t>(rounded);
      SetFPUWordResult(fd_reg(), result);
      if (set_fcsr_round_error(fs, rounded)) {
        set_fpu_register_invalid_result(fs, rounded);
      }
    } break;
    case CEIL_W_D:  // Round double to word towards positive infinity.
    {
      double rounded = std::ceil(fs);
      int32_t result = static_cast<int32_t>(rounded);
      SetFPUWordResult2(fd_reg(), result);
      if (set_fcsr_round_error(fs, rounded)) {
        set_fpu_register_invalid_result(fs, rounded);
      }
    } break;
    case CVT_S_D:  // Convert double to float (single).
      SetFPUFloatResult(fd_reg(), static_cast<float>(fs));
      break;
    case CVT_L_D: {  // Mips64r2: Truncate double to 64-bit long-word.
      double rounded;
      int64_t result;
      round64_according_to_fcsr(fs, rounded, result, fs);
      SetFPUResult(fd_reg(), result);
      if (set_fcsr_round64_error(fs, rounded)) {
        set_fpu_register_invalid_result64(fs, rounded);
      }
      break;
    }
    case ROUND_L_D: {  // Mips64r2 instruction.
      double rounded = std::floor(fs + 0.5);
      int64_t result = static_cast<int64_t>(rounded);
      if ((result & 1) != 0 && result - fs == 0.5) {
        // If the number is halfway between two integers,
        // round to the even one.
        result--;
      }
      int64_t i64 = static_cast<int64_t>(result);
      SetFPUResult(fd_reg(), i64);
      if (set_fcsr_round64_error(fs, rounded)) {
        set_fpu_register_invalid_result64(fs, rounded);
      }
      break;
    }
    case TRUNC_L_D: {  // Mips64r2 instruction.
      double rounded = trunc(fs);
      int64_t result = static_cast<int64_t>(rounded);
      SetFPUResult(fd_reg(), result);
      if (set_fcsr_round64_error(fs, rounded)) {
        set_fpu_register_invalid_result64(fs, rounded);
      }
      break;
    }
    case FLOOR_L_D: {  // Mips64r2 instruction.
      double rounded = floor(fs);
      int64_t result = static_cast<int64_t>(rounded);
      SetFPUResult(fd_reg(), result);
      if (set_fcsr_round64_error(fs, rounded)) {
        set_fpu_register_invalid_result64(fs, rounded);
      }
      break;
    }
    case CEIL_L_D: {  // Mips64r2 instruction.
      double rounded = ceil(fs);
      int64_t result = static_cast<int64_t>(rounded);
      SetFPUResult(fd_reg(), result);
      if (set_fcsr_round64_error(fs, rounded)) {
        set_fpu_register_invalid_result64(fs, rounded);
      }
      break;
    }
    case CLASS_D: {  // Mips64r6 instruction
      // Convert double input to uint64_t for easier bit manipulation
      uint64_t classed = bit_cast<uint64_t>(fs);

      // Extracting sign, exponent and mantissa from the input double
      uint32_t sign = (classed >> 63) & 1;
      uint32_t exponent = (classed >> 52) & 0x00000000000007FF;
      uint64_t mantissa = classed & 0x000FFFFFFFFFFFFF;
      uint64_t result;
      double dResult;

      // Setting flags if input double is negative infinity,
      // positive infinity, negative zero or positive zero
      bool negInf = (classed == 0xFFF0000000000000);
      bool posInf = (classed == 0x7FF0000000000000);
      bool negZero = (classed == 0x8000000000000000);
      bool posZero = (classed == 0x0000000000000000);

      bool signalingNan;
      bool quietNan;
      bool negSubnorm;
      bool posSubnorm;
      bool negNorm;
      bool posNorm;

      // Setting flags if double is NaN
      signalingNan = false;
      quietNan = false;
      if (!negInf && !posInf && exponent == 0x7FF) {
        quietNan = ((mantissa & 0x0008000000000000) != 0) &&
                   ((mantissa & (0x0008000000000000 - 1)) == 0);
        signalingNan = !quietNan;
      }

      // Setting flags if double is subnormal number
      posSubnorm = false;
      negSubnorm = false;
      if ((exponent == 0) && (mantissa != 0)) {
        DCHECK(sign == 0 || sign == 1);
        posSubnorm = (sign == 0);
        negSubnorm = (sign == 1);
      }

      // Setting flags if double is normal number
      posNorm = false;
      negNorm = false;
      if (!posSubnorm && !negSubnorm && !posInf && !negInf && !signalingNan &&
          !quietNan && !negZero && !posZero) {
        DCHECK(sign == 0 || sign == 1);
        posNorm = (sign == 0);
        negNorm = (sign == 1);
      }

      // Calculating result according to description of CLASS.D instruction
      result = (posZero << 9) | (posSubnorm << 8) | (posNorm << 7) |
               (posInf << 6) | (negZero << 5) | (negSubnorm << 4) |
               (negNorm << 3) | (negInf << 2) | (quietNan << 1) | signalingNan;

      DCHECK_NE(result, 0);

      dResult = bit_cast<double>(result);
      SetFPUDoubleResult(fd_reg(), dResult);
      break;
    }
    case C_F_D: {
      set_fcsr_bit(fcsr_cc, false);
      TraceRegWr(test_fcsr_bit(fcsr_cc));
      break;
    }
    default:
      UNREACHABLE();
  }
}


void Simulator::DecodeTypeRegisterWRsType() {
  float fs = get_fpu_register_float(fs_reg());
  float ft = get_fpu_register_float(ft_reg());
  int64_t alu_out = 0x12345678;
  switch (instr_.FunctionFieldRaw()) {
    case CVT_S_W:  // Convert word to float (single).
      alu_out = get_fpu_register_signed_word(fs_reg());
      SetFPUFloatResult(fd_reg(), static_cast<float>(alu_out));
      break;
    case CVT_D_W:  // Convert word to double.
      alu_out = get_fpu_register_signed_word(fs_reg());
      SetFPUDoubleResult(fd_reg(), static_cast<double>(alu_out));
      break;
    case CMP_AF:
      SetFPUWordResult2(fd_reg(), 0);
      break;
    case CMP_UN:
      if (std::isnan(fs) || std::isnan(ft)) {
        SetFPUWordResult2(fd_reg(), -1);
      } else {
        SetFPUWordResult2(fd_reg(), 0);
      }
      break;
    case CMP_EQ:
      if (fs == ft) {
        SetFPUWordResult2(fd_reg(), -1);
      } else {
        SetFPUWordResult2(fd_reg(), 0);
      }
      break;
    case CMP_UEQ:
      if ((fs == ft) || (std::isnan(fs) || std::isnan(ft))) {
        SetFPUWordResult2(fd_reg(), -1);
      } else {
        SetFPUWordResult2(fd_reg(), 0);
      }
      break;
    case CMP_LT:
      if (fs < ft) {
        SetFPUWordResult2(fd_reg(), -1);
      } else {
        SetFPUWordResult2(fd_reg(), 0);
      }
      break;
    case CMP_ULT:
      if ((fs < ft) || (std::isnan(fs) || std::isnan(ft))) {
        SetFPUWordResult2(fd_reg(), -1);
      } else {
        SetFPUWordResult2(fd_reg(), 0);
      }
      break;
    case CMP_LE:
      if (fs <= ft) {
        SetFPUWordResult2(fd_reg(), -1);
      } else {
        SetFPUWordResult2(fd_reg(), 0);
      }
      break;
    case CMP_ULE:
      if ((fs <= ft) || (std::isnan(fs) || std::isnan(ft))) {
        SetFPUWordResult2(fd_reg(), -1);
      } else {
        SetFPUWordResult2(fd_reg(), 0);
      }
      break;
    case CMP_OR:
      if (!std::isnan(fs) && !std::isnan(ft)) {
        SetFPUWordResult2(fd_reg(), -1);
      } else {
        SetFPUWordResult2(fd_reg(), 0);
      }
      break;
    case CMP_UNE:
      if ((fs != ft) || (std::isnan(fs) || std::isnan(ft))) {
        SetFPUWordResult2(fd_reg(), -1);
      } else {
        SetFPUWordResult2(fd_reg(), 0);
      }
      break;
    case CMP_NE:
      if (fs != ft) {
        SetFPUWordResult2(fd_reg(), -1);
      } else {
        SetFPUWordResult2(fd_reg(), 0);
      }
      break;
    default:
      UNREACHABLE();
  }
}


void Simulator::DecodeTypeRegisterLRsType() {
  double fs = get_fpu_register_double(fs_reg());
  double ft = get_fpu_register_double(ft_reg());
  int64_t i64;
  switch (instr_.FunctionFieldRaw()) {
    case CVT_D_L:  // Mips32r2 instruction.
      i64 = get_fpu_register(fs_reg());
      SetFPUDoubleResult(fd_reg(), static_cast<double>(i64));
      break;
    case CVT_S_L:
      i64 = get_fpu_register(fs_reg());
      SetFPUFloatResult(fd_reg(), static_cast<float>(i64));
      break;
    case CMP_AF:
      SetFPUResult(fd_reg(), 0);
      break;
    case CMP_UN:
      if (std::isnan(fs) || std::isnan(ft)) {
        SetFPUResult(fd_reg(), -1);
      } else {
        SetFPUResult(fd_reg(), 0);
      }
      break;
    case CMP_EQ:
      if (fs == ft) {
        SetFPUResult(fd_reg(), -1);
      } else {
        SetFPUResult(fd_reg(), 0);
      }
      break;
    case CMP_UEQ:
      if ((fs == ft) || (std::isnan(fs) || std::isnan(ft))) {
        SetFPUResult(fd_reg(), -1);
      } else {
        SetFPUResult(fd_reg(), 0);
      }
      break;
    case CMP_LT:
      if (fs < ft) {
        SetFPUResult(fd_reg(), -1);
      } else {
        SetFPUResult(fd_reg(), 0);
      }
      break;
    case CMP_ULT:
      if ((fs < ft) || (std::isnan(fs) || std::isnan(ft))) {
        SetFPUResult(fd_reg(), -1);
      } else {
        SetFPUResult(fd_reg(), 0);
      }
      break;
    case CMP_LE:
      if (fs <= ft) {
        SetFPUResult(fd_reg(), -1);
      } else {
        SetFPUResult(fd_reg(), 0);
      }
      break;
    case CMP_ULE:
      if ((fs <= ft) || (std::isnan(fs) || std::isnan(ft))) {
        SetFPUResult(fd_reg(), -1);
      } else {
        SetFPUResult(fd_reg(), 0);
      }
      break;
    case CMP_OR:
      if (!std::isnan(fs) && !std::isnan(ft)) {
        SetFPUResult(fd_reg(), -1);
      } else {
        SetFPUResult(fd_reg(), 0);
      }
      break;
    case CMP_UNE:
      if ((fs != ft) || (std::isnan(fs) || std::isnan(ft))) {
        SetFPUResult(fd_reg(), -1);
      } else {
        SetFPUResult(fd_reg(), 0);
      }
      break;
    case CMP_NE:
      if (fs != ft && (!std::isnan(fs) && !std::isnan(ft))) {
        SetFPUResult(fd_reg(), -1);
      } else {
        SetFPUResult(fd_reg(), 0);
      }
      break;
    default:
      UNREACHABLE();
  }
}


void Simulator::DecodeTypeRegisterCOP1() {
  switch (instr_.RsFieldRaw()) {
    case BC1:  // Branch on coprocessor condition.
    case BC1EQZ:
    case BC1NEZ:
      UNREACHABLE();
      break;
    case CFC1:
      // At the moment only FCSR is supported.
      DCHECK_EQ(fs_reg(), kFCSRRegister);
      SetResult(rt_reg(), FCSR_);
      break;
    case MFC1:
      set_register(rt_reg(),
                   static_cast<int64_t>(get_fpu_register_word(fs_reg())));
      TraceRegWr(get_register(rt_reg()), WORD_DWORD);
      break;
    case DMFC1:
      SetResult(rt_reg(), get_fpu_register(fs_reg()));
      break;
    case MFHC1:
      SetResult(rt_reg(), get_fpu_register_hi_word(fs_reg()));
      break;
    case CTC1: {
      // At the moment only FCSR is supported.
      DCHECK_EQ(fs_reg(), kFCSRRegister);
      uint32_t reg = static_cast<uint32_t>(rt());
      if (kArchVariant == kMips64r6) {
        FCSR_ = reg | kFCSRNaN2008FlagMask;
      } else {
        DCHECK_EQ(kArchVariant, kMips64r2);
        FCSR_ = reg & ~kFCSRNaN2008FlagMask;
      }
      TraceRegWr(FCSR_);
      break;
    }
    case MTC1:
      // Hardware writes upper 32-bits to zero on mtc1.
      set_fpu_register_hi_word(fs_reg(), 0);
      set_fpu_register_word(fs_reg(), static_cast<int32_t>(rt()));
      TraceRegWr(get_fpu_register(fs_reg()), FLOAT_DOUBLE);
      break;
    case DMTC1:
      SetFPUResult2(fs_reg(), rt());
      break;
    case MTHC1:
      set_fpu_register_hi_word(fs_reg(), static_cast<int32_t>(rt()));
      TraceRegWr(get_fpu_register(fs_reg()), DOUBLE);
      break;
    case S:
      DecodeTypeRegisterSRsType();
      break;
    case D:
      DecodeTypeRegisterDRsType();
      break;
    case W:
      DecodeTypeRegisterWRsType();
      break;
    case L:
      DecodeTypeRegisterLRsType();
      break;
    default:
      UNREACHABLE();
  }
}


void Simulator::DecodeTypeRegisterCOP1X() {
  switch (instr_.FunctionFieldRaw()) {
    case MADD_S: {
      DCHECK_EQ(kArchVariant, kMips64r2);
      float fr, ft, fs;
      fr = get_fpu_register_float(fr_reg());
      fs = get_fpu_register_float(fs_reg());
      ft = get_fpu_register_float(ft_reg());
      SetFPUFloatResult(fd_reg(), fs * ft + fr);
      break;
    }
    case MSUB_S: {
      DCHECK_EQ(kArchVariant, kMips64r2);
      float fr, ft, fs;
      fr = get_fpu_register_float(fr_reg());
      fs = get_fpu_register_float(fs_reg());
      ft = get_fpu_register_float(ft_reg());
      SetFPUFloatResult(fd_reg(), fs * ft - fr);
      break;
    }
    case MADD_D: {
      DCHECK_EQ(kArchVariant, kMips64r2);
      double fr, ft, fs;
      fr = get_fpu_register_double(fr_reg());
      fs = get_fpu_register_double(fs_reg());
      ft = get_fpu_register_double(ft_reg());
      SetFPUDoubleResult(fd_reg(), fs * ft + fr);
      break;
    }
    case MSUB_D: {
      DCHECK_EQ(kArchVariant, kMips64r2);
      double fr, ft, fs;
      fr = get_fpu_register_double(fr_reg());
      fs = get_fpu_register_double(fs_reg());
      ft = get_fpu_register_double(ft_reg());
      SetFPUDoubleResult(fd_reg(), fs * ft - fr);
      break;
    }
    default:
      UNREACHABLE();
  }
}


void Simulator::DecodeTypeRegisterSPECIAL() {
  int64_t i64hilo;
  uint64_t u64hilo;
  int64_t alu_out;
  bool do_interrupt = false;

  switch (instr_.FunctionFieldRaw()) {
    case SELEQZ_S:
      DCHECK_EQ(kArchVariant, kMips64r6);
      SetResult(rd_reg(), rt() == 0 ? rs() : 0);
      break;
    case SELNEZ_S:
      DCHECK_EQ(kArchVariant, kMips64r6);
      SetResult(rd_reg(), rt() != 0 ? rs() : 0);
      break;
    case JR: {
      int64_t next_pc = rs();
      int64_t current_pc = get_pc();
      Instruction* branch_delay_instr =
          reinterpret_cast<Instruction*>(current_pc + Instruction::kInstrSize);
      BranchDelayInstructionDecode(branch_delay_instr);
      set_pc(next_pc);
      pc_modified_ = true;
      break;
    }
    case JALR: {
      int64_t next_pc = rs();
      int64_t current_pc = get_pc();
      int32_t return_addr_reg = rd_reg();
      Instruction* branch_delay_instr =
          reinterpret_cast<Instruction*>(current_pc + Instruction::kInstrSize);
      BranchDelayInstructionDecode(branch_delay_instr);
      set_register(return_addr_reg, current_pc + 2 * Instruction::kInstrSize);
      set_pc(next_pc);
      pc_modified_ = true;
      break;
    }
    case SLL:
      SetResult(rd_reg(), static_cast<int32_t>(rt()) << sa());
      break;
    case DSLL:
      SetResult(rd_reg(), rt() << sa());
      break;
    case DSLL32:
      SetResult(rd_reg(), rt() << sa() << 32);
      break;
    case SRL:
      if (rs_reg() == 0) {
        // Regular logical right shift of a word by a fixed number of
        // bits instruction. RS field is always equal to 0.
        // Sign-extend the 32-bit result.
        alu_out = static_cast<int32_t>(static_cast<uint32_t>(rt_u()) >> sa());
      } else if (rs_reg() == 1) {
        // Logical right-rotate of a word by a fixed number of bits. This
        // is special case of SRL instruction, added in MIPS32 Release 2.
        // RS field is equal to 00001.
        alu_out = static_cast<int32_t>(
            base::bits::RotateRight32(static_cast<const uint32_t>(rt_u()),
                                      static_cast<const uint32_t>(sa())));
      } else {
        UNREACHABLE();
      }
      SetResult(rd_reg(), alu_out);
      break;
    case DSRL:
      if (rs_reg() == 0) {
        // Regular logical right shift of a word by a fixed number of
        // bits instruction. RS field is always equal to 0.
        // Sign-extend the 64-bit result.
        alu_out = static_cast<int64_t>(rt_u() >> sa());
      } else if (rs_reg() == 1) {
        // Logical right-rotate of a word by a fixed number of bits. This
        // is special case of SRL instruction, added in MIPS32 Release 2.
        // RS field is equal to 00001.
        alu_out = static_cast<int64_t>(base::bits::RotateRight64(rt_u(), sa()));
      } else {
        UNREACHABLE();
      }
      SetResult(rd_reg(), alu_out);
      break;
    case DSRL32:
      if (rs_reg() == 0) {
        // Regular logical right shift of a word by a fixed number of
        // bits instruction. RS field is always equal to 0.
        // Sign-extend the 64-bit result.
        alu_out = static_cast<int64_t>(rt_u() >> sa() >> 32);
      } else if (rs_reg() == 1) {
        // Logical right-rotate of a word by a fixed number of bits. This
        // is special case of SRL instruction, added in MIPS32 Release 2.
        // RS field is equal to 00001.
        alu_out =
            static_cast<int64_t>(base::bits::RotateRight64(rt_u(), sa() + 32));
      } else {
        UNREACHABLE();
      }
      SetResult(rd_reg(), alu_out);
      break;
    case SRA:
      SetResult(rd_reg(), (int32_t)rt() >> sa());
      break;
    case DSRA:
      SetResult(rd_reg(), rt() >> sa());
      break;
    case DSRA32:
      SetResult(rd_reg(), rt() >> sa() >> 32);
      break;
    case SLLV:
      SetResult(rd_reg(), (int32_t)rt() << rs());
      break;
    case DSLLV:
      SetResult(rd_reg(), rt() << rs());
      break;
    case SRLV:
      if (sa() == 0) {
        // Regular logical right-shift of a word by a variable number of
        // bits instruction. SA field is always equal to 0.
        alu_out = static_cast<int32_t>((uint32_t)rt_u() >> rs());
      } else {
        // Logical right-rotate of a word by a variable number of bits.
        // This is special case od SRLV instruction, added in MIPS32
        // Release 2. SA field is equal to 00001.
        alu_out = static_cast<int32_t>(
            base::bits::RotateRight32(static_cast<const uint32_t>(rt_u()),
                                      static_cast<const uint32_t>(rs_u())));
      }
      SetResult(rd_reg(), alu_out);
      break;
    case DSRLV:
      if (sa() == 0) {
        // Regular logical right-shift of a word by a variable number of
        // bits instruction. SA field is always equal to 0.
        alu_out = static_cast<int64_t>(rt_u() >> rs());
      } else {
        // Logical right-rotate of a word by a variable number of bits.
        // This is special case od SRLV instruction, added in MIPS32
        // Release 2. SA field is equal to 00001.
        alu_out =
            static_cast<int64_t>(base::bits::RotateRight64(rt_u(), rs_u()));
      }
      SetResult(rd_reg(), alu_out);
      break;
    case SRAV:
      SetResult(rd_reg(), (int32_t)rt() >> rs());
      break;
    case DSRAV:
      SetResult(rd_reg(), rt() >> rs());
      break;
    case LSA: {
      DCHECK_EQ(kArchVariant, kMips64r6);
      int8_t sa = lsa_sa() + 1;
      int32_t _rt = static_cast<int32_t>(rt());
      int32_t _rs = static_cast<int32_t>(rs());
      int32_t res = _rs << sa;
      res += _rt;
      SetResult(rd_reg(), static_cast<int64_t>(res));
      break;
    }
    case DLSA:
      DCHECK_EQ(kArchVariant, kMips64r6);
      SetResult(rd_reg(), (rs() << (lsa_sa() + 1)) + rt());
      break;
    case MFHI:  // MFHI == CLZ on R6.
      if (kArchVariant != kMips64r6) {
        DCHECK_EQ(sa(), 0);
        alu_out = get_register(HI);
      } else {
        // MIPS spec: If no bits were set in GPR rs(), the result written to
        // GPR rd() is 32.
        DCHECK_EQ(sa(), 1);
        alu_out = base::bits::CountLeadingZeros32(static_cast<int32_t>(rs_u()));
      }
      SetResult(rd_reg(), alu_out);
      break;
    case MFLO:  // MFLO == DCLZ on R6.
      if (kArchVariant != kMips64r6) {
        DCHECK_EQ(sa(), 0);
        alu_out = get_register(LO);
      } else {
        // MIPS spec: If no bits were set in GPR rs(), the result written to
        // GPR rd() is 64.
        DCHECK_EQ(sa(), 1);
        alu_out = base::bits::CountLeadingZeros64(static_cast<int64_t>(rs_u()));
      }
      SetResult(rd_reg(), alu_out);
      break;
    // Instructions using HI and LO registers.
    case MULT: {  // MULT == D_MUL_MUH.
      int32_t rs_lo = static_cast<int32_t>(rs());
      int32_t rt_lo = static_cast<int32_t>(rt());
      i64hilo = static_cast<int64_t>(rs_lo) * static_cast<int64_t>(rt_lo);
      if (kArchVariant != kMips64r6) {
        set_register(LO, static_cast<int32_t>(i64hilo & 0xFFFFFFFF));
        set_register(HI, static_cast<int32_t>(i64hilo >> 32));
      } else {
        switch (sa()) {
          case MUL_OP:
            SetResult(rd_reg(), static_cast<int32_t>(i64hilo & 0xFFFFFFFF));
            break;
          case MUH_OP:
            SetResult(rd_reg(), static_cast<int32_t>(i64hilo >> 32));
            break;
          default:
            UNIMPLEMENTED_MIPS();
            break;
        }
      }
      break;
    }
    case MULTU:
      u64hilo = static_cast<uint64_t>(rs_u() & 0xFFFFFFFF) *
                static_cast<uint64_t>(rt_u() & 0xFFFFFFFF);
      if (kArchVariant != kMips64r6) {
        set_register(LO, static_cast<int32_t>(u64hilo & 0xFFFFFFFF));
        set_register(HI, static_cast<int32_t>(u64hilo >> 32));
      } else {
        switch (sa()) {
          case MUL_OP:
            SetResult(rd_reg(), static_cast<int32_t>(u64hilo & 0xFFFFFFFF));
            break;
          case MUH_OP:
            SetResult(rd_reg(), static_cast<int32_t>(u64hilo >> 32));
            break;
          default:
            UNIMPLEMENTED_MIPS();
            break;
        }
      }
      break;
    case DMULT:  // DMULT == D_MUL_MUH.
      if (kArchVariant != kMips64r6) {
        set_register(LO, rs() * rt());
        set_register(HI, MultiplyHighSigned(rs(), rt()));
      } else {
        switch (sa()) {
          case MUL_OP:
            SetResult(rd_reg(), rs() * rt());
            break;
          case MUH_OP:
            SetResult(rd_reg(), MultiplyHighSigned(rs(), rt()));
            break;
          default:
            UNIMPLEMENTED_MIPS();
            break;
        }
      }
      break;
    case DMULTU:
      UNIMPLEMENTED_MIPS();
      break;
    case DIV:
    case DDIV: {
      const int64_t int_min_value =
          instr_.FunctionFieldRaw() == DIV ? INT_MIN : LONG_MIN;
      switch (kArchVariant) {
        case kMips64r2:
          // Divide by zero and overflow was not checked in the
          // configuration step - div and divu do not raise exceptions. On
          // division by 0 the result will be UNPREDICTABLE. On overflow
          // (INT_MIN/-1), return INT_MIN which is what the hardware does.
          if (rs() == int_min_value && rt() == -1) {
            set_register(LO, int_min_value);
            set_register(HI, 0);
          } else if (rt() != 0) {
            set_register(LO, rs() / rt());
            set_register(HI, rs() % rt());
          }
          break;
        case kMips64r6:
          switch (sa()) {
            case DIV_OP:
              if (rs() == int_min_value && rt() == -1) {
                SetResult(rd_reg(), int_min_value);
              } else if (rt() != 0) {
                SetResult(rd_reg(), rs() / rt());
              }
              break;
            case MOD_OP:
              if (rs() == int_min_value && rt() == -1) {
                SetResult(rd_reg(), 0);
              } else if (rt() != 0) {
                SetResult(rd_reg(), rs() % rt());
              }
              break;
            default:
              UNIMPLEMENTED_MIPS();
              break;
          }
          break;
        default:
          break;
      }
      break;
    }
    case DIVU:
      switch (kArchVariant) {
        case kMips64r6: {
          uint32_t rt_u_32 = static_cast<uint32_t>(rt_u());
          uint32_t rs_u_32 = static_cast<uint32_t>(rs_u());
          switch (sa()) {
            case DIV_OP:
              if (rt_u_32 != 0) {
                SetResult(rd_reg(), rs_u_32 / rt_u_32);
              }
              break;
            case MOD_OP:
              if (rt_u() != 0) {
                SetResult(rd_reg(), rs_u_32 % rt_u_32);
              }
              break;
            default:
              UNIMPLEMENTED_MIPS();
              break;
          }
        } break;
        default: {
          if (rt_u() != 0) {
            uint32_t rt_u_32 = static_cast<uint32_t>(rt_u());
            uint32_t rs_u_32 = static_cast<uint32_t>(rs_u());
            set_register(LO, rs_u_32 / rt_u_32);
            set_register(HI, rs_u_32 % rt_u_32);
          }
        }
      }
      break;
    case DDIVU:
      switch (kArchVariant) {
        case kMips64r6: {
          switch (instr_.SaValue()) {
            case DIV_OP:
              if (rt_u() != 0) {
                SetResult(rd_reg(), rs_u() / rt_u());
              }
              break;
            case MOD_OP:
              if (rt_u() != 0) {
                SetResult(rd_reg(), rs_u() % rt_u());
              }
              break;
            default:
              UNIMPLEMENTED_MIPS();
              break;
          }
        } break;
        default: {
          if (rt_u() != 0) {
            set_register(LO, rs_u() / rt_u());
            set_register(HI, rs_u() % rt_u());
          }
        }
      }
      break;
    case ADD:
    case DADD:
      if (HaveSameSign(rs(), rt())) {
        if (rs() > 0) {
          if (rs() > (Registers::kMaxValue - rt())) {
            SignalException(kIntegerOverflow);
          }
        } else if (rs() < 0) {
          if (rs() < (Registers::kMinValue - rt())) {
            SignalException(kIntegerUnderflow);
          }
        }
      }
      SetResult(rd_reg(), rs() + rt());
      break;
    case ADDU: {
      int32_t alu32_out = static_cast<int32_t>(rs() + rt());
      // Sign-extend result of 32bit operation into 64bit register.
      SetResult(rd_reg(), static_cast<int64_t>(alu32_out));
      break;
    }
    case DADDU:
      SetResult(rd_reg(), rs() + rt());
      break;
    case SUB:
    case DSUB:
      if (!HaveSameSign(rs(), rt())) {
        if (rs() > 0) {
          if (rs() > (Registers::kMaxValue + rt())) {
            SignalException(kIntegerOverflow);
          }
        } else if (rs() < 0) {
          if (rs() < (Registers::kMinValue + rt())) {
            SignalException(kIntegerUnderflow);
          }
        }
      }
      SetResult(rd_reg(), rs() - rt());
      break;
    case SUBU: {
      int32_t alu32_out = static_cast<int32_t>(rs() - rt());
      // Sign-extend result of 32bit operation into 64bit register.
      SetResult(rd_reg(), static_cast<int64_t>(alu32_out));
      break;
    }
    case DSUBU:
      SetResult(rd_reg(), rs() - rt());
      break;
    case AND:
      SetResult(rd_reg(), rs() & rt());
      break;
    case OR:
      SetResult(rd_reg(), rs() | rt());
      break;
    case XOR:
      SetResult(rd_reg(), rs() ^ rt());
      break;
    case NOR:
      SetResult(rd_reg(), ~(rs() | rt()));
      break;
    case SLT:
      SetResult(rd_reg(), rs() < rt() ? 1 : 0);
      break;
    case SLTU:
      SetResult(rd_reg(), rs_u() < rt_u() ? 1 : 0);
      break;
    // Break and trap instructions.
    case BREAK:
      do_interrupt = true;
      break;
    case TGE:
      do_interrupt = rs() >= rt();
      break;
    case TGEU:
      do_interrupt = rs_u() >= rt_u();
      break;
    case TLT:
      do_interrupt = rs() < rt();
      break;
    case TLTU:
      do_interrupt = rs_u() < rt_u();
      break;
    case TEQ:
      do_interrupt = rs() == rt();
      break;
    case TNE:
      do_interrupt = rs() != rt();
      break;
    case SYNC:
      // TODO(palfia): Ignore sync instruction for now.
      break;
    // Conditional moves.
    case MOVN:
      if (rt()) {
        SetResult(rd_reg(), rs());
      }
      break;
    case MOVCI: {
      uint32_t cc = instr_.FBccValue();
      uint32_t fcsr_cc = get_fcsr_condition_bit(cc);
      if (instr_.Bit(16)) {  // Read Tf bit.
        if (test_fcsr_bit(fcsr_cc)) SetResult(rd_reg(), rs());
      } else {
        if (!test_fcsr_bit(fcsr_cc)) SetResult(rd_reg(), rs());
      }
      break;
    }
    case MOVZ:
      if (!rt()) {
        SetResult(rd_reg(), rs());
      }
      break;
    default:
      UNREACHABLE();
  }
  if (do_interrupt) {
    SoftwareInterrupt();
  }
}


void Simulator::DecodeTypeRegisterSPECIAL2() {
  int64_t alu_out;
  switch (instr_.FunctionFieldRaw()) {
    case MUL:
      alu_out = static_cast<int32_t>(rs_u()) * static_cast<int32_t>(rt_u());
      SetResult(rd_reg(), alu_out);
      // HI and LO are UNPREDICTABLE after the operation.
      set_register(LO, Unpredictable);
      set_register(HI, Unpredictable);
      break;
    case CLZ:
      // MIPS32 spec: If no bits were set in GPR rs(), the result written to
      // GPR rd is 32.
      alu_out = base::bits::CountLeadingZeros32(static_cast<uint32_t>(rs_u()));
      SetResult(rd_reg(), alu_out);
      break;
    case DCLZ:
      // MIPS64 spec: If no bits were set in GPR rs(), the result written to
      // GPR rd is 64.
      alu_out = base::bits::CountLeadingZeros64(static_cast<uint64_t>(rs_u()));
      SetResult(rd_reg(), alu_out);
      break;
    default:
      alu_out = 0x12345678;
      UNREACHABLE();
  }
}


void Simulator::DecodeTypeRegisterSPECIAL3() {
  int64_t alu_out;
  switch (instr_.FunctionFieldRaw()) {
    case EXT: {  // Mips32r2 instruction.
      // Interpret rd field as 5-bit msbd of extract.
      uint16_t msbd = rd_reg();
      // Interpret sa field as 5-bit lsb of extract.
      uint16_t lsb = sa();
      uint16_t size = msbd + 1;
      uint64_t mask = (1ULL << size) - 1;
      alu_out = static_cast<int32_t>((rs_u() & (mask << lsb)) >> lsb);
      SetResult(rt_reg(), alu_out);
      break;
    }
    case DEXT: {  // Mips64r2 instruction.
      // Interpret rd field as 5-bit msbd of extract.
      uint16_t msbd = rd_reg();
      // Interpret sa field as 5-bit lsb of extract.
      uint16_t lsb = sa();
      uint16_t size = msbd + 1;
      uint64_t mask = (size == 64) ? UINT64_MAX : (1ULL << size) - 1;
      alu_out = static_cast<int64_t>((rs_u() & (mask << lsb)) >> lsb);
      SetResult(rt_reg(), alu_out);
      break;
    }
    case DEXTM: {
      // Interpret rd field as 5-bit msbdminus32 of extract.
      uint16_t msbdminus32 = rd_reg();
      // Interpret sa field as 5-bit lsb of extract.
      uint16_t lsb = sa();
      uint16_t size = msbdminus32 + 1 + 32;
      uint64_t mask = (size == 64) ? UINT64_MAX : (1ULL << size) - 1;
      alu_out = static_cast<int64_t>((rs_u() & (mask << lsb)) >> lsb);
      SetResult(rt_reg(), alu_out);
      break;
    }
    case DEXTU: {
      // Interpret rd field as 5-bit msbd of extract.
      uint16_t msbd = rd_reg();
      // Interpret sa field as 5-bit lsbminus32 of extract and add 32 to get
      // lsb.
      uint16_t lsb = sa() + 32;
      uint16_t size = msbd + 1;
      uint64_t mask = (size == 64) ? UINT64_MAX : (1ULL << size) - 1;
      alu_out = static_cast<int64_t>((rs_u() & (mask << lsb)) >> lsb);
      SetResult(rt_reg(), alu_out);
      break;
    }
    case INS: {  // Mips32r2 instruction.
      // Interpret rd field as 5-bit msb of insert.
      uint16_t msb = rd_reg();
      // Interpret sa field as 5-bit lsb of insert.
      uint16_t lsb = sa();
      uint16_t size = msb - lsb + 1;
      uint64_t mask = (1ULL << size) - 1;
      alu_out = static_cast<int32_t>((rt_u() & ~(mask << lsb)) |
                                     ((rs_u() & mask) << lsb));
      SetResult(rt_reg(), alu_out);
      break;
    }
    case DINS: {  // Mips64r2 instruction.
      // Interpret rd field as 5-bit msb of insert.
      uint16_t msb = rd_reg();
      // Interpret sa field as 5-bit lsb of insert.
      uint16_t lsb = sa();
      uint16_t size = msb - lsb + 1;
      uint64_t mask = (1ULL << size) - 1;
      alu_out = (rt_u() & ~(mask << lsb)) | ((rs_u() & mask) << lsb);
      SetResult(rt_reg(), alu_out);
      break;
    }
    case DINSM: {  // Mips64r2 instruction.
      // Interpret rd field as 5-bit msbminus32 of insert.
      uint16_t msbminus32 = rd_reg();
      // Interpret sa field as 5-bit lsb of insert.
      uint16_t lsb = sa();
      uint16_t size = msbminus32 + 32 - lsb + 1;
      uint64_t mask;
      if (size < 64)
        mask = (1ULL << size) - 1;
      else
        mask = std::numeric_limits<uint64_t>::max();
      alu_out = (rt_u() & ~(mask << lsb)) | ((rs_u() & mask) << lsb);
      SetResult(rt_reg(), alu_out);
      break;
    }
    case DINSU: {  // Mips64r2 instruction.
      // Interpret rd field as 5-bit msbminus32 of insert.
      uint16_t msbminus32 = rd_reg();
      // Interpret rd field as 5-bit lsbminus32 of insert.
      uint16_t lsbminus32 = sa();
      uint16_t lsb = lsbminus32 + 32;
      uint16_t size = msbminus32 + 32 - lsb + 1;
      uint64_t mask = (1ULL << size) - 1;
      alu_out = (rt_u() & ~(mask << lsb)) | ((rs_u() & mask) << lsb);
      SetResult(rt_reg(), alu_out);
      break;
    }
    case BSHFL: {
      int32_t sa = instr_.SaFieldRaw() >> kSaShift;
      switch (sa) {
        case BITSWAP: {
          uint32_t input = static_cast<uint32_t>(rt());
          uint32_t output = 0;
          uint8_t i_byte, o_byte;

          // Reverse the bit in byte for each individual byte
          for (int i = 0; i < 4; i++) {
            output = output >> 8;
            i_byte = input & 0xFF;

            // Fast way to reverse bits in byte
            // Devised by Sean Anderson, July 13, 2001
            o_byte = static_cast<uint8_t>(((i_byte * 0x0802LU & 0x22110LU) |
                                           (i_byte * 0x8020LU & 0x88440LU)) *
                                              0x10101LU >>
                                          16);

            output = output | (static_cast<uint32_t>(o_byte << 24));
            input = input >> 8;
          }

          alu_out = static_cast<int64_t>(static_cast<int32_t>(output));
          break;
        }
        case SEB: {
          uint8_t input = static_cast<uint8_t>(rt());
          uint32_t output = input;
          uint32_t mask = 0x00000080;

          // Extending sign
          if (mask & input) {
            output |= 0xFFFFFF00;
          }

          alu_out = static_cast<int32_t>(output);
          break;
        }
        case SEH: {
          uint16_t input = static_cast<uint16_t>(rt());
          uint32_t output = input;
          uint32_t mask = 0x00008000;

          // Extending sign
          if (mask & input) {
            output |= 0xFFFF0000;
          }

          alu_out = static_cast<int32_t>(output);
          break;
        }
        case WSBH: {
          uint32_t input = static_cast<uint32_t>(rt());
          uint64_t output = 0;

          uint32_t mask = 0xFF000000;
          for (int i = 0; i < 4; i++) {
            uint32_t tmp = mask & input;
            if (i % 2 == 0) {
              tmp = tmp >> 8;
            } else {
              tmp = tmp << 8;
            }
            output = output | tmp;
            mask = mask >> 8;
          }
          mask = 0x80000000;

          // Extending sign
          if (mask & output) {
            output |= 0xFFFFFFFF00000000;
          }

          alu_out = static_cast<int64_t>(output);
          break;
        }
        default: {
          const uint8_t bp2 = instr_.Bp2Value();
          sa >>= kBp2Bits;
          switch (sa) {
            case ALIGN: {
              if (bp2 == 0) {
                alu_out = static_cast<int32_t>(rt());
              } else {
                uint64_t rt_hi = rt() << (8 * bp2);
                uint64_t rs_lo = rs() >> (8 * (4 - bp2));
                alu_out = static_cast<int32_t>(rt_hi | rs_lo);
              }
              break;
            }
            default:
              alu_out = 0x12345678;
              UNREACHABLE();
              break;
          }
          break;
        }
      }
      SetResult(rd_reg(), alu_out);
      break;
    }
    case DBSHFL: {
      int32_t sa = instr_.SaFieldRaw() >> kSaShift;
      switch (sa) {
        case DBITSWAP: {
          switch (sa) {
            case DBITSWAP_SA: {  // Mips64r6
              uint64_t input = static_cast<uint64_t>(rt());
              uint64_t output = 0;
              uint8_t i_byte, o_byte;

              // Reverse the bit in byte for each individual byte
              for (int i = 0; i < 8; i++) {
                output = output >> 8;
                i_byte = input & 0xFF;

                // Fast way to reverse bits in byte
                // Devised by Sean Anderson, July 13, 2001
                o_byte =
                    static_cast<uint8_t>(((i_byte * 0x0802LU & 0x22110LU) |
                                          (i_byte * 0x8020LU & 0x88440LU)) *
                                             0x10101LU >>
                                         16);

                output = output | ((static_cast<uint64_t>(o_byte) << 56));
                input = input >> 8;
              }

              alu_out = static_cast<int64_t>(output);
              break;
            }
          }
          break;
        }
        case DSBH: {
          uint64_t input = static_cast<uint64_t>(rt());
          uint64_t output = 0;

          uint64_t mask = 0xFF00000000000000;
          for (int i = 0; i < 8; i++) {
            uint64_t tmp = mask & input;
            if (i % 2 == 0)
              tmp = tmp >> 8;
            else
              tmp = tmp << 8;

            output = output | tmp;
            mask = mask >> 8;
          }

          alu_out = static_cast<int64_t>(output);
          break;
        }
        case DSHD: {
          uint64_t input = static_cast<uint64_t>(rt());
          uint64_t output = 0;

          uint64_t mask = 0xFFFF000000000000;
          for (int i = 0; i < 4; i++) {
            uint64_t tmp = mask & input;
            if (i == 0)
              tmp = tmp >> 48;
            else if (i == 1)
              tmp = tmp >> 16;
            else if (i == 2)
              tmp = tmp << 16;
            else
              tmp = tmp << 48;
            output = output | tmp;
            mask = mask >> 16;
          }

          alu_out = static_cast<int64_t>(output);
          break;
        }
        default: {
          const uint8_t bp3 = instr_.Bp3Value();
          sa >>= kBp3Bits;
          switch (sa) {
            case DALIGN: {
              if (bp3 == 0) {
                alu_out = static_cast<int64_t>(rt());
              } else {
                uint64_t rt_hi = rt() << (8 * bp3);
                uint64_t rs_lo = rs() >> (8 * (8 - bp3));
                alu_out = static_cast<int64_t>(rt_hi | rs_lo);
              }
              break;
            }
            default:
              alu_out = 0x12345678;
              UNREACHABLE();
              break;
          }
          break;
        }
      }
      SetResult(rd_reg(), alu_out);
      break;
    }
    default:
      UNREACHABLE();
  }
}

int Simulator::DecodeMsaDataFormat() {
  int df = -1;
  if (instr_.IsMSABranchInstr()) {
    switch (instr_.RsFieldRaw()) {
      case BZ_V:
      case BNZ_V:
        df = MSA_VECT;
        break;
      case BZ_B:
      case BNZ_B:
        df = MSA_BYTE;
        break;
      case BZ_H:
      case BNZ_H:
        df = MSA_HALF;
        break;
      case BZ_W:
      case BNZ_W:
        df = MSA_WORD;
        break;
      case BZ_D:
      case BNZ_D:
        df = MSA_DWORD;
        break;
      default:
        UNREACHABLE();
        break;
    }
  } else {
    int DF[] = {MSA_BYTE, MSA_HALF, MSA_WORD, MSA_DWORD};
    switch (instr_.MSAMinorOpcodeField()) {
      case kMsaMinorI5:
      case kMsaMinorI10:
      case kMsaMinor3R:
        df = DF[instr_.Bits(22, 21)];
        break;
      case kMsaMinorMI10:
        df = DF[instr_.Bits(1, 0)];
        break;
      case kMsaMinorBIT:
        df = DF[instr_.MsaBitDf()];
        break;
      case kMsaMinorELM:
        df = DF[instr_.MsaElmDf()];
        break;
      case kMsaMinor3RF: {
        uint32_t opcode = instr_.InstructionBits() & kMsa3RFMask;
        switch (opcode) {
          case FEXDO:
          case FTQ:
          case MUL_Q:
          case MADD_Q:
          case MSUB_Q:
          case MULR_Q:
          case MADDR_Q:
          case MSUBR_Q:
            df = DF[1 + instr_.Bit(21)];
            break;
          default:
            df = DF[2 + instr_.Bit(21)];
            break;
        }
      } break;
      case kMsaMinor2R:
        df = DF[instr_.Bits(17, 16)];
        break;
      case kMsaMinor2RF:
        df = DF[2 + instr_.Bit(16)];
        break;
      default:
        UNREACHABLE();
        break;
    }
  }
  return df;
}

void Simulator::DecodeTypeMsaI8() {
  DCHECK_EQ(kArchVariant, kMips64r6);
  DCHECK(CpuFeatures::IsSupported(MIPS_SIMD));
  uint32_t opcode = instr_.InstructionBits() & kMsaI8Mask;
  int8_t i8 = instr_.MsaImm8Value();
  msa_reg_t ws, wd;

  switch (opcode) {
    case ANDI_B:
      get_msa_register(instr_.WsValue(), ws.b);
      for (int i = 0; i < kMSALanesByte; i++) {
        wd.b[i] = ws.b[i] & i8;
      }
      set_msa_register(instr_.WdValue(), wd.b);
      TraceMSARegWr(wd.b);
      break;
    case ORI_B:
      get_msa_register(instr_.WsValue(), ws.b);
      for (int i = 0; i < kMSALanesByte; i++) {
        wd.b[i] = ws.b[i] | i8;
      }
      set_msa_register(instr_.WdValue(), wd.b);
      TraceMSARegWr(wd.b);
      break;
    case NORI_B:
      get_msa_register(instr_.WsValue(), ws.b);
      for (int i = 0; i < kMSALanesByte; i++) {
        wd.b[i] = ~(ws.b[i] | i8);
      }
      set_msa_register(instr_.WdValue(), wd.b);
      TraceMSARegWr(wd.b);
      break;
    case XORI_B:
      get_msa_register(instr_.WsValue(), ws.b);
      for (int i = 0; i < kMSALanesByte; i++) {
        wd.b[i] = ws.b[i] ^ i8;
      }
      set_msa_register(instr_.WdValue(), wd.b);
      TraceMSARegWr(wd.b);
      break;
    case BMNZI_B:
      get_msa_register(instr_.WsValue(), ws.b);
      get_msa_register(instr_.WdValue(), wd.b);
      for (int i = 0; i < kMSALanesByte; i++) {
        wd.b[i] = (ws.b[i] & i8) | (wd.b[i] & ~i8);
      }
      set_msa_register(instr_.WdValue(), wd.b);
      TraceMSARegWr(wd.b);
      break;
    case BMZI_B:
      get_msa_register(instr_.WsValue(), ws.b);
      get_msa_register(instr_.WdValue(), wd.b);
      for (int i = 0; i < kMSALanesByte; i++) {
        wd.b[i] = (ws.b[i] & ~i8) | (wd.b[i] & i8);
      }
      set_msa_register(instr_.WdValue(), wd.b);
      TraceMSARegWr(wd.b);
      break;
    case BSELI_B:
      get_msa_register(instr_.WsValue(), ws.b);
      get_msa_register(instr_.WdValue(), wd.b);
      for (int i = 0; i < kMSALanesByte; i++) {
        wd.b[i] = (ws.b[i] & ~wd.b[i]) | (wd.b[i] & i8);
      }
      set_msa_register(instr_.WdValue(), wd.b);
      TraceMSARegWr(wd.b);
      break;
    case SHF_B:
      get_msa_register(instr_.WsValue(), ws.b);
      for (int i = 0; i < kMSALanesByte; i++) {
        int j = i % 4;
        int k = (i8 >> (2 * j)) & 0x3;
        wd.b[i] = ws.b[i - j + k];
      }
      set_msa_register(instr_.WdValue(), wd.b);
      TraceMSARegWr(wd.b);
      break;
    case SHF_H:
      get_msa_register(instr_.WsValue(), ws.h);
      for (int i = 0; i < kMSALanesHalf; i++) {
        int j = i % 4;
        int k = (i8 >> (2 * j)) & 0x3;
        wd.h[i] = ws.h[i - j + k];
      }
      set_msa_register(instr_.WdValue(), wd.h);
      TraceMSARegWr(wd.h);
      break;
    case SHF_W:
      get_msa_register(instr_.WsValue(), ws.w);
      for (int i = 0; i < kMSALanesWord; i++) {
        int j = (i8 >> (2 * i)) & 0x3;
        wd.w[i] = ws.w[j];
      }
      set_msa_register(instr_.WdValue(), wd.w);
      TraceMSARegWr(wd.w);
      break;
    default:
      UNREACHABLE();
  }
}

template <typename T>
T Simulator::MsaI5InstrHelper(uint32_t opcode, T ws, int32_t i5) {
  T res;
  uint32_t ui5 = i5 & 0x1Fu;
  uint64_t ws_u64 = static_cast<uint64_t>(ws);
  uint64_t ui5_u64 = static_cast<uint64_t>(ui5);

  switch (opcode) {
    case ADDVI:
      res = static_cast<T>(ws + ui5);
      break;
    case SUBVI:
      res = static_cast<T>(ws - ui5);
      break;
    case MAXI_S:
      res = static_cast<T>(Max(ws, static_cast<T>(i5)));
      break;
    case MINI_S:
      res = static_cast<T>(Min(ws, static_cast<T>(i5)));
      break;
    case MAXI_U:
      res = static_cast<T>(Max(ws_u64, ui5_u64));
      break;
    case MINI_U:
      res = static_cast<T>(Min(ws_u64, ui5_u64));
      break;
    case CEQI:
      res = static_cast<T>(!Compare(ws, static_cast<T>(i5)) ? -1ull : 0ull);
      break;
    case CLTI_S:
      res = static_cast<T>((Compare(ws, static_cast<T>(i5)) == -1) ? -1ull
                                                                   : 0ull);
      break;
    case CLTI_U:
      res = static_cast<T>((Compare(ws_u64, ui5_u64) == -1) ? -1ull : 0ull);
      break;
    case CLEI_S:
      res =
          static_cast<T>((Compare(ws, static_cast<T>(i5)) != 1) ? -1ull : 0ull);
      break;
    case CLEI_U:
      res = static_cast<T>((Compare(ws_u64, ui5_u64) != 1) ? -1ull : 0ull);
      break;
    default:
      UNREACHABLE();
  }
  return res;
}

void Simulator::DecodeTypeMsaI5() {
  DCHECK_EQ(kArchVariant, kMips64r6);
  DCHECK(CpuFeatures::IsSupported(MIPS_SIMD));
  uint32_t opcode = instr_.InstructionBits() & kMsaI5Mask;
  msa_reg_t ws, wd;

  // sign extend 5bit value to int32_t
  int32_t i5 = static_cast<int32_t>(instr_.MsaImm5Value() << 27) >> 27;

#define MSA_I5_DF(elem, num_of_lanes)                      \
  get_msa_register(instr_.WsValue(), ws.elem);             \
  for (int i = 0; i < num_of_lanes; i++) {                 \
    wd.elem[i] = MsaI5InstrHelper(opcode, ws.elem[i], i5); \
  }                                                        \
  set_msa_register(instr_.WdValue(), wd.elem);             \
  TraceMSARegWr(wd.elem)

  switch (DecodeMsaDataFormat()) {
    case MSA_BYTE:
      MSA_I5_DF(b, kMSALanesByte);
      break;
    case MSA_HALF:
      MSA_I5_DF(h, kMSALanesHalf);
      break;
    case MSA_WORD:
      MSA_I5_DF(w, kMSALanesWord);
      break;
    case MSA_DWORD:
      MSA_I5_DF(d, kMSALanesDword);
      break;
    default:
      UNREACHABLE();
  }
#undef MSA_I5_DF
}

void Simulator::DecodeTypeMsaI10() {
  DCHECK_EQ(kArchVariant, kMips64r6);
  DCHECK(CpuFeatures::IsSupported(MIPS_SIMD));
  uint32_t opcode = instr_.InstructionBits() & kMsaI5Mask;
  int64_t s10 = (static_cast<int64_t>(instr_.MsaImm10Value()) << 54) >> 54;
  msa_reg_t wd;

#define MSA_I10_DF(elem, num_of_lanes, T)      \
  for (int i = 0; i < num_of_lanes; ++i) {     \
    wd.elem[i] = static_cast<T>(s10);          \
  }                                            \
  set_msa_register(instr_.WdValue(), wd.elem); \
  TraceMSARegWr(wd.elem)

  if (opcode == LDI) {
    switch (DecodeMsaDataFormat()) {
      case MSA_BYTE:
        MSA_I10_DF(b, kMSALanesByte, int8_t);
        break;
      case MSA_HALF:
        MSA_I10_DF(h, kMSALanesHalf, int16_t);
        break;
      case MSA_WORD:
        MSA_I10_DF(w, kMSALanesWord, int32_t);
        break;
      case MSA_DWORD:
        MSA_I10_DF(d, kMSALanesDword, int64_t);
        break;
      default:
        UNREACHABLE();
    }
  } else {
    UNREACHABLE();
  }
#undef MSA_I10_DF
}

void Simulator::DecodeTypeMsaELM() {
  DCHECK_EQ(kArchVariant, kMips64r6);
  DCHECK(CpuFeatures::IsSupported(MIPS_SIMD));
  uint32_t opcode = instr_.InstructionBits() & kMsaLongerELMMask;
  int32_t n = instr_.MsaElmNValue();
  int64_t alu_out;
  switch (opcode) {
    case CTCMSA:
      DCHECK_EQ(sa(), kMSACSRRegister);
      MSACSR_ = bit_cast<uint32_t>(
          static_cast<int32_t>(registers_[rd_reg()] & kMaxUInt32));
      TraceRegWr(static_cast<int32_t>(MSACSR_));
      break;
    case CFCMSA:
      DCHECK_EQ(rd_reg(), kMSACSRRegister);
      SetResult(sa(), static_cast<int64_t>(bit_cast<int32_t>(MSACSR_)));
      break;
    case MOVE_V: {
      msa_reg_t ws;
      get_msa_register(ws_reg(), &ws);
      set_msa_register(wd_reg(), &ws);
      TraceMSARegWr(&ws);
    } break;
    default:
      opcode &= kMsaELMMask;
      switch (opcode) {
        case COPY_S:
        case COPY_U: {
          msa_reg_t ws;
          switch (DecodeMsaDataFormat()) {
            case MSA_BYTE:
              DCHECK_LT(n, kMSALanesByte);
              get_msa_register(instr_.WsValue(), ws.b);
              alu_out = static_cast<int32_t>(ws.b[n]);
              SetResult(wd_reg(),
                        (opcode == COPY_U) ? alu_out & 0xFFu : alu_out);
              break;
            case MSA_HALF:
              DCHECK_LT(n, kMSALanesHalf);
              get_msa_register(instr_.WsValue(), ws.h);
              alu_out = static_cast<int32_t>(ws.h[n]);
              SetResult(wd_reg(),
                        (opcode == COPY_U) ? alu_out & 0xFFFFu : alu_out);
              break;
            case MSA_WORD:
              DCHECK_LT(n, kMSALanesWord);
              get_msa_register(instr_.WsValue(), ws.w);
              alu_out = static_cast<int32_t>(ws.w[n]);
              SetResult(wd_reg(),
                        (opcode == COPY_U) ? alu_out & 0xFFFFFFFFu : alu_out);
              break;
            case MSA_DWORD:
              DCHECK_LT(n, kMSALanesDword);
              get_msa_register(instr_.WsValue(), ws.d);
              alu_out = static_cast<int64_t>(ws.d[n]);
              SetResult(wd_reg(), alu_out);
              break;
            default:
              UNREACHABLE();
          }
        } break;
        case INSERT: {
          msa_reg_t wd;
          switch (DecodeMsaDataFormat()) {
            case MSA_BYTE: {
              DCHECK_LT(n, kMSALanesByte);
              int64_t rs = get_register(instr_.WsValue());
              get_msa_register(instr_.WdValue(), wd.b);
              wd.b[n] = rs & 0xFFu;
              set_msa_register(instr_.WdValue(), wd.b);
              TraceMSARegWr(wd.b);
              break;
            }
            case MSA_HALF: {
              DCHECK_LT(n, kMSALanesHalf);
              int64_t rs = get_register(instr_.WsValue());
              get_msa_register(instr_.WdValue(), wd.h);
              wd.h[n] = rs & 0xFFFFu;
              set_msa_register(instr_.WdValue(), wd.h);
              TraceMSARegWr(wd.h);
              break;
            }
            case MSA_WORD: {
              DCHECK_LT(n, kMSALanesWord);
              int64_t rs = get_register(instr_.WsValue());
              get_msa_register(instr_.WdValue(), wd.w);
              wd.w[n] = rs & 0xFFFFFFFFu;
              set_msa_register(instr_.WdValue(), wd.w);
              TraceMSARegWr(wd.w);
              break;
            }
            case MSA_DWORD: {
              DCHECK_LT(n, kMSALanesDword);
              int64_t rs = get_register(instr_.WsValue());
              get_msa_register(instr_.WdValue(), wd.d);
              wd.d[n] = rs;
              set_msa_register(instr_.WdValue(), wd.d);
              TraceMSARegWr(wd.d);
              break;
            }
            default:
              UNREACHABLE();
          }
        } break;
        case SLDI: {
          uint8_t v[32];
          msa_reg_t ws;
          msa_reg_t wd;
          get_msa_register(ws_reg(), &ws);
          get_msa_register(wd_reg(), &wd);
#define SLDI_DF(s, k)                \
  for (unsigned i = 0; i < s; i++) { \
    v[i] = ws.b[s * k + i];          \
    v[i + s] = wd.b[s * k + i];      \
  }                                  \
  for (unsigned i = 0; i < s; i++) { \
    wd.b[s * k + i] = v[i + n];      \
  }
          switch (DecodeMsaDataFormat()) {
            case MSA_BYTE:
              DCHECK(n < kMSALanesByte);
              SLDI_DF(kMSARegSize / sizeof(int8_t) / kBitsPerByte, 0)
              break;
            case MSA_HALF:
              DCHECK(n < kMSALanesHalf);
              for (int k = 0; k < 2; ++k) {
                SLDI_DF(kMSARegSize / sizeof(int16_t) / kBitsPerByte, k)
              }
              break;
            case MSA_WORD:
              DCHECK(n < kMSALanesWord);
              for (int k = 0; k < 4; ++k) {
                SLDI_DF(kMSARegSize / sizeof(int32_t) / kBitsPerByte, k)
              }
              break;
            case MSA_DWORD:
              DCHECK(n < kMSALanesDword);
              for (int k = 0; k < 8; ++k) {
                SLDI_DF(kMSARegSize / sizeof(int64_t) / kBitsPerByte, k)
              }
              break;
            default:
              UNREACHABLE();
          }
          set_msa_register(wd_reg(), &wd);
          TraceMSARegWr(&wd);
        } break;
#undef SLDI_DF
        case SPLATI:
        case INSVE:
          UNIMPLEMENTED();
          break;
        default:
          UNREACHABLE();
      }
      break;
  }
}

template <typename T>
T Simulator::MsaBitInstrHelper(uint32_t opcode, T wd, T ws, int32_t m) {
  typedef typename std::make_unsigned<T>::type uT;
  T res;
  switch (opcode) {
    case SLLI:
      res = static_cast<T>(ws << m);
      break;
    case SRAI:
      res = static_cast<T>(ArithmeticShiftRight(ws, m));
      break;
    case SRLI:
      res = static_cast<T>(static_cast<uT>(ws) >> m);
      break;
    case BCLRI:
      res = static_cast<T>(static_cast<T>(~(1ull << m)) & ws);
      break;
    case BSETI:
      res = static_cast<T>(static_cast<T>(1ull << m) | ws);
      break;
    case BNEGI:
      res = static_cast<T>(static_cast<T>(1ull << m) ^ ws);
      break;
    case BINSLI: {
      int elem_size = 8 * sizeof(T);
      int bits = m + 1;
      if (bits == elem_size) {
        res = static_cast<T>(ws);
      } else {
        uint64_t mask = ((1ull << bits) - 1) << (elem_size - bits);
        res = static_cast<T>((static_cast<T>(mask) & ws) |
                             (static_cast<T>(~mask) & wd));
      }
    } break;
    case BINSRI: {
      int elem_size = 8 * sizeof(T);
      int bits = m + 1;
      if (bits == elem_size) {
        res = static_cast<T>(ws);
      } else {
        uint64_t mask = (1ull << bits) - 1;
        res = static_cast<T>((static_cast<T>(mask) & ws) |
                             (static_cast<T>(~mask) & wd));
      }
    } break;
    case SAT_S: {
#define M_MAX_INT(x) static_cast<int64_t>((1LL << ((x)-1)) - 1)
#define M_MIN_INT(x) static_cast<int64_t>(-(1LL << ((x)-1)))
      int shift = 64 - 8 * sizeof(T);
      int64_t ws_i64 = (static_cast<int64_t>(ws) << shift) >> shift;
      res = static_cast<T>(ws_i64 < M_MIN_INT(m + 1)
                               ? M_MIN_INT(m + 1)
                               : ws_i64 > M_MAX_INT(m + 1) ? M_MAX_INT(m + 1)
                                                           : ws_i64);
#undef M_MAX_INT
#undef M_MIN_INT
    } break;
    case SAT_U: {
#define M_MAX_UINT(x) static_cast<uint64_t>(-1ULL >> (64 - (x)))
      uint64_t mask = static_cast<uint64_t>(-1ULL >> (64 - 8 * sizeof(T)));
      uint64_t ws_u64 = static_cast<uint64_t>(ws) & mask;
      res = static_cast<T>(ws_u64 < M_MAX_UINT(m + 1) ? ws_u64
                                                      : M_MAX_UINT(m + 1));
#undef M_MAX_UINT
    } break;
    case SRARI:
      if (!m) {
        res = static_cast<T>(ws);
      } else {
        res = static_cast<T>(ArithmeticShiftRight(ws, m)) +
              static_cast<T>((ws >> (m - 1)) & 0x1);
      }
      break;
    case SRLRI:
      if (!m) {
        res = static_cast<T>(ws);
      } else {
        res = static_cast<T>(static_cast<uT>(ws) >> m) +
              static_cast<T>((ws >> (m - 1)) & 0x1);
      }
      break;
    default:
      UNREACHABLE();
  }
  return res;
}

void Simulator::DecodeTypeMsaBIT() {
  DCHECK_EQ(kArchVariant, kMips64r6);
  DCHECK(CpuFeatures::IsSupported(MIPS_SIMD));
  uint32_t opcode = instr_.InstructionBits() & kMsaBITMask;
  int32_t m = instr_.MsaBitMValue();
  msa_reg_t wd, ws;

#define MSA_BIT_DF(elem, num_of_lanes)                                 \
  get_msa_register(instr_.WsValue(), ws.elem);                         \
  if (opcode == BINSLI || opcode == BINSRI) {                          \
    get_msa_register(instr_.WdValue(), wd.elem);                       \
  }                                                                    \
  for (int i = 0; i < num_of_lanes; i++) {                             \
    wd.elem[i] = MsaBitInstrHelper(opcode, wd.elem[i], ws.elem[i], m); \
  }                                                                    \
  set_msa_register(instr_.WdValue(), wd.elem);                         \
  TraceMSARegWr(wd.elem)

  switch (DecodeMsaDataFormat()) {
    case MSA_BYTE:
      DCHECK(m < kMSARegSize / kMSALanesByte);
      MSA_BIT_DF(b, kMSALanesByte);
      break;
    case MSA_HALF:
      DCHECK(m < kMSARegSize / kMSALanesHalf);
      MSA_BIT_DF(h, kMSALanesHalf);
      break;
    case MSA_WORD:
      DCHECK(m < kMSARegSize / kMSALanesWord);
      MSA_BIT_DF(w, kMSALanesWord);
      break;
    case MSA_DWORD:
      DCHECK(m < kMSARegSize / kMSALanesDword);
      MSA_BIT_DF(d, kMSALanesDword);
      break;
    default:
      UNREACHABLE();
  }
#undef MSA_BIT_DF
}

void Simulator::DecodeTypeMsaMI10() {
  DCHECK_EQ(kArchVariant, kMips64r6);
  DCHECK(CpuFeatures::IsSupported(MIPS_SIMD));
  uint32_t opcode = instr_.InstructionBits() & kMsaMI10Mask;
  int64_t s10 = (static_cast<int64_t>(instr_.MsaImmMI10Value()) << 54) >> 54;
  int64_t rs = get_register(instr_.WsValue());
  int64_t addr;
  msa_reg_t wd;

#define MSA_MI10_LOAD(elem, num_of_lanes, T)       \
  for (int i = 0; i < num_of_lanes; ++i) {         \
    addr = rs + (s10 + i) * sizeof(T);             \
    wd.elem[i] = ReadMem<T>(addr, instr_.instr()); \
  }                                                \
  set_msa_register(instr_.WdValue(), wd.elem);

#define MSA_MI10_STORE(elem, num_of_lanes, T)      \
  get_msa_register(instr_.WdValue(), wd.elem);     \
  for (int i = 0; i < num_of_lanes; ++i) {         \
    addr = rs + (s10 + i) * sizeof(T);             \
    WriteMem<T>(addr, wd.elem[i], instr_.instr()); \
  }

  if (opcode == MSA_LD) {
    switch (DecodeMsaDataFormat()) {
      case MSA_BYTE:
        MSA_MI10_LOAD(b, kMSALanesByte, int8_t);
        break;
      case MSA_HALF:
        MSA_MI10_LOAD(h, kMSALanesHalf, int16_t);
        break;
      case MSA_WORD:
        MSA_MI10_LOAD(w, kMSALanesWord, int32_t);
        break;
      case MSA_DWORD:
        MSA_MI10_LOAD(d, kMSALanesDword, int64_t);
        break;
      default:
        UNREACHABLE();
    }
  } else if (opcode == MSA_ST) {
    switch (DecodeMsaDataFormat()) {
      case MSA_BYTE:
        MSA_MI10_STORE(b, kMSALanesByte, int8_t);
        break;
      case MSA_HALF:
        MSA_MI10_STORE(h, kMSALanesHalf, int16_t);
        break;
      case MSA_WORD:
        MSA_MI10_STORE(w, kMSALanesWord, int32_t);
        break;
      case MSA_DWORD:
        MSA_MI10_STORE(d, kMSALanesDword, int64_t);
        break;
      default:
        UNREACHABLE();
    }
  } else {
    UNREACHABLE();
  }

#undef MSA_MI10_LOAD
#undef MSA_MI10_STORE
}

template <typename T>
T Simulator::Msa3RInstrHelper(uint32_t opcode, T wd, T ws, T wt) {
  typedef typename std::make_unsigned<T>::type uT;
  T res;
  int wt_modulo = wt % (sizeof(T) * 8);
  switch (opcode) {
    case SLL_MSA:
      res = static_cast<T>(ws << wt_modulo);
      break;
    case SRA_MSA:
      res = static_cast<T>(ArithmeticShiftRight(ws, wt_modulo));
      break;
    case SRL_MSA:
      res = static_cast<T>(static_cast<uT>(ws) >> wt_modulo);
      break;
    case BCLR:
      res = static_cast<T>(static_cast<T>(~(1ull << wt_modulo)) & ws);
      break;
    case BSET:
      res = static_cast<T>(static_cast<T>(1ull << wt_modulo) | ws);
      break;
    case BNEG:
      res = static_cast<T>(static_cast<T>(1ull << wt_modulo) ^ ws);
      break;
    case BINSL: {
      int elem_size = 8 * sizeof(T);
      int bits = wt_modulo + 1;
      if (bits == elem_size) {
        res = static_cast<T>(ws);
      } else {
        uint64_t mask = ((1ull << bits) - 1) << (elem_size - bits);
        res = static_cast<T>((static_cast<T>(mask) & ws) |
                             (static_cast<T>(~mask) & wd));
      }
    } break;
    case BINSR: {
      int elem_size = 8 * sizeof(T);
      int bits = wt_modulo + 1;
      if (bits == elem_size) {
        res = static_cast<T>(ws);
      } else {
        uint64_t mask = (1ull << bits) - 1;
        res = static_cast<T>((static_cast<T>(mask) & ws) |
                             (static_cast<T>(~mask) & wd));
      }
    } break;
    case ADDV:
      res = ws + wt;
      break;
    case SUBV:
      res = ws - wt;
      break;
    case MAX_S:
      res = Max(ws, wt);
      break;
    case MAX_U:
      res = static_cast<T>(Max(static_cast<uT>(ws), static_cast<uT>(wt)));
      break;
    case MIN_S:
      res = Min(ws, wt);
      break;
    case MIN_U:
      res = static_cast<T>(Min(static_cast<uT>(ws), static_cast<uT>(wt)));
      break;
    case MAX_A:
      // We use negative abs in order to avoid problems
      // with corner case for MIN_INT
      res = Nabs(ws) < Nabs(wt) ? ws : wt;
      break;
    case MIN_A:
      // We use negative abs in order to avoid problems
      // with corner case for MIN_INT
      res = Nabs(ws) > Nabs(wt) ? ws : wt;
      break;
    case CEQ:
      res = static_cast<T>(!Compare(ws, wt) ? -1ull : 0ull);
      break;
    case CLT_S:
      res = static_cast<T>((Compare(ws, wt) == -1) ? -1ull : 0ull);
      break;
    case CLT_U:
      res = static_cast<T>(
          (Compare(static_cast<uT>(ws), static_cast<uT>(wt)) == -1) ? -1ull
                                                                    : 0ull);
      break;
    case CLE_S:
      res = static_cast<T>((Compare(ws, wt) != 1) ? -1ull : 0ull);
      break;
    case CLE_U:
      res = static_cast<T>(
          (Compare(static_cast<uT>(ws), static_cast<uT>(wt)) != 1) ? -1ull
                                                                   : 0ull);
      break;
    case ADD_A:
      res = static_cast<T>(Abs(ws) + Abs(wt));
      break;
    case ADDS_A: {
      T ws_nabs = Nabs(ws);
      T wt_nabs = Nabs(wt);
      if (ws_nabs < -std::numeric_limits<T>::max() - wt_nabs) {
        res = std::numeric_limits<T>::max();
      } else {
        res = -(ws_nabs + wt_nabs);
      }
    } break;
    case ADDS_S:
      res = SaturateAdd(ws, wt);
      break;
    case ADDS_U: {
      uT ws_u = static_cast<uT>(ws);
      uT wt_u = static_cast<uT>(wt);
      res = static_cast<T>(SaturateAdd(ws_u, wt_u));
    } break;
    case AVE_S:
      res = static_cast<T>((wt & ws) + ((wt ^ ws) >> 1));
      break;
    case AVE_U: {
      uT ws_u = static_cast<uT>(ws);
      uT wt_u = static_cast<uT>(wt);
      res = static_cast<T>((wt_u & ws_u) + ((wt_u ^ ws_u) >> 1));
    } break;
    case AVER_S:
      res = static_cast<T>((wt | ws) - ((wt ^ ws) >> 1));
      break;
    case AVER_U: {
      uT ws_u = static_cast<uT>(ws);
      uT wt_u = static_cast<uT>(wt);
      res = static_cast<T>((wt_u | ws_u) - ((wt_u ^ ws_u) >> 1));
    } break;
    case SUBS_S:
      res = SaturateSub(ws, wt);
      break;
    case SUBS_U: {
      uT ws_u = static_cast<uT>(ws);
      uT wt_u = static_cast<uT>(wt);
      res = static_cast<T>(SaturateSub(ws_u, wt_u));
    } break;
    case SUBSUS_U: {
      uT wsu = static_cast<uT>(ws);
      if (wt > 0) {
        uT wtu = static_cast<uT>(wt);
        if (wtu > wsu) {
          res = 0;
        } else {
          res = static_cast<T>(wsu - wtu);
        }
      } else {
        if (wsu > std::numeric_limits<uT>::max() + wt) {
          res = static_cast<T>(std::numeric_limits<uT>::max());
        } else {
          res = static_cast<T>(wsu - wt);
        }
      }
    } break;
    case SUBSUU_S: {
      uT wsu = static_cast<uT>(ws);
      uT wtu = static_cast<uT>(wt);
      uT wdu;
      if (wsu > wtu) {
        wdu = wsu - wtu;
        if (wdu > std::numeric_limits<T>::max()) {
          res = std::numeric_limits<T>::max();
        } else {
          res = static_cast<T>(wdu);
        }
      } else {
        wdu = wtu - wsu;
        CHECK(-std::numeric_limits<T>::max() ==
              std::numeric_limits<T>::min() + 1);
        if (wdu <= std::numeric_limits<T>::max()) {
          res = -static_cast<T>(wdu);
        } else {
          res = std::numeric_limits<T>::min();
        }
      }
    } break;
    case ASUB_S:
      res = static_cast<T>(Abs(ws - wt));
      break;
    case ASUB_U: {
      uT wsu = static_cast<uT>(ws);
      uT wtu = static_cast<uT>(wt);
      res = static_cast<T>(wsu > wtu ? wsu - wtu : wtu - wsu);
    } break;
    case MULV:
      res = ws * wt;
      break;
    case MADDV:
      res = wd + ws * wt;
      break;
    case MSUBV:
      res = wd - ws * wt;
      break;
    case DIV_S_MSA:
      res = wt != 0 ? ws / wt : static_cast<T>(Unpredictable);
      break;
    case DIV_U:
      res = wt != 0 ? static_cast<T>(static_cast<uT>(ws) / static_cast<uT>(wt))
                    : static_cast<T>(Unpredictable);
      break;
    case MOD_S:
      res = wt != 0 ? ws % wt : static_cast<T>(Unpredictable);
      break;
    case MOD_U:
      res = wt != 0 ? static_cast<T>(static_cast<uT>(ws) % static_cast<uT>(wt))
                    : static_cast<T>(Unpredictable);
      break;
    case DOTP_S:
    case DOTP_U:
    case DPADD_S:
    case DPADD_U:
    case DPSUB_S:
    case DPSUB_U:
    case SLD:
    case SPLAT:
      UNIMPLEMENTED();
      break;
    case SRAR: {
      int bit = wt_modulo == 0 ? 0 : (ws >> (wt_modulo - 1)) & 1;
      res = static_cast<T>(ArithmeticShiftRight(ws, wt_modulo) + bit);
    } break;
    case SRLR: {
      uT wsu = static_cast<uT>(ws);
      int bit = wt_modulo == 0 ? 0 : (wsu >> (wt_modulo - 1)) & 1;
      res = static_cast<T>((wsu >> wt_modulo) + bit);
    } break;
    default:
      UNREACHABLE();
  }
  return res;
}
template <typename T_int, typename T_reg>
void Msa3RInstrHelper_shuffle(const uint32_t opcode, T_reg ws, T_reg wt,
                              T_reg wd, const int i, const int num_of_lanes) {
  T_int *ws_p, *wt_p, *wd_p;
  ws_p = reinterpret_cast<T_int*>(ws);
  wt_p = reinterpret_cast<T_int*>(wt);
  wd_p = reinterpret_cast<T_int*>(wd);
  switch (opcode) {
    case PCKEV:
      wd_p[i] = wt_p[2 * i];
      wd_p[i + num_of_lanes / 2] = ws_p[2 * i];
      break;
    case PCKOD:
      wd_p[i] = wt_p[2 * i + 1];
      wd_p[i + num_of_lanes / 2] = ws_p[2 * i + 1];
      break;
    case ILVL:
      wd_p[2 * i] = wt_p[i + num_of_lanes / 2];
      wd_p[2 * i + 1] = ws_p[i + num_of_lanes / 2];
      break;
    case ILVR:
      wd_p[2 * i] = wt_p[i];
      wd_p[2 * i + 1] = ws_p[i];
      break;
    case ILVEV:
      wd_p[2 * i] = wt_p[2 * i];
      wd_p[2 * i + 1] = ws_p[2 * i];
      break;
    case ILVOD:
      wd_p[2 * i] = wt_p[2 * i + 1];
      wd_p[2 * i + 1] = ws_p[2 * i + 1];
      break;
    case VSHF: {
      const int mask_not_valid = 0xC0;
      const int mask_6_bits = 0x3F;
      if ((wd_p[i] & mask_not_valid)) {
        wd_p[i] = 0;
      } else {
        int k = (wd_p[i] & mask_6_bits) % (num_of_lanes * 2);
        wd_p[i] = k >= num_of_lanes ? ws_p[k - num_of_lanes] : wt_p[k];
      }
    } break;
    default:
      UNREACHABLE();
  }
}

template <typename T_int, typename T_smaller_int, typename T_reg>
void Msa3RInstrHelper_horizontal(const uint32_t opcode, T_reg ws, T_reg wt,
                                 T_reg wd, const int i,
                                 const int num_of_lanes) {
  typedef typename std::make_unsigned<T_int>::type T_uint;
  typedef typename std::make_unsigned<T_smaller_int>::type T_smaller_uint;
  T_int* wd_p;
  T_smaller_int *ws_p, *wt_p;
  ws_p = reinterpret_cast<T_smaller_int*>(ws);
  wt_p = reinterpret_cast<T_smaller_int*>(wt);
  wd_p = reinterpret_cast<T_int*>(wd);
  T_uint* wd_pu;
  T_smaller_uint *ws_pu, *wt_pu;
  ws_pu = reinterpret_cast<T_smaller_uint*>(ws);
  wt_pu = reinterpret_cast<T_smaller_uint*>(wt);
  wd_pu = reinterpret_cast<T_uint*>(wd);
  switch (opcode) {
    case HADD_S:
      wd_p[i] =
          static_cast<T_int>(ws_p[2 * i + 1]) + static_cast<T_int>(wt_p[2 * i]);
      break;
    case HADD_U:
      wd_pu[i] = static_cast<T_uint>(ws_pu[2 * i + 1]) +
                 static_cast<T_uint>(wt_pu[2 * i]);
      break;
    case HSUB_S:
      wd_p[i] =
          static_cast<T_int>(ws_p[2 * i + 1]) - static_cast<T_int>(wt_p[2 * i]);
      break;
    case HSUB_U:
      wd_pu[i] = static_cast<T_uint>(ws_pu[2 * i + 1]) -
                 static_cast<T_uint>(wt_pu[2 * i]);
      break;
    default:
      UNREACHABLE();
  }
}

void Simulator::DecodeTypeMsa3R() {
  DCHECK_EQ(kArchVariant, kMips64r6);
  DCHECK(CpuFeatures::IsSupported(MIPS_SIMD));
  uint32_t opcode = instr_.InstructionBits() & kMsa3RMask;
  msa_reg_t ws, wd, wt;
  get_msa_register(ws_reg(), &ws);
  get_msa_register(wt_reg(), &wt);
  get_msa_register(wd_reg(), &wd);
  switch (opcode) {
    case HADD_S:
    case HADD_U:
    case HSUB_S:
    case HSUB_U:
#define HORIZONTAL_ARITHMETIC_DF(num_of_lanes, int_type, lesser_int_type) \
  for (int i = 0; i < num_of_lanes; ++i) {                                \
    Msa3RInstrHelper_horizontal<int_type, lesser_int_type>(               \
        opcode, &ws, &wt, &wd, i, num_of_lanes);                          \
  }
      switch (DecodeMsaDataFormat()) {
        case MSA_HALF:
          HORIZONTAL_ARITHMETIC_DF(kMSALanesHalf, int16_t, int8_t);
          break;
        case MSA_WORD:
          HORIZONTAL_ARITHMETIC_DF(kMSALanesWord, int32_t, int16_t);
          break;
        case MSA_DWORD:
          HORIZONTAL_ARITHMETIC_DF(kMSALanesDword, int64_t, int32_t);
          break;
        default:
          UNREACHABLE();
      }
      break;
#undef HORIZONTAL_ARITHMETIC_DF
    case VSHF:
#define VSHF_DF(num_of_lanes, int_type)                          \
  for (int i = 0; i < num_of_lanes; ++i) {                       \
    Msa3RInstrHelper_shuffle<int_type>(opcode, &ws, &wt, &wd, i, \
                                       num_of_lanes);            \
  }
      switch (DecodeMsaDataFormat()) {
        case MSA_BYTE:
          VSHF_DF(kMSALanesByte, int8_t);
          break;
        case MSA_HALF:
          VSHF_DF(kMSALanesHalf, int16_t);
          break;
        case MSA_WORD:
          VSHF_DF(kMSALanesWord, int32_t);
          break;
        case MSA_DWORD:
          VSHF_DF(kMSALanesDword, int64_t);
          break;
        default:
          UNREACHABLE();
      }
#undef VSHF_DF
      break;
    case PCKEV:
    case PCKOD:
    case ILVL:
    case ILVR:
    case ILVEV:
    case ILVOD:
#define INTERLEAVE_PACK_DF(num_of_lanes, int_type)               \
  for (int i = 0; i < num_of_lanes / 2; ++i) {                   \
    Msa3RInstrHelper_shuffle<int_type>(opcode, &ws, &wt, &wd, i, \
                                       num_of_lanes);            \
  }
      switch (DecodeMsaDataFormat()) {
        case MSA_BYTE:
          INTERLEAVE_PACK_DF(kMSALanesByte, int8_t);
          break;
        case MSA_HALF:
          INTERLEAVE_PACK_DF(kMSALanesHalf, int16_t);
          break;
        case MSA_WORD:
          INTERLEAVE_PACK_DF(kMSALanesWord, int32_t);
          break;
        case MSA_DWORD:
          INTERLEAVE_PACK_DF(kMSALanesDword, int64_t);
          break;
        default:
          UNREACHABLE();
      }
      break;
#undef INTERLEAVE_PACK_DF
    default:
#define MSA_3R_DF(elem, num_of_lanes)                                          \
  for (int i = 0; i < num_of_lanes; i++) {                                     \
    wd.elem[i] = Msa3RInstrHelper(opcode, wd.elem[i], ws.elem[i], wt.elem[i]); \
  }

      switch (DecodeMsaDataFormat()) {
        case MSA_BYTE:
          MSA_3R_DF(b, kMSALanesByte);
          break;
        case MSA_HALF:
          MSA_3R_DF(h, kMSALanesHalf);
          break;
        case MSA_WORD:
          MSA_3R_DF(w, kMSALanesWord);
          break;
        case MSA_DWORD:
          MSA_3R_DF(d, kMSALanesDword);
          break;
        default:
          UNREACHABLE();
      }
#undef MSA_3R_DF
      break;
  }
  set_msa_register(wd_reg(), &wd);
  TraceMSARegWr(&wd);
}

template <typename T_int, typename T_fp, typename T_reg>
void Msa3RFInstrHelper(uint32_t opcode, T_reg ws, T_reg wt, T_reg& wd) {
  const T_int all_ones = static_cast<T_int>(-1);
  const T_fp s_element = *reinterpret_cast<T_fp*>(&ws);
  const T_fp t_element = *reinterpret_cast<T_fp*>(&wt);
  switch (opcode) {
    case FCUN: {
      if (std::isnan(s_element) || std::isnan(t_element)) {
        wd = all_ones;
      } else {
        wd = 0;
      }
    } break;
    case FCEQ: {
      if (s_element != t_element || std::isnan(s_element) ||
          std::isnan(t_element)) {
        wd = 0;
      } else {
        wd = all_ones;
      }
    } break;
    case FCUEQ: {
      if (s_element == t_element || std::isnan(s_element) ||
          std::isnan(t_element)) {
        wd = all_ones;
      } else {
        wd = 0;
      }
    } break;
    case FCLT: {
      if (s_element >= t_element || std::isnan(s_element) ||
          std::isnan(t_element)) {
        wd = 0;
      } else {
        wd = all_ones;
      }
    } break;
    case FCULT: {
      if (s_element < t_element || std::isnan(s_element) ||
          std::isnan(t_element)) {
        wd = all_ones;
      } else {
        wd = 0;
      }
    } break;
    case FCLE: {
      if (s_element > t_element || std::isnan(s_element) ||
          std::isnan(t_element)) {
        wd = 0;
      } else {
        wd = all_ones;
      }
    } break;
    case FCULE: {
      if (s_element <= t_element || std::isnan(s_element) ||
          std::isnan(t_element)) {
        wd = all_ones;
      } else {
        wd = 0;
      }
    } break;
    case FCOR: {
      if (std::isnan(s_element) || std::isnan(t_element)) {
        wd = 0;
      } else {
        wd = all_ones;
      }
    } break;
    case FCUNE: {
      if (s_element != t_element || std::isnan(s_element) ||
          std::isnan(t_element)) {
        wd = all_ones;
      } else {
        wd = 0;
      }
    } break;
    case FCNE: {
      if (s_element == t_element || std::isnan(s_element) ||
          std::isnan(t_element)) {
        wd = 0;
      } else {
        wd = all_ones;
      }
    } break;
    case FADD:
      wd = bit_cast<T_int>(s_element + t_element);
      break;
    case FSUB:
      wd = bit_cast<T_int>(s_element - t_element);
      break;
    case FMUL:
      wd = bit_cast<T_int>(s_element * t_element);
      break;
    case FDIV: {
      if (t_element == 0) {
        wd = bit_cast<T_int>(std::numeric_limits<T_fp>::quiet_NaN());
      } else {
        wd = bit_cast<T_int>(s_element / t_element);
      }
    } break;
    case FMADD:
      wd = bit_cast<T_int>(
          std::fma(s_element, t_element, *reinterpret_cast<T_fp*>(&wd)));
      break;
    case FMSUB:
      wd = bit_cast<T_int>(
          std::fma(-s_element, t_element, *reinterpret_cast<T_fp*>(&wd)));
      break;
    case FEXP2:
      wd = bit_cast<T_int>(std::ldexp(s_element, static_cast<int>(wt)));
      break;
    case FMIN:
      wd = bit_cast<T_int>(std::min(s_element, t_element));
      break;
    case FMAX:
      wd = bit_cast<T_int>(std::max(s_element, t_element));
      break;
    case FMIN_A: {
      wd = bit_cast<T_int>(
          std::fabs(s_element) < std::fabs(t_element) ? s_element : t_element);
    } break;
    case FMAX_A: {
      wd = bit_cast<T_int>(
          std::fabs(s_element) > std::fabs(t_element) ? s_element : t_element);
    } break;
    case FSOR:
    case FSUNE:
    case FSNE:
    case FSAF:
    case FSUN:
    case FSEQ:
    case FSUEQ:
    case FSLT:
    case FSULT:
    case FSLE:
    case FSULE:
      UNIMPLEMENTED();
      break;
    default:
      UNREACHABLE();
  }
}

template <typename T_int, typename T_int_dbl, typename T_reg>
void Msa3RFInstrHelper2(uint32_t opcode, T_reg ws, T_reg wt, T_reg& wd) {
  // typedef typename std::make_unsigned<T_int>::type T_uint;
  typedef typename std::make_unsigned<T_int_dbl>::type T_uint_dbl;
  const T_int max_int = std::numeric_limits<T_int>::max();
  const T_int min_int = std::numeric_limits<T_int>::min();
  const int shift = kBitsPerByte * sizeof(T_int) - 1;
  const T_int_dbl reg_s = ws;
  const T_int_dbl reg_t = wt;
  T_int_dbl product, result;
  product = reg_s * reg_t;
  switch (opcode) {
    case MUL_Q: {
      const T_int_dbl min_fix_dbl =
          bit_cast<T_uint_dbl>(std::numeric_limits<T_int_dbl>::min()) >> 1U;
      const T_int_dbl max_fix_dbl = std::numeric_limits<T_int_dbl>::max() >> 1U;
      if (product == min_fix_dbl) {
        product = max_fix_dbl;
      }
      wd = static_cast<T_int>(product >> shift);
    } break;
    case MADD_Q: {
      result = (product + (static_cast<T_int_dbl>(wd) << shift)) >> shift;
      wd = static_cast<T_int>(
          result > max_int ? max_int : result < min_int ? min_int : result);
    } break;
    case MSUB_Q: {
      result = (-product + (static_cast<T_int_dbl>(wd) << shift)) >> shift;
      wd = static_cast<T_int>(
          result > max_int ? max_int : result < min_int ? min_int : result);
    } break;
    case MULR_Q: {
      const T_int_dbl min_fix_dbl =
          bit_cast<T_uint_dbl>(std::numeric_limits<T_int_dbl>::min()) >> 1U;
      const T_int_dbl max_fix_dbl = std::numeric_limits<T_int_dbl>::max() >> 1U;
      if (product == min_fix_dbl) {
        wd = static_cast<T_int>(max_fix_dbl >> shift);
        break;
      }
      wd = static_cast<T_int>((product + (1 << (shift - 1))) >> shift);
    } break;
    case MADDR_Q: {
      result = (product + (static_cast<T_int_dbl>(wd) << shift) +
                (1 << (shift - 1))) >>
               shift;
      wd = static_cast<T_int>(
          result > max_int ? max_int : result < min_int ? min_int : result);
    } break;
    case MSUBR_Q: {
      result = (-product + (static_cast<T_int_dbl>(wd) << shift) +
                (1 << (shift - 1))) >>
               shift;
      wd = static_cast<T_int>(
          result > max_int ? max_int : result < min_int ? min_int : result);
    } break;
    default:
      UNREACHABLE();
  }
}

void Simulator::DecodeTypeMsa3RF() {
  DCHECK_EQ(kArchVariant, kMips64r6);
  DCHECK(CpuFeatures::IsSupported(MIPS_SIMD));
  uint32_t opcode = instr_.InstructionBits() & kMsa3RFMask;
  msa_reg_t wd, ws, wt;
  if (opcode != FCAF) {
    get_msa_register(ws_reg(), &ws);
    get_msa_register(wt_reg(), &wt);
  }
  switch (opcode) {
    case FCAF:
      wd.d[0] = 0;
      wd.d[1] = 0;
      break;
    case FEXDO:
#define PACK_FLOAT16(sign, exp, frac) \
  static_cast<uint16_t>(((sign) << 15) + ((exp) << 10) + (frac))
#define FEXDO_DF(source, dst)                                        \
  do {                                                               \
    element = source;                                                \
    aSign = element >> 31;                                           \
    aExp = element >> 23 & 0xFF;                                     \
    aFrac = element & 0x007FFFFF;                                    \
    if (aExp == 0xFF) {                                              \
      if (aFrac) {                                                   \
        /* Input is a NaN */                                         \
        dst = 0x7DFFU;                                               \
        break;                                                       \
      }                                                              \
      /* Infinity */                                                 \
      dst = PACK_FLOAT16(aSign, 0x1F, 0);                            \
      break;                                                         \
    } else if (aExp == 0 && aFrac == 0) {                            \
      dst = PACK_FLOAT16(aSign, 0, 0);                               \
      break;                                                         \
    } else {                                                         \
      int maxexp = 29;                                               \
      uint32_t mask;                                                 \
      uint32_t increment;                                            \
      bool rounding_bumps_exp;                                       \
      aFrac |= 0x00800000;                                           \
      aExp -= 0x71;                                                  \
      if (aExp < 1) {                                                \
        /* Will be denormal in halfprec */                           \
        mask = 0x00FFFFFF;                                           \
        if (aExp >= -11) {                                           \
          mask >>= 11 + aExp;                                        \
        }                                                            \
      } else {                                                       \
        /* Normal number in halfprec */                              \
        mask = 0x00001FFF;                                           \
      }                                                              \
      switch (MSACSR_ & 3) {                                         \
        case kRoundToNearest:                                        \
          increment = (mask + 1) >> 1;                               \
          if ((aFrac & mask) == increment) {                         \
            increment = aFrac & (increment << 1);                    \
          }                                                          \
          break;                                                     \
        case kRoundToPlusInf:                                        \
          increment = aSign ? 0 : mask;                              \
          break;                                                     \
        case kRoundToMinusInf:                                       \
          increment = aSign ? mask : 0;                              \
          break;                                                     \
        case kRoundToZero:                                           \
          increment = 0;                                             \
          break;                                                     \
      }                                                              \
      rounding_bumps_exp = (aFrac + increment >= 0x01000000);        \
      if (aExp > maxexp || (aExp == maxexp && rounding_bumps_exp)) { \
        dst = PACK_FLOAT16(aSign, 0x1F, 0);                          \
        break;                                                       \
      }                                                              \
      aFrac += increment;                                            \
      if (rounding_bumps_exp) {                                      \
        aFrac >>= 1;                                                 \
        aExp++;                                                      \
      }                                                              \
      if (aExp < -10) {                                              \
        dst = PACK_FLOAT16(aSign, 0, 0);                             \
        break;                                                       \
      }                                                              \
      if (aExp < 0) {                                                \
        aFrac >>= -aExp;                                             \
        aExp = 0;                                                    \
      }                                                              \
      dst = PACK_FLOAT16(aSign, aExp, aFrac >> 13);                  \
    }                                                                \
  } while (0);
      switch (DecodeMsaDataFormat()) {
        case MSA_HALF:
          for (int i = 0; i < kMSALanesWord; i++) {
            uint_fast32_t element;
            uint_fast32_t aSign, aFrac;
            int_fast32_t aExp;
            FEXDO_DF(ws.uw[i], wd.uh[i + kMSALanesHalf / 2])
            FEXDO_DF(wt.uw[i], wd.uh[i])
          }
          break;
        case MSA_WORD:
          for (int i = 0; i < kMSALanesDword; i++) {
            wd.w[i + kMSALanesWord / 2] = bit_cast<int32_t>(
                static_cast<float>(bit_cast<double>(ws.d[i])));
            wd.w[i] = bit_cast<int32_t>(
                static_cast<float>(bit_cast<double>(wt.d[i])));
          }
          break;
        default:
          UNREACHABLE();
      }
      break;
#undef PACK_FLOAT16
#undef FEXDO_DF
    case FTQ:
#define FTQ_DF(source, dst, fp_type, int_type)                 \
  element = bit_cast<fp_type>(source) *                        \
            (1U << (sizeof(int_type) * kBitsPerByte - 1));     \
  if (element > std::numeric_limits<int_type>::max()) {        \
    dst = std::numeric_limits<int_type>::max();                \
  } else if (element < std::numeric_limits<int_type>::min()) { \
    dst = std::numeric_limits<int_type>::min();                \
  } else if (std::isnan(element)) {                            \
    dst = 0;                                                   \
  } else {                                                     \
    int_type fixed_point;                                      \
    round_according_to_msacsr(element, element, fixed_point);  \
    dst = fixed_point;                                         \
  }

      switch (DecodeMsaDataFormat()) {
        case MSA_HALF:
          for (int i = 0; i < kMSALanesWord; i++) {
            float element;
            FTQ_DF(ws.w[i], wd.h[i + kMSALanesHalf / 2], float, int16_t)
            FTQ_DF(wt.w[i], wd.h[i], float, int16_t)
          }
          break;
        case MSA_WORD:
          double element;
          for (int i = 0; i < kMSALanesDword; i++) {
            FTQ_DF(ws.d[i], wd.w[i + kMSALanesWord / 2], double, int32_t)
            FTQ_DF(wt.d[i], wd.w[i], double, int32_t)
          }
          break;
        default:
          UNREACHABLE();
      }
      break;
#undef FTQ_DF
#define MSA_3RF_DF(T1, T2, Lanes, ws, wt, wd)      \
  for (int i = 0; i < Lanes; i++) {                \
    Msa3RFInstrHelper<T1, T2>(opcode, ws, wt, wd); \
  }
#define MSA_3RF_DF2(T1, T2, Lanes, ws, wt, wd)      \
  for (int i = 0; i < Lanes; i++) {                 \
    Msa3RFInstrHelper2<T1, T2>(opcode, ws, wt, wd); \
  }
    case MADD_Q:
    case MSUB_Q:
    case MADDR_Q:
    case MSUBR_Q:
      get_msa_register(wd_reg(), &wd);
      V8_FALLTHROUGH;
    case MUL_Q:
    case MULR_Q:
      switch (DecodeMsaDataFormat()) {
        case MSA_HALF:
          MSA_3RF_DF2(int16_t, int32_t, kMSALanesHalf, ws.h[i], wt.h[i],
                      wd.h[i])
          break;
        case MSA_WORD:
          MSA_3RF_DF2(int32_t, int64_t, kMSALanesWord, ws.w[i], wt.w[i],
                      wd.w[i])
          break;
        default:
          UNREACHABLE();
      }
      break;
    default:
      if (opcode == FMADD || opcode == FMSUB) {
        get_msa_register(wd_reg(), &wd);
      }
      switch (DecodeMsaDataFormat()) {
        case MSA_WORD:
          MSA_3RF_DF(int32_t, float, kMSALanesWord, ws.w[i], wt.w[i], wd.w[i])
          break;
        case MSA_DWORD:
          MSA_3RF_DF(int64_t, double, kMSALanesDword, ws.d[i], wt.d[i], wd.d[i])
          break;
        default:
          UNREACHABLE();
      }
      break;
#undef MSA_3RF_DF
#undef MSA_3RF_DF2
  }
  set_msa_register(wd_reg(), &wd);
  TraceMSARegWr(&wd);
}

void Simulator::DecodeTypeMsaVec() {
  DCHECK_EQ(kArchVariant, kMips64r6);
  DCHECK(CpuFeatures::IsSupported(MIPS_SIMD));
  uint32_t opcode = instr_.InstructionBits() & kMsaVECMask;
  msa_reg_t wd, ws, wt;

  get_msa_register(instr_.WsValue(), ws.d);
  get_msa_register(instr_.WtValue(), wt.d);
  if (opcode == BMNZ_V || opcode == BMZ_V || opcode == BSEL_V) {
    get_msa_register(instr_.WdValue(), wd.d);
  }

  for (int i = 0; i < kMSALanesDword; i++) {
    switch (opcode) {
      case AND_V:
        wd.d[i] = ws.d[i] & wt.d[i];
        break;
      case OR_V:
        wd.d[i] = ws.d[i] | wt.d[i];
        break;
      case NOR_V:
        wd.d[i] = ~(ws.d[i] | wt.d[i]);
        break;
      case XOR_V:
        wd.d[i] = ws.d[i] ^ wt.d[i];
        break;
      case BMNZ_V:
        wd.d[i] = (wt.d[i] & ws.d[i]) | (~wt.d[i] & wd.d[i]);
        break;
      case BMZ_V:
        wd.d[i] = (~wt.d[i] & ws.d[i]) | (wt.d[i] & wd.d[i]);
        break;
      case BSEL_V:
        wd.d[i] = (~wd.d[i] & ws.d[i]) | (wd.d[i] & wt.d[i]);
        break;
      default:
        UNREACHABLE();
    }
  }
  set_msa_register(instr_.WdValue(), wd.d);
  TraceMSARegWr(wd.d);
}

void Simulator::DecodeTypeMsa2R() {
  DCHECK_EQ(kArchVariant, kMips64r6);
  DCHECK(CpuFeatures::IsSupported(MIPS_SIMD));
  uint32_t opcode = instr_.InstructionBits() & kMsa2RMask;
  msa_reg_t wd, ws;
  switch (opcode) {
    case FILL:
      switch (DecodeMsaDataFormat()) {
        case MSA_BYTE: {
          int64_t rs = get_register(instr_.WsValue());
          for (int i = 0; i < kMSALanesByte; i++) {
            wd.b[i] = rs & 0xFFu;
          }
          set_msa_register(instr_.WdValue(), wd.b);
          TraceMSARegWr(wd.b);
          break;
        }
        case MSA_HALF: {
          int64_t rs = get_register(instr_.WsValue());
          for (int i = 0; i < kMSALanesHalf; i++) {
            wd.h[i] = rs & 0xFFFFu;
          }
          set_msa_register(instr_.WdValue(), wd.h);
          TraceMSARegWr(wd.h);
          break;
        }
        case MSA_WORD: {
          int64_t rs = get_register(instr_.WsValue());
          for (int i = 0; i < kMSALanesWord; i++) {
            wd.w[i] = rs & 0xFFFFFFFFu;
          }
          set_msa_register(instr_.WdValue(), wd.w);
          TraceMSARegWr(wd.w);
          break;
        }
        case MSA_DWORD: {
          int64_t rs = get_register(instr_.WsValue());
          wd.d[0] = wd.d[1] = rs;
          set_msa_register(instr_.WdValue(), wd.d);
          TraceMSARegWr(wd.d);
          break;
        }
        default:
          UNREACHABLE();
      }
      break;
    case PCNT:
#define PCNT_DF(elem, num_of_lanes)                       \
  get_msa_register(instr_.WsValue(), ws.elem);            \
  for (int i = 0; i < num_of_lanes; i++) {                \
    uint64_t u64elem = static_cast<uint64_t>(ws.elem[i]); \
    wd.elem[i] = base::bits::CountPopulation(u64elem);    \
  }                                                       \
  set_msa_register(instr_.WdValue(), wd.elem);            \
  TraceMSARegWr(wd.elem)

      switch (DecodeMsaDataFormat()) {
        case MSA_BYTE:
          PCNT_DF(ub, kMSALanesByte);
          break;
        case MSA_HALF:
          PCNT_DF(uh, kMSALanesHalf);
          break;
        case MSA_WORD:
          PCNT_DF(uw, kMSALanesWord);
          break;
        case MSA_DWORD:
          PCNT_DF(ud, kMSALanesDword);
          break;
        default:
          UNREACHABLE();
      }
#undef PCNT_DF
      break;
    case NLOC:
#define NLOC_DF(elem, num_of_lanes)                                         \
  get_msa_register(instr_.WsValue(), ws.elem);                              \
  for (int i = 0; i < num_of_lanes; i++) {                                  \
    const uint64_t mask = (num_of_lanes == kMSALanesDword)                  \
                              ? UINT64_MAX                                  \
                              : (1ULL << (kMSARegSize / num_of_lanes)) - 1; \
    uint64_t u64elem = static_cast<uint64_t>(~ws.elem[i]) & mask;           \
    wd.elem[i] = base::bits::CountLeadingZeros64(u64elem) -                 \
                 (64 - kMSARegSize / num_of_lanes);                         \
  }                                                                         \
  set_msa_register(instr_.WdValue(), wd.elem);                              \
  TraceMSARegWr(wd.elem)

      switch (DecodeMsaDataFormat()) {
        case MSA_BYTE:
          NLOC_DF(ub, kMSALanesByte);
          break;
        case MSA_HALF:
          NLOC_DF(uh, kMSALanesHalf);
          break;
        case MSA_WORD:
          NLOC_DF(uw, kMSALanesWord);
          break;
        case MSA_DWORD:
          NLOC_DF(ud, kMSALanesDword);
          break;
        default:
          UNREACHABLE();
      }
#undef NLOC_DF
      break;
    case NLZC:
#define NLZC_DF(elem, num_of_lanes)                         \
  get_msa_register(instr_.WsValue(), ws.elem);              \
  for (int i = 0; i < num_of_lanes; i++) {                  \
    uint64_t u64elem = static_cast<uint64_t>(ws.elem[i]);   \
    wd.elem[i] = base::bits::CountLeadingZeros64(u64elem) - \
                 (64 - kMSARegSize / num_of_lanes);         \
  }                                                         \
  set_msa_register(instr_.WdValue(), wd.elem);              \
  TraceMSARegWr(wd.elem)

      switch (DecodeMsaDataFormat()) {
        case MSA_BYTE:
          NLZC_DF(ub, kMSALanesByte);
          break;
        case MSA_HALF:
          NLZC_DF(uh, kMSALanesHalf);
          break;
        case MSA_WORD:
          NLZC_DF(uw, kMSALanesWord);
          break;
        case MSA_DWORD:
          NLZC_DF(ud, kMSALanesDword);
          break;
        default:
          UNREACHABLE();
      }
#undef NLZC_DF
      break;
    default:
      UNREACHABLE();
  }
}

#define BIT(n) (0x1LL << n)
#define QUIET_BIT_S(nan) (bit_cast<int32_t>(nan) & BIT(22))
#define QUIET_BIT_D(nan) (bit_cast<int64_t>(nan) & BIT(51))
static inline bool isSnan(float fp) { return !QUIET_BIT_S(fp); }
static inline bool isSnan(double fp) { return !QUIET_BIT_D(fp); }
#undef QUIET_BIT_S
#undef QUIET_BIT_D

template <typename T_int, typename T_fp, typename T_src, typename T_dst>
T_int Msa2RFInstrHelper(uint32_t opcode, T_src src, T_dst& dst,
                        Simulator* sim) {
  typedef typename std::make_unsigned<T_int>::type T_uint;
  switch (opcode) {
    case FCLASS: {
#define SNAN_BIT BIT(0)
#define QNAN_BIT BIT(1)
#define NEG_INFINITY_BIT BIT(2)
#define NEG_NORMAL_BIT BIT(3)
#define NEG_SUBNORMAL_BIT BIT(4)
#define NEG_ZERO_BIT BIT(5)
#define POS_INFINITY_BIT BIT(6)
#define POS_NORMAL_BIT BIT(7)
#define POS_SUBNORMAL_BIT BIT(8)
#define POS_ZERO_BIT BIT(9)
      T_fp element = *reinterpret_cast<T_fp*>(&src);
      switch (std::fpclassify(element)) {
        case FP_INFINITE:
          if (std::signbit(element)) {
            dst = NEG_INFINITY_BIT;
          } else {
            dst = POS_INFINITY_BIT;
          }
          break;
        case FP_NAN:
          if (isSnan(element)) {
            dst = SNAN_BIT;
          } else {
            dst = QNAN_BIT;
          }
          break;
        case FP_NORMAL:
          if (std::signbit(element)) {
            dst = NEG_NORMAL_BIT;
          } else {
            dst = POS_NORMAL_BIT;
          }
          break;
        case FP_SUBNORMAL:
          if (std::signbit(element)) {
            dst = NEG_SUBNORMAL_BIT;
          } else {
            dst = POS_SUBNORMAL_BIT;
          }
          break;
        case FP_ZERO:
          if (std::signbit(element)) {
            dst = NEG_ZERO_BIT;
          } else {
            dst = POS_ZERO_BIT;
          }
          break;
        default:
          UNREACHABLE();
      }
      break;
    }
#undef BIT
#undef SNAN_BIT
#undef QNAN_BIT
#undef NEG_INFINITY_BIT
#undef NEG_NORMAL_BIT
#undef NEG_SUBNORMAL_BIT
#undef NEG_ZERO_BIT
#undef POS_INFINITY_BIT
#undef POS_NORMAL_BIT
#undef POS_SUBNORMAL_BIT
#undef POS_ZERO_BIT
    case FTRUNC_S: {
      T_fp element = bit_cast<T_fp>(src);
      const T_int max_int = std::numeric_limits<T_int>::max();
      const T_int min_int = std::numeric_limits<T_int>::min();
      if (std::isnan(element)) {
        dst = 0;
      } else if (element >= max_int || element <= min_int) {
        dst = element >= max_int ? max_int : min_int;
      } else {
        dst = static_cast<T_int>(std::trunc(element));
      }
      break;
    }
    case FTRUNC_U: {
      T_fp element = bit_cast<T_fp>(src);
      const T_uint max_int = std::numeric_limits<T_uint>::max();
      if (std::isnan(element)) {
        dst = 0;
      } else if (element >= max_int || element <= 0) {
        dst = element >= max_int ? max_int : 0;
      } else {
        dst = static_cast<T_uint>(std::trunc(element));
      }
      break;
    }
    case FSQRT: {
      T_fp element = bit_cast<T_fp>(src);
      if (element < 0 || std::isnan(element)) {
        dst = bit_cast<T_int>(std::numeric_limits<T_fp>::quiet_NaN());
      } else {
        dst = bit_cast<T_int>(std::sqrt(element));
      }
      break;
    }
    case FRSQRT: {
      T_fp element = bit_cast<T_fp>(src);
      if (element < 0 || std::isnan(element)) {
        dst = bit_cast<T_int>(std::numeric_limits<T_fp>::quiet_NaN());
      } else {
        dst = bit_cast<T_int>(1 / std::sqrt(element));
      }
      break;
    }
    case FRCP: {
      T_fp element = bit_cast<T_fp>(src);
      if (std::isnan(element)) {
        dst = bit_cast<T_int>(std::numeric_limits<T_fp>::quiet_NaN());
      } else {
        dst = bit_cast<T_int>(1 / element);
      }
      break;
    }
    case FRINT: {
      T_fp element = bit_cast<T_fp>(src);
      if (std::isnan(element)) {
        dst = bit_cast<T_int>(std::numeric_limits<T_fp>::quiet_NaN());
      } else {
        T_int dummy;
        sim->round_according_to_msacsr<T_fp, T_int>(element, element, dummy);
        dst = bit_cast<T_int>(element);
      }
      break;
    }
    case FLOG2: {
      T_fp element = bit_cast<T_fp>(src);
      switch (std::fpclassify(element)) {
        case FP_NORMAL:
        case FP_SUBNORMAL:
          dst = bit_cast<T_int>(std::logb(element));
          break;
        case FP_ZERO:
          dst = bit_cast<T_int>(-std::numeric_limits<T_fp>::infinity());
          break;
        case FP_NAN:
          dst = bit_cast<T_int>(std::numeric_limits<T_fp>::quiet_NaN());
          break;
        case FP_INFINITE:
          if (element < 0) {
            dst = bit_cast<T_int>(std::numeric_limits<T_fp>::quiet_NaN());
          } else {
            dst = bit_cast<T_int>(std::numeric_limits<T_fp>::infinity());
          }
          break;
        default:
          UNREACHABLE();
      }
      break;
    }
    case FTINT_S: {
      T_fp element = bit_cast<T_fp>(src);
      const T_int max_int = std::numeric_limits<T_int>::max();
      const T_int min_int = std::numeric_limits<T_int>::min();
      if (std::isnan(element)) {
        dst = 0;
      } else if (element < min_int || element > max_int) {
        dst = element > max_int ? max_int : min_int;
      } else {
        sim->round_according_to_msacsr<T_fp, T_int>(element, element, dst);
      }
      break;
    }
    case FTINT_U: {
      T_fp element = bit_cast<T_fp>(src);
      const T_uint max_uint = std::numeric_limits<T_uint>::max();
      if (std::isnan(element)) {
        dst = 0;
      } else if (element < 0 || element > max_uint) {
        dst = element > max_uint ? max_uint : 0;
      } else {
        T_uint res;
        sim->round_according_to_msacsr<T_fp, T_uint>(element, element, res);
        dst = *reinterpret_cast<T_int*>(&res);
      }
      break;
    }
    case FFINT_S:
      dst = bit_cast<T_int>(static_cast<T_fp>(src));
      break;
    case FFINT_U:
      typedef typename std::make_unsigned<T_src>::type uT_src;
      dst = bit_cast<T_int>(static_cast<T_fp>(bit_cast<uT_src>(src)));
      break;
    default:
      UNREACHABLE();
  }
  return 0;
}

template <typename T_int, typename T_fp, typename T_reg>
T_int Msa2RFInstrHelper2(uint32_t opcode, T_reg ws, int i) {
  switch (opcode) {
#define EXTRACT_FLOAT16_SIGN(fp16) (fp16 >> 15)
#define EXTRACT_FLOAT16_EXP(fp16) (fp16 >> 10 & 0x1F)
#define EXTRACT_FLOAT16_FRAC(fp16) (fp16 & 0x3FF)
#define PACK_FLOAT32(sign, exp, frac) \
  static_cast<uint32_t>(((sign) << 31) + ((exp) << 23) + (frac))
#define FEXUP_DF(src_index)                                                   \
  uint_fast16_t element = ws.uh[src_index];                                   \
  uint_fast32_t aSign, aFrac;                                                 \
  int_fast32_t aExp;                                                          \
  aSign = EXTRACT_FLOAT16_SIGN(element);                                      \
  aExp = EXTRACT_FLOAT16_EXP(element);                                        \
  aFrac = EXTRACT_FLOAT16_FRAC(element);                                      \
  if (V8_LIKELY(aExp && aExp != 0x1F)) {                                      \
    return PACK_FLOAT32(aSign, aExp + 0x70, aFrac << 13);                     \
  } else if (aExp == 0x1F) {                                                  \
    if (aFrac) {                                                              \
      return bit_cast<int32_t>(std::numeric_limits<float>::quiet_NaN());      \
    } else {                                                                  \
      return bit_cast<uint32_t>(std::numeric_limits<float>::infinity()) |     \
             static_cast<uint32_t>(aSign) << 31;                              \
    }                                                                         \
  } else {                                                                    \
    if (aFrac == 0) {                                                         \
      return PACK_FLOAT32(aSign, 0, 0);                                       \
    } else {                                                                  \
      int_fast16_t shiftCount =                                               \
          base::bits::CountLeadingZeros32(static_cast<uint32_t>(aFrac)) - 21; \
      aFrac <<= shiftCount;                                                   \
      aExp = -shiftCount;                                                     \
      return PACK_FLOAT32(aSign, aExp + 0x70, aFrac << 13);                   \
    }                                                                         \
  }
    case FEXUPL:
      if (std::is_same<int32_t, T_int>::value) {
        FEXUP_DF(i + kMSALanesWord)
      } else {
        return bit_cast<int64_t>(
            static_cast<double>(bit_cast<float>(ws.w[i + kMSALanesDword])));
      }
    case FEXUPR:
      if (std::is_same<int32_t, T_int>::value) {
        FEXUP_DF(i)
      } else {
        return bit_cast<int64_t>(static_cast<double>(bit_cast<float>(ws.w[i])));
      }
    case FFQL: {
      if (std::is_same<int32_t, T_int>::value) {
        return bit_cast<int32_t>(static_cast<float>(ws.h[i + kMSALanesWord]) /
                                 (1U << 15));
      } else {
        return bit_cast<int64_t>(static_cast<double>(ws.w[i + kMSALanesDword]) /
                                 (1U << 31));
      }
      break;
    }
    case FFQR: {
      if (std::is_same<int32_t, T_int>::value) {
        return bit_cast<int32_t>(static_cast<float>(ws.h[i]) / (1U << 15));
      } else {
        return bit_cast<int64_t>(static_cast<double>(ws.w[i]) / (1U << 31));
      }
      break;
      default:
        UNREACHABLE();
    }
  }
#undef EXTRACT_FLOAT16_SIGN
#undef EXTRACT_FLOAT16_EXP
#undef EXTRACT_FLOAT16_FRAC
#undef PACK_FLOAT32
#undef FEXUP_DF
}

void Simulator::DecodeTypeMsa2RF() {
  DCHECK_EQ(kArchVariant, kMips64r6);
  DCHECK(CpuFeatures::IsSupported(MIPS_SIMD));
  uint32_t opcode = instr_.InstructionBits() & kMsa2RFMask;
  msa_reg_t wd, ws;
  get_msa_register(ws_reg(), &ws);
  if (opcode == FEXUPL || opcode == FEXUPR || opcode == FFQL ||
      opcode == FFQR) {
    switch (DecodeMsaDataFormat()) {
      case MSA_WORD:
        for (int i = 0; i < kMSALanesWord; i++) {
          wd.w[i] = Msa2RFInstrHelper2<int32_t, float>(opcode, ws, i);
        }
        break;
      case MSA_DWORD:
        for (int i = 0; i < kMSALanesDword; i++) {
          wd.d[i] = Msa2RFInstrHelper2<int64_t, double>(opcode, ws, i);
        }
        break;
      default:
        UNREACHABLE();
    }
  } else {
    switch (DecodeMsaDataFormat()) {
      case MSA_WORD:
        for (int i = 0; i < kMSALanesWord; i++) {
          Msa2RFInstrHelper<int32_t, float>(opcode, ws.w[i], wd.w[i], this);
        }
        break;
      case MSA_DWORD:
        for (int i = 0; i < kMSALanesDword; i++) {
          Msa2RFInstrHelper<int64_t, double>(opcode, ws.d[i], wd.d[i], this);
        }
        break;
      default:
        UNREACHABLE();
    }
  }
  set_msa_register(wd_reg(), &wd);
  TraceMSARegWr(&wd);
}

void Simulator::DecodeTypeRegister() {
  // ---------- Execution.
  switch (instr_.OpcodeFieldRaw()) {
    case COP1:
      DecodeTypeRegisterCOP1();
      break;
    case COP1X:
      DecodeTypeRegisterCOP1X();
      break;
    case SPECIAL:
      DecodeTypeRegisterSPECIAL();
      break;
    case SPECIAL2:
      DecodeTypeRegisterSPECIAL2();
      break;
    case SPECIAL3:
      DecodeTypeRegisterSPECIAL3();
      break;
    case MSA:
      switch (instr_.MSAMinorOpcodeField()) {
        case kMsaMinor3R:
          DecodeTypeMsa3R();
          break;
        case kMsaMinor3RF:
          DecodeTypeMsa3RF();
          break;
        case kMsaMinorVEC:
          DecodeTypeMsaVec();
          break;
        case kMsaMinor2R:
          DecodeTypeMsa2R();
          break;
        case kMsaMinor2RF:
          DecodeTypeMsa2RF();
          break;
        case kMsaMinorELM:
          DecodeTypeMsaELM();
          break;
        default:
          UNREACHABLE();
      }
      break;
    // Unimplemented opcodes raised an error in the configuration step before,
    // so we can use the default here to set the destination register in common
    // cases.
    default:
      UNREACHABLE();
  }
}


// Type 2: instructions using a 16, 21 or 26 bits immediate. (e.g. beq, beqc).
void Simulator::DecodeTypeImmediate() {
  // Instruction fields.
  Opcode op = instr_.OpcodeFieldRaw();
  int32_t rs_reg = instr_.RsValue();
  int64_t rs = get_register(instr_.RsValue());
  uint64_t rs_u = static_cast<uint64_t>(rs);
  int32_t rt_reg = instr_.RtValue();  // Destination register.
  int64_t rt = get_register(rt_reg);
  int16_t imm16 = instr_.Imm16Value();
  int32_t imm18 = instr_.Imm18Value();

  int32_t ft_reg = instr_.FtValue();  // Destination register.

  // Zero extended immediate.
  uint64_t oe_imm16 = 0xFFFF & imm16;
  // Sign extended immediate.
  int64_t se_imm16 = imm16;
  int64_t se_imm18 = imm18 | ((imm18 & 0x20000) ? 0xFFFFFFFFFFFC0000 : 0);

  // Next pc.
  int64_t next_pc = bad_ra;

  // Used for conditional branch instructions.
  bool execute_branch_delay_instruction = false;

  // Used for arithmetic instructions.
  int64_t alu_out = 0;

  // Used for memory instructions.
  int64_t addr = 0x0;
  // Alignment for 32-bit integers used in LWL, LWR, etc.
  const int kInt32AlignmentMask = sizeof(uint32_t) - 1;
  // Alignment for 64-bit integers used in LDL, LDR, etc.
  const int kInt64AlignmentMask = sizeof(uint64_t) - 1;

  // Branch instructions common part.
  auto BranchAndLinkHelper =
      [this, &next_pc, &execute_branch_delay_instruction](bool do_branch) {
        execute_branch_delay_instruction = true;
        int64_t current_pc = get_pc();
        if (do_branch) {
          int16_t imm16 = instr_.Imm16Value();
          next_pc = current_pc + (imm16 << 2) + Instruction::kInstrSize;
          set_register(31, current_pc + 2 * Instruction::kInstrSize);
        } else {
          next_pc = current_pc + 2 * Instruction::kInstrSize;
        }
      };

  auto BranchHelper = [this, &next_pc,
                       &execute_branch_delay_instruction](bool do_branch) {
    execute_branch_delay_instruction = true;
    int64_t current_pc = get_pc();
    if (do_branch) {
      int16_t imm16 = instr_.Imm16Value();
      next_pc = current_pc + (imm16 << 2) + Instruction::kInstrSize;
    } else {
      next_pc = current_pc + 2 * Instruction::kInstrSize;
    }
  };

  auto BranchHelper_MSA = [this, &next_pc, imm16,
                           &execute_branch_delay_instruction](bool do_branch) {
    execute_branch_delay_instruction = true;
    int64_t current_pc = get_pc();
    const int32_t bitsIn16Int = sizeof(int16_t) * kBitsPerByte;
    if (do_branch) {
      if (FLAG_debug_code) {
        int16_t bits = imm16 & 0xFC;
        if (imm16 >= 0) {
          CHECK_EQ(bits, 0);
        } else {
          CHECK_EQ(bits ^ 0xFC, 0);
        }
      }
      // jump range :[pc + kInstrSize - 512 * kInstrSize,
      //              pc + kInstrSize + 511 * kInstrSize]
      int16_t offset = static_cast<int16_t>(imm16 << (bitsIn16Int - 10)) >>
                       (bitsIn16Int - 12);
      next_pc = current_pc + offset + Instruction::kInstrSize;
    } else {
      next_pc = current_pc + 2 * Instruction::kInstrSize;
    }
  };

  auto BranchAndLinkCompactHelper = [this, &next_pc](bool do_branch, int bits) {
    int64_t current_pc = get_pc();
    CheckForbiddenSlot(current_pc);
    if (do_branch) {
      int32_t imm = instr_.ImmValue(bits);
      imm <<= 32 - bits;
      imm >>= 32 - bits;
      next_pc = current_pc + (imm << 2) + Instruction::kInstrSize;
      set_register(31, current_pc + Instruction::kInstrSize);
    }
  };

  auto BranchCompactHelper = [this, &next_pc](bool do_branch, int bits) {
    int64_t current_pc = get_pc();
    CheckForbiddenSlot(current_pc);
    if (do_branch) {
      int32_t imm = instr_.ImmValue(bits);
      imm <<= 32 - bits;
      imm >>= 32 - bits;
      next_pc = get_pc() + (imm << 2) + Instruction::kInstrSize;
    }
  };

  switch (op) {
    // ------------- COP1. Coprocessor instructions.
    case COP1:
      switch (instr_.RsFieldRaw()) {
        case BC1: {  // Branch on coprocessor condition.
          uint32_t cc = instr_.FBccValue();
          uint32_t fcsr_cc = get_fcsr_condition_bit(cc);
          uint32_t cc_value = test_fcsr_bit(fcsr_cc);
          bool do_branch = (instr_.FBtrueValue()) ? cc_value : !cc_value;
          BranchHelper(do_branch);
          break;
        }
        case BC1EQZ:
          BranchHelper(!(get_fpu_register(ft_reg) & 0x1));
          break;
        case BC1NEZ:
          BranchHelper(get_fpu_register(ft_reg) & 0x1);
          break;
        case BZ_V: {
          msa_reg_t wt;
          get_msa_register(wt_reg(), &wt);
          BranchHelper_MSA(wt.d[0] == 0 && wt.d[1] == 0);
        } break;
#define BZ_DF(witdh, lanes)          \
  {                                  \
    msa_reg_t wt;                    \
    get_msa_register(wt_reg(), &wt); \
    int i;                           \
    for (i = 0; i < lanes; ++i) {    \
      if (wt.witdh[i] == 0) {        \
        break;                       \
      }                              \
    }                                \
    BranchHelper_MSA(i != lanes);    \
  }
        case BZ_B:
          BZ_DF(b, kMSALanesByte)
          break;
        case BZ_H:
          BZ_DF(h, kMSALanesHalf)
          break;
        case BZ_W:
          BZ_DF(w, kMSALanesWord)
          break;
        case BZ_D:
          BZ_DF(d, kMSALanesDword)
          break;
#undef BZ_DF
        case BNZ_V: {
          msa_reg_t wt;
          get_msa_register(wt_reg(), &wt);
          BranchHelper_MSA(wt.d[0] != 0 || wt.d[1] != 0);
        } break;
#define BNZ_DF(witdh, lanes)         \
  {                                  \
    msa_reg_t wt;                    \
    get_msa_register(wt_reg(), &wt); \
    int i;                           \
    for (i = 0; i < lanes; ++i) {    \
      if (wt.witdh[i] == 0) {        \
        break;                       \
      }                              \
    }                                \
    BranchHelper_MSA(i == lanes);    \
  }
        case BNZ_B:
          BNZ_DF(b, kMSALanesByte)
          break;
        case BNZ_H:
          BNZ_DF(h, kMSALanesHalf)
          break;
        case BNZ_W:
          BNZ_DF(w, kMSALanesWord)
          break;
        case BNZ_D:
          BNZ_DF(d, kMSALanesDword)
          break;
#undef BNZ_DF
        default:
          UNREACHABLE();
      }
      break;
    // ------------- REGIMM class.
    case REGIMM:
      switch (instr_.RtFieldRaw()) {
        case BLTZ:
          BranchHelper(rs < 0);
          break;
        case BGEZ:
          BranchHelper(rs >= 0);
          break;
        case BLTZAL:
          BranchAndLinkHelper(rs < 0);
          break;
        case BGEZAL:
          BranchAndLinkHelper(rs >= 0);
          break;
        case DAHI:
          SetResult(rs_reg, rs + (se_imm16 << 32));
          break;
        case DATI:
          SetResult(rs_reg, rs + (se_imm16 << 48));
          break;
        default:
          UNREACHABLE();
      }
      break;  // case REGIMM.
    // ------------- Branch instructions.
    // When comparing to zero, the encoding of rt field is always 0, so we don't
    // need to replace rt with zero.
    case BEQ:
      BranchHelper(rs == rt);
      break;
    case BNE:
      BranchHelper(rs != rt);
      break;
    case POP06:  // BLEZALC, BGEZALC, BGEUC, BLEZ (pre-r6)
      if (kArchVariant == kMips64r6) {
        if (rt_reg != 0) {
          if (rs_reg == 0) {  // BLEZALC
            BranchAndLinkCompactHelper(rt <= 0, 16);
          } else {
            if (rs_reg == rt_reg) {  // BGEZALC
              BranchAndLinkCompactHelper(rt >= 0, 16);
            } else {  // BGEUC
              BranchCompactHelper(
                  static_cast<uint64_t>(rs) >= static_cast<uint64_t>(rt), 16);
            }
          }
        } else {  // BLEZ
          BranchHelper(rs <= 0);
        }
      } else {  // BLEZ
        BranchHelper(rs <= 0);
      }
      break;
    case POP07:  // BGTZALC, BLTZALC, BLTUC, BGTZ (pre-r6)
      if (kArchVariant == kMips64r6) {
        if (rt_reg != 0) {
          if (rs_reg == 0) {  // BGTZALC
            BranchAndLinkCompactHelper(rt > 0, 16);
          } else {
            if (rt_reg == rs_reg) {  // BLTZALC
              BranchAndLinkCompactHelper(rt < 0, 16);
            } else {  // BLTUC
              BranchCompactHelper(
                  static_cast<uint64_t>(rs) < static_cast<uint64_t>(rt), 16);
            }
          }
        } else {  // BGTZ
          BranchHelper(rs > 0);
        }
      } else {  // BGTZ
        BranchHelper(rs > 0);
      }
      break;
    case POP26:  // BLEZC, BGEZC, BGEC/BLEC / BLEZL (pre-r6)
      if (kArchVariant == kMips64r6) {
        if (rt_reg != 0) {
          if (rs_reg == 0) {  // BLEZC
            BranchCompactHelper(rt <= 0, 16);
          } else {
            if (rs_reg == rt_reg) {  // BGEZC
              BranchCompactHelper(rt >= 0, 16);
            } else {  // BGEC/BLEC
              BranchCompactHelper(rs >= rt, 16);
            }
          }
        }
      } else {  // BLEZL
        BranchAndLinkHelper(rs <= 0);
      }
      break;
    case POP27:  // BGTZC, BLTZC, BLTC/BGTC / BGTZL (pre-r6)
      if (kArchVariant == kMips64r6) {
        if (rt_reg != 0) {
          if (rs_reg == 0) {  // BGTZC
            BranchCompactHelper(rt > 0, 16);
          } else {
            if (rs_reg == rt_reg) {  // BLTZC
              BranchCompactHelper(rt < 0, 16);
            } else {  // BLTC/BGTC
              BranchCompactHelper(rs < rt, 16);
            }
          }
        }
      } else {  // BGTZL
        BranchAndLinkHelper(rs > 0);
      }
      break;
    case POP66:           // BEQZC, JIC
      if (rs_reg != 0) {  // BEQZC
        BranchCompactHelper(rs == 0, 21);
      } else {  // JIC
        next_pc = rt + imm16;
      }
      break;
    case POP76:           // BNEZC, JIALC
      if (rs_reg != 0) {  // BNEZC
        BranchCompactHelper(rs != 0, 21);
      } else {  // JIALC
        int64_t current_pc = get_pc();
        set_register(31, current_pc + Instruction::kInstrSize);
        next_pc = rt + imm16;
      }
      break;
    case BC:
      BranchCompactHelper(true, 26);
      break;
    case BALC:
      BranchAndLinkCompactHelper(true, 26);
      break;
    case POP10:  // BOVC, BEQZALC, BEQC / ADDI (pre-r6)
      if (kArchVariant == kMips64r6) {
        if (rs_reg >= rt_reg) {  // BOVC
          bool condition = !is_int32(rs) || !is_int32(rt) || !is_int32(rs + rt);
          BranchCompactHelper(condition, 16);
        } else {
          if (rs_reg == 0) {  // BEQZALC
            BranchAndLinkCompactHelper(rt == 0, 16);
          } else {  // BEQC
            BranchCompactHelper(rt == rs, 16);
          }
        }
      } else {  // ADDI
        if (HaveSameSign(rs, se_imm16)) {
          if (rs > 0) {
            if (rs <= Registers::kMaxValue - se_imm16) {
              SignalException(kIntegerOverflow);
            }
          } else if (rs < 0) {
            if (rs >= Registers::kMinValue - se_imm16) {
              SignalException(kIntegerUnderflow);
            }
          }
        }
        SetResult(rt_reg, rs + se_imm16);
      }
      break;
    case POP30:  // BNVC, BNEZALC, BNEC / DADDI (pre-r6)
      if (kArchVariant == kMips64r6) {
        if (rs_reg >= rt_reg) {  // BNVC
          bool condition = is_int32(rs) && is_int32(rt) && is_int32(rs + rt);
          BranchCompactHelper(condition, 16);
        } else {
          if (rs_reg == 0) {  // BNEZALC
            BranchAndLinkCompactHelper(rt != 0, 16);
          } else {  // BNEC
            BranchCompactHelper(rt != rs, 16);
          }
        }
      }
      break;
    // ------------- Arithmetic instructions.
    case ADDIU: {
      int32_t alu32_out = static_cast<int32_t>(rs + se_imm16);
      // Sign-extend result of 32bit operation into 64bit register.
      SetResult(rt_reg, static_cast<int64_t>(alu32_out));
      break;
    }
    case DADDIU:
      SetResult(rt_reg, rs + se_imm16);
      break;
    case SLTI:
      SetResult(rt_reg, rs < se_imm16 ? 1 : 0);
      break;
    case SLTIU:
      SetResult(rt_reg, rs_u < static_cast<uint64_t>(se_imm16) ? 1 : 0);
      break;
    case ANDI:
      SetResult(rt_reg, rs & oe_imm16);
      break;
    case ORI:
      SetResult(rt_reg, rs | oe_imm16);
      break;
    case XORI:
      SetResult(rt_reg, rs ^ oe_imm16);
      break;
    case LUI:
      if (rs_reg != 0) {
        // AUI instruction.
        DCHECK_EQ(kArchVariant, kMips64r6);
        int32_t alu32_out = static_cast<int32_t>(rs + (se_imm16 << 16));
        SetResult(rt_reg, static_cast<int64_t>(alu32_out));
      } else {
        // LUI instruction.
        int32_t alu32_out = static_cast<int32_t>(oe_imm16 << 16);
        // Sign-extend result of 32bit operation into 64bit register.
        SetResult(rt_reg, static_cast<int64_t>(alu32_out));
      }
      break;
    case DAUI:
      DCHECK_EQ(kArchVariant, kMips64r6);
      DCHECK_NE(rs_reg, 0);
      SetResult(rt_reg, rs + (se_imm16 << 16));
      break;
    // ------------- Memory instructions.
    case LB:
      set_register(rt_reg, ReadB(rs + se_imm16));
      break;
    case LH:
      set_register(rt_reg, ReadH(rs + se_imm16, instr_.instr()));
      break;
    case LWL: {
      // al_offset is offset of the effective address within an aligned word.
      uint8_t al_offset = (rs + se_imm16) & kInt32AlignmentMask;
      uint8_t byte_shift = kInt32AlignmentMask - al_offset;
      uint32_t mask = (1 << byte_shift * 8) - 1;
      addr = rs + se_imm16 - al_offset;
      int32_t val = ReadW(addr, instr_.instr());
      val <<= byte_shift * 8;
      val |= rt & mask;
      set_register(rt_reg, static_cast<int64_t>(val));
      break;
    }
    case LW:
      set_register(rt_reg, ReadW(rs + se_imm16, instr_.instr()));
      break;
    case LWU:
      set_register(rt_reg, ReadWU(rs + se_imm16, instr_.instr()));
      break;
    case LD:
      set_register(rt_reg, Read2W(rs + se_imm16, instr_.instr()));
      break;
    case LBU:
      set_register(rt_reg, ReadBU(rs + se_imm16));
      break;
    case LHU:
      set_register(rt_reg, ReadHU(rs + se_imm16, instr_.instr()));
      break;
    case LWR: {
      // al_offset is offset of the effective address within an aligned word.
      uint8_t al_offset = (rs + se_imm16) & kInt32AlignmentMask;
      uint8_t byte_shift = kInt32AlignmentMask - al_offset;
      uint32_t mask = al_offset ? (~0 << (byte_shift + 1) * 8) : 0;
      addr = rs + se_imm16 - al_offset;
      alu_out = ReadW(addr, instr_.instr());
      alu_out = static_cast<uint32_t> (alu_out) >> al_offset * 8;
      alu_out |= rt & mask;
      set_register(rt_reg, alu_out);
      break;
    }
    case LDL: {
      // al_offset is offset of the effective address within an aligned word.
      uint8_t al_offset = (rs + se_imm16) & kInt64AlignmentMask;
      uint8_t byte_shift = kInt64AlignmentMask - al_offset;
      uint64_t mask = (1UL << byte_shift * 8) - 1;
      addr = rs + se_imm16 - al_offset;
      alu_out = Read2W(addr, instr_.instr());
      alu_out <<= byte_shift * 8;
      alu_out |= rt & mask;
      set_register(rt_reg, alu_out);
      break;
    }
    case LDR: {
      // al_offset is offset of the effective address within an aligned word.
      uint8_t al_offset = (rs + se_imm16) & kInt64AlignmentMask;
      uint8_t byte_shift = kInt64AlignmentMask - al_offset;
      uint64_t mask = al_offset ? (~0UL << (byte_shift + 1) * 8) : 0UL;
      addr = rs + se_imm16 - al_offset;
      alu_out = Read2W(addr, instr_.instr());
      alu_out = alu_out >> al_offset * 8;
      alu_out |= rt & mask;
      set_register(rt_reg, alu_out);
      break;
    }
    case SB:
      WriteB(rs + se_imm16, static_cast<int8_t>(rt));
      break;
    case SH:
      WriteH(rs + se_imm16, static_cast<uint16_t>(rt), instr_.instr());
      break;
    case SWL: {
      uint8_t al_offset = (rs + se_imm16) & kInt32AlignmentMask;
      uint8_t byte_shift = kInt32AlignmentMask - al_offset;
      uint32_t mask = byte_shift ? (~0 << (al_offset + 1) * 8) : 0;
      addr = rs + se_imm16 - al_offset;
      uint64_t mem_value = ReadW(addr, instr_.instr()) & mask;
      mem_value |= static_cast<uint32_t>(rt) >> byte_shift * 8;
      WriteW(addr, static_cast<int32_t>(mem_value), instr_.instr());
      break;
    }
    case SW:
      WriteW(rs + se_imm16, static_cast<int32_t>(rt), instr_.instr());
      break;
    case SD:
      Write2W(rs + se_imm16, rt, instr_.instr());
      break;
    case SWR: {
      uint8_t al_offset = (rs + se_imm16) & kInt32AlignmentMask;
      uint32_t mask = (1 << al_offset * 8) - 1;
      addr = rs + se_imm16 - al_offset;
      uint64_t mem_value = ReadW(addr, instr_.instr());
      mem_value = (rt << al_offset * 8) | (mem_value & mask);
      WriteW(addr, static_cast<int32_t>(mem_value), instr_.instr());
      break;
    }
    case SDL: {
      uint8_t al_offset = (rs + se_imm16) & kInt64AlignmentMask;
      uint8_t byte_shift = kInt64AlignmentMask - al_offset;
      uint64_t mask = byte_shift ? (~0UL << (al_offset + 1) * 8) : 0;
      addr = rs + se_imm16 - al_offset;
      uint64_t mem_value = Read2W(addr, instr_.instr()) & mask;
      mem_value |= static_cast<uint64_t>(rt) >> byte_shift * 8;
      Write2W(addr, mem_value, instr_.instr());
      break;
    }
    case SDR: {
      uint8_t al_offset = (rs + se_imm16) & kInt64AlignmentMask;
      uint64_t mask = (1UL << al_offset * 8) - 1;
      addr = rs + se_imm16 - al_offset;
      uint64_t mem_value = Read2W(addr, instr_.instr());
      mem_value = (rt << al_offset * 8) | (mem_value & mask);
      Write2W(addr, mem_value, instr_.instr());
      break;
    }
    case LL: {
      // LL/SC sequence cannot be simulated properly
      DCHECK_EQ(kArchVariant, kMips64r2);
      set_register(rt_reg, ReadW(rs + se_imm16, instr_.instr()));
      break;
    }
    case SC: {
      // LL/SC sequence cannot be simulated properly
      DCHECK_EQ(kArchVariant, kMips64r2);
      WriteW(rs + se_imm16, static_cast<int32_t>(rt), instr_.instr());
      set_register(rt_reg, 1);
      break;
    }
    case LLD: {
      // LL/SC sequence cannot be simulated properly
      DCHECK_EQ(kArchVariant, kMips64r2);
      set_register(rt_reg, ReadD(rs + se_imm16, instr_.instr()));
      break;
    }
    case SCD: {
      // LL/SC sequence cannot be simulated properly
      DCHECK_EQ(kArchVariant, kMips64r2);
      WriteD(rs + se_imm16, rt, instr_.instr());
      set_register(rt_reg, 1);
      break;
    }
    case LWC1:
      set_fpu_register(ft_reg, kFPUInvalidResult);  // Trash upper 32 bits.
      set_fpu_register_word(ft_reg,
                            ReadW(rs + se_imm16, instr_.instr(), FLOAT_DOUBLE));
      break;
    case LDC1:
      set_fpu_register_double(ft_reg, ReadD(rs + se_imm16, instr_.instr()));
      TraceMemRd(addr, get_fpu_register(ft_reg), DOUBLE);
      break;
    case SWC1: {
      int32_t alu_out_32 = static_cast<int32_t>(get_fpu_register(ft_reg));
      WriteW(rs + se_imm16, alu_out_32, instr_.instr());
      break;
    }
    case SDC1:
      WriteD(rs + se_imm16, get_fpu_register_double(ft_reg), instr_.instr());
      TraceMemWr(rs + se_imm16, get_fpu_register(ft_reg), DWORD);
      break;
    // ------------- PC-Relative instructions.
    case PCREL: {
      // rt field: checking 5-bits.
      int32_t imm21 = instr_.Imm21Value();
      int64_t current_pc = get_pc();
      uint8_t rt = (imm21 >> kImm16Bits);
      switch (rt) {
        case ALUIPC:
          addr = current_pc + (se_imm16 << 16);
          alu_out = static_cast<int64_t>(~0x0FFFF) & addr;
          break;
        case AUIPC:
          alu_out = current_pc + (se_imm16 << 16);
          break;
        default: {
          int32_t imm19 = instr_.Imm19Value();
          // rt field: checking the most significant 3-bits.
          rt = (imm21 >> kImm18Bits);
          switch (rt) {
            case LDPC:
              addr =
                  (current_pc & static_cast<int64_t>(~0x7)) + (se_imm18 << 3);
              alu_out = Read2W(addr, instr_.instr());
              break;
            default: {
              // rt field: checking the most significant 2-bits.
              rt = (imm21 >> kImm19Bits);
              switch (rt) {
                case LWUPC: {
                  // Set sign.
                  imm19 <<= (kOpcodeBits + kRsBits + 2);
                  imm19 >>= (kOpcodeBits + kRsBits + 2);
                  addr = current_pc + (imm19 << 2);
                  uint32_t* ptr = reinterpret_cast<uint32_t*>(addr);
                  alu_out = *ptr;
                  break;
                }
                case LWPC: {
                  // Set sign.
                  imm19 <<= (kOpcodeBits + kRsBits + 2);
                  imm19 >>= (kOpcodeBits + kRsBits + 2);
                  addr = current_pc + (imm19 << 2);
                  int32_t* ptr = reinterpret_cast<int32_t*>(addr);
                  alu_out = *ptr;
                  break;
                }
                case ADDIUPC: {
                  int64_t se_imm19 =
                      imm19 | ((imm19 & 0x40000) ? 0xFFFFFFFFFFF80000 : 0);
                  alu_out = current_pc + (se_imm19 << 2);
                  break;
                }
                default:
                  UNREACHABLE();
                  break;
              }
              break;
            }
          }
          break;
        }
      }
      SetResult(rs_reg, alu_out);
      break;
    }
    case SPECIAL3: {
      switch (instr_.FunctionFieldRaw()) {
        case LL_R6: {
          // LL/SC sequence cannot be simulated properly
          DCHECK_EQ(kArchVariant, kMips64r6);
          int64_t base = get_register(instr_.BaseValue());
          int32_t offset9 = instr_.Imm9Value();
          set_register(rt_reg, ReadW(base + offset9, instr_.instr()));
          break;
        }
        case LLD_R6: {
          // LL/SC sequence cannot be simulated properly
          DCHECK_EQ(kArchVariant, kMips64r6);
          int64_t base = get_register(instr_.BaseValue());
          int32_t offset9 = instr_.Imm9Value();
          set_register(rt_reg, ReadD(base + offset9, instr_.instr()));
          break;
        }
        case SC_R6: {
          // LL/SC sequence cannot be simulated properly
          DCHECK_EQ(kArchVariant, kMips64r6);
          int64_t base = get_register(instr_.BaseValue());
          int32_t offset9 = instr_.Imm9Value();
          WriteW(base + offset9, static_cast<int32_t>(rt), instr_.instr());
          set_register(rt_reg, 1);
          break;
        }
        case SCD_R6: {
          // LL/SC sequence cannot be simulated properly
          DCHECK_EQ(kArchVariant, kMips64r6);
          int64_t base = get_register(instr_.BaseValue());
          int32_t offset9 = instr_.Imm9Value();
          WriteD(base + offset9, rt, instr_.instr());
          set_register(rt_reg, 1);
          break;
        }
        default:
          UNREACHABLE();
      }
      break;
    }

    case MSA:
      switch (instr_.MSAMinorOpcodeField()) {
        case kMsaMinorI8:
          DecodeTypeMsaI8();
          break;
        case kMsaMinorI5:
          DecodeTypeMsaI5();
          break;
        case kMsaMinorI10:
          DecodeTypeMsaI10();
          break;
        case kMsaMinorELM:
          DecodeTypeMsaELM();
          break;
        case kMsaMinorBIT:
          DecodeTypeMsaBIT();
          break;
        case kMsaMinorMI10:
          DecodeTypeMsaMI10();
          break;
        default:
          UNREACHABLE();
          break;
      }
      break;
    default:
      UNREACHABLE();
  }

  if (execute_branch_delay_instruction) {
    // Execute branch delay slot
    // We don't check for end_sim_pc. First it should not be met as the current
    // pc is valid. Secondly a jump should always execute its branch delay slot.
    Instruction* branch_delay_instr =
        reinterpret_cast<Instruction*>(get_pc() + Instruction::kInstrSize);
    BranchDelayInstructionDecode(branch_delay_instr);
  }

  // If needed update pc after the branch delay execution.
  if (next_pc != bad_ra) {
    set_pc(next_pc);
  }
}


// Type 3: instructions using a 26 bytes immediate. (e.g. j, jal).
void Simulator::DecodeTypeJump() {
  SimInstruction simInstr = instr_;
  // Get current pc.
  int64_t current_pc = get_pc();
  // Get unchanged bits of pc.
  int64_t pc_high_bits = current_pc & 0xFFFFFFFFF0000000;
  // Next pc.
  int64_t next_pc = pc_high_bits | (simInstr.Imm26Value() << 2);

  // Execute branch delay slot.
  // We don't check for end_sim_pc. First it should not be met as the current pc
  // is valid. Secondly a jump should always execute its branch delay slot.
  Instruction* branch_delay_instr =
      reinterpret_cast<Instruction*>(current_pc + Instruction::kInstrSize);
  BranchDelayInstructionDecode(branch_delay_instr);

  // Update pc and ra if necessary.
  // Do this after the branch delay execution.
  if (simInstr.IsLinkingInstruction()) {
    set_register(31, current_pc + 2 * Instruction::kInstrSize);
  }
  set_pc(next_pc);
  pc_modified_ = true;
}


// Executes the current instruction.
void Simulator::InstructionDecode(Instruction* instr) {
  if (v8::internal::FLAG_check_icache) {
    CheckICache(i_cache(), instr);
  }
  pc_modified_ = false;

  v8::internal::EmbeddedVector<char, 256> buffer;

  if (::v8::internal::FLAG_trace_sim) {
    SNPrintF(trace_buf_, " ");
    disasm::NameConverter converter;
    disasm::Disassembler dasm(converter);
    // Use a reasonably large buffer.
    dasm.InstructionDecode(buffer, reinterpret_cast<byte*>(instr));
  }

  instr_ = instr;
  switch (instr_.InstructionType()) {
    case Instruction::kRegisterType:
      DecodeTypeRegister();
      break;
    case Instruction::kImmediateType:
      DecodeTypeImmediate();
      break;
    case Instruction::kJumpType:
      DecodeTypeJump();
      break;
    default:
      UNSUPPORTED();
  }

  if (::v8::internal::FLAG_trace_sim) {
    PrintF("  0x%08" PRIxPTR "   %-44s   %s\n",
           reinterpret_cast<intptr_t>(instr), buffer.start(),
           trace_buf_.start());
  }

  if (!pc_modified_) {
    set_register(pc, reinterpret_cast<int64_t>(instr) +
                 Instruction::kInstrSize);
  }
}



void Simulator::Execute() {
  // Get the PC to simulate. Cannot use the accessor here as we need the
  // raw PC value and not the one used as input to arithmetic instructions.
  int64_t program_counter = get_pc();
  if (::v8::internal::FLAG_stop_sim_at == 0) {
    // Fast version of the dispatch loop without checking whether the simulator
    // should be stopping at a particular executed instruction.
    while (program_counter != end_sim_pc) {
      Instruction* instr = reinterpret_cast<Instruction*>(program_counter);
      icount_++;
      InstructionDecode(instr);
      program_counter = get_pc();
    }
  } else {
    // FLAG_stop_sim_at is at the non-default value. Stop in the debugger when
    // we reach the particular instruction count.
    while (program_counter != end_sim_pc) {
      Instruction* instr = reinterpret_cast<Instruction*>(program_counter);
      icount_++;
      if (icount_ == static_cast<int64_t>(::v8::internal::FLAG_stop_sim_at)) {
        MipsDebugger dbg(this);
        dbg.Debug();
      } else {
        InstructionDecode(instr);
      }
      program_counter = get_pc();
    }
  }
}

void Simulator::CallInternal(Address entry) {
  // Adjust JS-based stack limit to C-based stack limit.
  isolate_->stack_guard()->AdjustStackLimitForSimulator();

  // Prepare to execute the code at entry.
  set_register(pc, static_cast<int64_t>(entry));
  // Put down marker for end of simulation. The simulator will stop simulation
  // when the PC reaches this value. By saving the "end simulation" value into
  // the LR the simulation stops when returning to this call point.
  set_register(ra, end_sim_pc);

  // Remember the values of callee-saved registers.
  // The code below assumes that r9 is not used as sb (static base) in
  // simulator code and therefore is regarded as a callee-saved register.
  int64_t s0_val = get_register(s0);
  int64_t s1_val = get_register(s1);
  int64_t s2_val = get_register(s2);
  int64_t s3_val = get_register(s3);
  int64_t s4_val = get_register(s4);
  int64_t s5_val = get_register(s5);
  int64_t s6_val = get_register(s6);
  int64_t s7_val = get_register(s7);
  int64_t gp_val = get_register(gp);
  int64_t sp_val = get_register(sp);
  int64_t fp_val = get_register(fp);

  // Set up the callee-saved registers with a known value. To be able to check
  // that they are preserved properly across JS execution.
  int64_t callee_saved_value = icount_;
  set_register(s0, callee_saved_value);
  set_register(s1, callee_saved_value);
  set_register(s2, callee_saved_value);
  set_register(s3, callee_saved_value);
  set_register(s4, callee_saved_value);
  set_register(s5, callee_saved_value);
  set_register(s6, callee_saved_value);
  set_register(s7, callee_saved_value);
  set_register(gp, callee_saved_value);
  set_register(fp, callee_saved_value);

  // Start the simulation.
  Execute();

  // Check that the callee-saved registers have been preserved.
  CHECK_EQ(callee_saved_value, get_register(s0));
  CHECK_EQ(callee_saved_value, get_register(s1));
  CHECK_EQ(callee_saved_value, get_register(s2));
  CHECK_EQ(callee_saved_value, get_register(s3));
  CHECK_EQ(callee_saved_value, get_register(s4));
  CHECK_EQ(callee_saved_value, get_register(s5));
  CHECK_EQ(callee_saved_value, get_register(s6));
  CHECK_EQ(callee_saved_value, get_register(s7));
  CHECK_EQ(callee_saved_value, get_register(gp));
  CHECK_EQ(callee_saved_value, get_register(fp));

  // Restore callee-saved registers with the original value.
  set_register(s0, s0_val);
  set_register(s1, s1_val);
  set_register(s2, s2_val);
  set_register(s3, s3_val);
  set_register(s4, s4_val);
  set_register(s5, s5_val);
  set_register(s6, s6_val);
  set_register(s7, s7_val);
  set_register(gp, gp_val);
  set_register(sp, sp_val);
  set_register(fp, fp_val);
}

intptr_t Simulator::CallImpl(Address entry, int argument_count,
                             const intptr_t* arguments) {
  constexpr int kRegisterPassedArguments = 8;
  // Set up arguments.

  // First four arguments passed in registers in both ABI's.
  int reg_arg_count = std::min(kRegisterPassedArguments, argument_count);
  if (reg_arg_count > 0) set_register(a0, arguments[0]);
  if (reg_arg_count > 1) set_register(a1, arguments[1]);
  if (reg_arg_count > 2) set_register(a2, arguments[2]);
  if (reg_arg_count > 2) set_register(a3, arguments[3]);

  // Up to eight arguments passed in registers in N64 ABI.
  // TODO(plind): N64 ABI calls these regs a4 - a7. Clarify this.
  if (reg_arg_count > 4) set_register(a4, arguments[4]);
  if (reg_arg_count > 5) set_register(a5, arguments[5]);
  if (reg_arg_count > 6) set_register(a6, arguments[6]);
  if (reg_arg_count > 7) set_register(a7, arguments[7]);

  // Remaining arguments passed on stack.
  int64_t original_stack = get_register(sp);
  // Compute position of stack on entry to generated code.
  int stack_args_count = argument_count - reg_arg_count;
  int stack_args_size = stack_args_count * sizeof(*arguments) + kCArgsSlotsSize;
  int64_t entry_stack = original_stack - stack_args_size;

  if (base::OS::ActivationFrameAlignment() != 0) {
    entry_stack &= -base::OS::ActivationFrameAlignment();
  }
  // Store remaining arguments on stack, from low to high memory.
  intptr_t* stack_argument = reinterpret_cast<intptr_t*>(entry_stack);
  memcpy(stack_argument + kCArgSlotCount, arguments + reg_arg_count,
         stack_args_count * sizeof(*arguments));
  set_register(sp, entry_stack);

  CallInternal(entry);

  // Pop stack passed arguments.
  CHECK_EQ(entry_stack, get_register(sp));
  set_register(sp, original_stack);

  return get_register(v0);
}

double Simulator::CallFP(Address entry, double d0, double d1) {
  if (!IsMipsSoftFloatABI) {
    const FPURegister fparg2 = f13;
    set_fpu_register_double(f12, d0);
    set_fpu_register_double(fparg2, d1);
  } else {
    int buffer[2];
    DCHECK(sizeof(buffer[0]) * 2 == sizeof(d0));
    memcpy(buffer, &d0, sizeof(d0));
    set_dw_register(a0, buffer);
    memcpy(buffer, &d1, sizeof(d1));
    set_dw_register(a2, buffer);
  }
  CallInternal(entry);
  if (!IsMipsSoftFloatABI) {
    return get_fpu_register_double(f0);
  } else {
    return get_double_from_register_pair(v0);
  }
}


uintptr_t Simulator::PushAddress(uintptr_t address) {
  int64_t new_sp = get_register(sp) - sizeof(uintptr_t);
  uintptr_t* stack_slot = reinterpret_cast<uintptr_t*>(new_sp);
  *stack_slot = address;
  set_register(sp, new_sp);
  return new_sp;
}


uintptr_t Simulator::PopAddress() {
  int64_t current_sp = get_register(sp);
  uintptr_t* stack_slot = reinterpret_cast<uintptr_t*>(current_sp);
  uintptr_t address = *stack_slot;
  set_register(sp, current_sp + sizeof(uintptr_t));
  return address;
}


#undef UNSUPPORTED
}  // namespace internal
}  // namespace v8

#endif  // USE_SIMULATOR

#endif  // V8_TARGET_ARCH_MIPS64<|MERGE_RESOLUTION|>--- conflicted
+++ resolved
@@ -856,101 +856,6 @@
 Simulator::~Simulator() { free(stack_); }
 
 
-<<<<<<< HEAD
-// When the generated code calls an external reference we need to catch that in
-// the simulator.  The external reference will be a function compiled for the
-// host architecture.  We need to call that function instead of trying to
-// execute it with the simulator.  We do that by redirecting the external
-// reference to a swi (software-interrupt) instruction that is handled by
-// the simulator.  We write the original destination of the jump just at a known
-// offset from the swi instruction so the simulator knows what to call.
-class Redirection {
- public:
-  Redirection(Isolate* isolate, void* external_function,
-              ExternalReference::Type type)
-      : external_function_(external_function),
-        swi_instruction_(rtCallRedirInstr),
-        type_(type),
-        next_(NULL) {
-    next_ = isolate->simulator_redirection();
-    Simulator::current(isolate)->
-        FlushICache(isolate->simulator_i_cache(),
-                    reinterpret_cast<void*>(&swi_instruction_),
-                    Instruction::kInstrSize);
-    isolate->set_simulator_redirection(this);
-  }
-
-  void* address_of_swi_instruction() {
-    return reinterpret_cast<void*>(&swi_instruction_);
-  }
-
-  void* external_function() { return external_function_; }
-  ExternalReference::Type type() { return type_; }
-
-  static Redirection* Get(Isolate* isolate, void* external_function,
-                          ExternalReference::Type type) {
-    Redirection* current = isolate->simulator_redirection();
-    for (; current != NULL; current = current->next_) {
-      if (current->external_function_ == external_function) return current;
-    }
-    return new Redirection(isolate, external_function, type);
-  }
-
-  static Redirection* FromSwiInstruction(Instruction* swi_instruction) {
-    char* addr_of_swi = reinterpret_cast<char*>(swi_instruction);
-    char* addr_of_redirection =
-        addr_of_swi - offsetof(Redirection, swi_instruction_);
-    return reinterpret_cast<Redirection*>(addr_of_redirection);
-  }
-
-  static void* ReverseRedirection(int64_t reg) {
-    Redirection* redirection = FromSwiInstruction(
-        reinterpret_cast<Instruction*>(reinterpret_cast<void*>(reg)));
-    return redirection->external_function();
-  }
-
-  static void DeleteChain(Redirection* redirection) {
-    while (redirection != nullptr) {
-      Redirection* next = redirection->next_;
-      delete redirection;
-      redirection = next;
-    }
-  }
-
- private:
-  void* external_function_;
-  uint32_t swi_instruction_;
-  ExternalReference::Type type_;
-  Redirection* next_;
-};
-
-
-// static
-void Simulator::TearDown(base::CustomMatcherHashMap* i_cache,
-                         Redirection* first) {
-  Redirection::DeleteChain(first);
-  if (i_cache != nullptr) {
-    for (base::HashMap::Entry* entry = i_cache->Start(); entry != nullptr;
-         entry = i_cache->Next(entry)) {
-      delete static_cast<CachePage*>(entry->value);
-    }
-    delete i_cache;
-  }
-}
-
-
-void* Simulator::RedirectExternalReference(Isolate* isolate,
-                                           void* external_function,
-                                           ExternalReference::Type type) {
-  base::LockGuard<base::Mutex> lock_guard(
-      isolate->simulator_redirection_mutex());
-  Redirection* redirection = Redirection::Get(isolate, external_function, type);
-  return redirection->address_of_swi_instruction();
-}
-
-
-=======
->>>>>>> 84bd6f3c
 // Get the active Simulator for the current thread.
 Simulator* Simulator::current(Isolate* isolate) {
   v8::internal::Isolate::PerIsolateThreadData* isolate_data =
@@ -2233,13 +2138,6 @@
                                            int64_t arg4, int64_t arg5,
                                            int64_t arg6, int64_t arg7,
                                            int64_t arg8);
-<<<<<<< HEAD
-
-typedef ObjectTriple (*SimulatorRuntimeTripleCall)(int64_t arg0, int64_t arg1,
-                                                   int64_t arg2, int64_t arg3,
-                                                   int64_t arg4);
-=======
->>>>>>> 84bd6f3c
 
 // These prototypes handle the four types of FP calls.
 typedef int64_t (*SimulatorRuntimeCompareCall)(double darg0, double darg1);
@@ -2267,11 +2165,7 @@
   uint32_t code = (func == BREAK) ? instr_.Bits(25, 6) : -1;
   // We first check if we met a call_rt_redirected.
   if (instr_.InstructionBits() == rtCallRedirInstr) {
-<<<<<<< HEAD
-    Redirection* redirection = Redirection::FromSwiInstruction(instr_.instr());
-=======
     Redirection* redirection = Redirection::FromInstruction(instr_.instr());
->>>>>>> 84bd6f3c
 
     int64_t* stack_pointer = reinterpret_cast<int64_t*>(get_register(sp));
 
@@ -2459,13 +2353,8 @@
             "args %08" PRIx64 " , %08" PRIx64 " , %08" PRIx64 " , %08" PRIx64
             " , %08" PRIx64 " , %08" PRIx64 " , %08" PRIx64 " , %08" PRIx64
             " , %08" PRIx64 " \n",
-<<<<<<< HEAD
-            static_cast<void*>(FUNCTION_ADDR(target)), arg0, arg1, arg2, arg3,
-            arg4, arg5, arg6, arg7, arg8);
-=======
             reinterpret_cast<void*>(FUNCTION_ADDR(target)), arg0, arg1, arg2,
             arg3, arg4, arg5, arg6, arg7, arg8);
->>>>>>> 84bd6f3c
       }
       ObjectPair result =
           target(arg0, arg1, arg2, arg3, arg4, arg5, arg6, arg7, arg8);
