// Copyright 2012 the V8 project authors. All rights reserved.
// Use of this source code is governed by a BSD-style license that can be
// found in the LICENSE file.

#ifndef V8_MIPS64_MACRO_ASSEMBLER_MIPS64_H_
#define V8_MIPS64_MACRO_ASSEMBLER_MIPS64_H_

#include "src/assembler.h"
#include "src/globals.h"
#include "src/mips64/assembler-mips64.h"

namespace v8 {
namespace internal {

// Give alias names to registers for calling conventions.
constexpr Register kReturnRegister0 = v0;
constexpr Register kReturnRegister1 = v1;
constexpr Register kReturnRegister2 = a0;
constexpr Register kJSFunctionRegister = a1;
constexpr Register kContextRegister = s7;
constexpr Register kAllocateSizeRegister = a0;
constexpr Register kSpeculationPoisonRegister = a7;
constexpr Register kInterpreterAccumulatorRegister = v0;
constexpr Register kInterpreterBytecodeOffsetRegister = t0;
constexpr Register kInterpreterBytecodeArrayRegister = t1;
constexpr Register kInterpreterDispatchTableRegister = t2;
constexpr Register kJavaScriptCallArgCountRegister = a0;
constexpr Register kJavaScriptCallCodeStartRegister = a2;
constexpr Register kJavaScriptCallNewTargetRegister = a3;
constexpr Register kOffHeapTrampolineRegister = at;
constexpr Register kRuntimeCallFunctionRegister = a1;
constexpr Register kRuntimeCallArgCountRegister = a0;
constexpr Register kWasmInstanceRegister = a0;

// Forward declarations.
enum class AbortReason;
class JumpTarget;

// Reserved Register Usage Summary.
//
// Registers t8, t9, and at are reserved for use by the MacroAssembler.
//
// The programmer should know that the MacroAssembler may clobber these three,
// but won't touch other registers except in special cases.
//
// Per the MIPS ABI, register t9 must be used for indirect function call
// via 'jalr t9' or 'jr t9' instructions. This is relied upon by gcc when
// trying to update gp register for position-independent-code. Whenever
// MIPS generated code calls C code, it must be via t9 register.


// Flags used for LeaveExitFrame function.
enum LeaveExitFrameMode {
  EMIT_RETURN = true,
  NO_EMIT_RETURN = false
};

// Flags used for AllocateHeapNumber
enum TaggingMode {
  // Tag the result.
  TAG_RESULT,
  // Don't tag
  DONT_TAG_RESULT
};

// Allow programmer to use Branch Delay Slot of Branches, Jumps, Calls.
enum BranchDelaySlot {
  USE_DELAY_SLOT,
  PROTECT
};

// Flags used for the li macro-assembler function.
enum LiFlags {
  // If the constant value can be represented in just 16 bits, then
  // optimize the li to use a single instruction, rather than lui/ori/dsll
  // sequence. A number of other optimizations that emits less than
  // maximum number of instructions exists.
  OPTIMIZE_SIZE = 0,
  // Always use 6 instructions (lui/ori/dsll sequence) for release 2 or 4
  // instructions for release 6 (lui/ori/dahi/dati), even if the constant
  // could be loaded with just one, so that this value is patchable later.
  CONSTANT_SIZE = 1,
  // For address loads only 4 instruction are required. Used to mark
  // constant load that will be used as address without relocation
  // information. It ensures predictable code size, so specific sites
  // in code are patchable.
  ADDRESS_LOAD = 2
};

enum RememberedSetAction { EMIT_REMEMBERED_SET, OMIT_REMEMBERED_SET };
enum SmiCheck { INLINE_SMI_CHECK, OMIT_SMI_CHECK };
enum RAStatus { kRAHasNotBeenSaved, kRAHasBeenSaved };

Register GetRegisterThatIsNotOneOf(Register reg1,
                                   Register reg2 = no_reg,
                                   Register reg3 = no_reg,
                                   Register reg4 = no_reg,
                                   Register reg5 = no_reg,
                                   Register reg6 = no_reg);

bool AreAliased(Register reg1, Register reg2, Register reg3 = no_reg,
                Register reg4 = no_reg, Register reg5 = no_reg,
                Register reg6 = no_reg, Register reg7 = no_reg,
                Register reg8 = no_reg, Register reg9 = no_reg,
                Register reg10 = no_reg);


// -----------------------------------------------------------------------------
// Static helper functions.

#if defined(V8_TARGET_LITTLE_ENDIAN)
#define SmiWordOffset(offset) (offset + kPointerSize / 2)
#else
#define SmiWordOffset(offset) offset
#endif


inline MemOperand ContextMemOperand(Register context, int index) {
  return MemOperand(context, Context::SlotOffset(index));
}


inline MemOperand NativeContextMemOperand() {
  return ContextMemOperand(cp, Context::NATIVE_CONTEXT_INDEX);
}


// Generate a MemOperand for loading a field from an object.
inline MemOperand FieldMemOperand(Register object, int offset) {
  return MemOperand(object, offset - kHeapObjectTag);
}


inline MemOperand UntagSmiMemOperand(Register rm, int offset) {
  // Assumes that Smis are shifted by 32 bits.
  STATIC_ASSERT(kSmiShift == 32);
  return MemOperand(rm, SmiWordOffset(offset));
}


inline MemOperand UntagSmiFieldMemOperand(Register rm, int offset) {
  return UntagSmiMemOperand(rm, offset - kHeapObjectTag);
}


// Generate a MemOperand for storing arguments 5..N on the stack
// when calling CallCFunction().
// TODO(plind): Currently ONLY used for O32. Should be fixed for
//              n64, and used in RegExp code, and other places
//              with more than 8 arguments.
inline MemOperand CFunctionArgumentOperand(int index) {
  DCHECK_GT(index, kCArgSlotCount);
  // Argument 5 takes the slot just past the four Arg-slots.
  int offset = (index - 5) * kPointerSize + kCArgsSlotsSize;
  return MemOperand(sp, offset);
}

class TurboAssembler : public Assembler {
 public:
  TurboAssembler(Isolate* isolate, void* buffer, int buffer_size,
                 CodeObjectRequired create_code_object);

<<<<<<< HEAD
  Isolate* isolate() const { return isolate_; }

=======
  void set_has_frame(bool value) { has_frame_ = value; }
  bool has_frame() const { return has_frame_; }

  Isolate* isolate() const { return isolate_; }

  Handle<HeapObject> CodeObject() {
    DCHECK(!code_object_.is_null());
    return code_object_;
  }

  // Activation support.
  void EnterFrame(StackFrame::Type type);
  void EnterFrame(StackFrame::Type type, bool load_constant_pool_pointer_reg) {
    // Out-of-line constant pool not implemented on mips.
    UNREACHABLE();
  }
  void LeaveFrame(StackFrame::Type type);

  // Generates function and stub prologue code.
  void StubPrologue(StackFrame::Type type);
  void Prologue();

  void InitializeRootRegister() {
    ExternalReference roots_array_start =
        ExternalReference::roots_array_start(isolate());
    li(kRootRegister, Operand(roots_array_start));
  }

  // Jump unconditionally to given label.
  // We NEED a nop in the branch delay slot, as it used by v8, for example in
  // CodeGenerator::ProcessDeferred().
  // Currently the branch delay slot is filled by the MacroAssembler.
  // Use rather b(Label) for code generation.
  void jmp(Label* L) { Branch(L); }

  // -------------------------------------------------------------------------
  // Debugging.

  // Calls Abort(msg) if the condition cc is not satisfied.
  // Use --debug_code to enable.
  void Assert(Condition cc, AbortReason reason, Register rs, Operand rt);

  // Like Assert(), but always enabled.
  void Check(Condition cc, AbortReason reason, Register rs, Operand rt);

  // Print a message to stdout and abort execution.
  void Abort(AbortReason msg);

  inline bool AllowThisStubCall(CodeStub* stub);

>>>>>>> 84bd6f3c
  // Arguments macros.
#define COND_TYPED_ARGS Condition cond, Register r1, const Operand& r2
#define COND_ARGS cond, r1, r2

  // Cases when relocation is not needed.
#define DECLARE_NORELOC_PROTOTYPE(Name, target_type) \
  void Name(target_type target, BranchDelaySlot bd = PROTECT); \
  inline void Name(BranchDelaySlot bd, target_type target) { \
    Name(target, bd); \
  } \
  void Name(target_type target, \
            COND_TYPED_ARGS, \
            BranchDelaySlot bd = PROTECT); \
  inline void Name(BranchDelaySlot bd, \
                   target_type target, \
                   COND_TYPED_ARGS) { \
    Name(target, COND_ARGS, bd); \
  }

#define DECLARE_BRANCH_PROTOTYPES(Name)   \
  DECLARE_NORELOC_PROTOTYPE(Name, Label*) \
  DECLARE_NORELOC_PROTOTYPE(Name, int32_t)

  DECLARE_BRANCH_PROTOTYPES(Branch)
  DECLARE_BRANCH_PROTOTYPES(BranchAndLink)
  DECLARE_BRANCH_PROTOTYPES(BranchShort)

#undef DECLARE_BRANCH_PROTOTYPES
#undef COND_TYPED_ARGS
#undef COND_ARGS

  // Floating point branches
  void CompareF32(FPUCondition cc, FPURegister cmp1, FPURegister cmp2) {
    CompareF(S, cc, cmp1, cmp2);
  }

  void CompareIsNanF32(FPURegister cmp1, FPURegister cmp2) {
    CompareIsNanF(S, cmp1, cmp2);
  }

  void CompareF64(FPUCondition cc, FPURegister cmp1, FPURegister cmp2) {
    CompareF(D, cc, cmp1, cmp2);
  }

  void CompareIsNanF64(FPURegister cmp1, FPURegister cmp2) {
    CompareIsNanF(D, cmp1, cmp2);
  }

  void BranchTrueShortF(Label* target, BranchDelaySlot bd = PROTECT);
  void BranchFalseShortF(Label* target, BranchDelaySlot bd = PROTECT);

  void BranchTrueF(Label* target, BranchDelaySlot bd = PROTECT);
  void BranchFalseF(Label* target, BranchDelaySlot bd = PROTECT);

  // MSA branches
  void BranchMSA(Label* target, MSABranchDF df, MSABranchCondition cond,
                 MSARegister wt, BranchDelaySlot bd = PROTECT);

  void Branch(Label* L, Condition cond, Register rs, Heap::RootListIndex index,
              BranchDelaySlot bdslot = PROTECT);

  static int InstrCountForLi64Bit(int64_t value);
  inline void LiLower32BitHelper(Register rd, Operand j);
  void li_optimized(Register rd, Operand j, LiFlags mode = OPTIMIZE_SIZE);
  // Load int32 in the rd register.
  void li(Register rd, Operand j, LiFlags mode = OPTIMIZE_SIZE);
  inline void li(Register rd, int64_t j, LiFlags mode = OPTIMIZE_SIZE) {
    li(rd, Operand(j), mode);
  }
  void li(Register dst, Handle<HeapObject> value, LiFlags mode = OPTIMIZE_SIZE);
  void li(Register dst, ExternalReference value, LiFlags mode = OPTIMIZE_SIZE);

#ifdef V8_EMBEDDED_BUILTINS
  void LookupConstant(Register destination, Handle<Object> object);
  void LookupExternalReference(Register destination,
                               ExternalReference reference);
#endif  // V8_EMBEDDED_BUILTINS

// Jump, Call, and Ret pseudo instructions implementing inter-working.
#define COND_ARGS Condition cond = al, Register rs = zero_reg, \
  const Operand& rt = Operand(zero_reg), BranchDelaySlot bd = PROTECT

  void Jump(Register target, COND_ARGS);
  void Jump(intptr_t target, RelocInfo::Mode rmode, COND_ARGS);
  void Jump(Address target, RelocInfo::Mode rmode, COND_ARGS);
  void Jump(Handle<Code> code, RelocInfo::Mode rmode, COND_ARGS);
  static int CallSize(Register target, COND_ARGS);
  void Call(Register target, COND_ARGS);
  static int CallSize(Address target, RelocInfo::Mode rmode, COND_ARGS);
  void Call(Address target, RelocInfo::Mode rmode, COND_ARGS);
  int CallSize(Handle<Code> code,
               RelocInfo::Mode rmode = RelocInfo::CODE_TARGET,
               COND_ARGS);
  void Call(Handle<Code> code,
            RelocInfo::Mode rmode = RelocInfo::CODE_TARGET,
            COND_ARGS);
  void Call(Label* target);

  void CallForDeoptimization(Address target, RelocInfo::Mode rmode) {
    Call(target, rmode);
  }

  void Ret(COND_ARGS);
  inline void Ret(BranchDelaySlot bd, Condition cond = al,
    Register rs = zero_reg, const Operand& rt = Operand(zero_reg)) {
    Ret(cond, rs, rt, bd);
  }

  // Emit code to discard a non-negative number of pointer-sized elements
  // from the stack, clobbering only the sp register.
  void Drop(int count,
            Condition cond = cc_always,
            Register reg = no_reg,
            const Operand& op = Operand(no_reg));

  // Trivial case of DropAndRet that utilizes the delay slot and only emits
  // 2 instructions.
  void DropAndRet(int drop);

  void DropAndRet(int drop,
                  Condition cond,
                  Register reg,
                  const Operand& op);

  void Ld(Register rd, const MemOperand& rs);
  void Sd(Register rd, const MemOperand& rs);

  void push(Register src) {
    Daddu(sp, sp, Operand(-kPointerSize));
    Sd(src, MemOperand(sp, 0));
  }
  void Push(Register src) { push(src); }
  void Push(Handle<HeapObject> handle);
  void Push(Smi* smi);

  // Push two registers. Pushes leftmost register first (to highest address).
  void Push(Register src1, Register src2) {
    Dsubu(sp, sp, Operand(2 * kPointerSize));
    Sd(src1, MemOperand(sp, 1 * kPointerSize));
    Sd(src2, MemOperand(sp, 0 * kPointerSize));
  }

  // Push three registers. Pushes leftmost register first (to highest address).
  void Push(Register src1, Register src2, Register src3) {
    Dsubu(sp, sp, Operand(3 * kPointerSize));
    Sd(src1, MemOperand(sp, 2 * kPointerSize));
    Sd(src2, MemOperand(sp, 1 * kPointerSize));
    Sd(src3, MemOperand(sp, 0 * kPointerSize));
  }

  // Push four registers. Pushes leftmost register first (to highest address).
  void Push(Register src1, Register src2, Register src3, Register src4) {
    Dsubu(sp, sp, Operand(4 * kPointerSize));
    Sd(src1, MemOperand(sp, 3 * kPointerSize));
    Sd(src2, MemOperand(sp, 2 * kPointerSize));
    Sd(src3, MemOperand(sp, 1 * kPointerSize));
    Sd(src4, MemOperand(sp, 0 * kPointerSize));
  }

  // Push five registers. Pushes leftmost register first (to highest address).
  void Push(Register src1, Register src2, Register src3, Register src4,
            Register src5) {
    Dsubu(sp, sp, Operand(5 * kPointerSize));
    Sd(src1, MemOperand(sp, 4 * kPointerSize));
    Sd(src2, MemOperand(sp, 3 * kPointerSize));
    Sd(src3, MemOperand(sp, 2 * kPointerSize));
    Sd(src4, MemOperand(sp, 1 * kPointerSize));
    Sd(src5, MemOperand(sp, 0 * kPointerSize));
  }

  void Push(Register src, Condition cond, Register tst1, Register tst2) {
    // Since we don't have conditional execution we use a Branch.
    Branch(3, cond, tst1, Operand(tst2));
    Dsubu(sp, sp, Operand(kPointerSize));
    Sd(src, MemOperand(sp, 0));
  }

  void SaveRegisters(RegList registers);
  void RestoreRegisters(RegList registers);

  void CallRecordWriteStub(Register object, Register address,
                           RememberedSetAction remembered_set_action,
                           SaveFPRegsMode fp_mode);

  // Push multiple registers on the stack.
  // Registers are saved in numerical order, with higher numbered registers
  // saved in higher memory addresses.
  void MultiPush(RegList regs);
  void MultiPushFPU(RegList regs);

  // Calculate how much stack space (in bytes) are required to store caller
  // registers excluding those specified in the arguments.
  int RequiredStackSizeForCallerSaved(SaveFPRegsMode fp_mode,
                                      Register exclusion1 = no_reg,
                                      Register exclusion2 = no_reg,
                                      Register exclusion3 = no_reg) const;

  // Push caller saved registers on the stack, and return the number of bytes
  // stack pointer is adjusted.
  int PushCallerSaved(SaveFPRegsMode fp_mode, Register exclusion1 = no_reg,
                      Register exclusion2 = no_reg,
                      Register exclusion3 = no_reg);
  // Restore caller saved registers from the stack, and return the number of
  // bytes stack pointer is adjusted.
  int PopCallerSaved(SaveFPRegsMode fp_mode, Register exclusion1 = no_reg,
                     Register exclusion2 = no_reg,
                     Register exclusion3 = no_reg);

  void pop(Register dst) {
    Ld(dst, MemOperand(sp, 0));
    Daddu(sp, sp, Operand(kPointerSize));
  }
  void Pop(Register dst) { pop(dst); }

  // Pop two registers. Pops rightmost register first (from lower address).
  void Pop(Register src1, Register src2) {
    DCHECK(src1 != src2);
    Ld(src2, MemOperand(sp, 0 * kPointerSize));
    Ld(src1, MemOperand(sp, 1 * kPointerSize));
    Daddu(sp, sp, 2 * kPointerSize);
  }

  // Pop three registers. Pops rightmost register first (from lower address).
  void Pop(Register src1, Register src2, Register src3) {
    Ld(src3, MemOperand(sp, 0 * kPointerSize));
    Ld(src2, MemOperand(sp, 1 * kPointerSize));
    Ld(src1, MemOperand(sp, 2 * kPointerSize));
    Daddu(sp, sp, 3 * kPointerSize);
  }

  void Pop(uint32_t count = 1) { Daddu(sp, sp, Operand(count * kPointerSize)); }

  // Pops multiple values from the stack and load them in the
  // registers specified in regs. Pop order is the opposite as in MultiPush.
  void MultiPop(RegList regs);
  void MultiPopFPU(RegList regs);

#define DEFINE_INSTRUCTION(instr)                          \
  void instr(Register rd, Register rs, const Operand& rt); \
  void instr(Register rd, Register rs, Register rt) {      \
    instr(rd, rs, Operand(rt));                            \
  }                                                        \
  void instr(Register rs, Register rt, int32_t j) { instr(rs, rt, Operand(j)); }

#define DEFINE_INSTRUCTION2(instr)                                 \
  void instr(Register rs, const Operand& rt);                      \
  void instr(Register rs, Register rt) { instr(rs, Operand(rt)); } \
  void instr(Register rs, int32_t j) { instr(rs, Operand(j)); }

  DEFINE_INSTRUCTION(Addu);
  DEFINE_INSTRUCTION(Daddu);
  DEFINE_INSTRUCTION(Div);
  DEFINE_INSTRUCTION(Divu);
  DEFINE_INSTRUCTION(Ddivu);
  DEFINE_INSTRUCTION(Mod);
  DEFINE_INSTRUCTION(Modu);
  DEFINE_INSTRUCTION(Ddiv);
  DEFINE_INSTRUCTION(Subu);
  DEFINE_INSTRUCTION(Dsubu);
  DEFINE_INSTRUCTION(Dmod);
  DEFINE_INSTRUCTION(Dmodu);
  DEFINE_INSTRUCTION(Mul);
  DEFINE_INSTRUCTION(Mulh);
  DEFINE_INSTRUCTION(Mulhu);
  DEFINE_INSTRUCTION(Dmul);
  DEFINE_INSTRUCTION(Dmulh);
  DEFINE_INSTRUCTION2(Mult);
  DEFINE_INSTRUCTION2(Dmult);
  DEFINE_INSTRUCTION2(Multu);
  DEFINE_INSTRUCTION2(Dmultu);
  DEFINE_INSTRUCTION2(Div);
  DEFINE_INSTRUCTION2(Ddiv);
  DEFINE_INSTRUCTION2(Divu);
  DEFINE_INSTRUCTION2(Ddivu);

  DEFINE_INSTRUCTION(And);
  DEFINE_INSTRUCTION(Or);
  DEFINE_INSTRUCTION(Xor);
  DEFINE_INSTRUCTION(Nor);
  DEFINE_INSTRUCTION2(Neg);

  DEFINE_INSTRUCTION(Slt);
  DEFINE_INSTRUCTION(Sltu);
  DEFINE_INSTRUCTION(Sle);
  DEFINE_INSTRUCTION(Sleu);
  DEFINE_INSTRUCTION(Sgt);
  DEFINE_INSTRUCTION(Sgtu);
  DEFINE_INSTRUCTION(Sge);
  DEFINE_INSTRUCTION(Sgeu);

  // MIPS32 R2 instruction macro.
  DEFINE_INSTRUCTION(Ror);
  DEFINE_INSTRUCTION(Dror);

#undef DEFINE_INSTRUCTION
#undef DEFINE_INSTRUCTION2
#undef DEFINE_INSTRUCTION3

  void SmiUntag(Register dst, Register src) {
    if (SmiValuesAre32Bits()) {
      STATIC_ASSERT(kSmiShift == 32);
      dsra32(dst, src, 0);
    } else {
      sra(dst, src, kSmiTagSize);
    }
  }

  void SmiUntag(Register reg) { SmiUntag(reg, reg); }

  // Removes current frame and its arguments from the stack preserving
  // the arguments and a return address pushed to the stack for the next call.
  // Both |callee_args_count| and |caller_args_count_reg| do not include
  // receiver. |callee_args_count| is not modified, |caller_args_count_reg|
  // is trashed.
  void PrepareForTailCall(const ParameterCount& callee_args_count,
                          Register caller_args_count_reg, Register scratch0,
                          Register scratch1);

  int CalculateStackPassedWords(int num_reg_arguments,
                                int num_double_arguments);

  // Before calling a C-function from generated code, align arguments on stack
  // and add space for the four mips argument slots.
  // After aligning the frame, non-register arguments must be stored on the
  // stack, after the argument-slots using helper: CFunctionArgumentOperand().
  // The argument count assumes all arguments are word sized.
  // Some compilers/platforms require the stack to be aligned when calling
  // C++ code.
  // Needs a scratch register to do some arithmetic. This register will be
  // trashed.
  void PrepareCallCFunction(int num_reg_arguments, int num_double_registers,
                            Register scratch);
  void PrepareCallCFunction(int num_reg_arguments, Register scratch);

  // Arguments 1-4 are placed in registers a0 through a3 respectively.
  // Arguments 5..n are stored to stack using following:
  //  Sw(a4, CFunctionArgumentOperand(5));

  // Calls a C function and cleans up the space for arguments allocated
  // by PrepareCallCFunction. The called function is not allowed to trigger a
  // garbage collection, since that might move the code and invalidate the
  // return address (unless this is somehow accounted for by the called
  // function).
  void CallCFunction(ExternalReference function, int num_arguments);
  void CallCFunction(Register function, int num_arguments);
  void CallCFunction(ExternalReference function, int num_reg_arguments,
                     int num_double_arguments);
  void CallCFunction(Register function, int num_reg_arguments,
                     int num_double_arguments);
  void MovFromFloatResult(DoubleRegister dst);
  void MovFromFloatParameter(DoubleRegister dst);

  // There are two ways of passing double arguments on MIPS, depending on
  // whether soft or hard floating point ABI is used. These functions
  // abstract parameter passing for the three different ways we call
  // C functions from generated code.
  void MovToFloatParameter(DoubleRegister src);
  void MovToFloatParameters(DoubleRegister src1, DoubleRegister src2);
  void MovToFloatResult(DoubleRegister src);

  // See comments at the beginning of Builtins::Generate_CEntry.
  inline void PrepareCEntryArgs(int num_args) { li(a0, num_args); }
  inline void PrepareCEntryFunction(const ExternalReference& ref) {
    li(a1, ref);
  }

  void CheckPageFlag(Register object, Register scratch, int mask, Condition cc,
                     Label* condition_met);

  void CallStubDelayed(CodeStub* stub, COND_ARGS);
#undef COND_ARGS

  // TODO(jgruber): Remove in favor of MacroAssembler::CallRuntime.
  void CallRuntimeDelayed(Zone* zone, Runtime::FunctionId fid,
                          SaveFPRegsMode save_doubles = kDontSaveFPRegs);

  // Performs a truncating conversion of a floating point number as used by
  // the JS bitwise operations. See ECMA-262 9.5: ToInt32. Goes to 'done' if it
  // succeeds, otherwise falls through if result is saturated. On return
  // 'result' either holds answer, or is clobbered on fall through.
  //
  // Only public for the test code in test-code-stubs-arm.cc.
  void TryInlineTruncateDoubleToI(Register result, DoubleRegister input,
                                  Label* done);

  // Performs a truncating conversion of a floating point number as used by
  // the JS bitwise operations. See ECMA-262 9.5: ToInt32.
  // Exits with 'result' holding the answer.
  void TruncateDoubleToI(Isolate* isolate, Zone* zone, Register result,
                         DoubleRegister double_input);

  // Conditional move.
  void Movz(Register rd, Register rs, Register rt);
  void Movn(Register rd, Register rs, Register rt);
  void Movt(Register rd, Register rs, uint16_t cc = 0);
  void Movf(Register rd, Register rs, uint16_t cc = 0);

  void LoadZeroIfFPUCondition(Register dest);
  void LoadZeroIfNotFPUCondition(Register dest);

  void LoadZeroIfConditionNotZero(Register dest, Register condition);
  void LoadZeroIfConditionZero(Register dest, Register condition);
  void LoadZeroOnCondition(Register rd, Register rs, const Operand& rt,
                           Condition cond);

  void Clz(Register rd, Register rs);
  void Ctz(Register rd, Register rs);
  void Dctz(Register rd, Register rs);
  void Popcnt(Register rd, Register rs);
  void Dpopcnt(Register rd, Register rs);

  // MIPS64 R2 instruction macro.
  void Ext(Register rt, Register rs, uint16_t pos, uint16_t size);
  void Dext(Register rt, Register rs, uint16_t pos, uint16_t size);
  void Ins(Register rt, Register rs, uint16_t pos, uint16_t size);
  void Dins(Register rt, Register rs, uint16_t pos, uint16_t size);
  void ExtractBits(Register dest, Register source, Register pos, int size,
                   bool sign_extend = false);
  void InsertBits(Register dest, Register source, Register pos, int size);
  void Neg_s(FPURegister fd, FPURegister fs);
  void Neg_d(FPURegister fd, FPURegister fs);

  // MIPS64 R6 instruction macros.
  void Bovc(Register rt, Register rs, Label* L);
  void Bnvc(Register rt, Register rs, Label* L);

  // Convert single to unsigned word.
  void Trunc_uw_s(FPURegister fd, FPURegister fs, FPURegister scratch);
  void Trunc_uw_s(Register rd, FPURegister fs, FPURegister scratch);

  // Change endianness
  void ByteSwapSigned(Register dest, Register src, int operand_size);
  void ByteSwapUnsigned(Register dest, Register src, int operand_size);

  void Ulh(Register rd, const MemOperand& rs);
  void Ulhu(Register rd, const MemOperand& rs);
  void Ush(Register rd, const MemOperand& rs, Register scratch);

  void Ulw(Register rd, const MemOperand& rs);
  void Ulwu(Register rd, const MemOperand& rs);
  void Usw(Register rd, const MemOperand& rs);

  void Uld(Register rd, const MemOperand& rs);
  void Usd(Register rd, const MemOperand& rs);

  void Ulwc1(FPURegister fd, const MemOperand& rs, Register scratch);
  void Uswc1(FPURegister fd, const MemOperand& rs, Register scratch);

  void Uldc1(FPURegister fd, const MemOperand& rs, Register scratch);
  void Usdc1(FPURegister fd, const MemOperand& rs, Register scratch);

  void Lb(Register rd, const MemOperand& rs);
  void Lbu(Register rd, const MemOperand& rs);
  void Sb(Register rd, const MemOperand& rs);

<<<<<<< HEAD
  void Lb(Register rd, const MemOperand& rs);
  void Lbu(Register rd, const MemOperand& rs);
  void Sb(Register rd, const MemOperand& rs);

  void Lh(Register rd, const MemOperand& rs);
  void Lhu(Register rd, const MemOperand& rs);
  void Sh(Register rd, const MemOperand& rs);

  void Lw(Register rd, const MemOperand& rs);
  void Lwu(Register rd, const MemOperand& rs);
  void Sw(Register rd, const MemOperand& rs);

  void Ld(Register rd, const MemOperand& rs);
  void Sd(Register rd, const MemOperand& rs);

  void Lwc1(FPURegister fd, const MemOperand& src);
  void Swc1(FPURegister fs, const MemOperand& dst);

  void Ldc1(FPURegister fd, const MemOperand& src);
  void Sdc1(FPURegister fs, const MemOperand& dst);

  // Load int32 in the rd register.
  void li(Register rd, Operand j, LiFlags mode = OPTIMIZE_SIZE);
  inline bool LiLower32BitHelper(Register rd, Operand j);
  inline void li(Register rd, int64_t j, LiFlags mode = OPTIMIZE_SIZE) {
    li(rd, Operand(j), mode);
  }
  void li(Register dst, Handle<Object> value, LiFlags mode = OPTIMIZE_SIZE);
=======
  void Lh(Register rd, const MemOperand& rs);
  void Lhu(Register rd, const MemOperand& rs);
  void Sh(Register rd, const MemOperand& rs);
>>>>>>> 84bd6f3c

  void Lw(Register rd, const MemOperand& rs);
  void Lwu(Register rd, const MemOperand& rs);
  void Sw(Register rd, const MemOperand& rs);

  void Lwc1(FPURegister fd, const MemOperand& src);
  void Swc1(FPURegister fs, const MemOperand& dst);

<<<<<<< HEAD
  void push(Register src) {
    Daddu(sp, sp, Operand(-kPointerSize));
    Sd(src, MemOperand(sp, 0));
  }
  void Push(Register src) { push(src); }
=======
  void Ldc1(FPURegister fd, const MemOperand& src);
  void Sdc1(FPURegister fs, const MemOperand& dst);
>>>>>>> 84bd6f3c

  void Ll(Register rd, const MemOperand& rs);
  void Sc(Register rd, const MemOperand& rs);

<<<<<<< HEAD
  // Push two registers. Pushes leftmost register first (to highest address).
  void Push(Register src1, Register src2) {
    Dsubu(sp, sp, Operand(2 * kPointerSize));
    Sd(src1, MemOperand(sp, 1 * kPointerSize));
    Sd(src2, MemOperand(sp, 0 * kPointerSize));
  }

  // Push three registers. Pushes leftmost register first (to highest address).
  void Push(Register src1, Register src2, Register src3) {
    Dsubu(sp, sp, Operand(3 * kPointerSize));
    Sd(src1, MemOperand(sp, 2 * kPointerSize));
    Sd(src2, MemOperand(sp, 1 * kPointerSize));
    Sd(src3, MemOperand(sp, 0 * kPointerSize));
  }

  // Push four registers. Pushes leftmost register first (to highest address).
  void Push(Register src1, Register src2, Register src3, Register src4) {
    Dsubu(sp, sp, Operand(4 * kPointerSize));
    Sd(src1, MemOperand(sp, 3 * kPointerSize));
    Sd(src2, MemOperand(sp, 2 * kPointerSize));
    Sd(src3, MemOperand(sp, 1 * kPointerSize));
    Sd(src4, MemOperand(sp, 0 * kPointerSize));
  }

  // Push five registers. Pushes leftmost register first (to highest address).
  void Push(Register src1, Register src2, Register src3, Register src4,
            Register src5) {
    Dsubu(sp, sp, Operand(5 * kPointerSize));
    Sd(src1, MemOperand(sp, 4 * kPointerSize));
    Sd(src2, MemOperand(sp, 3 * kPointerSize));
    Sd(src3, MemOperand(sp, 2 * kPointerSize));
    Sd(src4, MemOperand(sp, 1 * kPointerSize));
    Sd(src5, MemOperand(sp, 0 * kPointerSize));
  }

  void Push(Register src, Condition cond, Register tst1, Register tst2) {
    // Since we don't have conditional execution we use a Branch.
    Branch(3, cond, tst1, Operand(tst2));
    Dsubu(sp, sp, Operand(kPointerSize));
    Sd(src, MemOperand(sp, 0));
=======
  void Lld(Register rd, const MemOperand& rs);
  void Scd(Register rd, const MemOperand& rs);

  // Perform a floating-point min or max operation with the
  // (IEEE-754-compatible) semantics of MIPS32's Release 6 MIN.fmt/MAX.fmt.
  // Some cases, typically NaNs or +/-0.0, are expected to be rare and are
  // handled in out-of-line code. The specific behaviour depends on supported
  // instructions.
  //
  // These functions assume (and assert) that src1!=src2. It is permitted
  // for the result to alias either input register.
  void Float32Max(FPURegister dst, FPURegister src1, FPURegister src2,
                  Label* out_of_line);
  void Float32Min(FPURegister dst, FPURegister src1, FPURegister src2,
                  Label* out_of_line);
  void Float64Max(FPURegister dst, FPURegister src1, FPURegister src2,
                  Label* out_of_line);
  void Float64Min(FPURegister dst, FPURegister src1, FPURegister src2,
                  Label* out_of_line);

  // Generate out-of-line cases for the macros above.
  void Float32MaxOutOfLine(FPURegister dst, FPURegister src1, FPURegister src2);
  void Float32MinOutOfLine(FPURegister dst, FPURegister src1, FPURegister src2);
  void Float64MaxOutOfLine(FPURegister dst, FPURegister src1, FPURegister src2);
  void Float64MinOutOfLine(FPURegister dst, FPURegister src1, FPURegister src2);

  bool IsDoubleZeroRegSet() { return has_double_zero_reg_set_; }

  void mov(Register rd, Register rt) { or_(rd, rt, zero_reg); }

  inline void Move(Register dst, Handle<HeapObject> handle) { li(dst, handle); }
  inline void Move(Register dst, Smi* smi) { li(dst, Operand(smi)); }

  inline void Move(Register dst, Register src) {
    if (dst != src) {
      mov(dst, src);
    }
>>>>>>> 84bd6f3c
  }

  inline void Move(FPURegister dst, FPURegister src) { Move_d(dst, src); }

  inline void Move(Register dst_low, Register dst_high, FPURegister src) {
    mfc1(dst_low, src);
    mfhc1(dst_high, src);
  }

  inline void Move(Register dst, FPURegister src) { dmfc1(dst, src); }

<<<<<<< HEAD
  void pop(Register dst) {
    Ld(dst, MemOperand(sp, 0));
    Daddu(sp, sp, Operand(kPointerSize));
=======
  inline void Move(FPURegister dst, Register src) { dmtc1(src, dst); }

  inline void FmoveHigh(Register dst_high, FPURegister src) {
    mfhc1(dst_high, src);
>>>>>>> 84bd6f3c
  }

<<<<<<< HEAD
  // Pop two registers. Pops rightmost register first (from lower address).
  void Pop(Register src1, Register src2) {
    DCHECK(!src1.is(src2));
    Ld(src2, MemOperand(sp, 0 * kPointerSize));
    Ld(src1, MemOperand(sp, 1 * kPointerSize));
    Daddu(sp, sp, 2 * kPointerSize);
  }

  // Pop three registers. Pops rightmost register first (from lower address).
  void Pop(Register src1, Register src2, Register src3) {
    Ld(src3, MemOperand(sp, 0 * kPointerSize));
    Ld(src2, MemOperand(sp, 1 * kPointerSize));
    Ld(src1, MemOperand(sp, 2 * kPointerSize));
    Daddu(sp, sp, 3 * kPointerSize);
=======
  inline void FmoveHigh(FPURegister dst, Register src_high) {
    mthc1(src_high, dst);
  }

  inline void FmoveLow(Register dst_low, FPURegister src) {
    mfc1(dst_low, src);
>>>>>>> 84bd6f3c
  }

  void FmoveLow(FPURegister dst, Register src_low);

  inline void Move(FPURegister dst, Register src_low, Register src_high) {
    mtc1(src_low, dst);
    mthc1(src_high, dst);
  }

  inline void Move_d(FPURegister dst, FPURegister src) {
    if (dst != src) {
      mov_d(dst, src);
    }
  }

  inline void Move_s(FPURegister dst, FPURegister src) {
    if (dst != src) {
      mov_s(dst, src);
    }
  }

  void Move(FPURegister dst, float imm) { Move(dst, bit_cast<uint32_t>(imm)); }
  void Move(FPURegister dst, double imm) { Move(dst, bit_cast<uint64_t>(imm)); }
  void Move(FPURegister dst, uint32_t src);
  void Move(FPURegister dst, uint64_t src);

  // DaddOverflow sets overflow register to a negative value if
  // overflow occured, otherwise it is zero or positive
  void DaddOverflow(Register dst, Register left, const Operand& right,
                    Register overflow);
  // DsubOverflow sets overflow register to a negative value if
  // overflow occured, otherwise it is zero or positive
  void DsubOverflow(Register dst, Register left, const Operand& right,
                    Register overflow);
  // MulOverflow sets overflow register to zero if no overflow occured
  void MulOverflow(Register dst, Register left, const Operand& right,
                   Register overflow);

<<<<<<< HEAD
  // MIPS64 R2 instruction macro.
  void Ext(Register rt, Register rs, uint16_t pos, uint16_t size);
  void Dext(Register rt, Register rs, uint16_t pos, uint16_t size);
  void Ins(Register rt, Register rs, uint16_t pos, uint16_t size);
  void Dins(Register rt, Register rs, uint16_t pos, uint16_t size);
  void Neg_s(FPURegister fd, FPURegister fs);
  void Neg_d(FPURegister fd, FPURegister fs);
=======
// Number of instructions needed for calculation of switch table entry address
#ifdef _MIPS_ARCH_MIPS64R6
  static const int kSwitchTablePrologueSize = 6;
#else
  static const int kSwitchTablePrologueSize = 11;
#endif

  // GetLabelFunction must be lambda '[](size_t index) -> Label*' or a
  // functor/function with 'Label *func(size_t index)' declaration.
  template <typename Func>
  void GenerateSwitchTable(Register index, size_t case_count,
                           Func GetLabelFunction);

  // Load an object from the root table.
  void LoadRoot(Register destination, Heap::RootListIndex index);
  void LoadRoot(Register destination, Heap::RootListIndex index, Condition cond,
                Register src1, const Operand& src2);
>>>>>>> 84bd6f3c

  // If the value is a NaN, canonicalize the value else, do nothing.
  void FPUCanonicalizeNaN(const DoubleRegister dst, const DoubleRegister src);

  // ---------------------------------------------------------------------------
  // FPU macros. These do not handle special cases like NaN or +- inf.

  // Convert unsigned word to double.
  void Cvt_d_uw(FPURegister fd, FPURegister fs);
  void Cvt_d_uw(FPURegister fd, Register rs);

  // Convert unsigned long to double.
  void Cvt_d_ul(FPURegister fd, FPURegister fs);
  void Cvt_d_ul(FPURegister fd, Register rs);

  // Convert unsigned word to float.
  void Cvt_s_uw(FPURegister fd, FPURegister fs);
  void Cvt_s_uw(FPURegister fd, Register rs);

  // Convert unsigned long to float.
  void Cvt_s_ul(FPURegister fd, FPURegister fs);
  void Cvt_s_ul(FPURegister fd, Register rs);

  // Convert double to unsigned word.
  void Trunc_uw_d(FPURegister fd, FPURegister fs, FPURegister scratch);
  void Trunc_uw_d(Register rd, FPURegister fs, FPURegister scratch);

  // Convert double to unsigned long.
  void Trunc_ul_d(FPURegister fd, FPURegister fs, FPURegister scratch,
                  Register result = no_reg);
  void Trunc_ul_d(Register rd, FPURegister fs, FPURegister scratch,
                  Register result = no_reg);

  // Convert single to unsigned long.
  void Trunc_ul_s(FPURegister fd, FPURegister fs, FPURegister scratch,
                  Register result = no_reg);
  void Trunc_ul_s(Register rd, FPURegister fs, FPURegister scratch,
                  Register result = no_reg);

  // Round double functions
  void Trunc_d_d(FPURegister fd, FPURegister fs);
  void Round_d_d(FPURegister fd, FPURegister fs);
  void Floor_d_d(FPURegister fd, FPURegister fs);
  void Ceil_d_d(FPURegister fd, FPURegister fs);

  // Round float functions
  void Trunc_s_s(FPURegister fd, FPURegister fs);
  void Round_s_s(FPURegister fd, FPURegister fs);
  void Floor_s_s(FPURegister fd, FPURegister fs);
  void Ceil_s_s(FPURegister fd, FPURegister fs);

  // Jump the register contains a smi.
  void JumpIfSmi(Register value, Label* smi_label, Register scratch = at,
                 BranchDelaySlot bd = PROTECT);

  // Push a standard frame, consisting of ra, fp, context and JS function.
  void PushStandardFrame(Register function_reg);

  // Get the actual activation frame alignment for target environment.
  static int ActivationFrameAlignment();

  // Load Scaled Address instructions. Parameter sa (shift argument) must be
  // between [1, 31] (inclusive). On pre-r6 architectures the scratch register
  // may be clobbered.
  void Lsa(Register rd, Register rs, Register rt, uint8_t sa,
           Register scratch = at);
  void Dlsa(Register rd, Register rs, Register rt, uint8_t sa,
            Register scratch = at);

  // Compute the start of the generated instruction stream from the current PC.
  // This is an alternative to embedding the {CodeObject} handle as a reference.
  void ComputeCodeStartAddress(Register dst);

  void ResetSpeculationPoisonRegister();

  bool root_array_available() const { return root_array_available_; }
  void set_root_array_available(bool v) { root_array_available_ = v; }

 protected:
  inline Register GetRtAsRegisterHelper(const Operand& rt, Register scratch);
  inline int32_t GetOffset(int32_t offset, Label* L, OffsetSize bits);

  // This handle will be patched with the code object on installation.
  Handle<HeapObject> code_object_;

 private:
  bool has_frame_ = false;
  bool root_array_available_ = true;
  Isolate* const isolate_;
  bool has_double_zero_reg_set_;

  void CompareF(SecondaryField sizeField, FPUCondition cc, FPURegister cmp1,
                FPURegister cmp2);

  void CompareIsNanF(SecondaryField sizeField, FPURegister cmp1,
                     FPURegister cmp2);

  void BranchShortMSA(MSABranchDF df, Label* target, MSABranchCondition cond,
                      MSARegister wt, BranchDelaySlot bd = PROTECT);

  void CallCFunctionHelper(Register function, int num_reg_arguments,
                           int num_double_arguments);

  bool CalculateOffset(Label* L, int32_t& offset, OffsetSize bits);
  bool CalculateOffset(Label* L, int32_t& offset, OffsetSize bits,
                       Register& scratch, const Operand& rt);

  void BranchShortHelperR6(int32_t offset, Label* L);
  void BranchShortHelper(int16_t offset, Label* L, BranchDelaySlot bdslot);
  bool BranchShortHelperR6(int32_t offset, Label* L, Condition cond,
                           Register rs, const Operand& rt);
  bool BranchShortHelper(int16_t offset, Label* L, Condition cond, Register rs,
                         const Operand& rt, BranchDelaySlot bdslot);
  bool BranchShortCheck(int32_t offset, Label* L, Condition cond, Register rs,
                        const Operand& rt, BranchDelaySlot bdslot);

  void BranchAndLinkShortHelperR6(int32_t offset, Label* L);
  void BranchAndLinkShortHelper(int16_t offset, Label* L,
                                BranchDelaySlot bdslot);
  void BranchAndLinkShort(int32_t offset, BranchDelaySlot bdslot = PROTECT);
  void BranchAndLinkShort(Label* L, BranchDelaySlot bdslot = PROTECT);
  bool BranchAndLinkShortHelperR6(int32_t offset, Label* L, Condition cond,
                                  Register rs, const Operand& rt);
  bool BranchAndLinkShortHelper(int16_t offset, Label* L, Condition cond,
                                Register rs, const Operand& rt,
                                BranchDelaySlot bdslot);
  bool BranchAndLinkShortCheck(int32_t offset, Label* L, Condition cond,
                               Register rs, const Operand& rt,
                               BranchDelaySlot bdslot);
  void BranchLong(Label* L, BranchDelaySlot bdslot);
  void BranchAndLinkLong(Label* L, BranchDelaySlot bdslot);

  template <typename RoundFunc>
  void RoundDouble(FPURegister dst, FPURegister src, FPURoundingMode mode,
                   RoundFunc round);

  template <typename RoundFunc>
  void RoundFloat(FPURegister dst, FPURegister src, FPURoundingMode mode,
                  RoundFunc round);

  // Push a fixed frame, consisting of ra, fp.
  void PushCommonFrame(Register marker_reg = no_reg);
};

// MacroAssembler implements a collection of frequently used macros.
class MacroAssembler : public TurboAssembler {
 public:
  MacroAssembler(Isolate* isolate, void* buffer, int size,
                 CodeObjectRequired create_code_object);

  bool IsNear(Label* L, Condition cond, int rs_reg);

  // Swap two registers.  If the scratch register is omitted then a slightly
  // less efficient form using xor instead of mov is emitted.
  void Swap(Register reg1, Register reg2, Register scratch = no_reg);

  void PushRoot(Heap::RootListIndex index) {
    UseScratchRegisterScope temps(this);
    Register scratch = temps.Acquire();
    LoadRoot(scratch, index);
    Push(scratch);
  }

  // Compare the object in a register to a value and jump if they are equal.
  void JumpIfRoot(Register with, Heap::RootListIndex index, Label* if_equal) {
    UseScratchRegisterScope temps(this);
    Register scratch = temps.Acquire();
    LoadRoot(scratch, index);
    Branch(if_equal, eq, with, Operand(scratch));
  }

  // Compare the object in a register to a value and jump if they are not equal.
  void JumpIfNotRoot(Register with, Heap::RootListIndex index,
                     Label* if_not_equal) {
    UseScratchRegisterScope temps(this);
    Register scratch = temps.Acquire();
    LoadRoot(scratch, index);
    Branch(if_not_equal, ne, with, Operand(scratch));
  }

  // ---------------------------------------------------------------------------
  // GC Support

  // Notify the garbage collector that we wrote a pointer into an object.
  // |object| is the object being stored into, |value| is the object being
  // stored.  value and scratch registers are clobbered by the operation.
  // The offset is the offset from the start of the object, not the offset from
  // the tagged HeapObject pointer.  For use with FieldOperand(reg, off).
  void RecordWriteField(
      Register object, int offset, Register value, Register scratch,
      RAStatus ra_status, SaveFPRegsMode save_fp,
      RememberedSetAction remembered_set_action = EMIT_REMEMBERED_SET,
      SmiCheck smi_check = INLINE_SMI_CHECK);

  // For a given |object| notify the garbage collector that the slot |address|
  // has been written.  |value| is the object being stored. The value and
  // address registers are clobbered by the operation.
  void RecordWrite(
      Register object, Register address, Register value, RAStatus ra_status,
      SaveFPRegsMode save_fp,
      RememberedSetAction remembered_set_action = EMIT_REMEMBERED_SET,
      SmiCheck smi_check = INLINE_SMI_CHECK);

  void Pref(int32_t hint, const MemOperand& rs);

  // ---------------------------------------------------------------------------
  // Pseudo-instructions.

  void LoadWordPair(Register rd, const MemOperand& rs, Register scratch = at);
  void StoreWordPair(Register rd, const MemOperand& rs, Register scratch = at);

  // Push and pop the registers that can hold pointers, as defined by the
  // RegList constant kSafepointSavedRegisters.
  void PushSafepointRegisters();
  void PopSafepointRegisters();

  // Convert double to unsigned long.
  void Trunc_l_ud(FPURegister fd, FPURegister fs, FPURegister scratch);

  void Trunc_l_d(FPURegister fd, FPURegister fs);
  void Round_l_d(FPURegister fd, FPURegister fs);
  void Floor_l_d(FPURegister fd, FPURegister fs);
  void Ceil_l_d(FPURegister fd, FPURegister fs);

  void Trunc_w_d(FPURegister fd, FPURegister fs);
  void Round_w_d(FPURegister fd, FPURegister fs);
  void Floor_w_d(FPURegister fd, FPURegister fs);
  void Ceil_w_d(FPURegister fd, FPURegister fs);

  void Madd_s(FPURegister fd, FPURegister fr, FPURegister fs, FPURegister ft,
              FPURegister scratch);
  void Madd_d(FPURegister fd, FPURegister fr, FPURegister fs, FPURegister ft,
              FPURegister scratch);
  void Msub_s(FPURegister fd, FPURegister fr, FPURegister fs, FPURegister ft,
              FPURegister scratch);
  void Msub_d(FPURegister fd, FPURegister fr, FPURegister fs, FPURegister ft,
              FPURegister scratch);

  void BranchShortMSA(MSABranchDF df, Label* target, MSABranchCondition cond,
                      MSARegister wt, BranchDelaySlot bd = PROTECT);

  // Truncates a double using a specific rounding mode, and writes the value
  // to the result register.
  // The except_flag will contain any exceptions caused by the instruction.
  // If check_inexact is kDontCheckForInexactConversion, then the inexact
  // exception is masked.
  void EmitFPUTruncate(
      FPURoundingMode rounding_mode, Register result,
      DoubleRegister double_input, Register scratch,
      DoubleRegister double_scratch, Register except_flag,
      CheckForInexactConversion check_inexact = kDontCheckForInexactConversion);

  // Enter exit frame.
  // argc - argument count to be dropped by LeaveExitFrame.
  // save_doubles - saves FPU registers on stack, currently disabled.
  // stack_space - extra stack space.
  void EnterExitFrame(bool save_doubles, int stack_space = 0,
                      StackFrame::Type frame_type = StackFrame::EXIT);

  // Leave the current exit frame.
  void LeaveExitFrame(bool save_doubles, Register arg_count,
                      bool do_return = NO_EMIT_RETURN,
                      bool argument_count_is_length = false);

  // Make sure the stack is aligned. Only emits code in debug mode.
  void AssertStackIsAligned();

  // Load the global proxy from the current context.
  void LoadGlobalProxy(Register dst) {
    LoadNativeContextSlot(Context::GLOBAL_PROXY_INDEX, dst);
  }

  void LoadNativeContextSlot(int index, Register dst);

  // Load the initial map from the global function. The registers
  // function and map can be the same, function is then overwritten.
  void LoadGlobalFunctionInitialMap(Register function,
                                    Register map,
                                    Register scratch);

  // -------------------------------------------------------------------------
  // JavaScript invokes.

  // Invoke the JavaScript function code by either calling or jumping.
  void InvokeFunctionCode(Register function, Register new_target,
                          const ParameterCount& expected,
                          const ParameterCount& actual, InvokeFlag flag);

  // On function call, call into the debugger if necessary.
  void CheckDebugHook(Register fun, Register new_target,
                      const ParameterCount& expected,
                      const ParameterCount& actual);

  // Invoke the JavaScript function in the given register. Changes the
  // current context to the context in the function before invoking.
  void InvokeFunction(Register function, Register new_target,
                      const ParameterCount& actual, InvokeFlag flag);

<<<<<<< HEAD
  void InvokeFunction(Handle<JSFunction> function,
                      const ParameterCount& expected,
                      const ParameterCount& actual,
                      InvokeFlag flag,
                      const CallWrapper& call_wrapper);


  void IsObjectJSStringType(Register object,
                            Register scratch,
                            Label* fail);
=======
  void InvokeFunction(Register function, const ParameterCount& expected,
                      const ParameterCount& actual, InvokeFlag flag);
>>>>>>> 84bd6f3c

  // Frame restart support.
  void MaybeDropFrames();

  // Exception handling.

  // Push a new stack handler and link into stack handler chain.
  void PushStackHandler();

  // Unlink the stack handler on top of the stack from the stack handler chain.
  // Must preserve the result register.
  void PopStackHandler();

  // -------------------------------------------------------------------------
  // Support functions.

  void GetObjectType(Register function,
                     Register map,
                     Register type_reg);

<<<<<<< HEAD
  void GetInstanceType(Register object_map, Register object_instance_type) {
    Lbu(object_instance_type,
        FieldMemOperand(object_map, Map::kInstanceTypeOffset));
  }

  // Compare an object's map with the specified map and its transitioned
  // elements maps if mode is ALLOW_ELEMENT_TRANSITION_MAPS. Jumps to
  // "branch_to" if the result of the comparison is "cond". If multiple map
  // compares are required, the compare sequences branches to early_success.
  void CompareMapAndBranch(Register obj,
                           Register scratch,
                           Handle<Map> map,
                           Label* early_success,
                           Condition cond,
                           Label* branch_to);

  // As above, but the map of the object is already loaded into the register
  // which is preserved by the code generated.
  void CompareMapAndBranch(Register obj_map,
                           Handle<Map> map,
                           Label* early_success,
                           Condition cond,
                           Label* branch_to);

  // Check if the map of an object is equal to a specified map and branch to
  // label if not. Skip the smi check if not required (object is known to be a
  // heap object). If mode is ALLOW_ELEMENT_TRANSITION_MAPS, then also match
  // against maps that are ElementsKind transition maps of the specificed map.
  void CheckMap(Register obj,
                Register scratch,
                Handle<Map> map,
                Label* fail,
                SmiCheckType smi_check_type);


  void CheckMap(Register obj,
                Register scratch,
                Heap::RootListIndex index,
                Label* fail,
                SmiCheckType smi_check_type);

  // If the value is a NaN, canonicalize the value else, do nothing.
  void FPUCanonicalizeNaN(const DoubleRegister dst, const DoubleRegister src);


  // Get value of the weak cell.
  void GetWeakValue(Register value, Handle<WeakCell> cell);

  // Load the value of the weak cell in the value register. Branch to the
  // given miss label is the weak cell was cleared.
  void LoadWeakValue(Register value, Handle<WeakCell> cell, Label* miss);

  // Load and check the instance type of an object for being a string.
  // Loads the type into the second argument register.
  // Returns a condition that will be enabled if the object was a string.
  Condition IsObjectStringType(Register obj,
                               Register type,
                               Register result) {
    Ld(type, FieldMemOperand(obj, HeapObject::kMapOffset));
    Lbu(type, FieldMemOperand(type, Map::kInstanceTypeOffset));
    And(type, type, Operand(kIsNotStringMask));
    DCHECK_EQ(0u, kStringTag);
    return eq;
  }

  // Get the number of least significant bits from a register.
  void GetLeastBitsFromSmi(Register dst, Register src, int num_least_bits);
  void GetLeastBitsFromInt32(Register dst, Register src, int mun_least_bits);

  // Load the value of a number object into a FPU double register. If the
  // object is not a number a jump to the label not_number is performed
  // and the FPU double register is unchanged.
  void ObjectToDoubleFPURegister(
      Register object,
      FPURegister value,
      Register scratch1,
      Register scratch2,
      Register heap_number_map,
      Label* not_number,
      ObjectToDoubleFlags flags = NO_OBJECT_TO_DOUBLE_FLAGS);

  // Load the value of a smi object into a FPU double register. The register
  // scratch1 can be the same register as smi in which case smi will hold the
  // untagged value afterwards.
  void SmiToDoubleFPURegister(Register smi,
                              FPURegister value,
                              Register scratch1);

  // -------------------------------------------------------------------------
  // Overflow handling functions.
  // Usage: first call the appropriate arithmetic function, then call one of the
  // jump functions with the overflow_dst register as the second parameter.

  inline void AddBranchOvf(Register dst, Register left, const Operand& right,
                           Label* overflow_label, Register scratch = at) {
    AddBranchOvf(dst, left, right, overflow_label, nullptr, scratch);
  }

  inline void AddBranchNoOvf(Register dst, Register left, const Operand& right,
                             Label* no_overflow_label, Register scratch = at) {
    AddBranchOvf(dst, left, right, nullptr, no_overflow_label, scratch);
  }

  void AddBranchOvf(Register dst, Register left, const Operand& right,
                    Label* overflow_label, Label* no_overflow_label,
                    Register scratch = at);

  void AddBranchOvf(Register dst, Register left, Register right,
                    Label* overflow_label, Label* no_overflow_label,
                    Register scratch = at);

  inline void SubBranchOvf(Register dst, Register left, const Operand& right,
                           Label* overflow_label, Register scratch = at) {
    SubBranchOvf(dst, left, right, overflow_label, nullptr, scratch);
  }

  inline void SubBranchNoOvf(Register dst, Register left, const Operand& right,
                             Label* no_overflow_label, Register scratch = at) {
    SubBranchOvf(dst, left, right, nullptr, no_overflow_label, scratch);
  }

  void SubBranchOvf(Register dst, Register left, const Operand& right,
                    Label* overflow_label, Label* no_overflow_label,
                    Register scratch = at);

  void SubBranchOvf(Register dst, Register left, Register right,
                    Label* overflow_label, Label* no_overflow_label,
                    Register scratch = at);

  inline void MulBranchOvf(Register dst, Register left, const Operand& right,
                           Label* overflow_label, Register scratch = at) {
    MulBranchOvf(dst, left, right, overflow_label, nullptr, scratch);
  }

  inline void MulBranchNoOvf(Register dst, Register left, const Operand& right,
                             Label* no_overflow_label, Register scratch = at) {
    MulBranchOvf(dst, left, right, nullptr, no_overflow_label, scratch);
  }

  void MulBranchOvf(Register dst, Register left, const Operand& right,
                    Label* overflow_label, Label* no_overflow_label,
                    Register scratch = at);

  void MulBranchOvf(Register dst, Register left, Register right,
                    Label* overflow_label, Label* no_overflow_label,
                    Register scratch = at);

  inline void DaddBranchOvf(Register dst, Register left, const Operand& right,
                            Label* overflow_label, Register scratch = at) {
    DaddBranchOvf(dst, left, right, overflow_label, nullptr, scratch);
  }

  inline void DaddBranchNoOvf(Register dst, Register left, const Operand& right,
                              Label* no_overflow_label, Register scratch = at) {
    DaddBranchOvf(dst, left, right, nullptr, no_overflow_label, scratch);
  }

  void DaddBranchOvf(Register dst, Register left, const Operand& right,
                     Label* overflow_label, Label* no_overflow_label,
                     Register scratch = at);

  void DaddBranchOvf(Register dst, Register left, Register right,
                     Label* overflow_label, Label* no_overflow_label,
                     Register scratch = at);

  inline void DsubBranchOvf(Register dst, Register left, const Operand& right,
                            Label* overflow_label, Register scratch = at) {
    DsubBranchOvf(dst, left, right, overflow_label, nullptr, scratch);
  }

  inline void DsubBranchNoOvf(Register dst, Register left, const Operand& right,
                              Label* no_overflow_label, Register scratch = at) {
    DsubBranchOvf(dst, left, right, nullptr, no_overflow_label, scratch);
  }

  void DsubBranchOvf(Register dst, Register left, const Operand& right,
                     Label* overflow_label, Label* no_overflow_label,
                     Register scratch = at);

  void DsubBranchOvf(Register dst, Register left, Register right,
                     Label* overflow_label, Label* no_overflow_label,
                     Register scratch = at);

  void BranchOnOverflow(Label* label,
                        Register overflow_check,
                        BranchDelaySlot bd = PROTECT) {
    Branch(label, lt, overflow_check, Operand(zero_reg), bd);
  }

  void BranchOnNoOverflow(Label* label,
                          Register overflow_check,
                          BranchDelaySlot bd = PROTECT) {
    Branch(label, ge, overflow_check, Operand(zero_reg), bd);
  }

  void RetOnOverflow(Register overflow_check, BranchDelaySlot bd = PROTECT) {
    Ret(lt, overflow_check, Operand(zero_reg), bd);
  }

  void RetOnNoOverflow(Register overflow_check, BranchDelaySlot bd = PROTECT) {
    Ret(ge, overflow_check, Operand(zero_reg), bd);
  }

  // Perform a floating-point min or max operation with the
  // (IEEE-754-compatible) semantics of MIPS32's Release 6 MIN.fmt/MAX.fmt.
  // Some cases, typically NaNs or +/-0.0, are expected to be rare and are
  // handled in out-of-line code. The specific behaviour depends on supported
  // instructions.
  //
  // These functions assume (and assert) that !src1.is(src2). It is permitted
  // for the result to alias either input register.
  void Float32Max(FPURegister dst, FPURegister src1, FPURegister src2,
                  Label* out_of_line);
  void Float32Min(FPURegister dst, FPURegister src1, FPURegister src2,
                  Label* out_of_line);
  void Float64Max(FPURegister dst, FPURegister src1, FPURegister src2,
                  Label* out_of_line);
  void Float64Min(FPURegister dst, FPURegister src1, FPURegister src2,
                  Label* out_of_line);

  // Generate out-of-line cases for the macros above.
  void Float32MaxOutOfLine(FPURegister dst, FPURegister src1, FPURegister src2);
  void Float32MinOutOfLine(FPURegister dst, FPURegister src1, FPURegister src2);
  void Float64MaxOutOfLine(FPURegister dst, FPURegister src1, FPURegister src2);
  void Float64MinOutOfLine(FPURegister dst, FPURegister src1, FPURegister src2);

=======
>>>>>>> 84bd6f3c
  // -------------------------------------------------------------------------
  // Runtime calls.

#define COND_ARGS Condition cond = al, Register rs = zero_reg, \
const Operand& rt = Operand(zero_reg), BranchDelaySlot bd = PROTECT

  // Call a code stub.
  void CallStub(CodeStub* stub, COND_ARGS);

  // Tail call a code stub (jump).
  void TailCallStub(CodeStub* stub, COND_ARGS);

#undef COND_ARGS

  // Call a runtime routine.
  void CallRuntime(const Runtime::Function* f, int num_arguments,
                   SaveFPRegsMode save_doubles = kDontSaveFPRegs);

  // Convenience function: Same as above, but takes the fid instead.
  void CallRuntime(Runtime::FunctionId fid,
                   SaveFPRegsMode save_doubles = kDontSaveFPRegs) {
    const Runtime::Function* function = Runtime::FunctionForId(fid);
    CallRuntime(function, function->nargs, save_doubles);
  }

  // Convenience function: Same as above, but takes the fid instead.
  void CallRuntime(Runtime::FunctionId fid, int num_arguments,
                   SaveFPRegsMode save_doubles = kDontSaveFPRegs) {
    CallRuntime(Runtime::FunctionForId(fid), num_arguments, save_doubles);
  }

  // Convenience function: tail call a runtime routine (jump).
  void TailCallRuntime(Runtime::FunctionId fid);

<<<<<<< HEAD
  int CalculateStackPassedWords(int num_reg_arguments,
                                int num_double_arguments);

  // Before calling a C-function from generated code, align arguments on stack
  // and add space for the four mips argument slots.
  // After aligning the frame, non-register arguments must be stored on the
  // stack, after the argument-slots using helper: CFunctionArgumentOperand().
  // The argument count assumes all arguments are word sized.
  // Some compilers/platforms require the stack to be aligned when calling
  // C++ code.
  // Needs a scratch register to do some arithmetic. This register will be
  // trashed.
  void PrepareCallCFunction(int num_reg_arguments,
                            int num_double_registers,
                            Register scratch);
  void PrepareCallCFunction(int num_reg_arguments,
                            Register scratch);

  // Arguments 1-4 are placed in registers a0 thru a3 respectively.
  // Arguments 5..n are stored to stack using following:
  //  Sw(a4, CFunctionArgumentOperand(5));

  // Calls a C function and cleans up the space for arguments allocated
  // by PrepareCallCFunction. The called function is not allowed to trigger a
  // garbage collection, since that might move the code and invalidate the
  // return address (unless this is somehow accounted for by the called
  // function).
  void CallCFunction(ExternalReference function, int num_arguments);
  void CallCFunction(Register function, int num_arguments);
  void CallCFunction(ExternalReference function,
                     int num_reg_arguments,
                     int num_double_arguments);
  void CallCFunction(Register function,
                     int num_reg_arguments,
                     int num_double_arguments);
  void MovFromFloatResult(DoubleRegister dst);
  void MovFromFloatParameter(DoubleRegister dst);

  // There are two ways of passing double arguments on MIPS, depending on
  // whether soft or hard floating point ABI is used. These functions
  // abstract parameter passing for the three different ways we call
  // C functions from generated code.
  void MovToFloatParameter(DoubleRegister src);
  void MovToFloatParameters(DoubleRegister src1, DoubleRegister src2);
  void MovToFloatResult(DoubleRegister src);

=======
>>>>>>> 84bd6f3c
  // Jump to the builtin routine.
  void JumpToExternalReference(const ExternalReference& builtin,
                               BranchDelaySlot bd = PROTECT,
                               bool builtin_exit_frame = false);

  // Generates a trampoline to jump to the off-heap instruction stream.
  void JumpToInstructionStream(Address entry);

  // ---------------------------------------------------------------------------
  // In-place weak references.
  void LoadWeakValue(Register out, Register in, Label* target_if_cleared);

  // -------------------------------------------------------------------------
  // StatsCounter support.

  void IncrementCounter(StatsCounter* counter, int value,
                        Register scratch1, Register scratch2);
  void DecrementCounter(StatsCounter* counter, int value,
                        Register scratch1, Register scratch2);

<<<<<<< HEAD

  // -------------------------------------------------------------------------
  // Debugging.

  // Calls Abort(msg) if the condition cc is not satisfied.
  // Use --debug_code to enable.
  void Assert(Condition cc, BailoutReason reason, Register rs, Operand rt);

  // Like Assert(), but always enabled.
  void Check(Condition cc, BailoutReason reason, Register rs, Operand rt);

  // Print a message to stdout and abort execution.
  void Abort(BailoutReason msg);

  // Verify restrictions about code generated in stubs.
  void set_generating_stub(bool value) { generating_stub_ = value; }
  bool generating_stub() { return generating_stub_; }
  void set_has_frame(bool value) { has_frame_ = value; }
  bool has_frame() { return has_frame_; }
  inline bool AllowThisStubCall(CodeStub* stub);

  // ---------------------------------------------------------------------------
  // Number utilities.

  // Check whether the value of reg is a power of two and not zero. If not
  // control continues at the label not_power_of_two. If reg is a power of two
  // the register scratch contains the value of (reg - 1) when control falls
  // through.
  void JumpIfNotPowerOfTwoOrZero(Register reg,
                                 Register scratch,
                                 Label* not_power_of_two_or_zero);

=======
>>>>>>> 84bd6f3c
  // -------------------------------------------------------------------------
  // Smi utilities.

  void SmiTag(Register dst, Register src) {
    STATIC_ASSERT(kSmiTag == 0);
    if (SmiValuesAre32Bits()) {
      STATIC_ASSERT(kSmiShift == 32);
      dsll32(dst, src, 0);
    } else {
      Addu(dst, src, src);
    }
  }

  void SmiTag(Register reg) {
    SmiTag(reg, reg);
  }

  // Left-shifted from int32 equivalent of Smi.
  void SmiScale(Register dst, Register src, int scale) {
    if (SmiValuesAre32Bits()) {
      // The int portion is upper 32-bits of 64-bit word.
      dsra(dst, src, kSmiShift - scale);
    } else {
      DCHECK_GE(scale, kSmiTagSize);
      sll(dst, src, scale - kSmiTagSize);
    }
  }

  // Combine load with untagging or scaling.
  void SmiLoadUntag(Register dst, MemOperand src);

  // Test if the register contains a smi.
  inline void SmiTst(Register value, Register scratch) {
    And(scratch, value, Operand(kSmiTagMask));
  }
  // Untag the source value into destination and jump if source is a smi.
  // Source and destination can be the same register.
  void UntagAndJumpIfSmi(Register dst, Register src, Label* smi_case);

  // Jump if the register contains a non-smi.
  void JumpIfNotSmi(Register value,
                    Label* not_smi_label,
                    Register scratch = at,
                    BranchDelaySlot bd = PROTECT);

  // Jump if either of the registers contain a smi.
  void JumpIfEitherSmi(Register reg1, Register reg2, Label* on_either_smi);

  // Abort execution if argument is a smi, enabled via --debug-code.
  void AssertNotSmi(Register object);
  void AssertSmi(Register object);

<<<<<<< HEAD
=======
  // Abort execution if argument is not a FixedArray, enabled via --debug-code.
  void AssertFixedArray(Register object);

  // Abort execution if argument is not a Constructor, enabled via --debug-code.
  void AssertConstructor(Register object);

>>>>>>> 84bd6f3c
  // Abort execution if argument is not a JSFunction, enabled via --debug-code.
  void AssertFunction(Register object);

  // Abort execution if argument is not a JSBoundFunction,
  // enabled via --debug-code.
  void AssertBoundFunction(Register object);

  // Abort execution if argument is not a JSGeneratorObject (or subclass),
  // enabled via --debug-code.
<<<<<<< HEAD
  void AssertGeneratorObject(Register object, Register flags);
=======
  void AssertGeneratorObject(Register object);
>>>>>>> 84bd6f3c

  // Abort execution if argument is not undefined or an AllocationSite, enabled
  // via --debug-code.
  void AssertUndefinedOrAllocationSite(Register object, Register scratch);

  template<typename Field>
  void DecodeField(Register dst, Register src) {
    Ext(dst, src, Field::kShift, Field::kSize);
  }

  template<typename Field>
  void DecodeField(Register reg) {
    DecodeField<Field>(reg, reg);
  }

  void EnterBuiltinFrame(Register context, Register target, Register argc);
  void LeaveBuiltinFrame(Register context, Register target, Register argc);

 private:
  // Helper functions for generating invokes.
  void InvokePrologue(const ParameterCount& expected,
                      const ParameterCount& actual, Label* done,
                      bool* definitely_mismatches, InvokeFlag flag);

  // Compute memory operands for safepoint stack slots.
  static int SafepointRegisterStackIndex(int reg_code);
<<<<<<< HEAD
  MemOperand SafepointRegisterSlot(Register reg);
  MemOperand SafepointRegistersAndDoublesSlot(Register reg);

  // Helpers.
  void LoadRegPlusOffsetToAt(const MemOperand& src);
  int32_t LoadRegPlusUpperOffsetPartToAt(const MemOperand& src);

  bool generating_stub_;
  bool has_frame_;
  bool has_double_zero_reg_set_;
  Isolate* isolate_;
  // This handle will be patched with the code object on installation.
  Handle<Object> code_object_;
=======
>>>>>>> 84bd6f3c

  // Needs access to SafepointRegisterStackIndex for compiled frame
  // traversal.
  friend class StandardFrame;
};

template <typename Func>
void TurboAssembler::GenerateSwitchTable(Register index, size_t case_count,
                                         Func GetLabelFunction) {
  // Ensure that dd-ed labels following this instruction use 8 bytes aligned
  // addresses.
  BlockTrampolinePoolFor(static_cast<int>(case_count) * 2 +
                         kSwitchTablePrologueSize);
  UseScratchRegisterScope temps(this);
  Register scratch = temps.Acquire();
  if (kArchVariant >= kMips64r6) {
    // Opposite of Align(8) as we have odd number of instructions in this case.
    if ((pc_offset() & 7) == 0) {
      nop();
    }
<<<<<<< HEAD
    addiupc(at, 5);
    Dlsa(at, at, index, kPointerSizeLog2);
    Ld(at, MemOperand(at));
=======
    addiupc(scratch, 5);
    Dlsa(scratch, scratch, index, kPointerSizeLog2);
    Ld(scratch, MemOperand(scratch));
>>>>>>> 84bd6f3c
  } else {
    Label here;
    Align(8);
    push(ra);
    bal(&here);
    dsll(scratch, index, kPointerSizeLog2);  // Branch delay slot.
    bind(&here);
    daddu(scratch, scratch, ra);
    pop(ra);
<<<<<<< HEAD
    Ld(at, MemOperand(at, 6 * v8::internal::Assembler::kInstrSize));
=======
    Ld(scratch, MemOperand(scratch, 6 * v8::internal::Assembler::kInstrSize));
>>>>>>> 84bd6f3c
  }
  jr(scratch);
  nop();  // Branch delay slot nop.
  for (size_t index = 0; index < case_count; ++index) {
    dd(GetLabelFunction(index));
  }
}

#define ACCESS_MASM(masm) masm->

}  // namespace internal
}  // namespace v8

#endif  // V8_MIPS64_MACRO_ASSEMBLER_MIPS64_H_<|MERGE_RESOLUTION|>--- conflicted
+++ resolved
@@ -160,10 +160,6 @@
   TurboAssembler(Isolate* isolate, void* buffer, int buffer_size,
                  CodeObjectRequired create_code_object);
 
-<<<<<<< HEAD
-  Isolate* isolate() const { return isolate_; }
-
-=======
   void set_has_frame(bool value) { has_frame_ = value; }
   bool has_frame() const { return has_frame_; }
 
@@ -214,7 +210,6 @@
 
   inline bool AllowThisStubCall(CodeStub* stub);
 
->>>>>>> 84bd6f3c
   // Arguments macros.
 #define COND_TYPED_ARGS Condition cond, Register r1, const Operand& r2
 #define COND_ARGS cond, r1, r2
@@ -670,11 +665,6 @@
   void Lbu(Register rd, const MemOperand& rs);
   void Sb(Register rd, const MemOperand& rs);
 
-<<<<<<< HEAD
-  void Lb(Register rd, const MemOperand& rs);
-  void Lbu(Register rd, const MemOperand& rs);
-  void Sb(Register rd, const MemOperand& rs);
-
   void Lh(Register rd, const MemOperand& rs);
   void Lhu(Register rd, const MemOperand& rs);
   void Sh(Register rd, const MemOperand& rs);
@@ -683,91 +673,15 @@
   void Lwu(Register rd, const MemOperand& rs);
   void Sw(Register rd, const MemOperand& rs);
 
-  void Ld(Register rd, const MemOperand& rs);
-  void Sd(Register rd, const MemOperand& rs);
-
   void Lwc1(FPURegister fd, const MemOperand& src);
   void Swc1(FPURegister fs, const MemOperand& dst);
 
   void Ldc1(FPURegister fd, const MemOperand& src);
   void Sdc1(FPURegister fs, const MemOperand& dst);
 
-  // Load int32 in the rd register.
-  void li(Register rd, Operand j, LiFlags mode = OPTIMIZE_SIZE);
-  inline bool LiLower32BitHelper(Register rd, Operand j);
-  inline void li(Register rd, int64_t j, LiFlags mode = OPTIMIZE_SIZE) {
-    li(rd, Operand(j), mode);
-  }
-  void li(Register dst, Handle<Object> value, LiFlags mode = OPTIMIZE_SIZE);
-=======
-  void Lh(Register rd, const MemOperand& rs);
-  void Lhu(Register rd, const MemOperand& rs);
-  void Sh(Register rd, const MemOperand& rs);
->>>>>>> 84bd6f3c
-
-  void Lw(Register rd, const MemOperand& rs);
-  void Lwu(Register rd, const MemOperand& rs);
-  void Sw(Register rd, const MemOperand& rs);
-
-  void Lwc1(FPURegister fd, const MemOperand& src);
-  void Swc1(FPURegister fs, const MemOperand& dst);
-
-<<<<<<< HEAD
-  void push(Register src) {
-    Daddu(sp, sp, Operand(-kPointerSize));
-    Sd(src, MemOperand(sp, 0));
-  }
-  void Push(Register src) { push(src); }
-=======
-  void Ldc1(FPURegister fd, const MemOperand& src);
-  void Sdc1(FPURegister fs, const MemOperand& dst);
->>>>>>> 84bd6f3c
-
   void Ll(Register rd, const MemOperand& rs);
   void Sc(Register rd, const MemOperand& rs);
 
-<<<<<<< HEAD
-  // Push two registers. Pushes leftmost register first (to highest address).
-  void Push(Register src1, Register src2) {
-    Dsubu(sp, sp, Operand(2 * kPointerSize));
-    Sd(src1, MemOperand(sp, 1 * kPointerSize));
-    Sd(src2, MemOperand(sp, 0 * kPointerSize));
-  }
-
-  // Push three registers. Pushes leftmost register first (to highest address).
-  void Push(Register src1, Register src2, Register src3) {
-    Dsubu(sp, sp, Operand(3 * kPointerSize));
-    Sd(src1, MemOperand(sp, 2 * kPointerSize));
-    Sd(src2, MemOperand(sp, 1 * kPointerSize));
-    Sd(src3, MemOperand(sp, 0 * kPointerSize));
-  }
-
-  // Push four registers. Pushes leftmost register first (to highest address).
-  void Push(Register src1, Register src2, Register src3, Register src4) {
-    Dsubu(sp, sp, Operand(4 * kPointerSize));
-    Sd(src1, MemOperand(sp, 3 * kPointerSize));
-    Sd(src2, MemOperand(sp, 2 * kPointerSize));
-    Sd(src3, MemOperand(sp, 1 * kPointerSize));
-    Sd(src4, MemOperand(sp, 0 * kPointerSize));
-  }
-
-  // Push five registers. Pushes leftmost register first (to highest address).
-  void Push(Register src1, Register src2, Register src3, Register src4,
-            Register src5) {
-    Dsubu(sp, sp, Operand(5 * kPointerSize));
-    Sd(src1, MemOperand(sp, 4 * kPointerSize));
-    Sd(src2, MemOperand(sp, 3 * kPointerSize));
-    Sd(src3, MemOperand(sp, 2 * kPointerSize));
-    Sd(src4, MemOperand(sp, 1 * kPointerSize));
-    Sd(src5, MemOperand(sp, 0 * kPointerSize));
-  }
-
-  void Push(Register src, Condition cond, Register tst1, Register tst2) {
-    // Since we don't have conditional execution we use a Branch.
-    Branch(3, cond, tst1, Operand(tst2));
-    Dsubu(sp, sp, Operand(kPointerSize));
-    Sd(src, MemOperand(sp, 0));
-=======
   void Lld(Register rd, const MemOperand& rs);
   void Scd(Register rd, const MemOperand& rs);
 
@@ -805,7 +719,6 @@
     if (dst != src) {
       mov(dst, src);
     }
->>>>>>> 84bd6f3c
   }
 
   inline void Move(FPURegister dst, FPURegister src) { Move_d(dst, src); }
@@ -817,41 +730,18 @@
 
   inline void Move(Register dst, FPURegister src) { dmfc1(dst, src); }
 
-<<<<<<< HEAD
-  void pop(Register dst) {
-    Ld(dst, MemOperand(sp, 0));
-    Daddu(sp, sp, Operand(kPointerSize));
-=======
   inline void Move(FPURegister dst, Register src) { dmtc1(src, dst); }
 
   inline void FmoveHigh(Register dst_high, FPURegister src) {
     mfhc1(dst_high, src);
->>>>>>> 84bd6f3c
-  }
-
-<<<<<<< HEAD
-  // Pop two registers. Pops rightmost register first (from lower address).
-  void Pop(Register src1, Register src2) {
-    DCHECK(!src1.is(src2));
-    Ld(src2, MemOperand(sp, 0 * kPointerSize));
-    Ld(src1, MemOperand(sp, 1 * kPointerSize));
-    Daddu(sp, sp, 2 * kPointerSize);
-  }
-
-  // Pop three registers. Pops rightmost register first (from lower address).
-  void Pop(Register src1, Register src2, Register src3) {
-    Ld(src3, MemOperand(sp, 0 * kPointerSize));
-    Ld(src2, MemOperand(sp, 1 * kPointerSize));
-    Ld(src1, MemOperand(sp, 2 * kPointerSize));
-    Daddu(sp, sp, 3 * kPointerSize);
-=======
+  }
+
   inline void FmoveHigh(FPURegister dst, Register src_high) {
     mthc1(src_high, dst);
   }
 
   inline void FmoveLow(Register dst_low, FPURegister src) {
     mfc1(dst_low, src);
->>>>>>> 84bd6f3c
   }
 
   void FmoveLow(FPURegister dst, Register src_low);
@@ -890,15 +780,6 @@
   void MulOverflow(Register dst, Register left, const Operand& right,
                    Register overflow);
 
-<<<<<<< HEAD
-  // MIPS64 R2 instruction macro.
-  void Ext(Register rt, Register rs, uint16_t pos, uint16_t size);
-  void Dext(Register rt, Register rs, uint16_t pos, uint16_t size);
-  void Ins(Register rt, Register rs, uint16_t pos, uint16_t size);
-  void Dins(Register rt, Register rs, uint16_t pos, uint16_t size);
-  void Neg_s(FPURegister fd, FPURegister fs);
-  void Neg_d(FPURegister fd, FPURegister fs);
-=======
 // Number of instructions needed for calculation of switch table entry address
 #ifdef _MIPS_ARCH_MIPS64R6
   static const int kSwitchTablePrologueSize = 6;
@@ -916,7 +797,6 @@
   void LoadRoot(Register destination, Heap::RootListIndex index);
   void LoadRoot(Register destination, Heap::RootListIndex index, Condition cond,
                 Register src1, const Operand& src2);
->>>>>>> 84bd6f3c
 
   // If the value is a NaN, canonicalize the value else, do nothing.
   void FPUCanonicalizeNaN(const DoubleRegister dst, const DoubleRegister src);
@@ -1215,21 +1095,8 @@
   void InvokeFunction(Register function, Register new_target,
                       const ParameterCount& actual, InvokeFlag flag);
 
-<<<<<<< HEAD
-  void InvokeFunction(Handle<JSFunction> function,
-                      const ParameterCount& expected,
-                      const ParameterCount& actual,
-                      InvokeFlag flag,
-                      const CallWrapper& call_wrapper);
-
-
-  void IsObjectJSStringType(Register object,
-                            Register scratch,
-                            Label* fail);
-=======
   void InvokeFunction(Register function, const ParameterCount& expected,
                       const ParameterCount& actual, InvokeFlag flag);
->>>>>>> 84bd6f3c
 
   // Frame restart support.
   void MaybeDropFrames();
@@ -1250,235 +1117,6 @@
                      Register map,
                      Register type_reg);
 
-<<<<<<< HEAD
-  void GetInstanceType(Register object_map, Register object_instance_type) {
-    Lbu(object_instance_type,
-        FieldMemOperand(object_map, Map::kInstanceTypeOffset));
-  }
-
-  // Compare an object's map with the specified map and its transitioned
-  // elements maps if mode is ALLOW_ELEMENT_TRANSITION_MAPS. Jumps to
-  // "branch_to" if the result of the comparison is "cond". If multiple map
-  // compares are required, the compare sequences branches to early_success.
-  void CompareMapAndBranch(Register obj,
-                           Register scratch,
-                           Handle<Map> map,
-                           Label* early_success,
-                           Condition cond,
-                           Label* branch_to);
-
-  // As above, but the map of the object is already loaded into the register
-  // which is preserved by the code generated.
-  void CompareMapAndBranch(Register obj_map,
-                           Handle<Map> map,
-                           Label* early_success,
-                           Condition cond,
-                           Label* branch_to);
-
-  // Check if the map of an object is equal to a specified map and branch to
-  // label if not. Skip the smi check if not required (object is known to be a
-  // heap object). If mode is ALLOW_ELEMENT_TRANSITION_MAPS, then also match
-  // against maps that are ElementsKind transition maps of the specificed map.
-  void CheckMap(Register obj,
-                Register scratch,
-                Handle<Map> map,
-                Label* fail,
-                SmiCheckType smi_check_type);
-
-
-  void CheckMap(Register obj,
-                Register scratch,
-                Heap::RootListIndex index,
-                Label* fail,
-                SmiCheckType smi_check_type);
-
-  // If the value is a NaN, canonicalize the value else, do nothing.
-  void FPUCanonicalizeNaN(const DoubleRegister dst, const DoubleRegister src);
-
-
-  // Get value of the weak cell.
-  void GetWeakValue(Register value, Handle<WeakCell> cell);
-
-  // Load the value of the weak cell in the value register. Branch to the
-  // given miss label is the weak cell was cleared.
-  void LoadWeakValue(Register value, Handle<WeakCell> cell, Label* miss);
-
-  // Load and check the instance type of an object for being a string.
-  // Loads the type into the second argument register.
-  // Returns a condition that will be enabled if the object was a string.
-  Condition IsObjectStringType(Register obj,
-                               Register type,
-                               Register result) {
-    Ld(type, FieldMemOperand(obj, HeapObject::kMapOffset));
-    Lbu(type, FieldMemOperand(type, Map::kInstanceTypeOffset));
-    And(type, type, Operand(kIsNotStringMask));
-    DCHECK_EQ(0u, kStringTag);
-    return eq;
-  }
-
-  // Get the number of least significant bits from a register.
-  void GetLeastBitsFromSmi(Register dst, Register src, int num_least_bits);
-  void GetLeastBitsFromInt32(Register dst, Register src, int mun_least_bits);
-
-  // Load the value of a number object into a FPU double register. If the
-  // object is not a number a jump to the label not_number is performed
-  // and the FPU double register is unchanged.
-  void ObjectToDoubleFPURegister(
-      Register object,
-      FPURegister value,
-      Register scratch1,
-      Register scratch2,
-      Register heap_number_map,
-      Label* not_number,
-      ObjectToDoubleFlags flags = NO_OBJECT_TO_DOUBLE_FLAGS);
-
-  // Load the value of a smi object into a FPU double register. The register
-  // scratch1 can be the same register as smi in which case smi will hold the
-  // untagged value afterwards.
-  void SmiToDoubleFPURegister(Register smi,
-                              FPURegister value,
-                              Register scratch1);
-
-  // -------------------------------------------------------------------------
-  // Overflow handling functions.
-  // Usage: first call the appropriate arithmetic function, then call one of the
-  // jump functions with the overflow_dst register as the second parameter.
-
-  inline void AddBranchOvf(Register dst, Register left, const Operand& right,
-                           Label* overflow_label, Register scratch = at) {
-    AddBranchOvf(dst, left, right, overflow_label, nullptr, scratch);
-  }
-
-  inline void AddBranchNoOvf(Register dst, Register left, const Operand& right,
-                             Label* no_overflow_label, Register scratch = at) {
-    AddBranchOvf(dst, left, right, nullptr, no_overflow_label, scratch);
-  }
-
-  void AddBranchOvf(Register dst, Register left, const Operand& right,
-                    Label* overflow_label, Label* no_overflow_label,
-                    Register scratch = at);
-
-  void AddBranchOvf(Register dst, Register left, Register right,
-                    Label* overflow_label, Label* no_overflow_label,
-                    Register scratch = at);
-
-  inline void SubBranchOvf(Register dst, Register left, const Operand& right,
-                           Label* overflow_label, Register scratch = at) {
-    SubBranchOvf(dst, left, right, overflow_label, nullptr, scratch);
-  }
-
-  inline void SubBranchNoOvf(Register dst, Register left, const Operand& right,
-                             Label* no_overflow_label, Register scratch = at) {
-    SubBranchOvf(dst, left, right, nullptr, no_overflow_label, scratch);
-  }
-
-  void SubBranchOvf(Register dst, Register left, const Operand& right,
-                    Label* overflow_label, Label* no_overflow_label,
-                    Register scratch = at);
-
-  void SubBranchOvf(Register dst, Register left, Register right,
-                    Label* overflow_label, Label* no_overflow_label,
-                    Register scratch = at);
-
-  inline void MulBranchOvf(Register dst, Register left, const Operand& right,
-                           Label* overflow_label, Register scratch = at) {
-    MulBranchOvf(dst, left, right, overflow_label, nullptr, scratch);
-  }
-
-  inline void MulBranchNoOvf(Register dst, Register left, const Operand& right,
-                             Label* no_overflow_label, Register scratch = at) {
-    MulBranchOvf(dst, left, right, nullptr, no_overflow_label, scratch);
-  }
-
-  void MulBranchOvf(Register dst, Register left, const Operand& right,
-                    Label* overflow_label, Label* no_overflow_label,
-                    Register scratch = at);
-
-  void MulBranchOvf(Register dst, Register left, Register right,
-                    Label* overflow_label, Label* no_overflow_label,
-                    Register scratch = at);
-
-  inline void DaddBranchOvf(Register dst, Register left, const Operand& right,
-                            Label* overflow_label, Register scratch = at) {
-    DaddBranchOvf(dst, left, right, overflow_label, nullptr, scratch);
-  }
-
-  inline void DaddBranchNoOvf(Register dst, Register left, const Operand& right,
-                              Label* no_overflow_label, Register scratch = at) {
-    DaddBranchOvf(dst, left, right, nullptr, no_overflow_label, scratch);
-  }
-
-  void DaddBranchOvf(Register dst, Register left, const Operand& right,
-                     Label* overflow_label, Label* no_overflow_label,
-                     Register scratch = at);
-
-  void DaddBranchOvf(Register dst, Register left, Register right,
-                     Label* overflow_label, Label* no_overflow_label,
-                     Register scratch = at);
-
-  inline void DsubBranchOvf(Register dst, Register left, const Operand& right,
-                            Label* overflow_label, Register scratch = at) {
-    DsubBranchOvf(dst, left, right, overflow_label, nullptr, scratch);
-  }
-
-  inline void DsubBranchNoOvf(Register dst, Register left, const Operand& right,
-                              Label* no_overflow_label, Register scratch = at) {
-    DsubBranchOvf(dst, left, right, nullptr, no_overflow_label, scratch);
-  }
-
-  void DsubBranchOvf(Register dst, Register left, const Operand& right,
-                     Label* overflow_label, Label* no_overflow_label,
-                     Register scratch = at);
-
-  void DsubBranchOvf(Register dst, Register left, Register right,
-                     Label* overflow_label, Label* no_overflow_label,
-                     Register scratch = at);
-
-  void BranchOnOverflow(Label* label,
-                        Register overflow_check,
-                        BranchDelaySlot bd = PROTECT) {
-    Branch(label, lt, overflow_check, Operand(zero_reg), bd);
-  }
-
-  void BranchOnNoOverflow(Label* label,
-                          Register overflow_check,
-                          BranchDelaySlot bd = PROTECT) {
-    Branch(label, ge, overflow_check, Operand(zero_reg), bd);
-  }
-
-  void RetOnOverflow(Register overflow_check, BranchDelaySlot bd = PROTECT) {
-    Ret(lt, overflow_check, Operand(zero_reg), bd);
-  }
-
-  void RetOnNoOverflow(Register overflow_check, BranchDelaySlot bd = PROTECT) {
-    Ret(ge, overflow_check, Operand(zero_reg), bd);
-  }
-
-  // Perform a floating-point min or max operation with the
-  // (IEEE-754-compatible) semantics of MIPS32's Release 6 MIN.fmt/MAX.fmt.
-  // Some cases, typically NaNs or +/-0.0, are expected to be rare and are
-  // handled in out-of-line code. The specific behaviour depends on supported
-  // instructions.
-  //
-  // These functions assume (and assert) that !src1.is(src2). It is permitted
-  // for the result to alias either input register.
-  void Float32Max(FPURegister dst, FPURegister src1, FPURegister src2,
-                  Label* out_of_line);
-  void Float32Min(FPURegister dst, FPURegister src1, FPURegister src2,
-                  Label* out_of_line);
-  void Float64Max(FPURegister dst, FPURegister src1, FPURegister src2,
-                  Label* out_of_line);
-  void Float64Min(FPURegister dst, FPURegister src1, FPURegister src2,
-                  Label* out_of_line);
-
-  // Generate out-of-line cases for the macros above.
-  void Float32MaxOutOfLine(FPURegister dst, FPURegister src1, FPURegister src2);
-  void Float32MinOutOfLine(FPURegister dst, FPURegister src1, FPURegister src2);
-  void Float64MaxOutOfLine(FPURegister dst, FPURegister src1, FPURegister src2);
-  void Float64MinOutOfLine(FPURegister dst, FPURegister src1, FPURegister src2);
-
-=======
->>>>>>> 84bd6f3c
   // -------------------------------------------------------------------------
   // Runtime calls.
 
@@ -1513,55 +1151,6 @@
   // Convenience function: tail call a runtime routine (jump).
   void TailCallRuntime(Runtime::FunctionId fid);
 
-<<<<<<< HEAD
-  int CalculateStackPassedWords(int num_reg_arguments,
-                                int num_double_arguments);
-
-  // Before calling a C-function from generated code, align arguments on stack
-  // and add space for the four mips argument slots.
-  // After aligning the frame, non-register arguments must be stored on the
-  // stack, after the argument-slots using helper: CFunctionArgumentOperand().
-  // The argument count assumes all arguments are word sized.
-  // Some compilers/platforms require the stack to be aligned when calling
-  // C++ code.
-  // Needs a scratch register to do some arithmetic. This register will be
-  // trashed.
-  void PrepareCallCFunction(int num_reg_arguments,
-                            int num_double_registers,
-                            Register scratch);
-  void PrepareCallCFunction(int num_reg_arguments,
-                            Register scratch);
-
-  // Arguments 1-4 are placed in registers a0 thru a3 respectively.
-  // Arguments 5..n are stored to stack using following:
-  //  Sw(a4, CFunctionArgumentOperand(5));
-
-  // Calls a C function and cleans up the space for arguments allocated
-  // by PrepareCallCFunction. The called function is not allowed to trigger a
-  // garbage collection, since that might move the code and invalidate the
-  // return address (unless this is somehow accounted for by the called
-  // function).
-  void CallCFunction(ExternalReference function, int num_arguments);
-  void CallCFunction(Register function, int num_arguments);
-  void CallCFunction(ExternalReference function,
-                     int num_reg_arguments,
-                     int num_double_arguments);
-  void CallCFunction(Register function,
-                     int num_reg_arguments,
-                     int num_double_arguments);
-  void MovFromFloatResult(DoubleRegister dst);
-  void MovFromFloatParameter(DoubleRegister dst);
-
-  // There are two ways of passing double arguments on MIPS, depending on
-  // whether soft or hard floating point ABI is used. These functions
-  // abstract parameter passing for the three different ways we call
-  // C functions from generated code.
-  void MovToFloatParameter(DoubleRegister src);
-  void MovToFloatParameters(DoubleRegister src1, DoubleRegister src2);
-  void MovToFloatResult(DoubleRegister src);
-
-=======
->>>>>>> 84bd6f3c
   // Jump to the builtin routine.
   void JumpToExternalReference(const ExternalReference& builtin,
                                BranchDelaySlot bd = PROTECT,
@@ -1582,41 +1171,6 @@
   void DecrementCounter(StatsCounter* counter, int value,
                         Register scratch1, Register scratch2);
 
-<<<<<<< HEAD
-
-  // -------------------------------------------------------------------------
-  // Debugging.
-
-  // Calls Abort(msg) if the condition cc is not satisfied.
-  // Use --debug_code to enable.
-  void Assert(Condition cc, BailoutReason reason, Register rs, Operand rt);
-
-  // Like Assert(), but always enabled.
-  void Check(Condition cc, BailoutReason reason, Register rs, Operand rt);
-
-  // Print a message to stdout and abort execution.
-  void Abort(BailoutReason msg);
-
-  // Verify restrictions about code generated in stubs.
-  void set_generating_stub(bool value) { generating_stub_ = value; }
-  bool generating_stub() { return generating_stub_; }
-  void set_has_frame(bool value) { has_frame_ = value; }
-  bool has_frame() { return has_frame_; }
-  inline bool AllowThisStubCall(CodeStub* stub);
-
-  // ---------------------------------------------------------------------------
-  // Number utilities.
-
-  // Check whether the value of reg is a power of two and not zero. If not
-  // control continues at the label not_power_of_two. If reg is a power of two
-  // the register scratch contains the value of (reg - 1) when control falls
-  // through.
-  void JumpIfNotPowerOfTwoOrZero(Register reg,
-                                 Register scratch,
-                                 Label* not_power_of_two_or_zero);
-
-=======
->>>>>>> 84bd6f3c
   // -------------------------------------------------------------------------
   // Smi utilities.
 
@@ -1669,15 +1223,12 @@
   void AssertNotSmi(Register object);
   void AssertSmi(Register object);
 
-<<<<<<< HEAD
-=======
   // Abort execution if argument is not a FixedArray, enabled via --debug-code.
   void AssertFixedArray(Register object);
 
   // Abort execution if argument is not a Constructor, enabled via --debug-code.
   void AssertConstructor(Register object);
 
->>>>>>> 84bd6f3c
   // Abort execution if argument is not a JSFunction, enabled via --debug-code.
   void AssertFunction(Register object);
 
@@ -1687,11 +1238,7 @@
 
   // Abort execution if argument is not a JSGeneratorObject (or subclass),
   // enabled via --debug-code.
-<<<<<<< HEAD
-  void AssertGeneratorObject(Register object, Register flags);
-=======
   void AssertGeneratorObject(Register object);
->>>>>>> 84bd6f3c
 
   // Abort execution if argument is not undefined or an AllocationSite, enabled
   // via --debug-code.
@@ -1718,22 +1265,6 @@
 
   // Compute memory operands for safepoint stack slots.
   static int SafepointRegisterStackIndex(int reg_code);
-<<<<<<< HEAD
-  MemOperand SafepointRegisterSlot(Register reg);
-  MemOperand SafepointRegistersAndDoublesSlot(Register reg);
-
-  // Helpers.
-  void LoadRegPlusOffsetToAt(const MemOperand& src);
-  int32_t LoadRegPlusUpperOffsetPartToAt(const MemOperand& src);
-
-  bool generating_stub_;
-  bool has_frame_;
-  bool has_double_zero_reg_set_;
-  Isolate* isolate_;
-  // This handle will be patched with the code object on installation.
-  Handle<Object> code_object_;
-=======
->>>>>>> 84bd6f3c
 
   // Needs access to SafepointRegisterStackIndex for compiled frame
   // traversal.
@@ -1754,15 +1285,9 @@
     if ((pc_offset() & 7) == 0) {
       nop();
     }
-<<<<<<< HEAD
-    addiupc(at, 5);
-    Dlsa(at, at, index, kPointerSizeLog2);
-    Ld(at, MemOperand(at));
-=======
     addiupc(scratch, 5);
     Dlsa(scratch, scratch, index, kPointerSizeLog2);
     Ld(scratch, MemOperand(scratch));
->>>>>>> 84bd6f3c
   } else {
     Label here;
     Align(8);
@@ -1772,11 +1297,7 @@
     bind(&here);
     daddu(scratch, scratch, ra);
     pop(ra);
-<<<<<<< HEAD
-    Ld(at, MemOperand(at, 6 * v8::internal::Assembler::kInstrSize));
-=======
     Ld(scratch, MemOperand(scratch, 6 * v8::internal::Assembler::kInstrSize));
->>>>>>> 84bd6f3c
   }
   jr(scratch);
   nop();  // Branch delay slot nop.
