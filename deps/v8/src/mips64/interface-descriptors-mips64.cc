--- conflicted
+++ resolved
@@ -160,27 +160,10 @@
 
 void ConstructWithArrayLikeDescriptor::InitializePlatformSpecific(
     CallInterfaceDescriptorData* data) {
-<<<<<<< HEAD
-  // a1: the target to call
-  // a0: number of arguments
-  // a2: start index (to support rest parameters)
-  Register registers[] = {a1, a0, a2};
-  data->InitializePlatformSpecific(arraysize(registers), registers);
-}
-
-void ConstructForwardVarargsDescriptor::InitializePlatformSpecific(
-    CallInterfaceDescriptorData* data) {
-  // a1: the target to call
-  // a3: new target
-  // a0: number of arguments
-  // a2: start index (to support rest parameters)
-  Register registers[] = {a1, a3, a0, a2};
-=======
   // a1 : the target to call
   // a3 : the new target
   // a2 : the arguments list
   Register registers[] = {a1, a3, a2};
->>>>>>> 84bd6f3c
   data->InitializePlatformSpecific(arraysize(registers), registers);
 }
 
@@ -267,41 +250,7 @@
 void BinaryOpDescriptor::InitializePlatformSpecific(
     CallInterfaceDescriptorData* data) {
   Register registers[] = {a1, a0};
-<<<<<<< HEAD
-  data->InitializePlatformSpecific(arraysize(registers), registers, NULL);
-}
-
-
-void BinaryOpWithAllocationSiteDescriptor::InitializePlatformSpecific(
-    CallInterfaceDescriptorData* data) {
-  Register registers[] = {a2, a1, a0};
-  data->InitializePlatformSpecific(arraysize(registers), registers, NULL);
-}
-
-void BinaryOpWithVectorDescriptor::InitializePlatformSpecific(
-    CallInterfaceDescriptorData* data) {
-  // register state
-  // a1 -- lhs
-  // a0 -- rhs
-  // a4 -- slot id
-  // a3 -- vector
-  Register registers[] = {a1, a0, a4, a3};
-  data->InitializePlatformSpecific(arraysize(registers), registers);
-}
-
-void CountOpDescriptor::InitializePlatformSpecific(
-    CallInterfaceDescriptorData* data) {
-  Register registers[] = {a1};
-  data->InitializePlatformSpecific(arraysize(registers), registers);
-}
-
-void StringAddDescriptor::InitializePlatformSpecific(
-    CallInterfaceDescriptorData* data) {
-  Register registers[] = {a1, a0};
-  data->InitializePlatformSpecific(arraysize(registers), registers, NULL);
-=======
-  data->InitializePlatformSpecific(arraysize(registers), registers, nullptr);
->>>>>>> 84bd6f3c
+  data->InitializePlatformSpecific(arraysize(registers), registers, nullptr);
 }
 
 void ArgumentAdaptorDescriptor::InitializePlatformSpecific(
@@ -356,20 +305,6 @@
   data->InitializePlatformSpecific(arraysize(registers), registers);
 }
 
-<<<<<<< HEAD
-void InterpreterPushArgsThenConstructArrayDescriptor::
-    InitializePlatformSpecific(CallInterfaceDescriptorData* data) {
-  Register registers[] = {
-      a0,  // argument count (not including receiver)
-      a1,  // the target to call verified to be Array function
-      a2,  // allocation site feedback
-      a3,  // address of first argument
-  };
-  data->InitializePlatformSpecific(arraysize(registers), registers);
-}
-
-=======
->>>>>>> 84bd6f3c
 void InterpreterCEntryDescriptor::InitializePlatformSpecific(
     CallInterfaceDescriptorData* data) {
   Register registers[] = {
@@ -384,13 +319,7 @@
     CallInterfaceDescriptorData* data) {
   Register registers[] = {
       v0,  // the value to pass to the generator
-<<<<<<< HEAD
-      a1,  // the JSGeneratorObject to resume
-      a2,  // the resume mode (tagged)
-      a3   // SuspendFlags (tagged)
-=======
       a1   // the JSGeneratorObject to resume
->>>>>>> 84bd6f3c
   };
   data->InitializePlatformSpecific(arraysize(registers), registers);
 }
