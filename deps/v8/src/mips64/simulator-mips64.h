--- conflicted
+++ resolved
@@ -15,71 +15,7 @@
 #include "src/allocation.h"
 #include "src/mips64/constants-mips64.h"
 
-<<<<<<< HEAD
-#if !defined(USE_SIMULATOR)
-// Running without a simulator on a native mips platform.
-
-namespace v8 {
-namespace internal {
-
-// When running without a simulator we call the entry directly.
-#define CALL_GENERATED_CODE(isolate, entry, p0, p1, p2, p3, p4) \
-  entry(p0, p1, p2, p3, p4)
-
-
-// Call the generated regexp code directly. The code at the entry address
-// should act as a function matching the type arm_regexp_matcher.
-typedef int (*mips_regexp_matcher)(String* input,
-                                   int64_t start_offset,
-                                   const byte* input_start,
-                                   const byte* input_end,
-                                   int* output,
-                                   int64_t output_size,
-                                   Address stack_base,
-                                   int64_t direct_call,
-                                   Isolate* isolate);
-
-#define CALL_GENERATED_REGEXP_CODE(isolate, entry, p0, p1, p2, p3, p4, p5, p6, \
-                                   p7, p8)                                     \
-  (FUNCTION_CAST<mips_regexp_matcher>(entry)(p0, p1, p2, p3, p4, p5, p6, p7,   \
-                                             p8))
-
-// The stack limit beyond which we will throw stack overflow errors in
-// generated code. Because generated code on mips uses the C stack, we
-// just use the C stack limit.
-class SimulatorStack : public v8::internal::AllStatic {
- public:
-  static inline uintptr_t JsLimitFromCLimit(Isolate* isolate,
-                                            uintptr_t c_limit) {
-    return c_limit;
-  }
-
-  static inline uintptr_t RegisterCTryCatch(Isolate* isolate,
-                                            uintptr_t try_catch_address) {
-    USE(isolate);
-    return try_catch_address;
-  }
-
-  static inline void UnregisterCTryCatch(Isolate* isolate) { USE(isolate); }
-};
-
-}  // namespace internal
-}  // namespace v8
-
-// Calculated the stack limit beyond which we will throw stack overflow errors.
-// This macro must be called from a C++ method. It relies on being able to take
-// the address of "this" to get a value on the current execution stack and then
-// calculates the stack limit based on that value.
-// NOTE: The check for overflow is not safe as there is no guarantee that the
-// running thread has its stack in all memory up to address 0x00000000.
-#define GENERATED_CODE_STACK_LIMIT(limit) \
-  (reinterpret_cast<uintptr_t>(this) >= limit ? \
-      reinterpret_cast<uintptr_t>(this) - limit : 0)
-
-#else  // !defined(USE_SIMULATOR)
-=======
 #if defined(USE_SIMULATOR)
->>>>>>> 84bd6f3c
 // Running with a simulator.
 
 #include "src/assembler.h"
@@ -591,14 +527,6 @@
   // Exceptions.
   void SignalException(Exception e);
 
-<<<<<<< HEAD
-  // Runtime call support. Uses the isolate in a thread-safe way.
-  static void* RedirectExternalReference(Isolate* isolate,
-                                         void* external_function,
-                                         ExternalReference::Type type);
-
-=======
->>>>>>> 84bd6f3c
   // Handle arguments and return value for runtime FP functions.
   void GetFpArgs(double* x, double* y, int32_t* z);
   void SetFpResult(const double& result);
@@ -649,46 +577,6 @@
   StopCountAndDesc watched_stops_[kMaxStopCode + 1];
 };
 
-<<<<<<< HEAD
-
-// When running with the simulator transition into simulated execution at this
-// point.
-#define CALL_GENERATED_CODE(isolate, entry, p0, p1, p2, p3, p4)       \
-  reinterpret_cast<Object*>(Simulator::current(isolate)->Call(        \
-      FUNCTION_ADDR(entry), 5, reinterpret_cast<int64_t*>(p0),        \
-      reinterpret_cast<int64_t*>(p1), reinterpret_cast<int64_t*>(p2), \
-      reinterpret_cast<int64_t*>(p3), reinterpret_cast<int64_t*>(p4)))
-
-#define CALL_GENERATED_REGEXP_CODE(isolate, entry, p0, p1, p2, p3, p4, p5, p6, \
-                                   p7, p8)                                     \
-  static_cast<int>(Simulator::current(isolate)->Call(                          \
-      entry, 9, p0, p1, p2, p3, p4, reinterpret_cast<int64_t*>(p5), p6, p7,    \
-      p8))
-
-// The simulator has its own stack. Thus it has a different stack limit from
-// the C-based native code.  The JS-based limit normally points near the end of
-// the simulator stack.  When the C-based limit is exhausted we reflect that by
-// lowering the JS-based limit as well, to make stack checks trigger.
-class SimulatorStack : public v8::internal::AllStatic {
- public:
-  static inline uintptr_t JsLimitFromCLimit(Isolate* isolate,
-                                            uintptr_t c_limit) {
-    return Simulator::current(isolate)->StackLimit(c_limit);
-  }
-
-  static inline uintptr_t RegisterCTryCatch(Isolate* isolate,
-                                            uintptr_t try_catch_address) {
-    Simulator* sim = Simulator::current(isolate);
-    return sim->PushAddress(try_catch_address);
-  }
-
-  static inline void UnregisterCTryCatch(Isolate* isolate) {
-    Simulator::current(isolate)->PopAddress();
-  }
-};
-
-=======
->>>>>>> 84bd6f3c
 }  // namespace internal
 }  // namespace v8
 
