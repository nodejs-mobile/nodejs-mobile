// Copyright 2011 the V8 project authors. All rights reserved.
// Use of this source code is governed by a BSD-style license that can be
// found in the LICENSE file.

#include "src/assembler-inl.h"
#include "src/deoptimizer.h"
#include "src/register-configuration.h"
#include "src/safepoint-table.h"

namespace v8 {
namespace internal {

<<<<<<< HEAD

int Deoptimizer::patch_size() {
  const int kCallInstructionSizeInWords = 6;
  return kCallInstructionSizeInWords * Assembler::kInstrSize;
}


void Deoptimizer::EnsureRelocSpaceForLazyDeoptimization(Handle<Code> code) {
  // Empty because there is no need for relocation information for the code
  // patching in Deoptimizer::PatchCodeForDeoptimization below.
}


void Deoptimizer::PatchCodeForDeoptimization(Isolate* isolate, Code* code) {
  Address code_start_address = code->instruction_start();
  // Invalidate the relocation information, as it will become invalid by the
  // code patching below, and is not needed any more.
  code->InvalidateRelocation();

  // Fail hard and early if we enter this code object again.
  byte* pointer = code->FindCodeAgeSequence();
  if (pointer != NULL) {
    pointer += kNoCodeAgeSequenceLength;
  } else {
    pointer = code->instruction_start();
  }
  CodePatcher patcher(isolate, pointer, 1);
  patcher.masm()->break_(0xCC);

  DeoptimizationInputData* data =
      DeoptimizationInputData::cast(code->deoptimization_data());
  int osr_offset = data->OsrPcOffset()->value();
  if (osr_offset > 0) {
    CodePatcher osr_patcher(isolate, code_start_address + osr_offset, 1);
    osr_patcher.masm()->break_(0xCC);
  }

  DeoptimizationInputData* deopt_data =
      DeoptimizationInputData::cast(code->deoptimization_data());
#ifdef DEBUG
  Address prev_call_address = NULL;
#endif
  // For each LLazyBailout instruction insert a call to the corresponding
  // deoptimization entry.
  for (int i = 0; i < deopt_data->DeoptCount(); i++) {
    if (deopt_data->Pc(i)->value() == -1) continue;
    Address call_address = code_start_address + deopt_data->Pc(i)->value();
    Address deopt_entry = GetDeoptimizationEntry(isolate, i, LAZY);
    int call_size_in_bytes = MacroAssembler::CallSize(deopt_entry,
                                                      RelocInfo::NONE32);
    int call_size_in_words = call_size_in_bytes / Assembler::kInstrSize;
    DCHECK(call_size_in_bytes % Assembler::kInstrSize == 0);
    DCHECK(call_size_in_bytes <= patch_size());
    CodePatcher patcher(isolate, call_address, call_size_in_words);
    patcher.masm()->Call(deopt_entry, RelocInfo::NONE32);
    DCHECK(prev_call_address == NULL ||
           call_address >= prev_call_address + patch_size());
    DCHECK(call_address + patch_size() <= code->instruction_end());

#ifdef DEBUG
    prev_call_address = call_address;
#endif
  }
}


void Deoptimizer::SetPlatformCompiledStubRegisters(
    FrameDescription* output_frame, CodeStubDescriptor* descriptor) {
  ApiFunction function(descriptor->deoptimization_handler());
  ExternalReference xref(&function, ExternalReference::BUILTIN_CALL, isolate_);
  intptr_t handler = reinterpret_cast<intptr_t>(xref.address());
  int params = descriptor->GetHandlerParameterCount();
  output_frame->SetRegister(a0.code(), params);
  output_frame->SetRegister(a1.code(), handler);
}


void Deoptimizer::CopyDoubleRegisters(FrameDescription* output_frame) {
  for (int i = 0; i < DoubleRegister::kMaxNumRegisters; ++i) {
    Float64 double_value = input_->GetDoubleRegister(i);
    output_frame->SetDoubleRegister(i, double_value);
  }
}

=======
>>>>>>> 84bd6f3c
#define __ masm()->


// This code tries to be close to ia32 code so that any changes can be
// easily ported.
void Deoptimizer::TableEntryGenerator::Generate() {
  GeneratePrologue();

  // Unlike on ARM we don't save all the registers, just the useful ones.
  // For the rest, there are gaps on the stack, so the offsets remain the same.
  const int kNumberOfRegisters = Register::kNumRegisters;

  RegList restored_regs = kJSCallerSaved | kCalleeSaved;
  RegList saved_regs = restored_regs | sp.bit() | ra.bit();

<<<<<<< HEAD
  const int kDoubleRegsSize = kDoubleSize * DoubleRegister::kMaxNumRegisters;
  const int kFloatRegsSize = kFloatSize * FloatRegister::kMaxNumRegisters;
=======
  const int kDoubleRegsSize = kDoubleSize * DoubleRegister::kNumRegisters;
  const int kFloatRegsSize = kFloatSize * FloatRegister::kNumRegisters;
>>>>>>> 84bd6f3c

  // Save all double FPU registers before messing with them.
  __ Dsubu(sp, sp, Operand(kDoubleRegsSize));
  const RegisterConfiguration* config = RegisterConfiguration::Default();
  for (int i = 0; i < config->num_allocatable_double_registers(); ++i) {
    int code = config->GetAllocatableDoubleCode(i);
    const DoubleRegister fpu_reg = DoubleRegister::from_code(code);
    int offset = code * kDoubleSize;
    __ Sdc1(fpu_reg, MemOperand(sp, offset));
  }

  // Save all float FPU registers before messing with them.
  __ Dsubu(sp, sp, Operand(kFloatRegsSize));
  for (int i = 0; i < config->num_allocatable_float_registers(); ++i) {
    int code = config->GetAllocatableFloatCode(i);
    const FloatRegister fpu_reg = FloatRegister::from_code(code);
    int offset = code * kFloatSize;
    __ Swc1(fpu_reg, MemOperand(sp, offset));
  }

  // Push saved_regs (needed to populate FrameDescription::registers_).
  // Leave gaps for other registers.
  __ Dsubu(sp, sp, kNumberOfRegisters * kPointerSize);
  for (int16_t i = kNumberOfRegisters - 1; i >= 0; i--) {
    if ((saved_regs & (1 << i)) != 0) {
      __ Sd(ToRegister(i), MemOperand(sp, kPointerSize * i));
    }
  }

<<<<<<< HEAD
  __ li(a2, Operand(ExternalReference(Isolate::kCEntryFPAddress, isolate())));
=======
  __ li(a2, Operand(ExternalReference::Create(
                IsolateAddressId::kCEntryFPAddress, isolate())));
>>>>>>> 84bd6f3c
  __ Sd(fp, MemOperand(a2));

  const int kSavedRegistersAreaSize =
      (kNumberOfRegisters * kPointerSize) + kDoubleRegsSize + kFloatRegsSize;

  // Get the bailout id from the stack.
  __ Ld(a2, MemOperand(sp, kSavedRegistersAreaSize));

  // Get the address of the location in the code object (a3) (return
  // address for lazy deoptimization) and compute the fp-to-sp delta in
  // register a4.
  __ mov(a3, ra);
  // Correct one word for bailout id.
  __ Daddu(a4, sp, Operand(kSavedRegistersAreaSize + (1 * kPointerSize)));

  __ Dsubu(a4, fp, a4);

  // Allocate a new deoptimizer object.
  __ PrepareCallCFunction(6, a5);
  // Pass six arguments, according to n64 ABI.
  __ mov(a0, zero_reg);
  Label context_check;
  __ Ld(a1, MemOperand(fp, CommonFrameConstants::kContextOrFrameTypeOffset));
  __ JumpIfSmi(a1, &context_check);
  __ Ld(a0, MemOperand(fp, JavaScriptFrameConstants::kFunctionOffset));
  __ bind(&context_check);
  __ li(a1, Operand(type()));  // Bailout type.
  // a2: bailout id already loaded.
  // a3: code address or 0 already loaded.
  // a4: already has fp-to-sp delta.
  __ li(a5, Operand(ExternalReference::isolate_address(isolate())));

  // Call Deoptimizer::New().
  {
    AllowExternalCallThatCantCauseGC scope(masm());
    __ CallCFunction(ExternalReference::new_deoptimizer_function(), 6);
  }

  // Preserve "deoptimizer" object in register v0 and get the input
  // frame descriptor pointer to a1 (deoptimizer->input_);
  // Move deopt-obj to a0 for call to Deoptimizer::ComputeOutputFrames() below.
  __ mov(a0, v0);
  __ Ld(a1, MemOperand(v0, Deoptimizer::input_offset()));

  // Copy core registers into FrameDescription::registers_[kNumRegisters].
  DCHECK_EQ(Register::kNumRegisters, kNumberOfRegisters);
  for (int i = 0; i < kNumberOfRegisters; i++) {
    int offset = (i * kPointerSize) + FrameDescription::registers_offset();
    if ((saved_regs & (1 << i)) != 0) {
      __ Ld(a2, MemOperand(sp, i * kPointerSize));
      __ Sd(a2, MemOperand(a1, offset));
    } else if (FLAG_debug_code) {
      __ li(a2, kDebugZapValue);
      __ Sd(a2, MemOperand(a1, offset));
    }
  }

  int double_regs_offset = FrameDescription::double_registers_offset();
  // Copy FPU registers to
  // double_registers_[DoubleRegister::kNumAllocatableRegisters]
  for (int i = 0; i < config->num_allocatable_double_registers(); ++i) {
    int code = config->GetAllocatableDoubleCode(i);
    int dst_offset = code * kDoubleSize + double_regs_offset;
    int src_offset =
        code * kDoubleSize + kNumberOfRegisters * kPointerSize + kFloatRegsSize;
    __ Ldc1(f0, MemOperand(sp, src_offset));
    __ Sdc1(f0, MemOperand(a1, dst_offset));
  }

  int float_regs_offset = FrameDescription::float_registers_offset();
  // Copy FPU registers to
  // float_registers_[FloatRegister::kNumAllocatableRegisters]
  for (int i = 0; i < config->num_allocatable_float_registers(); ++i) {
    int code = config->GetAllocatableFloatCode(i);
    int dst_offset = code * kFloatSize + float_regs_offset;
    int src_offset = code * kFloatSize + kNumberOfRegisters * kPointerSize;
    __ Lwc1(f0, MemOperand(sp, src_offset));
    __ Swc1(f0, MemOperand(a1, dst_offset));
  }

  // Remove the bailout id and the saved registers from the stack.
  __ Daddu(sp, sp, Operand(kSavedRegistersAreaSize + (1 * kPointerSize)));

  // Compute a pointer to the unwinding limit in register a2; that is
  // the first stack slot not part of the input frame.
  __ Ld(a2, MemOperand(a1, FrameDescription::frame_size_offset()));
  __ Daddu(a2, a2, sp);

  // Unwind the stack down to - but not including - the unwinding
  // limit and copy the contents of the activation frame to the input
  // frame description.
  __ Daddu(a3, a1, Operand(FrameDescription::frame_content_offset()));
  Label pop_loop;
  Label pop_loop_header;
  __ BranchShort(&pop_loop_header);
  __ bind(&pop_loop);
  __ pop(a4);
  __ Sd(a4, MemOperand(a3, 0));
  __ daddiu(a3, a3, sizeof(uint64_t));
  __ bind(&pop_loop_header);
  __ BranchShort(&pop_loop, ne, a2, Operand(sp));
  // Compute the output frame in the deoptimizer.
  __ push(a0);  // Preserve deoptimizer object across call.
  // a0: deoptimizer object; a1: scratch.
  __ PrepareCallCFunction(1, a1);
  // Call Deoptimizer::ComputeOutputFrames().
  {
    AllowExternalCallThatCantCauseGC scope(masm());
    __ CallCFunction(ExternalReference::compute_output_frames_function(), 1);
  }
  __ pop(a0);  // Restore deoptimizer object (class Deoptimizer).

  __ Ld(sp, MemOperand(a0, Deoptimizer::caller_frame_top_offset()));

  // Replace the current (input) frame with the output frames.
  Label outer_push_loop, inner_push_loop,
      outer_loop_header, inner_loop_header;
  // Outer loop state: a4 = current "FrameDescription** output_",
  // a1 = one past the last FrameDescription**.
  __ Lw(a1, MemOperand(a0, Deoptimizer::output_count_offset()));
  __ Ld(a4, MemOperand(a0, Deoptimizer::output_offset()));  // a4 is output_.
  __ Dlsa(a1, a4, a1, kPointerSizeLog2);
  __ BranchShort(&outer_loop_header);
  __ bind(&outer_push_loop);
  // Inner loop state: a2 = current FrameDescription*, a3 = loop index.
  __ Ld(a2, MemOperand(a4, 0));  // output_[ix]
  __ Ld(a3, MemOperand(a2, FrameDescription::frame_size_offset()));
  __ BranchShort(&inner_loop_header);
  __ bind(&inner_push_loop);
  __ Dsubu(a3, a3, Operand(sizeof(uint64_t)));
  __ Daddu(a6, a2, Operand(a3));
  __ Ld(a7, MemOperand(a6, FrameDescription::frame_content_offset()));
  __ push(a7);
  __ bind(&inner_loop_header);
  __ BranchShort(&inner_push_loop, ne, a3, Operand(zero_reg));

  __ Daddu(a4, a4, Operand(kPointerSize));
  __ bind(&outer_loop_header);
  __ BranchShort(&outer_push_loop, lt, a4, Operand(a1));

  __ Ld(a1, MemOperand(a0, Deoptimizer::input_offset()));
  for (int i = 0; i < config->num_allocatable_double_registers(); ++i) {
    int code = config->GetAllocatableDoubleCode(i);
    const DoubleRegister fpu_reg = DoubleRegister::from_code(code);
    int src_offset = code * kDoubleSize + double_regs_offset;
    __ Ldc1(fpu_reg, MemOperand(a1, src_offset));
  }

<<<<<<< HEAD
  // Push state, pc, and continuation from the last output frame.
  __ Ld(a6, MemOperand(a2, FrameDescription::state_offset()));
  __ push(a6);

=======
  // Push pc and continuation from the last output frame.
>>>>>>> 84bd6f3c
  __ Ld(a6, MemOperand(a2, FrameDescription::pc_offset()));
  __ push(a6);
  __ Ld(a6, MemOperand(a2, FrameDescription::continuation_offset()));
  __ push(a6);

  // Technically restoring 'at' should work unless zero_reg is also restored
  // but it's safer to check for this.
  DCHECK(!(at.bit() & restored_regs));
  // Restore the registers from the last output frame.
  __ mov(at, a2);
  for (int i = kNumberOfRegisters - 1; i >= 0; i--) {
    int offset = (i * kPointerSize) + FrameDescription::registers_offset();
    if ((restored_regs & (1 << i)) != 0) {
      __ Ld(ToRegister(i), MemOperand(at, offset));
    }
  }

  __ InitializeRootRegister();

  __ pop(at);  // Get continuation, leave pc on stack.
  __ pop(ra);
  __ Jump(at);
  __ stop("Unreachable.");
}


// Maximum size of a table entry generated below.
<<<<<<< HEAD
const int Deoptimizer::table_entry_size_ = 3 * Assembler::kInstrSize;
=======
#ifdef _MIPS_ARCH_MIPS64R6
const int Deoptimizer::table_entry_size_ = 2 * Assembler::kInstrSize;
#else
const int Deoptimizer::table_entry_size_ = 3 * Assembler::kInstrSize;
#endif
>>>>>>> 84bd6f3c

void Deoptimizer::TableEntryGenerator::GeneratePrologue() {
  Assembler::BlockTrampolinePoolScope block_trampoline_pool(masm());

  // Create a sequence of deoptimization entries.
  // Note that registers are still live when jumping to an entry.
  Label table_start, done, trampoline_jump;
  __ bind(&table_start);
#ifdef _MIPS_ARCH_MIPS64R6
  int kMaxEntriesBranchReach =
      (1 << (kImm26Bits - 2)) / (table_entry_size_ / Assembler::kInstrSize);
#else
  int kMaxEntriesBranchReach =
      (1 << (kImm16Bits - 2)) / (table_entry_size_ / Assembler::kInstrSize);
#endif

  if (count() <= kMaxEntriesBranchReach) {
    // Common case.
    for (int i = 0; i < count(); i++) {
      Label start;
      __ bind(&start);
      DCHECK(is_int16(i));
<<<<<<< HEAD
      __ BranchShort(USE_DELAY_SLOT, &done);  // Expose delay slot.
      __ li(at, i);                      // In the delay slot.
      __ nop();
=======
      if (kArchVariant == kMips64r6) {
        __ li(kScratchReg, i);
        __ BranchShort(PROTECT, &done);
      } else {
        __ BranchShort(USE_DELAY_SLOT, &done);  // Expose delay slot.
        __ li(kScratchReg, i);                  // In the delay slot.
        __ nop();
      }
>>>>>>> 84bd6f3c

      DCHECK_EQ(table_entry_size_, masm()->SizeOfCodeGeneratedSince(&start));
    }

    DCHECK_EQ(masm()->SizeOfCodeGeneratedSince(&table_start),
              count() * table_entry_size_);
    __ bind(&done);
    __ Push(kScratchReg);
  } else {
    DCHECK_NE(kArchVariant, kMips64r6);
    // Uncommon case, the branch cannot reach.
    // Create mini trampoline to reach the end of the table
    for (int i = 0, j = 0; i < count(); i++, j++) {
      Label start;
      __ bind(&start);
      DCHECK(is_int16(i));
      if (j >= kMaxEntriesBranchReach) {
        j = 0;
<<<<<<< HEAD
        __ li(at, i);
=======
        __ li(kScratchReg, i);
>>>>>>> 84bd6f3c
        __ bind(&trampoline_jump);
        trampoline_jump = Label();
        __ BranchShort(USE_DELAY_SLOT, &trampoline_jump);
        __ nop();
      } else {
        __ BranchShort(USE_DELAY_SLOT, &trampoline_jump);  // Expose delay slot.
<<<<<<< HEAD
        __ li(at, i);                                      // In the delay slot.
=======
        __ li(kScratchReg, i);                             // In the delay slot.
>>>>>>> 84bd6f3c
        __ nop();
      }
      DCHECK_EQ(table_entry_size_, masm()->SizeOfCodeGeneratedSince(&start));
    }

    DCHECK_EQ(masm()->SizeOfCodeGeneratedSince(&table_start),
              count() * table_entry_size_);
    __ bind(&trampoline_jump);
<<<<<<< HEAD
    __ Push(at);
=======
    __ Push(kScratchReg);
>>>>>>> 84bd6f3c
  }
}

bool Deoptimizer::PadTopOfStackRegister() { return false; }

void FrameDescription::SetCallerPc(unsigned offset, intptr_t value) {
  SetFrameSlot(offset, value);
}


void FrameDescription::SetCallerFp(unsigned offset, intptr_t value) {
  SetFrameSlot(offset, value);
}


void FrameDescription::SetCallerConstantPool(unsigned offset, intptr_t value) {
  // No embedded constant pool support.
  UNREACHABLE();
}


#undef __


}  // namespace internal
}  // namespace v8<|MERGE_RESOLUTION|>--- conflicted
+++ resolved
@@ -10,93 +10,6 @@
 namespace v8 {
 namespace internal {
 
-<<<<<<< HEAD
-
-int Deoptimizer::patch_size() {
-  const int kCallInstructionSizeInWords = 6;
-  return kCallInstructionSizeInWords * Assembler::kInstrSize;
-}
-
-
-void Deoptimizer::EnsureRelocSpaceForLazyDeoptimization(Handle<Code> code) {
-  // Empty because there is no need for relocation information for the code
-  // patching in Deoptimizer::PatchCodeForDeoptimization below.
-}
-
-
-void Deoptimizer::PatchCodeForDeoptimization(Isolate* isolate, Code* code) {
-  Address code_start_address = code->instruction_start();
-  // Invalidate the relocation information, as it will become invalid by the
-  // code patching below, and is not needed any more.
-  code->InvalidateRelocation();
-
-  // Fail hard and early if we enter this code object again.
-  byte* pointer = code->FindCodeAgeSequence();
-  if (pointer != NULL) {
-    pointer += kNoCodeAgeSequenceLength;
-  } else {
-    pointer = code->instruction_start();
-  }
-  CodePatcher patcher(isolate, pointer, 1);
-  patcher.masm()->break_(0xCC);
-
-  DeoptimizationInputData* data =
-      DeoptimizationInputData::cast(code->deoptimization_data());
-  int osr_offset = data->OsrPcOffset()->value();
-  if (osr_offset > 0) {
-    CodePatcher osr_patcher(isolate, code_start_address + osr_offset, 1);
-    osr_patcher.masm()->break_(0xCC);
-  }
-
-  DeoptimizationInputData* deopt_data =
-      DeoptimizationInputData::cast(code->deoptimization_data());
-#ifdef DEBUG
-  Address prev_call_address = NULL;
-#endif
-  // For each LLazyBailout instruction insert a call to the corresponding
-  // deoptimization entry.
-  for (int i = 0; i < deopt_data->DeoptCount(); i++) {
-    if (deopt_data->Pc(i)->value() == -1) continue;
-    Address call_address = code_start_address + deopt_data->Pc(i)->value();
-    Address deopt_entry = GetDeoptimizationEntry(isolate, i, LAZY);
-    int call_size_in_bytes = MacroAssembler::CallSize(deopt_entry,
-                                                      RelocInfo::NONE32);
-    int call_size_in_words = call_size_in_bytes / Assembler::kInstrSize;
-    DCHECK(call_size_in_bytes % Assembler::kInstrSize == 0);
-    DCHECK(call_size_in_bytes <= patch_size());
-    CodePatcher patcher(isolate, call_address, call_size_in_words);
-    patcher.masm()->Call(deopt_entry, RelocInfo::NONE32);
-    DCHECK(prev_call_address == NULL ||
-           call_address >= prev_call_address + patch_size());
-    DCHECK(call_address + patch_size() <= code->instruction_end());
-
-#ifdef DEBUG
-    prev_call_address = call_address;
-#endif
-  }
-}
-
-
-void Deoptimizer::SetPlatformCompiledStubRegisters(
-    FrameDescription* output_frame, CodeStubDescriptor* descriptor) {
-  ApiFunction function(descriptor->deoptimization_handler());
-  ExternalReference xref(&function, ExternalReference::BUILTIN_CALL, isolate_);
-  intptr_t handler = reinterpret_cast<intptr_t>(xref.address());
-  int params = descriptor->GetHandlerParameterCount();
-  output_frame->SetRegister(a0.code(), params);
-  output_frame->SetRegister(a1.code(), handler);
-}
-
-
-void Deoptimizer::CopyDoubleRegisters(FrameDescription* output_frame) {
-  for (int i = 0; i < DoubleRegister::kMaxNumRegisters; ++i) {
-    Float64 double_value = input_->GetDoubleRegister(i);
-    output_frame->SetDoubleRegister(i, double_value);
-  }
-}
-
-=======
->>>>>>> 84bd6f3c
 #define __ masm()->
 
 
@@ -112,13 +25,8 @@
   RegList restored_regs = kJSCallerSaved | kCalleeSaved;
   RegList saved_regs = restored_regs | sp.bit() | ra.bit();
 
-<<<<<<< HEAD
-  const int kDoubleRegsSize = kDoubleSize * DoubleRegister::kMaxNumRegisters;
-  const int kFloatRegsSize = kFloatSize * FloatRegister::kMaxNumRegisters;
-=======
   const int kDoubleRegsSize = kDoubleSize * DoubleRegister::kNumRegisters;
   const int kFloatRegsSize = kFloatSize * FloatRegister::kNumRegisters;
->>>>>>> 84bd6f3c
 
   // Save all double FPU registers before messing with them.
   __ Dsubu(sp, sp, Operand(kDoubleRegsSize));
@@ -148,12 +56,8 @@
     }
   }
 
-<<<<<<< HEAD
-  __ li(a2, Operand(ExternalReference(Isolate::kCEntryFPAddress, isolate())));
-=======
   __ li(a2, Operand(ExternalReference::Create(
                 IsolateAddressId::kCEntryFPAddress, isolate())));
->>>>>>> 84bd6f3c
   __ Sd(fp, MemOperand(a2));
 
   const int kSavedRegistersAreaSize =
@@ -302,14 +206,7 @@
     __ Ldc1(fpu_reg, MemOperand(a1, src_offset));
   }
 
-<<<<<<< HEAD
-  // Push state, pc, and continuation from the last output frame.
-  __ Ld(a6, MemOperand(a2, FrameDescription::state_offset()));
-  __ push(a6);
-
-=======
   // Push pc and continuation from the last output frame.
->>>>>>> 84bd6f3c
   __ Ld(a6, MemOperand(a2, FrameDescription::pc_offset()));
   __ push(a6);
   __ Ld(a6, MemOperand(a2, FrameDescription::continuation_offset()));
@@ -337,15 +234,11 @@
 
 
 // Maximum size of a table entry generated below.
-<<<<<<< HEAD
-const int Deoptimizer::table_entry_size_ = 3 * Assembler::kInstrSize;
-=======
 #ifdef _MIPS_ARCH_MIPS64R6
 const int Deoptimizer::table_entry_size_ = 2 * Assembler::kInstrSize;
 #else
 const int Deoptimizer::table_entry_size_ = 3 * Assembler::kInstrSize;
 #endif
->>>>>>> 84bd6f3c
 
 void Deoptimizer::TableEntryGenerator::GeneratePrologue() {
   Assembler::BlockTrampolinePoolScope block_trampoline_pool(masm());
@@ -368,11 +261,6 @@
       Label start;
       __ bind(&start);
       DCHECK(is_int16(i));
-<<<<<<< HEAD
-      __ BranchShort(USE_DELAY_SLOT, &done);  // Expose delay slot.
-      __ li(at, i);                      // In the delay slot.
-      __ nop();
-=======
       if (kArchVariant == kMips64r6) {
         __ li(kScratchReg, i);
         __ BranchShort(PROTECT, &done);
@@ -381,7 +269,6 @@
         __ li(kScratchReg, i);                  // In the delay slot.
         __ nop();
       }
->>>>>>> 84bd6f3c
 
       DCHECK_EQ(table_entry_size_, masm()->SizeOfCodeGeneratedSince(&start));
     }
@@ -400,22 +287,14 @@
       DCHECK(is_int16(i));
       if (j >= kMaxEntriesBranchReach) {
         j = 0;
-<<<<<<< HEAD
-        __ li(at, i);
-=======
         __ li(kScratchReg, i);
->>>>>>> 84bd6f3c
         __ bind(&trampoline_jump);
         trampoline_jump = Label();
         __ BranchShort(USE_DELAY_SLOT, &trampoline_jump);
         __ nop();
       } else {
         __ BranchShort(USE_DELAY_SLOT, &trampoline_jump);  // Expose delay slot.
-<<<<<<< HEAD
-        __ li(at, i);                                      // In the delay slot.
-=======
         __ li(kScratchReg, i);                             // In the delay slot.
->>>>>>> 84bd6f3c
         __ nop();
       }
       DCHECK_EQ(table_entry_size_, masm()->SizeOfCodeGeneratedSince(&start));
@@ -424,11 +303,7 @@
     DCHECK_EQ(masm()->SizeOfCodeGeneratedSince(&table_start),
               count() * table_entry_size_);
     __ bind(&trampoline_jump);
-<<<<<<< HEAD
-    __ Push(at);
-=======
     __ Push(kScratchReg);
->>>>>>> 84bd6f3c
   }
 }
 
