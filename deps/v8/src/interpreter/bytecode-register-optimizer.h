--- conflicted
+++ resolved
@@ -75,11 +75,7 @@
       //   aren't known)
       // - a call to the debugger (as it can manipulate locals and parameters),
       // - a generator suspend (as this involves saving all registers).
-<<<<<<< HEAD
-      // - a generator resume (as this involves restoring all registers).
-=======
       // - a generator register restore.
->>>>>>> 84bd6f3c
       Flush();
     }
 
