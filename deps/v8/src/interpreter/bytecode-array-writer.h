--- conflicted
+++ resolved
@@ -43,11 +43,7 @@
   void BindJumpTableEntry(BytecodeJumpTable* jump_table, int case_value);
   Handle<BytecodeArray> ToBytecodeArray(Isolate* isolate, int register_count,
                                         int parameter_count,
-<<<<<<< HEAD
-                                        Handle<FixedArray> handler_table);
-=======
                                         Handle<ByteArray> handler_table);
->>>>>>> 84bd6f3c
 
  private:
   // Maximum sized packed bytecode is comprised of a prefix bytecode,
@@ -101,11 +97,7 @@
 
   bool exit_seen_in_block_;
 
-<<<<<<< HEAD
-  friend class BytecodeArrayWriterUnittest;
-=======
   friend class bytecode_array_writer_unittest::BytecodeArrayWriterUnittest;
->>>>>>> 84bd6f3c
   DISALLOW_COPY_AND_ASSIGN(BytecodeArrayWriter);
 };
 
