// Copyright 2015 the V8 project authors. All rights reserved.
// Use of this source code is governed by a BSD-style license that can be
// found in the LICENSE file.

#include "src/interpreter/constant-array-builder.h"

#include <cmath>
#include <functional>
#include <set>

#include "src/ast/ast-value-factory.h"
#include "src/ast/ast.h"
#include "src/ast/scopes.h"
#include "src/base/functional.h"
#include "src/isolate.h"
#include "src/objects-inl.h"

namespace v8 {
namespace internal {
namespace interpreter {

ConstantArrayBuilder::ConstantArraySlice::ConstantArraySlice(
    Zone* zone, size_t start_index, size_t capacity, OperandSize operand_size)
    : start_index_(start_index),
      capacity_(capacity),
      reserved_(0),
      operand_size_(operand_size),
      constants_(zone) {}

void ConstantArrayBuilder::ConstantArraySlice::Reserve() {
  DCHECK_GT(available(), 0u);
  reserved_++;
  DCHECK_LE(reserved_, capacity() - constants_.size());
}

void ConstantArrayBuilder::ConstantArraySlice::Unreserve() {
  DCHECK_GT(reserved_, 0u);
  reserved_--;
}

size_t ConstantArrayBuilder::ConstantArraySlice::Allocate(
    ConstantArrayBuilder::Entry entry, size_t count) {
  DCHECK_GE(available(), count);
  size_t index = constants_.size();
  DCHECK_LT(index, capacity());
  for (size_t i = 0; i < count; ++i) {
    constants_.push_back(entry);
  }
  return index + start_index();
}

ConstantArrayBuilder::Entry& ConstantArrayBuilder::ConstantArraySlice::At(
    size_t index) {
  DCHECK_GE(index, start_index());
  DCHECK_LT(index, start_index() + size());
  return constants_[index - start_index()];
}

const ConstantArrayBuilder::Entry& ConstantArrayBuilder::ConstantArraySlice::At(
    size_t index) const {
  DCHECK_GE(index, start_index());
  DCHECK_LT(index, start_index() + size());
  return constants_[index - start_index()];
}

#if DEBUG
void ConstantArrayBuilder::ConstantArraySlice::CheckAllElementsAreUnique(
    Isolate* isolate) const {
  std::set<Smi*> smis;
  std::set<double> heap_numbers;
  std::set<const AstRawString*> strings;
  std::set<const char*> bigints;
  std::set<const Scope*> scopes;
  std::set<Object*> deferred_objects;
  for (const Entry& entry : constants_) {
<<<<<<< HEAD
    // TODO(leszeks): Ignore jump tables because they have to be contiguous,
    // so they can contain duplicates.
    if (entry.IsJumpTableEntry()) continue;

    Handle<Object> handle = entry.ToHandle(isolate);

    if (elements.find(*handle) != elements.end()) {
=======
    bool duplicate = false;
    switch (entry.tag_) {
      case Entry::Tag::kSmi:
        duplicate = !smis.insert(entry.smi_).second;
        break;
      case Entry::Tag::kHeapNumber:
        duplicate = !heap_numbers.insert(entry.heap_number_).second;
        break;
      case Entry::Tag::kRawString:
        duplicate = !strings.insert(entry.raw_string_).second;
        break;
      case Entry::Tag::kBigInt:
        duplicate = !bigints.insert(entry.bigint_.c_str()).second;
        break;
      case Entry::Tag::kScope:
        duplicate = !scopes.insert(entry.scope_).second;
        break;
      case Entry::Tag::kHandle:
        duplicate = !deferred_objects.insert(*entry.handle_).second;
        break;
      case Entry::Tag::kDeferred:
        UNREACHABLE();  // Should be kHandle at this point.
      case Entry::Tag::kJumpTableSmi:
      case Entry::Tag::kUninitializedJumpTableSmi:
        // TODO(leszeks): Ignore jump tables because they have to be contiguous,
        // so they can contain duplicates.
        break;
#define CASE_TAG(NAME, ...) case Entry::Tag::k##NAME:
        SINGLETON_CONSTANT_ENTRY_TYPES(CASE_TAG)
#undef CASE_TAG
        // Singletons are non-duplicated by definition.
        break;
    }
    if (duplicate) {
>>>>>>> 84bd6f3c
      std::ostringstream os;
      os << "Duplicate constant found: " << Brief(*entry.ToHandle(isolate))
         << std::endl;
      // Print all the entries in the slice to help debug duplicates.
      size_t i = start_index();
      for (const Entry& prev_entry : constants_) {
        os << i++ << ": " << Brief(*prev_entry.ToHandle(isolate)) << std::endl;
      }
      FATAL("%s", os.str().c_str());
    }
  }
}
#endif

STATIC_CONST_MEMBER_DEFINITION const size_t ConstantArrayBuilder::k8BitCapacity;
STATIC_CONST_MEMBER_DEFINITION const size_t
    ConstantArrayBuilder::k16BitCapacity;
STATIC_CONST_MEMBER_DEFINITION const size_t
    ConstantArrayBuilder::k32BitCapacity;

ConstantArrayBuilder::ConstantArrayBuilder(Zone* zone)
    : constants_map_(16, base::KeyEqualityMatcher<intptr_t>(),
                     ZoneAllocationPolicy(zone)),
      smi_map_(zone),
      smi_pairs_(zone),
      heap_number_map_(zone),
#define INIT_SINGLETON_ENTRY_FIELD(NAME, LOWER_NAME) LOWER_NAME##_(-1),
      SINGLETON_CONSTANT_ENTRY_TYPES(INIT_SINGLETON_ENTRY_FIELD)
#undef INIT_SINGLETON_ENTRY_FIELD
          zone_(zone) {
  idx_slice_[0] =
      new (zone) ConstantArraySlice(zone, 0, k8BitCapacity, OperandSize::kByte);
  idx_slice_[1] = new (zone) ConstantArraySlice(
      zone, k8BitCapacity, k16BitCapacity, OperandSize::kShort);
  idx_slice_[2] = new (zone) ConstantArraySlice(
      zone, k8BitCapacity + k16BitCapacity, k32BitCapacity, OperandSize::kQuad);
}

size_t ConstantArrayBuilder::size() const {
  size_t i = arraysize(idx_slice_);
  while (i > 0) {
    ConstantArraySlice* slice = idx_slice_[--i];
    if (slice->size() > 0) {
      return slice->start_index() + slice->size();
    }
  }
  return idx_slice_[0]->size();
}

ConstantArrayBuilder::ConstantArraySlice* ConstantArrayBuilder::IndexToSlice(
    size_t index) const {
  for (ConstantArraySlice* slice : idx_slice_) {
    if (index <= slice->max_index()) {
      return slice;
    }
  }
  UNREACHABLE();
}

MaybeHandle<Object> ConstantArrayBuilder::At(size_t index,
                                             Isolate* isolate) const {
  const ConstantArraySlice* slice = IndexToSlice(index);
  DCHECK_LT(index, slice->capacity());
  if (index < slice->start_index() + slice->size()) {
    const Entry& entry = slice->At(index);
    if (!entry.IsDeferred()) return entry.ToHandle(isolate);
  }
  return MaybeHandle<Object>();
}

Handle<FixedArray> ConstantArrayBuilder::ToFixedArray(Isolate* isolate) {
  Handle<FixedArray> fixed_array = isolate->factory()->NewFixedArrayWithHoles(
      static_cast<int>(size()), PretenureFlag::TENURED);
  int array_index = 0;
  for (const ConstantArraySlice* slice : idx_slice_) {
    DCHECK_EQ(slice->reserved(), 0);
    DCHECK(array_index == 0 ||
           base::bits::IsPowerOfTwo(static_cast<uint32_t>(array_index)));
#if DEBUG
    // Different slices might contain the same element due to reservations, but
    // all elements within a slice should be unique.
    slice->CheckAllElementsAreUnique(isolate);
#endif
    // Copy objects from slice into array.
    for (size_t i = 0; i < slice->size(); ++i) {
      Handle<Object> value =
          slice->At(slice->start_index() + i).ToHandle(isolate);
      fixed_array->set(array_index++, *value);
    }
    // Leave holes where reservations led to unused slots.
    size_t padding = slice->capacity() - slice->size();
    if (static_cast<size_t>(fixed_array->length() - array_index) <= padding) {
      break;
    }
    array_index += padding;
  }
  DCHECK_GE(array_index, fixed_array->length());
  return fixed_array;
}

size_t ConstantArrayBuilder::Insert(Smi* smi) {
  auto entry = smi_map_.find(smi);
  if (entry == smi_map_.end()) {
    return AllocateReservedEntry(smi);
  }
  return entry->second;
}

size_t ConstantArrayBuilder::Insert(double number) {
  if (std::isnan(number)) return InsertNaN();
  auto entry = heap_number_map_.find(number);
  if (entry == heap_number_map_.end()) {
    index_t index = static_cast<index_t>(AllocateIndex(Entry(number)));
    heap_number_map_[number] = index;
    return index;
  }
  return entry->second;
}

size_t ConstantArrayBuilder::Insert(const AstRawString* raw_string) {
  return constants_map_
      .LookupOrInsert(reinterpret_cast<intptr_t>(raw_string),
                      raw_string->Hash(),
                      [&]() { return AllocateIndex(Entry(raw_string)); },
                      ZoneAllocationPolicy(zone_))
      ->value;
}

size_t ConstantArrayBuilder::Insert(AstBigInt bigint) {
  return constants_map_
      .LookupOrInsert(reinterpret_cast<intptr_t>(bigint.c_str()),
                      static_cast<uint32_t>(base::hash_value(bigint.c_str())),
                      [&]() { return AllocateIndex(Entry(bigint)); },
                      ZoneAllocationPolicy(zone_))
      ->value;
}

size_t ConstantArrayBuilder::Insert(const Scope* scope) {
  return constants_map_
      .LookupOrInsert(reinterpret_cast<intptr_t>(scope),
                      static_cast<uint32_t>(base::hash_value(scope)),
                      [&]() { return AllocateIndex(Entry(scope)); },
                      ZoneAllocationPolicy(zone_))
      ->value;
}

#define INSERT_ENTRY(NAME, LOWER_NAME)              \
  size_t ConstantArrayBuilder::Insert##NAME() {     \
    if (LOWER_NAME##_ < 0) {                        \
      LOWER_NAME##_ = AllocateIndex(Entry::NAME()); \
    }                                               \
    return LOWER_NAME##_;                           \
  }
SINGLETON_CONSTANT_ENTRY_TYPES(INSERT_ENTRY)
#undef INSERT_ENTRY

ConstantArrayBuilder::index_t ConstantArrayBuilder::AllocateIndex(
    ConstantArrayBuilder::Entry entry) {
  return AllocateIndexArray(entry, 1);
}

ConstantArrayBuilder::index_t ConstantArrayBuilder::AllocateIndexArray(
    ConstantArrayBuilder::Entry entry, size_t count) {
  for (size_t i = 0; i < arraysize(idx_slice_); ++i) {
    if (idx_slice_[i]->available() >= count) {
      return static_cast<index_t>(idx_slice_[i]->Allocate(entry, count));
    }
  }
  UNREACHABLE();
}

ConstantArrayBuilder::ConstantArraySlice*
ConstantArrayBuilder::OperandSizeToSlice(OperandSize operand_size) const {
  ConstantArraySlice* slice = nullptr;
  switch (operand_size) {
    case OperandSize::kNone:
      UNREACHABLE();
      break;
    case OperandSize::kByte:
      slice = idx_slice_[0];
      break;
    case OperandSize::kShort:
      slice = idx_slice_[1];
      break;
    case OperandSize::kQuad:
      slice = idx_slice_[2];
      break;
  }
  DCHECK(slice->operand_size() == operand_size);
  return slice;
}

size_t ConstantArrayBuilder::InsertDeferred() {
  return AllocateIndex(Entry::Deferred());
}

size_t ConstantArrayBuilder::InsertJumpTable(size_t size) {
  return AllocateIndexArray(Entry::UninitializedJumpTableSmi(), size);
}

void ConstantArrayBuilder::SetDeferredAt(size_t index, Handle<Object> object) {
  ConstantArraySlice* slice = IndexToSlice(index);
  return slice->At(index).SetDeferred(object);
}

void ConstantArrayBuilder::SetJumpTableSmi(size_t index, Smi* smi) {
  ConstantArraySlice* slice = IndexToSlice(index);
  // Allow others to reuse these Smis, but insert using emplace to avoid
  // overwriting existing values in the Smi map (which may have a smaller
  // operand size).
  smi_map_.emplace(smi, static_cast<index_t>(index));
  return slice->At(index).SetJumpTableSmi(smi);
}

OperandSize ConstantArrayBuilder::CreateReservedEntry() {
  for (size_t i = 0; i < arraysize(idx_slice_); ++i) {
    if (idx_slice_[i]->available() > 0) {
      idx_slice_[i]->Reserve();
      return idx_slice_[i]->operand_size();
    }
  }
  UNREACHABLE();
}

ConstantArrayBuilder::index_t ConstantArrayBuilder::AllocateReservedEntry(
    Smi* value) {
  index_t index = static_cast<index_t>(AllocateIndex(Entry(value)));
  smi_map_[value] = index;
  return index;
}

size_t ConstantArrayBuilder::CommitReservedEntry(OperandSize operand_size,
                                                 Smi* value) {
  DiscardReservedEntry(operand_size);
  size_t index;
  auto entry = smi_map_.find(value);
  if (entry == smi_map_.end()) {
    index = AllocateReservedEntry(value);
  } else {
    ConstantArraySlice* slice = OperandSizeToSlice(operand_size);
    index = entry->second;
    if (index > slice->max_index()) {
      // The object is already in the constant array, but may have an
      // index too big for the reserved operand_size. So, duplicate
      // entry with the smaller operand size.
      index = AllocateReservedEntry(value);
    }
    DCHECK_LE(index, slice->max_index());
  }
  return index;
}

void ConstantArrayBuilder::DiscardReservedEntry(OperandSize operand_size) {
  OperandSizeToSlice(operand_size)->Unreserve();
}

Handle<Object> ConstantArrayBuilder::Entry::ToHandle(Isolate* isolate) const {
  switch (tag_) {
    case Tag::kDeferred:
      // We shouldn't have any deferred entries by now.
      UNREACHABLE();
    case Tag::kHandle:
      return handle_;
    case Tag::kSmi:
    case Tag::kJumpTableSmi:
      return handle(smi_, isolate);
    case Tag::kUninitializedJumpTableSmi:
      // TODO(leszeks): There's probably a better value we could use here.
      return isolate->factory()->the_hole_value();
    case Tag::kRawString:
      return raw_string_->string();
    case Tag::kHeapNumber:
      return isolate->factory()->NewNumber(heap_number_, TENURED);
    case Tag::kBigInt:
      // This should never fail: the parser will never create a BigInt
      // literal that cannot be allocated.
      return BigIntLiteral(isolate, bigint_.c_str()).ToHandleChecked();
    case Tag::kScope:
      return scope_->scope_info();
#define ENTRY_LOOKUP(Name, name) \
  case Tag::k##Name:             \
    return isolate->factory()->name();
      SINGLETON_CONSTANT_ENTRY_TYPES(ENTRY_LOOKUP);
#undef ENTRY_LOOKUP
  }
  UNREACHABLE();
}

}  // namespace interpreter
}  // namespace internal
}  // namespace v8<|MERGE_RESOLUTION|>--- conflicted
+++ resolved
@@ -73,15 +73,6 @@
   std::set<const Scope*> scopes;
   std::set<Object*> deferred_objects;
   for (const Entry& entry : constants_) {
-<<<<<<< HEAD
-    // TODO(leszeks): Ignore jump tables because they have to be contiguous,
-    // so they can contain duplicates.
-    if (entry.IsJumpTableEntry()) continue;
-
-    Handle<Object> handle = entry.ToHandle(isolate);
-
-    if (elements.find(*handle) != elements.end()) {
-=======
     bool duplicate = false;
     switch (entry.tag_) {
       case Entry::Tag::kSmi:
@@ -116,7 +107,6 @@
         break;
     }
     if (duplicate) {
->>>>>>> 84bd6f3c
       std::ostringstream os;
       os << "Duplicate constant found: " << Brief(*entry.ToHandle(isolate))
          << std::endl;
