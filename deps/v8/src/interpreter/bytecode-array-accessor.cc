--- conflicted
+++ resolved
@@ -212,14 +212,6 @@
 
 JumpTableTargetOffsets BytecodeArrayAccessor::GetJumpTableTargetOffsets()
     const {
-<<<<<<< HEAD
-  DCHECK_EQ(current_bytecode(), Bytecode::kSwitchOnSmiNoFeedback);
-
-  uint32_t table_start = GetIndexOperand(0);
-  uint32_t table_size = GetUnsignedImmediateOperand(1);
-  int32_t case_value_base = GetImmediateOperand(2);
-
-=======
   uint32_t table_start, table_size;
   int32_t case_value_base;
   if (current_bytecode() == Bytecode::kSwitchOnGeneratorState) {
@@ -232,7 +224,6 @@
     table_size = GetUnsignedImmediateOperand(1);
     case_value_base = GetImmediateOperand(2);
   }
->>>>>>> 84bd6f3c
   return JumpTableTargetOffsets(this, table_start, table_size, case_value_base);
 }
 
@@ -324,77 +315,6 @@
   }
 }
 
-JumpTableTargetOffsets::JumpTableTargetOffsets(
-    const BytecodeArrayAccessor* accessor, int table_start, int table_size,
-    int case_value_base)
-    : accessor_(accessor),
-      table_start_(table_start),
-      table_size_(table_size),
-      case_value_base_(case_value_base) {}
-
-JumpTableTargetOffsets::iterator JumpTableTargetOffsets::begin() const {
-  return iterator(case_value_base_, table_start_, table_start_ + table_size_,
-                  accessor_);
-}
-JumpTableTargetOffsets::iterator JumpTableTargetOffsets::end() const {
-  return iterator(case_value_base_ + table_size_, table_start_ + table_size_,
-                  table_start_ + table_size_, accessor_);
-}
-int JumpTableTargetOffsets::size() const {
-  int ret = 0;
-  // TODO(leszeks): Is there a more efficient way of doing this than iterating?
-  for (const auto& entry : *this) {
-    USE(entry);
-    ret++;
-  }
-  return ret;
-}
-
-JumpTableTargetOffsets::iterator::iterator(
-    int case_value, int table_offset, int table_end,
-    const BytecodeArrayAccessor* accessor)
-    : accessor_(accessor),
-      index_(case_value),
-      table_offset_(table_offset),
-      table_end_(table_end) {
-  UpdateAndAdvanceToValid();
-}
-
-JumpTableTargetOffset JumpTableTargetOffsets::iterator::operator*() {
-  DCHECK_LT(table_offset_, table_end_);
-  DCHECK(current_->IsSmi());
-  return {index_, accessor_->GetAbsoluteOffset(Smi::cast(*current_)->value())};
-}
-
-JumpTableTargetOffsets::iterator& JumpTableTargetOffsets::iterator::
-operator++() {
-  DCHECK_LT(table_offset_, table_end_);
-  ++table_offset_;
-  ++index_;
-  UpdateAndAdvanceToValid();
-  return *this;
-}
-
-bool JumpTableTargetOffsets::iterator::operator!=(
-    const JumpTableTargetOffsets::iterator& other) {
-  DCHECK_EQ(accessor_, other.accessor_);
-  DCHECK_EQ(table_end_, other.table_end_);
-  DCHECK_EQ(index_ - other.index_, table_offset_ - other.table_offset_);
-  return index_ != other.index_;
-}
-
-void JumpTableTargetOffsets::iterator::UpdateAndAdvanceToValid() {
-  if (table_offset_ >= table_end_) return;
-
-  current_ = accessor_->GetConstantAtIndex(table_offset_);
-  Isolate* isolate = accessor_->bytecode_array()->GetIsolate();
-  while (current_->IsTheHole(isolate)) {
-    ++table_offset_;
-    ++index_;
-    current_ = accessor_->GetConstantAtIndex(table_offset_);
-  }
-}
-
 }  // namespace interpreter
 }  // namespace internal
 }  // namespace v8