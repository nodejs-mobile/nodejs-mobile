--- conflicted
+++ resolved
@@ -14,19 +14,6 @@
 // List of supported intrisics, with upper case name, lower case name and
 // expected number of arguments (-1 denoting argument count is variable).
 #define INTRINSICS_LIST(V)                                            \
-<<<<<<< HEAD
-  V(AsyncGeneratorGetAwaitInputOrDebugPos,                            \
-    async_generator_get_await_input_or_debug_pos, 1)                  \
-  V(AsyncGeneratorReject, async_generator_reject, 2)                  \
-  V(AsyncGeneratorResolve, async_generator_resolve, 3)                \
-  V(CreateJSGeneratorObject, create_js_generator_object, 2)           \
-  V(GeneratorGetContext, generator_get_context, 1)                    \
-  V(GeneratorGetResumeMode, generator_get_resume_mode, 1)             \
-  V(GeneratorGetInputOrDebugPos, generator_get_input_or_debug_pos, 1) \
-  V(GeneratorClose, generator_close, 1)                               \
-  V(Call, call, -1)                                                   \
-  V(ClassOf, class_of, 1)                                             \
-=======
   V(AsyncGeneratorReject, async_generator_reject, 2)                  \
   V(AsyncGeneratorResolve, async_generator_resolve, 3)                \
   V(AsyncGeneratorYield, async_generator_yield, 3)                    \
@@ -36,33 +23,20 @@
   V(GeneratorClose, generator_close, 1)                               \
   V(GetImportMetaObject, get_import_meta_object, 0)                   \
   V(Call, call, -1)                                                   \
->>>>>>> 84bd6f3c
   V(CreateIterResultObject, create_iter_result_object, 2)             \
   V(CreateAsyncFromSyncIterator, create_async_from_sync_iterator, 1)  \
   V(HasProperty, has_property, 2)                                     \
   V(IsArray, is_array, 1)                                             \
   V(IsJSMap, is_js_map, 1)                                            \
-<<<<<<< HEAD
-  V(IsJSMapIterator, is_js_map_iterator, 1)                           \
   V(IsJSProxy, is_js_proxy, 1)                                        \
   V(IsJSReceiver, is_js_receiver, 1)                                  \
   V(IsJSSet, is_js_set, 1)                                            \
-  V(IsJSSetIterator, is_js_set_iterator, 1)                           \
-=======
-  V(IsJSProxy, is_js_proxy, 1)                                        \
-  V(IsJSReceiver, is_js_receiver, 1)                                  \
-  V(IsJSSet, is_js_set, 1)                                            \
->>>>>>> 84bd6f3c
   V(IsJSWeakMap, is_js_weak_map, 1)                                   \
   V(IsJSWeakSet, is_js_weak_set, 1)                                   \
   V(IsSmi, is_smi, 1)                                                 \
   V(IsTypedArray, is_typed_array, 1)                                  \
-<<<<<<< HEAD
-  V(SubString, sub_string, 3)                                         \
-=======
   V(RejectPromise, reject_promise, 3)                                 \
   V(ResolvePromise, resolve_promise, 2)                               \
->>>>>>> 84bd6f3c
   V(ToString, to_string, 1)                                           \
   V(ToLength, to_length, 1)                                           \
   V(ToInteger, to_integer, 1)                                         \
