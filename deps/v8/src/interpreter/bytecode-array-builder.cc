--- conflicted
+++ resolved
@@ -38,13 +38,8 @@
 };
 
 BytecodeArrayBuilder::BytecodeArrayBuilder(
-<<<<<<< HEAD
-    Isolate* isolate, Zone* zone, int parameter_count, int locals_count,
-    FunctionLiteral* literal,
-=======
     Zone* zone, int parameter_count, int locals_count,
     FeedbackVectorSpec* feedback_vector_spec,
->>>>>>> 84bd6f3c
     SourcePositionTableBuilder::RecordingMode source_position_mode)
     : zone_(zone),
       feedback_vector_spec_(feedback_vector_spec),
@@ -66,11 +61,6 @@
         zone, &register_allocator_, fixed_register_count(), parameter_count,
         new (zone) RegisterTransferWriter(this));
   }
-<<<<<<< HEAD
-
-  return_position_ = literal ? literal->return_position() : kNoSourcePosition;
-=======
->>>>>>> 84bd6f3c
 }
 
 Register BytecodeArrayBuilder::Parameter(int parameter_index) const {
@@ -129,27 +119,11 @@
 void BytecodeArrayBuilder::SetDeferredSourceInfo(
     BytecodeSourceInfo source_info) {
   if (!source_info.is_valid()) return;
-<<<<<<< HEAD
-  if (deferred_source_info_.is_valid()) {
-    // Emit any previous deferred source info now as a nop.
-    BytecodeNode node = BytecodeNode::Nop(deferred_source_info_);
-    bytecode_array_writer_.Write(&node);
-  }
-=======
->>>>>>> 84bd6f3c
   deferred_source_info_ = source_info;
 }
 
 void BytecodeArrayBuilder::AttachOrEmitDeferredSourceInfo(BytecodeNode* node) {
   if (!deferred_source_info_.is_valid()) return;
-<<<<<<< HEAD
-
-  if (!node->source_info().is_valid()) {
-    node->set_source_info(deferred_source_info_);
-  } else {
-    BytecodeNode node = BytecodeNode::Nop(deferred_source_info_);
-    bytecode_array_writer_.Write(&node);
-=======
   if (!node->source_info().is_valid()) {
     node->set_source_info(deferred_source_info_);
   } else if (deferred_source_info_.is_statement() &&
@@ -157,7 +131,6 @@
     BytecodeSourceInfo source_position = node->source_info();
     source_position.MakeStatementPosition(source_position.source_position());
     node->set_source_info(source_position);
->>>>>>> 84bd6f3c
   }
   deferred_source_info_.set_invalid();
 }
@@ -434,12 +407,9 @@
     case Token::Value::MOD:
       OutputModSmi(literal->value(), feedback_slot);
       break;
-<<<<<<< HEAD
-=======
     case Token::Value::EXP:
       OutputExpSmi(literal->value(), feedback_slot);
       break;
->>>>>>> 84bd6f3c
     case Token::Value::BIT_OR:
       OutputBitwiseOrSmi(literal->value(), feedback_slot);
       break;
@@ -464,11 +434,7 @@
   return *this;
 }
 
-<<<<<<< HEAD
-BytecodeArrayBuilder& BytecodeArrayBuilder::CountOperation(Token::Value op,
-=======
 BytecodeArrayBuilder& BytecodeArrayBuilder::UnaryOperation(Token::Value op,
->>>>>>> 84bd6f3c
                                                            int feedback_slot) {
   switch (op) {
     case Token::Value::INC:
@@ -514,7 +480,6 @@
 
 BytecodeArrayBuilder& BytecodeArrayBuilder::CompareOperation(
     Token::Value op, Register reg, int feedback_slot) {
-  DCHECK(feedback_slot != kNoFeedbackSlot);
   switch (op) {
     case Token::Value::EQ:
       OutputTestEqual(reg, feedback_slot);
@@ -533,18 +498,6 @@
       break;
     case Token::Value::GTE:
       OutputTestGreaterThanOrEqual(reg, feedback_slot);
-      break;
-    default:
-      UNREACHABLE();
-  }
-  return *this;
-}
-
-BytecodeArrayBuilder& BytecodeArrayBuilder::CompareOperation(Token::Value op,
-                                                             Register reg) {
-  switch (op) {
-    case Token::Value::EQ_STRICT:
-      OutputTestEqualStrictNoFeedback(reg);
       break;
     case Token::Value::INSTANCEOF:
       OutputTestInstanceOf(reg, feedback_slot);
@@ -567,14 +520,11 @@
   return *this;
 }
 
-<<<<<<< HEAD
-=======
 BytecodeArrayBuilder& BytecodeArrayBuilder::CompareReference(Register reg) {
   OutputTestReferenceEqual(reg);
   return *this;
 }
 
->>>>>>> 84bd6f3c
 BytecodeArrayBuilder& BytecodeArrayBuilder::CompareUndetectable() {
   OutputTestUndetectable();
   return *this;
@@ -607,11 +557,7 @@
 
 BytecodeArrayBuilder& BytecodeArrayBuilder::CompareTypeOf(
     TestTypeOfFlags::LiteralFlag literal_flag) {
-<<<<<<< HEAD
-  DCHECK(literal_flag != TestTypeOfFlags::LiteralFlag::kOther);
-=======
   DCHECK_NE(literal_flag, TestTypeOfFlags::LiteralFlag::kOther);
->>>>>>> 84bd6f3c
   OutputTestTypeOf(TestTypeOfFlags::Encode(literal_flag));
   return *this;
 }
@@ -703,11 +649,7 @@
     Register reg) {
   if (register_optimizer_) {
     // Defer source info so that if we elide the bytecode transfer, we attach
-<<<<<<< HEAD
-    // the source info to a subsequent bytecode or to a nop.
-=======
     // the source info to a subsequent bytecode if it exists.
->>>>>>> 84bd6f3c
     SetDeferredSourceInfo(CurrentSourcePosition(Bytecode::kLdar));
     register_optimizer_->DoLdar(reg);
   } else {
@@ -720,11 +662,7 @@
     Register reg) {
   if (register_optimizer_) {
     // Defer source info so that if we elide the bytecode transfer, we attach
-<<<<<<< HEAD
-    // the source info to a subsequent bytecode or to a nop.
-=======
     // the source info to a subsequent bytecode if it exists.
->>>>>>> 84bd6f3c
     SetDeferredSourceInfo(CurrentSourcePosition(Bytecode::kStar));
     register_optimizer_->DoStar(reg);
   } else {
@@ -738,11 +676,7 @@
   DCHECK(from != to);
   if (register_optimizer_) {
     // Defer source info so that if we elide the bytecode transfer, we attach
-<<<<<<< HEAD
-    // the source info to a subsequent bytecode or to a nop.
-=======
     // the source info to a subsequent bytecode if it exists.
->>>>>>> 84bd6f3c
     SetDeferredSourceInfo(CurrentSourcePosition(Bytecode::kMov));
     register_optimizer_->DoMov(from, to);
   } else {
@@ -888,10 +822,6 @@
 }
 
 BytecodeArrayBuilder& BytecodeArrayBuilder::CollectTypeProfile(int position) {
-<<<<<<< HEAD
-  DCHECK(FLAG_type_profile);
-=======
->>>>>>> 84bd6f3c
   OutputCollectTypeProfile(position);
   return *this;
 }
@@ -1079,11 +1009,6 @@
   return *this;
 }
 
-<<<<<<< HEAD
-BytecodeArrayBuilder& BytecodeArrayBuilder::ConvertAccumulatorToNumber(
-    Register out, int feedback_slot) {
-  OutputToNumber(out, feedback_slot);
-=======
 BytecodeArrayBuilder& BytecodeArrayBuilder::ToString() {
   OutputToString();
   return *this;
@@ -1096,7 +1021,6 @@
 
 BytecodeArrayBuilder& BytecodeArrayBuilder::ToNumeric(int feedback_slot) {
   OutputToNumeric(feedback_slot);
->>>>>>> 84bd6f3c
   return *this;
 }
 
@@ -1177,52 +1101,6 @@
 }
 
 BytecodeArrayBuilder& BytecodeArrayBuilder::JumpIfNotUndefined(
-<<<<<<< HEAD
-    BytecodeLabel* label) {
-  DCHECK(!label->is_bound());
-  OutputJumpIfNotUndefined(label, 0);
-  return *this;
-}
-
-BytecodeArrayBuilder& BytecodeArrayBuilder::JumpIfNil(BytecodeLabel* label,
-                                                      Token::Value op,
-                                                      NilValue nil) {
-  if (op == Token::EQ) {
-    // TODO(rmcilroy): Implement JumpIfUndetectable.
-    return CompareUndetectable().JumpIfTrue(ToBooleanMode::kAlreadyBoolean,
-                                            label);
-  } else {
-    DCHECK_EQ(Token::EQ_STRICT, op);
-    if (nil == kUndefinedValue) {
-      return JumpIfUndefined(label);
-    } else {
-      DCHECK_EQ(kNullValue, nil);
-      return JumpIfNull(label);
-    }
-  }
-}
-
-BytecodeArrayBuilder& BytecodeArrayBuilder::JumpIfNotNil(BytecodeLabel* label,
-                                                         Token::Value op,
-                                                         NilValue nil) {
-  if (op == Token::EQ) {
-    // TODO(rmcilroy): Implement JumpIfUndetectable.
-    return CompareUndetectable().JumpIfFalse(ToBooleanMode::kAlreadyBoolean,
-                                             label);
-  } else {
-    DCHECK_EQ(Token::EQ_STRICT, op);
-    if (nil == kUndefinedValue) {
-      return JumpIfNotUndefined(label);
-    } else {
-      DCHECK_EQ(kNullValue, nil);
-      return JumpIfNotNull(label);
-    }
-  }
-}
-
-BytecodeArrayBuilder& BytecodeArrayBuilder::JumpIfNotHole(
-=======
->>>>>>> 84bd6f3c
     BytecodeLabel* label) {
   DCHECK(!label->is_bound());
   OutputJumpIfNotUndefined(label, 0);
@@ -1403,11 +1281,6 @@
 }
 
 BytecodeArrayBuilder& BytecodeArrayBuilder::SuspendGenerator(
-<<<<<<< HEAD
-    Register generator, SuspendFlags flags) {
-  OutputSuspendGenerator(generator,
-                         SuspendGeneratorBytecodeFlags::Encode(flags));
-=======
     Register generator, RegisterList registers, int suspend_id) {
   OutputSuspendGenerator(generator, registers, registers.register_count(),
                          suspend_id);
@@ -1421,7 +1294,6 @@
       generator, jump_table->constant_pool_index(), jump_table->size()));
   WriteSwitch(&node, jump_table);
   LeaveBasicBlock();
->>>>>>> 84bd6f3c
   return *this;
 }
 
@@ -1493,16 +1365,6 @@
   return *this;
 }
 
-<<<<<<< HEAD
-BytecodeArrayBuilder& BytecodeArrayBuilder::TailCall(Register callable,
-                                                     RegisterList args,
-                                                     int feedback_slot) {
-  OutputTailCall(callable, args, args.register_count(), feedback_slot);
-  return *this;
-}
-
-=======
->>>>>>> 84bd6f3c
 BytecodeArrayBuilder& BytecodeArrayBuilder::CallWithSpread(Register callable,
                                                            RegisterList args,
                                                            int feedback_slot) {
@@ -1702,10 +1564,6 @@
       return os << "ConvertToBoolean";
   }
   UNREACHABLE();
-<<<<<<< HEAD
-  return os;
-=======
->>>>>>> 84bd6f3c
 }
 
 }  // namespace interpreter
