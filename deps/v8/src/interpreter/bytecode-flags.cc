// Copyright 2016 the V8 project authors. All rights reserved.
// Use of this source code is governed by a BSD-style license that can be
// found in the LICENSE file.

#include "src/interpreter/bytecode-flags.h"

#include "src/ast/ast-value-factory.h"
#include "src/ast/ast.h"
#include "src/builtins/builtins-constructor.h"
#include "src/code-stubs.h"
#include "src/objects-inl.h"

namespace v8 {
namespace internal {
namespace interpreter {

// static
uint8_t CreateArrayLiteralFlags::Encode(bool use_fast_shallow_clone,
                                        int runtime_flags) {
  uint8_t result = FlagsBits::encode(runtime_flags);
  result |= FastCloneSupportedBit::encode(use_fast_shallow_clone);
  return result;
}

// static
uint8_t CreateObjectLiteralFlags::Encode(int runtime_flags,
                                         bool fast_clone_supported) {
  uint8_t result = FlagsBits::encode(runtime_flags);
  result |= FastCloneSupportedBit::encode(fast_clone_supported);
  return result;
}

// static
uint8_t CreateClosureFlags::Encode(bool pretenure, bool is_function_scope) {
  uint8_t result = PretenuredBit::encode(pretenure);
  if (!FLAG_always_opt && !FLAG_prepare_always_opt &&
      pretenure == NOT_TENURED && is_function_scope) {
    result |= FastNewClosureBit::encode(true);
  }
  return result;
}

// static
TestTypeOfFlags::LiteralFlag TestTypeOfFlags::GetFlagForLiteral(
    const AstStringConstants* ast_constants, Literal* literal) {
<<<<<<< HEAD
  const AstRawString* raw_literal = literal->raw_value()->AsString();
=======
  const AstRawString* raw_literal = literal->AsRawString();
>>>>>>> 84bd6f3c
  if (raw_literal == ast_constants->number_string()) {
    return LiteralFlag::kNumber;
  } else if (raw_literal == ast_constants->string_string()) {
    return LiteralFlag::kString;
  } else if (raw_literal == ast_constants->symbol_string()) {
    return LiteralFlag::kSymbol;
  } else if (raw_literal == ast_constants->boolean_string()) {
    return LiteralFlag::kBoolean;
<<<<<<< HEAD
=======
  } else if (raw_literal == ast_constants->bigint_string()) {
    return LiteralFlag::kBigInt;
>>>>>>> 84bd6f3c
  } else if (raw_literal == ast_constants->undefined_string()) {
    return LiteralFlag::kUndefined;
  } else if (raw_literal == ast_constants->function_string()) {
    return LiteralFlag::kFunction;
  } else if (raw_literal == ast_constants->object_string()) {
    return LiteralFlag::kObject;
  } else {
    return LiteralFlag::kOther;
  }
}

// static
uint8_t TestTypeOfFlags::Encode(LiteralFlag literal_flag) {
  return static_cast<uint8_t>(literal_flag);
}

// static
TestTypeOfFlags::LiteralFlag TestTypeOfFlags::Decode(uint8_t raw_flag) {
  DCHECK_LE(raw_flag, static_cast<uint8_t>(LiteralFlag::kOther));
  return static_cast<LiteralFlag>(raw_flag);
}

// static
<<<<<<< HEAD
uint8_t SuspendGeneratorBytecodeFlags::Encode(SuspendFlags flags) {
  return FlagsBits::encode(flags);
}

// static
SuspendFlags SuspendGeneratorBytecodeFlags::Decode(uint8_t flags) {
  return FlagsBits::decode(flags);
=======
uint8_t StoreLookupSlotFlags::Encode(LanguageMode language_mode,
                                     LookupHoistingMode lookup_hoisting_mode) {
  DCHECK_IMPLIES(lookup_hoisting_mode == LookupHoistingMode::kLegacySloppy,
                 language_mode == LanguageMode::kSloppy);
  return LanguageModeBit::encode(language_mode) |
         LookupHoistingModeBit::encode(static_cast<bool>(lookup_hoisting_mode));
>>>>>>> 84bd6f3c
}

}  // namespace interpreter
}  // namespace internal
}  // namespace v8<|MERGE_RESOLUTION|>--- conflicted
+++ resolved
@@ -43,11 +43,7 @@
 // static
 TestTypeOfFlags::LiteralFlag TestTypeOfFlags::GetFlagForLiteral(
     const AstStringConstants* ast_constants, Literal* literal) {
-<<<<<<< HEAD
-  const AstRawString* raw_literal = literal->raw_value()->AsString();
-=======
   const AstRawString* raw_literal = literal->AsRawString();
->>>>>>> 84bd6f3c
   if (raw_literal == ast_constants->number_string()) {
     return LiteralFlag::kNumber;
   } else if (raw_literal == ast_constants->string_string()) {
@@ -56,11 +52,8 @@
     return LiteralFlag::kSymbol;
   } else if (raw_literal == ast_constants->boolean_string()) {
     return LiteralFlag::kBoolean;
-<<<<<<< HEAD
-=======
   } else if (raw_literal == ast_constants->bigint_string()) {
     return LiteralFlag::kBigInt;
->>>>>>> 84bd6f3c
   } else if (raw_literal == ast_constants->undefined_string()) {
     return LiteralFlag::kUndefined;
   } else if (raw_literal == ast_constants->function_string()) {
@@ -84,22 +77,12 @@
 }
 
 // static
-<<<<<<< HEAD
-uint8_t SuspendGeneratorBytecodeFlags::Encode(SuspendFlags flags) {
-  return FlagsBits::encode(flags);
-}
-
-// static
-SuspendFlags SuspendGeneratorBytecodeFlags::Decode(uint8_t flags) {
-  return FlagsBits::decode(flags);
-=======
 uint8_t StoreLookupSlotFlags::Encode(LanguageMode language_mode,
                                      LookupHoistingMode lookup_hoisting_mode) {
   DCHECK_IMPLIES(lookup_hoisting_mode == LookupHoistingMode::kLegacySloppy,
                  language_mode == LanguageMode::kSloppy);
   return LanguageModeBit::encode(language_mode) |
          LookupHoistingModeBit::encode(static_cast<bool>(lookup_hoisting_mode));
->>>>>>> 84bd6f3c
 }
 
 }  // namespace interpreter
