// Copyright 2015 the V8 project authors. All rights reserved.
// Use of this source code is governed by a BSD-style license that can be
// found in the LICENSE file.

#ifndef V8_INTERPRETER_BYTECODE_ARRAY_BUILDER_H_
#define V8_INTERPRETER_BYTECODE_ARRAY_BUILDER_H_

#include "src/ast/ast.h"
#include "src/base/compiler-specific.h"
#include "src/globals.h"
#include "src/interpreter/bytecode-array-writer.h"
#include "src/interpreter/bytecode-flags.h"
#include "src/interpreter/bytecode-register-allocator.h"
#include "src/interpreter/bytecode-register.h"
#include "src/interpreter/bytecode-source-info.h"
#include "src/interpreter/bytecodes.h"
#include "src/interpreter/constant-array-builder.h"
#include "src/interpreter/handler-table-builder.h"
#include "src/zone/zone-containers.h"

namespace v8 {
namespace internal {

class FeedbackVectorSpec;
class Isolate;

namespace interpreter {

class BytecodeLabel;
class BytecodeNode;
class BytecodeRegisterOptimizer;
class BytecodeJumpTable;
class Register;

class V8_EXPORT_PRIVATE BytecodeArrayBuilder final {
 public:
  BytecodeArrayBuilder(
<<<<<<< HEAD
      Isolate* isolate, Zone* zone, int parameter_count, int locals_count,
      FunctionLiteral* literal = nullptr,
=======
      Zone* zone, int parameter_count, int locals_count,
      FeedbackVectorSpec* feedback_vector_spec = nullptr,
>>>>>>> 84bd6f3c
      SourcePositionTableBuilder::RecordingMode source_position_mode =
          SourcePositionTableBuilder::RECORD_SOURCE_POSITIONS);

  Handle<BytecodeArray> ToBytecodeArray(Isolate* isolate);

  // Get the number of parameters expected by function.
  int parameter_count() const {
    DCHECK_GE(parameter_count_, 0);
    return parameter_count_;
  }

  // Get the number of locals required for bytecode array.
  int locals_count() const {
    DCHECK_GE(local_register_count_, 0);
    return local_register_count_;
  }

  // Returns the number of fixed (non-temporary) registers.
  int fixed_register_count() const { return locals_count(); }

  // Returns the number of fixed and temporary registers.
  int total_register_count() const {
    DCHECK_LE(fixed_register_count(),
              register_allocator()->maximum_register_count());
    return register_allocator()->maximum_register_count();
  }

  Register Local(int index) const;
  Register Parameter(int parameter_index) const;
  Register Receiver() const;

  // Constant loads to accumulator.
  BytecodeArrayBuilder& LoadConstantPoolEntry(size_t entry);
  BytecodeArrayBuilder& LoadLiteral(v8::internal::Smi* value);
  BytecodeArrayBuilder& LoadLiteral(double value);
  BytecodeArrayBuilder& LoadLiteral(const AstRawString* raw_string);
  BytecodeArrayBuilder& LoadLiteral(const Scope* scope);
  BytecodeArrayBuilder& LoadLiteral(AstBigInt bigint);
  BytecodeArrayBuilder& LoadLiteral(AstSymbol symbol);
  BytecodeArrayBuilder& LoadUndefined();
  BytecodeArrayBuilder& LoadNull();
  BytecodeArrayBuilder& LoadTheHole();
  BytecodeArrayBuilder& LoadTrue();
  BytecodeArrayBuilder& LoadFalse();
  BytecodeArrayBuilder& LoadBoolean(bool value);

  // Global loads to the accumulator and stores from the accumulator.
  BytecodeArrayBuilder& LoadGlobal(const AstRawString* name, int feedback_slot,
                                   TypeofMode typeof_mode);
  BytecodeArrayBuilder& StoreGlobal(const AstRawString* name,
                                    int feedback_slot);

  // Load the object at |slot_index| at |depth| in the context chain starting
  // with |context| into the accumulator.
  enum ContextSlotMutability { kImmutableSlot, kMutableSlot };
  BytecodeArrayBuilder& LoadContextSlot(Register context, int slot_index,
                                        int depth,
                                        ContextSlotMutability immutable);

  // Stores the object in the accumulator into |slot_index| at |depth| in the
  // context chain starting with |context|.
  BytecodeArrayBuilder& StoreContextSlot(Register context, int slot_index,
                                         int depth);

  // Load from a module variable into the accumulator. |depth| is the depth of
  // the current context relative to the module context.
  BytecodeArrayBuilder& LoadModuleVariable(int cell_index, int depth);

  // Store from the accumulator into a module variable. |depth| is the depth of
  // the current context relative to the module context.
  BytecodeArrayBuilder& StoreModuleVariable(int cell_index, int depth);

  // Register-accumulator transfers.
  BytecodeArrayBuilder& LoadAccumulatorWithRegister(Register reg);
  BytecodeArrayBuilder& StoreAccumulatorInRegister(Register reg);

  // Register-register transfer.
  BytecodeArrayBuilder& MoveRegister(Register from, Register to);

  // Named load property.
  BytecodeArrayBuilder& LoadNamedProperty(Register object,
                                          const AstRawString* name,
                                          int feedback_slot);
  // Keyed load property. The key should be in the accumulator.
  BytecodeArrayBuilder& LoadKeyedProperty(Register object, int feedback_slot);
  // Named load property of the @@iterator symbol.
  BytecodeArrayBuilder& LoadIteratorProperty(Register object,
                                             int feedback_slot);
  // Named load property of the @@asyncIterator symbol.
  BytecodeArrayBuilder& LoadAsyncIteratorProperty(Register object,
                                                  int feedback_slot);

  // Store properties. Flag for NeedsSetFunctionName() should
  // be in the accumulator.
  BytecodeArrayBuilder& StoreDataPropertyInLiteral(
      Register object, Register name, DataPropertyInLiteralFlags flags,
      int feedback_slot);

  // Collect type information for developer tools. The value for which we
  // record the type is stored in the accumulator.
  BytecodeArrayBuilder& CollectTypeProfile(int position);

  // Store a property named by a property name. The value to be stored should be
  // in the accumulator.
  BytecodeArrayBuilder& StoreNamedProperty(Register object,
                                           const AstRawString* name,
                                           int feedback_slot,
                                           LanguageMode language_mode);
  // Store a property named by a constant from the constant pool. The value to
  // be stored should be in the accumulator.
  BytecodeArrayBuilder& StoreNamedProperty(Register object,
                                           size_t constant_pool_entry,
                                           int feedback_slot,
                                           LanguageMode language_mode);
  // Store an own property named by a constant from the constant pool. The
  // value to be stored should be in the accumulator.
  BytecodeArrayBuilder& StoreNamedOwnProperty(Register object,
                                              const AstRawString* name,
                                              int feedback_slot);
  // Store a property keyed by a value in a register. The value to be stored
  // should be in the accumulator.
  BytecodeArrayBuilder& StoreKeyedProperty(Register object, Register key,
                                           int feedback_slot,
                                           LanguageMode language_mode);
  // Store an own element in an array literal. The value to be stored should be
  // in the accumulator.
  BytecodeArrayBuilder& StoreInArrayLiteral(Register array, Register index,
                                            int feedback_slot);
  // Store the home object property. The value to be stored should be in the
  // accumulator.
  BytecodeArrayBuilder& StoreHomeObjectProperty(Register object,
                                                int feedback_slot,
                                                LanguageMode language_mode);

  // Store the class fields property. The initializer to be stored should
  // be in the accumulator.
  BytecodeArrayBuilder& StoreClassFieldsInitializer(Register constructor,
                                                    int feedback_slot);

  // Load class fields property.
  BytecodeArrayBuilder& LoadClassFieldsInitializer(Register constructor,
                                                   int feedback_slot);

  // Lookup the variable with |name|.
  BytecodeArrayBuilder& LoadLookupSlot(const AstRawString* name,
                                       TypeofMode typeof_mode);

  // Lookup the variable with |name|, which is known to be at |slot_index| at
  // |depth| in the context chain if not shadowed by a context extension
  // somewhere in that context chain.
  BytecodeArrayBuilder& LoadLookupContextSlot(const AstRawString* name,
                                              TypeofMode typeof_mode,
                                              int slot_index, int depth);

  // Lookup the variable with |name|, which has its feedback in |feedback_slot|
  // and is known to be global if not shadowed by a context extension somewhere
  // up to |depth| in that context chain.
  BytecodeArrayBuilder& LoadLookupGlobalSlot(const AstRawString* name,
                                             TypeofMode typeof_mode,
                                             int feedback_slot, int depth);

  // Store value in the accumulator into the variable with |name|.
  BytecodeArrayBuilder& StoreLookupSlot(
      const AstRawString* name, LanguageMode language_mode,
      LookupHoistingMode lookup_hoisting_mode);

  // Create a new closure for a SharedFunctionInfo which will be inserted at
  // constant pool index |shared_function_info_entry|.
  BytecodeArrayBuilder& CreateClosure(size_t shared_function_info_entry,
                                      int slot, int flags);

  // Create a new local context for a |scope|.
  BytecodeArrayBuilder& CreateBlockContext(const Scope* scope);

  // Create a new context for a catch block with |exception| and |scope|.
  BytecodeArrayBuilder& CreateCatchContext(Register exception,
                                           const Scope* scope);

  // Create a new context with the given |scope| and size |slots|.
  BytecodeArrayBuilder& CreateFunctionContext(const Scope* scope, int slots);

  // Create a new eval context with the given |scope| and size |slots|.
  BytecodeArrayBuilder& CreateEvalContext(const Scope* scope, int slots);

  // Creates a new context with the given |scope| for a with-statement
  // with the |object| in a register.
  BytecodeArrayBuilder& CreateWithContext(Register object, const Scope* scope);

  // Create a new arguments object in the accumulator.
  BytecodeArrayBuilder& CreateArguments(CreateArgumentsType type);

  // Literals creation.  Constant elements should be in the accumulator.
  BytecodeArrayBuilder& CreateRegExpLiteral(const AstRawString* pattern,
                                            int literal_index, int flags);
  BytecodeArrayBuilder& CreateArrayLiteral(size_t constant_elements_entry,
                                           int literal_index, int flags);
  BytecodeArrayBuilder& CreateEmptyArrayLiteral(int literal_index);
  BytecodeArrayBuilder& CreateObjectLiteral(size_t constant_properties_entry,
                                            int literal_index, int flags,
                                            Register output);
  BytecodeArrayBuilder& CreateEmptyObjectLiteral();

  // Gets or creates the template for a TemplateObjectDescription which will
  // be inserted at constant pool index |template_object_description_entry|.
  BytecodeArrayBuilder& GetTemplateObject(
      size_t template_object_description_entry, int feedback_slot);

  // Push the context in accumulator as the new context, and store in register
  // |context|.
  BytecodeArrayBuilder& PushContext(Register context);

  // Pop the current context and replace with |context|.
  BytecodeArrayBuilder& PopContext(Register context);

  // Call a JS function which is known to be a property of a JS object. The
  // JSFunction or Callable to be called should be in |callable|. The arguments
  // should be in |args|, with the receiver in |args[0]|. The call type of the
  // expression is in |call_type|. Type feedback is recorded in the
  // |feedback_slot| in the type feedback vector.
  BytecodeArrayBuilder& CallProperty(Register callable, RegisterList args,
                                     int feedback_slot);

  // Call a JS function with an known undefined receiver. The JSFunction or
  // Callable to be called should be in |callable|. The arguments should be in
  // |args|, with no receiver as it is implicitly set to undefined. Type
  // feedback is recorded in the |feedback_slot| in the type feedback vector.
  BytecodeArrayBuilder& CallUndefinedReceiver(Register callable,
                                              RegisterList args,
                                              int feedback_slot);

  // Call a JS function with an any receiver, possibly (but not necessarily)
  // undefined. The JSFunction or Callable to be called should be in |callable|.
  // The arguments should be in |args|, with the receiver in |args[0]|. Type
  // feedback is recorded in the |feedback_slot| in the type feedback vector.
  BytecodeArrayBuilder& CallAnyReceiver(Register callable, RegisterList args,
                                        int feedback_slot);

  // Tail call into a JS function. The JSFunction or Callable to be called
  // should be in |callable|. The arguments should be in |args|, with the
  // receiver in |args[0]|. Type feedback is recorded in the |feedback_slot| in
  // the type feedback vector.
  BytecodeArrayBuilder& TailCall(Register callable, RegisterList args,
                                 int feedback_slot);

  // Call a JS function. The JSFunction or Callable to be called should be in
  // |callable|, the receiver in |args[0]| and the arguments in |args[1]|
  // onwards. The final argument must be a spread.
  BytecodeArrayBuilder& CallWithSpread(Register callable, RegisterList args,
                                       int feedback_slot);

  // Call the Construct operator. The accumulator holds the |new_target|.
  // The |constructor| is in a register and arguments are in |args|.
  BytecodeArrayBuilder& Construct(Register constructor, RegisterList args,
                                  int feedback_slot);

  // Call the Construct operator for use with a spread. The accumulator holds
  // the |new_target|. The |constructor| is in a register and arguments are in
  // |args|. The final argument must be a spread.
  BytecodeArrayBuilder& ConstructWithSpread(Register constructor,
                                            RegisterList args,
                                            int feedback_slot);

  // Call the runtime function with |function_id| and arguments |args|.
  BytecodeArrayBuilder& CallRuntime(Runtime::FunctionId function_id,
                                    RegisterList args);
  // Call the runtime function with |function_id| with single argument |arg|.
  BytecodeArrayBuilder& CallRuntime(Runtime::FunctionId function_id,
                                    Register arg);
  // Call the runtime function with |function_id| with no arguments.
  BytecodeArrayBuilder& CallRuntime(Runtime::FunctionId function_id);

  // Call the runtime function with |function_id| and arguments |args|, that
  // returns a pair of values. The return values will be returned in
  // |return_pair|.
  BytecodeArrayBuilder& CallRuntimeForPair(Runtime::FunctionId function_id,
                                           RegisterList args,
                                           RegisterList return_pair);
  // Call the runtime function with |function_id| with single argument |arg|
  // that returns a pair of values. The return values will be returned in
  // |return_pair|.
  BytecodeArrayBuilder& CallRuntimeForPair(Runtime::FunctionId function_id,
                                           Register arg,
                                           RegisterList return_pair);

  // Call the JS runtime function with |context_index| and arguments |args|,
  // with no receiver as it is implicitly set to undefined.
  BytecodeArrayBuilder& CallJSRuntime(int context_index, RegisterList args);

  // Operators (register holds the lhs value, accumulator holds the rhs value).
  // Type feedback will be recorded in the |feedback_slot|
  BytecodeArrayBuilder& BinaryOperation(Token::Value binop, Register reg,
                                        int feedback_slot);
<<<<<<< HEAD
=======
  // Same as above, but lhs in the accumulator and rhs in |literal|.
>>>>>>> 84bd6f3c
  BytecodeArrayBuilder& BinaryOperationSmiLiteral(Token::Value binop,
                                                  Smi* literal,
                                                  int feedback_slot);

  // Unary and Count Operators (value stored in accumulator).
  // Type feedback will be recorded in the |feedback_slot|
  BytecodeArrayBuilder& UnaryOperation(Token::Value op, int feedback_slot);

  enum class ToBooleanMode {
    kConvertToBoolean,  // Perform ToBoolean conversion on accumulator.
    kAlreadyBoolean,    // Accumulator is already a Boolean.
  };

  enum class ToBooleanMode {
    kConvertToBoolean,  // Perform ToBoolean conversion on accumulator.
    kAlreadyBoolean,    // Accumulator is already a Boolean.
  };

  // Unary Operators.
  BytecodeArrayBuilder& LogicalNot(ToBooleanMode mode);
  BytecodeArrayBuilder& TypeOf();

  // Expects a heap object in the accumulator. Returns its super constructor in
  // the register |out| if it passes the IsConstructor test. Otherwise, it
  // throws a TypeError exception.
  BytecodeArrayBuilder& GetSuperConstructor(Register out);

  // Deletes property from an object. This expects that accumulator contains
  // the key to be deleted and the register contains a reference to the object.
  BytecodeArrayBuilder& Delete(Register object, LanguageMode language_mode);

  // JavaScript defines two kinds of 'nil'.
  enum NilValue { kNullValue, kUndefinedValue };

  // Tests.
  BytecodeArrayBuilder& CompareOperation(Token::Value op, Register reg,
                                         int feedback_slot);
  BytecodeArrayBuilder& CompareOperation(Token::Value op, Register reg);
<<<<<<< HEAD
=======
  BytecodeArrayBuilder& CompareReference(Register reg);
>>>>>>> 84bd6f3c
  BytecodeArrayBuilder& CompareUndetectable();
  BytecodeArrayBuilder& CompareUndefined();
  BytecodeArrayBuilder& CompareNull();
  BytecodeArrayBuilder& CompareNil(Token::Value op, NilValue nil);
  BytecodeArrayBuilder& CompareTypeOf(
      TestTypeOfFlags::LiteralFlag literal_flag);

  // Converts accumulator and stores result in register |out|.
<<<<<<< HEAD
  BytecodeArrayBuilder& ConvertAccumulatorToObject(Register out);
  BytecodeArrayBuilder& ConvertAccumulatorToName(Register out);
  BytecodeArrayBuilder& ConvertAccumulatorToNumber(Register out,
                                                   int feedback_slot);
=======
  BytecodeArrayBuilder& ToObject(Register out);
  BytecodeArrayBuilder& ToName(Register out);
  BytecodeArrayBuilder& ToString();

  // Converts accumulator and stores result back in accumulator.
  BytecodeArrayBuilder& ToNumber(int feedback_slot);
  BytecodeArrayBuilder& ToNumeric(int feedback_slot);
>>>>>>> 84bd6f3c

  // Flow Control.
  BytecodeArrayBuilder& Bind(BytecodeLabel* label);
  BytecodeArrayBuilder& Bind(const BytecodeLabel& target, BytecodeLabel* label);
  BytecodeArrayBuilder& Bind(BytecodeJumpTable* jump_table, int case_value);

  BytecodeArrayBuilder& Jump(BytecodeLabel* label);
  BytecodeArrayBuilder& JumpLoop(BytecodeLabel* label, int loop_depth);

  BytecodeArrayBuilder& JumpIfTrue(ToBooleanMode mode, BytecodeLabel* label);
  BytecodeArrayBuilder& JumpIfFalse(ToBooleanMode mode, BytecodeLabel* label);
  BytecodeArrayBuilder& JumpIfNotHole(BytecodeLabel* label);
  BytecodeArrayBuilder& JumpIfJSReceiver(BytecodeLabel* label);
  BytecodeArrayBuilder& JumpIfNull(BytecodeLabel* label);
  BytecodeArrayBuilder& JumpIfNotNull(BytecodeLabel* label);
  BytecodeArrayBuilder& JumpIfUndefined(BytecodeLabel* label);
  BytecodeArrayBuilder& JumpIfNotUndefined(BytecodeLabel* label);
  BytecodeArrayBuilder& JumpIfNil(BytecodeLabel* label, Token::Value op,
                                  NilValue nil);
  BytecodeArrayBuilder& JumpIfNotNil(BytecodeLabel* label, Token::Value op,
                                     NilValue nil);

  BytecodeArrayBuilder& SwitchOnSmiNoFeedback(BytecodeJumpTable* jump_table);

  BytecodeArrayBuilder& StackCheck(int position);

  // Sets the pending message to the value in the accumulator, and returns the
  // previous pending message in the accumulator.
  BytecodeArrayBuilder& SetPendingMessage();

  BytecodeArrayBuilder& Throw();
  BytecodeArrayBuilder& ReThrow();
  BytecodeArrayBuilder& Abort(AbortReason reason);
  BytecodeArrayBuilder& Return();
  BytecodeArrayBuilder& ThrowReferenceErrorIfHole(const AstRawString* name);
  BytecodeArrayBuilder& ThrowSuperNotCalledIfHole();
  BytecodeArrayBuilder& ThrowSuperAlreadyCalledIfNotHole();

  // Debugger.
  BytecodeArrayBuilder& Debugger();

  // Increment the block counter at the given slot (block code coverage).
  BytecodeArrayBuilder& IncBlockCounter(int slot);

  // Complex flow control.
  BytecodeArrayBuilder& ForInEnumerate(Register receiver);
  BytecodeArrayBuilder& ForInPrepare(RegisterList cache_info_triple,
                                     int feedback_slot);
  BytecodeArrayBuilder& ForInContinue(Register index, Register cache_length);
  BytecodeArrayBuilder& ForInNext(Register receiver, Register index,
                                  RegisterList cache_type_array_pair,
                                  int feedback_slot);
  BytecodeArrayBuilder& ForInStep(Register index);

  // Generators.
  BytecodeArrayBuilder& SuspendGenerator(Register generator,
<<<<<<< HEAD
                                         SuspendFlags flags);
  BytecodeArrayBuilder& ResumeGenerator(Register generator);
=======
                                         RegisterList registers,
                                         int suspend_id);
  BytecodeArrayBuilder& SwitchOnGeneratorState(Register generator,
                                               BytecodeJumpTable* jump_table);
  BytecodeArrayBuilder& ResumeGenerator(Register generator,
                                        RegisterList registers);
>>>>>>> 84bd6f3c

  // Exception handling.
  BytecodeArrayBuilder& MarkHandler(int handler_id,
                                    HandlerTable::CatchPrediction will_catch);
  BytecodeArrayBuilder& MarkTryBegin(int handler_id, Register context);
  BytecodeArrayBuilder& MarkTryEnd(int handler_id);

  // Creates a new handler table entry and returns a {hander_id} identifying the
  // entry, so that it can be referenced by above exception handling support.
  int NewHandlerEntry() { return handler_table_builder()->NewHandlerEntry(); }

  // Allocates a new jump table of given |size| and |case_value_base| in the
  // constant pool.
  BytecodeJumpTable* AllocateJumpTable(int size, int case_value_base);

  // Gets a constant pool entry.
  size_t GetConstantPoolEntry(const AstRawString* raw_string);
  size_t GetConstantPoolEntry(AstBigInt bigint);
  size_t GetConstantPoolEntry(const Scope* scope);
  size_t GetConstantPoolEntry(double number);
#define ENTRY_GETTER(NAME, ...) size_t NAME##ConstantPoolEntry();
  SINGLETON_CONSTANT_ENTRY_TYPES(ENTRY_GETTER)
#undef ENTRY_GETTER

  // Allocates a slot in the constant pool which can later be set.
  size_t AllocateDeferredConstantPoolEntry();
  // Sets the deferred value into an allocated constant pool entry.
  void SetDeferredConstantPoolEntry(size_t entry, Handle<Object> object);

  void InitializeReturnPosition(FunctionLiteral* literal);

  void SetStatementPosition(Statement* stmt) {
    if (stmt->position() == kNoSourcePosition) return;
    latest_source_info_.MakeStatementPosition(stmt->position());
  }

  void SetExpressionPosition(Expression* expr) {
    SetExpressionPosition(expr->position());
  }

  void SetExpressionPosition(int position) {
    if (position == kNoSourcePosition) return;
    if (!latest_source_info_.is_statement()) {
      // Ensure the current expression position is overwritten with the
      // latest value.
      latest_source_info_.MakeExpressionPosition(position);
    }
  }

  void SetExpressionAsStatementPosition(Expression* expr) {
    if (expr->position() == kNoSourcePosition) return;
    latest_source_info_.MakeStatementPosition(expr->position());
  }

  void SetReturnPosition(int source_position, FunctionLiteral* literal) {
    if (source_position != kNoSourcePosition) {
      latest_source_info_.MakeStatementPosition(source_position);
    } else if (literal->return_position() != kNoSourcePosition) {
      latest_source_info_.MakeStatementPosition(literal->return_position());
    }
  }

  bool RequiresImplicitReturn() const { return !return_seen_in_block_; }

  // Returns the raw operand value for the given register or register list.
  uint32_t GetInputRegisterOperand(Register reg);
  uint32_t GetOutputRegisterOperand(Register reg);
  uint32_t GetInputRegisterListOperand(RegisterList reg_list);
  uint32_t GetOutputRegisterListOperand(RegisterList reg_list);

  // Outputs raw register transfer bytecodes without going through the register
  // optimizer.
  void OutputLdarRaw(Register reg);
  void OutputStarRaw(Register reg);
  void OutputMovRaw(Register src, Register dest);

  // Accessors
  BytecodeRegisterAllocator* register_allocator() {
    return &register_allocator_;
  }
  const BytecodeRegisterAllocator* register_allocator() const {
    return &register_allocator_;
  }
  Zone* zone() const { return zone_; }

 private:
  friend class BytecodeRegisterAllocator;
  template <Bytecode bytecode, AccumulatorUse accumulator_use,
            OperandType... operand_types>
  friend class BytecodeNodeBuilder;

  const FeedbackVectorSpec* feedback_vector_spec() const {
    return feedback_vector_spec_;
  }

  // Returns the current source position for the given |bytecode|.
  INLINE(BytecodeSourceInfo CurrentSourcePosition(Bytecode bytecode));

#define DECLARE_BYTECODE_OUTPUT(Name, ...)                       \
  template <typename... Operands>                                \
  INLINE(BytecodeNode Create##Name##Node(Operands... operands)); \
  template <typename... Operands>                                \
  INLINE(void Output##Name(Operands... operands));               \
  template <typename... Operands>                                \
  INLINE(void Output##Name(BytecodeLabel* label, Operands... operands));
  BYTECODE_LIST(DECLARE_BYTECODE_OUTPUT)
#undef DECLARE_OPERAND_TYPE_INFO

  INLINE(void OutputSwitchOnSmiNoFeedback(BytecodeJumpTable* jump_table));

  bool RegisterIsValid(Register reg) const;
  bool RegisterListIsValid(RegisterList reg_list) const;

  // Sets a deferred source info which should be emitted before any future
  // source info (either attached to a following bytecode or as a nop).
  void SetDeferredSourceInfo(BytecodeSourceInfo source_info);
  // Either attach deferred source info to node, or emit it as a nop bytecode
  // if node already have valid source info.
  void AttachOrEmitDeferredSourceInfo(BytecodeNode* node);

  // Write bytecode to bytecode array.
  void Write(BytecodeNode* node);
  void WriteJump(BytecodeNode* node, BytecodeLabel* label);
  void WriteSwitch(BytecodeNode* node, BytecodeJumpTable* label);

  // Sets a deferred source info which should be emitted before any future
  // source info (either attached to a following bytecode or as a nop).
  void SetDeferredSourceInfo(BytecodeSourceInfo source_info);
  // Either attach deferred source info to node, or emit it as a nop bytecode
  // if node already have valid source info.
  void AttachOrEmitDeferredSourceInfo(BytecodeNode* node);

  // Write bytecode to bytecode array.
  void Write(BytecodeNode* node);
  void WriteJump(BytecodeNode* node, BytecodeLabel* label);
  void WriteSwitch(BytecodeNode* node, BytecodeJumpTable* label);

  // Not implemented as the illegal bytecode is used inside internally
  // to indicate a bytecode field is not valid or an error has occurred
  // during bytecode generation.
  BytecodeArrayBuilder& Illegal();

  template <Bytecode bytecode, AccumulatorUse accumulator_use>
  void PrepareToOutputBytecode();

  void LeaveBasicBlock() { return_seen_in_block_ = false; }

  BytecodeArrayWriter* bytecode_array_writer() {
    return &bytecode_array_writer_;
  }
  ConstantArrayBuilder* constant_array_builder() {
    return &constant_array_builder_;
  }
  const ConstantArrayBuilder* constant_array_builder() const {
    return &constant_array_builder_;
  }
  HandlerTableBuilder* handler_table_builder() {
    return &handler_table_builder_;
  }

  Zone* zone_;
  FeedbackVectorSpec* feedback_vector_spec_;
  bool bytecode_generated_;
  ConstantArrayBuilder constant_array_builder_;
  HandlerTableBuilder handler_table_builder_;
  bool return_seen_in_block_;
  int parameter_count_;
  int local_register_count_;
<<<<<<< HEAD
  int return_position_;
=======
>>>>>>> 84bd6f3c
  BytecodeRegisterAllocator register_allocator_;
  BytecodeArrayWriter bytecode_array_writer_;
  BytecodeRegisterOptimizer* register_optimizer_;
  BytecodeSourceInfo latest_source_info_;
  BytecodeSourceInfo deferred_source_info_;
<<<<<<< HEAD

  static int const kNoFeedbackSlot = 0;
=======
>>>>>>> 84bd6f3c

  DISALLOW_COPY_AND_ASSIGN(BytecodeArrayBuilder);
};

V8_EXPORT_PRIVATE std::ostream& operator<<(
    std::ostream& os, const BytecodeArrayBuilder::ToBooleanMode& mode);

}  // namespace interpreter
}  // namespace internal
}  // namespace v8

#endif  // V8_INTERPRETER_BYTECODE_ARRAY_BUILDER_H_<|MERGE_RESOLUTION|>--- conflicted
+++ resolved
@@ -35,13 +35,8 @@
 class V8_EXPORT_PRIVATE BytecodeArrayBuilder final {
  public:
   BytecodeArrayBuilder(
-<<<<<<< HEAD
-      Isolate* isolate, Zone* zone, int parameter_count, int locals_count,
-      FunctionLiteral* literal = nullptr,
-=======
       Zone* zone, int parameter_count, int locals_count,
       FeedbackVectorSpec* feedback_vector_spec = nullptr,
->>>>>>> 84bd6f3c
       SourcePositionTableBuilder::RecordingMode source_position_mode =
           SourcePositionTableBuilder::RECORD_SOURCE_POSITIONS);
 
@@ -334,10 +329,7 @@
   // Type feedback will be recorded in the |feedback_slot|
   BytecodeArrayBuilder& BinaryOperation(Token::Value binop, Register reg,
                                         int feedback_slot);
-<<<<<<< HEAD
-=======
   // Same as above, but lhs in the accumulator and rhs in |literal|.
->>>>>>> 84bd6f3c
   BytecodeArrayBuilder& BinaryOperationSmiLiteral(Token::Value binop,
                                                   Smi* literal,
                                                   int feedback_slot);
@@ -351,11 +343,6 @@
     kAlreadyBoolean,    // Accumulator is already a Boolean.
   };
 
-  enum class ToBooleanMode {
-    kConvertToBoolean,  // Perform ToBoolean conversion on accumulator.
-    kAlreadyBoolean,    // Accumulator is already a Boolean.
-  };
-
   // Unary Operators.
   BytecodeArrayBuilder& LogicalNot(ToBooleanMode mode);
   BytecodeArrayBuilder& TypeOf();
@@ -376,10 +363,7 @@
   BytecodeArrayBuilder& CompareOperation(Token::Value op, Register reg,
                                          int feedback_slot);
   BytecodeArrayBuilder& CompareOperation(Token::Value op, Register reg);
-<<<<<<< HEAD
-=======
   BytecodeArrayBuilder& CompareReference(Register reg);
->>>>>>> 84bd6f3c
   BytecodeArrayBuilder& CompareUndetectable();
   BytecodeArrayBuilder& CompareUndefined();
   BytecodeArrayBuilder& CompareNull();
@@ -388,12 +372,6 @@
       TestTypeOfFlags::LiteralFlag literal_flag);
 
   // Converts accumulator and stores result in register |out|.
-<<<<<<< HEAD
-  BytecodeArrayBuilder& ConvertAccumulatorToObject(Register out);
-  BytecodeArrayBuilder& ConvertAccumulatorToName(Register out);
-  BytecodeArrayBuilder& ConvertAccumulatorToNumber(Register out,
-                                                   int feedback_slot);
-=======
   BytecodeArrayBuilder& ToObject(Register out);
   BytecodeArrayBuilder& ToName(Register out);
   BytecodeArrayBuilder& ToString();
@@ -401,7 +379,6 @@
   // Converts accumulator and stores result back in accumulator.
   BytecodeArrayBuilder& ToNumber(int feedback_slot);
   BytecodeArrayBuilder& ToNumeric(int feedback_slot);
->>>>>>> 84bd6f3c
 
   // Flow Control.
   BytecodeArrayBuilder& Bind(BytecodeLabel* label);
@@ -458,17 +435,12 @@
 
   // Generators.
   BytecodeArrayBuilder& SuspendGenerator(Register generator,
-<<<<<<< HEAD
-                                         SuspendFlags flags);
-  BytecodeArrayBuilder& ResumeGenerator(Register generator);
-=======
                                          RegisterList registers,
                                          int suspend_id);
   BytecodeArrayBuilder& SwitchOnGeneratorState(Register generator,
                                                BytecodeJumpTable* jump_table);
   BytecodeArrayBuilder& ResumeGenerator(Register generator,
                                         RegisterList registers);
->>>>>>> 84bd6f3c
 
   // Exception handling.
   BytecodeArrayBuilder& MarkHandler(int handler_id,
@@ -594,18 +566,6 @@
   void WriteJump(BytecodeNode* node, BytecodeLabel* label);
   void WriteSwitch(BytecodeNode* node, BytecodeJumpTable* label);
 
-  // Sets a deferred source info which should be emitted before any future
-  // source info (either attached to a following bytecode or as a nop).
-  void SetDeferredSourceInfo(BytecodeSourceInfo source_info);
-  // Either attach deferred source info to node, or emit it as a nop bytecode
-  // if node already have valid source info.
-  void AttachOrEmitDeferredSourceInfo(BytecodeNode* node);
-
-  // Write bytecode to bytecode array.
-  void Write(BytecodeNode* node);
-  void WriteJump(BytecodeNode* node, BytecodeLabel* label);
-  void WriteSwitch(BytecodeNode* node, BytecodeJumpTable* label);
-
   // Not implemented as the illegal bytecode is used inside internally
   // to indicate a bytecode field is not valid or an error has occurred
   // during bytecode generation.
@@ -637,20 +597,11 @@
   bool return_seen_in_block_;
   int parameter_count_;
   int local_register_count_;
-<<<<<<< HEAD
-  int return_position_;
-=======
->>>>>>> 84bd6f3c
   BytecodeRegisterAllocator register_allocator_;
   BytecodeArrayWriter bytecode_array_writer_;
   BytecodeRegisterOptimizer* register_optimizer_;
   BytecodeSourceInfo latest_source_info_;
   BytecodeSourceInfo deferred_source_info_;
-<<<<<<< HEAD
-
-  static int const kNoFeedbackSlot = 0;
-=======
->>>>>>> 84bd6f3c
 
   DISALLOW_COPY_AND_ASSIGN(BytecodeArrayBuilder);
 };
