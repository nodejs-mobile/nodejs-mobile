// Copyright 2016 the V8 project authors. All rights reserved.
// Use of this source code is governed by a BSD-style license that can be
// found in the LICENSE file.

#ifndef V8_INTERPRETER_BYTECODE_FLAGS_H_
#define V8_INTERPRETER_BYTECODE_FLAGS_H_

#include "src/utils.h"

namespace v8 {
namespace internal {

// Forward declarations.
class Literal;
class AstStringConstants;

namespace interpreter {

class CreateArrayLiteralFlags {
 public:
<<<<<<< HEAD
  class FlagsBits : public BitField8<int, 0, 4> {};
  class FastShallowCloneBit : public BitField8<bool, FlagsBits::kNext, 1> {};
=======
  class FlagsBits : public BitField8<int, 0, 5> {};
  class FastCloneSupportedBit : public BitField8<bool, FlagsBits::kNext, 1> {};
>>>>>>> 84bd6f3c

  static uint8_t Encode(bool use_fast_shallow_clone, int runtime_flags);

 private:
  DISALLOW_IMPLICIT_CONSTRUCTORS(CreateArrayLiteralFlags);
};

class CreateObjectLiteralFlags {
 public:
<<<<<<< HEAD
  class FlagsBits : public BitField8<int, 0, 4> {};
=======
  class FlagsBits : public BitField8<int, 0, 5> {};
>>>>>>> 84bd6f3c
  class FastCloneSupportedBit : public BitField8<bool, FlagsBits::kNext, 1> {};

  static uint8_t Encode(int runtime_flags, bool fast_clone_supported);

 private:
  DISALLOW_IMPLICIT_CONSTRUCTORS(CreateObjectLiteralFlags);
};

class CreateClosureFlags {
 public:
  class PretenuredBit : public BitField8<bool, 0, 1> {};
  class FastNewClosureBit : public BitField8<bool, PretenuredBit::kNext, 1> {};

  static uint8_t Encode(bool pretenure, bool is_function_scope);

 private:
  DISALLOW_IMPLICIT_CONSTRUCTORS(CreateClosureFlags);
};

#define TYPEOF_LITERAL_LIST(V) \
  V(Number, number)            \
  V(String, string)            \
  V(Symbol, symbol)            \
  V(Boolean, boolean)          \
<<<<<<< HEAD
=======
  V(BigInt, bigint)            \
>>>>>>> 84bd6f3c
  V(Undefined, undefined)      \
  V(Function, function)        \
  V(Object, object)            \
  V(Other, other)

class TestTypeOfFlags {
 public:
  enum class LiteralFlag : uint8_t {
#define DECLARE_LITERAL_FLAG(name, _) k##name,
    TYPEOF_LITERAL_LIST(DECLARE_LITERAL_FLAG)
#undef DECLARE_LITERAL_FLAG
  };

  static LiteralFlag GetFlagForLiteral(const AstStringConstants* ast_constants,
                                       Literal* literal);
  static uint8_t Encode(LiteralFlag literal_flag);
  static LiteralFlag Decode(uint8_t raw_flag);

 private:
  DISALLOW_IMPLICIT_CONSTRUCTORS(TestTypeOfFlags);
};

<<<<<<< HEAD
class SuspendGeneratorBytecodeFlags {
 public:
  class FlagsBits
      : public BitField8<SuspendFlags, 0,
                         static_cast<int>(SuspendFlags::kBitWidth)> {};

  static uint8_t Encode(SuspendFlags suspend_type);
  static SuspendFlags Decode(uint8_t flags);

 private:
  DISALLOW_IMPLICIT_CONSTRUCTORS(SuspendGeneratorBytecodeFlags);
=======
class StoreLookupSlotFlags {
 public:
  class LanguageModeBit : public BitField8<LanguageMode, 0, 1> {};
  class LookupHoistingModeBit
      : public BitField8<bool, LanguageModeBit::kNext, 1> {};
  STATIC_ASSERT(LanguageModeSize <= LanguageModeBit::kNumValues);

  static uint8_t Encode(LanguageMode language_mode,
                        LookupHoistingMode lookup_hoisting_mode);

 private:
  DISALLOW_IMPLICIT_CONSTRUCTORS(StoreLookupSlotFlags);
>>>>>>> 84bd6f3c
};

}  // namespace interpreter
}  // namespace internal
}  // namespace v8

#endif  // V8_INTERPRETER_BYTECODE_FLAGS_H_<|MERGE_RESOLUTION|>--- conflicted
+++ resolved
@@ -18,13 +18,8 @@
 
 class CreateArrayLiteralFlags {
  public:
-<<<<<<< HEAD
-  class FlagsBits : public BitField8<int, 0, 4> {};
-  class FastShallowCloneBit : public BitField8<bool, FlagsBits::kNext, 1> {};
-=======
   class FlagsBits : public BitField8<int, 0, 5> {};
   class FastCloneSupportedBit : public BitField8<bool, FlagsBits::kNext, 1> {};
->>>>>>> 84bd6f3c
 
   static uint8_t Encode(bool use_fast_shallow_clone, int runtime_flags);
 
@@ -34,11 +29,7 @@
 
 class CreateObjectLiteralFlags {
  public:
-<<<<<<< HEAD
-  class FlagsBits : public BitField8<int, 0, 4> {};
-=======
   class FlagsBits : public BitField8<int, 0, 5> {};
->>>>>>> 84bd6f3c
   class FastCloneSupportedBit : public BitField8<bool, FlagsBits::kNext, 1> {};
 
   static uint8_t Encode(int runtime_flags, bool fast_clone_supported);
@@ -63,10 +54,7 @@
   V(String, string)            \
   V(Symbol, symbol)            \
   V(Boolean, boolean)          \
-<<<<<<< HEAD
-=======
   V(BigInt, bigint)            \
->>>>>>> 84bd6f3c
   V(Undefined, undefined)      \
   V(Function, function)        \
   V(Object, object)            \
@@ -89,19 +77,6 @@
   DISALLOW_IMPLICIT_CONSTRUCTORS(TestTypeOfFlags);
 };
 
-<<<<<<< HEAD
-class SuspendGeneratorBytecodeFlags {
- public:
-  class FlagsBits
-      : public BitField8<SuspendFlags, 0,
-                         static_cast<int>(SuspendFlags::kBitWidth)> {};
-
-  static uint8_t Encode(SuspendFlags suspend_type);
-  static SuspendFlags Decode(uint8_t flags);
-
- private:
-  DISALLOW_IMPLICIT_CONSTRUCTORS(SuspendGeneratorBytecodeFlags);
-=======
 class StoreLookupSlotFlags {
  public:
   class LanguageModeBit : public BitField8<LanguageMode, 0, 1> {};
@@ -114,7 +89,6 @@
 
  private:
   DISALLOW_IMPLICIT_CONSTRUCTORS(StoreLookupSlotFlags);
->>>>>>> 84bd6f3c
 };
 
 }  // namespace interpreter
