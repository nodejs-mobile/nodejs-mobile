// Copyright 2017 the V8 project authors. All rights reserved.
// Use of this source code is governed by a BSD-style license that can be
// found in the LICENSE file.

#include "src/map-updater.h"

#include "src/field-type.h"
#include "src/handles.h"
#include "src/isolate.h"
#include "src/objects-inl.h"
#include "src/objects.h"
#include "src/transitions.h"

namespace v8 {
namespace internal {

namespace {

inline bool EqualImmutableValues(Object* obj1, Object* obj2) {
  if (obj1 == obj2) return true;  // Valid for both kData and kAccessor kinds.
  // TODO(ishell): compare AccessorPairs.
  return false;
}

}  // namespace

Name* MapUpdater::GetKey(int descriptor) const {
  return old_descriptors_->GetKey(descriptor);
}

PropertyDetails MapUpdater::GetDetails(int descriptor) const {
  DCHECK_LE(0, descriptor);
  if (descriptor == modified_descriptor_) {
    return PropertyDetails(new_kind_, new_attributes_, new_location_,
                           new_constness_, new_representation_);
  }
  return old_descriptors_->GetDetails(descriptor);
}

Object* MapUpdater::GetValue(int descriptor) const {
  DCHECK_LE(0, descriptor);
  if (descriptor == modified_descriptor_) {
    DCHECK_EQ(kDescriptor, new_location_);
    return *new_value_;
  }
  DCHECK_EQ(kDescriptor, GetDetails(descriptor).location());
  return old_descriptors_->GetValue(descriptor);
}

FieldType* MapUpdater::GetFieldType(int descriptor) const {
  DCHECK_LE(0, descriptor);
  if (descriptor == modified_descriptor_) {
    DCHECK_EQ(kField, new_location_);
    return *new_field_type_;
  }
  DCHECK_EQ(kField, GetDetails(descriptor).location());
  return old_descriptors_->GetFieldType(descriptor);
}

Handle<FieldType> MapUpdater::GetOrComputeFieldType(
    int descriptor, PropertyLocation location,
    Representation representation) const {
  DCHECK_LE(0, descriptor);
  // |location| is just a pre-fetched GetDetails(descriptor).location().
  DCHECK_EQ(location, GetDetails(descriptor).location());
  if (location == kField) {
    return handle(GetFieldType(descriptor), isolate_);
  } else {
    return GetValue(descriptor)->OptimalType(isolate_, representation);
  }
}

Handle<FieldType> MapUpdater::GetOrComputeFieldType(
    Handle<DescriptorArray> descriptors, int descriptor,
    PropertyLocation location, Representation representation) {
  // |location| is just a pre-fetched GetDetails(descriptor).location().
  DCHECK_EQ(descriptors->GetDetails(descriptor).location(), location);
  if (location == kField) {
    return handle(descriptors->GetFieldType(descriptor), isolate_);
  } else {
    return descriptors->GetValue(descriptor)
        ->OptimalType(isolate_, representation);
  }
}

Handle<Map> MapUpdater::ReconfigureToDataField(int descriptor,
                                               PropertyAttributes attributes,
                                               PropertyConstness constness,
                                               Representation representation,
                                               Handle<FieldType> field_type) {
  DCHECK_EQ(kInitialized, state_);
  DCHECK_LE(0, descriptor);
  DCHECK(!old_map_->is_dictionary_map());
  modified_descriptor_ = descriptor;
  new_kind_ = kData;
  new_attributes_ = attributes;
  new_location_ = kField;

  PropertyDetails old_details =
      old_descriptors_->GetDetails(modified_descriptor_);

  // If property kind is not reconfigured merge the result with
  // representation/field type from the old descriptor.
  if (old_details.kind() == new_kind_) {
    new_constness_ = GeneralizeConstness(constness, old_details.constness());

    Representation old_representation = old_details.representation();
    new_representation_ = representation.generalize(old_representation);

    Handle<FieldType> old_field_type =
        GetOrComputeFieldType(old_descriptors_, modified_descriptor_,
                              old_details.location(), new_representation_);

    new_field_type_ =
        Map::GeneralizeFieldType(old_representation, old_field_type,
                                 new_representation_, field_type, isolate_);
  } else {
    // We don't know if this is a first property kind reconfiguration
    // and we don't know which value was in this property previously
    // therefore we can't treat such a property as constant.
    new_constness_ = kMutable;
    new_representation_ = representation;
    new_field_type_ = field_type;
  }

<<<<<<< HEAD
  GeneralizeIfTransitionableFastElementsKind(
      &new_constness_, &new_representation_, &new_field_type_);
=======
  Map::GeneralizeIfCanHaveTransitionableFastElementsKind(
      isolate_, old_map_->instance_type(), &new_constness_,
      &new_representation_, &new_field_type_);
>>>>>>> 84bd6f3c

  if (TryRecofigureToDataFieldInplace() == kEnd) return result_map_;
  if (FindRootMap() == kEnd) return result_map_;
  if (FindTargetMap() == kEnd) return result_map_;
  ConstructNewMap();
  DCHECK_EQ(kEnd, state_);
  return result_map_;
}

Handle<Map> MapUpdater::ReconfigureElementsKind(ElementsKind elements_kind) {
  DCHECK_EQ(kInitialized, state_);
  new_elements_kind_ = elements_kind;
  is_transitionable_fast_elements_kind_ =
      IsTransitionableFastElementsKind(new_elements_kind_);

  if (FindRootMap() == kEnd) return result_map_;
  if (FindTargetMap() == kEnd) return result_map_;
  ConstructNewMap();
  DCHECK_EQ(kEnd, state_);
  return result_map_;
}

Handle<Map> MapUpdater::Update() {
  DCHECK_EQ(kInitialized, state_);
  DCHECK(old_map_->is_deprecated());

  if (FindRootMap() == kEnd) return result_map_;
  if (FindTargetMap() == kEnd) return result_map_;
  ConstructNewMap();
  DCHECK_EQ(kEnd, state_);
  return result_map_;
}

void MapUpdater::GeneralizeIfTransitionableFastElementsKind(
    PropertyConstness* constness, Representation* representation,
    Handle<FieldType>* field_type) {
  DCHECK_EQ(is_transitionable_fast_elements_kind_,
            IsTransitionableFastElementsKind(new_elements_kind_));
  if (is_transitionable_fast_elements_kind_ &&
      Map::IsInplaceGeneralizableField(*constness, *representation,
                                       **field_type)) {
    // We don't support propagation of field generalization through elements
    // kind transitions because they are inserted into the transition tree
    // before field transitions. In order to avoid complexity of handling
    // such a case we ensure that all maps with transitionable elements kinds
    // do not have fields that can be generalized in-place (without creation
    // of a new map).
    if (FLAG_track_constant_fields && FLAG_modify_map_inplace) {
      *constness = kMutable;
    }
    DCHECK(representation->IsHeapObject());
    *field_type = FieldType::Any(isolate_);
  }
}

void MapUpdater::GeneralizeField(Handle<Map> map, int modify_index,
                                 PropertyConstness new_constness,
                                 Representation new_representation,
                                 Handle<FieldType> new_field_type) {
  Map::GeneralizeField(map, modify_index, new_constness, new_representation,
                       new_field_type);

  DCHECK_EQ(*old_descriptors_, old_map_->instance_descriptors());
}

MapUpdater::State MapUpdater::CopyGeneralizeAllFields(const char* reason) {
  result_map_ = Map::CopyGeneralizeAllFields(old_map_, new_elements_kind_,
                                             modified_descriptor_, new_kind_,
                                             new_attributes_, reason);
  state_ = kEnd;
  return state_;  // Done.
}

MapUpdater::State MapUpdater::TryRecofigureToDataFieldInplace() {
  // If it's just a representation generalization case (i.e. property kind and
  // attributes stays unchanged) it's fine to transition from None to anything
  // but double without any modification to the object, because the default
  // uninitialized value for representation None can be overwritten by both
  // smi and tagged values. Doubles, however, would require a box allocation.
  if (new_representation_.IsNone() || new_representation_.IsDouble()) {
    return state_;  // Not done yet.
  }

  PropertyDetails old_details =
      old_descriptors_->GetDetails(modified_descriptor_);
  Representation old_representation = old_details.representation();
  if (!old_representation.IsNone()) {
    return state_;  // Not done yet.
  }

  DCHECK_EQ(new_kind_, old_details.kind());
  DCHECK_EQ(new_attributes_, old_details.attributes());
  DCHECK_EQ(kField, old_details.location());
  if (FLAG_trace_generalization) {
    old_map_->PrintGeneralization(
        stdout, "uninitialized field", modified_descriptor_, old_nof_, old_nof_,
        false, old_representation, new_representation_,
        handle(old_descriptors_->GetFieldType(modified_descriptor_), isolate_),
        MaybeHandle<Object>(), new_field_type_, MaybeHandle<Object>());
  }
  Handle<Map> field_owner(old_map_->FindFieldOwner(modified_descriptor_),
                          isolate_);

  GeneralizeField(field_owner, modified_descriptor_, new_constness_,
                  new_representation_, new_field_type_);
  // Check that the descriptor array was updated.
  DCHECK(old_descriptors_->GetDetails(modified_descriptor_)
             .representation()
             .Equals(new_representation_));
  DCHECK(old_descriptors_->GetFieldType(modified_descriptor_)
             ->NowIs(new_field_type_));

  result_map_ = old_map_;
  state_ = kEnd;
  return state_;  // Done.
}

MapUpdater::State MapUpdater::FindRootMap() {
  DCHECK_EQ(kInitialized, state_);
  // Check the state of the root map.
  root_map_ = handle(old_map_->FindRootMap(), isolate_);
  ElementsKind from_kind = root_map_->elements_kind();
  ElementsKind to_kind = new_elements_kind_;
  if (root_map_->is_deprecated()) {
    state_ = kEnd;
    result_map_ = handle(
        JSFunction::cast(root_map_->GetConstructor())->initial_map(), isolate_);
    if (from_kind != to_kind) {
      result_map_ = Map::AsElementsKind(result_map_, to_kind);
    }
    DCHECK(result_map_->is_dictionary_map());
    return state_;
  }
  int root_nof = root_map_->NumberOfOwnDescriptors();
  if (!old_map_->EquivalentToForTransition(*root_map_)) {
    return CopyGeneralizeAllFields("GenAll_NotEquivalent");
  }

  // TODO(ishell): Add a test for SLOW_SLOPPY_ARGUMENTS_ELEMENTS.
  if (from_kind != to_kind && to_kind != DICTIONARY_ELEMENTS &&
      to_kind != SLOW_STRING_WRAPPER_ELEMENTS &&
      to_kind != SLOW_SLOPPY_ARGUMENTS_ELEMENTS &&
      !(IsTransitionableFastElementsKind(from_kind) &&
        IsMoreGeneralElementsKindTransition(from_kind, to_kind))) {
    return CopyGeneralizeAllFields("GenAll_InvalidElementsTransition");
  }

  if (modified_descriptor_ >= 0 && modified_descriptor_ < root_nof) {
    PropertyDetails old_details =
        old_descriptors_->GetDetails(modified_descriptor_);
    if (old_details.kind() != new_kind_ ||
        old_details.attributes() != new_attributes_) {
      return CopyGeneralizeAllFields("GenAll_RootModification1");
    }
    if (old_details.location() != kField) {
      return CopyGeneralizeAllFields("GenAll_RootModification2");
    }
    if (new_constness_ != old_details.constness() &&
        (!FLAG_modify_map_inplace || !old_map_->is_prototype_map())) {
      return CopyGeneralizeAllFields("GenAll_RootModification3");
    }
    if (!new_representation_.fits_into(old_details.representation())) {
      return CopyGeneralizeAllFields("GenAll_RootModification4");
    }

    DCHECK_EQ(kData, old_details.kind());
    DCHECK_EQ(kData, new_kind_);
    DCHECK_EQ(kField, new_location_);
    FieldType* old_field_type =
        old_descriptors_->GetFieldType(modified_descriptor_);
    if (!new_field_type_->NowIs(old_field_type)) {
      return CopyGeneralizeAllFields("GenAll_RootModification5");
    }

    // Modify root map in-place.
    if (FLAG_modify_map_inplace && new_constness_ != old_details.constness()) {
      // Only prototype root maps are allowed to be updated in-place.
      // TODO(ishell): fix all the stubs that use prototype map check to
      // ensure that the prototype was not modified.
      DCHECK(old_map_->is_prototype_map());
      DCHECK(old_map_->is_stable());
      DCHECK(IsGeneralizableTo(old_details.constness(), new_constness_));
      GeneralizeField(old_map_, modified_descriptor_, new_constness_,
                      old_details.representation(),
                      handle(old_field_type, isolate_));
    }
  }

  // From here on, use the map with correct elements kind as root map.
  if (from_kind != to_kind) {
    root_map_ = Map::AsElementsKind(root_map_, to_kind);
  }
  state_ = kAtRootMap;
  return state_;  // Not done yet.
}

MapUpdater::State MapUpdater::FindTargetMap() {
  DCHECK_EQ(kAtRootMap, state_);
  target_map_ = root_map_;

  int root_nof = root_map_->NumberOfOwnDescriptors();
  for (int i = root_nof; i < old_nof_; ++i) {
    PropertyDetails old_details = GetDetails(i);
    Map* transition = TransitionsAccessor(target_map_)
                          .SearchTransition(GetKey(i), old_details.kind(),
                                            old_details.attributes());
    if (transition == nullptr) break;
    Handle<Map> tmp_map(transition, isolate_);

    Handle<DescriptorArray> tmp_descriptors(tmp_map->instance_descriptors(),
                                            isolate_);

    // Check if target map is incompatible.
    PropertyDetails tmp_details = tmp_descriptors->GetDetails(i);
    DCHECK_EQ(old_details.kind(), tmp_details.kind());
    DCHECK_EQ(old_details.attributes(), tmp_details.attributes());
    if (old_details.kind() == kAccessor &&
        !EqualImmutableValues(GetValue(i), tmp_descriptors->GetValue(i))) {
      // TODO(ishell): mutable accessors are not implemented yet.
      return CopyGeneralizeAllFields("GenAll_Incompatible");
    }
    PropertyConstness tmp_constness = tmp_details.constness();
    if (!FLAG_modify_map_inplace &&
        !IsGeneralizableTo(old_details.constness(), tmp_constness)) {
      break;
    }
    if (!IsGeneralizableTo(old_details.location(), tmp_details.location())) {
      break;
    }
    Representation tmp_representation = tmp_details.representation();
    if (!old_details.representation().fits_into(tmp_representation)) {
      break;
    }

    if (tmp_details.location() == kField) {
      Handle<FieldType> old_field_type =
          GetOrComputeFieldType(i, old_details.location(), tmp_representation);
      PropertyConstness constness =
          FLAG_modify_map_inplace ? old_details.constness() : tmp_constness;
      GeneralizeField(tmp_map, i, constness, tmp_representation,
                      old_field_type);
    } else {
      // kDescriptor: Check that the value matches.
      if (!EqualImmutableValues(GetValue(i), tmp_descriptors->GetValue(i))) {
        break;
      }
    }
    DCHECK(!tmp_map->is_deprecated());
    target_map_ = tmp_map;
  }

  // Directly change the map if the target map is more general.
  int target_nof = target_map_->NumberOfOwnDescriptors();
  if (target_nof == old_nof_) {
#ifdef DEBUG
    if (modified_descriptor_ >= 0) {
      DescriptorArray* target_descriptors = target_map_->instance_descriptors();
      PropertyDetails details =
          target_descriptors->GetDetails(modified_descriptor_);
      DCHECK_EQ(new_kind_, details.kind());
      DCHECK_EQ(new_attributes_, details.attributes());
      DCHECK(IsGeneralizableTo(new_constness_, details.constness()));
      DCHECK_EQ(new_location_, details.location());
      DCHECK(new_representation_.fits_into(details.representation()));
      if (new_location_ == kField) {
        DCHECK_EQ(kField, details.location());
        DCHECK(new_field_type_->NowIs(
            target_descriptors->GetFieldType(modified_descriptor_)));
      } else {
        DCHECK(details.location() == kField ||
               EqualImmutableValues(*new_value_, target_descriptors->GetValue(
                                                     modified_descriptor_)));
      }
    }
#endif
    if (*target_map_ != *old_map_) {
      old_map_->NotifyLeafMapLayoutChange();
    }
    result_map_ = target_map_;
    state_ = kEnd;
    return state_;  // Done.
  }

  // Find the last compatible target map in the transition tree.
  for (int i = target_nof; i < old_nof_; ++i) {
    PropertyDetails old_details = GetDetails(i);
    Map* transition = TransitionsAccessor(target_map_)
                          .SearchTransition(GetKey(i), old_details.kind(),
                                            old_details.attributes());
    if (transition == nullptr) break;
    Handle<Map> tmp_map(transition, isolate_);
    Handle<DescriptorArray> tmp_descriptors(tmp_map->instance_descriptors(),
                                            isolate_);
#ifdef DEBUG
    // Check that target map is compatible.
    PropertyDetails tmp_details = tmp_descriptors->GetDetails(i);
    DCHECK_EQ(old_details.kind(), tmp_details.kind());
    DCHECK_EQ(old_details.attributes(), tmp_details.attributes());
#endif
    if (old_details.kind() == kAccessor &&
        !EqualImmutableValues(GetValue(i), tmp_descriptors->GetValue(i))) {
      return CopyGeneralizeAllFields("GenAll_Incompatible");
    }
    DCHECK(!tmp_map->is_deprecated());
    target_map_ = tmp_map;
  }

  state_ = kAtTargetMap;
  return state_;  // Not done yet.
}

Handle<DescriptorArray> MapUpdater::BuildDescriptorArray() {
  InstanceType instance_type = old_map_->instance_type();
  int target_nof = target_map_->NumberOfOwnDescriptors();
  Handle<DescriptorArray> target_descriptors(
      target_map_->instance_descriptors(), isolate_);

  // Allocate a new descriptor array large enough to hold the required
  // descriptors, with minimally the exact same size as the old descriptor
  // array.
  int new_slack =
      Max(old_nof_, old_descriptors_->number_of_descriptors()) - old_nof_;
  Handle<DescriptorArray> new_descriptors =
      DescriptorArray::Allocate(isolate_, old_nof_, new_slack);
  DCHECK(new_descriptors->length() > target_descriptors->length() ||
         new_descriptors->NumberOfSlackDescriptors() > 0 ||
         new_descriptors->number_of_descriptors() ==
             old_descriptors_->number_of_descriptors());
  DCHECK(new_descriptors->number_of_descriptors() == old_nof_);

  int root_nof = root_map_->NumberOfOwnDescriptors();

  // Given that we passed root modification check in FindRootMap() so
  // the root descriptors are either not modified at all or already more
  // general than we requested. Take |root_nof| entries as is.
  // 0 -> |root_nof|
  int current_offset = 0;
  for (int i = 0; i < root_nof; ++i) {
    PropertyDetails old_details = old_descriptors_->GetDetails(i);
    if (old_details.location() == kField) {
      current_offset += old_details.field_width_in_words();
    }
    Descriptor d(handle(GetKey(i), isolate_),
                 handle(old_descriptors_->GetValue(i), isolate_), old_details);
    new_descriptors->Set(i, &d);
  }

  // Merge "updated" old_descriptor entries with target_descriptor entries.
  // |root_nof| -> |target_nof|
  for (int i = root_nof; i < target_nof; ++i) {
    Handle<Name> key(GetKey(i), isolate_);
    PropertyDetails old_details = GetDetails(i);
    PropertyDetails target_details = target_descriptors->GetDetails(i);

    PropertyKind next_kind = old_details.kind();
    PropertyAttributes next_attributes = old_details.attributes();
    DCHECK_EQ(next_kind, target_details.kind());
    DCHECK_EQ(next_attributes, target_details.attributes());

    PropertyConstness next_constness = GeneralizeConstness(
        old_details.constness(), target_details.constness());

    // Note: failed values equality check does not invalidate per-object
    // property constness.
    PropertyLocation next_location =
        old_details.location() == kField ||
                target_details.location() == kField ||
                !EqualImmutableValues(target_descriptors->GetValue(i),
                                      GetValue(i))
            ? kField
            : kDescriptor;

    if (!FLAG_track_constant_fields && next_location == kField) {
      next_constness = kMutable;
    }
    // Ensure that mutable values are stored in fields.
    DCHECK_IMPLIES(next_constness == kMutable, next_location == kField);

    Representation next_representation =
        old_details.representation().generalize(
            target_details.representation());

    if (next_location == kField) {
      Handle<FieldType> old_field_type =
          GetOrComputeFieldType(i, old_details.location(), next_representation);

      Handle<FieldType> target_field_type =
          GetOrComputeFieldType(target_descriptors, i,
                                target_details.location(), next_representation);

      Handle<FieldType> next_field_type = Map::GeneralizeFieldType(
          old_details.representation(), old_field_type, next_representation,
          target_field_type, isolate_);

<<<<<<< HEAD
      GeneralizeIfTransitionableFastElementsKind(
          &next_constness, &next_representation, &next_field_type);
=======
      Map::GeneralizeIfCanHaveTransitionableFastElementsKind(
          isolate_, instance_type, &next_constness, &next_representation,
          &next_field_type);
>>>>>>> 84bd6f3c

      Handle<Object> wrapped_type(Map::WrapFieldType(next_field_type));
      Descriptor d;
      if (next_kind == kData) {
        d = Descriptor::DataField(key, current_offset, next_attributes,
                                  next_constness, next_representation,
                                  wrapped_type);
      } else {
        // TODO(ishell): mutable accessors are not implemented yet.
        UNIMPLEMENTED();
      }
      current_offset += d.GetDetails().field_width_in_words();
      new_descriptors->Set(i, &d);
    } else {
      DCHECK_EQ(kDescriptor, next_location);
      DCHECK_EQ(kConst, next_constness);

      Handle<Object> value(GetValue(i), isolate_);
      Descriptor d;
      if (next_kind == kData) {
        DCHECK(!FLAG_track_constant_fields);
        d = Descriptor::DataConstant(key, value, next_attributes);
      } else {
        DCHECK_EQ(kAccessor, next_kind);
        d = Descriptor::AccessorConstant(key, value, next_attributes);
      }
      new_descriptors->Set(i, &d);
    }
  }

  // Take "updated" old_descriptor entries.
  // |target_nof| -> |old_nof|
  for (int i = target_nof; i < old_nof_; ++i) {
    PropertyDetails old_details = GetDetails(i);
    Handle<Name> key(GetKey(i), isolate_);

    PropertyKind next_kind = old_details.kind();
    PropertyAttributes next_attributes = old_details.attributes();
    PropertyConstness next_constness = old_details.constness();
    PropertyLocation next_location = old_details.location();
    Representation next_representation = old_details.representation();

    Descriptor d;
    if (next_location == kField) {
      Handle<FieldType> next_field_type =
          GetOrComputeFieldType(i, old_details.location(), next_representation);

      // If the |new_elements_kind_| is still transitionable then the old map's
      // elements kind is also transitionable and therefore the old descriptors
      // array must already have non in-place generalizable fields.
      CHECK_IMPLIES(is_transitionable_fast_elements_kind_,
                    !Map::IsInplaceGeneralizableField(
                        next_constness, next_representation, *next_field_type));

      Handle<Object> wrapped_type(Map::WrapFieldType(next_field_type));
      Descriptor d;
      if (next_kind == kData) {
        DCHECK_IMPLIES(!FLAG_track_constant_fields, next_constness == kMutable);
        d = Descriptor::DataField(key, current_offset, next_attributes,
                                  next_constness, next_representation,
                                  wrapped_type);
      } else {
        // TODO(ishell): mutable accessors are not implemented yet.
        UNIMPLEMENTED();
      }
      current_offset += d.GetDetails().field_width_in_words();
      new_descriptors->Set(i, &d);
    } else {
      DCHECK_EQ(kDescriptor, next_location);
      DCHECK_EQ(kConst, next_constness);

      Handle<Object> value(GetValue(i), isolate_);
      if (next_kind == kData) {
        d = Descriptor::DataConstant(key, value, next_attributes);
      } else {
        DCHECK_EQ(kAccessor, next_kind);
        d = Descriptor::AccessorConstant(key, value, next_attributes);
      }
      new_descriptors->Set(i, &d);
    }
  }

  new_descriptors->Sort();
  return new_descriptors;
}

Handle<Map> MapUpdater::FindSplitMap(Handle<DescriptorArray> descriptors) {
  DisallowHeapAllocation no_allocation;

  int root_nof = root_map_->NumberOfOwnDescriptors();
  Map* current = *root_map_;
  for (int i = root_nof; i < old_nof_; i++) {
    Name* name = descriptors->GetKey(i);
    PropertyDetails details = descriptors->GetDetails(i);
    Map* next =
        TransitionsAccessor(current, &no_allocation)
            .SearchTransition(name, details.kind(), details.attributes());
    if (next == nullptr) break;
    DescriptorArray* next_descriptors = next->instance_descriptors();

    PropertyDetails next_details = next_descriptors->GetDetails(i);
    DCHECK_EQ(details.kind(), next_details.kind());
    DCHECK_EQ(details.attributes(), next_details.attributes());
    if (details.constness() != next_details.constness()) break;
    if (details.location() != next_details.location()) break;
    if (!details.representation().Equals(next_details.representation())) break;

    if (next_details.location() == kField) {
      FieldType* next_field_type = next_descriptors->GetFieldType(i);
      if (!descriptors->GetFieldType(i)->NowIs(next_field_type)) {
        break;
      }
    } else {
      if (!EqualImmutableValues(descriptors->GetValue(i),
                                next_descriptors->GetValue(i))) {
        break;
      }
    }
    current = next;
  }
  return handle(current, isolate_);
}

MapUpdater::State MapUpdater::ConstructNewMap() {
  Handle<DescriptorArray> new_descriptors = BuildDescriptorArray();

  Handle<Map> split_map = FindSplitMap(new_descriptors);
  int split_nof = split_map->NumberOfOwnDescriptors();
  DCHECK_NE(old_nof_, split_nof);

  PropertyDetails split_details = GetDetails(split_nof);
  TransitionsAccessor transitions(split_map);

  // Invalidate a transition target at |key|.
  Map* maybe_transition = transitions.SearchTransition(
      GetKey(split_nof), split_details.kind(), split_details.attributes());
  if (maybe_transition != nullptr) {
    maybe_transition->DeprecateTransitionTree();
  }

  // If |maybe_transition| is not nullptr then the transition array already
  // contains entry for given descriptor. This means that the transition
  // could be inserted regardless of whether transitions array is full or not.
  if (maybe_transition == nullptr && !transitions.CanHaveMoreTransitions()) {
    return CopyGeneralizeAllFields("GenAll_CantHaveMoreTransitions");
  }

  old_map_->NotifyLeafMapLayoutChange();

  if (FLAG_trace_generalization && modified_descriptor_ >= 0) {
    PropertyDetails old_details =
        old_descriptors_->GetDetails(modified_descriptor_);
    PropertyDetails new_details =
        new_descriptors->GetDetails(modified_descriptor_);
    MaybeHandle<FieldType> old_field_type;
    MaybeHandle<FieldType> new_field_type;
    MaybeHandle<Object> old_value;
    MaybeHandle<Object> new_value;
    if (old_details.location() == kField) {
      old_field_type = handle(
          old_descriptors_->GetFieldType(modified_descriptor_), isolate_);
    } else {
      old_value =
          handle(old_descriptors_->GetValue(modified_descriptor_), isolate_);
    }
    if (new_details.location() == kField) {
      new_field_type =
          handle(new_descriptors->GetFieldType(modified_descriptor_), isolate_);
    } else {
      new_value =
          handle(new_descriptors->GetValue(modified_descriptor_), isolate_);
    }

    old_map_->PrintGeneralization(
        stdout, "", modified_descriptor_, split_nof, old_nof_,
        old_details.location() == kDescriptor && new_location_ == kField,
        old_details.representation(), new_details.representation(),
        old_field_type, old_value, new_field_type, new_value);
  }

  Handle<LayoutDescriptor> new_layout_descriptor =
      LayoutDescriptor::New(split_map, new_descriptors, old_nof_);

  Handle<Map> new_map = Map::AddMissingTransitions(split_map, new_descriptors,
                                                   new_layout_descriptor);

  // Deprecated part of the transition tree is no longer reachable, so replace
  // current instance descriptors in the "survived" part of the tree with
  // the new descriptors to maintain descriptors sharing invariant.
  split_map->ReplaceDescriptors(*new_descriptors, *new_layout_descriptor);

  result_map_ = new_map;
  state_ = kEnd;
  return state_;  // Done.
}

}  // namespace internal
}  // namespace v8<|MERGE_RESOLUTION|>--- conflicted
+++ resolved
@@ -123,14 +123,9 @@
     new_field_type_ = field_type;
   }
 
-<<<<<<< HEAD
-  GeneralizeIfTransitionableFastElementsKind(
-      &new_constness_, &new_representation_, &new_field_type_);
-=======
   Map::GeneralizeIfCanHaveTransitionableFastElementsKind(
       isolate_, old_map_->instance_type(), &new_constness_,
       &new_representation_, &new_field_type_);
->>>>>>> 84bd6f3c
 
   if (TryRecofigureToDataFieldInplace() == kEnd) return result_map_;
   if (FindRootMap() == kEnd) return result_map_;
@@ -162,28 +157,6 @@
   ConstructNewMap();
   DCHECK_EQ(kEnd, state_);
   return result_map_;
-}
-
-void MapUpdater::GeneralizeIfTransitionableFastElementsKind(
-    PropertyConstness* constness, Representation* representation,
-    Handle<FieldType>* field_type) {
-  DCHECK_EQ(is_transitionable_fast_elements_kind_,
-            IsTransitionableFastElementsKind(new_elements_kind_));
-  if (is_transitionable_fast_elements_kind_ &&
-      Map::IsInplaceGeneralizableField(*constness, *representation,
-                                       **field_type)) {
-    // We don't support propagation of field generalization through elements
-    // kind transitions because they are inserted into the transition tree
-    // before field transitions. In order to avoid complexity of handling
-    // such a case we ensure that all maps with transitionable elements kinds
-    // do not have fields that can be generalized in-place (without creation
-    // of a new map).
-    if (FLAG_track_constant_fields && FLAG_modify_map_inplace) {
-      *constness = kMutable;
-    }
-    DCHECK(representation->IsHeapObject());
-    *field_type = FieldType::Any(isolate_);
-  }
 }
 
 void MapUpdater::GeneralizeField(Handle<Map> map, int modify_index,
@@ -525,14 +498,9 @@
           old_details.representation(), old_field_type, next_representation,
           target_field_type, isolate_);
 
-<<<<<<< HEAD
-      GeneralizeIfTransitionableFastElementsKind(
-          &next_constness, &next_representation, &next_field_type);
-=======
       Map::GeneralizeIfCanHaveTransitionableFastElementsKind(
           isolate_, instance_type, &next_constness, &next_representation,
           &next_field_type);
->>>>>>> 84bd6f3c
 
       Handle<Object> wrapped_type(Map::WrapFieldType(next_field_type));
       Descriptor d;
