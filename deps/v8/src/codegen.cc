--- conflicted
+++ resolved
@@ -30,225 +30,5 @@
 
 #undef UNARY_MATH_FUNCTION
 
-<<<<<<< HEAD
-
-#ifdef DEBUG
-
-Comment::Comment(Assembler* assembler, const char* msg)
-    : assembler_(assembler), msg_(msg) {
-  assembler_->RecordComment(msg);
-}
-
-
-Comment::~Comment() {
-  if (msg_[0] == '[') assembler_->RecordComment("]");
-}
-
-#endif  // DEBUG
-
-
-void CodeGenerator::MakeCodePrologue(CompilationInfo* info, const char* kind) {
-  bool print_ast = false;
-  const char* ftype;
-
-  if (info->isolate()->bootstrapper()->IsActive()) {
-    print_ast = FLAG_print_builtin_ast;
-    ftype = "builtin";
-  } else {
-    print_ast = FLAG_print_ast;
-    ftype = "user-defined";
-  }
-
-  if (FLAG_trace_codegen || print_ast) {
-    std::unique_ptr<char[]> name = info->GetDebugName();
-    PrintF("[generating %s code for %s function: %s]\n", kind, ftype,
-           name.get());
-  }
-
-#ifdef DEBUG
-  if (info->parse_info() && print_ast) {
-    PrintF("--- AST ---\n%s\n",
-           AstPrinter(info->isolate()).PrintProgram(info->literal()));
-  }
-#endif  // DEBUG
-}
-
-Handle<Code> CodeGenerator::MakeCodeEpilogue(MacroAssembler* masm,
-                                             EhFrameWriter* eh_frame_writer,
-                                             CompilationInfo* info,
-                                             Handle<Object> self_reference) {
-  Isolate* isolate = info->isolate();
-
-  // Allocate and install the code.
-  CodeDesc desc;
-  Code::Flags flags = info->code_flags();
-  bool is_crankshafted =
-      Code::ExtractKindFromFlags(flags) == Code::OPTIMIZED_FUNCTION ||
-      info->IsStub();
-  masm->GetCode(&desc);
-  if (eh_frame_writer) eh_frame_writer->GetEhFrame(&desc);
-
-  Handle<Code> code = isolate->factory()->NewCode(
-      desc, flags, self_reference, false, is_crankshafted,
-      info->prologue_offset(), info->is_debug() && !is_crankshafted);
-  isolate->counters()->total_compiled_code_size()->Increment(
-      code->instruction_size());
-  return code;
-}
-
-// Print function's source if it was not printed before.
-// Return a sequential id under which this function was printed.
-static int PrintFunctionSource(CompilationInfo* info,
-                               std::vector<Handle<SharedFunctionInfo>>* printed,
-                               int inlining_id,
-                               Handle<SharedFunctionInfo> shared) {
-  // Outermost function has source id -1 and inlined functions take
-  // source ids starting from 0.
-  int source_id = -1;
-  if (inlining_id != SourcePosition::kNotInlined) {
-    for (unsigned i = 0; i < printed->size(); i++) {
-      if (printed->at(i).is_identical_to(shared)) {
-        return i;
-      }
-    }
-    source_id = static_cast<int>(printed->size());
-    printed->push_back(shared);
-  }
-
-  Isolate* isolate = info->isolate();
-  if (!shared->script()->IsUndefined(isolate)) {
-    Handle<Script> script(Script::cast(shared->script()), isolate);
-
-    if (!script->source()->IsUndefined(isolate)) {
-      CodeTracer::Scope tracing_scope(isolate->GetCodeTracer());
-      Object* source_name = script->name();
-      OFStream os(tracing_scope.file());
-      os << "--- FUNCTION SOURCE (";
-      if (source_name->IsString()) {
-        os << String::cast(source_name)->ToCString().get() << ":";
-      }
-      os << shared->DebugName()->ToCString().get() << ") id{";
-      os << info->optimization_id() << "," << source_id << "} start{";
-      os << shared->start_position() << "} ---\n";
-      {
-        DisallowHeapAllocation no_allocation;
-        int start = shared->start_position();
-        int len = shared->end_position() - start;
-        String::SubStringRange source(String::cast(script->source()), start,
-                                      len);
-        for (const auto& c : source) {
-          os << AsReversiblyEscapedUC16(c);
-        }
-      }
-
-      os << "\n--- END ---\n";
-    }
-  }
-
-  return source_id;
-}
-
-// Print information for the given inlining: which function was inlined and
-// where the inlining occured.
-static void PrintInlinedFunctionInfo(
-    CompilationInfo* info, int source_id, int inlining_id,
-    const CompilationInfo::InlinedFunctionHolder& h) {
-  CodeTracer::Scope tracing_scope(info->isolate()->GetCodeTracer());
-  OFStream os(tracing_scope.file());
-  os << "INLINE (" << h.shared_info->DebugName()->ToCString().get() << ") id{"
-     << info->optimization_id() << "," << source_id << "} AS " << inlining_id
-     << " AT ";
-  const SourcePosition position = h.position.position;
-  if (position.IsKnown()) {
-    os << "<" << position.InliningId() << ":" << position.ScriptOffset() << ">";
-  } else {
-    os << "<?>";
-  }
-  os << std::endl;
-}
-
-// Print the source of all functions that participated in this optimizing
-// compilation. For inlined functions print source position of their inlining.
-static void DumpParticipatingSource(CompilationInfo* info) {
-  AllowDeferredHandleDereference allow_deference_for_print_code;
-
-  std::vector<Handle<SharedFunctionInfo>> printed;
-  printed.reserve(info->inlined_functions().size());
-
-  PrintFunctionSource(info, &printed, SourcePosition::kNotInlined,
-                      info->shared_info());
-  const auto& inlined = info->inlined_functions();
-  for (unsigned id = 0; id < inlined.size(); id++) {
-    const int source_id =
-        PrintFunctionSource(info, &printed, id, inlined[id].shared_info);
-    PrintInlinedFunctionInfo(info, source_id, id, inlined[id]);
-  }
-}
-
-void CodeGenerator::PrintCode(Handle<Code> code, CompilationInfo* info) {
-  if (FLAG_print_opt_source && info->IsOptimizing()) {
-    DumpParticipatingSource(info);
-  }
-
-#ifdef ENABLE_DISASSEMBLER
-  AllowDeferredHandleDereference allow_deference_for_print_code;
-  Isolate* isolate = info->isolate();
-  bool print_code =
-      isolate->bootstrapper()->IsActive()
-          ? FLAG_print_builtin_code
-          : (FLAG_print_code || (info->IsStub() && FLAG_print_code_stubs) ||
-             (info->IsOptimizing() && FLAG_print_opt_code &&
-              info->shared_info()->PassesFilter(FLAG_print_opt_code_filter)) ||
-             (info->IsWasm() && FLAG_print_wasm_code));
-  if (print_code) {
-    std::unique_ptr<char[]> debug_name = info->GetDebugName();
-    CodeTracer::Scope tracing_scope(info->isolate()->GetCodeTracer());
-    OFStream os(tracing_scope.file());
-
-    // Print the source code if available.
-    bool print_source =
-        info->parse_info() && (code->kind() == Code::OPTIMIZED_FUNCTION ||
-                               code->kind() == Code::FUNCTION);
-    if (print_source) {
-      Handle<SharedFunctionInfo> shared = info->shared_info();
-      Handle<Script> script = info->script();
-      if (!script->IsUndefined(isolate) &&
-          !script->source()->IsUndefined(isolate)) {
-        os << "--- Raw source ---\n";
-        StringCharacterStream stream(String::cast(script->source()),
-                                     shared->start_position());
-        // fun->end_position() points to the last character in the stream. We
-        // need to compensate by adding one to calculate the length.
-        int source_len = shared->end_position() - shared->start_position() + 1;
-        for (int i = 0; i < source_len; i++) {
-          if (stream.HasMore()) {
-            os << AsReversiblyEscapedUC16(stream.GetNext());
-          }
-        }
-        os << "\n\n";
-      }
-    }
-    if (info->IsOptimizing()) {
-      if (FLAG_print_unopt_code && info->parse_info()) {
-        os << "--- Unoptimized code ---\n";
-        info->closure()->shared()->code()->Disassemble(debug_name.get(), os);
-      }
-      os << "--- Optimized code ---\n"
-         << "optimization_id = " << info->optimization_id() << "\n";
-    } else {
-      os << "--- Code ---\n";
-    }
-    if (print_source) {
-      Handle<SharedFunctionInfo> shared = info->shared_info();
-      os << "source_position = " << shared->start_position() << "\n";
-    }
-    code->Disassemble(debug_name.get(), os);
-    os << "--- End code ---\n";
-  }
-#endif  // ENABLE_DISASSEMBLER
-}
-
-=======
->>>>>>> 84bd6f3c
 }  // namespace internal
 }  // namespace v8