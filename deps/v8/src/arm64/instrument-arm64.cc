// Copyright 2013 the V8 project authors. All rights reserved.
// Use of this source code is governed by a BSD-style license that can be
// found in the LICENSE file.

#include "src/arm64/instrument-arm64.h"

namespace v8 {
namespace internal {

Counter::Counter(const char* name, CounterType type)
    : count_(0), enabled_(false), type_(type) {
  DCHECK_NOT_NULL(name);
  strncpy(name_, name, kCounterNameMaxLength);
}


void Counter::Enable() {
  enabled_ = true;
}


void Counter::Disable() {
  enabled_ = false;
}


bool Counter::IsEnabled() {
  return enabled_;
}


void Counter::Increment() {
  if (enabled_) {
    count_++;
  }
}


uint64_t Counter::count() {
  uint64_t result = count_;
  if (type_ == Gauge) {
    // If the counter is a Gauge, reset the count after reading.
    count_ = 0;
  }
  return result;
}


const char* Counter::name() {
  return name_;
}


CounterType Counter::type() {
  return type_;
}


typedef struct {
  const char* name;
  CounterType type;
} CounterDescriptor;

static const CounterDescriptor kCounterList[] = {
    {"Instruction", Cumulative},

    {"Move Immediate", Gauge},
    {"Add/Sub DP", Gauge},
    {"Logical DP", Gauge},
    {"Other Int DP", Gauge},
    {"FP DP", Gauge},

    {"Conditional Select", Gauge},
    {"Conditional Compare", Gauge},

    {"Unconditional Branch", Gauge},
    {"Compare and Branch", Gauge},
    {"Test and Branch", Gauge},
    {"Conditional Branch", Gauge},

    {"Load Integer", Gauge},
    {"Load FP", Gauge},
    {"Load Pair", Gauge},
    {"Load Literal", Gauge},
    {"Load Acquire", Gauge},

    {"Store Integer", Gauge},
    {"Store FP", Gauge},
    {"Store Pair", Gauge},
    {"Store Release", Gauge},

    {"PC Addressing", Gauge},
    {"Other", Gauge},
<<<<<<< HEAD
    {"SP Adjust", Gauge},
=======
>>>>>>> 84bd6f3c
};

Instrument::Instrument(const char* datafile, uint64_t sample_period)
    : output_stream_(stderr), sample_period_(sample_period) {
  // Set up the output stream. If datafile is non-nullptr, use that file. If it
  // can't be opened, or datafile is nullptr, use stderr.
  if (datafile != nullptr) {
    output_stream_ = fopen(datafile, "w");
    if (output_stream_ == nullptr) {
      fprintf(stderr, "Can't open output file %s. Using stderr.\n", datafile);
      output_stream_ = stderr;
    }
  }

  static const int num_counters = arraysize(kCounterList);

  // Dump an instrumentation description comment at the top of the file.
  fprintf(output_stream_, "# counters=%d\n", num_counters);
  fprintf(output_stream_, "# sample_period=%" PRIu64 "\n", sample_period_);

  // Construct Counter objects from counter description array.
  for (int i = 0; i < num_counters; i++) {
    Counter* counter = new Counter(kCounterList[i].name, kCounterList[i].type);
    counters_.push_back(counter);
  }

  DumpCounterNames();
}


Instrument::~Instrument() {
  // Dump any remaining instruction data to the output file.
  DumpCounters();

  // Free all the counter objects.
  std::list<Counter*>::iterator it;
  for (it = counters_.begin(); it != counters_.end(); it++) {
    delete *it;
  }

  if (output_stream_ != stderr) {
    fclose(output_stream_);
  }
}


void Instrument::Update() {
  // Increment the instruction counter, and dump all counters if a sample period
  // has elapsed.
  static Counter* counter = GetCounter("Instruction");
  DCHECK(counter->type() == Cumulative);
  counter->Increment();

  if (counter->IsEnabled() && (counter->count() % sample_period_) == 0) {
    DumpCounters();
  }
}


void Instrument::DumpCounters() {
  // Iterate through the counter objects, dumping their values to the output
  // stream.
  std::list<Counter*>::const_iterator it;
  for (it = counters_.begin(); it != counters_.end(); it++) {
    fprintf(output_stream_, "%" PRIu64 ",", (*it)->count());
  }
  fprintf(output_stream_, "\n");
  fflush(output_stream_);
}


void Instrument::DumpCounterNames() {
  // Iterate through the counter objects, dumping the counter names to the
  // output stream.
  std::list<Counter*>::const_iterator it;
  for (it = counters_.begin(); it != counters_.end(); it++) {
    fprintf(output_stream_, "%s,", (*it)->name());
  }
  fprintf(output_stream_, "\n");
  fflush(output_stream_);
}


void Instrument::HandleInstrumentationEvent(unsigned event) {
  switch (event) {
    case InstrumentStateEnable: Enable(); break;
    case InstrumentStateDisable: Disable(); break;
    default: DumpEventMarker(event);
  }
}


void Instrument::DumpEventMarker(unsigned marker) {
  // Dumpan event marker to the output stream as a specially formatted comment
  // line.
  static Counter* counter = GetCounter("Instruction");

  fprintf(output_stream_, "# %c%c @ %" PRId64 "\n", marker & 0xFF,
          (marker >> 8) & 0xFF, counter->count());
}


Counter* Instrument::GetCounter(const char* name) {
  // Get a Counter object by name from the counter list.
  std::list<Counter*>::const_iterator it;
  for (it = counters_.begin(); it != counters_.end(); it++) {
    if (strcmp((*it)->name(), name) == 0) {
      return *it;
    }
  }

  // A Counter by that name does not exist: print an error message to stderr
  // and the output file, and exit.
  static const char* error_message =
    "# Error: Unknown counter \"%s\". Exiting.\n";
  fprintf(stderr, error_message, name);
  fprintf(output_stream_, error_message, name);
  exit(1);
}


void Instrument::Enable() {
  std::list<Counter*>::iterator it;
  for (it = counters_.begin(); it != counters_.end(); it++) {
    (*it)->Enable();
  }
}


void Instrument::Disable() {
  std::list<Counter*>::iterator it;
  for (it = counters_.begin(); it != counters_.end(); it++) {
    (*it)->Disable();
  }
}


void Instrument::VisitPCRelAddressing(Instruction* instr) {
  Update();
  static Counter* counter = GetCounter("PC Addressing");
  counter->Increment();
}


void Instrument::VisitAddSubImmediate(Instruction* instr) {
  Update();
  static Counter* counter = GetCounter("Add/Sub DP");
  counter->Increment();
}


void Instrument::VisitLogicalImmediate(Instruction* instr) {
  Update();
  static Counter* counter = GetCounter("Logical DP");
  counter->Increment();
}


void Instrument::VisitMoveWideImmediate(Instruction* instr) {
  Update();
  static Counter* counter = GetCounter("Move Immediate");

  if (instr->IsMovn() && (instr->Rd() == kZeroRegCode)) {
    unsigned imm = instr->ImmMoveWide();
    HandleInstrumentationEvent(imm);
  } else {
    counter->Increment();
  }
}


void Instrument::VisitBitfield(Instruction* instr) {
  Update();
  static Counter* counter = GetCounter("Other Int DP");
  counter->Increment();
}


void Instrument::VisitExtract(Instruction* instr) {
  Update();
  static Counter* counter = GetCounter("Other Int DP");
  counter->Increment();
}


void Instrument::VisitUnconditionalBranch(Instruction* instr) {
  Update();
  static Counter* counter = GetCounter("Unconditional Branch");
  counter->Increment();
}


void Instrument::VisitUnconditionalBranchToRegister(Instruction* instr) {
  Update();
  static Counter* counter = GetCounter("Unconditional Branch");
  counter->Increment();
}


void Instrument::VisitCompareBranch(Instruction* instr) {
  Update();
  static Counter* counter = GetCounter("Compare and Branch");
  counter->Increment();
}


void Instrument::VisitTestBranch(Instruction* instr) {
  Update();
  static Counter* counter = GetCounter("Test and Branch");
  counter->Increment();
}


void Instrument::VisitConditionalBranch(Instruction* instr) {
  Update();
  static Counter* counter = GetCounter("Conditional Branch");
  counter->Increment();
}


void Instrument::VisitSystem(Instruction* instr) {
  Update();
  static Counter* counter = GetCounter("Other");
  counter->Increment();
}


void Instrument::VisitException(Instruction* instr) {
  Update();
  static Counter* counter = GetCounter("Other");
  counter->Increment();
}


void Instrument::InstrumentLoadStorePair(Instruction* instr) {
  static Counter* load_pair_counter = GetCounter("Load Pair");
  static Counter* store_pair_counter = GetCounter("Store Pair");
  if (instr->Mask(LoadStorePairLBit) != 0) {
    load_pair_counter->Increment();
  } else {
    store_pair_counter->Increment();
  }
}


void Instrument::VisitLoadStorePairPostIndex(Instruction* instr) {
  Update();
  InstrumentLoadStorePair(instr);
}


void Instrument::VisitLoadStorePairOffset(Instruction* instr) {
  Update();
  InstrumentLoadStorePair(instr);
}


void Instrument::VisitLoadStorePairPreIndex(Instruction* instr) {
  Update();
  InstrumentLoadStorePair(instr);
}


void Instrument::VisitLoadLiteral(Instruction* instr) {
  Update();
  static Counter* counter = GetCounter("Load Literal");
  counter->Increment();
}


void Instrument::InstrumentLoadStore(Instruction* instr) {
  static Counter* load_int_counter = GetCounter("Load Integer");
  static Counter* store_int_counter = GetCounter("Store Integer");
  static Counter* load_fp_counter = GetCounter("Load FP");
  static Counter* store_fp_counter = GetCounter("Store FP");

  switch (instr->Mask(LoadStoreMask)) {
    case STRB_w:    // Fall through.
    case STRH_w:    // Fall through.
    case STR_w:     // Fall through.
    case STR_x:     store_int_counter->Increment(); break;
    case STR_s:     // Fall through.
    case STR_d:     store_fp_counter->Increment(); break;
    case LDRB_w:    // Fall through.
    case LDRH_w:    // Fall through.
    case LDR_w:     // Fall through.
    case LDR_x:     // Fall through.
    case LDRSB_x:   // Fall through.
    case LDRSH_x:   // Fall through.
    case LDRSW_x:   // Fall through.
    case LDRSB_w:   // Fall through.
    case LDRSH_w:   load_int_counter->Increment(); break;
    case LDR_s:     // Fall through.
    case LDR_d:     load_fp_counter->Increment(); break;
    default: UNREACHABLE();
  }
}


void Instrument::VisitLoadStoreUnscaledOffset(Instruction* instr) {
  Update();
  InstrumentLoadStore(instr);
}


void Instrument::VisitLoadStorePostIndex(Instruction* instr) {
  Update();
  InstrumentLoadStore(instr);
}


void Instrument::VisitLoadStorePreIndex(Instruction* instr) {
  Update();
  InstrumentLoadStore(instr);
}


void Instrument::VisitLoadStoreRegisterOffset(Instruction* instr) {
  Update();
  InstrumentLoadStore(instr);
}


void Instrument::VisitLoadStoreUnsignedOffset(Instruction* instr) {
  Update();
  InstrumentLoadStore(instr);
}

void Instrument::VisitLoadStoreAcquireRelease(Instruction* instr) {
  Update();
  static Counter* load_counter = GetCounter("Load Acquire");
  static Counter* store_counter = GetCounter("Store Release");

  switch (instr->Mask(LoadStoreAcquireReleaseMask)) {
    case LDAR_b:   // Fall-through.
    case LDAR_h:   // Fall-through.
    case LDAR_w:   // Fall-through.
    case LDAR_x:   // Fall-through.
    case LDAXR_b:  // Fall-through.
    case LDAXR_h:  // Fall-through.
    case LDAXR_w:  // Fall-through.
    case LDAXR_x: load_counter->Increment(); break;
    case STLR_b:   // Fall-through.
    case STLR_h:   // Fall-through.
    case STLR_w:   // Fall-through.
    case STLR_x:   // Fall-through.
    case STLXR_b:  // Fall-through.
    case STLXR_h:  // Fall-through.
    case STLXR_w:  // Fall-through.
    case STLXR_x: store_counter->Increment(); break;
    default: UNREACHABLE();
  }
}

void Instrument::VisitLogicalShifted(Instruction* instr) {
  Update();
  static Counter* counter = GetCounter("Logical DP");
  counter->Increment();
}


void Instrument::VisitAddSubShifted(Instruction* instr) {
  Update();
  static Counter* counter = GetCounter("Add/Sub DP");
  counter->Increment();
}


void Instrument::VisitAddSubExtended(Instruction* instr) {
  Update();
  static Counter* counter = GetCounter("Add/Sub DP");
  counter->Increment();
}


void Instrument::VisitAddSubWithCarry(Instruction* instr) {
  Update();
  static Counter* counter = GetCounter("Add/Sub DP");
  counter->Increment();
}


void Instrument::VisitConditionalCompareRegister(Instruction* instr) {
  Update();
  static Counter* counter = GetCounter("Conditional Compare");
  counter->Increment();
}


void Instrument::VisitConditionalCompareImmediate(Instruction* instr) {
  Update();
  static Counter* counter = GetCounter("Conditional Compare");
  counter->Increment();
}


void Instrument::VisitConditionalSelect(Instruction* instr) {
  Update();
  static Counter* counter = GetCounter("Conditional Select");
  counter->Increment();
}


void Instrument::VisitDataProcessing1Source(Instruction* instr) {
  Update();
  static Counter* counter = GetCounter("Other Int DP");
  counter->Increment();
}


void Instrument::VisitDataProcessing2Source(Instruction* instr) {
  Update();
  static Counter* counter = GetCounter("Other Int DP");
  counter->Increment();
}


void Instrument::VisitDataProcessing3Source(Instruction* instr) {
  Update();
  static Counter* counter = GetCounter("Other Int DP");
  counter->Increment();
}


void Instrument::VisitFPCompare(Instruction* instr) {
  Update();
  static Counter* counter = GetCounter("FP DP");
  counter->Increment();
}


void Instrument::VisitFPConditionalCompare(Instruction* instr) {
  Update();
  static Counter* counter = GetCounter("Conditional Compare");
  counter->Increment();
}


void Instrument::VisitFPConditionalSelect(Instruction* instr) {
  Update();
  static Counter* counter = GetCounter("Conditional Select");
  counter->Increment();
}


void Instrument::VisitFPImmediate(Instruction* instr) {
  Update();
  static Counter* counter = GetCounter("FP DP");
  counter->Increment();
}


void Instrument::VisitFPDataProcessing1Source(Instruction* instr) {
  Update();
  static Counter* counter = GetCounter("FP DP");
  counter->Increment();
}


void Instrument::VisitFPDataProcessing2Source(Instruction* instr) {
  Update();
  static Counter* counter = GetCounter("FP DP");
  counter->Increment();
}


void Instrument::VisitFPDataProcessing3Source(Instruction* instr) {
  Update();
  static Counter* counter = GetCounter("FP DP");
  counter->Increment();
}


void Instrument::VisitFPIntegerConvert(Instruction* instr) {
  Update();
  static Counter* counter = GetCounter("FP DP");
  counter->Increment();
}


void Instrument::VisitFPFixedPointConvert(Instruction* instr) {
  Update();
  static Counter* counter = GetCounter("FP DP");
  counter->Increment();
}

void Instrument::VisitNEON2RegMisc(Instruction* instr) {
  USE(instr);
  Update();
  static Counter* counter = GetCounter("NEON");
  counter->Increment();
}

void Instrument::VisitNEON3Different(Instruction* instr) {
  USE(instr);
  Update();
  static Counter* counter = GetCounter("NEON");
  counter->Increment();
}

void Instrument::VisitNEON3Same(Instruction* instr) {
  USE(instr);
  Update();
  static Counter* counter = GetCounter("NEON");
  counter->Increment();
}

void Instrument::VisitNEONAcrossLanes(Instruction* instr) {
  USE(instr);
  Update();
  static Counter* counter = GetCounter("NEON");
  counter->Increment();
}

void Instrument::VisitNEONByIndexedElement(Instruction* instr) {
  USE(instr);
  Update();
  static Counter* counter = GetCounter("NEON");
  counter->Increment();
}

void Instrument::VisitNEONCopy(Instruction* instr) {
  USE(instr);
  Update();
  static Counter* counter = GetCounter("NEON");
  counter->Increment();
}

void Instrument::VisitNEONExtract(Instruction* instr) {
  USE(instr);
  Update();
  static Counter* counter = GetCounter("NEON");
  counter->Increment();
}

void Instrument::VisitNEONLoadStoreMultiStruct(Instruction* instr) {
  USE(instr);
  Update();
  static Counter* counter = GetCounter("NEON");
  counter->Increment();
}

void Instrument::VisitNEONLoadStoreMultiStructPostIndex(Instruction* instr) {
  USE(instr);
  Update();
  static Counter* counter = GetCounter("NEON");
  counter->Increment();
}

void Instrument::VisitNEONLoadStoreSingleStruct(Instruction* instr) {
  USE(instr);
  Update();
  static Counter* counter = GetCounter("NEON");
  counter->Increment();
}

void Instrument::VisitNEONLoadStoreSingleStructPostIndex(Instruction* instr) {
  USE(instr);
  Update();
  static Counter* counter = GetCounter("NEON");
  counter->Increment();
}

void Instrument::VisitNEONModifiedImmediate(Instruction* instr) {
  USE(instr);
  Update();
  static Counter* counter = GetCounter("NEON");
  counter->Increment();
}

void Instrument::VisitNEONPerm(Instruction* instr) {
  USE(instr);
  Update();
  static Counter* counter = GetCounter("NEON");
  counter->Increment();
}

void Instrument::VisitNEONScalar2RegMisc(Instruction* instr) {
  USE(instr);
  Update();
  static Counter* counter = GetCounter("NEON");
  counter->Increment();
}

void Instrument::VisitNEONScalar3Diff(Instruction* instr) {
  USE(instr);
  Update();
  static Counter* counter = GetCounter("NEON");
  counter->Increment();
}

void Instrument::VisitNEONScalar3Same(Instruction* instr) {
  USE(instr);
  Update();
  static Counter* counter = GetCounter("NEON");
  counter->Increment();
}

void Instrument::VisitNEONScalarByIndexedElement(Instruction* instr) {
  USE(instr);
  Update();
  static Counter* counter = GetCounter("NEON");
  counter->Increment();
}

void Instrument::VisitNEONScalarCopy(Instruction* instr) {
  USE(instr);
  Update();
  static Counter* counter = GetCounter("NEON");
  counter->Increment();
}

void Instrument::VisitNEONScalarPairwise(Instruction* instr) {
  USE(instr);
  Update();
  static Counter* counter = GetCounter("NEON");
  counter->Increment();
}

void Instrument::VisitNEONScalarShiftImmediate(Instruction* instr) {
  USE(instr);
  Update();
  static Counter* counter = GetCounter("NEON");
  counter->Increment();
}

void Instrument::VisitNEONShiftImmediate(Instruction* instr) {
  USE(instr);
  Update();
  static Counter* counter = GetCounter("NEON");
  counter->Increment();
}

void Instrument::VisitNEONTable(Instruction* instr) {
  USE(instr);
  Update();
  static Counter* counter = GetCounter("NEON");
  counter->Increment();
}

void Instrument::VisitUnallocated(Instruction* instr) {
  Update();
  static Counter* counter = GetCounter("Other");
  counter->Increment();
}


void Instrument::VisitUnimplemented(Instruction* instr) {
  Update();
  static Counter* counter = GetCounter("Other");
  counter->Increment();
}


}  // namespace internal
}  // namespace v8<|MERGE_RESOLUTION|>--- conflicted
+++ resolved
@@ -91,10 +91,6 @@
 
     {"PC Addressing", Gauge},
     {"Other", Gauge},
-<<<<<<< HEAD
-    {"SP Adjust", Gauge},
-=======
->>>>>>> 84bd6f3c
 };
 
 Instrument::Instrument(const char* datafile, uint64_t sample_period)
