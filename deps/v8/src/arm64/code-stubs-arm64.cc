--- conflicted
+++ resolved
@@ -6,19 +6,6 @@
 
 #include "src/api-arguments.h"
 #include "src/arm64/assembler-arm64-inl.h"
-<<<<<<< HEAD
-#include "src/arm64/frames-arm64.h"
-#include "src/arm64/macro-assembler-arm64-inl.h"
-#include "src/bootstrapper.h"
-#include "src/code-stubs.h"
-#include "src/codegen.h"
-#include "src/counters.h"
-#include "src/heap/heap-inl.h"
-#include "src/ic/handler-compiler.h"
-#include "src/ic/ic.h"
-#include "src/ic/stub-cache.h"
-#include "src/isolate.h"
-=======
 #include "src/arm64/macro-assembler-arm64-inl.h"
 #include "src/bootstrapper.h"
 #include "src/code-stubs.h"
@@ -30,1804 +17,10 @@
 #include "src/ic/stub-cache.h"
 #include "src/isolate.h"
 #include "src/objects/api-callbacks.h"
->>>>>>> 84bd6f3c
 #include "src/objects/regexp-match-info.h"
 #include "src/regexp/jsregexp.h"
 #include "src/regexp/regexp-macro-assembler.h"
 #include "src/runtime/runtime.h"
-<<<<<<< HEAD
-
-#include "src/arm64/code-stubs-arm64.h"  // Cannot be the first include.
-
-namespace v8 {
-namespace internal {
-
-#define __ ACCESS_MASM(masm)
-
-void ArrayNArgumentsConstructorStub::Generate(MacroAssembler* masm) {
-  __ Mov(x5, Operand(x0, LSL, kPointerSizeLog2));
-  __ Str(x1, MemOperand(jssp, x5));
-  __ Push(x1);
-  __ Push(x2);
-  __ Add(x0, x0, Operand(3));
-  __ TailCallRuntime(Runtime::kNewArray);
-}
-
-void HydrogenCodeStub::GenerateLightweightMiss(MacroAssembler* masm,
-                                               ExternalReference miss) {
-  // Update the static counter each time a new code stub is generated.
-  isolate()->counters()->code_stubs()->Increment();
-
-  CallInterfaceDescriptor descriptor = GetCallInterfaceDescriptor();
-  int param_count = descriptor.GetRegisterParameterCount();
-  {
-    // Call the runtime system in a fresh internal frame.
-    FrameScope scope(masm, StackFrame::INTERNAL);
-    DCHECK((param_count == 0) ||
-           x0.Is(descriptor.GetRegisterParameter(param_count - 1)));
-
-    // Push arguments
-    MacroAssembler::PushPopQueue queue(masm);
-    for (int i = 0; i < param_count; ++i) {
-      queue.Queue(descriptor.GetRegisterParameter(i));
-    }
-    queue.PushQueued();
-
-    __ CallExternalReference(miss, param_count);
-  }
-
-  __ Ret();
-}
-
-
-void DoubleToIStub::Generate(MacroAssembler* masm) {
-  Label done;
-  Register input = source();
-  Register result = destination();
-  DCHECK(is_truncating());
-
-  DCHECK(result.Is64Bits());
-  DCHECK(jssp.Is(masm->StackPointer()));
-
-  int double_offset = offset();
-
-  DoubleRegister double_scratch = d0;  // only used if !skip_fastpath()
-  Register scratch1 = GetAllocatableRegisterThatIsNotOneOf(input, result);
-  Register scratch2 =
-      GetAllocatableRegisterThatIsNotOneOf(input, result, scratch1);
-
-  __ Push(scratch1, scratch2);
-  // Account for saved regs if input is jssp.
-  if (input.is(jssp)) double_offset += 2 * kPointerSize;
-
-  if (!skip_fastpath()) {
-    __ Push(double_scratch);
-    if (input.is(jssp)) double_offset += 1 * kDoubleSize;
-    __ Ldr(double_scratch, MemOperand(input, double_offset));
-    // Try to convert with a FPU convert instruction.  This handles all
-    // non-saturating cases.
-    __ TryConvertDoubleToInt64(result, double_scratch, &done);
-    __ Fmov(result, double_scratch);
-  } else {
-    __ Ldr(result, MemOperand(input, double_offset));
-  }
-
-  // If we reach here we need to manually convert the input to an int32.
-
-  // Extract the exponent.
-  Register exponent = scratch1;
-  __ Ubfx(exponent, result, HeapNumber::kMantissaBits,
-          HeapNumber::kExponentBits);
-
-  // It the exponent is >= 84 (kMantissaBits + 32), the result is always 0 since
-  // the mantissa gets shifted completely out of the int32_t result.
-  __ Cmp(exponent, HeapNumber::kExponentBias + HeapNumber::kMantissaBits + 32);
-  __ CzeroX(result, ge);
-  __ B(ge, &done);
-
-  // The Fcvtzs sequence handles all cases except where the conversion causes
-  // signed overflow in the int64_t target. Since we've already handled
-  // exponents >= 84, we can guarantee that 63 <= exponent < 84.
-
-  if (masm->emit_debug_code()) {
-    __ Cmp(exponent, HeapNumber::kExponentBias + 63);
-    // Exponents less than this should have been handled by the Fcvt case.
-    __ Check(ge, kUnexpectedValue);
-  }
-
-  // Isolate the mantissa bits, and set the implicit '1'.
-  Register mantissa = scratch2;
-  __ Ubfx(mantissa, result, 0, HeapNumber::kMantissaBits);
-  __ Orr(mantissa, mantissa, 1UL << HeapNumber::kMantissaBits);
-
-  // Negate the mantissa if necessary.
-  __ Tst(result, kXSignMask);
-  __ Cneg(mantissa, mantissa, ne);
-
-  // Shift the mantissa bits in the correct place. We know that we have to shift
-  // it left here, because exponent >= 63 >= kMantissaBits.
-  __ Sub(exponent, exponent,
-         HeapNumber::kExponentBias + HeapNumber::kMantissaBits);
-  __ Lsl(result, mantissa, exponent);
-
-  __ Bind(&done);
-  if (!skip_fastpath()) {
-    __ Pop(double_scratch);
-  }
-  __ Pop(scratch2, scratch1);
-  __ Ret();
-}
-
-
-// See call site for description.
-static void EmitIdenticalObjectComparison(MacroAssembler* masm, Register left,
-                                          Register right, Register scratch,
-                                          FPRegister double_scratch,
-                                          Label* slow, Condition cond) {
-  DCHECK(!AreAliased(left, right, scratch));
-  Label not_identical, return_equal, heap_number;
-  Register result = x0;
-
-  __ Cmp(right, left);
-  __ B(ne, &not_identical);
-
-  // Test for NaN. Sadly, we can't just compare to factory::nan_value(),
-  // so we do the second best thing - test it ourselves.
-  // They are both equal and they are not both Smis so both of them are not
-  // Smis.  If it's not a heap number, then return equal.
-  Register right_type = scratch;
-  if ((cond == lt) || (cond == gt)) {
-    // Call runtime on identical JSObjects.  Otherwise return equal.
-    __ JumpIfObjectType(right, right_type, right_type, FIRST_JS_RECEIVER_TYPE,
-                        slow, ge);
-    // Call runtime on identical symbols since we need to throw a TypeError.
-    __ Cmp(right_type, SYMBOL_TYPE);
-    __ B(eq, slow);
-  } else if (cond == eq) {
-    __ JumpIfHeapNumber(right, &heap_number);
-  } else {
-    __ JumpIfObjectType(right, right_type, right_type, HEAP_NUMBER_TYPE,
-                        &heap_number);
-    // Comparing JS objects with <=, >= is complicated.
-    __ Cmp(right_type, FIRST_JS_RECEIVER_TYPE);
-    __ B(ge, slow);
-    // Call runtime on identical symbols since we need to throw a TypeError.
-    __ Cmp(right_type, SYMBOL_TYPE);
-    __ B(eq, slow);
-    // Normally here we fall through to return_equal, but undefined is
-    // special: (undefined == undefined) == true, but
-    // (undefined <= undefined) == false!  See ECMAScript 11.8.5.
-    if ((cond == le) || (cond == ge)) {
-      __ Cmp(right_type, ODDBALL_TYPE);
-      __ B(ne, &return_equal);
-      __ JumpIfNotRoot(right, Heap::kUndefinedValueRootIndex, &return_equal);
-      if (cond == le) {
-        // undefined <= undefined should fail.
-        __ Mov(result, GREATER);
-      } else {
-        // undefined >= undefined should fail.
-        __ Mov(result, LESS);
-      }
-      __ Ret();
-    }
-  }
-
-  __ Bind(&return_equal);
-  if (cond == lt) {
-    __ Mov(result, GREATER);  // Things aren't less than themselves.
-  } else if (cond == gt) {
-    __ Mov(result, LESS);     // Things aren't greater than themselves.
-  } else {
-    __ Mov(result, EQUAL);    // Things are <=, >=, ==, === themselves.
-  }
-  __ Ret();
-
-  // Cases lt and gt have been handled earlier, and case ne is never seen, as
-  // it is handled in the parser (see Parser::ParseBinaryExpression). We are
-  // only concerned with cases ge, le and eq here.
-  if ((cond != lt) && (cond != gt)) {
-    DCHECK((cond == ge) || (cond == le) || (cond == eq));
-    __ Bind(&heap_number);
-    // Left and right are identical pointers to a heap number object. Return
-    // non-equal if the heap number is a NaN, and equal otherwise. Comparing
-    // the number to itself will set the overflow flag iff the number is NaN.
-    __ Ldr(double_scratch, FieldMemOperand(right, HeapNumber::kValueOffset));
-    __ Fcmp(double_scratch, double_scratch);
-    __ B(vc, &return_equal);  // Not NaN, so treat as normal heap number.
-
-    if (cond == le) {
-      __ Mov(result, GREATER);
-    } else {
-      __ Mov(result, LESS);
-    }
-    __ Ret();
-  }
-
-  // No fall through here.
-  if (FLAG_debug_code) {
-    __ Unreachable();
-  }
-
-  __ Bind(&not_identical);
-}
-
-
-// See call site for description.
-static void EmitStrictTwoHeapObjectCompare(MacroAssembler* masm,
-                                           Register left,
-                                           Register right,
-                                           Register left_type,
-                                           Register right_type,
-                                           Register scratch) {
-  DCHECK(!AreAliased(left, right, left_type, right_type, scratch));
-
-  if (masm->emit_debug_code()) {
-    // We assume that the arguments are not identical.
-    __ Cmp(left, right);
-    __ Assert(ne, kExpectedNonIdenticalObjects);
-  }
-
-  // If either operand is a JS object or an oddball value, then they are not
-  // equal since their pointers are different.
-  // There is no test for undetectability in strict equality.
-  STATIC_ASSERT(LAST_TYPE == LAST_JS_RECEIVER_TYPE);
-  Label right_non_object;
-
-  __ Cmp(right_type, FIRST_JS_RECEIVER_TYPE);
-  __ B(lt, &right_non_object);
-
-  // Return non-zero - x0 already contains a non-zero pointer.
-  DCHECK(left.is(x0) || right.is(x0));
-  Label return_not_equal;
-  __ Bind(&return_not_equal);
-  __ Ret();
-
-  __ Bind(&right_non_object);
-
-  // Check for oddballs: true, false, null, undefined.
-  __ Cmp(right_type, ODDBALL_TYPE);
-
-  // If right is not ODDBALL, test left. Otherwise, set eq condition.
-  __ Ccmp(left_type, ODDBALL_TYPE, ZFlag, ne);
-
-  // If right or left is not ODDBALL, test left >= FIRST_JS_RECEIVER_TYPE.
-  // Otherwise, right or left is ODDBALL, so set a ge condition.
-  __ Ccmp(left_type, FIRST_JS_RECEIVER_TYPE, NVFlag, ne);
-
-  __ B(ge, &return_not_equal);
-
-  // Internalized strings are unique, so they can only be equal if they are the
-  // same object. We have already tested that case, so if left and right are
-  // both internalized strings, they cannot be equal.
-  STATIC_ASSERT((kInternalizedTag == 0) && (kStringTag == 0));
-  __ Orr(scratch, left_type, right_type);
-  __ TestAndBranchIfAllClear(
-      scratch, kIsNotStringMask | kIsNotInternalizedMask, &return_not_equal);
-}
-
-
-// See call site for description.
-static void EmitSmiNonsmiComparison(MacroAssembler* masm,
-                                    Register left,
-                                    Register right,
-                                    FPRegister left_d,
-                                    FPRegister right_d,
-                                    Label* slow,
-                                    bool strict) {
-  DCHECK(!AreAliased(left_d, right_d));
-  DCHECK((left.is(x0) && right.is(x1)) ||
-         (right.is(x0) && left.is(x1)));
-  Register result = x0;
-
-  Label right_is_smi, done;
-  __ JumpIfSmi(right, &right_is_smi);
-
-  // Left is the smi. Check whether right is a heap number.
-  if (strict) {
-    // If right is not a number and left is a smi, then strict equality cannot
-    // succeed. Return non-equal.
-    Label is_heap_number;
-    __ JumpIfHeapNumber(right, &is_heap_number);
-    // Register right is a non-zero pointer, which is a valid NOT_EQUAL result.
-    if (!right.is(result)) {
-      __ Mov(result, NOT_EQUAL);
-    }
-    __ Ret();
-    __ Bind(&is_heap_number);
-  } else {
-    // Smi compared non-strictly with a non-smi, non-heap-number. Call the
-    // runtime.
-    __ JumpIfNotHeapNumber(right, slow);
-  }
-
-  // Left is the smi. Right is a heap number. Load right value into right_d, and
-  // convert left smi into double in left_d.
-  __ Ldr(right_d, FieldMemOperand(right, HeapNumber::kValueOffset));
-  __ SmiUntagToDouble(left_d, left);
-  __ B(&done);
-
-  __ Bind(&right_is_smi);
-  // Right is a smi. Check whether the non-smi left is a heap number.
-  if (strict) {
-    // If left is not a number and right is a smi then strict equality cannot
-    // succeed. Return non-equal.
-    Label is_heap_number;
-    __ JumpIfHeapNumber(left, &is_heap_number);
-    // Register left is a non-zero pointer, which is a valid NOT_EQUAL result.
-    if (!left.is(result)) {
-      __ Mov(result, NOT_EQUAL);
-    }
-    __ Ret();
-    __ Bind(&is_heap_number);
-  } else {
-    // Smi compared non-strictly with a non-smi, non-heap-number. Call the
-    // runtime.
-    __ JumpIfNotHeapNumber(left, slow);
-  }
-
-  // Right is the smi. Left is a heap number. Load left value into left_d, and
-  // convert right smi into double in right_d.
-  __ Ldr(left_d, FieldMemOperand(left, HeapNumber::kValueOffset));
-  __ SmiUntagToDouble(right_d, right);
-
-  // Fall through to both_loaded_as_doubles.
-  __ Bind(&done);
-}
-
-
-// Fast negative check for internalized-to-internalized equality or receiver
-// equality. Also handles the undetectable receiver to null/undefined
-// comparison.
-// See call site for description.
-static void EmitCheckForInternalizedStringsOrObjects(
-    MacroAssembler* masm, Register left, Register right, Register left_map,
-    Register right_map, Register left_type, Register right_type,
-    Label* possible_strings, Label* runtime_call) {
-  DCHECK(!AreAliased(left, right, left_map, right_map, left_type, right_type));
-  Register result = x0;
-  DCHECK(left.is(x0) || right.is(x0));
-
-  Label object_test, return_equal, return_unequal, undetectable;
-  STATIC_ASSERT((kInternalizedTag == 0) && (kStringTag == 0));
-  // TODO(all): reexamine this branch sequence for optimisation wrt branch
-  // prediction.
-  __ Tbnz(right_type, MaskToBit(kIsNotStringMask), &object_test);
-  __ Tbnz(right_type, MaskToBit(kIsNotInternalizedMask), possible_strings);
-  __ Tbnz(left_type, MaskToBit(kIsNotStringMask), runtime_call);
-  __ Tbnz(left_type, MaskToBit(kIsNotInternalizedMask), possible_strings);
-
-  // Both are internalized. We already checked they weren't the same pointer so
-  // they are not equal. Return non-equal by returning the non-zero object
-  // pointer in x0.
-  __ Ret();
-
-  __ Bind(&object_test);
-
-  Register left_bitfield = left_type;
-  Register right_bitfield = right_type;
-  __ Ldrb(right_bitfield, FieldMemOperand(right_map, Map::kBitFieldOffset));
-  __ Ldrb(left_bitfield, FieldMemOperand(left_map, Map::kBitFieldOffset));
-  __ Tbnz(right_bitfield, MaskToBit(1 << Map::kIsUndetectable), &undetectable);
-  __ Tbnz(left_bitfield, MaskToBit(1 << Map::kIsUndetectable), &return_unequal);
-
-  __ CompareInstanceType(right_map, right_type, FIRST_JS_RECEIVER_TYPE);
-  __ B(lt, runtime_call);
-  __ CompareInstanceType(left_map, left_type, FIRST_JS_RECEIVER_TYPE);
-  __ B(lt, runtime_call);
-
-  __ Bind(&return_unequal);
-  // Return non-equal by returning the non-zero object pointer in x0.
-  __ Ret();
-
-  __ Bind(&undetectable);
-  __ Tbz(left_bitfield, MaskToBit(1 << Map::kIsUndetectable), &return_unequal);
-
-  // If both sides are JSReceivers, then the result is false according to
-  // the HTML specification, which says that only comparisons with null or
-  // undefined are affected by special casing for document.all.
-  __ CompareInstanceType(right_map, right_type, ODDBALL_TYPE);
-  __ B(eq, &return_equal);
-  __ CompareInstanceType(left_map, left_type, ODDBALL_TYPE);
-  __ B(ne, &return_unequal);
-
-  __ Bind(&return_equal);
-  __ Mov(result, EQUAL);
-  __ Ret();
-}
-
-
-static void CompareICStub_CheckInputType(MacroAssembler* masm, Register input,
-                                         CompareICState::State expected,
-                                         Label* fail) {
-  Label ok;
-  if (expected == CompareICState::SMI) {
-    __ JumpIfNotSmi(input, fail);
-  } else if (expected == CompareICState::NUMBER) {
-    __ JumpIfSmi(input, &ok);
-    __ JumpIfNotHeapNumber(input, fail);
-  }
-  // We could be strict about internalized/non-internalized here, but as long as
-  // hydrogen doesn't care, the stub doesn't have to care either.
-  __ Bind(&ok);
-}
-
-
-void CompareICStub::GenerateGeneric(MacroAssembler* masm) {
-  Register lhs = x1;
-  Register rhs = x0;
-  Register result = x0;
-  Condition cond = GetCondition();
-
-  Label miss;
-  CompareICStub_CheckInputType(masm, lhs, left(), &miss);
-  CompareICStub_CheckInputType(masm, rhs, right(), &miss);
-
-  Label slow;  // Call builtin.
-  Label not_smis, both_loaded_as_doubles;
-  Label not_two_smis, smi_done;
-  __ JumpIfEitherNotSmi(lhs, rhs, &not_two_smis);
-  __ SmiUntag(lhs);
-  __ Sub(result, lhs, Operand::UntagSmi(rhs));
-  __ Ret();
-
-  __ Bind(&not_two_smis);
-
-  // NOTICE! This code is only reached after a smi-fast-case check, so it is
-  // certain that at least one operand isn't a smi.
-
-  // Handle the case where the objects are identical. Either returns the answer
-  // or goes to slow. Only falls through if the objects were not identical.
-  EmitIdenticalObjectComparison(masm, lhs, rhs, x10, d0, &slow, cond);
-
-  // If either is a smi (we know that at least one is not a smi), then they can
-  // only be strictly equal if the other is a HeapNumber.
-  __ JumpIfBothNotSmi(lhs, rhs, &not_smis);
-
-  // Exactly one operand is a smi. EmitSmiNonsmiComparison generates code that
-  // can:
-  //  1) Return the answer.
-  //  2) Branch to the slow case.
-  //  3) Fall through to both_loaded_as_doubles.
-  // In case 3, we have found out that we were dealing with a number-number
-  // comparison. The double values of the numbers have been loaded, right into
-  // rhs_d, left into lhs_d.
-  FPRegister rhs_d = d0;
-  FPRegister lhs_d = d1;
-  EmitSmiNonsmiComparison(masm, lhs, rhs, lhs_d, rhs_d, &slow, strict());
-
-  __ Bind(&both_loaded_as_doubles);
-  // The arguments have been converted to doubles and stored in rhs_d and
-  // lhs_d.
-  Label nan;
-  __ Fcmp(lhs_d, rhs_d);
-  __ B(vs, &nan);  // Overflow flag set if either is NaN.
-  STATIC_ASSERT((LESS == -1) && (EQUAL == 0) && (GREATER == 1));
-  __ Cset(result, gt);  // gt => 1, otherwise (lt, eq) => 0 (EQUAL).
-  __ Csinv(result, result, xzr, ge);  // lt => -1, gt => 1, eq => 0.
-  __ Ret();
-
-  __ Bind(&nan);
-  // Left and/or right is a NaN. Load the result register with whatever makes
-  // the comparison fail, since comparisons with NaN always fail (except ne,
-  // which is filtered out at a higher level.)
-  DCHECK(cond != ne);
-  if ((cond == lt) || (cond == le)) {
-    __ Mov(result, GREATER);
-  } else {
-    __ Mov(result, LESS);
-  }
-  __ Ret();
-
-  __ Bind(&not_smis);
-  // At this point we know we are dealing with two different objects, and
-  // neither of them is a smi. The objects are in rhs_ and lhs_.
-
-  // Load the maps and types of the objects.
-  Register rhs_map = x10;
-  Register rhs_type = x11;
-  Register lhs_map = x12;
-  Register lhs_type = x13;
-  __ Ldr(rhs_map, FieldMemOperand(rhs, HeapObject::kMapOffset));
-  __ Ldr(lhs_map, FieldMemOperand(lhs, HeapObject::kMapOffset));
-  __ Ldrb(rhs_type, FieldMemOperand(rhs_map, Map::kInstanceTypeOffset));
-  __ Ldrb(lhs_type, FieldMemOperand(lhs_map, Map::kInstanceTypeOffset));
-
-  if (strict()) {
-    // This emits a non-equal return sequence for some object types, or falls
-    // through if it was not lucky.
-    EmitStrictTwoHeapObjectCompare(masm, lhs, rhs, lhs_type, rhs_type, x14);
-  }
-
-  Label check_for_internalized_strings;
-  Label flat_string_check;
-  // Check for heap number comparison. Branch to earlier double comparison code
-  // if they are heap numbers, otherwise, branch to internalized string check.
-  __ Cmp(rhs_type, HEAP_NUMBER_TYPE);
-  __ B(ne, &check_for_internalized_strings);
-  __ Cmp(lhs_map, rhs_map);
-
-  // If maps aren't equal, lhs_ and rhs_ are not heap numbers. Branch to flat
-  // string check.
-  __ B(ne, &flat_string_check);
-
-  // Both lhs_ and rhs_ are heap numbers. Load them and branch to the double
-  // comparison code.
-  __ Ldr(lhs_d, FieldMemOperand(lhs, HeapNumber::kValueOffset));
-  __ Ldr(rhs_d, FieldMemOperand(rhs, HeapNumber::kValueOffset));
-  __ B(&both_loaded_as_doubles);
-
-  __ Bind(&check_for_internalized_strings);
-  // In the strict case, the EmitStrictTwoHeapObjectCompare already took care
-  // of internalized strings.
-  if ((cond == eq) && !strict()) {
-    // Returns an answer for two internalized strings or two detectable objects.
-    // Otherwise branches to the string case or not both strings case.
-    EmitCheckForInternalizedStringsOrObjects(masm, lhs, rhs, lhs_map, rhs_map,
-                                             lhs_type, rhs_type,
-                                             &flat_string_check, &slow);
-  }
-
-  // Check for both being sequential one-byte strings,
-  // and inline if that is the case.
-  __ Bind(&flat_string_check);
-  __ JumpIfBothInstanceTypesAreNotSequentialOneByte(lhs_type, rhs_type, x14,
-                                                    x15, &slow);
-
-  __ IncrementCounter(isolate()->counters()->string_compare_native(), 1, x10,
-                      x11);
-  if (cond == eq) {
-    StringHelper::GenerateFlatOneByteStringEquals(masm, lhs, rhs, x10, x11,
-                                                  x12);
-  } else {
-    StringHelper::GenerateCompareFlatOneByteStrings(masm, lhs, rhs, x10, x11,
-                                                    x12, x13);
-  }
-
-  // Never fall through to here.
-  if (FLAG_debug_code) {
-    __ Unreachable();
-  }
-
-  __ Bind(&slow);
-
-  if (cond == eq) {
-    {
-      FrameScope scope(masm, StackFrame::INTERNAL);
-      __ Push(cp);
-      __ Call(strict() ? isolate()->builtins()->StrictEqual()
-                       : isolate()->builtins()->Equal(),
-              RelocInfo::CODE_TARGET);
-      __ Pop(cp);
-    }
-    // Turn true into 0 and false into some non-zero value.
-    STATIC_ASSERT(EQUAL == 0);
-    __ LoadRoot(x1, Heap::kTrueValueRootIndex);
-    __ Sub(x0, x0, x1);
-    __ Ret();
-  } else {
-    __ Push(lhs, rhs);
-    int ncr;  // NaN compare result
-    if ((cond == lt) || (cond == le)) {
-      ncr = GREATER;
-    } else {
-      DCHECK((cond == gt) || (cond == ge));  // remaining cases
-      ncr = LESS;
-    }
-    __ Mov(x10, Smi::FromInt(ncr));
-    __ Push(x10);
-
-    // Call the native; it returns -1 (less), 0 (equal), or 1 (greater)
-    // tagged as a small integer.
-    __ TailCallRuntime(Runtime::kCompare);
-  }
-
-  __ Bind(&miss);
-  GenerateMiss(masm);
-}
-
-
-void StoreBufferOverflowStub::Generate(MacroAssembler* masm) {
-  CPURegList saved_regs = kCallerSaved;
-  CPURegList saved_fp_regs = kCallerSavedFP;
-
-  // We don't allow a GC during a store buffer overflow so there is no need to
-  // store the registers in any particular way, but we do have to store and
-  // restore them.
-
-  // We don't care if MacroAssembler scratch registers are corrupted.
-  saved_regs.Remove(*(masm->TmpList()));
-  saved_fp_regs.Remove(*(masm->FPTmpList()));
-
-  __ PushCPURegList(saved_regs);
-  if (save_doubles()) {
-    __ PushCPURegList(saved_fp_regs);
-  }
-
-  AllowExternalCallThatCantCauseGC scope(masm);
-  __ Mov(x0, ExternalReference::isolate_address(isolate()));
-  __ CallCFunction(
-      ExternalReference::store_buffer_overflow_function(isolate()), 1, 0);
-
-  if (save_doubles()) {
-    __ PopCPURegList(saved_fp_regs);
-  }
-  __ PopCPURegList(saved_regs);
-  __ Ret();
-}
-
-
-void StoreBufferOverflowStub::GenerateFixedRegStubsAheadOfTime(
-    Isolate* isolate) {
-  StoreBufferOverflowStub stub1(isolate, kDontSaveFPRegs);
-  stub1.GetCode();
-  StoreBufferOverflowStub stub2(isolate, kSaveFPRegs);
-  stub2.GetCode();
-}
-
-
-void StoreRegistersStateStub::Generate(MacroAssembler* masm) {
-  MacroAssembler::NoUseRealAbortsScope no_use_real_aborts(masm);
-  UseScratchRegisterScope temps(masm);
-  Register saved_lr = temps.UnsafeAcquire(to_be_pushed_lr());
-  Register return_address = temps.AcquireX();
-  __ Mov(return_address, lr);
-  // Restore lr with the value it had before the call to this stub (the value
-  // which must be pushed).
-  __ Mov(lr, saved_lr);
-  __ PushSafepointRegisters();
-  __ Ret(return_address);
-}
-
-
-void RestoreRegistersStateStub::Generate(MacroAssembler* masm) {
-  MacroAssembler::NoUseRealAbortsScope no_use_real_aborts(masm);
-  UseScratchRegisterScope temps(masm);
-  Register return_address = temps.AcquireX();
-  // Preserve the return address (lr will be clobbered by the pop).
-  __ Mov(return_address, lr);
-  __ PopSafepointRegisters();
-  __ Ret(return_address);
-}
-
-void MathPowStub::Generate(MacroAssembler* masm) {
-  // Stack on entry:
-  // jssp[0]: Exponent (as a tagged value).
-  // jssp[1]: Base (as a tagged value).
-  //
-  // The (tagged) result will be returned in x0, as a heap number.
-
-  Register exponent_tagged = MathPowTaggedDescriptor::exponent();
-  DCHECK(exponent_tagged.is(x11));
-  Register exponent_integer = MathPowIntegerDescriptor::exponent();
-  DCHECK(exponent_integer.is(x12));
-  Register saved_lr = x19;
-  FPRegister result_double = d0;
-  FPRegister base_double = d0;
-  FPRegister exponent_double = d1;
-  FPRegister base_double_copy = d2;
-  FPRegister scratch1_double = d6;
-  FPRegister scratch0_double = d7;
-
-  // A fast-path for integer exponents.
-  Label exponent_is_smi, exponent_is_integer;
-  // Allocate a heap number for the result, and return it.
-  Label done;
-
-  // Unpack the inputs.
-  if (exponent_type() == TAGGED) {
-    __ JumpIfSmi(exponent_tagged, &exponent_is_smi);
-    __ Ldr(exponent_double,
-           FieldMemOperand(exponent_tagged, HeapNumber::kValueOffset));
-  }
-
-  // Handle double (heap number) exponents.
-  if (exponent_type() != INTEGER) {
-    // Detect integer exponents stored as doubles and handle those in the
-    // integer fast-path.
-    __ TryRepresentDoubleAsInt64(exponent_integer, exponent_double,
-                                 scratch0_double, &exponent_is_integer);
-
-    {
-      AllowExternalCallThatCantCauseGC scope(masm);
-      __ Mov(saved_lr, lr);
-      __ CallCFunction(
-          ExternalReference::power_double_double_function(isolate()), 0, 2);
-      __ Mov(lr, saved_lr);
-      __ B(&done);
-    }
-
-    // Handle SMI exponents.
-    __ Bind(&exponent_is_smi);
-    //  x10   base_tagged       The tagged base (input).
-    //  x11   exponent_tagged   The tagged exponent (input).
-    //  d1    base_double       The base as a double.
-    __ SmiUntag(exponent_integer, exponent_tagged);
-  }
-
-  __ Bind(&exponent_is_integer);
-  //  x10   base_tagged       The tagged base (input).
-  //  x11   exponent_tagged   The tagged exponent (input).
-  //  x12   exponent_integer  The exponent as an integer.
-  //  d1    base_double       The base as a double.
-
-  // Find abs(exponent). For negative exponents, we can find the inverse later.
-  Register exponent_abs = x13;
-  __ Cmp(exponent_integer, 0);
-  __ Cneg(exponent_abs, exponent_integer, mi);
-  //  x13   exponent_abs      The value of abs(exponent_integer).
-
-  // Repeatedly multiply to calculate the power.
-  //  result = 1.0;
-  //  For each bit n (exponent_integer{n}) {
-  //    if (exponent_integer{n}) {
-  //      result *= base;
-  //    }
-  //    base *= base;
-  //    if (remaining bits in exponent_integer are all zero) {
-  //      break;
-  //    }
-  //  }
-  Label power_loop, power_loop_entry, power_loop_exit;
-  __ Fmov(scratch1_double, base_double);
-  __ Fmov(base_double_copy, base_double);
-  __ Fmov(result_double, 1.0);
-  __ B(&power_loop_entry);
-
-  __ Bind(&power_loop);
-  __ Fmul(scratch1_double, scratch1_double, scratch1_double);
-  __ Lsr(exponent_abs, exponent_abs, 1);
-  __ Cbz(exponent_abs, &power_loop_exit);
-
-  __ Bind(&power_loop_entry);
-  __ Tbz(exponent_abs, 0, &power_loop);
-  __ Fmul(result_double, result_double, scratch1_double);
-  __ B(&power_loop);
-
-  __ Bind(&power_loop_exit);
-
-  // If the exponent was positive, result_double holds the result.
-  __ Tbz(exponent_integer, kXSignBit, &done);
-
-  // The exponent was negative, so find the inverse.
-  __ Fmov(scratch0_double, 1.0);
-  __ Fdiv(result_double, scratch0_double, result_double);
-  // ECMA-262 only requires Math.pow to return an 'implementation-dependent
-  // approximation' of base^exponent. However, mjsunit/math-pow uses Math.pow
-  // to calculate the subnormal value 2^-1074. This method of calculating
-  // negative powers doesn't work because 2^1074 overflows to infinity. To
-  // catch this corner-case, we bail out if the result was 0. (This can only
-  // occur if the divisor is infinity or the base is zero.)
-  __ Fcmp(result_double, 0.0);
-  __ B(&done, ne);
-
-  AllowExternalCallThatCantCauseGC scope(masm);
-  __ Mov(saved_lr, lr);
-  __ Fmov(base_double, base_double_copy);
-  __ Scvtf(exponent_double, exponent_integer);
-  __ CallCFunction(ExternalReference::power_double_double_function(isolate()),
-                   0, 2);
-  __ Mov(lr, saved_lr);
-  __ Bind(&done);
-  __ Ret();
-}
-
-void CodeStub::GenerateStubsAheadOfTime(Isolate* isolate) {
-  // It is important that the following stubs are generated in this order
-  // because pregenerated stubs can only call other pregenerated stubs.
-  // RecordWriteStub uses StoreBufferOverflowStub, which in turn uses
-  // CEntryStub.
-  CEntryStub::GenerateAheadOfTime(isolate);
-  StoreBufferOverflowStub::GenerateFixedRegStubsAheadOfTime(isolate);
-  StubFailureTrampolineStub::GenerateAheadOfTime(isolate);
-  CommonArrayConstructorStub::GenerateStubsAheadOfTime(isolate);
-  CreateAllocationSiteStub::GenerateAheadOfTime(isolate);
-  CreateWeakCellStub::GenerateAheadOfTime(isolate);
-  BinaryOpICStub::GenerateAheadOfTime(isolate);
-  StoreRegistersStateStub::GenerateAheadOfTime(isolate);
-  RestoreRegistersStateStub::GenerateAheadOfTime(isolate);
-  BinaryOpICWithAllocationSiteStub::GenerateAheadOfTime(isolate);
-  StoreFastElementStub::GenerateAheadOfTime(isolate);
-}
-
-
-void StoreRegistersStateStub::GenerateAheadOfTime(Isolate* isolate) {
-  StoreRegistersStateStub stub(isolate);
-  stub.GetCode();
-}
-
-
-void RestoreRegistersStateStub::GenerateAheadOfTime(Isolate* isolate) {
-  RestoreRegistersStateStub stub(isolate);
-  stub.GetCode();
-}
-
-
-void CodeStub::GenerateFPStubs(Isolate* isolate) {
-  // Floating-point code doesn't get special handling in ARM64, so there's
-  // nothing to do here.
-  USE(isolate);
-}
-
-
-bool CEntryStub::NeedsImmovableCode() {
-  // CEntryStub stores the return address on the stack before calling into
-  // C++ code. In some cases, the VM accesses this address, but it is not used
-  // when the C++ code returns to the stub because LR holds the return address
-  // in AAPCS64. If the stub is moved (perhaps during a GC), we could end up
-  // returning to dead code.
-  // TODO(jbramley): Whilst this is the only analysis that makes sense, I can't
-  // find any comment to confirm this, and I don't hit any crashes whatever
-  // this function returns. The anaylsis should be properly confirmed.
-  return true;
-}
-
-
-void CEntryStub::GenerateAheadOfTime(Isolate* isolate) {
-  CEntryStub stub(isolate, 1, kDontSaveFPRegs);
-  stub.GetCode();
-  CEntryStub stub_fp(isolate, 1, kSaveFPRegs);
-  stub_fp.GetCode();
-}
-
-
-void CEntryStub::Generate(MacroAssembler* masm) {
-  // The Abort mechanism relies on CallRuntime, which in turn relies on
-  // CEntryStub, so until this stub has been generated, we have to use a
-  // fall-back Abort mechanism.
-  //
-  // Note that this stub must be generated before any use of Abort.
-  MacroAssembler::NoUseRealAbortsScope no_use_real_aborts(masm);
-
-  ASM_LOCATION("CEntryStub::Generate entry");
-  ProfileEntryHookStub::MaybeCallEntryHook(masm);
-
-  // Register parameters:
-  //    x0: argc (including receiver, untagged)
-  //    x1: target
-  // If argv_in_register():
-  //    x11: argv (pointer to first argument)
-  //
-  // The stack on entry holds the arguments and the receiver, with the receiver
-  // at the highest address:
-  //
-  //    jssp]argc-1]: receiver
-  //    jssp[argc-2]: arg[argc-2]
-  //    ...           ...
-  //    jssp[1]:      arg[1]
-  //    jssp[0]:      arg[0]
-  //
-  // The arguments are in reverse order, so that arg[argc-2] is actually the
-  // first argument to the target function and arg[0] is the last.
-  DCHECK(jssp.Is(__ StackPointer()));
-  const Register& argc_input = x0;
-  const Register& target_input = x1;
-
-  // Calculate argv, argc and the target address, and store them in
-  // callee-saved registers so we can retry the call without having to reload
-  // these arguments.
-  // TODO(jbramley): If the first call attempt succeeds in the common case (as
-  // it should), then we might be better off putting these parameters directly
-  // into their argument registers, rather than using callee-saved registers and
-  // preserving them on the stack.
-  const Register& argv = x21;
-  const Register& argc = x22;
-  const Register& target = x23;
-
-  // Derive argv from the stack pointer so that it points to the first argument
-  // (arg[argc-2]), or just below the receiver in case there are no arguments.
-  //  - Adjust for the arg[] array.
-  Register temp_argv = x11;
-  if (!argv_in_register()) {
-    __ Add(temp_argv, jssp, Operand(x0, LSL, kPointerSizeLog2));
-    //  - Adjust for the receiver.
-    __ Sub(temp_argv, temp_argv, 1 * kPointerSize);
-  }
-
-  // Reserve three slots to preserve x21-x23 callee-saved registers. If the
-  // result size is too large to be returned in registers then also reserve
-  // space for the return value.
-  int extra_stack_space = 3 + (result_size() <= 2 ? 0 : result_size());
-  // Enter the exit frame.
-  FrameScope scope(masm, StackFrame::MANUAL);
-  __ EnterExitFrame(
-      save_doubles(), x10, extra_stack_space,
-      is_builtin_exit() ? StackFrame::BUILTIN_EXIT : StackFrame::EXIT);
-  DCHECK(csp.Is(__ StackPointer()));
-
-  // Poke callee-saved registers into reserved space.
-  __ Poke(argv, 1 * kPointerSize);
-  __ Poke(argc, 2 * kPointerSize);
-  __ Poke(target, 3 * kPointerSize);
-
-  if (result_size() > 2) {
-    // Save the location of the return value into x8 for call.
-    __ Add(x8, __ StackPointer(), Operand(4 * kPointerSize));
-  }
-
-  // We normally only keep tagged values in callee-saved registers, as they
-  // could be pushed onto the stack by called stubs and functions, and on the
-  // stack they can confuse the GC. However, we're only calling C functions
-  // which can push arbitrary data onto the stack anyway, and so the GC won't
-  // examine that part of the stack.
-  __ Mov(argc, argc_input);
-  __ Mov(target, target_input);
-  __ Mov(argv, temp_argv);
-
-  // x21 : argv
-  // x22 : argc
-  // x23 : call target
-  //
-  // The stack (on entry) holds the arguments and the receiver, with the
-  // receiver at the highest address:
-  //
-  //         argv[8]:     receiver
-  // argv -> argv[0]:     arg[argc-2]
-  //         ...          ...
-  //         argv[...]:   arg[1]
-  //         argv[...]:   arg[0]
-  //
-  // Immediately below (after) this is the exit frame, as constructed by
-  // EnterExitFrame:
-  //         fp[8]:    CallerPC (lr)
-  //   fp -> fp[0]:    CallerFP (old fp)
-  //         fp[-8]:   Space reserved for SPOffset.
-  //         fp[-16]:  CodeObject()
-  //         csp[...]: Saved doubles, if saved_doubles is true.
-  //         csp[32]:  Alignment padding, if necessary.
-  //         csp[24]:  Preserved x23 (used for target).
-  //         csp[16]:  Preserved x22 (used for argc).
-  //         csp[8]:   Preserved x21 (used for argv).
-  //  csp -> csp[0]:   Space reserved for the return address.
-  //
-  // After a successful call, the exit frame, preserved registers (x21-x23) and
-  // the arguments (including the receiver) are dropped or popped as
-  // appropriate. The stub then returns.
-  //
-  // After an unsuccessful call, the exit frame and suchlike are left
-  // untouched, and the stub either throws an exception by jumping to one of
-  // the exception_returned label.
-
-  DCHECK(csp.Is(__ StackPointer()));
-
-  // Prepare AAPCS64 arguments to pass to the builtin.
-  __ Mov(x0, argc);
-  __ Mov(x1, argv);
-  __ Mov(x2, ExternalReference::isolate_address(isolate()));
-
-  Label return_location;
-  __ Adr(x12, &return_location);
-  __ Poke(x12, 0);
-
-  if (__ emit_debug_code()) {
-    // Verify that the slot below fp[kSPOffset]-8 points to the return location
-    // (currently in x12).
-    UseScratchRegisterScope temps(masm);
-    Register temp = temps.AcquireX();
-    __ Ldr(temp, MemOperand(fp, ExitFrameConstants::kSPOffset));
-    __ Ldr(temp, MemOperand(temp, -static_cast<int64_t>(kXRegSize)));
-    __ Cmp(temp, x12);
-    __ Check(eq, kReturnAddressNotFoundInFrame);
-  }
-
-  // Call the builtin.
-  __ Blr(target);
-  __ Bind(&return_location);
-
-  if (result_size() > 2) {
-    DCHECK_EQ(3, result_size());
-    // Read result values stored on stack.
-    __ Ldr(x0, MemOperand(__ StackPointer(), 4 * kPointerSize));
-    __ Ldr(x1, MemOperand(__ StackPointer(), 5 * kPointerSize));
-    __ Ldr(x2, MemOperand(__ StackPointer(), 6 * kPointerSize));
-  }
-  // Result returned in x0, x1:x0 or x2:x1:x0 - do not destroy these registers!
-
-  //  x0    result0      The return code from the call.
-  //  x1    result1      For calls which return ObjectPair or ObjectTriple.
-  //  x2    result2      For calls which return ObjectTriple.
-  //  x21   argv
-  //  x22   argc
-  //  x23   target
-  const Register& result = x0;
-
-  // Check result for exception sentinel.
-  Label exception_returned;
-  __ CompareRoot(result, Heap::kExceptionRootIndex);
-  __ B(eq, &exception_returned);
-
-  // The call succeeded, so unwind the stack and return.
-
-  // Restore callee-saved registers x21-x23.
-  __ Mov(x11, argc);
-
-  __ Peek(argv, 1 * kPointerSize);
-  __ Peek(argc, 2 * kPointerSize);
-  __ Peek(target, 3 * kPointerSize);
-
-  __ LeaveExitFrame(save_doubles(), x10, true);
-  DCHECK(jssp.Is(__ StackPointer()));
-  if (!argv_in_register()) {
-    // Drop the remaining stack slots and return from the stub.
-    __ Drop(x11);
-  }
-  __ AssertFPCRState();
-  __ Ret();
-
-  // The stack pointer is still csp if we aren't returning, and the frame
-  // hasn't changed (except for the return address).
-  __ SetStackPointer(csp);
-
-  // Handling of exception.
-  __ Bind(&exception_returned);
-
-  ExternalReference pending_handler_context_address(
-      Isolate::kPendingHandlerContextAddress, isolate());
-  ExternalReference pending_handler_code_address(
-      Isolate::kPendingHandlerCodeAddress, isolate());
-  ExternalReference pending_handler_offset_address(
-      Isolate::kPendingHandlerOffsetAddress, isolate());
-  ExternalReference pending_handler_fp_address(
-      Isolate::kPendingHandlerFPAddress, isolate());
-  ExternalReference pending_handler_sp_address(
-      Isolate::kPendingHandlerSPAddress, isolate());
-
-  // Ask the runtime for help to determine the handler. This will set x0 to
-  // contain the current pending exception, don't clobber it.
-  ExternalReference find_handler(Runtime::kUnwindAndFindExceptionHandler,
-                                 isolate());
-  DCHECK(csp.Is(masm->StackPointer()));
-  {
-    FrameScope scope(masm, StackFrame::MANUAL);
-    __ Mov(x0, 0);  // argc.
-    __ Mov(x1, 0);  // argv.
-    __ Mov(x2, ExternalReference::isolate_address(isolate()));
-    __ CallCFunction(find_handler, 3);
-  }
-
-  // We didn't execute a return case, so the stack frame hasn't been updated
-  // (except for the return address slot). However, we don't need to initialize
-  // jssp because the throw method will immediately overwrite it when it
-  // unwinds the stack.
-  __ SetStackPointer(jssp);
-
-  // Retrieve the handler context, SP and FP.
-  __ Mov(cp, Operand(pending_handler_context_address));
-  __ Ldr(cp, MemOperand(cp));
-  __ Mov(jssp, Operand(pending_handler_sp_address));
-  __ Ldr(jssp, MemOperand(jssp));
-  __ Mov(csp, jssp);
-  __ Mov(fp, Operand(pending_handler_fp_address));
-  __ Ldr(fp, MemOperand(fp));
-
-  // If the handler is a JS frame, restore the context to the frame. Note that
-  // the context will be set to (cp == 0) for non-JS frames.
-  Label not_js_frame;
-  __ Cbz(cp, &not_js_frame);
-  __ Str(cp, MemOperand(fp, StandardFrameConstants::kContextOffset));
-  __ Bind(&not_js_frame);
-
-  // Compute the handler entry address and jump to it.
-  __ Mov(x10, Operand(pending_handler_code_address));
-  __ Ldr(x10, MemOperand(x10));
-  __ Mov(x11, Operand(pending_handler_offset_address));
-  __ Ldr(x11, MemOperand(x11));
-  __ Add(x10, x10, Code::kHeaderSize - kHeapObjectTag);
-  __ Add(x10, x10, x11);
-  __ Br(x10);
-}
-
-
-// This is the entry point from C++. 5 arguments are provided in x0-x4.
-// See use of the CALL_GENERATED_CODE macro for example in src/execution.cc.
-// Input:
-//   x0: code entry.
-//   x1: function.
-//   x2: receiver.
-//   x3: argc.
-//   x4: argv.
-// Output:
-//   x0: result.
-void JSEntryStub::Generate(MacroAssembler* masm) {
-  DCHECK(jssp.Is(__ StackPointer()));
-  Register code_entry = x0;
-
-  // Enable instruction instrumentation. This only works on the simulator, and
-  // will have no effect on the model or real hardware.
-  __ EnableInstrumentation();
-
-  Label invoke, handler_entry, exit;
-
-  // Push callee-saved registers and synchronize the system stack pointer (csp)
-  // and the JavaScript stack pointer (jssp).
-  //
-  // We must not write to jssp until after the PushCalleeSavedRegisters()
-  // call, since jssp is itself a callee-saved register.
-  __ SetStackPointer(csp);
-  __ PushCalleeSavedRegisters();
-  __ Mov(jssp, csp);
-  __ SetStackPointer(jssp);
-
-  ProfileEntryHookStub::MaybeCallEntryHook(masm);
-
-  // Set up the reserved register for 0.0.
-  __ Fmov(fp_zero, 0.0);
-
-  // Build an entry frame (see layout below).
-  StackFrame::Type marker = type();
-  int64_t bad_frame_pointer = -1L;  // Bad frame pointer to fail if it is used.
-  __ Mov(x13, bad_frame_pointer);
-  __ Mov(x12, StackFrame::TypeToMarker(marker));
-  __ Mov(x11, ExternalReference(Isolate::kCEntryFPAddress, isolate()));
-  __ Ldr(x10, MemOperand(x11));
-
-  __ Push(x13, x12, xzr, x10);
-  // Set up fp.
-  __ Sub(fp, jssp, EntryFrameConstants::kCallerFPOffset);
-
-  // Push the JS entry frame marker. Also set js_entry_sp if this is the
-  // outermost JS call.
-  Label non_outermost_js, done;
-  ExternalReference js_entry_sp(Isolate::kJSEntrySPAddress, isolate());
-  __ Mov(x10, ExternalReference(js_entry_sp));
-  __ Ldr(x11, MemOperand(x10));
-  __ Cbnz(x11, &non_outermost_js);
-  __ Str(fp, MemOperand(x10));
-  __ Mov(x12, StackFrame::OUTERMOST_JSENTRY_FRAME);
-  __ Push(x12);
-  __ B(&done);
-  __ Bind(&non_outermost_js);
-  // We spare one instruction by pushing xzr since the marker is 0.
-  DCHECK(StackFrame::INNER_JSENTRY_FRAME == 0);
-  __ Push(xzr);
-  __ Bind(&done);
-
-  // The frame set up looks like this:
-  // jssp[0] : JS entry frame marker.
-  // jssp[1] : C entry FP.
-  // jssp[2] : stack frame marker.
-  // jssp[3] : stack frmae marker.
-  // jssp[4] : bad frame pointer 0xfff...ff   <- fp points here.
-
-
-  // Jump to a faked try block that does the invoke, with a faked catch
-  // block that sets the pending exception.
-  __ B(&invoke);
-
-  // Prevent the constant pool from being emitted between the record of the
-  // handler_entry position and the first instruction of the sequence here.
-  // There is no risk because Assembler::Emit() emits the instruction before
-  // checking for constant pool emission, but we do not want to depend on
-  // that.
-  {
-    Assembler::BlockPoolsScope block_pools(masm);
-    __ bind(&handler_entry);
-    handler_offset_ = handler_entry.pos();
-    // Caught exception: Store result (exception) in the pending exception
-    // field in the JSEnv and return a failure sentinel. Coming in here the
-    // fp will be invalid because the PushTryHandler below sets it to 0 to
-    // signal the existence of the JSEntry frame.
-    __ Mov(x10, Operand(ExternalReference(Isolate::kPendingExceptionAddress,
-                                          isolate())));
-  }
-  __ Str(code_entry, MemOperand(x10));
-  __ LoadRoot(x0, Heap::kExceptionRootIndex);
-  __ B(&exit);
-
-  // Invoke: Link this frame into the handler chain.
-  __ Bind(&invoke);
-  __ PushStackHandler();
-  // If an exception not caught by another handler occurs, this handler
-  // returns control to the code after the B(&invoke) above, which
-  // restores all callee-saved registers (including cp and fp) to their
-  // saved values before returning a failure to C.
-
-  // Invoke the function by calling through the JS entry trampoline builtin.
-  // Notice that we cannot store a reference to the trampoline code directly in
-  // this stub, because runtime stubs are not traversed when doing GC.
-
-  // Expected registers by Builtins::JSEntryTrampoline
-  // x0: code entry.
-  // x1: function.
-  // x2: receiver.
-  // x3: argc.
-  // x4: argv.
-  ExternalReference entry(type() == StackFrame::ENTRY_CONSTRUCT
-                              ? Builtins::kJSConstructEntryTrampoline
-                              : Builtins::kJSEntryTrampoline,
-                          isolate());
-  __ Mov(x10, entry);
-
-  // Call the JSEntryTrampoline.
-  __ Ldr(x11, MemOperand(x10));  // Dereference the address.
-  __ Add(x12, x11, Code::kHeaderSize - kHeapObjectTag);
-  __ Blr(x12);
-
-  // Unlink this frame from the handler chain.
-  __ PopStackHandler();
-
-
-  __ Bind(&exit);
-  // x0 holds the result.
-  // The stack pointer points to the top of the entry frame pushed on entry from
-  // C++ (at the beginning of this stub):
-  // jssp[0] : JS entry frame marker.
-  // jssp[1] : C entry FP.
-  // jssp[2] : stack frame marker.
-  // jssp[3] : stack frmae marker.
-  // jssp[4] : bad frame pointer 0xfff...ff   <- fp points here.
-
-  // Check if the current stack frame is marked as the outermost JS frame.
-  Label non_outermost_js_2;
-  __ Pop(x10);
-  __ Cmp(x10, StackFrame::OUTERMOST_JSENTRY_FRAME);
-  __ B(ne, &non_outermost_js_2);
-  __ Mov(x11, ExternalReference(js_entry_sp));
-  __ Str(xzr, MemOperand(x11));
-  __ Bind(&non_outermost_js_2);
-
-  // Restore the top frame descriptors from the stack.
-  __ Pop(x10);
-  __ Mov(x11, ExternalReference(Isolate::kCEntryFPAddress, isolate()));
-  __ Str(x10, MemOperand(x11));
-
-  // Reset the stack to the callee saved registers.
-  __ Drop(-EntryFrameConstants::kCallerFPOffset, kByteSizeInBytes);
-  // Restore the callee-saved registers and return.
-  DCHECK(jssp.Is(__ StackPointer()));
-  __ Mov(csp, jssp);
-  __ SetStackPointer(csp);
-  __ PopCalleeSavedRegisters();
-  // After this point, we must not modify jssp because it is a callee-saved
-  // register which we have just restored.
-  __ Ret();
-}
-
-
-static void CallStubInRecordCallTarget(MacroAssembler* masm, CodeStub* stub,
-                                       Register argc, Register function,
-                                       Register feedback_vector, Register index,
-                                       Register new_target) {
-  FrameScope scope(masm, StackFrame::INTERNAL);
-
-  // Number-of-arguments register must be smi-tagged to call out.
-  __ SmiTag(argc);
-  __ Push(argc, function, feedback_vector, index);
-  __ Push(cp);
-
-  DCHECK(feedback_vector.Is(x2) && index.Is(x3));
-  __ CallStub(stub);
-
-  __ Pop(cp);
-  __ Pop(index, feedback_vector, function, argc);
-  __ SmiUntag(argc);
-}
-
-
-static void GenerateRecordCallTarget(MacroAssembler* masm, Register argc,
-                                     Register function,
-                                     Register feedback_vector, Register index,
-                                     Register new_target, Register scratch1,
-                                     Register scratch2, Register scratch3) {
-  ASM_LOCATION("GenerateRecordCallTarget");
-  DCHECK(!AreAliased(scratch1, scratch2, scratch3, argc, function,
-                     feedback_vector, index, new_target));
-  // Cache the called function in a feedback vector slot. Cache states are
-  // uninitialized, monomorphic (indicated by a JSFunction), and megamorphic.
-  //  argc :            number of arguments to the construct function
-  //  function :        the function to call
-  //  feedback_vector : the feedback vector
-  //  index :           slot in feedback vector (smi)
-  Label initialize, done, miss, megamorphic, not_array_function;
-
-  DCHECK_EQ(*FeedbackVector::MegamorphicSentinel(masm->isolate()),
-            masm->isolate()->heap()->megamorphic_symbol());
-  DCHECK_EQ(*FeedbackVector::UninitializedSentinel(masm->isolate()),
-            masm->isolate()->heap()->uninitialized_symbol());
-
-  // Load the cache state.
-  Register feedback = scratch1;
-  Register feedback_map = scratch2;
-  Register feedback_value = scratch3;
-  __ Add(feedback, feedback_vector,
-         Operand::UntagSmiAndScale(index, kPointerSizeLog2));
-  __ Ldr(feedback, FieldMemOperand(feedback, FixedArray::kHeaderSize));
-
-  // A monomorphic cache hit or an already megamorphic state: invoke the
-  // function without changing the state.
-  // We don't know if feedback value is a WeakCell or a Symbol, but it's
-  // harmless to read at this position in a symbol (see static asserts in
-  // feedback-vector.h).
-  Label check_allocation_site;
-  __ Ldr(feedback_value, FieldMemOperand(feedback, WeakCell::kValueOffset));
-  __ Cmp(function, feedback_value);
-  __ B(eq, &done);
-  __ CompareRoot(feedback, Heap::kmegamorphic_symbolRootIndex);
-  __ B(eq, &done);
-  __ Ldr(feedback_map, FieldMemOperand(feedback, HeapObject::kMapOffset));
-  __ CompareRoot(feedback_map, Heap::kWeakCellMapRootIndex);
-  __ B(ne, &check_allocation_site);
-
-  // If the weak cell is cleared, we have a new chance to become monomorphic.
-  __ JumpIfSmi(feedback_value, &initialize);
-  __ B(&megamorphic);
-
-  __ bind(&check_allocation_site);
-  // If we came here, we need to see if we are the array function.
-  // If we didn't have a matching function, and we didn't find the megamorph
-  // sentinel, then we have in the slot either some other function or an
-  // AllocationSite.
-  __ JumpIfNotRoot(feedback_map, Heap::kAllocationSiteMapRootIndex, &miss);
-
-  // Make sure the function is the Array() function
-  __ LoadNativeContextSlot(Context::ARRAY_FUNCTION_INDEX, scratch1);
-  __ Cmp(function, scratch1);
-  __ B(ne, &megamorphic);
-  __ B(&done);
-
-  __ Bind(&miss);
-
-  // A monomorphic miss (i.e, here the cache is not uninitialized) goes
-  // megamorphic.
-  __ JumpIfRoot(scratch1, Heap::kuninitialized_symbolRootIndex, &initialize);
-  // MegamorphicSentinel is an immortal immovable object (undefined) so no
-  // write-barrier is needed.
-  __ Bind(&megamorphic);
-  __ Add(scratch1, feedback_vector,
-         Operand::UntagSmiAndScale(index, kPointerSizeLog2));
-  __ LoadRoot(scratch2, Heap::kmegamorphic_symbolRootIndex);
-  __ Str(scratch2, FieldMemOperand(scratch1, FixedArray::kHeaderSize));
-  __ B(&done);
-
-  // An uninitialized cache is patched with the function or sentinel to
-  // indicate the ElementsKind if function is the Array constructor.
-  __ Bind(&initialize);
-
-  // Make sure the function is the Array() function
-  __ LoadNativeContextSlot(Context::ARRAY_FUNCTION_INDEX, scratch1);
-  __ Cmp(function, scratch1);
-  __ B(ne, &not_array_function);
-
-  // The target function is the Array constructor,
-  // Create an AllocationSite if we don't already have it, store it in the
-  // slot.
-  CreateAllocationSiteStub create_stub(masm->isolate());
-  CallStubInRecordCallTarget(masm, &create_stub, argc, function,
-                             feedback_vector, index, new_target);
-  __ B(&done);
-
-  __ Bind(&not_array_function);
-  CreateWeakCellStub weak_cell_stub(masm->isolate());
-  CallStubInRecordCallTarget(masm, &weak_cell_stub, argc, function,
-                             feedback_vector, index, new_target);
-
-  __ Bind(&done);
-
-  // Increment the call count for all function calls.
-  __ Add(scratch1, feedback_vector,
-         Operand::UntagSmiAndScale(index, kPointerSizeLog2));
-  __ Add(scratch1, scratch1, Operand(FixedArray::kHeaderSize + kPointerSize));
-  __ Ldr(scratch2, FieldMemOperand(scratch1, 0));
-  __ Add(scratch2, scratch2, Operand(Smi::FromInt(1)));
-  __ Str(scratch2, FieldMemOperand(scratch1, 0));
-}
-
-
-void CallConstructStub::Generate(MacroAssembler* masm) {
-  ASM_LOCATION("CallConstructStub::Generate");
-  // x0 : number of arguments
-  // x1 : the function to call
-  // x2 : feedback vector
-  // x3 : slot in feedback vector (Smi, for RecordCallTarget)
-  Register function = x1;
-
-  Label non_function;
-  // Check that the function is not a smi.
-  __ JumpIfSmi(function, &non_function);
-  // Check that the function is a JSFunction.
-  Register object_type = x10;
-  __ JumpIfNotObjectType(function, object_type, object_type, JS_FUNCTION_TYPE,
-                         &non_function);
-
-  GenerateRecordCallTarget(masm, x0, function, x2, x3, x4, x5, x11, x12);
-
-  __ Add(x5, x2, Operand::UntagSmiAndScale(x3, kPointerSizeLog2));
-  Label feedback_register_initialized;
-  // Put the AllocationSite from the feedback vector into x2, or undefined.
-  __ Ldr(x2, FieldMemOperand(x5, FixedArray::kHeaderSize));
-  __ Ldr(x5, FieldMemOperand(x2, AllocationSite::kMapOffset));
-  __ JumpIfRoot(x5, Heap::kAllocationSiteMapRootIndex,
-                &feedback_register_initialized);
-  __ LoadRoot(x2, Heap::kUndefinedValueRootIndex);
-  __ bind(&feedback_register_initialized);
-
-  __ AssertUndefinedOrAllocationSite(x2, x5);
-
-  __ Mov(x3, function);
-
-  // Tail call to the function-specific construct stub (still in the caller
-  // context at this point).
-  __ Ldr(x4, FieldMemOperand(x1, JSFunction::kSharedFunctionInfoOffset));
-  __ Ldr(x4, FieldMemOperand(x4, SharedFunctionInfo::kConstructStubOffset));
-  __ Add(x4, x4, Code::kHeaderSize - kHeapObjectTag);
-  __ Br(x4);
-
-  __ Bind(&non_function);
-  __ Mov(x3, function);
-  __ Jump(isolate()->builtins()->Construct(), RelocInfo::CODE_TARGET);
-}
-
-void StringCharCodeAtGenerator::GenerateFast(MacroAssembler* masm) {
-  // If the receiver is a smi trigger the non-string case.
-  if (check_mode_ == RECEIVER_IS_UNKNOWN) {
-    __ JumpIfSmi(object_, receiver_not_string_);
-
-    // Fetch the instance type of the receiver into result register.
-    __ Ldr(result_, FieldMemOperand(object_, HeapObject::kMapOffset));
-    __ Ldrb(result_, FieldMemOperand(result_, Map::kInstanceTypeOffset));
-
-    // If the receiver is not a string trigger the non-string case.
-    __ TestAndBranchIfAnySet(result_, kIsNotStringMask, receiver_not_string_);
-  }
-
-  // If the index is non-smi trigger the non-smi case.
-  __ JumpIfNotSmi(index_, &index_not_smi_);
-
-  __ Bind(&got_smi_index_);
-  // Check for index out of range.
-  __ Ldrsw(result_, UntagSmiFieldMemOperand(object_, String::kLengthOffset));
-  __ Cmp(result_, Operand::UntagSmi(index_));
-  __ B(ls, index_out_of_range_);
-
-  __ SmiUntag(index_);
-
-  StringCharLoadGenerator::Generate(masm,
-                                    object_,
-                                    index_.W(),
-                                    result_,
-                                    &call_runtime_);
-  __ SmiTag(result_);
-  __ Bind(&exit_);
-}
-
-
-void StringCharCodeAtGenerator::GenerateSlow(
-    MacroAssembler* masm, EmbedMode embed_mode,
-    const RuntimeCallHelper& call_helper) {
-  __ Abort(kUnexpectedFallthroughToCharCodeAtSlowCase);
-
-  __ Bind(&index_not_smi_);
-  // If index is a heap number, try converting it to an integer.
-  __ JumpIfNotHeapNumber(index_, index_not_number_);
-  call_helper.BeforeCall(masm);
-  if (embed_mode == PART_OF_IC_HANDLER) {
-    __ Push(LoadWithVectorDescriptor::VectorRegister(),
-            LoadWithVectorDescriptor::SlotRegister(), object_, index_);
-  } else {
-    // Save object_ on the stack and pass index_ as argument for runtime call.
-    __ Push(object_, index_);
-  }
-  __ CallRuntime(Runtime::kNumberToSmi);
-  // Save the conversion result before the pop instructions below
-  // have a chance to overwrite it.
-  __ Mov(index_, x0);
-  if (embed_mode == PART_OF_IC_HANDLER) {
-    __ Pop(object_, LoadWithVectorDescriptor::SlotRegister(),
-           LoadWithVectorDescriptor::VectorRegister());
-  } else {
-    __ Pop(object_);
-  }
-  // Reload the instance type.
-  __ Ldr(result_, FieldMemOperand(object_, HeapObject::kMapOffset));
-  __ Ldrb(result_, FieldMemOperand(result_, Map::kInstanceTypeOffset));
-  call_helper.AfterCall(masm);
-
-  // If index is still not a smi, it must be out of range.
-  __ JumpIfNotSmi(index_, index_out_of_range_);
-  // Otherwise, return to the fast path.
-  __ B(&got_smi_index_);
-
-  // Call runtime. We get here when the receiver is a string and the
-  // index is a number, but the code of getting the actual character
-  // is too complex (e.g., when the string needs to be flattened).
-  __ Bind(&call_runtime_);
-  call_helper.BeforeCall(masm);
-  __ SmiTag(index_);
-  __ Push(object_, index_);
-  __ CallRuntime(Runtime::kStringCharCodeAtRT);
-  __ Mov(result_, x0);
-  call_helper.AfterCall(masm);
-  __ B(&exit_);
-
-  __ Abort(kUnexpectedFallthroughFromCharCodeAtSlowCase);
-}
-
-void CompareICStub::GenerateBooleans(MacroAssembler* masm) {
-  // Inputs are in x0 (lhs) and x1 (rhs).
-  DCHECK_EQ(CompareICState::BOOLEAN, state());
-  ASM_LOCATION("CompareICStub[Booleans]");
-  Label miss;
-
-  __ CheckMap(x1, x2, Heap::kBooleanMapRootIndex, &miss, DO_SMI_CHECK);
-  __ CheckMap(x0, x3, Heap::kBooleanMapRootIndex, &miss, DO_SMI_CHECK);
-  if (!Token::IsEqualityOp(op())) {
-    __ Ldr(x1, FieldMemOperand(x1, Oddball::kToNumberOffset));
-    __ AssertSmi(x1);
-    __ Ldr(x0, FieldMemOperand(x0, Oddball::kToNumberOffset));
-    __ AssertSmi(x0);
-  }
-  __ Sub(x0, x1, x0);
-  __ Ret();
-
-  __ Bind(&miss);
-  GenerateMiss(masm);
-}
-
-
-void CompareICStub::GenerateSmis(MacroAssembler* masm) {
-  // Inputs are in x0 (lhs) and x1 (rhs).
-  DCHECK(state() == CompareICState::SMI);
-  ASM_LOCATION("CompareICStub[Smis]");
-  Label miss;
-  // Bail out (to 'miss') unless both x0 and x1 are smis.
-  __ JumpIfEitherNotSmi(x0, x1, &miss);
-
-  if (GetCondition() == eq) {
-    // For equality we do not care about the sign of the result.
-    __ Sub(x0, x0, x1);
-  } else {
-    // Untag before subtracting to avoid handling overflow.
-    __ SmiUntag(x1);
-    __ Sub(x0, x1, Operand::UntagSmi(x0));
-  }
-  __ Ret();
-
-  __ Bind(&miss);
-  GenerateMiss(masm);
-}
-
-
-void CompareICStub::GenerateNumbers(MacroAssembler* masm) {
-  DCHECK(state() == CompareICState::NUMBER);
-  ASM_LOCATION("CompareICStub[HeapNumbers]");
-
-  Label unordered, maybe_undefined1, maybe_undefined2;
-  Label miss, handle_lhs, values_in_d_regs;
-  Label untag_rhs, untag_lhs;
-
-  Register result = x0;
-  Register rhs = x0;
-  Register lhs = x1;
-  FPRegister rhs_d = d0;
-  FPRegister lhs_d = d1;
-
-  if (left() == CompareICState::SMI) {
-    __ JumpIfNotSmi(lhs, &miss);
-  }
-  if (right() == CompareICState::SMI) {
-    __ JumpIfNotSmi(rhs, &miss);
-  }
-
-  __ SmiUntagToDouble(rhs_d, rhs, kSpeculativeUntag);
-  __ SmiUntagToDouble(lhs_d, lhs, kSpeculativeUntag);
-
-  // Load rhs if it's a heap number.
-  __ JumpIfSmi(rhs, &handle_lhs);
-  __ JumpIfNotHeapNumber(rhs, &maybe_undefined1);
-  __ Ldr(rhs_d, FieldMemOperand(rhs, HeapNumber::kValueOffset));
-
-  // Load lhs if it's a heap number.
-  __ Bind(&handle_lhs);
-  __ JumpIfSmi(lhs, &values_in_d_regs);
-  __ JumpIfNotHeapNumber(lhs, &maybe_undefined2);
-  __ Ldr(lhs_d, FieldMemOperand(lhs, HeapNumber::kValueOffset));
-
-  __ Bind(&values_in_d_regs);
-  __ Fcmp(lhs_d, rhs_d);
-  __ B(vs, &unordered);  // Overflow flag set if either is NaN.
-  STATIC_ASSERT((LESS == -1) && (EQUAL == 0) && (GREATER == 1));
-  __ Cset(result, gt);  // gt => 1, otherwise (lt, eq) => 0 (EQUAL).
-  __ Csinv(result, result, xzr, ge);  // lt => -1, gt => 1, eq => 0.
-  __ Ret();
-
-  __ Bind(&unordered);
-  CompareICStub stub(isolate(), op(), CompareICState::GENERIC,
-                     CompareICState::GENERIC, CompareICState::GENERIC);
-  __ Jump(stub.GetCode(), RelocInfo::CODE_TARGET);
-
-  __ Bind(&maybe_undefined1);
-  if (Token::IsOrderedRelationalCompareOp(op())) {
-    __ JumpIfNotRoot(rhs, Heap::kUndefinedValueRootIndex, &miss);
-    __ JumpIfSmi(lhs, &unordered);
-    __ JumpIfNotHeapNumber(lhs, &maybe_undefined2);
-    __ B(&unordered);
-  }
-
-  __ Bind(&maybe_undefined2);
-  if (Token::IsOrderedRelationalCompareOp(op())) {
-    __ JumpIfRoot(lhs, Heap::kUndefinedValueRootIndex, &unordered);
-  }
-
-  __ Bind(&miss);
-  GenerateMiss(masm);
-}
-
-
-void CompareICStub::GenerateInternalizedStrings(MacroAssembler* masm) {
-  DCHECK(state() == CompareICState::INTERNALIZED_STRING);
-  ASM_LOCATION("CompareICStub[InternalizedStrings]");
-  Label miss;
-
-  Register result = x0;
-  Register rhs = x0;
-  Register lhs = x1;
-
-  // Check that both operands are heap objects.
-  __ JumpIfEitherSmi(lhs, rhs, &miss);
-
-  // Check that both operands are internalized strings.
-  Register rhs_map = x10;
-  Register lhs_map = x11;
-  Register rhs_type = x10;
-  Register lhs_type = x11;
-  __ Ldr(lhs_map, FieldMemOperand(lhs, HeapObject::kMapOffset));
-  __ Ldr(rhs_map, FieldMemOperand(rhs, HeapObject::kMapOffset));
-  __ Ldrb(lhs_type, FieldMemOperand(lhs_map, Map::kInstanceTypeOffset));
-  __ Ldrb(rhs_type, FieldMemOperand(rhs_map, Map::kInstanceTypeOffset));
-
-  STATIC_ASSERT((kInternalizedTag == 0) && (kStringTag == 0));
-  __ Orr(x12, lhs_type, rhs_type);
-  __ TestAndBranchIfAnySet(
-      x12, kIsNotStringMask | kIsNotInternalizedMask, &miss);
-
-  // Internalized strings are compared by identity.
-  STATIC_ASSERT(EQUAL == 0);
-  __ Cmp(lhs, rhs);
-  __ Cset(result, ne);
-  __ Ret();
-
-  __ Bind(&miss);
-  GenerateMiss(masm);
-}
-
-
-void CompareICStub::GenerateUniqueNames(MacroAssembler* masm) {
-  DCHECK(state() == CompareICState::UNIQUE_NAME);
-  ASM_LOCATION("CompareICStub[UniqueNames]");
-  DCHECK(GetCondition() == eq);
-  Label miss;
-
-  Register result = x0;
-  Register rhs = x0;
-  Register lhs = x1;
-
-  Register lhs_instance_type = w2;
-  Register rhs_instance_type = w3;
-
-  // Check that both operands are heap objects.
-  __ JumpIfEitherSmi(lhs, rhs, &miss);
-
-  // Check that both operands are unique names. This leaves the instance
-  // types loaded in tmp1 and tmp2.
-  __ Ldr(x10, FieldMemOperand(lhs, HeapObject::kMapOffset));
-  __ Ldr(x11, FieldMemOperand(rhs, HeapObject::kMapOffset));
-  __ Ldrb(lhs_instance_type, FieldMemOperand(x10, Map::kInstanceTypeOffset));
-  __ Ldrb(rhs_instance_type, FieldMemOperand(x11, Map::kInstanceTypeOffset));
-
-  // To avoid a miss, each instance type should be either SYMBOL_TYPE or it
-  // should have kInternalizedTag set.
-  __ JumpIfNotUniqueNameInstanceType(lhs_instance_type, &miss);
-  __ JumpIfNotUniqueNameInstanceType(rhs_instance_type, &miss);
-
-  // Unique names are compared by identity.
-  STATIC_ASSERT(EQUAL == 0);
-  __ Cmp(lhs, rhs);
-  __ Cset(result, ne);
-  __ Ret();
-
-  __ Bind(&miss);
-  GenerateMiss(masm);
-}
-
-
-void CompareICStub::GenerateStrings(MacroAssembler* masm) {
-  DCHECK(state() == CompareICState::STRING);
-  ASM_LOCATION("CompareICStub[Strings]");
-
-  Label miss;
-
-  bool equality = Token::IsEqualityOp(op());
-
-  Register result = x0;
-  Register rhs = x0;
-  Register lhs = x1;
-
-  // Check that both operands are heap objects.
-  __ JumpIfEitherSmi(rhs, lhs, &miss);
-
-  // Check that both operands are strings.
-  Register rhs_map = x10;
-  Register lhs_map = x11;
-  Register rhs_type = x10;
-  Register lhs_type = x11;
-  __ Ldr(lhs_map, FieldMemOperand(lhs, HeapObject::kMapOffset));
-  __ Ldr(rhs_map, FieldMemOperand(rhs, HeapObject::kMapOffset));
-  __ Ldrb(lhs_type, FieldMemOperand(lhs_map, Map::kInstanceTypeOffset));
-  __ Ldrb(rhs_type, FieldMemOperand(rhs_map, Map::kInstanceTypeOffset));
-  STATIC_ASSERT(kNotStringTag != 0);
-  __ Orr(x12, lhs_type, rhs_type);
-  __ Tbnz(x12, MaskToBit(kIsNotStringMask), &miss);
-
-  // Fast check for identical strings.
-  Label not_equal;
-  __ Cmp(lhs, rhs);
-  __ B(ne, &not_equal);
-  __ Mov(result, EQUAL);
-  __ Ret();
-
-  __ Bind(&not_equal);
-  // Handle not identical strings
-
-  // Check that both strings are internalized strings. If they are, we're done
-  // because we already know they are not identical. We know they are both
-  // strings.
-  if (equality) {
-    DCHECK(GetCondition() == eq);
-    STATIC_ASSERT(kInternalizedTag == 0);
-    Label not_internalized_strings;
-    __ Orr(x12, lhs_type, rhs_type);
-    __ TestAndBranchIfAnySet(
-        x12, kIsNotInternalizedMask, &not_internalized_strings);
-    // Result is in rhs (x0), and not EQUAL, as rhs is not a smi.
-    __ Ret();
-    __ Bind(&not_internalized_strings);
-  }
-
-  // Check that both strings are sequential one-byte.
-  Label runtime;
-  __ JumpIfBothInstanceTypesAreNotSequentialOneByte(lhs_type, rhs_type, x12,
-                                                    x13, &runtime);
-
-  // Compare flat one-byte strings. Returns when done.
-  if (equality) {
-    StringHelper::GenerateFlatOneByteStringEquals(masm, lhs, rhs, x10, x11,
-                                                  x12);
-  } else {
-    StringHelper::GenerateCompareFlatOneByteStrings(masm, lhs, rhs, x10, x11,
-                                                    x12, x13);
-  }
-
-  // Handle more complex cases in runtime.
-  __ Bind(&runtime);
-  if (equality) {
-    {
-      FrameScope scope(masm, StackFrame::INTERNAL);
-      __ Push(lhs, rhs);
-      __ CallRuntime(Runtime::kStringEqual);
-    }
-    __ LoadRoot(x1, Heap::kTrueValueRootIndex);
-    __ Sub(x0, x0, x1);
-    __ Ret();
-  } else {
-    __ Push(lhs, rhs);
-    __ TailCallRuntime(Runtime::kStringCompare);
-  }
-
-  __ Bind(&miss);
-  GenerateMiss(masm);
-}
-
-
-void CompareICStub::GenerateReceivers(MacroAssembler* masm) {
-  DCHECK_EQ(CompareICState::RECEIVER, state());
-  ASM_LOCATION("CompareICStub[Receivers]");
-
-  Label miss;
-
-  Register result = x0;
-  Register rhs = x0;
-  Register lhs = x1;
-=======
->>>>>>> 84bd6f3c
 
 #include "src/arm64/code-stubs-arm64.h"  // Cannot be the first include.
 
@@ -1884,73 +77,6 @@
     __ InitializeRootRegister();
   }
 
-<<<<<<< HEAD
-  // Tail call into the stub that handles binary operations with allocation
-  // sites.
-  BinaryOpWithAllocationSiteStub stub(isolate(), state());
-  __ TailCallStub(&stub);
-}
-
-RecordWriteStub::RegisterAllocation::RegisterAllocation(Register object,
-                                                        Register address,
-                                                        Register scratch)
-    : object_(object),
-      address_(address),
-      scratch0_(scratch),
-      saved_regs_(kCallerSaved),
-      saved_fp_regs_(kCallerSavedFP) {
-  DCHECK(!AreAliased(scratch, object, address));
-
-  // The SaveCallerSaveRegisters method needs to save caller-saved
-  // registers, but we don't bother saving MacroAssembler scratch registers.
-  saved_regs_.Remove(MacroAssembler::DefaultTmpList());
-  saved_fp_regs_.Remove(MacroAssembler::DefaultFPTmpList());
-
-  // We would like to require more scratch registers for this stub,
-  // but the number of registers comes down to the ones used in
-  // FullCodeGen::SetVar(), which is architecture independent.
-  // We allocate 2 extra scratch registers that we'll save on the stack.
-  CPURegList pool_available = GetValidRegistersForAllocation();
-  CPURegList used_regs(object, address, scratch);
-  pool_available.Remove(used_regs);
-  scratch1_ = Register(pool_available.PopLowestIndex());
-  scratch2_ = Register(pool_available.PopLowestIndex());
-
-  // The scratch registers will be restored by other means so we don't need
-  // to save them with the other caller saved registers.
-  saved_regs_.Remove(scratch0_);
-  saved_regs_.Remove(scratch1_);
-  saved_regs_.Remove(scratch2_);
-}
-
-void RecordWriteStub::GenerateIncremental(MacroAssembler* masm, Mode mode) {
-  // We need some extra registers for this stub, they have been allocated
-  // but we need to save them before using them.
-  regs_.Save(masm);
-
-  if (remembered_set_action() == EMIT_REMEMBERED_SET) {
-    Label dont_need_remembered_set;
-
-    Register val = regs_.scratch0();
-    __ Ldr(val, MemOperand(regs_.address()));
-    __ JumpIfNotInNewSpace(val, &dont_need_remembered_set);
-
-    __ JumpIfInNewSpace(regs_.object(), &dont_need_remembered_set);
-
-    // First notify the incremental marker if necessary, then update the
-    // remembered set.
-    CheckNeedsToInformIncrementalMarker(
-        masm, kUpdateRememberedSetOnNoNeedToInformIncrementalMarker, mode);
-    InformIncrementalMarker(masm);
-    regs_.Restore(masm);  // Restore the extra scratch registers we used.
-
-    __ RememberedSetHelper(object(), address(),
-                           value(),  // scratch1
-                           save_fp_regs_mode(), MacroAssembler::kReturnAtEnd);
-
-    __ Bind(&dont_need_remembered_set);
-  }
-=======
   // Build an entry frame (see layout below).
   StackFrame::Type marker = type();
   int64_t bad_frame_pointer = -1L;  // Bad frame pointer to fail if it is used.
@@ -1959,7 +85,6 @@
   __ Mov(x11, ExternalReference::Create(IsolateAddressId::kCEntryFPAddress,
                                         isolate()));
   __ Ldr(x10, MemOperand(x11));
->>>>>>> 84bd6f3c
 
   __ Push(x13, x12, xzr, x10);
   // Set up fp.
@@ -1993,15 +118,9 @@
   // sp[4] : stack frame marker.
   // sp[5] : bad frame pointer 0xFFF...FF   <- fp points here.
 
-<<<<<<< HEAD
-void RecordWriteStub::Activate(Code* code) {
-  code->GetHeap()->incremental_marking()->ActivateGeneratedStub(code);
-}
-=======
   // Jump to a faked try block that does the invoke, with a faked catch
   // block that sets the pending exception.
   __ B(&invoke);
->>>>>>> 84bd6f3c
 
   // Prevent the constant pool from being emitted between the record of the
   // handler_entry position and the first instruction of the sequence here.
@@ -2701,15 +820,6 @@
   // Push new target, call data.
   __ Push(undef, call_data);
 
-<<<<<<< HEAD
-  if (!is_lazy()) {
-    // Load context from callee
-    __ Ldr(context, FieldMemOperand(callee, JSFunction::kContextOffset));
-  }
-
-  __ LoadRoot(call_data, Heap::kUndefinedValueRootIndex);
-=======
->>>>>>> 84bd6f3c
   Register isolate_reg = x5;
   __ Mov(isolate_reg, ExternalReference::isolate_address(masm->isolate()));
 
