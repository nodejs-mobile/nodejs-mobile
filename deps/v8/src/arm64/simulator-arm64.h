// Copyright 2013 the V8 project authors. All rights reserved.
// Use of this source code is governed by a BSD-style license that can be
// found in the LICENSE file.

#ifndef V8_ARM64_SIMULATOR_ARM64_H_
#define V8_ARM64_SIMULATOR_ARM64_H_

#include <stdarg.h>
#include <vector>

#include "src/allocation.h"
#include "src/arm64/assembler-arm64.h"
#include "src/arm64/decoder-arm64.h"
#include "src/arm64/disasm-arm64.h"
#include "src/arm64/instrument-arm64.h"
#include "src/assembler.h"
#include "src/base/compiler-specific.h"
#include "src/globals.h"
#include "src/simulator-base.h"
#include "src/utils.h"

namespace v8 {
namespace internal {

<<<<<<< HEAD
#if !defined(USE_SIMULATOR)

// Running without a simulator on a native ARM64 platform.
// When running without a simulator we call the entry directly.
#define CALL_GENERATED_CODE(isolate, entry, p0, p1, p2, p3, p4) \
  (entry(p0, p1, p2, p3, p4))

typedef int (*arm64_regexp_matcher)(String* input,
                                    int64_t start_offset,
                                    const byte* input_start,
                                    const byte* input_end,
                                    int* output,
                                    int64_t output_size,
                                    Address stack_base,
                                    int64_t direct_call,
                                    Isolate* isolate);

// Call the generated regexp code directly. The code at the entry address
// should act as a function matching the type arm64_regexp_matcher.
#define CALL_GENERATED_REGEXP_CODE(isolate, entry, p0, p1, p2, p3, p4, p5, p6, \
                                   p7, p8)                                     \
  (FUNCTION_CAST<arm64_regexp_matcher>(entry)(p0, p1, p2, p3, p4, p5, p6, p7,  \
                                              p8))

// Running without a simulator there is nothing to do.
class SimulatorStack : public v8::internal::AllStatic {
=======
#if defined(USE_SIMULATOR)

// Assemble the specified IEEE-754 components into the target type and apply
// appropriate rounding.
//  sign:     0 = positive, 1 = negative
//  exponent: Unbiased IEEE-754 exponent.
//  mantissa: The mantissa of the input. The top bit (which is not encoded for
//            normal IEEE-754 values) must not be omitted. This bit has the
//            value 'pow(2, exponent)'.
//
// The input value is assumed to be a normalized value. That is, the input may
// not be infinity or NaN. If the source value is subnormal, it must be
// normalized before calling this function such that the highest set bit in the
// mantissa has the value 'pow(2, exponent)'.
//
// Callers should use FPRoundToFloat or FPRoundToDouble directly, rather than
// calling a templated FPRound.
template <class T, int ebits, int mbits>
T FPRound(int64_t sign, int64_t exponent, uint64_t mantissa,
          FPRounding round_mode) {
  static_assert((sizeof(T) * 8) >= (1 + ebits + mbits),
                "destination type T not large enough");
  static_assert(sizeof(T) <= sizeof(uint64_t),
                "maximum size of destination type T is 64 bits");
  static_assert(std::is_unsigned<T>::value,
                "destination type T must be unsigned");

  DCHECK((sign == 0) || (sign == 1));

  // Only FPTieEven and FPRoundOdd rounding modes are implemented.
  DCHECK((round_mode == FPTieEven) || (round_mode == FPRoundOdd));

  // Rounding can promote subnormals to normals, and normals to infinities. For
  // example, a double with exponent 127 (FLT_MAX_EXP) would appear to be
  // encodable as a float, but rounding based on the low-order mantissa bits
  // could make it overflow. With ties-to-even rounding, this value would become
  // an infinity.

  // ---- Rounding Method ----
  //
  // The exponent is irrelevant in the rounding operation, so we treat the
  // lowest-order bit that will fit into the result ('onebit') as having
  // the value '1'. Similarly, the highest-order bit that won't fit into
  // the result ('halfbit') has the value '0.5'. The 'point' sits between
  // 'onebit' and 'halfbit':
  //
  //            These bits fit into the result.
  //               |---------------------|
  //  mantissa = 0bxxxxxxxxxxxxxxxxxxxxxxxxxxxxxxxxxxxxxxxxxxxxxxxxxxxx
  //                                     ||
  //                                    / |
  //                                   /  halfbit
  //                               onebit
  //
  // For subnormal outputs, the range of representable bits is smaller and
  // the position of onebit and halfbit depends on the exponent of the
  // input, but the method is otherwise similar.
  //
  //   onebit(frac)
  //     |
  //     | halfbit(frac)          halfbit(adjusted)
  //     | /                      /
  //     | |                      |
  //  0b00.0 (exact)      -> 0b00.0 (exact)                    -> 0b00
  //  0b00.0...           -> 0b00.0...                         -> 0b00
  //  0b00.1 (exact)      -> 0b00.0111..111                    -> 0b00
  //  0b00.1...           -> 0b00.1...                         -> 0b01
  //  0b01.0 (exact)      -> 0b01.0 (exact)                    -> 0b01
  //  0b01.0...           -> 0b01.0...                         -> 0b01
  //  0b01.1 (exact)      -> 0b01.1 (exact)                    -> 0b10
  //  0b01.1...           -> 0b01.1...                         -> 0b10
  //  0b10.0 (exact)      -> 0b10.0 (exact)                    -> 0b10
  //  0b10.0...           -> 0b10.0...                         -> 0b10
  //  0b10.1 (exact)      -> 0b10.0111..111                    -> 0b10
  //  0b10.1...           -> 0b10.1...                         -> 0b11
  //  0b11.0 (exact)      -> 0b11.0 (exact)                    -> 0b11
  //  ...                   /             |                      /   |
  //                       /              |                     /    |
  //                                                           /     |
  // adjusted = frac - (halfbit(mantissa) & ~onebit(frac));   /      |
  //
  //                   mantissa = (mantissa >> shift) + halfbit(adjusted);

  const int mantissa_offset = 0;
  const int exponent_offset = mantissa_offset + mbits;
  const int sign_offset = exponent_offset + ebits;
  DCHECK_EQ(sign_offset, static_cast<int>(sizeof(T) * 8 - 1));

  // Bail out early for zero inputs.
  if (mantissa == 0) {
    return static_cast<T>(sign << sign_offset);
  }

  // If all bits in the exponent are set, the value is infinite or NaN.
  // This is true for all binary IEEE-754 formats.
  const int infinite_exponent = (1 << ebits) - 1;
  const int max_normal_exponent = infinite_exponent - 1;

  // Apply the exponent bias to encode it for the result. Doing this early makes
  // it easy to detect values that will be infinite or subnormal.
  exponent += max_normal_exponent >> 1;

  if (exponent > max_normal_exponent) {
    // Overflow: the input is too large for the result type to represent.
    if (round_mode == FPTieEven) {
      // FPTieEven rounding mode handles overflows using infinities.
      exponent = infinite_exponent;
      mantissa = 0;
    } else {
      DCHECK_EQ(round_mode, FPRoundOdd);
      // FPRoundOdd rounding mode handles overflows using the largest magnitude
      // normal number.
      exponent = max_normal_exponent;
      mantissa = (UINT64_C(1) << exponent_offset) - 1;
    }
    return static_cast<T>((sign << sign_offset) |
                          (exponent << exponent_offset) |
                          (mantissa << mantissa_offset));
  }

  // Calculate the shift required to move the top mantissa bit to the proper
  // place in the destination type.
  const int highest_significant_bit = 63 - CountLeadingZeros(mantissa, 64);
  int shift = highest_significant_bit - mbits;

  if (exponent <= 0) {
    // The output will be subnormal (before rounding).
    // For subnormal outputs, the shift must be adjusted by the exponent. The +1
    // is necessary because the exponent of a subnormal value (encoded as 0) is
    // the same as the exponent of the smallest normal value (encoded as 1).
    shift += -exponent + 1;

    // Handle inputs that would produce a zero output.
    //
    // Shifts higher than highest_significant_bit+1 will always produce a zero
    // result. A shift of exactly highest_significant_bit+1 might produce a
    // non-zero result after rounding.
    if (shift > (highest_significant_bit + 1)) {
      if (round_mode == FPTieEven) {
        // The result will always be +/-0.0.
        return static_cast<T>(sign << sign_offset);
      } else {
        DCHECK_EQ(round_mode, FPRoundOdd);
        DCHECK_NE(mantissa, 0U);
        // For FPRoundOdd, if the mantissa is too small to represent and
        // non-zero return the next "odd" value.
        return static_cast<T>((sign << sign_offset) | 1);
      }
    }

    // Properly encode the exponent for a subnormal output.
    exponent = 0;
  } else {
    // Clear the topmost mantissa bit, since this is not encoded in IEEE-754
    // normal values.
    mantissa &= ~(UINT64_C(1) << highest_significant_bit);
  }

  if (shift > 0) {
    if (round_mode == FPTieEven) {
      // We have to shift the mantissa to the right. Some precision is lost, so
      // we need to apply rounding.
      uint64_t onebit_mantissa = (mantissa >> (shift)) & 1;
      uint64_t halfbit_mantissa = (mantissa >> (shift - 1)) & 1;
      uint64_t adjustment = (halfbit_mantissa & ~onebit_mantissa);
      uint64_t adjusted = mantissa - adjustment;
      T halfbit_adjusted = (adjusted >> (shift - 1)) & 1;

      T result =
          static_cast<T>((sign << sign_offset) | (exponent << exponent_offset) |
                         ((mantissa >> shift) << mantissa_offset));

      // A very large mantissa can overflow during rounding. If this happens,
      // the exponent should be incremented and the mantissa set to 1.0
      // (encoded as 0). Applying halfbit_adjusted after assembling the float
      // has the nice side-effect that this case is handled for free.
      //
      // This also handles cases where a very large finite value overflows to
      // infinity, or where a very large subnormal value overflows to become
      // normal.
      return result + halfbit_adjusted;
    } else {
      DCHECK_EQ(round_mode, FPRoundOdd);
      // If any bits at position halfbit or below are set, onebit (ie. the
      // bottom bit of the resulting mantissa) must be set.
      uint64_t fractional_bits = mantissa & ((UINT64_C(1) << shift) - 1);
      if (fractional_bits != 0) {
        mantissa |= UINT64_C(1) << shift;
      }

      return static_cast<T>((sign << sign_offset) |
                            (exponent << exponent_offset) |
                            ((mantissa >> shift) << mantissa_offset));
    }
  } else {
    // We have to shift the mantissa to the left (or not at all). The input
    // mantissa is exactly representable in the output mantissa, so apply no
    // rounding correction.
    return static_cast<T>((sign << sign_offset) |
                          (exponent << exponent_offset) |
                          ((mantissa << -shift) << mantissa_offset));
  }
}

class CachePage {
  // TODO(all): Simulate instruction cache.
};

// Representation of memory, with typed getters and setters for access.
class SimMemory {
>>>>>>> 84bd6f3c
 public:
  template <typename T>
  static T AddressUntag(T address) {
    // Cast the address using a C-style cast. A reinterpret_cast would be
    // appropriate, but it can't cast one integral type to another.
    uint64_t bits = (uint64_t)address;
    return (T)(bits & ~kAddressTagMask);
  }

  template <typename T, typename A>
  static T Read(A address) {
    T value;
    address = AddressUntag(address);
    DCHECK((sizeof(value) == 1) || (sizeof(value) == 2) ||
           (sizeof(value) == 4) || (sizeof(value) == 8) ||
           (sizeof(value) == 16));
    memcpy(&value, reinterpret_cast<const char*>(address), sizeof(value));
    return value;
  }

  template <typename T, typename A>
  static void Write(A address, T value) {
    address = AddressUntag(address);
    DCHECK((sizeof(value) == 1) || (sizeof(value) == 2) ||
           (sizeof(value) == 4) || (sizeof(value) == 8) ||
           (sizeof(value) == 16));
    memcpy(reinterpret_cast<char*>(address), &value, sizeof(value));
  }
};

// The proper way to initialize a simulated system register (such as NZCV) is as
// follows:
//  SimSystemRegister nzcv = SimSystemRegister::DefaultValueFor(NZCV);
class SimSystemRegister {
 public:
  // The default constructor represents a register which has no writable bits.
  // It is not possible to set its value to anything other than 0.
  SimSystemRegister() : value_(0), write_ignore_mask_(0xffffffff) { }

  uint32_t RawValue() const {
    return value_;
  }

  void SetRawValue(uint32_t new_value) {
    value_ = (value_ & write_ignore_mask_) | (new_value & ~write_ignore_mask_);
  }

  uint32_t Bits(int msb, int lsb) const {
    return unsigned_bitextract_32(msb, lsb, value_);
  }

  int32_t SignedBits(int msb, int lsb) const {
    return signed_bitextract_32(msb, lsb, value_);
  }

  void SetBits(int msb, int lsb, uint32_t bits);

  // Default system register values.
  static SimSystemRegister DefaultValueFor(SystemRegister id);

#define DEFINE_GETTER(Name, HighBit, LowBit, Func, Type)                       \
  Type Name() const { return static_cast<Type>(Func(HighBit, LowBit)); }       \
  void Set##Name(Type bits) {                                                  \
    SetBits(HighBit, LowBit, static_cast<Type>(bits));                         \
  }
#define DEFINE_WRITE_IGNORE_MASK(Name, Mask)                                   \
  static const uint32_t Name##WriteIgnoreMask = ~static_cast<uint32_t>(Mask);
  SYSTEM_REGISTER_FIELDS_LIST(DEFINE_GETTER, DEFINE_WRITE_IGNORE_MASK)
#undef DEFINE_ZERO_BITS
#undef DEFINE_GETTER

 protected:
  // Most system registers only implement a few of the bits in the word. Other
  // bits are "read-as-zero, write-ignored". The write_ignore_mask argument
  // describes the bits which are not modifiable.
  SimSystemRegister(uint32_t value, uint32_t write_ignore_mask)
      : value_(value), write_ignore_mask_(write_ignore_mask) { }

  uint32_t value_;
  uint32_t write_ignore_mask_;
};


// Represent a register (r0-r31, v0-v31).
template <int kSizeInBytes>
class SimRegisterBase {
 public:
  template<typename T>
  void Set(T new_value) {
    static_assert(sizeof(new_value) <= kSizeInBytes,
                  "Size of new_value must be <= size of template type.");
    if (sizeof(new_value) < kSizeInBytes) {
      // All AArch64 registers are zero-extending.
      memset(value_ + sizeof(new_value), 0, kSizeInBytes - sizeof(new_value));
    }
    memcpy(&value_, &new_value, sizeof(T));
    NotifyRegisterWrite();
  }

  // Insert a typed value into a register, leaving the rest of the register
  // unchanged. The lane parameter indicates where in the register the value
  // should be inserted, in the range [ 0, sizeof(value_) / sizeof(T) ), where
  // 0 represents the least significant bits.
  template <typename T>
  void Insert(int lane, T new_value) {
    DCHECK_GE(lane, 0);
    DCHECK_LE(sizeof(new_value) + (lane * sizeof(new_value)),
              static_cast<unsigned>(kSizeInBytes));
    memcpy(&value_[lane * sizeof(new_value)], &new_value, sizeof(new_value));
    NotifyRegisterWrite();
  }

  template <typename T>
  T Get(int lane = 0) const {
    T result;
    DCHECK_GE(lane, 0);
    DCHECK_LE(sizeof(result) + (lane * sizeof(result)),
              static_cast<unsigned>(kSizeInBytes));
    memcpy(&result, &value_[lane * sizeof(result)], sizeof(result));
    return result;
  }

  // TODO(all): Make this return a map of updated bytes, so that we can
  // highlight updated lanes for load-and-insert. (That never happens for scalar
  // code, but NEON has some instructions that can update individual lanes.)
  bool WrittenSinceLastLog() const { return written_since_last_log_; }

  void NotifyRegisterLogged() { written_since_last_log_ = false; }

 protected:
  uint8_t value_[kSizeInBytes];

  // Helpers to aid with register tracing.
  bool written_since_last_log_;

  void NotifyRegisterWrite() { written_since_last_log_ = true; }
};

typedef SimRegisterBase<kXRegSize> SimRegister;   // r0-r31
typedef SimRegisterBase<kQRegSize> SimVRegister;  // v0-v31

// Representation of a vector register, with typed getters and setters for lanes
// and additional information to represent lane state.
class LogicVRegister {
 public:
  inline LogicVRegister(SimVRegister& other)  // NOLINT
      : register_(other) {
    for (unsigned i = 0; i < arraysize(saturated_); i++) {
      saturated_[i] = kNotSaturated;
    }
    for (unsigned i = 0; i < arraysize(round_); i++) {
      round_[i] = false;
    }
  }

  int64_t Int(VectorFormat vform, int index) const {
    int64_t element;
    switch (LaneSizeInBitsFromFormat(vform)) {
      case 8:
        element = register_.Get<int8_t>(index);
        break;
      case 16:
        element = register_.Get<int16_t>(index);
        break;
      case 32:
        element = register_.Get<int32_t>(index);
        break;
      case 64:
        element = register_.Get<int64_t>(index);
        break;
      default:
        UNREACHABLE();
        return 0;
    }
    return element;
  }

  uint64_t Uint(VectorFormat vform, int index) const {
    uint64_t element;
    switch (LaneSizeInBitsFromFormat(vform)) {
      case 8:
        element = register_.Get<uint8_t>(index);
        break;
      case 16:
        element = register_.Get<uint16_t>(index);
        break;
      case 32:
        element = register_.Get<uint32_t>(index);
        break;
      case 64:
        element = register_.Get<uint64_t>(index);
        break;
      default:
        UNREACHABLE();
        return 0;
    }
    return element;
  }

  uint64_t UintLeftJustified(VectorFormat vform, int index) const {
    return Uint(vform, index) << (64 - LaneSizeInBitsFromFormat(vform));
  }

  int64_t IntLeftJustified(VectorFormat vform, int index) const {
    uint64_t value = UintLeftJustified(vform, index);
    int64_t result;
    memcpy(&result, &value, sizeof(result));
    return result;
  }

  void SetInt(VectorFormat vform, int index, int64_t value) const {
    switch (LaneSizeInBitsFromFormat(vform)) {
      case 8:
        register_.Insert(index, static_cast<int8_t>(value));
        break;
      case 16:
        register_.Insert(index, static_cast<int16_t>(value));
        break;
      case 32:
        register_.Insert(index, static_cast<int32_t>(value));
        break;
      case 64:
        register_.Insert(index, static_cast<int64_t>(value));
        break;
      default:
        UNREACHABLE();
        return;
    }
  }

  void SetIntArray(VectorFormat vform, const int64_t* src) const {
    ClearForWrite(vform);
    for (int i = 0; i < LaneCountFromFormat(vform); i++) {
      SetInt(vform, i, src[i]);
    }
  }

  void SetUint(VectorFormat vform, int index, uint64_t value) const {
    switch (LaneSizeInBitsFromFormat(vform)) {
      case 8:
        register_.Insert(index, static_cast<uint8_t>(value));
        break;
      case 16:
        register_.Insert(index, static_cast<uint16_t>(value));
        break;
      case 32:
        register_.Insert(index, static_cast<uint32_t>(value));
        break;
      case 64:
        register_.Insert(index, static_cast<uint64_t>(value));
        break;
      default:
        UNREACHABLE();
        return;
    }
  }

  void SetUintArray(VectorFormat vform, const uint64_t* src) const {
    ClearForWrite(vform);
    for (int i = 0; i < LaneCountFromFormat(vform); i++) {
      SetUint(vform, i, src[i]);
    }
  }

  void ReadUintFromMem(VectorFormat vform, int index, uint64_t addr) const;

  void WriteUintToMem(VectorFormat vform, int index, uint64_t addr) const;

  template <typename T>
  T Float(int index) const {
    return register_.Get<T>(index);
  }

  template <typename T>
  void SetFloat(int index, T value) const {
    register_.Insert(index, value);
  }

  // When setting a result in a register of size less than Q, the top bits of
  // the Q register must be cleared.
  void ClearForWrite(VectorFormat vform) const {
    unsigned size = RegisterSizeInBytesFromFormat(vform);
    for (unsigned i = size; i < kQRegSize; i++) {
      SetUint(kFormat16B, i, 0);
    }
  }

  // Saturation state for each lane of a vector.
  enum Saturation {
    kNotSaturated = 0,
    kSignedSatPositive = 1 << 0,
    kSignedSatNegative = 1 << 1,
    kSignedSatMask = kSignedSatPositive | kSignedSatNegative,
    kSignedSatUndefined = kSignedSatMask,
    kUnsignedSatPositive = 1 << 2,
    kUnsignedSatNegative = 1 << 3,
    kUnsignedSatMask = kUnsignedSatPositive | kUnsignedSatNegative,
    kUnsignedSatUndefined = kUnsignedSatMask
  };

  // Getters for saturation state.
  Saturation GetSignedSaturation(int index) {
    return static_cast<Saturation>(saturated_[index] & kSignedSatMask);
  }

  Saturation GetUnsignedSaturation(int index) {
    return static_cast<Saturation>(saturated_[index] & kUnsignedSatMask);
  }

  // Setters for saturation state.
  void ClearSat(int index) { saturated_[index] = kNotSaturated; }

  void SetSignedSat(int index, bool positive) {
    SetSatFlag(index, positive ? kSignedSatPositive : kSignedSatNegative);
  }

  void SetUnsignedSat(int index, bool positive) {
    SetSatFlag(index, positive ? kUnsignedSatPositive : kUnsignedSatNegative);
  }

  void SetSatFlag(int index, Saturation sat) {
    saturated_[index] = static_cast<Saturation>(saturated_[index] | sat);
    DCHECK_NE(sat & kUnsignedSatMask, kUnsignedSatUndefined);
    DCHECK_NE(sat & kSignedSatMask, kSignedSatUndefined);
  }

  // Saturate lanes of a vector based on saturation state.
  LogicVRegister& SignedSaturate(VectorFormat vform) {
    for (int i = 0; i < LaneCountFromFormat(vform); i++) {
      Saturation sat = GetSignedSaturation(i);
      if (sat == kSignedSatPositive) {
        SetInt(vform, i, MaxIntFromFormat(vform));
      } else if (sat == kSignedSatNegative) {
        SetInt(vform, i, MinIntFromFormat(vform));
      }
    }
    return *this;
  }

  LogicVRegister& UnsignedSaturate(VectorFormat vform) {
    for (int i = 0; i < LaneCountFromFormat(vform); i++) {
      Saturation sat = GetUnsignedSaturation(i);
      if (sat == kUnsignedSatPositive) {
        SetUint(vform, i, MaxUintFromFormat(vform));
      } else if (sat == kUnsignedSatNegative) {
        SetUint(vform, i, 0);
      }
    }
    return *this;
  }

  // Getter for rounding state.
  bool GetRounding(int index) { return round_[index]; }

  // Setter for rounding state.
  void SetRounding(int index, bool round) { round_[index] = round; }

  // Round lanes of a vector based on rounding state.
  LogicVRegister& Round(VectorFormat vform) {
    for (int i = 0; i < LaneCountFromFormat(vform); i++) {
      SetUint(vform, i, Uint(vform, i) + (GetRounding(i) ? 1 : 0));
    }
    return *this;
  }

  // Unsigned halve lanes of a vector, and use the saturation state to set the
  // top bit.
  LogicVRegister& Uhalve(VectorFormat vform) {
    for (int i = 0; i < LaneCountFromFormat(vform); i++) {
      uint64_t val = Uint(vform, i);
      SetRounding(i, (val & 1) == 1);
      val >>= 1;
      if (GetUnsignedSaturation(i) != kNotSaturated) {
        // If the operation causes unsigned saturation, the bit shifted into the
        // most significant bit must be set.
        val |= (MaxUintFromFormat(vform) >> 1) + 1;
      }
      SetInt(vform, i, val);
    }
    return *this;
  }

  // Signed halve lanes of a vector, and use the carry state to set the top bit.
  LogicVRegister& Halve(VectorFormat vform) {
    for (int i = 0; i < LaneCountFromFormat(vform); i++) {
      int64_t val = Int(vform, i);
      SetRounding(i, (val & 1) == 1);
      val >>= 1;
      if (GetSignedSaturation(i) != kNotSaturated) {
        // If the operation causes signed saturation, the sign bit must be
        // inverted.
        val ^= (MaxUintFromFormat(vform) >> 1) + 1;
      }
      SetInt(vform, i, val);
    }
    return *this;
  }

 private:
  SimVRegister& register_;

  // Allocate one saturation state entry per lane; largest register is type Q,
  // and lanes can be a minimum of one byte wide.
  Saturation saturated_[kQRegSize];

  // Allocate one rounding state entry per lane.
  bool round_[kQRegSize];
};

// Using multiple inheritance here is permitted because {DecoderVisitor} is a
// pure interface class with only pure virtual methods.
class Simulator : public DecoderVisitor, public SimulatorBase {
 public:
  static void SetRedirectInstruction(Instruction* instruction);
  static bool ICacheMatch(void* one, void* two) { return false; }
  static void FlushICache(base::CustomMatcherHashMap* i_cache, void* start,
                          size_t size) {
    USE(i_cache);
    USE(start);
    USE(size);
  }

  explicit Simulator(Decoder<DispatchingDecoderVisitor>* decoder,
                     Isolate* isolate = nullptr, FILE* stream = stderr);
  Simulator();
  ~Simulator();

  // System functions.

<<<<<<< HEAD
  static void Initialize(Isolate* isolate);

  static void TearDown(base::CustomMatcherHashMap* i_cache, Redirection* first);

  static Simulator* current(v8::internal::Isolate* isolate);

  class CallArgument;

  // Call an arbitrary function taking an arbitrary number of arguments. The
  // varargs list must be a set of arguments with type CallArgument, and
  // terminated by CallArgument::End().
  void CallVoid(byte* entry, CallArgument* args);

  // Like CallVoid, but expect a return value.
  int64_t CallInt64(byte* entry, CallArgument* args);
  double CallDouble(byte* entry, CallArgument* args);

  // V8 calls into generated JS code with 5 parameters and into
  // generated RegExp code with 10 parameters. These are convenience functions,
  // which set up the simulator state and grab the result on return.
  int64_t CallJS(byte* entry,
                 Object* new_target,
                 Object* target,
                 Object* revc,
                 int64_t argc,
                 Object*** argv);
  int64_t CallRegExp(byte* entry,
                     String* input,
                     int64_t start_offset,
                     const byte* input_start,
                     const byte* input_end,
                     int* output,
                     int64_t output_size,
                     Address stack_base,
                     int64_t direct_call,
                     Isolate* isolate);
=======
  V8_EXPORT_PRIVATE static Simulator* current(v8::internal::Isolate* isolate);
>>>>>>> 84bd6f3c

  // A wrapper class that stores an argument for one of the above Call
  // functions.
  //
  // Only arguments up to 64 bits in size are supported.
  class CallArgument {
   public:
    template<typename T>
    explicit CallArgument(T argument) {
      bits_ = 0;
      DCHECK(sizeof(argument) <= sizeof(bits_));
      memcpy(&bits_, &argument, sizeof(argument));
      type_ = X_ARG;
    }

    explicit CallArgument(double argument) {
      DCHECK(sizeof(argument) == sizeof(bits_));
      memcpy(&bits_, &argument, sizeof(argument));
      type_ = D_ARG;
    }

    explicit CallArgument(float argument) {
      // TODO(all): CallArgument(float) is untested, remove this check once
      //            tested.
      UNIMPLEMENTED();
      // Make the D register a NaN to try to trap errors if the callee expects a
      // double. If it expects a float, the callee should ignore the top word.
      DCHECK(sizeof(kFP64SignallingNaN) == sizeof(bits_));
      memcpy(&bits_, &kFP64SignallingNaN, sizeof(kFP64SignallingNaN));
      // Write the float payload to the S register.
      DCHECK(sizeof(argument) <= sizeof(bits_));
      memcpy(&bits_, &argument, sizeof(argument));
      type_ = D_ARG;
    }

    // This indicates the end of the arguments list, so that CallArgument
    // objects can be passed into varargs functions.
    static CallArgument End() { return CallArgument(); }

    int64_t bits() const { return bits_; }
    bool IsEnd() const { return type_ == NO_ARG; }
    bool IsX() const { return type_ == X_ARG; }
    bool IsD() const { return type_ == D_ARG; }

   private:
    enum CallArgumentType { X_ARG, D_ARG, NO_ARG };

    // All arguments are aligned to at least 64 bits and we don't support
    // passing bigger arguments, so the payload size can be fixed at 64 bits.
    int64_t bits_;
    CallArgumentType type_;

    CallArgument() { type_ = NO_ARG; }
  };

  // Call an arbitrary function taking an arbitrary number of arguments.
  template <typename Return, typename... Args>
  Return Call(Address entry, Args... args) {
    // Convert all arguments to CallArgument.
    CallArgument call_args[] = {CallArgument(args)..., CallArgument::End()};
    CallImpl(entry, call_args);
    return ReadReturn<Return>();
  }

  // Start the debugging command line.
  void Debug();

  bool GetValue(const char* desc, int64_t* value);

  bool PrintValue(const char* desc);

  // Push an address onto the JS stack.
  uintptr_t PushAddress(uintptr_t address);

  // Pop an address from the JS stack.
  uintptr_t PopAddress();

  // Accessor to the internal simulator stack area.
  uintptr_t StackLimit(uintptr_t c_limit) const;

  void ResetState();

<<<<<<< HEAD
  // Runtime call support. Uses the isolate in a thread-safe way.
  static void* RedirectExternalReference(Isolate* isolate,
                                         void* external_function,
                                         ExternalReference::Type type);
=======
>>>>>>> 84bd6f3c
  void DoRuntimeCall(Instruction* instr);

  // Run the simulator.
  static const Instruction* kEndOfSimAddress;
  void DecodeInstruction();
  void Run();
  void RunFrom(Instruction* start);

  // Simulation helpers.
  template <typename T>
  void set_pc(T new_pc) {
    DCHECK(sizeof(T) == sizeof(pc_));
    memcpy(&pc_, &new_pc, sizeof(T));
    pc_modified_ = true;
  }
  Instruction* pc() { return pc_; }

  void increment_pc() {
    if (!pc_modified_) {
      pc_ = pc_->following();
    }

    pc_modified_ = false;
  }

  virtual void Decode(Instruction* instr) {
    decoder_->Decode(instr);
  }

  void ExecuteInstruction() {
    DCHECK(IsAligned(reinterpret_cast<uintptr_t>(pc_), kInstructionSize));
    CheckBreakNext();
    Decode(pc_);
    increment_pc();
    LogAllWrittenRegisters();
    CheckBreakpoints();
  }

  // Declare all Visitor functions.
  #define DECLARE(A)  void Visit##A(Instruction* instr);
  VISITOR_LIST(DECLARE)
  #undef DECLARE

  bool IsZeroRegister(unsigned code, Reg31Mode r31mode) const {
    return ((code == 31) && (r31mode == Reg31IsZeroRegister));
  }

  // Register accessors.
  // Return 'size' bits of the value of an integer register, as the specified
  // type. The value is zero-extended to fill the result.
  //
  template<typename T>
  T reg(unsigned code, Reg31Mode r31mode = Reg31IsZeroRegister) const {
    DCHECK_LT(code, static_cast<unsigned>(kNumberOfRegisters));
    if (IsZeroRegister(code, r31mode)) {
      return 0;
    }
    return registers_[code].Get<T>();
  }

  // Common specialized accessors for the reg() template.
  int32_t wreg(unsigned code, Reg31Mode r31mode = Reg31IsZeroRegister) const {
    return reg<int32_t>(code, r31mode);
  }

  int64_t xreg(unsigned code, Reg31Mode r31mode = Reg31IsZeroRegister) const {
    return reg<int64_t>(code, r31mode);
  }

  enum RegLogMode { LogRegWrites, NoRegLog };

  // Write 'value' into an integer register. The value is zero-extended. This
  // behaviour matches AArch64 register writes.
  template<typename T>
  void set_reg(unsigned code, T value,
               Reg31Mode r31mode = Reg31IsZeroRegister) {
    set_reg_no_log(code, value, r31mode);
    LogRegister(code, r31mode);
  }

  // Common specialized accessors for the set_reg() template.
  void set_wreg(unsigned code, int32_t value,
                Reg31Mode r31mode = Reg31IsZeroRegister) {
    set_reg(code, value, r31mode);
  }

  void set_xreg(unsigned code, int64_t value,
                Reg31Mode r31mode = Reg31IsZeroRegister) {
    set_reg(code, value, r31mode);
  }

  // As above, but don't automatically log the register update.
  template <typename T>
  void set_reg_no_log(unsigned code, T value,
                      Reg31Mode r31mode = Reg31IsZeroRegister) {
    DCHECK_LT(code, static_cast<unsigned>(kNumberOfRegisters));
    if (!IsZeroRegister(code, r31mode)) {
      registers_[code].Set(value);
    }
  }

  void set_wreg_no_log(unsigned code, int32_t value,
                       Reg31Mode r31mode = Reg31IsZeroRegister) {
    set_reg_no_log(code, value, r31mode);
  }

  void set_xreg_no_log(unsigned code, int64_t value,
                       Reg31Mode r31mode = Reg31IsZeroRegister) {
    set_reg_no_log(code, value, r31mode);
  }

  // Commonly-used special cases.
  template<typename T>
  void set_lr(T value) {
    DCHECK_EQ(sizeof(T), static_cast<unsigned>(kPointerSize));
    set_reg(kLinkRegCode, value);
  }

  template<typename T>
  void set_sp(T value) {
    DCHECK_EQ(sizeof(T), static_cast<unsigned>(kPointerSize));
    set_reg(31, value, Reg31IsStackPointer);
  }

  // Vector register accessors.
  // These are equivalent to the integer register accessors, but for vector
  // registers.

  // A structure for representing a 128-bit Q register.
  struct qreg_t {
    uint8_t val[kQRegSize];
  };

  // Basic accessor: read the register as the specified type.
  template <typename T>
  T vreg(unsigned code) const {
    static_assert((sizeof(T) == kBRegSize) || (sizeof(T) == kHRegSize) ||
                      (sizeof(T) == kSRegSize) || (sizeof(T) == kDRegSize) ||
                      (sizeof(T) == kQRegSize),
                  "Template type must match size of register.");
    DCHECK_LT(code, static_cast<unsigned>(kNumberOfVRegisters));

    return vregisters_[code].Get<T>();
  }

  inline SimVRegister& vreg(unsigned code) { return vregisters_[code]; }

  int64_t sp() { return xreg(31, Reg31IsStackPointer); }
  int64_t fp() {
      return xreg(kFramePointerRegCode, Reg31IsStackPointer);
  }
  Instruction* lr() { return reg<Instruction*>(kLinkRegCode); }

  Address get_sp() const { return reg<Address>(31, Reg31IsStackPointer); }

  // Common specialized accessors for the vreg() template.
  uint8_t breg(unsigned code) const { return vreg<uint8_t>(code); }

  float hreg(unsigned code) const { return vreg<uint16_t>(code); }

  float sreg(unsigned code) const { return vreg<float>(code); }

  uint32_t sreg_bits(unsigned code) const { return vreg<uint32_t>(code); }

  double dreg(unsigned code) const { return vreg<double>(code); }

  uint64_t dreg_bits(unsigned code) const { return vreg<uint64_t>(code); }

  qreg_t qreg(unsigned code) const { return vreg<qreg_t>(code); }

  // As above, with parameterized size and return type. The value is
  // either zero-extended or truncated to fit, as required.
  template <typename T>
  T vreg(unsigned size, unsigned code) const {
    uint64_t raw = 0;
    T result;

    switch (size) {
      case kSRegSize:
        raw = vreg<uint32_t>(code);
        break;
      case kDRegSize:
        raw = vreg<uint64_t>(code);
        break;
      default:
        UNREACHABLE();
    }

    static_assert(sizeof(result) <= sizeof(raw),
                  "Template type must be <= 64 bits.");
    // Copy the result and truncate to fit. This assumes a little-endian host.
    memcpy(&result, &raw, sizeof(result));
    return result;
  }

  // Write 'value' into a floating-point register. The value is zero-extended.
  // This behaviour matches AArch64 register writes.
  template <typename T>
  void set_vreg(unsigned code, T value, RegLogMode log_mode = LogRegWrites) {
    static_assert(
        (sizeof(value) == kBRegSize) || (sizeof(value) == kHRegSize) ||
            (sizeof(value) == kSRegSize) || (sizeof(value) == kDRegSize) ||
            (sizeof(value) == kQRegSize),
        "Template type must match size of register.");
    DCHECK_LT(code, static_cast<unsigned>(kNumberOfVRegisters));
    vregisters_[code].Set(value);

    if (log_mode == LogRegWrites) {
      LogVRegister(code, GetPrintRegisterFormat(value));
    }
  }

  // Common specialized accessors for the set_vreg() template.
  void set_breg(unsigned code, int8_t value,
                RegLogMode log_mode = LogRegWrites) {
    set_vreg(code, value, log_mode);
  }

  void set_hreg(unsigned code, int16_t value,
                RegLogMode log_mode = LogRegWrites) {
    set_vreg(code, value, log_mode);
  }

  void set_sreg(unsigned code, float value,
                RegLogMode log_mode = LogRegWrites) {
    set_vreg(code, value, log_mode);
  }

  void set_sreg_bits(unsigned code, uint32_t value,
                     RegLogMode log_mode = LogRegWrites) {
    set_vreg(code, value, log_mode);
  }

  void set_dreg(unsigned code, double value,
                RegLogMode log_mode = LogRegWrites) {
    set_vreg(code, value, log_mode);
  }

  void set_dreg_bits(unsigned code, uint64_t value,
                     RegLogMode log_mode = LogRegWrites) {
    set_vreg(code, value, log_mode);
  }

  void set_qreg(unsigned code, qreg_t value,
                RegLogMode log_mode = LogRegWrites) {
    set_vreg(code, value, log_mode);
  }

  // As above, but don't automatically log the register update.
  template <typename T>
  void set_vreg_no_log(unsigned code, T value) {
    STATIC_ASSERT((sizeof(value) == kBRegSize) ||
                  (sizeof(value) == kHRegSize) ||
                  (sizeof(value) == kSRegSize) ||
                  (sizeof(value) == kDRegSize) || (sizeof(value) == kQRegSize));
    DCHECK_LT(code, static_cast<unsigned>(kNumberOfVRegisters));
    vregisters_[code].Set(value);
  }

  void set_breg_no_log(unsigned code, uint8_t value) {
    set_vreg_no_log(code, value);
  }

  void set_hreg_no_log(unsigned code, uint16_t value) {
    set_vreg_no_log(code, value);
  }

  void set_sreg_no_log(unsigned code, float value) {
    set_vreg_no_log(code, value);
  }

  void set_dreg_no_log(unsigned code, double value) {
    set_vreg_no_log(code, value);
  }

  void set_qreg_no_log(unsigned code, qreg_t value) {
    set_vreg_no_log(code, value);
  }

  SimSystemRegister& nzcv() { return nzcv_; }
  SimSystemRegister& fpcr() { return fpcr_; }
  FPRounding RMode() { return static_cast<FPRounding>(fpcr_.RMode()); }
  bool DN() { return fpcr_.DN() != 0; }

  // Debug helpers

  // Simulator breakpoints.
  struct Breakpoint {
    Instruction* location;
    bool enabled;
  };
  std::vector<Breakpoint> breakpoints_;
  void SetBreakpoint(Instruction* breakpoint);
  void ListBreakpoints();
  void CheckBreakpoints();

  // Helpers for the 'next' command.
  // When this is set, the Simulator will insert a breakpoint after the next BL
  // instruction it meets.
  bool break_on_next_;
  // Check if the Simulator should insert a break after the current instruction
  // for the 'next' command.
  void CheckBreakNext();

  // Disassemble instruction at the given address.
  void PrintInstructionsAt(Instruction* pc, uint64_t count);

  // Print all registers of the specified types.
  void PrintRegisters();
  void PrintVRegisters();
  void PrintSystemRegisters();

  // As above, but only print the registers that have been updated.
  void PrintWrittenRegisters();
  void PrintWrittenVRegisters();

  // As above, but respect LOG_REG and LOG_VREG.
  void LogWrittenRegisters() {
    if (log_parameters() & LOG_REGS) PrintWrittenRegisters();
  }
  void LogWrittenVRegisters() {
    if (log_parameters() & LOG_VREGS) PrintWrittenVRegisters();
  }
  void LogAllWrittenRegisters() {
    LogWrittenRegisters();
    LogWrittenVRegisters();
  }

  // Specify relevant register formats for Print(V)Register and related helpers.
  enum PrintRegisterFormat {
    // The lane size.
    kPrintRegLaneSizeB = 0 << 0,
    kPrintRegLaneSizeH = 1 << 0,
    kPrintRegLaneSizeS = 2 << 0,
    kPrintRegLaneSizeW = kPrintRegLaneSizeS,
    kPrintRegLaneSizeD = 3 << 0,
    kPrintRegLaneSizeX = kPrintRegLaneSizeD,
    kPrintRegLaneSizeQ = 4 << 0,

    kPrintRegLaneSizeOffset = 0,
    kPrintRegLaneSizeMask = 7 << 0,

    // The lane count.
    kPrintRegAsScalar = 0,
    kPrintRegAsDVector = 1 << 3,
    kPrintRegAsQVector = 2 << 3,

    kPrintRegAsVectorMask = 3 << 3,

    // Indicate floating-point format lanes. (This flag is only supported for S-
    // and D-sized lanes.)
    kPrintRegAsFP = 1 << 5,

    // Supported combinations.

    kPrintXReg = kPrintRegLaneSizeX | kPrintRegAsScalar,
    kPrintWReg = kPrintRegLaneSizeW | kPrintRegAsScalar,
    kPrintSReg = kPrintRegLaneSizeS | kPrintRegAsScalar | kPrintRegAsFP,
    kPrintDReg = kPrintRegLaneSizeD | kPrintRegAsScalar | kPrintRegAsFP,

    kPrintReg1B = kPrintRegLaneSizeB | kPrintRegAsScalar,
    kPrintReg8B = kPrintRegLaneSizeB | kPrintRegAsDVector,
    kPrintReg16B = kPrintRegLaneSizeB | kPrintRegAsQVector,
    kPrintReg1H = kPrintRegLaneSizeH | kPrintRegAsScalar,
    kPrintReg4H = kPrintRegLaneSizeH | kPrintRegAsDVector,
    kPrintReg8H = kPrintRegLaneSizeH | kPrintRegAsQVector,
    kPrintReg1S = kPrintRegLaneSizeS | kPrintRegAsScalar,
    kPrintReg2S = kPrintRegLaneSizeS | kPrintRegAsDVector,
    kPrintReg4S = kPrintRegLaneSizeS | kPrintRegAsQVector,
    kPrintReg1SFP = kPrintRegLaneSizeS | kPrintRegAsScalar | kPrintRegAsFP,
    kPrintReg2SFP = kPrintRegLaneSizeS | kPrintRegAsDVector | kPrintRegAsFP,
    kPrintReg4SFP = kPrintRegLaneSizeS | kPrintRegAsQVector | kPrintRegAsFP,
    kPrintReg1D = kPrintRegLaneSizeD | kPrintRegAsScalar,
    kPrintReg2D = kPrintRegLaneSizeD | kPrintRegAsQVector,
    kPrintReg1DFP = kPrintRegLaneSizeD | kPrintRegAsScalar | kPrintRegAsFP,
    kPrintReg2DFP = kPrintRegLaneSizeD | kPrintRegAsQVector | kPrintRegAsFP,
    kPrintReg1Q = kPrintRegLaneSizeQ | kPrintRegAsScalar
  };

  unsigned GetPrintRegLaneSizeInBytesLog2(PrintRegisterFormat format) {
    return (format & kPrintRegLaneSizeMask) >> kPrintRegLaneSizeOffset;
  }

  unsigned GetPrintRegLaneSizeInBytes(PrintRegisterFormat format) {
    return 1 << GetPrintRegLaneSizeInBytesLog2(format);
  }

  unsigned GetPrintRegSizeInBytesLog2(PrintRegisterFormat format) {
    if (format & kPrintRegAsDVector) return kDRegSizeLog2;
    if (format & kPrintRegAsQVector) return kQRegSizeLog2;

    // Scalar types.
    return GetPrintRegLaneSizeInBytesLog2(format);
  }

  unsigned GetPrintRegSizeInBytes(PrintRegisterFormat format) {
    return 1 << GetPrintRegSizeInBytesLog2(format);
  }

  unsigned GetPrintRegLaneCount(PrintRegisterFormat format) {
    unsigned reg_size_log2 = GetPrintRegSizeInBytesLog2(format);
    unsigned lane_size_log2 = GetPrintRegLaneSizeInBytesLog2(format);
    DCHECK_GE(reg_size_log2, lane_size_log2);
    return 1 << (reg_size_log2 - lane_size_log2);
  }

  template <typename T>
  PrintRegisterFormat GetPrintRegisterFormat(T value) {
    return GetPrintRegisterFormatForSize(sizeof(value));
  }

  PrintRegisterFormat GetPrintRegisterFormat(double value) {
    static_assert(sizeof(value) == kDRegSize,
                  "D register must be size of double.");
    return GetPrintRegisterFormatForSizeFP(sizeof(value));
  }

  PrintRegisterFormat GetPrintRegisterFormat(float value) {
    static_assert(sizeof(value) == kSRegSize,
                  "S register must be size of float.");
    return GetPrintRegisterFormatForSizeFP(sizeof(value));
  }

  PrintRegisterFormat GetPrintRegisterFormat(VectorFormat vform);
  PrintRegisterFormat GetPrintRegisterFormatFP(VectorFormat vform);

  PrintRegisterFormat GetPrintRegisterFormatForSize(size_t reg_size,
                                                    size_t lane_size);

  PrintRegisterFormat GetPrintRegisterFormatForSize(size_t size) {
    return GetPrintRegisterFormatForSize(size, size);
  }

  PrintRegisterFormat GetPrintRegisterFormatForSizeFP(size_t size) {
    switch (size) {
      default:
        UNREACHABLE();
      case kDRegSize:
        return kPrintDReg;
      case kSRegSize:
        return kPrintSReg;
    }
  }

  PrintRegisterFormat GetPrintRegisterFormatTryFP(PrintRegisterFormat format) {
    if ((GetPrintRegLaneSizeInBytes(format) == kSRegSize) ||
        (GetPrintRegLaneSizeInBytes(format) == kDRegSize)) {
      return static_cast<PrintRegisterFormat>(format | kPrintRegAsFP);
    }
    return format;
  }

  // Print individual register values (after update).
  void PrintRegister(unsigned code, Reg31Mode r31mode = Reg31IsStackPointer);
  void PrintVRegister(unsigned code, PrintRegisterFormat sizes);
  void PrintSystemRegister(SystemRegister id);

  // Like Print* (above), but respect log_parameters().
  void LogRegister(unsigned code, Reg31Mode r31mode = Reg31IsStackPointer) {
    if (log_parameters() & LOG_REGS) PrintRegister(code, r31mode);
  }
  void LogVRegister(unsigned code, PrintRegisterFormat format) {
    if (log_parameters() & LOG_VREGS) PrintVRegister(code, format);
  }
  void LogSystemRegister(SystemRegister id) {
    if (log_parameters() & LOG_SYS_REGS) PrintSystemRegister(id);
  }

  // Print memory accesses.
  void PrintRead(uintptr_t address, unsigned reg_code,
                 PrintRegisterFormat format);
  void PrintWrite(uintptr_t address, unsigned reg_code,
                  PrintRegisterFormat format);
  void PrintVRead(uintptr_t address, unsigned reg_code,
                  PrintRegisterFormat format, unsigned lane);
  void PrintVWrite(uintptr_t address, unsigned reg_code,
                   PrintRegisterFormat format, unsigned lane);

  // Like Print* (above), but respect log_parameters().
  void LogRead(uintptr_t address, unsigned reg_code,
               PrintRegisterFormat format) {
    if (log_parameters() & LOG_REGS) PrintRead(address, reg_code, format);
  }
  void LogWrite(uintptr_t address, unsigned reg_code,
                PrintRegisterFormat format) {
    if (log_parameters() & LOG_WRITE) PrintWrite(address, reg_code, format);
  }
  void LogVRead(uintptr_t address, unsigned reg_code,
                PrintRegisterFormat format, unsigned lane = 0) {
    if (log_parameters() & LOG_VREGS) {
      PrintVRead(address, reg_code, format, lane);
    }
  }
  void LogVWrite(uintptr_t address, unsigned reg_code,
                 PrintRegisterFormat format, unsigned lane = 0) {
    if (log_parameters() & LOG_WRITE) {
      PrintVWrite(address, reg_code, format, lane);
    }
  }

  int log_parameters() { return log_parameters_; }
  void set_log_parameters(int new_parameters) {
    log_parameters_ = new_parameters;
    if (!decoder_) {
      if (new_parameters & LOG_DISASM) {
        PrintF("Run --debug-sim to dynamically turn on disassembler\n");
      }
      return;
    }
    if (new_parameters & LOG_DISASM) {
      decoder_->InsertVisitorBefore(print_disasm_, this);
    } else {
      decoder_->RemoveVisitor(print_disasm_);
    }
  }

  // Helper functions for register tracing.
  void PrintRegisterRawHelper(unsigned code, Reg31Mode r31mode,
                              int size_in_bytes = kXRegSize);
  void PrintVRegisterRawHelper(unsigned code, int bytes = kQRegSize,
                               int lsb = 0);
  void PrintVRegisterFPHelper(unsigned code, unsigned lane_size_in_bytes,
                              int lane_count = 1, int rightmost_lane = 0);

  static inline const char* WRegNameForCode(unsigned code,
      Reg31Mode mode = Reg31IsZeroRegister);
  static inline const char* XRegNameForCode(unsigned code,
      Reg31Mode mode = Reg31IsZeroRegister);
  static inline const char* SRegNameForCode(unsigned code);
  static inline const char* DRegNameForCode(unsigned code);
  static inline const char* VRegNameForCode(unsigned code);
  static inline int CodeFromName(const char* name);

 protected:
  // Simulation helpers ------------------------------------
  bool ConditionPassed(Condition cond) {
    SimSystemRegister& flags = nzcv();
    switch (cond) {
      case eq:
        return flags.Z();
      case ne:
        return !flags.Z();
      case hs:
        return flags.C();
      case lo:
        return !flags.C();
      case mi:
        return flags.N();
      case pl:
        return !flags.N();
      case vs:
        return flags.V();
      case vc:
        return !flags.V();
      case hi:
        return flags.C() && !flags.Z();
      case ls:
        return !(flags.C() && !flags.Z());
      case ge:
        return flags.N() == flags.V();
      case lt:
        return flags.N() != flags.V();
      case gt:
        return !flags.Z() && (flags.N() == flags.V());
      case le:
        return !(!flags.Z() && (flags.N() == flags.V()));
      case nv:  // Fall through.
      case al:
        return true;
      default:
        UNREACHABLE();
    }
  }

  bool ConditionFailed(Condition cond) {
    return !ConditionPassed(cond);
  }

  template<typename T>
  void AddSubHelper(Instruction* instr, T op2);
  template <typename T>
  T AddWithCarry(bool set_flags, T left, T right, int carry_in = 0);
  template<typename T>
  void AddSubWithCarry(Instruction* instr);
  template<typename T>
  void LogicalHelper(Instruction* instr, T op2);
  template<typename T>
  void ConditionalCompareHelper(Instruction* instr, T op2);
  void LoadStoreHelper(Instruction* instr,
                       int64_t offset,
                       AddrMode addrmode);
  void LoadStorePairHelper(Instruction* instr, AddrMode addrmode);
  uintptr_t LoadStoreAddress(unsigned addr_reg, int64_t offset,
                             AddrMode addrmode);
  void LoadStoreWriteBack(unsigned addr_reg,
                          int64_t offset,
                          AddrMode addrmode);
  void NEONLoadStoreMultiStructHelper(const Instruction* instr,
                                      AddrMode addr_mode);
  void NEONLoadStoreSingleStructHelper(const Instruction* instr,
                                       AddrMode addr_mode);
  void CheckMemoryAccess(uintptr_t address, uintptr_t stack);

  // Memory read helpers.
  template <typename T, typename A>
  T MemoryRead(A address) {
    T value;
    STATIC_ASSERT((sizeof(value) == 1) || (sizeof(value) == 2) ||
                  (sizeof(value) == 4) || (sizeof(value) == 8) ||
                  (sizeof(value) == 16));
    memcpy(&value, reinterpret_cast<const void*>(address), sizeof(value));
    return value;
  }

  // Memory write helpers.
  template <typename T, typename A>
  void MemoryWrite(A address, T value) {
    STATIC_ASSERT((sizeof(value) == 1) || (sizeof(value) == 2) ||
                  (sizeof(value) == 4) || (sizeof(value) == 8) ||
                  (sizeof(value) == 16));
    memcpy(reinterpret_cast<void*>(address), &value, sizeof(value));
  }

  template <typename T>
  T ShiftOperand(T value,
                 Shift shift_type,
                 unsigned amount);
  template <typename T>
  T ExtendValue(T value,
                Extend extend_type,
                unsigned left_shift = 0);
  template <typename T>
  void Extract(Instruction* instr);
  template <typename T>
  void DataProcessing2Source(Instruction* instr);
  template <typename T>
  void BitfieldHelper(Instruction* instr);
  uint16_t PolynomialMult(uint8_t op1, uint8_t op2);

  void ld1(VectorFormat vform, LogicVRegister dst, uint64_t addr);
  void ld1(VectorFormat vform, LogicVRegister dst, int index, uint64_t addr);
  void ld1r(VectorFormat vform, LogicVRegister dst, uint64_t addr);
  void ld2(VectorFormat vform, LogicVRegister dst1, LogicVRegister dst2,
           uint64_t addr);
  void ld2(VectorFormat vform, LogicVRegister dst1, LogicVRegister dst2,
           int index, uint64_t addr);
  void ld2r(VectorFormat vform, LogicVRegister dst1, LogicVRegister dst2,
            uint64_t addr);
  void ld3(VectorFormat vform, LogicVRegister dst1, LogicVRegister dst2,
           LogicVRegister dst3, uint64_t addr);
  void ld3(VectorFormat vform, LogicVRegister dst1, LogicVRegister dst2,
           LogicVRegister dst3, int index, uint64_t addr);
  void ld3r(VectorFormat vform, LogicVRegister dst1, LogicVRegister dst2,
            LogicVRegister dst3, uint64_t addr);
  void ld4(VectorFormat vform, LogicVRegister dst1, LogicVRegister dst2,
           LogicVRegister dst3, LogicVRegister dst4, uint64_t addr);
  void ld4(VectorFormat vform, LogicVRegister dst1, LogicVRegister dst2,
           LogicVRegister dst3, LogicVRegister dst4, int index, uint64_t addr);
  void ld4r(VectorFormat vform, LogicVRegister dst1, LogicVRegister dst2,
            LogicVRegister dst3, LogicVRegister dst4, uint64_t addr);
  void st1(VectorFormat vform, LogicVRegister src, uint64_t addr);
  void st1(VectorFormat vform, LogicVRegister src, int index, uint64_t addr);
  void st2(VectorFormat vform, LogicVRegister src, LogicVRegister src2,
           uint64_t addr);
  void st2(VectorFormat vform, LogicVRegister src, LogicVRegister src2,
           int index, uint64_t addr);
  void st3(VectorFormat vform, LogicVRegister src, LogicVRegister src2,
           LogicVRegister src3, uint64_t addr);
  void st3(VectorFormat vform, LogicVRegister src, LogicVRegister src2,
           LogicVRegister src3, int index, uint64_t addr);
  void st4(VectorFormat vform, LogicVRegister src, LogicVRegister src2,
           LogicVRegister src3, LogicVRegister src4, uint64_t addr);
  void st4(VectorFormat vform, LogicVRegister src, LogicVRegister src2,
           LogicVRegister src3, LogicVRegister src4, int index, uint64_t addr);
  LogicVRegister cmp(VectorFormat vform, LogicVRegister dst,
                     const LogicVRegister& src1, const LogicVRegister& src2,
                     Condition cond);
  LogicVRegister cmp(VectorFormat vform, LogicVRegister dst,
                     const LogicVRegister& src1, int imm, Condition cond);
  LogicVRegister cmptst(VectorFormat vform, LogicVRegister dst,
                        const LogicVRegister& src1, const LogicVRegister& src2);
  LogicVRegister add(VectorFormat vform, LogicVRegister dst,
                     const LogicVRegister& src1, const LogicVRegister& src2);
  LogicVRegister addp(VectorFormat vform, LogicVRegister dst,
                      const LogicVRegister& src1, const LogicVRegister& src2);
  LogicVRegister mla(VectorFormat vform, LogicVRegister dst,
                     const LogicVRegister& src1, const LogicVRegister& src2);
  LogicVRegister mls(VectorFormat vform, LogicVRegister dst,
                     const LogicVRegister& src1, const LogicVRegister& src2);
  LogicVRegister mul(VectorFormat vform, LogicVRegister dst,
                     const LogicVRegister& src1, const LogicVRegister& src2);
  LogicVRegister mul(VectorFormat vform, LogicVRegister dst,
                     const LogicVRegister& src1, const LogicVRegister& src2,
                     int index);
  LogicVRegister mla(VectorFormat vform, LogicVRegister dst,
                     const LogicVRegister& src1, const LogicVRegister& src2,
                     int index);
  LogicVRegister mls(VectorFormat vform, LogicVRegister dst,
                     const LogicVRegister& src1, const LogicVRegister& src2,
                     int index);
  LogicVRegister pmul(VectorFormat vform, LogicVRegister dst,
                      const LogicVRegister& src1, const LogicVRegister& src2);

  typedef LogicVRegister (Simulator::*ByElementOp)(VectorFormat vform,
                                                   LogicVRegister dst,
                                                   const LogicVRegister& src1,
                                                   const LogicVRegister& src2,
                                                   int index);
  LogicVRegister fmul(VectorFormat vform, LogicVRegister dst,
                      const LogicVRegister& src1, const LogicVRegister& src2,
                      int index);
  LogicVRegister fmla(VectorFormat vform, LogicVRegister dst,
                      const LogicVRegister& src1, const LogicVRegister& src2,
                      int index);
  LogicVRegister fmls(VectorFormat vform, LogicVRegister dst,
                      const LogicVRegister& src1, const LogicVRegister& src2,
                      int index);
  LogicVRegister fmulx(VectorFormat vform, LogicVRegister dst,
                       const LogicVRegister& src1, const LogicVRegister& src2,
                       int index);
  LogicVRegister smull(VectorFormat vform, LogicVRegister dst,
                       const LogicVRegister& src1, const LogicVRegister& src2,
                       int index);
  LogicVRegister smull2(VectorFormat vform, LogicVRegister dst,
                        const LogicVRegister& src1, const LogicVRegister& src2,
                        int index);
  LogicVRegister umull(VectorFormat vform, LogicVRegister dst,
                       const LogicVRegister& src1, const LogicVRegister& src2,
                       int index);
  LogicVRegister umull2(VectorFormat vform, LogicVRegister dst,
                        const LogicVRegister& src1, const LogicVRegister& src2,
                        int index);
  LogicVRegister smlal(VectorFormat vform, LogicVRegister dst,
                       const LogicVRegister& src1, const LogicVRegister& src2,
                       int index);
  LogicVRegister smlal2(VectorFormat vform, LogicVRegister dst,
                        const LogicVRegister& src1, const LogicVRegister& src2,
                        int index);
  LogicVRegister umlal(VectorFormat vform, LogicVRegister dst,
                       const LogicVRegister& src1, const LogicVRegister& src2,
                       int index);
  LogicVRegister umlal2(VectorFormat vform, LogicVRegister dst,
                        const LogicVRegister& src1, const LogicVRegister& src2,
                        int index);
  LogicVRegister smlsl(VectorFormat vform, LogicVRegister dst,
                       const LogicVRegister& src1, const LogicVRegister& src2,
                       int index);
  LogicVRegister smlsl2(VectorFormat vform, LogicVRegister dst,
                        const LogicVRegister& src1, const LogicVRegister& src2,
                        int index);
  LogicVRegister umlsl(VectorFormat vform, LogicVRegister dst,
                       const LogicVRegister& src1, const LogicVRegister& src2,
                       int index);
  LogicVRegister umlsl2(VectorFormat vform, LogicVRegister dst,
                        const LogicVRegister& src1, const LogicVRegister& src2,
                        int index);
  LogicVRegister sqdmull(VectorFormat vform, LogicVRegister dst,
                         const LogicVRegister& src1, const LogicVRegister& src2,
                         int index);
  LogicVRegister sqdmull2(VectorFormat vform, LogicVRegister dst,
                          const LogicVRegister& src1,
                          const LogicVRegister& src2, int index);
  LogicVRegister sqdmlal(VectorFormat vform, LogicVRegister dst,
                         const LogicVRegister& src1, const LogicVRegister& src2,
                         int index);
  LogicVRegister sqdmlal2(VectorFormat vform, LogicVRegister dst,
                          const LogicVRegister& src1,
                          const LogicVRegister& src2, int index);
  LogicVRegister sqdmlsl(VectorFormat vform, LogicVRegister dst,
                         const LogicVRegister& src1, const LogicVRegister& src2,
                         int index);
  LogicVRegister sqdmlsl2(VectorFormat vform, LogicVRegister dst,
                          const LogicVRegister& src1,
                          const LogicVRegister& src2, int index);
  LogicVRegister sqdmulh(VectorFormat vform, LogicVRegister dst,
                         const LogicVRegister& src1, const LogicVRegister& src2,
                         int index);
  LogicVRegister sqrdmulh(VectorFormat vform, LogicVRegister dst,
                          const LogicVRegister& src1,
                          const LogicVRegister& src2, int index);
  LogicVRegister sub(VectorFormat vform, LogicVRegister dst,
                     const LogicVRegister& src1, const LogicVRegister& src2);
  LogicVRegister and_(VectorFormat vform, LogicVRegister dst,
                      const LogicVRegister& src1, const LogicVRegister& src2);
  LogicVRegister orr(VectorFormat vform, LogicVRegister dst,
                     const LogicVRegister& src1, const LogicVRegister& src2);
  LogicVRegister orn(VectorFormat vform, LogicVRegister dst,
                     const LogicVRegister& src1, const LogicVRegister& src2);
  LogicVRegister eor(VectorFormat vform, LogicVRegister dst,
                     const LogicVRegister& src1, const LogicVRegister& src2);
  LogicVRegister bic(VectorFormat vform, LogicVRegister dst,
                     const LogicVRegister& src1, const LogicVRegister& src2);
  LogicVRegister bic(VectorFormat vform, LogicVRegister dst,
                     const LogicVRegister& src, uint64_t imm);
  LogicVRegister bif(VectorFormat vform, LogicVRegister dst,
                     const LogicVRegister& src1, const LogicVRegister& src2);
  LogicVRegister bit(VectorFormat vform, LogicVRegister dst,
                     const LogicVRegister& src1, const LogicVRegister& src2);
  LogicVRegister bsl(VectorFormat vform, LogicVRegister dst,
                     const LogicVRegister& src1, const LogicVRegister& src2);
  LogicVRegister cls(VectorFormat vform, LogicVRegister dst,
                     const LogicVRegister& src);
  LogicVRegister clz(VectorFormat vform, LogicVRegister dst,
                     const LogicVRegister& src);
  LogicVRegister cnt(VectorFormat vform, LogicVRegister dst,
                     const LogicVRegister& src);
  LogicVRegister not_(VectorFormat vform, LogicVRegister dst,
                      const LogicVRegister& src);
  LogicVRegister rbit(VectorFormat vform, LogicVRegister dst,
                      const LogicVRegister& src);
  LogicVRegister rev(VectorFormat vform, LogicVRegister dst,
                     const LogicVRegister& src, int revSize);
  LogicVRegister rev16(VectorFormat vform, LogicVRegister dst,
                       const LogicVRegister& src);
  LogicVRegister rev32(VectorFormat vform, LogicVRegister dst,
                       const LogicVRegister& src);
  LogicVRegister rev64(VectorFormat vform, LogicVRegister dst,
                       const LogicVRegister& src);
  LogicVRegister addlp(VectorFormat vform, LogicVRegister dst,
                       const LogicVRegister& src, bool is_signed,
                       bool do_accumulate);
  LogicVRegister saddlp(VectorFormat vform, LogicVRegister dst,
                        const LogicVRegister& src);
  LogicVRegister uaddlp(VectorFormat vform, LogicVRegister dst,
                        const LogicVRegister& src);
  LogicVRegister sadalp(VectorFormat vform, LogicVRegister dst,
                        const LogicVRegister& src);
  LogicVRegister uadalp(VectorFormat vform, LogicVRegister dst,
                        const LogicVRegister& src);
  LogicVRegister ext(VectorFormat vform, LogicVRegister dst,
                     const LogicVRegister& src1, const LogicVRegister& src2,
                     int index);
  LogicVRegister ins_element(VectorFormat vform, LogicVRegister dst,
                             int dst_index, const LogicVRegister& src,
                             int src_index);
  LogicVRegister ins_immediate(VectorFormat vform, LogicVRegister dst,
                               int dst_index, uint64_t imm);
  LogicVRegister dup_element(VectorFormat vform, LogicVRegister dst,
                             const LogicVRegister& src, int src_index);
  LogicVRegister dup_immediate(VectorFormat vform, LogicVRegister dst,
                               uint64_t imm);
  LogicVRegister movi(VectorFormat vform, LogicVRegister dst, uint64_t imm);
  LogicVRegister mvni(VectorFormat vform, LogicVRegister dst, uint64_t imm);
  LogicVRegister orr(VectorFormat vform, LogicVRegister dst,
                     const LogicVRegister& src, uint64_t imm);
  LogicVRegister sshl(VectorFormat vform, LogicVRegister dst,
                      const LogicVRegister& src1, const LogicVRegister& src2);
  LogicVRegister ushl(VectorFormat vform, LogicVRegister dst,
                      const LogicVRegister& src1, const LogicVRegister& src2);
  LogicVRegister SMinMax(VectorFormat vform, LogicVRegister dst,
                         const LogicVRegister& src1, const LogicVRegister& src2,
                         bool max);
  LogicVRegister smax(VectorFormat vform, LogicVRegister dst,
                      const LogicVRegister& src1, const LogicVRegister& src2);
  LogicVRegister smin(VectorFormat vform, LogicVRegister dst,
                      const LogicVRegister& src1, const LogicVRegister& src2);
  LogicVRegister SMinMaxP(VectorFormat vform, LogicVRegister dst,
                          const LogicVRegister& src1,
                          const LogicVRegister& src2, bool max);
  LogicVRegister smaxp(VectorFormat vform, LogicVRegister dst,
                       const LogicVRegister& src1, const LogicVRegister& src2);
  LogicVRegister sminp(VectorFormat vform, LogicVRegister dst,
                       const LogicVRegister& src1, const LogicVRegister& src2);
  LogicVRegister addp(VectorFormat vform, LogicVRegister dst,
                      const LogicVRegister& src);
  LogicVRegister addv(VectorFormat vform, LogicVRegister dst,
                      const LogicVRegister& src);
  LogicVRegister uaddlv(VectorFormat vform, LogicVRegister dst,
                        const LogicVRegister& src);
  LogicVRegister saddlv(VectorFormat vform, LogicVRegister dst,
                        const LogicVRegister& src);
  LogicVRegister SMinMaxV(VectorFormat vform, LogicVRegister dst,
                          const LogicVRegister& src, bool max);
  LogicVRegister smaxv(VectorFormat vform, LogicVRegister dst,
                       const LogicVRegister& src);
  LogicVRegister sminv(VectorFormat vform, LogicVRegister dst,
                       const LogicVRegister& src);
  LogicVRegister uxtl(VectorFormat vform, LogicVRegister dst,
                      const LogicVRegister& src);
  LogicVRegister uxtl2(VectorFormat vform, LogicVRegister dst,
                       const LogicVRegister& src);
  LogicVRegister sxtl(VectorFormat vform, LogicVRegister dst,
                      const LogicVRegister& src);
  LogicVRegister sxtl2(VectorFormat vform, LogicVRegister dst,
                       const LogicVRegister& src);
  LogicVRegister Table(VectorFormat vform, LogicVRegister dst,
                       const LogicVRegister& ind, bool zero_out_of_bounds,
                       const LogicVRegister* tab1,
                       const LogicVRegister* tab2 = nullptr,
                       const LogicVRegister* tab3 = nullptr,
                       const LogicVRegister* tab4 = nullptr);
  LogicVRegister tbl(VectorFormat vform, LogicVRegister dst,
                     const LogicVRegister& tab, const LogicVRegister& ind);
  LogicVRegister tbl(VectorFormat vform, LogicVRegister dst,
                     const LogicVRegister& tab, const LogicVRegister& tab2,
                     const LogicVRegister& ind);
  LogicVRegister tbl(VectorFormat vform, LogicVRegister dst,
                     const LogicVRegister& tab, const LogicVRegister& tab2,
                     const LogicVRegister& tab3, const LogicVRegister& ind);
  LogicVRegister tbl(VectorFormat vform, LogicVRegister dst,
                     const LogicVRegister& tab, const LogicVRegister& tab2,
                     const LogicVRegister& tab3, const LogicVRegister& tab4,
                     const LogicVRegister& ind);
  LogicVRegister tbx(VectorFormat vform, LogicVRegister dst,
                     const LogicVRegister& tab, const LogicVRegister& ind);
  LogicVRegister tbx(VectorFormat vform, LogicVRegister dst,
                     const LogicVRegister& tab, const LogicVRegister& tab2,
                     const LogicVRegister& ind);
  LogicVRegister tbx(VectorFormat vform, LogicVRegister dst,
                     const LogicVRegister& tab, const LogicVRegister& tab2,
                     const LogicVRegister& tab3, const LogicVRegister& ind);
  LogicVRegister tbx(VectorFormat vform, LogicVRegister dst,
                     const LogicVRegister& tab, const LogicVRegister& tab2,
                     const LogicVRegister& tab3, const LogicVRegister& tab4,
                     const LogicVRegister& ind);
  LogicVRegister uaddl(VectorFormat vform, LogicVRegister dst,
                       const LogicVRegister& src1, const LogicVRegister& src2);
  LogicVRegister uaddl2(VectorFormat vform, LogicVRegister dst,
                        const LogicVRegister& src1, const LogicVRegister& src2);
  LogicVRegister uaddw(VectorFormat vform, LogicVRegister dst,
                       const LogicVRegister& src1, const LogicVRegister& src2);
  LogicVRegister uaddw2(VectorFormat vform, LogicVRegister dst,
                        const LogicVRegister& src1, const LogicVRegister& src2);
  LogicVRegister saddl(VectorFormat vform, LogicVRegister dst,
                       const LogicVRegister& src1, const LogicVRegister& src2);
  LogicVRegister saddl2(VectorFormat vform, LogicVRegister dst,
                        const LogicVRegister& src1, const LogicVRegister& src2);
  LogicVRegister saddw(VectorFormat vform, LogicVRegister dst,
                       const LogicVRegister& src1, const LogicVRegister& src2);
  LogicVRegister saddw2(VectorFormat vform, LogicVRegister dst,
                        const LogicVRegister& src1, const LogicVRegister& src2);
  LogicVRegister usubl(VectorFormat vform, LogicVRegister dst,
                       const LogicVRegister& src1, const LogicVRegister& src2);
  LogicVRegister usubl2(VectorFormat vform, LogicVRegister dst,
                        const LogicVRegister& src1, const LogicVRegister& src2);
  LogicVRegister usubw(VectorFormat vform, LogicVRegister dst,
                       const LogicVRegister& src1, const LogicVRegister& src2);
  LogicVRegister usubw2(VectorFormat vform, LogicVRegister dst,
                        const LogicVRegister& src1, const LogicVRegister& src2);
  LogicVRegister ssubl(VectorFormat vform, LogicVRegister dst,
                       const LogicVRegister& src1, const LogicVRegister& src2);
  LogicVRegister ssubl2(VectorFormat vform, LogicVRegister dst,
                        const LogicVRegister& src1, const LogicVRegister& src2);
  LogicVRegister ssubw(VectorFormat vform, LogicVRegister dst,
                       const LogicVRegister& src1, const LogicVRegister& src2);
  LogicVRegister ssubw2(VectorFormat vform, LogicVRegister dst,
                        const LogicVRegister& src1, const LogicVRegister& src2);
  LogicVRegister UMinMax(VectorFormat vform, LogicVRegister dst,
                         const LogicVRegister& src1, const LogicVRegister& src2,
                         bool max);
  LogicVRegister umax(VectorFormat vform, LogicVRegister dst,
                      const LogicVRegister& src1, const LogicVRegister& src2);
  LogicVRegister umin(VectorFormat vform, LogicVRegister dst,
                      const LogicVRegister& src1, const LogicVRegister& src2);
  LogicVRegister UMinMaxP(VectorFormat vform, LogicVRegister dst,
                          const LogicVRegister& src1,
                          const LogicVRegister& src2, bool max);
  LogicVRegister umaxp(VectorFormat vform, LogicVRegister dst,
                       const LogicVRegister& src1, const LogicVRegister& src2);
  LogicVRegister uminp(VectorFormat vform, LogicVRegister dst,
                       const LogicVRegister& src1, const LogicVRegister& src2);
  LogicVRegister UMinMaxV(VectorFormat vform, LogicVRegister dst,
                          const LogicVRegister& src, bool max);
  LogicVRegister umaxv(VectorFormat vform, LogicVRegister dst,
                       const LogicVRegister& src);
  LogicVRegister uminv(VectorFormat vform, LogicVRegister dst,
                       const LogicVRegister& src);
  LogicVRegister trn1(VectorFormat vform, LogicVRegister dst,
                      const LogicVRegister& src1, const LogicVRegister& src2);
  LogicVRegister trn2(VectorFormat vform, LogicVRegister dst,
                      const LogicVRegister& src1, const LogicVRegister& src2);
  LogicVRegister zip1(VectorFormat vform, LogicVRegister dst,
                      const LogicVRegister& src1, const LogicVRegister& src2);
  LogicVRegister zip2(VectorFormat vform, LogicVRegister dst,
                      const LogicVRegister& src1, const LogicVRegister& src2);
  LogicVRegister uzp1(VectorFormat vform, LogicVRegister dst,
                      const LogicVRegister& src1, const LogicVRegister& src2);
  LogicVRegister uzp2(VectorFormat vform, LogicVRegister dst,
                      const LogicVRegister& src1, const LogicVRegister& src2);
  LogicVRegister shl(VectorFormat vform, LogicVRegister dst,
                     const LogicVRegister& src, int shift);
  LogicVRegister scvtf(VectorFormat vform, LogicVRegister dst,
                       const LogicVRegister& src, int fbits,
                       FPRounding rounding_mode);
  LogicVRegister ucvtf(VectorFormat vform, LogicVRegister dst,
                       const LogicVRegister& src, int fbits,
                       FPRounding rounding_mode);
  LogicVRegister sshll(VectorFormat vform, LogicVRegister dst,
                       const LogicVRegister& src, int shift);
  LogicVRegister sshll2(VectorFormat vform, LogicVRegister dst,
                        const LogicVRegister& src, int shift);
  LogicVRegister shll(VectorFormat vform, LogicVRegister dst,
                      const LogicVRegister& src);
  LogicVRegister shll2(VectorFormat vform, LogicVRegister dst,
                       const LogicVRegister& src);
  LogicVRegister ushll(VectorFormat vform, LogicVRegister dst,
                       const LogicVRegister& src, int shift);
  LogicVRegister ushll2(VectorFormat vform, LogicVRegister dst,
                        const LogicVRegister& src, int shift);
  LogicVRegister sli(VectorFormat vform, LogicVRegister dst,
                     const LogicVRegister& src, int shift);
  LogicVRegister sri(VectorFormat vform, LogicVRegister dst,
                     const LogicVRegister& src, int shift);
  LogicVRegister sshr(VectorFormat vform, LogicVRegister dst,
                      const LogicVRegister& src, int shift);
  LogicVRegister ushr(VectorFormat vform, LogicVRegister dst,
                      const LogicVRegister& src, int shift);
  LogicVRegister ssra(VectorFormat vform, LogicVRegister dst,
                      const LogicVRegister& src, int shift);
  LogicVRegister usra(VectorFormat vform, LogicVRegister dst,
                      const LogicVRegister& src, int shift);
  LogicVRegister srsra(VectorFormat vform, LogicVRegister dst,
                       const LogicVRegister& src, int shift);
  LogicVRegister ursra(VectorFormat vform, LogicVRegister dst,
                       const LogicVRegister& src, int shift);
  LogicVRegister suqadd(VectorFormat vform, LogicVRegister dst,
                        const LogicVRegister& src);
  LogicVRegister usqadd(VectorFormat vform, LogicVRegister dst,
                        const LogicVRegister& src);
  LogicVRegister sqshl(VectorFormat vform, LogicVRegister dst,
                       const LogicVRegister& src, int shift);
  LogicVRegister uqshl(VectorFormat vform, LogicVRegister dst,
                       const LogicVRegister& src, int shift);
  LogicVRegister sqshlu(VectorFormat vform, LogicVRegister dst,
                        const LogicVRegister& src, int shift);
  LogicVRegister abs(VectorFormat vform, LogicVRegister dst,
                     const LogicVRegister& src);
  LogicVRegister neg(VectorFormat vform, LogicVRegister dst,
                     const LogicVRegister& src);
  LogicVRegister ExtractNarrow(VectorFormat vform, LogicVRegister dst,
                               bool dstIsSigned, const LogicVRegister& src,
                               bool srcIsSigned);
  LogicVRegister xtn(VectorFormat vform, LogicVRegister dst,
                     const LogicVRegister& src);
  LogicVRegister sqxtn(VectorFormat vform, LogicVRegister dst,
                       const LogicVRegister& src);
  LogicVRegister uqxtn(VectorFormat vform, LogicVRegister dst,
                       const LogicVRegister& src);
  LogicVRegister sqxtun(VectorFormat vform, LogicVRegister dst,
                        const LogicVRegister& src);
  LogicVRegister AbsDiff(VectorFormat vform, LogicVRegister dst,
                         const LogicVRegister& src1, const LogicVRegister& src2,
                         bool issigned);
  LogicVRegister saba(VectorFormat vform, LogicVRegister dst,
                      const LogicVRegister& src1, const LogicVRegister& src2);
  LogicVRegister uaba(VectorFormat vform, LogicVRegister dst,
                      const LogicVRegister& src1, const LogicVRegister& src2);
  LogicVRegister shrn(VectorFormat vform, LogicVRegister dst,
                      const LogicVRegister& src, int shift);
  LogicVRegister shrn2(VectorFormat vform, LogicVRegister dst,
                       const LogicVRegister& src, int shift);
  LogicVRegister rshrn(VectorFormat vform, LogicVRegister dst,
                       const LogicVRegister& src, int shift);
  LogicVRegister rshrn2(VectorFormat vform, LogicVRegister dst,
                        const LogicVRegister& src, int shift);
  LogicVRegister uqshrn(VectorFormat vform, LogicVRegister dst,
                        const LogicVRegister& src, int shift);
  LogicVRegister uqshrn2(VectorFormat vform, LogicVRegister dst,
                         const LogicVRegister& src, int shift);
  LogicVRegister uqrshrn(VectorFormat vform, LogicVRegister dst,
                         const LogicVRegister& src, int shift);
  LogicVRegister uqrshrn2(VectorFormat vform, LogicVRegister dst,
                          const LogicVRegister& src, int shift);
  LogicVRegister sqshrn(VectorFormat vform, LogicVRegister dst,
                        const LogicVRegister& src, int shift);
  LogicVRegister sqshrn2(VectorFormat vform, LogicVRegister dst,
                         const LogicVRegister& src, int shift);
  LogicVRegister sqrshrn(VectorFormat vform, LogicVRegister dst,
                         const LogicVRegister& src, int shift);
  LogicVRegister sqrshrn2(VectorFormat vform, LogicVRegister dst,
                          const LogicVRegister& src, int shift);
  LogicVRegister sqshrun(VectorFormat vform, LogicVRegister dst,
                         const LogicVRegister& src, int shift);
  LogicVRegister sqshrun2(VectorFormat vform, LogicVRegister dst,
                          const LogicVRegister& src, int shift);
  LogicVRegister sqrshrun(VectorFormat vform, LogicVRegister dst,
                          const LogicVRegister& src, int shift);
  LogicVRegister sqrshrun2(VectorFormat vform, LogicVRegister dst,
                           const LogicVRegister& src, int shift);
  LogicVRegister sqrdmulh(VectorFormat vform, LogicVRegister dst,
                          const LogicVRegister& src1,
                          const LogicVRegister& src2, bool round = true);
  LogicVRegister sqdmulh(VectorFormat vform, LogicVRegister dst,
                         const LogicVRegister& src1,
                         const LogicVRegister& src2);
#define NEON_3VREG_LOGIC_LIST(V) \
  V(addhn)                       \
  V(addhn2)                      \
  V(raddhn)                      \
  V(raddhn2)                     \
  V(subhn)                       \
  V(subhn2)                      \
  V(rsubhn)                      \
  V(rsubhn2)                     \
  V(pmull)                       \
  V(pmull2)                      \
  V(sabal)                       \
  V(sabal2)                      \
  V(uabal)                       \
  V(uabal2)                      \
  V(sabdl)                       \
  V(sabdl2)                      \
  V(uabdl)                       \
  V(uabdl2)                      \
  V(smull)                       \
  V(smull2)                      \
  V(umull)                       \
  V(umull2)                      \
  V(smlal)                       \
  V(smlal2)                      \
  V(umlal)                       \
  V(umlal2)                      \
  V(smlsl)                       \
  V(smlsl2)                      \
  V(umlsl)                       \
  V(umlsl2)                      \
  V(sqdmlal)                     \
  V(sqdmlal2)                    \
  V(sqdmlsl)                     \
  V(sqdmlsl2)                    \
  V(sqdmull)                     \
  V(sqdmull2)

#define DEFINE_LOGIC_FUNC(FXN)                               \
  LogicVRegister FXN(VectorFormat vform, LogicVRegister dst, \
                     const LogicVRegister& src1, const LogicVRegister& src2);
  NEON_3VREG_LOGIC_LIST(DEFINE_LOGIC_FUNC)
#undef DEFINE_LOGIC_FUNC

#define NEON_FP3SAME_LIST(V) \
  V(fadd, FPAdd, false)      \
  V(fsub, FPSub, true)       \
  V(fmul, FPMul, true)       \
  V(fmulx, FPMulx, true)     \
  V(fdiv, FPDiv, true)       \
  V(fmax, FPMax, false)      \
  V(fmin, FPMin, false)      \
  V(fmaxnm, FPMaxNM, false)  \
  V(fminnm, FPMinNM, false)

#define DECLARE_NEON_FP_VECTOR_OP(FN, OP, PROCNAN)                           \
  template <typename T>                                                      \
  LogicVRegister FN(VectorFormat vform, LogicVRegister dst,                  \
                    const LogicVRegister& src1, const LogicVRegister& src2); \
  LogicVRegister FN(VectorFormat vform, LogicVRegister dst,                  \
                    const LogicVRegister& src1, const LogicVRegister& src2);
  NEON_FP3SAME_LIST(DECLARE_NEON_FP_VECTOR_OP)
#undef DECLARE_NEON_FP_VECTOR_OP

#define NEON_FPPAIRWISE_LIST(V) \
  V(faddp, fadd, FPAdd)         \
  V(fmaxp, fmax, FPMax)         \
  V(fmaxnmp, fmaxnm, FPMaxNM)   \
  V(fminp, fmin, FPMin)         \
  V(fminnmp, fminnm, FPMinNM)

#define DECLARE_NEON_FP_PAIR_OP(FNP, FN, OP)                                  \
  LogicVRegister FNP(VectorFormat vform, LogicVRegister dst,                  \
                     const LogicVRegister& src1, const LogicVRegister& src2); \
  LogicVRegister FNP(VectorFormat vform, LogicVRegister dst,                  \
                     const LogicVRegister& src);
  NEON_FPPAIRWISE_LIST(DECLARE_NEON_FP_PAIR_OP)
#undef DECLARE_NEON_FP_PAIR_OP

  template <typename T>
  LogicVRegister frecps(VectorFormat vform, LogicVRegister dst,
                        const LogicVRegister& src1, const LogicVRegister& src2);
  LogicVRegister frecps(VectorFormat vform, LogicVRegister dst,
                        const LogicVRegister& src1, const LogicVRegister& src2);
  template <typename T>
  LogicVRegister frsqrts(VectorFormat vform, LogicVRegister dst,
                         const LogicVRegister& src1,
                         const LogicVRegister& src2);
  LogicVRegister frsqrts(VectorFormat vform, LogicVRegister dst,
                         const LogicVRegister& src1,
                         const LogicVRegister& src2);
  template <typename T>
  LogicVRegister fmla(VectorFormat vform, LogicVRegister dst,
                      const LogicVRegister& src1, const LogicVRegister& src2);
  LogicVRegister fmla(VectorFormat vform, LogicVRegister dst,
                      const LogicVRegister& src1, const LogicVRegister& src2);
  template <typename T>
  LogicVRegister fmls(VectorFormat vform, LogicVRegister dst,
                      const LogicVRegister& src1, const LogicVRegister& src2);
  LogicVRegister fmls(VectorFormat vform, LogicVRegister dst,
                      const LogicVRegister& src1, const LogicVRegister& src2);
  LogicVRegister fnmul(VectorFormat vform, LogicVRegister dst,
                       const LogicVRegister& src1, const LogicVRegister& src2);

  template <typename T>
  LogicVRegister fcmp(VectorFormat vform, LogicVRegister dst,
                      const LogicVRegister& src1, const LogicVRegister& src2,
                      Condition cond);
  LogicVRegister fcmp(VectorFormat vform, LogicVRegister dst,
                      const LogicVRegister& src1, const LogicVRegister& src2,
                      Condition cond);
  LogicVRegister fabscmp(VectorFormat vform, LogicVRegister dst,
                         const LogicVRegister& src1, const LogicVRegister& src2,
                         Condition cond);
  LogicVRegister fcmp_zero(VectorFormat vform, LogicVRegister dst,
                           const LogicVRegister& src, Condition cond);

  template <typename T>
  LogicVRegister fneg(VectorFormat vform, LogicVRegister dst,
                      const LogicVRegister& src);
  LogicVRegister fneg(VectorFormat vform, LogicVRegister dst,
                      const LogicVRegister& src);
  template <typename T>
  LogicVRegister frecpx(VectorFormat vform, LogicVRegister dst,
                        const LogicVRegister& src);
  LogicVRegister frecpx(VectorFormat vform, LogicVRegister dst,
                        const LogicVRegister& src);
  template <typename T>
  LogicVRegister fabs_(VectorFormat vform, LogicVRegister dst,
                       const LogicVRegister& src);
  LogicVRegister fabs_(VectorFormat vform, LogicVRegister dst,
                       const LogicVRegister& src);
  LogicVRegister fabd(VectorFormat vform, LogicVRegister dst,
                      const LogicVRegister& src1, const LogicVRegister& src2);
  LogicVRegister frint(VectorFormat vform, LogicVRegister dst,
                       const LogicVRegister& src, FPRounding rounding_mode,
                       bool inexact_exception = false);
  LogicVRegister fcvts(VectorFormat vform, LogicVRegister dst,
                       const LogicVRegister& src, FPRounding rounding_mode,
                       int fbits = 0);
  LogicVRegister fcvtu(VectorFormat vform, LogicVRegister dst,
                       const LogicVRegister& src, FPRounding rounding_mode,
                       int fbits = 0);
  LogicVRegister fcvtl(VectorFormat vform, LogicVRegister dst,
                       const LogicVRegister& src);
  LogicVRegister fcvtl2(VectorFormat vform, LogicVRegister dst,
                        const LogicVRegister& src);
  LogicVRegister fcvtn(VectorFormat vform, LogicVRegister dst,
                       const LogicVRegister& src);
  LogicVRegister fcvtn2(VectorFormat vform, LogicVRegister dst,
                        const LogicVRegister& src);
  LogicVRegister fcvtxn(VectorFormat vform, LogicVRegister dst,
                        const LogicVRegister& src);
  LogicVRegister fcvtxn2(VectorFormat vform, LogicVRegister dst,
                         const LogicVRegister& src);
  LogicVRegister fsqrt(VectorFormat vform, LogicVRegister dst,
                       const LogicVRegister& src);
  LogicVRegister frsqrte(VectorFormat vform, LogicVRegister dst,
                         const LogicVRegister& src);
  LogicVRegister frecpe(VectorFormat vform, LogicVRegister dst,
                        const LogicVRegister& src, FPRounding rounding);
  LogicVRegister ursqrte(VectorFormat vform, LogicVRegister dst,
                         const LogicVRegister& src);
  LogicVRegister urecpe(VectorFormat vform, LogicVRegister dst,
                        const LogicVRegister& src);

  typedef float (Simulator::*FPMinMaxOp)(float a, float b);

  LogicVRegister FMinMaxV(VectorFormat vform, LogicVRegister dst,
                          const LogicVRegister& src, FPMinMaxOp Op);

  LogicVRegister fminv(VectorFormat vform, LogicVRegister dst,
                       const LogicVRegister& src);
  LogicVRegister fmaxv(VectorFormat vform, LogicVRegister dst,
                       const LogicVRegister& src);
  LogicVRegister fminnmv(VectorFormat vform, LogicVRegister dst,
                         const LogicVRegister& src);
  LogicVRegister fmaxnmv(VectorFormat vform, LogicVRegister dst,
                         const LogicVRegister& src);

  template <typename T>
  T FPRecipSqrtEstimate(T op);
  template <typename T>
  T FPRecipEstimate(T op, FPRounding rounding);
  template <typename T, typename R>
  R FPToFixed(T op, int fbits, bool is_signed, FPRounding rounding);

  void FPCompare(double val0, double val1);
  double FPRoundInt(double value, FPRounding round_mode);
  double FPToDouble(float value);
  float FPToFloat(double value, FPRounding round_mode);
  float FPToFloat(float16 value);
  float16 FPToFloat16(float value, FPRounding round_mode);
  float16 FPToFloat16(double value, FPRounding round_mode);
  double recip_sqrt_estimate(double a);
  double recip_estimate(double a);
  double FPRecipSqrtEstimate(double a);
  double FPRecipEstimate(double a);
  double FixedToDouble(int64_t src, int fbits, FPRounding round_mode);
  double UFixedToDouble(uint64_t src, int fbits, FPRounding round_mode);
  float FixedToFloat(int64_t src, int fbits, FPRounding round_mode);
  float UFixedToFloat(uint64_t src, int fbits, FPRounding round_mode);
  int32_t FPToInt32(double value, FPRounding rmode);
  int64_t FPToInt64(double value, FPRounding rmode);
  uint32_t FPToUInt32(double value, FPRounding rmode);
  uint64_t FPToUInt64(double value, FPRounding rmode);

  template <typename T>
  T FPAdd(T op1, T op2);

  template <typename T>
  T FPDiv(T op1, T op2);

  template <typename T>
  T FPMax(T a, T b);

  template <typename T>
  T FPMaxNM(T a, T b);

  template <typename T>
  T FPMin(T a, T b);

  template <typename T>
  T FPMinNM(T a, T b);

  template <typename T>
  T FPMul(T op1, T op2);

  template <typename T>
  T FPMulx(T op1, T op2);

  template <typename T>
  T FPMulAdd(T a, T op1, T op2);

  template <typename T>
  T FPSqrt(T op);

  template <typename T>
  T FPSub(T op1, T op2);

  template <typename T>
  T FPRecipStepFused(T op1, T op2);

  template <typename T>
  T FPRSqrtStepFused(T op1, T op2);

  // This doesn't do anything at the moment. We'll need it if we want support
  // for cumulative exception bits or floating-point exceptions.
  void FPProcessException() {}

  // Standard NaN processing.
  bool FPProcessNaNs(Instruction* instr);

  void CheckStackAlignment();

  inline void CheckPCSComplianceAndRun();

#ifdef DEBUG
  // Corruption values should have their least significant byte cleared to
  // allow the code of the register being corrupted to be inserted.
  static const uint64_t kCallerSavedRegisterCorruptionValue =
      0xca11edc0de000000UL;
  // This value is a NaN in both 32-bit and 64-bit FP.
  static const uint64_t kCallerSavedVRegisterCorruptionValue =
      0x7ff000007f801000UL;
  // This value is a mix of 32/64-bits NaN and "verbose" immediate.
  static const uint64_t kDefaultCPURegisterCorruptionValue =
      0x7ffbad007f8bad00UL;

  void CorruptRegisters(CPURegList* list,
                        uint64_t value = kDefaultCPURegisterCorruptionValue);
  void CorruptAllCallerSavedCPURegisters();
#endif

  // Pseudo Printf instruction
  void DoPrintf(Instruction* instr);

  // Processor state ---------------------------------------

  // Output stream.
  FILE* stream_;
  PrintDisassembler* print_disasm_;
  void PRINTF_FORMAT(2, 3) TraceSim(const char* format, ...);

  // Instrumentation.
  Instrument* instrument_;

  // General purpose registers. Register 31 is the stack pointer.
  SimRegister registers_[kNumberOfRegisters];

  // Floating point registers
  SimVRegister vregisters_[kNumberOfVRegisters];

  // Processor state
  // bits[31, 27]: Condition flags N, Z, C, and V.
  //               (Negative, Zero, Carry, Overflow)
  SimSystemRegister nzcv_;

  // Floating-Point Control Register
  SimSystemRegister fpcr_;

  // Only a subset of FPCR features are supported by the simulator. This helper
  // checks that the FPCR settings are supported.
  //
  // This is checked when floating-point instructions are executed, not when
  // FPCR is set. This allows generated code to modify FPCR for external
  // functions, or to save and restore it when entering and leaving generated
  // code.
  void AssertSupportedFPCR() {
    DCHECK_EQ(fpcr().FZ(), 0);            // No flush-to-zero support.
    DCHECK(fpcr().RMode() == FPTieEven);  // Ties-to-even rounding only.

    // The simulator does not support half-precision operations so fpcr().AHP()
    // is irrelevant, and is not checked here.
  }

  template <typename T>
  static int CalcNFlag(T result) {
    return (result >> (sizeof(T) * 8 - 1)) & 1;
  }

  static int CalcZFlag(uint64_t result) {
    return result == 0;
  }

  static const uint32_t kConditionFlagsMask = 0xf0000000;

  // Stack
  uintptr_t stack_;
  static const size_t stack_protection_size_ = KB;
  size_t stack_size_;
  uintptr_t stack_limit_;

  Decoder<DispatchingDecoderVisitor>* decoder_;
  Decoder<DispatchingDecoderVisitor>* disassembler_decoder_;

  // Indicates if the pc has been modified by the instruction and should not be
  // automatically incremented.
  bool pc_modified_;
  Instruction* pc_;

  static const char* xreg_names[];
  static const char* wreg_names[];
  static const char* sreg_names[];
  static const char* dreg_names[];
  static const char* vreg_names[];

  // Debugger input.
  void set_last_debugger_input(char* input) {
    DeleteArray(last_debugger_input_);
    last_debugger_input_ = input;
  }
  char* last_debugger_input() { return last_debugger_input_; }
  char* last_debugger_input_;

  // Synchronization primitives. See ARM DDI 0487A.a, B2.10. Pair types not
  // implemented.
  enum class MonitorAccess {
    Open,
    Exclusive,
  };
<<<<<<< HEAD

  enum class TransactionSize {
    None = 0,
    Byte = 1,
    HalfWord = 2,
    Word = 4,
  };

  TransactionSize get_transaction_size(unsigned size);

  // The least-significant bits of the address are ignored. The number of bits
  // is implementation-defined, between 3 and 11. See ARM DDI 0487A.a, B2.10.3.
  static const uintptr_t kExclusiveTaggedAddrMask = ~((1 << 11) - 1);

  class LocalMonitor {
   public:
    LocalMonitor();

    // These functions manage the state machine for the local monitor, but do
    // not actually perform loads and stores. NotifyStoreExcl only returns
    // true if the exclusive store is allowed; the global monitor will still
    // have to be checked to see whether the memory should be updated.
    void NotifyLoad(uintptr_t addr);
    void NotifyLoadExcl(uintptr_t addr, TransactionSize size);
    void NotifyStore(uintptr_t addr);
    bool NotifyStoreExcl(uintptr_t addr, TransactionSize size);

   private:
    void Clear();

    MonitorAccess access_state_;
    uintptr_t tagged_addr_;
    TransactionSize size_;
  };

  class GlobalMonitor {
   public:
    GlobalMonitor();

    class Processor {
     public:
      Processor();

     private:
      friend class GlobalMonitor;
      // These functions manage the state machine for the global monitor, but do
      // not actually perform loads and stores.
      void Clear_Locked();
      void NotifyLoadExcl_Locked(uintptr_t addr);
      void NotifyStore_Locked(uintptr_t addr, bool is_requesting_processor);
      bool NotifyStoreExcl_Locked(uintptr_t addr, bool is_requesting_processor);

      MonitorAccess access_state_;
      uintptr_t tagged_addr_;
      Processor* next_;
      Processor* prev_;
      // A stxr can fail due to background cache evictions. Rather than
      // simulating this, we'll just occasionally introduce cases where an
      // exclusive store fails. This will happen once after every
      // kMaxFailureCounter exclusive stores.
      static const int kMaxFailureCounter = 5;
      int failure_counter_;
    };

    // Exposed so it can be accessed by Simulator::{Read,Write}Ex*.
    base::Mutex mutex;

    void NotifyLoadExcl_Locked(uintptr_t addr, Processor* processor);
    void NotifyStore_Locked(uintptr_t addr, Processor* processor);
    bool NotifyStoreExcl_Locked(uintptr_t addr, Processor* processor);

    // Called when the simulator is destroyed.
    void RemoveProcessor(Processor* processor);

   private:
    bool IsProcessorInLinkedList_Locked(Processor* processor) const;
    void PrependProcessor_Locked(Processor* processor);

    Processor* head_;
  };

  LocalMonitor local_monitor_;
  GlobalMonitor::Processor global_monitor_processor_;
  static base::LazyInstance<GlobalMonitor>::type global_monitor_;

 private:
  void Init(FILE* stream);
=======
>>>>>>> 84bd6f3c

  enum class TransactionSize {
    None = 0,
    Byte = 1,
    HalfWord = 2,
    Word = 4,
    DoubleWord = 8,
  };

  TransactionSize get_transaction_size(unsigned size);

  // The least-significant bits of the address are ignored. The number of bits
  // is implementation-defined, between 3 and 11. See ARM DDI 0487A.a, B2.10.3.
  static const uintptr_t kExclusiveTaggedAddrMask = ~((1 << 11) - 1);

<<<<<<< HEAD
#define CALL_GENERATED_REGEXP_CODE(isolate, entry, p0, p1, p2, p3, p4, p5, p6, \
                                   p7, p8)                                     \
  static_cast<int>(Simulator::current(isolate)->CallRegExp(                    \
      entry, p0, p1, p2, p3, p4, p5, p6, p7, p8))
=======
  class LocalMonitor {
   public:
    LocalMonitor();

    // These functions manage the state machine for the local monitor, but do
    // not actually perform loads and stores. NotifyStoreExcl only returns
    // true if the exclusive store is allowed; the global monitor will still
    // have to be checked to see whether the memory should be updated.
    void NotifyLoad();
    void NotifyLoadExcl(uintptr_t addr, TransactionSize size);
    void NotifyStore();
    bool NotifyStoreExcl(uintptr_t addr, TransactionSize size);
>>>>>>> 84bd6f3c

   private:
    void Clear();

    MonitorAccess access_state_;
    uintptr_t tagged_addr_;
    TransactionSize size_;
  };

  class GlobalMonitor {
   public:
    GlobalMonitor();

    class Processor {
     public:
      Processor();

     private:
      friend class GlobalMonitor;
      // These functions manage the state machine for the global monitor, but do
      // not actually perform loads and stores.
      void Clear_Locked();
      void NotifyLoadExcl_Locked(uintptr_t addr);
      void NotifyStore_Locked(bool is_requesting_processor);
      bool NotifyStoreExcl_Locked(uintptr_t addr, bool is_requesting_processor);

      MonitorAccess access_state_;
      uintptr_t tagged_addr_;
      Processor* next_;
      Processor* prev_;
      // A stxr can fail due to background cache evictions. Rather than
      // simulating this, we'll just occasionally introduce cases where an
      // exclusive store fails. This will happen once after every
      // kMaxFailureCounter exclusive stores.
      static const int kMaxFailureCounter = 5;
      int failure_counter_;
    };

    // Exposed so it can be accessed by Simulator::{Read,Write}Ex*.
    base::Mutex mutex;

    void NotifyLoadExcl_Locked(uintptr_t addr, Processor* processor);
    void NotifyStore_Locked(Processor* processor);
    bool NotifyStoreExcl_Locked(uintptr_t addr, Processor* processor);

    // Called when the simulator is destroyed.
    void RemoveProcessor(Processor* processor);

   private:
    bool IsProcessorInLinkedList_Locked(Processor* processor) const;
    void PrependProcessor_Locked(Processor* processor);

    Processor* head_;
  };

  LocalMonitor local_monitor_;
  GlobalMonitor::Processor global_monitor_processor_;
  static base::LazyInstance<GlobalMonitor>::type global_monitor_;

 private:
  void Init(FILE* stream);

  V8_EXPORT_PRIVATE void CallImpl(Address entry, CallArgument* args);

  // Read floating point return values.
  template <typename T>
  typename std::enable_if<std::is_floating_point<T>::value, T>::type
  ReadReturn() {
    return static_cast<T>(dreg(0));
  }
  // Read non-float return values.
  template <typename T>
  typename std::enable_if<!std::is_floating_point<T>::value, T>::type
  ReadReturn() {
    return ConvertReturn<T>(xreg(0));
  }

  template <typename T>
  static T FPDefaultNaN();

  template <typename T>
  T FPProcessNaN(T op) {
    DCHECK(std::isnan(op));
    return fpcr().DN() ? FPDefaultNaN<T>() : ToQuietNaN(op);
  }

  template <typename T>
  T FPProcessNaNs(T op1, T op2) {
    if (IsSignallingNaN(op1)) {
      return FPProcessNaN(op1);
    } else if (IsSignallingNaN(op2)) {
      return FPProcessNaN(op2);
    } else if (std::isnan(op1)) {
      DCHECK(IsQuietNaN(op1));
      return FPProcessNaN(op1);
    } else if (std::isnan(op2)) {
      DCHECK(IsQuietNaN(op2));
      return FPProcessNaN(op2);
    } else {
      return 0.0;
    }
  }

  template <typename T>
  T FPProcessNaNs3(T op1, T op2, T op3) {
    if (IsSignallingNaN(op1)) {
      return FPProcessNaN(op1);
    } else if (IsSignallingNaN(op2)) {
      return FPProcessNaN(op2);
    } else if (IsSignallingNaN(op3)) {
      return FPProcessNaN(op3);
    } else if (std::isnan(op1)) {
      DCHECK(IsQuietNaN(op1));
      return FPProcessNaN(op1);
    } else if (std::isnan(op2)) {
      DCHECK(IsQuietNaN(op2));
      return FPProcessNaN(op2);
    } else if (std::isnan(op3)) {
      DCHECK(IsQuietNaN(op3));
      return FPProcessNaN(op3);
    } else {
      return 0.0;
    }
  }

  int  log_parameters_;
  Isolate* isolate_;
};

template <>
inline double Simulator::FPDefaultNaN<double>() {
  return kFP64DefaultNaN;
}

template <>
inline float Simulator::FPDefaultNaN<float>() {
  return kFP32DefaultNaN;
}

#endif  // defined(USE_SIMULATOR)

}  // namespace internal
}  // namespace v8

#endif  // V8_ARM64_SIMULATOR_ARM64_H_<|MERGE_RESOLUTION|>--- conflicted
+++ resolved
@@ -22,34 +22,6 @@
 namespace v8 {
 namespace internal {
 
-<<<<<<< HEAD
-#if !defined(USE_SIMULATOR)
-
-// Running without a simulator on a native ARM64 platform.
-// When running without a simulator we call the entry directly.
-#define CALL_GENERATED_CODE(isolate, entry, p0, p1, p2, p3, p4) \
-  (entry(p0, p1, p2, p3, p4))
-
-typedef int (*arm64_regexp_matcher)(String* input,
-                                    int64_t start_offset,
-                                    const byte* input_start,
-                                    const byte* input_end,
-                                    int* output,
-                                    int64_t output_size,
-                                    Address stack_base,
-                                    int64_t direct_call,
-                                    Isolate* isolate);
-
-// Call the generated regexp code directly. The code at the entry address
-// should act as a function matching the type arm64_regexp_matcher.
-#define CALL_GENERATED_REGEXP_CODE(isolate, entry, p0, p1, p2, p3, p4, p5, p6, \
-                                   p7, p8)                                     \
-  (FUNCTION_CAST<arm64_regexp_matcher>(entry)(p0, p1, p2, p3, p4, p5, p6, p7,  \
-                                              p8))
-
-// Running without a simulator there is nothing to do.
-class SimulatorStack : public v8::internal::AllStatic {
-=======
 #if defined(USE_SIMULATOR)
 
 // Assemble the specified IEEE-754 components into the target type and apply
@@ -260,7 +232,6 @@
 
 // Representation of memory, with typed getters and setters for access.
 class SimMemory {
->>>>>>> 84bd6f3c
  public:
   template <typename T>
   static T AddressUntag(T address) {
@@ -690,46 +661,7 @@
 
   // System functions.
 
-<<<<<<< HEAD
-  static void Initialize(Isolate* isolate);
-
-  static void TearDown(base::CustomMatcherHashMap* i_cache, Redirection* first);
-
-  static Simulator* current(v8::internal::Isolate* isolate);
-
-  class CallArgument;
-
-  // Call an arbitrary function taking an arbitrary number of arguments. The
-  // varargs list must be a set of arguments with type CallArgument, and
-  // terminated by CallArgument::End().
-  void CallVoid(byte* entry, CallArgument* args);
-
-  // Like CallVoid, but expect a return value.
-  int64_t CallInt64(byte* entry, CallArgument* args);
-  double CallDouble(byte* entry, CallArgument* args);
-
-  // V8 calls into generated JS code with 5 parameters and into
-  // generated RegExp code with 10 parameters. These are convenience functions,
-  // which set up the simulator state and grab the result on return.
-  int64_t CallJS(byte* entry,
-                 Object* new_target,
-                 Object* target,
-                 Object* revc,
-                 int64_t argc,
-                 Object*** argv);
-  int64_t CallRegExp(byte* entry,
-                     String* input,
-                     int64_t start_offset,
-                     const byte* input_start,
-                     const byte* input_end,
-                     int* output,
-                     int64_t output_size,
-                     Address stack_base,
-                     int64_t direct_call,
-                     Isolate* isolate);
-=======
   V8_EXPORT_PRIVATE static Simulator* current(v8::internal::Isolate* isolate);
->>>>>>> 84bd6f3c
 
   // A wrapper class that stores an argument for one of the above Call
   // functions.
@@ -812,13 +744,6 @@
 
   void ResetState();
 
-<<<<<<< HEAD
-  // Runtime call support. Uses the isolate in a thread-safe way.
-  static void* RedirectExternalReference(Isolate* isolate,
-                                         void* external_function,
-                                         ExternalReference::Type type);
-=======
->>>>>>> 84bd6f3c
   void DoRuntimeCall(Instruction* instr);
 
   // Run the simulator.
@@ -2265,96 +2190,6 @@
     Open,
     Exclusive,
   };
-<<<<<<< HEAD
-
-  enum class TransactionSize {
-    None = 0,
-    Byte = 1,
-    HalfWord = 2,
-    Word = 4,
-  };
-
-  TransactionSize get_transaction_size(unsigned size);
-
-  // The least-significant bits of the address are ignored. The number of bits
-  // is implementation-defined, between 3 and 11. See ARM DDI 0487A.a, B2.10.3.
-  static const uintptr_t kExclusiveTaggedAddrMask = ~((1 << 11) - 1);
-
-  class LocalMonitor {
-   public:
-    LocalMonitor();
-
-    // These functions manage the state machine for the local monitor, but do
-    // not actually perform loads and stores. NotifyStoreExcl only returns
-    // true if the exclusive store is allowed; the global monitor will still
-    // have to be checked to see whether the memory should be updated.
-    void NotifyLoad(uintptr_t addr);
-    void NotifyLoadExcl(uintptr_t addr, TransactionSize size);
-    void NotifyStore(uintptr_t addr);
-    bool NotifyStoreExcl(uintptr_t addr, TransactionSize size);
-
-   private:
-    void Clear();
-
-    MonitorAccess access_state_;
-    uintptr_t tagged_addr_;
-    TransactionSize size_;
-  };
-
-  class GlobalMonitor {
-   public:
-    GlobalMonitor();
-
-    class Processor {
-     public:
-      Processor();
-
-     private:
-      friend class GlobalMonitor;
-      // These functions manage the state machine for the global monitor, but do
-      // not actually perform loads and stores.
-      void Clear_Locked();
-      void NotifyLoadExcl_Locked(uintptr_t addr);
-      void NotifyStore_Locked(uintptr_t addr, bool is_requesting_processor);
-      bool NotifyStoreExcl_Locked(uintptr_t addr, bool is_requesting_processor);
-
-      MonitorAccess access_state_;
-      uintptr_t tagged_addr_;
-      Processor* next_;
-      Processor* prev_;
-      // A stxr can fail due to background cache evictions. Rather than
-      // simulating this, we'll just occasionally introduce cases where an
-      // exclusive store fails. This will happen once after every
-      // kMaxFailureCounter exclusive stores.
-      static const int kMaxFailureCounter = 5;
-      int failure_counter_;
-    };
-
-    // Exposed so it can be accessed by Simulator::{Read,Write}Ex*.
-    base::Mutex mutex;
-
-    void NotifyLoadExcl_Locked(uintptr_t addr, Processor* processor);
-    void NotifyStore_Locked(uintptr_t addr, Processor* processor);
-    bool NotifyStoreExcl_Locked(uintptr_t addr, Processor* processor);
-
-    // Called when the simulator is destroyed.
-    void RemoveProcessor(Processor* processor);
-
-   private:
-    bool IsProcessorInLinkedList_Locked(Processor* processor) const;
-    void PrependProcessor_Locked(Processor* processor);
-
-    Processor* head_;
-  };
-
-  LocalMonitor local_monitor_;
-  GlobalMonitor::Processor global_monitor_processor_;
-  static base::LazyInstance<GlobalMonitor>::type global_monitor_;
-
- private:
-  void Init(FILE* stream);
-=======
->>>>>>> 84bd6f3c
 
   enum class TransactionSize {
     None = 0,
@@ -2370,12 +2205,6 @@
   // is implementation-defined, between 3 and 11. See ARM DDI 0487A.a, B2.10.3.
   static const uintptr_t kExclusiveTaggedAddrMask = ~((1 << 11) - 1);
 
-<<<<<<< HEAD
-#define CALL_GENERATED_REGEXP_CODE(isolate, entry, p0, p1, p2, p3, p4, p5, p6, \
-                                   p7, p8)                                     \
-  static_cast<int>(Simulator::current(isolate)->CallRegExp(                    \
-      entry, p0, p1, p2, p3, p4, p5, p6, p7, p8))
-=======
   class LocalMonitor {
    public:
     LocalMonitor();
@@ -2388,7 +2217,6 @@
     void NotifyLoadExcl(uintptr_t addr, TransactionSize size);
     void NotifyStore();
     bool NotifyStoreExcl(uintptr_t addr, TransactionSize size);
->>>>>>> 84bd6f3c
 
    private:
     void Clear();
