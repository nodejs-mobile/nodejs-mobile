--- conflicted
+++ resolved
@@ -35,13 +35,7 @@
   return MemOperand(object, offset + (kSmiShift / kBitsPerByte));
 }
 
-<<<<<<< HEAD
-
-void MacroAssembler::And(const Register& rd,
-                         const Register& rn,
-=======
 void TurboAssembler::And(const Register& rd, const Register& rn,
->>>>>>> 84bd6f3c
                          const Operand& operand) {
   DCHECK(allow_macro_instructions());
   DCHECK(!rd.IsZero());
@@ -1042,66 +1036,7 @@
   uxtw(rd, rn);
 }
 
-<<<<<<< HEAD
-void MacroAssembler::AlignAndSetCSPForFrame() {
-  int sp_alignment = ActivationFrameAlignment();
-  // AAPCS64 mandates at least 16-byte alignment.
-  DCHECK(sp_alignment >= 16);
-  DCHECK(base::bits::IsPowerOfTwo32(sp_alignment));
-  Bic(csp, StackPointer(), sp_alignment - 1);
-  SetStackPointer(csp);
-}
-
-void MacroAssembler::BumpSystemStackPointer(const Operand& space) {
-  DCHECK(!csp.Is(sp_));
-  if (!TmpList()->IsEmpty()) {
-    Sub(csp, StackPointer(), space);
-  } else {
-    // TODO(jbramley): Several callers rely on this not using scratch
-    // registers, so we use the assembler directly here. However, this means
-    // that large immediate values of 'space' cannot be handled cleanly. (Only
-    // 24-bits immediates or values of 'space' that can be encoded in one
-    // instruction are accepted.) Once we implement our flexible scratch
-    // register idea, we could greatly simplify this function.
-    InstructionAccurateScope scope(this);
-    DCHECK(space.IsImmediate());
-    // Align to 16 bytes.
-    uint64_t imm = RoundUp(space.ImmediateValue(), 0x10);
-    DCHECK(is_uint24(imm));
-
-    Register source = StackPointer();
-    if (CpuFeatures::IsSupported(ALWAYS_ALIGN_CSP)) {
-      bic(csp, source, 0xf);
-      source = csp;
-    }
-    if (!is_uint12(imm)) {
-      int64_t imm_top_12_bits = imm >> 12;
-      sub(csp, source, imm_top_12_bits << 12);
-      source = csp;
-      imm -= imm_top_12_bits << 12;
-    }
-    if (imm > 0) {
-      sub(csp, source, imm);
-    }
-  }
-  AssertStackConsistency();
-}
-
-
-void MacroAssembler::SyncSystemStackPointer() {
-  DCHECK(emit_debug_code());
-  DCHECK(!csp.Is(sp_));
-  { InstructionAccurateScope scope(this);
-    mov(csp, StackPointer());
-  }
-  AssertStackConsistency();
-}
-
-
-void MacroAssembler::InitializeRootRegister() {
-=======
 void TurboAssembler::InitializeRootRegister() {
->>>>>>> 84bd6f3c
   ExternalReference roots_array_start =
       ExternalReference::roots_array_start(isolate());
   Mov(kRootRegister, Operand(roots_array_start));
@@ -1230,27 +1165,6 @@
   Bic(untagged_obj, obj, kHeapObjectTag);
 }
 
-<<<<<<< HEAD
-void MacroAssembler::jmp(Label* L) { B(L); }
-
-void MacroAssembler::IsObjectJSStringType(Register object,
-                                          Register type,
-                                          Label* not_string,
-                                          Label* string) {
-  Ldr(type, FieldMemOperand(object, HeapObject::kMapOffset));
-  Ldrb(type.W(), FieldMemOperand(type, Map::kInstanceTypeOffset));
-
-  STATIC_ASSERT(kStringTag == 0);
-  DCHECK((string != NULL) || (not_string != NULL));
-  if (string == NULL) {
-    TestAndBranchIfAnySet(type.W(), kIsNotStringMask, not_string);
-  } else if (not_string == NULL) {
-    TestAndBranchIfAllClear(type.W(), kIsNotStringMask, string);
-  } else {
-    TestAndBranchIfAnySet(type.W(), kIsNotStringMask, not_string);
-    B(string);
-  }
-=======
 void TurboAssembler::jmp(Label* L) { B(L); }
 
 void TurboAssembler::Push(Handle<HeapObject> handle) {
@@ -1261,7 +1175,6 @@
   // executed. Push a padding slot together with the handle here, to
   // satisfy the alignment requirement.
   Push(padreg, tmp);
->>>>>>> 84bd6f3c
 }
 
 void TurboAssembler::Push(Smi* smi) {
@@ -1271,15 +1184,8 @@
   Push(tmp);
 }
 
-<<<<<<< HEAD
-void MacroAssembler::Push(Smi* smi) { Push(Handle<Smi>(smi, isolate())); }
-
-void MacroAssembler::Claim(int64_t count, uint64_t unit_size) {
-  DCHECK(count >= 0);
-=======
 void TurboAssembler::Claim(int64_t count, uint64_t unit_size) {
   DCHECK_GE(count, 0);
->>>>>>> 84bd6f3c
   uint64_t size = count * unit_size;
 
   if (size == 0) {
