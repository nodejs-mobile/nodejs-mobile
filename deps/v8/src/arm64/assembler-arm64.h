--- conflicted
+++ resolved
@@ -70,15 +70,11 @@
 // clang-format on
 
 constexpr int kRegListSizeInBits = sizeof(RegList) * kBitsPerByte;
-<<<<<<< HEAD
-static const int kNoCodeAgeSequenceLength = 5 * kInstructionSize;
-=======
 
 const int kNumRegs = kNumberOfRegisters;
 // Registers x0-x17 are caller-saved.
 const int kNumJSCallerSaved = 18;
 const RegList kJSCallerSaved = 0x3ffff;
->>>>>>> 84bd6f3c
 
 // Number of registers for which space is reserved in safepoints. Must be a
 // multiple of eight.
@@ -112,12 +108,6 @@
     kNoRegister
   };
 
-<<<<<<< HEAD
-  constexpr CPURegister() : CPURegister(0, 0, CPURegister::kNoRegister) {}
-
-  constexpr CPURegister(int reg_code, int reg_size, RegisterType reg_type)
-      : reg_code(reg_code), reg_size(reg_size), reg_type(reg_type) {}
-=======
   static constexpr CPURegister no_reg() {
     return CPURegister{0, 0, kNoRegister};
   }
@@ -127,7 +117,6 @@
     static_assert(IsValid(code, size, type), "Cannot create invalid registers");
     return CPURegister{code, size, type};
   }
->>>>>>> 84bd6f3c
 
   static CPURegister Create(int code, int size, RegisterType type) {
     DCHECK(IsValid(code, size, type));
@@ -223,11 +212,6 @@
   constexpr CPURegister(int code, int size, RegisterType type)
       : RegisterBase(code), reg_size_(size), reg_type_(type) {}
 
-<<<<<<< HEAD
-  constexpr Register() : CPURegister() {}
-
-  constexpr explicit Register(const CPURegister& r) : CPURegister(r) {}
-=======
   static constexpr bool IsValidRegister(int code, int size) {
     return (size == kWRegSizeInBits || size == kXRegSizeInBits) &&
            (code < kNumberOfRegisters || code == kSPRegInternalCode);
@@ -244,7 +228,6 @@
     return (type == kRegister && IsValidRegister(code, size)) ||
            (type == kVRegister && IsValidVRegister(code, size));
   }
->>>>>>> 84bd6f3c
 
   static constexpr bool IsNone(int code, int size, RegisterType type) {
     return type == kNoRegister && code == 0 && size == 0;
@@ -257,16 +240,10 @@
  public:
   static constexpr Register no_reg() { return Register(CPURegister::no_reg()); }
 
-<<<<<<< HEAD
-  static constexpr int kNumRegisters = kNumberOfRegisters;
-  STATIC_ASSERT(kNumRegisters == Code::kAfterLast);
-  static int NumRegisters() { return kNumRegisters; }
-=======
   template <int code, int size>
   static constexpr Register Create() {
     return Register(CPURegister::Create<code, size, CPURegister::kRegister>());
   }
->>>>>>> 84bd6f3c
 
   static Register Create(int code, int size) {
     return Register(CPURegister::Create(code, size, CPURegister::kRegister));
@@ -290,12 +267,7 @@
   constexpr explicit Register(const CPURegister& r) : CPURegister(r) {}
 };
 
-<<<<<<< HEAD
-constexpr bool kSimpleFPAliasing = true;
-constexpr bool kSimdMaskRegisters = false;
-=======
 ASSERT_TRIVIALLY_COPYABLE(Register);
->>>>>>> 84bd6f3c
 
 constexpr bool kPadArguments = true;
 constexpr bool kSimpleFPAliasing = true;
@@ -314,11 +286,6 @@
     return VRegister(CPURegister::no_reg(), 0);
   }
 
-<<<<<<< HEAD
-  constexpr FPRegister() : CPURegister() {}
-
-  constexpr explicit FPRegister(const CPURegister& r) : CPURegister(r) {}
-=======
   template <int code, int size, int lane_count = 1>
   static constexpr VRegister Create() {
     static_assert(IsValidLaneCount(lane_count), "Invalid lane count");
@@ -336,7 +303,6 @@
     int reg_count = IsVectorFormat(format) ? LaneCountFromFormat(format) : 1;
     return VRegister::Create(reg_code, reg_size, reg_count);
   }
->>>>>>> 84bd6f3c
 
   static VRegister BRegFromCode(unsigned code);
   static VRegister HRegFromCode(unsigned code);
@@ -413,14 +379,8 @@
 
   unsigned LaneSizeInBits() const { return LaneSizeInBytes() * 8; }
 
-<<<<<<< HEAD
-  // Start of V8 compatibility section ---------------------
-  static constexpr int kMaxNumRegisters = kNumberOfFPRegisters;
-  STATIC_ASSERT(kMaxNumRegisters == Code::kAfterLast);
-=======
   static constexpr int kMaxNumRegisters = kNumberOfVRegisters;
   STATIC_ASSERT(kMaxNumRegisters == kDoubleAfterLast);
->>>>>>> 84bd6f3c
 
   static VRegister from_code(int code) {
     // Always return a D register.
@@ -433,50 +393,16 @@
   constexpr explicit VRegister(const CPURegister& r, int lane_count)
       : CPURegister(r), lane_count_(lane_count) {}
 
-<<<<<<< HEAD
-#define DEFINE_REGISTER(register_class, name, code, size, type) \
-  constexpr register_class name { CPURegister(code, size, type) }
-#define ALIAS_REGISTER(register_class, alias, name) \
-  constexpr register_class alias = name
-=======
   static constexpr bool IsValidLaneCount(int lane_count) {
     return base::bits::IsPowerOfTwo(lane_count) && lane_count <= 16;
   }
 };
 
 ASSERT_TRIVIALLY_COPYABLE(VRegister);
->>>>>>> 84bd6f3c
 
 // No*Reg is used to indicate an unused argument, or an error case. Note that
 // these all compare equal (using the Is() method). The Register and VRegister
 // variants are provided for convenience.
-<<<<<<< HEAD
-DEFINE_REGISTER(Register, NoReg, 0, 0, CPURegister::kNoRegister);
-DEFINE_REGISTER(FPRegister, NoFPReg, 0, 0, CPURegister::kNoRegister);
-DEFINE_REGISTER(CPURegister, NoCPUReg, 0, 0, CPURegister::kNoRegister);
-
-// v8 compatibility.
-DEFINE_REGISTER(Register, no_reg, 0, 0, CPURegister::kNoRegister);
-
-#define DEFINE_REGISTERS(N)                                                    \
-  DEFINE_REGISTER(Register, w##N, N, kWRegSizeInBits, CPURegister::kRegister); \
-  DEFINE_REGISTER(Register, x##N, N, kXRegSizeInBits, CPURegister::kRegister);
-GENERAL_REGISTER_CODE_LIST(DEFINE_REGISTERS)
-#undef DEFINE_REGISTERS
-
-DEFINE_REGISTER(Register, wcsp, kSPRegInternalCode, kWRegSizeInBits,
-                CPURegister::kRegister);
-DEFINE_REGISTER(Register, csp, kSPRegInternalCode, kXRegSizeInBits,
-                CPURegister::kRegister);
-
-#define DEFINE_FPREGISTERS(N)                           \
-  DEFINE_REGISTER(FPRegister, s##N, N, kSRegSizeInBits, \
-                  CPURegister::kFPRegister);            \
-  DEFINE_REGISTER(FPRegister, d##N, N, kDRegSizeInBits, \
-                  CPURegister::kFPRegister);
-GENERAL_REGISTER_CODE_LIST(DEFINE_FPREGISTERS)
-#undef DEFINE_FPREGISTERS
-=======
 constexpr Register NoReg = Register::no_reg();
 constexpr VRegister NoVReg = VRegister::no_reg();
 constexpr CPURegister NoCPUReg = CPURegister::no_reg();
@@ -505,7 +431,6 @@
   DEFINE_REGISTER(VRegister, v##N, N, kQRegSizeInBits);
 GENERAL_REGISTER_CODE_LIST(DEFINE_VREGISTERS)
 #undef DEFINE_VREGISTERS
->>>>>>> 84bd6f3c
 
 #undef DEFINE_REGISTER
 
@@ -969,17 +894,10 @@
   // is owned by the assembler and deallocated upon destruction of the
   // assembler.
   //
-<<<<<<< HEAD
-  // If the provided buffer is not NULL, the assembler uses the provided buffer
-  // for code generation and assumes its size to be buffer_size. If the buffer
-  // is too small, a fatal error occurs. No deallocation of the buffer is done
-  // upon destruction of the assembler.
-=======
   // If the provided buffer is not nullptr, the assembler uses the provided
   // buffer for code generation and assumes its size to be buffer_size. If the
   // buffer is too small, a fatal error occurs. No deallocation of the buffer is
   // done upon destruction of the assembler.
->>>>>>> 84bd6f3c
   Assembler(Isolate* isolate, void* buffer, int buffer_size)
       : Assembler(IsolateData(isolate), buffer, buffer_size) {}
   Assembler(IsolateData isolate_data, void* buffer, int buffer_size);
@@ -1089,16 +1007,11 @@
       Address pc, Address target,
       RelocInfo::Mode mode = RelocInfo::INTERNAL_REFERENCE);
 
-<<<<<<< HEAD
-  // All addresses in the constant pool are the same size as pointers.
-  static constexpr int kSpecialTargetSize = kPointerSize;
-=======
   // This value is used in the serialization process and must be zero for
   // ARM64, as the code target is split across multiple instructions and does
   // not exist separately in the code, so the serializer should not step
   // forwards in memory after a target is resolved and written.
   static constexpr int kSpecialTargetSize = 0;
->>>>>>> 84bd6f3c
 
   // The sizes of the call sequences emitted by MacroAssembler::Call.
   // Wherever possible, use MacroAssembler::CallSize instead of these constants,
@@ -1107,19 +1020,11 @@
   // A "near" call is encoded in a BL immediate instruction:
   //  bl target
   //
-<<<<<<< HEAD
-  // With relocation:
-  //  ldr   temp, =target
-  //  blr   temp
-  static constexpr int kCallSizeWithoutRelocation = 4 * kInstructionSize;
-  static constexpr int kCallSizeWithRelocation = 2 * kInstructionSize;
-=======
   // whereas a "far" call will be encoded like this:
   //  ldr temp, =target
   //  blr temp
   static constexpr int kNearCallSize = 1 * kInstructionSize;
   static constexpr int kFarCallSize = 2 * kInstructionSize;
->>>>>>> 84bd6f3c
 
   // Size of the generated code in bytes
   uint64_t SizeOfGeneratedCode() const {
@@ -1151,16 +1056,6 @@
     return SizeOfCodeGeneratedSince(label) / kInstructionSize;
   }
 
-<<<<<<< HEAD
-  static constexpr int kPatchDebugBreakSlotAddressOffset = 0;
-
-  // Number of instructions necessary to be able to later patch it to a call.
-  static constexpr int kDebugBreakSlotInstructions = 5;
-  static constexpr int kDebugBreakSlotLength =
-      kDebugBreakSlotInstructions * kInstructionSize;
-
-=======
->>>>>>> 84bd6f3c
   // Prevent contant pool emission until EndBlockConstPool is called.
   // Call to this function can be nested but must be followed by an equal
   // number of calls to EndBlockConstpool.
@@ -3782,24 +3677,9 @@
   // If more or fewer instructions than expected are generated or if some
   // relocation information takes space in the buffer, the PatchingAssembler
   // will crash trying to grow the buffer.
-<<<<<<< HEAD
-
-  // This version will flush at destruction.
-  PatchingAssembler(Isolate* isolate, byte* start, unsigned count)
-      : PatchingAssembler(IsolateData(isolate), start, count) {
-    CHECK_NOT_NULL(isolate);
-    isolate_ = isolate;
-  }
-
-  // This version will not flush.
-  PatchingAssembler(IsolateData isolate_data, byte* start, unsigned count)
-      : Assembler(isolate_data, start, count * kInstructionSize + kGap),
-        isolate_(nullptr) {
-=======
   // Note that the instruction cache will not be flushed.
   PatchingAssembler(IsolateData isolate_data, byte* start, unsigned count)
       : Assembler(isolate_data, start, count * kInstructionSize + kGap) {
->>>>>>> 84bd6f3c
     // Block constant pool emission.
     StartBlockPools();
   }
@@ -3812,25 +3692,13 @@
     DCHECK((pc_offset() + kGap) == buffer_size_);
     // Verify no relocation information has been emitted.
     DCHECK(IsConstPoolEmpty());
-<<<<<<< HEAD
-    // Flush the Instruction cache.
-    size_t length = buffer_size_ - kGap;
-    if (isolate_ != nullptr) Assembler::FlushICache(isolate_, buffer_, length);
-=======
->>>>>>> 84bd6f3c
   }
 
   // See definition of PatchAdrFar() for details.
   static constexpr int kAdrFarPatchableNNops = 2;
   static constexpr int kAdrFarPatchableNInstrs = kAdrFarPatchableNNops + 2;
   void PatchAdrFar(int64_t target_offset);
-<<<<<<< HEAD
-
- private:
-  Isolate* isolate_;
-=======
   void PatchSubSp(uint32_t immediate);
->>>>>>> 84bd6f3c
 };
 
 
