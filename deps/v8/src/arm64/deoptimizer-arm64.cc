--- conflicted
+++ resolved
@@ -4,13 +4,7 @@
 
 #include "src/api.h"
 #include "src/arm64/assembler-arm64-inl.h"
-<<<<<<< HEAD
-#include "src/arm64/frames-arm64.h"
 #include "src/arm64/macro-assembler-arm64-inl.h"
-#include "src/codegen.h"
-=======
-#include "src/arm64/macro-assembler-arm64-inl.h"
->>>>>>> 84bd6f3c
 #include "src/deoptimizer.h"
 #include "src/frame-constants.h"
 #include "src/register-configuration.h"
@@ -22,74 +16,6 @@
 
 #define __ masm()->
 
-<<<<<<< HEAD
-int Deoptimizer::patch_size() {
-  // Size of the code used to patch lazy bailout points.
-  // Patching is done by Deoptimizer::DeoptimizeFunction.
-  return 4 * kInstructionSize;
-}
-
-
-void Deoptimizer::EnsureRelocSpaceForLazyDeoptimization(Handle<Code> code) {
-  // Empty because there is no need for relocation information for the code
-  // patching in Deoptimizer::PatchCodeForDeoptimization below.
-}
-
-
-void Deoptimizer::PatchCodeForDeoptimization(Isolate* isolate, Code* code) {
-  Address code_start_address = code->instruction_start();
-  // Invalidate the relocation information, as it will become invalid by the
-  // code patching below, and is not needed any more.
-  code->InvalidateRelocation();
-
-  // Fail hard and early if we enter this code object again.
-  byte* pointer = code->FindCodeAgeSequence();
-  if (pointer != NULL) {
-    pointer += kNoCodeAgeSequenceLength;
-  } else {
-    pointer = code->instruction_start();
-  }
-
-  {
-    PatchingAssembler patcher(Assembler::IsolateData(isolate), pointer, 1);
-    patcher.brk(0);
-  }
-
-  DeoptimizationInputData* data =
-      DeoptimizationInputData::cast(code->deoptimization_data());
-  int osr_offset = data->OsrPcOffset()->value();
-  if (osr_offset > 0) {
-    PatchingAssembler patcher(Assembler::IsolateData(isolate),
-                              code_start_address + osr_offset, 1);
-    patcher.brk(0);
-  }
-
-  DeoptimizationInputData* deopt_data =
-      DeoptimizationInputData::cast(code->deoptimization_data());
-#ifdef DEBUG
-  Address prev_call_address = NULL;
-#endif
-  // For each LLazyBailout instruction insert a call to the corresponding
-  // deoptimization entry.
-  for (int i = 0; i < deopt_data->DeoptCount(); i++) {
-    if (deopt_data->Pc(i)->value() == -1) continue;
-
-    Address call_address = code_start_address + deopt_data->Pc(i)->value();
-    Address deopt_entry = GetDeoptimizationEntry(isolate, i, LAZY);
-
-    PatchingAssembler patcher(isolate, call_address,
-                              patch_size() / kInstructionSize);
-    patcher.ldr_pcrel(ip0, (2 * kInstructionSize) >> kLoadLiteralScaleLog2);
-    patcher.blr(ip0);
-    patcher.dc64(reinterpret_cast<intptr_t>(deopt_entry));
-
-    DCHECK((prev_call_address == NULL) ||
-           (call_address >= prev_call_address + patch_size()));
-    DCHECK(call_address + patch_size() <= code->instruction_end());
-#ifdef DEBUG
-    prev_call_address = call_address;
-#endif
-=======
 namespace {
 
 void CopyRegListToFrame(MacroAssembler* masm, const Register& dst,
@@ -126,7 +52,6 @@
       masm->Str(temp0, MemOperand(dst, offset0));
       masm->Str(temp1, MemOperand(dst, offset1));
     }
->>>>>>> 84bd6f3c
   }
   masm->Sub(dst, dst, dst_offset);
 }
@@ -171,20 +96,6 @@
 
   // Save all allocatable double registers.
   CPURegList saved_double_registers(
-<<<<<<< HEAD
-      CPURegister::kFPRegister, kDRegSizeInBits,
-      RegisterConfiguration::Crankshaft()->allocatable_double_codes_mask());
-  __ PushCPURegList(saved_double_registers);
-
-  // Save all allocatable float registers.
-  CPURegList saved_float_registers(
-      CPURegister::kFPRegister, kSRegSizeInBits,
-      RegisterConfiguration::Crankshaft()->allocatable_float_codes_mask());
-  __ PushCPURegList(saved_float_registers);
-
-  // We save all the registers expcept jssp, sp and lr.
-  CPURegList saved_registers(CPURegister::kRegister, kXRegSizeInBits, 0, 27);
-=======
       CPURegister::kVRegister, kDRegSizeInBits,
       RegisterConfiguration::Default()->allocatable_double_codes_mask());
   DCHECK_EQ(saved_double_registers.Count() % 2, 0);
@@ -200,7 +111,6 @@
   CPURegList saved_registers(CPURegister::kRegister, kXRegSizeInBits, 0, 28);
   saved_registers.Remove(ip0);
   saved_registers.Remove(ip1);
->>>>>>> 84bd6f3c
   saved_registers.Combine(fp);
   DCHECK_EQ(saved_registers.Count() % 2, 0);
   __ PushCPURegList(saved_registers);
@@ -269,31 +179,6 @@
                      saved_registers, x2, x3);
 
   // Copy double registers to the input frame.
-<<<<<<< HEAD
-  CPURegList copy_double_to_input = saved_double_registers;
-  for (int i = 0; i < saved_double_registers.Count(); i++) {
-    int src_offset = kDoubleRegistersOffset + (i * kDoubleSize);
-    __ Peek(x2, src_offset);
-    CPURegister reg = copy_double_to_input.PopLowestIndex();
-    int dst_offset = FrameDescription::double_registers_offset() +
-                     (reg.code() * kDoubleSize);
-    __ Str(x2, MemOperand(x1, dst_offset));
-  }
-
-  // Copy float registers to the input frame.
-  CPURegList copy_float_to_input = saved_float_registers;
-  for (int i = 0; i < saved_float_registers.Count(); i++) {
-    int src_offset = kFloatRegistersOffset + (i * kFloatSize);
-    __ Peek(w2, src_offset);
-    CPURegister reg = copy_float_to_input.PopLowestIndex();
-    int dst_offset =
-        FrameDescription::float_registers_offset() + (reg.code() * kFloatSize);
-    __ Str(w2, MemOperand(x1, dst_offset));
-  }
-
-  // Remove the bailout id and the saved registers from the stack.
-  __ Drop(1 + (kSavedRegistersAreaSize / kXRegSize));
-=======
   CopyRegListToFrame(masm(), x1, FrameDescription::double_registers_offset(),
                      saved_double_registers, x2, x3, kDoubleRegistersOffset);
 
@@ -306,7 +191,6 @@
   // Remove the padding, bailout id and the saved registers from the stack.
   DCHECK_EQ(kSavedRegistersAreaSize % kXRegSize, 0);
   __ Drop(2 + (kSavedRegistersAreaSize / kXRegSize));
->>>>>>> 84bd6f3c
 
   // Compute a pointer to the unwinding limit in register x2; that is
   // the first stack slot not part of the input frame.
@@ -364,24 +248,8 @@
   __ B(lt, &outer_push_loop);
 
   __ Ldr(x1, MemOperand(x4, Deoptimizer::input_offset()));
-<<<<<<< HEAD
-  DCHECK(!saved_double_registers.IncludesAliasOf(crankshaft_fp_scratch) &&
-         !saved_double_registers.IncludesAliasOf(fp_zero) &&
-         !saved_double_registers.IncludesAliasOf(fp_scratch));
-  while (!saved_double_registers.IsEmpty()) {
-    const CPURegister reg = saved_double_registers.PopLowestIndex();
-    int src_offset = FrameDescription::double_registers_offset() +
-                     (reg.code() * kDoubleSize);
-    __ Ldr(reg, MemOperand(x1, src_offset));
-  }
-
-  // Push state from the last output frame.
-  __ Ldr(x6, MemOperand(current_frame, FrameDescription::state_offset()));
-  __ Push(x6);
-=======
   RestoreRegList(masm(), saved_double_registers, x1,
                  FrameDescription::double_registers_offset());
->>>>>>> 84bd6f3c
 
   // TODO(all): ARM copies a lot (if not all) of the last output frame onto the
   // stack, then pops it all into registers. Here, we try to load it directly
