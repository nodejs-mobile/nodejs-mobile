// Copyright 2013 the V8 project authors. All rights reserved.
// Use of this source code is governed by a BSD-style license that can be
// found in the LICENSE file.

#ifndef V8_ARM64_ASSEMBLER_ARM64_INL_H_
#define V8_ARM64_ASSEMBLER_ARM64_INL_H_

#include "src/arm64/assembler-arm64.h"
#include "src/assembler.h"
#include "src/debug/debug.h"
#include "src/objects-inl.h"

namespace v8 {
namespace internal {

bool CpuFeatures::SupportsOptimizer() { return true; }

<<<<<<< HEAD
bool CpuFeatures::SupportsCrankshaft() { return true; }

bool CpuFeatures::SupportsWasmSimd128() { return false; }
=======
bool CpuFeatures::SupportsWasmSimd128() { return true; }
>>>>>>> 84bd6f3c

void RelocInfo::apply(intptr_t delta) {
  // On arm64 only internal references and immediate branches need extra work.
  if (RelocInfo::IsInternalReference(rmode_)) {
    // Absolute code pointer inside code object moves with the code object.
    intptr_t* p = reinterpret_cast<intptr_t*>(pc_);
    *p += delta;  // Relocate entry.
  } else {
    Instruction* instr = reinterpret_cast<Instruction*>(pc_);
    if (instr->IsBranchAndLink() || instr->IsUnconditionalBranch()) {
      Address old_target =
          reinterpret_cast<Address>(instr->ImmPCOffsetTarget());
      Address new_target = old_target - delta;
      instr->SetBranchImmTarget(reinterpret_cast<Instruction*>(new_target));
    }
  }
}


inline bool CPURegister::IsSameSizeAndType(const CPURegister& other) const {
  return (reg_size_ == other.reg_size_) && (reg_type_ == other.reg_type_);
}


inline bool CPURegister::IsZero() const {
  DCHECK(IsValid());
  return IsRegister() && (reg_code_ == kZeroRegCode);
}


inline bool CPURegister::IsSP() const {
  DCHECK(IsValid());
  return IsRegister() && (reg_code_ == kSPRegInternalCode);
}


inline void CPURegList::Combine(const CPURegList& other) {
  DCHECK(IsValid());
  DCHECK(other.type() == type_);
  DCHECK(other.RegisterSizeInBits() == size_);
  list_ |= other.list();
}


inline void CPURegList::Remove(const CPURegList& other) {
  DCHECK(IsValid());
  if (other.type() == type_) {
    list_ &= ~other.list();
  }
}


inline void CPURegList::Combine(const CPURegister& other) {
  DCHECK(other.type() == type_);
  DCHECK(other.SizeInBits() == size_);
  Combine(other.code());
}


inline void CPURegList::Remove(const CPURegister& other1,
                               const CPURegister& other2,
                               const CPURegister& other3,
                               const CPURegister& other4) {
  if (!other1.IsNone() && (other1.type() == type_)) Remove(other1.code());
  if (!other2.IsNone() && (other2.type() == type_)) Remove(other2.code());
  if (!other3.IsNone() && (other3.type() == type_)) Remove(other3.code());
  if (!other4.IsNone() && (other4.type() == type_)) Remove(other4.code());
}


inline void CPURegList::Combine(int code) {
  DCHECK(IsValid());
  DCHECK(CPURegister::Create(code, size_, type_).IsValid());
  list_ |= (1UL << code);
}


inline void CPURegList::Remove(int code) {
  DCHECK(IsValid());
  DCHECK(CPURegister::Create(code, size_, type_).IsValid());
  list_ &= ~(1UL << code);
}


inline Register Register::XRegFromCode(unsigned code) {
  if (code == kSPRegInternalCode) {
    return sp;
  } else {
    DCHECK_LT(code, static_cast<unsigned>(kNumberOfRegisters));
    return Register::Create(code, kXRegSizeInBits);
  }
}


inline Register Register::WRegFromCode(unsigned code) {
  if (code == kSPRegInternalCode) {
    return wsp;
  } else {
    DCHECK_LT(code, static_cast<unsigned>(kNumberOfRegisters));
    return Register::Create(code, kWRegSizeInBits);
  }
}

inline VRegister VRegister::BRegFromCode(unsigned code) {
  DCHECK_LT(code, static_cast<unsigned>(kNumberOfVRegisters));
  return VRegister::Create(code, kBRegSizeInBits);
}

inline VRegister VRegister::HRegFromCode(unsigned code) {
  DCHECK_LT(code, static_cast<unsigned>(kNumberOfVRegisters));
  return VRegister::Create(code, kHRegSizeInBits);
}

inline VRegister VRegister::SRegFromCode(unsigned code) {
  DCHECK_LT(code, static_cast<unsigned>(kNumberOfVRegisters));
  return VRegister::Create(code, kSRegSizeInBits);
}

inline VRegister VRegister::DRegFromCode(unsigned code) {
  DCHECK_LT(code, static_cast<unsigned>(kNumberOfVRegisters));
  return VRegister::Create(code, kDRegSizeInBits);
}

inline VRegister VRegister::QRegFromCode(unsigned code) {
  DCHECK_LT(code, static_cast<unsigned>(kNumberOfVRegisters));
  return VRegister::Create(code, kQRegSizeInBits);
}

inline VRegister VRegister::VRegFromCode(unsigned code) {
  DCHECK_LT(code, static_cast<unsigned>(kNumberOfVRegisters));
  return VRegister::Create(code, kVRegSizeInBits);
}

inline Register CPURegister::W() const {
  DCHECK(IsRegister());
  return Register::WRegFromCode(reg_code_);
}

inline Register CPURegister::Reg() const {
  DCHECK(IsRegister());
  return Register::Create(reg_code_, reg_size_);
}

inline VRegister CPURegister::VReg() const {
  DCHECK(IsVRegister());
  return VRegister::Create(reg_code_, reg_size_);
}

inline Register CPURegister::X() const {
  DCHECK(IsRegister());
  return Register::XRegFromCode(reg_code_);
}

inline VRegister CPURegister::V() const {
  DCHECK(IsVRegister());
  return VRegister::VRegFromCode(reg_code_);
}

inline VRegister CPURegister::B() const {
  DCHECK(IsVRegister());
  return VRegister::BRegFromCode(reg_code_);
}

inline VRegister CPURegister::H() const {
  DCHECK(IsVRegister());
  return VRegister::HRegFromCode(reg_code_);
}

inline VRegister CPURegister::S() const {
  DCHECK(IsVRegister());
  return VRegister::SRegFromCode(reg_code_);
}

inline VRegister CPURegister::D() const {
  DCHECK(IsVRegister());
  return VRegister::DRegFromCode(reg_code_);
}

inline VRegister CPURegister::Q() const {
  DCHECK(IsVRegister());
  return VRegister::QRegFromCode(reg_code_);
}


// Immediate.
// Default initializer is for int types
template<typename T>
struct ImmediateInitializer {
  static const bool kIsIntType = true;
  static inline RelocInfo::Mode rmode_for(T) { return RelocInfo::NONE; }
  static inline int64_t immediate_for(T t) {
    STATIC_ASSERT(sizeof(T) <= 8);
    return t;
  }
};


template<>
struct ImmediateInitializer<Smi*> {
  static const bool kIsIntType = false;
  static inline RelocInfo::Mode rmode_for(Smi* t) { return RelocInfo::NONE; }
  static inline int64_t immediate_for(Smi* t) {;
    return reinterpret_cast<int64_t>(t);
  }
};


template<>
struct ImmediateInitializer<ExternalReference> {
  static const bool kIsIntType = false;
  static inline RelocInfo::Mode rmode_for(ExternalReference t) {
    return RelocInfo::EXTERNAL_REFERENCE;
  }
  static inline int64_t immediate_for(ExternalReference t) {;
    return static_cast<int64_t>(t.address());
  }
};


template<typename T>
Immediate::Immediate(Handle<T> value) {
  InitializeHandle(value);
}


template<typename T>
Immediate::Immediate(T t)
    : value_(ImmediateInitializer<T>::immediate_for(t)),
      rmode_(ImmediateInitializer<T>::rmode_for(t)) {}


template<typename T>
Immediate::Immediate(T t, RelocInfo::Mode rmode)
    : value_(ImmediateInitializer<T>::immediate_for(t)),
      rmode_(rmode) {
  STATIC_ASSERT(ImmediateInitializer<T>::kIsIntType);
}

// Operand.
template<typename T>
Operand::Operand(Handle<T> value) : immediate_(value), reg_(NoReg) {}


template<typename T>
Operand::Operand(T t) : immediate_(t), reg_(NoReg) {}


template<typename T>
Operand::Operand(T t, RelocInfo::Mode rmode)
    : immediate_(t, rmode),
      reg_(NoReg) {}

Operand::Operand(Register reg, Shift shift, unsigned shift_amount)
    : immediate_(0),
      reg_(reg),
      shift_(shift),
      extend_(NO_EXTEND),
      shift_amount_(shift_amount) {
  DCHECK(reg.Is64Bits() || (shift_amount < kWRegSizeInBits));
  DCHECK(reg.Is32Bits() || (shift_amount < kXRegSizeInBits));
  DCHECK(!reg.IsSP());
}


Operand::Operand(Register reg, Extend extend, unsigned shift_amount)
    : immediate_(0),
      reg_(reg),
      shift_(NO_SHIFT),
      extend_(extend),
      shift_amount_(shift_amount) {
  DCHECK(reg.IsValid());
  DCHECK_LE(shift_amount, 4);
  DCHECK(!reg.IsSP());

  // Extend modes SXTX and UXTX require a 64-bit register.
  DCHECK(reg.Is64Bits() || ((extend != SXTX) && (extend != UXTX)));
}

bool Operand::IsHeapObjectRequest() const {
  DCHECK_IMPLIES(heap_object_request_.has_value(), reg_.Is(NoReg));
  DCHECK_IMPLIES(heap_object_request_.has_value(),
                 immediate_.rmode() == RelocInfo::EMBEDDED_OBJECT ||
                     immediate_.rmode() == RelocInfo::CODE_TARGET);
  return heap_object_request_.has_value();
}

HeapObjectRequest Operand::heap_object_request() const {
  DCHECK(IsHeapObjectRequest());
  return *heap_object_request_;
}

bool Operand::IsImmediate() const {
  return reg_.Is(NoReg) && !IsHeapObjectRequest();
}


bool Operand::IsShiftedRegister() const {
  return reg_.IsValid() && (shift_ != NO_SHIFT);
}


bool Operand::IsExtendedRegister() const {
  return reg_.IsValid() && (extend_ != NO_EXTEND);
}


bool Operand::IsZero() const {
  if (IsImmediate()) {
    return ImmediateValue() == 0;
  } else {
    return reg().IsZero();
  }
}


Operand Operand::ToExtendedRegister() const {
  DCHECK(IsShiftedRegister());
  DCHECK((shift_ == LSL) && (shift_amount_ <= 4));
  return Operand(reg_, reg_.Is64Bits() ? UXTX : UXTW, shift_amount_);
}

Immediate Operand::immediate_for_heap_object_request() const {
  DCHECK((heap_object_request().kind() == HeapObjectRequest::kHeapNumber &&
          immediate_.rmode() == RelocInfo::EMBEDDED_OBJECT) ||
         (heap_object_request().kind() == HeapObjectRequest::kCodeStub &&
          immediate_.rmode() == RelocInfo::CODE_TARGET));
  return immediate_;
}

Immediate Operand::immediate() const {
  DCHECK(IsImmediate());
  return immediate_;
}


int64_t Operand::ImmediateValue() const {
  DCHECK(IsImmediate());
  return immediate_.value();
}

RelocInfo::Mode Operand::ImmediateRMode() const {
  DCHECK(IsImmediate() || IsHeapObjectRequest());
  return immediate_.rmode();
}

Register Operand::reg() const {
  DCHECK(IsShiftedRegister() || IsExtendedRegister());
  return reg_;
}


Shift Operand::shift() const {
  DCHECK(IsShiftedRegister());
  return shift_;
}


Extend Operand::extend() const {
  DCHECK(IsExtendedRegister());
  return extend_;
}


unsigned Operand::shift_amount() const {
  DCHECK(IsShiftedRegister() || IsExtendedRegister());
  return shift_amount_;
}


Operand Operand::UntagSmi(Register smi) {
  STATIC_ASSERT(kXRegSizeInBits == static_cast<unsigned>(kSmiShift +
                                                         kSmiValueSize));
  DCHECK(smi.Is64Bits());
  return Operand(smi, ASR, kSmiShift);
}


Operand Operand::UntagSmiAndScale(Register smi, int scale) {
  STATIC_ASSERT(kXRegSizeInBits == static_cast<unsigned>(kSmiShift +
                                                         kSmiValueSize));
  DCHECK(smi.Is64Bits());
  DCHECK((scale >= 0) && (scale <= (64 - kSmiValueSize)));
  if (scale > kSmiShift) {
    return Operand(smi, LSL, scale - kSmiShift);
  } else if (scale < kSmiShift) {
    return Operand(smi, ASR, kSmiShift - scale);
  }
  return Operand(smi);
}


MemOperand::MemOperand()
  : base_(NoReg), regoffset_(NoReg), offset_(0), addrmode_(Offset),
    shift_(NO_SHIFT), extend_(NO_EXTEND), shift_amount_(0) {
}


MemOperand::MemOperand(Register base, int64_t offset, AddrMode addrmode)
  : base_(base), regoffset_(NoReg), offset_(offset), addrmode_(addrmode),
    shift_(NO_SHIFT), extend_(NO_EXTEND), shift_amount_(0) {
  DCHECK(base.Is64Bits() && !base.IsZero());
}


MemOperand::MemOperand(Register base,
                       Register regoffset,
                       Extend extend,
                       unsigned shift_amount)
  : base_(base), regoffset_(regoffset), offset_(0), addrmode_(Offset),
    shift_(NO_SHIFT), extend_(extend), shift_amount_(shift_amount) {
  DCHECK(base.Is64Bits() && !base.IsZero());
  DCHECK(!regoffset.IsSP());
  DCHECK((extend == UXTW) || (extend == SXTW) || (extend == SXTX));

  // SXTX extend mode requires a 64-bit offset register.
  DCHECK(regoffset.Is64Bits() || (extend != SXTX));
}


MemOperand::MemOperand(Register base,
                       Register regoffset,
                       Shift shift,
                       unsigned shift_amount)
  : base_(base), regoffset_(regoffset), offset_(0), addrmode_(Offset),
    shift_(shift), extend_(NO_EXTEND), shift_amount_(shift_amount) {
  DCHECK(base.Is64Bits() && !base.IsZero());
  DCHECK(regoffset.Is64Bits() && !regoffset.IsSP());
  DCHECK(shift == LSL);
}

MemOperand::MemOperand(Register base, const Operand& offset, AddrMode addrmode)
    : base_(base), regoffset_(NoReg), addrmode_(addrmode) {
  DCHECK(base.Is64Bits() && !base.IsZero());

  if (offset.IsImmediate()) {
    offset_ = offset.ImmediateValue();
  } else if (offset.IsShiftedRegister()) {
    DCHECK((addrmode == Offset) || (addrmode == PostIndex));

    regoffset_ = offset.reg();
    shift_ = offset.shift();
    shift_amount_ = offset.shift_amount();

    extend_ = NO_EXTEND;
    offset_ = 0;

    // These assertions match those in the shifted-register constructor.
    DCHECK(regoffset_.Is64Bits() && !regoffset_.IsSP());
    DCHECK(shift_ == LSL);
  } else {
    DCHECK(offset.IsExtendedRegister());
    DCHECK(addrmode == Offset);

    regoffset_ = offset.reg();
    extend_ = offset.extend();
    shift_amount_ = offset.shift_amount();

    shift_ = NO_SHIFT;
    offset_ = 0;

    // These assertions match those in the extended-register constructor.
    DCHECK(!regoffset_.IsSP());
    DCHECK((extend_ == UXTW) || (extend_ == SXTW) || (extend_ == SXTX));
    DCHECK((regoffset_.Is64Bits() || (extend_ != SXTX)));
  }
}

bool MemOperand::IsImmediateOffset() const {
  return (addrmode_ == Offset) && regoffset_.Is(NoReg);
}


bool MemOperand::IsRegisterOffset() const {
  return (addrmode_ == Offset) && !regoffset_.Is(NoReg);
}


bool MemOperand::IsPreIndex() const {
  return addrmode_ == PreIndex;
}


bool MemOperand::IsPostIndex() const {
  return addrmode_ == PostIndex;
}

Operand MemOperand::OffsetAsOperand() const {
  if (IsImmediateOffset()) {
    return offset();
  } else {
    DCHECK(IsRegisterOffset());
    if (extend() == NO_EXTEND) {
      return Operand(regoffset(), shift(), shift_amount());
    } else {
      return Operand(regoffset(), extend(), shift_amount());
    }
  }
}


void Assembler::Unreachable() {
#ifdef USE_SIMULATOR
  debug("UNREACHABLE", __LINE__, BREAK);
#else
  // Crash by branching to 0. lr now points near the fault.
  Emit(BLR | Rn(xzr));
#endif
}


Address Assembler::target_pointer_address_at(Address pc) {
  Instruction* instr = reinterpret_cast<Instruction*>(pc);
  DCHECK(instr->IsLdrLiteralX());
  return reinterpret_cast<Address>(instr->ImmPCOffsetTarget());
}


// Read/Modify the code target address in the branch/call instruction at pc.
Address Assembler::target_address_at(Address pc, Address constant_pool) {
  Instruction* instr = reinterpret_cast<Instruction*>(pc);
  if (instr->IsLdrLiteralX()) {
    return Memory::Address_at(target_pointer_address_at(pc));
  } else {
    DCHECK(instr->IsBranchAndLink() || instr->IsUnconditionalBranch());
    return reinterpret_cast<Address>(instr->ImmPCOffsetTarget());
  }
}

Handle<Code> Assembler::code_target_object_handle_at(Address pc) {
  Instruction* instr = reinterpret_cast<Instruction*>(pc);
  if (instr->IsLdrLiteralX()) {
    return Handle<Code>(reinterpret_cast<Code**>(
        Assembler::target_address_at(pc, 0 /* unused */)));
  } else {
    DCHECK(instr->IsBranchAndLink() || instr->IsUnconditionalBranch());
    DCHECK_GE(instr->ImmPCOffset(), 0);
    DCHECK_EQ(instr->ImmPCOffset() % kInstructionSize, 0);
    DCHECK_LT(instr->ImmPCOffset() >> kInstructionSizeLog2,
              code_targets_.size());
    return code_targets_[instr->ImmPCOffset() >> kInstructionSizeLog2];
  }
}

Address Assembler::runtime_entry_at(Address pc) {
  Instruction* instr = reinterpret_cast<Instruction*>(pc);
  if (instr->IsLdrLiteralX()) {
    return Assembler::target_address_at(pc, 0 /* unused */);
  } else {
    DCHECK(instr->IsBranchAndLink() || instr->IsUnconditionalBranch());
    return instr->ImmPCOffset() + isolate_data().code_range_start_;
  }
}

Address Assembler::target_address_from_return_address(Address pc) {
  // Returns the address of the call target from the return address that will
  // be returned to after a call.
  // Call sequence on ARM64 is:
  //  ldr ip0, #... @ load from literal pool
  //  blr ip0
  Address candidate = pc - 2 * kInstructionSize;
  Instruction* instr = reinterpret_cast<Instruction*>(candidate);
  USE(instr);
  DCHECK(instr->IsLdrLiteralX());
  return candidate;
}

int Assembler::deserialization_special_target_size(Address location) {
  Instruction* instr = reinterpret_cast<Instruction*>(location);
  if (instr->IsBranchAndLink() || instr->IsUnconditionalBranch()) {
    return kSpecialTargetSize;
  } else {
    DCHECK_EQ(instr->InstructionBits(), 0);
    return kPointerSize;
  }
}

void Assembler::deserialization_set_special_target_at(Address location,
                                                      Code* code,
                                                      Address target) {
  Instruction* instr = reinterpret_cast<Instruction*>(location);
  if (instr->IsBranchAndLink() || instr->IsUnconditionalBranch()) {
    if (target == 0) {
      // We are simply wiping the target out for serialization. Set the offset
      // to zero instead.
      target = location;
    }
    instr->SetBranchImmTarget(reinterpret_cast<Instruction*>(target));
    Assembler::FlushICache(location, kInstructionSize);
  } else {
    DCHECK_EQ(instr->InstructionBits(), 0);
    Memory::Address_at(location) = target;
    // Intuitively, we would think it is necessary to always flush the
    // instruction cache after patching a target address in the code. However,
    // in this case, only the constant pool contents change. The instruction
    // accessing the constant pool remains unchanged, so a flush is not
    // required.
  }
}

void Assembler::deserialization_set_target_internal_reference_at(
    Address pc, Address target, RelocInfo::Mode mode) {
  Memory::Address_at(pc) = target;
}

void Assembler::set_target_address_at(Address pc, Address constant_pool,
                                      Address target,
                                      ICacheFlushMode icache_flush_mode) {
  Instruction* instr = reinterpret_cast<Instruction*>(pc);
  if (instr->IsLdrLiteralX()) {
    Memory::Address_at(target_pointer_address_at(pc)) = target;
    // Intuitively, we would think it is necessary to always flush the
    // instruction cache after patching a target address in the code. However,
    // in this case, only the constant pool contents change. The instruction
    // accessing the constant pool remains unchanged, so a flush is not
    // required.
  } else {
    DCHECK(instr->IsBranchAndLink() || instr->IsUnconditionalBranch());
    if (target == 0) {
      // We are simply wiping the target out for serialization. Set the offset
      // to zero instead.
      target = pc;
    }
    instr->SetBranchImmTarget(reinterpret_cast<Instruction*>(target));
    if (icache_flush_mode != SKIP_ICACHE_FLUSH) {
      Assembler::FlushICache(pc, kInstructionSize);
    }
  }
}

int RelocInfo::target_address_size() {
  if (IsCodedSpecially()) {
    return Assembler::kSpecialTargetSize;
  } else {
    DCHECK(reinterpret_cast<Instruction*>(pc_)->IsLdrLiteralX());
    return kPointerSize;
  }
}


Address RelocInfo::target_address() {
  DCHECK(IsCodeTarget(rmode_) || IsRuntimeEntry(rmode_) || IsWasmCall(rmode_));
  return Assembler::target_address_at(pc_, constant_pool_);
}

Address RelocInfo::target_address_address() {
  DCHECK(IsCodeTarget(rmode_) || IsRuntimeEntry(rmode_) || IsWasmCall(rmode_) ||
         IsEmbeddedObject(rmode_) || IsExternalReference(rmode_) ||
         IsOffHeapTarget(rmode_));
  Instruction* instr = reinterpret_cast<Instruction*>(pc_);
  // Read the address of the word containing the target_address in an
  // instruction stream.
  // The only architecture-independent user of this function is the serializer.
  // The serializer uses it to find out how many raw bytes of instruction to
  // output before the next target.
  // For an instruction like B/BL, where the target bits are mixed into the
  // instruction bits, the size of the target will be zero, indicating that the
  // serializer should not step forward in memory after a target is resolved
  // and written.
  // For LDR literal instructions, we can skip up to the constant pool entry
  // address. We make sure that RelocInfo is ordered by the
  // target_address_address so that we do not skip over any relocatable
  // instruction sequences.
  if (instr->IsLdrLiteralX()) {
    return constant_pool_entry_address();
  } else {
    DCHECK(instr->IsBranchAndLink() || instr->IsUnconditionalBranch());
    return reinterpret_cast<Address>(pc_);
  }
}


Address RelocInfo::constant_pool_entry_address() {
  DCHECK(IsInConstantPool());
  return Assembler::target_pointer_address_at(pc_);
}

HeapObject* RelocInfo::target_object() {
  DCHECK(IsCodeTarget(rmode_) || rmode_ == EMBEDDED_OBJECT);
<<<<<<< HEAD
  return HeapObject::cast(
      reinterpret_cast<Object*>(Assembler::target_address_at(pc_, host_)));
}

Handle<HeapObject> RelocInfo::target_object_handle(Assembler* origin) {
  DCHECK(IsCodeTarget(rmode_) || rmode_ == EMBEDDED_OBJECT);
  return Handle<HeapObject>(
      reinterpret_cast<HeapObject**>(Assembler::target_address_at(pc_, host_)));
=======
  return HeapObject::cast(reinterpret_cast<Object*>(
      Assembler::target_address_at(pc_, constant_pool_)));
}

Handle<HeapObject> RelocInfo::target_object_handle(Assembler* origin) {
  if (rmode_ == EMBEDDED_OBJECT) {
    return Handle<HeapObject>(reinterpret_cast<HeapObject**>(
        Assembler::target_address_at(pc_, constant_pool_)));
  } else {
    DCHECK(IsCodeTarget(rmode_));
    return origin->code_target_object_handle_at(pc_);
  }
>>>>>>> 84bd6f3c
}

void RelocInfo::set_target_object(HeapObject* target,
                                  WriteBarrierMode write_barrier_mode,
                                  ICacheFlushMode icache_flush_mode) {
  DCHECK(IsCodeTarget(rmode_) || rmode_ == EMBEDDED_OBJECT);
<<<<<<< HEAD
  Assembler::set_target_address_at(target->GetIsolate(), pc_, host_,
                                   reinterpret_cast<Address>(target),
                                   icache_flush_mode);
  if (write_barrier_mode == UPDATE_WRITE_BARRIER && host() != NULL) {
=======
  Assembler::set_target_address_at(pc_, constant_pool_,
                                   reinterpret_cast<Address>(target),
                                   icache_flush_mode);
  if (write_barrier_mode == UPDATE_WRITE_BARRIER && host() != nullptr) {
>>>>>>> 84bd6f3c
    host()->GetHeap()->incremental_marking()->RecordWriteIntoCode(host(), this,
                                                                  target);
    host()->GetHeap()->RecordWriteIntoCode(host(), this, target);
  }
}


Address RelocInfo::target_external_reference() {
  DCHECK(rmode_ == EXTERNAL_REFERENCE);
  return Assembler::target_address_at(pc_, constant_pool_);
}

void RelocInfo::set_target_external_reference(
    Address target, ICacheFlushMode icache_flush_mode) {
  DCHECK(rmode_ == RelocInfo::EXTERNAL_REFERENCE);
  Assembler::set_target_address_at(pc_, constant_pool_, target,
                                   icache_flush_mode);
}

Address RelocInfo::target_internal_reference() {
  DCHECK(rmode_ == INTERNAL_REFERENCE);
  return Memory::Address_at(pc_);
}


Address RelocInfo::target_internal_reference_address() {
  DCHECK(rmode_ == INTERNAL_REFERENCE);
  return pc_;
}

void RelocInfo::set_wasm_code_table_entry(Address target,
                                          ICacheFlushMode icache_flush_mode) {
  DCHECK(rmode_ == RelocInfo::WASM_CODE_TABLE_ENTRY);
  Assembler::set_target_address_at(pc_, constant_pool_, target,
                                   icache_flush_mode);
}

Address RelocInfo::target_runtime_entry(Assembler* origin) {
  DCHECK(IsRuntimeEntry(rmode_));
  return origin->runtime_entry_at(pc_);
}

<<<<<<< HEAD
void RelocInfo::set_target_runtime_entry(Isolate* isolate, Address target,
=======
void RelocInfo::set_target_runtime_entry(Address target,
>>>>>>> 84bd6f3c
                                         WriteBarrierMode write_barrier_mode,
                                         ICacheFlushMode icache_flush_mode) {
  DCHECK(IsRuntimeEntry(rmode_));
  if (target_address() != target) {
    set_target_address(isolate, target, write_barrier_mode, icache_flush_mode);
  }
}

<<<<<<< HEAD

Handle<Cell> RelocInfo::target_cell_handle() {
  UNIMPLEMENTED();
  Cell *null_cell = NULL;
  return Handle<Cell>(null_cell);
}


Cell* RelocInfo::target_cell() {
  DCHECK(rmode_ == RelocInfo::CELL);
  return Cell::FromValueAddress(Memory::Address_at(pc_));
}


void RelocInfo::set_target_cell(Cell* cell,
                                WriteBarrierMode write_barrier_mode,
                                ICacheFlushMode icache_flush_mode) {
  UNIMPLEMENTED();
}


static const int kCodeAgeStubEntryOffset = 3 * kInstructionSize;

Handle<Code> RelocInfo::code_age_stub_handle(Assembler* origin) {
  UNREACHABLE();  // This should never be reached on ARM64.
  return Handle<Code>();
}


Code* RelocInfo::code_age_stub() {
  DCHECK(rmode_ == RelocInfo::CODE_AGE_SEQUENCE);
  // Read the stub entry point from the code age sequence.
  Address stub_entry_address = pc_ + kCodeAgeStubEntryOffset;
  return Code::GetCodeFromTargetAddress(Memory::Address_at(stub_entry_address));
}


void RelocInfo::set_code_age_stub(Code* stub,
                                  ICacheFlushMode icache_flush_mode) {
  DCHECK(rmode_ == RelocInfo::CODE_AGE_SEQUENCE);
  DCHECK(!Code::IsYoungSequence(stub->GetIsolate(), pc_));
  // Overwrite the stub entry point in the code age sequence. This is loaded as
  // a literal so there is no need to call FlushICache here.
  Address stub_entry_address = pc_ + kCodeAgeStubEntryOffset;
  Memory::Address_at(stub_entry_address) = stub->instruction_start();
}


Address RelocInfo::debug_call_address() {
  DCHECK(IsDebugBreakSlot(rmode()) && IsPatchedDebugBreakSlotSequence());
  // For the above sequences the Relocinfo points to the load literal loading
  // the call address.
  STATIC_ASSERT(Assembler::kPatchDebugBreakSlotAddressOffset == 0);
  return Assembler::target_address_at(pc_, host_);
}

void RelocInfo::set_debug_call_address(Isolate* isolate, Address target) {
  DCHECK(IsDebugBreakSlot(rmode()) && IsPatchedDebugBreakSlotSequence());
  STATIC_ASSERT(Assembler::kPatchDebugBreakSlotAddressOffset == 0);
  Assembler::set_target_address_at(isolate, pc_, host_, target);
  if (host() != NULL) {
    Code* target_code = Code::GetCodeFromTargetAddress(target);
    host()->GetHeap()->incremental_marking()->RecordWriteIntoCode(host(), this,
                                                                  target_code);
  }
}

void RelocInfo::WipeOut(Isolate* isolate) {
=======
Address RelocInfo::target_off_heap_target() {
  DCHECK(IsOffHeapTarget(rmode_));
  return Assembler::target_address_at(pc_, constant_pool_);
}

void RelocInfo::WipeOut() {
>>>>>>> 84bd6f3c
  DCHECK(IsEmbeddedObject(rmode_) || IsCodeTarget(rmode_) ||
         IsRuntimeEntry(rmode_) || IsExternalReference(rmode_) ||
         IsInternalReference(rmode_));
  if (IsInternalReference(rmode_)) {
    Memory::Address_at(pc_) = kNullAddress;
  } else {
<<<<<<< HEAD
    Assembler::set_target_address_at(isolate, pc_, host_, NULL);
=======
    Assembler::set_target_address_at(pc_, constant_pool_, kNullAddress);
>>>>>>> 84bd6f3c
  }
}

template <typename ObjectVisitor>
void RelocInfo::Visit(ObjectVisitor* visitor) {
  RelocInfo::Mode mode = rmode();
  if (mode == RelocInfo::EMBEDDED_OBJECT) {
    visitor->VisitEmbeddedPointer(host(), this);
  } else if (RelocInfo::IsCodeTarget(mode)) {
    visitor->VisitCodeTarget(host(), this);
<<<<<<< HEAD
  } else if (mode == RelocInfo::CELL) {
    visitor->VisitCellPointer(host(), this);
=======
>>>>>>> 84bd6f3c
  } else if (mode == RelocInfo::EXTERNAL_REFERENCE) {
    visitor->VisitExternalReference(host(), this);
  } else if (mode == RelocInfo::INTERNAL_REFERENCE) {
    visitor->VisitInternalReference(host(), this);
<<<<<<< HEAD
  } else if (RelocInfo::IsDebugBreakSlot(mode) &&
             IsPatchedDebugBreakSlotSequence()) {
    visitor->VisitDebugTarget(host(), this);
  } else if (RelocInfo::IsRuntimeEntry(mode)) {
    visitor->VisitRuntimeEntry(host(), this);
=======
  } else if (RelocInfo::IsRuntimeEntry(mode)) {
    visitor->VisitRuntimeEntry(host(), this);
  } else if (RelocInfo::IsOffHeapTarget(mode)) {
    visitor->VisitOffHeapTarget(host(), this);
>>>>>>> 84bd6f3c
  }
}

LoadStoreOp Assembler::LoadOpFor(const CPURegister& rt) {
  DCHECK(rt.IsValid());
  if (rt.IsRegister()) {
    return rt.Is64Bits() ? LDR_x : LDR_w;
  } else {
    DCHECK(rt.IsVRegister());
    switch (rt.SizeInBits()) {
      case kBRegSizeInBits:
        return LDR_b;
      case kHRegSizeInBits:
        return LDR_h;
      case kSRegSizeInBits:
        return LDR_s;
      case kDRegSizeInBits:
        return LDR_d;
      default:
        DCHECK(rt.IsQ());
        return LDR_q;
    }
  }
}


LoadStoreOp Assembler::StoreOpFor(const CPURegister& rt) {
  DCHECK(rt.IsValid());
  if (rt.IsRegister()) {
    return rt.Is64Bits() ? STR_x : STR_w;
  } else {
    DCHECK(rt.IsVRegister());
    switch (rt.SizeInBits()) {
      case kBRegSizeInBits:
        return STR_b;
      case kHRegSizeInBits:
        return STR_h;
      case kSRegSizeInBits:
        return STR_s;
      case kDRegSizeInBits:
        return STR_d;
      default:
        DCHECK(rt.IsQ());
        return STR_q;
    }
  }
}

LoadStorePairOp Assembler::LoadPairOpFor(const CPURegister& rt,
                                         const CPURegister& rt2) {
  DCHECK_EQ(STP_w | LoadStorePairLBit, LDP_w);
  return static_cast<LoadStorePairOp>(StorePairOpFor(rt, rt2) |
                                      LoadStorePairLBit);
}

LoadStorePairOp Assembler::StorePairOpFor(const CPURegister& rt,
                                          const CPURegister& rt2) {
  DCHECK(AreSameSizeAndType(rt, rt2));
  USE(rt2);
  if (rt.IsRegister()) {
    return rt.Is64Bits() ? STP_x : STP_w;
  } else {
    DCHECK(rt.IsVRegister());
    switch (rt.SizeInBits()) {
      case kSRegSizeInBits:
        return STP_s;
      case kDRegSizeInBits:
        return STP_d;
      default:
        DCHECK(rt.IsQ());
        return STP_q;
    }
  }
}


LoadLiteralOp Assembler::LoadLiteralOpFor(const CPURegister& rt) {
  if (rt.IsRegister()) {
    return rt.Is64Bits() ? LDR_x_lit : LDR_w_lit;
  } else {
    DCHECK(rt.IsVRegister());
    return rt.Is64Bits() ? LDR_d_lit : LDR_s_lit;
  }
}


int Assembler::LinkAndGetInstructionOffsetTo(Label* label) {
  DCHECK_EQ(kStartOfLabelLinkChain, 0);
  int offset = LinkAndGetByteOffsetTo(label);
  DCHECK(IsAligned(offset, kInstructionSize));
  return offset >> kInstructionSizeLog2;
}


Instr Assembler::Flags(FlagsUpdate S) {
  if (S == SetFlags) {
    return 1 << FlagsUpdate_offset;
  } else if (S == LeaveFlags) {
    return 0 << FlagsUpdate_offset;
  }
  UNREACHABLE();
}


Instr Assembler::Cond(Condition cond) {
  return cond << Condition_offset;
}


Instr Assembler::ImmPCRelAddress(int imm21) {
  CHECK(is_int21(imm21));
  Instr imm = static_cast<Instr>(truncate_to_int21(imm21));
  Instr immhi = (imm >> ImmPCRelLo_width) << ImmPCRelHi_offset;
  Instr immlo = imm << ImmPCRelLo_offset;
  return (immhi & ImmPCRelHi_mask) | (immlo & ImmPCRelLo_mask);
}


Instr Assembler::ImmUncondBranch(int imm26) {
  CHECK(is_int26(imm26));
  return truncate_to_int26(imm26) << ImmUncondBranch_offset;
}


Instr Assembler::ImmCondBranch(int imm19) {
  CHECK(is_int19(imm19));
  return truncate_to_int19(imm19) << ImmCondBranch_offset;
}


Instr Assembler::ImmCmpBranch(int imm19) {
  CHECK(is_int19(imm19));
  return truncate_to_int19(imm19) << ImmCmpBranch_offset;
}


Instr Assembler::ImmTestBranch(int imm14) {
  CHECK(is_int14(imm14));
  return truncate_to_int14(imm14) << ImmTestBranch_offset;
}


Instr Assembler::ImmTestBranchBit(unsigned bit_pos) {
  DCHECK(is_uint6(bit_pos));
  // Subtract five from the shift offset, as we need bit 5 from bit_pos.
  unsigned b5 = bit_pos << (ImmTestBranchBit5_offset - 5);
  unsigned b40 = bit_pos << ImmTestBranchBit40_offset;
  b5 &= ImmTestBranchBit5_mask;
  b40 &= ImmTestBranchBit40_mask;
  return b5 | b40;
}


Instr Assembler::SF(Register rd) {
    return rd.Is64Bits() ? SixtyFourBits : ThirtyTwoBits;
}


Instr Assembler::ImmAddSub(int imm) {
  DCHECK(IsImmAddSub(imm));
  if (is_uint12(imm)) {  // No shift required.
    imm <<= ImmAddSub_offset;
  } else {
    imm = ((imm >> 12) << ImmAddSub_offset) | (1 << ShiftAddSub_offset);
  }
  return imm;
}


Instr Assembler::ImmS(unsigned imms, unsigned reg_size) {
  DCHECK(((reg_size == kXRegSizeInBits) && is_uint6(imms)) ||
         ((reg_size == kWRegSizeInBits) && is_uint5(imms)));
  USE(reg_size);
  return imms << ImmS_offset;
}


Instr Assembler::ImmR(unsigned immr, unsigned reg_size) {
  DCHECK(((reg_size == kXRegSizeInBits) && is_uint6(immr)) ||
         ((reg_size == kWRegSizeInBits) && is_uint5(immr)));
  USE(reg_size);
  DCHECK(is_uint6(immr));
  return immr << ImmR_offset;
}


Instr Assembler::ImmSetBits(unsigned imms, unsigned reg_size) {
  DCHECK((reg_size == kWRegSizeInBits) || (reg_size == kXRegSizeInBits));
  DCHECK(is_uint6(imms));
  DCHECK((reg_size == kXRegSizeInBits) || is_uint6(imms + 3));
  USE(reg_size);
  return imms << ImmSetBits_offset;
}


Instr Assembler::ImmRotate(unsigned immr, unsigned reg_size) {
  DCHECK((reg_size == kWRegSizeInBits) || (reg_size == kXRegSizeInBits));
  DCHECK(((reg_size == kXRegSizeInBits) && is_uint6(immr)) ||
         ((reg_size == kWRegSizeInBits) && is_uint5(immr)));
  USE(reg_size);
  return immr << ImmRotate_offset;
}


Instr Assembler::ImmLLiteral(int imm19) {
  CHECK(is_int19(imm19));
  return truncate_to_int19(imm19) << ImmLLiteral_offset;
}


Instr Assembler::BitN(unsigned bitn, unsigned reg_size) {
  DCHECK((reg_size == kWRegSizeInBits) || (reg_size == kXRegSizeInBits));
  DCHECK((reg_size == kXRegSizeInBits) || (bitn == 0));
  USE(reg_size);
  return bitn << BitN_offset;
}


Instr Assembler::ShiftDP(Shift shift) {
  DCHECK(shift == LSL || shift == LSR || shift == ASR || shift == ROR);
  return shift << ShiftDP_offset;
}


Instr Assembler::ImmDPShift(unsigned amount) {
  DCHECK(is_uint6(amount));
  return amount << ImmDPShift_offset;
}


Instr Assembler::ExtendMode(Extend extend) {
  return extend << ExtendMode_offset;
}


Instr Assembler::ImmExtendShift(unsigned left_shift) {
  DCHECK_LE(left_shift, 4);
  return left_shift << ImmExtendShift_offset;
}


Instr Assembler::ImmCondCmp(unsigned imm) {
  DCHECK(is_uint5(imm));
  return imm << ImmCondCmp_offset;
}


Instr Assembler::Nzcv(StatusFlags nzcv) {
  return ((nzcv >> Flags_offset) & 0xf) << Nzcv_offset;
}


Instr Assembler::ImmLSUnsigned(int imm12) {
  DCHECK(is_uint12(imm12));
  return imm12 << ImmLSUnsigned_offset;
}


Instr Assembler::ImmLS(int imm9) {
  DCHECK(is_int9(imm9));
  return truncate_to_int9(imm9) << ImmLS_offset;
}

Instr Assembler::ImmLSPair(int imm7, unsigned size) {
  DCHECK_EQ((imm7 >> size) << size, imm7);
  int scaled_imm7 = imm7 >> size;
  DCHECK(is_int7(scaled_imm7));
  return truncate_to_int7(scaled_imm7) << ImmLSPair_offset;
}


Instr Assembler::ImmShiftLS(unsigned shift_amount) {
  DCHECK(is_uint1(shift_amount));
  return shift_amount << ImmShiftLS_offset;
}


Instr Assembler::ImmException(int imm16) {
  DCHECK(is_uint16(imm16));
  return imm16 << ImmException_offset;
}


Instr Assembler::ImmSystemRegister(int imm15) {
  DCHECK(is_uint15(imm15));
  return imm15 << ImmSystemRegister_offset;
}


Instr Assembler::ImmHint(int imm7) {
  DCHECK(is_uint7(imm7));
  return imm7 << ImmHint_offset;
}


Instr Assembler::ImmBarrierDomain(int imm2) {
  DCHECK(is_uint2(imm2));
  return imm2 << ImmBarrierDomain_offset;
}


Instr Assembler::ImmBarrierType(int imm2) {
  DCHECK(is_uint2(imm2));
  return imm2 << ImmBarrierType_offset;
}

unsigned Assembler::CalcLSDataSize(LoadStoreOp op) {
  DCHECK((LSSize_offset + LSSize_width) == (kInstructionSize * 8));
  unsigned size = static_cast<Instr>(op >> LSSize_offset);
  if ((op & LSVector_mask) != 0) {
    // Vector register memory operations encode the access size in the "size"
    // and "opc" fields.
    if ((size == 0) && ((op & LSOpc_mask) >> LSOpc_offset) >= 2) {
      size = kQRegSizeLog2;
    }
  }
  return size;
}


Instr Assembler::ImmMoveWide(int imm) {
  DCHECK(is_uint16(imm));
  return imm << ImmMoveWide_offset;
}


Instr Assembler::ShiftMoveWide(int shift) {
  DCHECK(is_uint2(shift));
  return shift << ShiftMoveWide_offset;
}

Instr Assembler::FPType(VRegister fd) { return fd.Is64Bits() ? FP64 : FP32; }

Instr Assembler::FPScale(unsigned scale) {
  DCHECK(is_uint6(scale));
  return scale << FPScale_offset;
}


const Register& Assembler::AppropriateZeroRegFor(const CPURegister& reg) const {
  return reg.Is64Bits() ? xzr : wzr;
}


inline void Assembler::CheckBufferSpace() {
  DCHECK(pc_ < (buffer_ + buffer_size_));
  if (buffer_space() < kGap) {
    GrowBuffer();
  }
}


inline void Assembler::CheckBuffer() {
  CheckBufferSpace();
  if (pc_offset() >= next_veneer_pool_check_) {
    CheckVeneerPool(false, true);
  }
  if (pc_offset() >= next_constant_pool_check_) {
    CheckConstPool(false, true);
  }
}

}  // namespace internal
}  // namespace v8

#endif  // V8_ARM64_ASSEMBLER_ARM64_INL_H_<|MERGE_RESOLUTION|>--- conflicted
+++ resolved
@@ -15,13 +15,7 @@
 
 bool CpuFeatures::SupportsOptimizer() { return true; }
 
-<<<<<<< HEAD
-bool CpuFeatures::SupportsCrankshaft() { return true; }
-
-bool CpuFeatures::SupportsWasmSimd128() { return false; }
-=======
 bool CpuFeatures::SupportsWasmSimd128() { return true; }
->>>>>>> 84bd6f3c
 
 void RelocInfo::apply(intptr_t delta) {
   // On arm64 only internal references and immediate branches need extra work.
@@ -700,16 +694,6 @@
 
 HeapObject* RelocInfo::target_object() {
   DCHECK(IsCodeTarget(rmode_) || rmode_ == EMBEDDED_OBJECT);
-<<<<<<< HEAD
-  return HeapObject::cast(
-      reinterpret_cast<Object*>(Assembler::target_address_at(pc_, host_)));
-}
-
-Handle<HeapObject> RelocInfo::target_object_handle(Assembler* origin) {
-  DCHECK(IsCodeTarget(rmode_) || rmode_ == EMBEDDED_OBJECT);
-  return Handle<HeapObject>(
-      reinterpret_cast<HeapObject**>(Assembler::target_address_at(pc_, host_)));
-=======
   return HeapObject::cast(reinterpret_cast<Object*>(
       Assembler::target_address_at(pc_, constant_pool_)));
 }
@@ -722,24 +706,16 @@
     DCHECK(IsCodeTarget(rmode_));
     return origin->code_target_object_handle_at(pc_);
   }
->>>>>>> 84bd6f3c
 }
 
 void RelocInfo::set_target_object(HeapObject* target,
                                   WriteBarrierMode write_barrier_mode,
                                   ICacheFlushMode icache_flush_mode) {
   DCHECK(IsCodeTarget(rmode_) || rmode_ == EMBEDDED_OBJECT);
-<<<<<<< HEAD
-  Assembler::set_target_address_at(target->GetIsolate(), pc_, host_,
-                                   reinterpret_cast<Address>(target),
-                                   icache_flush_mode);
-  if (write_barrier_mode == UPDATE_WRITE_BARRIER && host() != NULL) {
-=======
   Assembler::set_target_address_at(pc_, constant_pool_,
                                    reinterpret_cast<Address>(target),
                                    icache_flush_mode);
   if (write_barrier_mode == UPDATE_WRITE_BARRIER && host() != nullptr) {
->>>>>>> 84bd6f3c
     host()->GetHeap()->incremental_marking()->RecordWriteIntoCode(host(), this,
                                                                   target);
     host()->GetHeap()->RecordWriteIntoCode(host(), this, target);
@@ -782,107 +758,28 @@
   return origin->runtime_entry_at(pc_);
 }
 
-<<<<<<< HEAD
-void RelocInfo::set_target_runtime_entry(Isolate* isolate, Address target,
-=======
 void RelocInfo::set_target_runtime_entry(Address target,
->>>>>>> 84bd6f3c
                                          WriteBarrierMode write_barrier_mode,
                                          ICacheFlushMode icache_flush_mode) {
   DCHECK(IsRuntimeEntry(rmode_));
   if (target_address() != target) {
-    set_target_address(isolate, target, write_barrier_mode, icache_flush_mode);
-  }
-}
-
-<<<<<<< HEAD
-
-Handle<Cell> RelocInfo::target_cell_handle() {
-  UNIMPLEMENTED();
-  Cell *null_cell = NULL;
-  return Handle<Cell>(null_cell);
-}
-
-
-Cell* RelocInfo::target_cell() {
-  DCHECK(rmode_ == RelocInfo::CELL);
-  return Cell::FromValueAddress(Memory::Address_at(pc_));
-}
-
-
-void RelocInfo::set_target_cell(Cell* cell,
-                                WriteBarrierMode write_barrier_mode,
-                                ICacheFlushMode icache_flush_mode) {
-  UNIMPLEMENTED();
-}
-
-
-static const int kCodeAgeStubEntryOffset = 3 * kInstructionSize;
-
-Handle<Code> RelocInfo::code_age_stub_handle(Assembler* origin) {
-  UNREACHABLE();  // This should never be reached on ARM64.
-  return Handle<Code>();
-}
-
-
-Code* RelocInfo::code_age_stub() {
-  DCHECK(rmode_ == RelocInfo::CODE_AGE_SEQUENCE);
-  // Read the stub entry point from the code age sequence.
-  Address stub_entry_address = pc_ + kCodeAgeStubEntryOffset;
-  return Code::GetCodeFromTargetAddress(Memory::Address_at(stub_entry_address));
-}
-
-
-void RelocInfo::set_code_age_stub(Code* stub,
-                                  ICacheFlushMode icache_flush_mode) {
-  DCHECK(rmode_ == RelocInfo::CODE_AGE_SEQUENCE);
-  DCHECK(!Code::IsYoungSequence(stub->GetIsolate(), pc_));
-  // Overwrite the stub entry point in the code age sequence. This is loaded as
-  // a literal so there is no need to call FlushICache here.
-  Address stub_entry_address = pc_ + kCodeAgeStubEntryOffset;
-  Memory::Address_at(stub_entry_address) = stub->instruction_start();
-}
-
-
-Address RelocInfo::debug_call_address() {
-  DCHECK(IsDebugBreakSlot(rmode()) && IsPatchedDebugBreakSlotSequence());
-  // For the above sequences the Relocinfo points to the load literal loading
-  // the call address.
-  STATIC_ASSERT(Assembler::kPatchDebugBreakSlotAddressOffset == 0);
-  return Assembler::target_address_at(pc_, host_);
-}
-
-void RelocInfo::set_debug_call_address(Isolate* isolate, Address target) {
-  DCHECK(IsDebugBreakSlot(rmode()) && IsPatchedDebugBreakSlotSequence());
-  STATIC_ASSERT(Assembler::kPatchDebugBreakSlotAddressOffset == 0);
-  Assembler::set_target_address_at(isolate, pc_, host_, target);
-  if (host() != NULL) {
-    Code* target_code = Code::GetCodeFromTargetAddress(target);
-    host()->GetHeap()->incremental_marking()->RecordWriteIntoCode(host(), this,
-                                                                  target_code);
-  }
-}
-
-void RelocInfo::WipeOut(Isolate* isolate) {
-=======
+    set_target_address(target, write_barrier_mode, icache_flush_mode);
+  }
+}
+
 Address RelocInfo::target_off_heap_target() {
   DCHECK(IsOffHeapTarget(rmode_));
   return Assembler::target_address_at(pc_, constant_pool_);
 }
 
 void RelocInfo::WipeOut() {
->>>>>>> 84bd6f3c
   DCHECK(IsEmbeddedObject(rmode_) || IsCodeTarget(rmode_) ||
          IsRuntimeEntry(rmode_) || IsExternalReference(rmode_) ||
          IsInternalReference(rmode_));
   if (IsInternalReference(rmode_)) {
     Memory::Address_at(pc_) = kNullAddress;
   } else {
-<<<<<<< HEAD
-    Assembler::set_target_address_at(isolate, pc_, host_, NULL);
-=======
     Assembler::set_target_address_at(pc_, constant_pool_, kNullAddress);
->>>>>>> 84bd6f3c
   }
 }
 
@@ -893,27 +790,14 @@
     visitor->VisitEmbeddedPointer(host(), this);
   } else if (RelocInfo::IsCodeTarget(mode)) {
     visitor->VisitCodeTarget(host(), this);
-<<<<<<< HEAD
-  } else if (mode == RelocInfo::CELL) {
-    visitor->VisitCellPointer(host(), this);
-=======
->>>>>>> 84bd6f3c
   } else if (mode == RelocInfo::EXTERNAL_REFERENCE) {
     visitor->VisitExternalReference(host(), this);
   } else if (mode == RelocInfo::INTERNAL_REFERENCE) {
     visitor->VisitInternalReference(host(), this);
-<<<<<<< HEAD
-  } else if (RelocInfo::IsDebugBreakSlot(mode) &&
-             IsPatchedDebugBreakSlotSequence()) {
-    visitor->VisitDebugTarget(host(), this);
-  } else if (RelocInfo::IsRuntimeEntry(mode)) {
-    visitor->VisitRuntimeEntry(host(), this);
-=======
   } else if (RelocInfo::IsRuntimeEntry(mode)) {
     visitor->VisitRuntimeEntry(host(), this);
   } else if (RelocInfo::IsOffHeapTarget(mode)) {
     visitor->VisitOffHeapTarget(host(), this);
->>>>>>> 84bd6f3c
   }
 }
 
