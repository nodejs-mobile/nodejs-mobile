--- conflicted
+++ resolved
@@ -8,290 +8,6 @@
 namespace v8 {
 namespace internal {
 
-<<<<<<< HEAD
-
-void ArrayNativeCode(MacroAssembler* masm, Label* call_generic_code);
-
-
-class StringHelper : public AllStatic {
- public:
-  // Compares two flat one-byte strings and returns result in x0.
-  static void GenerateCompareFlatOneByteStrings(
-      MacroAssembler* masm, Register left, Register right, Register scratch1,
-      Register scratch2, Register scratch3, Register scratch4);
-
-  // Compare two flat one-byte strings for equality and returns result in x0.
-  static void GenerateFlatOneByteStringEquals(MacroAssembler* masm,
-                                              Register left, Register right,
-                                              Register scratch1,
-                                              Register scratch2,
-                                              Register scratch3);
-
- private:
-  static void GenerateOneByteCharsCompareLoop(
-      MacroAssembler* masm, Register left, Register right, Register length,
-      Register scratch1, Register scratch2, Label* chars_not_equal);
-
-  DISALLOW_IMPLICIT_CONSTRUCTORS(StringHelper);
-};
-
-
-class StoreRegistersStateStub: public PlatformCodeStub {
- public:
-  explicit StoreRegistersStateStub(Isolate* isolate)
-      : PlatformCodeStub(isolate) {}
-
-  static Register to_be_pushed_lr() { return ip0; }
-
-  static void GenerateAheadOfTime(Isolate* isolate);
-
- private:
-  DEFINE_NULL_CALL_INTERFACE_DESCRIPTOR();
-  DEFINE_PLATFORM_CODE_STUB(StoreRegistersState, PlatformCodeStub);
-};
-
-
-class RestoreRegistersStateStub: public PlatformCodeStub {
- public:
-  explicit RestoreRegistersStateStub(Isolate* isolate)
-      : PlatformCodeStub(isolate) {}
-
-  static void GenerateAheadOfTime(Isolate* isolate);
-
- private:
-  DEFINE_NULL_CALL_INTERFACE_DESCRIPTOR();
-  DEFINE_PLATFORM_CODE_STUB(RestoreRegistersState, PlatformCodeStub);
-};
-
-
-class RecordWriteStub: public PlatformCodeStub {
- public:
-  // Stub to record the write of 'value' at 'address' in 'object'.
-  // Typically 'address' = 'object' + <some offset>.
-  // See MacroAssembler::RecordWriteField() for example.
-  RecordWriteStub(Isolate* isolate,
-                  Register object,
-                  Register value,
-                  Register address,
-                  RememberedSetAction remembered_set_action,
-                  SaveFPRegsMode fp_mode)
-      : PlatformCodeStub(isolate),
-        regs_(object,   // An input reg.
-              address,  // An input reg.
-              value) {  // One scratch reg.
-    DCHECK(object.Is64Bits());
-    DCHECK(value.Is64Bits());
-    DCHECK(address.Is64Bits());
-    minor_key_ = ObjectBits::encode(object.code()) |
-                 ValueBits::encode(value.code()) |
-                 AddressBits::encode(address.code()) |
-                 RememberedSetActionBits::encode(remembered_set_action) |
-                 SaveFPRegsModeBits::encode(fp_mode);
-  }
-
-  RecordWriteStub(uint32_t key, Isolate* isolate)
-      : PlatformCodeStub(key, isolate), regs_(object(), address(), value()) {}
-
-  enum Mode {
-    STORE_BUFFER_ONLY,
-    INCREMENTAL,
-    INCREMENTAL_COMPACTION
-  };
-
-  bool SometimesSetsUpAFrame() override { return false; }
-
-  static Mode GetMode(Code* stub) {
-    // Find the mode depending on the first two instructions.
-    Instruction* instr1 =
-      reinterpret_cast<Instruction*>(stub->instruction_start());
-    Instruction* instr2 = instr1->following();
-
-    if (instr1->IsUncondBranchImm()) {
-      DCHECK(instr2->IsPCRelAddressing() && (instr2->Rd() == xzr.code()));
-      return INCREMENTAL;
-    }
-
-    DCHECK(instr1->IsPCRelAddressing() && (instr1->Rd() == xzr.code()));
-
-    if (instr2->IsUncondBranchImm()) {
-      return INCREMENTAL_COMPACTION;
-    }
-
-    DCHECK(instr2->IsPCRelAddressing());
-
-    return STORE_BUFFER_ONLY;
-  }
-
-  // We patch the two first instructions of the stub back and forth between an
-  // adr and branch when we start and stop incremental heap marking.
-  // The branch is
-  //   b label
-  // The adr is
-  //   adr xzr label
-  // so effectively a nop.
-  static void Patch(Code* stub, Mode mode) {
-    // We are going to patch the two first instructions of the stub.
-    PatchingAssembler patcher(stub->GetIsolate(), stub->instruction_start(), 2);
-    Instruction* instr1 = patcher.InstructionAt(0);
-    Instruction* instr2 = patcher.InstructionAt(kInstructionSize);
-    // Instructions must be either 'adr' or 'b'.
-    DCHECK(instr1->IsPCRelAddressing() || instr1->IsUncondBranchImm());
-    DCHECK(instr2->IsPCRelAddressing() || instr2->IsUncondBranchImm());
-    // Retrieve the offsets to the labels.
-    auto offset_to_incremental_noncompacting =
-        static_cast<int32_t>(instr1->ImmPCOffset());
-    auto offset_to_incremental_compacting =
-        static_cast<int32_t>(instr2->ImmPCOffset());
-
-    switch (mode) {
-      case STORE_BUFFER_ONLY:
-        DCHECK(GetMode(stub) == INCREMENTAL ||
-               GetMode(stub) == INCREMENTAL_COMPACTION);
-        patcher.adr(xzr, offset_to_incremental_noncompacting);
-        patcher.adr(xzr, offset_to_incremental_compacting);
-        break;
-      case INCREMENTAL:
-        DCHECK(GetMode(stub) == STORE_BUFFER_ONLY);
-        patcher.b(offset_to_incremental_noncompacting >> kInstructionSizeLog2);
-        patcher.adr(xzr, offset_to_incremental_compacting);
-        break;
-      case INCREMENTAL_COMPACTION:
-        DCHECK(GetMode(stub) == STORE_BUFFER_ONLY);
-        patcher.adr(xzr, offset_to_incremental_noncompacting);
-        patcher.b(offset_to_incremental_compacting >> kInstructionSizeLog2);
-        break;
-    }
-    DCHECK(GetMode(stub) == mode);
-  }
-
-  DEFINE_NULL_CALL_INTERFACE_DESCRIPTOR();
-
- private:
-  // This is a helper class to manage the registers associated with the stub.
-  // The 'object' and 'address' registers must be preserved.
-  class RegisterAllocation {
-   public:
-    RegisterAllocation(Register object, Register address, Register scratch);
-
-    void Save(MacroAssembler* masm) {
-      // We don't have to save scratch0_ because it was given to us as
-      // a scratch register.
-      masm->Push(scratch1_, scratch2_);
-    }
-
-    void Restore(MacroAssembler* masm) {
-      masm->Pop(scratch2_, scratch1_);
-    }
-
-    // If we have to call into C then we need to save and restore all caller-
-    // saved registers that were not already preserved.
-    void SaveCallerSaveRegisters(MacroAssembler* masm, SaveFPRegsMode mode) {
-      // TODO(all): This can be very expensive, and it is likely that not every
-      // register will need to be preserved. Can we improve this?
-      masm->PushCPURegList(saved_regs_);
-      if (mode == kSaveFPRegs) {
-        masm->PushCPURegList(saved_fp_regs_);
-      }
-    }
-
-    void RestoreCallerSaveRegisters(MacroAssembler*masm, SaveFPRegsMode mode) {
-      // TODO(all): This can be very expensive, and it is likely that not every
-      // register will need to be preserved. Can we improve this?
-      if (mode == kSaveFPRegs) {
-        masm->PopCPURegList(saved_fp_regs_);
-      }
-      masm->PopCPURegList(saved_regs_);
-    }
-
-    Register object() { return object_; }
-    Register address() { return address_; }
-    Register scratch0() { return scratch0_; }
-    Register scratch1() { return scratch1_; }
-    Register scratch2() { return scratch2_; }
-
-   private:
-    Register object_;
-    Register address_;
-    Register scratch0_;
-    Register scratch1_;
-    Register scratch2_;
-    CPURegList saved_regs_;
-    CPURegList saved_fp_regs_;
-
-    // TODO(all): We should consider moving this somewhere else.
-    static CPURegList GetValidRegistersForAllocation() {
-      // The list of valid registers for allocation is defined as all the
-      // registers without those with a special meaning.
-      //
-      // The default list excludes registers x26 to x31 because they are
-      // reserved for the following purpose:
-      //  - x26 root register
-      //  - x27 context pointer register
-      //  - x28 jssp
-      //  - x29 frame pointer
-      //  - x30 link register(lr)
-      //  - x31 xzr/stack pointer
-      CPURegList list(CPURegister::kRegister, kXRegSizeInBits, 0, 25);
-
-      // We also remove MacroAssembler's scratch registers.
-      list.Remove(MacroAssembler::DefaultTmpList());
-
-      return list;
-    }
-
-    friend class RecordWriteStub;
-  };
-
-  enum OnNoNeedToInformIncrementalMarker {
-    kReturnOnNoNeedToInformIncrementalMarker,
-    kUpdateRememberedSetOnNoNeedToInformIncrementalMarker
-  };
-
-  inline Major MajorKey() const final { return RecordWrite; }
-
-  void Generate(MacroAssembler* masm) override;
-  void GenerateIncremental(MacroAssembler* masm, Mode mode);
-  void CheckNeedsToInformIncrementalMarker(
-      MacroAssembler* masm,
-      OnNoNeedToInformIncrementalMarker on_no_need,
-      Mode mode);
-  void InformIncrementalMarker(MacroAssembler* masm);
-
-  void Activate(Code* code) override;
-
-  Register object() const {
-    return Register::from_code(ObjectBits::decode(minor_key_));
-  }
-
-  Register value() const {
-    return Register::from_code(ValueBits::decode(minor_key_));
-  }
-
-  Register address() const {
-    return Register::from_code(AddressBits::decode(minor_key_));
-  }
-
-  RememberedSetAction remembered_set_action() const {
-    return RememberedSetActionBits::decode(minor_key_);
-  }
-
-  SaveFPRegsMode save_fp_regs_mode() const {
-    return SaveFPRegsModeBits::decode(minor_key_);
-  }
-
-  class ObjectBits: public BitField<int, 0, 5> {};
-  class ValueBits: public BitField<int, 5, 5> {};
-  class AddressBits: public BitField<int, 10, 5> {};
-  class RememberedSetActionBits: public BitField<RememberedSetAction, 15, 1> {};
-  class SaveFPRegsModeBits: public BitField<SaveFPRegsMode, 16, 1> {};
-
-  Label slow_;
-  RegisterAllocation regs_;
-};
-
-
-=======
->>>>>>> 84bd6f3c
 // Helper to call C++ functions from generated code. The caller must prepare
 // the exit frame before doing the call with GenerateCall.
 class DirectCEntryStub: public PlatformCodeStub {
