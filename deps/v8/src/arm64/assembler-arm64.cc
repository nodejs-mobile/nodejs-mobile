// Copyright 2013 the V8 project authors. All rights reserved.
//
// Redistribution and use in source and binary forms, with or without
// modification, are permitted provided that the following conditions are
// met:
//
//     * Redistributions of source code must retain the above copyright
//       notice, this list of conditions and the following disclaimer.
//     * Redistributions in binary form must reproduce the above
//       copyright notice, this list of conditions and the following
//       disclaimer in the documentation and/or other materials provided
//       with the distribution.
//     * Neither the name of Google Inc. nor the names of its
//       contributors may be used to endorse or promote products derived
//       from this software without specific prior written permission.
//
// THIS SOFTWARE IS PROVIDED BY THE COPYRIGHT HOLDERS AND CONTRIBUTORS
// "AS IS" AND ANY EXPRESS OR IMPLIED WARRANTIES, INCLUDING, BUT NOT
// LIMITED TO, THE IMPLIED WARRANTIES OF MERCHANTABILITY AND FITNESS FOR
// A PARTICULAR PURPOSE ARE DISCLAIMED. IN NO EVENT SHALL THE COPYRIGHT
// OWNER OR CONTRIBUTORS BE LIABLE FOR ANY DIRECT, INDIRECT, INCIDENTAL,
// SPECIAL, EXEMPLARY, OR CONSEQUENTIAL DAMAGES (INCLUDING, BUT NOT
// LIMITED TO, PROCUREMENT OF SUBSTITUTE GOODS OR SERVICES; LOSS OF USE,
// DATA, OR PROFITS; OR BUSINESS INTERRUPTION) HOWEVER CAUSED AND ON ANY
// THEORY OF LIABILITY, WHETHER IN CONTRACT, STRICT LIABILITY, OR TORT
// (INCLUDING NEGLIGENCE OR OTHERWISE) ARISING IN ANY WAY OUT OF THE USE
// OF THIS SOFTWARE, EVEN IF ADVISED OF THE POSSIBILITY OF SUCH DAMAGE.

#if V8_TARGET_ARCH_ARM64

#include "src/arm64/assembler-arm64.h"

#include "src/arm64/assembler-arm64-inl.h"
#include "src/base/bits.h"
#include "src/base/cpu.h"
#include "src/code-stubs.h"
#include "src/frame-constants.h"
#include "src/register-configuration.h"

namespace v8 {
namespace internal {

// -----------------------------------------------------------------------------
// CpuFeatures implementation.

void CpuFeatures::ProbeImpl(bool cross_compile) {
  // AArch64 has no configuration options, no further probing is required.
  supported_ = 0;

  // Only use statically determined features for cross compile (snapshot).
  if (cross_compile) return;

  // We used to probe for coherent cache support, but on older CPUs it
  // causes crashes (crbug.com/524337), and newer CPUs don't even have
  // the feature any more.
}

void CpuFeatures::PrintTarget() { }
void CpuFeatures::PrintFeatures() {}

// -----------------------------------------------------------------------------
// CPURegList utilities.

CPURegister CPURegList::PopLowestIndex() {
  DCHECK(IsValid());
  if (IsEmpty()) {
    return NoCPUReg;
  }
  int index = CountTrailingZeros(list_, kRegListSizeInBits);
  DCHECK((1 << index) & list_);
  Remove(index);
  return CPURegister::Create(index, size_, type_);
}


CPURegister CPURegList::PopHighestIndex() {
  DCHECK(IsValid());
  if (IsEmpty()) {
    return NoCPUReg;
  }
  int index = CountLeadingZeros(list_, kRegListSizeInBits);
  index = kRegListSizeInBits - 1 - index;
  DCHECK((1 << index) & list_);
  Remove(index);
  return CPURegister::Create(index, size_, type_);
}


void CPURegList::RemoveCalleeSaved() {
  if (type() == CPURegister::kRegister) {
    Remove(GetCalleeSaved(RegisterSizeInBits()));
  } else if (type() == CPURegister::kVRegister) {
    Remove(GetCalleeSavedV(RegisterSizeInBits()));
  } else {
    DCHECK_EQ(type(), CPURegister::kNoRegister);
    DCHECK(IsEmpty());
    // The list must already be empty, so do nothing.
  }
}


CPURegList CPURegList::GetCalleeSaved(int size) {
  return CPURegList(CPURegister::kRegister, size, 19, 29);
}

CPURegList CPURegList::GetCalleeSavedV(int size) {
  return CPURegList(CPURegister::kVRegister, size, 8, 15);
}


CPURegList CPURegList::GetCallerSaved(int size) {
  // Registers x0-x18 and lr (x30) are caller-saved.
  CPURegList list = CPURegList(CPURegister::kRegister, size, 0, 18);
  list.Combine(lr);
  return list;
}

CPURegList CPURegList::GetCallerSavedV(int size) {
  // Registers d0-d7 and d16-d31 are caller-saved.
  CPURegList list = CPURegList(CPURegister::kVRegister, size, 0, 7);
  list.Combine(CPURegList(CPURegister::kVRegister, size, 16, 31));
  return list;
}


// This function defines the list of registers which are associated with a
// safepoint slot. Safepoint register slots are saved contiguously on the stack.
// MacroAssembler::SafepointRegisterStackIndex handles mapping from register
// code to index in the safepoint register slots. Any change here can affect
// this mapping.
CPURegList CPURegList::GetSafepointSavedRegisters() {
  CPURegList list = CPURegList::GetCalleeSaved();
  list.Combine(
      CPURegList(CPURegister::kRegister, kXRegSizeInBits, kJSCallerSaved));

  // Note that unfortunately we can't use symbolic names for registers and have
  // to directly use register codes. This is because this function is used to
  // initialize some static variables and we can't rely on register variables
  // to be initialized due to static initialization order issues in C++.

  // Drop ip0 and ip1 (i.e. x16 and x17), as they should not be expected to be
  // preserved outside of the macro assembler.
  list.Remove(16);
  list.Remove(17);

  // Add x18 to the safepoint list, as although it's not in kJSCallerSaved, it
  // is a caller-saved register according to the procedure call standard.
  list.Combine(18);

  // Add the link register (x30) to the safepoint list.
  list.Combine(30);

  return list;
}


// -----------------------------------------------------------------------------
// Implementation of RelocInfo

const int RelocInfo::kApplyMask = RelocInfo::kCodeTargetMask |
                                  1 << RelocInfo::RUNTIME_ENTRY |
                                  1 << RelocInfo::INTERNAL_REFERENCE;

bool RelocInfo::IsCodedSpecially() {
  // The deserializer needs to know whether a pointer is specially coded. Being
  // specially coded on ARM64 means that it is an immediate branch.
  Instruction* instr = reinterpret_cast<Instruction*>(pc_);
  if (instr->IsLdrLiteralX()) {
    return false;
  } else {
    DCHECK(instr->IsBranchAndLink() || instr->IsUnconditionalBranch());
    return true;
  }
}


bool RelocInfo::IsInConstantPool() {
  Instruction* instr = reinterpret_cast<Instruction*>(pc_);
  return instr->IsLdrLiteralX();
}

Address RelocInfo::embedded_address() const {
  return Assembler::target_address_at(pc_, constant_pool_);
}

uint32_t RelocInfo::embedded_size() const {
  return Memory::uint32_at(Assembler::target_pointer_address_at(pc_));
}

<<<<<<< HEAD
void RelocInfo::unchecked_update_wasm_memory_reference(
    Isolate* isolate, Address address, ICacheFlushMode flush_mode) {
  Assembler::set_target_address_at(isolate, pc_, host_, address, flush_mode);
}

void RelocInfo::unchecked_update_wasm_size(Isolate* isolate, uint32_t size,
                                           ICacheFlushMode flush_mode) {
=======
void RelocInfo::set_embedded_address(Address address,
                                     ICacheFlushMode flush_mode) {
  Assembler::set_target_address_at(pc_, constant_pool_, address, flush_mode);
}

void RelocInfo::set_embedded_size(uint32_t size, ICacheFlushMode flush_mode) {
>>>>>>> 84bd6f3c
  Memory::uint32_at(Assembler::target_pointer_address_at(pc_)) = size;
  // No icache flushing needed, see comment in set_target_address_at.
}

void RelocInfo::set_js_to_wasm_address(Address address,
                                       ICacheFlushMode icache_flush_mode) {
  DCHECK_EQ(rmode_, JS_TO_WASM_CALL);
  set_embedded_address(address, icache_flush_mode);
}

Address RelocInfo::js_to_wasm_address() const {
  DCHECK_EQ(rmode_, JS_TO_WASM_CALL);
  return embedded_address();
}

bool AreAliased(const CPURegister& reg1, const CPURegister& reg2,
                const CPURegister& reg3, const CPURegister& reg4,
                const CPURegister& reg5, const CPURegister& reg6,
                const CPURegister& reg7, const CPURegister& reg8) {
  int number_of_valid_regs = 0;
  int number_of_valid_fpregs = 0;

  RegList unique_regs = 0;
  RegList unique_fpregs = 0;

  const CPURegister regs[] = {reg1, reg2, reg3, reg4, reg5, reg6, reg7, reg8};

  for (unsigned i = 0; i < arraysize(regs); i++) {
    if (regs[i].IsRegister()) {
      number_of_valid_regs++;
      unique_regs |= regs[i].bit();
    } else if (regs[i].IsVRegister()) {
      number_of_valid_fpregs++;
      unique_fpregs |= regs[i].bit();
    } else {
      DCHECK(!regs[i].IsValid());
    }
  }

  int number_of_unique_regs =
    CountSetBits(unique_regs, sizeof(unique_regs) * kBitsPerByte);
  int number_of_unique_fpregs =
    CountSetBits(unique_fpregs, sizeof(unique_fpregs) * kBitsPerByte);

  DCHECK(number_of_valid_regs >= number_of_unique_regs);
  DCHECK(number_of_valid_fpregs >= number_of_unique_fpregs);

  return (number_of_valid_regs != number_of_unique_regs) ||
         (number_of_valid_fpregs != number_of_unique_fpregs);
}


bool AreSameSizeAndType(const CPURegister& reg1, const CPURegister& reg2,
                        const CPURegister& reg3, const CPURegister& reg4,
                        const CPURegister& reg5, const CPURegister& reg6,
                        const CPURegister& reg7, const CPURegister& reg8) {
  DCHECK(reg1.IsValid());
  bool match = true;
  match &= !reg2.IsValid() || reg2.IsSameSizeAndType(reg1);
  match &= !reg3.IsValid() || reg3.IsSameSizeAndType(reg1);
  match &= !reg4.IsValid() || reg4.IsSameSizeAndType(reg1);
  match &= !reg5.IsValid() || reg5.IsSameSizeAndType(reg1);
  match &= !reg6.IsValid() || reg6.IsSameSizeAndType(reg1);
  match &= !reg7.IsValid() || reg7.IsSameSizeAndType(reg1);
  match &= !reg8.IsValid() || reg8.IsSameSizeAndType(reg1);
  return match;
}

bool AreSameFormat(const VRegister& reg1, const VRegister& reg2,
                   const VRegister& reg3, const VRegister& reg4) {
  DCHECK(reg1.IsValid());
  return (!reg2.IsValid() || reg2.IsSameFormat(reg1)) &&
         (!reg3.IsValid() || reg3.IsSameFormat(reg1)) &&
         (!reg4.IsValid() || reg4.IsSameFormat(reg1));
}

bool AreConsecutive(const VRegister& reg1, const VRegister& reg2,
                    const VRegister& reg3, const VRegister& reg4) {
  DCHECK(reg1.IsValid());
  if (!reg2.IsValid()) {
    DCHECK(!reg3.IsValid() && !reg4.IsValid());
    return true;
  } else if (reg2.code() != ((reg1.code() + 1) % kNumberOfVRegisters)) {
    return false;
  }

  if (!reg3.IsValid()) {
    DCHECK(!reg4.IsValid());
    return true;
  } else if (reg3.code() != ((reg2.code() + 1) % kNumberOfVRegisters)) {
    return false;
  }

  if (!reg4.IsValid()) {
    return true;
  } else if (reg4.code() != ((reg3.code() + 1) % kNumberOfVRegisters)) {
    return false;
  }

  return true;
}

void Immediate::InitializeHandle(Handle<HeapObject> handle) {
  value_ = static_cast<intptr_t>(handle.address());
  rmode_ = RelocInfo::EMBEDDED_OBJECT;
}


bool Operand::NeedsRelocation(const Assembler* assembler) const {
  RelocInfo::Mode rmode = immediate_.rmode();

  if (rmode == RelocInfo::EXTERNAL_REFERENCE) {
    return assembler->serializer_enabled();
  }

  return !RelocInfo::IsNone(rmode);
}

bool ConstPool::AddSharedEntry(SharedEntryMap& entry_map, uint64_t data,
                               int offset) {
  auto existing = entry_map.find(data);
  if (existing == entry_map.end()) {
    entry_map[data] = static_cast<int>(entries_.size());
    entries_.push_back(std::make_pair(data, std::vector<int>(1, offset)));
    return true;
  }
  int index = existing->second;
  entries_[index].second.push_back(offset);
  return false;
}

// Constant Pool.
bool ConstPool::RecordEntry(intptr_t data, RelocInfo::Mode mode) {
  DCHECK(mode != RelocInfo::COMMENT && mode != RelocInfo::CONST_POOL &&
         mode != RelocInfo::VENEER_POOL &&
         mode != RelocInfo::DEOPT_SCRIPT_OFFSET &&
         mode != RelocInfo::DEOPT_INLINING_ID &&
         mode != RelocInfo::DEOPT_REASON && mode != RelocInfo::DEOPT_ID);

  bool write_reloc_info = true;

  uint64_t raw_data = static_cast<uint64_t>(data);
  int offset = assm_->pc_offset();
  if (IsEmpty()) {
    first_use_ = offset;
  }

  if (CanBeShared(mode)) {
    write_reloc_info = AddSharedEntry(shared_entries_, raw_data, offset);
  } else if (mode == RelocInfo::CODE_TARGET &&
             assm_->IsCodeTargetSharingAllowed() && raw_data != 0) {
    // A zero data value is a placeholder and must not be shared.
    write_reloc_info = AddSharedEntry(handle_to_index_map_, raw_data, offset);
  } else {
    entries_.push_back(std::make_pair(raw_data, std::vector<int>(1, offset)));
  }

  if (EntryCount() > Assembler::kApproxMaxPoolEntryCount) {
    // Request constant pool emission after the next instruction.
    assm_->SetNextConstPoolCheckIn(1);
  }

  return write_reloc_info;
}


int ConstPool::DistanceToFirstUse() {
  DCHECK_GE(first_use_, 0);
  return assm_->pc_offset() - first_use_;
}


int ConstPool::MaxPcOffset() {
  // There are no pending entries in the pool so we can never get out of
  // range.
  if (IsEmpty()) return kMaxInt;

  // Entries are not necessarily emitted in the order they are added so in the
  // worst case the first constant pool use will be accessing the last entry.
  return first_use_ + kMaxLoadLiteralRange - WorstCaseSize();
}


int ConstPool::WorstCaseSize() {
  if (IsEmpty()) return 0;

  // Max size prologue:
  //   b   over
  //   ldr xzr, #pool_size
  //   blr xzr
  //   nop
  // All entries are 64-bit for now.
  return 4 * kInstructionSize + EntryCount() * kPointerSize;
}


int ConstPool::SizeIfEmittedAtCurrentPc(bool require_jump) {
  if (IsEmpty()) return 0;

  // Prologue is:
  //   b   over  ;; if require_jump
  //   ldr xzr, #pool_size
  //   blr xzr
  //   nop       ;; if not 64-bit aligned
  int prologue_size = require_jump ? kInstructionSize : 0;
  prologue_size += 2 * kInstructionSize;
  prologue_size += IsAligned(assm_->pc_offset() + prologue_size, 8) ?
                   0 : kInstructionSize;

  // All entries are 64-bit for now.
  return prologue_size + EntryCount() * kPointerSize;
}


void ConstPool::Emit(bool require_jump) {
  DCHECK(!assm_->is_const_pool_blocked());
  // Prevent recursive pool emission and protect from veneer pools.
  Assembler::BlockPoolsScope block_pools(assm_);

  int size = SizeIfEmittedAtCurrentPc(require_jump);
  Label size_check;
  assm_->bind(&size_check);

  assm_->RecordConstPool(size);
  // Emit the constant pool. It is preceded by an optional branch if
  // require_jump and a header which will:
  //  1) Encode the size of the constant pool, for use by the disassembler.
  //  2) Terminate the program, to try to prevent execution from accidentally
  //     flowing into the constant pool.
  //  3) align the pool entries to 64-bit.
  // The header is therefore made of up to three arm64 instructions:
  //   ldr xzr, #<size of the constant pool in 32-bit words>
  //   blr xzr
  //   nop
  //
  // If executed, the header will likely segfault and lr will point to the
  // instruction following the offending blr.
  // TODO(all): Make the alignment part less fragile. Currently code is
  // allocated as a byte array so there are no guarantees the alignment will
  // be preserved on compaction. Currently it works as allocation seems to be
  // 64-bit aligned.

  // Emit branch if required
  Label after_pool;
  if (require_jump) {
    assm_->b(&after_pool);
  }

  // Emit the header.
  assm_->RecordComment("[ Constant Pool");
  EmitMarker();
  EmitGuard();
  assm_->Align(8);

  // Emit constant pool entries.
  // TODO(all): currently each relocated constant is 64 bits, consider adding
  // support for 32-bit entries.
  EmitEntries();
  assm_->RecordComment("]");

  if (after_pool.is_linked()) {
    assm_->bind(&after_pool);
  }

  DCHECK(assm_->SizeOfCodeGeneratedSince(&size_check) ==
         static_cast<unsigned>(size));
}


void ConstPool::Clear() {
  shared_entries_.clear();
  handle_to_index_map_.clear();
  entries_.clear();
  first_use_ = -1;
}


bool ConstPool::CanBeShared(RelocInfo::Mode mode) {
  return RelocInfo::IsNone(mode) ||
         (mode >= RelocInfo::FIRST_SHAREABLE_RELOC_MODE);
}


void ConstPool::EmitMarker() {
  // A constant pool size is expressed in number of 32-bits words.
  // Currently all entries are 64-bit.
  // + 1 is for the crash guard.
  // + 0/1 for alignment.
  int word_count = EntryCount() * 2 + 1 +
                   (IsAligned(assm_->pc_offset(), 8) ? 0 : 1);
  assm_->Emit(LDR_x_lit                          |
              Assembler::ImmLLiteral(word_count) |
              Assembler::Rt(xzr));
}


MemOperand::PairResult MemOperand::AreConsistentForPair(
    const MemOperand& operandA,
    const MemOperand& operandB,
    int access_size_log2) {
  DCHECK_GE(access_size_log2, 0);
  DCHECK_LE(access_size_log2, 3);
  // Step one: check that they share the same base, that the mode is Offset
  // and that the offset is a multiple of access size.
  if (!operandA.base().Is(operandB.base()) ||
      (operandA.addrmode() != Offset) ||
      (operandB.addrmode() != Offset) ||
      ((operandA.offset() & ((1 << access_size_log2) - 1)) != 0)) {
    return kNotPair;
  }
  // Step two: check that the offsets are contiguous and that the range
  // is OK for ldp/stp.
  if ((operandB.offset() == operandA.offset() + (1 << access_size_log2)) &&
      is_int7(operandA.offset() >> access_size_log2)) {
    return kPairAB;
  }
  if ((operandA.offset() == operandB.offset() + (1 << access_size_log2)) &&
      is_int7(operandB.offset() >> access_size_log2)) {
    return kPairBA;
  }
  return kNotPair;
}


void ConstPool::EmitGuard() {
#ifdef DEBUG
  Instruction* instr = reinterpret_cast<Instruction*>(assm_->pc());
  DCHECK(instr->preceding()->IsLdrLiteralX() &&
         instr->preceding()->Rt() == xzr.code());
#endif
  assm_->EmitPoolGuard();
}


void ConstPool::EmitEntries() {
  DCHECK(IsAligned(assm_->pc_offset(), 8));

  // Emit entries.
  for (const auto& entry : entries_) {
    for (const auto& pc : entry.second) {
      Instruction* instr = assm_->InstructionAt(pc);

      // Instruction to patch must be 'ldr rd, [pc, #offset]' with offset == 0.
      DCHECK(instr->IsLdrLiteral() && instr->ImmLLiteral() == 0);
      instr->SetImmPCOffsetTarget(assm_->isolate_data(), assm_->pc());
    }

<<<<<<< HEAD
    // Instruction to patch must be 'ldr rd, [pc, #offset]' with offset == 0.
    DCHECK(instr->IsLdrLiteral() && instr->ImmLLiteral() == 0);
    instr->SetImmPCOffsetTarget(assm_->isolate_data(), assm_->pc());
    assm_->dc64(unique_it->first);
=======
    assm_->dc64(entry.first);
>>>>>>> 84bd6f3c
  }
  Clear();
}


// Assembler
Assembler::Assembler(IsolateData isolate_data, void* buffer, int buffer_size)
    : AssemblerBase(isolate_data, buffer, buffer_size),
      constpool_(this),
      unresolved_branches_() {
  const_pool_blocked_nesting_ = 0;
  veneer_pool_blocked_nesting_ = 0;
  code_target_sharing_blocked_nesting_ = 0;
  Reset();
}


Assembler::~Assembler() {
  DCHECK(constpool_.IsEmpty());
  DCHECK_EQ(const_pool_blocked_nesting_, 0);
  DCHECK_EQ(veneer_pool_blocked_nesting_, 0);
  DCHECK_EQ(code_target_sharing_blocked_nesting_, 0);
}


void Assembler::Reset() {
#ifdef DEBUG
  DCHECK((pc_ >= buffer_) && (pc_ < buffer_ + buffer_size_));
  DCHECK_EQ(const_pool_blocked_nesting_, 0);
  DCHECK_EQ(veneer_pool_blocked_nesting_, 0);
  DCHECK_EQ(code_target_sharing_blocked_nesting_, 0);
  DCHECK(unresolved_branches_.empty());
  memset(buffer_, 0, pc_ - buffer_);
#endif
  pc_ = buffer_;
  code_targets_.reserve(64);
  reloc_info_writer.Reposition(buffer_ + buffer_size_, pc_);
  constpool_.Clear();
  next_constant_pool_check_ = 0;
  next_veneer_pool_check_ = kMaxInt;
  no_const_pool_before_ = 0;
}

void Assembler::AllocateAndInstallRequestedHeapObjects(Isolate* isolate) {
  for (auto& request : heap_object_requests_) {
    Address pc = reinterpret_cast<Address>(buffer_) + request.offset();
    switch (request.kind()) {
      case HeapObjectRequest::kHeapNumber: {
        Handle<HeapObject> object = isolate->factory()->NewHeapNumber(
            request.heap_number(), IMMUTABLE, TENURED);
        set_target_address_at(pc, 0 /* unused */, object.address());
        break;
      }
      case HeapObjectRequest::kCodeStub: {
        request.code_stub()->set_isolate(isolate);
        Instruction* instr = reinterpret_cast<Instruction*>(pc);
        DCHECK(instr->IsBranchAndLink() || instr->IsUnconditionalBranch());
        DCHECK_GE(instr->ImmPCOffset(), 0);
        DCHECK_EQ(instr->ImmPCOffset() % kInstructionSize, 0);
        DCHECK_LT(instr->ImmPCOffset() >> kInstructionSizeLog2,
                  code_targets_.size());
        code_targets_[instr->ImmPCOffset() >> kInstructionSizeLog2] =
            request.code_stub()->GetCode();
        break;
      }
    }
  }
}

void Assembler::GetCode(Isolate* isolate, CodeDesc* desc) {
  // Emit constant pool if necessary.
  CheckConstPool(true, false);
  DCHECK(constpool_.IsEmpty());

  AllocateAndInstallRequestedHeapObjects(isolate);

  // Set up code descriptor.
  if (desc) {
    desc->buffer = reinterpret_cast<byte*>(buffer_);
    desc->buffer_size = buffer_size_;
    desc->instr_size = pc_offset();
    desc->reloc_size =
        static_cast<int>((reinterpret_cast<byte*>(buffer_) + buffer_size_) -
                         reloc_info_writer.pos());
    desc->origin = this;
    desc->constant_pool_size = 0;
    desc->unwinding_info_size = 0;
    desc->unwinding_info = nullptr;
  }
}


void Assembler::Align(int m) {
  DCHECK(m >= 4 && base::bits::IsPowerOfTwo(m));
  while ((pc_offset() & (m - 1)) != 0) {
    nop();
  }
}


void Assembler::CheckLabelLinkChain(Label const * label) {
#ifdef DEBUG
  if (label->is_linked()) {
    static const int kMaxLinksToCheck = 64;  // Avoid O(n2) behaviour.
    int links_checked = 0;
    int64_t linkoffset = label->pos();
    bool end_of_chain = false;
    while (!end_of_chain) {
      if (++links_checked > kMaxLinksToCheck) break;
      Instruction * link = InstructionAt(linkoffset);
      int64_t linkpcoffset = link->ImmPCOffset();
      int64_t prevlinkoffset = linkoffset + linkpcoffset;

      end_of_chain = (linkoffset == prevlinkoffset);
      linkoffset = linkoffset + linkpcoffset;
    }
  }
#endif
}


void Assembler::RemoveBranchFromLabelLinkChain(Instruction* branch,
                                               Label* label,
                                               Instruction* label_veneer) {
  DCHECK(label->is_linked());

  CheckLabelLinkChain(label);

  Instruction* link = InstructionAt(label->pos());
  Instruction* prev_link = link;
  Instruction* next_link;
  bool end_of_chain = false;

  while (link != branch && !end_of_chain) {
    next_link = link->ImmPCOffsetTarget();
    end_of_chain = (link == next_link);
    prev_link = link;
    link = next_link;
  }

  DCHECK(branch == link);
  next_link = branch->ImmPCOffsetTarget();

  if (branch == prev_link) {
    // The branch is the first instruction in the chain.
    if (branch == next_link) {
      // It is also the last instruction in the chain, so it is the only branch
      // currently referring to this label.
      label->Unuse();
    } else {
      label->link_to(
          static_cast<int>(reinterpret_cast<byte*>(next_link) - buffer_));
    }

  } else if (branch == next_link) {
    // The branch is the last (but not also the first) instruction in the chain.
    prev_link->SetImmPCOffsetTarget(isolate_data(), prev_link);

  } else {
    // The branch is in the middle of the chain.
    if (prev_link->IsTargetInImmPCOffsetRange(next_link)) {
      prev_link->SetImmPCOffsetTarget(isolate_data(), next_link);
<<<<<<< HEAD
    } else if (label_veneer != NULL) {
=======
    } else if (label_veneer != nullptr) {
>>>>>>> 84bd6f3c
      // Use the veneer for all previous links in the chain.
      prev_link->SetImmPCOffsetTarget(isolate_data(), prev_link);

      end_of_chain = false;
      link = next_link;
      while (!end_of_chain) {
        next_link = link->ImmPCOffsetTarget();
        end_of_chain = (link == next_link);
        link->SetImmPCOffsetTarget(isolate_data(), label_veneer);
        link = next_link;
      }
    } else {
      // The assert below will fire.
      // Some other work could be attempted to fix up the chain, but it would be
      // rather complicated. If we crash here, we may want to consider using an
      // other mechanism than a chain of branches.
      //
      // Note that this situation currently should not happen, as we always call
      // this function with a veneer to the target label.
      // However this could happen with a MacroAssembler in the following state:
      //    [previous code]
      //    B(label);
      //    [20KB code]
      //    Tbz(label);   // First tbz. Pointing to unconditional branch.
      //    [20KB code]
      //    Tbz(label);   // Second tbz. Pointing to the first tbz.
      //    [more code]
      // and this function is called to remove the first tbz from the label link
      // chain. Since tbz has a range of +-32KB, the second tbz cannot point to
      // the unconditional branch.
      CHECK(prev_link->IsTargetInImmPCOffsetRange(next_link));
      UNREACHABLE();
    }
  }

  CheckLabelLinkChain(label);
}


void Assembler::bind(Label* label) {
  // Bind label to the address at pc_. All instructions (most likely branches)
  // that are linked to this label will be updated to point to the newly-bound
  // label.

  DCHECK(!label->is_near_linked());
  DCHECK(!label->is_bound());

  DeleteUnresolvedBranchInfoForLabel(label);

  // If the label is linked, the link chain looks something like this:
  //
  // |--I----I-------I-------L
  // |---------------------->| pc_offset
  // |-------------->|         linkoffset = label->pos()
  //         |<------|         link->ImmPCOffset()
  // |------>|                 prevlinkoffset = linkoffset + link->ImmPCOffset()
  //
  // On each iteration, the last link is updated and then removed from the
  // chain until only one remains. At that point, the label is bound.
  //
  // If the label is not linked, no preparation is required before binding.
  while (label->is_linked()) {
    int linkoffset = label->pos();
    Instruction* link = InstructionAt(linkoffset);
    int prevlinkoffset = linkoffset + static_cast<int>(link->ImmPCOffset());

    CheckLabelLinkChain(label);

    DCHECK_GE(linkoffset, 0);
    DCHECK(linkoffset < pc_offset());
    DCHECK((linkoffset > prevlinkoffset) ||
           (linkoffset - prevlinkoffset == kStartOfLabelLinkChain));
    DCHECK_GE(prevlinkoffset, 0);

    // Update the link to point to the label.
    if (link->IsUnresolvedInternalReference()) {
      // Internal references do not get patched to an instruction but directly
      // to an address.
      internal_reference_positions_.push_back(linkoffset);
      PatchingAssembler patcher(isolate_data(), reinterpret_cast<byte*>(link),
                                2);
      patcher.dc64(reinterpret_cast<uintptr_t>(pc_));
    } else {
      link->SetImmPCOffsetTarget(isolate_data(),
                                 reinterpret_cast<Instruction*>(pc_));
    }

    // Link the label to the previous link in the chain.
    if (linkoffset - prevlinkoffset == kStartOfLabelLinkChain) {
      // We hit kStartOfLabelLinkChain, so the chain is fully processed.
      label->Unuse();
    } else {
      // Update the label for the next iteration.
      label->link_to(prevlinkoffset);
    }
  }
  label->bind_to(pc_offset());

  DCHECK(label->is_bound());
  DCHECK(!label->is_linked());
}


int Assembler::LinkAndGetByteOffsetTo(Label* label) {
  DCHECK_EQ(sizeof(*pc_), 1);
  CheckLabelLinkChain(label);

  int offset;
  if (label->is_bound()) {
    // The label is bound, so it does not need to be updated. Referring
    // instructions must link directly to the label as they will not be
    // updated.
    //
    // In this case, label->pos() returns the offset of the label from the
    // start of the buffer.
    //
    // Note that offset can be zero for self-referential instructions. (This
    // could be useful for ADR, for example.)
    offset = label->pos() - pc_offset();
    DCHECK_LE(offset, 0);
  } else {
    if (label->is_linked()) {
      // The label is linked, so the referring instruction should be added onto
      // the end of the label's link chain.
      //
      // In this case, label->pos() returns the offset of the last linked
      // instruction from the start of the buffer.
      offset = label->pos() - pc_offset();
      DCHECK_NE(offset, kStartOfLabelLinkChain);
      // Note that the offset here needs to be PC-relative only so that the
      // first instruction in a buffer can link to an unbound label. Otherwise,
      // the offset would be 0 for this case, and 0 is reserved for
      // kStartOfLabelLinkChain.
    } else {
      // The label is unused, so it now becomes linked and the referring
      // instruction is at the start of the new link chain.
      offset = kStartOfLabelLinkChain;
    }
    // The instruction at pc is now the last link in the label's chain.
    label->link_to(pc_offset());
  }

  return offset;
}


void Assembler::DeleteUnresolvedBranchInfoForLabelTraverse(Label* label) {
  DCHECK(label->is_linked());
  CheckLabelLinkChain(label);

  int link_offset = label->pos();
  int link_pcoffset;
  bool end_of_chain = false;

  while (!end_of_chain) {
    Instruction * link = InstructionAt(link_offset);
    link_pcoffset = static_cast<int>(link->ImmPCOffset());

    // ADR instructions are not handled by veneers.
    if (link->IsImmBranch()) {
      int max_reachable_pc =
          static_cast<int>(InstructionOffset(link) +
                           Instruction::ImmBranchRange(link->BranchType()));
      typedef std::multimap<int, FarBranchInfo>::iterator unresolved_info_it;
      std::pair<unresolved_info_it, unresolved_info_it> range;
      range = unresolved_branches_.equal_range(max_reachable_pc);
      unresolved_info_it it;
      for (it = range.first; it != range.second; ++it) {
        if (it->second.pc_offset_ == link_offset) {
          unresolved_branches_.erase(it);
          break;
        }
      }
    }

    end_of_chain = (link_pcoffset == 0);
    link_offset = link_offset + link_pcoffset;
  }
}


void Assembler::DeleteUnresolvedBranchInfoForLabel(Label* label) {
  if (unresolved_branches_.empty()) {
    DCHECK_EQ(next_veneer_pool_check_, kMaxInt);
    return;
  }

  if (label->is_linked()) {
    // Branches to this label will be resolved when the label is bound, normally
    // just after all the associated info has been deleted.
    DeleteUnresolvedBranchInfoForLabelTraverse(label);
  }
  if (unresolved_branches_.empty()) {
    next_veneer_pool_check_ = kMaxInt;
  } else {
    next_veneer_pool_check_ =
      unresolved_branches_first_limit() - kVeneerDistanceCheckMargin;
  }
}


void Assembler::StartBlockConstPool() {
  if (const_pool_blocked_nesting_++ == 0) {
    // Prevent constant pool checks happening by setting the next check to
    // the biggest possible offset.
    next_constant_pool_check_ = kMaxInt;
  }
}


void Assembler::EndBlockConstPool() {
  if (--const_pool_blocked_nesting_ == 0) {
    // Check the constant pool hasn't been blocked for too long.
    DCHECK(pc_offset() < constpool_.MaxPcOffset());
    // Two cases:
    //  * no_const_pool_before_ >= next_constant_pool_check_ and the emission is
    //    still blocked
    //  * no_const_pool_before_ < next_constant_pool_check_ and the next emit
    //    will trigger a check.
    next_constant_pool_check_ = no_const_pool_before_;
  }
}


bool Assembler::is_const_pool_blocked() const {
  return (const_pool_blocked_nesting_ > 0) ||
         (pc_offset() < no_const_pool_before_);
}


bool Assembler::IsConstantPoolAt(Instruction* instr) {
  // The constant pool marker is made of two instructions. These instructions
  // will never be emitted by the JIT, so checking for the first one is enough:
  // 0: ldr xzr, #<size of pool>
  bool result = instr->IsLdrLiteralX() && (instr->Rt() == kZeroRegCode);

  // It is still worth asserting the marker is complete.
  // 4: blr xzr
  DCHECK(!result || (instr->following()->IsBranchAndLinkToRegister() &&
                     instr->following()->Rn() == kZeroRegCode));

  return result;
}


int Assembler::ConstantPoolSizeAt(Instruction* instr) {
#ifdef USE_SIMULATOR
  // Assembler::debug() embeds constants directly into the instruction stream.
  // Although this is not a genuine constant pool, treat it like one to avoid
  // disassembling the constants.
  if ((instr->Mask(ExceptionMask) == HLT) &&
      (instr->ImmException() == kImmExceptionIsDebug)) {
    const char* message =
        reinterpret_cast<const char*>(
            instr->InstructionAtOffset(kDebugMessageOffset));
    int size = static_cast<int>(kDebugMessageOffset + strlen(message) + 1);
    return RoundUp(size, kInstructionSize) / kInstructionSize;
  }
  // Same for printf support, see MacroAssembler::CallPrintf().
  if ((instr->Mask(ExceptionMask) == HLT) &&
      (instr->ImmException() == kImmExceptionIsPrintf)) {
    return kPrintfLength / kInstructionSize;
  }
#endif
  if (IsConstantPoolAt(instr)) {
    return instr->ImmLLiteral();
  } else {
    return -1;
  }
}


void Assembler::EmitPoolGuard() {
  // We must generate only one instruction as this is used in scopes that
  // control the size of the code generated.
  Emit(BLR | Rn(xzr));
}


void Assembler::StartBlockVeneerPool() {
  ++veneer_pool_blocked_nesting_;
}


void Assembler::EndBlockVeneerPool() {
  if (--veneer_pool_blocked_nesting_ == 0) {
    // Check the veneer pool hasn't been blocked for too long.
    DCHECK(unresolved_branches_.empty() ||
           (pc_offset() < unresolved_branches_first_limit()));
  }
}


void Assembler::br(const Register& xn) {
  DCHECK(xn.Is64Bits());
  Emit(BR | Rn(xn));
}


void Assembler::blr(const Register& xn) {
  DCHECK(xn.Is64Bits());
  // The pattern 'blr xzr' is used as a guard to detect when execution falls
  // through the constant pool. It should not be emitted.
  DCHECK(!xn.Is(xzr));
  Emit(BLR | Rn(xn));
}


void Assembler::ret(const Register& xn) {
  DCHECK(xn.Is64Bits());
  Emit(RET | Rn(xn));
}


void Assembler::b(int imm26) {
  Emit(B | ImmUncondBranch(imm26));
}


void Assembler::b(Label* label) {
  b(LinkAndGetInstructionOffsetTo(label));
}


void Assembler::b(int imm19, Condition cond) {
  Emit(B_cond | ImmCondBranch(imm19) | cond);
}


void Assembler::b(Label* label, Condition cond) {
  b(LinkAndGetInstructionOffsetTo(label), cond);
}


void Assembler::bl(int imm26) {
  Emit(BL | ImmUncondBranch(imm26));
}


void Assembler::bl(Label* label) {
  bl(LinkAndGetInstructionOffsetTo(label));
}


void Assembler::cbz(const Register& rt,
                    int imm19) {
  Emit(SF(rt) | CBZ | ImmCmpBranch(imm19) | Rt(rt));
}


void Assembler::cbz(const Register& rt,
                    Label* label) {
  cbz(rt, LinkAndGetInstructionOffsetTo(label));
}


void Assembler::cbnz(const Register& rt,
                     int imm19) {
  Emit(SF(rt) | CBNZ | ImmCmpBranch(imm19) | Rt(rt));
}


void Assembler::cbnz(const Register& rt,
                     Label* label) {
  cbnz(rt, LinkAndGetInstructionOffsetTo(label));
}


void Assembler::tbz(const Register& rt,
                    unsigned bit_pos,
                    int imm14) {
  DCHECK(rt.Is64Bits() || (rt.Is32Bits() && (bit_pos < kWRegSizeInBits)));
  Emit(TBZ | ImmTestBranchBit(bit_pos) | ImmTestBranch(imm14) | Rt(rt));
}


void Assembler::tbz(const Register& rt,
                    unsigned bit_pos,
                    Label* label) {
  tbz(rt, bit_pos, LinkAndGetInstructionOffsetTo(label));
}


void Assembler::tbnz(const Register& rt,
                     unsigned bit_pos,
                     int imm14) {
  DCHECK(rt.Is64Bits() || (rt.Is32Bits() && (bit_pos < kWRegSizeInBits)));
  Emit(TBNZ | ImmTestBranchBit(bit_pos) | ImmTestBranch(imm14) | Rt(rt));
}


void Assembler::tbnz(const Register& rt,
                     unsigned bit_pos,
                     Label* label) {
  tbnz(rt, bit_pos, LinkAndGetInstructionOffsetTo(label));
}


void Assembler::adr(const Register& rd, int imm21) {
  DCHECK(rd.Is64Bits());
  Emit(ADR | ImmPCRelAddress(imm21) | Rd(rd));
}


void Assembler::adr(const Register& rd, Label* label) {
  adr(rd, LinkAndGetByteOffsetTo(label));
}


void Assembler::add(const Register& rd,
                    const Register& rn,
                    const Operand& operand) {
  AddSub(rd, rn, operand, LeaveFlags, ADD);
}


void Assembler::adds(const Register& rd,
                     const Register& rn,
                     const Operand& operand) {
  AddSub(rd, rn, operand, SetFlags, ADD);
}


void Assembler::cmn(const Register& rn,
                    const Operand& operand) {
  Register zr = AppropriateZeroRegFor(rn);
  adds(zr, rn, operand);
}


void Assembler::sub(const Register& rd,
                    const Register& rn,
                    const Operand& operand) {
  AddSub(rd, rn, operand, LeaveFlags, SUB);
}


void Assembler::subs(const Register& rd,
                     const Register& rn,
                     const Operand& operand) {
  AddSub(rd, rn, operand, SetFlags, SUB);
}


void Assembler::cmp(const Register& rn, const Operand& operand) {
  Register zr = AppropriateZeroRegFor(rn);
  subs(zr, rn, operand);
}


void Assembler::neg(const Register& rd, const Operand& operand) {
  Register zr = AppropriateZeroRegFor(rd);
  sub(rd, zr, operand);
}


void Assembler::negs(const Register& rd, const Operand& operand) {
  Register zr = AppropriateZeroRegFor(rd);
  subs(rd, zr, operand);
}


void Assembler::adc(const Register& rd,
                    const Register& rn,
                    const Operand& operand) {
  AddSubWithCarry(rd, rn, operand, LeaveFlags, ADC);
}


void Assembler::adcs(const Register& rd,
                     const Register& rn,
                     const Operand& operand) {
  AddSubWithCarry(rd, rn, operand, SetFlags, ADC);
}


void Assembler::sbc(const Register& rd,
                    const Register& rn,
                    const Operand& operand) {
  AddSubWithCarry(rd, rn, operand, LeaveFlags, SBC);
}


void Assembler::sbcs(const Register& rd,
                     const Register& rn,
                     const Operand& operand) {
  AddSubWithCarry(rd, rn, operand, SetFlags, SBC);
}


void Assembler::ngc(const Register& rd, const Operand& operand) {
  Register zr = AppropriateZeroRegFor(rd);
  sbc(rd, zr, operand);
}


void Assembler::ngcs(const Register& rd, const Operand& operand) {
  Register zr = AppropriateZeroRegFor(rd);
  sbcs(rd, zr, operand);
}


// Logical instructions.
void Assembler::and_(const Register& rd,
                     const Register& rn,
                     const Operand& operand) {
  Logical(rd, rn, operand, AND);
}


void Assembler::ands(const Register& rd,
                     const Register& rn,
                     const Operand& operand) {
  Logical(rd, rn, operand, ANDS);
}


void Assembler::tst(const Register& rn,
                    const Operand& operand) {
  ands(AppropriateZeroRegFor(rn), rn, operand);
}


void Assembler::bic(const Register& rd,
                    const Register& rn,
                    const Operand& operand) {
  Logical(rd, rn, operand, BIC);
}


void Assembler::bics(const Register& rd,
                     const Register& rn,
                     const Operand& operand) {
  Logical(rd, rn, operand, BICS);
}


void Assembler::orr(const Register& rd,
                    const Register& rn,
                    const Operand& operand) {
  Logical(rd, rn, operand, ORR);
}


void Assembler::orn(const Register& rd,
                    const Register& rn,
                    const Operand& operand) {
  Logical(rd, rn, operand, ORN);
}


void Assembler::eor(const Register& rd,
                    const Register& rn,
                    const Operand& operand) {
  Logical(rd, rn, operand, EOR);
}


void Assembler::eon(const Register& rd,
                    const Register& rn,
                    const Operand& operand) {
  Logical(rd, rn, operand, EON);
}


void Assembler::lslv(const Register& rd,
                     const Register& rn,
                     const Register& rm) {
  DCHECK(rd.SizeInBits() == rn.SizeInBits());
  DCHECK(rd.SizeInBits() == rm.SizeInBits());
  Emit(SF(rd) | LSLV | Rm(rm) | Rn(rn) | Rd(rd));
}


void Assembler::lsrv(const Register& rd,
                     const Register& rn,
                     const Register& rm) {
  DCHECK(rd.SizeInBits() == rn.SizeInBits());
  DCHECK(rd.SizeInBits() == rm.SizeInBits());
  Emit(SF(rd) | LSRV | Rm(rm) | Rn(rn) | Rd(rd));
}


void Assembler::asrv(const Register& rd,
                     const Register& rn,
                     const Register& rm) {
  DCHECK(rd.SizeInBits() == rn.SizeInBits());
  DCHECK(rd.SizeInBits() == rm.SizeInBits());
  Emit(SF(rd) | ASRV | Rm(rm) | Rn(rn) | Rd(rd));
}


void Assembler::rorv(const Register& rd,
                     const Register& rn,
                     const Register& rm) {
  DCHECK(rd.SizeInBits() == rn.SizeInBits());
  DCHECK(rd.SizeInBits() == rm.SizeInBits());
  Emit(SF(rd) | RORV | Rm(rm) | Rn(rn) | Rd(rd));
}


// Bitfield operations.
void Assembler::bfm(const Register& rd, const Register& rn, int immr,
                    int imms) {
  DCHECK(rd.SizeInBits() == rn.SizeInBits());
  Instr N = SF(rd) >> (kSFOffset - kBitfieldNOffset);
  Emit(SF(rd) | BFM | N |
       ImmR(immr, rd.SizeInBits()) |
       ImmS(imms, rn.SizeInBits()) |
       Rn(rn) | Rd(rd));
}


void Assembler::sbfm(const Register& rd, const Register& rn, int immr,
                     int imms) {
  DCHECK(rd.Is64Bits() || rn.Is32Bits());
  Instr N = SF(rd) >> (kSFOffset - kBitfieldNOffset);
  Emit(SF(rd) | SBFM | N |
       ImmR(immr, rd.SizeInBits()) |
       ImmS(imms, rn.SizeInBits()) |
       Rn(rn) | Rd(rd));
}


void Assembler::ubfm(const Register& rd, const Register& rn, int immr,
                     int imms) {
  DCHECK(rd.SizeInBits() == rn.SizeInBits());
  Instr N = SF(rd) >> (kSFOffset - kBitfieldNOffset);
  Emit(SF(rd) | UBFM | N |
       ImmR(immr, rd.SizeInBits()) |
       ImmS(imms, rn.SizeInBits()) |
       Rn(rn) | Rd(rd));
}


void Assembler::extr(const Register& rd, const Register& rn, const Register& rm,
                     int lsb) {
  DCHECK(rd.SizeInBits() == rn.SizeInBits());
  DCHECK(rd.SizeInBits() == rm.SizeInBits());
  Instr N = SF(rd) >> (kSFOffset - kBitfieldNOffset);
  Emit(SF(rd) | EXTR | N | Rm(rm) |
       ImmS(lsb, rn.SizeInBits()) | Rn(rn) | Rd(rd));
}


void Assembler::csel(const Register& rd,
                     const Register& rn,
                     const Register& rm,
                     Condition cond) {
  ConditionalSelect(rd, rn, rm, cond, CSEL);
}


void Assembler::csinc(const Register& rd,
                      const Register& rn,
                      const Register& rm,
                      Condition cond) {
  ConditionalSelect(rd, rn, rm, cond, CSINC);
}


void Assembler::csinv(const Register& rd,
                      const Register& rn,
                      const Register& rm,
                      Condition cond) {
  ConditionalSelect(rd, rn, rm, cond, CSINV);
}


void Assembler::csneg(const Register& rd,
                      const Register& rn,
                      const Register& rm,
                      Condition cond) {
  ConditionalSelect(rd, rn, rm, cond, CSNEG);
}


void Assembler::cset(const Register &rd, Condition cond) {
  DCHECK((cond != al) && (cond != nv));
  Register zr = AppropriateZeroRegFor(rd);
  csinc(rd, zr, zr, NegateCondition(cond));
}


void Assembler::csetm(const Register &rd, Condition cond) {
  DCHECK((cond != al) && (cond != nv));
  Register zr = AppropriateZeroRegFor(rd);
  csinv(rd, zr, zr, NegateCondition(cond));
}


void Assembler::cinc(const Register &rd, const Register &rn, Condition cond) {
  DCHECK((cond != al) && (cond != nv));
  csinc(rd, rn, rn, NegateCondition(cond));
}


void Assembler::cinv(const Register &rd, const Register &rn, Condition cond) {
  DCHECK((cond != al) && (cond != nv));
  csinv(rd, rn, rn, NegateCondition(cond));
}


void Assembler::cneg(const Register &rd, const Register &rn, Condition cond) {
  DCHECK((cond != al) && (cond != nv));
  csneg(rd, rn, rn, NegateCondition(cond));
}


void Assembler::ConditionalSelect(const Register& rd,
                                  const Register& rn,
                                  const Register& rm,
                                  Condition cond,
                                  ConditionalSelectOp op) {
  DCHECK(rd.SizeInBits() == rn.SizeInBits());
  DCHECK(rd.SizeInBits() == rm.SizeInBits());
  Emit(SF(rd) | op | Rm(rm) | Cond(cond) | Rn(rn) | Rd(rd));
}


void Assembler::ccmn(const Register& rn,
                     const Operand& operand,
                     StatusFlags nzcv,
                     Condition cond) {
  ConditionalCompare(rn, operand, nzcv, cond, CCMN);
}


void Assembler::ccmp(const Register& rn,
                     const Operand& operand,
                     StatusFlags nzcv,
                     Condition cond) {
  ConditionalCompare(rn, operand, nzcv, cond, CCMP);
}


void Assembler::DataProcessing3Source(const Register& rd,
                                      const Register& rn,
                                      const Register& rm,
                                      const Register& ra,
                                      DataProcessing3SourceOp op) {
  Emit(SF(rd) | op | Rm(rm) | Ra(ra) | Rn(rn) | Rd(rd));
}


void Assembler::mul(const Register& rd,
                    const Register& rn,
                    const Register& rm) {
  DCHECK(AreSameSizeAndType(rd, rn, rm));
  Register zr = AppropriateZeroRegFor(rn);
  DataProcessing3Source(rd, rn, rm, zr, MADD);
}


void Assembler::madd(const Register& rd,
                     const Register& rn,
                     const Register& rm,
                     const Register& ra) {
  DCHECK(AreSameSizeAndType(rd, rn, rm, ra));
  DataProcessing3Source(rd, rn, rm, ra, MADD);
}


void Assembler::mneg(const Register& rd,
                     const Register& rn,
                     const Register& rm) {
  DCHECK(AreSameSizeAndType(rd, rn, rm));
  Register zr = AppropriateZeroRegFor(rn);
  DataProcessing3Source(rd, rn, rm, zr, MSUB);
}


void Assembler::msub(const Register& rd,
                     const Register& rn,
                     const Register& rm,
                     const Register& ra) {
  DCHECK(AreSameSizeAndType(rd, rn, rm, ra));
  DataProcessing3Source(rd, rn, rm, ra, MSUB);
}


void Assembler::smaddl(const Register& rd,
                       const Register& rn,
                       const Register& rm,
                       const Register& ra) {
  DCHECK(rd.Is64Bits() && ra.Is64Bits());
  DCHECK(rn.Is32Bits() && rm.Is32Bits());
  DataProcessing3Source(rd, rn, rm, ra, SMADDL_x);
}


void Assembler::smsubl(const Register& rd,
                       const Register& rn,
                       const Register& rm,
                       const Register& ra) {
  DCHECK(rd.Is64Bits() && ra.Is64Bits());
  DCHECK(rn.Is32Bits() && rm.Is32Bits());
  DataProcessing3Source(rd, rn, rm, ra, SMSUBL_x);
}


void Assembler::umaddl(const Register& rd,
                       const Register& rn,
                       const Register& rm,
                       const Register& ra) {
  DCHECK(rd.Is64Bits() && ra.Is64Bits());
  DCHECK(rn.Is32Bits() && rm.Is32Bits());
  DataProcessing3Source(rd, rn, rm, ra, UMADDL_x);
}


void Assembler::umsubl(const Register& rd,
                       const Register& rn,
                       const Register& rm,
                       const Register& ra) {
  DCHECK(rd.Is64Bits() && ra.Is64Bits());
  DCHECK(rn.Is32Bits() && rm.Is32Bits());
  DataProcessing3Source(rd, rn, rm, ra, UMSUBL_x);
}


void Assembler::smull(const Register& rd,
                      const Register& rn,
                      const Register& rm) {
  DCHECK(rd.Is64Bits());
  DCHECK(rn.Is32Bits() && rm.Is32Bits());
  DataProcessing3Source(rd, rn, rm, xzr, SMADDL_x);
}


void Assembler::smulh(const Register& rd,
                      const Register& rn,
                      const Register& rm) {
  DCHECK(AreSameSizeAndType(rd, rn, rm));
  DataProcessing3Source(rd, rn, rm, xzr, SMULH_x);
}


void Assembler::sdiv(const Register& rd,
                     const Register& rn,
                     const Register& rm) {
  DCHECK(rd.SizeInBits() == rn.SizeInBits());
  DCHECK(rd.SizeInBits() == rm.SizeInBits());
  Emit(SF(rd) | SDIV | Rm(rm) | Rn(rn) | Rd(rd));
}


void Assembler::udiv(const Register& rd,
                     const Register& rn,
                     const Register& rm) {
  DCHECK(rd.SizeInBits() == rn.SizeInBits());
  DCHECK(rd.SizeInBits() == rm.SizeInBits());
  Emit(SF(rd) | UDIV | Rm(rm) | Rn(rn) | Rd(rd));
}


void Assembler::rbit(const Register& rd,
                     const Register& rn) {
  DataProcessing1Source(rd, rn, RBIT);
}


void Assembler::rev16(const Register& rd,
                      const Register& rn) {
  DataProcessing1Source(rd, rn, REV16);
}


void Assembler::rev32(const Register& rd,
                      const Register& rn) {
  DCHECK(rd.Is64Bits());
  DataProcessing1Source(rd, rn, REV);
}


void Assembler::rev(const Register& rd,
                    const Register& rn) {
  DataProcessing1Source(rd, rn, rd.Is64Bits() ? REV_x : REV_w);
}


void Assembler::clz(const Register& rd,
                    const Register& rn) {
  DataProcessing1Source(rd, rn, CLZ);
}


void Assembler::cls(const Register& rd,
                    const Register& rn) {
  DataProcessing1Source(rd, rn, CLS);
}


void Assembler::ldp(const CPURegister& rt,
                    const CPURegister& rt2,
                    const MemOperand& src) {
  LoadStorePair(rt, rt2, src, LoadPairOpFor(rt, rt2));
}


void Assembler::stp(const CPURegister& rt,
                    const CPURegister& rt2,
                    const MemOperand& dst) {
  LoadStorePair(rt, rt2, dst, StorePairOpFor(rt, rt2));
}


void Assembler::ldpsw(const Register& rt,
                      const Register& rt2,
                      const MemOperand& src) {
  DCHECK(rt.Is64Bits());
  LoadStorePair(rt, rt2, src, LDPSW_x);
}


void Assembler::LoadStorePair(const CPURegister& rt,
                              const CPURegister& rt2,
                              const MemOperand& addr,
                              LoadStorePairOp op) {
  // 'rt' and 'rt2' can only be aliased for stores.
  DCHECK(((op & LoadStorePairLBit) == 0) || !rt.Is(rt2));
  DCHECK(AreSameSizeAndType(rt, rt2));
  DCHECK(IsImmLSPair(addr.offset(), CalcLSPairDataSize(op)));
  int offset = static_cast<int>(addr.offset());

  Instr memop = op | Rt(rt) | Rt2(rt2) | RnSP(addr.base()) |
                ImmLSPair(offset, CalcLSPairDataSize(op));

  Instr addrmodeop;
  if (addr.IsImmediateOffset()) {
    addrmodeop = LoadStorePairOffsetFixed;
  } else {
    // Pre-index and post-index modes.
    DCHECK(!rt.Is(addr.base()));
    DCHECK(!rt2.Is(addr.base()));
    DCHECK_NE(addr.offset(), 0);
    if (addr.IsPreIndex()) {
      addrmodeop = LoadStorePairPreIndexFixed;
    } else {
      DCHECK(addr.IsPostIndex());
      addrmodeop = LoadStorePairPostIndexFixed;
    }
  }
  Emit(addrmodeop | memop);
}


// Memory instructions.
void Assembler::ldrb(const Register& rt, const MemOperand& src) {
  LoadStore(rt, src, LDRB_w);
}


void Assembler::strb(const Register& rt, const MemOperand& dst) {
  LoadStore(rt, dst, STRB_w);
}


void Assembler::ldrsb(const Register& rt, const MemOperand& src) {
  LoadStore(rt, src, rt.Is64Bits() ? LDRSB_x : LDRSB_w);
}


void Assembler::ldrh(const Register& rt, const MemOperand& src) {
  LoadStore(rt, src, LDRH_w);
}


void Assembler::strh(const Register& rt, const MemOperand& dst) {
  LoadStore(rt, dst, STRH_w);
}


void Assembler::ldrsh(const Register& rt, const MemOperand& src) {
  LoadStore(rt, src, rt.Is64Bits() ? LDRSH_x : LDRSH_w);
}


void Assembler::ldr(const CPURegister& rt, const MemOperand& src) {
  LoadStore(rt, src, LoadOpFor(rt));
}


void Assembler::str(const CPURegister& rt, const MemOperand& src) {
  LoadStore(rt, src, StoreOpFor(rt));
}


void Assembler::ldrsw(const Register& rt, const MemOperand& src) {
  DCHECK(rt.Is64Bits());
  LoadStore(rt, src, LDRSW_x);
}


void Assembler::ldr_pcrel(const CPURegister& rt, int imm19) {
  // The pattern 'ldr xzr, #offset' is used to indicate the beginning of a
  // constant pool. It should not be emitted.
  DCHECK(!rt.IsZero());
  Emit(LoadLiteralOpFor(rt) | ImmLLiteral(imm19) | Rt(rt));
}

Operand Operand::EmbeddedNumber(double number) {
  int32_t smi;
  if (DoubleToSmiInteger(number, &smi)) {
    return Operand(Immediate(Smi::FromInt(smi)));
  }
  Operand result(0, RelocInfo::EMBEDDED_OBJECT);
  result.heap_object_request_.emplace(number);
  DCHECK(result.IsHeapObjectRequest());
  return result;
}

Operand Operand::EmbeddedCode(CodeStub* stub) {
  Operand result(0, RelocInfo::CODE_TARGET);
  result.heap_object_request_.emplace(stub);
  DCHECK(result.IsHeapObjectRequest());
  return result;
}

void Assembler::ldr(const CPURegister& rt, const Operand& operand) {
  if (operand.IsHeapObjectRequest()) {
    RequestHeapObject(operand.heap_object_request());
    ldr(rt, operand.immediate_for_heap_object_request());
  } else {
    ldr(rt, operand.immediate());
  }
}

void Assembler::ldr(const CPURegister& rt, const Immediate& imm) {
  // Currently we only support 64-bit literals.
  DCHECK(rt.Is64Bits());

  RecordRelocInfo(imm.rmode(), imm.value());
  BlockConstPoolFor(1);
  // The load will be patched when the constpool is emitted, patching code
  // expect a load literal with offset 0.
  ldr_pcrel(rt, 0);
}

void Assembler::ldar(const Register& rt, const Register& rn) {
  DCHECK(rn.Is64Bits());
  LoadStoreAcquireReleaseOp op = rt.Is32Bits() ? LDAR_w : LDAR_x;
  Emit(op | Rs(x31) | Rt2(x31) | RnSP(rn) | Rt(rt));
}

void Assembler::ldaxr(const Register& rt, const Register& rn) {
  DCHECK(rn.Is64Bits());
  LoadStoreAcquireReleaseOp op = rt.Is32Bits() ? LDAXR_w : LDAXR_x;
  Emit(op | Rs(x31) | Rt2(x31) | RnSP(rn) | Rt(rt));
}

void Assembler::stlr(const Register& rt, const Register& rn) {
  DCHECK(rn.Is64Bits());
  LoadStoreAcquireReleaseOp op = rt.Is32Bits() ? STLR_w : STLR_x;
  Emit(op | Rs(x31) | Rt2(x31) | RnSP(rn) | Rt(rt));
}

void Assembler::stlxr(const Register& rs, const Register& rt,
                      const Register& rn) {
  DCHECK(rn.Is64Bits());
  DCHECK(!rs.Is(rt) && !rs.Is(rn));
  LoadStoreAcquireReleaseOp op = rt.Is32Bits() ? STLXR_w : STLXR_x;
  Emit(op | Rs(rs) | Rt2(x31) | RnSP(rn) | Rt(rt));
}

void Assembler::ldarb(const Register& rt, const Register& rn) {
  DCHECK(rt.Is32Bits());
  DCHECK(rn.Is64Bits());
  Emit(LDAR_b | Rs(x31) | Rt2(x31) | RnSP(rn) | Rt(rt));
}

void Assembler::ldaxrb(const Register& rt, const Register& rn) {
  DCHECK(rt.Is32Bits());
  DCHECK(rn.Is64Bits());
  Emit(LDAXR_b | Rs(x31) | Rt2(x31) | RnSP(rn) | Rt(rt));
}

void Assembler::stlrb(const Register& rt, const Register& rn) {
  DCHECK(rt.Is32Bits());
  DCHECK(rn.Is64Bits());
  Emit(STLR_b | Rs(x31) | Rt2(x31) | RnSP(rn) | Rt(rt));
}

void Assembler::stlxrb(const Register& rs, const Register& rt,
                       const Register& rn) {
  DCHECK(rs.Is32Bits());
  DCHECK(rt.Is32Bits());
  DCHECK(rn.Is64Bits());
<<<<<<< HEAD
=======
  DCHECK(!rs.Is(rt) && !rs.Is(rn));
>>>>>>> 84bd6f3c
  Emit(STLXR_b | Rs(rs) | Rt2(x31) | RnSP(rn) | Rt(rt));
}

void Assembler::ldarh(const Register& rt, const Register& rn) {
  DCHECK(rt.Is32Bits());
  DCHECK(rn.Is64Bits());
  Emit(LDAR_h | Rs(x31) | Rt2(x31) | RnSP(rn) | Rt(rt));
}

void Assembler::ldaxrh(const Register& rt, const Register& rn) {
  DCHECK(rt.Is32Bits());
  DCHECK(rn.Is64Bits());
  Emit(LDAXR_h | Rs(x31) | Rt2(x31) | RnSP(rn) | Rt(rt));
}

void Assembler::stlrh(const Register& rt, const Register& rn) {
  DCHECK(rt.Is32Bits());
  DCHECK(rn.Is64Bits());
  Emit(STLR_h | Rs(x31) | Rt2(x31) | RnSP(rn) | Rt(rt));
}

void Assembler::stlxrh(const Register& rs, const Register& rt,
                       const Register& rn) {
  DCHECK(rs.Is32Bits());
  DCHECK(rt.Is32Bits());
  DCHECK(rn.Is64Bits());
<<<<<<< HEAD
  Emit(STLXR_h | Rs(rs) | Rt2(x31) | RnSP(rn) | Rt(rt));
}

void Assembler::mov(const Register& rd, const Register& rm) {
  // Moves involving the stack pointer are encoded as add immediate with
  // second operand of zero. Otherwise, orr with first operand zr is
  // used.
  if (rd.IsSP() || rm.IsSP()) {
    add(rd, rm, 0);
=======
  DCHECK(!rs.Is(rt) && !rs.Is(rn));
  Emit(STLXR_h | Rs(rs) | Rt2(x31) | RnSP(rn) | Rt(rt));
}

void Assembler::NEON3DifferentL(const VRegister& vd, const VRegister& vn,
                                const VRegister& vm, NEON3DifferentOp vop) {
  DCHECK(AreSameFormat(vn, vm));
  DCHECK((vn.Is1H() && vd.Is1S()) || (vn.Is1S() && vd.Is1D()) ||
         (vn.Is8B() && vd.Is8H()) || (vn.Is4H() && vd.Is4S()) ||
         (vn.Is2S() && vd.Is2D()) || (vn.Is16B() && vd.Is8H()) ||
         (vn.Is8H() && vd.Is4S()) || (vn.Is4S() && vd.Is2D()));
  Instr format, op = vop;
  if (vd.IsScalar()) {
    op |= NEON_Q | NEONScalar;
    format = SFormat(vn);
>>>>>>> 84bd6f3c
  } else {
    format = VFormat(vn);
  }
  Emit(format | op | Rm(vm) | Rn(vn) | Rd(vd));
}

void Assembler::NEON3DifferentW(const VRegister& vd, const VRegister& vn,
                                const VRegister& vm, NEON3DifferentOp vop) {
  DCHECK(AreSameFormat(vd, vn));
  DCHECK((vm.Is8B() && vd.Is8H()) || (vm.Is4H() && vd.Is4S()) ||
         (vm.Is2S() && vd.Is2D()) || (vm.Is16B() && vd.Is8H()) ||
         (vm.Is8H() && vd.Is4S()) || (vm.Is4S() && vd.Is2D()));
  Emit(VFormat(vm) | vop | Rm(vm) | Rn(vn) | Rd(vd));
}

void Assembler::NEON3DifferentHN(const VRegister& vd, const VRegister& vn,
                                 const VRegister& vm, NEON3DifferentOp vop) {
  DCHECK(AreSameFormat(vm, vn));
  DCHECK((vd.Is8B() && vn.Is8H()) || (vd.Is4H() && vn.Is4S()) ||
         (vd.Is2S() && vn.Is2D()) || (vd.Is16B() && vn.Is8H()) ||
         (vd.Is8H() && vn.Is4S()) || (vd.Is4S() && vn.Is2D()));
  Emit(VFormat(vd) | vop | Rm(vm) | Rn(vn) | Rd(vd));
}

#define NEON_3DIFF_LONG_LIST(V)                                                \
  V(pmull, NEON_PMULL, vn.IsVector() && vn.Is8B())                             \
  V(pmull2, NEON_PMULL2, vn.IsVector() && vn.Is16B())                          \
  V(saddl, NEON_SADDL, vn.IsVector() && vn.IsD())                              \
  V(saddl2, NEON_SADDL2, vn.IsVector() && vn.IsQ())                            \
  V(sabal, NEON_SABAL, vn.IsVector() && vn.IsD())                              \
  V(sabal2, NEON_SABAL2, vn.IsVector() && vn.IsQ())                            \
  V(uabal, NEON_UABAL, vn.IsVector() && vn.IsD())                              \
  V(uabal2, NEON_UABAL2, vn.IsVector() && vn.IsQ())                            \
  V(sabdl, NEON_SABDL, vn.IsVector() && vn.IsD())                              \
  V(sabdl2, NEON_SABDL2, vn.IsVector() && vn.IsQ())                            \
  V(uabdl, NEON_UABDL, vn.IsVector() && vn.IsD())                              \
  V(uabdl2, NEON_UABDL2, vn.IsVector() && vn.IsQ())                            \
  V(smlal, NEON_SMLAL, vn.IsVector() && vn.IsD())                              \
  V(smlal2, NEON_SMLAL2, vn.IsVector() && vn.IsQ())                            \
  V(umlal, NEON_UMLAL, vn.IsVector() && vn.IsD())                              \
  V(umlal2, NEON_UMLAL2, vn.IsVector() && vn.IsQ())                            \
  V(smlsl, NEON_SMLSL, vn.IsVector() && vn.IsD())                              \
  V(smlsl2, NEON_SMLSL2, vn.IsVector() && vn.IsQ())                            \
  V(umlsl, NEON_UMLSL, vn.IsVector() && vn.IsD())                              \
  V(umlsl2, NEON_UMLSL2, vn.IsVector() && vn.IsQ())                            \
  V(smull, NEON_SMULL, vn.IsVector() && vn.IsD())                              \
  V(smull2, NEON_SMULL2, vn.IsVector() && vn.IsQ())                            \
  V(umull, NEON_UMULL, vn.IsVector() && vn.IsD())                              \
  V(umull2, NEON_UMULL2, vn.IsVector() && vn.IsQ())                            \
  V(ssubl, NEON_SSUBL, vn.IsVector() && vn.IsD())                              \
  V(ssubl2, NEON_SSUBL2, vn.IsVector() && vn.IsQ())                            \
  V(uaddl, NEON_UADDL, vn.IsVector() && vn.IsD())                              \
  V(uaddl2, NEON_UADDL2, vn.IsVector() && vn.IsQ())                            \
  V(usubl, NEON_USUBL, vn.IsVector() && vn.IsD())                              \
  V(usubl2, NEON_USUBL2, vn.IsVector() && vn.IsQ())                            \
  V(sqdmlal, NEON_SQDMLAL, vn.Is1H() || vn.Is1S() || vn.Is4H() || vn.Is2S())   \
  V(sqdmlal2, NEON_SQDMLAL2, vn.Is1H() || vn.Is1S() || vn.Is8H() || vn.Is4S()) \
  V(sqdmlsl, NEON_SQDMLSL, vn.Is1H() || vn.Is1S() || vn.Is4H() || vn.Is2S())   \
  V(sqdmlsl2, NEON_SQDMLSL2, vn.Is1H() || vn.Is1S() || vn.Is8H() || vn.Is4S()) \
  V(sqdmull, NEON_SQDMULL, vn.Is1H() || vn.Is1S() || vn.Is4H() || vn.Is2S())   \
  V(sqdmull2, NEON_SQDMULL2, vn.Is1H() || vn.Is1S() || vn.Is8H() || vn.Is4S())

#define DEFINE_ASM_FUNC(FN, OP, AS)                            \
  void Assembler::FN(const VRegister& vd, const VRegister& vn, \
                     const VRegister& vm) {                    \
    DCHECK(AS);                                                \
    NEON3DifferentL(vd, vn, vm, OP);                           \
  }
NEON_3DIFF_LONG_LIST(DEFINE_ASM_FUNC)
#undef DEFINE_ASM_FUNC

#define NEON_3DIFF_HN_LIST(V)        \
  V(addhn, NEON_ADDHN, vd.IsD())     \
  V(addhn2, NEON_ADDHN2, vd.IsQ())   \
  V(raddhn, NEON_RADDHN, vd.IsD())   \
  V(raddhn2, NEON_RADDHN2, vd.IsQ()) \
  V(subhn, NEON_SUBHN, vd.IsD())     \
  V(subhn2, NEON_SUBHN2, vd.IsQ())   \
  V(rsubhn, NEON_RSUBHN, vd.IsD())   \
  V(rsubhn2, NEON_RSUBHN2, vd.IsQ())

#define DEFINE_ASM_FUNC(FN, OP, AS)                            \
  void Assembler::FN(const VRegister& vd, const VRegister& vn, \
                     const VRegister& vm) {                    \
    DCHECK(AS);                                                \
    NEON3DifferentHN(vd, vn, vm, OP);                          \
  }
NEON_3DIFF_HN_LIST(DEFINE_ASM_FUNC)
#undef DEFINE_ASM_FUNC

void Assembler::NEONPerm(const VRegister& vd, const VRegister& vn,
                         const VRegister& vm, NEONPermOp op) {
  DCHECK(AreSameFormat(vd, vn, vm));
  DCHECK(!vd.Is1D());
  Emit(VFormat(vd) | op | Rm(vm) | Rn(vn) | Rd(vd));
}

void Assembler::trn1(const VRegister& vd, const VRegister& vn,
                     const VRegister& vm) {
  NEONPerm(vd, vn, vm, NEON_TRN1);
}

void Assembler::trn2(const VRegister& vd, const VRegister& vn,
                     const VRegister& vm) {
  NEONPerm(vd, vn, vm, NEON_TRN2);
}

void Assembler::uzp1(const VRegister& vd, const VRegister& vn,
                     const VRegister& vm) {
  NEONPerm(vd, vn, vm, NEON_UZP1);
}

void Assembler::uzp2(const VRegister& vd, const VRegister& vn,
                     const VRegister& vm) {
  NEONPerm(vd, vn, vm, NEON_UZP2);
}

void Assembler::zip1(const VRegister& vd, const VRegister& vn,
                     const VRegister& vm) {
  NEONPerm(vd, vn, vm, NEON_ZIP1);
}

void Assembler::zip2(const VRegister& vd, const VRegister& vn,
                     const VRegister& vm) {
  NEONPerm(vd, vn, vm, NEON_ZIP2);
}

void Assembler::NEONShiftImmediate(const VRegister& vd, const VRegister& vn,
                                   NEONShiftImmediateOp op, int immh_immb) {
  DCHECK(AreSameFormat(vd, vn));
  Instr q, scalar;
  if (vn.IsScalar()) {
    q = NEON_Q;
    scalar = NEONScalar;
  } else {
    q = vd.IsD() ? 0 : NEON_Q;
    scalar = 0;
  }
  Emit(q | op | scalar | immh_immb | Rn(vn) | Rd(vd));
}

void Assembler::NEONShiftLeftImmediate(const VRegister& vd, const VRegister& vn,
                                       int shift, NEONShiftImmediateOp op) {
  int laneSizeInBits = vn.LaneSizeInBits();
  DCHECK((shift >= 0) && (shift < laneSizeInBits));
  NEONShiftImmediate(vd, vn, op, (laneSizeInBits + shift) << 16);
}

void Assembler::NEONShiftRightImmediate(const VRegister& vd,
                                        const VRegister& vn, int shift,
                                        NEONShiftImmediateOp op) {
  int laneSizeInBits = vn.LaneSizeInBits();
  DCHECK((shift >= 1) && (shift <= laneSizeInBits));
  NEONShiftImmediate(vd, vn, op, ((2 * laneSizeInBits) - shift) << 16);
}

void Assembler::NEONShiftImmediateL(const VRegister& vd, const VRegister& vn,
                                    int shift, NEONShiftImmediateOp op) {
  int laneSizeInBits = vn.LaneSizeInBits();
  DCHECK((shift >= 0) && (shift < laneSizeInBits));
  int immh_immb = (laneSizeInBits + shift) << 16;

  DCHECK((vn.Is8B() && vd.Is8H()) || (vn.Is4H() && vd.Is4S()) ||
         (vn.Is2S() && vd.Is2D()) || (vn.Is16B() && vd.Is8H()) ||
         (vn.Is8H() && vd.Is4S()) || (vn.Is4S() && vd.Is2D()));
  Instr q;
  q = vn.IsD() ? 0 : NEON_Q;
  Emit(q | op | immh_immb | Rn(vn) | Rd(vd));
}

void Assembler::NEONShiftImmediateN(const VRegister& vd, const VRegister& vn,
                                    int shift, NEONShiftImmediateOp op) {
  Instr q, scalar;
  int laneSizeInBits = vd.LaneSizeInBits();
  DCHECK((shift >= 1) && (shift <= laneSizeInBits));
  int immh_immb = (2 * laneSizeInBits - shift) << 16;

  if (vn.IsScalar()) {
    DCHECK((vd.Is1B() && vn.Is1H()) || (vd.Is1H() && vn.Is1S()) ||
           (vd.Is1S() && vn.Is1D()));
    q = NEON_Q;
    scalar = NEONScalar;
  } else {
    DCHECK((vd.Is8B() && vn.Is8H()) || (vd.Is4H() && vn.Is4S()) ||
           (vd.Is2S() && vn.Is2D()) || (vd.Is16B() && vn.Is8H()) ||
           (vd.Is8H() && vn.Is4S()) || (vd.Is4S() && vn.Is2D()));
    scalar = 0;
    q = vd.IsD() ? 0 : NEON_Q;
  }
  Emit(q | op | scalar | immh_immb | Rn(vn) | Rd(vd));
}

void Assembler::shl(const VRegister& vd, const VRegister& vn, int shift) {
  DCHECK(vd.IsVector() || vd.Is1D());
  NEONShiftLeftImmediate(vd, vn, shift, NEON_SHL);
}

void Assembler::sli(const VRegister& vd, const VRegister& vn, int shift) {
  DCHECK(vd.IsVector() || vd.Is1D());
  NEONShiftLeftImmediate(vd, vn, shift, NEON_SLI);
}

void Assembler::sqshl(const VRegister& vd, const VRegister& vn, int shift) {
  NEONShiftLeftImmediate(vd, vn, shift, NEON_SQSHL_imm);
}

void Assembler::sqshlu(const VRegister& vd, const VRegister& vn, int shift) {
  NEONShiftLeftImmediate(vd, vn, shift, NEON_SQSHLU);
}

void Assembler::uqshl(const VRegister& vd, const VRegister& vn, int shift) {
  NEONShiftLeftImmediate(vd, vn, shift, NEON_UQSHL_imm);
}

void Assembler::sshll(const VRegister& vd, const VRegister& vn, int shift) {
  DCHECK(vn.IsD());
  NEONShiftImmediateL(vd, vn, shift, NEON_SSHLL);
}

void Assembler::sshll2(const VRegister& vd, const VRegister& vn, int shift) {
  DCHECK(vn.IsQ());
  NEONShiftImmediateL(vd, vn, shift, NEON_SSHLL);
}

void Assembler::sxtl(const VRegister& vd, const VRegister& vn) {
  sshll(vd, vn, 0);
}

void Assembler::sxtl2(const VRegister& vd, const VRegister& vn) {
  sshll2(vd, vn, 0);
}

void Assembler::ushll(const VRegister& vd, const VRegister& vn, int shift) {
  DCHECK(vn.IsD());
  NEONShiftImmediateL(vd, vn, shift, NEON_USHLL);
}

void Assembler::ushll2(const VRegister& vd, const VRegister& vn, int shift) {
  DCHECK(vn.IsQ());
  NEONShiftImmediateL(vd, vn, shift, NEON_USHLL);
}

void Assembler::uxtl(const VRegister& vd, const VRegister& vn) {
  ushll(vd, vn, 0);
}

void Assembler::uxtl2(const VRegister& vd, const VRegister& vn) {
  ushll2(vd, vn, 0);
}

void Assembler::sri(const VRegister& vd, const VRegister& vn, int shift) {
  DCHECK(vd.IsVector() || vd.Is1D());
  NEONShiftRightImmediate(vd, vn, shift, NEON_SRI);
}

void Assembler::sshr(const VRegister& vd, const VRegister& vn, int shift) {
  DCHECK(vd.IsVector() || vd.Is1D());
  NEONShiftRightImmediate(vd, vn, shift, NEON_SSHR);
}

void Assembler::ushr(const VRegister& vd, const VRegister& vn, int shift) {
  DCHECK(vd.IsVector() || vd.Is1D());
  NEONShiftRightImmediate(vd, vn, shift, NEON_USHR);
}

void Assembler::srshr(const VRegister& vd, const VRegister& vn, int shift) {
  DCHECK(vd.IsVector() || vd.Is1D());
  NEONShiftRightImmediate(vd, vn, shift, NEON_SRSHR);
}

void Assembler::urshr(const VRegister& vd, const VRegister& vn, int shift) {
  DCHECK(vd.IsVector() || vd.Is1D());
  NEONShiftRightImmediate(vd, vn, shift, NEON_URSHR);
}

void Assembler::ssra(const VRegister& vd, const VRegister& vn, int shift) {
  DCHECK(vd.IsVector() || vd.Is1D());
  NEONShiftRightImmediate(vd, vn, shift, NEON_SSRA);
}

void Assembler::usra(const VRegister& vd, const VRegister& vn, int shift) {
  DCHECK(vd.IsVector() || vd.Is1D());
  NEONShiftRightImmediate(vd, vn, shift, NEON_USRA);
}

void Assembler::srsra(const VRegister& vd, const VRegister& vn, int shift) {
  DCHECK(vd.IsVector() || vd.Is1D());
  NEONShiftRightImmediate(vd, vn, shift, NEON_SRSRA);
}

void Assembler::ursra(const VRegister& vd, const VRegister& vn, int shift) {
  DCHECK(vd.IsVector() || vd.Is1D());
  NEONShiftRightImmediate(vd, vn, shift, NEON_URSRA);
}

void Assembler::shrn(const VRegister& vd, const VRegister& vn, int shift) {
  DCHECK(vn.IsVector() && vd.IsD());
  NEONShiftImmediateN(vd, vn, shift, NEON_SHRN);
}

void Assembler::shrn2(const VRegister& vd, const VRegister& vn, int shift) {
  DCHECK(vn.IsVector() && vd.IsQ());
  NEONShiftImmediateN(vd, vn, shift, NEON_SHRN);
}

void Assembler::rshrn(const VRegister& vd, const VRegister& vn, int shift) {
  DCHECK(vn.IsVector() && vd.IsD());
  NEONShiftImmediateN(vd, vn, shift, NEON_RSHRN);
}

void Assembler::rshrn2(const VRegister& vd, const VRegister& vn, int shift) {
  DCHECK(vn.IsVector() && vd.IsQ());
  NEONShiftImmediateN(vd, vn, shift, NEON_RSHRN);
}

void Assembler::sqshrn(const VRegister& vd, const VRegister& vn, int shift) {
  DCHECK(vd.IsD() || (vn.IsScalar() && vd.IsScalar()));
  NEONShiftImmediateN(vd, vn, shift, NEON_SQSHRN);
}

void Assembler::sqshrn2(const VRegister& vd, const VRegister& vn, int shift) {
  DCHECK(vn.IsVector() && vd.IsQ());
  NEONShiftImmediateN(vd, vn, shift, NEON_SQSHRN);
}

void Assembler::sqrshrn(const VRegister& vd, const VRegister& vn, int shift) {
  DCHECK(vd.IsD() || (vn.IsScalar() && vd.IsScalar()));
  NEONShiftImmediateN(vd, vn, shift, NEON_SQRSHRN);
}

void Assembler::sqrshrn2(const VRegister& vd, const VRegister& vn, int shift) {
  DCHECK(vn.IsVector() && vd.IsQ());
  NEONShiftImmediateN(vd, vn, shift, NEON_SQRSHRN);
}

void Assembler::sqshrun(const VRegister& vd, const VRegister& vn, int shift) {
  DCHECK(vd.IsD() || (vn.IsScalar() && vd.IsScalar()));
  NEONShiftImmediateN(vd, vn, shift, NEON_SQSHRUN);
}

void Assembler::sqshrun2(const VRegister& vd, const VRegister& vn, int shift) {
  DCHECK(vn.IsVector() && vd.IsQ());
  NEONShiftImmediateN(vd, vn, shift, NEON_SQSHRUN);
}

void Assembler::sqrshrun(const VRegister& vd, const VRegister& vn, int shift) {
  DCHECK(vd.IsD() || (vn.IsScalar() && vd.IsScalar()));
  NEONShiftImmediateN(vd, vn, shift, NEON_SQRSHRUN);
}

void Assembler::sqrshrun2(const VRegister& vd, const VRegister& vn, int shift) {
  DCHECK(vn.IsVector() && vd.IsQ());
  NEONShiftImmediateN(vd, vn, shift, NEON_SQRSHRUN);
}

void Assembler::uqshrn(const VRegister& vd, const VRegister& vn, int shift) {
  DCHECK(vd.IsD() || (vn.IsScalar() && vd.IsScalar()));
  NEONShiftImmediateN(vd, vn, shift, NEON_UQSHRN);
}

void Assembler::uqshrn2(const VRegister& vd, const VRegister& vn, int shift) {
  DCHECK(vn.IsVector() && vd.IsQ());
  NEONShiftImmediateN(vd, vn, shift, NEON_UQSHRN);
}

void Assembler::uqrshrn(const VRegister& vd, const VRegister& vn, int shift) {
  DCHECK(vd.IsD() || (vn.IsScalar() && vd.IsScalar()));
  NEONShiftImmediateN(vd, vn, shift, NEON_UQRSHRN);
}

void Assembler::uqrshrn2(const VRegister& vd, const VRegister& vn, int shift) {
  DCHECK(vn.IsVector() && vd.IsQ());
  NEONShiftImmediateN(vd, vn, shift, NEON_UQRSHRN);
}

void Assembler::uaddw(const VRegister& vd, const VRegister& vn,
                      const VRegister& vm) {
  DCHECK(vm.IsD());
  NEON3DifferentW(vd, vn, vm, NEON_UADDW);
}

void Assembler::uaddw2(const VRegister& vd, const VRegister& vn,
                       const VRegister& vm) {
  DCHECK(vm.IsQ());
  NEON3DifferentW(vd, vn, vm, NEON_UADDW2);
}

void Assembler::saddw(const VRegister& vd, const VRegister& vn,
                      const VRegister& vm) {
  DCHECK(vm.IsD());
  NEON3DifferentW(vd, vn, vm, NEON_SADDW);
}

void Assembler::saddw2(const VRegister& vd, const VRegister& vn,
                       const VRegister& vm) {
  DCHECK(vm.IsQ());
  NEON3DifferentW(vd, vn, vm, NEON_SADDW2);
}

void Assembler::usubw(const VRegister& vd, const VRegister& vn,
                      const VRegister& vm) {
  DCHECK(vm.IsD());
  NEON3DifferentW(vd, vn, vm, NEON_USUBW);
}

void Assembler::usubw2(const VRegister& vd, const VRegister& vn,
                       const VRegister& vm) {
  DCHECK(vm.IsQ());
  NEON3DifferentW(vd, vn, vm, NEON_USUBW2);
}

void Assembler::ssubw(const VRegister& vd, const VRegister& vn,
                      const VRegister& vm) {
  DCHECK(vm.IsD());
  NEON3DifferentW(vd, vn, vm, NEON_SSUBW);
}

void Assembler::ssubw2(const VRegister& vd, const VRegister& vn,
                       const VRegister& vm) {
  DCHECK(vm.IsQ());
  NEON3DifferentW(vd, vn, vm, NEON_SSUBW2);
}

void Assembler::mov(const Register& rd, const Register& rm) {
  // Moves involving the stack pointer are encoded as add immediate with
  // second operand of zero. Otherwise, orr with first operand zr is
  // used.
  if (rd.IsSP() || rm.IsSP()) {
    add(rd, rm, 0);
  } else {
    orr(rd, AppropriateZeroRegFor(rd), rm);
  }
}

void Assembler::ins(const VRegister& vd, int vd_index, const Register& rn) {
  // We support vd arguments of the form vd.VxT() or vd.T(), where x is the
  // number of lanes, and T is b, h, s or d.
  int lane_size = vd.LaneSizeInBytes();
  NEONFormatField format;
  switch (lane_size) {
    case 1:
      format = NEON_16B;
      DCHECK(rn.IsW());
      break;
    case 2:
      format = NEON_8H;
      DCHECK(rn.IsW());
      break;
    case 4:
      format = NEON_4S;
      DCHECK(rn.IsW());
      break;
    default:
      DCHECK_EQ(lane_size, 8);
      DCHECK(rn.IsX());
      format = NEON_2D;
      break;
  }

  DCHECK((0 <= vd_index) &&
         (vd_index < LaneCountFromFormat(static_cast<VectorFormat>(format))));
  Emit(NEON_INS_GENERAL | ImmNEON5(format, vd_index) | Rn(rn) | Rd(vd));
}

void Assembler::mov(const Register& rd, const VRegister& vn, int vn_index) {
  DCHECK_GE(vn.SizeInBytes(), 4);
  umov(rd, vn, vn_index);
}

void Assembler::smov(const Register& rd, const VRegister& vn, int vn_index) {
  // We support vn arguments of the form vn.VxT() or vn.T(), where x is the
  // number of lanes, and T is b, h, s.
  int lane_size = vn.LaneSizeInBytes();
  NEONFormatField format;
  Instr q = 0;
  switch (lane_size) {
    case 1:
      format = NEON_16B;
      break;
    case 2:
      format = NEON_8H;
      break;
    default:
      DCHECK_EQ(lane_size, 4);
      DCHECK(rd.IsX());
      format = NEON_4S;
      break;
  }
  q = rd.IsW() ? 0 : NEON_Q;
  DCHECK((0 <= vn_index) &&
         (vn_index < LaneCountFromFormat(static_cast<VectorFormat>(format))));
  Emit(q | NEON_SMOV | ImmNEON5(format, vn_index) | Rn(vn) | Rd(rd));
}

void Assembler::cls(const VRegister& vd, const VRegister& vn) {
  DCHECK(AreSameFormat(vd, vn));
  DCHECK(!vd.Is1D() && !vd.Is2D());
  Emit(VFormat(vn) | NEON_CLS | Rn(vn) | Rd(vd));
}

void Assembler::clz(const VRegister& vd, const VRegister& vn) {
  DCHECK(AreSameFormat(vd, vn));
  DCHECK(!vd.Is1D() && !vd.Is2D());
  Emit(VFormat(vn) | NEON_CLZ | Rn(vn) | Rd(vd));
}

void Assembler::cnt(const VRegister& vd, const VRegister& vn) {
  DCHECK(AreSameFormat(vd, vn));
  DCHECK(vd.Is8B() || vd.Is16B());
  Emit(VFormat(vn) | NEON_CNT | Rn(vn) | Rd(vd));
}

void Assembler::rev16(const VRegister& vd, const VRegister& vn) {
  DCHECK(AreSameFormat(vd, vn));
  DCHECK(vd.Is8B() || vd.Is16B());
  Emit(VFormat(vn) | NEON_REV16 | Rn(vn) | Rd(vd));
}

void Assembler::rev32(const VRegister& vd, const VRegister& vn) {
  DCHECK(AreSameFormat(vd, vn));
  DCHECK(vd.Is8B() || vd.Is16B() || vd.Is4H() || vd.Is8H());
  Emit(VFormat(vn) | NEON_REV32 | Rn(vn) | Rd(vd));
}

void Assembler::rev64(const VRegister& vd, const VRegister& vn) {
  DCHECK(AreSameFormat(vd, vn));
  DCHECK(!vd.Is1D() && !vd.Is2D());
  Emit(VFormat(vn) | NEON_REV64 | Rn(vn) | Rd(vd));
}

void Assembler::ursqrte(const VRegister& vd, const VRegister& vn) {
  DCHECK(AreSameFormat(vd, vn));
  DCHECK(vd.Is2S() || vd.Is4S());
  Emit(VFormat(vn) | NEON_URSQRTE | Rn(vn) | Rd(vd));
}

void Assembler::urecpe(const VRegister& vd, const VRegister& vn) {
  DCHECK(AreSameFormat(vd, vn));
  DCHECK(vd.Is2S() || vd.Is4S());
  Emit(VFormat(vn) | NEON_URECPE | Rn(vn) | Rd(vd));
}

void Assembler::NEONAddlp(const VRegister& vd, const VRegister& vn,
                          NEON2RegMiscOp op) {
  DCHECK((op == NEON_SADDLP) || (op == NEON_UADDLP) || (op == NEON_SADALP) ||
         (op == NEON_UADALP));

  DCHECK((vn.Is8B() && vd.Is4H()) || (vn.Is4H() && vd.Is2S()) ||
         (vn.Is2S() && vd.Is1D()) || (vn.Is16B() && vd.Is8H()) ||
         (vn.Is8H() && vd.Is4S()) || (vn.Is4S() && vd.Is2D()));
  Emit(VFormat(vn) | op | Rn(vn) | Rd(vd));
}

void Assembler::saddlp(const VRegister& vd, const VRegister& vn) {
  NEONAddlp(vd, vn, NEON_SADDLP);
}

void Assembler::uaddlp(const VRegister& vd, const VRegister& vn) {
  NEONAddlp(vd, vn, NEON_UADDLP);
}

void Assembler::sadalp(const VRegister& vd, const VRegister& vn) {
  NEONAddlp(vd, vn, NEON_SADALP);
}

void Assembler::uadalp(const VRegister& vd, const VRegister& vn) {
  NEONAddlp(vd, vn, NEON_UADALP);
}

void Assembler::NEONAcrossLanesL(const VRegister& vd, const VRegister& vn,
                                 NEONAcrossLanesOp op) {
  DCHECK((vn.Is8B() && vd.Is1H()) || (vn.Is16B() && vd.Is1H()) ||
         (vn.Is4H() && vd.Is1S()) || (vn.Is8H() && vd.Is1S()) ||
         (vn.Is4S() && vd.Is1D()));
  Emit(VFormat(vn) | op | Rn(vn) | Rd(vd));
}

void Assembler::saddlv(const VRegister& vd, const VRegister& vn) {
  NEONAcrossLanesL(vd, vn, NEON_SADDLV);
}

void Assembler::uaddlv(const VRegister& vd, const VRegister& vn) {
  NEONAcrossLanesL(vd, vn, NEON_UADDLV);
}

void Assembler::NEONAcrossLanes(const VRegister& vd, const VRegister& vn,
                                NEONAcrossLanesOp op) {
  DCHECK((vn.Is8B() && vd.Is1B()) || (vn.Is16B() && vd.Is1B()) ||
         (vn.Is4H() && vd.Is1H()) || (vn.Is8H() && vd.Is1H()) ||
         (vn.Is4S() && vd.Is1S()));
  if ((op & NEONAcrossLanesFPFMask) == NEONAcrossLanesFPFixed) {
    Emit(FPFormat(vn) | op | Rn(vn) | Rd(vd));
  } else {
    Emit(VFormat(vn) | op | Rn(vn) | Rd(vd));
  }
}

#define NEON_ACROSSLANES_LIST(V)      \
  V(fmaxv, NEON_FMAXV, vd.Is1S())     \
  V(fminv, NEON_FMINV, vd.Is1S())     \
  V(fmaxnmv, NEON_FMAXNMV, vd.Is1S()) \
  V(fminnmv, NEON_FMINNMV, vd.Is1S()) \
  V(addv, NEON_ADDV, true)            \
  V(smaxv, NEON_SMAXV, true)          \
  V(sminv, NEON_SMINV, true)          \
  V(umaxv, NEON_UMAXV, true)          \
  V(uminv, NEON_UMINV, true)

#define DEFINE_ASM_FUNC(FN, OP, AS)                              \
  void Assembler::FN(const VRegister& vd, const VRegister& vn) { \
    DCHECK(AS);                                                  \
    NEONAcrossLanes(vd, vn, OP);                                 \
  }
NEON_ACROSSLANES_LIST(DEFINE_ASM_FUNC)
#undef DEFINE_ASM_FUNC

void Assembler::mov(const VRegister& vd, int vd_index, const Register& rn) {
  ins(vd, vd_index, rn);
}

void Assembler::umov(const Register& rd, const VRegister& vn, int vn_index) {
  // We support vn arguments of the form vn.VxT() or vn.T(), where x is the
  // number of lanes, and T is b, h, s or d.
  int lane_size = vn.LaneSizeInBytes();
  NEONFormatField format;
  Instr q = 0;
  switch (lane_size) {
    case 1:
      format = NEON_16B;
      DCHECK(rd.IsW());
      break;
    case 2:
      format = NEON_8H;
      DCHECK(rd.IsW());
      break;
    case 4:
      format = NEON_4S;
      DCHECK(rd.IsW());
      break;
    default:
      DCHECK_EQ(lane_size, 8);
      DCHECK(rd.IsX());
      format = NEON_2D;
      q = NEON_Q;
      break;
  }

  DCHECK((0 <= vn_index) &&
         (vn_index < LaneCountFromFormat(static_cast<VectorFormat>(format))));
  Emit(q | NEON_UMOV | ImmNEON5(format, vn_index) | Rn(vn) | Rd(rd));
}

void Assembler::mov(const VRegister& vd, const VRegister& vn, int vn_index) {
  DCHECK(vd.IsScalar());
  dup(vd, vn, vn_index);
}

void Assembler::dup(const VRegister& vd, const Register& rn) {
  DCHECK(!vd.Is1D());
  DCHECK_EQ(vd.Is2D(), rn.IsX());
  Instr q = vd.IsD() ? 0 : NEON_Q;
  Emit(q | NEON_DUP_GENERAL | ImmNEON5(VFormat(vd), 0) | Rn(rn) | Rd(vd));
}

void Assembler::ins(const VRegister& vd, int vd_index, const VRegister& vn,
                    int vn_index) {
  DCHECK(AreSameFormat(vd, vn));
  // We support vd arguments of the form vd.VxT() or vd.T(), where x is the
  // number of lanes, and T is b, h, s or d.
  int lane_size = vd.LaneSizeInBytes();
  NEONFormatField format;
  switch (lane_size) {
    case 1:
      format = NEON_16B;
      break;
    case 2:
      format = NEON_8H;
      break;
    case 4:
      format = NEON_4S;
      break;
    default:
      DCHECK_EQ(lane_size, 8);
      format = NEON_2D;
      break;
  }

  DCHECK((0 <= vd_index) &&
         (vd_index < LaneCountFromFormat(static_cast<VectorFormat>(format))));
  DCHECK((0 <= vn_index) &&
         (vn_index < LaneCountFromFormat(static_cast<VectorFormat>(format))));
  Emit(NEON_INS_ELEMENT | ImmNEON5(format, vd_index) |
       ImmNEON4(format, vn_index) | Rn(vn) | Rd(vd));
}

void Assembler::NEONTable(const VRegister& vd, const VRegister& vn,
                          const VRegister& vm, NEONTableOp op) {
  DCHECK(vd.Is16B() || vd.Is8B());
  DCHECK(vn.Is16B());
  DCHECK(AreSameFormat(vd, vm));
  Emit(op | (vd.IsQ() ? NEON_Q : 0) | Rm(vm) | Rn(vn) | Rd(vd));
}

void Assembler::tbl(const VRegister& vd, const VRegister& vn,
                    const VRegister& vm) {
  NEONTable(vd, vn, vm, NEON_TBL_1v);
}

void Assembler::tbl(const VRegister& vd, const VRegister& vn,
                    const VRegister& vn2, const VRegister& vm) {
  USE(vn2);
  DCHECK(AreSameFormat(vn, vn2));
  DCHECK(AreConsecutive(vn, vn2));
  NEONTable(vd, vn, vm, NEON_TBL_2v);
}

void Assembler::tbl(const VRegister& vd, const VRegister& vn,
                    const VRegister& vn2, const VRegister& vn3,
                    const VRegister& vm) {
  USE(vn2);
  USE(vn3);
  DCHECK(AreSameFormat(vn, vn2, vn3));
  DCHECK(AreConsecutive(vn, vn2, vn3));
  NEONTable(vd, vn, vm, NEON_TBL_3v);
}

void Assembler::tbl(const VRegister& vd, const VRegister& vn,
                    const VRegister& vn2, const VRegister& vn3,
                    const VRegister& vn4, const VRegister& vm) {
  USE(vn2);
  USE(vn3);
  USE(vn4);
  DCHECK(AreSameFormat(vn, vn2, vn3, vn4));
  DCHECK(AreConsecutive(vn, vn2, vn3, vn4));
  NEONTable(vd, vn, vm, NEON_TBL_4v);
}

void Assembler::tbx(const VRegister& vd, const VRegister& vn,
                    const VRegister& vm) {
  NEONTable(vd, vn, vm, NEON_TBX_1v);
}

void Assembler::tbx(const VRegister& vd, const VRegister& vn,
                    const VRegister& vn2, const VRegister& vm) {
  USE(vn2);
  DCHECK(AreSameFormat(vn, vn2));
  DCHECK(AreConsecutive(vn, vn2));
  NEONTable(vd, vn, vm, NEON_TBX_2v);
}

void Assembler::tbx(const VRegister& vd, const VRegister& vn,
                    const VRegister& vn2, const VRegister& vn3,
                    const VRegister& vm) {
  USE(vn2);
  USE(vn3);
  DCHECK(AreSameFormat(vn, vn2, vn3));
  DCHECK(AreConsecutive(vn, vn2, vn3));
  NEONTable(vd, vn, vm, NEON_TBX_3v);
}

void Assembler::tbx(const VRegister& vd, const VRegister& vn,
                    const VRegister& vn2, const VRegister& vn3,
                    const VRegister& vn4, const VRegister& vm) {
  USE(vn2);
  USE(vn3);
  USE(vn4);
  DCHECK(AreSameFormat(vn, vn2, vn3, vn4));
  DCHECK(AreConsecutive(vn, vn2, vn3, vn4));
  NEONTable(vd, vn, vm, NEON_TBX_4v);
}

void Assembler::mov(const VRegister& vd, int vd_index, const VRegister& vn,
                    int vn_index) {
  ins(vd, vd_index, vn, vn_index);
}

void Assembler::mvn(const Register& rd, const Operand& operand) {
  orn(rd, AppropriateZeroRegFor(rd), operand);
}

void Assembler::mrs(const Register& rt, SystemRegister sysreg) {
  DCHECK(rt.Is64Bits());
  Emit(MRS | ImmSystemRegister(sysreg) | Rt(rt));
}

void Assembler::msr(SystemRegister sysreg, const Register& rt) {
  DCHECK(rt.Is64Bits());
  Emit(MSR | Rt(rt) | ImmSystemRegister(sysreg));
}

void Assembler::hint(SystemHint code) { Emit(HINT | ImmHint(code) | Rt(xzr)); }

// NEON structure loads and stores.
Instr Assembler::LoadStoreStructAddrModeField(const MemOperand& addr) {
  Instr addr_field = RnSP(addr.base());

  if (addr.IsPostIndex()) {
    static_assert(NEONLoadStoreMultiStructPostIndex ==
                      static_cast<NEONLoadStoreMultiStructPostIndexOp>(
                          NEONLoadStoreSingleStructPostIndex),
                  "Opcodes must match for NEON post index memop.");

    addr_field |= NEONLoadStoreMultiStructPostIndex;
    if (addr.offset() == 0) {
      addr_field |= RmNot31(addr.regoffset());
    } else {
      // The immediate post index addressing mode is indicated by rm = 31.
      // The immediate is implied by the number of vector registers used.
      addr_field |= (0x1F << Rm_offset);
    }
  } else {
    DCHECK(addr.IsImmediateOffset() && (addr.offset() == 0));
  }
  return addr_field;
}

void Assembler::LoadStoreStructVerify(const VRegister& vt,
                                      const MemOperand& addr, Instr op) {
#ifdef DEBUG
  // Assert that addressing mode is either offset (with immediate 0), post
  // index by immediate of the size of the register list, or post index by a
  // value in a core register.
  if (addr.IsImmediateOffset()) {
    DCHECK_EQ(addr.offset(), 0);
  } else {
    int offset = vt.SizeInBytes();
    switch (op) {
      case NEON_LD1_1v:
      case NEON_ST1_1v:
        offset *= 1;
        break;
      case NEONLoadStoreSingleStructLoad1:
      case NEONLoadStoreSingleStructStore1:
      case NEON_LD1R:
        offset = (offset / vt.LaneCount()) * 1;
        break;

      case NEON_LD1_2v:
      case NEON_ST1_2v:
      case NEON_LD2:
      case NEON_ST2:
        offset *= 2;
        break;
      case NEONLoadStoreSingleStructLoad2:
      case NEONLoadStoreSingleStructStore2:
      case NEON_LD2R:
        offset = (offset / vt.LaneCount()) * 2;
        break;

      case NEON_LD1_3v:
      case NEON_ST1_3v:
      case NEON_LD3:
      case NEON_ST3:
        offset *= 3;
        break;
      case NEONLoadStoreSingleStructLoad3:
      case NEONLoadStoreSingleStructStore3:
      case NEON_LD3R:
        offset = (offset / vt.LaneCount()) * 3;
        break;

      case NEON_LD1_4v:
      case NEON_ST1_4v:
      case NEON_LD4:
      case NEON_ST4:
        offset *= 4;
        break;
      case NEONLoadStoreSingleStructLoad4:
      case NEONLoadStoreSingleStructStore4:
      case NEON_LD4R:
        offset = (offset / vt.LaneCount()) * 4;
        break;
      default:
        UNREACHABLE();
    }
    DCHECK(!addr.regoffset().Is(NoReg) || addr.offset() == offset);
  }
#else
  USE(vt);
  USE(addr);
  USE(op);
#endif
}

void Assembler::LoadStoreStruct(const VRegister& vt, const MemOperand& addr,
                                NEONLoadStoreMultiStructOp op) {
  LoadStoreStructVerify(vt, addr, op);
  DCHECK(vt.IsVector() || vt.Is1D());
  Emit(op | LoadStoreStructAddrModeField(addr) | LSVFormat(vt) | Rt(vt));
}

void Assembler::LoadStoreStructSingleAllLanes(const VRegister& vt,
                                              const MemOperand& addr,
                                              NEONLoadStoreSingleStructOp op) {
  LoadStoreStructVerify(vt, addr, op);
  Emit(op | LoadStoreStructAddrModeField(addr) | LSVFormat(vt) | Rt(vt));
}

void Assembler::ld1(const VRegister& vt, const MemOperand& src) {
  LoadStoreStruct(vt, src, NEON_LD1_1v);
}

void Assembler::ld1(const VRegister& vt, const VRegister& vt2,
                    const MemOperand& src) {
  USE(vt2);
  DCHECK(AreSameFormat(vt, vt2));
  DCHECK(AreConsecutive(vt, vt2));
  LoadStoreStruct(vt, src, NEON_LD1_2v);
}

void Assembler::ld1(const VRegister& vt, const VRegister& vt2,
                    const VRegister& vt3, const MemOperand& src) {
  USE(vt2);
  USE(vt3);
  DCHECK(AreSameFormat(vt, vt2, vt3));
  DCHECK(AreConsecutive(vt, vt2, vt3));
  LoadStoreStruct(vt, src, NEON_LD1_3v);
}

void Assembler::ld1(const VRegister& vt, const VRegister& vt2,
                    const VRegister& vt3, const VRegister& vt4,
                    const MemOperand& src) {
  USE(vt2);
  USE(vt3);
  USE(vt4);
  DCHECK(AreSameFormat(vt, vt2, vt3, vt4));
  DCHECK(AreConsecutive(vt, vt2, vt3, vt4));
  LoadStoreStruct(vt, src, NEON_LD1_4v);
}

void Assembler::ld2(const VRegister& vt, const VRegister& vt2,
                    const MemOperand& src) {
  USE(vt2);
  DCHECK(AreSameFormat(vt, vt2));
  DCHECK(AreConsecutive(vt, vt2));
  LoadStoreStruct(vt, src, NEON_LD2);
}

void Assembler::ld2(const VRegister& vt, const VRegister& vt2, int lane,
                    const MemOperand& src) {
  USE(vt2);
  DCHECK(AreSameFormat(vt, vt2));
  DCHECK(AreConsecutive(vt, vt2));
  LoadStoreStructSingle(vt, lane, src, NEONLoadStoreSingleStructLoad2);
}

void Assembler::ld2r(const VRegister& vt, const VRegister& vt2,
                     const MemOperand& src) {
  USE(vt2);
  DCHECK(AreSameFormat(vt, vt2));
  DCHECK(AreConsecutive(vt, vt2));
  LoadStoreStructSingleAllLanes(vt, src, NEON_LD2R);
}

void Assembler::ld3(const VRegister& vt, const VRegister& vt2,
                    const VRegister& vt3, const MemOperand& src) {
  USE(vt2);
  USE(vt3);
  DCHECK(AreSameFormat(vt, vt2, vt3));
  DCHECK(AreConsecutive(vt, vt2, vt3));
  LoadStoreStruct(vt, src, NEON_LD3);
}

void Assembler::ld3(const VRegister& vt, const VRegister& vt2,
                    const VRegister& vt3, int lane, const MemOperand& src) {
  USE(vt2);
  USE(vt3);
  DCHECK(AreSameFormat(vt, vt2, vt3));
  DCHECK(AreConsecutive(vt, vt2, vt3));
  LoadStoreStructSingle(vt, lane, src, NEONLoadStoreSingleStructLoad3);
}

void Assembler::ld3r(const VRegister& vt, const VRegister& vt2,
                     const VRegister& vt3, const MemOperand& src) {
  USE(vt2);
  USE(vt3);
  DCHECK(AreSameFormat(vt, vt2, vt3));
  DCHECK(AreConsecutive(vt, vt2, vt3));
  LoadStoreStructSingleAllLanes(vt, src, NEON_LD3R);
}

void Assembler::ld4(const VRegister& vt, const VRegister& vt2,
                    const VRegister& vt3, const VRegister& vt4,
                    const MemOperand& src) {
  USE(vt2);
  USE(vt3);
  USE(vt4);
  DCHECK(AreSameFormat(vt, vt2, vt3, vt4));
  DCHECK(AreConsecutive(vt, vt2, vt3, vt4));
  LoadStoreStruct(vt, src, NEON_LD4);
}

void Assembler::ld4(const VRegister& vt, const VRegister& vt2,
                    const VRegister& vt3, const VRegister& vt4, int lane,
                    const MemOperand& src) {
  USE(vt2);
  USE(vt3);
  USE(vt4);
  DCHECK(AreSameFormat(vt, vt2, vt3, vt4));
  DCHECK(AreConsecutive(vt, vt2, vt3, vt4));
  LoadStoreStructSingle(vt, lane, src, NEONLoadStoreSingleStructLoad4);
}

void Assembler::ld4r(const VRegister& vt, const VRegister& vt2,
                     const VRegister& vt3, const VRegister& vt4,
                     const MemOperand& src) {
  USE(vt2);
  USE(vt3);
  USE(vt4);
  DCHECK(AreSameFormat(vt, vt2, vt3, vt4));
  DCHECK(AreConsecutive(vt, vt2, vt3, vt4));
  LoadStoreStructSingleAllLanes(vt, src, NEON_LD4R);
}

void Assembler::st1(const VRegister& vt, const MemOperand& src) {
  LoadStoreStruct(vt, src, NEON_ST1_1v);
}

void Assembler::st1(const VRegister& vt, const VRegister& vt2,
                    const MemOperand& src) {
  USE(vt2);
  DCHECK(AreSameFormat(vt, vt2));
  DCHECK(AreConsecutive(vt, vt2));
  LoadStoreStruct(vt, src, NEON_ST1_2v);
}

void Assembler::st1(const VRegister& vt, const VRegister& vt2,
                    const VRegister& vt3, const MemOperand& src) {
  USE(vt2);
  USE(vt3);
  DCHECK(AreSameFormat(vt, vt2, vt3));
  DCHECK(AreConsecutive(vt, vt2, vt3));
  LoadStoreStruct(vt, src, NEON_ST1_3v);
}

void Assembler::st1(const VRegister& vt, const VRegister& vt2,
                    const VRegister& vt3, const VRegister& vt4,
                    const MemOperand& src) {
  USE(vt2);
  USE(vt3);
  USE(vt4);
  DCHECK(AreSameFormat(vt, vt2, vt3, vt4));
  DCHECK(AreConsecutive(vt, vt2, vt3, vt4));
  LoadStoreStruct(vt, src, NEON_ST1_4v);
}

void Assembler::st2(const VRegister& vt, const VRegister& vt2,
                    const MemOperand& dst) {
  USE(vt2);
  DCHECK(AreSameFormat(vt, vt2));
  DCHECK(AreConsecutive(vt, vt2));
  LoadStoreStruct(vt, dst, NEON_ST2);
}

void Assembler::st2(const VRegister& vt, const VRegister& vt2, int lane,
                    const MemOperand& dst) {
  USE(vt2);
  DCHECK(AreSameFormat(vt, vt2));
  DCHECK(AreConsecutive(vt, vt2));
  LoadStoreStructSingle(vt, lane, dst, NEONLoadStoreSingleStructStore2);
}

void Assembler::st3(const VRegister& vt, const VRegister& vt2,
                    const VRegister& vt3, const MemOperand& dst) {
  USE(vt2);
  USE(vt3);
  DCHECK(AreSameFormat(vt, vt2, vt3));
  DCHECK(AreConsecutive(vt, vt2, vt3));
  LoadStoreStruct(vt, dst, NEON_ST3);
}

void Assembler::st3(const VRegister& vt, const VRegister& vt2,
                    const VRegister& vt3, int lane, const MemOperand& dst) {
  USE(vt2);
  USE(vt3);
  DCHECK(AreSameFormat(vt, vt2, vt3));
  DCHECK(AreConsecutive(vt, vt2, vt3));
  LoadStoreStructSingle(vt, lane, dst, NEONLoadStoreSingleStructStore3);
}

void Assembler::st4(const VRegister& vt, const VRegister& vt2,
                    const VRegister& vt3, const VRegister& vt4,
                    const MemOperand& dst) {
  USE(vt2);
  USE(vt3);
  USE(vt4);
  DCHECK(AreSameFormat(vt, vt2, vt3, vt4));
  DCHECK(AreConsecutive(vt, vt2, vt3, vt4));
  LoadStoreStruct(vt, dst, NEON_ST4);
}

void Assembler::st4(const VRegister& vt, const VRegister& vt2,
                    const VRegister& vt3, const VRegister& vt4, int lane,
                    const MemOperand& dst) {
  USE(vt2);
  USE(vt3);
  USE(vt4);
  DCHECK(AreSameFormat(vt, vt2, vt3, vt4));
  DCHECK(AreConsecutive(vt, vt2, vt3, vt4));
  LoadStoreStructSingle(vt, lane, dst, NEONLoadStoreSingleStructStore4);
}

void Assembler::LoadStoreStructSingle(const VRegister& vt, uint32_t lane,
                                      const MemOperand& addr,
                                      NEONLoadStoreSingleStructOp op) {
  LoadStoreStructVerify(vt, addr, op);

  // We support vt arguments of the form vt.VxT() or vt.T(), where x is the
  // number of lanes, and T is b, h, s or d.
  unsigned lane_size = vt.LaneSizeInBytes();
  DCHECK_LT(lane, kQRegSize / lane_size);

  // Lane size is encoded in the opcode field. Lane index is encoded in the Q,
  // S and size fields.
  lane *= lane_size;

  // Encodings for S[0]/D[0] and S[2]/D[1] are distinguished using the least-
  // significant bit of the size field, so we increment lane here to account for
  // that.
  if (lane_size == 8) lane++;

  Instr size = (lane << NEONLSSize_offset) & NEONLSSize_mask;
  Instr s = (lane << (NEONS_offset - 2)) & NEONS_mask;
  Instr q = (lane << (NEONQ_offset - 3)) & NEONQ_mask;

  Instr instr = op;
  switch (lane_size) {
    case 1:
      instr |= NEONLoadStoreSingle_b;
      break;
    case 2:
      instr |= NEONLoadStoreSingle_h;
      break;
    case 4:
      instr |= NEONLoadStoreSingle_s;
      break;
    default:
      DCHECK_EQ(lane_size, 8U);
      instr |= NEONLoadStoreSingle_d;
  }

  Emit(instr | LoadStoreStructAddrModeField(addr) | q | size | s | Rt(vt));
}

void Assembler::ld1(const VRegister& vt, int lane, const MemOperand& src) {
  LoadStoreStructSingle(vt, lane, src, NEONLoadStoreSingleStructLoad1);
}

void Assembler::ld1r(const VRegister& vt, const MemOperand& src) {
  LoadStoreStructSingleAllLanes(vt, src, NEON_LD1R);
}

void Assembler::st1(const VRegister& vt, int lane, const MemOperand& dst) {
  LoadStoreStructSingle(vt, lane, dst, NEONLoadStoreSingleStructStore1);
}

void Assembler::dmb(BarrierDomain domain, BarrierType type) {
  Emit(DMB | ImmBarrierDomain(domain) | ImmBarrierType(type));
}

void Assembler::dsb(BarrierDomain domain, BarrierType type) {
  Emit(DSB | ImmBarrierDomain(domain) | ImmBarrierType(type));
}

void Assembler::isb() {
  Emit(ISB | ImmBarrierDomain(FullSystem) | ImmBarrierType(BarrierAll));
}

void Assembler::csdb() { hint(CSDB); }

void Assembler::fmov(const VRegister& vd, double imm) {
  if (vd.IsScalar()) {
    DCHECK(vd.Is1D());
    Emit(FMOV_d_imm | Rd(vd) | ImmFP(imm));
  } else {
    DCHECK(vd.Is2D());
    Instr op = NEONModifiedImmediate_MOVI | NEONModifiedImmediateOpBit;
    Emit(NEON_Q | op | ImmNEONFP(imm) | NEONCmode(0xF) | Rd(vd));
  }
}

void Assembler::fmov(const VRegister& vd, float imm) {
  if (vd.IsScalar()) {
    DCHECK(vd.Is1S());
    Emit(FMOV_s_imm | Rd(vd) | ImmFP(imm));
  } else {
    DCHECK(vd.Is2S() | vd.Is4S());
    Instr op = NEONModifiedImmediate_MOVI;
    Instr q = vd.Is4S() ? NEON_Q : 0;
    Emit(q | op | ImmNEONFP(imm) | NEONCmode(0xF) | Rd(vd));
  }
}

void Assembler::fmov(const Register& rd, const VRegister& fn) {
  DCHECK_EQ(rd.SizeInBits(), fn.SizeInBits());
  FPIntegerConvertOp op = rd.Is32Bits() ? FMOV_ws : FMOV_xd;
  Emit(op | Rd(rd) | Rn(fn));
}

void Assembler::fmov(const VRegister& vd, const Register& rn) {
  DCHECK_EQ(vd.SizeInBits(), rn.SizeInBits());
  FPIntegerConvertOp op = vd.Is32Bits() ? FMOV_sw : FMOV_dx;
  Emit(op | Rd(vd) | Rn(rn));
}

void Assembler::fmov(const VRegister& vd, const VRegister& vn) {
  DCHECK_EQ(vd.SizeInBits(), vn.SizeInBits());
  Emit(FPType(vd) | FMOV | Rd(vd) | Rn(vn));
}

void Assembler::fmov(const VRegister& vd, int index, const Register& rn) {
  DCHECK((index == 1) && vd.Is1D() && rn.IsX());
  USE(index);
  Emit(FMOV_d1_x | Rd(vd) | Rn(rn));
}

void Assembler::fmov(const Register& rd, const VRegister& vn, int index) {
  DCHECK((index == 1) && vn.Is1D() && rd.IsX());
  USE(index);
  Emit(FMOV_x_d1 | Rd(rd) | Rn(vn));
}

void Assembler::fmadd(const VRegister& fd, const VRegister& fn,
                      const VRegister& fm, const VRegister& fa) {
  FPDataProcessing3Source(fd, fn, fm, fa, fd.Is32Bits() ? FMADD_s : FMADD_d);
}

void Assembler::fmsub(const VRegister& fd, const VRegister& fn,
                      const VRegister& fm, const VRegister& fa) {
  FPDataProcessing3Source(fd, fn, fm, fa, fd.Is32Bits() ? FMSUB_s : FMSUB_d);
}

void Assembler::fnmadd(const VRegister& fd, const VRegister& fn,
                       const VRegister& fm, const VRegister& fa) {
  FPDataProcessing3Source(fd, fn, fm, fa, fd.Is32Bits() ? FNMADD_s : FNMADD_d);
}

void Assembler::fnmsub(const VRegister& fd, const VRegister& fn,
                       const VRegister& fm, const VRegister& fa) {
  FPDataProcessing3Source(fd, fn, fm, fa, fd.Is32Bits() ? FNMSUB_s : FNMSUB_d);
}

void Assembler::fnmul(const VRegister& vd, const VRegister& vn,
                      const VRegister& vm) {
  DCHECK(AreSameSizeAndType(vd, vn, vm));
  Instr op = vd.Is1S() ? FNMUL_s : FNMUL_d;
  Emit(FPType(vd) | op | Rm(vm) | Rn(vn) | Rd(vd));
}

void Assembler::fcmp(const VRegister& fn, const VRegister& fm) {
  DCHECK_EQ(fn.SizeInBits(), fm.SizeInBits());
  Emit(FPType(fn) | FCMP | Rm(fm) | Rn(fn));
}

void Assembler::fcmp(const VRegister& fn, double value) {
  USE(value);
  // Although the fcmp instruction can strictly only take an immediate value of
  // +0.0, we don't need to check for -0.0 because the sign of 0.0 doesn't
  // affect the result of the comparison.
  DCHECK_EQ(value, 0.0);
  Emit(FPType(fn) | FCMP_zero | Rn(fn));
}

void Assembler::fccmp(const VRegister& fn, const VRegister& fm,
                      StatusFlags nzcv, Condition cond) {
  DCHECK_EQ(fn.SizeInBits(), fm.SizeInBits());
  Emit(FPType(fn) | FCCMP | Rm(fm) | Cond(cond) | Rn(fn) | Nzcv(nzcv));
}

void Assembler::fcsel(const VRegister& fd, const VRegister& fn,
                      const VRegister& fm, Condition cond) {
  DCHECK_EQ(fd.SizeInBits(), fn.SizeInBits());
  DCHECK_EQ(fd.SizeInBits(), fm.SizeInBits());
  Emit(FPType(fd) | FCSEL | Rm(fm) | Cond(cond) | Rn(fn) | Rd(fd));
}

void Assembler::NEONFPConvertToInt(const Register& rd, const VRegister& vn,
                                   Instr op) {
  Emit(SF(rd) | FPType(vn) | op | Rn(vn) | Rd(rd));
}

void Assembler::NEONFPConvertToInt(const VRegister& vd, const VRegister& vn,
                                   Instr op) {
  if (vn.IsScalar()) {
    DCHECK((vd.Is1S() && vn.Is1S()) || (vd.Is1D() && vn.Is1D()));
    op |= NEON_Q | NEONScalar;
  }
  Emit(FPFormat(vn) | op | Rn(vn) | Rd(vd));
}

void Assembler::fcvt(const VRegister& vd, const VRegister& vn) {
  FPDataProcessing1SourceOp op;
  if (vd.Is1D()) {
    DCHECK(vn.Is1S() || vn.Is1H());
    op = vn.Is1S() ? FCVT_ds : FCVT_dh;
  } else if (vd.Is1S()) {
    DCHECK(vn.Is1D() || vn.Is1H());
    op = vn.Is1D() ? FCVT_sd : FCVT_sh;
  } else {
    DCHECK(vd.Is1H());
    DCHECK(vn.Is1D() || vn.Is1S());
    op = vn.Is1D() ? FCVT_hd : FCVT_hs;
  }
  FPDataProcessing1Source(vd, vn, op);
}

void Assembler::fcvtl(const VRegister& vd, const VRegister& vn) {
  DCHECK((vd.Is4S() && vn.Is4H()) || (vd.Is2D() && vn.Is2S()));
  Instr format = vd.Is2D() ? (1 << NEONSize_offset) : 0;
  Emit(format | NEON_FCVTL | Rn(vn) | Rd(vd));
}

void Assembler::fcvtl2(const VRegister& vd, const VRegister& vn) {
  DCHECK((vd.Is4S() && vn.Is8H()) || (vd.Is2D() && vn.Is4S()));
  Instr format = vd.Is2D() ? (1 << NEONSize_offset) : 0;
  Emit(NEON_Q | format | NEON_FCVTL | Rn(vn) | Rd(vd));
}

void Assembler::fcvtn(const VRegister& vd, const VRegister& vn) {
  DCHECK((vn.Is4S() && vd.Is4H()) || (vn.Is2D() && vd.Is2S()));
  Instr format = vn.Is2D() ? (1 << NEONSize_offset) : 0;
  Emit(format | NEON_FCVTN | Rn(vn) | Rd(vd));
}

void Assembler::fcvtn2(const VRegister& vd, const VRegister& vn) {
  DCHECK((vn.Is4S() && vd.Is8H()) || (vn.Is2D() && vd.Is4S()));
  Instr format = vn.Is2D() ? (1 << NEONSize_offset) : 0;
  Emit(NEON_Q | format | NEON_FCVTN | Rn(vn) | Rd(vd));
}

void Assembler::fcvtxn(const VRegister& vd, const VRegister& vn) {
  Instr format = 1 << NEONSize_offset;
  if (vd.IsScalar()) {
    DCHECK(vd.Is1S() && vn.Is1D());
    Emit(format | NEON_FCVTXN_scalar | Rn(vn) | Rd(vd));
  } else {
    DCHECK(vd.Is2S() && vn.Is2D());
    Emit(format | NEON_FCVTXN | Rn(vn) | Rd(vd));
  }
}

void Assembler::fcvtxn2(const VRegister& vd, const VRegister& vn) {
  DCHECK(vd.Is4S() && vn.Is2D());
  Instr format = 1 << NEONSize_offset;
  Emit(NEON_Q | format | NEON_FCVTXN | Rn(vn) | Rd(vd));
}

#define NEON_FP2REGMISC_FCVT_LIST(V) \
  V(fcvtnu, NEON_FCVTNU, FCVTNU)     \
  V(fcvtns, NEON_FCVTNS, FCVTNS)     \
  V(fcvtpu, NEON_FCVTPU, FCVTPU)     \
  V(fcvtps, NEON_FCVTPS, FCVTPS)     \
  V(fcvtmu, NEON_FCVTMU, FCVTMU)     \
  V(fcvtms, NEON_FCVTMS, FCVTMS)     \
  V(fcvtau, NEON_FCVTAU, FCVTAU)     \
  V(fcvtas, NEON_FCVTAS, FCVTAS)

#define DEFINE_ASM_FUNCS(FN, VEC_OP, SCA_OP)                     \
  void Assembler::FN(const Register& rd, const VRegister& vn) {  \
    NEONFPConvertToInt(rd, vn, SCA_OP);                          \
  }                                                              \
  void Assembler::FN(const VRegister& vd, const VRegister& vn) { \
    NEONFPConvertToInt(vd, vn, VEC_OP);                          \
  }
NEON_FP2REGMISC_FCVT_LIST(DEFINE_ASM_FUNCS)
#undef DEFINE_ASM_FUNCS

void Assembler::scvtf(const VRegister& vd, const VRegister& vn, int fbits) {
  DCHECK_GE(fbits, 0);
  if (fbits == 0) {
    NEONFP2RegMisc(vd, vn, NEON_SCVTF);
  } else {
    DCHECK(vd.Is1D() || vd.Is1S() || vd.Is2D() || vd.Is2S() || vd.Is4S());
    NEONShiftRightImmediate(vd, vn, fbits, NEON_SCVTF_imm);
  }
}

void Assembler::ucvtf(const VRegister& vd, const VRegister& vn, int fbits) {
  DCHECK_GE(fbits, 0);
  if (fbits == 0) {
    NEONFP2RegMisc(vd, vn, NEON_UCVTF);
  } else {
    DCHECK(vd.Is1D() || vd.Is1S() || vd.Is2D() || vd.Is2S() || vd.Is4S());
    NEONShiftRightImmediate(vd, vn, fbits, NEON_UCVTF_imm);
  }
}

void Assembler::scvtf(const VRegister& vd, const Register& rn, int fbits) {
  DCHECK_GE(fbits, 0);
  if (fbits == 0) {
    Emit(SF(rn) | FPType(vd) | SCVTF | Rn(rn) | Rd(vd));
  } else {
    Emit(SF(rn) | FPType(vd) | SCVTF_fixed | FPScale(64 - fbits) | Rn(rn) |
         Rd(vd));
  }
}

void Assembler::ucvtf(const VRegister& fd, const Register& rn, int fbits) {
  DCHECK_GE(fbits, 0);
  if (fbits == 0) {
    Emit(SF(rn) | FPType(fd) | UCVTF | Rn(rn) | Rd(fd));
  } else {
    Emit(SF(rn) | FPType(fd) | UCVTF_fixed | FPScale(64 - fbits) | Rn(rn) |
         Rd(fd));
  }
}

void Assembler::NEON3Same(const VRegister& vd, const VRegister& vn,
                          const VRegister& vm, NEON3SameOp vop) {
  DCHECK(AreSameFormat(vd, vn, vm));
  DCHECK(vd.IsVector() || !vd.IsQ());

  Instr format, op = vop;
  if (vd.IsScalar()) {
    op |= NEON_Q | NEONScalar;
    format = SFormat(vd);
  } else {
    format = VFormat(vd);
  }

  Emit(format | op | Rm(vm) | Rn(vn) | Rd(vd));
}

void Assembler::NEONFP3Same(const VRegister& vd, const VRegister& vn,
                            const VRegister& vm, Instr op) {
  DCHECK(AreSameFormat(vd, vn, vm));
  Emit(FPFormat(vd) | op | Rm(vm) | Rn(vn) | Rd(vd));
}

#define NEON_FP2REGMISC_LIST(V)                 \
  V(fabs, NEON_FABS, FABS)                      \
  V(fneg, NEON_FNEG, FNEG)                      \
  V(fsqrt, NEON_FSQRT, FSQRT)                   \
  V(frintn, NEON_FRINTN, FRINTN)                \
  V(frinta, NEON_FRINTA, FRINTA)                \
  V(frintp, NEON_FRINTP, FRINTP)                \
  V(frintm, NEON_FRINTM, FRINTM)                \
  V(frintx, NEON_FRINTX, FRINTX)                \
  V(frintz, NEON_FRINTZ, FRINTZ)                \
  V(frinti, NEON_FRINTI, FRINTI)                \
  V(frsqrte, NEON_FRSQRTE, NEON_FRSQRTE_scalar) \
  V(frecpe, NEON_FRECPE, NEON_FRECPE_scalar)

#define DEFINE_ASM_FUNC(FN, VEC_OP, SCA_OP)                      \
  void Assembler::FN(const VRegister& vd, const VRegister& vn) { \
    Instr op;                                                    \
    if (vd.IsScalar()) {                                         \
      DCHECK(vd.Is1S() || vd.Is1D());                            \
      op = SCA_OP;                                               \
    } else {                                                     \
      DCHECK(vd.Is2S() || vd.Is2D() || vd.Is4S());               \
      op = VEC_OP;                                               \
    }                                                            \
    NEONFP2RegMisc(vd, vn, op);                                  \
  }
NEON_FP2REGMISC_LIST(DEFINE_ASM_FUNC)
#undef DEFINE_ASM_FUNC

void Assembler::shll(const VRegister& vd, const VRegister& vn, int shift) {
  DCHECK((vd.Is8H() && vn.Is8B() && shift == 8) ||
         (vd.Is4S() && vn.Is4H() && shift == 16) ||
         (vd.Is2D() && vn.Is2S() && shift == 32));
  USE(shift);
  Emit(VFormat(vn) | NEON_SHLL | Rn(vn) | Rd(vd));
}

void Assembler::shll2(const VRegister& vd, const VRegister& vn, int shift) {
  USE(shift);
  DCHECK((vd.Is8H() && vn.Is16B() && shift == 8) ||
         (vd.Is4S() && vn.Is8H() && shift == 16) ||
         (vd.Is2D() && vn.Is4S() && shift == 32));
  Emit(VFormat(vn) | NEON_SHLL | Rn(vn) | Rd(vd));
}

void Assembler::NEONFP2RegMisc(const VRegister& vd, const VRegister& vn,
                               NEON2RegMiscOp vop, double value) {
  DCHECK(AreSameFormat(vd, vn));
  DCHECK_EQ(value, 0.0);
  USE(value);

  Instr op = vop;
  if (vd.IsScalar()) {
    DCHECK(vd.Is1S() || vd.Is1D());
    op |= NEON_Q | NEONScalar;
  } else {
    DCHECK(vd.Is2S() || vd.Is2D() || vd.Is4S());
  }

  Emit(FPFormat(vd) | op | Rn(vn) | Rd(vd));
}

void Assembler::fcmeq(const VRegister& vd, const VRegister& vn, double value) {
  NEONFP2RegMisc(vd, vn, NEON_FCMEQ_zero, value);
}

void Assembler::fcmge(const VRegister& vd, const VRegister& vn, double value) {
  NEONFP2RegMisc(vd, vn, NEON_FCMGE_zero, value);
}

void Assembler::fcmgt(const VRegister& vd, const VRegister& vn, double value) {
  NEONFP2RegMisc(vd, vn, NEON_FCMGT_zero, value);
}

void Assembler::fcmle(const VRegister& vd, const VRegister& vn, double value) {
  NEONFP2RegMisc(vd, vn, NEON_FCMLE_zero, value);
}

void Assembler::fcmlt(const VRegister& vd, const VRegister& vn, double value) {
  NEONFP2RegMisc(vd, vn, NEON_FCMLT_zero, value);
}

void Assembler::frecpx(const VRegister& vd, const VRegister& vn) {
  DCHECK(vd.IsScalar());
  DCHECK(AreSameFormat(vd, vn));
  DCHECK(vd.Is1S() || vd.Is1D());
  Emit(FPFormat(vd) | NEON_FRECPX_scalar | Rn(vn) | Rd(vd));
}

void Assembler::fcvtzs(const Register& rd, const VRegister& vn, int fbits) {
  DCHECK(vn.Is1S() || vn.Is1D());
  DCHECK((fbits >= 0) && (fbits <= rd.SizeInBits()));
  if (fbits == 0) {
    Emit(SF(rd) | FPType(vn) | FCVTZS | Rn(vn) | Rd(rd));
  } else {
    Emit(SF(rd) | FPType(vn) | FCVTZS_fixed | FPScale(64 - fbits) | Rn(vn) |
         Rd(rd));
  }
}

void Assembler::fcvtzs(const VRegister& vd, const VRegister& vn, int fbits) {
  DCHECK_GE(fbits, 0);
  if (fbits == 0) {
    NEONFP2RegMisc(vd, vn, NEON_FCVTZS);
  } else {
    DCHECK(vd.Is1D() || vd.Is1S() || vd.Is2D() || vd.Is2S() || vd.Is4S());
    NEONShiftRightImmediate(vd, vn, fbits, NEON_FCVTZS_imm);
  }
}

void Assembler::fcvtzu(const Register& rd, const VRegister& vn, int fbits) {
  DCHECK(vn.Is1S() || vn.Is1D());
  DCHECK((fbits >= 0) && (fbits <= rd.SizeInBits()));
  if (fbits == 0) {
    Emit(SF(rd) | FPType(vn) | FCVTZU | Rn(vn) | Rd(rd));
  } else {
    Emit(SF(rd) | FPType(vn) | FCVTZU_fixed | FPScale(64 - fbits) | Rn(vn) |
         Rd(rd));
  }
}

void Assembler::fcvtzu(const VRegister& vd, const VRegister& vn, int fbits) {
  DCHECK_GE(fbits, 0);
  if (fbits == 0) {
    NEONFP2RegMisc(vd, vn, NEON_FCVTZU);
  } else {
    DCHECK(vd.Is1D() || vd.Is1S() || vd.Is2D() || vd.Is2S() || vd.Is4S());
    NEONShiftRightImmediate(vd, vn, fbits, NEON_FCVTZU_imm);
  }
}

void Assembler::NEONFP2RegMisc(const VRegister& vd, const VRegister& vn,
                               Instr op) {
  DCHECK(AreSameFormat(vd, vn));
  Emit(FPFormat(vd) | op | Rn(vn) | Rd(vd));
}

void Assembler::NEON2RegMisc(const VRegister& vd, const VRegister& vn,
                             NEON2RegMiscOp vop, int value) {
  DCHECK(AreSameFormat(vd, vn));
  DCHECK_EQ(value, 0);
  USE(value);

  Instr format, op = vop;
  if (vd.IsScalar()) {
    op |= NEON_Q | NEONScalar;
    format = SFormat(vd);
  } else {
    format = VFormat(vd);
  }

  Emit(format | op | Rn(vn) | Rd(vd));
}

void Assembler::cmeq(const VRegister& vd, const VRegister& vn, int value) {
  DCHECK(vd.IsVector() || vd.Is1D());
  NEON2RegMisc(vd, vn, NEON_CMEQ_zero, value);
}

void Assembler::cmge(const VRegister& vd, const VRegister& vn, int value) {
  DCHECK(vd.IsVector() || vd.Is1D());
  NEON2RegMisc(vd, vn, NEON_CMGE_zero, value);
}

void Assembler::cmgt(const VRegister& vd, const VRegister& vn, int value) {
  DCHECK(vd.IsVector() || vd.Is1D());
  NEON2RegMisc(vd, vn, NEON_CMGT_zero, value);
}

void Assembler::cmle(const VRegister& vd, const VRegister& vn, int value) {
  DCHECK(vd.IsVector() || vd.Is1D());
  NEON2RegMisc(vd, vn, NEON_CMLE_zero, value);
}

void Assembler::cmlt(const VRegister& vd, const VRegister& vn, int value) {
  DCHECK(vd.IsVector() || vd.Is1D());
  NEON2RegMisc(vd, vn, NEON_CMLT_zero, value);
}

#define NEON_3SAME_LIST(V)                                         \
  V(add, NEON_ADD, vd.IsVector() || vd.Is1D())                     \
  V(addp, NEON_ADDP, vd.IsVector() || vd.Is1D())                   \
  V(sub, NEON_SUB, vd.IsVector() || vd.Is1D())                     \
  V(cmeq, NEON_CMEQ, vd.IsVector() || vd.Is1D())                   \
  V(cmge, NEON_CMGE, vd.IsVector() || vd.Is1D())                   \
  V(cmgt, NEON_CMGT, vd.IsVector() || vd.Is1D())                   \
  V(cmhi, NEON_CMHI, vd.IsVector() || vd.Is1D())                   \
  V(cmhs, NEON_CMHS, vd.IsVector() || vd.Is1D())                   \
  V(cmtst, NEON_CMTST, vd.IsVector() || vd.Is1D())                 \
  V(sshl, NEON_SSHL, vd.IsVector() || vd.Is1D())                   \
  V(ushl, NEON_USHL, vd.IsVector() || vd.Is1D())                   \
  V(srshl, NEON_SRSHL, vd.IsVector() || vd.Is1D())                 \
  V(urshl, NEON_URSHL, vd.IsVector() || vd.Is1D())                 \
  V(sqdmulh, NEON_SQDMULH, vd.IsLaneSizeH() || vd.IsLaneSizeS())   \
  V(sqrdmulh, NEON_SQRDMULH, vd.IsLaneSizeH() || vd.IsLaneSizeS()) \
  V(shadd, NEON_SHADD, vd.IsVector() && !vd.IsLaneSizeD())         \
  V(uhadd, NEON_UHADD, vd.IsVector() && !vd.IsLaneSizeD())         \
  V(srhadd, NEON_SRHADD, vd.IsVector() && !vd.IsLaneSizeD())       \
  V(urhadd, NEON_URHADD, vd.IsVector() && !vd.IsLaneSizeD())       \
  V(shsub, NEON_SHSUB, vd.IsVector() && !vd.IsLaneSizeD())         \
  V(uhsub, NEON_UHSUB, vd.IsVector() && !vd.IsLaneSizeD())         \
  V(smax, NEON_SMAX, vd.IsVector() && !vd.IsLaneSizeD())           \
  V(smaxp, NEON_SMAXP, vd.IsVector() && !vd.IsLaneSizeD())         \
  V(smin, NEON_SMIN, vd.IsVector() && !vd.IsLaneSizeD())           \
  V(sminp, NEON_SMINP, vd.IsVector() && !vd.IsLaneSizeD())         \
  V(umax, NEON_UMAX, vd.IsVector() && !vd.IsLaneSizeD())           \
  V(umaxp, NEON_UMAXP, vd.IsVector() && !vd.IsLaneSizeD())         \
  V(umin, NEON_UMIN, vd.IsVector() && !vd.IsLaneSizeD())           \
  V(uminp, NEON_UMINP, vd.IsVector() && !vd.IsLaneSizeD())         \
  V(saba, NEON_SABA, vd.IsVector() && !vd.IsLaneSizeD())           \
  V(sabd, NEON_SABD, vd.IsVector() && !vd.IsLaneSizeD())           \
  V(uaba, NEON_UABA, vd.IsVector() && !vd.IsLaneSizeD())           \
  V(uabd, NEON_UABD, vd.IsVector() && !vd.IsLaneSizeD())           \
  V(mla, NEON_MLA, vd.IsVector() && !vd.IsLaneSizeD())             \
  V(mls, NEON_MLS, vd.IsVector() && !vd.IsLaneSizeD())             \
  V(mul, NEON_MUL, vd.IsVector() && !vd.IsLaneSizeD())             \
  V(and_, NEON_AND, vd.Is8B() || vd.Is16B())                       \
  V(orr, NEON_ORR, vd.Is8B() || vd.Is16B())                        \
  V(orn, NEON_ORN, vd.Is8B() || vd.Is16B())                        \
  V(eor, NEON_EOR, vd.Is8B() || vd.Is16B())                        \
  V(bic, NEON_BIC, vd.Is8B() || vd.Is16B())                        \
  V(bit, NEON_BIT, vd.Is8B() || vd.Is16B())                        \
  V(bif, NEON_BIF, vd.Is8B() || vd.Is16B())                        \
  V(bsl, NEON_BSL, vd.Is8B() || vd.Is16B())                        \
  V(pmul, NEON_PMUL, vd.Is8B() || vd.Is16B())                      \
  V(uqadd, NEON_UQADD, true)                                       \
  V(sqadd, NEON_SQADD, true)                                       \
  V(uqsub, NEON_UQSUB, true)                                       \
  V(sqsub, NEON_SQSUB, true)                                       \
  V(sqshl, NEON_SQSHL, true)                                       \
  V(uqshl, NEON_UQSHL, true)                                       \
  V(sqrshl, NEON_SQRSHL, true)                                     \
  V(uqrshl, NEON_UQRSHL, true)

#define DEFINE_ASM_FUNC(FN, OP, AS)                            \
  void Assembler::FN(const VRegister& vd, const VRegister& vn, \
                     const VRegister& vm) {                    \
    DCHECK(AS);                                                \
    NEON3Same(vd, vn, vm, OP);                                 \
  }
NEON_3SAME_LIST(DEFINE_ASM_FUNC)
#undef DEFINE_ASM_FUNC

#define NEON_FP3SAME_LIST_V2(V)                 \
  V(fadd, NEON_FADD, FADD)                      \
  V(fsub, NEON_FSUB, FSUB)                      \
  V(fmul, NEON_FMUL, FMUL)                      \
  V(fdiv, NEON_FDIV, FDIV)                      \
  V(fmax, NEON_FMAX, FMAX)                      \
  V(fmaxnm, NEON_FMAXNM, FMAXNM)                \
  V(fmin, NEON_FMIN, FMIN)                      \
  V(fminnm, NEON_FMINNM, FMINNM)                \
  V(fmulx, NEON_FMULX, NEON_FMULX_scalar)       \
  V(frecps, NEON_FRECPS, NEON_FRECPS_scalar)    \
  V(frsqrts, NEON_FRSQRTS, NEON_FRSQRTS_scalar) \
  V(fabd, NEON_FABD, NEON_FABD_scalar)          \
  V(fmla, NEON_FMLA, 0)                         \
  V(fmls, NEON_FMLS, 0)                         \
  V(facge, NEON_FACGE, NEON_FACGE_scalar)       \
  V(facgt, NEON_FACGT, NEON_FACGT_scalar)       \
  V(fcmeq, NEON_FCMEQ, NEON_FCMEQ_scalar)       \
  V(fcmge, NEON_FCMGE, NEON_FCMGE_scalar)       \
  V(fcmgt, NEON_FCMGT, NEON_FCMGT_scalar)       \
  V(faddp, NEON_FADDP, 0)                       \
  V(fmaxp, NEON_FMAXP, 0)                       \
  V(fminp, NEON_FMINP, 0)                       \
  V(fmaxnmp, NEON_FMAXNMP, 0)                   \
  V(fminnmp, NEON_FMINNMP, 0)

#define DEFINE_ASM_FUNC(FN, VEC_OP, SCA_OP)                    \
  void Assembler::FN(const VRegister& vd, const VRegister& vn, \
                     const VRegister& vm) {                    \
    Instr op;                                                  \
    if ((SCA_OP != 0) && vd.IsScalar()) {                      \
      DCHECK(vd.Is1S() || vd.Is1D());                          \
      op = SCA_OP;                                             \
    } else {                                                   \
      DCHECK(vd.IsVector());                                   \
      DCHECK(vd.Is2S() || vd.Is2D() || vd.Is4S());             \
      op = VEC_OP;                                             \
    }                                                          \
    NEONFP3Same(vd, vn, vm, op);                               \
  }
NEON_FP3SAME_LIST_V2(DEFINE_ASM_FUNC)
#undef DEFINE_ASM_FUNC

void Assembler::addp(const VRegister& vd, const VRegister& vn) {
  DCHECK((vd.Is1D() && vn.Is2D()));
  Emit(SFormat(vd) | NEON_ADDP_scalar | Rn(vn) | Rd(vd));
}

void Assembler::faddp(const VRegister& vd, const VRegister& vn) {
  DCHECK((vd.Is1S() && vn.Is2S()) || (vd.Is1D() && vn.Is2D()));
  Emit(FPFormat(vd) | NEON_FADDP_scalar | Rn(vn) | Rd(vd));
}

void Assembler::fmaxp(const VRegister& vd, const VRegister& vn) {
  DCHECK((vd.Is1S() && vn.Is2S()) || (vd.Is1D() && vn.Is2D()));
  Emit(FPFormat(vd) | NEON_FMAXP_scalar | Rn(vn) | Rd(vd));
}

void Assembler::fminp(const VRegister& vd, const VRegister& vn) {
  DCHECK((vd.Is1S() && vn.Is2S()) || (vd.Is1D() && vn.Is2D()));
  Emit(FPFormat(vd) | NEON_FMINP_scalar | Rn(vn) | Rd(vd));
}

void Assembler::fmaxnmp(const VRegister& vd, const VRegister& vn) {
  DCHECK((vd.Is1S() && vn.Is2S()) || (vd.Is1D() && vn.Is2D()));
  Emit(FPFormat(vd) | NEON_FMAXNMP_scalar | Rn(vn) | Rd(vd));
}

void Assembler::fminnmp(const VRegister& vd, const VRegister& vn) {
  DCHECK((vd.Is1S() && vn.Is2S()) || (vd.Is1D() && vn.Is2D()));
  Emit(FPFormat(vd) | NEON_FMINNMP_scalar | Rn(vn) | Rd(vd));
}

void Assembler::orr(const VRegister& vd, const int imm8, const int left_shift) {
  NEONModifiedImmShiftLsl(vd, imm8, left_shift, NEONModifiedImmediate_ORR);
}

void Assembler::mov(const VRegister& vd, const VRegister& vn) {
  DCHECK(AreSameFormat(vd, vn));
  if (vd.IsD()) {
    orr(vd.V8B(), vn.V8B(), vn.V8B());
  } else {
    DCHECK(vd.IsQ());
    orr(vd.V16B(), vn.V16B(), vn.V16B());
  }
}

void Assembler::bic(const VRegister& vd, const int imm8, const int left_shift) {
  NEONModifiedImmShiftLsl(vd, imm8, left_shift, NEONModifiedImmediate_BIC);
}

void Assembler::movi(const VRegister& vd, const uint64_t imm, Shift shift,
                     const int shift_amount) {
  DCHECK((shift == LSL) || (shift == MSL));
  if (vd.Is2D() || vd.Is1D()) {
    DCHECK_EQ(shift_amount, 0);
    int imm8 = 0;
    for (int i = 0; i < 8; ++i) {
      int byte = (imm >> (i * 8)) & 0xFF;
      DCHECK((byte == 0) || (byte == 0xFF));
      if (byte == 0xFF) {
        imm8 |= (1 << i);
      }
    }
    Instr q = vd.Is2D() ? NEON_Q : 0;
    Emit(q | NEONModImmOp(1) | NEONModifiedImmediate_MOVI |
         ImmNEONabcdefgh(imm8) | NEONCmode(0xE) | Rd(vd));
  } else if (shift == LSL) {
    NEONModifiedImmShiftLsl(vd, static_cast<int>(imm), shift_amount,
                            NEONModifiedImmediate_MOVI);
  } else {
    NEONModifiedImmShiftMsl(vd, static_cast<int>(imm), shift_amount,
                            NEONModifiedImmediate_MOVI);
  }
}

void Assembler::mvn(const VRegister& vd, const VRegister& vn) {
  DCHECK(AreSameFormat(vd, vn));
  if (vd.IsD()) {
    not_(vd.V8B(), vn.V8B());
  } else {
    DCHECK(vd.IsQ());
    not_(vd.V16B(), vn.V16B());
  }
}

void Assembler::mvni(const VRegister& vd, const int imm8, Shift shift,
                     const int shift_amount) {
  DCHECK((shift == LSL) || (shift == MSL));
  if (shift == LSL) {
    NEONModifiedImmShiftLsl(vd, imm8, shift_amount, NEONModifiedImmediate_MVNI);
  } else {
    NEONModifiedImmShiftMsl(vd, imm8, shift_amount, NEONModifiedImmediate_MVNI);
  }
}

void Assembler::NEONFPByElement(const VRegister& vd, const VRegister& vn,
                                const VRegister& vm, int vm_index,
                                NEONByIndexedElementOp vop) {
  DCHECK(AreSameFormat(vd, vn));
  DCHECK((vd.Is2S() && vm.Is1S()) || (vd.Is4S() && vm.Is1S()) ||
         (vd.Is1S() && vm.Is1S()) || (vd.Is2D() && vm.Is1D()) ||
         (vd.Is1D() && vm.Is1D()));
  DCHECK((vm.Is1S() && (vm_index < 4)) || (vm.Is1D() && (vm_index < 2)));

  Instr op = vop;
  int index_num_bits = vm.Is1S() ? 2 : 1;
  if (vd.IsScalar()) {
    op |= NEON_Q | NEONScalar;
  }

  Emit(FPFormat(vd) | op | ImmNEONHLM(vm_index, index_num_bits) | Rm(vm) |
       Rn(vn) | Rd(vd));
}

void Assembler::NEONByElement(const VRegister& vd, const VRegister& vn,
                              const VRegister& vm, int vm_index,
                              NEONByIndexedElementOp vop) {
  DCHECK(AreSameFormat(vd, vn));
  DCHECK((vd.Is4H() && vm.Is1H()) || (vd.Is8H() && vm.Is1H()) ||
         (vd.Is1H() && vm.Is1H()) || (vd.Is2S() && vm.Is1S()) ||
         (vd.Is4S() && vm.Is1S()) || (vd.Is1S() && vm.Is1S()));
  DCHECK((vm.Is1H() && (vm.code() < 16) && (vm_index < 8)) ||
         (vm.Is1S() && (vm_index < 4)));

  Instr format, op = vop;
  int index_num_bits = vm.Is1H() ? 3 : 2;
  if (vd.IsScalar()) {
    op |= NEONScalar | NEON_Q;
    format = SFormat(vn);
  } else {
    format = VFormat(vn);
  }
  Emit(format | op | ImmNEONHLM(vm_index, index_num_bits) | Rm(vm) | Rn(vn) |
       Rd(vd));
}

void Assembler::NEONByElementL(const VRegister& vd, const VRegister& vn,
                               const VRegister& vm, int vm_index,
                               NEONByIndexedElementOp vop) {
  DCHECK((vd.Is4S() && vn.Is4H() && vm.Is1H()) ||
         (vd.Is4S() && vn.Is8H() && vm.Is1H()) ||
         (vd.Is1S() && vn.Is1H() && vm.Is1H()) ||
         (vd.Is2D() && vn.Is2S() && vm.Is1S()) ||
         (vd.Is2D() && vn.Is4S() && vm.Is1S()) ||
         (vd.Is1D() && vn.Is1S() && vm.Is1S()));

  DCHECK((vm.Is1H() && (vm.code() < 16) && (vm_index < 8)) ||
         (vm.Is1S() && (vm_index < 4)));

  Instr format, op = vop;
  int index_num_bits = vm.Is1H() ? 3 : 2;
  if (vd.IsScalar()) {
    op |= NEONScalar | NEON_Q;
    format = SFormat(vn);
  } else {
    format = VFormat(vn);
  }
  Emit(format | op | ImmNEONHLM(vm_index, index_num_bits) | Rm(vm) | Rn(vn) |
       Rd(vd));
}

#define NEON_BYELEMENT_LIST(V)              \
  V(mul, NEON_MUL_byelement, vn.IsVector()) \
  V(mla, NEON_MLA_byelement, vn.IsVector()) \
  V(mls, NEON_MLS_byelement, vn.IsVector()) \
  V(sqdmulh, NEON_SQDMULH_byelement, true)  \
  V(sqrdmulh, NEON_SQRDMULH_byelement, true)

#define DEFINE_ASM_FUNC(FN, OP, AS)                            \
  void Assembler::FN(const VRegister& vd, const VRegister& vn, \
                     const VRegister& vm, int vm_index) {      \
    DCHECK(AS);                                                \
    NEONByElement(vd, vn, vm, vm_index, OP);                   \
  }
NEON_BYELEMENT_LIST(DEFINE_ASM_FUNC)
#undef DEFINE_ASM_FUNC

#define NEON_FPBYELEMENT_LIST(V) \
  V(fmul, NEON_FMUL_byelement)   \
  V(fmla, NEON_FMLA_byelement)   \
  V(fmls, NEON_FMLS_byelement)   \
  V(fmulx, NEON_FMULX_byelement)

#define DEFINE_ASM_FUNC(FN, OP)                                \
  void Assembler::FN(const VRegister& vd, const VRegister& vn, \
                     const VRegister& vm, int vm_index) {      \
    NEONFPByElement(vd, vn, vm, vm_index, OP);                 \
  }
NEON_FPBYELEMENT_LIST(DEFINE_ASM_FUNC)
#undef DEFINE_ASM_FUNC

#define NEON_BYELEMENT_LONG_LIST(V)                              \
  V(sqdmull, NEON_SQDMULL_byelement, vn.IsScalar() || vn.IsD())  \
  V(sqdmull2, NEON_SQDMULL_byelement, vn.IsVector() && vn.IsQ()) \
  V(sqdmlal, NEON_SQDMLAL_byelement, vn.IsScalar() || vn.IsD())  \
  V(sqdmlal2, NEON_SQDMLAL_byelement, vn.IsVector() && vn.IsQ()) \
  V(sqdmlsl, NEON_SQDMLSL_byelement, vn.IsScalar() || vn.IsD())  \
  V(sqdmlsl2, NEON_SQDMLSL_byelement, vn.IsVector() && vn.IsQ()) \
  V(smull, NEON_SMULL_byelement, vn.IsVector() && vn.IsD())      \
  V(smull2, NEON_SMULL_byelement, vn.IsVector() && vn.IsQ())     \
  V(umull, NEON_UMULL_byelement, vn.IsVector() && vn.IsD())      \
  V(umull2, NEON_UMULL_byelement, vn.IsVector() && vn.IsQ())     \
  V(smlal, NEON_SMLAL_byelement, vn.IsVector() && vn.IsD())      \
  V(smlal2, NEON_SMLAL_byelement, vn.IsVector() && vn.IsQ())     \
  V(umlal, NEON_UMLAL_byelement, vn.IsVector() && vn.IsD())      \
  V(umlal2, NEON_UMLAL_byelement, vn.IsVector() && vn.IsQ())     \
  V(smlsl, NEON_SMLSL_byelement, vn.IsVector() && vn.IsD())      \
  V(smlsl2, NEON_SMLSL_byelement, vn.IsVector() && vn.IsQ())     \
  V(umlsl, NEON_UMLSL_byelement, vn.IsVector() && vn.IsD())      \
  V(umlsl2, NEON_UMLSL_byelement, vn.IsVector() && vn.IsQ())

#define DEFINE_ASM_FUNC(FN, OP, AS)                            \
  void Assembler::FN(const VRegister& vd, const VRegister& vn, \
                     const VRegister& vm, int vm_index) {      \
    DCHECK(AS);                                                \
    NEONByElementL(vd, vn, vm, vm_index, OP);                  \
  }
NEON_BYELEMENT_LONG_LIST(DEFINE_ASM_FUNC)
#undef DEFINE_ASM_FUNC

void Assembler::suqadd(const VRegister& vd, const VRegister& vn) {
  NEON2RegMisc(vd, vn, NEON_SUQADD);
}

void Assembler::usqadd(const VRegister& vd, const VRegister& vn) {
  NEON2RegMisc(vd, vn, NEON_USQADD);
}

void Assembler::abs(const VRegister& vd, const VRegister& vn) {
  DCHECK(vd.IsVector() || vd.Is1D());
  NEON2RegMisc(vd, vn, NEON_ABS);
}

void Assembler::sqabs(const VRegister& vd, const VRegister& vn) {
  NEON2RegMisc(vd, vn, NEON_SQABS);
}

void Assembler::neg(const VRegister& vd, const VRegister& vn) {
  DCHECK(vd.IsVector() || vd.Is1D());
  NEON2RegMisc(vd, vn, NEON_NEG);
}

void Assembler::sqneg(const VRegister& vd, const VRegister& vn) {
  NEON2RegMisc(vd, vn, NEON_SQNEG);
}

void Assembler::NEONXtn(const VRegister& vd, const VRegister& vn,
                        NEON2RegMiscOp vop) {
  Instr format, op = vop;
  if (vd.IsScalar()) {
    DCHECK((vd.Is1B() && vn.Is1H()) || (vd.Is1H() && vn.Is1S()) ||
           (vd.Is1S() && vn.Is1D()));
    op |= NEON_Q | NEONScalar;
    format = SFormat(vd);
  } else {
    DCHECK((vd.Is8B() && vn.Is8H()) || (vd.Is4H() && vn.Is4S()) ||
           (vd.Is2S() && vn.Is2D()) || (vd.Is16B() && vn.Is8H()) ||
           (vd.Is8H() && vn.Is4S()) || (vd.Is4S() && vn.Is2D()));
    format = VFormat(vd);
  }
  Emit(format | op | Rn(vn) | Rd(vd));
}

void Assembler::xtn(const VRegister& vd, const VRegister& vn) {
  DCHECK(vd.IsVector() && vd.IsD());
  NEONXtn(vd, vn, NEON_XTN);
}

void Assembler::xtn2(const VRegister& vd, const VRegister& vn) {
  DCHECK(vd.IsVector() && vd.IsQ());
  NEONXtn(vd, vn, NEON_XTN);
}

void Assembler::sqxtn(const VRegister& vd, const VRegister& vn) {
  DCHECK(vd.IsScalar() || vd.IsD());
  NEONXtn(vd, vn, NEON_SQXTN);
}

void Assembler::sqxtn2(const VRegister& vd, const VRegister& vn) {
  DCHECK(vd.IsVector() && vd.IsQ());
  NEONXtn(vd, vn, NEON_SQXTN);
}

void Assembler::sqxtun(const VRegister& vd, const VRegister& vn) {
  DCHECK(vd.IsScalar() || vd.IsD());
  NEONXtn(vd, vn, NEON_SQXTUN);
}

void Assembler::sqxtun2(const VRegister& vd, const VRegister& vn) {
  DCHECK(vd.IsVector() && vd.IsQ());
  NEONXtn(vd, vn, NEON_SQXTUN);
}

void Assembler::uqxtn(const VRegister& vd, const VRegister& vn) {
  DCHECK(vd.IsScalar() || vd.IsD());
  NEONXtn(vd, vn, NEON_UQXTN);
}

void Assembler::uqxtn2(const VRegister& vd, const VRegister& vn) {
  DCHECK(vd.IsVector() && vd.IsQ());
  NEONXtn(vd, vn, NEON_UQXTN);
}

// NEON NOT and RBIT are distinguised by bit 22, the bottom bit of "size".
void Assembler::not_(const VRegister& vd, const VRegister& vn) {
  DCHECK(AreSameFormat(vd, vn));
  DCHECK(vd.Is8B() || vd.Is16B());
  Emit(VFormat(vd) | NEON_RBIT_NOT | Rn(vn) | Rd(vd));
}

void Assembler::rbit(const VRegister& vd, const VRegister& vn) {
  DCHECK(AreSameFormat(vd, vn));
  DCHECK(vd.Is8B() || vd.Is16B());
  Emit(VFormat(vn) | (1 << NEONSize_offset) | NEON_RBIT_NOT | Rn(vn) | Rd(vd));
}

void Assembler::ext(const VRegister& vd, const VRegister& vn,
                    const VRegister& vm, int index) {
  DCHECK(AreSameFormat(vd, vn, vm));
  DCHECK(vd.Is8B() || vd.Is16B());
  DCHECK((0 <= index) && (index < vd.LaneCount()));
  Emit(VFormat(vd) | NEON_EXT | Rm(vm) | ImmNEONExt(index) | Rn(vn) | Rd(vd));
}

void Assembler::dup(const VRegister& vd, const VRegister& vn, int vn_index) {
  Instr q, scalar;

  // We support vn arguments of the form vn.VxT() or vn.T(), where x is the
  // number of lanes, and T is b, h, s or d.
  int lane_size = vn.LaneSizeInBytes();
  NEONFormatField format;
  switch (lane_size) {
    case 1:
      format = NEON_16B;
      break;
    case 2:
      format = NEON_8H;
      break;
    case 4:
      format = NEON_4S;
      break;
    default:
      DCHECK_EQ(lane_size, 8);
      format = NEON_2D;
      break;
  }

  if (vd.IsScalar()) {
    q = NEON_Q;
    scalar = NEONScalar;
  } else {
    DCHECK(!vd.Is1D());
    q = vd.IsD() ? 0 : NEON_Q;
    scalar = 0;
  }
  Emit(q | scalar | NEON_DUP_ELEMENT | ImmNEON5(format, vn_index) | Rn(vn) |
       Rd(vd));
}

void Assembler::dcptr(Label* label) {
  RecordRelocInfo(RelocInfo::INTERNAL_REFERENCE);
  if (label->is_bound()) {
    // The label is bound, so it does not need to be updated and the internal
    // reference should be emitted.
    //
    // In this case, label->pos() returns the offset of the label from the
    // start of the buffer.
    internal_reference_positions_.push_back(pc_offset());
    dc64(reinterpret_cast<uintptr_t>(buffer_ + label->pos()));
  } else {
    int32_t offset;
    if (label->is_linked()) {
      // The label is linked, so the internal reference should be added
      // onto the end of the label's link chain.
      //
      // In this case, label->pos() returns the offset of the last linked
      // instruction from the start of the buffer.
      offset = label->pos() - pc_offset();
      DCHECK_NE(offset, kStartOfLabelLinkChain);
    } else {
      // The label is unused, so it now becomes linked and the internal
      // reference is at the start of the new link chain.
      offset = kStartOfLabelLinkChain;
    }
    // The instruction at pc is now the last link in the label's chain.
    label->link_to(pc_offset());

    // Traditionally the offset to the previous instruction in the chain is
    // encoded in the instruction payload (e.g. branch range) but internal
    // references are not instructions so while unbound they are encoded as
    // two consecutive brk instructions. The two 16-bit immediates are used
    // to encode the offset.
    offset >>= kInstructionSizeLog2;
    DCHECK(is_int32(offset));
    uint32_t high16 = unsigned_bitextract_32(31, 16, offset);
    uint32_t low16 = unsigned_bitextract_32(15, 0, offset);

    brk(high16);
    brk(low16);
  }
}

// Below, a difference in case for the same letter indicates a
// negated bit. If b is 1, then B is 0.
uint32_t Assembler::FPToImm8(double imm) {
  DCHECK(IsImmFP64(imm));
  // bits: aBbb.bbbb.bbcd.efgh.0000.0000.0000.0000
  //       0000.0000.0000.0000.0000.0000.0000.0000
  uint64_t bits = bit_cast<uint64_t>(imm);
  // bit7: a000.0000
  uint64_t bit7 = ((bits >> 63) & 0x1) << 7;
  // bit6: 0b00.0000
  uint64_t bit6 = ((bits >> 61) & 0x1) << 6;
  // bit5_to_0: 00cd.efgh
  uint64_t bit5_to_0 = (bits >> 48) & 0x3F;

  return static_cast<uint32_t>(bit7 | bit6 | bit5_to_0);
}

Instr Assembler::ImmFP(double imm) { return FPToImm8(imm) << ImmFP_offset; }
Instr Assembler::ImmNEONFP(double imm) {
  return ImmNEONabcdefgh(FPToImm8(imm));
}

// Code generation helpers.
void Assembler::MoveWide(const Register& rd, uint64_t imm, int shift,
                         MoveWideImmediateOp mov_op) {
  // Ignore the top 32 bits of an immediate if we're moving to a W register.
  if (rd.Is32Bits()) {
    // Check that the top 32 bits are zero (a positive 32-bit number) or top
    // 33 bits are one (a negative 32-bit number, sign extended to 64 bits).
    DCHECK(((imm >> kWRegSizeInBits) == 0) ||
           ((imm >> (kWRegSizeInBits - 1)) == 0x1FFFFFFFF));
    imm &= kWRegMask;
  }

  if (shift >= 0) {
    // Explicit shift specified.
    DCHECK((shift == 0) || (shift == 16) || (shift == 32) || (shift == 48));
    DCHECK(rd.Is64Bits() || (shift == 0) || (shift == 16));
    shift /= 16;
  } else {
    // Calculate a new immediate and shift combination to encode the immediate
    // argument.
    shift = 0;
    if ((imm & ~0xFFFFUL) == 0) {
      // Nothing to do.
    } else if ((imm & ~(0xFFFFUL << 16)) == 0) {
      imm >>= 16;
      shift = 1;
    } else if ((imm & ~(0xFFFFUL << 32)) == 0) {
      DCHECK(rd.Is64Bits());
      imm >>= 32;
      shift = 2;
    } else if ((imm & ~(0xFFFFUL << 48)) == 0) {
      DCHECK(rd.Is64Bits());
      imm >>= 48;
      shift = 3;
    }
  }

  DCHECK(is_uint16(imm));

  Emit(SF(rd) | MoveWideImmediateFixed | mov_op | Rd(rd) |
       ImmMoveWide(static_cast<int>(imm)) | ShiftMoveWide(shift));
}

void Assembler::AddSub(const Register& rd, const Register& rn,
                       const Operand& operand, FlagsUpdate S, AddSubOp op) {
  DCHECK_EQ(rd.SizeInBits(), rn.SizeInBits());
  DCHECK(!operand.NeedsRelocation(this));
  if (operand.IsImmediate()) {
    int64_t immediate = operand.ImmediateValue();
    DCHECK(IsImmAddSub(immediate));
    Instr dest_reg = (S == SetFlags) ? Rd(rd) : RdSP(rd);
    Emit(SF(rd) | AddSubImmediateFixed | op | Flags(S) |
         ImmAddSub(static_cast<int>(immediate)) | dest_reg | RnSP(rn));
  } else if (operand.IsShiftedRegister()) {
    DCHECK_EQ(operand.reg().SizeInBits(), rd.SizeInBits());
    DCHECK_NE(operand.shift(), ROR);

    // For instructions of the form:
    //   add/sub   wsp, <Wn>, <Wm> [, LSL #0-3 ]
    //   add/sub   <Wd>, wsp, <Wm> [, LSL #0-3 ]
    //   add/sub   wsp, wsp, <Wm> [, LSL #0-3 ]
    //   adds/subs <Wd>, wsp, <Wm> [, LSL #0-3 ]
    // or their 64-bit register equivalents, convert the operand from shifted to
    // extended register mode, and emit an add/sub extended instruction.
    if (rn.IsSP() || rd.IsSP()) {
      DCHECK(!(rd.IsSP() && (S == SetFlags)));
      DataProcExtendedRegister(rd, rn, operand.ToExtendedRegister(), S,
                               AddSubExtendedFixed | op);
    } else {
      DataProcShiftedRegister(rd, rn, operand, S, AddSubShiftedFixed | op);
    }
  } else {
    DCHECK(operand.IsExtendedRegister());
    DataProcExtendedRegister(rd, rn, operand, S, AddSubExtendedFixed | op);
  }
}

void Assembler::AddSubWithCarry(const Register& rd, const Register& rn,
                                const Operand& operand, FlagsUpdate S,
                                AddSubWithCarryOp op) {
  DCHECK_EQ(rd.SizeInBits(), rn.SizeInBits());
  DCHECK_EQ(rd.SizeInBits(), operand.reg().SizeInBits());
  DCHECK(operand.IsShiftedRegister() && (operand.shift_amount() == 0));
  DCHECK(!operand.NeedsRelocation(this));
  Emit(SF(rd) | op | Flags(S) | Rm(operand.reg()) | Rn(rn) | Rd(rd));
}

void Assembler::hlt(int code) {
  DCHECK(is_uint16(code));
  Emit(HLT | ImmException(code));
}

void Assembler::brk(int code) {
  DCHECK(is_uint16(code));
  Emit(BRK | ImmException(code));
}

void Assembler::EmitStringData(const char* string) {
  size_t len = strlen(string) + 1;
  DCHECK_LE(RoundUp(len, kInstructionSize), static_cast<size_t>(kGap));
  EmitData(string, static_cast<int>(len));
  // Pad with nullptr characters until pc_ is aligned.
  const char pad[] = {'\0', '\0', '\0', '\0'};
  static_assert(sizeof(pad) == kInstructionSize,
                "Size of padding must match instruction size.");
  EmitData(pad, RoundUp(pc_offset(), kInstructionSize) - pc_offset());
}


void Assembler::debug(const char* message, uint32_t code, Instr params) {
#ifdef USE_SIMULATOR
  // Don't generate simulator specific code if we are building a snapshot, which
  // might be run on real hardware.
  if (!serializer_enabled()) {
    // The arguments to the debug marker need to be contiguous in memory, so
    // make sure we don't try to emit pools.
    BlockPoolsScope scope(this);

    Label start;
    bind(&start);

    // Refer to instructions-arm64.h for a description of the marker and its
    // arguments.
    hlt(kImmExceptionIsDebug);
    DCHECK_EQ(SizeOfCodeGeneratedSince(&start), kDebugCodeOffset);
    dc32(code);
    DCHECK_EQ(SizeOfCodeGeneratedSince(&start), kDebugParamsOffset);
    dc32(params);
    DCHECK_EQ(SizeOfCodeGeneratedSince(&start), kDebugMessageOffset);
    EmitStringData(message);
    hlt(kImmExceptionIsUnreachable);

    return;
  }
  // Fall through if Serializer is enabled.
#endif

  if (params & BREAK) {
    brk(0);
  }
}


void Assembler::Logical(const Register& rd,
                        const Register& rn,
                        const Operand& operand,
                        LogicalOp op) {
  DCHECK(rd.SizeInBits() == rn.SizeInBits());
  DCHECK(!operand.NeedsRelocation(this));
  if (operand.IsImmediate()) {
    int64_t immediate = operand.ImmediateValue();
    unsigned reg_size = rd.SizeInBits();

    DCHECK_NE(immediate, 0);
    DCHECK_NE(immediate, -1);
    DCHECK(rd.Is64Bits() || is_uint32(immediate));

    // If the operation is NOT, invert the operation and immediate.
    if ((op & NOT) == NOT) {
      op = static_cast<LogicalOp>(op & ~NOT);
      immediate = rd.Is64Bits() ? ~immediate : (~immediate & kWRegMask);
    }

    unsigned n, imm_s, imm_r;
    if (IsImmLogical(immediate, reg_size, &n, &imm_s, &imm_r)) {
      // Immediate can be encoded in the instruction.
      LogicalImmediate(rd, rn, n, imm_s, imm_r, op);
    } else {
      // This case is handled in the macro assembler.
      UNREACHABLE();
    }
  } else {
    DCHECK(operand.IsShiftedRegister());
    DCHECK(operand.reg().SizeInBits() == rd.SizeInBits());
    Instr dp_op = static_cast<Instr>(op | LogicalShiftedFixed);
    DataProcShiftedRegister(rd, rn, operand, LeaveFlags, dp_op);
  }
}


void Assembler::LogicalImmediate(const Register& rd,
                                 const Register& rn,
                                 unsigned n,
                                 unsigned imm_s,
                                 unsigned imm_r,
                                 LogicalOp op) {
  unsigned reg_size = rd.SizeInBits();
  Instr dest_reg = (op == ANDS) ? Rd(rd) : RdSP(rd);
  Emit(SF(rd) | LogicalImmediateFixed | op | BitN(n, reg_size) |
       ImmSetBits(imm_s, reg_size) | ImmRotate(imm_r, reg_size) | dest_reg |
       Rn(rn));
}


void Assembler::ConditionalCompare(const Register& rn,
                                   const Operand& operand,
                                   StatusFlags nzcv,
                                   Condition cond,
                                   ConditionalCompareOp op) {
  Instr ccmpop;
  DCHECK(!operand.NeedsRelocation(this));
  if (operand.IsImmediate()) {
    int64_t immediate = operand.ImmediateValue();
    DCHECK(IsImmConditionalCompare(immediate));
    ccmpop = ConditionalCompareImmediateFixed | op |
             ImmCondCmp(static_cast<unsigned>(immediate));
  } else {
    DCHECK(operand.IsShiftedRegister() && (operand.shift_amount() == 0));
    ccmpop = ConditionalCompareRegisterFixed | op | Rm(operand.reg());
  }
  Emit(SF(rn) | ccmpop | Cond(cond) | Rn(rn) | Nzcv(nzcv));
}


void Assembler::DataProcessing1Source(const Register& rd,
                                      const Register& rn,
                                      DataProcessing1SourceOp op) {
  DCHECK(rd.SizeInBits() == rn.SizeInBits());
  Emit(SF(rn) | op | Rn(rn) | Rd(rd));
}

void Assembler::FPDataProcessing1Source(const VRegister& vd,
                                        const VRegister& vn,
                                        FPDataProcessing1SourceOp op) {
  Emit(FPType(vn) | op | Rn(vn) | Rd(vd));
}

void Assembler::FPDataProcessing2Source(const VRegister& fd,
                                        const VRegister& fn,
                                        const VRegister& fm,
                                        FPDataProcessing2SourceOp op) {
  DCHECK(fd.SizeInBits() == fn.SizeInBits());
  DCHECK(fd.SizeInBits() == fm.SizeInBits());
  Emit(FPType(fd) | op | Rm(fm) | Rn(fn) | Rd(fd));
}

void Assembler::FPDataProcessing3Source(const VRegister& fd,
                                        const VRegister& fn,
                                        const VRegister& fm,
                                        const VRegister& fa,
                                        FPDataProcessing3SourceOp op) {
  DCHECK(AreSameSizeAndType(fd, fn, fm, fa));
  Emit(FPType(fd) | op | Rm(fm) | Rn(fn) | Rd(fd) | Ra(fa));
}

void Assembler::NEONModifiedImmShiftLsl(const VRegister& vd, const int imm8,
                                        const int left_shift,
                                        NEONModifiedImmediateOp op) {
  DCHECK(vd.Is8B() || vd.Is16B() || vd.Is4H() || vd.Is8H() || vd.Is2S() ||
         vd.Is4S());
  DCHECK((left_shift == 0) || (left_shift == 8) || (left_shift == 16) ||
         (left_shift == 24));
  DCHECK(is_uint8(imm8));

  int cmode_1, cmode_2, cmode_3;
  if (vd.Is8B() || vd.Is16B()) {
    DCHECK_EQ(op, NEONModifiedImmediate_MOVI);
    cmode_1 = 1;
    cmode_2 = 1;
    cmode_3 = 1;
  } else {
    cmode_1 = (left_shift >> 3) & 1;
    cmode_2 = left_shift >> 4;
    cmode_3 = 0;
    if (vd.Is4H() || vd.Is8H()) {
      DCHECK((left_shift == 0) || (left_shift == 8));
      cmode_3 = 1;
    }
  }
  int cmode = (cmode_3 << 3) | (cmode_2 << 2) | (cmode_1 << 1);

  Instr q = vd.IsQ() ? NEON_Q : 0;

  Emit(q | op | ImmNEONabcdefgh(imm8) | NEONCmode(cmode) | Rd(vd));
}

void Assembler::NEONModifiedImmShiftMsl(const VRegister& vd, const int imm8,
                                        const int shift_amount,
                                        NEONModifiedImmediateOp op) {
  DCHECK(vd.Is2S() || vd.Is4S());
  DCHECK((shift_amount == 8) || (shift_amount == 16));
  DCHECK(is_uint8(imm8));

  int cmode_0 = (shift_amount >> 4) & 1;
  int cmode = 0xC | cmode_0;

  Instr q = vd.IsQ() ? NEON_Q : 0;

  Emit(q | op | ImmNEONabcdefgh(imm8) | NEONCmode(cmode) | Rd(vd));
}

void Assembler::EmitShift(const Register& rd,
                          const Register& rn,
                          Shift shift,
                          unsigned shift_amount) {
  switch (shift) {
    case LSL:
      lsl(rd, rn, shift_amount);
      break;
    case LSR:
      lsr(rd, rn, shift_amount);
      break;
    case ASR:
      asr(rd, rn, shift_amount);
      break;
    case ROR:
      ror(rd, rn, shift_amount);
      break;
    default:
      UNREACHABLE();
  }
}


void Assembler::EmitExtendShift(const Register& rd,
                                const Register& rn,
                                Extend extend,
                                unsigned left_shift) {
  DCHECK(rd.SizeInBits() >= rn.SizeInBits());
  unsigned reg_size = rd.SizeInBits();
  // Use the correct size of register.
  Register rn_ = Register::Create(rn.code(), rd.SizeInBits());
  // Bits extracted are high_bit:0.
  unsigned high_bit = (8 << (extend & 0x3)) - 1;
  // Number of bits left in the result that are not introduced by the shift.
  unsigned non_shift_bits = (reg_size - left_shift) & (reg_size - 1);

  if ((non_shift_bits > high_bit) || (non_shift_bits == 0)) {
    switch (extend) {
      case UXTB:
      case UXTH:
      case UXTW: ubfm(rd, rn_, non_shift_bits, high_bit); break;
      case SXTB:
      case SXTH:
      case SXTW: sbfm(rd, rn_, non_shift_bits, high_bit); break;
      case UXTX:
      case SXTX: {
        DCHECK_EQ(rn.SizeInBits(), kXRegSizeInBits);
        // Nothing to extend. Just shift.
        lsl(rd, rn_, left_shift);
        break;
      }
      default: UNREACHABLE();
    }
  } else {
    // No need to extend as the extended bits would be shifted away.
    lsl(rd, rn_, left_shift);
  }
}


void Assembler::DataProcShiftedRegister(const Register& rd,
                                        const Register& rn,
                                        const Operand& operand,
                                        FlagsUpdate S,
                                        Instr op) {
  DCHECK(operand.IsShiftedRegister());
  DCHECK(rn.Is64Bits() || (rn.Is32Bits() && is_uint5(operand.shift_amount())));
  DCHECK(!operand.NeedsRelocation(this));
  Emit(SF(rd) | op | Flags(S) |
       ShiftDP(operand.shift()) | ImmDPShift(operand.shift_amount()) |
       Rm(operand.reg()) | Rn(rn) | Rd(rd));
}


void Assembler::DataProcExtendedRegister(const Register& rd,
                                         const Register& rn,
                                         const Operand& operand,
                                         FlagsUpdate S,
                                         Instr op) {
  DCHECK(!operand.NeedsRelocation(this));
  Instr dest_reg = (S == SetFlags) ? Rd(rd) : RdSP(rd);
  Emit(SF(rd) | op | Flags(S) | Rm(operand.reg()) |
       ExtendMode(operand.extend()) | ImmExtendShift(operand.shift_amount()) |
       dest_reg | RnSP(rn));
}


bool Assembler::IsImmAddSub(int64_t immediate) {
  return is_uint12(immediate) ||
         (is_uint12(immediate >> 12) && ((immediate & 0xFFF) == 0));
}

void Assembler::LoadStore(const CPURegister& rt,
                          const MemOperand& addr,
                          LoadStoreOp op) {
  Instr memop = op | Rt(rt) | RnSP(addr.base());

  if (addr.IsImmediateOffset()) {
    unsigned size = CalcLSDataSize(op);
    if (IsImmLSScaled(addr.offset(), size)) {
      int offset = static_cast<int>(addr.offset());
      // Use the scaled addressing mode.
      Emit(LoadStoreUnsignedOffsetFixed | memop |
           ImmLSUnsigned(offset >> size));
    } else if (IsImmLSUnscaled(addr.offset())) {
      int offset = static_cast<int>(addr.offset());
      // Use the unscaled addressing mode.
      Emit(LoadStoreUnscaledOffsetFixed | memop | ImmLS(offset));
    } else {
      // This case is handled in the macro assembler.
      UNREACHABLE();
    }
  } else if (addr.IsRegisterOffset()) {
    Extend ext = addr.extend();
    Shift shift = addr.shift();
    unsigned shift_amount = addr.shift_amount();

    // LSL is encoded in the option field as UXTX.
    if (shift == LSL) {
      ext = UXTX;
    }

    // Shifts are encoded in one bit, indicating a left shift by the memory
    // access size.
    DCHECK((shift_amount == 0) ||
           (shift_amount == static_cast<unsigned>(CalcLSDataSize(op))));
    Emit(LoadStoreRegisterOffsetFixed | memop | Rm(addr.regoffset()) |
         ExtendMode(ext) | ImmShiftLS((shift_amount > 0) ? 1 : 0));
  } else {
    // Pre-index and post-index modes.
    DCHECK(!rt.Is(addr.base()));
    if (IsImmLSUnscaled(addr.offset())) {
      int offset = static_cast<int>(addr.offset());
      if (addr.IsPreIndex()) {
        Emit(LoadStorePreIndexFixed | memop | ImmLS(offset));
      } else {
        DCHECK(addr.IsPostIndex());
        Emit(LoadStorePostIndexFixed | memop | ImmLS(offset));
      }
    } else {
      // This case is handled in the macro assembler.
      UNREACHABLE();
    }
  }
}


bool Assembler::IsImmLSUnscaled(int64_t offset) {
  return is_int9(offset);
}

bool Assembler::IsImmLSScaled(int64_t offset, unsigned size) {
  bool offset_is_size_multiple = (((offset >> size) << size) == offset);
  return offset_is_size_multiple && is_uint12(offset >> size);
}

bool Assembler::IsImmLSPair(int64_t offset, unsigned size) {
  bool offset_is_size_multiple = (((offset >> size) << size) == offset);
  return offset_is_size_multiple && is_int7(offset >> size);
}


bool Assembler::IsImmLLiteral(int64_t offset) {
  int inst_size = static_cast<int>(kInstructionSizeLog2);
  bool offset_is_inst_multiple =
      (((offset >> inst_size) << inst_size) == offset);
  DCHECK_GT(offset, 0);
  offset >>= kLoadLiteralScaleLog2;
  return offset_is_inst_multiple && is_intn(offset, ImmLLiteral_width);
}


// Test if a given value can be encoded in the immediate field of a logical
// instruction.
// If it can be encoded, the function returns true, and values pointed to by n,
// imm_s and imm_r are updated with immediates encoded in the format required
// by the corresponding fields in the logical instruction.
// If it can not be encoded, the function returns false, and the values pointed
// to by n, imm_s and imm_r are undefined.
bool Assembler::IsImmLogical(uint64_t value,
                             unsigned width,
                             unsigned* n,
                             unsigned* imm_s,
                             unsigned* imm_r) {
  DCHECK((n != nullptr) && (imm_s != nullptr) && (imm_r != nullptr));
  DCHECK((width == kWRegSizeInBits) || (width == kXRegSizeInBits));

  bool negate = false;

  // Logical immediates are encoded using parameters n, imm_s and imm_r using
  // the following table:
  //
  //    N   imms    immr    size        S             R
  //    1  ssssss  rrrrrr    64    UInt(ssssss)  UInt(rrrrrr)
  //    0  0sssss  xrrrrr    32    UInt(sssss)   UInt(rrrrr)
  //    0  10ssss  xxrrrr    16    UInt(ssss)    UInt(rrrr)
  //    0  110sss  xxxrrr     8    UInt(sss)     UInt(rrr)
  //    0  1110ss  xxxxrr     4    UInt(ss)      UInt(rr)
  //    0  11110s  xxxxxr     2    UInt(s)       UInt(r)
  // (s bits must not be all set)
  //
  // A pattern is constructed of size bits, where the least significant S+1 bits
  // are set. The pattern is rotated right by R, and repeated across a 32 or
  // 64-bit value, depending on destination register width.
  //
  // Put another way: the basic format of a logical immediate is a single
  // contiguous stretch of 1 bits, repeated across the whole word at intervals
  // given by a power of 2. To identify them quickly, we first locate the
  // lowest stretch of 1 bits, then the next 1 bit above that; that combination
  // is different for every logical immediate, so it gives us all the
  // information we need to identify the only logical immediate that our input
  // could be, and then we simply check if that's the value we actually have.
  //
  // (The rotation parameter does give the possibility of the stretch of 1 bits
  // going 'round the end' of the word. To deal with that, we observe that in
  // any situation where that happens the bitwise NOT of the value is also a
  // valid logical immediate. So we simply invert the input whenever its low bit
  // is set, and then we know that the rotated case can't arise.)

  if (value & 1) {
    // If the low bit is 1, negate the value, and set a flag to remember that we
    // did (so that we can adjust the return values appropriately).
    negate = true;
    value = ~value;
  }

  if (width == kWRegSizeInBits) {
    // To handle 32-bit logical immediates, the very easiest thing is to repeat
    // the input value twice to make a 64-bit word. The correct encoding of that
    // as a logical immediate will also be the correct encoding of the 32-bit
    // value.

    // The most-significant 32 bits may not be zero (ie. negate is true) so
    // shift the value left before duplicating it.
    value <<= kWRegSizeInBits;
    value |= value >> kWRegSizeInBits;
  }

  // The basic analysis idea: imagine our input word looks like this.
  //
  //    0011111000111110001111100011111000111110001111100011111000111110
  //                                                          c  b    a
  //                                                          |<--d-->|
  //
  // We find the lowest set bit (as an actual power-of-2 value, not its index)
  // and call it a. Then we add a to our original number, which wipes out the
  // bottommost stretch of set bits and replaces it with a 1 carried into the
  // next zero bit. Then we look for the new lowest set bit, which is in
  // position b, and subtract it, so now our number is just like the original
  // but with the lowest stretch of set bits completely gone. Now we find the
  // lowest set bit again, which is position c in the diagram above. Then we'll
  // measure the distance d between bit positions a and c (using CLZ), and that
  // tells us that the only valid logical immediate that could possibly be equal
  // to this number is the one in which a stretch of bits running from a to just
  // below b is replicated every d bits.
  uint64_t a = LargestPowerOf2Divisor(value);
  uint64_t value_plus_a = value + a;
  uint64_t b = LargestPowerOf2Divisor(value_plus_a);
  uint64_t value_plus_a_minus_b = value_plus_a - b;
  uint64_t c = LargestPowerOf2Divisor(value_plus_a_minus_b);

  int d, clz_a, out_n;
  uint64_t mask;

  if (c != 0) {
    // The general case, in which there is more than one stretch of set bits.
    // Compute the repeat distance d, and set up a bitmask covering the basic
    // unit of repetition (i.e. a word with the bottom d bits set). Also, in all
    // of these cases the N bit of the output will be zero.
    clz_a = CountLeadingZeros(a, kXRegSizeInBits);
    int clz_c = CountLeadingZeros(c, kXRegSizeInBits);
    d = clz_a - clz_c;
    mask = ((uint64_t{1} << d) - 1);
    out_n = 0;
  } else {
    // Handle degenerate cases.
    //
    // If any of those 'find lowest set bit' operations didn't find a set bit at
    // all, then the word will have been zero thereafter, so in particular the
    // last lowest_set_bit operation will have returned zero. So we can test for
    // all the special case conditions in one go by seeing if c is zero.
    if (a == 0) {
      // The input was zero (or all 1 bits, which will come to here too after we
      // inverted it at the start of the function), for which we just return
      // false.
      return false;
    } else {
      // Otherwise, if c was zero but a was not, then there's just one stretch
      // of set bits in our word, meaning that we have the trivial case of
      // d == 64 and only one 'repetition'. Set up all the same variables as in
      // the general case above, and set the N bit in the output.
      clz_a = CountLeadingZeros(a, kXRegSizeInBits);
      d = 64;
      mask = ~uint64_t{0};
      out_n = 1;
    }
  }

  // If the repeat period d is not a power of two, it can't be encoded.
  if (!base::bits::IsPowerOfTwo(d)) {
    return false;
  }

  if (((b - a) & ~mask) != 0) {
    // If the bit stretch (b - a) does not fit within the mask derived from the
    // repeat period, then fail.
    return false;
  }

  // The only possible option is b - a repeated every d bits. Now we're going to
  // actually construct the valid logical immediate derived from that
  // specification, and see if it equals our original input.
  //
  // To repeat a value every d bits, we multiply it by a number of the form
  // (1 + 2^d + 2^(2d) + ...), i.e. 0x0001000100010001 or similar. These can
  // be derived using a table lookup on CLZ(d).
  static const uint64_t multipliers[] = {
    0x0000000000000001UL,
    0x0000000100000001UL,
    0x0001000100010001UL,
    0x0101010101010101UL,
    0x1111111111111111UL,
    0x5555555555555555UL,
  };
  int multiplier_idx = CountLeadingZeros(d, kXRegSizeInBits) - 57;
  // Ensure that the index to the multipliers array is within bounds.
  DCHECK((multiplier_idx >= 0) &&
         (static_cast<size_t>(multiplier_idx) < arraysize(multipliers)));
  uint64_t multiplier = multipliers[multiplier_idx];
  uint64_t candidate = (b - a) * multiplier;

  if (value != candidate) {
    // The candidate pattern doesn't match our input value, so fail.
    return false;
  }

  // We have a match! This is a valid logical immediate, so now we have to
  // construct the bits and pieces of the instruction encoding that generates
  // it.

  // Count the set bits in our basic stretch. The special case of clz(0) == -1
  // makes the answer come out right for stretches that reach the very top of
  // the word (e.g. numbers like 0xFFFFC00000000000).
  int clz_b = (b == 0) ? -1 : CountLeadingZeros(b, kXRegSizeInBits);
  int s = clz_a - clz_b;

  // Decide how many bits to rotate right by, to put the low bit of that basic
  // stretch in position a.
  int r;
  if (negate) {
    // If we inverted the input right at the start of this function, here's
    // where we compensate: the number of set bits becomes the number of clear
    // bits, and the rotation count is based on position b rather than position
    // a (since b is the location of the 'lowest' 1 bit after inversion).
    s = d - s;
    r = (clz_b + 1) & (d - 1);
  } else {
    r = (clz_a + 1) & (d - 1);
  }

  // Now we're done, except for having to encode the S output in such a way that
  // it gives both the number of set bits and the length of the repeated
  // segment. The s field is encoded like this:
  //
  //     imms    size        S
  //    ssssss    64    UInt(ssssss)
  //    0sssss    32    UInt(sssss)
  //    10ssss    16    UInt(ssss)
  //    110sss     8    UInt(sss)
  //    1110ss     4    UInt(ss)
  //    11110s     2    UInt(s)
  //
  // So we 'or' (-d << 1) with our computed s to form imms.
  *n = out_n;
  *imm_s = ((-d << 1) | (s - 1)) & 0x3F;
  *imm_r = r;

  return true;
}


bool Assembler::IsImmConditionalCompare(int64_t immediate) {
  return is_uint5(immediate);
}


bool Assembler::IsImmFP32(float imm) {
  // Valid values will have the form:
  // aBbb.bbbc.defg.h000.0000.0000.0000.0000
  uint32_t bits = bit_cast<uint32_t>(imm);
  // bits[19..0] are cleared.
  if ((bits & 0x7FFFF) != 0) {
    return false;
  }

  // bits[29..25] are all set or all cleared.
  uint32_t b_pattern = (bits >> 16) & 0x3E00;
  if (b_pattern != 0 && b_pattern != 0x3E00) {
    return false;
  }

  // bit[30] and bit[29] are opposite.
  if (((bits ^ (bits << 1)) & 0x40000000) == 0) {
    return false;
  }

  return true;
}


bool Assembler::IsImmFP64(double imm) {
  // Valid values will have the form:
  // aBbb.bbbb.bbcd.efgh.0000.0000.0000.0000
  // 0000.0000.0000.0000.0000.0000.0000.0000
  uint64_t bits = bit_cast<uint64_t>(imm);
  // bits[47..0] are cleared.
  if ((bits & 0xFFFFFFFFFFFFL) != 0) {
    return false;
  }

  // bits[61..54] are all set or all cleared.
  uint32_t b_pattern = (bits >> 48) & 0x3FC0;
  if (b_pattern != 0 && b_pattern != 0x3FC0) {
    return false;
  }

  // bit[62] and bit[61] are opposite.
  if (((bits ^ (bits << 1)) & 0x4000000000000000L) == 0) {
    return false;
  }

  return true;
}


void Assembler::GrowBuffer() {
  if (!own_buffer_) FATAL("external code buffer is too small");

  // Compute new buffer size.
  CodeDesc desc;  // the new buffer
  if (buffer_size_ < 1 * MB) {
    desc.buffer_size = 2 * buffer_size_;
  } else {
    desc.buffer_size = buffer_size_ + 1 * MB;
  }

  // Some internal data structures overflow for very large buffers,
  // they must ensure that kMaximalBufferSize is not too large.
<<<<<<< HEAD
  if (desc.buffer_size > kMaximalBufferSize ||
      static_cast<size_t>(desc.buffer_size) >
          isolate_data().max_old_generation_size_) {
    V8::FatalProcessOutOfMemory("Assembler::GrowBuffer");
=======
  if (desc.buffer_size > kMaximalBufferSize) {
    V8::FatalProcessOutOfMemory(nullptr, "Assembler::GrowBuffer");
>>>>>>> 84bd6f3c
  }

  byte* buffer = reinterpret_cast<byte*>(buffer_);

  // Set up new buffer.
  desc.buffer = NewArray<byte>(desc.buffer_size);
  desc.origin = this;

  desc.instr_size = pc_offset();
  desc.reloc_size =
      static_cast<int>((buffer + buffer_size_) - reloc_info_writer.pos());

  // Copy the data.
  intptr_t pc_delta = desc.buffer - buffer;
  intptr_t rc_delta = (desc.buffer + desc.buffer_size) -
                      (buffer + buffer_size_);
  memmove(desc.buffer, buffer, desc.instr_size);
  memmove(reloc_info_writer.pos() + rc_delta,
          reloc_info_writer.pos(), desc.reloc_size);

  // Switch buffers.
  DeleteArray(buffer_);
  buffer_ = desc.buffer;
  buffer_size_ = desc.buffer_size;
  pc_ = pc_ + pc_delta;
  reloc_info_writer.Reposition(reloc_info_writer.pos() + rc_delta,
                               reloc_info_writer.last_pc() + pc_delta);

  // None of our relocation types are pc relative pointing outside the code
  // buffer nor pc absolute pointing inside the code buffer, so there is no need
  // to relocate any emitted relocation entries.

  // Relocate internal references.
  for (auto pos : internal_reference_positions_) {
    intptr_t* p = reinterpret_cast<intptr_t*>(buffer_ + pos);
    *p += pc_delta;
  }

  // Pending relocation entries are also relative, no need to relocate.
}

void Assembler::RecordRelocInfo(RelocInfo::Mode rmode, intptr_t data,
                                ConstantPoolMode constant_pool_mode) {
  // Non-relocatable constants should not end up in the literal pool.
  DCHECK(!RelocInfo::IsNone(rmode));

  // We do not try to reuse pool constants.
<<<<<<< HEAD
  RelocInfo rinfo(reinterpret_cast<byte*>(pc_), rmode, data, NULL);
  if (((rmode >= RelocInfo::COMMENT) &&
       (rmode <= RelocInfo::DEBUG_BREAK_SLOT_AT_TAIL_CALL)) ||
=======
  RelocInfo rinfo(reinterpret_cast<Address>(pc_), rmode, data, nullptr);
  bool write_reloc_info = true;

  if ((rmode == RelocInfo::COMMENT) ||
>>>>>>> 84bd6f3c
      (rmode == RelocInfo::INTERNAL_REFERENCE) ||
      (rmode == RelocInfo::CONST_POOL) || (rmode == RelocInfo::VENEER_POOL) ||
      (rmode == RelocInfo::DEOPT_SCRIPT_OFFSET) ||
      (rmode == RelocInfo::DEOPT_INLINING_ID) ||
      (rmode == RelocInfo::DEOPT_REASON) || (rmode == RelocInfo::DEOPT_ID)) {
    // Adjust code for new modes.
    DCHECK(RelocInfo::IsComment(rmode) || RelocInfo::IsDeoptReason(rmode) ||
           RelocInfo::IsDeoptId(rmode) || RelocInfo::IsDeoptPosition(rmode) ||
           RelocInfo::IsInternalReference(rmode) ||
           RelocInfo::IsConstPool(rmode) || RelocInfo::IsVeneerPool(rmode));
    // These modes do not need an entry in the constant pool.
  } else if (constant_pool_mode == NEEDS_POOL_ENTRY) {
    write_reloc_info = constpool_.RecordEntry(data, rmode);
    // Make sure the constant pool is not emitted in place of the next
    // instruction for which we just recorded relocation info.
    BlockConstPoolFor(1);
  }
  // For modes that cannot use the constant pool, a different sequence of
  // instructions will be emitted by this function's caller.

  if (!RelocInfo::IsNone(rmode) && write_reloc_info) {
    // Don't record external references unless the heap will be serialized.
    if (rmode == RelocInfo::EXTERNAL_REFERENCE &&
        !serializer_enabled() && !emit_debug_code()) {
      return;
    }
<<<<<<< HEAD
    DCHECK(buffer_space() >= kMaxRelocSize);  // too late to grow buffer here
    if (rmode == RelocInfo::CODE_TARGET_WITH_ID) {
      RelocInfo reloc_info_with_ast_id(reinterpret_cast<byte*>(pc_), rmode,
                                       RecordedAstId().ToInt(), NULL);
      ClearRecordedAstId();
      reloc_info_writer.Write(&reloc_info_with_ast_id);
    } else {
      reloc_info_writer.Write(&rinfo);
    }
=======
    DCHECK_GE(buffer_space(), kMaxRelocSize);  // too late to grow buffer here
    reloc_info_writer.Write(&rinfo);
>>>>>>> 84bd6f3c
  }
}

int Assembler::GetCodeTargetIndex(Handle<Code> target) {
  int current = static_cast<int>(code_targets_.size());
  if (current > 0 && !target.is_null() &&
      code_targets_.back().address() == target.address()) {
    // Optimization if we keep jumping to the same code target.
    return (current - 1);
  } else {
    code_targets_.push_back(target);
    return current;
  }
}

void Assembler::near_jump(int offset, RelocInfo::Mode rmode) {
  if (!RelocInfo::IsNone(rmode)) RecordRelocInfo(rmode, offset, NO_POOL_ENTRY);
  b(offset);
}

void Assembler::near_call(int offset, RelocInfo::Mode rmode) {
  if (!RelocInfo::IsNone(rmode)) RecordRelocInfo(rmode, offset, NO_POOL_ENTRY);
  bl(offset);
}

void Assembler::near_call(HeapObjectRequest request) {
  RequestHeapObject(request);
  int index = GetCodeTargetIndex(Handle<Code>());
  RecordRelocInfo(RelocInfo::CODE_TARGET, index, NO_POOL_ENTRY);
  bl(index);
}

void Assembler::BlockConstPoolFor(int instructions) {
  int pc_limit = pc_offset() + instructions * kInstructionSize;
  if (no_const_pool_before_ < pc_limit) {
    no_const_pool_before_ = pc_limit;
    // Make sure the pool won't be blocked for too long.
    DCHECK(pc_limit < constpool_.MaxPcOffset());
  }

  if (next_constant_pool_check_ < no_const_pool_before_) {
    next_constant_pool_check_ = no_const_pool_before_;
  }
}


void Assembler::CheckConstPool(bool force_emit, bool require_jump) {
  // Some short sequence of instruction mustn't be broken up by constant pool
  // emission, such sequences are protected by calls to BlockConstPoolFor and
  // BlockConstPoolScope.
  if (is_const_pool_blocked()) {
    // Something is wrong if emission is forced and blocked at the same time.
    DCHECK(!force_emit);
    return;
  }

  // There is nothing to do if there are no pending constant pool entries.
  if (constpool_.IsEmpty())  {
    // Calculate the offset of the next check.
    SetNextConstPoolCheckIn(kCheckConstPoolInterval);
    return;
  }

  // We emit a constant pool when:
  //  * requested to do so by parameter force_emit (e.g. after each function).
  //  * the distance to the first instruction accessing the constant pool is
  //    kApproxMaxDistToConstPool or more.
  //  * the number of entries in the pool is kApproxMaxPoolEntryCount or more.
  int dist = constpool_.DistanceToFirstUse();
  int count = constpool_.EntryCount();
  if (!force_emit &&
      (dist < kApproxMaxDistToConstPool) &&
      (count < kApproxMaxPoolEntryCount)) {
    return;
  }


  // Emit veneers for branches that would go out of range during emission of the
  // constant pool.
  int worst_case_size = constpool_.WorstCaseSize();
  CheckVeneerPool(false, require_jump,
                  kVeneerDistanceMargin + worst_case_size);

  // Check that the code buffer is large enough before emitting the constant
  // pool (this includes the gap to the relocation information).
  int needed_space = worst_case_size + kGap + 1 * kInstructionSize;
  while (buffer_space() <= needed_space) {
    GrowBuffer();
  }

  Label size_check;
  bind(&size_check);
  constpool_.Emit(require_jump);
  DCHECK(SizeOfCodeGeneratedSince(&size_check) <=
         static_cast<unsigned>(worst_case_size));

  // Since a constant pool was just emitted, move the check offset forward by
  // the standard interval.
  SetNextConstPoolCheckIn(kCheckConstPoolInterval);
}


bool Assembler::ShouldEmitVeneer(int max_reachable_pc, int margin) {
  // Account for the branch around the veneers and the guard.
  int protection_offset = 2 * kInstructionSize;
  return pc_offset() > max_reachable_pc - margin - protection_offset -
    static_cast<int>(unresolved_branches_.size() * kMaxVeneerCodeSize);
}


void Assembler::RecordVeneerPool(int location_offset, int size) {
<<<<<<< HEAD
  RelocInfo rinfo(buffer_ + location_offset, RelocInfo::VENEER_POOL,
                  static_cast<intptr_t>(size), NULL);
=======
  RelocInfo rinfo(reinterpret_cast<Address>(buffer_) + location_offset,
                  RelocInfo::VENEER_POOL, static_cast<intptr_t>(size), nullptr);
>>>>>>> 84bd6f3c
  reloc_info_writer.Write(&rinfo);
}


void Assembler::EmitVeneers(bool force_emit, bool need_protection, int margin) {
  BlockPoolsScope scope(this);
  RecordComment("[ Veneers");

  // The exact size of the veneer pool must be recorded (see the comment at the
  // declaration site of RecordConstPool()), but computing the number of
  // veneers that will be generated is not obvious. So instead we remember the
  // current position and will record the size after the pool has been
  // generated.
  Label size_check;
  bind(&size_check);
  int veneer_pool_relocinfo_loc = pc_offset();

  Label end;
  if (need_protection) {
    b(&end);
  }

  EmitVeneersGuard();

  Label veneer_size_check;

  std::multimap<int, FarBranchInfo>::iterator it, it_to_delete;

  it = unresolved_branches_.begin();
  while (it != unresolved_branches_.end()) {
    if (force_emit || ShouldEmitVeneer(it->first, margin)) {
      Instruction* branch = InstructionAt(it->second.pc_offset_);
      Label* label = it->second.label_;

#ifdef DEBUG
      bind(&veneer_size_check);
#endif
      // Patch the branch to point to the current position, and emit a branch
      // to the label.
      Instruction* veneer = reinterpret_cast<Instruction*>(pc_);
      RemoveBranchFromLabelLinkChain(branch, label, veneer);
      branch->SetImmPCOffsetTarget(isolate_data(), veneer);
      b(label);
#ifdef DEBUG
      DCHECK(SizeOfCodeGeneratedSince(&veneer_size_check) <=
             static_cast<uint64_t>(kMaxVeneerCodeSize));
      veneer_size_check.Unuse();
#endif

      it_to_delete = it++;
      unresolved_branches_.erase(it_to_delete);
    } else {
      ++it;
    }
  }

  // Record the veneer pool size.
  int pool_size = static_cast<int>(SizeOfCodeGeneratedSince(&size_check));
  RecordVeneerPool(veneer_pool_relocinfo_loc, pool_size);

  if (unresolved_branches_.empty()) {
    next_veneer_pool_check_ = kMaxInt;
  } else {
    next_veneer_pool_check_ =
      unresolved_branches_first_limit() - kVeneerDistanceCheckMargin;
  }

  bind(&end);

  RecordComment("]");
}


void Assembler::CheckVeneerPool(bool force_emit, bool require_jump,
                                int margin) {
  // There is nothing to do if there are no pending veneer pool entries.
  if (unresolved_branches_.empty())  {
    DCHECK_EQ(next_veneer_pool_check_, kMaxInt);
    return;
  }

  DCHECK(pc_offset() < unresolved_branches_first_limit());

  // Some short sequence of instruction mustn't be broken up by veneer pool
  // emission, such sequences are protected by calls to BlockVeneerPoolFor and
  // BlockVeneerPoolScope.
  if (is_veneer_pool_blocked()) {
    DCHECK(!force_emit);
    return;
  }

  if (!require_jump) {
    // Prefer emitting veneers protected by an existing instruction.
    margin *= kVeneerNoProtectionFactor;
  }
  if (force_emit || ShouldEmitVeneers(margin)) {
    EmitVeneers(force_emit, require_jump, margin);
  } else {
    next_veneer_pool_check_ =
      unresolved_branches_first_limit() - kVeneerDistanceCheckMargin;
  }
}


int Assembler::buffer_space() const {
  return static_cast<int>(reloc_info_writer.pos() - pc_);
}


void Assembler::RecordConstPool(int size) {
  // We only need this for debugger support, to correctly compute offsets in the
  // code.
  RecordRelocInfo(RelocInfo::CONST_POOL, static_cast<intptr_t>(size));
}


void PatchingAssembler::PatchAdrFar(int64_t target_offset) {
  // The code at the current instruction should be:
  //   adr  rd, 0
  //   nop  (adr_far)
  //   nop  (adr_far)
  //   movz scratch, 0

  // Verify the expected code.
  Instruction* expected_adr = InstructionAt(0);
  CHECK(expected_adr->IsAdr() && (expected_adr->ImmPCRel() == 0));
  int rd_code = expected_adr->Rd();
  for (int i = 0; i < kAdrFarPatchableNNops; ++i) {
    CHECK(InstructionAt((i + 1) * kInstructionSize)->IsNop(ADR_FAR_NOP));
  }
  Instruction* expected_movz =
      InstructionAt((kAdrFarPatchableNInstrs - 1) * kInstructionSize);
  CHECK(expected_movz->IsMovz() &&
        (expected_movz->ImmMoveWide() == 0) &&
        (expected_movz->ShiftMoveWide() == 0));
  int scratch_code = expected_movz->Rd();

  // Patch to load the correct address.
  Register rd = Register::XRegFromCode(rd_code);
  Register scratch = Register::XRegFromCode(scratch_code);
  // Addresses are only 48 bits.
  adr(rd, target_offset & 0xFFFF);
  movz(scratch, (target_offset >> 16) & 0xFFFF, 16);
  movk(scratch, (target_offset >> 32) & 0xFFFF, 32);
  DCHECK_EQ(target_offset >> 48, 0);
  add(rd, rd, scratch);
}

void PatchingAssembler::PatchSubSp(uint32_t immediate) {
  // The code at the current instruction should be:
  //   sub sp, sp, #0

  // Verify the expected code.
  Instruction* expected_adr = InstructionAt(0);
  CHECK(expected_adr->IsAddSubImmediate());
  sub(sp, sp, immediate);
}

}  // namespace internal
}  // namespace v8

#endif  // V8_TARGET_ARCH_ARM64<|MERGE_RESOLUTION|>--- conflicted
+++ resolved
@@ -187,22 +187,12 @@
   return Memory::uint32_at(Assembler::target_pointer_address_at(pc_));
 }
 
-<<<<<<< HEAD
-void RelocInfo::unchecked_update_wasm_memory_reference(
-    Isolate* isolate, Address address, ICacheFlushMode flush_mode) {
-  Assembler::set_target_address_at(isolate, pc_, host_, address, flush_mode);
-}
-
-void RelocInfo::unchecked_update_wasm_size(Isolate* isolate, uint32_t size,
-                                           ICacheFlushMode flush_mode) {
-=======
 void RelocInfo::set_embedded_address(Address address,
                                      ICacheFlushMode flush_mode) {
   Assembler::set_target_address_at(pc_, constant_pool_, address, flush_mode);
 }
 
 void RelocInfo::set_embedded_size(uint32_t size, ICacheFlushMode flush_mode) {
->>>>>>> 84bd6f3c
   Memory::uint32_at(Assembler::target_pointer_address_at(pc_)) = size;
   // No icache flushing needed, see comment in set_target_address_at.
 }
@@ -550,14 +540,7 @@
       instr->SetImmPCOffsetTarget(assm_->isolate_data(), assm_->pc());
     }
 
-<<<<<<< HEAD
-    // Instruction to patch must be 'ldr rd, [pc, #offset]' with offset == 0.
-    DCHECK(instr->IsLdrLiteral() && instr->ImmLLiteral() == 0);
-    instr->SetImmPCOffsetTarget(assm_->isolate_data(), assm_->pc());
-    assm_->dc64(unique_it->first);
-=======
     assm_->dc64(entry.first);
->>>>>>> 84bd6f3c
   }
   Clear();
 }
@@ -720,11 +703,7 @@
     // The branch is in the middle of the chain.
     if (prev_link->IsTargetInImmPCOffsetRange(next_link)) {
       prev_link->SetImmPCOffsetTarget(isolate_data(), next_link);
-<<<<<<< HEAD
-    } else if (label_veneer != NULL) {
-=======
     } else if (label_veneer != nullptr) {
->>>>>>> 84bd6f3c
       // Use the veneer for all previous links in the chain.
       prev_link->SetImmPCOffsetTarget(isolate_data(), prev_link);
 
@@ -1813,10 +1792,7 @@
   DCHECK(rs.Is32Bits());
   DCHECK(rt.Is32Bits());
   DCHECK(rn.Is64Bits());
-<<<<<<< HEAD
-=======
   DCHECK(!rs.Is(rt) && !rs.Is(rn));
->>>>>>> 84bd6f3c
   Emit(STLXR_b | Rs(rs) | Rt2(x31) | RnSP(rn) | Rt(rt));
 }
 
@@ -1843,17 +1819,6 @@
   DCHECK(rs.Is32Bits());
   DCHECK(rt.Is32Bits());
   DCHECK(rn.Is64Bits());
-<<<<<<< HEAD
-  Emit(STLXR_h | Rs(rs) | Rt2(x31) | RnSP(rn) | Rt(rt));
-}
-
-void Assembler::mov(const Register& rd, const Register& rm) {
-  // Moves involving the stack pointer are encoded as add immediate with
-  // second operand of zero. Otherwise, orr with first operand zr is
-  // used.
-  if (rd.IsSP() || rm.IsSP()) {
-    add(rd, rm, 0);
-=======
   DCHECK(!rs.Is(rt) && !rs.Is(rn));
   Emit(STLXR_h | Rs(rs) | Rt2(x31) | RnSP(rn) | Rt(rt));
 }
@@ -1869,7 +1834,6 @@
   if (vd.IsScalar()) {
     op |= NEON_Q | NEONScalar;
     format = SFormat(vn);
->>>>>>> 84bd6f3c
   } else {
     format = VFormat(vn);
   }
@@ -4746,15 +4710,8 @@
 
   // Some internal data structures overflow for very large buffers,
   // they must ensure that kMaximalBufferSize is not too large.
-<<<<<<< HEAD
-  if (desc.buffer_size > kMaximalBufferSize ||
-      static_cast<size_t>(desc.buffer_size) >
-          isolate_data().max_old_generation_size_) {
-    V8::FatalProcessOutOfMemory("Assembler::GrowBuffer");
-=======
   if (desc.buffer_size > kMaximalBufferSize) {
     V8::FatalProcessOutOfMemory(nullptr, "Assembler::GrowBuffer");
->>>>>>> 84bd6f3c
   }
 
   byte* buffer = reinterpret_cast<byte*>(buffer_);
@@ -4802,16 +4759,10 @@
   DCHECK(!RelocInfo::IsNone(rmode));
 
   // We do not try to reuse pool constants.
-<<<<<<< HEAD
-  RelocInfo rinfo(reinterpret_cast<byte*>(pc_), rmode, data, NULL);
-  if (((rmode >= RelocInfo::COMMENT) &&
-       (rmode <= RelocInfo::DEBUG_BREAK_SLOT_AT_TAIL_CALL)) ||
-=======
   RelocInfo rinfo(reinterpret_cast<Address>(pc_), rmode, data, nullptr);
   bool write_reloc_info = true;
 
   if ((rmode == RelocInfo::COMMENT) ||
->>>>>>> 84bd6f3c
       (rmode == RelocInfo::INTERNAL_REFERENCE) ||
       (rmode == RelocInfo::CONST_POOL) || (rmode == RelocInfo::VENEER_POOL) ||
       (rmode == RelocInfo::DEOPT_SCRIPT_OFFSET) ||
@@ -4838,20 +4789,8 @@
         !serializer_enabled() && !emit_debug_code()) {
       return;
     }
-<<<<<<< HEAD
-    DCHECK(buffer_space() >= kMaxRelocSize);  // too late to grow buffer here
-    if (rmode == RelocInfo::CODE_TARGET_WITH_ID) {
-      RelocInfo reloc_info_with_ast_id(reinterpret_cast<byte*>(pc_), rmode,
-                                       RecordedAstId().ToInt(), NULL);
-      ClearRecordedAstId();
-      reloc_info_writer.Write(&reloc_info_with_ast_id);
-    } else {
-      reloc_info_writer.Write(&rinfo);
-    }
-=======
     DCHECK_GE(buffer_space(), kMaxRelocSize);  // too late to grow buffer here
     reloc_info_writer.Write(&rinfo);
->>>>>>> 84bd6f3c
   }
 }
 
@@ -4963,13 +4902,8 @@
 
 
 void Assembler::RecordVeneerPool(int location_offset, int size) {
-<<<<<<< HEAD
-  RelocInfo rinfo(buffer_ + location_offset, RelocInfo::VENEER_POOL,
-                  static_cast<intptr_t>(size), NULL);
-=======
   RelocInfo rinfo(reinterpret_cast<Address>(buffer_) + location_offset,
                   RelocInfo::VENEER_POOL, static_cast<intptr_t>(size), nullptr);
->>>>>>> 84bd6f3c
   reloc_info_writer.Write(&rinfo);
 }
 
