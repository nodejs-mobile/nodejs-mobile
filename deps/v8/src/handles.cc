--- conflicted
+++ resolved
@@ -176,20 +176,12 @@
   HandleScopeData* data = impl_->isolate()->handle_scope_data();
   Object** new_next = impl_->GetSpareOrNewBlock();
   Object** new_limit = &new_next[kHandleBlockSize];
-<<<<<<< HEAD
-  // Check that at least one HandleScope exists, see the class description.
-  DCHECK(!impl_->blocks()->is_empty());
-  // Check that we are not in a SealedHandleScope.
-  DCHECK(data->limit == &impl_->blocks()->last()[kHandleBlockSize]);
-  impl_->blocks()->Add(new_next);
-=======
   // Check that at least one HandleScope with at least one Handle in it exists,
   // see the class description.
   DCHECK(!impl_->blocks()->empty());
   // Check that we are not in a SealedHandleScope.
   DCHECK(data->limit == &impl_->blocks()->back()[kHandleBlockSize]);
   impl_->blocks()->push_back(new_next);
->>>>>>> 84bd6f3c
 
 #ifdef DEBUG
   prev_level_ = data->level;
