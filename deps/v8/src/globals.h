// Copyright 2012 the V8 project authors. All rights reserved.
// Use of this source code is governed by a BSD-style license that can be
// found in the LICENSE file.

#ifndef V8_GLOBALS_H_
#define V8_GLOBALS_H_

#include <stddef.h>
#include <stdint.h>

#include <limits>
#include <ostream>

#include "include/v8.h"
#include "src/base/build_config.h"
#include "src/base/flags.h"
#include "src/base/logging.h"
#include "src/base/macros.h"

#ifdef V8_OS_WIN

// Setup for Windows shared library export.
#ifdef BUILDING_V8_SHARED
#define V8_EXPORT_PRIVATE __declspec(dllexport)
#elif USING_V8_SHARED
#define V8_EXPORT_PRIVATE __declspec(dllimport)
#else
#define V8_EXPORT_PRIVATE
#endif  // BUILDING_V8_SHARED

#else  // V8_OS_WIN

// Setup for Linux shared library export.
#if V8_HAS_ATTRIBUTE_VISIBILITY
#ifdef BUILDING_V8_SHARED
#define V8_EXPORT_PRIVATE __attribute__((visibility("default")))
#else
#define V8_EXPORT_PRIVATE
#endif
#else
#define V8_EXPORT_PRIVATE
#endif

#endif  // V8_OS_WIN

#define V8_INFINITY std::numeric_limits<double>::infinity()

namespace v8 {

namespace base {
class Mutex;
class RecursiveMutex;
}

namespace internal {

// Determine whether we are running in a simulated environment.
// Setting USE_SIMULATOR explicitly from the build script will force
// the use of a simulated environment.
#if !defined(USE_SIMULATOR)
#if (V8_TARGET_ARCH_ARM64 && !V8_HOST_ARCH_ARM64)
#define USE_SIMULATOR 1
#endif
#if (V8_TARGET_ARCH_ARM && !V8_HOST_ARCH_ARM)
#define USE_SIMULATOR 1
#endif
#if (V8_TARGET_ARCH_PPC && !V8_HOST_ARCH_PPC)
#define USE_SIMULATOR 1
#endif
#if (V8_TARGET_ARCH_MIPS && !V8_HOST_ARCH_MIPS)
#define USE_SIMULATOR 1
#endif
#if (V8_TARGET_ARCH_MIPS64 && !V8_HOST_ARCH_MIPS64)
#define USE_SIMULATOR 1
#endif
#if (V8_TARGET_ARCH_S390 && !V8_HOST_ARCH_S390)
#define USE_SIMULATOR 1
#endif
#endif

// Determine whether the architecture uses an embedded constant pool
// (contiguous constant pool embedded in code object).
#if V8_TARGET_ARCH_PPC
#define V8_EMBEDDED_CONSTANT_POOL 1
#else
#define V8_EMBEDDED_CONSTANT_POOL 0
#endif

#ifdef V8_TARGET_ARCH_ARM
// Set stack limit lower for ARM than for other architectures because
// stack allocating MacroAssembler takes 120K bytes.
// See issue crbug.com/405338
#define V8_DEFAULT_STACK_SIZE_KB 864
#else
// Slightly less than 1MB, since Windows' default stack size for
// the main execution thread is 1MB for both 32 and 64-bit.
#define V8_DEFAULT_STACK_SIZE_KB 984
#endif

// Minimum stack size in KB required by compilers.
constexpr int kStackSpaceRequiredForCompilation = 40;

// Determine whether double field unboxing feature is enabled.
#if V8_TARGET_ARCH_64_BIT
#define V8_DOUBLE_FIELDS_UNBOXING 1
#else
#define V8_DOUBLE_FIELDS_UNBOXING 0
#endif

// Some types of tracing require the SFI to store a unique ID.
#if defined(V8_TRACE_MAPS) || defined(V8_TRACE_IGNITION)
#define V8_SFI_HAS_UNIQUE_ID 1
#endif
<<<<<<< HEAD
=======

// Superclass for classes only using static method functions.
// The subclass of AllStatic cannot be instantiated at all.
class AllStatic {
#ifdef DEBUG
 public:
  AllStatic() = delete;
#endif
};

// DEPRECATED
// TODO(leszeks): Delete this during a quiet period
#define BASE_EMBEDDED
>>>>>>> 84bd6f3c

typedef uint8_t byte;
typedef uintptr_t Address;
static const Address kNullAddress = 0;

// -----------------------------------------------------------------------------
// Constants

constexpr int KB = 1024;
constexpr int MB = KB * KB;
constexpr int GB = KB * KB * KB;
constexpr int kMaxInt = 0x7FFFFFFF;
constexpr int kMinInt = -kMaxInt - 1;
constexpr int kMaxInt8 = (1 << 7) - 1;
constexpr int kMinInt8 = -(1 << 7);
constexpr int kMaxUInt8 = (1 << 8) - 1;
constexpr int kMinUInt8 = 0;
constexpr int kMaxInt16 = (1 << 15) - 1;
constexpr int kMinInt16 = -(1 << 15);
constexpr int kMaxUInt16 = (1 << 16) - 1;
constexpr int kMinUInt16 = 0;

constexpr uint32_t kMaxUInt32 = 0xFFFFFFFFu;
constexpr int kMinUInt32 = 0;

constexpr int kUInt8Size = sizeof(uint8_t);
constexpr int kCharSize = sizeof(char);
constexpr int kShortSize = sizeof(short);  // NOLINT
constexpr int kUInt16Size = sizeof(uint16_t);
constexpr int kIntSize = sizeof(int);
constexpr int kInt32Size = sizeof(int32_t);
constexpr int kInt64Size = sizeof(int64_t);
constexpr int kUInt32Size = sizeof(uint32_t);
constexpr int kSizetSize = sizeof(size_t);
constexpr int kFloatSize = sizeof(float);
constexpr int kDoubleSize = sizeof(double);
constexpr int kIntptrSize = sizeof(intptr_t);
constexpr int kUIntptrSize = sizeof(uintptr_t);
constexpr int kPointerSize = sizeof(void*);
constexpr int kPointerHexDigits = kPointerSize == 4 ? 8 : 12;
#if V8_TARGET_ARCH_X64 && V8_TARGET_ARCH_32_BIT
constexpr int kRegisterSize = kPointerSize + kPointerSize;
#else
constexpr int kRegisterSize = kPointerSize;
#endif
constexpr int kPCOnStackSize = kRegisterSize;
constexpr int kFPOnStackSize = kRegisterSize;

#if V8_TARGET_ARCH_X64 || V8_TARGET_ARCH_IA32
constexpr int kElidedFrameSlots = kPCOnStackSize / kPointerSize;
#else
constexpr int kElidedFrameSlots = 0;
#endif

constexpr int kDoubleSizeLog2 = 3;
#if V8_TARGET_ARCH_ARM64
// ARM64 only supports direct calls within a 128 MB range.
constexpr size_t kMaxWasmCodeMemory = 128 * MB;
#else
constexpr size_t kMaxWasmCodeMemory = 256 * MB;
#endif

#if V8_HOST_ARCH_64_BIT
constexpr int kPointerSizeLog2 = 3;
constexpr intptr_t kIntptrSignBit =
    static_cast<intptr_t>(uintptr_t{0x8000000000000000});
constexpr uintptr_t kUintptrAllBitsSet = uintptr_t{0xFFFFFFFFFFFFFFFF};
constexpr bool kRequiresCodeRange = true;
#if V8_TARGET_ARCH_MIPS64
// To use pseudo-relative jumps such as j/jal instructions which have 28-bit
// encoded immediate, the addresses have to be in range of 256MB aligned
// region. Used only for large object space.
constexpr size_t kMaximalCodeRangeSize = 256 * MB;
constexpr size_t kCodeRangeAreaAlignment = 256 * MB;
#elif V8_HOST_ARCH_PPC && V8_TARGET_ARCH_PPC && V8_OS_LINUX
constexpr size_t kMaximalCodeRangeSize = 512 * MB;
constexpr size_t kCodeRangeAreaAlignment = 64 * KB;  // OS page on PPC Linux
#elif V8_TARGET_ARCH_ARM64
constexpr size_t kMaximalCodeRangeSize = 128 * MB;
constexpr size_t kCodeRangeAreaAlignment = 4 * KB;  // OS page.
#else
constexpr size_t kMaximalCodeRangeSize = 128 * MB;
constexpr size_t kCodeRangeAreaAlignment = 4 * KB;  // OS page.
#endif
#if V8_OS_WIN
constexpr size_t kMinimumCodeRangeSize = 4 * MB;
constexpr size_t kReservedCodeRangePages = 1;
#else
constexpr size_t kMinimumCodeRangeSize = 3 * MB;
constexpr size_t kReservedCodeRangePages = 0;
#endif
#else
constexpr int kPointerSizeLog2 = 2;
constexpr intptr_t kIntptrSignBit = 0x80000000;
constexpr uintptr_t kUintptrAllBitsSet = 0xFFFFFFFFu;
#if V8_TARGET_ARCH_X64 && V8_TARGET_ARCH_32_BIT
// x32 port also requires code range.
constexpr bool kRequiresCodeRange = true;
constexpr size_t kMaximalCodeRangeSize = 256 * MB;
constexpr size_t kMinimumCodeRangeSize = 3 * MB;
constexpr size_t kCodeRangeAreaAlignment = 4 * KB;  // OS page.
#elif V8_HOST_ARCH_PPC && V8_TARGET_ARCH_PPC && V8_OS_LINUX
constexpr bool kRequiresCodeRange = false;
constexpr size_t kMaximalCodeRangeSize = 0 * MB;
constexpr size_t kMinimumCodeRangeSize = 0 * MB;
constexpr size_t kCodeRangeAreaAlignment = 64 * KB;  // OS page on PPC Linux
#else
constexpr bool kRequiresCodeRange = false;
constexpr size_t kMaximalCodeRangeSize = 0 * MB;
constexpr size_t kMinimumCodeRangeSize = 0 * MB;
constexpr size_t kCodeRangeAreaAlignment = 4 * KB;  // OS page.
#endif
constexpr size_t kReservedCodeRangePages = 0;
#endif

// Trigger an incremental GCs once the external memory reaches this limit.
constexpr int kExternalAllocationSoftLimit = 64 * MB;

// Maximum object size that gets allocated into regular pages. Objects larger
// than that size are allocated in large object space and are never moved in
// memory. This also applies to new space allocation, since objects are never
// migrated from new space to large object space. Takes double alignment into
// account.
//
// Current value: Page::kAllocatableMemory (on 32-bit arch) - 512 (slack).
constexpr int kMaxRegularHeapObjectSize = 507136;

STATIC_ASSERT(kPointerSize == (1 << kPointerSizeLog2));

constexpr int kBitsPerByte = 8;
constexpr int kBitsPerByteLog2 = 3;
constexpr int kBitsPerPointer = kPointerSize * kBitsPerByte;
constexpr int kBitsPerInt = kIntSize * kBitsPerByte;

// IEEE 754 single precision floating point number bit layout.
constexpr uint32_t kBinary32SignMask = 0x80000000u;
constexpr uint32_t kBinary32ExponentMask = 0x7f800000u;
constexpr uint32_t kBinary32MantissaMask = 0x007fffffu;
constexpr int kBinary32ExponentBias = 127;
constexpr int kBinary32MaxExponent = 0xFE;
constexpr int kBinary32MinExponent = 0x01;
constexpr int kBinary32MantissaBits = 23;
constexpr int kBinary32ExponentShift = 23;

// Quiet NaNs have bits 51 to 62 set, possibly the sign bit, and no
// other bits set.
constexpr uint64_t kQuietNaNMask = static_cast<uint64_t>(0xfff) << 51;

// Latin1/UTF-16 constants
// Code-point values in Unicode 4.0 are 21 bits wide.
// Code units in UTF-16 are 16 bits wide.
typedef uint16_t uc16;
typedef int32_t uc32;
constexpr int kOneByteSize = kCharSize;
constexpr int kUC16Size = sizeof(uc16);  // NOLINT

// 128 bit SIMD value size.
constexpr int kSimd128Size = 16;

// FUNCTION_ADDR(f) gets the address of a C function f.
#define FUNCTION_ADDR(f) (reinterpret_cast<v8::internal::Address>(f))

// FUNCTION_CAST<F>(addr) casts an address into a function
// of type F. Used to invoke generated code from within C.
template <typename F>
F FUNCTION_CAST(byte* addr) {
  return reinterpret_cast<F>(reinterpret_cast<Address>(addr));
}

template <typename F>
F FUNCTION_CAST(Address addr) {
  return reinterpret_cast<F>(addr);
}


// Determine whether the architecture uses function descriptors
// which provide a level of indirection between the function pointer
// and the function entrypoint.
#if V8_HOST_ARCH_PPC && \
    (V8_OS_AIX || (V8_TARGET_ARCH_PPC64 && V8_TARGET_BIG_ENDIAN))
#define USES_FUNCTION_DESCRIPTORS 1
#define FUNCTION_ENTRYPOINT_ADDRESS(f)       \
  (reinterpret_cast<v8::internal::Address*>( \
      &(reinterpret_cast<intptr_t*>(f)[0])))
#else
#define USES_FUNCTION_DESCRIPTORS 0
#endif


// -----------------------------------------------------------------------------
// Declarations for use in both the preparser and the rest of V8.

// The Strict Mode (ECMA-262 5th edition, 4.2.2).

enum class LanguageMode : bool { kSloppy, kStrict };
static const size_t LanguageModeSize = 2;

inline size_t hash_value(LanguageMode mode) {
  return static_cast<size_t>(mode);
}

inline std::ostream& operator<<(std::ostream& os, const LanguageMode& mode) {
  switch (mode) {
    case LanguageMode::kSloppy:
      return os << "sloppy";
    case LanguageMode::kStrict:
      return os << "strict";
  }
  UNREACHABLE();
}

inline bool is_sloppy(LanguageMode language_mode) {
  return language_mode == LanguageMode::kSloppy;
}

inline bool is_strict(LanguageMode language_mode) {
  return language_mode != LanguageMode::kSloppy;
}

inline bool is_valid_language_mode(int language_mode) {
  return language_mode == static_cast<int>(LanguageMode::kSloppy) ||
         language_mode == static_cast<int>(LanguageMode::kStrict);
}

inline LanguageMode construct_language_mode(bool strict_bit) {
  return static_cast<LanguageMode>(strict_bit);
}

// Return kStrict if either of the language modes is kStrict, or kSloppy
// otherwise.
inline LanguageMode stricter_language_mode(LanguageMode mode1,
                                           LanguageMode mode2) {
  STATIC_ASSERT(LanguageModeSize == 2);
  return static_cast<LanguageMode>(static_cast<int>(mode1) |
                                   static_cast<int>(mode2));
}

enum TypeofMode : int { INSIDE_TYPEOF, NOT_INSIDE_TYPEOF };

// Enums used by CEntry.
enum SaveFPRegsMode { kDontSaveFPRegs, kSaveFPRegs };
enum ArgvMode { kArgvOnStack, kArgvInRegister };

// This constant is used as an undefined value when passing source positions.
constexpr int kNoSourcePosition = -1;

// This constant is used to indicate missing deoptimization information.
constexpr int kNoDeoptimizationId = -1;

// Deoptimize bailout kind.
enum class DeoptimizeKind : uint8_t { kEager, kSoft, kLazy };
inline size_t hash_value(DeoptimizeKind kind) {
  return static_cast<size_t>(kind);
}
inline std::ostream& operator<<(std::ostream& os, DeoptimizeKind kind) {
  switch (kind) {
    case DeoptimizeKind::kEager:
      return os << "Eager";
    case DeoptimizeKind::kSoft:
      return os << "Soft";
    case DeoptimizeKind::kLazy:
      return os << "Lazy";
  }
  UNREACHABLE();
}

// Indicates whether the lookup is related to sloppy-mode block-scoped
// function hoisting, and is a synthetic assignment for that.
enum class LookupHoistingMode { kNormal, kLegacySloppy };

inline std::ostream& operator<<(std::ostream& os,
                                const LookupHoistingMode& mode) {
  switch (mode) {
    case LookupHoistingMode::kNormal:
      return os << "normal hoisting";
    case LookupHoistingMode::kLegacySloppy:
      return os << "legacy sloppy hoisting";
  }
  UNREACHABLE();
}

// Mask for the sign bit in a smi.
constexpr intptr_t kSmiSignMask = kIntptrSignBit;

constexpr int kObjectAlignmentBits = kPointerSizeLog2;
constexpr intptr_t kObjectAlignment = 1 << kObjectAlignmentBits;
constexpr intptr_t kObjectAlignmentMask = kObjectAlignment - 1;

// Desired alignment for pointers.
constexpr intptr_t kPointerAlignment = (1 << kPointerSizeLog2);
constexpr intptr_t kPointerAlignmentMask = kPointerAlignment - 1;

// Desired alignment for double values.
constexpr intptr_t kDoubleAlignment = 8;
constexpr intptr_t kDoubleAlignmentMask = kDoubleAlignment - 1;

// Desired alignment for generated code is 32 bytes (to improve cache line
// utilization).
constexpr int kCodeAlignmentBits = 5;
constexpr intptr_t kCodeAlignment = 1 << kCodeAlignmentBits;
constexpr intptr_t kCodeAlignmentMask = kCodeAlignment - 1;

const intptr_t kWeakHeapObjectMask = 1 << 1;
const intptr_t kClearedWeakHeapObject = 3;

// Zap-value: The value used for zapping dead objects.
// Should be a recognizable hex value tagged as a failure.
#ifdef V8_HOST_ARCH_64_BIT
constexpr uint64_t kClearedFreeMemoryValue = 0;
constexpr uint64_t kZapValue = uint64_t{0xdeadbeedbeadbeef};
constexpr uint64_t kHandleZapValue = uint64_t{0x1baddead0baddeaf};
constexpr uint64_t kGlobalHandleZapValue = uint64_t{0x1baffed00baffedf};
constexpr uint64_t kFromSpaceZapValue = uint64_t{0x1beefdad0beefdaf};
constexpr uint64_t kDebugZapValue = uint64_t{0xbadbaddbbadbaddb};
constexpr uint64_t kSlotsZapValue = uint64_t{0xbeefdeadbeefdeef};
constexpr uint64_t kFreeListZapValue = 0xfeed1eaffeed1eaf;
#else
constexpr uint32_t kClearedFreeMemoryValue = 0;
constexpr uint32_t kZapValue = 0xdeadbeef;
constexpr uint32_t kHandleZapValue = 0xbaddeaf;
constexpr uint32_t kGlobalHandleZapValue = 0xbaffedf;
constexpr uint32_t kFromSpaceZapValue = 0xbeefdaf;
constexpr uint32_t kSlotsZapValue = 0xbeefdeef;
constexpr uint32_t kDebugZapValue = 0xbadbaddb;
constexpr uint32_t kFreeListZapValue = 0xfeed1eaf;
#endif

constexpr int kCodeZapValue = 0xbadc0de;
constexpr uint32_t kPhantomReferenceZap = 0xca11bac;

// On Intel architecture, cache line size is 64 bytes.
// On ARM it may be less (32 bytes), but as far this constant is
// used for aligning data, it doesn't hurt to align on a greater value.
#define PROCESSOR_CACHE_LINE_SIZE 64

// Constants relevant to double precision floating point numbers.
// If looking only at the top 32 bits, the QNaN mask is bits 19 to 30.
constexpr uint32_t kQuietNaNHighBitsMask = 0xfff << (51 - 32);

// -----------------------------------------------------------------------------
// Forward declarations for frequently used classes

class AccessorInfo;
class Arguments;
class Assembler;
class Code;
class CodeSpace;
class CodeStub;
class Context;
class Debug;
class DebugInfo;
class Descriptor;
class DescriptorArray;
class TransitionArray;
class ExternalReference;
class FixedArray;
class FreeStoreAllocationPolicy;
class FunctionTemplateInfo;
class MemoryChunk;
class NumberDictionary;
class SimpleNumberDictionary;
class NameDictionary;
class GlobalDictionary;
template <typename T> class MaybeHandle;
template <typename T> class Handle;
class Heap;
class HeapObject;
class HeapObjectReference;
class IC;
class InterceptorInfo;
class Isolate;
class JSReceiver;
class JSArray;
class JSFunction;
class JSObject;
class LargeObjectSpace;
class MacroAssembler;
class Map;
class MapSpace;
class MarkCompactCollector;
class MaybeObject;
class NewSpace;
class Object;
class OldSpace;
class ParameterCount;
class ReadOnlySpace;
class Foreign;
class Scope;
class DeclarationScope;
class ModuleScope;
class ScopeInfo;
class Script;
class Smi;
template <typename Config, class Allocator = FreeStoreAllocationPolicy>
class SplayTree;
class String;
class Symbol;
class Name;
class Struct;
class FeedbackVector;
class Variable;
class RelocInfo;
class MessageLocation;

typedef bool (*WeakSlotCallback)(Object** pointer);

typedef bool (*WeakSlotCallbackWithHeap)(Heap* heap, Object** pointer);

// -----------------------------------------------------------------------------
// Miscellaneous

// NOTE: SpaceIterator depends on AllocationSpace enumeration values being
// consecutive.
enum AllocationSpace {
  // TODO(v8:7464): Actually map this space's memory as read-only.
  RO_SPACE,    // Immortal, immovable and immutable objects,
  NEW_SPACE,   // Semispaces collected with copying collector.
  OLD_SPACE,   // May contain pointers to new space.
  CODE_SPACE,  // No pointers to new space, marked executable.
  MAP_SPACE,   // Only and all map objects.
  LO_SPACE,    // Promoted large objects.

  FIRST_SPACE = RO_SPACE,
  LAST_SPACE = LO_SPACE,
  FIRST_GROWABLE_PAGED_SPACE = OLD_SPACE,
  LAST_GROWABLE_PAGED_SPACE = MAP_SPACE
};
constexpr int kSpaceTagSize = 4;
STATIC_ASSERT(FIRST_SPACE == 0);

enum AllocationAlignment { kWordAligned, kDoubleAligned, kDoubleUnaligned };

enum class AccessMode { ATOMIC, NON_ATOMIC };

// Supported write barrier modes.
enum WriteBarrierKind : uint8_t {
  kNoWriteBarrier,
  kMapWriteBarrier,
  kPointerWriteBarrier,
  kFullWriteBarrier
};

inline size_t hash_value(WriteBarrierKind kind) {
  return static_cast<uint8_t>(kind);
}

inline std::ostream& operator<<(std::ostream& os, WriteBarrierKind kind) {
  switch (kind) {
    case kNoWriteBarrier:
      return os << "NoWriteBarrier";
    case kMapWriteBarrier:
      return os << "MapWriteBarrier";
    case kPointerWriteBarrier:
      return os << "PointerWriteBarrier";
    case kFullWriteBarrier:
      return os << "FullWriteBarrier";
  }
  UNREACHABLE();
}

// A flag that indicates whether objects should be pretenured when
// allocated (allocated directly into either the old generation or read-only
// space), or not (allocated in the young generation if the object size and type
// allows).
enum PretenureFlag { NOT_TENURED, TENURED, TENURED_READ_ONLY };

inline std::ostream& operator<<(std::ostream& os, const PretenureFlag& flag) {
  switch (flag) {
    case NOT_TENURED:
      return os << "NotTenured";
    case TENURED:
      return os << "Tenured";
    case TENURED_READ_ONLY:
      return os << "TenuredReadOnly";
  }
  UNREACHABLE();
}

enum MinimumCapacity {
  USE_DEFAULT_MINIMUM_CAPACITY,
  USE_CUSTOM_MINIMUM_CAPACITY
};

enum GarbageCollector { SCAVENGER, MARK_COMPACTOR, MINOR_MARK_COMPACTOR };

enum Executability { NOT_EXECUTABLE, EXECUTABLE };

enum Movability { kMovable, kImmovable };

enum VisitMode {
  VISIT_ALL,
<<<<<<< HEAD
=======
  VISIT_ALL_IN_MINOR_MC_MARK,
>>>>>>> 84bd6f3c
  VISIT_ALL_IN_MINOR_MC_UPDATE,
  VISIT_ALL_IN_SCAVENGE,
  VISIT_ALL_IN_SWEEP_NEWSPACE,
  VISIT_ONLY_STRONG,
  VISIT_FOR_SERIALIZATION,
};

// Flag indicating whether code is built into the VM (one of the natives files).
enum NativesFlag {
  NOT_NATIVES_CODE,
  EXTENSION_CODE,
  NATIVES_CODE,
  INSPECTOR_CODE
};

// ParseRestriction is used to restrict the set of valid statements in a
// unit of compilation.  Restriction violations cause a syntax error.
enum ParseRestriction {
  NO_PARSE_RESTRICTION,         // All expressions are allowed.
  ONLY_SINGLE_FUNCTION_LITERAL  // Only a single FunctionLiteral expression.
};

// A CodeDesc describes a buffer holding instructions and relocation
// information. The instructions start at the beginning of the buffer
// and grow forward, the relocation information starts at the end of
// the buffer and grows backward.  A constant pool may exist at the
// end of the instructions.
//
//  |<--------------- buffer_size ----------------------------------->|
//  |<------------- instr_size ---------->|        |<-- reloc_size -->|
//  |               |<- const_pool_size ->|                           |
//  +=====================================+========+==================+
//  |  instructions |        data         |  free  |    reloc info    |
//  +=====================================+========+==================+
//  ^
//  |
//  buffer

struct CodeDesc {
  byte* buffer;
  int buffer_size;
  int instr_size;
  int reloc_size;
  int constant_pool_size;
  byte* unwinding_info;
  int unwinding_info_size;
  Assembler* origin;
};


// Callback function used for checking constraints when copying/relocating
// objects. Returns true if an object can be copied/relocated from its
// old_addr to a new_addr.
typedef bool (*ConstraintCallback)(Address new_addr, Address old_addr);


// Callback function on inline caches, used for iterating over inline caches
// in compiled code.
typedef void (*InlineCacheCallback)(Code* code, Address ic);


// State for inline cache call sites. Aliased as IC::State.
enum InlineCacheState {
  // Has never been executed.
  UNINITIALIZED,
  // Has been executed but monomorhic state has been delayed.
  PREMONOMORPHIC,
  // Has been executed and only one receiver type has been seen.
  MONOMORPHIC,
  // Check failed due to prototype (or map deprecation).
  RECOMPUTE_HANDLER,
  // Multiple receiver types have been seen.
  POLYMORPHIC,
  // Many receiver types have been seen.
  MEGAMORPHIC,
  // A generic handler is installed and no extra typefeedback is recorded.
  GENERIC,
};

enum WhereToStart { kStartAtReceiver, kStartAtPrototype };

enum ResultSentinel { kNotFound = -1, kUnsupported = -2 };

<<<<<<< HEAD
=======
enum ShouldThrow { kThrowOnError, kDontThrow };

>>>>>>> 84bd6f3c
// The Store Buffer (GC).
typedef enum {
  kStoreBufferFullEvent,
  kStoreBufferStartScanningPagesEvent,
  kStoreBufferScanningPageEvent
} StoreBufferEvent;


typedef void (*StoreBufferCallback)(Heap* heap,
                                    MemoryChunk* page,
                                    StoreBufferEvent event);

// Union used for customized checking of the IEEE double types
// inlined within v8 runtime, rather than going to the underlying
// platform headers and libraries
union IeeeDoubleLittleEndianArchType {
  double d;
  struct {
    unsigned int man_low  :32;
    unsigned int man_high :20;
    unsigned int exp      :11;
    unsigned int sign     :1;
  } bits;
};


union IeeeDoubleBigEndianArchType {
  double d;
  struct {
    unsigned int sign     :1;
    unsigned int exp      :11;
    unsigned int man_high :20;
    unsigned int man_low  :32;
  } bits;
};

#if V8_TARGET_LITTLE_ENDIAN
typedef IeeeDoubleLittleEndianArchType IeeeDoubleArchType;
constexpr int kIeeeDoubleMantissaWordOffset = 0;
constexpr int kIeeeDoubleExponentWordOffset = 4;
#else
typedef IeeeDoubleBigEndianArchType IeeeDoubleArchType;
constexpr int kIeeeDoubleMantissaWordOffset = 4;
constexpr int kIeeeDoubleExponentWordOffset = 0;
#endif

// -----------------------------------------------------------------------------
// Macros

// Testers for test.

#define HAS_SMI_TAG(value) \
  ((reinterpret_cast<intptr_t>(value) & ::i::kSmiTagMask) == ::i::kSmiTag)

#define HAS_HEAP_OBJECT_TAG(value)                                   \
  (((reinterpret_cast<intptr_t>(value) & ::i::kHeapObjectTagMask) == \
    ::i::kHeapObjectTag))

// OBJECT_POINTER_ALIGN returns the value aligned as a HeapObject pointer
#define OBJECT_POINTER_ALIGN(value)                             \
  (((value) + kObjectAlignmentMask) & ~kObjectAlignmentMask)

// POINTER_SIZE_ALIGN returns the value aligned as a pointer.
#define POINTER_SIZE_ALIGN(value)                               \
  (((value) + kPointerAlignmentMask) & ~kPointerAlignmentMask)

// CODE_POINTER_ALIGN returns the value aligned as a generated code segment.
#define CODE_POINTER_ALIGN(value)                               \
  (((value) + kCodeAlignmentMask) & ~kCodeAlignmentMask)

// DOUBLE_POINTER_ALIGN returns the value algined for double pointers.
#define DOUBLE_POINTER_ALIGN(value) \
  (((value) + kDoubleAlignmentMask) & ~kDoubleAlignmentMask)


// CPU feature flags.
enum CpuFeature {
  // x86
  SSE4_1,
  SSSE3,
  SSE3,
  SAHF,
  AVX,
  FMA3,
  BMI1,
  BMI2,
  LZCNT,
  POPCNT,
  ATOM,
  // ARM
  // - Standard configurations. The baseline is ARMv6+VFPv2.
  ARMv7,        // ARMv7-A + VFPv3-D32 + NEON
  ARMv7_SUDIV,  // ARMv7-A + VFPv4-D32 + NEON + SUDIV
  ARMv8,        // ARMv8-A (+ all of the above)
  // MIPS, MIPS64
  FPU,
  FP64FPU,
  MIPSr1,
  MIPSr2,
  MIPSr6,
  MIPS_SIMD,  // MSA instructions
<<<<<<< HEAD
  // ARM64
  ALWAYS_ALIGN_CSP,
=======
>>>>>>> 84bd6f3c
  // PPC
  FPR_GPR_MOV,
  LWSYNC,
  ISELECT,
  VSX,
  MODULO,
  // S390
  DISTINCT_OPS,
  GENERAL_INSTR_EXT,
  FLOATING_POINT_EXT,
  VECTOR_FACILITY,
  MISC_INSTR_EXT2,

  NUMBER_OF_CPU_FEATURES,

  // ARM feature aliases (based on the standard configurations above).
  VFPv3 = ARMv7,
  NEON = ARMv7,
  VFP32DREGS = ARMv7,
  SUDIV = ARMv7_SUDIV
};

// Defines hints about receiver values based on structural knowledge.
enum class ConvertReceiverMode : unsigned {
  kNullOrUndefined,     // Guaranteed to be null or undefined.
  kNotNullOrUndefined,  // Guaranteed to never be null or undefined.
  kAny                  // No specific knowledge about receiver.
};

inline size_t hash_value(ConvertReceiverMode mode) {
  return bit_cast<unsigned>(mode);
}

inline std::ostream& operator<<(std::ostream& os, ConvertReceiverMode mode) {
  switch (mode) {
    case ConvertReceiverMode::kNullOrUndefined:
      return os << "NULL_OR_UNDEFINED";
    case ConvertReceiverMode::kNotNullOrUndefined:
      return os << "NOT_NULL_OR_UNDEFINED";
    case ConvertReceiverMode::kAny:
      return os << "ANY";
  }
  UNREACHABLE();
}

// Valid hints for the abstract operation OrdinaryToPrimitive,
// implemented according to ES6, section 7.1.1.
enum class OrdinaryToPrimitiveHint { kNumber, kString };

// Valid hints for the abstract operation ToPrimitive,
// implemented according to ES6, section 7.1.1.
enum class ToPrimitiveHint { kDefault, kNumber, kString };

// Defines specifics about arguments object or rest parameter creation.
enum class CreateArgumentsType : uint8_t {
  kMappedArguments,
  kUnmappedArguments,
  kRestParameter
};

inline size_t hash_value(CreateArgumentsType type) {
  return bit_cast<uint8_t>(type);
}

inline std::ostream& operator<<(std::ostream& os, CreateArgumentsType type) {
  switch (type) {
    case CreateArgumentsType::kMappedArguments:
      return os << "MAPPED_ARGUMENTS";
    case CreateArgumentsType::kUnmappedArguments:
      return os << "UNMAPPED_ARGUMENTS";
    case CreateArgumentsType::kRestParameter:
      return os << "REST_PARAMETER";
  }
  UNREACHABLE();
}

enum ScopeType : uint8_t {
  EVAL_SCOPE,      // The top-level scope for an eval source.
  FUNCTION_SCOPE,  // The top-level scope for a function.
  MODULE_SCOPE,    // The scope introduced by a module literal
  SCRIPT_SCOPE,    // The top-level scope for a script or a top-level eval.
  CATCH_SCOPE,     // The scope introduced by catch.
  BLOCK_SCOPE,     // The scope introduced by a new block.
  WITH_SCOPE       // The scope introduced by with.
};

inline std::ostream& operator<<(std::ostream& os, ScopeType type) {
  switch (type) {
    case ScopeType::EVAL_SCOPE:
      return os << "EVAL_SCOPE";
    case ScopeType::FUNCTION_SCOPE:
      return os << "FUNCTION_SCOPE";
    case ScopeType::MODULE_SCOPE:
      return os << "MODULE_SCOPE";
    case ScopeType::SCRIPT_SCOPE:
      return os << "SCRIPT_SCOPE";
    case ScopeType::CATCH_SCOPE:
      return os << "CATCH_SCOPE";
    case ScopeType::BLOCK_SCOPE:
      return os << "BLOCK_SCOPE";
    case ScopeType::WITH_SCOPE:
      return os << "WITH_SCOPE";
  }
  UNREACHABLE();
}

// AllocationSiteMode controls whether allocations are tracked by an allocation
// site.
enum AllocationSiteMode {
  DONT_TRACK_ALLOCATION_SITE,
  TRACK_ALLOCATION_SITE,
  LAST_ALLOCATION_SITE_MODE = TRACK_ALLOCATION_SITE
};

// The mips architecture prior to revision 5 has inverted encoding for sNaN.
#if (V8_TARGET_ARCH_MIPS && !defined(_MIPS_ARCH_MIPS32R6) &&           \
     (!defined(USE_SIMULATOR) || !defined(_MIPS_TARGET_SIMULATOR))) || \
    (V8_TARGET_ARCH_MIPS64 && !defined(_MIPS_ARCH_MIPS64R6) &&         \
     (!defined(USE_SIMULATOR) || !defined(_MIPS_TARGET_SIMULATOR)))
constexpr uint32_t kHoleNanUpper32 = 0xFFFF7FFF;
constexpr uint32_t kHoleNanLower32 = 0xFFFF7FFF;
#else
constexpr uint32_t kHoleNanUpper32 = 0xFFF7FFFF;
constexpr uint32_t kHoleNanLower32 = 0xFFF7FFFF;
#endif

constexpr uint64_t kHoleNanInt64 =
    (static_cast<uint64_t>(kHoleNanUpper32) << 32) | kHoleNanLower32;

// ES6 section 20.1.2.6 Number.MAX_SAFE_INTEGER
constexpr double kMaxSafeInteger = 9007199254740991.0;  // 2^53-1

// The order of this enum has to be kept in sync with the predicates below.
enum VariableMode : uint8_t {
  // User declared variables:
  LET,  // declared via 'let' declarations (first lexical)

  CONST,  // declared via 'const' declarations (last lexical)

  VAR,  // declared via 'var', and 'function' declarations

  // Variables introduced by the compiler:
  TEMPORARY,  // temporary variables (not user-visible), stack-allocated
              // unless the scope as a whole has forced context allocation

  DYNAMIC,  // always require dynamic lookup (we don't know
            // the declaration)

  DYNAMIC_GLOBAL,  // requires dynamic lookup, but we know that the
                   // variable is global unless it has been shadowed
                   // by an eval-introduced variable

  DYNAMIC_LOCAL  // requires dynamic lookup, but we know that the
                 // variable is local and where it is unless it
                 // has been shadowed by an eval-introduced
                 // variable
};

// Printing support
#ifdef DEBUG
inline const char* VariableMode2String(VariableMode mode) {
  switch (mode) {
    case VAR:
      return "VAR";
    case LET:
      return "LET";
    case CONST:
      return "CONST";
    case DYNAMIC:
      return "DYNAMIC";
    case DYNAMIC_GLOBAL:
      return "DYNAMIC_GLOBAL";
    case DYNAMIC_LOCAL:
      return "DYNAMIC_LOCAL";
    case TEMPORARY:
      return "TEMPORARY";
  }
  UNREACHABLE();
}
#endif

enum VariableKind : uint8_t {
  NORMAL_VARIABLE,
  FUNCTION_VARIABLE,
  THIS_VARIABLE,
  SLOPPY_FUNCTION_NAME_VARIABLE
};

inline bool IsDynamicVariableMode(VariableMode mode) {
  return mode >= DYNAMIC && mode <= DYNAMIC_LOCAL;
}


inline bool IsDeclaredVariableMode(VariableMode mode) {
  STATIC_ASSERT(LET == 0);  // Implies that mode >= LET.
  return mode <= VAR;
}


inline bool IsLexicalVariableMode(VariableMode mode) {
  STATIC_ASSERT(LET == 0);  // Implies that mode >= LET.
  return mode <= CONST;
}

enum VariableLocation : uint8_t {
  // Before and during variable allocation, a variable whose location is
  // not yet determined.  After allocation, a variable looked up as a
  // property on the global object (and possibly absent).  name() is the
  // variable name, index() is invalid.
  UNALLOCATED,

  // A slot in the parameter section on the stack.  index() is the
  // parameter index, counting left-to-right.  The receiver is index -1;
  // the first parameter is index 0.
  PARAMETER,

  // A slot in the local section on the stack.  index() is the variable
  // index in the stack frame, starting at 0.
  LOCAL,

  // An indexed slot in a heap context.  index() is the variable index in
  // the context object on the heap, starting at 0.  scope() is the
  // corresponding scope.
  CONTEXT,

  // A named slot in a heap context.  name() is the variable name in the
  // context object on the heap, with lookup starting at the current
  // context.  index() is invalid.
  LOOKUP,

  // A named slot in a module's export table.
  MODULE,

  kLastVariableLocation = MODULE
};

// ES6 specifies declarative environment records with mutable and immutable
// bindings that can be in two states: initialized and uninitialized.
// When accessing a binding, it needs to be checked for initialization.
// However in the following cases the binding is initialized immediately
// after creation so the initialization check can always be skipped:
//
// 1. Var declared local variables.
//      var foo;
// 2. A local variable introduced by a function declaration.
//      function foo() {}
// 3. Parameters
//      function x(foo) {}
// 4. Catch bound variables.
//      try {} catch (foo) {}
// 6. Function name variables of named function expressions.
//      var x = function foo() {}
// 7. Implicit binding of 'this'.
// 8. Implicit binding of 'arguments' in functions.
//
// The following enum specifies a flag that indicates if the binding needs a
// distinct initialization step (kNeedsInitialization) or if the binding is
// immediately initialized upon creation (kCreatedInitialized).
enum InitializationFlag : uint8_t { kNeedsInitialization, kCreatedInitialized };

enum MaybeAssignedFlag : uint8_t { kNotAssigned, kMaybeAssigned };

// Serialized in PreparseData, so numeric values should not be changed.
enum ParseErrorType { kSyntaxError = 0, kReferenceError = 1 };

enum FunctionKind : uint8_t {
  kNormalFunction,
  kArrowFunction,
  kGeneratorFunction,
  kConciseMethod,
  kDerivedConstructor,
  kBaseConstructor,
  kGetterFunction,
  kSetterFunction,
  kAsyncFunction,
  kModule,
  kClassFieldsInitializerFunction,

  kDefaultBaseConstructor,
  kDefaultDerivedConstructor,
  kAsyncArrowFunction,
  kAsyncConciseMethod,

  kConciseGeneratorMethod,
  kAsyncConciseGeneratorMethod,
  kAsyncGeneratorFunction,
  kLastFunctionKind = kAsyncGeneratorFunction,
};

<<<<<<< HEAD

enum Signedness { kSigned, kUnsigned };

enum FunctionKind : uint16_t {
  kNormalFunction = 0,
  kArrowFunction = 1 << 0,
  kGeneratorFunction = 1 << 1,
  kConciseMethod = 1 << 2,
  kConciseGeneratorMethod = kGeneratorFunction | kConciseMethod,
  kDefaultConstructor = 1 << 3,
  kDerivedConstructor = 1 << 4,
  kBaseConstructor = 1 << 5,
  kGetterFunction = 1 << 6,
  kSetterFunction = 1 << 7,
  kAsyncFunction = 1 << 8,
  kModule = 1 << 9,
  kAccessorFunction = kGetterFunction | kSetterFunction,
  kDefaultBaseConstructor = kDefaultConstructor | kBaseConstructor,
  kDefaultDerivedConstructor = kDefaultConstructor | kDerivedConstructor,
  kClassConstructor =
      kBaseConstructor | kDerivedConstructor | kDefaultConstructor,
  kAsyncArrowFunction = kArrowFunction | kAsyncFunction,
  kAsyncConciseMethod = kAsyncFunction | kConciseMethod,

  // https://tc39.github.io/proposal-async-iteration/
  kAsyncConciseGeneratorMethod = kAsyncFunction | kConciseGeneratorMethod,
  kAsyncGeneratorFunction = kAsyncFunction | kGeneratorFunction
};

inline bool IsValidFunctionKind(FunctionKind kind) {
  return kind == FunctionKind::kNormalFunction ||
         kind == FunctionKind::kArrowFunction ||
         kind == FunctionKind::kGeneratorFunction ||
         kind == FunctionKind::kModule ||
         kind == FunctionKind::kConciseMethod ||
         kind == FunctionKind::kConciseGeneratorMethod ||
         kind == FunctionKind::kGetterFunction ||
         kind == FunctionKind::kSetterFunction ||
         kind == FunctionKind::kAccessorFunction ||
         kind == FunctionKind::kDefaultBaseConstructor ||
         kind == FunctionKind::kDefaultDerivedConstructor ||
         kind == FunctionKind::kBaseConstructor ||
         kind == FunctionKind::kDerivedConstructor ||
         kind == FunctionKind::kAsyncFunction ||
         kind == FunctionKind::kAsyncArrowFunction ||
         kind == FunctionKind::kAsyncConciseMethod ||
         kind == FunctionKind::kAsyncConciseGeneratorMethod ||
         kind == FunctionKind::kAsyncGeneratorFunction;
}


inline bool IsArrowFunction(FunctionKind kind) {
  DCHECK(IsValidFunctionKind(kind));
  return (kind & FunctionKind::kArrowFunction) != 0;
=======
inline bool IsArrowFunction(FunctionKind kind) {
  return kind == FunctionKind::kArrowFunction ||
         kind == FunctionKind::kAsyncArrowFunction;
>>>>>>> 84bd6f3c
}

inline bool IsModule(FunctionKind kind) {
  return kind == FunctionKind::kModule;
}

<<<<<<< HEAD
inline bool IsGeneratorFunction(FunctionKind kind) {
  DCHECK(IsValidFunctionKind(kind));
  return (kind & FunctionKind::kGeneratorFunction) != 0;
}

inline bool IsModule(FunctionKind kind) {
  DCHECK(IsValidFunctionKind(kind));
  return (kind & FunctionKind::kModule) != 0;
}

inline bool IsAsyncFunction(FunctionKind kind) {
  DCHECK(IsValidFunctionKind(kind));
  return (kind & FunctionKind::kAsyncFunction) != 0;
}

inline bool IsAsyncGeneratorFunction(FunctionKind kind) {
  DCHECK(IsValidFunctionKind(kind));
  const FunctionKind kMask = FunctionKind::kAsyncGeneratorFunction;
  return (kind & kMask) == kMask;
=======
inline bool IsAsyncGeneratorFunction(FunctionKind kind) {
  return kind == FunctionKind::kAsyncGeneratorFunction ||
         kind == FunctionKind::kAsyncConciseGeneratorMethod;
}

inline bool IsGeneratorFunction(FunctionKind kind) {
  return kind == FunctionKind::kGeneratorFunction ||
         kind == FunctionKind::kConciseGeneratorMethod ||
         IsAsyncGeneratorFunction(kind);
}

inline bool IsAsyncFunction(FunctionKind kind) {
  return kind == FunctionKind::kAsyncFunction ||
         kind == FunctionKind::kAsyncArrowFunction ||
         kind == FunctionKind::kAsyncConciseMethod ||
         IsAsyncGeneratorFunction(kind);
>>>>>>> 84bd6f3c
}

inline bool IsResumableFunction(FunctionKind kind) {
  return IsGeneratorFunction(kind) || IsAsyncFunction(kind) || IsModule(kind);
}

inline bool IsConciseMethod(FunctionKind kind) {
<<<<<<< HEAD
  DCHECK(IsValidFunctionKind(kind));
  return (kind & FunctionKind::kConciseMethod) != 0;
}

inline bool IsGetterFunction(FunctionKind kind) {
  DCHECK(IsValidFunctionKind(kind));
  return (kind & FunctionKind::kGetterFunction) != 0;
}

inline bool IsSetterFunction(FunctionKind kind) {
  DCHECK(IsValidFunctionKind(kind));
  return (kind & FunctionKind::kSetterFunction) != 0;
}

inline bool IsAccessorFunction(FunctionKind kind) {
  DCHECK(IsValidFunctionKind(kind));
  return (kind & FunctionKind::kAccessorFunction) != 0;
=======
  return kind == FunctionKind::kConciseMethod ||
         kind == FunctionKind::kConciseGeneratorMethod ||
         kind == FunctionKind::kAsyncConciseMethod ||
         kind == FunctionKind::kAsyncConciseGeneratorMethod ||
         kind == FunctionKind::kClassFieldsInitializerFunction;
}

inline bool IsGetterFunction(FunctionKind kind) {
  return kind == FunctionKind::kGetterFunction;
}

inline bool IsSetterFunction(FunctionKind kind) {
  return kind == FunctionKind::kSetterFunction;
}

inline bool IsAccessorFunction(FunctionKind kind) {
  return kind == FunctionKind::kGetterFunction ||
         kind == FunctionKind::kSetterFunction;
>>>>>>> 84bd6f3c
}

inline bool IsDefaultConstructor(FunctionKind kind) {
<<<<<<< HEAD
  DCHECK(IsValidFunctionKind(kind));
  return (kind & FunctionKind::kDefaultConstructor) != 0;
=======
  return kind == FunctionKind::kDefaultBaseConstructor ||
         kind == FunctionKind::kDefaultDerivedConstructor;
>>>>>>> 84bd6f3c
}

inline bool IsBaseConstructor(FunctionKind kind) {
<<<<<<< HEAD
  DCHECK(IsValidFunctionKind(kind));
  return (kind & FunctionKind::kBaseConstructor) != 0;
}

inline bool IsDerivedConstructor(FunctionKind kind) {
  DCHECK(IsValidFunctionKind(kind));
  return (kind & FunctionKind::kDerivedConstructor) != 0;
=======
  return kind == FunctionKind::kBaseConstructor ||
         kind == FunctionKind::kDefaultBaseConstructor;
}

inline bool IsDerivedConstructor(FunctionKind kind) {
  return kind == FunctionKind::kDerivedConstructor ||
         kind == FunctionKind::kDefaultDerivedConstructor;
>>>>>>> 84bd6f3c
}


inline bool IsClassConstructor(FunctionKind kind) {
<<<<<<< HEAD
  DCHECK(IsValidFunctionKind(kind));
  return (kind & FunctionKind::kClassConstructor) != 0;
}

=======
  return IsBaseConstructor(kind) || IsDerivedConstructor(kind);
}

inline bool IsClassFieldsInitializerFunction(FunctionKind kind) {
  return kind == FunctionKind::kClassFieldsInitializerFunction;
}

>>>>>>> 84bd6f3c
inline bool IsConstructable(FunctionKind kind) {
  if (IsAccessorFunction(kind)) return false;
  if (IsConciseMethod(kind)) return false;
  if (IsArrowFunction(kind)) return false;
  if (IsGeneratorFunction(kind)) return false;
  if (IsAsyncFunction(kind)) return false;
  return true;
}

inline std::ostream& operator<<(std::ostream& os, FunctionKind kind) {
  switch (kind) {
    case FunctionKind::kNormalFunction:
      return os << "NormalFunction";
    case FunctionKind::kArrowFunction:
      return os << "ArrowFunction";
    case FunctionKind::kGeneratorFunction:
      return os << "GeneratorFunction";
    case FunctionKind::kConciseMethod:
      return os << "ConciseMethod";
    case FunctionKind::kDerivedConstructor:
      return os << "DerivedConstructor";
    case FunctionKind::kBaseConstructor:
      return os << "BaseConstructor";
    case FunctionKind::kGetterFunction:
      return os << "GetterFunction";
    case FunctionKind::kSetterFunction:
      return os << "SetterFunction";
    case FunctionKind::kAsyncFunction:
      return os << "AsyncFunction";
    case FunctionKind::kModule:
      return os << "Module";
    case FunctionKind::kClassFieldsInitializerFunction:
      return os << "ClassFieldsInitializerFunction";
    case FunctionKind::kDefaultBaseConstructor:
      return os << "DefaultBaseConstructor";
    case FunctionKind::kDefaultDerivedConstructor:
      return os << "DefaultDerivedConstructor";
    case FunctionKind::kAsyncArrowFunction:
      return os << "AsyncArrowFunction";
    case FunctionKind::kAsyncConciseMethod:
      return os << "AsyncConciseMethod";
    case FunctionKind::kConciseGeneratorMethod:
      return os << "ConciseGeneratorMethod";
    case FunctionKind::kAsyncConciseGeneratorMethod:
      return os << "AsyncConciseGeneratorMethod";
    case FunctionKind::kAsyncGeneratorFunction:
      return os << "AsyncGeneratorFunction";
  }
  UNREACHABLE();
}

enum class InterpreterPushArgsMode : unsigned {
  kArrayFunction,
  kWithFinalSpread,
  kOther
};

inline size_t hash_value(InterpreterPushArgsMode mode) {
  return bit_cast<unsigned>(mode);
}

inline std::ostream& operator<<(std::ostream& os,
                                InterpreterPushArgsMode mode) {
  switch (mode) {
    case InterpreterPushArgsMode::kArrayFunction:
      return os << "ArrayFunction";
    case InterpreterPushArgsMode::kWithFinalSpread:
      return os << "WithFinalSpread";
    case InterpreterPushArgsMode::kOther:
      return os << "Other";
  }
  UNREACHABLE();
}

inline uint32_t ObjectHash(Address address) {
  // All objects are at least pointer aligned, so we can remove the trailing
  // zeros.
  return static_cast<uint32_t>(address >> kPointerSizeLog2);
}

// Type feedback is encoded in such a way that, we can combine the feedback
// at different points by performing an 'OR' operation. Type feedback moves
// to a more generic type when we combine feedback.
//
//   kSignedSmall -> kSignedSmallInputs -> kNumber  -> kNumberOrOddball -> kAny
//                                                     kString          -> kAny
//                                                     kBigInt          -> kAny
//
// Technically we wouldn't need the separation between the kNumber and the
// kNumberOrOddball values here, since for binary operations, we always
// truncate oddballs to numbers. In practice though it causes TurboFan to
// generate quite a lot of unused code though if we always handle numbers
// and oddballs everywhere, although in 99% of the use sites they are only
// used with numbers.
class BinaryOperationFeedback {
 public:
  enum {
    kNone = 0x0,
    kSignedSmall = 0x1,
    kSignedSmallInputs = 0x3,
    kNumber = 0x7,
    kNumberOrOddball = 0xF,
    kString = 0x10,
    kBigInt = 0x20,
    kAny = 0x7F
  };
};

// Type feedback is encoded in such a way that, we can combine the feedback
// at different points by performing an 'OR' operation. Type feedback moves
// to a more generic type when we combine feedback.
//
//   kSignedSmall -> kNumber             -> kNumberOrOddball -> kAny
//                   kInternalizedString -> kString          -> kAny
//                                          kSymbol          -> kAny
//                                          kBigInt          -> kAny
//                                          kReceiver        -> kAny
//
// This is distinct from BinaryOperationFeedback on purpose, because the
// feedback that matters differs greatly as well as the way it is consumed.
class CompareOperationFeedback {
 public:
  enum {
    kNone = 0x00,
    kSignedSmall = 0x01,
    kNumber = 0x3,
    kNumberOrOddball = 0x7,
    kInternalizedString = 0x8,
    kString = 0x18,
    kSymbol = 0x20,
    kBigInt = 0x30,
    kReceiver = 0x40,
    kAny = 0xff
  };
};

enum class Operation {
  // Binary operations.
  kAdd,
  kSubtract,
  kMultiply,
  kDivide,
  kModulus,
  kExponentiate,
  kBitwiseAnd,
  kBitwiseOr,
  kBitwiseXor,
  kShiftLeft,
  kShiftRight,
  kShiftRightLogical,
  // Unary operations.
  kBitwiseNot,
  kNegate,
  kIncrement,
  kDecrement,
  // Compare operations.
  kEqual,
  kStrictEqual,
  kLessThan,
  kLessThanOrEqual,
  kGreaterThan,
  kGreaterThanOrEqual,
};

// Type feedback is encoded in such a way that, we can combine the feedback
// at different points by performing an 'OR' operation. Type feedback moves
// to a more generic type when we combine feedback.
// kNone -> kEnumCacheKeysAndIndices -> kEnumCacheKeys -> kAny
class ForInFeedback {
 public:
  enum {
    kNone = 0x0,
    kEnumCacheKeysAndIndices = 0x1,
    kEnumCacheKeys = 0x3,
    kAny = 0x7
  };
};
STATIC_ASSERT((ForInFeedback::kNone |
               ForInFeedback::kEnumCacheKeysAndIndices) ==
              ForInFeedback::kEnumCacheKeysAndIndices);
STATIC_ASSERT((ForInFeedback::kEnumCacheKeysAndIndices |
               ForInFeedback::kEnumCacheKeys) == ForInFeedback::kEnumCacheKeys);
STATIC_ASSERT((ForInFeedback::kEnumCacheKeys | ForInFeedback::kAny) ==
              ForInFeedback::kAny);

enum class UnicodeEncoding : uint8_t {
  // Different unicode encodings in a |word32|:
  UTF16,  // hi 16bits -> trailing surrogate or 0, low 16bits -> lead surrogate
  UTF32,  // full UTF32 code unit / Unicode codepoint
};

inline size_t hash_value(UnicodeEncoding encoding) {
  return static_cast<uint8_t>(encoding);
}

inline std::ostream& operator<<(std::ostream& os, UnicodeEncoding encoding) {
  switch (encoding) {
    case UnicodeEncoding::UTF16:
      return os << "UTF16";
    case UnicodeEncoding::UTF32:
      return os << "UTF32";
  }
  UNREACHABLE();
}

enum class IterationKind { kKeys, kValues, kEntries };

inline std::ostream& operator<<(std::ostream& os, IterationKind kind) {
  switch (kind) {
    case IterationKind::kKeys:
      return os << "IterationKind::kKeys";
    case IterationKind::kValues:
      return os << "IterationKind::kValues";
    case IterationKind::kEntries:
      return os << "IterationKind::kEntries";
  }
  UNREACHABLE();
}

enum class CollectionKind { kMap, kSet };

inline std::ostream& operator<<(std::ostream& os, CollectionKind kind) {
  switch (kind) {
    case CollectionKind::kMap:
      return os << "CollectionKind::kMap";
    case CollectionKind::kSet:
      return os << "CollectionKind::kSet";
  }
  UNREACHABLE();
}

// Flags for the runtime function kDefineDataPropertyInLiteral. A property can
// be enumerable or not, and, in case of functions, the function name
// can be set or not.
enum class DataPropertyInLiteralFlag {
  kNoFlags = 0,
  kDontEnum = 1 << 0,
  kSetFunctionName = 1 << 1
};
typedef base::Flags<DataPropertyInLiteralFlag> DataPropertyInLiteralFlags;
DEFINE_OPERATORS_FOR_FLAGS(DataPropertyInLiteralFlags)

enum ExternalArrayType {
  kExternalInt8Array = 1,
  kExternalUint8Array,
  kExternalInt16Array,
  kExternalUint16Array,
  kExternalInt32Array,
  kExternalUint32Array,
  kExternalFloat32Array,
  kExternalFloat64Array,
  kExternalUint8ClampedArray,
  kExternalBigInt64Array,
  kExternalBigUint64Array,
};

struct AssemblerDebugInfo {
  AssemblerDebugInfo(const char* name, const char* file, int line)
      : name(name), file(file), line(line) {}
  const char* name;
  const char* file;
  int line;
};

inline std::ostream& operator<<(std::ostream& os,
                                const AssemblerDebugInfo& info) {
  os << "(" << info.name << ":" << info.file << ":" << info.line << ")";
  return os;
}

enum class OptimizationMarker {
  kLogFirstExecution,
  kNone,
  kCompileOptimized,
  kCompileOptimizedConcurrent,
  kInOptimizationQueue
};

inline std::ostream& operator<<(std::ostream& os,
                                const OptimizationMarker& marker) {
  switch (marker) {
    case OptimizationMarker::kLogFirstExecution:
      return os << "OptimizationMarker::kLogFirstExecution";
    case OptimizationMarker::kNone:
      return os << "OptimizationMarker::kNone";
    case OptimizationMarker::kCompileOptimized:
      return os << "OptimizationMarker::kCompileOptimized";
    case OptimizationMarker::kCompileOptimizedConcurrent:
      return os << "OptimizationMarker::kCompileOptimizedConcurrent";
    case OptimizationMarker::kInOptimizationQueue:
      return os << "OptimizationMarker::kInOptimizationQueue";
  }
  UNREACHABLE();
  return os;
}

enum class SpeculationMode { kAllowSpeculation, kDisallowSpeculation };

inline std::ostream& operator<<(std::ostream& os,
                                SpeculationMode speculation_mode) {
  switch (speculation_mode) {
    case SpeculationMode::kAllowSpeculation:
      return os << "SpeculationMode::kAllowSpeculation";
    case SpeculationMode::kDisallowSpeculation:
      return os << "SpeculationMode::kDisallowSpeculation";
  }
  UNREACHABLE();
  return os;
}

enum class BlockingBehavior { kBlock, kDontBlock };

enum class ConcurrencyMode { kNotConcurrent, kConcurrent };

#define FOR_EACH_ISOLATE_ADDRESS_NAME(C)                       \
  C(Handler, handler)                                          \
  C(CEntryFP, c_entry_fp)                                      \
  C(CFunction, c_function)                                     \
  C(Context, context)                                          \
  C(PendingException, pending_exception)                       \
  C(PendingHandlerContext, pending_handler_context)            \
  C(PendingHandlerEntrypoint, pending_handler_entrypoint)      \
  C(PendingHandlerConstantPool, pending_handler_constant_pool) \
  C(PendingHandlerFP, pending_handler_fp)                      \
  C(PendingHandlerSP, pending_handler_sp)                      \
  C(ExternalCaughtException, external_caught_exception)        \
  C(JSEntrySP, js_entry_sp)

enum IsolateAddressId {
#define DECLARE_ENUM(CamelName, hacker_name) k##CamelName##Address,
  FOR_EACH_ISOLATE_ADDRESS_NAME(DECLARE_ENUM)
#undef DECLARE_ENUM
      kIsolateAddressCount
};

V8_INLINE static bool HasWeakHeapObjectTag(const internal::MaybeObject* value) {
  return ((reinterpret_cast<intptr_t>(value) & kHeapObjectTagMask) ==
          kWeakHeapObjectTag);
}

// Object* should never have the weak tag; this variant is for overzealous
// checking.
V8_INLINE static bool HasWeakHeapObjectTag(const Object* value) {
  return ((reinterpret_cast<intptr_t>(value) & kHeapObjectTagMask) ==
          kWeakHeapObjectTag);
}

V8_INLINE static bool IsClearedWeakHeapObject(MaybeObject* value) {
  return reinterpret_cast<intptr_t>(value) == kClearedWeakHeapObject;
}

V8_INLINE static HeapObject* RemoveWeakHeapObjectMask(
    HeapObjectReference* value) {
  return reinterpret_cast<HeapObject*>(reinterpret_cast<intptr_t>(value) &
                                       ~kWeakHeapObjectMask);
}

V8_INLINE static HeapObjectReference* AddWeakHeapObjectMask(Object* value) {
  return reinterpret_cast<HeapObjectReference*>(
      reinterpret_cast<intptr_t>(value) | kWeakHeapObjectMask);
}

V8_INLINE static MaybeObject* AddWeakHeapObjectMask(MaybeObject* value) {
  return reinterpret_cast<MaybeObject*>(reinterpret_cast<intptr_t>(value) |
                                        kWeakHeapObjectMask);
}

enum class HeapObjectReferenceType {
  WEAK,
  STRONG,
};

enum class PoisoningMitigationLevel {
  kPoisonAll,
  kDontPoison,
  kPoisonCriticalOnly
};
enum class LoadSensitivity {
  kCritical,  // Critical loads are poisoned whenever we can run untrusted
              // code (i.e., when --untrusted-code-mitigations is on).
  kUnsafe,    // Unsafe loads are poisoned when full poisoning is on
              // (--branch-load-poisoning).
  kSafe       // Safe loads are never poisoned.
};

// Static information used by SuspendGenerator bytecode & GeneratorStore, in
// order to determine where to store bytecode offset in generator.
enum class SuspendFlags {
  kYield = 0,
  kYieldStar = 1,
  kAwait = 2,
  kSuspendTypeMask = 3,

  kGenerator = 0 << 2,
  kAsyncGenerator = 1 << 2,
  kGeneratorTypeMask = 1 << 2,

  kBitWidth = 3,

  // Aliases
  kGeneratorYield = kGenerator | kYield,
  kGeneratorYieldStar = kGenerator | kYieldStar,
  kGeneratorAwait = kGenerator | kAwait,
  kAsyncGeneratorYield = kAsyncGenerator | kYield,
  kAsyncGeneratorYieldStar = kAsyncGenerator | kYieldStar,
  kAsyncGeneratorAwait = kAsyncGenerator | kAwait
};

inline constexpr SuspendFlags operator&(SuspendFlags lhs, SuspendFlags rhs) {
  return static_cast<SuspendFlags>(static_cast<uint8_t>(lhs) &
                                   static_cast<uint8_t>(rhs));
}

inline constexpr SuspendFlags operator|(SuspendFlags lhs, SuspendFlags rhs) {
  return static_cast<SuspendFlags>(static_cast<uint8_t>(lhs) |
                                   static_cast<uint8_t>(rhs));
}

inline SuspendFlags& operator|=(SuspendFlags& lhs, SuspendFlags rhs) {
  lhs = lhs | rhs;
  return lhs;
}

inline SuspendFlags operator~(SuspendFlags lhs) {
  return static_cast<SuspendFlags>(~static_cast<uint8_t>(lhs));
}

inline const char* SuspendTypeFor(SuspendFlags flags) {
  switch (flags & SuspendFlags::kSuspendTypeMask) {
    case SuspendFlags::kYield:
      return "yield";
    case SuspendFlags::kYieldStar:
      return "yield*";
    case SuspendFlags::kAwait:
      return "await";
    default:
      break;
  }
  UNREACHABLE();
  return "";
}

struct AssemblerDebugInfo {
  AssemblerDebugInfo(const char* name, const char* file, int line)
      : name(name), file(file), line(line) {}
  const char* name;
  const char* file;
  int line;
};

inline std::ostream& operator<<(std::ostream& os,
                                const AssemblerDebugInfo& info) {
  os << "(" << info.name << ":" << info.file << ":" << info.line << ")";
  return os;
}

}  // namespace internal
}  // namespace v8

namespace i = v8::internal;

#endif  // V8_GLOBALS_H_<|MERGE_RESOLUTION|>--- conflicted
+++ resolved
@@ -111,8 +111,6 @@
 #if defined(V8_TRACE_MAPS) || defined(V8_TRACE_IGNITION)
 #define V8_SFI_HAS_UNIQUE_ID 1
 #endif
-<<<<<<< HEAD
-=======
 
 // Superclass for classes only using static method functions.
 // The subclass of AllStatic cannot be instantiated at all.
@@ -126,7 +124,6 @@
 // DEPRECATED
 // TODO(leszeks): Delete this during a quiet period
 #define BASE_EMBEDDED
->>>>>>> 84bd6f3c
 
 typedef uint8_t byte;
 typedef uintptr_t Address;
@@ -618,10 +615,7 @@
 
 enum VisitMode {
   VISIT_ALL,
-<<<<<<< HEAD
-=======
   VISIT_ALL_IN_MINOR_MC_MARK,
->>>>>>> 84bd6f3c
   VISIT_ALL_IN_MINOR_MC_UPDATE,
   VISIT_ALL_IN_SCAVENGE,
   VISIT_ALL_IN_SWEEP_NEWSPACE,
@@ -705,11 +699,8 @@
 
 enum ResultSentinel { kNotFound = -1, kUnsupported = -2 };
 
-<<<<<<< HEAD
-=======
 enum ShouldThrow { kThrowOnError, kDontThrow };
 
->>>>>>> 84bd6f3c
 // The Store Buffer (GC).
 typedef enum {
   kStoreBufferFullEvent,
@@ -811,11 +802,6 @@
   MIPSr2,
   MIPSr6,
   MIPS_SIMD,  // MSA instructions
-<<<<<<< HEAD
-  // ARM64
-  ALWAYS_ALIGN_CSP,
-=======
->>>>>>> 84bd6f3c
   // PPC
   FPR_GPR_MOV,
   LWSYNC,
@@ -1105,93 +1091,15 @@
   kLastFunctionKind = kAsyncGeneratorFunction,
 };
 
-<<<<<<< HEAD
-
-enum Signedness { kSigned, kUnsigned };
-
-enum FunctionKind : uint16_t {
-  kNormalFunction = 0,
-  kArrowFunction = 1 << 0,
-  kGeneratorFunction = 1 << 1,
-  kConciseMethod = 1 << 2,
-  kConciseGeneratorMethod = kGeneratorFunction | kConciseMethod,
-  kDefaultConstructor = 1 << 3,
-  kDerivedConstructor = 1 << 4,
-  kBaseConstructor = 1 << 5,
-  kGetterFunction = 1 << 6,
-  kSetterFunction = 1 << 7,
-  kAsyncFunction = 1 << 8,
-  kModule = 1 << 9,
-  kAccessorFunction = kGetterFunction | kSetterFunction,
-  kDefaultBaseConstructor = kDefaultConstructor | kBaseConstructor,
-  kDefaultDerivedConstructor = kDefaultConstructor | kDerivedConstructor,
-  kClassConstructor =
-      kBaseConstructor | kDerivedConstructor | kDefaultConstructor,
-  kAsyncArrowFunction = kArrowFunction | kAsyncFunction,
-  kAsyncConciseMethod = kAsyncFunction | kConciseMethod,
-
-  // https://tc39.github.io/proposal-async-iteration/
-  kAsyncConciseGeneratorMethod = kAsyncFunction | kConciseGeneratorMethod,
-  kAsyncGeneratorFunction = kAsyncFunction | kGeneratorFunction
-};
-
-inline bool IsValidFunctionKind(FunctionKind kind) {
-  return kind == FunctionKind::kNormalFunction ||
-         kind == FunctionKind::kArrowFunction ||
-         kind == FunctionKind::kGeneratorFunction ||
-         kind == FunctionKind::kModule ||
-         kind == FunctionKind::kConciseMethod ||
-         kind == FunctionKind::kConciseGeneratorMethod ||
-         kind == FunctionKind::kGetterFunction ||
-         kind == FunctionKind::kSetterFunction ||
-         kind == FunctionKind::kAccessorFunction ||
-         kind == FunctionKind::kDefaultBaseConstructor ||
-         kind == FunctionKind::kDefaultDerivedConstructor ||
-         kind == FunctionKind::kBaseConstructor ||
-         kind == FunctionKind::kDerivedConstructor ||
-         kind == FunctionKind::kAsyncFunction ||
-         kind == FunctionKind::kAsyncArrowFunction ||
-         kind == FunctionKind::kAsyncConciseMethod ||
-         kind == FunctionKind::kAsyncConciseGeneratorMethod ||
-         kind == FunctionKind::kAsyncGeneratorFunction;
-}
-
-
-inline bool IsArrowFunction(FunctionKind kind) {
-  DCHECK(IsValidFunctionKind(kind));
-  return (kind & FunctionKind::kArrowFunction) != 0;
-=======
 inline bool IsArrowFunction(FunctionKind kind) {
   return kind == FunctionKind::kArrowFunction ||
          kind == FunctionKind::kAsyncArrowFunction;
->>>>>>> 84bd6f3c
 }
 
 inline bool IsModule(FunctionKind kind) {
   return kind == FunctionKind::kModule;
 }
 
-<<<<<<< HEAD
-inline bool IsGeneratorFunction(FunctionKind kind) {
-  DCHECK(IsValidFunctionKind(kind));
-  return (kind & FunctionKind::kGeneratorFunction) != 0;
-}
-
-inline bool IsModule(FunctionKind kind) {
-  DCHECK(IsValidFunctionKind(kind));
-  return (kind & FunctionKind::kModule) != 0;
-}
-
-inline bool IsAsyncFunction(FunctionKind kind) {
-  DCHECK(IsValidFunctionKind(kind));
-  return (kind & FunctionKind::kAsyncFunction) != 0;
-}
-
-inline bool IsAsyncGeneratorFunction(FunctionKind kind) {
-  DCHECK(IsValidFunctionKind(kind));
-  const FunctionKind kMask = FunctionKind::kAsyncGeneratorFunction;
-  return (kind & kMask) == kMask;
-=======
 inline bool IsAsyncGeneratorFunction(FunctionKind kind) {
   return kind == FunctionKind::kAsyncGeneratorFunction ||
          kind == FunctionKind::kAsyncConciseGeneratorMethod;
@@ -1208,7 +1116,6 @@
          kind == FunctionKind::kAsyncArrowFunction ||
          kind == FunctionKind::kAsyncConciseMethod ||
          IsAsyncGeneratorFunction(kind);
->>>>>>> 84bd6f3c
 }
 
 inline bool IsResumableFunction(FunctionKind kind) {
@@ -1216,25 +1123,6 @@
 }
 
 inline bool IsConciseMethod(FunctionKind kind) {
-<<<<<<< HEAD
-  DCHECK(IsValidFunctionKind(kind));
-  return (kind & FunctionKind::kConciseMethod) != 0;
-}
-
-inline bool IsGetterFunction(FunctionKind kind) {
-  DCHECK(IsValidFunctionKind(kind));
-  return (kind & FunctionKind::kGetterFunction) != 0;
-}
-
-inline bool IsSetterFunction(FunctionKind kind) {
-  DCHECK(IsValidFunctionKind(kind));
-  return (kind & FunctionKind::kSetterFunction) != 0;
-}
-
-inline bool IsAccessorFunction(FunctionKind kind) {
-  DCHECK(IsValidFunctionKind(kind));
-  return (kind & FunctionKind::kAccessorFunction) != 0;
-=======
   return kind == FunctionKind::kConciseMethod ||
          kind == FunctionKind::kConciseGeneratorMethod ||
          kind == FunctionKind::kAsyncConciseMethod ||
@@ -1253,29 +1141,14 @@
 inline bool IsAccessorFunction(FunctionKind kind) {
   return kind == FunctionKind::kGetterFunction ||
          kind == FunctionKind::kSetterFunction;
->>>>>>> 84bd6f3c
 }
 
 inline bool IsDefaultConstructor(FunctionKind kind) {
-<<<<<<< HEAD
-  DCHECK(IsValidFunctionKind(kind));
-  return (kind & FunctionKind::kDefaultConstructor) != 0;
-=======
   return kind == FunctionKind::kDefaultBaseConstructor ||
          kind == FunctionKind::kDefaultDerivedConstructor;
->>>>>>> 84bd6f3c
 }
 
 inline bool IsBaseConstructor(FunctionKind kind) {
-<<<<<<< HEAD
-  DCHECK(IsValidFunctionKind(kind));
-  return (kind & FunctionKind::kBaseConstructor) != 0;
-}
-
-inline bool IsDerivedConstructor(FunctionKind kind) {
-  DCHECK(IsValidFunctionKind(kind));
-  return (kind & FunctionKind::kDerivedConstructor) != 0;
-=======
   return kind == FunctionKind::kBaseConstructor ||
          kind == FunctionKind::kDefaultBaseConstructor;
 }
@@ -1283,17 +1156,10 @@
 inline bool IsDerivedConstructor(FunctionKind kind) {
   return kind == FunctionKind::kDerivedConstructor ||
          kind == FunctionKind::kDefaultDerivedConstructor;
->>>>>>> 84bd6f3c
 }
 
 
 inline bool IsClassConstructor(FunctionKind kind) {
-<<<<<<< HEAD
-  DCHECK(IsValidFunctionKind(kind));
-  return (kind & FunctionKind::kClassConstructor) != 0;
-}
-
-=======
   return IsBaseConstructor(kind) || IsDerivedConstructor(kind);
 }
 
@@ -1301,7 +1167,6 @@
   return kind == FunctionKind::kClassFieldsInitializerFunction;
 }
 
->>>>>>> 84bd6f3c
 inline bool IsConstructable(FunctionKind kind) {
   if (IsAccessorFunction(kind)) return false;
   if (IsConciseMethod(kind)) return false;
@@ -1687,77 +1552,6 @@
   kSafe       // Safe loads are never poisoned.
 };
 
-// Static information used by SuspendGenerator bytecode & GeneratorStore, in
-// order to determine where to store bytecode offset in generator.
-enum class SuspendFlags {
-  kYield = 0,
-  kYieldStar = 1,
-  kAwait = 2,
-  kSuspendTypeMask = 3,
-
-  kGenerator = 0 << 2,
-  kAsyncGenerator = 1 << 2,
-  kGeneratorTypeMask = 1 << 2,
-
-  kBitWidth = 3,
-
-  // Aliases
-  kGeneratorYield = kGenerator | kYield,
-  kGeneratorYieldStar = kGenerator | kYieldStar,
-  kGeneratorAwait = kGenerator | kAwait,
-  kAsyncGeneratorYield = kAsyncGenerator | kYield,
-  kAsyncGeneratorYieldStar = kAsyncGenerator | kYieldStar,
-  kAsyncGeneratorAwait = kAsyncGenerator | kAwait
-};
-
-inline constexpr SuspendFlags operator&(SuspendFlags lhs, SuspendFlags rhs) {
-  return static_cast<SuspendFlags>(static_cast<uint8_t>(lhs) &
-                                   static_cast<uint8_t>(rhs));
-}
-
-inline constexpr SuspendFlags operator|(SuspendFlags lhs, SuspendFlags rhs) {
-  return static_cast<SuspendFlags>(static_cast<uint8_t>(lhs) |
-                                   static_cast<uint8_t>(rhs));
-}
-
-inline SuspendFlags& operator|=(SuspendFlags& lhs, SuspendFlags rhs) {
-  lhs = lhs | rhs;
-  return lhs;
-}
-
-inline SuspendFlags operator~(SuspendFlags lhs) {
-  return static_cast<SuspendFlags>(~static_cast<uint8_t>(lhs));
-}
-
-inline const char* SuspendTypeFor(SuspendFlags flags) {
-  switch (flags & SuspendFlags::kSuspendTypeMask) {
-    case SuspendFlags::kYield:
-      return "yield";
-    case SuspendFlags::kYieldStar:
-      return "yield*";
-    case SuspendFlags::kAwait:
-      return "await";
-    default:
-      break;
-  }
-  UNREACHABLE();
-  return "";
-}
-
-struct AssemblerDebugInfo {
-  AssemblerDebugInfo(const char* name, const char* file, int line)
-      : name(name), file(file), line(line) {}
-  const char* name;
-  const char* file;
-  int line;
-};
-
-inline std::ostream& operator<<(std::ostream& os,
-                                const AssemblerDebugInfo& info) {
-  os << "(" << info.name << ":" << info.file << ":" << info.line << ")";
-  return os;
-}
-
 }  // namespace internal
 }  // namespace v8
 
