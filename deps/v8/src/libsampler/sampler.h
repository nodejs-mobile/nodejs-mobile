// Copyright 2016 the V8 project authors. All rights reserved.
// Use of this source code is governed by a BSD-style license that can be
// found in the LICENSE file.

#ifndef V8_LIBSAMPLER_SAMPLER_H_
#define V8_LIBSAMPLER_SAMPLER_H_

#include "include/v8.h"

#include "src/base/atomicops.h"
#include "src/base/macros.h"

namespace v8 {
namespace sampler {

// ----------------------------------------------------------------------------
// Sampler
//
// A sampler periodically samples the state of the VM and optionally
// (if used for profiling) the program counter and stack pointer for
// the thread that created it.

class Sampler {
 public:
  static const int kMaxFramesCountLog2 = 8;
  static const unsigned kMaxFramesCount = (1u << kMaxFramesCountLog2) - 1;

  // Initializes the Sampler support. Called once at VM startup.
  static void SetUp();
  static void TearDown();

  // Initialize sampler.
  explicit Sampler(Isolate* isolate);
  virtual ~Sampler();

  Isolate* isolate() const { return isolate_; }

  // Performs stack sampling.
  // Clients should override this method in order to do something on samples,
  // for example buffer samples in a queue.
  virtual void SampleStack(const v8::RegisterState& regs) = 0;

  // Start and stop sampler.
  void Start();
  void Stop();

  // Whether the sampling thread should use this Sampler for CPU profiling?
  bool IsProfiling() const {
    return base::Relaxed_Load(&profiling_) > 0 &&
           !base::Relaxed_Load(&has_processing_thread_);
  }
  void IncreaseProfilingDepth();
  void DecreaseProfilingDepth();

  // Whether the sampler is running (that is, consumes resources).
<<<<<<< HEAD
  bool IsActive() const { return base::NoBarrier_Load(&active_) != 0; }
=======
  bool IsActive() const { return base::Relaxed_Load(&active_) != 0; }
>>>>>>> 84bd6f3c

  // CpuProfiler collects samples by calling DoSample directly
  // without calling Start. To keep it working, we register the sampler
  // with the CpuProfiler.
<<<<<<< HEAD
  bool IsRegistered() const { return base::NoBarrier_Load(&registered_) != 0; }
=======
  bool IsRegistered() const { return base::Relaxed_Load(&registered_) != 0; }
>>>>>>> 84bd6f3c

  void DoSample();

  void SetHasProcessingThread(bool value) {
    base::Relaxed_Store(&has_processing_thread_, value);
  }

  // Used in tests to make sure that stack sampling is performed.
  unsigned js_sample_count() const { return js_sample_count_; }
  unsigned external_sample_count() const { return external_sample_count_; }
  void StartCountingSamples() {
    js_sample_count_ = 0;
    external_sample_count_ = 0;
    is_counting_samples_ = true;
  }

  class PlatformData;
  PlatformData* platform_data() const { return data_; }

 protected:
  // Counts stack samples taken in various VM states.
  bool is_counting_samples_;
  unsigned js_sample_count_;
  unsigned external_sample_count_;

 private:
  void SetActive(bool value) { base::Relaxed_Store(&active_, value); }
  void SetRegistered(bool value) { base::Relaxed_Store(&registered_, value); }

  Isolate* isolate_;
  base::Atomic32 profiling_;
  base::Atomic32 has_processing_thread_;
  base::Atomic32 active_;
  base::Atomic32 registered_;
  PlatformData* data_;  // Platform specific data.
  DISALLOW_IMPLICIT_CONSTRUCTORS(Sampler);
};

}  // namespace sampler
}  // namespace v8

#endif  // V8_LIBSAMPLER_SAMPLER_H_<|MERGE_RESOLUTION|>--- conflicted
+++ resolved
@@ -53,20 +53,12 @@
   void DecreaseProfilingDepth();
 
   // Whether the sampler is running (that is, consumes resources).
-<<<<<<< HEAD
-  bool IsActive() const { return base::NoBarrier_Load(&active_) != 0; }
-=======
   bool IsActive() const { return base::Relaxed_Load(&active_) != 0; }
->>>>>>> 84bd6f3c
 
   // CpuProfiler collects samples by calling DoSample directly
   // without calling Start. To keep it working, we register the sampler
   // with the CpuProfiler.
-<<<<<<< HEAD
-  bool IsRegistered() const { return base::NoBarrier_Load(&registered_) != 0; }
-=======
   bool IsRegistered() const { return base::Relaxed_Load(&registered_) != 0; }
->>>>>>> 84bd6f3c
 
   void DoSample();
 
