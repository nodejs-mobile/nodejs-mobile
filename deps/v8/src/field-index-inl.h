// Copyright 2014 the V8 project authors. All rights reserved.
// Use of this source code is governed by a BSD-style license that can be
// found in the LICENSE file.

#ifndef V8_FIELD_INDEX_INL_H_
#define V8_FIELD_INDEX_INL_H_

#include "src/field-index.h"
<<<<<<< HEAD
=======
#include "src/objects-inl.h"
>>>>>>> 84bd6f3c
#include "src/objects/descriptor-array.h"

namespace v8 {
namespace internal {

inline FieldIndex FieldIndex::ForInObjectOffset(int offset, Encoding encoding,
                                                const Map* map) {
  DCHECK(map == nullptr || offset < map->instance_size());
  DCHECK(encoding == kWord32 ? (offset % kInt32Size) == 0
                             : (offset % kPointerSize) == 0);
  return FieldIndex(true, offset, encoding, 0, 0);
}

inline FieldIndex FieldIndex::ForPropertyIndex(const Map* map,
                                               int property_index,
                                               Representation representation) {
  DCHECK(map->instance_type() >= FIRST_NONSTRING_TYPE);
  int inobject_properties = map->GetInObjectProperties();
  bool is_inobject = property_index < inobject_properties;
  int first_inobject_offset;
  int offset;
  if (is_inobject) {
    first_inobject_offset = map->GetInObjectPropertyOffset(0);
    offset = map->GetInObjectPropertyOffset(property_index);
  } else {
    first_inobject_offset = FixedArray::kHeaderSize;
    property_index -= inobject_properties;
    offset = FixedArray::kHeaderSize + property_index * kPointerSize;
  }
  Encoding encoding = FieldEncoding(representation);
  return FieldIndex(is_inobject, offset, encoding, inobject_properties,
                    first_inobject_offset);
}

// Takes an index as computed by GetLoadByFieldIndex and reconstructs a
// FieldIndex object from it.
inline FieldIndex FieldIndex::ForLoadByFieldIndex(const Map* map,
                                                  int orig_index) {
  int field_index = orig_index;
  bool is_inobject = true;
<<<<<<< HEAD
  bool is_double = field_index & 1;
=======
>>>>>>> 84bd6f3c
  int first_inobject_offset = 0;
  Encoding encoding = field_index & 1 ? kDouble : kTagged;
  field_index >>= 1;
  int offset;
  if (field_index < 0) {
    first_inobject_offset = FixedArray::kHeaderSize;
    field_index = -(field_index + 1);
    is_inobject = false;
    offset = FixedArray::kHeaderSize + field_index * kPointerSize;
  } else {
    first_inobject_offset = map->GetInObjectPropertyOffset(0);
    offset = map->GetInObjectPropertyOffset(field_index);
  }
  FieldIndex result(is_inobject, offset, encoding, map->GetInObjectProperties(),
                    first_inobject_offset);
  DCHECK_EQ(result.GetLoadByFieldIndex(), orig_index);
  return result;
}


// Returns the index format accepted by the HLoadFieldByIndex instruction.
// (In-object: zero-based from (object start + JSObject::kHeaderSize),
// out-of-object: zero-based from FixedArray::kHeaderSize.)
inline int FieldIndex::GetLoadByFieldIndex() const {
  // For efficiency, the LoadByFieldIndex instruction takes an index that is
  // optimized for quick access. If the property is inline, the index is
  // positive. If it's out-of-line, the encoded index is -raw_index - 1 to
  // disambiguate the zero out-of-line index from the zero inobject case.
  // The index itself is shifted up by one bit, the lower-most bit
  // signifying if the field is a mutable double box (1) or not (0).
  int result = index();
  if (is_inobject()) {
    result -= JSObject::kHeaderSize / kPointerSize;
  } else {
    result -= FixedArray::kHeaderSize / kPointerSize;
    result = -result - 1;
  }
  result <<= 1;
  return is_double() ? (result | 1) : result;
}

inline FieldIndex FieldIndex::ForDescriptor(const Map* map,
                                            int descriptor_index) {
  PropertyDetails details =
      map->instance_descriptors()->GetDetails(descriptor_index);
  int field_index = details.field_index();
  return ForPropertyIndex(map, field_index, details.representation());
}

}  // namespace internal
}  // namespace v8

#endif  // V8_FIELD_INDEX_INL_H_<|MERGE_RESOLUTION|>--- conflicted
+++ resolved
@@ -6,10 +6,7 @@
 #define V8_FIELD_INDEX_INL_H_
 
 #include "src/field-index.h"
-<<<<<<< HEAD
-=======
 #include "src/objects-inl.h"
->>>>>>> 84bd6f3c
 #include "src/objects/descriptor-array.h"
 
 namespace v8 {
@@ -50,10 +47,6 @@
                                                   int orig_index) {
   int field_index = orig_index;
   bool is_inobject = true;
-<<<<<<< HEAD
-  bool is_double = field_index & 1;
-=======
->>>>>>> 84bd6f3c
   int first_inobject_offset = 0;
   Encoding encoding = field_index & 1 ? kDouble : kTagged;
   field_index >>= 1;
