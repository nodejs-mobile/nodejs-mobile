// Copyright 2006-2008 the V8 project authors. All rights reserved.
// Use of this source code is governed by a BSD-style license that can be
// found in the LICENSE file.

#include "src/flags.h"

#include <cctype>
#include <cerrno>
#include <cstdlib>
#include <sstream>

#include "src/allocation.h"
#include "src/assembler.h"
#include "src/base/functional.h"
#include "src/base/platform/platform.h"
#include "src/ostreams.h"
#include "src/utils.h"
#include "src/wasm/wasm-limits.h"

namespace v8 {
namespace internal {

// Define all of our flags.
#define FLAG_MODE_DEFINE
#include "src/flag-definitions.h"  // NOLINT(build/include)

// Define all of our flags default values.
#define FLAG_MODE_DEFINE_DEFAULTS
#include "src/flag-definitions.h"  // NOLINT(build/include)

namespace {

// This structure represents a single entry in the flag system, with a pointer
// to the actual flag, default value, comment, etc.  This is designed to be POD
// initialized as to avoid requiring static constructors.
struct Flag {
  enum FlagType {
    TYPE_BOOL,
    TYPE_MAYBE_BOOL,
    TYPE_INT,
    TYPE_UINT,
    TYPE_UINT64,
    TYPE_FLOAT,
    TYPE_SIZE_T,
    TYPE_STRING,
    TYPE_ARGS
  };

  FlagType type_;           // What type of flag, bool, int, or string.
  const char* name_;        // Name of the flag, ex "my_flag".
  void* valptr_;            // Pointer to the global flag variable.
  const void* defptr_;      // Pointer to the default value.
  const char* cmt_;         // A comment about the flags purpose.
  bool owns_ptr_;           // Does the flag own its string value?

  FlagType type() const { return type_; }

  const char* name() const { return name_; }

  const char* comment() const { return cmt_; }

  bool* bool_variable() const {
    DCHECK(type_ == TYPE_BOOL);
    return reinterpret_cast<bool*>(valptr_);
  }

  MaybeBoolFlag* maybe_bool_variable() const {
    DCHECK(type_ == TYPE_MAYBE_BOOL);
    return reinterpret_cast<MaybeBoolFlag*>(valptr_);
  }

  int* int_variable() const {
    DCHECK(type_ == TYPE_INT);
    return reinterpret_cast<int*>(valptr_);
  }

  unsigned int* uint_variable() const {
    DCHECK(type_ == TYPE_UINT);
    return reinterpret_cast<unsigned int*>(valptr_);
  }

  uint64_t* uint64_variable() const {
    DCHECK(type_ == TYPE_UINT64);
    return reinterpret_cast<uint64_t*>(valptr_);
  }

  double* float_variable() const {
    DCHECK(type_ == TYPE_FLOAT);
    return reinterpret_cast<double*>(valptr_);
  }

  size_t* size_t_variable() const {
    DCHECK(type_ == TYPE_SIZE_T);
    return reinterpret_cast<size_t*>(valptr_);
  }

  const char* string_value() const {
    DCHECK(type_ == TYPE_STRING);
    return *reinterpret_cast<const char**>(valptr_);
  }

  void set_string_value(const char* value, bool owns_ptr) {
    DCHECK(type_ == TYPE_STRING);
    const char** ptr = reinterpret_cast<const char**>(valptr_);
    if (owns_ptr_ && *ptr != nullptr) DeleteArray(*ptr);
    *ptr = value;
    owns_ptr_ = owns_ptr;
  }

  JSArguments* args_variable() const {
    DCHECK(type_ == TYPE_ARGS);
    return reinterpret_cast<JSArguments*>(valptr_);
  }

  bool bool_default() const {
    DCHECK(type_ == TYPE_BOOL);
    return *reinterpret_cast<const bool*>(defptr_);
  }

  int int_default() const {
    DCHECK(type_ == TYPE_INT);
    return *reinterpret_cast<const int*>(defptr_);
  }

  unsigned int uint_default() const {
    DCHECK(type_ == TYPE_UINT);
    return *reinterpret_cast<const unsigned int*>(defptr_);
  }

  uint64_t uint64_default() const {
    DCHECK(type_ == TYPE_UINT64);
    return *reinterpret_cast<const uint64_t*>(defptr_);
  }

  double float_default() const {
    DCHECK(type_ == TYPE_FLOAT);
    return *reinterpret_cast<const double*>(defptr_);
  }

  size_t size_t_default() const {
    DCHECK(type_ == TYPE_SIZE_T);
    return *reinterpret_cast<const size_t*>(defptr_);
  }

  const char* string_default() const {
    DCHECK(type_ == TYPE_STRING);
    return *reinterpret_cast<const char* const *>(defptr_);
  }

  JSArguments args_default() const {
    DCHECK(type_ == TYPE_ARGS);
    return *reinterpret_cast<const JSArguments*>(defptr_);
  }

  // Compare this flag's current value against the default.
  bool IsDefault() const {
    switch (type_) {
      case TYPE_BOOL:
        return *bool_variable() == bool_default();
      case TYPE_MAYBE_BOOL:
        return maybe_bool_variable()->has_value == false;
      case TYPE_INT:
        return *int_variable() == int_default();
      case TYPE_UINT:
        return *uint_variable() == uint_default();
      case TYPE_UINT64:
        return *uint64_variable() == uint64_default();
      case TYPE_FLOAT:
        return *float_variable() == float_default();
      case TYPE_SIZE_T:
        return *size_t_variable() == size_t_default();
      case TYPE_STRING: {
        const char* str1 = string_value();
        const char* str2 = string_default();
        if (str2 == nullptr) return str1 == nullptr;
        if (str1 == nullptr) return str2 == nullptr;
        return strcmp(str1, str2) == 0;
      }
      case TYPE_ARGS:
        return args_variable()->argc == 0;
    }
    UNREACHABLE();
  }

  // Set a flag back to it's default value.
  void Reset() {
    switch (type_) {
      case TYPE_BOOL:
        *bool_variable() = bool_default();
        break;
      case TYPE_MAYBE_BOOL:
        *maybe_bool_variable() = MaybeBoolFlag::Create(false, false);
        break;
      case TYPE_INT:
        *int_variable() = int_default();
        break;
      case TYPE_UINT:
        *uint_variable() = uint_default();
        break;
      case TYPE_UINT64:
        *uint64_variable() = uint64_default();
        break;
      case TYPE_FLOAT:
        *float_variable() = float_default();
        break;
      case TYPE_SIZE_T:
        *size_t_variable() = size_t_default();
        break;
      case TYPE_STRING:
        set_string_value(string_default(), false);
        break;
      case TYPE_ARGS:
        *args_variable() = args_default();
        break;
    }
  }
};

Flag flags[] = {
#define FLAG_MODE_META
#include "src/flag-definitions.h"  // NOLINT(build/include)
};

const size_t num_flags = sizeof(flags) / sizeof(*flags);

}  // namespace


static const char* Type2String(Flag::FlagType type) {
  switch (type) {
    case Flag::TYPE_BOOL: return "bool";
    case Flag::TYPE_MAYBE_BOOL: return "maybe_bool";
    case Flag::TYPE_INT: return "int";
    case Flag::TYPE_UINT:
      return "uint";
    case Flag::TYPE_UINT64:
      return "uint64";
    case Flag::TYPE_FLOAT: return "float";
    case Flag::TYPE_SIZE_T:
      return "size_t";
    case Flag::TYPE_STRING: return "string";
    case Flag::TYPE_ARGS: return "arguments";
  }
  UNREACHABLE();
}


std::ostream& operator<<(std::ostream& os, const Flag& flag) {  // NOLINT
  switch (flag.type()) {
    case Flag::TYPE_BOOL:
      os << (*flag.bool_variable() ? "true" : "false");
      break;
    case Flag::TYPE_MAYBE_BOOL:
      os << (flag.maybe_bool_variable()->has_value
                 ? (flag.maybe_bool_variable()->value ? "true" : "false")
                 : "unset");
      break;
    case Flag::TYPE_INT:
      os << *flag.int_variable();
      break;
    case Flag::TYPE_UINT:
      os << *flag.uint_variable();
      break;
    case Flag::TYPE_UINT64:
      os << *flag.uint64_variable();
      break;
    case Flag::TYPE_FLOAT:
      os << *flag.float_variable();
      break;
    case Flag::TYPE_SIZE_T:
      os << *flag.size_t_variable();
      break;
    case Flag::TYPE_STRING: {
      const char* str = flag.string_value();
      os << (str ? str : "nullptr");
      break;
    }
    case Flag::TYPE_ARGS: {
      JSArguments args = *flag.args_variable();
      if (args.argc > 0) {
        os << args[0];
        for (int i = 1; i < args.argc; i++) {
          os << args[i];
        }
      }
      break;
    }
  }
  return os;
}


// static
std::vector<const char*>* FlagList::argv() {
  std::vector<const char*>* args = new std::vector<const char*>(8);
  Flag* args_flag = nullptr;
  for (size_t i = 0; i < num_flags; ++i) {
    Flag* f = &flags[i];
    if (!f->IsDefault()) {
      if (f->type() == Flag::TYPE_ARGS) {
        DCHECK_NULL(args_flag);
        args_flag = f;  // Must be last in arguments.
        continue;
      }
      {
        bool disabled = f->type() == Flag::TYPE_BOOL && !*f->bool_variable();
        std::ostringstream os;
        os << (disabled ? "--no" : "--") << f->name();
        args->push_back(StrDup(os.str().c_str()));
      }
      if (f->type() != Flag::TYPE_BOOL) {
        std::ostringstream os;
        os << *f;
        args->push_back(StrDup(os.str().c_str()));
      }
    }
  }
  if (args_flag != nullptr) {
    std::ostringstream os;
    os << "--" << args_flag->name();
    args->push_back(StrDup(os.str().c_str()));
    JSArguments jsargs = *args_flag->args_variable();
    for (int j = 0; j < jsargs.argc; j++) {
      args->push_back(StrDup(jsargs[j]));
    }
  }
  return args;
}


inline char NormalizeChar(char ch) {
  return ch == '_' ? '-' : ch;
}

// Helper function to parse flags: Takes an argument arg and splits it into
// a flag name and flag value (or nullptr if they are missing). negated is set
// if the arg started with "-no" or "--no". The buffer may be used to NUL-
// terminate the name, it must be large enough to hold any possible name.
static void SplitArgument(const char* arg, char* buffer, int buffer_size,
                          const char** name, const char** value,
                          bool* negated) {
  *name = nullptr;
  *value = nullptr;
  *negated = false;

  if (arg != nullptr && *arg == '-') {
    // find the begin of the flag name
    arg++;  // remove 1st '-'
    if (*arg == '-') {
      arg++;  // remove 2nd '-'
      if (arg[0] == '\0') {
        const char* kJSArgumentsFlagName = "js_arguments";
        *name = kJSArgumentsFlagName;
        return;
      }
    }
    if (arg[0] == 'n' && arg[1] == 'o') {
      arg += 2;  // remove "no"
      if (NormalizeChar(arg[0]) == '-') arg++;  // remove dash after "no".
      *negated = true;
    }
    *name = arg;

    // find the end of the flag name
    while (*arg != '\0' && *arg != '=')
      arg++;

    // get the value if any
    if (*arg == '=') {
      // make a copy so we can NUL-terminate flag name
      size_t n = arg - *name;
      CHECK(n < static_cast<size_t>(buffer_size));  // buffer is too small
      MemCopy(buffer, *name, n);
      buffer[n] = '\0';
      *name = buffer;
      // get the value
      *value = arg + 1;
    }
  }
}


static bool EqualNames(const char* a, const char* b) {
  for (int i = 0; NormalizeChar(a[i]) == NormalizeChar(b[i]); i++) {
    if (a[i] == '\0') {
      return true;
    }
  }
  return false;
}


static Flag* FindFlag(const char* name) {
  for (size_t i = 0; i < num_flags; ++i) {
    if (EqualNames(name, flags[i].name()))
      return &flags[i];
  }
  return nullptr;
}

template <typename T>
bool TryParseUnsigned(Flag* flag, const char* arg, const char* value,
                      char** endp, T* out_val) {
  // We do not use strtoul because it accepts negative numbers.
  // Rejects values >= 2**63 when T is 64 bits wide but that
  // seems like an acceptable trade-off.
  uint64_t max = static_cast<uint64_t>(std::numeric_limits<T>::max());
  errno = 0;
  int64_t val = static_cast<int64_t>(strtoll(value, endp, 10));
  if (val < 0 || static_cast<uint64_t>(val) > max || errno != 0) {
    PrintF(stderr,
           "Error: Value for flag %s of type %s is out of bounds "
           "[0-%" PRIu64 "]\n",
           arg, Type2String(flag->type()), max);
    return false;
  }
  *out_val = static_cast<T>(val);
  return true;
}

// static
int FlagList::SetFlagsFromCommandLine(int* argc,
                                      char** argv,
                                      bool remove_flags) {
  int return_code = 0;
  // parse arguments
  for (int i = 1; i < *argc;) {
    int j = i;  // j > 0
    const char* arg = argv[i++];

    // split arg into flag components
    char buffer[1*KB];
    const char* name;
    const char* value;
    bool negated;
    SplitArgument(arg, buffer, sizeof buffer, &name, &value, &negated);

    if (name != nullptr) {
      // lookup the flag
      Flag* flag = FindFlag(name);
      if (flag == nullptr) {
        if (remove_flags) {
          // We don't recognize this flag but since we're removing
          // the flags we recognize we assume that the remaining flags
          // will be processed somewhere else so this flag might make
          // sense there.
          continue;
        } else {
          PrintF(stderr, "Error: unrecognized flag %s\n", arg);
          return_code = j;
          break;
        }
      }

      // if we still need a flag value, use the next argument if available
      if (flag->type() != Flag::TYPE_BOOL &&
          flag->type() != Flag::TYPE_MAYBE_BOOL &&
          flag->type() != Flag::TYPE_ARGS && value == nullptr) {
        if (i < *argc) {
          value = argv[i++];
        }
        if (!value) {
          PrintF(stderr, "Error: missing value for flag %s of type %s\n", arg,
                 Type2String(flag->type()));
          return_code = j;
          break;
        }
      }

      // set the flag
      char* endp = const_cast<char*>("");  // *endp is only read
      switch (flag->type()) {
        case Flag::TYPE_BOOL:
          *flag->bool_variable() = !negated;
          break;
        case Flag::TYPE_MAYBE_BOOL:
          *flag->maybe_bool_variable() = MaybeBoolFlag::Create(true, !negated);
          break;
        case Flag::TYPE_INT:
          *flag->int_variable() = static_cast<int>(strtol(value, &endp, 10));
          break;
        case Flag::TYPE_UINT:
          if (!TryParseUnsigned(flag, arg, value, &endp,
                                flag->uint_variable())) {
            return_code = j;
          }
          break;
        case Flag::TYPE_UINT64:
          if (!TryParseUnsigned(flag, arg, value, &endp,
                                flag->uint64_variable())) {
            return_code = j;
          }
          break;
        case Flag::TYPE_FLOAT:
          *flag->float_variable() = strtod(value, &endp);
          break;
        case Flag::TYPE_SIZE_T:
          if (!TryParseUnsigned(flag, arg, value, &endp,
                                flag->size_t_variable())) {
            return_code = j;
          }
          break;
        case Flag::TYPE_STRING:
          flag->set_string_value(value ? StrDup(value) : nullptr, true);
          break;
        case Flag::TYPE_ARGS: {
          int start_pos = (value == nullptr) ? i : i - 1;
          int js_argc = *argc - start_pos;
          const char** js_argv = NewArray<const char*>(js_argc);
          if (value != nullptr) {
            js_argv[0] = StrDup(value);
          }
          for (int k = i; k < *argc; k++) {
            js_argv[k - start_pos] = StrDup(argv[k]);
          }
          *flag->args_variable() = JSArguments::Create(js_argc, js_argv);
          i = *argc;  // Consume all arguments
          break;
        }
      }

      // handle errors
      bool is_bool_type = flag->type() == Flag::TYPE_BOOL ||
          flag->type() == Flag::TYPE_MAYBE_BOOL;
      if ((is_bool_type && value != nullptr) || (!is_bool_type && negated) ||
          *endp != '\0') {
        // TODO(neis): TryParseUnsigned may return with {*endp == '\0'} even in
        // an error case.
        PrintF(stderr, "Error: illegal value for flag %s of type %s\n", arg,
               Type2String(flag->type()));
        if (is_bool_type) {
          PrintF(stderr,
                 "To set or unset a boolean flag, use --flag or --no-flag.\n");
        }
        return_code = j;
        break;
      }

      // remove the flag & value from the command
      if (remove_flags) {
        while (j < i) {
          argv[j++] = nullptr;
        }
      }
    }
  }

  if (FLAG_help) {
    PrintHelp();
    exit(0);
  }

  if (remove_flags) {
    // shrink the argument list
    int j = 1;
    for (int i = 1; i < *argc; i++) {
      if (argv[i] != nullptr) argv[j++] = argv[i];
    }
    *argc = j;
  } else if (return_code != 0) {
    if (return_code + 1 < *argc) {
      PrintF(stderr, "The remaining arguments were ignored:");
      for (int i = return_code + 1; i < *argc; ++i) {
        PrintF(stderr, " %s", argv[i]);
      }
      PrintF(stderr, "\n");
    }
  }
  if (return_code != 0) PrintF(stderr, "Try --help for options\n");

  return return_code;
}


static char* SkipWhiteSpace(char* p) {
  while (*p != '\0' && isspace(*p) != 0) p++;
  return p;
}


static char* SkipBlackSpace(char* p) {
  while (*p != '\0' && isspace(*p) == 0) p++;
  return p;
}


// static
int FlagList::SetFlagsFromString(const char* str, int len) {
  // make a 0-terminated copy of str
  ScopedVector<char> copy0(len + 1);
  MemCopy(copy0.start(), str, len);
  copy0[len] = '\0';

  // strip leading white space
  char* copy = SkipWhiteSpace(copy0.start());

  // count the number of 'arguments'
  int argc = 1;  // be compatible with SetFlagsFromCommandLine()
  for (char* p = copy; *p != '\0'; argc++) {
    p = SkipBlackSpace(p);
    p = SkipWhiteSpace(p);
  }

  // allocate argument array
  ScopedVector<char*> argv(argc);

  // split the flags string into arguments
  argc = 1;  // be compatible with SetFlagsFromCommandLine()
  for (char* p = copy; *p != '\0'; argc++) {
    argv[argc] = p;
    p = SkipBlackSpace(p);
    if (*p != '\0') *p++ = '\0';  // 0-terminate argument
    p = SkipWhiteSpace(p);
  }

  return SetFlagsFromCommandLine(&argc, argv.start(), false);
}


// static
void FlagList::ResetAllFlags() {
  for (size_t i = 0; i < num_flags; ++i) {
    flags[i].Reset();
  }
}


// static
void FlagList::PrintHelp() {
  CpuFeatures::Probe(false);
  CpuFeatures::PrintTarget();
  CpuFeatures::PrintFeatures();

  OFStream os(stdout);
<<<<<<< HEAD
  os << "Usage:\n"
        "  shell [options] -e string\n"
        "    execute string in V8\n"
        "  shell [options] file1 file2 ... filek\n"
        "    run JavaScript scripts in file1, file2, ..., filek\n"
        "  shell [options]\n"
        "  shell [options] --shell [file1 file2 ... filek]\n"
        "    run an interactive JavaScript shell\n"
        "  d8 [options] file1 file2 ... filek\n"
        "  d8 [options]\n"
        "  d8 [options] --shell [file1 file2 ... filek]\n"
        "    run the new debugging shell\n\n"
        "Options:\n";

  for (size_t i = 0; i < num_flags; ++i) {
    Flag* f = &flags[i];
    os << "  --" << f->name() << " (" << f->comment() << ")\n"
       << "        type: " << Type2String(f->type()) << "  default: " << *f
=======
  os << "Synopsis:\n"
        "  shell [options] [--shell] [<file>...]\n"
        "  d8 [options] [-e <string>] [--shell] [[--module] <file>...]\n\n"
        "  -e        execute a string in V8\n"
        "  --shell   run an interactive JavaScript shell\n"
        "  --module  execute a file as a JavaScript module\n\n"
        "Options:\n";

  for (const Flag& f : flags) {
    os << "  --";
    for (const char* c = f.name(); *c != '\0'; ++c) {
      os << NormalizeChar(*c);
    }
    os << " (" << f.comment() << ")\n"
       << "        type: " << Type2String(f.type()) << "  default: " << f
>>>>>>> 84bd6f3c
       << "\n";
  }
}


static uint32_t flag_hash = 0;


void ComputeFlagListHash() {
  std::ostringstream modified_args_as_string;
#ifdef DEBUG
  modified_args_as_string << "debug";
#endif  // DEBUG
#ifdef V8_EMBEDDED_BUILTINS
  modified_args_as_string << "embedded";
#endif  // V8_EMBEDDED_BUILTINS
  for (size_t i = 0; i < num_flags; ++i) {
    Flag* current = &flags[i];
    if (!current->IsDefault()) {
      modified_args_as_string << i;
      modified_args_as_string << *current;
    }
  }
  std::string args(modified_args_as_string.str());
  flag_hash = static_cast<uint32_t>(
      base::hash_range(args.c_str(), args.c_str() + args.length()));
}


// static
void FlagList::EnforceFlagImplications() {
#define FLAG_MODE_DEFINE_IMPLICATIONS
#include "src/flag-definitions.h"  // NOLINT(build/include)
#undef FLAG_MODE_DEFINE_IMPLICATIONS
  ComputeFlagListHash();
}


uint32_t FlagList::Hash() { return flag_hash; }
}  // namespace internal
}  // namespace v8<|MERGE_RESOLUTION|>--- conflicted
+++ resolved
@@ -632,26 +632,6 @@
   CpuFeatures::PrintFeatures();
 
   OFStream os(stdout);
-<<<<<<< HEAD
-  os << "Usage:\n"
-        "  shell [options] -e string\n"
-        "    execute string in V8\n"
-        "  shell [options] file1 file2 ... filek\n"
-        "    run JavaScript scripts in file1, file2, ..., filek\n"
-        "  shell [options]\n"
-        "  shell [options] --shell [file1 file2 ... filek]\n"
-        "    run an interactive JavaScript shell\n"
-        "  d8 [options] file1 file2 ... filek\n"
-        "  d8 [options]\n"
-        "  d8 [options] --shell [file1 file2 ... filek]\n"
-        "    run the new debugging shell\n\n"
-        "Options:\n";
-
-  for (size_t i = 0; i < num_flags; ++i) {
-    Flag* f = &flags[i];
-    os << "  --" << f->name() << " (" << f->comment() << ")\n"
-       << "        type: " << Type2String(f->type()) << "  default: " << *f
-=======
   os << "Synopsis:\n"
         "  shell [options] [--shell] [<file>...]\n"
         "  d8 [options] [-e <string>] [--shell] [[--module] <file>...]\n\n"
@@ -667,7 +647,6 @@
     }
     os << " (" << f.comment() << ")\n"
        << "        type: " << Type2String(f.type()) << "  default: " << f
->>>>>>> 84bd6f3c
        << "\n";
   }
 }
