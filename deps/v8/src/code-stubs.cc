// Copyright 2012 the V8 project authors. All rights reserved.
// Use of this source code is governed by a BSD-style license that can be
// found in the LICENSE file.

#include "src/code-stubs.h"

#include <sstream>

#include "src/arguments.h"
#include "src/assembler-inl.h"
#include "src/ast/ast.h"
#include "src/bootstrapper.h"
#include "src/code-factory.h"
#include "src/code-stub-assembler.h"
#include "src/code-stubs-utils.h"
#include "src/counters.h"
#include "src/gdb-jit.h"
#include "src/heap/heap-inl.h"
#include "src/ic/ic-stats.h"
#include "src/ic/ic.h"
#include "src/macro-assembler.h"
#include "src/objects-inl.h"
#include "src/objects/hash-table-inl.h"
#include "src/tracing/tracing-category-observer.h"

namespace v8 {
namespace internal {

using compiler::CodeAssemblerState;

CodeStubDescriptor::CodeStubDescriptor(CodeStub* stub)
    : isolate_(stub->isolate()),
      call_descriptor_(stub->GetCallInterfaceDescriptor()),
      stack_parameter_count_(no_reg),
      hint_stack_parameter_count_(-1),
      function_mode_(NOT_JS_FUNCTION_STUB_MODE),
      deoptimization_handler_(kNullAddress),
      miss_handler_(),
      has_miss_handler_(false) {
  stub->InitializeDescriptor(this);
}

CodeStubDescriptor::CodeStubDescriptor(Isolate* isolate, uint32_t stub_key)
    : isolate_(isolate),
      stack_parameter_count_(no_reg),
      hint_stack_parameter_count_(-1),
      function_mode_(NOT_JS_FUNCTION_STUB_MODE),
      deoptimization_handler_(kNullAddress),
      miss_handler_(),
      has_miss_handler_(false) {
  CodeStub::InitializeDescriptor(isolate, stub_key, this);
}


void CodeStubDescriptor::Initialize(Address deoptimization_handler,
                                    int hint_stack_parameter_count,
                                    StubFunctionMode function_mode) {
  deoptimization_handler_ = deoptimization_handler;
  hint_stack_parameter_count_ = hint_stack_parameter_count;
  function_mode_ = function_mode;
}


void CodeStubDescriptor::Initialize(Register stack_parameter_count,
                                    Address deoptimization_handler,
                                    int hint_stack_parameter_count,
                                    StubFunctionMode function_mode) {
  Initialize(deoptimization_handler, hint_stack_parameter_count, function_mode);
  stack_parameter_count_ = stack_parameter_count;
}


bool CodeStub::FindCodeInCache(Code** code_out) {
  SimpleNumberDictionary* stubs = isolate()->heap()->code_stubs();
  int index = stubs->FindEntry(isolate(), GetKey());
  if (index != SimpleNumberDictionary::kNotFound) {
    *code_out = Code::cast(stubs->ValueAt(index));
    return true;
  }
  return false;
}


void CodeStub::RecordCodeGeneration(Handle<Code> code) {
  std::ostringstream os;
  os << *this;
  PROFILE(isolate(),
          CodeCreateEvent(CodeEventListener::STUB_TAG,
                          AbstractCode::cast(*code), os.str().c_str()));
  Counters* counters = isolate()->counters();
  counters->total_stubs_code_size()->Increment(code->raw_instruction_size());
#ifdef DEBUG
  code->VerifyEmbeddedObjects();
#endif
}


void CodeStub::DeleteStubFromCacheForTesting() {
  Heap* heap = isolate_->heap();
  Handle<SimpleNumberDictionary> dict(heap->code_stubs());
  int entry = dict->FindEntry(GetKey());
  DCHECK_NE(SimpleNumberDictionary::kNotFound, entry);
  dict = SimpleNumberDictionary::DeleteEntry(dict, entry);
  heap->SetRootCodeStubs(*dict);
}

Handle<Code> PlatformCodeStub::GenerateCode() {
  Factory* factory = isolate()->factory();

  // Generate the new code.
  MacroAssembler masm(isolate(), nullptr, 256, CodeObjectRequired::kYes);

  {
    // Update the static counter each time a new code stub is generated.
    isolate()->counters()->code_stubs()->Increment();

    // Generate the code for the stub.
    // TODO(yangguo): remove this once we can serialize IC stubs.
    masm.enable_serializer();
    NoCurrentFrameScope scope(&masm);
    Generate(&masm);
  }

  // Generate the handler table.
  int handler_table_offset = GenerateHandlerTable(&masm);

  // Create the code object.
  CodeDesc desc;
  masm.GetCode(isolate(), &desc);
  // Copy the generated code into a heap object.
  Handle<Code> new_object = factory->NewCode(
      desc, Code::STUB, masm.CodeObject(), Builtins::kNoBuiltinId,
      MaybeHandle<ByteArray>(), DeoptimizationData::Empty(isolate()),
      NeedsImmovableCode(), GetKey(), false, 0, 0, handler_table_offset);
  return new_object;
}


Handle<Code> CodeStub::GetCode() {
  Heap* heap = isolate()->heap();
  Code* code;
  if (FindCodeInCache(&code)) {
    DCHECK(code->is_stub());
    return handle(code);
  }

  {
    HandleScope scope(isolate());
    // Canonicalize handles, so that we can share constant pool entries pointing
    // to code targets without dereferencing their handles.
    CanonicalHandleScope canonical(isolate());

    Handle<Code> new_object = GenerateCode();
    DCHECK_EQ(GetKey(), new_object->stub_key());
    RecordCodeGeneration(new_object);

#ifdef ENABLE_DISASSEMBLER
    if (FLAG_print_code_stubs) {
      CodeTracer::Scope trace_scope(isolate()->GetCodeTracer());
      OFStream os(trace_scope.file());
      std::ostringstream name;
      name << *this;
      new_object->Disassemble(name.str().c_str(), os);
      os << "\n";
    }
#endif

    // Update the dictionary and the root in Heap.
    Handle<SimpleNumberDictionary> dict = SimpleNumberDictionary::Set(
        handle(heap->code_stubs()), GetKey(), new_object);
    heap->SetRootCodeStubs(*dict);
    code = *new_object;
  }

  Activate(code);
  DCHECK(!NeedsImmovableCode() || Heap::IsImmovable(code));
  return Handle<Code>(code, isolate());
}

CodeStub::Major CodeStub::GetMajorKey(Code* code_stub) {
  return MajorKeyFromKey(code_stub->stub_key());
}

const char* CodeStub::MajorName(CodeStub::Major major_key) {
  switch (major_key) {
#define DEF_CASE(name) case name: return #name "Stub";
    CODE_STUB_LIST(DEF_CASE)
#undef DEF_CASE
    case NoCache:
      return "<NoCache>Stub";
    case NUMBER_OF_IDS:
      UNREACHABLE();
  }
  return nullptr;
}


void CodeStub::PrintBaseName(std::ostream& os) const {  // NOLINT
  os << MajorName(MajorKey());
}


void CodeStub::PrintName(std::ostream& os) const {  // NOLINT
  PrintBaseName(os);
  PrintState(os);
}


void CodeStub::Dispatch(Isolate* isolate, uint32_t key, void** value_out,
                        DispatchedCall call) {
  switch (MajorKeyFromKey(key)) {
#define DEF_CASE(NAME)             \
  case NAME: {                     \
    NAME##Stub stub(key, isolate); \
    CodeStub* pstub = &stub;       \
    call(pstub, value_out);        \
    break;                         \
  }
    CODE_STUB_LIST(DEF_CASE)
#undef DEF_CASE
    case NUMBER_OF_IDS:
    case NoCache:
      UNREACHABLE();
      break;
  }
}

int PlatformCodeStub::GenerateHandlerTable(MacroAssembler* masm) { return 0; }

static void InitializeDescriptorDispatchedCall(CodeStub* stub,
                                               void** value_out) {
  CodeStubDescriptor* descriptor_out =
      reinterpret_cast<CodeStubDescriptor*>(value_out);
  stub->InitializeDescriptor(descriptor_out);
  descriptor_out->set_call_descriptor(stub->GetCallInterfaceDescriptor());
}


void CodeStub::InitializeDescriptor(Isolate* isolate, uint32_t key,
                                    CodeStubDescriptor* desc) {
  void** value_out = reinterpret_cast<void**>(desc);
  Dispatch(isolate, key, value_out, &InitializeDescriptorDispatchedCall);
}


void CodeStub::GetCodeDispatchCall(CodeStub* stub, void** value_out) {
  Handle<Code>* code_out = reinterpret_cast<Handle<Code>*>(value_out);
  *code_out = stub->GetCode();
}


MaybeHandle<Code> CodeStub::GetCode(Isolate* isolate, uint32_t key) {
  HandleScope scope(isolate);
  Handle<Code> code;
  void** value_out = reinterpret_cast<void**>(&code);
  Dispatch(isolate, key, value_out, &GetCodeDispatchCall);
  return scope.CloseAndEscape(code);
}

<<<<<<< HEAD

// static
void BinaryOpICStub::GenerateAheadOfTime(Isolate* isolate) {
  if (FLAG_minimal) return;
  // Generate the uninitialized versions of the stub.
  for (int op = Token::BIT_OR; op <= Token::MOD; ++op) {
    BinaryOpICStub stub(isolate, static_cast<Token::Value>(op));
    stub.GetCode();
  }

  // Generate special versions of the stub.
  BinaryOpICState::GenerateAheadOfTime(isolate, &GenerateAheadOfTime);
}


void BinaryOpICStub::PrintState(std::ostream& os) const {  // NOLINT
  os << state();
}


// static
void BinaryOpICStub::GenerateAheadOfTime(Isolate* isolate,
                                         const BinaryOpICState& state) {
  if (FLAG_minimal) return;
  BinaryOpICStub stub(isolate, state);
  stub.GetCode();
}


// static
void BinaryOpICWithAllocationSiteStub::GenerateAheadOfTime(Isolate* isolate) {
  // Generate special versions of the stub.
  BinaryOpICState::GenerateAheadOfTime(isolate, &GenerateAheadOfTime);
}


void BinaryOpICWithAllocationSiteStub::PrintState(
    std::ostream& os) const {  // NOLINT
  os << state();
}


// static
void BinaryOpICWithAllocationSiteStub::GenerateAheadOfTime(
    Isolate* isolate, const BinaryOpICState& state) {
  if (state.CouldCreateAllocationMementos()) {
    BinaryOpICWithAllocationSiteStub stub(isolate, state);
    stub.GetCode();
  }
}

void StringAddStub::PrintBaseName(std::ostream& os) const {  // NOLINT
  os << "StringAddStub_" << flags() << "_" << pretenure_flag();
}

TF_STUB(StringAddStub, CodeStubAssembler) {
  StringAddFlags flags = stub->flags();
  PretenureFlag pretenure_flag = stub->pretenure_flag();

  Node* left = Parameter(Descriptor::kLeft);
  Node* right = Parameter(Descriptor::kRight);
  Node* context = Parameter(Descriptor::kContext);

  if ((flags & STRING_ADD_CHECK_LEFT) != 0) {
    DCHECK((flags & STRING_ADD_CONVERT) != 0);
    // TODO(danno): The ToString and JSReceiverToPrimitive below could be
    // combined to avoid duplicate smi and instance type checks.
    left = ToString(context, JSReceiverToPrimitive(context, left));
  }
  if ((flags & STRING_ADD_CHECK_RIGHT) != 0) {
    DCHECK((flags & STRING_ADD_CONVERT) != 0);
    // TODO(danno): The ToString and JSReceiverToPrimitive below could be
    // combined to avoid duplicate smi and instance type checks.
    right = ToString(context, JSReceiverToPrimitive(context, right));
  }

  if ((flags & STRING_ADD_CHECK_BOTH) == 0) {
    CodeStubAssembler::AllocationFlag allocation_flags =
        (pretenure_flag == TENURED) ? CodeStubAssembler::kPretenured
                                    : CodeStubAssembler::kNone;
    Return(StringAdd(context, left, right, allocation_flags));
  } else {
    Callable callable = CodeFactory::StringAdd(isolate(), STRING_ADD_CHECK_NONE,
                                               pretenure_flag);
    TailCallStub(callable, context, left, right);
  }
}

InlineCacheState CompareICStub::GetICState() const {
  CompareICState::State state = Max(left(), right());
  switch (state) {
    case CompareICState::UNINITIALIZED:
      return ::v8::internal::UNINITIALIZED;
    case CompareICState::BOOLEAN:
    case CompareICState::SMI:
    case CompareICState::NUMBER:
    case CompareICState::INTERNALIZED_STRING:
    case CompareICState::STRING:
    case CompareICState::UNIQUE_NAME:
    case CompareICState::RECEIVER:
    case CompareICState::KNOWN_RECEIVER:
      return MONOMORPHIC;
    case CompareICState::GENERIC:
      return ::v8::internal::GENERIC;
  }
  UNREACHABLE();
  return ::v8::internal::UNINITIALIZED;
}


Condition CompareICStub::GetCondition() const {
  return CompareIC::ComputeCondition(op());
}


void CompareICStub::Generate(MacroAssembler* masm) {
  switch (state()) {
    case CompareICState::UNINITIALIZED:
      GenerateMiss(masm);
      break;
    case CompareICState::BOOLEAN:
      GenerateBooleans(masm);
      break;
    case CompareICState::SMI:
      GenerateSmis(masm);
      break;
    case CompareICState::NUMBER:
      GenerateNumbers(masm);
      break;
    case CompareICState::STRING:
      GenerateStrings(masm);
      break;
    case CompareICState::INTERNALIZED_STRING:
      GenerateInternalizedStrings(masm);
      break;
    case CompareICState::UNIQUE_NAME:
      GenerateUniqueNames(masm);
      break;
    case CompareICState::RECEIVER:
      GenerateReceivers(masm);
      break;
    case CompareICState::KNOWN_RECEIVER:
      DCHECK(*known_map_ != NULL);
      GenerateKnownReceivers(masm);
      break;
    case CompareICState::GENERIC:
      GenerateGeneric(masm);
      break;
  }
}

=======
>>>>>>> 84bd6f3c
Handle<Code> TurboFanCodeStub::GenerateCode() {
  const char* name = CodeStub::MajorName(MajorKey());
  Zone zone(isolate()->allocator(), ZONE_NAME);
  CallInterfaceDescriptor descriptor(GetCallInterfaceDescriptor());
  compiler::CodeAssemblerState state(
      isolate(), &zone, descriptor, Code::STUB, name,
      PoisoningMitigationLevel::kDontPoison, 1, GetKey());
  GenerateAssembly(&state);
  return compiler::CodeAssembler::GenerateCode(&state);
}

TF_STUB(ElementsTransitionAndStoreStub, CodeStubAssembler) {
  Node* receiver = Parameter(Descriptor::kReceiver);
  Node* key = Parameter(Descriptor::kName);
  Node* value = Parameter(Descriptor::kValue);
  Node* map = Parameter(Descriptor::kMap);
  Node* slot = Parameter(Descriptor::kSlot);
  Node* vector = Parameter(Descriptor::kVector);
  Node* context = Parameter(Descriptor::kContext);

  Comment(
      "ElementsTransitionAndStoreStub: from_kind=%s, to_kind=%s,"
      " is_jsarray=%d, store_mode=%d",
      ElementsKindToString(stub->from_kind()),
      ElementsKindToString(stub->to_kind()), stub->is_jsarray(),
      stub->store_mode());

  Label miss(this);

  if (FLAG_trace_elements_transitions) {
    // Tracing elements transitions is the job of the runtime.
    Goto(&miss);
  } else {
    TransitionElementsKind(receiver, map, stub->from_kind(), stub->to_kind(),
                           stub->is_jsarray(), &miss);
    EmitElementStore(receiver, key, value, stub->is_jsarray(), stub->to_kind(),
<<<<<<< HEAD
                     stub->store_mode(), &miss);
    Return(value);
  }

  BIND(&miss);
  {
    Comment("Miss");
    TailCallRuntime(Runtime::kElementsTransitionAndStoreIC_Miss, context,
                    receiver, key, value, map, slot, vector);
  }
}

// TODO(ishell): move to builtins.
TF_STUB(AllocateHeapNumberStub, CodeStubAssembler) {
  Node* result = AllocateHeapNumber();
  Return(result);
}

// TODO(ishell): move to builtins-handler-gen.
TF_STUB(StringLengthStub, CodeStubAssembler) {
  Node* value = Parameter(Descriptor::kReceiver);
  Node* string = LoadJSValueValue(value);
  Node* result = LoadStringLength(string);
  Return(result);
}

// TODO(ishell): move to builtins.
TF_STUB(NumberToStringStub, CodeStubAssembler) {
  Node* context = Parameter(Descriptor::kContext);
  Node* argument = Parameter(Descriptor::kArgument);
  Return(NumberToString(context, argument));
}

// TODO(ishell): move to builtins.
TF_STUB(SubStringStub, CodeStubAssembler) {
  Node* context = Parameter(Descriptor::kContext);
  Node* string = Parameter(Descriptor::kString);
  Node* from = Parameter(Descriptor::kFrom);
  Node* to = Parameter(Descriptor::kTo);

  Return(SubString(context, string, from, to));
}

// TODO(ishell): move to builtins-handler-gen.
TF_STUB(KeyedLoadSloppyArgumentsStub, CodeStubAssembler) {
  Node* receiver = Parameter(Descriptor::kReceiver);
  Node* key = Parameter(Descriptor::kName);
  Node* slot = Parameter(Descriptor::kSlot);
  Node* vector = Parameter(Descriptor::kVector);
  Node* context = Parameter(Descriptor::kContext);

  Label miss(this);

  Node* result = LoadKeyedSloppyArguments(receiver, key, &miss);
  Return(result);

  BIND(&miss);
  {
    Comment("Miss");
    TailCallRuntime(Runtime::kKeyedLoadIC_Miss, context, receiver, key, slot,
                    vector);
=======
                     stub->store_mode(), &miss, context);
    Return(value);
  }

  BIND(&miss);
  {
    Comment("Miss");
    TailCallRuntime(Runtime::kElementsTransitionAndStoreIC_Miss, context,
                    receiver, key, value, map, slot, vector);
  }
}

TF_STUB(TransitionElementsKindStub, CodeStubAssembler) {
  Node* context = Parameter(Descriptor::kContext);
  Node* object = Parameter(Descriptor::kObject);
  Node* new_map = Parameter(Descriptor::kMap);

  Label bailout(this);
  TransitionElementsKind(object, new_map, stub->from_kind(), stub->to_kind(),
                         stub->is_jsarray(), &bailout);
  Return(object);

  BIND(&bailout);
  {
    Comment("Call runtime");
    TailCallRuntime(Runtime::kTransitionElementsKind, context, object, new_map);
>>>>>>> 84bd6f3c
  }
}

// TODO(ishell): move to builtins-handler-gen.
<<<<<<< HEAD
TF_STUB(KeyedStoreSloppyArgumentsStub, CodeStubAssembler) {
  Node* receiver = Parameter(Descriptor::kReceiver);
  Node* key = Parameter(Descriptor::kName);
  Node* value = Parameter(Descriptor::kValue);
=======
TF_STUB(KeyedLoadSloppyArgumentsStub, CodeStubAssembler) {
  Node* receiver = Parameter(Descriptor::kReceiver);
  Node* key = Parameter(Descriptor::kName);
>>>>>>> 84bd6f3c
  Node* slot = Parameter(Descriptor::kSlot);
  Node* vector = Parameter(Descriptor::kVector);
  Node* context = Parameter(Descriptor::kContext);

  Label miss(this);

<<<<<<< HEAD
  StoreKeyedSloppyArguments(receiver, key, value, &miss);
  Return(value);
=======
  Node* result = LoadKeyedSloppyArguments(receiver, key, &miss);
  Return(result);
>>>>>>> 84bd6f3c

  BIND(&miss);
  {
    Comment("Miss");
<<<<<<< HEAD
    TailCallRuntime(Runtime::kKeyedStoreIC_Miss, context, value, slot, vector,
                    receiver, key);
  }
}

TF_STUB(LoadScriptContextFieldStub, CodeStubAssembler) {
  Comment("LoadScriptContextFieldStub: context_index=%d, slot=%d",
          stub->context_index(), stub->slot_index());

  Node* context = Parameter(Descriptor::kContext);

  Node* script_context = LoadScriptContext(context, stub->context_index());
  Node* result = LoadFixedArrayElement(script_context, stub->slot_index());
  Return(result);
}

TF_STUB(StoreScriptContextFieldStub, CodeStubAssembler) {
  Comment("StoreScriptContextFieldStub: context_index=%d, slot=%d",
          stub->context_index(), stub->slot_index());

  Node* value = Parameter(Descriptor::kValue);
  Node* context = Parameter(Descriptor::kContext);

  Node* script_context = LoadScriptContext(context, stub->context_index());
  StoreFixedArrayElement(script_context, IntPtrConstant(stub->slot_index()),
                         value);
  Return(value);
}

// TODO(ishell): move to builtins-handler-gen.
TF_STUB(StoreInterceptorStub, CodeStubAssembler) {
  Node* receiver = Parameter(Descriptor::kReceiver);
  Node* name = Parameter(Descriptor::kName);
  Node* value = Parameter(Descriptor::kValue);
  Node* slot = Parameter(Descriptor::kSlot);
  Node* vector = Parameter(Descriptor::kVector);
  Node* context = Parameter(Descriptor::kContext);
  TailCallRuntime(Runtime::kStorePropertyWithInterceptor, context, value, slot,
                  vector, receiver, name);
}

// TODO(ishell): move to builtins-handler-gen.
TF_STUB(LoadIndexedInterceptorStub, CodeStubAssembler) {
  Node* receiver = Parameter(Descriptor::kReceiver);
  Node* key = Parameter(Descriptor::kName);
  Node* slot = Parameter(Descriptor::kSlot);
  Node* vector = Parameter(Descriptor::kVector);
  Node* context = Parameter(Descriptor::kContext);

  Label if_keyispositivesmi(this), if_keyisinvalid(this);
  Branch(TaggedIsPositiveSmi(key), &if_keyispositivesmi, &if_keyisinvalid);
  BIND(&if_keyispositivesmi);
  TailCallRuntime(Runtime::kLoadElementWithInterceptor, context, receiver, key);

  BIND(&if_keyisinvalid);
  TailCallRuntime(Runtime::kKeyedLoadIC_Miss, context, receiver, key, slot,
                  vector);
}

void CallICStub::PrintState(std::ostream& os) const {  // NOLINT
  os << convert_mode() << ", " << tail_call_mode();
}

// TODO(ishell): Move to CallICAssembler.
TF_STUB(CallICStub, CodeStubAssembler) {
  Node* context = Parameter(Descriptor::kContext);
  Node* target = Parameter(Descriptor::kTarget);
  Node* argc = Parameter(Descriptor::kActualArgumentsCount);
  Node* slot = Parameter(Descriptor::kSlot);
  Node* vector = Parameter(Descriptor::kVector);

  // TODO(bmeurer): The slot should actually be an IntPtr, but TurboFan's
  // SimplifiedLowering cannot deal with IntPtr machine type properly yet.
  slot = ChangeInt32ToIntPtr(slot);

  // Static checks to assert it is safe to examine the type feedback element.
  // We don't know that we have a weak cell. We might have a private symbol
  // or an AllocationSite, but the memory is safe to examine.
  // AllocationSite::kTransitionInfoOffset - contains a Smi or pointer to
  // FixedArray.
  // WeakCell::kValueOffset - contains a JSFunction or Smi(0)
  // Symbol::kHashFieldSlot - if the low bit is 1, then the hash is not
  // computed, meaning that it can't appear to be a pointer. If the low bit is
  // 0, then hash is computed, but the 0 bit prevents the field from appearing
  // to be a pointer.
  STATIC_ASSERT(WeakCell::kSize >= kPointerSize);
  STATIC_ASSERT(AllocationSite::kTransitionInfoOffset ==
                    WeakCell::kValueOffset &&
                WeakCell::kValueOffset == Symbol::kHashFieldSlot);

  // Increment the call count.
  // TODO(bmeurer): Would it be beneficial to use Int32Add on 64-bit?
  Comment("increment call count");
  Node* call_count = LoadFixedArrayElement(vector, slot, 1 * kPointerSize);
  Node* new_count = SmiAdd(call_count, SmiConstant(1));
  // Count is Smi, so we don't need a write barrier.
  StoreFixedArrayElement(vector, slot, new_count, SKIP_WRITE_BARRIER,
                         1 * kPointerSize);

  Label call_function(this), extra_checks(this), call(this);

  // The checks. First, does function match the recorded monomorphic target?
  Node* feedback_element = LoadFixedArrayElement(vector, slot);
  Node* feedback_value = LoadWeakCellValueUnchecked(feedback_element);
  Node* is_monomorphic = WordEqual(target, feedback_value);
  GotoIfNot(is_monomorphic, &extra_checks);

  // The compare above could have been a SMI/SMI comparison. Guard against
  // this convincing us that we have a monomorphic JSFunction.
  Node* is_smi = TaggedIsSmi(target);
  Branch(is_smi, &extra_checks, &call_function);

  BIND(&call_function);
  {
    // Call using CallFunction builtin.
    Callable callable = CodeFactory::CallFunction(
        isolate(), stub->convert_mode(), stub->tail_call_mode());
    TailCallStub(callable, context, target, argc);
  }

  BIND(&extra_checks);
  {
    Label check_initialized(this), mark_megamorphic(this),
        create_allocation_site(this, Label::kDeferred),
        create_weak_cell(this, Label::kDeferred);

    Comment("check if megamorphic");
    // Check if it is a megamorphic target.
    Node* is_megamorphic =
        WordEqual(feedback_element,
                  HeapConstant(FeedbackVector::MegamorphicSentinel(isolate())));
    GotoIf(is_megamorphic, &call);

    Comment("check if it is an allocation site");
    GotoIfNot(IsAllocationSiteMap(LoadMap(feedback_element)),
              &check_initialized);

    // If it is not the Array() function, mark megamorphic.
    Node* context_slot = LoadContextElement(LoadNativeContext(context),
                                            Context::ARRAY_FUNCTION_INDEX);
    Node* is_array_function = WordEqual(context_slot, target);
    GotoIfNot(is_array_function, &mark_megamorphic);

    // Call ArrayConstructorStub.
    Callable callable = CodeFactory::ArrayConstructor(isolate());
    TailCallStub(callable, context, target, target, argc, feedback_element);

    BIND(&check_initialized);
    {
      Comment("check if uninitialized");
      // Check if it is uninitialized target first.
      Node* is_uninitialized = WordEqual(
          feedback_element,
          HeapConstant(FeedbackVector::UninitializedSentinel(isolate())));
      GotoIfNot(is_uninitialized, &mark_megamorphic);

      Comment("handle unitinitialized");
      // If it is not a JSFunction mark it as megamorphic.
      Node* is_smi = TaggedIsSmi(target);
      GotoIf(is_smi, &mark_megamorphic);

      // Check if function is an object of JSFunction type.
      Node* is_js_function = IsJSFunction(target);
      GotoIfNot(is_js_function, &mark_megamorphic);

      // Check if it is the Array() function.
      Node* context_slot = LoadContextElement(LoadNativeContext(context),
                                              Context::ARRAY_FUNCTION_INDEX);
      Node* is_array_function = WordEqual(context_slot, target);
      GotoIf(is_array_function, &create_allocation_site);

      // Check if the function belongs to the same native context.
      Node* native_context = LoadNativeContext(
          LoadObjectField(target, JSFunction::kContextOffset));
      Node* is_same_native_context =
          WordEqual(native_context, LoadNativeContext(context));
      Branch(is_same_native_context, &create_weak_cell, &mark_megamorphic);
    }

    BIND(&create_weak_cell);
    {
      // Wrap the {target} in a WeakCell and remember it.
      Comment("create weak cell");
      CreateWeakCellInFeedbackVector(vector, SmiTag(slot), target);

      // Call using CallFunction builtin.
      Goto(&call_function);
    }

    BIND(&create_allocation_site);
    {
      // Create an AllocationSite for the {target}.
      Comment("create allocation site");
      CreateAllocationSiteInFeedbackVector(vector, SmiTag(slot));

      // Call using CallFunction builtin. CallICs have a PREMONOMORPHIC state.
      // They start collecting feedback only when a call is executed the second
      // time. So, do not pass any feedback here.
      Goto(&call_function);
    }

    BIND(&mark_megamorphic);
    {
      // Mark it as a megamorphic.
      // MegamorphicSentinel is created as a part of Heap::InitialObjects
      // and will not move during a GC. So it is safe to skip write barrier.
      DCHECK(Heap::RootIsImmortalImmovable(Heap::kmegamorphic_symbolRootIndex));
      StoreFixedArrayElement(
          vector, slot,
          HeapConstant(FeedbackVector::MegamorphicSentinel(isolate())),
          SKIP_WRITE_BARRIER);
      Goto(&call);
    }
  }

  BIND(&call);
  {
    // Call using call builtin.
    Comment("call using Call builtin");
    Callable callable_call = CodeFactory::Call(isolate(), stub->convert_mode(),
                                               stub->tail_call_mode());
    TailCallStub(callable_call, context, target, argc);
  }
}

TF_STUB(CallICTrampolineStub, CodeStubAssembler) {
  Node* context = Parameter(Descriptor::kContext);
  Node* target = Parameter(Descriptor::kTarget);
  Node* argc = Parameter(Descriptor::kActualArgumentsCount);
  Node* slot = Parameter(Descriptor::kSlot);
  Node* vector = LoadFeedbackVectorForStub();

  Callable callable = CodeFactory::CallIC(isolate(), stub->convert_mode(),
                                          stub->tail_call_mode());
  TailCallStub(callable, context, target, argc, slot, vector);
}
=======
    TailCallRuntime(Runtime::kKeyedLoadIC_Miss, context, receiver, key, slot,
                    vector);
  }
}

// TODO(ishell): move to builtins-handler-gen.
TF_STUB(KeyedStoreSloppyArgumentsStub, CodeStubAssembler) {
  Node* receiver = Parameter(Descriptor::kReceiver);
  Node* key = Parameter(Descriptor::kName);
  Node* value = Parameter(Descriptor::kValue);
  Node* slot = Parameter(Descriptor::kSlot);
  Node* vector = Parameter(Descriptor::kVector);
  Node* context = Parameter(Descriptor::kContext);

  Label miss(this);

  StoreKeyedSloppyArguments(receiver, key, value, &miss);
  Return(value);

  BIND(&miss);
  {
    Comment("Miss");
    TailCallRuntime(Runtime::kKeyedStoreIC_Miss, context, value, slot, vector,
                    receiver, key);
  }
}

// TODO(ishell): move to builtins-handler-gen.
TF_STUB(StoreInterceptorStub, CodeStubAssembler) {
  Node* receiver = Parameter(Descriptor::kReceiver);
  Node* name = Parameter(Descriptor::kName);
  Node* value = Parameter(Descriptor::kValue);
  Node* slot = Parameter(Descriptor::kSlot);
  Node* vector = Parameter(Descriptor::kVector);
  Node* context = Parameter(Descriptor::kContext);
  TailCallRuntime(Runtime::kStorePropertyWithInterceptor, context, value, slot,
                  vector, receiver, name);
}

// TODO(ishell): move to builtins-handler-gen.
TF_STUB(LoadIndexedInterceptorStub, CodeStubAssembler) {
  Node* receiver = Parameter(Descriptor::kReceiver);
  Node* key = Parameter(Descriptor::kName);
  Node* slot = Parameter(Descriptor::kSlot);
  Node* vector = Parameter(Descriptor::kVector);
  Node* context = Parameter(Descriptor::kContext);

  Label if_keyispositivesmi(this), if_keyisinvalid(this);
  Branch(TaggedIsPositiveSmi(key), &if_keyispositivesmi, &if_keyisinvalid);
  BIND(&if_keyispositivesmi);
  TailCallRuntime(Runtime::kLoadElementWithInterceptor, context, receiver, key);
>>>>>>> 84bd6f3c

  BIND(&if_keyisinvalid);
  TailCallRuntime(Runtime::kKeyedLoadIC_Miss, context, receiver, key, slot,
                  vector);
}

int JSEntryStub::GenerateHandlerTable(MacroAssembler* masm) {
  int handler_table_offset = HandlerTable::EmitReturnTableStart(masm, 1);
  HandlerTable::EmitReturnEntry(masm, 0, handler_offset_);
  return handler_table_offset;
}

// TODO(ishell): move to builtins-handler-gen.
TF_STUB(StoreSlowElementStub, CodeStubAssembler) {
  Node* receiver = Parameter(Descriptor::kReceiver);
  Node* name = Parameter(Descriptor::kName);
  Node* value = Parameter(Descriptor::kValue);
  Node* slot = Parameter(Descriptor::kSlot);
  Node* vector = Parameter(Descriptor::kVector);
  Node* context = Parameter(Descriptor::kContext);

  TailCallRuntime(Runtime::kKeyedStoreIC_Slow, context, value, slot, vector,
                  receiver, name);
}

TF_STUB(StoreInArrayLiteralSlowStub, CodeStubAssembler) {
  Node* array = Parameter(Descriptor::kReceiver);
  Node* index = Parameter(Descriptor::kName);
  Node* value = Parameter(Descriptor::kValue);
  Node* context = Parameter(Descriptor::kContext);
  TailCallRuntime(Runtime::kStoreInArrayLiteralIC_Slow, context, value, array,
                  index);
}

TF_STUB(StoreFastElementStub, CodeStubAssembler) {
  Comment("StoreFastElementStub: js_array=%d, elements_kind=%s, store_mode=%d",
          stub->is_js_array(), ElementsKindToString(stub->elements_kind()),
          stub->store_mode());

  Node* receiver = Parameter(Descriptor::kReceiver);
  Node* key = Parameter(Descriptor::kName);
  Node* value = Parameter(Descriptor::kValue);
  Node* slot = Parameter(Descriptor::kSlot);
  Node* vector = Parameter(Descriptor::kVector);
  Node* context = Parameter(Descriptor::kContext);

  Label miss(this);

<<<<<<< HEAD
// TODO(ishell): move to builtins.
TF_STUB(GetPropertyStub, CodeStubAssembler) {
  Label call_runtime(this, Label::kDeferred), return_undefined(this), end(this);

  Node* object = Parameter(Descriptor::kObject);
  Node* key = Parameter(Descriptor::kKey);
  Node* context = Parameter(Descriptor::kContext);
  VARIABLE(var_result, MachineRepresentation::kTagged);

  CodeStubAssembler::LookupInHolder lookup_property_in_holder =
      [=, &var_result, &end](Node* receiver, Node* holder, Node* holder_map,
                             Node* holder_instance_type, Node* unique_name,
                             Label* next_holder, Label* if_bailout) {
        VARIABLE(var_value, MachineRepresentation::kTagged);
        Label if_found(this);
        TryGetOwnProperty(context, receiver, holder, holder_map,
                          holder_instance_type, unique_name, &if_found,
                          &var_value, next_holder, if_bailout);
        BIND(&if_found);
        {
          var_result.Bind(var_value.value());
          Goto(&end);
        }
      };

  CodeStubAssembler::LookupInHolder lookup_element_in_holder =
      [=](Node* receiver, Node* holder, Node* holder_map,
          Node* holder_instance_type, Node* index, Label* next_holder,
          Label* if_bailout) {
        // Not supported yet.
        Use(next_holder);
        Goto(if_bailout);
      };

  TryPrototypeChainLookup(object, key, lookup_property_in_holder,
                          lookup_element_in_holder, &return_undefined,
                          &call_runtime);

  BIND(&return_undefined);
  {
    var_result.Bind(UndefinedConstant());
    Goto(&end);
  }

  BIND(&call_runtime);
  {
    var_result.Bind(CallRuntime(Runtime::kGetProperty, context, object, key));
    Goto(&end);
  }

  BIND(&end);
  Return(var_result.value());
}

void CreateAllocationSiteStub::GenerateAheadOfTime(Isolate* isolate) {
  CreateAllocationSiteStub stub(isolate);
  stub.GetCode();
}


void CreateWeakCellStub::GenerateAheadOfTime(Isolate* isolate) {
  CreateWeakCellStub stub(isolate);
  stub.GetCode();
}

// TODO(ishell): move to builtins-handler-gen.
TF_STUB(StoreSlowElementStub, CodeStubAssembler) {
  Node* receiver = Parameter(Descriptor::kReceiver);
  Node* name = Parameter(Descriptor::kName);
  Node* value = Parameter(Descriptor::kValue);
  Node* slot = Parameter(Descriptor::kSlot);
  Node* vector = Parameter(Descriptor::kVector);
  Node* context = Parameter(Descriptor::kContext);

  TailCallRuntime(Runtime::kKeyedStoreIC_Slow, context, value, slot, vector,
                  receiver, name);
}

TF_STUB(StoreFastElementStub, CodeStubAssembler) {
  Comment("StoreFastElementStub: js_array=%d, elements_kind=%s, store_mode=%d",
          stub->is_js_array(), ElementsKindToString(stub->elements_kind()),
          stub->store_mode());

  Node* receiver = Parameter(Descriptor::kReceiver);
  Node* key = Parameter(Descriptor::kName);
  Node* value = Parameter(Descriptor::kValue);
  Node* slot = Parameter(Descriptor::kSlot);
  Node* vector = Parameter(Descriptor::kVector);
  Node* context = Parameter(Descriptor::kContext);

  Label miss(this);

  EmitElementStore(receiver, key, value, stub->is_js_array(),
                   stub->elements_kind(), stub->store_mode(), &miss);
  Return(value);

  BIND(&miss);
  {
=======
  EmitElementStore(receiver, key, value, stub->is_js_array(),
                   stub->elements_kind(), stub->store_mode(), &miss, context);
  Return(value);

  BIND(&miss);
  {
>>>>>>> 84bd6f3c
    Comment("Miss");
    TailCallRuntime(Runtime::kKeyedStoreIC_Miss, context, value, slot, vector,
                    receiver, key);
  }
}

// static
void StoreFastElementStub::GenerateAheadOfTime(Isolate* isolate) {
  if (FLAG_minimal) return;
  StoreFastElementStub(isolate, false, HOLEY_ELEMENTS, STANDARD_STORE)
      .GetCode();
  StoreFastElementStub(isolate, false, HOLEY_ELEMENTS,
                       STORE_AND_GROW_NO_TRANSITION_HANDLE_COW)
      .GetCode();
  for (int i = FIRST_FAST_ELEMENTS_KIND; i <= LAST_FAST_ELEMENTS_KIND; i++) {
    ElementsKind kind = static_cast<ElementsKind>(i);
    StoreFastElementStub(isolate, true, kind, STANDARD_STORE).GetCode();
    StoreFastElementStub(isolate, true, kind,
                         STORE_AND_GROW_NO_TRANSITION_HANDLE_COW)
        .GetCode();
  }
}


void ProfileEntryHookStub::EntryHookTrampoline(intptr_t function,
                                               intptr_t stack_pointer,
                                               Isolate* isolate) {
  FunctionEntryHook entry_hook = isolate->function_entry_hook();
  DCHECK_NOT_NULL(entry_hook);
  entry_hook(function, stack_pointer);
}

<<<<<<< HEAD
// TODO(ishell): move to builtins.
TF_STUB(CreateAllocationSiteStub, CodeStubAssembler) {
  Return(CreateAllocationSiteInFeedbackVector(Parameter(Descriptor::kVector),
                                              Parameter(Descriptor::kSlot)));
}

// TODO(ishell): move to builtins.
TF_STUB(CreateWeakCellStub, CodeStubAssembler) {
  Return(CreateWeakCellInFeedbackVector(Parameter(Descriptor::kVector),
                                        Parameter(Descriptor::kSlot),
                                        Parameter(Descriptor::kValue)));
}

=======
>>>>>>> 84bd6f3c
TF_STUB(ArrayNoArgumentConstructorStub, CodeStubAssembler) {
  ElementsKind elements_kind = stub->elements_kind();
  Node* native_context = LoadObjectField(Parameter(Descriptor::kFunction),
                                         JSFunction::kContextOffset);
  bool track_allocation_site =
<<<<<<< HEAD
      AllocationSite::GetMode(elements_kind) == TRACK_ALLOCATION_SITE &&
=======
      AllocationSite::ShouldTrack(elements_kind) &&
>>>>>>> 84bd6f3c
      stub->override_mode() != DISABLE_ALLOCATION_SITES;
  Node* allocation_site =
      track_allocation_site ? Parameter(Descriptor::kAllocationSite) : nullptr;
  Node* array_map = LoadJSArrayElementsMap(elements_kind, native_context);
  Node* array =
      AllocateJSArray(elements_kind, array_map,
                      IntPtrConstant(JSArray::kPreallocatedArrayElements),
<<<<<<< HEAD
                      SmiConstant(Smi::kZero), allocation_site);
=======
                      SmiConstant(0), allocation_site);
>>>>>>> 84bd6f3c
  Return(array);
}

TF_STUB(InternalArrayNoArgumentConstructorStub, CodeStubAssembler) {
  Node* array_map = LoadObjectField(Parameter(Descriptor::kFunction),
                                    JSFunction::kPrototypeOrInitialMapOffset);
<<<<<<< HEAD
  Node* array =
      AllocateJSArray(stub->elements_kind(), array_map,
                      IntPtrConstant(JSArray::kPreallocatedArrayElements),
                      SmiConstant(Smi::kZero));
=======
  Node* array = AllocateJSArray(
      stub->elements_kind(), array_map,
      IntPtrConstant(JSArray::kPreallocatedArrayElements), SmiConstant(0));
>>>>>>> 84bd6f3c
  Return(array);
}

class ArrayConstructorAssembler : public CodeStubAssembler {
 public:
  typedef compiler::Node Node;
<<<<<<< HEAD

  explicit ArrayConstructorAssembler(compiler::CodeAssemblerState* state)
      : CodeStubAssembler(state) {}

  void GenerateConstructor(Node* context, Node* array_function, Node* array_map,
                           Node* array_size, Node* allocation_site,
                           ElementsKind elements_kind, AllocationSiteMode mode);
};

void ArrayConstructorAssembler::GenerateConstructor(
    Node* context, Node* array_function, Node* array_map, Node* array_size,
    Node* allocation_site, ElementsKind elements_kind,
    AllocationSiteMode mode) {
  Label ok(this);
  Label smi_size(this);
  Label small_smi_size(this);
  Label call_runtime(this, Label::kDeferred);

  Branch(TaggedIsSmi(array_size), &smi_size, &call_runtime);

=======

  explicit ArrayConstructorAssembler(compiler::CodeAssemblerState* state)
      : CodeStubAssembler(state) {}

  void GenerateConstructor(Node* context, Node* array_function, Node* array_map,
                           Node* array_size, Node* allocation_site,
                           ElementsKind elements_kind, AllocationSiteMode mode);
};

void ArrayConstructorAssembler::GenerateConstructor(
    Node* context, Node* array_function, Node* array_map, Node* array_size,
    Node* allocation_site, ElementsKind elements_kind,
    AllocationSiteMode mode) {
  Label ok(this);
  Label smi_size(this);
  Label small_smi_size(this);
  Label call_runtime(this, Label::kDeferred);

  Branch(TaggedIsSmi(array_size), &smi_size, &call_runtime);

>>>>>>> 84bd6f3c
  BIND(&smi_size);

  if (IsFastPackedElementsKind(elements_kind)) {
    Label abort(this, Label::kDeferred);
<<<<<<< HEAD
    Branch(SmiEqual(array_size, SmiConstant(Smi::kZero)), &small_smi_size,
           &abort);

    BIND(&abort);
    Node* reason = SmiConstant(Smi::FromInt(kAllocatingNonEmptyPackedArray));
=======
    Branch(SmiEqual(CAST(array_size), SmiConstant(0)), &small_smi_size, &abort);

    BIND(&abort);
    Node* reason = SmiConstant(AbortReason::kAllocatingNonEmptyPackedArray);
>>>>>>> 84bd6f3c
    TailCallRuntime(Runtime::kAbort, context, reason);
  } else {
    int element_size =
        IsDoubleElementsKind(elements_kind) ? kDoubleSize : kPointerSize;
    int max_fast_elements =
        (kMaxRegularHeapObjectSize - FixedArray::kHeaderSize - JSArray::kSize -
         AllocationMemento::kSize) /
        element_size;
<<<<<<< HEAD
    Branch(SmiAboveOrEqual(array_size,
                           SmiConstant(Smi::FromInt(max_fast_elements))),
=======
    Branch(SmiAboveOrEqual(CAST(array_size), SmiConstant(max_fast_elements)),
>>>>>>> 84bd6f3c
           &call_runtime, &small_smi_size);
  }

  BIND(&small_smi_size);
  {
    Node* array = AllocateJSArray(
        elements_kind, array_map, array_size, array_size,
        mode == DONT_TRACK_ALLOCATION_SITE ? nullptr : allocation_site,
        CodeStubAssembler::SMI_PARAMETERS);
    Return(array);
  }

  BIND(&call_runtime);
  {
    TailCallRuntime(Runtime::kNewArray, context, array_function, array_size,
                    array_function, allocation_site);
  }
}

TF_STUB(ArraySingleArgumentConstructorStub, ArrayConstructorAssembler) {
  ElementsKind elements_kind = stub->elements_kind();
  Node* context = Parameter(Descriptor::kContext);
  Node* function = Parameter(Descriptor::kFunction);
  Node* native_context = LoadObjectField(function, JSFunction::kContextOffset);
  Node* array_map = LoadJSArrayElementsMap(elements_kind, native_context);
<<<<<<< HEAD
  AllocationSiteMode mode = stub->override_mode() == DISABLE_ALLOCATION_SITES
                                ? DONT_TRACK_ALLOCATION_SITE
                                : AllocationSite::GetMode(elements_kind);
  Node* array_size = Parameter(Descriptor::kArraySizeSmiParameter);
  Node* allocation_site = Parameter(Descriptor::kAllocationSite);

  GenerateConstructor(context, function, array_map, array_size, allocation_site,
                      elements_kind, mode);
}

TF_STUB(InternalArraySingleArgumentConstructorStub, ArrayConstructorAssembler) {
  Node* context = Parameter(Descriptor::kContext);
  Node* function = Parameter(Descriptor::kFunction);
  Node* array_map =
      LoadObjectField(function, JSFunction::kPrototypeOrInitialMapOffset);
  Node* array_size = Parameter(Descriptor::kArraySizeSmiParameter);
  Node* allocation_site = UndefinedConstant();

  GenerateConstructor(context, function, array_map, array_size, allocation_site,
                      stub->elements_kind(), DONT_TRACK_ALLOCATION_SITE);
}

TF_STUB(GrowArrayElementsStub, CodeStubAssembler) {
  Label runtime(this, CodeStubAssembler::Label::kDeferred);

  Node* object = Parameter(Descriptor::kObject);
  Node* key = Parameter(Descriptor::kKey);
  Node* context = Parameter(Descriptor::kContext);
  ElementsKind kind = stub->elements_kind();

  Node* elements = LoadElements(object);
  Node* new_elements =
      TryGrowElementsCapacity(object, elements, kind, key, &runtime);
  Return(new_elements);

  BIND(&runtime);
  // TODO(danno): Make this a tail call when the stub is only used from TurboFan
  // code. This musn't be a tail call for now, since the caller site in lithium
  // creates a safepoint. This safepoint musn't have a different number of
  // arguments on the stack in the case that a GC happens from the slow-case
  // allocation path (zero, since all the stubs inputs are in registers) and
  // when the call happens (it would be two in the tail call case due to the
  // tail call pushing the arguments on the stack for the runtime call). By not
  // tail-calling, the runtime call case also has zero arguments on the stack
  // for the stub frame.
  Return(CallRuntime(Runtime::kGrowArrayElements, context, object, key));
=======
  AllocationSiteMode mode = DONT_TRACK_ALLOCATION_SITE;
  if (stub->override_mode() == DONT_OVERRIDE) {
    mode = AllocationSite::ShouldTrack(elements_kind)
               ? TRACK_ALLOCATION_SITE
               : DONT_TRACK_ALLOCATION_SITE;
  }

  Node* array_size = Parameter(Descriptor::kArraySizeSmiParameter);
  Node* allocation_site = Parameter(Descriptor::kAllocationSite);

  GenerateConstructor(context, function, array_map, array_size, allocation_site,
                      elements_kind, mode);
}

TF_STUB(InternalArraySingleArgumentConstructorStub, ArrayConstructorAssembler) {
  Node* context = Parameter(Descriptor::kContext);
  Node* function = Parameter(Descriptor::kFunction);
  Node* array_map =
      LoadObjectField(function, JSFunction::kPrototypeOrInitialMapOffset);
  Node* array_size = Parameter(Descriptor::kArraySizeSmiParameter);
  Node* allocation_site = UndefinedConstant();

  GenerateConstructor(context, function, array_map, array_size, allocation_site,
                      stub->elements_kind(), DONT_TRACK_ALLOCATION_SITE);
>>>>>>> 84bd6f3c
}

ArrayConstructorStub::ArrayConstructorStub(Isolate* isolate)
    : PlatformCodeStub(isolate) {}

InternalArrayConstructorStub::InternalArrayConstructorStub(Isolate* isolate)
    : PlatformCodeStub(isolate) {}

CommonArrayConstructorStub::CommonArrayConstructorStub(
    Isolate* isolate, ElementsKind kind,
    AllocationSiteOverrideMode override_mode)
    : TurboFanCodeStub(isolate) {
  // It only makes sense to override local allocation site behavior
  // if there is a difference between the global allocation site policy
  // for an ElementsKind and the desired usage of the stub.
  DCHECK(override_mode != DISABLE_ALLOCATION_SITES ||
         AllocationSite::ShouldTrack(kind));
  set_sub_minor_key(ElementsKindBits::encode(kind) |
                    AllocationSiteOverrideModeBits::encode(override_mode));
}

}  // namespace internal
}  // namespace v8<|MERGE_RESOLUTION|>--- conflicted
+++ resolved
@@ -257,160 +257,6 @@
   return scope.CloseAndEscape(code);
 }
 
-<<<<<<< HEAD
-
-// static
-void BinaryOpICStub::GenerateAheadOfTime(Isolate* isolate) {
-  if (FLAG_minimal) return;
-  // Generate the uninitialized versions of the stub.
-  for (int op = Token::BIT_OR; op <= Token::MOD; ++op) {
-    BinaryOpICStub stub(isolate, static_cast<Token::Value>(op));
-    stub.GetCode();
-  }
-
-  // Generate special versions of the stub.
-  BinaryOpICState::GenerateAheadOfTime(isolate, &GenerateAheadOfTime);
-}
-
-
-void BinaryOpICStub::PrintState(std::ostream& os) const {  // NOLINT
-  os << state();
-}
-
-
-// static
-void BinaryOpICStub::GenerateAheadOfTime(Isolate* isolate,
-                                         const BinaryOpICState& state) {
-  if (FLAG_minimal) return;
-  BinaryOpICStub stub(isolate, state);
-  stub.GetCode();
-}
-
-
-// static
-void BinaryOpICWithAllocationSiteStub::GenerateAheadOfTime(Isolate* isolate) {
-  // Generate special versions of the stub.
-  BinaryOpICState::GenerateAheadOfTime(isolate, &GenerateAheadOfTime);
-}
-
-
-void BinaryOpICWithAllocationSiteStub::PrintState(
-    std::ostream& os) const {  // NOLINT
-  os << state();
-}
-
-
-// static
-void BinaryOpICWithAllocationSiteStub::GenerateAheadOfTime(
-    Isolate* isolate, const BinaryOpICState& state) {
-  if (state.CouldCreateAllocationMementos()) {
-    BinaryOpICWithAllocationSiteStub stub(isolate, state);
-    stub.GetCode();
-  }
-}
-
-void StringAddStub::PrintBaseName(std::ostream& os) const {  // NOLINT
-  os << "StringAddStub_" << flags() << "_" << pretenure_flag();
-}
-
-TF_STUB(StringAddStub, CodeStubAssembler) {
-  StringAddFlags flags = stub->flags();
-  PretenureFlag pretenure_flag = stub->pretenure_flag();
-
-  Node* left = Parameter(Descriptor::kLeft);
-  Node* right = Parameter(Descriptor::kRight);
-  Node* context = Parameter(Descriptor::kContext);
-
-  if ((flags & STRING_ADD_CHECK_LEFT) != 0) {
-    DCHECK((flags & STRING_ADD_CONVERT) != 0);
-    // TODO(danno): The ToString and JSReceiverToPrimitive below could be
-    // combined to avoid duplicate smi and instance type checks.
-    left = ToString(context, JSReceiverToPrimitive(context, left));
-  }
-  if ((flags & STRING_ADD_CHECK_RIGHT) != 0) {
-    DCHECK((flags & STRING_ADD_CONVERT) != 0);
-    // TODO(danno): The ToString and JSReceiverToPrimitive below could be
-    // combined to avoid duplicate smi and instance type checks.
-    right = ToString(context, JSReceiverToPrimitive(context, right));
-  }
-
-  if ((flags & STRING_ADD_CHECK_BOTH) == 0) {
-    CodeStubAssembler::AllocationFlag allocation_flags =
-        (pretenure_flag == TENURED) ? CodeStubAssembler::kPretenured
-                                    : CodeStubAssembler::kNone;
-    Return(StringAdd(context, left, right, allocation_flags));
-  } else {
-    Callable callable = CodeFactory::StringAdd(isolate(), STRING_ADD_CHECK_NONE,
-                                               pretenure_flag);
-    TailCallStub(callable, context, left, right);
-  }
-}
-
-InlineCacheState CompareICStub::GetICState() const {
-  CompareICState::State state = Max(left(), right());
-  switch (state) {
-    case CompareICState::UNINITIALIZED:
-      return ::v8::internal::UNINITIALIZED;
-    case CompareICState::BOOLEAN:
-    case CompareICState::SMI:
-    case CompareICState::NUMBER:
-    case CompareICState::INTERNALIZED_STRING:
-    case CompareICState::STRING:
-    case CompareICState::UNIQUE_NAME:
-    case CompareICState::RECEIVER:
-    case CompareICState::KNOWN_RECEIVER:
-      return MONOMORPHIC;
-    case CompareICState::GENERIC:
-      return ::v8::internal::GENERIC;
-  }
-  UNREACHABLE();
-  return ::v8::internal::UNINITIALIZED;
-}
-
-
-Condition CompareICStub::GetCondition() const {
-  return CompareIC::ComputeCondition(op());
-}
-
-
-void CompareICStub::Generate(MacroAssembler* masm) {
-  switch (state()) {
-    case CompareICState::UNINITIALIZED:
-      GenerateMiss(masm);
-      break;
-    case CompareICState::BOOLEAN:
-      GenerateBooleans(masm);
-      break;
-    case CompareICState::SMI:
-      GenerateSmis(masm);
-      break;
-    case CompareICState::NUMBER:
-      GenerateNumbers(masm);
-      break;
-    case CompareICState::STRING:
-      GenerateStrings(masm);
-      break;
-    case CompareICState::INTERNALIZED_STRING:
-      GenerateInternalizedStrings(masm);
-      break;
-    case CompareICState::UNIQUE_NAME:
-      GenerateUniqueNames(masm);
-      break;
-    case CompareICState::RECEIVER:
-      GenerateReceivers(masm);
-      break;
-    case CompareICState::KNOWN_RECEIVER:
-      DCHECK(*known_map_ != NULL);
-      GenerateKnownReceivers(masm);
-      break;
-    case CompareICState::GENERIC:
-      GenerateGeneric(masm);
-      break;
-  }
-}
-
-=======
->>>>>>> 84bd6f3c
 Handle<Code> TurboFanCodeStub::GenerateCode() {
   const char* name = CodeStub::MajorName(MajorKey());
   Zone zone(isolate()->allocator(), ZONE_NAME);
@@ -447,8 +293,7 @@
     TransitionElementsKind(receiver, map, stub->from_kind(), stub->to_kind(),
                            stub->is_jsarray(), &miss);
     EmitElementStore(receiver, key, value, stub->is_jsarray(), stub->to_kind(),
-<<<<<<< HEAD
-                     stub->store_mode(), &miss);
+                     stub->store_mode(), &miss, context);
     Return(value);
   }
 
@@ -460,35 +305,21 @@
   }
 }
 
-// TODO(ishell): move to builtins.
-TF_STUB(AllocateHeapNumberStub, CodeStubAssembler) {
-  Node* result = AllocateHeapNumber();
-  Return(result);
-}
-
-// TODO(ishell): move to builtins-handler-gen.
-TF_STUB(StringLengthStub, CodeStubAssembler) {
-  Node* value = Parameter(Descriptor::kReceiver);
-  Node* string = LoadJSValueValue(value);
-  Node* result = LoadStringLength(string);
-  Return(result);
-}
-
-// TODO(ishell): move to builtins.
-TF_STUB(NumberToStringStub, CodeStubAssembler) {
-  Node* context = Parameter(Descriptor::kContext);
-  Node* argument = Parameter(Descriptor::kArgument);
-  Return(NumberToString(context, argument));
-}
-
-// TODO(ishell): move to builtins.
-TF_STUB(SubStringStub, CodeStubAssembler) {
-  Node* context = Parameter(Descriptor::kContext);
-  Node* string = Parameter(Descriptor::kString);
-  Node* from = Parameter(Descriptor::kFrom);
-  Node* to = Parameter(Descriptor::kTo);
-
-  Return(SubString(context, string, from, to));
+TF_STUB(TransitionElementsKindStub, CodeStubAssembler) {
+  Node* context = Parameter(Descriptor::kContext);
+  Node* object = Parameter(Descriptor::kObject);
+  Node* new_map = Parameter(Descriptor::kMap);
+
+  Label bailout(this);
+  TransitionElementsKind(object, new_map, stub->from_kind(), stub->to_kind(),
+                         stub->is_jsarray(), &bailout);
+  Return(object);
+
+  BIND(&bailout);
+  {
+    Comment("Call runtime");
+    TailCallRuntime(Runtime::kTransitionElementsKind, context, object, new_map);
+  }
 }
 
 // TODO(ishell): move to builtins-handler-gen.
@@ -509,93 +340,29 @@
     Comment("Miss");
     TailCallRuntime(Runtime::kKeyedLoadIC_Miss, context, receiver, key, slot,
                     vector);
-=======
-                     stub->store_mode(), &miss, context);
-    Return(value);
-  }
-
-  BIND(&miss);
-  {
-    Comment("Miss");
-    TailCallRuntime(Runtime::kElementsTransitionAndStoreIC_Miss, context,
-                    receiver, key, value, map, slot, vector);
-  }
-}
-
-TF_STUB(TransitionElementsKindStub, CodeStubAssembler) {
-  Node* context = Parameter(Descriptor::kContext);
-  Node* object = Parameter(Descriptor::kObject);
-  Node* new_map = Parameter(Descriptor::kMap);
-
-  Label bailout(this);
-  TransitionElementsKind(object, new_map, stub->from_kind(), stub->to_kind(),
-                         stub->is_jsarray(), &bailout);
-  Return(object);
-
-  BIND(&bailout);
-  {
-    Comment("Call runtime");
-    TailCallRuntime(Runtime::kTransitionElementsKind, context, object, new_map);
->>>>>>> 84bd6f3c
   }
 }
 
 // TODO(ishell): move to builtins-handler-gen.
-<<<<<<< HEAD
 TF_STUB(KeyedStoreSloppyArgumentsStub, CodeStubAssembler) {
   Node* receiver = Parameter(Descriptor::kReceiver);
   Node* key = Parameter(Descriptor::kName);
   Node* value = Parameter(Descriptor::kValue);
-=======
-TF_STUB(KeyedLoadSloppyArgumentsStub, CodeStubAssembler) {
-  Node* receiver = Parameter(Descriptor::kReceiver);
-  Node* key = Parameter(Descriptor::kName);
->>>>>>> 84bd6f3c
   Node* slot = Parameter(Descriptor::kSlot);
   Node* vector = Parameter(Descriptor::kVector);
   Node* context = Parameter(Descriptor::kContext);
 
   Label miss(this);
 
-<<<<<<< HEAD
   StoreKeyedSloppyArguments(receiver, key, value, &miss);
   Return(value);
-=======
-  Node* result = LoadKeyedSloppyArguments(receiver, key, &miss);
-  Return(result);
->>>>>>> 84bd6f3c
 
   BIND(&miss);
   {
     Comment("Miss");
-<<<<<<< HEAD
     TailCallRuntime(Runtime::kKeyedStoreIC_Miss, context, value, slot, vector,
                     receiver, key);
   }
-}
-
-TF_STUB(LoadScriptContextFieldStub, CodeStubAssembler) {
-  Comment("LoadScriptContextFieldStub: context_index=%d, slot=%d",
-          stub->context_index(), stub->slot_index());
-
-  Node* context = Parameter(Descriptor::kContext);
-
-  Node* script_context = LoadScriptContext(context, stub->context_index());
-  Node* result = LoadFixedArrayElement(script_context, stub->slot_index());
-  Return(result);
-}
-
-TF_STUB(StoreScriptContextFieldStub, CodeStubAssembler) {
-  Comment("StoreScriptContextFieldStub: context_index=%d, slot=%d",
-          stub->context_index(), stub->slot_index());
-
-  Node* value = Parameter(Descriptor::kValue);
-  Node* context = Parameter(Descriptor::kContext);
-
-  Node* script_context = LoadScriptContext(context, stub->context_index());
-  StoreFixedArrayElement(script_context, IntPtrConstant(stub->slot_index()),
-                         value);
-  Return(value);
 }
 
 // TODO(ishell): move to builtins-handler-gen.
@@ -628,242 +395,6 @@
                   vector);
 }
 
-void CallICStub::PrintState(std::ostream& os) const {  // NOLINT
-  os << convert_mode() << ", " << tail_call_mode();
-}
-
-// TODO(ishell): Move to CallICAssembler.
-TF_STUB(CallICStub, CodeStubAssembler) {
-  Node* context = Parameter(Descriptor::kContext);
-  Node* target = Parameter(Descriptor::kTarget);
-  Node* argc = Parameter(Descriptor::kActualArgumentsCount);
-  Node* slot = Parameter(Descriptor::kSlot);
-  Node* vector = Parameter(Descriptor::kVector);
-
-  // TODO(bmeurer): The slot should actually be an IntPtr, but TurboFan's
-  // SimplifiedLowering cannot deal with IntPtr machine type properly yet.
-  slot = ChangeInt32ToIntPtr(slot);
-
-  // Static checks to assert it is safe to examine the type feedback element.
-  // We don't know that we have a weak cell. We might have a private symbol
-  // or an AllocationSite, but the memory is safe to examine.
-  // AllocationSite::kTransitionInfoOffset - contains a Smi or pointer to
-  // FixedArray.
-  // WeakCell::kValueOffset - contains a JSFunction or Smi(0)
-  // Symbol::kHashFieldSlot - if the low bit is 1, then the hash is not
-  // computed, meaning that it can't appear to be a pointer. If the low bit is
-  // 0, then hash is computed, but the 0 bit prevents the field from appearing
-  // to be a pointer.
-  STATIC_ASSERT(WeakCell::kSize >= kPointerSize);
-  STATIC_ASSERT(AllocationSite::kTransitionInfoOffset ==
-                    WeakCell::kValueOffset &&
-                WeakCell::kValueOffset == Symbol::kHashFieldSlot);
-
-  // Increment the call count.
-  // TODO(bmeurer): Would it be beneficial to use Int32Add on 64-bit?
-  Comment("increment call count");
-  Node* call_count = LoadFixedArrayElement(vector, slot, 1 * kPointerSize);
-  Node* new_count = SmiAdd(call_count, SmiConstant(1));
-  // Count is Smi, so we don't need a write barrier.
-  StoreFixedArrayElement(vector, slot, new_count, SKIP_WRITE_BARRIER,
-                         1 * kPointerSize);
-
-  Label call_function(this), extra_checks(this), call(this);
-
-  // The checks. First, does function match the recorded monomorphic target?
-  Node* feedback_element = LoadFixedArrayElement(vector, slot);
-  Node* feedback_value = LoadWeakCellValueUnchecked(feedback_element);
-  Node* is_monomorphic = WordEqual(target, feedback_value);
-  GotoIfNot(is_monomorphic, &extra_checks);
-
-  // The compare above could have been a SMI/SMI comparison. Guard against
-  // this convincing us that we have a monomorphic JSFunction.
-  Node* is_smi = TaggedIsSmi(target);
-  Branch(is_smi, &extra_checks, &call_function);
-
-  BIND(&call_function);
-  {
-    // Call using CallFunction builtin.
-    Callable callable = CodeFactory::CallFunction(
-        isolate(), stub->convert_mode(), stub->tail_call_mode());
-    TailCallStub(callable, context, target, argc);
-  }
-
-  BIND(&extra_checks);
-  {
-    Label check_initialized(this), mark_megamorphic(this),
-        create_allocation_site(this, Label::kDeferred),
-        create_weak_cell(this, Label::kDeferred);
-
-    Comment("check if megamorphic");
-    // Check if it is a megamorphic target.
-    Node* is_megamorphic =
-        WordEqual(feedback_element,
-                  HeapConstant(FeedbackVector::MegamorphicSentinel(isolate())));
-    GotoIf(is_megamorphic, &call);
-
-    Comment("check if it is an allocation site");
-    GotoIfNot(IsAllocationSiteMap(LoadMap(feedback_element)),
-              &check_initialized);
-
-    // If it is not the Array() function, mark megamorphic.
-    Node* context_slot = LoadContextElement(LoadNativeContext(context),
-                                            Context::ARRAY_FUNCTION_INDEX);
-    Node* is_array_function = WordEqual(context_slot, target);
-    GotoIfNot(is_array_function, &mark_megamorphic);
-
-    // Call ArrayConstructorStub.
-    Callable callable = CodeFactory::ArrayConstructor(isolate());
-    TailCallStub(callable, context, target, target, argc, feedback_element);
-
-    BIND(&check_initialized);
-    {
-      Comment("check if uninitialized");
-      // Check if it is uninitialized target first.
-      Node* is_uninitialized = WordEqual(
-          feedback_element,
-          HeapConstant(FeedbackVector::UninitializedSentinel(isolate())));
-      GotoIfNot(is_uninitialized, &mark_megamorphic);
-
-      Comment("handle unitinitialized");
-      // If it is not a JSFunction mark it as megamorphic.
-      Node* is_smi = TaggedIsSmi(target);
-      GotoIf(is_smi, &mark_megamorphic);
-
-      // Check if function is an object of JSFunction type.
-      Node* is_js_function = IsJSFunction(target);
-      GotoIfNot(is_js_function, &mark_megamorphic);
-
-      // Check if it is the Array() function.
-      Node* context_slot = LoadContextElement(LoadNativeContext(context),
-                                              Context::ARRAY_FUNCTION_INDEX);
-      Node* is_array_function = WordEqual(context_slot, target);
-      GotoIf(is_array_function, &create_allocation_site);
-
-      // Check if the function belongs to the same native context.
-      Node* native_context = LoadNativeContext(
-          LoadObjectField(target, JSFunction::kContextOffset));
-      Node* is_same_native_context =
-          WordEqual(native_context, LoadNativeContext(context));
-      Branch(is_same_native_context, &create_weak_cell, &mark_megamorphic);
-    }
-
-    BIND(&create_weak_cell);
-    {
-      // Wrap the {target} in a WeakCell and remember it.
-      Comment("create weak cell");
-      CreateWeakCellInFeedbackVector(vector, SmiTag(slot), target);
-
-      // Call using CallFunction builtin.
-      Goto(&call_function);
-    }
-
-    BIND(&create_allocation_site);
-    {
-      // Create an AllocationSite for the {target}.
-      Comment("create allocation site");
-      CreateAllocationSiteInFeedbackVector(vector, SmiTag(slot));
-
-      // Call using CallFunction builtin. CallICs have a PREMONOMORPHIC state.
-      // They start collecting feedback only when a call is executed the second
-      // time. So, do not pass any feedback here.
-      Goto(&call_function);
-    }
-
-    BIND(&mark_megamorphic);
-    {
-      // Mark it as a megamorphic.
-      // MegamorphicSentinel is created as a part of Heap::InitialObjects
-      // and will not move during a GC. So it is safe to skip write barrier.
-      DCHECK(Heap::RootIsImmortalImmovable(Heap::kmegamorphic_symbolRootIndex));
-      StoreFixedArrayElement(
-          vector, slot,
-          HeapConstant(FeedbackVector::MegamorphicSentinel(isolate())),
-          SKIP_WRITE_BARRIER);
-      Goto(&call);
-    }
-  }
-
-  BIND(&call);
-  {
-    // Call using call builtin.
-    Comment("call using Call builtin");
-    Callable callable_call = CodeFactory::Call(isolate(), stub->convert_mode(),
-                                               stub->tail_call_mode());
-    TailCallStub(callable_call, context, target, argc);
-  }
-}
-
-TF_STUB(CallICTrampolineStub, CodeStubAssembler) {
-  Node* context = Parameter(Descriptor::kContext);
-  Node* target = Parameter(Descriptor::kTarget);
-  Node* argc = Parameter(Descriptor::kActualArgumentsCount);
-  Node* slot = Parameter(Descriptor::kSlot);
-  Node* vector = LoadFeedbackVectorForStub();
-
-  Callable callable = CodeFactory::CallIC(isolate(), stub->convert_mode(),
-                                          stub->tail_call_mode());
-  TailCallStub(callable, context, target, argc, slot, vector);
-}
-=======
-    TailCallRuntime(Runtime::kKeyedLoadIC_Miss, context, receiver, key, slot,
-                    vector);
-  }
-}
-
-// TODO(ishell): move to builtins-handler-gen.
-TF_STUB(KeyedStoreSloppyArgumentsStub, CodeStubAssembler) {
-  Node* receiver = Parameter(Descriptor::kReceiver);
-  Node* key = Parameter(Descriptor::kName);
-  Node* value = Parameter(Descriptor::kValue);
-  Node* slot = Parameter(Descriptor::kSlot);
-  Node* vector = Parameter(Descriptor::kVector);
-  Node* context = Parameter(Descriptor::kContext);
-
-  Label miss(this);
-
-  StoreKeyedSloppyArguments(receiver, key, value, &miss);
-  Return(value);
-
-  BIND(&miss);
-  {
-    Comment("Miss");
-    TailCallRuntime(Runtime::kKeyedStoreIC_Miss, context, value, slot, vector,
-                    receiver, key);
-  }
-}
-
-// TODO(ishell): move to builtins-handler-gen.
-TF_STUB(StoreInterceptorStub, CodeStubAssembler) {
-  Node* receiver = Parameter(Descriptor::kReceiver);
-  Node* name = Parameter(Descriptor::kName);
-  Node* value = Parameter(Descriptor::kValue);
-  Node* slot = Parameter(Descriptor::kSlot);
-  Node* vector = Parameter(Descriptor::kVector);
-  Node* context = Parameter(Descriptor::kContext);
-  TailCallRuntime(Runtime::kStorePropertyWithInterceptor, context, value, slot,
-                  vector, receiver, name);
-}
-
-// TODO(ishell): move to builtins-handler-gen.
-TF_STUB(LoadIndexedInterceptorStub, CodeStubAssembler) {
-  Node* receiver = Parameter(Descriptor::kReceiver);
-  Node* key = Parameter(Descriptor::kName);
-  Node* slot = Parameter(Descriptor::kSlot);
-  Node* vector = Parameter(Descriptor::kVector);
-  Node* context = Parameter(Descriptor::kContext);
-
-  Label if_keyispositivesmi(this), if_keyisinvalid(this);
-  Branch(TaggedIsPositiveSmi(key), &if_keyispositivesmi, &if_keyisinvalid);
-  BIND(&if_keyispositivesmi);
-  TailCallRuntime(Runtime::kLoadElementWithInterceptor, context, receiver, key);
->>>>>>> 84bd6f3c
-
-  BIND(&if_keyisinvalid);
-  TailCallRuntime(Runtime::kKeyedLoadIC_Miss, context, receiver, key, slot,
-                  vector);
-}
-
 int JSEntryStub::GenerateHandlerTable(MacroAssembler* masm) {
   int handler_table_offset = HandlerTable::EmitReturnTableStart(masm, 1);
   HandlerTable::EmitReturnEntry(masm, 0, handler_offset_);
@@ -906,113 +437,12 @@
 
   Label miss(this);
 
-<<<<<<< HEAD
-// TODO(ishell): move to builtins.
-TF_STUB(GetPropertyStub, CodeStubAssembler) {
-  Label call_runtime(this, Label::kDeferred), return_undefined(this), end(this);
-
-  Node* object = Parameter(Descriptor::kObject);
-  Node* key = Parameter(Descriptor::kKey);
-  Node* context = Parameter(Descriptor::kContext);
-  VARIABLE(var_result, MachineRepresentation::kTagged);
-
-  CodeStubAssembler::LookupInHolder lookup_property_in_holder =
-      [=, &var_result, &end](Node* receiver, Node* holder, Node* holder_map,
-                             Node* holder_instance_type, Node* unique_name,
-                             Label* next_holder, Label* if_bailout) {
-        VARIABLE(var_value, MachineRepresentation::kTagged);
-        Label if_found(this);
-        TryGetOwnProperty(context, receiver, holder, holder_map,
-                          holder_instance_type, unique_name, &if_found,
-                          &var_value, next_holder, if_bailout);
-        BIND(&if_found);
-        {
-          var_result.Bind(var_value.value());
-          Goto(&end);
-        }
-      };
-
-  CodeStubAssembler::LookupInHolder lookup_element_in_holder =
-      [=](Node* receiver, Node* holder, Node* holder_map,
-          Node* holder_instance_type, Node* index, Label* next_holder,
-          Label* if_bailout) {
-        // Not supported yet.
-        Use(next_holder);
-        Goto(if_bailout);
-      };
-
-  TryPrototypeChainLookup(object, key, lookup_property_in_holder,
-                          lookup_element_in_holder, &return_undefined,
-                          &call_runtime);
-
-  BIND(&return_undefined);
-  {
-    var_result.Bind(UndefinedConstant());
-    Goto(&end);
-  }
-
-  BIND(&call_runtime);
-  {
-    var_result.Bind(CallRuntime(Runtime::kGetProperty, context, object, key));
-    Goto(&end);
-  }
-
-  BIND(&end);
-  Return(var_result.value());
-}
-
-void CreateAllocationSiteStub::GenerateAheadOfTime(Isolate* isolate) {
-  CreateAllocationSiteStub stub(isolate);
-  stub.GetCode();
-}
-
-
-void CreateWeakCellStub::GenerateAheadOfTime(Isolate* isolate) {
-  CreateWeakCellStub stub(isolate);
-  stub.GetCode();
-}
-
-// TODO(ishell): move to builtins-handler-gen.
-TF_STUB(StoreSlowElementStub, CodeStubAssembler) {
-  Node* receiver = Parameter(Descriptor::kReceiver);
-  Node* name = Parameter(Descriptor::kName);
-  Node* value = Parameter(Descriptor::kValue);
-  Node* slot = Parameter(Descriptor::kSlot);
-  Node* vector = Parameter(Descriptor::kVector);
-  Node* context = Parameter(Descriptor::kContext);
-
-  TailCallRuntime(Runtime::kKeyedStoreIC_Slow, context, value, slot, vector,
-                  receiver, name);
-}
-
-TF_STUB(StoreFastElementStub, CodeStubAssembler) {
-  Comment("StoreFastElementStub: js_array=%d, elements_kind=%s, store_mode=%d",
-          stub->is_js_array(), ElementsKindToString(stub->elements_kind()),
-          stub->store_mode());
-
-  Node* receiver = Parameter(Descriptor::kReceiver);
-  Node* key = Parameter(Descriptor::kName);
-  Node* value = Parameter(Descriptor::kValue);
-  Node* slot = Parameter(Descriptor::kSlot);
-  Node* vector = Parameter(Descriptor::kVector);
-  Node* context = Parameter(Descriptor::kContext);
-
-  Label miss(this);
-
-  EmitElementStore(receiver, key, value, stub->is_js_array(),
-                   stub->elements_kind(), stub->store_mode(), &miss);
-  Return(value);
-
-  BIND(&miss);
-  {
-=======
   EmitElementStore(receiver, key, value, stub->is_js_array(),
                    stub->elements_kind(), stub->store_mode(), &miss, context);
   Return(value);
 
   BIND(&miss);
   {
->>>>>>> 84bd6f3c
     Comment("Miss");
     TailCallRuntime(Runtime::kKeyedStoreIC_Miss, context, value, slot, vector,
                     receiver, key);
@@ -1045,32 +475,12 @@
   entry_hook(function, stack_pointer);
 }
 
-<<<<<<< HEAD
-// TODO(ishell): move to builtins.
-TF_STUB(CreateAllocationSiteStub, CodeStubAssembler) {
-  Return(CreateAllocationSiteInFeedbackVector(Parameter(Descriptor::kVector),
-                                              Parameter(Descriptor::kSlot)));
-}
-
-// TODO(ishell): move to builtins.
-TF_STUB(CreateWeakCellStub, CodeStubAssembler) {
-  Return(CreateWeakCellInFeedbackVector(Parameter(Descriptor::kVector),
-                                        Parameter(Descriptor::kSlot),
-                                        Parameter(Descriptor::kValue)));
-}
-
-=======
->>>>>>> 84bd6f3c
 TF_STUB(ArrayNoArgumentConstructorStub, CodeStubAssembler) {
   ElementsKind elements_kind = stub->elements_kind();
   Node* native_context = LoadObjectField(Parameter(Descriptor::kFunction),
                                          JSFunction::kContextOffset);
   bool track_allocation_site =
-<<<<<<< HEAD
-      AllocationSite::GetMode(elements_kind) == TRACK_ALLOCATION_SITE &&
-=======
       AllocationSite::ShouldTrack(elements_kind) &&
->>>>>>> 84bd6f3c
       stub->override_mode() != DISABLE_ALLOCATION_SITES;
   Node* allocation_site =
       track_allocation_site ? Parameter(Descriptor::kAllocationSite) : nullptr;
@@ -1078,34 +488,22 @@
   Node* array =
       AllocateJSArray(elements_kind, array_map,
                       IntPtrConstant(JSArray::kPreallocatedArrayElements),
-<<<<<<< HEAD
-                      SmiConstant(Smi::kZero), allocation_site);
-=======
                       SmiConstant(0), allocation_site);
->>>>>>> 84bd6f3c
   Return(array);
 }
 
 TF_STUB(InternalArrayNoArgumentConstructorStub, CodeStubAssembler) {
   Node* array_map = LoadObjectField(Parameter(Descriptor::kFunction),
                                     JSFunction::kPrototypeOrInitialMapOffset);
-<<<<<<< HEAD
-  Node* array =
-      AllocateJSArray(stub->elements_kind(), array_map,
-                      IntPtrConstant(JSArray::kPreallocatedArrayElements),
-                      SmiConstant(Smi::kZero));
-=======
   Node* array = AllocateJSArray(
       stub->elements_kind(), array_map,
       IntPtrConstant(JSArray::kPreallocatedArrayElements), SmiConstant(0));
->>>>>>> 84bd6f3c
   Return(array);
 }
 
 class ArrayConstructorAssembler : public CodeStubAssembler {
  public:
   typedef compiler::Node Node;
-<<<<<<< HEAD
 
   explicit ArrayConstructorAssembler(compiler::CodeAssemblerState* state)
       : CodeStubAssembler(state) {}
@@ -1126,44 +524,14 @@
 
   Branch(TaggedIsSmi(array_size), &smi_size, &call_runtime);
 
-=======
-
-  explicit ArrayConstructorAssembler(compiler::CodeAssemblerState* state)
-      : CodeStubAssembler(state) {}
-
-  void GenerateConstructor(Node* context, Node* array_function, Node* array_map,
-                           Node* array_size, Node* allocation_site,
-                           ElementsKind elements_kind, AllocationSiteMode mode);
-};
-
-void ArrayConstructorAssembler::GenerateConstructor(
-    Node* context, Node* array_function, Node* array_map, Node* array_size,
-    Node* allocation_site, ElementsKind elements_kind,
-    AllocationSiteMode mode) {
-  Label ok(this);
-  Label smi_size(this);
-  Label small_smi_size(this);
-  Label call_runtime(this, Label::kDeferred);
-
-  Branch(TaggedIsSmi(array_size), &smi_size, &call_runtime);
-
->>>>>>> 84bd6f3c
   BIND(&smi_size);
 
   if (IsFastPackedElementsKind(elements_kind)) {
     Label abort(this, Label::kDeferred);
-<<<<<<< HEAD
-    Branch(SmiEqual(array_size, SmiConstant(Smi::kZero)), &small_smi_size,
-           &abort);
-
-    BIND(&abort);
-    Node* reason = SmiConstant(Smi::FromInt(kAllocatingNonEmptyPackedArray));
-=======
     Branch(SmiEqual(CAST(array_size), SmiConstant(0)), &small_smi_size, &abort);
 
     BIND(&abort);
     Node* reason = SmiConstant(AbortReason::kAllocatingNonEmptyPackedArray);
->>>>>>> 84bd6f3c
     TailCallRuntime(Runtime::kAbort, context, reason);
   } else {
     int element_size =
@@ -1172,12 +540,7 @@
         (kMaxRegularHeapObjectSize - FixedArray::kHeaderSize - JSArray::kSize -
          AllocationMemento::kSize) /
         element_size;
-<<<<<<< HEAD
-    Branch(SmiAboveOrEqual(array_size,
-                           SmiConstant(Smi::FromInt(max_fast_elements))),
-=======
     Branch(SmiAboveOrEqual(CAST(array_size), SmiConstant(max_fast_elements)),
->>>>>>> 84bd6f3c
            &call_runtime, &small_smi_size);
   }
 
@@ -1203,10 +566,13 @@
   Node* function = Parameter(Descriptor::kFunction);
   Node* native_context = LoadObjectField(function, JSFunction::kContextOffset);
   Node* array_map = LoadJSArrayElementsMap(elements_kind, native_context);
-<<<<<<< HEAD
-  AllocationSiteMode mode = stub->override_mode() == DISABLE_ALLOCATION_SITES
-                                ? DONT_TRACK_ALLOCATION_SITE
-                                : AllocationSite::GetMode(elements_kind);
+  AllocationSiteMode mode = DONT_TRACK_ALLOCATION_SITE;
+  if (stub->override_mode() == DONT_OVERRIDE) {
+    mode = AllocationSite::ShouldTrack(elements_kind)
+               ? TRACK_ALLOCATION_SITE
+               : DONT_TRACK_ALLOCATION_SITE;
+  }
+
   Node* array_size = Parameter(Descriptor::kArraySizeSmiParameter);
   Node* allocation_site = Parameter(Descriptor::kAllocationSite);
 
@@ -1224,58 +590,6 @@
 
   GenerateConstructor(context, function, array_map, array_size, allocation_site,
                       stub->elements_kind(), DONT_TRACK_ALLOCATION_SITE);
-}
-
-TF_STUB(GrowArrayElementsStub, CodeStubAssembler) {
-  Label runtime(this, CodeStubAssembler::Label::kDeferred);
-
-  Node* object = Parameter(Descriptor::kObject);
-  Node* key = Parameter(Descriptor::kKey);
-  Node* context = Parameter(Descriptor::kContext);
-  ElementsKind kind = stub->elements_kind();
-
-  Node* elements = LoadElements(object);
-  Node* new_elements =
-      TryGrowElementsCapacity(object, elements, kind, key, &runtime);
-  Return(new_elements);
-
-  BIND(&runtime);
-  // TODO(danno): Make this a tail call when the stub is only used from TurboFan
-  // code. This musn't be a tail call for now, since the caller site in lithium
-  // creates a safepoint. This safepoint musn't have a different number of
-  // arguments on the stack in the case that a GC happens from the slow-case
-  // allocation path (zero, since all the stubs inputs are in registers) and
-  // when the call happens (it would be two in the tail call case due to the
-  // tail call pushing the arguments on the stack for the runtime call). By not
-  // tail-calling, the runtime call case also has zero arguments on the stack
-  // for the stub frame.
-  Return(CallRuntime(Runtime::kGrowArrayElements, context, object, key));
-=======
-  AllocationSiteMode mode = DONT_TRACK_ALLOCATION_SITE;
-  if (stub->override_mode() == DONT_OVERRIDE) {
-    mode = AllocationSite::ShouldTrack(elements_kind)
-               ? TRACK_ALLOCATION_SITE
-               : DONT_TRACK_ALLOCATION_SITE;
-  }
-
-  Node* array_size = Parameter(Descriptor::kArraySizeSmiParameter);
-  Node* allocation_site = Parameter(Descriptor::kAllocationSite);
-
-  GenerateConstructor(context, function, array_map, array_size, allocation_site,
-                      elements_kind, mode);
-}
-
-TF_STUB(InternalArraySingleArgumentConstructorStub, ArrayConstructorAssembler) {
-  Node* context = Parameter(Descriptor::kContext);
-  Node* function = Parameter(Descriptor::kFunction);
-  Node* array_map =
-      LoadObjectField(function, JSFunction::kPrototypeOrInitialMapOffset);
-  Node* array_size = Parameter(Descriptor::kArraySizeSmiParameter);
-  Node* allocation_site = UndefinedConstant();
-
-  GenerateConstructor(context, function, array_map, array_size, allocation_site,
-                      stub->elements_kind(), DONT_TRACK_ALLOCATION_SITE);
->>>>>>> 84bd6f3c
 }
 
 ArrayConstructorStub::ArrayConstructorStub(Isolate* isolate)
