--- conflicted
+++ resolved
@@ -609,15 +609,9 @@
   }
 
   static void TryTransitionResultArrayToPacked(Handle<JSArray> array) {
-<<<<<<< HEAD
-    if (!IsHoleyElementsKind(kind())) return;
-    Handle<FixedArrayBase> backing_store(array->elements());
-    int length = Smi::cast(array->length())->value();
-=======
     if (!IsHoleyOrDictionaryElementsKind(kind())) return;
     Handle<FixedArrayBase> backing_store(array->elements());
     int length = Smi::ToInt(array->length());
->>>>>>> 84bd6f3c
     if (!Subclass::IsPackedImpl(*array, *backing_store, 0, length)) {
       return;
     }
@@ -642,8 +636,6 @@
                              PropertyFilter filter = ALL_PROPERTIES) {
     return Subclass::GetEntryForIndexImpl(isolate, holder, backing_store, index,
                                           filter) != kMaxUInt32;
-<<<<<<< HEAD
-=======
   }
 
   bool HasEntry(JSObject* holder, uint32_t entry) final {
@@ -654,7 +646,6 @@
   static bool HasEntryImpl(Isolate* isolate, FixedArrayBase* backing_store,
                            uint32_t entry) {
     UNIMPLEMENTED();
->>>>>>> 84bd6f3c
   }
 
   bool HasAccessors(JSObject* holder) final {
@@ -734,28 +725,9 @@
     return Subclass::SliceImpl(receiver, start, end);
   }
 
-<<<<<<< HEAD
-  Handle<JSObject> Slice(Handle<JSObject> receiver, uint32_t start,
-                         uint32_t end, Handle<JSObject> result) final {
-    return Subclass::SliceWithResultImpl(receiver, start, end, result);
-  }
-
   static Handle<JSObject> SliceImpl(Handle<JSObject> receiver, uint32_t start,
                                     uint32_t end) {
     UNREACHABLE();
-    return Handle<JSObject>();
-  }
-
-  static Handle<JSObject> SliceWithResultImpl(Handle<JSObject> receiver,
-                                              uint32_t start, uint32_t end,
-                                              Handle<JSObject> result) {
-    UNREACHABLE();
-    return Handle<JSObject>();
-=======
-  static Handle<JSObject> SliceImpl(Handle<JSObject> receiver, uint32_t start,
-                                    uint32_t end) {
-    UNREACHABLE();
->>>>>>> 84bd6f3c
   }
 
   Handle<JSArray> Splice(Handle<JSArray> receiver, uint32_t start,
@@ -828,13 +800,10 @@
                                    ? (capacity - length) / 2
                                    : capacity - length;
         isolate->heap()->RightTrimFixedArray(*backing_store, elements_to_trim);
-<<<<<<< HEAD
-=======
         // Fill the non-trimmed elements with holes.
         BackingStore::cast(*backing_store)
             ->FillWithHoles(length,
                             std::min(old_length, capacity - elements_to_trim));
->>>>>>> 84bd6f3c
       } else {
         // Otherwise, fill the unused tail with holes.
         BackingStore::cast(*backing_store)->FillWithHoles(length, old_length);
@@ -1062,21 +1031,6 @@
                                kPackedSizeNotKnown, size);
   }
 
-<<<<<<< HEAD
-  Object* CopyElements(Handle<JSReceiver> source, Handle<JSObject> destination,
-                       size_t length) final {
-    return Subclass::CopyElementsHandleImpl(source, destination, length);
-  }
-
-  static Object* CopyElementsHandleImpl(Handle<JSReceiver> source,
-                                        Handle<JSObject> destination,
-                                        size_t length) {
-    UNREACHABLE();
-    return *source;
-  }
-
-  Handle<SeededNumberDictionary> Normalize(Handle<JSObject> object) final {
-=======
   void CopyTypedArrayElementsSlice(JSTypedArray* source,
                                    JSTypedArray* destination, size_t start,
                                    size_t end) {
@@ -1102,7 +1056,6 @@
   }
 
   Handle<NumberDictionary> Normalize(Handle<JSObject> object) final {
->>>>>>> 84bd6f3c
     return Subclass::NormalizeImpl(object, handle(object->elements()));
   }
 
@@ -1307,12 +1260,8 @@
 
     // For holey elements and arguments we might have to shrink the collected
     // keys since the estimates might be off.
-<<<<<<< HEAD
-    if (IsHoleyElementsKind(kind()) || IsSloppyArgumentsElementsKind(kind())) {
-=======
     if (IsHoleyOrDictionaryElementsKind(kind()) ||
         IsSloppyArgumentsElementsKind(kind())) {
->>>>>>> 84bd6f3c
       // Shrink combined_keys to the final size.
       int final_size = nof_indices + nof_property_keys;
       DCHECK_LE(final_size, combined_keys->length());
@@ -1341,10 +1290,6 @@
                           Handle<Object> obj_value, uint32_t start,
                           uint32_t end) {
     UNREACHABLE();
-<<<<<<< HEAD
-    return *receiver;
-=======
->>>>>>> 84bd6f3c
   }
 
   Object* Fill(Isolate* isolate, Handle<JSObject> receiver,
@@ -1385,10 +1330,6 @@
                                              Handle<Object> value,
                                              uint32_t start_from) {
     UNREACHABLE();
-<<<<<<< HEAD
-    return Just<int64_t>(-1);
-=======
->>>>>>> 84bd6f3c
   }
 
   Maybe<int64_t> LastIndexOfValue(Isolate* isolate, Handle<JSObject> receiver,
@@ -2087,13 +2028,8 @@
     // enough to reliably hit the "window" of remaining elements count where
     // normalization would be beneficial.
     STATIC_ASSERT(kLengthFraction >=
-<<<<<<< HEAD
-                  SeededNumberDictionary::kEntrySize *
-                      SeededNumberDictionary::kPreferFastElementsSizeFactor);
-=======
                   NumberDictionary::kEntrySize *
                       NumberDictionary::kPreferFastElementsSizeFactor);
->>>>>>> 84bd6f3c
     size_t current_counter = isolate->elements_deletion_counter();
     if (current_counter < length / kLengthFraction) {
       isolate->set_elements_deletion_counter(current_counter + 1);
@@ -2117,15 +2053,9 @@
       if (!backing_store->is_the_hole(isolate, i)) {
         ++num_used;
         // Bail out if a number dictionary wouldn't be able to save much space.
-<<<<<<< HEAD
-        if (SeededNumberDictionary::kPreferFastElementsSizeFactor *
-                SeededNumberDictionary::ComputeCapacity(num_used) *
-                SeededNumberDictionary::kEntrySize >
-=======
         if (NumberDictionary::kPreferFastElementsSizeFactor *
                 NumberDictionary::ComputeCapacity(num_used) *
                 NumberDictionary::kEntrySize >
->>>>>>> 84bd6f3c
             static_cast<uint32_t>(backing_store->length())) {
           return;
         }
@@ -2522,11 +2452,7 @@
     Handle<FixedArray> result = isolate->factory()->NewFixedArray(length);
     Handle<FixedArrayBase> elements(object->elements(), isolate);
     for (uint32_t i = 0; i < length; i++) {
-<<<<<<< HEAD
-      if (!Subclass::HasElementImpl(isolate, *array, i, *elements)) continue;
-=======
       if (!Subclass::HasElementImpl(isolate, *object, i, *elements)) continue;
->>>>>>> 84bd6f3c
       Handle<Object> value;
       value = Subclass::GetImpl(isolate, *elements, i);
       if (value->IsName()) {
@@ -3111,21 +3037,9 @@
                           uint32_t end) {
     Handle<JSTypedArray> array = Handle<JSTypedArray>::cast(receiver);
     DCHECK(!array->WasNeutered());
-<<<<<<< HEAD
-    DCHECK(obj_value->IsNumber());
-
-    ctype value;
-    if (obj_value->IsSmi()) {
-      value = BackingStore::from(Smi::cast(*obj_value)->value());
-    } else {
-      DCHECK(obj_value->IsHeapNumber());
-      value = BackingStore::from(HeapNumber::cast(*obj_value)->value());
-    }
-=======
     DCHECK(obj_value->IsNumeric());
 
     ctype value = BackingStore::FromHandle(obj_value);
->>>>>>> 84bd6f3c
 
     // Ensure indexes are within array bounds
     DCHECK_LE(0, start);
@@ -3299,50 +3213,6 @@
     return Just<int64_t>(-1);
   }
 
-<<<<<<< HEAD
-  static Maybe<int64_t> LastIndexOfValueImpl(Isolate* isolate,
-                                             Handle<JSObject> receiver,
-                                             Handle<Object> value,
-                                             uint32_t start_from) {
-    DisallowHeapAllocation no_gc;
-    DCHECK(!WasNeutered(*receiver));
-
-    if (!value->IsNumber()) return Just<int64_t>(-1);
-    BackingStore* elements = BackingStore::cast(receiver->elements());
-
-    double search_value = value->Number();
-
-    if (!std::isfinite(search_value)) {
-      if (std::is_integral<ctype>::value) {
-        // Integral types cannot represent +Inf or NaN.
-        return Just<int64_t>(-1);
-      } else if (std::isnan(search_value)) {
-        // Strict Equality Comparison of NaN is always false.
-        return Just<int64_t>(-1);
-      }
-    } else if (search_value < std::numeric_limits<ctype>::lowest() ||
-               search_value > std::numeric_limits<ctype>::max()) {
-      // Return -1 if value can't be represented in this ElementsKind.
-      return Just<int64_t>(-1);
-    }
-
-    ctype typed_search_value = static_cast<ctype>(search_value);
-    if (static_cast<double>(typed_search_value) != search_value) {
-      return Just<int64_t>(-1);  // Loss of precision.
-    }
-
-    DCHECK_LT(start_from, elements->length());
-
-    uint32_t k = start_from;
-    do {
-      ctype element_k = elements->get_scalar(k);
-      if (element_k == typed_search_value) return Just<int64_t>(k);
-    } while (k-- != 0);
-    return Just<int64_t>(-1);
-  }
-
-=======
->>>>>>> 84bd6f3c
   static void ReverseImpl(JSObject* receiver) {
     DisallowHeapAllocation no_gc;
     DCHECK(!WasNeutered(receiver));
@@ -3356,57 +3226,6 @@
     std::reverse(data, data + len);
   }
 
-<<<<<<< HEAD
-  static Handle<JSObject> SliceWithResultImpl(Handle<JSObject> receiver,
-                                              uint32_t start, uint32_t end,
-                                              Handle<JSObject> result) {
-    Isolate* isolate = receiver->GetIsolate();
-    DCHECK(!WasNeutered(*receiver));
-    DCHECK(result->IsJSTypedArray());
-    DCHECK(!WasNeutered(*result));
-    DCHECK_LE(start, end);
-
-    Handle<JSTypedArray> array = Handle<JSTypedArray>::cast(receiver);
-    Handle<JSTypedArray> result_array = Handle<JSTypedArray>::cast(result);
-    DCHECK_LE(end, array->length_value());
-
-    // Fast path for the same type result array
-    if (result_array->type() == array->type()) {
-      int64_t element_size = array->element_size();
-      int64_t count = end - start;
-
-      DisallowHeapAllocation no_gc;
-      BackingStore* src_elements = BackingStore::cast(receiver->elements());
-      BackingStore* result_elements =
-          BackingStore::cast(result_array->elements());
-
-      DCHECK_LE(count, result_elements->length());
-      uint8_t* src =
-          static_cast<uint8_t*>(src_elements->DataPtr()) + start * element_size;
-      uint8_t* result = static_cast<uint8_t*>(result_elements->DataPtr());
-      if (array->buffer() != result_array->buffer()) {
-        std::memcpy(result, src, count * element_size);
-      } else {
-        // The spec defines the copy-step iteratively, which means that we
-        // cannot use memcpy if the buffer is shared.
-        uint8_t* end = src + count * element_size;
-        while (src < end) {
-          *result++ = *src++;
-        }
-      }
-      return result_array;
-    }
-
-    // If the types of the two typed arrays are different, properly convert
-    // elements
-    Handle<BackingStore> from(BackingStore::cast(array->elements()), isolate);
-    ElementsAccessor* result_accessor = result_array->GetElementsAccessor();
-    for (uint32_t i = start; i < end; i++) {
-      Handle<Object> elem = AccessorClass::GetImpl(isolate, *from, i);
-      result_accessor->Set(result_array, i - start, *elem);
-    }
-    return result_array;
-=======
   static Handle<FixedArray> CreateListFromArrayLikeImpl(Isolate* isolate,
                                                         Handle<JSObject> object,
                                                         uint32_t length) {
@@ -3467,7 +3286,6 @@
         UNREACHABLE();
         break;
     }
->>>>>>> 84bd6f3c
   }
 
   static bool HasSimpleRepresentation(InstanceType type) {
@@ -3477,34 +3295,6 @@
   }
 
   template <typename SourceTraits>
-<<<<<<< HEAD
-  static void CopyBetweenBackingStores(FixedTypedArrayBase* source,
-                                       BackingStore* dest, size_t length) {
-    FixedTypedArray<SourceTraits>* source_fta =
-        FixedTypedArray<SourceTraits>::cast(source);
-    for (uint32_t i = 0; i < length; i++) {
-      typename SourceTraits::ElementType elem = source_fta->get_scalar(i);
-      dest->set(i, dest->from(elem));
-    }
-  }
-
-  static void CopyElementsHandleFromTypedArray(Handle<JSTypedArray> source,
-                                               Handle<JSTypedArray> destination,
-                                               size_t length) {
-    // The source is a typed array, so we know we don't need to do ToNumber
-    // side-effects, as the source elements will always be a number or
-    // undefined.
-    DisallowHeapAllocation no_gc;
-
-    Handle<FixedTypedArrayBase> source_elements(
-        FixedTypedArrayBase::cast(source->elements()));
-    Handle<BackingStore> destination_elements(
-        BackingStore::cast(destination->elements()));
-
-    DCHECK_GE(destination->length(), source->length());
-    DCHECK(source->length()->IsSmi());
-    DCHECK_EQ(Smi::FromInt(static_cast<int>(length)), source->length());
-=======
   static void CopyBetweenBackingStores(void* source_data_ptr,
                                        BackingStore* dest, size_t length,
                                        uint32_t offset) {
@@ -3535,7 +3325,6 @@
     DCHECK_LE(length, destination->length_value() - offset);
     DCHECK(source->length()->IsSmi());
     DCHECK_LE(length, source->length_value());
->>>>>>> 84bd6f3c
 
     InstanceType source_type = source_elements->map()->instance_type();
     InstanceType destination_type =
@@ -3546,21 +3335,10 @@
     bool both_are_simple = HasSimpleRepresentation(source_type) &&
                            HasSimpleRepresentation(destination_type);
 
-<<<<<<< HEAD
-    // We assume the source and destination don't overlap, even though they
-    // can share the same buffer. This is always true for newly allocated
-    // TypedArrays.
-=======
->>>>>>> 84bd6f3c
     uint8_t* source_data = static_cast<uint8_t*>(source_elements->DataPtr());
     uint8_t* dest_data = static_cast<uint8_t*>(destination_elements->DataPtr());
     size_t source_byte_length = NumberToSize(source->byte_length());
     size_t dest_byte_length = NumberToSize(destination->byte_length());
-<<<<<<< HEAD
-    CHECK(dest_data + dest_byte_length <= source_data ||
-          source_data + source_byte_length <= dest_data);
-=======
->>>>>>> 84bd6f3c
 
     // We can simply copy the backing store if the types are the same, or if
     // we are converting e.g. Uint8 <-> Int8, as the binary representation
@@ -3568,17 +3346,6 @@
     // which have special conversion operations.
     if (same_type || (same_size && both_are_simple)) {
       size_t element_size = source->element_size();
-<<<<<<< HEAD
-      std::memcpy(dest_data, source_data, length * element_size);
-    } else {
-      // We use scalar accessors below to avoid boxing/unboxing, so there are
-      // no allocations.
-      switch (source->GetElementsKind()) {
-#define TYPED_ARRAY_CASE(Type, type, TYPE, ctype, size)   \
-  case TYPE##_ELEMENTS:                                   \
-    CopyBetweenBackingStores<Type##ArrayTraits>(          \
-        *source_elements, *destination_elements, length); \
-=======
       std::memmove(dest_data + offset * element_size, source_data,
                    length * element_size);
     } else {
@@ -3598,7 +3365,6 @@
   case TYPE##_ELEMENTS:                                     \
     CopyBetweenBackingStores<Type##ArrayTraits>(            \
         source_data, destination_elements, length, offset); \
->>>>>>> 84bd6f3c
     break;
         TYPED_ARRAYS(TYPED_ARRAY_CASE)
         default:
@@ -3609,11 +3375,6 @@
     }
   }
 
-<<<<<<< HEAD
-  static bool HoleyPrototypeLookupRequired(Isolate* isolate,
-                                           Handle<JSArray> source) {
-    Object* source_proto = source->map()->prototype();
-=======
   static bool HoleyPrototypeLookupRequired(Isolate* isolate, Context* context,
                                            JSArray* source) {
     DisallowHeapAllocation no_gc;
@@ -3625,23 +3386,10 @@
 
     Object* source_proto = source->map()->prototype();
 
->>>>>>> 84bd6f3c
     // Null prototypes are OK - we don't need to do prototype chain lookups on
     // them.
     if (source_proto->IsNull(isolate)) return false;
     if (source_proto->IsJSProxy()) return true;
-<<<<<<< HEAD
-    DCHECK(source_proto->IsJSObject());
-    if (!isolate->is_initial_array_prototype(JSObject::cast(source_proto))) {
-      return true;
-    }
-    return !isolate->IsFastArrayConstructorPrototypeChainIntact();
-  }
-
-  static bool TryCopyElementsHandleFastNumber(Handle<JSArray> source,
-                                              Handle<JSTypedArray> destination,
-                                              size_t length) {
-=======
     if (!context->native_context()->is_initial_array_prototype(
             JSObject::cast(source_proto))) {
       return true;
@@ -3654,13 +3402,10 @@
                                         JSTypedArray* destination,
                                         size_t length, uint32_t offset) {
     if (Kind == BIGINT64_ELEMENTS || Kind == BIGUINT64_ELEMENTS) return false;
->>>>>>> 84bd6f3c
     Isolate* isolate = source->GetIsolate();
     DisallowHeapAllocation no_gc;
     DisallowJavascriptExecution no_js(isolate);
 
-<<<<<<< HEAD
-=======
     size_t current_length;
     DCHECK(source->length()->IsNumber() &&
            TryNumberToSize(source->length(), &current_length) &&
@@ -3671,7 +3416,6 @@
     DCHECK(length + offset <= dest_length);
     USE(dest_length);
 
->>>>>>> 84bd6f3c
     ElementsKind kind = source->GetElementsKind();
     BackingStore* dest = BackingStore::cast(destination->elements());
 
@@ -3680,45 +3424,17 @@
     // When the array has the original array prototype, and that prototype has
     // not been changed in a way that would affect lookups, we can just convert
     // the hole into undefined.
-<<<<<<< HEAD
-    if (HoleyPrototypeLookupRequired(isolate, source)) return false;
-=======
     if (HoleyPrototypeLookupRequired(isolate, context, source)) return false;
->>>>>>> 84bd6f3c
 
     Object* undefined = isolate->heap()->undefined_value();
 
     // Fastpath for packed Smi kind.
-<<<<<<< HEAD
-    if (kind == FAST_SMI_ELEMENTS) {
-=======
     if (kind == PACKED_SMI_ELEMENTS) {
->>>>>>> 84bd6f3c
       FixedArray* source_store = FixedArray::cast(source->elements());
 
       for (uint32_t i = 0; i < length; i++) {
         Object* elem = source_store->get(i);
         DCHECK(elem->IsSmi());
-<<<<<<< HEAD
-        int int_value = Smi::cast(elem)->value();
-        dest->set(i, dest->from(int_value));
-      }
-      return true;
-    } else if (kind == FAST_HOLEY_SMI_ELEMENTS) {
-      FixedArray* source_store = FixedArray::cast(source->elements());
-      for (uint32_t i = 0; i < length; i++) {
-        if (source_store->is_the_hole(isolate, i)) {
-          dest->SetValue(i, undefined);
-        } else {
-          Object* elem = source_store->get(i);
-          DCHECK(elem->IsSmi());
-          int int_value = Smi::cast(elem)->value();
-          dest->set(i, dest->from(int_value));
-        }
-      }
-      return true;
-    } else if (kind == FAST_DOUBLE_ELEMENTS) {
-=======
         int int_value = Smi::ToInt(elem);
         dest->set(offset + i, dest->from(int_value));
       }
@@ -3737,7 +3453,6 @@
       }
       return true;
     } else if (kind == PACKED_DOUBLE_ELEMENTS) {
->>>>>>> 84bd6f3c
       // Fastpath for packed double kind. We avoid boxing and then immediately
       // unboxing the double here by using get_scalar.
       FixedDoubleArray* source_store =
@@ -3747,32 +3462,18 @@
         // Use the from_double conversion for this specific TypedArray type,
         // rather than relying on C++ to convert elem.
         double elem = source_store->get_scalar(i);
-<<<<<<< HEAD
-        dest->set(i, dest->from(elem));
-      }
-      return true;
-    } else if (kind == FAST_HOLEY_DOUBLE_ELEMENTS) {
-=======
         dest->set(offset + i, dest->from(elem));
       }
       return true;
     } else if (kind == HOLEY_DOUBLE_ELEMENTS) {
->>>>>>> 84bd6f3c
       FixedDoubleArray* source_store =
           FixedDoubleArray::cast(source->elements());
       for (uint32_t i = 0; i < length; i++) {
         if (source_store->is_the_hole(i)) {
-<<<<<<< HEAD
-          dest->SetValue(i, undefined);
-        } else {
-          double elem = source_store->get_scalar(i);
-          dest->set(i, dest->from(elem));
-=======
           dest->SetValue(offset + i, undefined);
         } else {
           double elem = source_store->get_scalar(i);
           dest->set(offset + i, dest->from(elem));
->>>>>>> 84bd6f3c
         }
       }
       return true;
@@ -3780,27 +3481,6 @@
     return false;
   }
 
-<<<<<<< HEAD
-  static Object* CopyElementsHandleSlow(Handle<JSReceiver> source,
-                                        Handle<JSTypedArray> destination,
-                                        size_t length) {
-    Isolate* isolate = source->GetIsolate();
-    Handle<BackingStore> destination_elements(
-        BackingStore::cast(destination->elements()));
-    for (uint32_t i = 0; i < length; i++) {
-      LookupIterator it(isolate, source, i, source);
-      Handle<Object> elem;
-      ASSIGN_RETURN_FAILURE_ON_EXCEPTION(isolate, elem,
-                                         Object::GetProperty(&it));
-      ASSIGN_RETURN_FAILURE_ON_EXCEPTION(isolate, elem, Object::ToNumber(elem));
-      // We don't need to check for buffer neutering here, because the
-      // source cannot be a TypedArray.
-      // The spec says we store the length, then get each element, so we don't
-      // need to check changes to length.
-      destination_elements->SetValue(i, *elem);
-    }
-    return Smi::kZero;
-=======
   static Object* CopyElementsHandleSlow(Handle<Object> source,
                                         Handle<JSTypedArray> destination,
                                         size_t length, uint32_t offset) {
@@ -3834,19 +3514,11 @@
       destination_elements->SetValue(offset + i, *elem);
     }
     return *isolate->factory()->undefined_value();
->>>>>>> 84bd6f3c
   }
 
   // This doesn't guarantee that the destination array will be completely
   // filled. The caller must do this by passing a source with equal length, if
   // that is required.
-<<<<<<< HEAD
-  static Object* CopyElementsHandleImpl(Handle<JSReceiver> source,
-                                        Handle<JSObject> destination,
-                                        size_t length) {
-    Handle<JSTypedArray> destination_ta =
-        Handle<JSTypedArray>::cast(destination);
-=======
   static Object* CopyElementsHandleImpl(Handle<Object> source,
                                         Handle<JSObject> destination,
                                         size_t length, uint32_t offset) {
@@ -3856,15 +3528,10 @@
     DCHECK_LE(offset + length, destination_ta->length_value());
 
     if (length == 0) return *isolate->factory()->undefined_value();
->>>>>>> 84bd6f3c
 
     // All conversions from TypedArrays can be done without allocation.
     if (source->IsJSTypedArray()) {
       Handle<JSTypedArray> source_ta = Handle<JSTypedArray>::cast(source);
-<<<<<<< HEAD
-      CopyElementsHandleFromTypedArray(source_ta, destination_ta, length);
-      return Smi::kZero;
-=======
       ElementsKind source_kind = source_ta->GetElementsKind();
       bool source_is_bigint =
           source_kind == BIGINT64_ELEMENTS || source_kind == BIGUINT64_ELEMENTS;
@@ -3890,17 +3557,10 @@
         CopyElementsFromTypedArray(*source_ta, *destination_ta, length, offset);
         return *isolate->factory()->undefined_value();
       }
->>>>>>> 84bd6f3c
     }
 
     // Fast cases for packed numbers kinds where we don't need to allocate.
     if (source->IsJSArray()) {
-<<<<<<< HEAD
-      Handle<JSArray> source_array = Handle<JSArray>::cast(source);
-      if (TryCopyElementsHandleFastNumber(source_array, destination_ta,
-                                          length)) {
-        return Smi::kZero;
-=======
       Handle<JSArray> source_js_array = Handle<JSArray>::cast(source);
       size_t current_length;
       if (source_js_array->length()->IsNumber() &&
@@ -3912,16 +3572,11 @@
             return *isolate->factory()->undefined_value();
           }
         }
->>>>>>> 84bd6f3c
       }
     }
     // Final generic case that handles prototype chain lookups, getters, proxies
     // and observable side effects via valueOf, etc.
-<<<<<<< HEAD
-    return CopyElementsHandleSlow(source, destination_ta, length);
-=======
     return CopyElementsHandleSlow(source, destination_ta, length, offset);
->>>>>>> 84bd6f3c
   }
 };
 
@@ -3958,11 +3613,7 @@
       Object* probe = elements->get_mapped_entry(entry);
       DCHECK(!probe->IsTheHole(isolate));
       Context* context = elements->context();
-<<<<<<< HEAD
-      int context_entry = Smi::cast(probe)->value();
-=======
       int context_entry = Smi::ToInt(probe);
->>>>>>> 84bd6f3c
       DCHECK(!context->get(context_entry)->IsTheHole(isolate));
       return handle(context->get(context_entry), isolate);
     } else {
@@ -3998,11 +3649,7 @@
       Object* probe = elements->get_mapped_entry(entry);
       DCHECK(!probe->IsTheHole(store->GetIsolate()));
       Context* context = elements->context();
-<<<<<<< HEAD
-      int context_entry = Smi::cast(probe)->value();
-=======
       int context_entry = Smi::ToInt(probe);
->>>>>>> 84bd6f3c
       DCHECK(!context->get(context_entry)->IsTheHole(store->GetIsolate()));
       context->set(context_entry, value);
     } else {
@@ -4143,29 +3790,13 @@
     uint32_t delete_or_entry = entry;
     if (entry < length) {
       delete_or_entry = kMaxUInt32;
-<<<<<<< HEAD
     }
     Subclass::SloppyDeleteImpl(obj, elements, delete_or_entry);
     // SloppyDeleteImpl allocates a new dictionary elements store. For making
     // heap verification happy we postpone clearing out the mapped entry.
     if (entry < length) {
       elements->set_mapped_entry(entry, obj->GetHeap()->the_hole_value());
-=======
->>>>>>> 84bd6f3c
-    }
-    Subclass::SloppyDeleteImpl(obj, elements, delete_or_entry);
-    // SloppyDeleteImpl allocates a new dictionary elements store. For making
-    // heap verification happy we postpone clearing out the mapped entry.
-    if (entry < length) {
-      elements->set_mapped_entry(entry, obj->GetHeap()->the_hole_value());
-    }
-  }
-
-  static void SloppyDeleteImpl(Handle<JSObject> obj,
-                               Handle<SloppyArgumentsElements> elements,
-                               uint32_t entry) {
-    // Implemented in subclasses.
-    UNREACHABLE();
+    }
   }
 
   static void SloppyDeleteImpl(Handle<JSObject> obj,
@@ -4222,20 +3853,13 @@
                                        Handle<Object> value,
                                        uint32_t start_from, uint32_t length) {
     DCHECK(JSObject::PrototypeHasNoElements(isolate, *object));
-<<<<<<< HEAD
-    Handle<Map> original_map = handle(object->map(), isolate);
-=======
     Handle<Map> original_map(object->map(), isolate);
->>>>>>> 84bd6f3c
     Handle<SloppyArgumentsElements> elements(
         SloppyArgumentsElements::cast(object->elements()), isolate);
     bool search_for_hole = value->IsUndefined(isolate);
 
     for (uint32_t k = start_from; k < length; ++k) {
-<<<<<<< HEAD
-=======
       DCHECK_EQ(object->map(), *original_map);
->>>>>>> 84bd6f3c
       uint32_t entry =
           GetEntryForIndexImpl(isolate, *object, *elements, k, ALL_PROPERTIES);
       if (entry == kMaxUInt32) {
@@ -4271,19 +3895,12 @@
                                          Handle<Object> value,
                                          uint32_t start_from, uint32_t length) {
     DCHECK(JSObject::PrototypeHasNoElements(isolate, *object));
-<<<<<<< HEAD
-    Handle<Map> original_map = handle(object->map(), isolate);
-=======
     Handle<Map> original_map(object->map(), isolate);
->>>>>>> 84bd6f3c
     Handle<SloppyArgumentsElements> elements(
         SloppyArgumentsElements::cast(object->elements()), isolate);
 
     for (uint32_t k = start_from; k < length; ++k) {
-<<<<<<< HEAD
-=======
       DCHECK_EQ(object->map(), *original_map);
->>>>>>> 84bd6f3c
       uint32_t entry =
           GetEntryForIndexImpl(isolate, *object, *elements, k, ALL_PROPERTIES);
       if (entry == kMaxUInt32) {
@@ -4370,26 +3987,11 @@
     // No need to delete a context mapped entry from the arguments elements.
     if (entry == kMaxUInt32) return;
     Isolate* isolate = obj->GetIsolate();
-<<<<<<< HEAD
-    Handle<SeededNumberDictionary> dict(
-        SeededNumberDictionary::cast(elements->arguments()), isolate);
-    // TODO(verwaest): Remove reliance on index in Shrink.
-    uint32_t index = GetIndexForEntryImpl(*dict, entry);
-    int length = elements->parameter_map_length();
-    Handle<Object> result =
-        SeededNumberDictionary::DeleteProperty(dict, entry - length);
-    USE(result);
-    DCHECK(result->IsTrue(isolate));
-    Handle<FixedArray> new_elements =
-        SeededNumberDictionary::Shrink(dict, index);
-    elements->set_arguments(*new_elements);
-=======
     Handle<NumberDictionary> dict(NumberDictionary::cast(elements->arguments()),
                                   isolate);
     int length = elements->parameter_map_length();
     dict = NumberDictionary::DeleteEntry(dict, entry - length);
     elements->set_arguments(*dict);
->>>>>>> 84bd6f3c
   }
   static void AddImpl(Handle<JSObject> object, uint32_t index,
                       Handle<Object> value, PropertyAttributes attributes,
@@ -4399,15 +4001,9 @@
         SloppyArgumentsElements::cast(object->elements()), isolate);
     Handle<FixedArrayBase> old_arguments(
         FixedArrayBase::cast(elements->arguments()), isolate);
-<<<<<<< HEAD
-    Handle<SeededNumberDictionary> dictionary =
-        old_arguments->IsSeededNumberDictionary()
-            ? Handle<SeededNumberDictionary>::cast(old_arguments)
-=======
     Handle<NumberDictionary> dictionary =
         old_arguments->IsNumberDictionary()
             ? Handle<NumberDictionary>::cast(old_arguments)
->>>>>>> 84bd6f3c
             : JSObject::NormalizeElements(object);
     PropertyDetails details(kData, attributes, PropertyCellType::kNoCell);
     Handle<NumberDictionary> new_dictionary =
@@ -4430,11 +4026,7 @@
       Object* probe = elements->get_mapped_entry(entry);
       DCHECK(!probe->IsTheHole(isolate));
       Context* context = elements->context();
-<<<<<<< HEAD
-      int context_entry = Smi::cast(probe)->value();
-=======
       int context_entry = Smi::ToInt(probe);
->>>>>>> 84bd6f3c
       DCHECK(!context->get(context_entry)->IsTheHole(isolate));
       context->set(context_entry, *value);
 
@@ -4445,18 +4037,10 @@
         value = isolate->factory()->NewAliasedArgumentsEntry(context_entry);
       }
 
-<<<<<<< HEAD
-      PropertyDetails details(kData, attributes, 0, PropertyCellType::kNoCell);
-      Handle<SeededNumberDictionary> arguments(
-          SeededNumberDictionary::cast(elements->arguments()), isolate);
-      arguments = SeededNumberDictionary::AddNumberEntry(
-          arguments, entry, value, details, object);
-=======
       PropertyDetails details(kData, attributes, PropertyCellType::kNoCell);
       Handle<NumberDictionary> arguments(
           NumberDictionary::cast(elements->arguments()), isolate);
       arguments = NumberDictionary::Add(arguments, entry, value, details);
->>>>>>> 84bd6f3c
       // If the attributes were NONE, we would have called set rather than
       // reconfigure.
       DCHECK_NE(NONE, attributes);
@@ -4487,44 +4071,12 @@
       Handle<Object> result) {
     DCHECK(!result->IsAliasedArgumentsEntry());
     return result;
-<<<<<<< HEAD
   }
 
   static Handle<FixedArray> GetArguments(Isolate* isolate,
                                          FixedArrayBase* store) {
     SloppyArgumentsElements* elements = SloppyArgumentsElements::cast(store);
     return Handle<FixedArray>(elements->arguments(), isolate);
-  }
-
-  static Handle<JSObject> SliceImpl(Handle<JSObject> receiver, uint32_t start,
-                                    uint32_t end) {
-    Isolate* isolate = receiver->GetIsolate();
-    uint32_t result_len = end < start ? 0u : end - start;
-    Handle<JSArray> result_array = isolate->factory()->NewJSArray(
-        FAST_HOLEY_ELEMENTS, result_len, result_len);
-    DisallowHeapAllocation no_gc;
-    FixedArray* elements = FixedArray::cast(result_array->elements());
-    FixedArray* parameters = FixedArray::cast(receiver->elements());
-    uint32_t insertion_index = 0;
-    for (uint32_t i = start; i < end; i++) {
-      uint32_t entry = GetEntryForIndexImpl(isolate, *receiver, parameters, i,
-                                            ALL_PROPERTIES);
-      if (entry != kMaxUInt32 && HasEntryImpl(isolate, parameters, entry)) {
-        elements->set(insertion_index, *GetImpl(isolate, parameters, entry));
-      } else {
-        elements->set_the_hole(isolate, insertion_index);
-      }
-      insertion_index++;
-    }
-    return result_array;
-=======
-  }
-
-  static Handle<FixedArray> GetArguments(Isolate* isolate,
-                                         FixedArrayBase* store) {
-    SloppyArgumentsElements* elements = SloppyArgumentsElements::cast(store);
-    return Handle<FixedArray>(elements->arguments(), isolate);
->>>>>>> 84bd6f3c
   }
 
   static Handle<NumberDictionary> NormalizeImpl(
@@ -4534,18 +4086,10 @@
     return FastHoleyObjectElementsAccessor::NormalizeImpl(object, arguments);
   }
 
-<<<<<<< HEAD
-  static Handle<SeededNumberDictionary> NormalizeArgumentsElements(
-      Handle<JSObject> object, Handle<SloppyArgumentsElements> elements,
-      uint32_t* entry) {
-    Handle<SeededNumberDictionary> dictionary =
-        JSObject::NormalizeElements(object);
-=======
   static Handle<NumberDictionary> NormalizeArgumentsElements(
       Handle<JSObject> object, Handle<SloppyArgumentsElements> elements,
       uint32_t* entry) {
     Handle<NumberDictionary> dictionary = JSObject::NormalizeElements(object);
->>>>>>> 84bd6f3c
     elements->set_arguments(*dictionary);
     // kMaxUInt32 indicates that a context mapped element got deleted. In this
     // case we only normalize the elements (aka. migrate to SLOW_SLOPPY).
@@ -4573,11 +4117,7 @@
     Handle<SloppyArgumentsElements> elements(
         SloppyArgumentsElements::cast(object->elements()), isolate);
     Handle<FixedArray> old_arguments(elements->arguments(), isolate);
-<<<<<<< HEAD
-    if (old_arguments->IsSeededNumberDictionary() ||
-=======
     if (old_arguments->IsNumberDictionary() ||
->>>>>>> 84bd6f3c
         static_cast<uint32_t>(old_arguments->length()) < new_capacity) {
       GrowCapacityAndConvertImpl(object, new_capacity);
     }
@@ -4635,11 +4175,7 @@
         object, FAST_SLOPPY_ARGUMENTS_ELEMENTS);
     JSObject::MigrateToMap(object, new_map);
     elements->set_arguments(FixedArray::cast(*arguments));
-<<<<<<< HEAD
-    JSObject::ValidateElements(object);
-=======
     JSObject::ValidateElements(*object);
->>>>>>> 84bd6f3c
   }
 };
 
