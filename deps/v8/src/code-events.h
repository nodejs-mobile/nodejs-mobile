--- conflicted
+++ resolved
@@ -19,61 +19,6 @@
 class SharedFunctionInfo;
 class String;
 
-<<<<<<< HEAD
-#define LOG_EVENTS_AND_TAGS_LIST(V)                                      \
-  V(CODE_CREATION_EVENT, "code-creation")                                \
-  V(CODE_DISABLE_OPT_EVENT, "code-disable-optimization")                 \
-  V(CODE_MOVE_EVENT, "code-move")                                        \
-  V(CODE_DELETE_EVENT, "code-delete")                                    \
-  V(CODE_MOVING_GC, "code-moving-gc")                                    \
-  V(SHARED_FUNC_MOVE_EVENT, "sfi-move")                                  \
-  V(SNAPSHOT_CODE_NAME_EVENT, "snapshot-code-name")                      \
-  V(TICK_EVENT, "tick")                                                  \
-  V(REPEAT_META_EVENT, "repeat")                                         \
-  V(BUILTIN_TAG, "Builtin")                                              \
-  V(CALL_DEBUG_BREAK_TAG, "CallDebugBreak")                              \
-  V(CALL_DEBUG_PREPARE_STEP_IN_TAG, "CallDebugPrepareStepIn")            \
-  V(CALL_INITIALIZE_TAG, "CallInitialize")                               \
-  V(CALL_MEGAMORPHIC_TAG, "CallMegamorphic")                             \
-  V(CALL_MISS_TAG, "CallMiss")                                           \
-  V(CALL_NORMAL_TAG, "CallNormal")                                       \
-  V(LOAD_INITIALIZE_TAG, "LoadInitialize")                               \
-  V(LOAD_MEGAMORPHIC_TAG, "LoadMegamorphic")                             \
-  V(STORE_INITIALIZE_TAG, "StoreInitialize")                             \
-  V(STORE_GENERIC_TAG, "StoreGeneric")                                   \
-  V(STORE_MEGAMORPHIC_TAG, "StoreMegamorphic")                           \
-  V(KEYED_CALL_DEBUG_BREAK_TAG, "KeyedCallDebugBreak")                   \
-  V(KEYED_CALL_DEBUG_PREPARE_STEP_IN_TAG, "KeyedCallDebugPrepareStepIn") \
-  V(KEYED_CALL_INITIALIZE_TAG, "KeyedCallInitialize")                    \
-  V(KEYED_CALL_MEGAMORPHIC_TAG, "KeyedCallMegamorphic")                  \
-  V(KEYED_CALL_MISS_TAG, "KeyedCallMiss")                                \
-  V(KEYED_CALL_NORMAL_TAG, "KeyedCallNormal")                            \
-  V(CALLBACK_TAG, "Callback")                                            \
-  V(EVAL_TAG, "Eval")                                                    \
-  V(FUNCTION_TAG, "Function")                                            \
-  V(HANDLER_TAG, "Handler")                                              \
-  V(BYTECODE_HANDLER_TAG, "BytecodeHandler")                             \
-  V(KEYED_LOAD_IC_TAG, "KeyedLoadIC")                                    \
-  V(KEYED_LOAD_POLYMORPHIC_IC_TAG, "KeyedLoadPolymorphicIC")             \
-  V(KEYED_EXTERNAL_ARRAY_LOAD_IC_TAG, "KeyedExternalArrayLoadIC")        \
-  V(KEYED_STORE_IC_TAG, "KeyedStoreIC")                                  \
-  V(KEYED_STORE_POLYMORPHIC_IC_TAG, "KeyedStorePolymorphicIC")           \
-  V(KEYED_EXTERNAL_ARRAY_STORE_IC_TAG, "KeyedExternalArrayStoreIC")      \
-  V(LAZY_COMPILE_TAG, "LazyCompile")                                     \
-  V(CALL_IC_TAG, "CallIC")                                               \
-  V(LOAD_IC_TAG, "LoadIC")                                               \
-  V(LOAD_GLOBAL_IC_TAG, "LoadGlobalIC")                                  \
-  V(LOAD_POLYMORPHIC_IC_TAG, "LoadPolymorphicIC")                        \
-  V(REG_EXP_TAG, "RegExp")                                               \
-  V(SCRIPT_TAG, "Script")                                                \
-  V(STORE_IC_TAG, "StoreIC")                                             \
-  V(STORE_GLOBAL_IC_TAG, "StoreGlobalIC")                                \
-  V(STORE_POLYMORPHIC_IC_TAG, "StorePolymorphicIC")                      \
-  V(STUB_TAG, "Stub")                                                    \
-  V(NATIVE_FUNCTION_TAG, "Function")                                     \
-  V(NATIVE_LAZY_COMPILE_TAG, "LazyCompile")                              \
-  V(NATIVE_SCRIPT_TAG, "Script")
-=======
 namespace wasm {
 class WasmCode;
 using WasmName = Vector<const char>;
@@ -104,7 +49,6 @@
   V(NATIVE_FUNCTION_TAG, Function)                 \
   V(NATIVE_LAZY_COMPILE_TAG, LazyCompile)          \
   V(NATIVE_SCRIPT_TAG, Script)
->>>>>>> 84bd6f3c
 // Note that 'NATIVE_' cases for functions and scripts are mapped onto
 // original tags when writing to the log.
 
@@ -147,11 +91,8 @@
   enum DeoptKind { kSoft, kLazy, kEager };
   virtual void CodeDeoptEvent(Code* code, DeoptKind kind, Address pc,
                               int fp_to_sp_delta) = 0;
-<<<<<<< HEAD
-=======
 
   virtual bool is_listening_to_code_events() { return false; }
->>>>>>> 84bd6f3c
 };
 
 class CodeEventDispatcher {
