--- conflicted
+++ resolved
@@ -2,13 +2,8 @@
 // Use of this source code is governed by a BSD-style license that can be
 // found in the LICENSE file.
 
-<<<<<<< HEAD
-#ifndef V8_ASMJS_SWITCH_LOGIC_H
-#define V8_ASMJS_SWITCH_LOGIC_H
-=======
 #ifndef V8_ASMJS_SWITCH_LOGIC_H_
 #define V8_ASMJS_SWITCH_LOGIC_H_
->>>>>>> 84bd6f3c
 
 #include "src/globals.h"
 #include "src/zone/zone-containers.h"
@@ -35,8 +30,4 @@
 }  // namespace internal
 }  // namespace v8
 
-<<<<<<< HEAD
-#endif  // V8_ASMJS_SWITCH_LOGIC_H
-=======
-#endif  // V8_ASMJS_SWITCH_LOGIC_H_
->>>>>>> 84bd6f3c
+#endif  // V8_ASMJS_SWITCH_LOGIC_H_