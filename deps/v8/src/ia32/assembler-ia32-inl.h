// Copyright (c) 1994-2006 Sun Microsystems Inc.
// All Rights Reserved.
//
// Redistribution and use in source and binary forms, with or without
// modification, are permitted provided that the following conditions are
// met:
//
// - Redistributions of source code must retain the above copyright notice,
// this list of conditions and the following disclaimer.
//
// - Redistribution in binary form must reproduce the above copyright
// notice, this list of conditions and the following disclaimer in the
// documentation and/or other materials provided with the distribution.
//
// - Neither the name of Sun Microsystems or the names of contributors may
// be used to endorse or promote products derived from this software without
// specific prior written permission.
//
// THIS SOFTWARE IS PROVIDED BY THE COPYRIGHT HOLDERS AND CONTRIBUTORS "AS
// IS" AND ANY EXPRESS OR IMPLIED WARRANTIES, INCLUDING, BUT NOT LIMITED TO,
// THE IMPLIED WARRANTIES OF MERCHANTABILITY AND FITNESS FOR A PARTICULAR
// PURPOSE ARE DISCLAIMED. IN NO EVENT SHALL THE COPYRIGHT OWNER OR
// CONTRIBUTORS BE LIABLE FOR ANY DIRECT, INDIRECT, INCIDENTAL, SPECIAL,
// EXEMPLARY, OR CONSEQUENTIAL DAMAGES (INCLUDING, BUT NOT LIMITED TO,
// PROCUREMENT OF SUBSTITUTE GOODS OR SERVICES; LOSS OF USE, DATA, OR
// PROFITS; OR BUSINESS INTERRUPTION) HOWEVER CAUSED AND ON ANY THEORY OF
// LIABILITY, WHETHER IN CONTRACT, STRICT LIABILITY, OR TORT (INCLUDING
// NEGLIGENCE OR OTHERWISE) ARISING IN ANY WAY OUT OF THE USE OF THIS
// SOFTWARE, EVEN IF ADVISED OF THE POSSIBILITY OF SUCH DAMAGE.

// The original source code covered by the above license above has been
// modified significantly by Google Inc.
// Copyright 2012 the V8 project authors. All rights reserved.

// A light-weight IA32 Assembler.

#ifndef V8_IA32_ASSEMBLER_IA32_INL_H_
#define V8_IA32_ASSEMBLER_IA32_INL_H_

#include "src/ia32/assembler-ia32.h"

#include "src/assembler.h"
#include "src/debug/debug.h"
#include "src/objects-inl.h"

namespace v8 {
namespace internal {

bool CpuFeatures::SupportsOptimizer() { return true; }

bool CpuFeatures::SupportsWasmSimd128() { return IsSupported(SSE4_1); }
<<<<<<< HEAD

static const byte kCallOpcode = 0xE8;
static const int kNoCodeAgeSequenceLength = 5;
=======
>>>>>>> 84bd6f3c


// The modes possibly affected by apply must be in kApplyMask.
void RelocInfo::apply(intptr_t delta) {
  if (IsRuntimeEntry(rmode_) || IsCodeTarget(rmode_) ||
      rmode_ == RelocInfo::JS_TO_WASM_CALL) {
    int32_t* p = reinterpret_cast<int32_t*>(pc_);
    *p -= delta;  // Relocate entry.
  } else if (IsInternalReference(rmode_)) {
    // absolute code pointer inside code object moves with the code object.
    int32_t* p = reinterpret_cast<int32_t*>(pc_);
    *p += delta;  // Relocate entry.
  }
}


Address RelocInfo::target_address() {
  DCHECK(IsCodeTarget(rmode_) || IsRuntimeEntry(rmode_) || IsWasmCall(rmode_));
  return Assembler::target_address_at(pc_, constant_pool_);
}

Address RelocInfo::target_address_address() {
  DCHECK(IsCodeTarget(rmode_) || IsRuntimeEntry(rmode_) || IsWasmCall(rmode_) ||
         IsEmbeddedObject(rmode_) || IsExternalReference(rmode_) ||
         IsOffHeapTarget(rmode_));
  return pc_;
}


Address RelocInfo::constant_pool_entry_address() {
  UNREACHABLE();
}


int RelocInfo::target_address_size() {
  return Assembler::kSpecialTargetSize;
}

HeapObject* RelocInfo::target_object() {
  DCHECK(IsCodeTarget(rmode_) || rmode_ == EMBEDDED_OBJECT);
  return HeapObject::cast(Memory::Object_at(pc_));
}

Handle<HeapObject> RelocInfo::target_object_handle(Assembler* origin) {
  DCHECK(IsCodeTarget(rmode_) || rmode_ == EMBEDDED_OBJECT);
  return Handle<HeapObject>::cast(Memory::Object_Handle_at(pc_));
}

void RelocInfo::set_target_object(HeapObject* target,
                                  WriteBarrierMode write_barrier_mode,
                                  ICacheFlushMode icache_flush_mode) {
  DCHECK(IsCodeTarget(rmode_) || rmode_ == EMBEDDED_OBJECT);
  Memory::Object_at(pc_) = target;
  if (icache_flush_mode != SKIP_ICACHE_FLUSH) {
<<<<<<< HEAD
    Assembler::FlushICache(target->GetIsolate(), pc_, sizeof(Address));
  }
  if (write_barrier_mode == UPDATE_WRITE_BARRIER && host() != NULL) {
=======
    Assembler::FlushICache(pc_, sizeof(Address));
  }
  if (write_barrier_mode == UPDATE_WRITE_BARRIER && host() != nullptr) {
>>>>>>> 84bd6f3c
    host()->GetHeap()->RecordWriteIntoCode(host(), this, target);
    host()->GetHeap()->incremental_marking()->RecordWriteIntoCode(host(), this,
                                                                  target);
  }
}


Address RelocInfo::target_external_reference() {
  DCHECK(rmode_ == RelocInfo::EXTERNAL_REFERENCE);
  return Memory::Address_at(pc_);
}

void RelocInfo::set_target_external_reference(
    Address target, ICacheFlushMode icache_flush_mode) {
  DCHECK(rmode_ == RelocInfo::EXTERNAL_REFERENCE);
  Memory::Address_at(pc_) = target;
  if (icache_flush_mode != SKIP_ICACHE_FLUSH) {
    Assembler::FlushICache(pc_, sizeof(Address));
  }
}

Address RelocInfo::target_internal_reference() {
  DCHECK(rmode_ == INTERNAL_REFERENCE);
  return Memory::Address_at(pc_);
}


Address RelocInfo::target_internal_reference_address() {
  DCHECK(rmode_ == INTERNAL_REFERENCE);
  return pc_;
}

void RelocInfo::set_wasm_code_table_entry(Address target,
                                          ICacheFlushMode icache_flush_mode) {
  DCHECK(rmode_ == RelocInfo::WASM_CODE_TABLE_ENTRY);
  Memory::Address_at(pc_) = target;
  if (icache_flush_mode != SKIP_ICACHE_FLUSH) {
    Assembler::FlushICache(pc_, sizeof(Address));
  }
}

Address RelocInfo::target_runtime_entry(Assembler* origin) {
  DCHECK(IsRuntimeEntry(rmode_));
  return static_cast<Address>(*reinterpret_cast<int32_t*>(pc_));
}

<<<<<<< HEAD
void RelocInfo::set_target_runtime_entry(Isolate* isolate, Address target,
=======
void RelocInfo::set_target_runtime_entry(Address target,
>>>>>>> 84bd6f3c
                                         WriteBarrierMode write_barrier_mode,
                                         ICacheFlushMode icache_flush_mode) {
  DCHECK(IsRuntimeEntry(rmode_));
  if (target_address() != target) {
    set_target_address(isolate, target, write_barrier_mode, icache_flush_mode);
  }
}

<<<<<<< HEAD

Handle<Cell> RelocInfo::target_cell_handle() {
  DCHECK(rmode_ == RelocInfo::CELL);
  Address address = Memory::Address_at(pc_);
  return Handle<Cell>(reinterpret_cast<Cell**>(address));
}


Cell* RelocInfo::target_cell() {
  DCHECK(rmode_ == RelocInfo::CELL);
  return Cell::FromValueAddress(Memory::Address_at(pc_));
}


void RelocInfo::set_target_cell(Cell* cell,
                                WriteBarrierMode write_barrier_mode,
                                ICacheFlushMode icache_flush_mode) {
  DCHECK(cell->IsCell());
  DCHECK(rmode_ == RelocInfo::CELL);
  Address address = cell->address() + Cell::kValueOffset;
  Memory::Address_at(pc_) = address;
  if (icache_flush_mode != SKIP_ICACHE_FLUSH) {
    Assembler::FlushICache(cell->GetIsolate(), pc_, sizeof(Address));
  }
  if (write_barrier_mode == UPDATE_WRITE_BARRIER && host() != NULL) {
    host()->GetHeap()->incremental_marking()->RecordWriteIntoCode(host(), this,
                                                                  cell);
  }
}

Handle<Code> RelocInfo::code_age_stub_handle(Assembler* origin) {
  DCHECK(rmode_ == RelocInfo::CODE_AGE_SEQUENCE);
  DCHECK(*pc_ == kCallOpcode);
  return Handle<Code>::cast(Memory::Object_Handle_at(pc_ + 1));
}


Code* RelocInfo::code_age_stub() {
  DCHECK(rmode_ == RelocInfo::CODE_AGE_SEQUENCE);
  DCHECK(*pc_ == kCallOpcode);
  return Code::GetCodeFromTargetAddress(
      Assembler::target_address_at(pc_ + 1, host_));
}


void RelocInfo::set_code_age_stub(Code* stub,
                                  ICacheFlushMode icache_flush_mode) {
  DCHECK(*pc_ == kCallOpcode);
  DCHECK(rmode_ == RelocInfo::CODE_AGE_SEQUENCE);
  Assembler::set_target_address_at(stub->GetIsolate(), pc_ + 1, host_,
                                   stub->instruction_start(),
                                   icache_flush_mode);
}


Address RelocInfo::debug_call_address() {
  DCHECK(IsDebugBreakSlot(rmode()) && IsPatchedDebugBreakSlotSequence());
  Address location = pc_ + Assembler::kPatchDebugBreakSlotAddressOffset;
  return Assembler::target_address_at(location, host_);
}

void RelocInfo::set_debug_call_address(Isolate* isolate, Address target) {
  DCHECK(IsDebugBreakSlot(rmode()) && IsPatchedDebugBreakSlotSequence());
  Address location = pc_ + Assembler::kPatchDebugBreakSlotAddressOffset;
  Assembler::set_target_address_at(isolate, location, host_, target);
  if (host() != NULL) {
    Code* target_code = Code::GetCodeFromTargetAddress(target);
    host()->GetHeap()->incremental_marking()->RecordWriteIntoCode(host(), this,
                                                                  target_code);
  }
}

void RelocInfo::WipeOut(Isolate* isolate) {
=======
Address RelocInfo::target_off_heap_target() {
  DCHECK(IsOffHeapTarget(rmode_));
  return Memory::Address_at(pc_);
}

void RelocInfo::WipeOut() {
>>>>>>> 84bd6f3c
  if (IsEmbeddedObject(rmode_) || IsExternalReference(rmode_) ||
      IsInternalReference(rmode_)) {
    Memory::Address_at(pc_) = kNullAddress;
  } else if (IsCodeTarget(rmode_) || IsRuntimeEntry(rmode_)) {
    // Effectively write zero into the relocation.
<<<<<<< HEAD
    Assembler::set_target_address_at(isolate, pc_, host_,
=======
    Assembler::set_target_address_at(pc_, constant_pool_,
>>>>>>> 84bd6f3c
                                     pc_ + sizeof(int32_t));
  } else {
    UNREACHABLE();
  }
}

template <typename ObjectVisitor>
<<<<<<< HEAD
void RelocInfo::Visit(Isolate* isolate, ObjectVisitor* visitor) {
  RelocInfo::Mode mode = rmode();
  if (mode == RelocInfo::EMBEDDED_OBJECT) {
    visitor->VisitEmbeddedPointer(host(), this);
    Assembler::FlushICache(isolate, pc_, sizeof(Address));
  } else if (RelocInfo::IsCodeTarget(mode)) {
    visitor->VisitCodeTarget(host(), this);
  } else if (mode == RelocInfo::CELL) {
    visitor->VisitCellPointer(host(), this);
  } else if (mode == RelocInfo::EXTERNAL_REFERENCE) {
    visitor->VisitExternalReference(host(), this);
  } else if (mode == RelocInfo::INTERNAL_REFERENCE) {
    visitor->VisitInternalReference(host(), this);
  } else if (RelocInfo::IsCodeAgeSequence(mode)) {
    visitor->VisitCodeAgeSequence(host(), this);
  } else if (RelocInfo::IsDebugBreakSlot(mode) &&
             IsPatchedDebugBreakSlotSequence()) {
    visitor->VisitDebugTarget(host(), this);
  } else if (IsRuntimeEntry(mode)) {
    visitor->VisitRuntimeEntry(host(), this);
  }
}


template<typename StaticVisitor>
void RelocInfo::Visit(Heap* heap) {
=======
void RelocInfo::Visit(ObjectVisitor* visitor) {
>>>>>>> 84bd6f3c
  RelocInfo::Mode mode = rmode();
  if (mode == RelocInfo::EMBEDDED_OBJECT) {
    visitor->VisitEmbeddedPointer(host(), this);
    Assembler::FlushICache(pc_, sizeof(Address));
  } else if (RelocInfo::IsCodeTarget(mode)) {
    visitor->VisitCodeTarget(host(), this);
  } else if (mode == RelocInfo::EXTERNAL_REFERENCE) {
    visitor->VisitExternalReference(host(), this);
  } else if (mode == RelocInfo::INTERNAL_REFERENCE) {
    visitor->VisitInternalReference(host(), this);
  } else if (IsRuntimeEntry(mode)) {
    visitor->VisitRuntimeEntry(host(), this);
  } else if (RelocInfo::IsOffHeapTarget(mode)) {
    visitor->VisitOffHeapTarget(host(), this);
  }
}

void Assembler::emit(uint32_t x) {
  *reinterpret_cast<uint32_t*>(pc_) = x;
  pc_ += sizeof(uint32_t);
}


void Assembler::emit_q(uint64_t x) {
  *reinterpret_cast<uint64_t*>(pc_) = x;
  pc_ += sizeof(uint64_t);
}

void Assembler::emit(Handle<HeapObject> handle) {
  emit(handle.address(), RelocInfo::EMBEDDED_OBJECT);
}

void Assembler::emit(uint32_t x, RelocInfo::Mode rmode) {
  if (!RelocInfo::IsNone(rmode)) {
    RecordRelocInfo(rmode);
  }
  emit(x);
}

void Assembler::emit(Handle<Code> code, RelocInfo::Mode rmode) {
  emit(code.address(), rmode);
}


void Assembler::emit(const Immediate& x) {
  if (x.rmode_ == RelocInfo::INTERNAL_REFERENCE) {
    Label* label = reinterpret_cast<Label*>(x.immediate());
    emit_code_relative_offset(label);
    return;
  }
  if (!RelocInfo::IsNone(x.rmode_)) RecordRelocInfo(x.rmode_);
  if (x.is_heap_object_request()) {
    RequestHeapObject(x.heap_object_request());
    emit(0);
  } else {
    emit(x.immediate());
  }
}


void Assembler::emit_code_relative_offset(Label* label) {
  if (label->is_bound()) {
    int32_t pos;
    pos = label->pos() + Code::kHeaderSize - kHeapObjectTag;
    emit(pos);
  } else {
    emit_disp(label, Displacement::CODE_RELATIVE);
  }
}

void Assembler::emit_b(Immediate x) {
  DCHECK(x.is_int8() || x.is_uint8());
  uint8_t value = static_cast<uint8_t>(x.immediate());
  *pc_++ = value;
}

void Assembler::emit_w(const Immediate& x) {
  DCHECK(RelocInfo::IsNone(x.rmode_));
  uint16_t value = static_cast<uint16_t>(x.immediate());
  reinterpret_cast<uint16_t*>(pc_)[0] = value;
  pc_ += sizeof(uint16_t);
}


Address Assembler::target_address_at(Address pc, Address constant_pool) {
  return pc + sizeof(int32_t) + *reinterpret_cast<int32_t*>(pc);
}

void Assembler::set_target_address_at(Address pc, Address constant_pool,
                                      Address target,
                                      ICacheFlushMode icache_flush_mode) {
<<<<<<< HEAD
  DCHECK_IMPLIES(isolate == nullptr, icache_flush_mode == SKIP_ICACHE_FLUSH);
  int32_t* p = reinterpret_cast<int32_t*>(pc);
  *p = target - (pc + sizeof(int32_t));
=======
  *reinterpret_cast<int32_t*>(pc) = target - (pc + sizeof(int32_t));
>>>>>>> 84bd6f3c
  if (icache_flush_mode != SKIP_ICACHE_FLUSH) {
    Assembler::FlushICache(pc, sizeof(int32_t));
  }
}

Address Assembler::target_address_from_return_address(Address pc) {
  return pc - kCallTargetAddressOffset;
}

void Assembler::deserialization_set_special_target_at(
    Address instruction_payload, Code* code, Address target) {
  set_target_address_at(instruction_payload,
                        code ? code->constant_pool() : kNullAddress, target);
}

int Assembler::deserialization_special_target_size(
    Address instruction_payload) {
  return kSpecialTargetSize;
}

Displacement Assembler::disp_at(Label* L) {
  return Displacement(long_at(L->pos()));
}


void Assembler::disp_at_put(Label* L, Displacement disp) {
  long_at_put(L->pos(), disp.data());
}


void Assembler::emit_disp(Label* L, Displacement::Type type) {
  Displacement disp(L, type);
  L->link_to(pc_offset());
  emit(static_cast<int>(disp.data()));
}


void Assembler::emit_near_disp(Label* L) {
  byte disp = 0x00;
  if (L->is_near_linked()) {
    int offset = L->near_link_pos() - pc_offset();
    DCHECK(is_int8(offset));
    disp = static_cast<byte>(offset & 0xFF);
  }
  L->link_to(pc_offset(), Label::kNear);
  *pc_++ = disp;
}

void Assembler::deserialization_set_target_internal_reference_at(
    Address pc, Address target, RelocInfo::Mode mode) {
  Memory::Address_at(pc) = target;
}


void Operand::set_sib(ScaleFactor scale, Register index, Register base) {
  DCHECK_EQ(len_, 1);
  DCHECK_EQ(scale & -4, 0);
  // Use SIB with no index register only for base esp.
  DCHECK(index != esp || base == esp);
  buf_[1] = scale << 6 | index.code() << 3 | base.code();
  len_ = 2;
}


void Operand::set_disp8(int8_t disp) {
  DCHECK(len_ == 1 || len_ == 2);
  *reinterpret_cast<int8_t*>(&buf_[len_++]) = disp;
}

}  // namespace internal
}  // namespace v8

#endif  // V8_IA32_ASSEMBLER_IA32_INL_H_<|MERGE_RESOLUTION|>--- conflicted
+++ resolved
@@ -49,12 +49,6 @@
 bool CpuFeatures::SupportsOptimizer() { return true; }
 
 bool CpuFeatures::SupportsWasmSimd128() { return IsSupported(SSE4_1); }
-<<<<<<< HEAD
-
-static const byte kCallOpcode = 0xE8;
-static const int kNoCodeAgeSequenceLength = 5;
-=======
->>>>>>> 84bd6f3c
 
 
 // The modes possibly affected by apply must be in kApplyMask.
@@ -109,15 +103,9 @@
   DCHECK(IsCodeTarget(rmode_) || rmode_ == EMBEDDED_OBJECT);
   Memory::Object_at(pc_) = target;
   if (icache_flush_mode != SKIP_ICACHE_FLUSH) {
-<<<<<<< HEAD
-    Assembler::FlushICache(target->GetIsolate(), pc_, sizeof(Address));
-  }
-  if (write_barrier_mode == UPDATE_WRITE_BARRIER && host() != NULL) {
-=======
     Assembler::FlushICache(pc_, sizeof(Address));
   }
   if (write_barrier_mode == UPDATE_WRITE_BARRIER && host() != nullptr) {
->>>>>>> 84bd6f3c
     host()->GetHeap()->RecordWriteIntoCode(host(), this, target);
     host()->GetHeap()->incremental_marking()->RecordWriteIntoCode(host(), this,
                                                                   target);
@@ -164,111 +152,27 @@
   return static_cast<Address>(*reinterpret_cast<int32_t*>(pc_));
 }
 
-<<<<<<< HEAD
-void RelocInfo::set_target_runtime_entry(Isolate* isolate, Address target,
-=======
 void RelocInfo::set_target_runtime_entry(Address target,
->>>>>>> 84bd6f3c
                                          WriteBarrierMode write_barrier_mode,
                                          ICacheFlushMode icache_flush_mode) {
   DCHECK(IsRuntimeEntry(rmode_));
   if (target_address() != target) {
-    set_target_address(isolate, target, write_barrier_mode, icache_flush_mode);
-  }
-}
-
-<<<<<<< HEAD
-
-Handle<Cell> RelocInfo::target_cell_handle() {
-  DCHECK(rmode_ == RelocInfo::CELL);
-  Address address = Memory::Address_at(pc_);
-  return Handle<Cell>(reinterpret_cast<Cell**>(address));
-}
-
-
-Cell* RelocInfo::target_cell() {
-  DCHECK(rmode_ == RelocInfo::CELL);
-  return Cell::FromValueAddress(Memory::Address_at(pc_));
-}
-
-
-void RelocInfo::set_target_cell(Cell* cell,
-                                WriteBarrierMode write_barrier_mode,
-                                ICacheFlushMode icache_flush_mode) {
-  DCHECK(cell->IsCell());
-  DCHECK(rmode_ == RelocInfo::CELL);
-  Address address = cell->address() + Cell::kValueOffset;
-  Memory::Address_at(pc_) = address;
-  if (icache_flush_mode != SKIP_ICACHE_FLUSH) {
-    Assembler::FlushICache(cell->GetIsolate(), pc_, sizeof(Address));
-  }
-  if (write_barrier_mode == UPDATE_WRITE_BARRIER && host() != NULL) {
-    host()->GetHeap()->incremental_marking()->RecordWriteIntoCode(host(), this,
-                                                                  cell);
-  }
-}
-
-Handle<Code> RelocInfo::code_age_stub_handle(Assembler* origin) {
-  DCHECK(rmode_ == RelocInfo::CODE_AGE_SEQUENCE);
-  DCHECK(*pc_ == kCallOpcode);
-  return Handle<Code>::cast(Memory::Object_Handle_at(pc_ + 1));
-}
-
-
-Code* RelocInfo::code_age_stub() {
-  DCHECK(rmode_ == RelocInfo::CODE_AGE_SEQUENCE);
-  DCHECK(*pc_ == kCallOpcode);
-  return Code::GetCodeFromTargetAddress(
-      Assembler::target_address_at(pc_ + 1, host_));
-}
-
-
-void RelocInfo::set_code_age_stub(Code* stub,
-                                  ICacheFlushMode icache_flush_mode) {
-  DCHECK(*pc_ == kCallOpcode);
-  DCHECK(rmode_ == RelocInfo::CODE_AGE_SEQUENCE);
-  Assembler::set_target_address_at(stub->GetIsolate(), pc_ + 1, host_,
-                                   stub->instruction_start(),
-                                   icache_flush_mode);
-}
-
-
-Address RelocInfo::debug_call_address() {
-  DCHECK(IsDebugBreakSlot(rmode()) && IsPatchedDebugBreakSlotSequence());
-  Address location = pc_ + Assembler::kPatchDebugBreakSlotAddressOffset;
-  return Assembler::target_address_at(location, host_);
-}
-
-void RelocInfo::set_debug_call_address(Isolate* isolate, Address target) {
-  DCHECK(IsDebugBreakSlot(rmode()) && IsPatchedDebugBreakSlotSequence());
-  Address location = pc_ + Assembler::kPatchDebugBreakSlotAddressOffset;
-  Assembler::set_target_address_at(isolate, location, host_, target);
-  if (host() != NULL) {
-    Code* target_code = Code::GetCodeFromTargetAddress(target);
-    host()->GetHeap()->incremental_marking()->RecordWriteIntoCode(host(), this,
-                                                                  target_code);
-  }
-}
-
-void RelocInfo::WipeOut(Isolate* isolate) {
-=======
+    set_target_address(target, write_barrier_mode, icache_flush_mode);
+  }
+}
+
 Address RelocInfo::target_off_heap_target() {
   DCHECK(IsOffHeapTarget(rmode_));
   return Memory::Address_at(pc_);
 }
 
 void RelocInfo::WipeOut() {
->>>>>>> 84bd6f3c
   if (IsEmbeddedObject(rmode_) || IsExternalReference(rmode_) ||
       IsInternalReference(rmode_)) {
     Memory::Address_at(pc_) = kNullAddress;
   } else if (IsCodeTarget(rmode_) || IsRuntimeEntry(rmode_)) {
     // Effectively write zero into the relocation.
-<<<<<<< HEAD
-    Assembler::set_target_address_at(isolate, pc_, host_,
-=======
     Assembler::set_target_address_at(pc_, constant_pool_,
->>>>>>> 84bd6f3c
                                      pc_ + sizeof(int32_t));
   } else {
     UNREACHABLE();
@@ -276,36 +180,7 @@
 }
 
 template <typename ObjectVisitor>
-<<<<<<< HEAD
-void RelocInfo::Visit(Isolate* isolate, ObjectVisitor* visitor) {
-  RelocInfo::Mode mode = rmode();
-  if (mode == RelocInfo::EMBEDDED_OBJECT) {
-    visitor->VisitEmbeddedPointer(host(), this);
-    Assembler::FlushICache(isolate, pc_, sizeof(Address));
-  } else if (RelocInfo::IsCodeTarget(mode)) {
-    visitor->VisitCodeTarget(host(), this);
-  } else if (mode == RelocInfo::CELL) {
-    visitor->VisitCellPointer(host(), this);
-  } else if (mode == RelocInfo::EXTERNAL_REFERENCE) {
-    visitor->VisitExternalReference(host(), this);
-  } else if (mode == RelocInfo::INTERNAL_REFERENCE) {
-    visitor->VisitInternalReference(host(), this);
-  } else if (RelocInfo::IsCodeAgeSequence(mode)) {
-    visitor->VisitCodeAgeSequence(host(), this);
-  } else if (RelocInfo::IsDebugBreakSlot(mode) &&
-             IsPatchedDebugBreakSlotSequence()) {
-    visitor->VisitDebugTarget(host(), this);
-  } else if (IsRuntimeEntry(mode)) {
-    visitor->VisitRuntimeEntry(host(), this);
-  }
-}
-
-
-template<typename StaticVisitor>
-void RelocInfo::Visit(Heap* heap) {
-=======
 void RelocInfo::Visit(ObjectVisitor* visitor) {
->>>>>>> 84bd6f3c
   RelocInfo::Mode mode = rmode();
   if (mode == RelocInfo::EMBEDDED_OBJECT) {
     visitor->VisitEmbeddedPointer(host(), this);
@@ -397,13 +272,7 @@
 void Assembler::set_target_address_at(Address pc, Address constant_pool,
                                       Address target,
                                       ICacheFlushMode icache_flush_mode) {
-<<<<<<< HEAD
-  DCHECK_IMPLIES(isolate == nullptr, icache_flush_mode == SKIP_ICACHE_FLUSH);
-  int32_t* p = reinterpret_cast<int32_t*>(pc);
-  *p = target - (pc + sizeof(int32_t));
-=======
   *reinterpret_cast<int32_t*>(pc) = target - (pc + sizeof(int32_t));
->>>>>>> 84bd6f3c
   if (icache_flush_mode != SKIP_ICACHE_FLUSH) {
     Assembler::FlushICache(pc, sizeof(int32_t));
   }
