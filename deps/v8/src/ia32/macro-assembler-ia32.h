--- conflicted
+++ resolved
@@ -378,16 +378,6 @@
   MacroAssembler(Isolate* isolate, void* buffer, int size,
                  CodeObjectRequired create_code_object);
 
-<<<<<<< HEAD
-  int jit_cookie() const { return jit_cookie_; }
-
-  Isolate* isolate() const { return isolate_; }
-
-  void Load(Register dst, const Operand& src, Representation r);
-  void Store(Register src, const Operand& dst, Representation r);
-
-=======
->>>>>>> 84bd6f3c
   // Load a register with a long value as efficiently as possible.
   void Set(Register dst, int32_t x) {
     if (x == 0) {
@@ -485,45 +475,6 @@
   // Push and pop the registers that can hold pointers.
   void PushSafepointRegisters() { pushad(); }
   void PopSafepointRegisters() { popad(); }
-<<<<<<< HEAD
-  // Store the value in register/immediate src in the safepoint
-  // register stack slot for register dst.
-  void StoreToSafepointRegisterSlot(Register dst, Register src);
-  void StoreToSafepointRegisterSlot(Register dst, Immediate src);
-  void LoadFromSafepointRegisterSlot(Register dst, Register src);
-
-  // Nop, because ia32 does not have a root register.
-  void InitializeRootRegister() {}
-
-  void LoadHeapObject(Register result, Handle<HeapObject> object);
-  void CmpHeapObject(Register reg, Handle<HeapObject> object);
-  void PushHeapObject(Handle<HeapObject> object);
-
-  void LoadObject(Register result, Handle<Object> object) {
-    AllowDeferredHandleDereference heap_object_check;
-    if (object->IsHeapObject()) {
-      LoadHeapObject(result, Handle<HeapObject>::cast(object));
-    } else {
-      Move(result, Immediate(object));
-    }
-  }
-
-  void CmpObject(Register reg, Handle<Object> object) {
-    AllowDeferredHandleDereference heap_object_check;
-    if (object->IsHeapObject()) {
-      CmpHeapObject(reg, Handle<HeapObject>::cast(object));
-    } else {
-      cmp(reg, Immediate(object));
-    }
-  }
-
-  void GetWeakValue(Register value, Handle<WeakCell> cell);
-
-  // Load the value of the weak cell in the value register. Branch to the given
-  // miss label if the weak cell was cleared.
-  void LoadWeakValue(Register value, Handle<WeakCell> cell, Label* miss);
-=======
->>>>>>> 84bd6f3c
 
   // ---------------------------------------------------------------------------
   // JavaScript invokes
@@ -556,42 +507,6 @@
   // Compare instance type for map.
   void CmpInstanceType(Register map, InstanceType type);
 
-<<<<<<< HEAD
-  // Compare an object's map with the specified map.
-  void CompareMap(Register obj, Handle<Map> map);
-
-  // Check if the map of an object is equal to a specified map and branch to
-  // label if not. Skip the smi check if not required (object is known to be a
-  // heap object). If mode is ALLOW_ELEMENT_TRANSITION_MAPS, then also match
-  // against maps that are ElementsKind transition maps of the specified map.
-  void CheckMap(Register obj, Handle<Map> map, Label* fail,
-                SmiCheckType smi_check_type);
-
-  // Check if the object in register heap_object is a string. Afterwards the
-  // register map contains the object map and the register instance_type
-  // contains the instance_type. The registers map and instance_type can be the
-  // same in which case it contains the instance type afterwards. Either of the
-  // registers map and instance_type can be the same as heap_object.
-  Condition IsObjectStringType(Register heap_object, Register map,
-                               Register instance_type);
-
-  // FCmp is similar to integer cmp, but requires unsigned
-  // jcc instructions (je, ja, jae, jb, jbe, je, and jz).
-  void FCmp();
-
-  void ClampUint8(Register reg);
-
-  void ClampDoubleToUint8(XMMRegister input_reg, XMMRegister scratch_reg,
-                          Register result_reg);
-
-  void SlowTruncateToI(Register result_reg, Register input_reg,
-      int offset = HeapNumber::kValueOffset - kHeapObjectTag);
-
-  void TruncateHeapNumberToI(Register result_reg, Register input_reg);
-  void TruncateDoubleToI(Register result_reg, XMMRegister input_reg);
-
-=======
->>>>>>> 84bd6f3c
   void DoubleToI(Register result_reg, XMMRegister input_reg,
                  XMMRegister scratch, Label* lost_precision, Label* is_nan,
                  Label::Distance dst = Label::kFar);
@@ -634,37 +549,15 @@
     and_(reg, Immediate(mask));
   }
 
-<<<<<<< HEAD
-  template<typename Field>
-  void DecodeFieldToSmi(Register reg) {
-    static const int shift = Field::kShift;
-    static const int mask = (Field::kMask >> Field::kShift) << kSmiTagSize;
-    STATIC_ASSERT((mask & (0x80000000u >> (kSmiTagSize - 1))) == 0);
-    STATIC_ASSERT(kSmiTag == 0);
-    if (shift < kSmiTagSize) {
-      shl(reg, kSmiTagSize - shift);
-    } else if (shift > kSmiTagSize) {
-      sar(reg, shift - kSmiTagSize);
-    }
-    and_(reg, Immediate(mask));
-  }
-
-  void LoadPowerOf2(XMMRegister dst, Register scratch, int power);
-
-=======
->>>>>>> 84bd6f3c
   // Abort execution if argument is not a smi, enabled via --debug-code.
   void AssertSmi(Register object);
 
   // Abort execution if argument is a smi, enabled via --debug-code.
   void AssertNotSmi(Register object);
 
-<<<<<<< HEAD
-=======
   // Abort execution if argument is not a FixedArray, enabled via --debug-code.
   void AssertFixedArray(Register object);
 
->>>>>>> 84bd6f3c
   // Abort execution if argument is not a JSFunction, enabled via --debug-code.
   void AssertFunction(Register object);
 
@@ -677,11 +570,7 @@
 
   // Abort execution if argument is not a JSGeneratorObject (or subclass),
   // enabled via --debug-code.
-<<<<<<< HEAD
-  void AssertGeneratorObject(Register object, Register suspend_flags);
-=======
   void AssertGeneratorObject(Register object);
->>>>>>> 84bd6f3c
 
   // Abort execution if argument is not undefined or an AllocationSite, enabled
   // via --debug-code.
@@ -697,74 +586,6 @@
   void PopStackHandler();
 
   // ---------------------------------------------------------------------------
-<<<<<<< HEAD
-  // Inline caching support
-
-  void GetNumberHash(Register r0, Register scratch);
-
-  // ---------------------------------------------------------------------------
-  // Allocation support
-
-  // Allocate an object in new space or old space. If the given space
-  // is exhausted control continues at the gc_required label. The allocated
-  // object is returned in result and end of the new object is returned in
-  // result_end. The register scratch can be passed as no_reg in which case
-  // an additional object reference will be added to the reloc info. The
-  // returned pointers in result and result_end have not yet been tagged as
-  // heap objects. If result_contains_top_on_entry is true the content of
-  // result is known to be the allocation top on entry (could be result_end
-  // from a previous call). If result_contains_top_on_entry is true scratch
-  // should be no_reg as it is never used.
-  void Allocate(int object_size, Register result, Register result_end,
-                Register scratch, Label* gc_required, AllocationFlags flags);
-
-  void Allocate(int header_size, ScaleFactor element_size,
-                Register element_count, RegisterValueType element_count_type,
-                Register result, Register result_end, Register scratch,
-                Label* gc_required, AllocationFlags flags);
-
-  void Allocate(Register object_size, Register result, Register result_end,
-                Register scratch, Label* gc_required, AllocationFlags flags);
-
-  // FastAllocate is right now only used for folded allocations. It just
-  // increments the top pointer without checking against limit. This can only
-  // be done if it was proved earlier that the allocation will succeed.
-  void FastAllocate(int object_size, Register result, Register result_end,
-                    AllocationFlags flags);
-  void FastAllocate(Register object_size, Register result, Register result_end,
-                    AllocationFlags flags);
-
-  // Allocate a heap number in new space with undefined value. The
-  // register scratch2 can be passed as no_reg; the others must be
-  // valid registers. Returns tagged pointer in result register, or
-  // jumps to gc_required if new space is full.
-  void AllocateHeapNumber(Register result, Register scratch1, Register scratch2,
-                          Label* gc_required, MutableMode mode = IMMUTABLE);
-
-  // Allocate and initialize a JSValue wrapper with the specified {constructor}
-  // and {value}.
-  void AllocateJSValue(Register result, Register constructor, Register value,
-                       Register scratch, Label* gc_required);
-
-  // Initialize fields with filler values.  Fields starting at |current_address|
-  // not including |end_address| are overwritten with the value in |filler|.  At
-  // the end the loop, |current_address| takes the value of |end_address|.
-  void InitializeFieldsWithFiller(Register current_address,
-                                  Register end_address, Register filler);
-
-  // ---------------------------------------------------------------------------
-  // Support functions.
-
-  // Check a boolean-bit of a Smi field.
-  void BooleanBitTest(Register object, int field_offset, int bit_index);
-
-  // Machine code version of Map::GetConstructor().
-  // |temp| holds |result|'s map when done.
-  void GetMapConstructor(Register result, Register map, Register temp);
-
-  // ---------------------------------------------------------------------------
-=======
->>>>>>> 84bd6f3c
   // Runtime calls
 
   // Call a code stub.  Generate the code if necessary.
@@ -813,113 +634,15 @@
   void PushReturnAddressFrom(Register src) { push(src); }
   void PopReturnAddressTo(Register dst) { pop(dst); }
 
-<<<<<<< HEAD
-  // Non-SSE2 instructions.
-  void Pextrd(Register dst, XMMRegister src, int8_t imm8);
-  void Pinsrd(XMMRegister dst, Register src, int8_t imm8,
-              bool is_64_bits = false) {
-    Pinsrd(dst, Operand(src), imm8, is_64_bits);
-  }
-  void Pinsrd(XMMRegister dst, const Operand& src, int8_t imm8,
-              bool is_64_bits = false);
-
-  void Lzcnt(Register dst, Register src) { Lzcnt(dst, Operand(src)); }
-  void Lzcnt(Register dst, const Operand& src);
-
-  void Tzcnt(Register dst, Register src) { Tzcnt(dst, Operand(src)); }
-  void Tzcnt(Register dst, const Operand& src);
-
-  void Popcnt(Register dst, Register src) { Popcnt(dst, Operand(src)); }
-  void Popcnt(Register dst, const Operand& src);
-
-  // Move if the registers are not identical.
-  void Move(Register target, Register source);
-
-  // Move a constant into a destination using the most efficient encoding.
-  void Move(Register dst, const Immediate& x);
-  void Move(const Operand& dst, const Immediate& x);
-
-  // Move an immediate into an XMM register.
-  void Move(XMMRegister dst, uint32_t src);
-  void Move(XMMRegister dst, uint64_t src);
-  void Move(XMMRegister dst, float src) { Move(dst, bit_cast<uint32_t>(src)); }
-  void Move(XMMRegister dst, double src) { Move(dst, bit_cast<uint64_t>(src)); }
-
-  void Move(Register dst, Handle<Object> handle) { LoadObject(dst, handle); }
-  void Move(Register dst, Smi* source) { Move(dst, Immediate(source)); }
-
-  // Push a handle value.
-  void Push(Handle<Object> handle) { push(Immediate(handle)); }
-  void Push(Smi* smi) { Push(Immediate(smi)); }
-
-  Handle<Object> CodeObject() {
-    DCHECK(!code_object_.is_null());
-    return code_object_;
-  }
-
-  // Emit code for a truncating division by a constant. The dividend register is
-  // unchanged, the result is in edx, and eax gets clobbered.
-  void TruncatingDiv(Register dividend, int32_t divisor);
-=======
   // ---------------------------------------------------------------------------
   // In-place weak references.
   void LoadWeakValue(Register in_out, Label* target_if_cleared);
->>>>>>> 84bd6f3c
 
   // ---------------------------------------------------------------------------
   // StatsCounter support
 
   void IncrementCounter(StatsCounter* counter, int value);
   void DecrementCounter(StatsCounter* counter, int value);
-<<<<<<< HEAD
-  void IncrementCounter(Condition cc, StatsCounter* counter, int value);
-  void DecrementCounter(Condition cc, StatsCounter* counter, int value);
-
-  // ---------------------------------------------------------------------------
-  // Debugging
-
-  // Calls Abort(msg) if the condition cc is not satisfied.
-  // Use --debug_code to enable.
-  void Assert(Condition cc, BailoutReason reason);
-
-  // Like Assert(), but always enabled.
-  void Check(Condition cc, BailoutReason reason);
-
-  // Print a message to stdout and abort execution.
-  void Abort(BailoutReason reason);
-
-  // Check that the stack is aligned.
-  void CheckStackAlignment();
-
-  // Verify restrictions about code generated in stubs.
-  void set_generating_stub(bool value) { generating_stub_ = value; }
-  bool generating_stub() { return generating_stub_; }
-  void set_has_frame(bool value) { has_frame_ = value; }
-  bool has_frame() { return has_frame_; }
-  inline bool AllowThisStubCall(CodeStub* stub);
-
-  // ---------------------------------------------------------------------------
-  // String utilities.
-
-  // Checks if both objects are sequential one-byte strings, and jumps to label
-  // if either is not.
-  void JumpIfNotBothSequentialOneByteStrings(
-      Register object1, Register object2, Register scratch1, Register scratch2,
-      Label* on_not_flat_one_byte_strings);
-
-  // Checks if the given register or operand is a unique name
-  void JumpIfNotUniqueNameInstanceType(Register reg, Label* not_unique_name,
-                                       Label::Distance distance = Label::kFar) {
-    JumpIfNotUniqueNameInstanceType(Operand(reg), not_unique_name, distance);
-  }
-
-  void JumpIfNotUniqueNameInstanceType(Operand operand, Label* not_unique_name,
-                                       Label::Distance distance = Label::kFar);
-
-  void EmitSeqStringSetCharCheck(Register string, Register index,
-                                 Register value, uint32_t encoding_mask);
-=======
->>>>>>> 84bd6f3c
 
   static int SafepointRegisterStackIndex(Register reg) {
     return SafepointRegisterStackIndex(reg.code());
@@ -929,16 +652,6 @@
   void LeaveBuiltinFrame(Register context, Register target, Register argc);
 
  private:
-<<<<<<< HEAD
-  bool generating_stub_;
-  bool has_frame_;
-  Isolate* isolate_;
-  // This handle will be patched with the code object on installation.
-  Handle<Object> code_object_;
-  int jit_cookie_;
-
-=======
->>>>>>> 84bd6f3c
   // Helper functions for generating invokes.
   void InvokePrologue(const ParameterCount& expected,
                       const ParameterCount& actual, Label* done,
