--- conflicted
+++ resolved
@@ -12,11 +12,6 @@
 #include "src/code-factory.h"
 #include "src/code-stubs.h"
 #include "src/debug/debug.h"
-<<<<<<< HEAD
-#include "src/ia32/frames-ia32.h"
-#include "src/runtime/runtime.h"
-
-=======
 #include "src/external-reference-table.h"
 #include "src/frame-constants.h"
 #include "src/frames-inl.h"
@@ -24,7 +19,6 @@
 #include "src/runtime/runtime.h"
 
 #include "src/ia32/assembler-ia32-inl.h"
->>>>>>> 84bd6f3c
 #include "src/ia32/macro-assembler-ia32.h"
 
 namespace v8 {
@@ -35,35 +29,6 @@
 
 MacroAssembler::MacroAssembler(Isolate* isolate, void* buffer, int size,
                                CodeObjectRequired create_code_object)
-<<<<<<< HEAD
-    : Assembler(isolate, buffer, size),
-      generating_stub_(false),
-      has_frame_(false),
-      isolate_(isolate),
-      jit_cookie_(0) {
-  if (FLAG_mask_constants_with_cookie) {
-    jit_cookie_ = isolate->random_number_generator()->NextInt();
-  }
-  if (create_code_object == CodeObjectRequired::kYes) {
-    code_object_ =
-        Handle<Object>::New(isolate_->heap()->undefined_value(), isolate_);
-  }
-}
-
-
-void MacroAssembler::Load(Register dst, const Operand& src, Representation r) {
-  DCHECK(!r.IsDouble());
-  if (r.IsInteger8()) {
-    movsx_b(dst, src);
-  } else if (r.IsUInteger8()) {
-    movzx_b(dst, src);
-  } else if (r.IsInteger16()) {
-    movsx_w(dst, src);
-  } else if (r.IsUInteger16()) {
-    movzx_w(dst, src);
-  } else {
-    mov(dst, src);
-=======
     : TurboAssembler(isolate, buffer, size, create_code_object) {
   if (create_code_object == CodeObjectRequired::kYes) {
     // Unlike TurboAssembler, which can be used off the main thread and may not
@@ -73,7 +38,6 @@
     // compilation through CodeStub::GetCode()).
     code_object_ = Handle<HeapObject>::New(
         *isolate->factory()->NewSelfReferenceMarker(), isolate);
->>>>>>> 84bd6f3c
   }
 }
 
@@ -235,24 +199,11 @@
   j(parity_even, is_nan, dst);
 }
 
-<<<<<<< HEAD
-
-void MacroAssembler::RecordWriteField(
-    Register object,
-    int offset,
-    Register value,
-    Register dst,
-    SaveFPRegsMode save_fp,
-    RememberedSetAction remembered_set_action,
-    SmiCheck smi_check,
-    PointersToHereCheck pointers_to_here_check_for_value) {
-=======
 void MacroAssembler::RecordWriteField(Register object, int offset,
                                       Register value, Register dst,
                                       SaveFPRegsMode save_fp,
                                       RememberedSetAction remembered_set_action,
                                       SmiCheck smi_check) {
->>>>>>> 84bd6f3c
   // First, check if a write barrier is even needed. The tests below
   // catch stores of Smis.
   Label done;
@@ -549,50 +500,9 @@
 
 
 void MacroAssembler::CmpInstanceType(Register map, InstanceType type) {
-<<<<<<< HEAD
-  cmpb(FieldOperand(map, Map::kInstanceTypeOffset), Immediate(type));
-}
-
-void MacroAssembler::CompareMap(Register obj, Handle<Map> map) {
-  cmp(FieldOperand(obj, HeapObject::kMapOffset), map);
-}
-
-
-void MacroAssembler::CheckMap(Register obj,
-                              Handle<Map> map,
-                              Label* fail,
-                              SmiCheckType smi_check_type) {
-  if (smi_check_type == DO_SMI_CHECK) {
-    JumpIfSmi(obj, fail);
-  }
-
-  CompareMap(obj, map);
-  j(not_equal, fail);
-}
-
-
-Condition MacroAssembler::IsObjectStringType(Register heap_object,
-                                             Register map,
-                                             Register instance_type) {
-  mov(map, FieldOperand(heap_object, HeapObject::kMapOffset));
-  movzx_b(instance_type, FieldOperand(map, Map::kInstanceTypeOffset));
-  STATIC_ASSERT(kNotStringTag != 0);
-  test(instance_type, Immediate(kIsNotStringMask));
-  return zero;
-}
-
-
-void MacroAssembler::FCmp() {
-  fucomip();
-  fstp(0);
-}
-
-
-=======
   cmpw(FieldOperand(map, Map::kInstanceTypeOffset), Immediate(type));
 }
 
->>>>>>> 84bd6f3c
 void MacroAssembler::AssertSmi(Register object) {
   if (emit_debug_code()) {
     test(object, Immediate(kSmiTagMask));
@@ -600,8 +510,6 @@
   }
 }
 
-<<<<<<< HEAD
-=======
 void MacroAssembler::AssertFixedArray(Register object) {
   if (emit_debug_code()) {
     test(object, Immediate(kSmiTagMask));
@@ -625,7 +533,6 @@
     Check(not_zero, AbortReason::kOperandIsNotAConstructor);
   }
 }
->>>>>>> 84bd6f3c
 
 void MacroAssembler::AssertFunction(Register object) {
   if (emit_debug_code()) {
@@ -650,20 +557,11 @@
   }
 }
 
-<<<<<<< HEAD
-void MacroAssembler::AssertGeneratorObject(Register object, Register flags) {
-  // `flags` should be an untagged integer. See `SuspendFlags` in src/globals.h
-  if (!emit_debug_code()) return;
-
-  test(object, Immediate(kSmiTagMask));
-  Check(not_equal, kOperandIsASmiAndNotAGeneratorObject);
-=======
 void MacroAssembler::AssertGeneratorObject(Register object) {
   if (!emit_debug_code()) return;
 
   test(object, Immediate(kSmiTagMask));
   Check(not_equal, AbortReason::kOperandIsASmiAndNotAGeneratorObject);
->>>>>>> 84bd6f3c
 
   {
     Push(object);
@@ -672,20 +570,6 @@
     // Load map
     mov(map, FieldOperand(object, HeapObject::kMapOffset));
 
-<<<<<<< HEAD
-    Label async, do_check;
-    test(flags, Immediate(static_cast<int>(SuspendFlags::kGeneratorTypeMask)));
-    j(not_zero, &async, Label::kNear);
-
-    // Check if JSGeneratorObject
-    CmpInstanceType(map, JS_GENERATOR_OBJECT_TYPE);
-    jmp(&do_check, Label::kNear);
-
-    bind(&async);
-    // Check if JSAsyncGeneratorObject
-    CmpInstanceType(map, JS_ASYNC_GENERATOR_OBJECT_TYPE);
-    jmp(&do_check, Label::kNear);
-=======
     Label do_check;
     // Check if JSGeneratorObject
     CmpInstanceType(map, JS_GENERATOR_OBJECT_TYPE);
@@ -693,17 +577,12 @@
 
     // Check if JSAsyncGeneratorObject
     CmpInstanceType(map, JS_ASYNC_GENERATOR_OBJECT_TYPE);
->>>>>>> 84bd6f3c
 
     bind(&do_check);
     Pop(object);
   }
 
-<<<<<<< HEAD
-  Check(equal, kOperandIsNotAGeneratorObject);
-=======
   Check(equal, AbortReason::kOperandIsNotAGeneratorObject);
->>>>>>> 84bd6f3c
 }
 
 void MacroAssembler::AssertUndefinedOrAllocationSite(Register object) {
@@ -927,452 +806,16 @@
 
 void MacroAssembler::PopStackHandler() {
   STATIC_ASSERT(StackHandlerConstants::kNextOffset == 0);
-<<<<<<< HEAD
-  ExternalReference handler_address(Isolate::kHandlerAddress, isolate());
-=======
   ExternalReference handler_address =
       ExternalReference::Create(IsolateAddressId::kHandlerAddress, isolate());
->>>>>>> 84bd6f3c
   pop(Operand::StaticVariable(handler_address));
   add(esp, Immediate(StackHandlerConstants::kSize - kPointerSize));
 }
 
 
-<<<<<<< HEAD
-// Compute the hash code from the untagged key.  This must be kept in sync with
-// ComputeIntegerHash in utils.h and KeyedLoadGenericStub in
-// code-stub-hydrogen.cc
-//
-// Note: r0 will contain hash code
-void MacroAssembler::GetNumberHash(Register r0, Register scratch) {
-  // Xor original key with a seed.
-  if (serializer_enabled()) {
-    ExternalReference roots_array_start =
-        ExternalReference::roots_array_start(isolate());
-    mov(scratch, Immediate(Heap::kHashSeedRootIndex));
-    mov(scratch,
-        Operand::StaticArray(scratch, times_pointer_size, roots_array_start));
-    SmiUntag(scratch);
-    xor_(r0, scratch);
-  } else {
-    int32_t seed = isolate()->heap()->HashSeed();
-    xor_(r0, Immediate(seed));
-  }
-
-  // hash = ~hash + (hash << 15);
-  mov(scratch, r0);
-  not_(r0);
-  shl(scratch, 15);
-  add(r0, scratch);
-  // hash = hash ^ (hash >> 12);
-  mov(scratch, r0);
-  shr(scratch, 12);
-  xor_(r0, scratch);
-  // hash = hash + (hash << 2);
-  lea(r0, Operand(r0, r0, times_4, 0));
-  // hash = hash ^ (hash >> 4);
-  mov(scratch, r0);
-  shr(scratch, 4);
-  xor_(r0, scratch);
-  // hash = hash * 2057;
-  imul(r0, r0, 2057);
-  // hash = hash ^ (hash >> 16);
-  mov(scratch, r0);
-  shr(scratch, 16);
-  xor_(r0, scratch);
-  and_(r0, 0x3fffffff);
-}
-
-void MacroAssembler::LoadAllocationTopHelper(Register result,
-                                             Register scratch,
-                                             AllocationFlags flags) {
-  ExternalReference allocation_top =
-      AllocationUtils::GetAllocationTopReference(isolate(), flags);
-
-  // Just return if allocation top is already known.
-  if ((flags & RESULT_CONTAINS_TOP) != 0) {
-    // No use of scratch if allocation top is provided.
-    DCHECK(scratch.is(no_reg));
-#ifdef DEBUG
-    // Assert that result actually contains top on entry.
-    cmp(result, Operand::StaticVariable(allocation_top));
-    Check(equal, kUnexpectedAllocationTop);
-#endif
-    return;
-  }
-
-  // Move address of new object to result. Use scratch register if available.
-  if (scratch.is(no_reg)) {
-    mov(result, Operand::StaticVariable(allocation_top));
-  } else {
-    mov(scratch, Immediate(allocation_top));
-    mov(result, Operand(scratch, 0));
-  }
-}
-
-
-void MacroAssembler::UpdateAllocationTopHelper(Register result_end,
-                                               Register scratch,
-                                               AllocationFlags flags) {
-  if (emit_debug_code()) {
-    test(result_end, Immediate(kObjectAlignmentMask));
-    Check(zero, kUnalignedAllocationInNewSpace);
-  }
-
-  ExternalReference allocation_top =
-      AllocationUtils::GetAllocationTopReference(isolate(), flags);
-
-  // Update new top. Use scratch if available.
-  if (scratch.is(no_reg)) {
-    mov(Operand::StaticVariable(allocation_top), result_end);
-  } else {
-    mov(Operand(scratch, 0), result_end);
-  }
-}
-
-
-void MacroAssembler::Allocate(int object_size,
-                              Register result,
-                              Register result_end,
-                              Register scratch,
-                              Label* gc_required,
-                              AllocationFlags flags) {
-  DCHECK((flags & (RESULT_CONTAINS_TOP | SIZE_IN_WORDS)) == 0);
-  DCHECK(object_size <= kMaxRegularHeapObjectSize);
-  DCHECK((flags & ALLOCATION_FOLDED) == 0);
-  if (!FLAG_inline_new) {
-    if (emit_debug_code()) {
-      // Trash the registers to simulate an allocation failure.
-      mov(result, Immediate(0x7091));
-      if (result_end.is_valid()) {
-        mov(result_end, Immediate(0x7191));
-      }
-      if (scratch.is_valid()) {
-        mov(scratch, Immediate(0x7291));
-      }
-    }
-    jmp(gc_required);
-    return;
-  }
-  DCHECK(!result.is(result_end));
-
-  // Load address of new object into result.
-  LoadAllocationTopHelper(result, scratch, flags);
-
-  ExternalReference allocation_limit =
-      AllocationUtils::GetAllocationLimitReference(isolate(), flags);
-
-  // Align the next allocation. Storing the filler map without checking top is
-  // safe in new-space because the limit of the heap is aligned there.
-  if ((flags & DOUBLE_ALIGNMENT) != 0) {
-    DCHECK(kPointerAlignment * 2 == kDoubleAlignment);
-    Label aligned;
-    test(result, Immediate(kDoubleAlignmentMask));
-    j(zero, &aligned, Label::kNear);
-    if ((flags & PRETENURE) != 0) {
-      cmp(result, Operand::StaticVariable(allocation_limit));
-      j(above_equal, gc_required);
-    }
-    mov(Operand(result, 0),
-        Immediate(isolate()->factory()->one_pointer_filler_map()));
-    add(result, Immediate(kDoubleSize / 2));
-    bind(&aligned);
-  }
-
-  // Calculate new top and bail out if space is exhausted.
-  Register top_reg = result_end.is_valid() ? result_end : result;
-
-  if (!top_reg.is(result)) {
-    mov(top_reg, result);
-  }
-  add(top_reg, Immediate(object_size));
-  cmp(top_reg, Operand::StaticVariable(allocation_limit));
-  j(above, gc_required);
-
-  if ((flags & ALLOCATION_FOLDING_DOMINATOR) == 0) {
-    // The top pointer is not updated for allocation folding dominators.
-    UpdateAllocationTopHelper(top_reg, scratch, flags);
-  }
-
-  if (top_reg.is(result)) {
-    sub(result, Immediate(object_size - kHeapObjectTag));
-  } else {
-    // Tag the result.
-    DCHECK(kHeapObjectTag == 1);
-    inc(result);
-  }
-}
-
-
-void MacroAssembler::Allocate(int header_size,
-                              ScaleFactor element_size,
-                              Register element_count,
-                              RegisterValueType element_count_type,
-                              Register result,
-                              Register result_end,
-                              Register scratch,
-                              Label* gc_required,
-                              AllocationFlags flags) {
-  DCHECK((flags & SIZE_IN_WORDS) == 0);
-  DCHECK((flags & ALLOCATION_FOLDING_DOMINATOR) == 0);
-  DCHECK((flags & ALLOCATION_FOLDED) == 0);
-  if (!FLAG_inline_new) {
-    if (emit_debug_code()) {
-      // Trash the registers to simulate an allocation failure.
-      mov(result, Immediate(0x7091));
-      mov(result_end, Immediate(0x7191));
-      if (scratch.is_valid()) {
-        mov(scratch, Immediate(0x7291));
-      }
-      // Register element_count is not modified by the function.
-    }
-    jmp(gc_required);
-    return;
-  }
-  DCHECK(!result.is(result_end));
-
-  // Load address of new object into result.
-  LoadAllocationTopHelper(result, scratch, flags);
-
-  ExternalReference allocation_limit =
-      AllocationUtils::GetAllocationLimitReference(isolate(), flags);
-
-  // Align the next allocation. Storing the filler map without checking top is
-  // safe in new-space because the limit of the heap is aligned there.
-  if ((flags & DOUBLE_ALIGNMENT) != 0) {
-    DCHECK(kPointerAlignment * 2 == kDoubleAlignment);
-    Label aligned;
-    test(result, Immediate(kDoubleAlignmentMask));
-    j(zero, &aligned, Label::kNear);
-    if ((flags & PRETENURE) != 0) {
-      cmp(result, Operand::StaticVariable(allocation_limit));
-      j(above_equal, gc_required);
-    }
-    mov(Operand(result, 0),
-        Immediate(isolate()->factory()->one_pointer_filler_map()));
-    add(result, Immediate(kDoubleSize / 2));
-    bind(&aligned);
-  }
-
-  // Calculate new top and bail out if space is exhausted.
-  // We assume that element_count*element_size + header_size does not
-  // overflow.
-  if (element_count_type == REGISTER_VALUE_IS_SMI) {
-    STATIC_ASSERT(static_cast<ScaleFactor>(times_2 - 1) == times_1);
-    STATIC_ASSERT(static_cast<ScaleFactor>(times_4 - 1) == times_2);
-    STATIC_ASSERT(static_cast<ScaleFactor>(times_8 - 1) == times_4);
-    DCHECK(element_size >= times_2);
-    DCHECK(kSmiTagSize == 1);
-    element_size = static_cast<ScaleFactor>(element_size - 1);
-  } else {
-    DCHECK(element_count_type == REGISTER_VALUE_IS_INT32);
-  }
-
-  lea(result_end, Operand(element_count, element_size, header_size));
-  add(result_end, result);
-  cmp(result_end, Operand::StaticVariable(allocation_limit));
-  j(above, gc_required);
-
-  // Tag result.
-  DCHECK(kHeapObjectTag == 1);
-  inc(result);
-
-  UpdateAllocationTopHelper(result_end, scratch, flags);
-}
-
-
-void MacroAssembler::Allocate(Register object_size,
-                              Register result,
-                              Register result_end,
-                              Register scratch,
-                              Label* gc_required,
-                              AllocationFlags flags) {
-  DCHECK((flags & (RESULT_CONTAINS_TOP | SIZE_IN_WORDS)) == 0);
-  DCHECK((flags & ALLOCATION_FOLDED) == 0);
-  if (!FLAG_inline_new) {
-    if (emit_debug_code()) {
-      // Trash the registers to simulate an allocation failure.
-      mov(result, Immediate(0x7091));
-      mov(result_end, Immediate(0x7191));
-      if (scratch.is_valid()) {
-        mov(scratch, Immediate(0x7291));
-      }
-      // object_size is left unchanged by this function.
-    }
-    jmp(gc_required);
-    return;
-  }
-  DCHECK(!result.is(result_end));
-
-  // Load address of new object into result.
-  LoadAllocationTopHelper(result, scratch, flags);
-
-  ExternalReference allocation_limit =
-      AllocationUtils::GetAllocationLimitReference(isolate(), flags);
-
-  // Align the next allocation. Storing the filler map without checking top is
-  // safe in new-space because the limit of the heap is aligned there.
-  if ((flags & DOUBLE_ALIGNMENT) != 0) {
-    DCHECK(kPointerAlignment * 2 == kDoubleAlignment);
-    Label aligned;
-    test(result, Immediate(kDoubleAlignmentMask));
-    j(zero, &aligned, Label::kNear);
-    if ((flags & PRETENURE) != 0) {
-      cmp(result, Operand::StaticVariable(allocation_limit));
-      j(above_equal, gc_required);
-    }
-    mov(Operand(result, 0),
-        Immediate(isolate()->factory()->one_pointer_filler_map()));
-    add(result, Immediate(kDoubleSize / 2));
-    bind(&aligned);
-  }
-
-  // Calculate new top and bail out if space is exhausted.
-  if (!object_size.is(result_end)) {
-    mov(result_end, object_size);
-  }
-  add(result_end, result);
-  cmp(result_end, Operand::StaticVariable(allocation_limit));
-  j(above, gc_required);
-
-  // Tag result.
-  DCHECK(kHeapObjectTag == 1);
-  inc(result);
-
-  if ((flags & ALLOCATION_FOLDING_DOMINATOR) == 0) {
-    // The top pointer is not updated for allocation folding dominators.
-    UpdateAllocationTopHelper(result_end, scratch, flags);
-  }
-}
-
-void MacroAssembler::FastAllocate(int object_size, Register result,
-                                  Register result_end, AllocationFlags flags) {
-  DCHECK(!result.is(result_end));
-  // Load address of new object into result.
-  LoadAllocationTopHelper(result, no_reg, flags);
-
-  if ((flags & DOUBLE_ALIGNMENT) != 0) {
-    DCHECK(kPointerAlignment * 2 == kDoubleAlignment);
-    Label aligned;
-    test(result, Immediate(kDoubleAlignmentMask));
-    j(zero, &aligned, Label::kNear);
-    mov(Operand(result, 0),
-        Immediate(isolate()->factory()->one_pointer_filler_map()));
-    add(result, Immediate(kDoubleSize / 2));
-    bind(&aligned);
-  }
-
-  lea(result_end, Operand(result, object_size));
-  UpdateAllocationTopHelper(result_end, no_reg, flags);
-
-  DCHECK(kHeapObjectTag == 1);
-  inc(result);
-}
-
-void MacroAssembler::FastAllocate(Register object_size, Register result,
-                                  Register result_end, AllocationFlags flags) {
-  DCHECK(!result.is(result_end));
-  // Load address of new object into result.
-  LoadAllocationTopHelper(result, no_reg, flags);
-
-  if ((flags & DOUBLE_ALIGNMENT) != 0) {
-    DCHECK(kPointerAlignment * 2 == kDoubleAlignment);
-    Label aligned;
-    test(result, Immediate(kDoubleAlignmentMask));
-    j(zero, &aligned, Label::kNear);
-    mov(Operand(result, 0),
-        Immediate(isolate()->factory()->one_pointer_filler_map()));
-    add(result, Immediate(kDoubleSize / 2));
-    bind(&aligned);
-  }
-
-  lea(result_end, Operand(result, object_size, times_1, 0));
-  UpdateAllocationTopHelper(result_end, no_reg, flags);
-
-  DCHECK(kHeapObjectTag == 1);
-  inc(result);
-}
-
-
-void MacroAssembler::AllocateHeapNumber(Register result,
-                                        Register scratch1,
-                                        Register scratch2,
-                                        Label* gc_required,
-                                        MutableMode mode) {
-  // Allocate heap number in new space.
-  Allocate(HeapNumber::kSize, result, scratch1, scratch2, gc_required,
-           NO_ALLOCATION_FLAGS);
-
-  Handle<Map> map = mode == MUTABLE
-      ? isolate()->factory()->mutable_heap_number_map()
-      : isolate()->factory()->heap_number_map();
-
-  // Set the map.
-  mov(FieldOperand(result, HeapObject::kMapOffset), Immediate(map));
-}
-
-void MacroAssembler::AllocateJSValue(Register result, Register constructor,
-                                     Register value, Register scratch,
-                                     Label* gc_required) {
-  DCHECK(!result.is(constructor));
-  DCHECK(!result.is(scratch));
-  DCHECK(!result.is(value));
-
-  // Allocate JSValue in new space.
-  Allocate(JSValue::kSize, result, scratch, no_reg, gc_required,
-           NO_ALLOCATION_FLAGS);
-
-  // Initialize the JSValue.
-  LoadGlobalFunctionInitialMap(constructor, scratch);
-  mov(FieldOperand(result, HeapObject::kMapOffset), scratch);
-  LoadRoot(scratch, Heap::kEmptyFixedArrayRootIndex);
-  mov(FieldOperand(result, JSObject::kPropertiesOffset), scratch);
-  mov(FieldOperand(result, JSObject::kElementsOffset), scratch);
-  mov(FieldOperand(result, JSValue::kValueOffset), value);
-  STATIC_ASSERT(JSValue::kSize == 4 * kPointerSize);
-}
-
-void MacroAssembler::InitializeFieldsWithFiller(Register current_address,
-                                                Register end_address,
-                                                Register filler) {
-  Label loop, entry;
-  jmp(&entry, Label::kNear);
-  bind(&loop);
-  mov(Operand(current_address, 0), filler);
-  add(current_address, Immediate(kPointerSize));
-  bind(&entry);
-  cmp(current_address, end_address);
-  j(below, &loop, Label::kNear);
-}
-
-
-void MacroAssembler::BooleanBitTest(Register object,
-                                    int field_offset,
-                                    int bit_index) {
-  bit_index += kSmiTagSize + kSmiShiftSize;
-  DCHECK(base::bits::IsPowerOfTwo32(kBitsPerByte));
-  int byte_index = bit_index / kBitsPerByte;
-  int byte_bit_index = bit_index & (kBitsPerByte - 1);
-  test_b(FieldOperand(object, field_offset + byte_index),
-         Immediate(1 << byte_bit_index));
-}
-
-void MacroAssembler::GetMapConstructor(Register result, Register map,
-                                       Register temp) {
-  Label done, loop;
-  mov(result, FieldOperand(map, Map::kConstructorOrBackPointerOffset));
-  bind(&loop);
-  JumpIfSmi(result, &done, Label::kNear);
-  CmpObjectType(result, MAP_TYPE, temp);
-  j(not_equal, &done, Label::kNear);
-  mov(result, FieldOperand(result, Map::kConstructorOrBackPointerOffset));
-  jmp(&loop);
-  bind(&done);
-=======
 void MacroAssembler::CallStub(CodeStub* stub) {
   DCHECK(AllowThisStubCall(stub));  // Calls are not allowed in some stubs.
   call(stub->GetCode(), RelocInfo::CODE_TARGET);
->>>>>>> 84bd6f3c
 }
 
 void TurboAssembler::CallStubDelayed(CodeStub* stub) {
@@ -1384,15 +827,8 @@
   jmp(stub->GetCode(), RelocInfo::CODE_TARGET);
 }
 
-<<<<<<< HEAD
-
-
-bool MacroAssembler::AllowThisStubCall(CodeStub* stub) {
-  return has_frame_ || !stub->SometimesSetsUpAFrame();
-=======
 bool TurboAssembler::AllowThisStubCall(CodeStub* stub) {
   return has_frame() || !stub->SometimesSetsUpAFrame();
->>>>>>> 84bd6f3c
 }
 
 void MacroAssembler::CallRuntime(const Runtime::Function* f,
@@ -1739,41 +1175,7 @@
 
 void TurboAssembler::Ret() { ret(0); }
 
-<<<<<<< HEAD
-void MacroAssembler::LoadHeapObject(Register result,
-                                    Handle<HeapObject> object) {
-  mov(result, object);
-}
-
-
-void MacroAssembler::CmpHeapObject(Register reg, Handle<HeapObject> object) {
-  cmp(reg, object);
-}
-
-void MacroAssembler::PushHeapObject(Handle<HeapObject> object) { Push(object); }
-
-void MacroAssembler::GetWeakValue(Register value, Handle<WeakCell> cell) {
-  mov(value, cell);
-  mov(value, FieldOperand(value, WeakCell::kValueOffset));
-}
-
-
-void MacroAssembler::LoadWeakValue(Register value, Handle<WeakCell> cell,
-                                   Label* miss) {
-  GetWeakValue(value, cell);
-  JumpIfSmi(value, miss);
-}
-
-
-void MacroAssembler::Ret() {
-  ret(0);
-}
-
-
-void MacroAssembler::Ret(int bytes_dropped, Register scratch) {
-=======
 void TurboAssembler::Ret(int bytes_dropped, Register scratch) {
->>>>>>> 84bd6f3c
   if (is_uint16(bytes_dropped)) {
     ret(bytes_dropped);
   } else {
@@ -2010,11 +1412,7 @@
   movd(dst, xmm0);
 }
 
-<<<<<<< HEAD
-void MacroAssembler::Pinsrd(XMMRegister dst, const Operand& src, int8_t imm8,
-=======
 void TurboAssembler::Pinsrd(XMMRegister dst, Operand src, int8_t imm8,
->>>>>>> 84bd6f3c
                             bool is_64_bits) {
   if (CpuFeatures::IsSupported(SSE4_1)) {
     CpuFeatureScope sse_scope(this, SSE4_1);
@@ -2116,17 +1514,11 @@
   if (emit_debug_code()) Check(cc, reason);
 }
 
-<<<<<<< HEAD
-
-
-void MacroAssembler::Check(Condition cc, BailoutReason reason) {
-=======
 void TurboAssembler::AssertUnreachable(AbortReason reason) {
   if (emit_debug_code()) Abort(reason);
 }
 
 void TurboAssembler::Check(Condition cc, AbortReason reason) {
->>>>>>> 84bd6f3c
   Label L;
   j(cc, &L);
   Abort(reason);
@@ -2200,13 +1592,7 @@
   CallCFunction(eax, num_arguments);
 }
 
-<<<<<<< HEAD
-
-void MacroAssembler::CallCFunction(Register function,
-                                   int num_arguments) {
-=======
 void TurboAssembler::CallCFunction(Register function, int num_arguments) {
->>>>>>> 84bd6f3c
   DCHECK_LE(num_arguments, kMaxCParameters);
   DCHECK(has_frame());
   // Check stack alignment.
