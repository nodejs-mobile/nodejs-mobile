// Copyright 2012 the V8 project authors. All rights reserved.
// Use of this source code is governed by a BSD-style license that can be
// found in the LICENSE file.

#if V8_TARGET_ARCH_IA32

#include "src/codegen.h"
#include "src/heap/factory-inl.h"
#include "src/heap/heap.h"
#include "src/isolate.h"
#include "src/macro-assembler.h"

namespace v8 {
namespace internal {

#define __ masm.

UnaryMathFunctionWithIsolate CreateSqrtFunction(Isolate* isolate) {
  size_t allocated = 0;
  byte* buffer = AllocatePage(isolate->heap()->GetRandomMmapAddr(), &allocated);
  if (buffer == nullptr) return nullptr;

  MacroAssembler masm(isolate, buffer, static_cast<int>(allocated),
                      CodeObjectRequired::kNo);
  // esp[1 * kPointerSize]: raw double input
  // esp[0 * kPointerSize]: return address
  // Move double input into registers.
  {
    __ movsd(xmm0, Operand(esp, 1 * kPointerSize));
    __ sqrtsd(xmm0, xmm0);
    __ movsd(Operand(esp, 1 * kPointerSize), xmm0);
    // Load result into floating point register as return value.
    __ fld_d(Operand(esp, 1 * kPointerSize));
    __ Ret();
  }

  CodeDesc desc;
<<<<<<< HEAD
  masm.GetCode(&desc);
  DCHECK(!RelocInfo::RequiresRelocation(isolate, desc));
=======
  masm.GetCode(isolate, &desc);
  DCHECK(!RelocInfo::RequiresRelocation(desc));
>>>>>>> 84bd6f3c

  Assembler::FlushICache(buffer, allocated);
  CHECK(SetPermissions(buffer, allocated, PageAllocator::kReadExecute));
  return FUNCTION_CAST<UnaryMathFunctionWithIsolate>(buffer);
}


// Helper functions for CreateMemMoveFunction.
#undef __
#define __ ACCESS_MASM(masm)

enum Direction { FORWARD, BACKWARD };
enum Alignment { MOVE_ALIGNED, MOVE_UNALIGNED };

// Expects registers:
// esi - source, aligned if alignment == ALIGNED
// edi - destination, always aligned
// ecx - count (copy size in bytes)
// edx - loop count (number of 64 byte chunks)
void MemMoveEmitMainLoop(MacroAssembler* masm,
                         Label* move_last_15,
                         Direction direction,
                         Alignment alignment) {
  Register src = esi;
  Register dst = edi;
  Register count = ecx;
  Register loop_count = edx;
  Label loop, move_last_31, move_last_63;
  __ cmp(loop_count, 0);
  __ j(equal, &move_last_63);
  __ bind(&loop);
  // Main loop. Copy in 64 byte chunks.
  if (direction == BACKWARD) __ sub(src, Immediate(0x40));
  __ movdq(alignment == MOVE_ALIGNED, xmm0, Operand(src, 0x00));
  __ movdq(alignment == MOVE_ALIGNED, xmm1, Operand(src, 0x10));
  __ movdq(alignment == MOVE_ALIGNED, xmm2, Operand(src, 0x20));
  __ movdq(alignment == MOVE_ALIGNED, xmm3, Operand(src, 0x30));
  if (direction == FORWARD) __ add(src, Immediate(0x40));
  if (direction == BACKWARD) __ sub(dst, Immediate(0x40));
  __ movdqa(Operand(dst, 0x00), xmm0);
  __ movdqa(Operand(dst, 0x10), xmm1);
  __ movdqa(Operand(dst, 0x20), xmm2);
  __ movdqa(Operand(dst, 0x30), xmm3);
  if (direction == FORWARD) __ add(dst, Immediate(0x40));
  __ dec(loop_count);
  __ j(not_zero, &loop);
  // At most 63 bytes left to copy.
  __ bind(&move_last_63);
  __ test(count, Immediate(0x20));
  __ j(zero, &move_last_31);
  if (direction == BACKWARD) __ sub(src, Immediate(0x20));
  __ movdq(alignment == MOVE_ALIGNED, xmm0, Operand(src, 0x00));
  __ movdq(alignment == MOVE_ALIGNED, xmm1, Operand(src, 0x10));
  if (direction == FORWARD) __ add(src, Immediate(0x20));
  if (direction == BACKWARD) __ sub(dst, Immediate(0x20));
  __ movdqa(Operand(dst, 0x00), xmm0);
  __ movdqa(Operand(dst, 0x10), xmm1);
  if (direction == FORWARD) __ add(dst, Immediate(0x20));
  // At most 31 bytes left to copy.
  __ bind(&move_last_31);
  __ test(count, Immediate(0x10));
  __ j(zero, move_last_15);
  if (direction == BACKWARD) __ sub(src, Immediate(0x10));
  __ movdq(alignment == MOVE_ALIGNED, xmm0, Operand(src, 0));
  if (direction == FORWARD) __ add(src, Immediate(0x10));
  if (direction == BACKWARD) __ sub(dst, Immediate(0x10));
  __ movdqa(Operand(dst, 0), xmm0);
  if (direction == FORWARD) __ add(dst, Immediate(0x10));
}


void MemMoveEmitPopAndReturn(MacroAssembler* masm) {
  __ pop(esi);
  __ pop(edi);
  __ ret(0);
}


#undef __
#define __ masm.


class LabelConverter {
 public:
  explicit LabelConverter(byte* buffer) : buffer_(buffer) {}
  int32_t address(Label* l) const {
    return reinterpret_cast<int32_t>(buffer_) + l->pos();
  }
 private:
  byte* buffer_;
};


MemMoveFunction CreateMemMoveFunction(Isolate* isolate) {
  size_t allocated = 0;
  byte* buffer = AllocatePage(isolate->heap()->GetRandomMmapAddr(), &allocated);
  if (buffer == nullptr) return nullptr;

  MacroAssembler masm(isolate, buffer, static_cast<int>(allocated),
                      CodeObjectRequired::kNo);
  LabelConverter conv(buffer);

  // Generated code is put into a fixed, unmovable buffer, and not into
  // the V8 heap. We can't, and don't, refer to any relocatable addresses
  // (e.g. the JavaScript nan-object).

  // 32-bit C declaration function calls pass arguments on stack.

  // Stack layout:
  // esp[12]: Third argument, size.
  // esp[8]: Second argument, source pointer.
  // esp[4]: First argument, destination pointer.
  // esp[0]: return address

  const int kDestinationOffset = 1 * kPointerSize;
  const int kSourceOffset = 2 * kPointerSize;
  const int kSizeOffset = 3 * kPointerSize;

  // When copying up to this many bytes, use special "small" handlers.
  const size_t kSmallCopySize = 8;
  // When copying up to this many bytes, use special "medium" handlers.
  const size_t kMediumCopySize = 63;
  // When non-overlapping region of src and dst is less than this,
  // use a more careful implementation (slightly slower).
  const size_t kMinMoveDistance = 16;
  // Note that these values are dictated by the implementation below,
  // do not just change them and hope things will work!

  int stack_offset = 0;  // Update if we change the stack height.

  Label backward, backward_much_overlap;
  Label forward_much_overlap, small_size, medium_size, pop_and_return;
  __ push(edi);
  __ push(esi);
  stack_offset += 2 * kPointerSize;
  Register dst = edi;
  Register src = esi;
  Register count = ecx;
  Register loop_count = edx;
  __ mov(dst, Operand(esp, stack_offset + kDestinationOffset));
  __ mov(src, Operand(esp, stack_offset + kSourceOffset));
  __ mov(count, Operand(esp, stack_offset + kSizeOffset));

  __ cmp(dst, src);
  __ j(equal, &pop_and_return);

  __ prefetch(Operand(src, 0), 1);
  __ cmp(count, kSmallCopySize);
  __ j(below_equal, &small_size);
  __ cmp(count, kMediumCopySize);
  __ j(below_equal, &medium_size);
  __ cmp(dst, src);
  __ j(above, &backward);

  {
    // |dst| is a lower address than |src|. Copy front-to-back.
    Label unaligned_source, move_last_15, skip_last_move;
    __ mov(eax, src);
    __ sub(eax, dst);
    __ cmp(eax, kMinMoveDistance);
    __ j(below, &forward_much_overlap);
    // Copy first 16 bytes.
    __ movdqu(xmm0, Operand(src, 0));
    __ movdqu(Operand(dst, 0), xmm0);
    // Determine distance to alignment: 16 - (dst & 0xF).
    __ mov(edx, dst);
    __ and_(edx, 0xF);
    __ neg(edx);
    __ add(edx, Immediate(16));
    __ add(dst, edx);
    __ add(src, edx);
    __ sub(count, edx);
    // dst is now aligned. Main copy loop.
    __ mov(loop_count, count);
    __ shr(loop_count, 6);
    // Check if src is also aligned.
    __ test(src, Immediate(0xF));
    __ j(not_zero, &unaligned_source);
    // Copy loop for aligned source and destination.
    MemMoveEmitMainLoop(&masm, &move_last_15, FORWARD, MOVE_ALIGNED);
    // At most 15 bytes to copy. Copy 16 bytes at end of string.
    __ bind(&move_last_15);
    __ and_(count, 0xF);
    __ j(zero, &skip_last_move, Label::kNear);
    __ movdqu(xmm0, Operand(src, count, times_1, -0x10));
    __ movdqu(Operand(dst, count, times_1, -0x10), xmm0);
    __ bind(&skip_last_move);
    MemMoveEmitPopAndReturn(&masm);

    // Copy loop for unaligned source and aligned destination.
    __ bind(&unaligned_source);
    MemMoveEmitMainLoop(&masm, &move_last_15, FORWARD, MOVE_UNALIGNED);
    __ jmp(&move_last_15);

    // Less than kMinMoveDistance offset between dst and src.
    Label loop_until_aligned, last_15_much_overlap;
    __ bind(&loop_until_aligned);
    __ mov_b(eax, Operand(src, 0));
    __ inc(src);
    __ mov_b(Operand(dst, 0), eax);
    __ inc(dst);
    __ dec(count);
    __ bind(&forward_much_overlap);  // Entry point into this block.
    __ test(dst, Immediate(0xF));
    __ j(not_zero, &loop_until_aligned);
    // dst is now aligned, src can't be. Main copy loop.
    __ mov(loop_count, count);
    __ shr(loop_count, 6);
    MemMoveEmitMainLoop(&masm, &last_15_much_overlap,
                        FORWARD, MOVE_UNALIGNED);
    __ bind(&last_15_much_overlap);
    __ and_(count, 0xF);
    __ j(zero, &pop_and_return);
    __ cmp(count, kSmallCopySize);
    __ j(below_equal, &small_size);
    __ jmp(&medium_size);
  }

  {
    // |dst| is a higher address than |src|. Copy backwards.
    Label unaligned_source, move_first_15, skip_last_move;
    __ bind(&backward);
    // |dst| and |src| always point to the end of what's left to copy.
    __ add(dst, count);
    __ add(src, count);
    __ mov(eax, dst);
    __ sub(eax, src);
    __ cmp(eax, kMinMoveDistance);
    __ j(below, &backward_much_overlap);
    // Copy last 16 bytes.
    __ movdqu(xmm0, Operand(src, -0x10));
    __ movdqu(Operand(dst, -0x10), xmm0);
    // Find distance to alignment: dst & 0xF
    __ mov(edx, dst);
    __ and_(edx, 0xF);
    __ sub(dst, edx);
    __ sub(src, edx);
    __ sub(count, edx);
    // dst is now aligned. Main copy loop.
    __ mov(loop_count, count);
    __ shr(loop_count, 6);
    // Check if src is also aligned.
    __ test(src, Immediate(0xF));
    __ j(not_zero, &unaligned_source);
    // Copy loop for aligned source and destination.
    MemMoveEmitMainLoop(&masm, &move_first_15, BACKWARD, MOVE_ALIGNED);
    // At most 15 bytes to copy. Copy 16 bytes at beginning of string.
    __ bind(&move_first_15);
    __ and_(count, 0xF);
    __ j(zero, &skip_last_move, Label::kNear);
    __ sub(src, count);
    __ sub(dst, count);
    __ movdqu(xmm0, Operand(src, 0));
    __ movdqu(Operand(dst, 0), xmm0);
    __ bind(&skip_last_move);
    MemMoveEmitPopAndReturn(&masm);

    // Copy loop for unaligned source and aligned destination.
    __ bind(&unaligned_source);
    MemMoveEmitMainLoop(&masm, &move_first_15, BACKWARD, MOVE_UNALIGNED);
    __ jmp(&move_first_15);

    // Less than kMinMoveDistance offset between dst and src.
    Label loop_until_aligned, first_15_much_overlap;
    __ bind(&loop_until_aligned);
    __ dec(src);
    __ dec(dst);
    __ mov_b(eax, Operand(src, 0));
    __ mov_b(Operand(dst, 0), eax);
    __ dec(count);
    __ bind(&backward_much_overlap);  // Entry point into this block.
    __ test(dst, Immediate(0xF));
    __ j(not_zero, &loop_until_aligned);
    // dst is now aligned, src can't be. Main copy loop.
    __ mov(loop_count, count);
    __ shr(loop_count, 6);
    MemMoveEmitMainLoop(&masm, &first_15_much_overlap,
                        BACKWARD, MOVE_UNALIGNED);
    __ bind(&first_15_much_overlap);
    __ and_(count, 0xF);
    __ j(zero, &pop_and_return);
    // Small/medium handlers expect dst/src to point to the beginning.
    __ sub(dst, count);
    __ sub(src, count);
    __ cmp(count, kSmallCopySize);
    __ j(below_equal, &small_size);
    __ jmp(&medium_size);
  }
  {
    // Special handlers for 9 <= copy_size < 64. No assumptions about
    // alignment or move distance, so all reads must be unaligned and
    // must happen before any writes.
    Label medium_handlers, f9_16, f17_32, f33_48, f49_63;

    __ bind(&f9_16);
    __ movsd(xmm0, Operand(src, 0));
    __ movsd(xmm1, Operand(src, count, times_1, -8));
    __ movsd(Operand(dst, 0), xmm0);
    __ movsd(Operand(dst, count, times_1, -8), xmm1);
    MemMoveEmitPopAndReturn(&masm);

    __ bind(&f17_32);
    __ movdqu(xmm0, Operand(src, 0));
    __ movdqu(xmm1, Operand(src, count, times_1, -0x10));
    __ movdqu(Operand(dst, 0x00), xmm0);
    __ movdqu(Operand(dst, count, times_1, -0x10), xmm1);
    MemMoveEmitPopAndReturn(&masm);

    __ bind(&f33_48);
    __ movdqu(xmm0, Operand(src, 0x00));
    __ movdqu(xmm1, Operand(src, 0x10));
    __ movdqu(xmm2, Operand(src, count, times_1, -0x10));
    __ movdqu(Operand(dst, 0x00), xmm0);
    __ movdqu(Operand(dst, 0x10), xmm1);
    __ movdqu(Operand(dst, count, times_1, -0x10), xmm2);
    MemMoveEmitPopAndReturn(&masm);

    __ bind(&f49_63);
    __ movdqu(xmm0, Operand(src, 0x00));
    __ movdqu(xmm1, Operand(src, 0x10));
    __ movdqu(xmm2, Operand(src, 0x20));
    __ movdqu(xmm3, Operand(src, count, times_1, -0x10));
    __ movdqu(Operand(dst, 0x00), xmm0);
    __ movdqu(Operand(dst, 0x10), xmm1);
    __ movdqu(Operand(dst, 0x20), xmm2);
    __ movdqu(Operand(dst, count, times_1, -0x10), xmm3);
    MemMoveEmitPopAndReturn(&masm);

    __ bind(&medium_handlers);
    __ dd(conv.address(&f9_16));
    __ dd(conv.address(&f17_32));
    __ dd(conv.address(&f33_48));
    __ dd(conv.address(&f49_63));

    __ bind(&medium_size);  // Entry point into this block.
    __ mov(eax, count);
    __ dec(eax);
    __ shr(eax, 4);
    if (FLAG_debug_code) {
      Label ok;
      __ cmp(eax, 3);
      __ j(below_equal, &ok);
      __ int3();
      __ bind(&ok);
    }
    __ mov(eax, Operand(eax, times_4, conv.address(&medium_handlers)));
    __ jmp(eax);
  }
  {
    // Specialized copiers for copy_size <= 8 bytes.
    Label small_handlers, f0, f1, f2, f3, f4, f5_8;
    __ bind(&f0);
    MemMoveEmitPopAndReturn(&masm);

    __ bind(&f1);
    __ mov_b(eax, Operand(src, 0));
    __ mov_b(Operand(dst, 0), eax);
    MemMoveEmitPopAndReturn(&masm);

    __ bind(&f2);
    __ mov_w(eax, Operand(src, 0));
    __ mov_w(Operand(dst, 0), eax);
    MemMoveEmitPopAndReturn(&masm);

    __ bind(&f3);
    __ mov_w(eax, Operand(src, 0));
    __ mov_b(edx, Operand(src, 2));
    __ mov_w(Operand(dst, 0), eax);
    __ mov_b(Operand(dst, 2), edx);
    MemMoveEmitPopAndReturn(&masm);

    __ bind(&f4);
    __ mov(eax, Operand(src, 0));
    __ mov(Operand(dst, 0), eax);
    MemMoveEmitPopAndReturn(&masm);

    __ bind(&f5_8);
    __ mov(eax, Operand(src, 0));
    __ mov(edx, Operand(src, count, times_1, -4));
    __ mov(Operand(dst, 0), eax);
    __ mov(Operand(dst, count, times_1, -4), edx);
    MemMoveEmitPopAndReturn(&masm);

    __ bind(&small_handlers);
    __ dd(conv.address(&f0));
    __ dd(conv.address(&f1));
    __ dd(conv.address(&f2));
    __ dd(conv.address(&f3));
    __ dd(conv.address(&f4));
    __ dd(conv.address(&f5_8));
    __ dd(conv.address(&f5_8));
    __ dd(conv.address(&f5_8));
    __ dd(conv.address(&f5_8));

    __ bind(&small_size);  // Entry point into this block.
    if (FLAG_debug_code) {
      Label ok;
      __ cmp(count, 8);
      __ j(below_equal, &ok);
      __ int3();
      __ bind(&ok);
    }
    __ mov(eax, Operand(count, times_4, conv.address(&small_handlers)));
    __ jmp(eax);
  }

  __ bind(&pop_and_return);
  MemMoveEmitPopAndReturn(&masm);

  CodeDesc desc;
<<<<<<< HEAD
  masm.GetCode(&desc);
  DCHECK(!RelocInfo::RequiresRelocation(isolate, desc));
  Assembler::FlushICache(isolate, buffer, actual_size);
  base::OS::ProtectCode(buffer, actual_size);
=======
  masm.GetCode(isolate, &desc);
  DCHECK(!RelocInfo::RequiresRelocation(desc));
  Assembler::FlushICache(buffer, allocated);
  CHECK(SetPermissions(buffer, allocated, PageAllocator::kReadExecute));
>>>>>>> 84bd6f3c
  // TODO(jkummerow): It would be nice to register this code creation event
  // with the PROFILE / GDBJIT system.
  return FUNCTION_CAST<MemMoveFunction>(buffer);
}


#undef __

}  // namespace internal
}  // namespace v8

#endif  // V8_TARGET_ARCH_IA32<|MERGE_RESOLUTION|>--- conflicted
+++ resolved
@@ -35,13 +35,8 @@
   }
 
   CodeDesc desc;
-<<<<<<< HEAD
-  masm.GetCode(&desc);
-  DCHECK(!RelocInfo::RequiresRelocation(isolate, desc));
-=======
   masm.GetCode(isolate, &desc);
   DCHECK(!RelocInfo::RequiresRelocation(desc));
->>>>>>> 84bd6f3c
 
   Assembler::FlushICache(buffer, allocated);
   CHECK(SetPermissions(buffer, allocated, PageAllocator::kReadExecute));
@@ -452,17 +447,10 @@
   MemMoveEmitPopAndReturn(&masm);
 
   CodeDesc desc;
-<<<<<<< HEAD
-  masm.GetCode(&desc);
-  DCHECK(!RelocInfo::RequiresRelocation(isolate, desc));
-  Assembler::FlushICache(isolate, buffer, actual_size);
-  base::OS::ProtectCode(buffer, actual_size);
-=======
   masm.GetCode(isolate, &desc);
   DCHECK(!RelocInfo::RequiresRelocation(desc));
   Assembler::FlushICache(buffer, allocated);
   CHECK(SetPermissions(buffer, allocated, PageAllocator::kReadExecute));
->>>>>>> 84bd6f3c
   // TODO(jkummerow): It would be nice to register this code creation event
   // with the PROFILE / GDBJIT system.
   return FUNCTION_CAST<MemMoveFunction>(buffer);
