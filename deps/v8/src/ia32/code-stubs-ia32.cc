--- conflicted
+++ resolved
@@ -35,918 +35,6 @@
   __ TailCallRuntime(Runtime::kNewArray);
 }
 
-<<<<<<< HEAD
-void HydrogenCodeStub::GenerateLightweightMiss(MacroAssembler* masm,
-                                               ExternalReference miss) {
-  // Update the static counter each time a new code stub is generated.
-  isolate()->counters()->code_stubs()->Increment();
-
-  CallInterfaceDescriptor descriptor = GetCallInterfaceDescriptor();
-  int param_count = descriptor.GetRegisterParameterCount();
-  {
-    // Call the runtime system in a fresh internal frame.
-    FrameScope scope(masm, StackFrame::INTERNAL);
-    DCHECK(param_count == 0 ||
-           eax.is(descriptor.GetRegisterParameter(param_count - 1)));
-    // Push arguments
-    for (int i = 0; i < param_count; ++i) {
-      __ push(descriptor.GetRegisterParameter(i));
-    }
-    __ CallExternalReference(miss, param_count);
-  }
-
-  __ ret(0);
-}
-
-
-void StoreBufferOverflowStub::Generate(MacroAssembler* masm) {
-  // We don't allow a GC during a store buffer overflow so there is no need to
-  // store the registers in any particular way, but we do have to store and
-  // restore them.
-  __ pushad();
-  if (save_doubles()) {
-    __ sub(esp, Immediate(kDoubleSize * XMMRegister::kMaxNumRegisters));
-    for (int i = 0; i < XMMRegister::kMaxNumRegisters; i++) {
-      XMMRegister reg = XMMRegister::from_code(i);
-      __ movsd(Operand(esp, i * kDoubleSize), reg);
-    }
-  }
-  const int argument_count = 1;
-
-  AllowExternalCallThatCantCauseGC scope(masm);
-  __ PrepareCallCFunction(argument_count, ecx);
-  __ mov(Operand(esp, 0 * kPointerSize),
-         Immediate(ExternalReference::isolate_address(isolate())));
-  __ CallCFunction(
-      ExternalReference::store_buffer_overflow_function(isolate()),
-      argument_count);
-  if (save_doubles()) {
-    for (int i = 0; i < XMMRegister::kMaxNumRegisters; i++) {
-      XMMRegister reg = XMMRegister::from_code(i);
-      __ movsd(reg, Operand(esp, i * kDoubleSize));
-    }
-    __ add(esp, Immediate(kDoubleSize * XMMRegister::kMaxNumRegisters));
-  }
-  __ popad();
-  __ ret(0);
-}
-
-
-class FloatingPointHelper : public AllStatic {
- public:
-  enum ArgLocation {
-    ARGS_ON_STACK,
-    ARGS_IN_REGISTERS
-  };
-
-  // Code pattern for loading a floating point value. Input value must
-  // be either a smi or a heap number object (fp value). Requirements:
-  // operand in register number. Returns operand as floating point number
-  // on FPU stack.
-  static void LoadFloatOperand(MacroAssembler* masm, Register number);
-
-  // Test if operands are smi or number objects (fp). Requirements:
-  // operand_1 in eax, operand_2 in edx; falls through on float
-  // operands, jumps to the non_float label otherwise.
-  static void CheckFloatOperands(MacroAssembler* masm,
-                                 Label* non_float,
-                                 Register scratch);
-
-  // Test if operands are numbers (smi or HeapNumber objects), and load
-  // them into xmm0 and xmm1 if they are.  Jump to label not_numbers if
-  // either operand is not a number.  Operands are in edx and eax.
-  // Leaves operands unchanged.
-  static void LoadSSE2Operands(MacroAssembler* masm, Label* not_numbers);
-};
-
-
-void DoubleToIStub::Generate(MacroAssembler* masm) {
-  Register input_reg = this->source();
-  Register final_result_reg = this->destination();
-  DCHECK(is_truncating());
-
-  Label check_negative, process_64_bits, done, done_no_stash;
-
-  int double_offset = offset();
-
-  // Account for return address and saved regs if input is esp.
-  if (input_reg.is(esp)) double_offset += 3 * kPointerSize;
-
-  MemOperand mantissa_operand(MemOperand(input_reg, double_offset));
-  MemOperand exponent_operand(MemOperand(input_reg,
-                                         double_offset + kDoubleSize / 2));
-
-  Register scratch1;
-  {
-    Register scratch_candidates[3] = { ebx, edx, edi };
-    for (int i = 0; i < 3; i++) {
-      scratch1 = scratch_candidates[i];
-      if (!final_result_reg.is(scratch1) && !input_reg.is(scratch1)) break;
-    }
-  }
-  // Since we must use ecx for shifts below, use some other register (eax)
-  // to calculate the result if ecx is the requested return register.
-  Register result_reg = final_result_reg.is(ecx) ? eax : final_result_reg;
-  // Save ecx if it isn't the return register and therefore volatile, or if it
-  // is the return register, then save the temp register we use in its stead for
-  // the result.
-  Register save_reg = final_result_reg.is(ecx) ? eax : ecx;
-  __ push(scratch1);
-  __ push(save_reg);
-
-  bool stash_exponent_copy = !input_reg.is(esp);
-  __ mov(scratch1, mantissa_operand);
-  if (CpuFeatures::IsSupported(SSE3)) {
-    CpuFeatureScope scope(masm, SSE3);
-    // Load x87 register with heap number.
-    __ fld_d(mantissa_operand);
-  }
-  __ mov(ecx, exponent_operand);
-  if (stash_exponent_copy) __ push(ecx);
-
-  __ and_(ecx, HeapNumber::kExponentMask);
-  __ shr(ecx, HeapNumber::kExponentShift);
-  __ lea(result_reg, MemOperand(ecx, -HeapNumber::kExponentBias));
-  __ cmp(result_reg, Immediate(HeapNumber::kMantissaBits));
-  __ j(below, &process_64_bits);
-
-  // Result is entirely in lower 32-bits of mantissa
-  int delta = HeapNumber::kExponentBias + Double::kPhysicalSignificandSize;
-  if (CpuFeatures::IsSupported(SSE3)) {
-    __ fstp(0);
-  }
-  __ sub(ecx, Immediate(delta));
-  __ xor_(result_reg, result_reg);
-  __ cmp(ecx, Immediate(31));
-  __ j(above, &done);
-  __ shl_cl(scratch1);
-  __ jmp(&check_negative);
-
-  __ bind(&process_64_bits);
-  if (CpuFeatures::IsSupported(SSE3)) {
-    CpuFeatureScope scope(masm, SSE3);
-    if (stash_exponent_copy) {
-      // Already a copy of the exponent on the stack, overwrite it.
-      STATIC_ASSERT(kDoubleSize == 2 * kPointerSize);
-      __ sub(esp, Immediate(kDoubleSize / 2));
-    } else {
-      // Reserve space for 64 bit answer.
-      __ sub(esp, Immediate(kDoubleSize));  // Nolint.
-    }
-    // Do conversion, which cannot fail because we checked the exponent.
-    __ fisttp_d(Operand(esp, 0));
-    __ mov(result_reg, Operand(esp, 0));  // Load low word of answer as result
-    __ add(esp, Immediate(kDoubleSize));
-    __ jmp(&done_no_stash);
-  } else {
-    // Result must be extracted from shifted 32-bit mantissa
-    __ sub(ecx, Immediate(delta));
-    __ neg(ecx);
-    if (stash_exponent_copy) {
-      __ mov(result_reg, MemOperand(esp, 0));
-    } else {
-      __ mov(result_reg, exponent_operand);
-    }
-    __ and_(result_reg,
-            Immediate(static_cast<uint32_t>(Double::kSignificandMask >> 32)));
-    __ add(result_reg,
-           Immediate(static_cast<uint32_t>(Double::kHiddenBit >> 32)));
-    __ shrd_cl(scratch1, result_reg);
-    __ shr_cl(result_reg);
-    __ test(ecx, Immediate(32));
-    __ cmov(not_equal, scratch1, result_reg);
-  }
-
-  // If the double was negative, negate the integer result.
-  __ bind(&check_negative);
-  __ mov(result_reg, scratch1);
-  __ neg(result_reg);
-  if (stash_exponent_copy) {
-    __ cmp(MemOperand(esp, 0), Immediate(0));
-  } else {
-    __ cmp(exponent_operand, Immediate(0));
-  }
-    __ cmov(greater, result_reg, scratch1);
-
-  // Restore registers
-  __ bind(&done);
-  if (stash_exponent_copy) {
-    __ add(esp, Immediate(kDoubleSize / 2));
-  }
-  __ bind(&done_no_stash);
-  if (!final_result_reg.is(result_reg)) {
-    DCHECK(final_result_reg.is(ecx));
-    __ mov(final_result_reg, result_reg);
-  }
-  __ pop(save_reg);
-  __ pop(scratch1);
-  __ ret(0);
-}
-
-
-void FloatingPointHelper::LoadFloatOperand(MacroAssembler* masm,
-                                           Register number) {
-  Label load_smi, done;
-
-  __ JumpIfSmi(number, &load_smi, Label::kNear);
-  __ fld_d(FieldOperand(number, HeapNumber::kValueOffset));
-  __ jmp(&done, Label::kNear);
-
-  __ bind(&load_smi);
-  __ SmiUntag(number);
-  __ push(number);
-  __ fild_s(Operand(esp, 0));
-  __ pop(number);
-
-  __ bind(&done);
-}
-
-
-void FloatingPointHelper::LoadSSE2Operands(MacroAssembler* masm,
-                                           Label* not_numbers) {
-  Label load_smi_edx, load_eax, load_smi_eax, load_float_eax, done;
-  // Load operand in edx into xmm0, or branch to not_numbers.
-  __ JumpIfSmi(edx, &load_smi_edx, Label::kNear);
-  Factory* factory = masm->isolate()->factory();
-  __ cmp(FieldOperand(edx, HeapObject::kMapOffset), factory->heap_number_map());
-  __ j(not_equal, not_numbers);  // Argument in edx is not a number.
-  __ movsd(xmm0, FieldOperand(edx, HeapNumber::kValueOffset));
-  __ bind(&load_eax);
-  // Load operand in eax into xmm1, or branch to not_numbers.
-  __ JumpIfSmi(eax, &load_smi_eax, Label::kNear);
-  __ cmp(FieldOperand(eax, HeapObject::kMapOffset), factory->heap_number_map());
-  __ j(equal, &load_float_eax, Label::kNear);
-  __ jmp(not_numbers);  // Argument in eax is not a number.
-  __ bind(&load_smi_edx);
-  __ SmiUntag(edx);  // Untag smi before converting to float.
-  __ Cvtsi2sd(xmm0, edx);
-  __ SmiTag(edx);  // Retag smi for heap number overwriting test.
-  __ jmp(&load_eax);
-  __ bind(&load_smi_eax);
-  __ SmiUntag(eax);  // Untag smi before converting to float.
-  __ Cvtsi2sd(xmm1, eax);
-  __ SmiTag(eax);  // Retag smi for heap number overwriting test.
-  __ jmp(&done, Label::kNear);
-  __ bind(&load_float_eax);
-  __ movsd(xmm1, FieldOperand(eax, HeapNumber::kValueOffset));
-  __ bind(&done);
-}
-
-
-void FloatingPointHelper::CheckFloatOperands(MacroAssembler* masm,
-                                             Label* non_float,
-                                             Register scratch) {
-  Label test_other, done;
-  // Test if both operands are floats or smi -> scratch=k_is_float;
-  // Otherwise scratch = k_not_float.
-  __ JumpIfSmi(edx, &test_other, Label::kNear);
-  __ mov(scratch, FieldOperand(edx, HeapObject::kMapOffset));
-  Factory* factory = masm->isolate()->factory();
-  __ cmp(scratch, factory->heap_number_map());
-  __ j(not_equal, non_float);  // argument in edx is not a number -> NaN
-
-  __ bind(&test_other);
-  __ JumpIfSmi(eax, &done, Label::kNear);
-  __ mov(scratch, FieldOperand(eax, HeapObject::kMapOffset));
-  __ cmp(scratch, factory->heap_number_map());
-  __ j(not_equal, non_float);  // argument in eax is not a number -> NaN
-
-  // Fall-through: Both operands are numbers.
-  __ bind(&done);
-}
-
-
-void MathPowStub::Generate(MacroAssembler* masm) {
-  const Register exponent = MathPowTaggedDescriptor::exponent();
-  DCHECK(exponent.is(eax));
-  const Register scratch = ecx;
-  const XMMRegister double_result = xmm3;
-  const XMMRegister double_base = xmm2;
-  const XMMRegister double_exponent = xmm1;
-  const XMMRegister double_scratch = xmm4;
-
-  Label call_runtime, done, exponent_not_smi, int_exponent;
-
-  // Save 1 in double_result - we need this several times later on.
-  __ mov(scratch, Immediate(1));
-  __ Cvtsi2sd(double_result, scratch);
-
-  if (exponent_type() == TAGGED) {
-    __ JumpIfNotSmi(exponent, &exponent_not_smi, Label::kNear);
-    __ SmiUntag(exponent);
-    __ jmp(&int_exponent);
-
-    __ bind(&exponent_not_smi);
-    __ movsd(double_exponent,
-              FieldOperand(exponent, HeapNumber::kValueOffset));
-  }
-
-  if (exponent_type() != INTEGER) {
-    Label fast_power, try_arithmetic_simplification;
-    __ DoubleToI(exponent, double_exponent, double_scratch,
-                 TREAT_MINUS_ZERO_AS_ZERO, &try_arithmetic_simplification,
-                 &try_arithmetic_simplification,
-                 &try_arithmetic_simplification);
-    __ jmp(&int_exponent);
-
-    __ bind(&try_arithmetic_simplification);
-    // Skip to runtime if possibly NaN (indicated by the indefinite integer).
-    __ cvttsd2si(exponent, Operand(double_exponent));
-    __ cmp(exponent, Immediate(0x1));
-    __ j(overflow, &call_runtime);
-
-    // Using FPU instructions to calculate power.
-    Label fast_power_failed;
-    __ bind(&fast_power);
-    __ fnclex();  // Clear flags to catch exceptions later.
-    // Transfer (B)ase and (E)xponent onto the FPU register stack.
-    __ sub(esp, Immediate(kDoubleSize));
-    __ movsd(Operand(esp, 0), double_exponent);
-    __ fld_d(Operand(esp, 0));  // E
-    __ movsd(Operand(esp, 0), double_base);
-    __ fld_d(Operand(esp, 0));  // B, E
-
-    // Exponent is in st(1) and base is in st(0)
-    // B ^ E = (2^(E * log2(B)) - 1) + 1 = (2^X - 1) + 1 for X = E * log2(B)
-    // FYL2X calculates st(1) * log2(st(0))
-    __ fyl2x();    // X
-    __ fld(0);     // X, X
-    __ frndint();  // rnd(X), X
-    __ fsub(1);    // rnd(X), X-rnd(X)
-    __ fxch(1);    // X - rnd(X), rnd(X)
-    // F2XM1 calculates 2^st(0) - 1 for -1 < st(0) < 1
-    __ f2xm1();    // 2^(X-rnd(X)) - 1, rnd(X)
-    __ fld1();     // 1, 2^(X-rnd(X)) - 1, rnd(X)
-    __ faddp(1);   // 2^(X-rnd(X)), rnd(X)
-    // FSCALE calculates st(0) * 2^st(1)
-    __ fscale();   // 2^X, rnd(X)
-    __ fstp(1);    // 2^X
-    // Bail out to runtime in case of exceptions in the status word.
-    __ fnstsw_ax();
-    __ test_b(eax,
-              Immediate(0x5F));  // We check for all but precision exception.
-    __ j(not_zero, &fast_power_failed, Label::kNear);
-    __ fstp_d(Operand(esp, 0));
-    __ movsd(double_result, Operand(esp, 0));
-    __ add(esp, Immediate(kDoubleSize));
-    __ jmp(&done);
-
-    __ bind(&fast_power_failed);
-    __ fninit();
-    __ add(esp, Immediate(kDoubleSize));
-    __ jmp(&call_runtime);
-  }
-
-  // Calculate power with integer exponent.
-  __ bind(&int_exponent);
-  const XMMRegister double_scratch2 = double_exponent;
-  __ mov(scratch, exponent);  // Back up exponent.
-  __ movsd(double_scratch, double_base);  // Back up base.
-  __ movsd(double_scratch2, double_result);  // Load double_exponent with 1.
-
-  // Get absolute value of exponent.
-  Label no_neg, while_true, while_false;
-  __ test(scratch, scratch);
-  __ j(positive, &no_neg, Label::kNear);
-  __ neg(scratch);
-  __ bind(&no_neg);
-
-  __ j(zero, &while_false, Label::kNear);
-  __ shr(scratch, 1);
-  // Above condition means CF==0 && ZF==0.  This means that the
-  // bit that has been shifted out is 0 and the result is not 0.
-  __ j(above, &while_true, Label::kNear);
-  __ movsd(double_result, double_scratch);
-  __ j(zero, &while_false, Label::kNear);
-
-  __ bind(&while_true);
-  __ shr(scratch, 1);
-  __ mulsd(double_scratch, double_scratch);
-  __ j(above, &while_true, Label::kNear);
-  __ mulsd(double_result, double_scratch);
-  __ j(not_zero, &while_true);
-
-  __ bind(&while_false);
-  // scratch has the original value of the exponent - if the exponent is
-  // negative, return 1/result.
-  __ test(exponent, exponent);
-  __ j(positive, &done);
-  __ divsd(double_scratch2, double_result);
-  __ movsd(double_result, double_scratch2);
-  // Test whether result is zero.  Bail out to check for subnormal result.
-  // Due to subnormals, x^-y == (1/x)^y does not hold in all cases.
-  __ xorps(double_scratch2, double_scratch2);
-  __ ucomisd(double_scratch2, double_result);  // Result cannot be NaN.
-  // double_exponent aliased as double_scratch2 has already been overwritten
-  // and may not have contained the exponent value in the first place when the
-  // exponent is a smi.  We reset it with exponent value before bailing out.
-  __ j(not_equal, &done);
-  __ Cvtsi2sd(double_exponent, exponent);
-
-  // Returning or bailing out.
-  __ bind(&call_runtime);
-  {
-    AllowExternalCallThatCantCauseGC scope(masm);
-    __ PrepareCallCFunction(4, scratch);
-    __ movsd(Operand(esp, 0 * kDoubleSize), double_base);
-    __ movsd(Operand(esp, 1 * kDoubleSize), double_exponent);
-    __ CallCFunction(ExternalReference::power_double_double_function(isolate()),
-                     4);
-  }
-  // Return value is in st(0) on ia32.
-  // Store it into the (fixed) result register.
-  __ sub(esp, Immediate(kDoubleSize));
-  __ fstp_d(Operand(esp, 0));
-  __ movsd(double_result, Operand(esp, 0));
-  __ add(esp, Immediate(kDoubleSize));
-
-  __ bind(&done);
-  __ ret(0);
-}
-
-
-static int NegativeComparisonResult(Condition cc) {
-  DCHECK(cc != equal);
-  DCHECK((cc == less) || (cc == less_equal)
-      || (cc == greater) || (cc == greater_equal));
-  return (cc == greater || cc == greater_equal) ? LESS : GREATER;
-}
-
-
-static void CheckInputType(MacroAssembler* masm, Register input,
-                           CompareICState::State expected, Label* fail) {
-  Label ok;
-  if (expected == CompareICState::SMI) {
-    __ JumpIfNotSmi(input, fail);
-  } else if (expected == CompareICState::NUMBER) {
-    __ JumpIfSmi(input, &ok);
-    __ cmp(FieldOperand(input, HeapObject::kMapOffset),
-           Immediate(masm->isolate()->factory()->heap_number_map()));
-    __ j(not_equal, fail);
-  }
-  // We could be strict about internalized/non-internalized here, but as long as
-  // hydrogen doesn't care, the stub doesn't have to care either.
-  __ bind(&ok);
-}
-
-
-static void BranchIfNotInternalizedString(MacroAssembler* masm,
-                                          Label* label,
-                                          Register object,
-                                          Register scratch) {
-  __ JumpIfSmi(object, label);
-  __ mov(scratch, FieldOperand(object, HeapObject::kMapOffset));
-  __ movzx_b(scratch, FieldOperand(scratch, Map::kInstanceTypeOffset));
-  STATIC_ASSERT(kInternalizedTag == 0 && kStringTag == 0);
-  __ test(scratch, Immediate(kIsNotStringMask | kIsNotInternalizedMask));
-  __ j(not_zero, label);
-}
-
-
-void CompareICStub::GenerateGeneric(MacroAssembler* masm) {
-  Label runtime_call, check_unequal_objects;
-  Condition cc = GetCondition();
-
-  Label miss;
-  CheckInputType(masm, edx, left(), &miss);
-  CheckInputType(masm, eax, right(), &miss);
-
-  // Compare two smis.
-  Label non_smi, smi_done;
-  __ mov(ecx, edx);
-  __ or_(ecx, eax);
-  __ JumpIfNotSmi(ecx, &non_smi, Label::kNear);
-  __ sub(edx, eax);  // Return on the result of the subtraction.
-  __ j(no_overflow, &smi_done, Label::kNear);
-  __ not_(edx);  // Correct sign in case of overflow. edx is never 0 here.
-  __ bind(&smi_done);
-  __ mov(eax, edx);
-  __ ret(0);
-  __ bind(&non_smi);
-
-  // NOTICE! This code is only reached after a smi-fast-case check, so
-  // it is certain that at least one operand isn't a smi.
-
-  // Identical objects can be compared fast, but there are some tricky cases
-  // for NaN and undefined.
-  Label generic_heap_number_comparison;
-  {
-    Label not_identical;
-    __ cmp(eax, edx);
-    __ j(not_equal, &not_identical);
-
-    if (cc != equal) {
-      // Check for undefined.  undefined OP undefined is false even though
-      // undefined == undefined.
-      __ cmp(edx, isolate()->factory()->undefined_value());
-      Label check_for_nan;
-      __ j(not_equal, &check_for_nan, Label::kNear);
-      __ Move(eax, Immediate(Smi::FromInt(NegativeComparisonResult(cc))));
-      __ ret(0);
-      __ bind(&check_for_nan);
-    }
-
-    // Test for NaN. Compare heap numbers in a general way,
-    // to handle NaNs correctly.
-    __ cmp(FieldOperand(edx, HeapObject::kMapOffset),
-           Immediate(isolate()->factory()->heap_number_map()));
-    __ j(equal, &generic_heap_number_comparison, Label::kNear);
-    if (cc != equal) {
-      __ mov(ecx, FieldOperand(eax, HeapObject::kMapOffset));
-      __ movzx_b(ecx, FieldOperand(ecx, Map::kInstanceTypeOffset));
-      // Call runtime on identical JSObjects.  Otherwise return equal.
-      __ cmpb(ecx, Immediate(FIRST_JS_RECEIVER_TYPE));
-      __ j(above_equal, &runtime_call, Label::kFar);
-      // Call runtime on identical symbols since we need to throw a TypeError.
-      __ cmpb(ecx, Immediate(SYMBOL_TYPE));
-      __ j(equal, &runtime_call, Label::kFar);
-    }
-    __ Move(eax, Immediate(Smi::FromInt(EQUAL)));
-    __ ret(0);
-
-
-    __ bind(&not_identical);
-  }
-
-  // Strict equality can quickly decide whether objects are equal.
-  // Non-strict object equality is slower, so it is handled later in the stub.
-  if (cc == equal && strict()) {
-    Label slow;  // Fallthrough label.
-    Label not_smis;
-    // If we're doing a strict equality comparison, we don't have to do
-    // type conversion, so we generate code to do fast comparison for objects
-    // and oddballs. Non-smi numbers and strings still go through the usual
-    // slow-case code.
-    // If either is a Smi (we know that not both are), then they can only
-    // be equal if the other is a HeapNumber. If so, use the slow case.
-    STATIC_ASSERT(kSmiTag == 0);
-    DCHECK_EQ(static_cast<Smi*>(0), Smi::kZero);
-    __ mov(ecx, Immediate(kSmiTagMask));
-    __ and_(ecx, eax);
-    __ test(ecx, edx);
-    __ j(not_zero, &not_smis, Label::kNear);
-    // One operand is a smi.
-
-    // Check whether the non-smi is a heap number.
-    STATIC_ASSERT(kSmiTagMask == 1);
-    // ecx still holds eax & kSmiTag, which is either zero or one.
-    __ sub(ecx, Immediate(0x01));
-    __ mov(ebx, edx);
-    __ xor_(ebx, eax);
-    __ and_(ebx, ecx);  // ebx holds either 0 or eax ^ edx.
-    __ xor_(ebx, eax);
-    // if eax was smi, ebx is now edx, else eax.
-
-    // Check if the non-smi operand is a heap number.
-    __ cmp(FieldOperand(ebx, HeapObject::kMapOffset),
-           Immediate(isolate()->factory()->heap_number_map()));
-    // If heap number, handle it in the slow case.
-    __ j(equal, &slow, Label::kNear);
-    // Return non-equal (ebx is not zero)
-    __ mov(eax, ebx);
-    __ ret(0);
-
-    __ bind(&not_smis);
-    // If either operand is a JSObject or an oddball value, then they are not
-    // equal since their pointers are different
-    // There is no test for undetectability in strict equality.
-
-    // Get the type of the first operand.
-    // If the first object is a JS object, we have done pointer comparison.
-    Label first_non_object;
-    STATIC_ASSERT(LAST_TYPE == LAST_JS_RECEIVER_TYPE);
-    __ CmpObjectType(eax, FIRST_JS_RECEIVER_TYPE, ecx);
-    __ j(below, &first_non_object, Label::kNear);
-
-    // Return non-zero (eax is not zero)
-    Label return_not_equal;
-    STATIC_ASSERT(kHeapObjectTag != 0);
-    __ bind(&return_not_equal);
-    __ ret(0);
-
-    __ bind(&first_non_object);
-    // Check for oddballs: true, false, null, undefined.
-    __ CmpInstanceType(ecx, ODDBALL_TYPE);
-    __ j(equal, &return_not_equal);
-
-    __ CmpObjectType(edx, FIRST_JS_RECEIVER_TYPE, ecx);
-    __ j(above_equal, &return_not_equal);
-
-    // Check for oddballs: true, false, null, undefined.
-    __ CmpInstanceType(ecx, ODDBALL_TYPE);
-    __ j(equal, &return_not_equal);
-
-    // Fall through to the general case.
-    __ bind(&slow);
-  }
-
-  // Generate the number comparison code.
-  Label non_number_comparison;
-  Label unordered;
-  __ bind(&generic_heap_number_comparison);
-
-  FloatingPointHelper::LoadSSE2Operands(masm, &non_number_comparison);
-  __ ucomisd(xmm0, xmm1);
-  // Don't base result on EFLAGS when a NaN is involved.
-  __ j(parity_even, &unordered, Label::kNear);
-
-  __ mov(eax, 0);  // equal
-  __ mov(ecx, Immediate(Smi::FromInt(1)));
-  __ cmov(above, eax, ecx);
-  __ mov(ecx, Immediate(Smi::FromInt(-1)));
-  __ cmov(below, eax, ecx);
-  __ ret(0);
-
-  // If one of the numbers was NaN, then the result is always false.
-  // The cc is never not-equal.
-  __ bind(&unordered);
-  DCHECK(cc != not_equal);
-  if (cc == less || cc == less_equal) {
-    __ mov(eax, Immediate(Smi::FromInt(1)));
-  } else {
-    __ mov(eax, Immediate(Smi::FromInt(-1)));
-  }
-  __ ret(0);
-
-  // The number comparison code did not provide a valid result.
-  __ bind(&non_number_comparison);
-
-  // Fast negative check for internalized-to-internalized equality.
-  Label check_for_strings;
-  if (cc == equal) {
-    BranchIfNotInternalizedString(masm, &check_for_strings, eax, ecx);
-    BranchIfNotInternalizedString(masm, &check_for_strings, edx, ecx);
-
-    // We've already checked for object identity, so if both operands
-    // are internalized they aren't equal. Register eax already holds a
-    // non-zero value, which indicates not equal, so just return.
-    __ ret(0);
-  }
-
-  __ bind(&check_for_strings);
-
-  __ JumpIfNotBothSequentialOneByteStrings(edx, eax, ecx, ebx,
-                                           &check_unequal_objects);
-
-  // Inline comparison of one-byte strings.
-  if (cc == equal) {
-    StringHelper::GenerateFlatOneByteStringEquals(masm, edx, eax, ecx, ebx);
-  } else {
-    StringHelper::GenerateCompareFlatOneByteStrings(masm, edx, eax, ecx, ebx,
-                                                    edi);
-  }
-#ifdef DEBUG
-  __ Abort(kUnexpectedFallThroughFromStringComparison);
-#endif
-
-  __ bind(&check_unequal_objects);
-  if (cc == equal && !strict()) {
-    // Non-strict equality.  Objects are unequal if
-    // they are both JSObjects and not undetectable,
-    // and their pointers are different.
-    Label return_equal, return_unequal, undetectable;
-    // At most one is a smi, so we can test for smi by adding the two.
-    // A smi plus a heap object has the low bit set, a heap object plus
-    // a heap object has the low bit clear.
-    STATIC_ASSERT(kSmiTag == 0);
-    STATIC_ASSERT(kSmiTagMask == 1);
-    __ lea(ecx, Operand(eax, edx, times_1, 0));
-    __ test(ecx, Immediate(kSmiTagMask));
-    __ j(not_zero, &runtime_call);
-
-    __ mov(ecx, FieldOperand(eax, HeapObject::kMapOffset));
-    __ mov(ebx, FieldOperand(edx, HeapObject::kMapOffset));
-
-    __ test_b(FieldOperand(ebx, Map::kBitFieldOffset),
-              Immediate(1 << Map::kIsUndetectable));
-    __ j(not_zero, &undetectable, Label::kNear);
-    __ test_b(FieldOperand(ecx, Map::kBitFieldOffset),
-              Immediate(1 << Map::kIsUndetectable));
-    __ j(not_zero, &return_unequal, Label::kNear);
-
-    __ CmpInstanceType(ebx, FIRST_JS_RECEIVER_TYPE);
-    __ j(below, &runtime_call, Label::kNear);
-    __ CmpInstanceType(ecx, FIRST_JS_RECEIVER_TYPE);
-    __ j(below, &runtime_call, Label::kNear);
-
-    __ bind(&return_unequal);
-    // Return non-equal by returning the non-zero object pointer in eax.
-    __ ret(0);  // eax, edx were pushed
-
-    __ bind(&undetectable);
-    __ test_b(FieldOperand(ecx, Map::kBitFieldOffset),
-              Immediate(1 << Map::kIsUndetectable));
-    __ j(zero, &return_unequal, Label::kNear);
-
-    // If both sides are JSReceivers, then the result is false according to
-    // the HTML specification, which says that only comparisons with null or
-    // undefined are affected by special casing for document.all.
-    __ CmpInstanceType(ebx, ODDBALL_TYPE);
-    __ j(zero, &return_equal, Label::kNear);
-    __ CmpInstanceType(ecx, ODDBALL_TYPE);
-    __ j(not_zero, &return_unequal, Label::kNear);
-
-    __ bind(&return_equal);
-    __ Move(eax, Immediate(EQUAL));
-    __ ret(0);  // eax, edx were pushed
-  }
-  __ bind(&runtime_call);
-
-  if (cc == equal) {
-    {
-      FrameScope scope(masm, StackFrame::INTERNAL);
-      __ Push(esi);
-      __ Call(strict() ? isolate()->builtins()->StrictEqual()
-                       : isolate()->builtins()->Equal(),
-              RelocInfo::CODE_TARGET);
-      __ Pop(esi);
-    }
-    // Turn true into 0 and false into some non-zero value.
-    STATIC_ASSERT(EQUAL == 0);
-    __ sub(eax, Immediate(isolate()->factory()->true_value()));
-    __ Ret();
-  } else {
-    // Push arguments below the return address.
-    __ pop(ecx);
-    __ push(edx);
-    __ push(eax);
-    __ push(Immediate(Smi::FromInt(NegativeComparisonResult(cc))));
-    __ push(ecx);
-    // Call the native; it returns -1 (less), 0 (equal), or 1 (greater)
-    // tagged as a small integer.
-    __ TailCallRuntime(Runtime::kCompare);
-  }
-
-  __ bind(&miss);
-  GenerateMiss(masm);
-}
-
-
-static void CallStubInRecordCallTarget(MacroAssembler* masm, CodeStub* stub) {
-  // eax : number of arguments to the construct function
-  // ebx : feedback vector
-  // edx : slot in feedback vector (Smi)
-  // edi : the function to call
-
-  {
-    FrameScope scope(masm, StackFrame::INTERNAL);
-
-    // Number-of-arguments register must be smi-tagged to call out.
-    __ SmiTag(eax);
-    __ push(eax);
-    __ push(edi);
-    __ push(edx);
-    __ push(ebx);
-    __ push(esi);
-
-    __ CallStub(stub);
-
-    __ pop(esi);
-    __ pop(ebx);
-    __ pop(edx);
-    __ pop(edi);
-    __ pop(eax);
-    __ SmiUntag(eax);
-  }
-}
-
-
-static void GenerateRecordCallTarget(MacroAssembler* masm) {
-  // Cache the called function in a feedback vector slot.  Cache states
-  // are uninitialized, monomorphic (indicated by a JSFunction), and
-  // megamorphic.
-  // eax : number of arguments to the construct function
-  // ebx : feedback vector
-  // edx : slot in feedback vector (Smi)
-  // edi : the function to call
-  Isolate* isolate = masm->isolate();
-  Label initialize, done, miss, megamorphic, not_array_function;
-
-  // Load the cache state into ecx.
-  __ mov(ecx, FieldOperand(ebx, edx, times_half_pointer_size,
-                           FixedArray::kHeaderSize));
-
-  // A monomorphic cache hit or an already megamorphic state: invoke the
-  // function without changing the state.
-  // We don't know if ecx is a WeakCell or a Symbol, but it's harmless to read
-  // at this position in a symbol (see static asserts in feedback-vector.h).
-  Label check_allocation_site;
-  __ cmp(edi, FieldOperand(ecx, WeakCell::kValueOffset));
-  __ j(equal, &done, Label::kFar);
-  __ CompareRoot(ecx, Heap::kmegamorphic_symbolRootIndex);
-  __ j(equal, &done, Label::kFar);
-  __ CompareRoot(FieldOperand(ecx, HeapObject::kMapOffset),
-                 Heap::kWeakCellMapRootIndex);
-  __ j(not_equal, &check_allocation_site);
-
-  // If the weak cell is cleared, we have a new chance to become monomorphic.
-  __ JumpIfSmi(FieldOperand(ecx, WeakCell::kValueOffset), &initialize);
-  __ jmp(&megamorphic);
-
-  __ bind(&check_allocation_site);
-  // If we came here, we need to see if we are the array function.
-  // If we didn't have a matching function, and we didn't find the megamorph
-  // sentinel, then we have in the slot either some other function or an
-  // AllocationSite.
-  __ CompareRoot(FieldOperand(ecx, 0), Heap::kAllocationSiteMapRootIndex);
-  __ j(not_equal, &miss);
-
-  // Make sure the function is the Array() function
-  __ LoadGlobalFunction(Context::ARRAY_FUNCTION_INDEX, ecx);
-  __ cmp(edi, ecx);
-  __ j(not_equal, &megamorphic);
-  __ jmp(&done, Label::kFar);
-
-  __ bind(&miss);
-
-  // A monomorphic miss (i.e, here the cache is not uninitialized) goes
-  // megamorphic.
-  __ CompareRoot(ecx, Heap::kuninitialized_symbolRootIndex);
-  __ j(equal, &initialize);
-  // MegamorphicSentinel is an immortal immovable object (undefined) so no
-  // write-barrier is needed.
-  __ bind(&megamorphic);
-  __ mov(
-      FieldOperand(ebx, edx, times_half_pointer_size, FixedArray::kHeaderSize),
-      Immediate(FeedbackVector::MegamorphicSentinel(isolate)));
-  __ jmp(&done, Label::kFar);
-
-  // An uninitialized cache is patched with the function or sentinel to
-  // indicate the ElementsKind if function is the Array constructor.
-  __ bind(&initialize);
-  // Make sure the function is the Array() function
-  __ LoadGlobalFunction(Context::ARRAY_FUNCTION_INDEX, ecx);
-  __ cmp(edi, ecx);
-  __ j(not_equal, &not_array_function);
-
-  // The target function is the Array constructor,
-  // Create an AllocationSite if we don't already have it, store it in the
-  // slot.
-  CreateAllocationSiteStub create_stub(isolate);
-  CallStubInRecordCallTarget(masm, &create_stub);
-  __ jmp(&done);
-
-  __ bind(&not_array_function);
-  CreateWeakCellStub weak_cell_stub(isolate);
-  CallStubInRecordCallTarget(masm, &weak_cell_stub);
-
-  __ bind(&done);
-  // Increment the call count for all function calls.
-  __ add(FieldOperand(ebx, edx, times_half_pointer_size,
-                      FixedArray::kHeaderSize + kPointerSize),
-         Immediate(Smi::FromInt(1)));
-}
-
-
-void CallConstructStub::Generate(MacroAssembler* masm) {
-  // eax : number of arguments
-  // ebx : feedback vector
-  // edx : slot in feedback vector (Smi, for RecordCallTarget)
-  // edi : constructor function
-
-  Label non_function;
-  // Check that function is not a smi.
-  __ JumpIfSmi(edi, &non_function);
-  // Check that function is a JSFunction.
-  __ CmpObjectType(edi, JS_FUNCTION_TYPE, ecx);
-  __ j(not_equal, &non_function);
-
-  GenerateRecordCallTarget(masm);
-
-  Label feedback_register_initialized;
-  // Put the AllocationSite from the feedback vector into ebx, or undefined.
-  __ mov(ebx, FieldOperand(ebx, edx, times_half_pointer_size,
-                           FixedArray::kHeaderSize));
-  Handle<Map> allocation_site_map = isolate()->factory()->allocation_site_map();
-  __ cmp(FieldOperand(ebx, 0), Immediate(allocation_site_map));
-  __ j(equal, &feedback_register_initialized);
-  __ mov(ebx, isolate()->factory()->undefined_value());
-  __ bind(&feedback_register_initialized);
-
-  __ AssertUndefinedOrAllocationSite(ebx);
-
-  // Pass new target to construct stub.
-  __ mov(edx, edi);
-
-  // Tail call to the function-specific construct stub (still in the caller
-  // context at this point).
-  __ mov(ecx, FieldOperand(edi, JSFunction::kSharedFunctionInfoOffset));
-  __ mov(ecx, FieldOperand(ecx, SharedFunctionInfo::kConstructStubOffset));
-  __ lea(ecx, FieldOperand(ecx, Code::kHeaderSize));
-  __ jmp(ecx);
-
-  __ bind(&non_function);
-  __ mov(edx, edi);
-  __ Jump(isolate()->builtins()->Construct(), RelocInfo::CODE_TARGET);
-}
-
-bool CEntryStub::NeedsImmovableCode() {
-  return false;
-}
-
-
-=======
->>>>>>> 84bd6f3c
 void CodeStub::GenerateStubsAheadOfTime(Isolate* isolate) {
   // It is important that the store buffer overflow stubs are generated first.
   CommonArrayConstructorStub::GenerateStubsAheadOfTime(isolate);
@@ -1596,25 +684,16 @@
   __ push(call_data);
 
   // return value
-<<<<<<< HEAD
-  __ push(Immediate(masm->isolate()->factory()->undefined_value()));
-  // return value default
-  __ push(Immediate(masm->isolate()->factory()->undefined_value()));
-=======
   __ PushRoot(Heap::kUndefinedValueRootIndex);
   // return value default
   __ PushRoot(Heap::kUndefinedValueRootIndex);
->>>>>>> 84bd6f3c
   // isolate
   __ push(Immediate(ExternalReference::isolate_address(isolate())));
   // holder
   __ push(holder);
 
   Register scratch = call_data;
-<<<<<<< HEAD
-=======
-
->>>>>>> 84bd6f3c
+
   __ mov(scratch, esp);
 
   // push return address
