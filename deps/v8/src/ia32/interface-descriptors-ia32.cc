// Copyright 2012 the V8 project authors. All rights reserved.
// Use of this source code is governed by a BSD-style license that can be
// found in the LICENSE file.

#if V8_TARGET_ARCH_IA32

#include "src/interface-descriptors.h"

namespace v8 {
namespace internal {

const Register CallInterfaceDescriptor::ContextRegister() { return esi; }

void CallInterfaceDescriptor::DefaultInitializePlatformSpecific(
    CallInterfaceDescriptorData* data, int register_parameter_count) {
  const Register default_stub_registers[] = {eax, ebx, ecx, edx, edi};
  CHECK_LE(static_cast<size_t>(register_parameter_count),
           arraysize(default_stub_registers));
  data->InitializePlatformSpecific(register_parameter_count,
                                   default_stub_registers);
}

void RecordWriteDescriptor::InitializePlatformSpecific(
    CallInterfaceDescriptorData* data) {
  static const Register default_stub_registers[] = {ebx, ecx, edx, edi,
                                                    kReturnRegister0};

  data->RestrictAllocatableRegisters(default_stub_registers,
                                     arraysize(default_stub_registers));

  CHECK_LE(static_cast<size_t>(kParameterCount),
           arraysize(default_stub_registers));
  data->InitializePlatformSpecific(kParameterCount, default_stub_registers);
}

const Register FastNewFunctionContextDescriptor::ScopeInfoRegister() {
  return edi;
}
const Register FastNewFunctionContextDescriptor::SlotsRegister() { return eax; }

const Register LoadDescriptor::ReceiverRegister() { return edx; }
const Register LoadDescriptor::NameRegister() { return ecx; }
const Register LoadDescriptor::SlotRegister() { return eax; }

const Register LoadWithVectorDescriptor::VectorRegister() { return ebx; }

const Register StoreDescriptor::ReceiverRegister() { return edx; }
const Register StoreDescriptor::NameRegister() { return ecx; }
const Register StoreDescriptor::ValueRegister() { return eax; }
const Register StoreDescriptor::SlotRegister() { return edi; }

const Register StoreWithVectorDescriptor::VectorRegister() { return ebx; }

const Register StoreTransitionDescriptor::SlotRegister() { return no_reg; }
const Register StoreTransitionDescriptor::VectorRegister() { return ebx; }
const Register StoreTransitionDescriptor::MapRegister() { return edi; }

const Register ApiGetterDescriptor::HolderRegister() { return ecx; }
const Register ApiGetterDescriptor::CallbackRegister() { return eax; }

const Register MathPowTaggedDescriptor::exponent() { return eax; }

const Register MathPowIntegerDescriptor::exponent() {
  return MathPowTaggedDescriptor::exponent();
}


const Register GrowArrayElementsDescriptor::ObjectRegister() { return eax; }
const Register GrowArrayElementsDescriptor::KeyRegister() { return ebx; }


// static
const Register TypeConversionDescriptor::ArgumentRegister() { return eax; }

void TypeofDescriptor::InitializePlatformSpecific(
    CallInterfaceDescriptorData* data) {
  Register registers[] = {ebx};
  data->InitializePlatformSpecific(arraysize(registers), registers, nullptr);
}

void CallFunctionDescriptor::InitializePlatformSpecific(
    CallInterfaceDescriptorData* data) {
  Register registers[] = {edi};
  data->InitializePlatformSpecific(arraysize(registers), registers, nullptr);
}

void CallTrampolineDescriptor::InitializePlatformSpecific(
    CallInterfaceDescriptorData* data) {
  // eax : number of arguments
  // edi : the target to call
  Register registers[] = {edi, eax};
  data->InitializePlatformSpecific(arraysize(registers), registers);
}

void CallVarargsDescriptor::InitializePlatformSpecific(
    CallInterfaceDescriptorData* data) {
  // eax : number of arguments (on the stack, not including receiver)
  // edi : the target to call
  // ebx : arguments list (FixedArray)
  // ecx : arguments list length (untagged)
  Register registers[] = {edi, eax, ebx, ecx};
  data->InitializePlatformSpecific(arraysize(registers), registers);
}

void CallForwardVarargsDescriptor::InitializePlatformSpecific(
    CallInterfaceDescriptorData* data) {
  // eax : number of arguments
  // ecx : start index (to support rest parameters)
  // edi : the target to call
  Register registers[] = {edi, eax, ecx};
  data->InitializePlatformSpecific(arraysize(registers), registers);
}

void CallWithSpreadDescriptor::InitializePlatformSpecific(
    CallInterfaceDescriptorData* data) {
  // eax : number of arguments (on the stack, not including receiver)
  // edi : the target to call
  // ebx : the object to spread
  Register registers[] = {edi, eax, ebx};
  data->InitializePlatformSpecific(arraysize(registers), registers);
}

void CallWithArrayLikeDescriptor::InitializePlatformSpecific(
    CallInterfaceDescriptorData* data) {
  // edi : the target to call
  // ebx : the arguments list
  Register registers[] = {edi, ebx};
  data->InitializePlatformSpecific(arraysize(registers), registers);
}

void ConstructVarargsDescriptor::InitializePlatformSpecific(
    CallInterfaceDescriptorData* data) {
  // eax : number of arguments (on the stack, not including receiver)
  // edi : the target to call
  // edx : the new target
  // ebx : arguments list (FixedArray)
  // ecx : arguments list length (untagged)
  Register registers[] = {edi, edx, eax, ebx, ecx};
  data->InitializePlatformSpecific(arraysize(registers), registers);
}

void ConstructForwardVarargsDescriptor::InitializePlatformSpecific(
    CallInterfaceDescriptorData* data) {
  // eax : number of arguments
  // edx : the new target
  // ecx : start index (to support rest parameters)
  // edi : the target to call
  Register registers[] = {edi, edx, eax, ecx};
  data->InitializePlatformSpecific(arraysize(registers), registers);
}

void ConstructWithSpreadDescriptor::InitializePlatformSpecific(
    CallInterfaceDescriptorData* data) {
  // eax : number of arguments (on the stack, not including receiver)
  // edi : the target to call
  // edx : the new target
  // ebx : the object to spread
  Register registers[] = {edi, edx, eax, ebx};
  data->InitializePlatformSpecific(arraysize(registers), registers);
}

void ConstructWithArrayLikeDescriptor::InitializePlatformSpecific(
    CallInterfaceDescriptorData* data) {
<<<<<<< HEAD
  // eax : number of arguments
  // ecx : start index (to support rest parameters)
  // edi : the target to call
  Register registers[] = {edi, eax, ecx};
  data->InitializePlatformSpecific(arraysize(registers), registers);
}

void ConstructForwardVarargsDescriptor::InitializePlatformSpecific(
    CallInterfaceDescriptorData* data) {
  // eax : number of arguments
  // edx : the new target
  // ecx : start index (to support rest parameters)
  // edi : the target to call
  Register registers[] = {edi, edx, eax, ecx};
=======
  // edi : the target to call
  // edx : the new target
  // ebx : the arguments list
  Register registers[] = {edi, edx, ebx};
>>>>>>> 84bd6f3c
  data->InitializePlatformSpecific(arraysize(registers), registers);
}

void ConstructStubDescriptor::InitializePlatformSpecific(
    CallInterfaceDescriptorData* data) {
  // eax : number of arguments
  // edx : the new target
  // edi : the target to call
  // ebx : allocation site or undefined
  Register registers[] = {edi, edx, eax, ebx};
  data->InitializePlatformSpecific(arraysize(registers), registers);
}


void ConstructTrampolineDescriptor::InitializePlatformSpecific(
    CallInterfaceDescriptorData* data) {
  // eax : number of arguments
  // edx : the new target
  // edi : the target to call
  Register registers[] = {edi, edx, eax};
  data->InitializePlatformSpecific(arraysize(registers), registers);
}


void TransitionElementsKindDescriptor::InitializePlatformSpecific(
    CallInterfaceDescriptorData* data) {
  Register registers[] = {eax, ebx};
  data->InitializePlatformSpecific(arraysize(registers), registers, nullptr);
}

void AbortJSDescriptor::InitializePlatformSpecific(
    CallInterfaceDescriptorData* data) {
  Register registers[] = {edx};
  data->InitializePlatformSpecific(arraysize(registers), registers);
}

void AllocateHeapNumberDescriptor::InitializePlatformSpecific(
    CallInterfaceDescriptorData* data) {
  // register state
  data->InitializePlatformSpecific(0, nullptr, nullptr);
}

void ArrayConstructorDescriptor::InitializePlatformSpecific(
    CallInterfaceDescriptorData* data) {
  // kTarget, kNewTarget, kActualArgumentsCount, kAllocationSite
  Register registers[] = {edi, edx, eax, ebx};
  data->InitializePlatformSpecific(arraysize(registers), registers, nullptr);
}

void ArrayNoArgumentConstructorDescriptor::InitializePlatformSpecific(
    CallInterfaceDescriptorData* data) {
  // register state
  // eax -- number of arguments
  // edi -- function
  // ebx -- allocation site with elements kind
  Register registers[] = {edi, ebx, eax};
  data->InitializePlatformSpecific(arraysize(registers), registers, nullptr);
}

void ArraySingleArgumentConstructorDescriptor::InitializePlatformSpecific(
    CallInterfaceDescriptorData* data) {
  // register state
  // eax -- number of arguments
  // edi -- function
  // ebx -- allocation site with elements kind
  Register registers[] = {edi, ebx, eax};
  data->InitializePlatformSpecific(arraysize(registers), registers, nullptr);
}

void ArrayNArgumentsConstructorDescriptor::InitializePlatformSpecific(
    CallInterfaceDescriptorData* data) {
  // register state
  // eax -- number of arguments
  // edi -- function
  // ebx -- allocation site with elements kind
  Register registers[] = {edi, ebx, eax};
  data->InitializePlatformSpecific(arraysize(registers), registers, nullptr);
}

void CompareDescriptor::InitializePlatformSpecific(
    CallInterfaceDescriptorData* data) {
  Register registers[] = {edx, eax};
  data->InitializePlatformSpecific(arraysize(registers), registers, nullptr);
}


void BinaryOpDescriptor::InitializePlatformSpecific(
    CallInterfaceDescriptorData* data) {
  Register registers[] = {edx, eax};
<<<<<<< HEAD
  data->InitializePlatformSpecific(arraysize(registers), registers, NULL);
}


void BinaryOpWithAllocationSiteDescriptor::InitializePlatformSpecific(
    CallInterfaceDescriptorData* data) {
  Register registers[] = {ecx, edx, eax};
  data->InitializePlatformSpecific(arraysize(registers), registers, NULL);
}

void BinaryOpWithVectorDescriptor::InitializePlatformSpecific(
    CallInterfaceDescriptorData* data) {
  // register state
  // edx -- lhs
  // eax -- rhs
  // edi -- slot id
  // ebx -- vector
  Register registers[] = {edx, eax, edi, ebx};
  data->InitializePlatformSpecific(arraysize(registers), registers);
}

void CountOpDescriptor::InitializePlatformSpecific(
    CallInterfaceDescriptorData* data) {
  Register registers[] = {eax};
  data->InitializePlatformSpecific(arraysize(registers), registers);
}

void StringAddDescriptor::InitializePlatformSpecific(
    CallInterfaceDescriptorData* data) {
  Register registers[] = {edx, eax};
  data->InitializePlatformSpecific(arraysize(registers), registers, NULL);
=======
  data->InitializePlatformSpecific(arraysize(registers), registers, nullptr);
>>>>>>> 84bd6f3c
}

void ArgumentAdaptorDescriptor::InitializePlatformSpecific(
    CallInterfaceDescriptorData* data) {
  Register registers[] = {
      edi,  // JSFunction
      edx,  // the new target
      eax,  // actual number of arguments
      ebx,  // expected number of arguments
  };
  data->InitializePlatformSpecific(arraysize(registers), registers);
}

void ApiCallbackDescriptor::InitializePlatformSpecific(
    CallInterfaceDescriptorData* data) {
  Register registers[] = {
      JavaScriptFrame::context_register(),  // callee context
      ebx,                                  // call_data
      ecx,                                  // holder
      edx,                                  // api_function_address
  };
  data->InitializePlatformSpecific(arraysize(registers), registers);
}

void InterpreterDispatchDescriptor::InitializePlatformSpecific(
    CallInterfaceDescriptorData* data) {
  Register registers[] = {
      kInterpreterAccumulatorRegister, kInterpreterBytecodeOffsetRegister,
      kInterpreterBytecodeArrayRegister, kInterpreterDispatchTableRegister};
  data->InitializePlatformSpecific(arraysize(registers), registers);
}

void InterpreterPushArgsThenCallDescriptor::InitializePlatformSpecific(
    CallInterfaceDescriptorData* data) {
  Register registers[] = {
      eax,  // argument count (not including receiver)
      ebx,  // address of first argument
      edi   // the target callable to be call
  };
  data->InitializePlatformSpecific(arraysize(registers), registers);
}

void InterpreterPushArgsThenConstructDescriptor::InitializePlatformSpecific(
    CallInterfaceDescriptorData* data) {
  Register registers[] = {
      eax,  // argument count (not including receiver)
      edx,  // new target
      edi,  // constructor
      ebx,  // allocation site feedback
      ecx,  // address of first argument
  };
  data->InitializePlatformSpecific(arraysize(registers), registers);
}

<<<<<<< HEAD
void InterpreterPushArgsThenConstructArrayDescriptor::
    InitializePlatformSpecific(CallInterfaceDescriptorData* data) {
  Register registers[] = {
      eax,  // argument count (not including receiver)
      edx,  // target to the call. It is checked to be Array function.
      ebx,  // allocation site feedback
      ecx,  // address of first argument
  };
  data->InitializePlatformSpecific(arraysize(registers), registers);
}

=======
>>>>>>> 84bd6f3c
void InterpreterCEntryDescriptor::InitializePlatformSpecific(
    CallInterfaceDescriptorData* data) {
  Register registers[] = {
      eax,  // argument count (argc)
      ecx,  // address of first argument (argv)
      ebx   // the runtime function to call
  };
  data->InitializePlatformSpecific(arraysize(registers), registers);
}

void ResumeGeneratorDescriptor::InitializePlatformSpecific(
    CallInterfaceDescriptorData* data) {
  Register registers[] = {
      eax,  // the value to pass to the generator
<<<<<<< HEAD
      ebx,  // the JSGeneratorObject to resume
      edx,  // the resume mode (tagged)
      ecx   // SuspendFlags (tagged)
=======
      edx   // the JSGeneratorObject to resume
>>>>>>> 84bd6f3c
  };
  data->InitializePlatformSpecific(arraysize(registers), registers);
}

void FrameDropperTrampolineDescriptor::InitializePlatformSpecific(
    CallInterfaceDescriptorData* data) {
  Register registers[] = {
      ebx,  // loaded new FP
  };
  data->InitializePlatformSpecific(arraysize(registers), registers);
}

}  // namespace internal
}  // namespace v8

#endif  // V8_TARGET_ARCH_IA32<|MERGE_RESOLUTION|>--- conflicted
+++ resolved
@@ -161,27 +161,10 @@
 
 void ConstructWithArrayLikeDescriptor::InitializePlatformSpecific(
     CallInterfaceDescriptorData* data) {
-<<<<<<< HEAD
-  // eax : number of arguments
-  // ecx : start index (to support rest parameters)
-  // edi : the target to call
-  Register registers[] = {edi, eax, ecx};
-  data->InitializePlatformSpecific(arraysize(registers), registers);
-}
-
-void ConstructForwardVarargsDescriptor::InitializePlatformSpecific(
-    CallInterfaceDescriptorData* data) {
-  // eax : number of arguments
-  // edx : the new target
-  // ecx : start index (to support rest parameters)
-  // edi : the target to call
-  Register registers[] = {edi, edx, eax, ecx};
-=======
   // edi : the target to call
   // edx : the new target
   // ebx : the arguments list
   Register registers[] = {edi, edx, ebx};
->>>>>>> 84bd6f3c
   data->InitializePlatformSpecific(arraysize(registers), registers);
 }
 
@@ -271,41 +254,7 @@
 void BinaryOpDescriptor::InitializePlatformSpecific(
     CallInterfaceDescriptorData* data) {
   Register registers[] = {edx, eax};
-<<<<<<< HEAD
-  data->InitializePlatformSpecific(arraysize(registers), registers, NULL);
-}
-
-
-void BinaryOpWithAllocationSiteDescriptor::InitializePlatformSpecific(
-    CallInterfaceDescriptorData* data) {
-  Register registers[] = {ecx, edx, eax};
-  data->InitializePlatformSpecific(arraysize(registers), registers, NULL);
-}
-
-void BinaryOpWithVectorDescriptor::InitializePlatformSpecific(
-    CallInterfaceDescriptorData* data) {
-  // register state
-  // edx -- lhs
-  // eax -- rhs
-  // edi -- slot id
-  // ebx -- vector
-  Register registers[] = {edx, eax, edi, ebx};
-  data->InitializePlatformSpecific(arraysize(registers), registers);
-}
-
-void CountOpDescriptor::InitializePlatformSpecific(
-    CallInterfaceDescriptorData* data) {
-  Register registers[] = {eax};
-  data->InitializePlatformSpecific(arraysize(registers), registers);
-}
-
-void StringAddDescriptor::InitializePlatformSpecific(
-    CallInterfaceDescriptorData* data) {
-  Register registers[] = {edx, eax};
-  data->InitializePlatformSpecific(arraysize(registers), registers, NULL);
-=======
-  data->InitializePlatformSpecific(arraysize(registers), registers, nullptr);
->>>>>>> 84bd6f3c
+  data->InitializePlatformSpecific(arraysize(registers), registers, nullptr);
 }
 
 void ArgumentAdaptorDescriptor::InitializePlatformSpecific(
@@ -360,20 +309,6 @@
   data->InitializePlatformSpecific(arraysize(registers), registers);
 }
 
-<<<<<<< HEAD
-void InterpreterPushArgsThenConstructArrayDescriptor::
-    InitializePlatformSpecific(CallInterfaceDescriptorData* data) {
-  Register registers[] = {
-      eax,  // argument count (not including receiver)
-      edx,  // target to the call. It is checked to be Array function.
-      ebx,  // allocation site feedback
-      ecx,  // address of first argument
-  };
-  data->InitializePlatformSpecific(arraysize(registers), registers);
-}
-
-=======
->>>>>>> 84bd6f3c
 void InterpreterCEntryDescriptor::InitializePlatformSpecific(
     CallInterfaceDescriptorData* data) {
   Register registers[] = {
@@ -388,13 +323,7 @@
     CallInterfaceDescriptorData* data) {
   Register registers[] = {
       eax,  // the value to pass to the generator
-<<<<<<< HEAD
-      ebx,  // the JSGeneratorObject to resume
-      edx,  // the resume mode (tagged)
-      ecx   // SuspendFlags (tagged)
-=======
       edx   // the JSGeneratorObject to resume
->>>>>>> 84bd6f3c
   };
   data->InitializePlatformSpecific(arraysize(registers), registers);
 }
