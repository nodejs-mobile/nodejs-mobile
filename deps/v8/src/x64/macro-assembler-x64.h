--- conflicted
+++ resolved
@@ -127,18 +127,6 @@
   TurboAssembler(Isolate* isolate, void* buffer, int buffer_size,
                  CodeObjectRequired create_code_object);
 
-<<<<<<< HEAD
-  int jit_cookie() const { return jit_cookie_; }
-
-  // Prevent the use of the RootArray during the lifetime of this
-  // scope object.
-  class NoRootArrayScope BASE_EMBEDDED {
-   public:
-    explicit NoRootArrayScope(MacroAssembler* assembler)
-        : variable_(&assembler->root_array_available_),
-          old_value_(assembler->root_array_available_) {
-      assembler->root_array_available_ = false;
-=======
   void set_has_frame(bool value) { has_frame_ = value; }
   bool has_frame() const { return has_frame_; }
 
@@ -163,7 +151,6 @@
       } else {
         (assm->*no_avx)(dst, args...);
       }
->>>>>>> 84bd6f3c
     }
 
     // Call an method where the AVX version expects no duplicated dst argument.
@@ -179,9 +166,6 @@
     }
   };
 
-<<<<<<< HEAD
-  Isolate* isolate() const { return isolate_; }
-=======
 #define AVX_OP(macro_name, name)                                             \
   template <typename Dst, typename... Args>                                  \
   void macro_name(Dst dst, Args... args) {                                   \
@@ -387,7 +371,6 @@
   void LookupExternalReference(Register destination,
                                ExternalReference reference);
 #endif  // V8_EMBEDDED_BUILTINS
->>>>>>> 84bd6f3c
 
   // Operand pointing to an external reference.
   // May emit code to set up the scratch register. The operand is
@@ -622,55 +605,10 @@
   // The offset is the offset from the start of the object, not the offset from
   // the tagged HeapObject pointer.  For use with FieldOperand(reg, off).
   void RecordWriteField(
-<<<<<<< HEAD
-      Register object,
-      int offset,
-      Register value,
-      Register scratch,
-      SaveFPRegsMode save_fp,
-      RememberedSetAction remembered_set_action = EMIT_REMEMBERED_SET,
-      SmiCheck smi_check = INLINE_SMI_CHECK,
-      PointersToHereCheck pointers_to_here_check_for_value =
-          kPointersToHereMaybeInteresting);
-
-  // As above, but the offset has the tag presubtracted.  For use with
-  // Operand(reg, off).
-  void RecordWriteContextSlot(
-      Register context,
-      int offset,
-      Register value,
-      Register scratch,
-      SaveFPRegsMode save_fp,
-      RememberedSetAction remembered_set_action = EMIT_REMEMBERED_SET,
-      SmiCheck smi_check = INLINE_SMI_CHECK,
-      PointersToHereCheck pointers_to_here_check_for_value =
-          kPointersToHereMaybeInteresting) {
-    RecordWriteField(context,
-                     offset + kHeapObjectTag,
-                     value,
-                     scratch,
-                     save_fp,
-                     remembered_set_action,
-                     smi_check,
-                     pointers_to_here_check_for_value);
-  }
-
-  // Notify the garbage collector that we wrote a code entry into a
-  // JSFunction. Only scratch is clobbered by the operation.
-  void RecordWriteCodeEntryField(Register js_function, Register code_entry,
-                                 Register scratch);
-
-  void RecordWriteForMap(
-      Register object,
-      Register map,
-      Register dst,
-      SaveFPRegsMode save_fp);
-=======
       Register object, int offset, Register value, Register scratch,
       SaveFPRegsMode save_fp,
       RememberedSetAction remembered_set_action = EMIT_REMEMBERED_SET,
       SmiCheck smi_check = INLINE_SMI_CHECK);
->>>>>>> 84bd6f3c
 
   // For page containing |object| mark region covering |address|
   // dirty. |object| is the object being stored into, |value| is the
@@ -744,71 +682,18 @@
 
   // Convert smi to 64-bit integer (sign extended if necessary).
   void SmiToInteger64(Register dst, Register src);
-<<<<<<< HEAD
-  void SmiToInteger64(Register dst, const Operand& src);
-
-  // Convert smi to double.
-  void SmiToDouble(XMMRegister dst, Register src) {
-    SmiToInteger32(kScratchRegister, src);
-    Cvtlsi2sd(dst, kScratchRegister);
-  }
-
-  // Multiply a positive smi's integer value by a power of two.
-  // Provides result as 64-bit integer value.
-  void PositiveSmiTimesPowerOfTwoToInteger64(Register dst,
-                                             Register src,
-                                             int power);
-=======
->>>>>>> 84bd6f3c
 
   // Simple comparison of smis.  Both sides must be known smis to use these,
   // otherwise use Cmp.
   void SmiCompare(Register smi1, Register smi2);
   void SmiCompare(Register dst, Smi* src);
-<<<<<<< HEAD
-  void SmiCompare(Register dst, const Operand& src);
-  void SmiCompare(const Operand& dst, Register src);
-  void SmiCompare(const Operand& dst, Smi* src);
-  // Compare the int32 in src register to the value of the smi stored at dst.
-  void SmiTest(Register src);
-=======
   void SmiCompare(Register dst, Operand src);
   void SmiCompare(Operand dst, Register src);
   void SmiCompare(Operand dst, Smi* src);
->>>>>>> 84bd6f3c
 
   // Functions performing a check on a known or potential smi. Returns
   // a condition that is satisfied if the check is successful.
 
-<<<<<<< HEAD
-  // Is the value a tagged smi.
-  Condition CheckSmi(Register src);
-  Condition CheckSmi(const Operand& src);
-
-  // Is the value a non-negative tagged smi.
-  Condition CheckNonNegativeSmi(Register src);
-
-  // Are both values tagged smis.
-  Condition CheckBothSmi(Register first, Register second);
-
-  // Are both values non-negative tagged smis.
-  Condition CheckBothNonNegativeSmi(Register first, Register second);
-
-  // Are either value a tagged smi.
-  Condition CheckEitherSmi(Register first,
-                           Register second,
-                           Register scratch = kScratchRegister);
-
-  // Checks whether an 32-bit integer value is a valid for conversion
-  // to a smi.
-  Condition CheckInteger32ValidSmiValue(Register src);
-
-  // Checks whether an 32-bit unsigned integer value is a valid for
-  // conversion to a smi.
-  Condition CheckUInteger32ValidSmiValue(Register src);
-
-=======
->>>>>>> 84bd6f3c
   // Test-and-jump functions. Typically combines a check function
   // above with a conditional jump.
 
@@ -842,69 +727,6 @@
   // src is always unchanged.
   SmiIndex SmiToIndex(Register dst, Register src, int shift);
 
-<<<<<<< HEAD
-  // Converts a positive smi to a negative index.
-  SmiIndex SmiToNegativeIndex(Register dst, Register src, int shift);
-
-  // Add the value of a smi in memory to an int32 register.
-  // Sets flags as a normal add.
-  void AddSmiField(Register dst, const Operand& src);
-
-  // Basic Smi operations.
-  void Move(Register dst, Smi* source) {
-    LoadSmiConstant(dst, source);
-  }
-
-  void Move(const Operand& dst, Smi* source) {
-    Register constant = GetSmiConstant(source);
-    movp(dst, constant);
-  }
-
-  void Push(Smi* smi);
-
-  // Save away a raw integer with pointer size on the stack as two integers
-  // masquerading as smis so that the garbage collector skips visiting them.
-  void PushRegisterAsTwoSmis(Register src, Register scratch = kScratchRegister);
-  // Reconstruct a raw integer with pointer size from two integers masquerading
-  // as smis on the top of stack.
-  void PopRegisterAsTwoSmis(Register dst, Register scratch = kScratchRegister);
-
-  void Test(const Operand& dst, Smi* source);
-
-
-  // ---------------------------------------------------------------------------
-  // String macros.
-
-  // If object is a string, its map is loaded into object_map.
-  void JumpIfNotString(Register object,
-                       Register object_map,
-                       Label* not_string,
-                       Label::Distance near_jump = Label::kFar);
-
-
-  void JumpIfNotBothSequentialOneByteStrings(
-      Register first_object, Register second_object, Register scratch1,
-      Register scratch2, Label* on_not_both_flat_one_byte,
-      Label::Distance near_jump = Label::kFar);
-
-  void JumpIfBothInstanceTypesAreNotSequentialOneByte(
-      Register first_object_instance_type, Register second_object_instance_type,
-      Register scratch1, Register scratch2, Label* on_fail,
-      Label::Distance near_jump = Label::kFar);
-
-  void EmitSeqStringSetCharCheck(Register string,
-                                 Register index,
-                                 Register value,
-                                 uint32_t encoding_mask);
-
-  // Checks if the given register or operand is a unique name
-  void JumpIfNotUniqueNameInstanceType(Register reg, Label* not_unique_name,
-                                       Label::Distance distance = Label::kFar);
-  void JumpIfNotUniqueNameInstanceType(Operand operand, Label* not_unique_name,
-                                       Label::Distance distance = Label::kFar);
-
-=======
->>>>>>> 84bd6f3c
   // ---------------------------------------------------------------------------
   // Macro instructions.
 
@@ -912,47 +734,10 @@
   void Load(Register dst, Operand src, Representation r);
   void Store(Operand dst, Register src, Representation r);
 
-<<<<<<< HEAD
-  void LoadSharedFunctionInfoSpecialField(Register dst,
-                                          Register base,
-                                          int offset);
-
-  // Handle support
-  void Move(Register dst, Handle<Object> source);
-  void Move(const Operand& dst, Handle<Object> source);
-=======
->>>>>>> 84bd6f3c
   void Cmp(Register dst, Handle<Object> source);
   void Cmp(Operand dst, Handle<Object> source);
   void Cmp(Register dst, Smi* src);
-<<<<<<< HEAD
-  void Cmp(const Operand& dst, Smi* src);
-  void Push(Handle<Object> source);
-
-  // Load a heap object and handle the case of new-space objects by
-  // indirecting via a global cell.
-  void MoveHeapObject(Register result, Handle<Object> object);
-
-  void GetWeakValue(Register value, Handle<WeakCell> cell);
-
-  // Load the value of the weak cell in the value register. Branch to the given
-  // miss label if the weak cell was cleared.
-  void LoadWeakValue(Register value, Handle<WeakCell> cell, Label* miss);
-
-  // Emit code that loads |parameter_index|'th parameter from the stack to
-  // the register according to the CallInterfaceDescriptor definition.
-  // |sp_to_caller_sp_offset_in_words| specifies the number of words pushed
-  // below the caller's sp (on x64 it's at least return address).
-  template <class Descriptor>
-  void LoadParameterFromStack(
-      Register reg, typename Descriptor::ParameterIndices parameter_index,
-      int sp_to_ra_offset_in_words = 1) {
-    DCHECK(Descriptor::kPassLastArgsOnStack);
-    UNIMPLEMENTED();
-  }
-=======
   void Cmp(Operand dst, Smi* src);
->>>>>>> 84bd6f3c
 
   // Emit code to discard a non-negative number of pointer-sized elements
   // from the stack, clobbering only the rsp register.
@@ -1003,47 +788,6 @@
   // Always use unsigned comparisons: above and below, not less and greater.
   void CmpInstanceType(Register map, InstanceType type);
 
-<<<<<<< HEAD
-  // Compare an object's map with the specified map.
-  void CompareMap(Register obj, Handle<Map> map);
-
-  // Check if the map of an object is equal to a specified map and branch to
-  // label if not. Skip the smi check if not required (object is known to be a
-  // heap object). If mode is ALLOW_ELEMENT_TRANSITION_MAPS, then also match
-  // against maps that are ElementsKind transition maps of the specified map.
-  void CheckMap(Register obj,
-                Handle<Map> map,
-                Label* fail,
-                SmiCheckType smi_check_type);
-
-  // Check if the object in register heap_object is a string. Afterwards the
-  // register map contains the object map and the register instance_type
-  // contains the instance_type. The registers map and instance_type can be the
-  // same in which case it contains the instance type afterwards. Either of the
-  // registers map and instance_type can be the same as heap_object.
-  Condition IsObjectStringType(Register heap_object,
-                               Register map,
-                               Register instance_type);
-
-  // FCmp compares and pops the two values on top of the FPU stack.
-  // The flag results are similar to integer cmp, but requires unsigned
-  // jcc instructions (je, ja, jae, jb, jbe, je, and jz).
-  void FCmp();
-
-  void ClampUint8(Register reg);
-
-  void ClampDoubleToUint8(XMMRegister input_reg,
-                          XMMRegister temp_xmm_reg,
-                          Register result_reg);
-
-  void SlowTruncateToI(Register result_reg, Register input_reg,
-      int offset = HeapNumber::kValueOffset - kHeapObjectTag);
-
-  void TruncateHeapNumberToI(Register result_reg, Register input_reg);
-  void TruncateDoubleToI(Register result_reg, XMMRegister input_reg);
-
-=======
->>>>>>> 84bd6f3c
   void DoubleToI(Register result_reg, XMMRegister input_reg,
                  XMMRegister scratch, Label* lost_precision, Label* is_nan,
                  Label::Distance dst = Label::kFar);
@@ -1058,29 +802,6 @@
     andp(reg, Immediate(mask));
   }
 
-<<<<<<< HEAD
-  template<typename Field>
-  void DecodeFieldToSmi(Register reg) {
-    if (SmiValuesAre32Bits()) {
-      andp(reg, Immediate(Field::kMask));
-      shlp(reg, Immediate(kSmiShift - Field::kShift));
-    } else {
-      static const int shift = Field::kShift;
-      static const int mask = (Field::kMask >> Field::kShift) << kSmiTagSize;
-      DCHECK(SmiValuesAre31Bits());
-      DCHECK(kSmiShift == kSmiTagSize);
-      DCHECK((mask & 0x80000000u) == 0);
-      if (shift < kSmiShift) {
-        shlp(reg, Immediate(kSmiShift - shift));
-      } else if (shift > kSmiShift) {
-        sarp(reg, Immediate(shift - kSmiShift));
-      }
-      andp(reg, Immediate(mask));
-    }
-  }
-
-=======
->>>>>>> 84bd6f3c
   // Abort execution if argument is a smi, enabled via --debug-code.
   void AssertNotSmi(Register object);
 
@@ -1088,15 +809,12 @@
   void AssertSmi(Register object);
   void AssertSmi(Operand object);
 
-<<<<<<< HEAD
-=======
   // Abort execution if argument is not a FixedArray, enabled via --debug-code.
   void AssertFixedArray(Register object);
 
   // Abort execution if argument is not a Constructor, enabled via --debug-code.
   void AssertConstructor(Register object);
 
->>>>>>> 84bd6f3c
   // Abort execution if argument is not a JSFunction, enabled via --debug-code.
   void AssertFunction(Register object);
 
@@ -1106,11 +824,7 @@
 
   // Abort execution if argument is not a JSGeneratorObject (or subclass),
   // enabled via --debug-code.
-<<<<<<< HEAD
-  void AssertGeneratorObject(Register object, Register suspend_flags);
-=======
   void AssertGeneratorObject(Register object);
->>>>>>> 84bd6f3c
 
   // Abort execution if argument is not undefined or an AllocationSite, enabled
   // via --debug-code.
@@ -1128,21 +842,6 @@
   // ---------------------------------------------------------------------------
   // Support functions.
 
-<<<<<<< HEAD
-  // Machine code version of Map::GetConstructor().
-  // |temp| holds |result|'s map when done.
-  void GetMapConstructor(Register result, Register map, Register temp);
-
-  // Find the function context up the context chain.
-  void LoadContext(Register dst, int context_chain_length);
-
-  // Load the global object from the current context.
-  void LoadGlobalObject(Register dst) {
-    LoadNativeContextSlot(Context::EXTENSION_INDEX, dst);
-  }
-
-=======
->>>>>>> 84bd6f3c
   // Load the global proxy from the current context.
   void LoadGlobalProxy(Register dst) {
     LoadNativeContextSlot(Context::GLOBAL_PROXY_INDEX, dst);
@@ -1199,29 +898,6 @@
   // ---------------------------------------------------------------------------
   // Debugging
 
-<<<<<<< HEAD
-  // Calls Abort(msg) if the condition cc is not satisfied.
-  // Use --debug_code to enable.
-  void Assert(Condition cc, BailoutReason reason);
-
-  // Like Assert(), but always enabled.
-  void Check(Condition cc, BailoutReason reason);
-
-  // Print a message to stdout and abort execution.
-  void Abort(BailoutReason msg);
-
-  // Check that the stack is aligned.
-  void CheckStackAlignment();
-
-  // Verify restrictions about code generated in stubs.
-  void set_generating_stub(bool value) { generating_stub_ = value; }
-  bool generating_stub() { return generating_stub_; }
-  void set_has_frame(bool value) { has_frame_ = value; }
-  bool has_frame() { return has_frame_; }
-  inline bool AllowThisStubCall(CodeStub* stub);
-
-=======
->>>>>>> 84bd6f3c
   static int SafepointRegisterStackIndex(Register reg) {
     return SafepointRegisterStackIndex(reg.code());
   }
@@ -1237,28 +913,6 @@
   // rax, rcx, rdx, rbx, rsi, rdi, r8, r9, r11, r12, r14, r15.
   static const int kSafepointPushRegisterIndices[Register::kNumRegisters];
   static const int kNumSafepointSavedRegisters = 12;
-<<<<<<< HEAD
-  static const int kSmiShift = kSmiTagSize + kSmiShiftSize;
-
-  bool generating_stub_;
-  bool has_frame_;
-  Isolate* isolate_;
-  bool root_array_available_;
-  int jit_cookie_;
-
-  // Returns a register holding the smi value. The register MUST NOT be
-  // modified. It may be the "smi 1 constant" register.
-  Register GetSmiConstant(Smi* value);
-
-  int64_t RootRegisterDelta(ExternalReference other);
-
-  // Moves the smi value to the destination register.
-  void LoadSmiConstant(Register dst, Smi* value);
-
-  // This handle will be patched with the code object on installation.
-  Handle<Object> code_object_;
-=======
->>>>>>> 84bd6f3c
 
   // Helper functions for generating invokes.
   void InvokePrologue(const ParameterCount& expected,
