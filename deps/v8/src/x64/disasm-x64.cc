--- conflicted
+++ resolved
@@ -2029,14 +2029,11 @@
       current += PrintRightXMMOperand(current);
       AppendToBuffer(", %d", (*current) & 7);
       current += 1;
-<<<<<<< HEAD
-=======
     } else if (opcode == 0x6F) {
       int mod, regop, rm;
       get_modrm(*current, &mod, &regop, &rm);
       AppendToBuffer("movdqu %s,", NameOfXMMRegister(regop));
       current += PrintRightXMMOperand(current);
->>>>>>> 84bd6f3c
     } else if (opcode == 0x7E) {
       int mod, regop, rm;
       get_modrm(*current, &mod, &regop, &rm);
