--- conflicted
+++ resolved
@@ -81,66 +81,12 @@
   V(r14)                                 \
   V(r15)
 
-<<<<<<< HEAD
-// The length of pushq(rbp), movp(rbp, rsp), Push(rsi) and Push(rdi).
-constexpr int kNoCodeAgeSequenceLength = kPointerSize == kInt64Size ? 6 : 17;
-
-// CPU Registers.
-//
-// 1) We would prefer to use an enum, but enum values are assignment-
-// compatible with int, which has caused code-generation bugs.
-//
-// 2) We would prefer to use a class instead of a struct but we don't like
-// the register initialization to depend on the particular initialization
-// order (which appears to be different on OS X, Linux, and Windows for the
-// installed versions of C++ we tried). Using a struct permits C-style
-// "initialization". Also, the Register objects cannot be const as this
-// forces initialization stubs in MSVC, making us dependent on initialization
-// order.
-//
-// 3) By not using an enum, we are possibly preventing the compiler from
-// doing certain constant folds, which may significantly reduce the
-// code generated for some assembly instructions (because they boil down
-// to a few constants). If this is a problem, we could change the code
-// such that we use an enum in optimized mode, and the struct in debug
-// mode. This way we get the compile-time error checking in debug mode
-// and best performance in optimized code.
-//
-struct Register {
-  enum Code {
-#define REGISTER_CODE(R) kCode_##R,
-    GENERAL_REGISTERS(REGISTER_CODE)
-#undef REGISTER_CODE
-        kAfterLast,
-    kCode_no_reg = -1
-  };
-
-  static constexpr int kNumRegisters = Code::kAfterLast;
-
-  static Register from_code(int code) {
-    DCHECK(code >= 0);
-    DCHECK(code < kNumRegisters);
-    Register r = {code};
-    return r;
-  }
-  bool is_valid() const { return 0 <= reg_code && reg_code < kNumRegisters; }
-  bool is(Register reg) const { return reg_code == reg.reg_code; }
-  int code() const {
-    DCHECK(is_valid());
-    return reg_code;
-  }
-  int bit() const {
-    DCHECK(is_valid());
-    return 1 << reg_code;
-  }
-=======
 enum RegisterCode {
 #define REGISTER_CODE(R) kRegCode_##R,
   GENERAL_REGISTERS(REGISTER_CODE)
 #undef REGISTER_CODE
       kRegAfterLast
 };
->>>>>>> 84bd6f3c
 
 class Register : public RegisterBase<Register, kRegAfterLast> {
  public:
@@ -157,25 +103,6 @@
   explicit constexpr Register(int code) : RegisterBase(code) {}
 };
 
-<<<<<<< HEAD
-#define DECLARE_REGISTER(R) constexpr Register R = {Register::kCode_##R};
-GENERAL_REGISTERS(DECLARE_REGISTER)
-#undef DECLARE_REGISTER
-constexpr Register no_reg = {Register::kCode_no_reg};
-
-#ifdef _WIN64
-  // Windows calling convention
-constexpr Register arg_reg_1 = {Register::kCode_rcx};
-constexpr Register arg_reg_2 = {Register::kCode_rdx};
-constexpr Register arg_reg_3 = {Register::kCode_r8};
-constexpr Register arg_reg_4 = {Register::kCode_r9};
-#else
-  // AMD64 calling convention
-constexpr Register arg_reg_1 = {Register::kCode_rdi};
-constexpr Register arg_reg_2 = {Register::kCode_rsi};
-constexpr Register arg_reg_3 = {Register::kCode_rdx};
-constexpr Register arg_reg_4 = {Register::kCode_rcx};
-=======
 ASSERT_TRIVIALLY_COPYABLE(Register);
 static_assert(sizeof(Register) == sizeof(int),
               "Register can efficiently be passed by value");
@@ -211,7 +138,6 @@
 constexpr Register arg_reg_2 = rsi;
 constexpr Register arg_reg_3 = rdx;
 constexpr Register arg_reg_4 = rcx;
->>>>>>> 84bd6f3c
 #endif  // _WIN64
 
 
@@ -253,10 +179,7 @@
   V(xmm13)                              \
   V(xmm14)
 
-<<<<<<< HEAD
-=======
 constexpr bool kPadArguments = false;
->>>>>>> 84bd6f3c
 constexpr bool kSimpleFPAliasing = true;
 constexpr bool kSimdMaskRegisters = false;
 
@@ -264,28 +187,8 @@
 #define REGISTER_CODE(R) kDoubleCode_##R,
   DOUBLE_REGISTERS(REGISTER_CODE)
 #undef REGISTER_CODE
-<<<<<<< HEAD
-        kAfterLast,
-    kCode_no_reg = -1
-  };
-
-  static constexpr int kMaxNumRegisters = Code::kAfterLast;
-
-  static XMMRegister from_code(int code) {
-    XMMRegister result = {code};
-    return result;
-  }
-
-  bool is_valid() const { return 0 <= reg_code && reg_code < kMaxNumRegisters; }
-  bool is(XMMRegister reg) const { return reg_code == reg.reg_code; }
-  int code() const {
-    DCHECK(is_valid());
-    return reg_code;
-  }
-=======
       kDoubleAfterLast
 };
->>>>>>> 84bd6f3c
 
 class XMMRegister : public RegisterBase<XMMRegister, kDoubleAfterLast> {
  public:
@@ -312,17 +215,10 @@
 typedef XMMRegister Simd128Register;
 
 #define DECLARE_REGISTER(R) \
-<<<<<<< HEAD
-  constexpr DoubleRegister R = {DoubleRegister::kCode_##R};
-DOUBLE_REGISTERS(DECLARE_REGISTER)
-#undef DECLARE_REGISTER
-constexpr DoubleRegister no_double_reg = {DoubleRegister::kCode_no_reg};
-=======
   constexpr DoubleRegister R = DoubleRegister::from_code<kDoubleCode_##R>();
 DOUBLE_REGISTERS(DECLARE_REGISTER)
 #undef DECLARE_REGISTER
 constexpr DoubleRegister no_double_reg = DoubleRegister::no_reg();
->>>>>>> 84bd6f3c
 
 enum Condition {
   // any value < 0 is considered no_condition
@@ -549,16 +445,6 @@
   // is owned by the assembler and deallocated upon destruction of the
   // assembler.
   //
-<<<<<<< HEAD
-  // If the provided buffer is not NULL, the assembler uses the provided buffer
-  // for code generation and assumes its size to be buffer_size. If the buffer
-  // is too small, a fatal error occurs. No deallocation of the buffer is done
-  // upon destruction of the assembler.
-  Assembler(Isolate* isolate, void* buffer, int buffer_size)
-      : Assembler(IsolateData(isolate), buffer, buffer_size) {}
-  Assembler(IsolateData isolate_data, void* buffer, int buffer_size);
-  virtual ~Assembler() { }
-=======
   // If the provided buffer is not nullptr, the assembler uses the provided
   // buffer for code generation and assumes its size to be buffer_size. If the
   // buffer is too small, a fatal error occurs. No deallocation of the buffer is
@@ -567,7 +453,6 @@
       : Assembler(IsolateData(isolate), buffer, buffer_size) {}
   Assembler(IsolateData isolate_data, void* buffer, int buffer_size);
   virtual ~Assembler() {}
->>>>>>> 84bd6f3c
 
   // GetCode emits any pending (non-emitted) code and fills the descriptor
   // desc. GetCode() is idempotent; it returns the same result if no other
@@ -605,18 +490,6 @@
       Address pc, Address target,
       RelocInfo::Mode mode = RelocInfo::INTERNAL_REFERENCE);
 
-<<<<<<< HEAD
-  static inline RelocInfo::Mode RelocInfoNone() {
-    if (kPointerSize == kInt64Size) {
-      return RelocInfo::NONE64;
-    } else {
-      DCHECK(kPointerSize == kInt32Size);
-      return RelocInfo::NONE32;
-    }
-  }
-
-=======
->>>>>>> 84bd6f3c
   inline Handle<Code> code_target_object_handle_at(Address pc);
   inline Address runtime_entry_at(Address pc);
 
@@ -637,16 +510,6 @@
       kMoveAddressIntoScratchRegisterInstructionLength +
       kCallScratchRegisterInstructionLength;
 
-<<<<<<< HEAD
-  // The debug break slot must be able to contain an indirect call sequence.
-  static constexpr int kDebugBreakSlotLength = kCallSequenceLength;
-  // Distance between start of patched debug break slot and the emitted address
-  // to jump to.
-  static constexpr int kPatchDebugBreakSlotAddressOffset =
-      kMoveAddressIntoScratchRegisterInstructionLength - kPointerSize;
-
-=======
->>>>>>> 84bd6f3c
   // One byte opcode for test eax,0xXXXXXXXX.
   static constexpr byte kTestEaxByte = 0xA9;
   // One byte opcode for test al, 0xXX.
@@ -978,11 +841,7 @@
   void setcc(Condition cc, Register reg);
 
   void pshufw(XMMRegister dst, XMMRegister src, uint8_t shuffle);
-<<<<<<< HEAD
-  void pshufw(XMMRegister dst, const Operand& src, uint8_t shuffle);
-=======
   void pshufw(XMMRegister dst, Operand src, uint8_t shuffle);
->>>>>>> 84bd6f3c
 
   // Label operations & relative jumps (PPUM Appendix D)
   //
@@ -1397,11 +1256,7 @@
   void movups(Operand dst, XMMRegister src);
   void psrldq(XMMRegister dst, uint8_t shift);
   void pshufd(XMMRegister dst, XMMRegister src, uint8_t shuffle);
-<<<<<<< HEAD
-  void pshufd(XMMRegister dst, const Operand& src, uint8_t shuffle);
-=======
   void pshufd(XMMRegister dst, Operand src, uint8_t shuffle);
->>>>>>> 84bd6f3c
   void pshufhw(XMMRegister dst, XMMRegister src, uint8_t shuffle);
   void pshuflw(XMMRegister dst, XMMRegister src, uint8_t shuffle);
   void cvtdq2ps(XMMRegister dst, XMMRegister src);
