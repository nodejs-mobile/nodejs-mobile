// Copyright 2012 the V8 project authors. All rights reserved.
// Use of this source code is governed by a BSD-style license that can be
// found in the LICENSE file.

#if V8_TARGET_ARCH_X64

#include "src/deoptimizer.h"
#include "src/objects-inl.h"
#include "src/register-configuration.h"
#include "src/safepoint-table.h"

namespace v8 {
namespace internal {

<<<<<<< HEAD

const int Deoptimizer::table_entry_size_ = 10;


int Deoptimizer::patch_size() {
  return Assembler::kCallSequenceLength;
}


void Deoptimizer::EnsureRelocSpaceForLazyDeoptimization(Handle<Code> code) {
  // Empty because there is no need for relocation information for the code
  // patching in Deoptimizer::PatchCodeForDeoptimization below.
}


void Deoptimizer::PatchCodeForDeoptimization(Isolate* isolate, Code* code) {
  Address instruction_start = code->instruction_start();
  // Invalidate the relocation information, as it will become invalid by the
  // code patching below, and is not needed any more.
  code->InvalidateRelocation();

  // Fail hard and early if we enter this code object again.
  byte* pointer = code->FindCodeAgeSequence();
  if (pointer != NULL) {
    pointer += kNoCodeAgeSequenceLength;
  } else {
    pointer = code->instruction_start();
  }
  CodePatcher patcher(isolate, pointer, 1);
  patcher.masm()->int3();

  DeoptimizationInputData* data =
      DeoptimizationInputData::cast(code->deoptimization_data());
  int osr_offset = data->OsrPcOffset()->value();
  if (osr_offset > 0) {
    CodePatcher osr_patcher(isolate, instruction_start + osr_offset, 1);
    osr_patcher.masm()->int3();
  }

  // For each LLazyBailout instruction insert a absolute call to the
  // corresponding deoptimization entry, or a short call to an absolute
  // jump if space is short. The absolute jumps are put in a table just
  // before the safepoint table (space was allocated there when the Code
  // object was created, if necessary).

#ifdef DEBUG
  Address prev_call_address = NULL;
#endif
  DeoptimizationInputData* deopt_data =
      DeoptimizationInputData::cast(code->deoptimization_data());
  deopt_data->SetSharedFunctionInfo(Smi::kZero);
  // For each LLazyBailout instruction insert a call to the corresponding
  // deoptimization entry.
  for (int i = 0; i < deopt_data->DeoptCount(); i++) {
    if (deopt_data->Pc(i)->value() == -1) continue;
    // Position where Call will be patched in.
    Address call_address = instruction_start + deopt_data->Pc(i)->value();
    // There is room enough to write a long call instruction because we pad
    // LLazyBailout instructions with nops if necessary.
    CodePatcher patcher(isolate, call_address, Assembler::kCallSequenceLength);
    patcher.masm()->Call(GetDeoptimizationEntry(isolate, i, LAZY),
                         Assembler::RelocInfoNone());
    DCHECK(prev_call_address == NULL ||
           call_address >= prev_call_address + patch_size());
    DCHECK(call_address + patch_size() <= code->instruction_end());
#ifdef DEBUG
    prev_call_address = call_address;
#endif
  }
}


void Deoptimizer::SetPlatformCompiledStubRegisters(
    FrameDescription* output_frame, CodeStubDescriptor* descriptor) {
  intptr_t handler =
      reinterpret_cast<intptr_t>(descriptor->deoptimization_handler());
  int params = descriptor->GetHandlerParameterCount();
  output_frame->SetRegister(rax.code(), params);
  output_frame->SetRegister(rbx.code(), handler);
}


void Deoptimizer::CopyDoubleRegisters(FrameDescription* output_frame) {
  for (int i = 0; i < XMMRegister::kMaxNumRegisters; ++i) {
    Float64 double_value = input_->GetDoubleRegister(i);
    output_frame->SetDoubleRegister(i, double_value);
  }
}
=======
const int Deoptimizer::table_entry_size_ = 5;
>>>>>>> 84bd6f3c

#define __ masm()->

void Deoptimizer::TableEntryGenerator::Generate() {
  Label deopt_table_entry;
  __ bind(&deopt_table_entry);

  GeneratePrologue();

  // Save all general purpose registers before messing with them.
  const int kNumberOfRegisters = Register::kNumRegisters;

  const int kDoubleRegsSize = kDoubleSize * XMMRegister::kNumRegisters;
  __ subp(rsp, Immediate(kDoubleRegsSize));

  const RegisterConfiguration* config = RegisterConfiguration::Default();
  for (int i = 0; i < config->num_allocatable_double_registers(); ++i) {
    int code = config->GetAllocatableDoubleCode(i);
    XMMRegister xmm_reg = XMMRegister::from_code(code);
    int offset = code * kDoubleSize;
    __ Movsd(Operand(rsp, offset), xmm_reg);
  }

<<<<<<< HEAD
  const int kFloatRegsSize = kFloatSize * XMMRegister::kMaxNumRegisters;
=======
  const int kFloatRegsSize = kFloatSize * XMMRegister::kNumRegisters;
>>>>>>> 84bd6f3c
  __ subp(rsp, Immediate(kFloatRegsSize));

  for (int i = 0; i < config->num_allocatable_float_registers(); ++i) {
    int code = config->GetAllocatableFloatCode(i);
    XMMRegister xmm_reg = XMMRegister::from_code(code);
    int offset = code * kFloatSize;
    __ Movss(Operand(rsp, offset), xmm_reg);
  }

  // We push all registers onto the stack, even though we do not need
  // to restore all later.
  for (int i = 0; i < kNumberOfRegisters; i++) {
    Register r = Register::from_code(i);
    __ pushq(r);
  }

  const int kSavedRegistersAreaSize =
      kNumberOfRegisters * kRegisterSize + kDoubleRegsSize + kFloatRegsSize;

  __ Store(
      ExternalReference::Create(IsolateAddressId::kCEntryFPAddress, isolate()),
      rbp);

  // We use this to keep the value of the fifth argument temporarily.
  // Unfortunately we can't store it directly in r8 (used for passing
  // this on linux), since it is another parameter passing register on windows.
  Register arg5 = r11;

  // Get the bailout id from the stack.
  __ movp(rax, Operand(rsp, kSavedRegistersAreaSize));

  // address of deoptimization table
  __ leap(rdx, Operand(&deopt_table_entry));

  // rax = deopt_entry - deopt_table_entry - 5
  __ subp(rax, rdx);
  __ subl(rax, Immediate(5));

  // rax /= 5
  __ movl(rbx, Immediate(0xcccccccd));
  __ imulq(rax, rbx);
  __ shrq(rax, Immediate(0x22));

  // bailout id
  __ movl(arg_reg_3, rax);

  // Get the address of the location in the code object
  // and compute the fp-to-sp delta in register arg5.
  __ movp(arg_reg_4, Operand(rsp, kSavedRegistersAreaSize + 1 * kRegisterSize));
  __ leap(arg5, Operand(rsp, kSavedRegistersAreaSize + 1 * kRegisterSize +
                            kPCOnStackSize));

  __ subp(arg5, rbp);
  __ negp(arg5);

  // Allocate a new deoptimizer object.
  __ PrepareCallCFunction(6);
  __ movp(rax, Immediate(0));
  Label context_check;
  __ movp(rdi, Operand(rbp, CommonFrameConstants::kContextOrFrameTypeOffset));
  __ JumpIfSmi(rdi, &context_check);
  __ movp(rax, Operand(rbp, JavaScriptFrameConstants::kFunctionOffset));
  __ bind(&context_check);
  __ movp(arg_reg_1, rax);
  __ Set(arg_reg_2, type());
  // Args 3 and 4 are already in the right registers.

  // On windows put the arguments on the stack (PrepareCallCFunction
  // has created space for this). On linux pass the arguments in r8 and r9.
#ifdef _WIN64
  __ movq(Operand(rsp, 4 * kRegisterSize), arg5);
  __ LoadAddress(arg5, ExternalReference::isolate_address(isolate()));
  __ movq(Operand(rsp, 5 * kRegisterSize), arg5);
#else
  __ movp(r8, arg5);
  __ LoadAddress(r9, ExternalReference::isolate_address(isolate()));
#endif

  { AllowExternalCallThatCantCauseGC scope(masm());
    __ CallCFunction(ExternalReference::new_deoptimizer_function(), 6);
  }
  // Preserve deoptimizer object in register rax and get the input
  // frame descriptor pointer.
  __ movp(rbx, Operand(rax, Deoptimizer::input_offset()));

  // Fill in the input registers.
  for (int i = kNumberOfRegisters -1; i >= 0; i--) {
    int offset = (i * kPointerSize) + FrameDescription::registers_offset();
    __ PopQuad(Operand(rbx, offset));
  }

  // Fill in the float input registers.
  int float_regs_offset = FrameDescription::float_registers_offset();
<<<<<<< HEAD
  for (int i = 0; i < XMMRegister::kMaxNumRegisters; i++) {
=======
  for (int i = 0; i < XMMRegister::kNumRegisters; i++) {
>>>>>>> 84bd6f3c
    int src_offset = i * kFloatSize;
    int dst_offset = i * kFloatSize + float_regs_offset;
    __ movl(rcx, Operand(rsp, src_offset));
    __ movl(Operand(rbx, dst_offset), rcx);
  }
  __ addp(rsp, Immediate(kFloatRegsSize));

  // Fill in the double input registers.
  int double_regs_offset = FrameDescription::double_registers_offset();
  for (int i = 0; i < XMMRegister::kNumRegisters; i++) {
    int dst_offset = i * kDoubleSize + double_regs_offset;
    __ popq(Operand(rbx, dst_offset));
  }

  // Remove the bailout id and return address from the stack.
  __ addp(rsp, Immediate(1 * kRegisterSize + kPCOnStackSize));

  // Compute a pointer to the unwinding limit in register rcx; that is
  // the first stack slot not part of the input frame.
  __ movp(rcx, Operand(rbx, FrameDescription::frame_size_offset()));
  __ addp(rcx, rsp);

  // Unwind the stack down to - but not including - the unwinding
  // limit and copy the contents of the activation frame to the input
  // frame description.
  __ leap(rdx, Operand(rbx, FrameDescription::frame_content_offset()));
  Label pop_loop_header;
  __ jmp(&pop_loop_header);
  Label pop_loop;
  __ bind(&pop_loop);
  __ Pop(Operand(rdx, 0));
  __ addp(rdx, Immediate(sizeof(intptr_t)));
  __ bind(&pop_loop_header);
  __ cmpp(rcx, rsp);
  __ j(not_equal, &pop_loop);

  // Compute the output frame in the deoptimizer.
  __ pushq(rax);
  __ PrepareCallCFunction(2);
  __ movp(arg_reg_1, rax);
  __ LoadAddress(arg_reg_2, ExternalReference::isolate_address(isolate()));
  {
    AllowExternalCallThatCantCauseGC scope(masm());
    __ CallCFunction(ExternalReference::compute_output_frames_function(), 2);
  }
  __ popq(rax);

  __ movp(rsp, Operand(rax, Deoptimizer::caller_frame_top_offset()));

  // Replace the current (input) frame with the output frames.
  Label outer_push_loop, inner_push_loop,
      outer_loop_header, inner_loop_header;
  // Outer loop state: rax = current FrameDescription**, rdx = one past the
  // last FrameDescription**.
  __ movl(rdx, Operand(rax, Deoptimizer::output_count_offset()));
  __ movp(rax, Operand(rax, Deoptimizer::output_offset()));
  __ leap(rdx, Operand(rax, rdx, times_pointer_size, 0));
  __ jmp(&outer_loop_header);
  __ bind(&outer_push_loop);
  // Inner loop state: rbx = current FrameDescription*, rcx = loop index.
  __ movp(rbx, Operand(rax, 0));
  __ movp(rcx, Operand(rbx, FrameDescription::frame_size_offset()));
  __ jmp(&inner_loop_header);
  __ bind(&inner_push_loop);
  __ subp(rcx, Immediate(sizeof(intptr_t)));
  __ Push(Operand(rbx, rcx, times_1, FrameDescription::frame_content_offset()));
  __ bind(&inner_loop_header);
  __ testp(rcx, rcx);
  __ j(not_zero, &inner_push_loop);
  __ addp(rax, Immediate(kPointerSize));
  __ bind(&outer_loop_header);
  __ cmpp(rax, rdx);
  __ j(below, &outer_push_loop);

  for (int i = 0; i < config->num_allocatable_double_registers(); ++i) {
    int code = config->GetAllocatableDoubleCode(i);
    XMMRegister xmm_reg = XMMRegister::from_code(code);
    int src_offset = code * kDoubleSize + double_regs_offset;
    __ Movsd(xmm_reg, Operand(rbx, src_offset));
  }

  // Push pc and continuation from the last output frame.
  __ PushQuad(Operand(rbx, FrameDescription::pc_offset()));
  __ PushQuad(Operand(rbx, FrameDescription::continuation_offset()));

  // Push the registers from the last output frame.
  for (int i = 0; i < kNumberOfRegisters; i++) {
    int offset = (i * kPointerSize) + FrameDescription::registers_offset();
    __ PushQuad(Operand(rbx, offset));
  }

  // Restore the registers from the stack.
  for (int i = kNumberOfRegisters - 1; i >= 0 ; i--) {
    Register r = Register::from_code(i);
    // Do not restore rsp, simply pop the value into the next register
    // and overwrite this afterwards.
    if (r == rsp) {
      DCHECK_GT(i, 0);
      r = Register::from_code(i - 1);
    }
    __ popq(r);
  }

  // Set up the roots register.
  __ InitializeRootRegister();

  // Return to the continuation point.
  __ ret(0);
}


void Deoptimizer::TableEntryGenerator::GeneratePrologue() {
  // Create a sequence of deoptimization entries.
  Label done;
  for (int i = 0; i < count(); i++) {
    int start = masm()->pc_offset();
    USE(start);
    __ call(&done);
    DCHECK(masm()->pc_offset() - start == table_entry_size_);
  }
  __ bind(&done);
}

bool Deoptimizer::PadTopOfStackRegister() { return false; }

void FrameDescription::SetCallerPc(unsigned offset, intptr_t value) {
  if (kPCOnStackSize == 2 * kPointerSize) {
    // Zero out the high-32 bit of PC for x32 port.
    SetFrameSlot(offset + kPointerSize, 0);
  }
  SetFrameSlot(offset, value);
}


void FrameDescription::SetCallerFp(unsigned offset, intptr_t value) {
  if (kFPOnStackSize == 2 * kPointerSize) {
    // Zero out the high-32 bit of FP for x32 port.
    SetFrameSlot(offset + kPointerSize, 0);
  }
  SetFrameSlot(offset, value);
}


void FrameDescription::SetCallerConstantPool(unsigned offset, intptr_t value) {
  // No embedded constant pool support.
  UNREACHABLE();
}


#undef __


}  // namespace internal
}  // namespace v8

#endif  // V8_TARGET_ARCH_X64<|MERGE_RESOLUTION|>--- conflicted
+++ resolved
@@ -12,98 +12,7 @@
 namespace v8 {
 namespace internal {
 
-<<<<<<< HEAD
-
-const int Deoptimizer::table_entry_size_ = 10;
-
-
-int Deoptimizer::patch_size() {
-  return Assembler::kCallSequenceLength;
-}
-
-
-void Deoptimizer::EnsureRelocSpaceForLazyDeoptimization(Handle<Code> code) {
-  // Empty because there is no need for relocation information for the code
-  // patching in Deoptimizer::PatchCodeForDeoptimization below.
-}
-
-
-void Deoptimizer::PatchCodeForDeoptimization(Isolate* isolate, Code* code) {
-  Address instruction_start = code->instruction_start();
-  // Invalidate the relocation information, as it will become invalid by the
-  // code patching below, and is not needed any more.
-  code->InvalidateRelocation();
-
-  // Fail hard and early if we enter this code object again.
-  byte* pointer = code->FindCodeAgeSequence();
-  if (pointer != NULL) {
-    pointer += kNoCodeAgeSequenceLength;
-  } else {
-    pointer = code->instruction_start();
-  }
-  CodePatcher patcher(isolate, pointer, 1);
-  patcher.masm()->int3();
-
-  DeoptimizationInputData* data =
-      DeoptimizationInputData::cast(code->deoptimization_data());
-  int osr_offset = data->OsrPcOffset()->value();
-  if (osr_offset > 0) {
-    CodePatcher osr_patcher(isolate, instruction_start + osr_offset, 1);
-    osr_patcher.masm()->int3();
-  }
-
-  // For each LLazyBailout instruction insert a absolute call to the
-  // corresponding deoptimization entry, or a short call to an absolute
-  // jump if space is short. The absolute jumps are put in a table just
-  // before the safepoint table (space was allocated there when the Code
-  // object was created, if necessary).
-
-#ifdef DEBUG
-  Address prev_call_address = NULL;
-#endif
-  DeoptimizationInputData* deopt_data =
-      DeoptimizationInputData::cast(code->deoptimization_data());
-  deopt_data->SetSharedFunctionInfo(Smi::kZero);
-  // For each LLazyBailout instruction insert a call to the corresponding
-  // deoptimization entry.
-  for (int i = 0; i < deopt_data->DeoptCount(); i++) {
-    if (deopt_data->Pc(i)->value() == -1) continue;
-    // Position where Call will be patched in.
-    Address call_address = instruction_start + deopt_data->Pc(i)->value();
-    // There is room enough to write a long call instruction because we pad
-    // LLazyBailout instructions with nops if necessary.
-    CodePatcher patcher(isolate, call_address, Assembler::kCallSequenceLength);
-    patcher.masm()->Call(GetDeoptimizationEntry(isolate, i, LAZY),
-                         Assembler::RelocInfoNone());
-    DCHECK(prev_call_address == NULL ||
-           call_address >= prev_call_address + patch_size());
-    DCHECK(call_address + patch_size() <= code->instruction_end());
-#ifdef DEBUG
-    prev_call_address = call_address;
-#endif
-  }
-}
-
-
-void Deoptimizer::SetPlatformCompiledStubRegisters(
-    FrameDescription* output_frame, CodeStubDescriptor* descriptor) {
-  intptr_t handler =
-      reinterpret_cast<intptr_t>(descriptor->deoptimization_handler());
-  int params = descriptor->GetHandlerParameterCount();
-  output_frame->SetRegister(rax.code(), params);
-  output_frame->SetRegister(rbx.code(), handler);
-}
-
-
-void Deoptimizer::CopyDoubleRegisters(FrameDescription* output_frame) {
-  for (int i = 0; i < XMMRegister::kMaxNumRegisters; ++i) {
-    Float64 double_value = input_->GetDoubleRegister(i);
-    output_frame->SetDoubleRegister(i, double_value);
-  }
-}
-=======
 const int Deoptimizer::table_entry_size_ = 5;
->>>>>>> 84bd6f3c
 
 #define __ masm()->
 
@@ -127,11 +36,7 @@
     __ Movsd(Operand(rsp, offset), xmm_reg);
   }
 
-<<<<<<< HEAD
-  const int kFloatRegsSize = kFloatSize * XMMRegister::kMaxNumRegisters;
-=======
   const int kFloatRegsSize = kFloatSize * XMMRegister::kNumRegisters;
->>>>>>> 84bd6f3c
   __ subp(rsp, Immediate(kFloatRegsSize));
 
   for (int i = 0; i < config->num_allocatable_float_registers(); ++i) {
@@ -225,11 +130,7 @@
 
   // Fill in the float input registers.
   int float_regs_offset = FrameDescription::float_registers_offset();
-<<<<<<< HEAD
-  for (int i = 0; i < XMMRegister::kMaxNumRegisters; i++) {
-=======
   for (int i = 0; i < XMMRegister::kNumRegisters; i++) {
->>>>>>> 84bd6f3c
     int src_offset = i * kFloatSize;
     int dst_offset = i * kFloatSize + float_regs_offset;
     __ movl(rcx, Operand(rsp, src_offset));
