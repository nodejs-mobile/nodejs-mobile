--- conflicted
+++ resolved
@@ -143,22 +143,6 @@
   }
 }
 
-<<<<<<< HEAD
-void RelocInfo::unchecked_update_wasm_memory_reference(
-    Isolate* isolate, Address address, ICacheFlushMode icache_flush_mode) {
-  Memory::Address_at(pc_) = address;
-  if (icache_flush_mode != SKIP_ICACHE_FLUSH) {
-    Assembler::FlushICache(isolate, pc_, sizeof(Address));
-  }
-}
-
-void RelocInfo::unchecked_update_wasm_size(Isolate* isolate, uint32_t size,
-                                           ICacheFlushMode icache_flush_mode) {
-  Memory::uint32_at(pc_) = size;
-  if (icache_flush_mode != SKIP_ICACHE_FLUSH) {
-    Assembler::FlushICache(isolate, pc_, sizeof(uint32_t));
-  }
-=======
 void RelocInfo::set_js_to_wasm_address(Address address,
                                        ICacheFlushMode icache_flush_mode) {
   DCHECK_EQ(rmode_, JS_TO_WASM_CALL);
@@ -168,7 +152,6 @@
 Address RelocInfo::js_to_wasm_address() const {
   DCHECK_EQ(rmode_, JS_TO_WASM_CALL);
   return embedded_address();
->>>>>>> 84bd6f3c
 }
 
 // -----------------------------------------------------------------------------
@@ -362,8 +345,6 @@
   }
 }
 
-<<<<<<< HEAD
-=======
 void Assembler::AllocateAndInstallRequestedHeapObjects(Isolate* isolate) {
   for (auto& request : heap_object_requests_) {
     Address pc = reinterpret_cast<Address>(buffer_) + request.offset();
@@ -383,16 +364,11 @@
   }
 }
 
->>>>>>> 84bd6f3c
 // -----------------------------------------------------------------------------
 // Implementation of Assembler.
 
 Assembler::Assembler(IsolateData isolate_data, void* buffer, int buffer_size)
-<<<<<<< HEAD
-    : AssemblerBase(isolate_data, buffer, buffer_size), code_targets_(100) {
-=======
     : AssemblerBase(isolate_data, buffer, buffer_size) {
->>>>>>> 84bd6f3c
 // Clear the buffer in debug mode unless it was provided by the
 // caller in which case we can't be sure it's okay to overwrite
 // existing code in it.
@@ -566,15 +542,8 @@
 
   // Some internal data structures overflow for very large buffers,
   // they must ensure that kMaximalBufferSize is not too large.
-<<<<<<< HEAD
-  if (desc.buffer_size > kMaximalBufferSize ||
-      static_cast<size_t>(desc.buffer_size) >
-          isolate_data().max_old_generation_size_) {
-    V8::FatalProcessOutOfMemory("Assembler::GrowBuffer");
-=======
   if (desc.buffer_size > kMaximalBufferSize) {
     V8::FatalProcessOutOfMemory(nullptr, "Assembler::GrowBuffer");
->>>>>>> 84bd6f3c
   }
 
   // Set up new buffer.
@@ -981,11 +950,7 @@
   emit(shuffle);
 }
 
-<<<<<<< HEAD
-void Assembler::pshufw(XMMRegister dst, const Operand& src, uint8_t shuffle) {
-=======
 void Assembler::pshufw(XMMRegister dst, Operand src, uint8_t shuffle) {
->>>>>>> 84bd6f3c
   EnsureSpace ensure_space(this);
   emit_optional_rex_32(dst, src);
   emit(0x0F);
@@ -4833,17 +4798,6 @@
   emit(0xD8 | dst.low_bits());
 }
 
-<<<<<<< HEAD
-void Assembler::RecordProtectedInstructionLanding(int pc_offset) {
-  EnsureSpace ensure_space(this);
-  RelocInfo rinfo(pc(), RelocInfo::WASM_PROTECTED_INSTRUCTION_LANDING,
-                  pc_offset, nullptr);
-  reloc_info_writer.Write(&rinfo);
-}
-
-
-=======
->>>>>>> 84bd6f3c
 void Assembler::db(uint8_t data) {
   EnsureSpace ensure_space(this);
   emit(data);
@@ -4893,11 +4847,7 @@
       !serializer_enabled() && !emit_debug_code()) {
     return;
   }
-<<<<<<< HEAD
-  RelocInfo rinfo(pc_, rmode, data, NULL);
-=======
   RelocInfo rinfo(reinterpret_cast<Address>(pc_), rmode, data, nullptr);
->>>>>>> 84bd6f3c
   reloc_info_writer.Write(&rinfo);
 }
 
