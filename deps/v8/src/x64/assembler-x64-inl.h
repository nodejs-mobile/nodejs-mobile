// Copyright 2012 the V8 project authors. All rights reserved.
// Use of this source code is governed by a BSD-style license that can be
// found in the LICENSE file.

#ifndef V8_X64_ASSEMBLER_X64_INL_H_
#define V8_X64_ASSEMBLER_X64_INL_H_

#include "src/x64/assembler-x64.h"

#include "src/base/cpu.h"
#include "src/debug/debug.h"
#include "src/objects-inl.h"
#include "src/v8memory.h"

namespace v8 {
namespace internal {

bool CpuFeatures::SupportsOptimizer() { return true; }

bool CpuFeatures::SupportsWasmSimd128() { return IsSupported(SSE4_1); }

// -----------------------------------------------------------------------------
// Implementation of Assembler


void Assembler::emitl(uint32_t x) {
  Memory::uint32_at(reinterpret_cast<Address>(pc_)) = x;
  pc_ += sizeof(uint32_t);
}

void Assembler::emitp(Address x, RelocInfo::Mode rmode) {
  Memory::uintptr_at(reinterpret_cast<Address>(pc_)) = x;
  if (!RelocInfo::IsNone(rmode)) {
    RecordRelocInfo(rmode, x);
  }
  pc_ += sizeof(uintptr_t);
}


void Assembler::emitq(uint64_t x) {
  Memory::uint64_at(reinterpret_cast<Address>(pc_)) = x;
  pc_ += sizeof(uint64_t);
}


void Assembler::emitw(uint16_t x) {
  Memory::uint16_at(reinterpret_cast<Address>(pc_)) = x;
  pc_ += sizeof(uint16_t);
}

void Assembler::emit_code_target(Handle<Code> target, RelocInfo::Mode rmode) {
  DCHECK(RelocInfo::IsCodeTarget(rmode));
  RecordRelocInfo(rmode);
  int current = static_cast<int>(code_targets_.size());
  if (current > 0 && !target.is_null() &&
      code_targets_.back().address() == target.address()) {
    // Optimization if we keep jumping to the same code target.
    emitl(current - 1);
  } else {
    code_targets_.push_back(target);
    emitl(current);
  }
}


void Assembler::emit_runtime_entry(Address entry, RelocInfo::Mode rmode) {
  DCHECK(RelocInfo::IsRuntimeEntry(rmode));
  RecordRelocInfo(rmode);
  emitl(static_cast<uint32_t>(entry - isolate_data().code_range_start_));
}

void Assembler::emit(Immediate x) {
  if (!RelocInfo::IsNone(x.rmode_)) {
    RecordRelocInfo(x.rmode_);
  }
  emitl(x.value_);
}

void Assembler::emit_rex_64(Register reg, Register rm_reg) {
  emit(0x48 | reg.high_bit() << 2 | rm_reg.high_bit());
}


void Assembler::emit_rex_64(XMMRegister reg, Register rm_reg) {
  emit(0x48 | (reg.code() & 0x8) >> 1 | rm_reg.code() >> 3);
}


void Assembler::emit_rex_64(Register reg, XMMRegister rm_reg) {
  emit(0x48 | (reg.code() & 0x8) >> 1 | rm_reg.code() >> 3);
}

void Assembler::emit_rex_64(Register reg, Operand op) {
  emit(0x48 | reg.high_bit() << 2 | op.data().rex);
}

void Assembler::emit_rex_64(XMMRegister reg, Operand op) {
  emit(0x48 | (reg.code() & 0x8) >> 1 | op.data().rex);
}


void Assembler::emit_rex_64(Register rm_reg) {
  DCHECK_EQ(rm_reg.code() & 0xf, rm_reg.code());
  emit(0x48 | rm_reg.high_bit());
}

void Assembler::emit_rex_64(Operand op) { emit(0x48 | op.data().rex); }

void Assembler::emit_rex_32(Register reg, Register rm_reg) {
  emit(0x40 | reg.high_bit() << 2 | rm_reg.high_bit());
}

void Assembler::emit_rex_32(Register reg, Operand op) {
  emit(0x40 | reg.high_bit() << 2 | op.data().rex);
}


void Assembler::emit_rex_32(Register rm_reg) {
  emit(0x40 | rm_reg.high_bit());
}

void Assembler::emit_rex_32(Operand op) { emit(0x40 | op.data().rex); }

void Assembler::emit_optional_rex_32(Register reg, Register rm_reg) {
  byte rex_bits = reg.high_bit() << 2 | rm_reg.high_bit();
  if (rex_bits != 0) emit(0x40 | rex_bits);
}

void Assembler::emit_optional_rex_32(Register reg, Operand op) {
  byte rex_bits = reg.high_bit() << 2 | op.data().rex;
  if (rex_bits != 0) emit(0x40 | rex_bits);
}

void Assembler::emit_optional_rex_32(XMMRegister reg, Operand op) {
  byte rex_bits = (reg.code() & 0x8) >> 1 | op.data().rex;
  if (rex_bits != 0) emit(0x40 | rex_bits);
}


void Assembler::emit_optional_rex_32(XMMRegister reg, XMMRegister base) {
  byte rex_bits =  (reg.code() & 0x8) >> 1 | (base.code() & 0x8) >> 3;
  if (rex_bits != 0) emit(0x40 | rex_bits);
}


void Assembler::emit_optional_rex_32(XMMRegister reg, Register base) {
  byte rex_bits =  (reg.code() & 0x8) >> 1 | (base.code() & 0x8) >> 3;
  if (rex_bits != 0) emit(0x40 | rex_bits);
}


void Assembler::emit_optional_rex_32(Register reg, XMMRegister base) {
  byte rex_bits =  (reg.code() & 0x8) >> 1 | (base.code() & 0x8) >> 3;
  if (rex_bits != 0) emit(0x40 | rex_bits);
}


void Assembler::emit_optional_rex_32(Register rm_reg) {
  if (rm_reg.high_bit()) emit(0x41);
}

void Assembler::emit_optional_rex_32(XMMRegister rm_reg) {
  if (rm_reg.high_bit()) emit(0x41);
}

void Assembler::emit_optional_rex_32(Operand op) {
  if (op.data().rex != 0) emit(0x40 | op.data().rex);
}


// byte 1 of 3-byte VEX
void Assembler::emit_vex3_byte1(XMMRegister reg, XMMRegister rm,
                                LeadingOpcode m) {
  byte rxb = ~((reg.high_bit() << 2) | rm.high_bit()) << 5;
  emit(rxb | m);
}


// byte 1 of 3-byte VEX
void Assembler::emit_vex3_byte1(XMMRegister reg, Operand rm, LeadingOpcode m) {
  byte rxb = ~((reg.high_bit() << 2) | rm.data().rex) << 5;
  emit(rxb | m);
}


// byte 1 of 2-byte VEX
void Assembler::emit_vex2_byte1(XMMRegister reg, XMMRegister v, VectorLength l,
                                SIMDPrefix pp) {
  byte rv = ~((reg.high_bit() << 4) | v.code()) << 3;
  emit(rv | l | pp);
}


// byte 2 of 3-byte VEX
void Assembler::emit_vex3_byte2(VexW w, XMMRegister v, VectorLength l,
                                SIMDPrefix pp) {
  emit(w | ((~v.code() & 0xf) << 3) | l | pp);
}


void Assembler::emit_vex_prefix(XMMRegister reg, XMMRegister vreg,
                                XMMRegister rm, VectorLength l, SIMDPrefix pp,
                                LeadingOpcode mm, VexW w) {
  if (rm.high_bit() || mm != k0F || w != kW0) {
    emit_vex3_byte0();
    emit_vex3_byte1(reg, rm, mm);
    emit_vex3_byte2(w, vreg, l, pp);
  } else {
    emit_vex2_byte0();
    emit_vex2_byte1(reg, vreg, l, pp);
  }
}


void Assembler::emit_vex_prefix(Register reg, Register vreg, Register rm,
                                VectorLength l, SIMDPrefix pp, LeadingOpcode mm,
                                VexW w) {
  XMMRegister ireg = XMMRegister::from_code(reg.code());
  XMMRegister ivreg = XMMRegister::from_code(vreg.code());
  XMMRegister irm = XMMRegister::from_code(rm.code());
  emit_vex_prefix(ireg, ivreg, irm, l, pp, mm, w);
}

void Assembler::emit_vex_prefix(XMMRegister reg, XMMRegister vreg, Operand rm,
                                VectorLength l, SIMDPrefix pp, LeadingOpcode mm,
                                VexW w) {
  if (rm.data().rex || mm != k0F || w != kW0) {
    emit_vex3_byte0();
    emit_vex3_byte1(reg, rm, mm);
    emit_vex3_byte2(w, vreg, l, pp);
  } else {
    emit_vex2_byte0();
    emit_vex2_byte1(reg, vreg, l, pp);
  }
}

void Assembler::emit_vex_prefix(Register reg, Register vreg, Operand rm,
                                VectorLength l, SIMDPrefix pp, LeadingOpcode mm,
                                VexW w) {
  XMMRegister ireg = XMMRegister::from_code(reg.code());
  XMMRegister ivreg = XMMRegister::from_code(vreg.code());
  emit_vex_prefix(ireg, ivreg, rm, l, pp, mm, w);
}


Address Assembler::target_address_at(Address pc, Address constant_pool) {
  return Memory::int32_at(pc) + pc + 4;
}

void Assembler::set_target_address_at(Address pc, Address constant_pool,
                                      Address target,
                                      ICacheFlushMode icache_flush_mode) {
  DCHECK_IMPLIES(isolate == nullptr, icache_flush_mode == SKIP_ICACHE_FLUSH);
  Memory::int32_at(pc) = static_cast<int32_t>(target - pc - 4);
  if (icache_flush_mode != SKIP_ICACHE_FLUSH) {
    Assembler::FlushICache(pc, sizeof(int32_t));
  }
}

void Assembler::deserialization_set_target_internal_reference_at(
    Address pc, Address target, RelocInfo::Mode mode) {
  Memory::Address_at(pc) = target;
}


Address Assembler::target_address_from_return_address(Address pc) {
  return pc - kCallTargetAddressOffset;
}

void Assembler::deserialization_set_special_target_at(
    Address instruction_payload, Code* code, Address target) {
  set_target_address_at(instruction_payload,
                        code ? code->constant_pool() : kNullAddress, target);
}

<<<<<<< HEAD
Handle<Code> Assembler::code_target_object_handle_at(Address pc) {
  return code_targets_[Memory::int32_at(pc)];
=======
int Assembler::deserialization_special_target_size(
    Address instruction_payload) {
  return kSpecialTargetSize;
>>>>>>> 84bd6f3c
}

Handle<Code> Assembler::code_target_object_handle_at(Address pc) {
  return code_targets_[Memory::int32_at(pc)];
}

Address Assembler::runtime_entry_at(Address pc) {
  return Memory::int32_at(pc) + isolate_data().code_range_start_;
}

// -----------------------------------------------------------------------------
// Implementation of RelocInfo

// The modes possibly affected by apply must be in kApplyMask.
void RelocInfo::apply(intptr_t delta) {
  if (IsCodeTarget(rmode_) || IsRuntimeEntry(rmode_)) {
    Memory::int32_at(pc_) -= static_cast<int32_t>(delta);
  } else if (IsInternalReference(rmode_)) {
    // absolute code pointer inside code object moves with the code object.
    Memory::Address_at(pc_) += delta;
  }
}


Address RelocInfo::target_address() {
  DCHECK(IsCodeTarget(rmode_) || IsRuntimeEntry(rmode_) || IsWasmCall(rmode_));
  return Assembler::target_address_at(pc_, constant_pool_);
}

Address RelocInfo::target_address_address() {
  DCHECK(IsCodeTarget(rmode_) || IsRuntimeEntry(rmode_) || IsWasmCall(rmode_) ||
         IsEmbeddedObject(rmode_) || IsExternalReference(rmode_) ||
         IsOffHeapTarget(rmode_));
  return pc_;
}


Address RelocInfo::constant_pool_entry_address() {
  UNREACHABLE();
}


int RelocInfo::target_address_size() {
  if (IsCodedSpecially()) {
    return Assembler::kSpecialTargetSize;
  } else {
    return kPointerSize;
  }
}

HeapObject* RelocInfo::target_object() {
  DCHECK(IsCodeTarget(rmode_) || rmode_ == EMBEDDED_OBJECT);
  return HeapObject::cast(Memory::Object_at(pc_));
}

Handle<HeapObject> RelocInfo::target_object_handle(Assembler* origin) {
  DCHECK(IsCodeTarget(rmode_) || rmode_ == EMBEDDED_OBJECT);
  if (rmode_ == EMBEDDED_OBJECT) {
    return Handle<HeapObject>::cast(Memory::Object_Handle_at(pc_));
  } else {
    return origin->code_target_object_handle_at(pc_);
  }
}

void RelocInfo::set_wasm_code_table_entry(Address target,
                                          ICacheFlushMode icache_flush_mode) {
  DCHECK(rmode_ == RelocInfo::WASM_CODE_TABLE_ENTRY);
  Memory::Address_at(pc_) = target;
  if (icache_flush_mode != SKIP_ICACHE_FLUSH) {
    Assembler::FlushICache(pc_, sizeof(Address));
  }
}

Address RelocInfo::target_external_reference() {
  DCHECK(rmode_ == RelocInfo::EXTERNAL_REFERENCE);
  return Memory::Address_at(pc_);
}

void RelocInfo::set_target_external_reference(
    Address target, ICacheFlushMode icache_flush_mode) {
  DCHECK(rmode_ == RelocInfo::EXTERNAL_REFERENCE);
  Memory::Address_at(pc_) = target;
  if (icache_flush_mode != SKIP_ICACHE_FLUSH) {
    Assembler::FlushICache(pc_, sizeof(Address));
  }
}

Address RelocInfo::target_internal_reference() {
  DCHECK(rmode_ == INTERNAL_REFERENCE);
  return Memory::Address_at(pc_);
}


Address RelocInfo::target_internal_reference_address() {
  DCHECK(rmode_ == INTERNAL_REFERENCE);
  return pc_;
}

void RelocInfo::set_target_object(HeapObject* target,
                                  WriteBarrierMode write_barrier_mode,
                                  ICacheFlushMode icache_flush_mode) {
  DCHECK(IsCodeTarget(rmode_) || rmode_ == EMBEDDED_OBJECT);
  Memory::Object_at(pc_) = target;
  if (icache_flush_mode != SKIP_ICACHE_FLUSH) {
<<<<<<< HEAD
    Assembler::FlushICache(target->GetIsolate(), pc_, sizeof(Address));
  }
  if (write_barrier_mode == UPDATE_WRITE_BARRIER && host() != NULL) {
=======
    Assembler::FlushICache(pc_, sizeof(Address));
  }
  if (write_barrier_mode == UPDATE_WRITE_BARRIER && host() != nullptr) {
>>>>>>> 84bd6f3c
    host()->GetHeap()->incremental_marking()->RecordWriteIntoCode(host(), this,
                                                                  target);
    host()->GetHeap()->RecordWriteIntoCode(host(), this, target);
  }
}


Address RelocInfo::target_runtime_entry(Assembler* origin) {
  DCHECK(IsRuntimeEntry(rmode_));
  return origin->runtime_entry_at(pc_);
}

<<<<<<< HEAD
void RelocInfo::set_target_runtime_entry(Isolate* isolate, Address target,
=======
void RelocInfo::set_target_runtime_entry(Address target,
>>>>>>> 84bd6f3c
                                         WriteBarrierMode write_barrier_mode,
                                         ICacheFlushMode icache_flush_mode) {
  DCHECK(IsRuntimeEntry(rmode_));
  if (target_address() != target) {
    set_target_address(isolate, target, write_barrier_mode, icache_flush_mode);
  }
}

<<<<<<< HEAD

Handle<Cell> RelocInfo::target_cell_handle() {
  DCHECK(rmode_ == RelocInfo::CELL);
  Address address = Memory::Address_at(pc_);
  return Handle<Cell>(reinterpret_cast<Cell**>(address));
}


Cell* RelocInfo::target_cell() {
  DCHECK(rmode_ == RelocInfo::CELL);
  return Cell::FromValueAddress(Memory::Address_at(pc_));
}


void RelocInfo::set_target_cell(Cell* cell,
                                WriteBarrierMode write_barrier_mode,
                                ICacheFlushMode icache_flush_mode) {
  DCHECK(rmode_ == RelocInfo::CELL);
  Address address = cell->address() + Cell::kValueOffset;
  Memory::Address_at(pc_) = address;
  if (icache_flush_mode != SKIP_ICACHE_FLUSH) {
    Assembler::FlushICache(cell->GetIsolate(), pc_, sizeof(Address));
  }
  if (write_barrier_mode == UPDATE_WRITE_BARRIER &&
      host() != NULL) {
    host()->GetHeap()->incremental_marking()->RecordWriteIntoCode(host(), this,
                                                                  cell);
  }
}

void RelocInfo::WipeOut(Isolate* isolate) {
=======
Address RelocInfo::target_off_heap_target() {
  DCHECK(IsOffHeapTarget(rmode_));
  return Memory::Address_at(pc_);
}

void RelocInfo::WipeOut() {
>>>>>>> 84bd6f3c
  if (IsEmbeddedObject(rmode_) || IsExternalReference(rmode_) ||
      IsInternalReference(rmode_)) {
    Memory::Address_at(pc_) = kNullAddress;
  } else if (IsCodeTarget(rmode_) || IsRuntimeEntry(rmode_)) {
    // Effectively write zero into the relocation.
<<<<<<< HEAD
    Assembler::set_target_address_at(isolate, pc_, host_,
=======
    Assembler::set_target_address_at(pc_, constant_pool_,
>>>>>>> 84bd6f3c
                                     pc_ + sizeof(int32_t));
  } else {
    UNREACHABLE();
  }
}

<<<<<<< HEAD
Handle<Code> RelocInfo::code_age_stub_handle(Assembler* origin) {
  DCHECK(rmode_ == RelocInfo::CODE_AGE_SEQUENCE);
  DCHECK(*pc_ == kCallOpcode);
  return origin->code_target_object_handle_at(pc_ + 1);
}


Code* RelocInfo::code_age_stub() {
  DCHECK(rmode_ == RelocInfo::CODE_AGE_SEQUENCE);
  DCHECK(*pc_ == kCallOpcode);
  return Code::GetCodeFromTargetAddress(
      Assembler::target_address_at(pc_ + 1, host_));
}


void RelocInfo::set_code_age_stub(Code* stub,
                                  ICacheFlushMode icache_flush_mode) {
  DCHECK(*pc_ == kCallOpcode);
  DCHECK(rmode_ == RelocInfo::CODE_AGE_SEQUENCE);
  Assembler::set_target_address_at(stub->GetIsolate(), pc_ + 1, host_,
                                   stub->instruction_start(),
                                   icache_flush_mode);
}


Address RelocInfo::debug_call_address() {
  DCHECK(IsDebugBreakSlot(rmode()) && IsPatchedDebugBreakSlotSequence());
  return Memory::Address_at(pc_ + Assembler::kPatchDebugBreakSlotAddressOffset);
}

void RelocInfo::set_debug_call_address(Isolate* isolate, Address target) {
  DCHECK(IsDebugBreakSlot(rmode()) && IsPatchedDebugBreakSlotSequence());
  Memory::Address_at(pc_ + Assembler::kPatchDebugBreakSlotAddressOffset) =
      target;
  Assembler::FlushICache(isolate,
                         pc_ + Assembler::kPatchDebugBreakSlotAddressOffset,
                         sizeof(Address));
  if (host() != NULL) {
    Code* target_code = Code::GetCodeFromTargetAddress(target);
    host()->GetHeap()->incremental_marking()->RecordWriteIntoCode(host(), this,
                                                                  target_code);
  }
}

=======
>>>>>>> 84bd6f3c
template <typename ObjectVisitor>
void RelocInfo::Visit(ObjectVisitor* visitor) {
  RelocInfo::Mode mode = rmode();
  if (mode == RelocInfo::EMBEDDED_OBJECT) {
    visitor->VisitEmbeddedPointer(host(), this);
<<<<<<< HEAD
    Assembler::FlushICache(isolate, pc_, sizeof(Address));
  } else if (RelocInfo::IsCodeTarget(mode)) {
    visitor->VisitCodeTarget(host(), this);
  } else if (mode == RelocInfo::CELL) {
    visitor->VisitCellPointer(host(), this);
=======
    Assembler::FlushICache(pc_, sizeof(Address));
  } else if (RelocInfo::IsCodeTarget(mode)) {
    visitor->VisitCodeTarget(host(), this);
>>>>>>> 84bd6f3c
  } else if (mode == RelocInfo::EXTERNAL_REFERENCE) {
    visitor->VisitExternalReference(host(), this);
  } else if (mode == RelocInfo::INTERNAL_REFERENCE) {
    visitor->VisitInternalReference(host(), this);
<<<<<<< HEAD
  } else if (RelocInfo::IsCodeAgeSequence(mode)) {
    visitor->VisitCodeAgeSequence(host(), this);
  } else if (RelocInfo::IsDebugBreakSlot(mode) &&
             IsPatchedDebugBreakSlotSequence()) {
    visitor->VisitDebugTarget(host(), this);
  } else if (RelocInfo::IsRuntimeEntry(mode)) {
    visitor->VisitRuntimeEntry(host(), this);
=======
  } else if (RelocInfo::IsRuntimeEntry(mode)) {
    visitor->VisitRuntimeEntry(host(), this);
  } else if (RelocInfo::IsOffHeapTarget(mode)) {
    visitor->VisitOffHeapTarget(host(), this);
>>>>>>> 84bd6f3c
  }
}

}  // namespace internal
}  // namespace v8

#endif  // V8_X64_ASSEMBLER_X64_INL_H_<|MERGE_RESOLUTION|>--- conflicted
+++ resolved
@@ -250,7 +250,6 @@
 void Assembler::set_target_address_at(Address pc, Address constant_pool,
                                       Address target,
                                       ICacheFlushMode icache_flush_mode) {
-  DCHECK_IMPLIES(isolate == nullptr, icache_flush_mode == SKIP_ICACHE_FLUSH);
   Memory::int32_at(pc) = static_cast<int32_t>(target - pc - 4);
   if (icache_flush_mode != SKIP_ICACHE_FLUSH) {
     Assembler::FlushICache(pc, sizeof(int32_t));
@@ -273,14 +272,9 @@
                         code ? code->constant_pool() : kNullAddress, target);
 }
 
-<<<<<<< HEAD
-Handle<Code> Assembler::code_target_object_handle_at(Address pc) {
-  return code_targets_[Memory::int32_at(pc)];
-=======
 int Assembler::deserialization_special_target_size(
     Address instruction_payload) {
   return kSpecialTargetSize;
->>>>>>> 84bd6f3c
 }
 
 Handle<Code> Assembler::code_target_object_handle_at(Address pc) {
@@ -385,15 +379,9 @@
   DCHECK(IsCodeTarget(rmode_) || rmode_ == EMBEDDED_OBJECT);
   Memory::Object_at(pc_) = target;
   if (icache_flush_mode != SKIP_ICACHE_FLUSH) {
-<<<<<<< HEAD
-    Assembler::FlushICache(target->GetIsolate(), pc_, sizeof(Address));
-  }
-  if (write_barrier_mode == UPDATE_WRITE_BARRIER && host() != NULL) {
-=======
     Assembler::FlushICache(pc_, sizeof(Address));
   }
   if (write_barrier_mode == UPDATE_WRITE_BARRIER && host() != nullptr) {
->>>>>>> 84bd6f3c
     host()->GetHeap()->incremental_marking()->RecordWriteIntoCode(host(), this,
                                                                   target);
     host()->GetHeap()->RecordWriteIntoCode(host(), this, target);
@@ -406,156 +394,49 @@
   return origin->runtime_entry_at(pc_);
 }
 
-<<<<<<< HEAD
-void RelocInfo::set_target_runtime_entry(Isolate* isolate, Address target,
-=======
 void RelocInfo::set_target_runtime_entry(Address target,
->>>>>>> 84bd6f3c
                                          WriteBarrierMode write_barrier_mode,
                                          ICacheFlushMode icache_flush_mode) {
   DCHECK(IsRuntimeEntry(rmode_));
   if (target_address() != target) {
-    set_target_address(isolate, target, write_barrier_mode, icache_flush_mode);
-  }
-}
-
-<<<<<<< HEAD
-
-Handle<Cell> RelocInfo::target_cell_handle() {
-  DCHECK(rmode_ == RelocInfo::CELL);
-  Address address = Memory::Address_at(pc_);
-  return Handle<Cell>(reinterpret_cast<Cell**>(address));
-}
-
-
-Cell* RelocInfo::target_cell() {
-  DCHECK(rmode_ == RelocInfo::CELL);
-  return Cell::FromValueAddress(Memory::Address_at(pc_));
-}
-
-
-void RelocInfo::set_target_cell(Cell* cell,
-                                WriteBarrierMode write_barrier_mode,
-                                ICacheFlushMode icache_flush_mode) {
-  DCHECK(rmode_ == RelocInfo::CELL);
-  Address address = cell->address() + Cell::kValueOffset;
-  Memory::Address_at(pc_) = address;
-  if (icache_flush_mode != SKIP_ICACHE_FLUSH) {
-    Assembler::FlushICache(cell->GetIsolate(), pc_, sizeof(Address));
-  }
-  if (write_barrier_mode == UPDATE_WRITE_BARRIER &&
-      host() != NULL) {
-    host()->GetHeap()->incremental_marking()->RecordWriteIntoCode(host(), this,
-                                                                  cell);
-  }
-}
-
-void RelocInfo::WipeOut(Isolate* isolate) {
-=======
+    set_target_address(target, write_barrier_mode, icache_flush_mode);
+  }
+}
+
 Address RelocInfo::target_off_heap_target() {
   DCHECK(IsOffHeapTarget(rmode_));
   return Memory::Address_at(pc_);
 }
 
 void RelocInfo::WipeOut() {
->>>>>>> 84bd6f3c
   if (IsEmbeddedObject(rmode_) || IsExternalReference(rmode_) ||
       IsInternalReference(rmode_)) {
     Memory::Address_at(pc_) = kNullAddress;
   } else if (IsCodeTarget(rmode_) || IsRuntimeEntry(rmode_)) {
     // Effectively write zero into the relocation.
-<<<<<<< HEAD
-    Assembler::set_target_address_at(isolate, pc_, host_,
-=======
     Assembler::set_target_address_at(pc_, constant_pool_,
->>>>>>> 84bd6f3c
                                      pc_ + sizeof(int32_t));
   } else {
     UNREACHABLE();
   }
 }
 
-<<<<<<< HEAD
-Handle<Code> RelocInfo::code_age_stub_handle(Assembler* origin) {
-  DCHECK(rmode_ == RelocInfo::CODE_AGE_SEQUENCE);
-  DCHECK(*pc_ == kCallOpcode);
-  return origin->code_target_object_handle_at(pc_ + 1);
-}
-
-
-Code* RelocInfo::code_age_stub() {
-  DCHECK(rmode_ == RelocInfo::CODE_AGE_SEQUENCE);
-  DCHECK(*pc_ == kCallOpcode);
-  return Code::GetCodeFromTargetAddress(
-      Assembler::target_address_at(pc_ + 1, host_));
-}
-
-
-void RelocInfo::set_code_age_stub(Code* stub,
-                                  ICacheFlushMode icache_flush_mode) {
-  DCHECK(*pc_ == kCallOpcode);
-  DCHECK(rmode_ == RelocInfo::CODE_AGE_SEQUENCE);
-  Assembler::set_target_address_at(stub->GetIsolate(), pc_ + 1, host_,
-                                   stub->instruction_start(),
-                                   icache_flush_mode);
-}
-
-
-Address RelocInfo::debug_call_address() {
-  DCHECK(IsDebugBreakSlot(rmode()) && IsPatchedDebugBreakSlotSequence());
-  return Memory::Address_at(pc_ + Assembler::kPatchDebugBreakSlotAddressOffset);
-}
-
-void RelocInfo::set_debug_call_address(Isolate* isolate, Address target) {
-  DCHECK(IsDebugBreakSlot(rmode()) && IsPatchedDebugBreakSlotSequence());
-  Memory::Address_at(pc_ + Assembler::kPatchDebugBreakSlotAddressOffset) =
-      target;
-  Assembler::FlushICache(isolate,
-                         pc_ + Assembler::kPatchDebugBreakSlotAddressOffset,
-                         sizeof(Address));
-  if (host() != NULL) {
-    Code* target_code = Code::GetCodeFromTargetAddress(target);
-    host()->GetHeap()->incremental_marking()->RecordWriteIntoCode(host(), this,
-                                                                  target_code);
-  }
-}
-
-=======
->>>>>>> 84bd6f3c
 template <typename ObjectVisitor>
 void RelocInfo::Visit(ObjectVisitor* visitor) {
   RelocInfo::Mode mode = rmode();
   if (mode == RelocInfo::EMBEDDED_OBJECT) {
     visitor->VisitEmbeddedPointer(host(), this);
-<<<<<<< HEAD
-    Assembler::FlushICache(isolate, pc_, sizeof(Address));
-  } else if (RelocInfo::IsCodeTarget(mode)) {
-    visitor->VisitCodeTarget(host(), this);
-  } else if (mode == RelocInfo::CELL) {
-    visitor->VisitCellPointer(host(), this);
-=======
     Assembler::FlushICache(pc_, sizeof(Address));
   } else if (RelocInfo::IsCodeTarget(mode)) {
     visitor->VisitCodeTarget(host(), this);
->>>>>>> 84bd6f3c
   } else if (mode == RelocInfo::EXTERNAL_REFERENCE) {
     visitor->VisitExternalReference(host(), this);
   } else if (mode == RelocInfo::INTERNAL_REFERENCE) {
     visitor->VisitInternalReference(host(), this);
-<<<<<<< HEAD
-  } else if (RelocInfo::IsCodeAgeSequence(mode)) {
-    visitor->VisitCodeAgeSequence(host(), this);
-  } else if (RelocInfo::IsDebugBreakSlot(mode) &&
-             IsPatchedDebugBreakSlotSequence()) {
-    visitor->VisitDebugTarget(host(), this);
-  } else if (RelocInfo::IsRuntimeEntry(mode)) {
-    visitor->VisitRuntimeEntry(host(), this);
-=======
   } else if (RelocInfo::IsRuntimeEntry(mode)) {
     visitor->VisitRuntimeEntry(host(), this);
   } else if (RelocInfo::IsOffHeapTarget(mode)) {
     visitor->VisitOffHeapTarget(host(), this);
->>>>>>> 84bd6f3c
   }
 }
 
