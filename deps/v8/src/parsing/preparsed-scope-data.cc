--- conflicted
+++ resolved
@@ -16,15 +16,6 @@
 
 namespace {
 
-<<<<<<< HEAD
-class VariableIsUsedField : public BitField16<bool, 0, 1> {};
-class VariableMaybeAssignedField
-    : public BitField16<bool, VariableIsUsedField::kNext, 1> {};
-class VariableContextAllocatedField
-    : public BitField16<bool, VariableMaybeAssignedField::kNext, 1> {};
-
-const int kFunctionDataSize = 8;
-=======
 class ScopeCallsSloppyEvalField : public BitField<bool, 0, 1> {};
 class InnerScopeCallsEvalField
     : public BitField<bool, ScopeCallsSloppyEvalField::kNext, 1> {};
@@ -50,20 +41,11 @@
 class LanguageField : public BitField8<LanguageMode, 0, 1> {};
 class UsesSuperField : public BitField8<bool, LanguageField::kNext, 1> {};
 STATIC_ASSERT(LanguageModeSize <= LanguageField::kNumValues);
->>>>>>> 84bd6f3c
 
 }  // namespace
 
 /*
 
-<<<<<<< HEAD
-  Internal data format for the backing store:
-
-  ------------------------------------
-  | scope type << only in debug      |
-  | inner_scope_calls_eval_          |
-  | data end index                   |
-=======
   Internal data format for the backing store of ProducedPreparsedScopeData and
   PreParsedScopeData::scope_data (on the heap):
 
@@ -85,148 +67,12 @@
   ------------------------------------
   | scope type << only in debug      |
   | eval                             |
->>>>>>> 84bd6f3c
   | ----------------------           |
   | | data for variables |           |
   | | ...                |           |
   | ----------------------           |
   ------------------------------------
   ------------------------------------
-<<<<<<< HEAD
-  | data for inner scope_1           |
-  | ...                              |
-  ------------------------------------
-  ...
-  ------------------------------------
-  | data for inner scope_n           |
-  | ...                              |
-  ------------------------------------
-  << data end index points here
- */
-
-void PreParsedScopeData::SaveData(Scope* scope) {
-  DCHECK(!has_data_);
-  DCHECK_NE(scope->end_position(), kNoSourcePosition);
-
-  // We're not trying to save data for default constructors because the
-  // PreParser doesn't construct them.
-  DCHECK_IMPLIES(scope->scope_type() == ScopeType::FUNCTION_SCOPE,
-                 (scope->AsDeclarationScope()->function_kind() &
-                  kDefaultConstructor) == 0);
-
-  if (scope->scope_type() == ScopeType::FUNCTION_SCOPE &&
-      !scope->AsDeclarationScope()->is_arrow_scope()) {
-    // This cast is OK since we're not going to have more than 2^32 elements in
-    // the data. FIXME(marja): Implement limits for the data size.
-    function_data_positions_[scope->start_position()] =
-        static_cast<uint32_t>(backing_store_.size());
-  }
-
-  if (!ScopeNeedsData(scope)) {
-    return;
-  }
-
-#ifdef DEBUG
-  backing_store_.push_back(scope->scope_type());
-#endif
-  backing_store_.push_back(scope->inner_scope_calls_eval());
-  // Reserve space for the data end index (which we don't know yet). The end
-  // index is needed for skipping over data for a function scope when we skip
-  // parsing of the corresponding function.
-  size_t data_end_index = backing_store_.size();
-  backing_store_.push_back(0);
-
-  if (!scope->is_hidden()) {
-    for (Variable* var : *scope->locals()) {
-      if (IsDeclaredVariableMode(var->mode())) {
-        SaveDataForVariable(var);
-      }
-    }
-  }
-
-  SaveDataForInnerScopes(scope);
-
-  // FIXME(marja): see above.
-  backing_store_[data_end_index] = static_cast<uint32_t>(backing_store_.size());
-}
-
-void PreParsedScopeData::AddSkippableFunction(
-    int start_position, const PreParseData::FunctionData& function_data) {
-  AddFunction(start_position, function_data);
-  skippable_functions_.insert(start_position);
-}
-
-void PreParsedScopeData::AddFunction(
-    int start_position, const PreParseData::FunctionData& function_data) {
-  DCHECK(function_data.is_valid());
-  function_index_.AddFunctionData(start_position, function_data);
-}
-
-void PreParsedScopeData::RestoreData(DeclarationScope* scope) const {
-  uint32_t index = 0;
-
-  DCHECK_EQ(scope->scope_type(), ScopeType::FUNCTION_SCOPE);
-
-  bool success = FindFunctionData(scope->start_position(), &index);
-  DCHECK(success);
-  USE(success);
-
-  RestoreData(scope, &index);
-}
-
-void PreParsedScopeData::RestoreData(Scope* scope, uint32_t* index_ptr) const {
-  // It's possible that scope is not present in the data at all (since PreParser
-  // doesn't create the corresponding scope). In this case, the Scope won't
-  // contain any variables for which we need the data.
-  if (!ScopeNeedsData(scope) && !IsSkippedFunctionScope(scope)) {
-    return;
-  }
-
-  uint32_t& index = *index_ptr;
-
-#ifdef DEBUG
-  // Data integrity check.
-  if (scope->scope_type() == ScopeType::FUNCTION_SCOPE &&
-      !scope->AsDeclarationScope()->is_arrow_scope()) {
-    const PreParseData::FunctionData& data =
-        function_index_.GetFunctionData(scope->start_position());
-    DCHECK(data.is_valid());
-    DCHECK_EQ(data.end, scope->end_position());
-    // FIXME(marja): unify num_parameters too and DCHECK here.
-    DCHECK_EQ(data.language_mode, scope->language_mode());
-    DCHECK_EQ(data.uses_super_property,
-              scope->AsDeclarationScope()->uses_super_property());
-    uint32_t index_from_data = 0;
-    FindFunctionData(scope->start_position(), &index_from_data);
-    DCHECK_EQ(index_from_data, index);
-  }
-#endif
-
-  if (IsSkippedFunctionScope(scope)) {
-    // This scope is a function scope representing a function we want to
-    // skip. So just skip over its data.
-    DCHECK(!scope->must_use_preparsed_scope_data());
-    // Check that we're moving forward (not backward) in the data.
-    DCHECK_GT(backing_store_[index + 2], index);
-    index = backing_store_[index + 2];
-    return;
-  }
-
-  DCHECK_GE(backing_store_.size(), index + 3);
-  DCHECK_EQ(backing_store_[index++], scope->scope_type());
-
-  if (backing_store_[index++]) {
-    scope->RecordEvalCall();
-  }
-  uint32_t data_end_index = backing_store_[index++];
-  USE(data_end_index);
-
-  if (!scope->is_hidden()) {
-    for (Variable* var : *scope->locals()) {
-      if (var->mode() == VAR || var->mode() == LET || var->mode() == CONST) {
-        RestoreDataForVariable(var, index_ptr);
-      }
-=======
   | data for inner scope 1           | << but not for function scopes
   | ...                              |
   ------------------------------------
@@ -492,78 +338,11 @@
        inner = inner->sibling()) {
     if (ScopeNeedsData(inner)) {
       return true;
->>>>>>> 84bd6f3c
-    }
-  }
-
-  RestoreDataForInnerScopes(scope, index_ptr);
-
-  DCHECK_EQ(data_end_index, index);
-}
-
-<<<<<<< HEAD
-Handle<PodArray<uint32_t>> PreParsedScopeData::Serialize(
-    Isolate* isolate) const {
-  // FIXME(marja): save space by using a byte array and converting
-  // function_index_ to bytes.
-  size_t length =
-      function_index_.size() * kFunctionDataSize + backing_store_.size() + 1;
-  Handle<PodArray<uint32_t>> array =
-      PodArray<uint32_t>::New(isolate, static_cast<int>(length), TENURED);
-
-  array->set(0, static_cast<uint32_t>(function_index_.size()));
-  int i = 1;
-  for (const auto& item : function_index_) {
-    const auto& it = function_data_positions_.find(item.first);
-    DCHECK(it != function_data_positions_.end());
-    const PreParseData::FunctionData& function_data = item.second;
-    array->set(i++, item.first);  // start position
-    array->set(i++, it->second);  // position in data
-    array->set(i++, function_data.end);
-    array->set(i++, function_data.num_parameters);
-    array->set(i++, function_data.num_inner_functions);
-    array->set(i++, function_data.language_mode);
-    array->set(i++, function_data.uses_super_property);
-    array->set(i++, skippable_functions_.find(item.first) !=
-                        skippable_functions_.end());
-  }
-
-  for (size_t j = 0; j < backing_store_.size(); ++j) {
-    array->set(i++, static_cast<uint32_t>(backing_store_[j]));
-  }
-  DCHECK_EQ(array->length(), length);
-  return array;
-}
-
-void PreParsedScopeData::Deserialize(PodArray<uint32_t>* array) {
-  has_data_ = true;
-  DCHECK_NOT_NULL(array);
-  if (array->length() == 0) {
-    return;
-  }
-  int function_count = array->get(0);
-  CHECK(array->length() > function_count * kFunctionDataSize);
-  if (function_count == 0) {
-    return;
-  }
-  int i = 1;
-  for (; i < function_count * kFunctionDataSize + 1; i += kFunctionDataSize) {
-    int start = array->get(i);
-    function_data_positions_[start] = array->get(i + 1);
-    function_index_.AddFunctionData(
-        start, PreParseData::FunctionData(
-                   array->get(i + 2), array->get(i + 3), array->get(i + 4),
-                   LanguageMode(array->get(i + 5)), array->get(i + 6)));
-    if (array->get(i + 7)) {
-      skippable_functions_.insert(start);
-    }
-  }
-  CHECK_EQ(function_index_.size(), function_count);
-
-  backing_store_.reserve(array->length() - i);
-  for (; i < array->length(); ++i) {
-    backing_store_.push_back(array->get(i));
-=======
+    }
+  }
+  return false;
+}
+
 bool ProducedPreParsedScopeData::ScopeIsSkippableFunctionScope(Scope* scope) {
   // Lazy non-arrow function scopes are skippable. Lazy functions are exactly
   // those Scopes which have their own ProducedPreParsedScopeData object. This
@@ -601,7 +380,6 @@
     if (function != nullptr) {
       SaveDataForVariable(function);
     }
->>>>>>> 84bd6f3c
   }
 
   for (Variable* var : *scope->locals()) {
@@ -613,55 +391,11 @@
   SaveDataForInnerScopes(scope);
 }
 
-<<<<<<< HEAD
-PreParseData::FunctionData PreParsedScopeData::FindSkippableFunction(
-    int start_pos) const {
-  if (skippable_functions_.find(start_pos) == skippable_functions_.end()) {
-    return PreParseData::FunctionData();
-  }
-  return function_index_.GetFunctionData(start_pos);
-}
-
-void PreParsedScopeData::SaveDataForVariable(Variable* var) {
-=======
 void ProducedPreParsedScopeData::SaveDataForVariable(Variable* var) {
->>>>>>> 84bd6f3c
 #ifdef DEBUG
   // Store the variable name in debug mode; this way we can check that we
   // restore data to the correct variable.
   const AstRawString* name = var->raw_name();
-<<<<<<< HEAD
-  backing_store_.push_back(name->length());
-  for (int i = 0; i < name->length(); ++i) {
-    backing_store_.push_back(name->raw_data()[i]);
-  }
-#endif
-  // FIXME(marja): Only 3 bits needed, not a full byte.
-  byte variable_data = VariableIsUsedField::encode(var->is_used()) |
-                       VariableMaybeAssignedField::encode(
-                           var->maybe_assigned() == kMaybeAssigned) |
-                       VariableContextAllocatedField::encode(
-                           var->has_forced_context_allocation());
-
-  backing_store_.push_back(variable_data);
-}
-
-void PreParsedScopeData::RestoreDataForVariable(Variable* var,
-                                                uint32_t* index_ptr) const {
-  uint32_t& index = *index_ptr;
-#ifdef DEBUG
-  const AstRawString* name = var->raw_name();
-  DCHECK_GT(backing_store_.size(), index + name->length());
-  DCHECK_EQ(backing_store_[index++], static_cast<uint32_t>(name->length()));
-  for (int i = 0; i < name->length(); ++i) {
-    DCHECK_EQ(backing_store_[index++], name->raw_data()[i]);
-  }
-#endif
-  DCHECK_GT(backing_store_.size(), index);
-  byte variable_data = backing_store_[index++];
-  if (VariableIsUsedField::decode(variable_data)) {
-    var->set_is_used();
-=======
   byte_data_->WriteUint8(name->is_one_byte());
   byte_data_->WriteUint32(name->length());
   for (int i = 0; i < name->length(); ++i) {
@@ -911,77 +645,7 @@
   }
   for (auto it = scopes.rbegin(); it != scopes.rend(); ++it) {
     RestoreData(*it);
->>>>>>> 84bd6f3c
-  }
-  if (VariableMaybeAssignedField::decode(variable_data)) {
-    var->set_maybe_assigned();
-  }
-  if (VariableContextAllocatedField::decode(variable_data)) {
-    var->ForceContextAllocation();
-  }
-}
-
-void PreParsedScopeData::SaveDataForInnerScopes(Scope* scope) {
-  // Inner scopes are stored in the reverse order, but we'd like to write the
-  // data in the logical order. There might be many inner scopes, so we don't
-  // want to recurse here.
-  std::vector<Scope*> scopes;
-  for (Scope* inner = scope->inner_scope(); inner != nullptr;
-       inner = inner->sibling()) {
-    scopes.push_back(inner);
-  }
-  for (int i = static_cast<int>(scopes.size()) - 1; i >= 0; --i) {
-    SaveData(scopes[i]);
-  }
-}
-
-void PreParsedScopeData::RestoreDataForInnerScopes(Scope* scope,
-                                                   uint32_t* index_ptr) const {
-  std::vector<Scope*> scopes;
-  for (Scope* inner = scope->inner_scope(); inner != nullptr;
-       inner = inner->sibling()) {
-    scopes.push_back(inner);
-  }
-  for (int i = static_cast<int>(scopes.size()) - 1; i >= 0; --i) {
-    RestoreData(scopes[i], index_ptr);
-  }
-}
-
-bool PreParsedScopeData::FindFunctionData(int start_pos,
-                                          uint32_t* index) const {
-  auto it = function_data_positions_.find(start_pos);
-  if (it == function_data_positions_.end()) {
-    return false;
-  }
-  *index = it->second;
-  return true;
-}
-
-bool PreParsedScopeData::ScopeNeedsData(Scope* scope) {
-  if (scope->scope_type() == ScopeType::FUNCTION_SCOPE) {
-    // Default constructors don't need data (they cannot contain inner functions
-    // defined by the user). Other functions do.
-    return !IsDefaultConstructor(scope->AsDeclarationScope()->function_kind());
-  }
-  if (!scope->is_hidden()) {
-    for (Variable* var : *scope->locals()) {
-      if (var->mode() == VAR || var->mode() == LET || var->mode() == CONST) {
-        return true;
-      }
-    }
-  }
-  for (Scope* inner = scope->inner_scope(); inner != nullptr;
-       inner = inner->sibling()) {
-    if (ScopeNeedsData(inner)) {
-      return true;
-    }
-  }
-  return false;
-}
-
-bool PreParsedScopeData::IsSkippedFunctionScope(Scope* scope) {
-  return scope->is_declaration_scope() &&
-         scope->AsDeclarationScope()->is_skipped_function();
+  }
 }
 
 }  // namespace internal
