// Copyright 2016 the V8 project authors. All rights reserved.
// Use of this source code is governed by a BSD-style license that can be
// found in the LICENSE file.

#include "src/parsing/parse-info.h"

#include "src/api.h"
#include "src/ast/ast-source-ranges.h"
#include "src/ast/ast-value-factory.h"
#include "src/ast/ast.h"
#include "src/heap/heap-inl.h"
#include "src/objects-inl.h"
#include "src/objects/scope-info.h"
#include "src/zone/zone.h"

namespace v8 {
namespace internal {

ParseInfo::ParseInfo(AccountingAllocator* zone_allocator)
    : zone_(std::make_shared<Zone>(zone_allocator, ZONE_NAME)),
      flags_(0),
      extension_(nullptr),
      script_scope_(nullptr),
      unicode_cache_(nullptr),
      stack_limit_(0),
      hash_seed_(0),
      function_flags_(0),
      start_position_(0),
      end_position_(0),
      parameters_end_pos_(kNoSourcePosition),
      function_literal_id_(FunctionLiteral::kIdTypeInvalid),
      max_function_literal_id_(FunctionLiteral::kIdTypeInvalid),
<<<<<<< HEAD
      cached_data_(nullptr),
=======
      character_stream_(nullptr),
>>>>>>> 84bd6f3c
      ast_value_factory_(nullptr),
      ast_string_constants_(nullptr),
      function_name_(nullptr),
      runtime_call_stats_(nullptr),
<<<<<<< HEAD
      literal_(nullptr),
      deferred_handles_(nullptr) {}
=======
      source_range_map_(nullptr),
      literal_(nullptr) {}
>>>>>>> 84bd6f3c

ParseInfo::ParseInfo(Handle<SharedFunctionInfo> shared)
    : ParseInfo(shared->GetIsolate()->allocator()) {
  Isolate* isolate = shared->GetIsolate();
  InitFromIsolate(isolate);
<<<<<<< HEAD
=======

  // Do not support re-parsing top-level function of a wrapped script.
  // TODO(yangguo): consider whether we need a top-level function in a
  //                wrapped script at all.
  DCHECK_IMPLIES(is_toplevel(), !Script::cast(shared->script())->is_wrapped());
>>>>>>> 84bd6f3c

  set_toplevel(shared->is_toplevel());
  set_wrapped_as_function(shared->is_wrapped());
  set_allow_lazy_parsing(FLAG_lazy_inner_functions);
  set_is_named_expression(shared->is_named_expression());
<<<<<<< HEAD
  set_compiler_hints(shared->compiler_hints());
  set_start_position(shared->start_position());
  set_end_position(shared->end_position());
=======
  set_function_flags(shared->flags());
  set_start_position(shared->StartPosition());
  set_end_position(shared->EndPosition());
>>>>>>> 84bd6f3c
  function_literal_id_ = shared->function_literal_id();
  set_language_mode(shared->language_mode());
  set_asm_wasm_broken(shared->is_asm_wasm_broken());

  Handle<Script> script(Script::cast(shared->script()));
  set_script(script);
  set_native(script->type() == Script::TYPE_NATIVE);
  set_eval(script->compilation_type() == Script::COMPILATION_TYPE_EVAL);
  set_module(script->origin_options().IsModule());
  DCHECK(!(is_eval() && is_module()));

<<<<<<< HEAD
  Handle<HeapObject> scope_info(shared->outer_scope_info());
  if (!scope_info->IsTheHole(isolate) &&
      Handle<ScopeInfo>::cast(scope_info)->length() > 0) {
    set_outer_scope_info(Handle<ScopeInfo>::cast(scope_info));
=======
  if (shared->HasOuterScopeInfo()) {
    set_outer_scope_info(handle(shared->GetOuterScopeInfo()));
>>>>>>> 84bd6f3c
  }

  // CollectTypeProfile uses its own feedback slots. If we have existing
  // FeedbackMetadata, we can only collect type profile if the feedback vector
  // has the appropriate slots.
  set_collect_type_profile(
      isolate->is_collecting_type_profile() &&
      (shared->HasFeedbackMetadata()
           ? shared->feedback_metadata()->HasTypeProfileSlot()
           : script->IsUserJavaScript()));
  if (block_coverage_enabled() && script->IsUserJavaScript()) {
    AllocateSourceRangeMap();
  }
}

ParseInfo::ParseInfo(Handle<Script> script)
    : ParseInfo(script->GetIsolate()->allocator()) {
  InitFromIsolate(script->GetIsolate());

  set_allow_lazy_parsing();
  set_toplevel();
  set_script(script);
  set_wrapped_as_function(script->is_wrapped());

  set_native(script->type() == Script::TYPE_NATIVE);
  set_eval(script->compilation_type() == Script::COMPILATION_TYPE_EVAL);
  set_module(script->origin_options().IsModule());
  DCHECK(!(is_eval() && is_module()));

  set_collect_type_profile(script->GetIsolate()->is_collecting_type_profile() &&
                           script->IsUserJavaScript());
  if (block_coverage_enabled() && script->IsUserJavaScript()) {
    AllocateSourceRangeMap();
  }
}

ParseInfo::~ParseInfo() {}

// static
ParseInfo* ParseInfo::AllocateWithoutScript(Handle<SharedFunctionInfo> shared) {
  Isolate* isolate = shared->GetIsolate();
  ParseInfo* p = new ParseInfo(isolate->allocator());

  p->InitFromIsolate(isolate);
  p->set_toplevel(shared->is_toplevel());
  p->set_allow_lazy_parsing(FLAG_lazy_inner_functions);
  p->set_is_named_expression(shared->is_named_expression());
<<<<<<< HEAD
  p->set_compiler_hints(shared->compiler_hints());
  p->set_start_position(shared->start_position());
  p->set_end_position(shared->end_position());
=======
  p->set_function_flags(shared->flags());
  p->set_start_position(shared->StartPosition());
  p->set_end_position(shared->EndPosition());
>>>>>>> 84bd6f3c
  p->function_literal_id_ = shared->function_literal_id();
  p->set_language_mode(shared->language_mode());

  // BUG(5946): This function exists as a workaround until we can
  // get rid of %SetCode in our native functions. The ParseInfo
  // is explicitly set up for the case that:
  // a) you have a native built-in,
  // b) it's being run for the 2nd-Nth time in an isolate,
  // c) we've already compiled bytecode and therefore don't need
  //    to parse.
  // We tolerate a ParseInfo without a Script in this case.
  p->set_native(true);
  p->set_eval(false);
  p->set_module(false);
  DCHECK_NE(shared->kind(), FunctionKind::kModule);

  Handle<HeapObject> scope_info(shared->GetOuterScopeInfo());
  if (!scope_info->IsTheHole(isolate) &&
      Handle<ScopeInfo>::cast(scope_info)->length() > 0) {
    p->set_outer_scope_info(Handle<ScopeInfo>::cast(scope_info));
  }
  return p;
}

DeclarationScope* ParseInfo::scope() const { return literal()->scope(); }

bool ParseInfo::is_declaration() const {
  return SharedFunctionInfo::IsDeclarationBit::decode(function_flags_);
}

FunctionKind ParseInfo::function_kind() const {
  return SharedFunctionInfo::FunctionKindBits::decode(function_flags_);
}

bool ParseInfo::requires_instance_fields_initializer() const {
  return SharedFunctionInfo::RequiresInstanceFieldsInitializer::decode(
      function_flags_);
}

void ParseInfo::InitFromIsolate(Isolate* isolate) {
  DCHECK_NOT_NULL(isolate);
  set_hash_seed(isolate->heap()->HashSeed());
  set_stack_limit(isolate->stack_guard()->real_climit());
  set_unicode_cache(isolate->unicode_cache());
  set_runtime_call_stats(isolate->counters()->runtime_call_stats());
  set_logger(isolate->logger());
  set_ast_string_constants(isolate->ast_string_constants());
  if (isolate->is_block_code_coverage()) set_block_coverage_enabled();
  if (isolate->is_collecting_type_profile()) set_collect_type_profile();
}

void ParseInfo::EmitBackgroundParseStatisticsOnBackgroundThread() {
  // If runtime call stats was enabled by tracing, emit a trace event at the
  // end of background parsing on the background thread.
  if (runtime_call_stats_ &&
      (FLAG_runtime_stats &
       v8::tracing::TracingCategoryObserver::ENABLED_BY_TRACING)) {
    auto value = v8::tracing::TracedValue::Create();
    runtime_call_stats_->Dump(value.get());
    TRACE_EVENT_INSTANT1(TRACE_DISABLED_BY_DEFAULT("v8.runtime_stats"),
                         "V8.RuntimeStats", TRACE_EVENT_SCOPE_THREAD,
                         "runtime-call-stats", std::move(value));
  }
}

<<<<<<< HEAD
void ParseInfo::InitFromIsolate(Isolate* isolate) {
  DCHECK_NOT_NULL(isolate);
  set_hash_seed(isolate->heap()->HashSeed());
  set_stack_limit(isolate->stack_guard()->real_climit());
  set_unicode_cache(isolate->unicode_cache());
  set_tail_call_elimination_enabled(
      isolate->is_tail_call_elimination_enabled());
  set_runtime_call_stats(isolate->counters()->runtime_call_stats());
  set_ast_string_constants(isolate->ast_string_constants());
}

void ParseInfo::UpdateStatisticsAfterBackgroundParse(Isolate* isolate) {
=======
void ParseInfo::UpdateBackgroundParseStatisticsOnMainThread(Isolate* isolate) {
>>>>>>> 84bd6f3c
  // Copy over the counters from the background thread to the main counters on
  // the isolate.
  RuntimeCallStats* main_call_stats = isolate->counters()->runtime_call_stats();
  if (FLAG_runtime_stats ==
      v8::tracing::TracingCategoryObserver::ENABLED_BY_NATIVE) {
    DCHECK_NE(main_call_stats, runtime_call_stats());
    DCHECK_NOT_NULL(main_call_stats);
    DCHECK_NOT_NULL(runtime_call_stats());
    main_call_stats->Add(runtime_call_stats());
  }
  set_runtime_call_stats(main_call_stats);
}

<<<<<<< HEAD
void ParseInfo::ParseFinished(std::unique_ptr<ParseInfo> info) {
  if (info->literal()) {
    base::LockGuard<base::Mutex> access_child_infos(&child_infos_mutex_);
    child_infos_.emplace_back(std::move(info));
  }
}

std::map<int, ParseInfo*> ParseInfo::child_infos() const {
  base::LockGuard<base::Mutex> access_child_infos(&child_infos_mutex_);
  std::map<int, ParseInfo*> rv;
  for (const auto& child_info : child_infos_) {
    DCHECK_NOT_NULL(child_info->literal());
    int start_position = child_info->literal()->start_position();
    rv.insert(std::make_pair(start_position, child_info.get()));
  }
  return rv;
}

#ifdef DEBUG
bool ParseInfo::script_is_native() const {
  return script_->type() == Script::TYPE_NATIVE;
=======
void ParseInfo::ShareZone(ParseInfo* other) {
  DCHECK_EQ(0, zone_->allocation_size());
  zone_ = other->zone_;
}

AstValueFactory* ParseInfo::GetOrCreateAstValueFactory() {
  if (!ast_value_factory_.get()) {
    ast_value_factory_.reset(
        new AstValueFactory(zone(), ast_string_constants(), hash_seed()));
  }
  return ast_value_factory();
}

void ParseInfo::ShareAstValueFactory(ParseInfo* other) {
  DCHECK(!ast_value_factory_.get());
  ast_value_factory_ = other->ast_value_factory_;
}

void ParseInfo::AllocateSourceRangeMap() {
  DCHECK(block_coverage_enabled());
  set_source_range_map(new (zone()) SourceRangeMap(zone()));
}

void ParseInfo::ResetCharacterStream() { character_stream_.reset(); }

void ParseInfo::set_character_stream(
    std::unique_ptr<Utf16CharacterStream> character_stream) {
  DCHECK_NULL(character_stream_);
  character_stream_.swap(character_stream);
>>>>>>> 84bd6f3c
}

}  // namespace internal
}  // namespace v8<|MERGE_RESOLUTION|>--- conflicted
+++ resolved
@@ -30,49 +30,31 @@
       parameters_end_pos_(kNoSourcePosition),
       function_literal_id_(FunctionLiteral::kIdTypeInvalid),
       max_function_literal_id_(FunctionLiteral::kIdTypeInvalid),
-<<<<<<< HEAD
-      cached_data_(nullptr),
-=======
       character_stream_(nullptr),
->>>>>>> 84bd6f3c
       ast_value_factory_(nullptr),
       ast_string_constants_(nullptr),
       function_name_(nullptr),
       runtime_call_stats_(nullptr),
-<<<<<<< HEAD
-      literal_(nullptr),
-      deferred_handles_(nullptr) {}
-=======
       source_range_map_(nullptr),
       literal_(nullptr) {}
->>>>>>> 84bd6f3c
 
 ParseInfo::ParseInfo(Handle<SharedFunctionInfo> shared)
     : ParseInfo(shared->GetIsolate()->allocator()) {
   Isolate* isolate = shared->GetIsolate();
   InitFromIsolate(isolate);
-<<<<<<< HEAD
-=======
 
   // Do not support re-parsing top-level function of a wrapped script.
   // TODO(yangguo): consider whether we need a top-level function in a
   //                wrapped script at all.
   DCHECK_IMPLIES(is_toplevel(), !Script::cast(shared->script())->is_wrapped());
->>>>>>> 84bd6f3c
 
   set_toplevel(shared->is_toplevel());
   set_wrapped_as_function(shared->is_wrapped());
   set_allow_lazy_parsing(FLAG_lazy_inner_functions);
   set_is_named_expression(shared->is_named_expression());
-<<<<<<< HEAD
-  set_compiler_hints(shared->compiler_hints());
-  set_start_position(shared->start_position());
-  set_end_position(shared->end_position());
-=======
   set_function_flags(shared->flags());
   set_start_position(shared->StartPosition());
   set_end_position(shared->EndPosition());
->>>>>>> 84bd6f3c
   function_literal_id_ = shared->function_literal_id();
   set_language_mode(shared->language_mode());
   set_asm_wasm_broken(shared->is_asm_wasm_broken());
@@ -84,15 +66,8 @@
   set_module(script->origin_options().IsModule());
   DCHECK(!(is_eval() && is_module()));
 
-<<<<<<< HEAD
-  Handle<HeapObject> scope_info(shared->outer_scope_info());
-  if (!scope_info->IsTheHole(isolate) &&
-      Handle<ScopeInfo>::cast(scope_info)->length() > 0) {
-    set_outer_scope_info(Handle<ScopeInfo>::cast(scope_info));
-=======
   if (shared->HasOuterScopeInfo()) {
     set_outer_scope_info(handle(shared->GetOuterScopeInfo()));
->>>>>>> 84bd6f3c
   }
 
   // CollectTypeProfile uses its own feedback slots. If we have existing
@@ -140,15 +115,9 @@
   p->set_toplevel(shared->is_toplevel());
   p->set_allow_lazy_parsing(FLAG_lazy_inner_functions);
   p->set_is_named_expression(shared->is_named_expression());
-<<<<<<< HEAD
-  p->set_compiler_hints(shared->compiler_hints());
-  p->set_start_position(shared->start_position());
-  p->set_end_position(shared->end_position());
-=======
   p->set_function_flags(shared->flags());
   p->set_start_position(shared->StartPosition());
   p->set_end_position(shared->EndPosition());
->>>>>>> 84bd6f3c
   p->function_literal_id_ = shared->function_literal_id();
   p->set_language_mode(shared->language_mode());
 
@@ -214,22 +183,7 @@
   }
 }
 
-<<<<<<< HEAD
-void ParseInfo::InitFromIsolate(Isolate* isolate) {
-  DCHECK_NOT_NULL(isolate);
-  set_hash_seed(isolate->heap()->HashSeed());
-  set_stack_limit(isolate->stack_guard()->real_climit());
-  set_unicode_cache(isolate->unicode_cache());
-  set_tail_call_elimination_enabled(
-      isolate->is_tail_call_elimination_enabled());
-  set_runtime_call_stats(isolate->counters()->runtime_call_stats());
-  set_ast_string_constants(isolate->ast_string_constants());
-}
-
-void ParseInfo::UpdateStatisticsAfterBackgroundParse(Isolate* isolate) {
-=======
 void ParseInfo::UpdateBackgroundParseStatisticsOnMainThread(Isolate* isolate) {
->>>>>>> 84bd6f3c
   // Copy over the counters from the background thread to the main counters on
   // the isolate.
   RuntimeCallStats* main_call_stats = isolate->counters()->runtime_call_stats();
@@ -243,29 +197,6 @@
   set_runtime_call_stats(main_call_stats);
 }
 
-<<<<<<< HEAD
-void ParseInfo::ParseFinished(std::unique_ptr<ParseInfo> info) {
-  if (info->literal()) {
-    base::LockGuard<base::Mutex> access_child_infos(&child_infos_mutex_);
-    child_infos_.emplace_back(std::move(info));
-  }
-}
-
-std::map<int, ParseInfo*> ParseInfo::child_infos() const {
-  base::LockGuard<base::Mutex> access_child_infos(&child_infos_mutex_);
-  std::map<int, ParseInfo*> rv;
-  for (const auto& child_info : child_infos_) {
-    DCHECK_NOT_NULL(child_info->literal());
-    int start_position = child_info->literal()->start_position();
-    rv.insert(std::make_pair(start_position, child_info.get()));
-  }
-  return rv;
-}
-
-#ifdef DEBUG
-bool ParseInfo::script_is_native() const {
-  return script_->type() == Script::TYPE_NATIVE;
-=======
 void ParseInfo::ShareZone(ParseInfo* other) {
   DCHECK_EQ(0, zone_->allocation_size());
   zone_ = other->zone_;
@@ -295,7 +226,6 @@
     std::unique_ptr<Utf16CharacterStream> character_stream) {
   DCHECK_NULL(character_stream_);
   character_stream_.swap(character_stream);
->>>>>>> 84bd6f3c
 }
 
 }  // namespace internal
