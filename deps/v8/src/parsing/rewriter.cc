--- conflicted
+++ resolved
@@ -114,11 +114,7 @@
 Statement* Processor::AssignUndefinedBefore(Statement* s) {
   Expression* undef = factory()->NewUndefinedLiteral(kNoSourcePosition);
   Expression* assignment = SetResult(undef);
-<<<<<<< HEAD
-  Block* b = factory()->NewBlock(NULL, 2, false, kNoSourcePosition);
-=======
   Block* b = factory()->NewBlock(2, false);
->>>>>>> 84bd6f3c
   b->statements()->Add(
       factory()->NewExpressionStatement(assignment, kNoSourcePosition), zone());
   b->statements()->Add(s, zone());
@@ -363,20 +359,16 @@
 
 // Assumes code has been parsed.  Mutates the AST, so the AST should not
 // continue to be used in the case of failure.
-bool Rewriter::Rewrite(ParseInfo* info, Isolate* isolate) {
+bool Rewriter::Rewrite(ParseInfo* info) {
   DisallowHeapAllocation no_allocation;
   DisallowHandleAllocation no_handles;
   DisallowHandleDereference no_deref;
 
   RuntimeCallTimerScope runtimeTimer(
       info->runtime_call_stats(),
-<<<<<<< HEAD
-      &RuntimeCallStats::CompileRewriteReturnResult);
-=======
       info->on_background_thread()
           ? RuntimeCallCounterId::kCompileBackgroundRewriteReturnResult
           : RuntimeCallCounterId::kCompileRewriteReturnResult);
->>>>>>> 84bd6f3c
 
   FunctionLiteral* function = info->literal();
   DCHECK_NOT_NULL(function);
@@ -403,34 +395,11 @@
       int pos = kNoSourcePosition;
       Expression* result_value =
           processor.factory()->NewVariableProxy(result, pos);
-<<<<<<< HEAD
-      if (scope->is_module_scope()) {
-        auto args = new (info->zone()) ZoneList<Expression*>(2, info->zone());
-        args->Add(result_value, info->zone());
-        args->Add(processor.factory()->NewBooleanLiteral(true, pos),
-                  info->zone());
-        result_value = processor.factory()->NewCallRuntime(
-            Runtime::kInlineCreateIterResultObject, args, pos);
-      }
-=======
->>>>>>> 84bd6f3c
       Statement* result_statement =
           processor.factory()->NewReturnStatement(result_value, pos);
       body->Add(result_statement, info->zone());
     }
 
-<<<<<<< HEAD
-    // TODO(leszeks): Remove this check and releases once internalization is
-    // moved out of parsing/analysis. Also remove the parameter once done.
-    DCHECK(ThreadId::Current().Equals(isolate->thread_id()));
-    no_deref.Release();
-    no_handles.Release();
-    no_allocation.Release();
-
-    // Internalize any values created during rewriting.
-    info->ast_value_factory()->Internalize(isolate);
-=======
->>>>>>> 84bd6f3c
     if (processor.HasStackOverflow()) return false;
   }
 
