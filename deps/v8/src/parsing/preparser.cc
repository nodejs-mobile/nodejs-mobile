--- conflicted
+++ resolved
@@ -41,11 +41,7 @@
 
 PreParserIdentifier GetSymbolHelper(Scanner* scanner) {
   // These symbols require slightly different treatement:
-<<<<<<< HEAD
-  // - regular keywords (enum, await, etc.; treated in 1st switch.)
-=======
   // - regular keywords (async, await, etc.; treated in 1st switch.)
->>>>>>> 84bd6f3c
   // - 'contextual' keywords (and may contain escaped; treated in 2nd switch.)
   // - 'contextual' keywords, but may not be escaped (3rd switch).
   switch (scanner->current_token()) {
@@ -59,11 +55,6 @@
       break;
   }
   switch (scanner->current_contextual_token()) {
-<<<<<<< HEAD
-    case Token::PROTOTYPE:
-      return PreParserIdentifier::Prototype();
-=======
->>>>>>> 84bd6f3c
     case Token::CONSTRUCTOR:
       return PreParserIdentifier::Constructor();
     case Token::NAME:
@@ -71,24 +62,14 @@
     default:
       break;
   }
-<<<<<<< HEAD
-  if (scanner->literal_contains_escapes())
-    return PreParserIdentifier::Default();
-=======
   if (scanner->literal_contains_escapes()) {
     return PreParserIdentifier::Default();
   }
->>>>>>> 84bd6f3c
   switch (scanner->current_contextual_token()) {
     case Token::EVAL:
       return PreParserIdentifier::Eval();
     case Token::ARGUMENTS:
       return PreParserIdentifier::Arguments();
-<<<<<<< HEAD
-    case Token::UNDEFINED:
-      return PreParserIdentifier::Undefined();
-=======
->>>>>>> 84bd6f3c
     default:
       break;
   }
@@ -107,11 +88,7 @@
   return symbol;
 }
 
-<<<<<<< HEAD
-PreParser::PreParseResult PreParser::PreParseProgram(bool is_module) {
-=======
 PreParser::PreParseResult PreParser::PreParseProgram() {
->>>>>>> 84bd6f3c
   DCHECK_NULL(scope_);
   DeclarationScope* scope = NewScriptScope();
 #ifdef DEBUG
@@ -121,20 +98,12 @@
   // ModuleDeclarationInstantiation for Source Text Module Records creates a
   // new Module Environment Record whose outer lexical environment record is
   // the global scope.
-<<<<<<< HEAD
-  if (is_module) scope = NewModuleScope(scope);
-=======
   if (parsing_module_) scope = NewModuleScope(scope);
->>>>>>> 84bd6f3c
 
   FunctionState top_scope(&function_state_, &scope_, scope);
   original_scope_ = scope_;
   bool ok = true;
   int start_position = scanner()->peek_location().beg_pos;
-<<<<<<< HEAD
-  parsing_module_ = is_module;
-=======
->>>>>>> 84bd6f3c
   PreParserStatementList body;
   ParseStatementList(body, Token::EOS, &ok);
   original_scope_ = nullptr;
@@ -244,21 +213,7 @@
     // function var since the arguments object masks 'function arguments'.
     function_scope->DeclareArguments(ast_value_factory());
 
-<<<<<<< HEAD
-    if (FLAG_experimental_preparser_scope_analysis &&
-        preparsed_scope_data_ != nullptr) {
-      // We're not going to skip this function, but it might contain skippable
-      // functions inside it.
-      preparsed_scope_data_->AddFunction(
-          scope()->start_position(),
-          PreParseData::FunctionData(
-              scanner()->peek_location().end_pos, scope()->num_parameters(),
-              GetLastFunctionLiteralId(), scope()->language_mode(),
-              scope()->AsDeclarationScope()->uses_super_property()));
-    }
-=======
     DeclareFunctionNameVar(function_name, function_type, function_scope);
->>>>>>> 84bd6f3c
   }
 
   use_counts_ = nullptr;
@@ -392,22 +347,6 @@
     CheckStrictOctalLiteral(start_position, end_position, CHECK_OK);
   }
 
-<<<<<<< HEAD
-  if (FLAG_experimental_preparser_scope_analysis &&
-      track_unresolved_variables_ && preparsed_scope_data_ != nullptr) {
-    preparsed_scope_data_->AddSkippableFunction(
-        start_position,
-        PreParseData::FunctionData(
-            end_position, scope()->num_parameters(),
-            GetLastFunctionLiteralId() - func_id, scope()->language_mode(),
-            scope()->AsDeclarationScope()->uses_super_property()));
-  }
-  if (FLAG_trace_preparse) {
-    PrintF("  [%s]: %i-%i\n",
-           track_unresolved_variables_ ? "Preparse resolution"
-                                       : "Preparse no-resolution",
-           function_scope->start_position(), function_scope->end_position());
-=======
   if (produced_preparsed_scope_data_scope) {
     produced_preparsed_scope_data_scope->MarkFunctionAsSkippable(
         end_position, GetLastFunctionLiteralId() - func_id);
@@ -429,7 +368,6 @@
     logger_->FunctionEvent(
         event_name, nullptr, script_id(), ms, function_scope->start_position(),
         function_scope->end_position(), name, name_byte_length);
->>>>>>> 84bd6f3c
   }
 
   return Expression::Default();
@@ -499,14 +437,9 @@
       declaration_descriptor->scope->RemoveUnresolved(variable);
       Variable* var = scope()->DeclareVariableName(
           variable->raw_name(), declaration_descriptor->mode);
-<<<<<<< HEAD
-      if (FLAG_experimental_preparser_scope_analysis) {
-        MarkLoopVariableAsAssigned(declaration_descriptor->scope, var);
-=======
       if (FLAG_preparser_scope_analysis) {
         MarkLoopVariableAsAssigned(declaration_descriptor->scope, var,
                                    declaration_descriptor->declaration_kind);
->>>>>>> 84bd6f3c
         // This is only necessary if there is an initializer, but we don't have
         // that information here.  Consequently, the preparser sometimes says
         // maybe-assigned where the parser (correctly) says never-assigned.
