// Copyright 2012 the V8 project authors. All rights reserved.
// Use of this source code is governed by a BSD-style license that can be
// found in the LICENSE file.

#ifndef V8_PARSING_PREPARSER_H_
#define V8_PARSING_PREPARSER_H_

#include "src/ast/ast.h"
#include "src/ast/scopes.h"
#include "src/parsing/parser-base.h"
#include "src/parsing/preparse-data.h"
#include "src/pending-compilation-error-handler.h"

namespace v8 {
namespace internal {

// Whereas the Parser generates AST during the recursive descent,
// the PreParser doesn't create a tree. Instead, it passes around minimal
// data objects (PreParserExpression, PreParserIdentifier etc.) which contain
// just enough data for the upper layer functions. PreParserFactory is
// responsible for creating these dummy objects. It provides a similar kind of
// interface as AstNodeFactory, so ParserBase doesn't need to care which one is
// used.

class ProducedPreParsedScopeData;

class PreParserIdentifier {
 public:
  PreParserIdentifier() : type_(kUnknownIdentifier) {}
  static PreParserIdentifier Default() {
    return PreParserIdentifier(kUnknownIdentifier);
  }
  static PreParserIdentifier Null() {
    return PreParserIdentifier(kNullIdentifier);
  }
  static PreParserIdentifier Eval() {
    return PreParserIdentifier(kEvalIdentifier);
  }
  static PreParserIdentifier Arguments() {
    return PreParserIdentifier(kArgumentsIdentifier);
  }
  static PreParserIdentifier Constructor() {
    return PreParserIdentifier(kConstructorIdentifier);
  }
  static PreParserIdentifier Await() {
    return PreParserIdentifier(kAwaitIdentifier);
  }
  static PreParserIdentifier Async() {
    return PreParserIdentifier(kAsyncIdentifier);
  }
  static PreParserIdentifier Name() {
    return PreParserIdentifier(kNameIdentifier);
  }
  static PreParserIdentifier PrivateName() {
    return PreParserIdentifier(kPrivateNameIdentifier);
  }
  bool IsNull() const { return type_ == kNullIdentifier; }
  bool IsEval() const { return type_ == kEvalIdentifier; }
  bool IsArguments() const { return type_ == kArgumentsIdentifier; }
  bool IsEvalOrArguments() const { return IsEval() || IsArguments(); }
  bool IsConstructor() const { return type_ == kConstructorIdentifier; }
  bool IsAwait() const { return type_ == kAwaitIdentifier; }
  bool IsName() const { return type_ == kNameIdentifier; }
  bool IsPrivateName() const { return type_ == kPrivateNameIdentifier; }

 private:
  enum Type {
    kNullIdentifier,
    kUnknownIdentifier,
    kEvalIdentifier,
    kArgumentsIdentifier,
    kConstructorIdentifier,
    kAwaitIdentifier,
    kAsyncIdentifier,
    kNameIdentifier,
    kPrivateNameIdentifier
  };

  explicit PreParserIdentifier(Type type) : type_(type), string_(nullptr) {}
  Type type_;
  // Only non-nullptr when PreParser.track_unresolved_variables_ is true.
  const AstRawString* string_;
  friend class PreParserExpression;
  friend class PreParser;
  friend class PreParserFactory;
};


class PreParserExpression {
 public:
  PreParserExpression()
      : code_(TypeField::encode(kNull)), variables_(nullptr) {}

  static PreParserExpression Null() { return PreParserExpression(); }

  static PreParserExpression Default(
      ZoneList<VariableProxy*>* variables = nullptr) {
    return PreParserExpression(TypeField::encode(kExpression), variables);
  }

  static PreParserExpression Spread(const PreParserExpression& expression) {
    return PreParserExpression(TypeField::encode(kSpreadExpression),
                               expression.variables_);
  }

  static PreParserExpression FromIdentifier(const PreParserIdentifier& id,
                                            VariableProxy* variable,
                                            Zone* zone) {
    PreParserExpression expression(TypeField::encode(kIdentifierExpression) |
                                   IdentifierTypeField::encode(id.type_));
    expression.AddVariable(variable, zone);
    return expression;
  }

  static PreParserExpression BinaryOperation(const PreParserExpression& left,
                                             Token::Value op,
                                             const PreParserExpression& right,
                                             Zone* zone) {
    if (op == Token::COMMA) {
      // Possibly an arrow function parameter list.
      if (left.variables_ == nullptr) {
        return PreParserExpression(TypeField::encode(kExpression),
                                   right.variables_);
      }
      if (right.variables_ != nullptr) {
        for (auto variable : *right.variables_) {
          left.variables_->Add(variable, zone);
        }
      }
      return PreParserExpression(TypeField::encode(kExpression),
                                 left.variables_);
    }
    return PreParserExpression(TypeField::encode(kExpression));
  }

  static PreParserExpression Assignment(ZoneList<VariableProxy*>* variables) {
    return PreParserExpression(TypeField::encode(kExpression) |
                                   ExpressionTypeField::encode(kAssignment),
                               variables);
  }

  static PreParserExpression NewTargetExpression() {
<<<<<<< HEAD
    return PreParserExpression(TypeField::encode(kExpression) |
                               ExpressionTypeField::encode(kNewTarget));
=======
    return PreParserExpression::Default();
>>>>>>> 84bd6f3c
  }

  static PreParserExpression ObjectLiteral(
      ZoneList<VariableProxy*>* variables) {
    return PreParserExpression(TypeField::encode(kObjectLiteralExpression),
                               variables);
  }

  static PreParserExpression ArrayLiteral(ZoneList<VariableProxy*>* variables) {
    return PreParserExpression(TypeField::encode(kArrayLiteralExpression),
                               variables);
  }

  static PreParserExpression StringLiteral() {
    return PreParserExpression(TypeField::encode(kStringLiteralExpression));
  }

  static PreParserExpression UseStrictStringLiteral() {
    return PreParserExpression(TypeField::encode(kStringLiteralExpression) |
                               IsUseStrictField::encode(true));
  }

  static PreParserExpression UseAsmStringLiteral() {
    return PreParserExpression(TypeField::encode(kStringLiteralExpression) |
                               IsUseAsmField::encode(true));
  }

  static PreParserExpression This(ZoneList<VariableProxy*>* variables) {
    return PreParserExpression(TypeField::encode(kExpression) |
                                   ExpressionTypeField::encode(kThisExpression),
                               variables);
  }

  static PreParserExpression ThisPropertyWithPrivateFieldKey() {
    return PreParserExpression(TypeField::encode(kExpression) |
                               ExpressionTypeField::encode(
                                   kThisPropertyExpressionWithPrivateFieldKey));
  }

  static PreParserExpression ThisProperty() {
    return PreParserExpression(
        TypeField::encode(kExpression) |
        ExpressionTypeField::encode(kThisPropertyExpression));
  }

  static PreParserExpression Property() {
    return PreParserExpression(
        TypeField::encode(kExpression) |
        ExpressionTypeField::encode(kPropertyExpression));
  }

  static PreParserExpression PropertyWithPrivateFieldKey() {
    return PreParserExpression(
        TypeField::encode(kExpression) |
        ExpressionTypeField::encode(kPropertyExpressionWithPrivateFieldKey));
  }

  static PreParserExpression Call() {
    return PreParserExpression(TypeField::encode(kExpression) |
                               ExpressionTypeField::encode(kCallExpression));
  }

  static PreParserExpression CallEval() {
    return PreParserExpression(
        TypeField::encode(kExpression) |
        ExpressionTypeField::encode(kCallEvalExpression));
  }

  static PreParserExpression CallTaggedTemplate() {
    return PreParserExpression(
        TypeField::encode(kExpression) |
        ExpressionTypeField::encode(kCallTaggedTemplateExpression));
  }

  bool is_tagged_template() const {
    DCHECK(IsCall());
    return ExpressionTypeField::decode(code_) == kCallTaggedTemplateExpression;
  }

  static PreParserExpression SuperCallReference() {
    return PreParserExpression(
        TypeField::encode(kExpression) |
        ExpressionTypeField::encode(kSuperCallReference));
  }

  bool IsNull() const { return TypeField::decode(code_) == kNull; }

  bool IsIdentifier() const {
    return TypeField::decode(code_) == kIdentifierExpression;
  }

  PreParserIdentifier AsIdentifier() const {
    DCHECK(IsIdentifier());
    return PreParserIdentifier(IdentifierTypeField::decode(code_));
  }

  bool IsAssignment() const {
    return TypeField::decode(code_) == kExpression &&
           ExpressionTypeField::decode(code_) == kAssignment;
  }

  bool IsObjectLiteral() const {
    return TypeField::decode(code_) == kObjectLiteralExpression;
  }

  bool IsArrayLiteral() const {
    return TypeField::decode(code_) == kArrayLiteralExpression;
  }

  bool IsStringLiteral() const {
    return TypeField::decode(code_) == kStringLiteralExpression;
  }

  bool IsUseStrictLiteral() const {
    return TypeField::decode(code_) == kStringLiteralExpression &&
           IsUseStrictField::decode(code_);
  }

  bool IsUseAsmLiteral() const {
    return TypeField::decode(code_) == kStringLiteralExpression &&
           IsUseAsmField::decode(code_);
  }

  bool IsThis() const {
    return TypeField::decode(code_) == kExpression &&
           ExpressionTypeField::decode(code_) == kThisExpression;
  }

  bool IsThisProperty() const {
    return TypeField::decode(code_) == kExpression &&
           (ExpressionTypeField::decode(code_) == kThisPropertyExpression ||
            ExpressionTypeField::decode(code_) ==
                kThisPropertyExpressionWithPrivateFieldKey);
  }

  bool IsProperty() const {
    return TypeField::decode(code_) == kExpression &&
           (ExpressionTypeField::decode(code_) == kPropertyExpression ||
            ExpressionTypeField::decode(code_) == kThisPropertyExpression ||
            ExpressionTypeField::decode(code_) ==
                kPropertyExpressionWithPrivateFieldKey ||
            ExpressionTypeField::decode(code_) ==
                kThisPropertyExpressionWithPrivateFieldKey);
  }

  bool IsPropertyWithPrivateFieldKey() const {
    return TypeField::decode(code_) == kExpression &&
           (ExpressionTypeField::decode(code_) ==
                kPropertyExpressionWithPrivateFieldKey ||
            ExpressionTypeField::decode(code_) ==
                kThisPropertyExpressionWithPrivateFieldKey);
  }

  bool IsCall() const {
    return TypeField::decode(code_) == kExpression &&
           (ExpressionTypeField::decode(code_) == kCallExpression ||
            ExpressionTypeField::decode(code_) == kCallEvalExpression ||
            ExpressionTypeField::decode(code_) ==
                kCallTaggedTemplateExpression);
  }
  PreParserExpression* AsCall() {
    if (IsCall()) return this;
    return nullptr;
  }

  bool IsSuperCallReference() const {
    return TypeField::decode(code_) == kExpression &&
           ExpressionTypeField::decode(code_) == kSuperCallReference;
  }

  bool IsValidReferenceExpression() const {
    return IsIdentifier() || IsProperty();
  }

  // At the moment PreParser doesn't track these expression types.
  bool IsFunctionLiteral() const { return false; }
  bool IsCallNew() const { return false; }

  bool IsSpread() const {
    return TypeField::decode(code_) == kSpreadExpression;
  }

  PreParserExpression AsFunctionLiteral() { return *this; }

  // Dummy implementation for making expression->somefunc() work in both Parser
  // and PreParser.
  PreParserExpression* operator->() { return this; }

  void set_is_private_field() {
    if (variables_ != nullptr) {
      DCHECK(IsIdentifier());
      DCHECK(AsIdentifier().IsPrivateName());
      DCHECK_EQ(1, variables_->length());
      variables_->first()->set_is_private_field();
    }
  }

  // More dummy implementations of things PreParser doesn't need to track:
  void SetShouldEagerCompile() {}

  int position() const { return kNoSourcePosition; }
  void set_function_token_position(int position) {}
  void set_scope(Scope* scope) {}
  void set_suspend_count(int suspend_count) {}

 private:
  enum Type {
    kNull,
    kExpression,
    kIdentifierExpression,
    kStringLiteralExpression,
    kSpreadExpression,
    kObjectLiteralExpression,
    kArrayLiteralExpression
  };

  enum ExpressionType {
    kThisExpression,
    kThisPropertyExpression,
    kThisPropertyExpressionWithPrivateFieldKey,
    kPropertyExpression,
    kPropertyExpressionWithPrivateFieldKey,
    kCallExpression,
    kCallEvalExpression,
    kCallTaggedTemplateExpression,
    kSuperCallReference,
<<<<<<< HEAD
    kNoTemplateTagExpression,
    kAssignment,
    kNewTarget
=======
    kAssignment
>>>>>>> 84bd6f3c
  };

  explicit PreParserExpression(uint32_t expression_code,
                               ZoneList<VariableProxy*>* variables = nullptr)
      : code_(expression_code), variables_(variables) {}

  void AddVariable(VariableProxy* variable, Zone* zone) {
    if (variable == nullptr) {
      return;
    }
    if (variables_ == nullptr) {
      variables_ = new (zone) ZoneList<VariableProxy*>(1, zone);
    }
    variables_->Add(variable, zone);
  }

  // The first three bits are for the Type.
  typedef BitField<Type, 0, 3> TypeField;

  // The high order bit applies only to nodes which would inherit from the
  // Expression ASTNode --- This is by necessity, due to the fact that
  // Expression nodes may be represented as multiple Types, not exclusively
  // through kExpression.
  // TODO(caitp, adamk): clean up PreParserExpression bitfields.
  typedef BitField<bool, 31, 1> ParenthesizedField;

  // The rest of the bits are interpreted depending on the value
  // of the Type field, so they can share the storage.
  typedef BitField<ExpressionType, TypeField::kNext, 4> ExpressionTypeField;
  typedef BitField<bool, TypeField::kNext, 1> IsUseStrictField;
  typedef BitField<bool, IsUseStrictField::kNext, 1> IsUseAsmField;
  typedef BitField<PreParserIdentifier::Type, TypeField::kNext, 10>
      IdentifierTypeField;
  typedef BitField<bool, TypeField::kNext, 1> HasCoverInitializedNameField;

  uint32_t code_;
  // If the PreParser is used in the variable tracking mode, PreParserExpression
  // accumulates variables in that expression.
  ZoneList<VariableProxy*>* variables_;

  friend class PreParser;
  friend class PreParserFactory;
  template <typename T>
  friend class PreParserList;
};


// The pre-parser doesn't need to build lists of expressions, identifiers, or
// the like. If the PreParser is used in variable tracking mode, it needs to
// build lists of variables though.
template <typename T>
class PreParserList {
 public:
  // These functions make list->Add(some_expression) work (and do nothing).
  PreParserList() : length_(0), variables_(nullptr) {}
  PreParserList* operator->() { return this; }
  void Add(const T& element, Zone* zone);
  int length() const { return length_; }
  static PreParserList Null() { return PreParserList(-1); }
  bool IsNull() const { return length_ == -1; }
  void Set(int index, const T& element) {}

 private:
  explicit PreParserList(int n) : length_(n), variables_(nullptr) {}
  int length_;
  ZoneList<VariableProxy*>* variables_;

  friend class PreParser;
  friend class PreParserFactory;
};

template <>
inline void PreParserList<PreParserExpression>::Add(
    const PreParserExpression& expression, Zone* zone) {
  if (expression.variables_ != nullptr) {
    DCHECK(FLAG_lazy_inner_functions);
    DCHECK_NOT_NULL(zone);
    if (variables_ == nullptr) {
      variables_ = new (zone) ZoneList<VariableProxy*>(1, zone);
    }
    for (auto identifier : (*expression.variables_)) {
      variables_->Add(identifier, zone);
    }
  }
  ++length_;
}

template <typename T>
void PreParserList<T>::Add(const T& element, Zone* zone) {
  ++length_;
}

typedef PreParserList<PreParserExpression> PreParserExpressionList;

class PreParserStatement;
typedef PreParserList<PreParserStatement> PreParserStatementList;

class PreParserStatement {
 public:
  static PreParserStatement Default() {
    return PreParserStatement(kUnknownStatement);
  }

  static PreParserStatement Null() {
    return PreParserStatement(kNullStatement);
  }

  static PreParserStatement Empty() {
    return PreParserStatement(kEmptyStatement);
  }

  static PreParserStatement Jump() {
    return PreParserStatement(kJumpStatement);
  }

  // Creates expression statement from expression.
  // Preserves being an unparenthesized string literal, possibly
  // "use strict".
  static PreParserStatement ExpressionStatement(
      const PreParserExpression& expression) {
    if (expression.IsUseStrictLiteral()) {
      return PreParserStatement(kUseStrictExpressionStatement);
    }
    if (expression.IsUseAsmLiteral()) {
      return PreParserStatement(kUseAsmExpressionStatement);
    }
    if (expression.IsStringLiteral()) {
      return PreParserStatement(kStringLiteralExpressionStatement);
    }
    return Default();
  }

  bool IsStringLiteral() {
    return code_ == kStringLiteralExpressionStatement || IsUseStrictLiteral() ||
           IsUseAsmLiteral();
  }

  bool IsUseStrictLiteral() {
    return code_ == kUseStrictExpressionStatement;
  }

  bool IsUseAsmLiteral() { return code_ == kUseAsmExpressionStatement; }

  bool IsJumpStatement() {
    return code_ == kJumpStatement;
  }

  bool IsNull() { return code_ == kNullStatement; }

  bool IsEmptyStatement() {
    DCHECK(!IsNull());
    return code_ == kEmptyStatement;
  }

  // Dummy implementation for making statement->somefunc() work in both Parser
  // and PreParser.
  PreParserStatement* operator->() { return this; }

  // TODO(adamk): These should return something even lighter-weight than
  // PreParserStatementList.
  PreParserStatementList statements() { return PreParserStatementList(); }
  PreParserStatementList cases() { return PreParserStatementList(); }

  void set_scope(Scope* scope) {}
  void Initialize(const PreParserExpression& cond, PreParserStatement body,
                  const SourceRange& body_range = {}) {}
  void Initialize(PreParserStatement init, const PreParserExpression& cond,
                  PreParserStatement next, PreParserStatement body,
                  const SourceRange& body_range = {}) {}

 private:
  enum Type {
    kNullStatement,
    kEmptyStatement,
    kUnknownStatement,
    kJumpStatement,
    kStringLiteralExpressionStatement,
    kUseStrictExpressionStatement,
    kUseAsmExpressionStatement,
  };

  explicit PreParserStatement(Type code) : code_(code) {}
  Type code_;
};


class PreParserFactory {
 public:
  explicit PreParserFactory(AstValueFactory* ast_value_factory, Zone* zone)
      : ast_node_factory_(ast_value_factory, zone), zone_(zone) {}
<<<<<<< HEAD

  void set_zone(Zone* zone) {
    ast_node_factory_.set_zone(zone);
    zone_ = zone;
  }

=======

  void set_zone(Zone* zone) {
    ast_node_factory_.set_zone(zone);
    zone_ = zone;
  }

>>>>>>> 84bd6f3c
  AstNodeFactory* ast_node_factory() { return &ast_node_factory_; }

  PreParserExpression NewStringLiteral(const PreParserIdentifier& identifier,
                                       int pos) {
    // This is needed for object literal property names. Property names are
    // normalized to string literals during object literal parsing.
    PreParserExpression expression = PreParserExpression::Default();
    if (identifier.string_ != nullptr) {
      DCHECK(FLAG_lazy_inner_functions);
      VariableProxy* variable = ast_node_factory_.NewVariableProxy(
          identifier.string_, NORMAL_VARIABLE);
      expression.AddVariable(variable, zone_);
    }
    return expression;
  }
  PreParserExpression NewNumberLiteral(double number,
                                       int pos) {
    return PreParserExpression::Default();
  }
  PreParserExpression NewUndefinedLiteral(int pos) {
    return PreParserExpression::Default();
  }
  PreParserExpression NewTheHoleLiteral() {
    return PreParserExpression::Default();
  }
  PreParserExpression NewRegExpLiteral(const PreParserIdentifier& js_pattern,
                                       int js_flags, int pos) {
    return PreParserExpression::Default();
  }
  PreParserExpression NewArrayLiteral(const PreParserExpressionList& values,
                                      int first_spread_index, int pos) {
    return PreParserExpression::ArrayLiteral(values.variables_);
  }
  PreParserExpression NewClassLiteralProperty(const PreParserExpression& key,
                                              const PreParserExpression& value,
                                              ClassLiteralProperty::Kind kind,
                                              bool is_static,
                                              bool is_computed_name) {
    return PreParserExpression::Default();
  }
  PreParserExpression NewObjectLiteralProperty(const PreParserExpression& key,
                                               const PreParserExpression& value,
                                               ObjectLiteralProperty::Kind kind,
                                               bool is_computed_name) {
    return PreParserExpression::Default(value.variables_);
  }
  PreParserExpression NewObjectLiteralProperty(const PreParserExpression& key,
                                               const PreParserExpression& value,
                                               bool is_computed_name) {
    return PreParserExpression::Default(value.variables_);
  }
  PreParserExpression NewObjectLiteral(
      const PreParserExpressionList& properties, int boilerplate_properties,
      int pos, bool has_rest_property) {
    return PreParserExpression::ObjectLiteral(properties.variables_);
  }
  PreParserExpression NewVariableProxy(void* variable) {
    return PreParserExpression::Default();
  }

  PreParserExpression NewProperty(const PreParserExpression& obj,
                                  const PreParserExpression& key, int pos) {
    if (key.IsIdentifier() && key.AsIdentifier().IsPrivateName()) {
      if (obj.IsThis()) {
        return PreParserExpression::ThisPropertyWithPrivateFieldKey();
      }
      return PreParserExpression::PropertyWithPrivateFieldKey();
    }

    if (obj.IsThis()) {
      return PreParserExpression::ThisProperty();
    }
    return PreParserExpression::Property();
  }
  PreParserExpression NewUnaryOperation(Token::Value op,
                                        const PreParserExpression& expression,
                                        int pos) {
    return PreParserExpression::Default();
  }
  PreParserExpression NewBinaryOperation(Token::Value op,
                                         const PreParserExpression& left,
                                         const PreParserExpression& right,
                                         int pos) {
    return PreParserExpression::BinaryOperation(left, op, right, zone_);
  }
  PreParserExpression NewCompareOperation(Token::Value op,
                                          const PreParserExpression& left,
                                          const PreParserExpression& right,
                                          int pos) {
    return PreParserExpression::Default();
  }
  PreParserExpression NewRewritableExpression(
      const PreParserExpression& expression, Scope* scope) {
    return expression;
  }
  PreParserExpression NewAssignment(Token::Value op,
                                    const PreParserExpression& left,
                                    const PreParserExpression& right, int pos) {
    // Identifiers need to be tracked since this might be a parameter with a
    // default value inside an arrow function parameter list.
    return PreParserExpression::Assignment(left.variables_);
  }
<<<<<<< HEAD
  PreParserExpression NewSuspend(PreParserExpression generator_object,
                                 PreParserExpression expression, int pos,
                                 Suspend::OnException on_exception,
                                 SuspendFlags flags) {
=======
  PreParserExpression NewYield(const PreParserExpression& expression, int pos,
                               Suspend::OnAbruptResume on_abrupt_resume) {
    return PreParserExpression::Default();
  }
  PreParserExpression NewAwait(const PreParserExpression& expression, int pos) {
    return PreParserExpression::Default();
  }
  PreParserExpression NewYieldStar(const PreParserExpression& iterable,
                                   int pos) {
>>>>>>> 84bd6f3c
    return PreParserExpression::Default();
  }
  PreParserExpression NewConditional(const PreParserExpression& condition,
                                     const PreParserExpression& then_expression,
                                     const PreParserExpression& else_expression,
                                     int pos) {
    return PreParserExpression::Default();
  }
  PreParserExpression NewCountOperation(Token::Value op, bool is_prefix,
                                        const PreParserExpression& expression,
                                        int pos) {
    return PreParserExpression::Default();
  }
  PreParserExpression NewCall(
      PreParserExpression expression, const PreParserExpressionList& arguments,
      int pos, Call::PossiblyEval possibly_eval = Call::NOT_EVAL) {
    if (possibly_eval == Call::IS_POSSIBLY_EVAL) {
      DCHECK(expression.IsIdentifier() && expression.AsIdentifier().IsEval());
      return PreParserExpression::CallEval();
    }
    return PreParserExpression::Call();
  }
  PreParserExpression NewTaggedTemplate(
      PreParserExpression expression, const PreParserExpressionList& arguments,
      int pos) {
    return PreParserExpression::CallTaggedTemplate();
  }
  PreParserExpression NewCallNew(const PreParserExpression& expression,
                                 const PreParserExpressionList& arguments,
                                 int pos) {
    return PreParserExpression::Default();
  }
  PreParserStatement NewReturnStatement(
      const PreParserExpression& expression, int pos,
      int continuation_pos = kNoSourcePosition) {
    return PreParserStatement::Jump();
  }
  PreParserStatement NewAsyncReturnStatement(
      const PreParserExpression& expression, int pos,
      int continuation_pos = kNoSourcePosition) {
    return PreParserStatement::Jump();
  }
  PreParserExpression NewFunctionLiteral(
      const PreParserIdentifier& name, Scope* scope,
      PreParserStatementList body, int expected_property_count,
      int parameter_count, int function_length,
      FunctionLiteral::ParameterFlag has_duplicate_parameters,
      FunctionLiteral::FunctionType function_type,
      FunctionLiteral::EagerCompileHint eager_compile_hint, int position,
      bool has_braces, int function_literal_id,
      ProducedPreParsedScopeData* produced_preparsed_scope_data = nullptr) {
    DCHECK_NULL(produced_preparsed_scope_data);
    return PreParserExpression::Default();
  }

  PreParserExpression NewSpread(const PreParserExpression& expression, int pos,
                                int expr_pos) {
    return PreParserExpression::Spread(expression);
  }

  PreParserExpression NewEmptyParentheses(int pos) {
    return PreParserExpression::Default();
  }

  PreParserStatement NewEmptyStatement(int pos) {
    return PreParserStatement::Default();
  }

  PreParserStatement NewBlock(int capacity, bool ignore_completion_value,
                              ZoneList<const AstRawString*>* labels = nullptr) {
    return PreParserStatement::Default();
  }

  PreParserStatement NewDebuggerStatement(int pos) {
    return PreParserStatement::Default();
  }

  PreParserStatement NewExpressionStatement(const PreParserExpression& expr,
                                            int pos) {
    return PreParserStatement::ExpressionStatement(expr);
  }

  PreParserStatement NewIfStatement(const PreParserExpression& condition,
                                    PreParserStatement then_statement,
                                    PreParserStatement else_statement, int pos,
                                    SourceRange then_range = {},
                                    SourceRange else_range = {}) {
    // This must return a jump statement iff both clauses are jump statements.
    return else_statement.IsJumpStatement() ? then_statement : else_statement;
  }

  PreParserStatement NewBreakStatement(
      PreParserStatement target, int pos,
      int continuation_pos = kNoSourcePosition) {
    return PreParserStatement::Jump();
  }

  PreParserStatement NewContinueStatement(
      PreParserStatement target, int pos,
      int continuation_pos = kNoSourcePosition) {
    return PreParserStatement::Jump();
  }

  PreParserStatement NewWithStatement(Scope* scope,
                                      const PreParserExpression& expression,
                                      PreParserStatement statement, int pos) {
    return PreParserStatement::Default();
  }

  PreParserStatement NewDoWhileStatement(ZoneList<const AstRawString*>* labels,
                                         int pos) {
    return PreParserStatement::Default();
  }

  PreParserStatement NewWhileStatement(ZoneList<const AstRawString*>* labels,
                                       int pos) {
    return PreParserStatement::Default();
  }

  PreParserStatement NewSwitchStatement(ZoneList<const AstRawString*>* labels,
                                        const PreParserExpression& tag,
                                        int pos) {
    return PreParserStatement::Default();
  }

  PreParserStatement NewCaseClause(const PreParserExpression& label,
                                   PreParserStatementList statements) {
    return PreParserStatement::Default();
  }

  PreParserStatement NewForStatement(ZoneList<const AstRawString*>* labels,
                                     int pos) {
    return PreParserStatement::Default();
  }

  PreParserStatement NewForEachStatement(ForEachStatement::VisitMode visit_mode,
                                         ZoneList<const AstRawString*>* labels,
                                         int pos) {
    return PreParserStatement::Default();
  }

  PreParserStatement NewForOfStatement(ZoneList<const AstRawString*>* labels,
                                       int pos) {
    return PreParserStatement::Default();
  }

  PreParserExpression NewCallRuntime(Runtime::FunctionId id,
                                     ZoneList<PreParserExpression>* arguments,
                                     int pos) {
    return PreParserExpression::Default();
  }

<<<<<<< HEAD
  PreParserExpression NewImportCallExpression(PreParserExpression args,
                                              int pos) {
    return PreParserExpression::Default();
  }

  // Return the object itself as AstVisitor and implement the needed
  // dummy method right in this class.
  PreParserFactory* visitor() { return this; }
  int* ast_properties() {
    static int dummy = 42;
    return &dummy;
=======
  PreParserExpression NewImportCallExpression(const PreParserExpression& args,
                                              int pos) {
    return PreParserExpression::Default();
>>>>>>> 84bd6f3c
  }

 private:
  // For creating VariableProxy objects (if
  // PreParser::track_unresolved_variables_ is used).
  AstNodeFactory ast_node_factory_;
  Zone* zone_;
};


struct PreParserFormalParameters : FormalParametersBase {
  struct Parameter : public ZoneObject {
    Parameter(ZoneList<VariableProxy*>* variables, bool is_rest)
        : variables_(variables), is_rest(is_rest) {}
    Parameter** next() { return &next_parameter; }
    Parameter* const* next() const { return &next_parameter; }

    ZoneList<VariableProxy*>* variables_;
    Parameter* next_parameter = nullptr;
    bool is_rest : 1;
  };
  explicit PreParserFormalParameters(DeclarationScope* scope)
      : FormalParametersBase(scope) {}

  ThreadedList<Parameter> params;
};


class PreParser;

class PreParserTarget {
 public:
  PreParserTarget(ParserBase<PreParser>* preparser,
                  PreParserStatement statement) {}
};

class PreParserTargetScope {
 public:
  explicit PreParserTargetScope(ParserBase<PreParser>* preparser) {}
};

template <>
struct ParserTypes<PreParser> {
  typedef ParserBase<PreParser> Base;
  typedef PreParser Impl;

  // Return types for traversing functions.
  typedef PreParserIdentifier Identifier;
  typedef PreParserExpression Expression;
  typedef PreParserExpression FunctionLiteral;
  typedef PreParserExpression ObjectLiteralProperty;
  typedef PreParserExpression ClassLiteralProperty;
  typedef PreParserExpression Suspend;
<<<<<<< HEAD
=======
  typedef PreParserExpression RewritableExpression;
>>>>>>> 84bd6f3c
  typedef PreParserExpressionList ExpressionList;
  typedef PreParserExpressionList ObjectPropertyList;
  typedef PreParserExpressionList ClassPropertyList;
  typedef PreParserFormalParameters FormalParameters;
  typedef PreParserStatement Statement;
  typedef PreParserStatementList StatementList;
  typedef PreParserStatement Block;
  typedef PreParserStatement BreakableStatement;
  typedef PreParserStatement IterationStatement;
  typedef PreParserStatement ForStatement;

  // For constructing objects returned by the traversing functions.
  typedef PreParserFactory Factory;

  typedef PreParserTarget Target;
  typedef PreParserTargetScope TargetScope;
};


// Preparsing checks a JavaScript program and emits preparse-data that helps
// a later parsing to be faster.
// See preparse-data-format.h for the data format.

// The PreParser checks that the syntax follows the grammar for JavaScript,
// and collects some information about the program along the way.
// The grammar check is only performed in order to understand the program
// sufficiently to deduce some information about it, that can be used
// to speed up later parsing. Finding errors is not the goal of pre-parsing,
// rather it is to speed up properly written and correct programs.
// That means that contextual checks (like a label being declared where
// it is used) are generally omitted.
class PreParser : public ParserBase<PreParser> {
  friend class ParserBase<PreParser>;
  friend class v8::internal::ExpressionClassifier<ParserTypes<PreParser>>;

 public:
  typedef PreParserIdentifier Identifier;
  typedef PreParserExpression Expression;
  typedef PreParserStatement Statement;

  enum PreParseResult {
    kPreParseStackOverflow,
    kPreParseAbort,
    kPreParseSuccess
  };

  PreParser(Zone* zone, Scanner* scanner, uintptr_t stack_limit,
            AstValueFactory* ast_value_factory,
            PendingCompilationErrorHandler* pending_error_handler,
<<<<<<< HEAD
            RuntimeCallStats* runtime_call_stats,
            PreParsedScopeData* preparsed_scope_data = nullptr,
            bool parsing_on_main_thread = true)
      : ParserBase<PreParser>(zone, scanner, stack_limit, nullptr,
                              ast_value_factory, runtime_call_stats,
                              preparsed_scope_data, parsing_on_main_thread),
=======
            RuntimeCallStats* runtime_call_stats, Logger* logger,
            int script_id = -1, bool parsing_module = false,
            bool parsing_on_main_thread = true)
      : ParserBase<PreParser>(zone, scanner, stack_limit, nullptr,
                              ast_value_factory, pending_error_handler,
                              runtime_call_stats, logger, script_id,
                              parsing_module, parsing_on_main_thread),
>>>>>>> 84bd6f3c
        use_counts_(nullptr),
        track_unresolved_variables_(false),
        produced_preparsed_scope_data_(nullptr) {}

  static bool IsPreParser() { return true; }

  PreParserLogger* logger() { return &log_; }

  // Pre-parse the program from the character stream; returns true on
  // success (even if parsing failed, the pre-parse data successfully
  // captured the syntax error), and false if a stack-overflow happened
  // during parsing.
<<<<<<< HEAD
  PreParseResult PreParseProgram(bool is_module = false);
=======
  PreParseResult PreParseProgram();
>>>>>>> 84bd6f3c

  // Parses a single function literal, from the opening parentheses before
  // parameters to the closing brace after the body.
  // Returns a FunctionEntry describing the body of the function in enough
  // detail that it can be lazily compiled.
  // The scanner is expected to have matched the "function" or "function*"
  // keyword and parameters, and have consumed the initial '{'.
  // At return, unless an error occurred, the scanner is positioned before the
  // the final '}'.
  PreParseResult PreParseFunction(
      const AstRawString* function_name, FunctionKind kind,
      FunctionLiteral::FunctionType function_type,
      DeclarationScope* function_scope, bool track_unresolved_variables,
      bool may_abort, int* use_counts,
      ProducedPreParsedScopeData** produced_preparser_scope_data,
      int script_id);

  ProducedPreParsedScopeData* produced_preparsed_scope_data() const {
    return produced_preparsed_scope_data_;
  }

  void set_produced_preparsed_scope_data(
      ProducedPreParsedScopeData* produced_preparsed_scope_data) {
    produced_preparsed_scope_data_ = produced_preparsed_scope_data;
  }

 private:
  // These types form an algebra over syntactic categories that is just
  // rich enough to let us recognize and propagate the constructs that
  // are either being counted in the preparser data, or is important
  // to throw the correct syntax error exceptions.

  // All ParseXXX functions take as the last argument an *ok parameter
  // which is set to false if parsing failed; it is unchanged otherwise.
  // By making the 'exception handling' explicit, we are forced to check
  // for failure at the call sites.

  // Indicates that we won't switch from the preparser to the preparser; we'll
  // just stay where we are.
  bool AllowsLazyParsingWithoutUnresolvedVariables() const { return false; }
  bool parse_lazily() const { return false; }

<<<<<<< HEAD
  V8_INLINE LazyParsingResult SkipFunction(FunctionKind kind,
                                           DeclarationScope* function_scope,
                                           int* num_parameters,
                                           bool is_inner_function,
                                           bool may_abort, bool* ok) {
=======
  PendingCompilationErrorHandler* pending_error_handler() {
    return pending_error_handler_;
  }

  V8_INLINE LazyParsingResult
  SkipFunction(const AstRawString* name, FunctionKind kind,
               FunctionLiteral::FunctionType function_type,
               DeclarationScope* function_scope, int* num_parameters,
               ProducedPreParsedScopeData** produced_preparsed_scope_data,
               bool is_inner_function, bool may_abort, bool* ok) {
>>>>>>> 84bd6f3c
    UNREACHABLE();
  }

  Expression ParseFunctionLiteral(
      Identifier name, Scanner::Location function_name_location,
      FunctionNameValidity function_name_validity, FunctionKind kind,
      int function_token_pos, FunctionLiteral::FunctionType function_type,
      LanguageMode language_mode,
      ZoneList<const AstRawString*>* arguments_for_wrapped_function, bool* ok);

  PreParserExpression InitializeObjectLiteral(PreParserExpression literal) {
    return literal;
  }

  LazyParsingResult ParseStatementListAndLogFunction(
      PreParserFormalParameters* formals, bool maybe_abort, bool* ok);

  struct TemplateLiteralState {};

  V8_INLINE TemplateLiteralState OpenTemplateLiteral(int pos) {
    return TemplateLiteralState();
  }
  V8_INLINE void AddTemplateExpression(TemplateLiteralState* state,
                                       const PreParserExpression& expression) {}
  V8_INLINE void AddTemplateSpan(TemplateLiteralState* state, bool should_cook,
                                 bool tail) {}
  V8_INLINE PreParserExpression CloseTemplateLiteral(
      TemplateLiteralState* state, int start, const PreParserExpression& tag) {
    return PreParserExpression::Default();
  }
  V8_INLINE bool IsPropertyWithPrivateFieldKey(
      const PreParserExpression& expression) {
    return expression.IsPropertyWithPrivateFieldKey();
  }
  V8_INLINE void CheckConflictingVarDeclarations(Scope* scope, bool* ok) {}

  V8_INLINE void SetLanguageMode(Scope* scope, LanguageMode mode) {
    scope->SetLanguageMode(mode);
  }
  V8_INLINE void SetAsmModule() {}

  V8_INLINE PreParserExpression SpreadCall(const PreParserExpression& function,
                                           const PreParserExpressionList& args,
                                           int pos,
                                           Call::PossiblyEval possibly_eval);
  V8_INLINE PreParserExpression
  SpreadCallNew(const PreParserExpression& function,
                const PreParserExpressionList& args, int pos);

  V8_INLINE void RewriteDestructuringAssignments() {}

  V8_INLINE void PrepareGeneratorVariables() {}
  V8_INLINE void RewriteAsyncFunctionBody(
      PreParserStatementList body, PreParserStatement block,
      const PreParserExpression& return_value, bool* ok) {}

  void DeclareAndInitializeVariables(
      PreParserStatement block,
      const DeclarationDescriptor* declaration_descriptor,
      const DeclarationParsingResult::Declaration* declaration,
      ZoneList<const AstRawString*>* names, bool* ok);

  V8_INLINE ZoneList<const AstRawString*>* DeclareLabel(
      ZoneList<const AstRawString*>* labels, const PreParserExpression& expr,
      bool* ok) {
    DCHECK(!parsing_module_ || !expr.AsIdentifier().IsAwait());
    DCHECK(IsIdentifier(expr));
    return labels;
  }

  // TODO(nikolaos): The preparser currently does not keep track of labels.
  V8_INLINE bool ContainsLabel(ZoneList<const AstRawString*>* labels,
                               const PreParserIdentifier& label) {
    return false;
  }

  V8_INLINE PreParserExpression
  RewriteReturn(const PreParserExpression& return_value, int pos) {
    return return_value;
  }
  V8_INLINE PreParserStatement
  RewriteSwitchStatement(PreParserStatement switch_statement, Scope* scope) {
    return PreParserStatement::Default();
  }

  V8_INLINE void RewriteCatchPattern(CatchInfo* catch_info, bool* ok) {
    if (track_unresolved_variables_) {
      const AstRawString* catch_name = catch_info->name.string_;
      if (catch_name == nullptr) {
        catch_name = ast_value_factory()->dot_catch_string();
      }
      catch_info->scope->DeclareCatchVariableName(catch_name);

      if (catch_info->pattern.variables_ != nullptr) {
        for (auto variable : *catch_info->pattern.variables_) {
          scope()->DeclareVariableName(variable->raw_name(), LET);
        }
      }
    }
  }

  V8_INLINE void ValidateCatchBlock(const CatchInfo& catch_info, bool* ok) {}
  V8_INLINE PreParserStatement RewriteTryStatement(
      PreParserStatement try_block, PreParserStatement catch_block,
      const SourceRange& catch_range, PreParserStatement finally_block,
      const SourceRange& finally_range, const CatchInfo& catch_info, int pos) {
    return PreParserStatement::Default();
  }

  V8_INLINE void ParseAndRewriteGeneratorFunctionBody(
      int pos, FunctionKind kind, PreParserStatementList body, bool* ok) {
    ParseStatementList(body, Token::RBRACE, ok);
  }
  V8_INLINE void ParseAndRewriteAsyncGeneratorFunctionBody(
      int pos, FunctionKind kind, PreParserStatementList body, bool* ok) {
    ParseStatementList(body, Token::RBRACE, ok);
  }
  V8_INLINE void DeclareFunctionNameVar(
      const AstRawString* function_name,
      FunctionLiteral::FunctionType function_type,
      DeclarationScope* function_scope) {
    if (track_unresolved_variables_ &&
        function_type == FunctionLiteral::kNamedExpression &&
        function_scope->LookupLocal(function_name) == nullptr) {
      DCHECK_EQ(function_scope, scope());
      function_scope->DeclareFunctionVar(function_name);
    }
  }

  V8_INLINE void DeclareFunctionNameVar(
      const PreParserIdentifier& function_name,
      FunctionLiteral::FunctionType function_type,
      DeclarationScope* function_scope) {
    DeclareFunctionNameVar(function_name.string_, function_type,
                           function_scope);
  }

  V8_INLINE PreParserExpression RewriteDoExpression(PreParserStatement body,
                                                    int pos, bool* ok) {
    return PreParserExpression::Default();
  }

  // TODO(nikolaos): The preparser currently does not keep track of labels
  // and targets.
  V8_INLINE PreParserStatement
  LookupBreakTarget(const PreParserIdentifier& label, bool* ok) {
    return PreParserStatement::Default();
  }
  V8_INLINE PreParserStatement
  LookupContinueTarget(const PreParserIdentifier& label, bool* ok) {
    return PreParserStatement::Default();
  }

  V8_INLINE PreParserStatement
  DeclareFunction(const PreParserIdentifier& variable_name,
                  const PreParserExpression& function, VariableMode mode,
                  int pos, bool is_sloppy_block_function,
                  ZoneList<const AstRawString*>* names, bool* ok) {
    DCHECK_NULL(names);
    if (variable_name.string_ != nullptr) {
      DCHECK(track_unresolved_variables_);
      scope()->DeclareVariableName(variable_name.string_, mode);
      if (is_sloppy_block_function) {
        GetDeclarationScope()->DeclareSloppyBlockFunction(variable_name.string_,
                                                          scope());
      }
    }
    return Statement::Default();
  }

  V8_INLINE PreParserStatement DeclareClass(
      const PreParserIdentifier& variable_name,
      const PreParserExpression& value, ZoneList<const AstRawString*>* names,
      int class_token_pos, int end_pos, bool* ok) {
    // Preparser shouldn't be used in contexts where we need to track the names.
    DCHECK_NULL(names);
    if (variable_name.string_ != nullptr) {
      DCHECK(track_unresolved_variables_);
      scope()->DeclareVariableName(variable_name.string_, LET);
    }
    return PreParserStatement::Default();
  }
  V8_INLINE void DeclareClassVariable(const PreParserIdentifier& name,
                                      ClassInfo* class_info,
                                      int class_token_pos, bool* ok) {
    if (name.string_ != nullptr) {
      DCHECK(track_unresolved_variables_);
      scope()->DeclareVariableName(name.string_, CONST);
    }
  }
<<<<<<< HEAD
  V8_INLINE void DeclareClassProperty(PreParserIdentifier class_name,
                                      PreParserExpression property,
=======
  V8_INLINE void DeclareClassProperty(const PreParserIdentifier& class_name,
                                      const PreParserExpression& property,
                                      const PreParserIdentifier& property_name,
>>>>>>> 84bd6f3c
                                      ClassLiteralProperty::Kind kind,
                                      bool is_static, bool is_constructor,
                                      bool is_computed_name,
                                      ClassInfo* class_info, bool* ok) {
    if (kind == ClassLiteralProperty::PUBLIC_FIELD && is_computed_name) {
      scope()->DeclareVariableName(
          ClassFieldVariableName(ast_value_factory(),
                                 class_info->computed_field_count),
          CONST);
    }

    if (kind == ClassLiteralProperty::PRIVATE_FIELD &&
        property_name.string_ != nullptr) {
      DCHECK(track_unresolved_variables_);
      scope()->DeclareVariableName(property_name.string_, CONST);
    }
  }
<<<<<<< HEAD
  V8_INLINE PreParserExpression RewriteClassLiteral(Scope* scope,
                                                    PreParserIdentifier name,
                                                    ClassInfo* class_info,
                                                    int pos, int end_pos,
                                                    bool* ok) {
=======

  V8_INLINE PreParserExpression
  RewriteClassLiteral(Scope* scope, const PreParserIdentifier& name,
                      ClassInfo* class_info, int pos, int end_pos, bool* ok) {
>>>>>>> 84bd6f3c
    bool has_default_constructor = !class_info->has_seen_constructor;
    // Account for the default constructor.
    if (has_default_constructor) {
      // Creating and disposing of a FunctionState makes tracking of
      // next_function_is_likely_called match what Parser does. TODO(marja):
      // Make the lazy function + next_function_is_likely_called + default ctor
      // logic less surprising. Default ctors shouldn't affect the laziness of
      // functions.
      bool has_extends = class_info->extends.IsNull();
      FunctionKind kind = has_extends ? FunctionKind::kDefaultDerivedConstructor
                                      : FunctionKind::kDefaultBaseConstructor;
      DeclarationScope* function_scope = NewFunctionScope(kind);
      SetLanguageMode(function_scope, LanguageMode::kStrict);
      function_scope->set_start_position(pos);
      function_scope->set_end_position(pos);
      FunctionState function_state(&function_state_, &scope_, function_scope);
      GetNextFunctionLiteralId();
    }
    if (class_info->has_static_class_fields) {
      GetNextFunctionLiteralId();
    }
    if (class_info->has_instance_class_fields) {
      GetNextFunctionLiteralId();
    }
    return PreParserExpression::Default();
  }

  V8_INLINE PreParserStatement DeclareNative(const PreParserIdentifier& name,
                                             int pos, bool* ok) {
    return PreParserStatement::Default();
  }

  V8_INLINE void QueueDestructuringAssignmentForRewriting(
      PreParserExpression assignment) {}

  // Helper functions for recursive descent.
  V8_INLINE bool IsEval(const PreParserIdentifier& identifier) const {
    return identifier.IsEval();
  }

  V8_INLINE bool IsArguments(const PreParserIdentifier& identifier) const {
    return identifier.IsArguments();
  }

  V8_INLINE bool IsEvalOrArguments(
      const PreParserIdentifier& identifier) const {
    return identifier.IsEvalOrArguments();
  }

  V8_INLINE bool IsAwait(const PreParserIdentifier& identifier) const {
    return identifier.IsAwait();
  }

  // Returns true if the expression is of type "this.foo".
  V8_INLINE static bool IsThisProperty(const PreParserExpression& expression) {
    return expression.IsThisProperty();
  }

  V8_INLINE static bool IsIdentifier(const PreParserExpression& expression) {
    return expression.IsIdentifier();
  }

  V8_INLINE static PreParserIdentifier AsIdentifier(
      const PreParserExpression& expression) {
    return expression.AsIdentifier();
  }

  V8_INLINE static PreParserExpression AsIdentifierExpression(
      const PreParserExpression& expression) {
    return expression;
  }

  V8_INLINE bool IsConstructor(const PreParserIdentifier& identifier) const {
    return identifier.IsConstructor();
  }

  V8_INLINE bool IsName(const PreParserIdentifier& identifier) const {
    return identifier.IsName();
  }

  V8_INLINE static bool IsBoilerplateProperty(
      const PreParserExpression& property) {
    // PreParser doesn't count boilerplate properties.
    return false;
  }

  V8_INLINE bool IsNative(const PreParserExpression& expr) const {
    // Preparsing is disabled for extensions (because the extension
    // details aren't passed to lazily compiled functions), so we
    // don't accept "native function" in the preparser and there is
    // no need to keep track of "native".
    return false;
  }

  V8_INLINE static bool IsArrayIndex(const PreParserIdentifier& string,
                                     uint32_t* index) {
    return false;
  }

  V8_INLINE bool IsUseStrictDirective(PreParserStatement statement) const {
    return statement.IsUseStrictLiteral();
  }

  V8_INLINE bool IsUseAsmDirective(PreParserStatement statement) const {
    return statement.IsUseAsmLiteral();
  }

  V8_INLINE bool IsStringLiteral(PreParserStatement statement) const {
    return statement.IsStringLiteral();
  }

  V8_INLINE static void GetDefaultStrings(
      PreParserIdentifier* default_string,
      PreParserIdentifier* star_default_star_string) {}

  // Functions for encapsulating the differences between parsing and preparsing;
  // operations interleaved with the recursive descent.
  V8_INLINE static void PushLiteralName(const PreParserIdentifier& id) {}
  V8_INLINE static void PushVariableName(const PreParserIdentifier& id) {}
  V8_INLINE void PushPropertyName(const PreParserExpression& expression) {}
  V8_INLINE void PushEnclosingName(const PreParserIdentifier& name) {}
  V8_INLINE static void AddFunctionForNameInference(
      const PreParserExpression& expression) {}
  V8_INLINE static void InferFunctionName() {}

  V8_INLINE static void CheckAssigningFunctionLiteralToProperty(
      const PreParserExpression& left, const PreParserExpression& right) {}

  V8_INLINE void MarkExpressionAsAssigned(
      const PreParserExpression& expression) {
    // TODO(marja): To be able to produce the same errors, the preparser needs
    // to start tracking which expressions are variables and which are assigned.
    if (expression.variables_ != nullptr) {
      DCHECK(FLAG_lazy_inner_functions);
      DCHECK(track_unresolved_variables_);
      for (auto variable : *expression.variables_) {
        variable->set_is_assigned();
      }
    }
  }

  V8_INLINE bool ShortcutNumericLiteralBinaryExpression(
      PreParserExpression* x, const PreParserExpression& y, Token::Value op,
      int pos) {
    return false;
  }

  V8_INLINE NaryOperation* CollapseNaryExpression(PreParserExpression* x,
                                                  PreParserExpression y,
                                                  Token::Value op, int pos,
                                                  const SourceRange& range) {
    return nullptr;
  }

  V8_INLINE PreParserExpression BuildUnaryExpression(
      const PreParserExpression& expression, Token::Value op, int pos) {
    return PreParserExpression::Default();
  }

  V8_INLINE PreParserStatement
  BuildInitializationBlock(DeclarationParsingResult* parsing_result,
                           ZoneList<const AstRawString*>* names, bool* ok) {
    for (auto declaration : parsing_result->declarations) {
      DeclareAndInitializeVariables(PreParserStatement::Default(),
                                    &(parsing_result->descriptor), &declaration,
                                    names, ok);
    }
    return PreParserStatement::Default();
  }

  V8_INLINE PreParserStatement InitializeForEachStatement(
      PreParserStatement stmt, const PreParserExpression& each,
      const PreParserExpression& subject, PreParserStatement body) {
    MarkExpressionAsAssigned(each);
    return stmt;
  }

  V8_INLINE PreParserStatement InitializeForOfStatement(
      PreParserStatement stmt, const PreParserExpression& each,
      const PreParserExpression& iterable, PreParserStatement body,
      bool finalize, IteratorType type,
      int next_result_pos = kNoSourcePosition) {
    MarkExpressionAsAssigned(each);
    return stmt;
  }

  V8_INLINE PreParserStatement RewriteForVarInLegacy(const ForInfo& for_info) {
    return PreParserStatement::Null();
  }

  V8_INLINE void DesugarBindingInForEachStatement(
      ForInfo* for_info, PreParserStatement* body_block,
      PreParserExpression* each_variable, bool* ok) {
    if (track_unresolved_variables_) {
      DCHECK_EQ(1, for_info->parsing_result.declarations.size());
      bool is_for_var_of =
          for_info->mode == ForEachStatement::ITERATE &&
          for_info->parsing_result.descriptor.mode == VariableMode::VAR;
      bool collect_names =
          IsLexicalVariableMode(for_info->parsing_result.descriptor.mode) ||
          is_for_var_of;

      DeclareAndInitializeVariables(
          PreParserStatement::Default(), &for_info->parsing_result.descriptor,
          &for_info->parsing_result.declarations[0],
          collect_names ? &for_info->bound_names : nullptr, ok);
    }
  }

  V8_INLINE PreParserStatement CreateForEachStatementTDZ(
      PreParserStatement init_block, const ForInfo& for_info, bool* ok) {
    if (track_unresolved_variables_) {
      if (IsLexicalVariableMode(for_info.parsing_result.descriptor.mode)) {
        for (auto name : for_info.bound_names) {
          scope()->DeclareVariableName(name, LET);
        }
        return PreParserStatement::Default();
      }
    }
    return init_block;
  }

  V8_INLINE StatementT DesugarLexicalBindingsInForStatement(
      PreParserStatement loop, PreParserStatement init,
      const PreParserExpression& cond, PreParserStatement next,
      PreParserStatement body, Scope* inner_scope, const ForInfo& for_info,
      bool* ok) {
    // See Parser::DesugarLexicalBindingsInForStatement.
    if (track_unresolved_variables_) {
      for (auto name : for_info.bound_names) {
        inner_scope->DeclareVariableName(
            name, for_info.parsing_result.descriptor.mode);
      }
    }
    return loop;
  }

<<<<<<< HEAD
  V8_INLINE PreParserStatement BuildParameterInitializationBlock(
      const PreParserFormalParameters& parameters, bool* ok) {
    return PreParserStatement::Default();
  }
=======
  PreParserStatement BuildParameterInitializationBlock(
      const PreParserFormalParameters& parameters, bool* ok);
>>>>>>> 84bd6f3c

  V8_INLINE PreParserStatement
  BuildRejectPromiseOnException(PreParserStatement init_block) {
    return PreParserStatement::Default();
  }

  V8_INLINE void InsertSloppyBlockFunctionVarBindings(DeclarationScope* scope) {
    scope->HoistSloppyBlockFunctions(nullptr);
  }

  V8_INLINE void InsertShadowingVarBindingInitializers(
      PreParserStatement block) {}

  V8_INLINE PreParserExpression
  NewThrowReferenceError(MessageTemplate::Template message, int pos) {
    return PreParserExpression::Default();
  }

  V8_INLINE PreParserExpression
  NewThrowSyntaxError(MessageTemplate::Template message,
                      const PreParserIdentifier& arg, int pos) {
    return PreParserExpression::Default();
  }

  V8_INLINE PreParserExpression
  NewThrowTypeError(MessageTemplate::Template message,
                    const PreParserIdentifier& arg, int pos) {
    return PreParserExpression::Default();
  }

  // Reporting errors.
  void ReportMessageAt(Scanner::Location source_location,
                       MessageTemplate::Template message,
                       const char* arg = nullptr,
                       ParseErrorType error_type = kSyntaxError) {
    pending_error_handler()->ReportMessageAt(source_location.beg_pos,
                                             source_location.end_pos, message,
                                             arg, error_type);
  }

  V8_INLINE void ReportMessageAt(Scanner::Location source_location,
                                 MessageTemplate::Template message,
                                 const PreParserIdentifier& arg,
                                 ParseErrorType error_type = kSyntaxError) {
    UNREACHABLE();
  }

  // "null" return type creators.
  V8_INLINE static PreParserIdentifier NullIdentifier() {
    return PreParserIdentifier::Null();
  }
  V8_INLINE static PreParserExpression NullExpression() {
    return PreParserExpression::Null();
  }
  V8_INLINE static PreParserExpression NullLiteralProperty() {
    return PreParserExpression::Null();
  }
  V8_INLINE static PreParserExpressionList NullExpressionList() {
    return PreParserExpressionList::Null();
  }

  V8_INLINE static PreParserStatementList NullStatementList() {
    return PreParserStatementList::Null();
  }
  V8_INLINE static PreParserStatement NullStatement() {
    return PreParserStatement::Null();
  }

  template <typename T>
  V8_INLINE static bool IsNull(T subject) {
    return subject.IsNull();
  }

  V8_INLINE PreParserIdentifier EmptyIdentifierString() const {
    return PreParserIdentifier::Default();
  }

  // Producing data during the recursive descent.
  PreParserIdentifier GetSymbol() const;

  V8_INLINE PreParserIdentifier GetNextSymbol() const {
    return PreParserIdentifier::Default();
  }

  V8_INLINE PreParserIdentifier GetNumberAsSymbol() const {
    return PreParserIdentifier::Default();
  }

  V8_INLINE PreParserExpression ThisExpression(int pos = kNoSourcePosition) {
    ZoneList<VariableProxy*>* variables = nullptr;
    if (track_unresolved_variables_) {
      VariableProxy* proxy = scope()->NewUnresolved(
          factory()->ast_node_factory(), ast_value_factory()->this_string(),
          pos, THIS_VARIABLE);

      variables = new (zone()) ZoneList<VariableProxy*>(1, zone());
      variables->Add(proxy, zone());
    }
    return PreParserExpression::This(variables);
  }

  V8_INLINE PreParserExpression NewSuperPropertyReference(int pos) {
    if (track_unresolved_variables_) {
      scope()->NewUnresolved(factory()->ast_node_factory(),
                             ast_value_factory()->this_function_string(), pos,
                             NORMAL_VARIABLE);
      scope()->NewUnresolved(factory()->ast_node_factory(),
                             ast_value_factory()->this_string(), pos,
                             THIS_VARIABLE);
    }
    return PreParserExpression::Default();
  }

  V8_INLINE PreParserExpression NewSuperCallReference(int pos) {
    if (track_unresolved_variables_) {
      scope()->NewUnresolved(factory()->ast_node_factory(),
                             ast_value_factory()->this_function_string(), pos,
                             NORMAL_VARIABLE);
      scope()->NewUnresolved(factory()->ast_node_factory(),
                             ast_value_factory()->new_target_string(), pos,
                             NORMAL_VARIABLE);
      scope()->NewUnresolved(factory()->ast_node_factory(),
                             ast_value_factory()->this_string(), pos,
                             THIS_VARIABLE);
    }
    return PreParserExpression::SuperCallReference();
  }

  V8_INLINE PreParserExpression NewTargetExpression(int pos) {
    return PreParserExpression::NewTargetExpression();
  }

  V8_INLINE PreParserExpression ImportMetaExpression(int pos) {
    return PreParserExpression::Default();
  }

  V8_INLINE PreParserExpression ExpressionFromLiteral(Token::Value token,
                                                      int pos) {
    return PreParserExpression::Default();
  }

  PreParserExpression ExpressionFromIdentifier(
      const PreParserIdentifier& name, int start_position,
      InferName infer = InferName::kYes);

  V8_INLINE PreParserExpression ExpressionFromString(int pos) {
    if (scanner()->IsUseStrict()) {
      return PreParserExpression::UseStrictStringLiteral();
    }
    return PreParserExpression::StringLiteral();
  }

  V8_INLINE PreParserExpressionList NewExpressionList(int size) const {
    return PreParserExpressionList();
  }

  V8_INLINE PreParserExpressionList NewObjectPropertyList(int size) const {
    return PreParserExpressionList();
  }

  V8_INLINE PreParserExpressionList NewClassPropertyList(int size) const {
    return PreParserExpressionList();
  }

  V8_INLINE PreParserStatementList NewStatementList(int size) const {
    return PreParserStatementList();
  }

  V8_INLINE PreParserExpression
  NewV8Intrinsic(const PreParserIdentifier& name,
                 const PreParserExpressionList& arguments, int pos, bool* ok) {
    return PreParserExpression::Default();
  }

  V8_INLINE PreParserStatement
  NewThrowStatement(const PreParserExpression& exception, int pos) {
    return PreParserStatement::Jump();
  }

  V8_INLINE void AddParameterInitializationBlock(
      const PreParserFormalParameters& parameters, PreParserStatementList body,
      bool is_async, bool* ok) {
    if (!parameters.is_simple) {
      BuildParameterInitializationBlock(parameters, ok);
    }
  }

  V8_INLINE void AddFormalParameter(PreParserFormalParameters* parameters,
                                    const PreParserExpression& pattern,
                                    const PreParserExpression& initializer,
                                    int initializer_end_position,
                                    bool is_rest) {
    if (track_unresolved_variables_) {
      DCHECK(FLAG_lazy_inner_functions);
      parameters->params.Add(new (zone()) PreParserFormalParameters::Parameter(
          pattern.variables_, is_rest));
    }
    parameters->UpdateArityAndFunctionLength(!initializer.IsNull(), is_rest);
  }

  V8_INLINE void DeclareFormalParameters(
      DeclarationScope* scope,
      const ThreadedList<PreParserFormalParameters::Parameter>& parameters,
      bool is_simple) {
    if (!is_simple) scope->SetHasNonSimpleParameters();
    if (track_unresolved_variables_) {
      DCHECK(FLAG_lazy_inner_functions);
      for (auto parameter : parameters) {
<<<<<<< HEAD
        if (parameter->variables_ != nullptr) {
          for (auto variable : (*parameter->variables_)) {
            scope->DeclareParameterName(
                variable->raw_name(), parameter->is_rest, ast_value_factory());
          }
=======
        DCHECK_IMPLIES(is_simple, parameter->variables_ != nullptr);
        DCHECK_IMPLIES(is_simple, parameter->variables_->length() == 1);
        // Make sure each parameter is added only once even if it's a
        // destructuring parameter which contains multiple names.
        bool add_parameter = true;
        if (parameter->variables_ != nullptr) {
          for (auto variable : (*parameter->variables_)) {
            // We declare the parameter name for all names, but only create a
            // parameter entry for the first one.
            scope->DeclareParameterName(variable->raw_name(),
                                        parameter->is_rest, ast_value_factory(),
                                        true, add_parameter);
            add_parameter = false;
          }
        }
        if (add_parameter) {
          // No names were declared; declare a dummy one here to up the
          // parameter count.
          DCHECK(!is_simple);
          scope->DeclareParameterName(ast_value_factory()->empty_string(),
                                      parameter->is_rest, ast_value_factory(),
                                      false, add_parameter);
>>>>>>> 84bd6f3c
        }
      }
    }
  }

  V8_INLINE void DeclareArrowFunctionFormalParameters(
      PreParserFormalParameters* parameters, const PreParserExpression& params,
      const Scanner::Location& params_loc, Scanner::Location* duplicate_loc,
      bool* ok) {
    // TODO(wingo): Detect duplicated identifiers in paramlists.  Detect
    // parameter lists that are too long.
    if (track_unresolved_variables_) {
      DCHECK(FLAG_lazy_inner_functions);
      if (params.variables_ != nullptr) {
        for (auto variable : *params.variables_) {
          parameters->scope->DeclareVariableName(variable->raw_name(), VAR);
        }
      }
    }
  }

  V8_INLINE PreParserExpression
  ExpressionListToExpression(const PreParserExpressionList& args) {
    return PreParserExpression::Default(args.variables_);
  }

  V8_INLINE void SetFunctionNameFromPropertyName(
      const PreParserExpression& property, const PreParserIdentifier& name,
      const AstRawString* prefix = nullptr) {}
  V8_INLINE void SetFunctionNameFromIdentifierRef(
      const PreParserExpression& value, const PreParserExpression& identifier) {
  }

  V8_INLINE ZoneList<typename ExpressionClassifier::Error>*
  GetReportedErrorList() const {
    return function_state_->GetReportedErrorList();
  }

  V8_INLINE void CountUsage(v8::Isolate::UseCounterFeature feature) {
    if (use_counts_ != nullptr) ++use_counts_[feature];
  }

  V8_INLINE bool ParsingDynamicFunctionDeclaration() const { return false; }

// Generate empty functions here as the preparser does not collect source
// ranges for block coverage.
#define DEFINE_RECORD_SOURCE_RANGE(Name) \
  template <typename... Ts>              \
  V8_INLINE void Record##Name##SourceRange(Ts... args) {}
  AST_SOURCE_RANGE_LIST(DEFINE_RECORD_SOURCE_RANGE)
#undef DEFINE_RECORD_SOURCE_RANGE

  // Preparser's private field members.

  int* use_counts_;
  bool track_unresolved_variables_;
  PreParserLogger log_;

  ProducedPreParsedScopeData* produced_preparsed_scope_data_;
};

PreParserExpression PreParser::SpreadCall(const PreParserExpression& function,
                                          const PreParserExpressionList& args,
                                          int pos,
                                          Call::PossiblyEval possibly_eval) {
  return factory()->NewCall(function, args, pos, possibly_eval);
}

PreParserExpression PreParser::SpreadCallNew(
    const PreParserExpression& function, const PreParserExpressionList& args,
    int pos) {
  return factory()->NewCallNew(function, args, pos);
}

}  // namespace internal
}  // namespace v8

#endif  // V8_PARSING_PREPARSER_H_<|MERGE_RESOLUTION|>--- conflicted
+++ resolved
@@ -140,12 +140,7 @@
   }
 
   static PreParserExpression NewTargetExpression() {
-<<<<<<< HEAD
-    return PreParserExpression(TypeField::encode(kExpression) |
-                               ExpressionTypeField::encode(kNewTarget));
-=======
-    return PreParserExpression::Default();
->>>>>>> 84bd6f3c
+    return PreParserExpression::Default();
   }
 
   static PreParserExpression ObjectLiteral(
@@ -372,13 +367,7 @@
     kCallEvalExpression,
     kCallTaggedTemplateExpression,
     kSuperCallReference,
-<<<<<<< HEAD
-    kNoTemplateTagExpression,
-    kAssignment,
-    kNewTarget
-=======
     kAssignment
->>>>>>> 84bd6f3c
   };
 
   explicit PreParserExpression(uint32_t expression_code,
@@ -569,21 +558,12 @@
  public:
   explicit PreParserFactory(AstValueFactory* ast_value_factory, Zone* zone)
       : ast_node_factory_(ast_value_factory, zone), zone_(zone) {}
-<<<<<<< HEAD
 
   void set_zone(Zone* zone) {
     ast_node_factory_.set_zone(zone);
     zone_ = zone;
   }
 
-=======
-
-  void set_zone(Zone* zone) {
-    ast_node_factory_.set_zone(zone);
-    zone_ = zone;
-  }
-
->>>>>>> 84bd6f3c
   AstNodeFactory* ast_node_factory() { return &ast_node_factory_; }
 
   PreParserExpression NewStringLiteral(const PreParserIdentifier& identifier,
@@ -686,12 +666,6 @@
     // default value inside an arrow function parameter list.
     return PreParserExpression::Assignment(left.variables_);
   }
-<<<<<<< HEAD
-  PreParserExpression NewSuspend(PreParserExpression generator_object,
-                                 PreParserExpression expression, int pos,
-                                 Suspend::OnException on_exception,
-                                 SuspendFlags flags) {
-=======
   PreParserExpression NewYield(const PreParserExpression& expression, int pos,
                                Suspend::OnAbruptResume on_abrupt_resume) {
     return PreParserExpression::Default();
@@ -701,7 +675,6 @@
   }
   PreParserExpression NewYieldStar(const PreParserExpression& iterable,
                                    int pos) {
->>>>>>> 84bd6f3c
     return PreParserExpression::Default();
   }
   PreParserExpression NewConditional(const PreParserExpression& condition,
@@ -854,23 +827,9 @@
     return PreParserExpression::Default();
   }
 
-<<<<<<< HEAD
-  PreParserExpression NewImportCallExpression(PreParserExpression args,
-                                              int pos) {
-    return PreParserExpression::Default();
-  }
-
-  // Return the object itself as AstVisitor and implement the needed
-  // dummy method right in this class.
-  PreParserFactory* visitor() { return this; }
-  int* ast_properties() {
-    static int dummy = 42;
-    return &dummy;
-=======
   PreParserExpression NewImportCallExpression(const PreParserExpression& args,
                                               int pos) {
     return PreParserExpression::Default();
->>>>>>> 84bd6f3c
   }
 
  private:
@@ -924,10 +883,7 @@
   typedef PreParserExpression ObjectLiteralProperty;
   typedef PreParserExpression ClassLiteralProperty;
   typedef PreParserExpression Suspend;
-<<<<<<< HEAD
-=======
   typedef PreParserExpression RewritableExpression;
->>>>>>> 84bd6f3c
   typedef PreParserExpressionList ExpressionList;
   typedef PreParserExpressionList ObjectPropertyList;
   typedef PreParserExpressionList ClassPropertyList;
@@ -977,14 +933,6 @@
   PreParser(Zone* zone, Scanner* scanner, uintptr_t stack_limit,
             AstValueFactory* ast_value_factory,
             PendingCompilationErrorHandler* pending_error_handler,
-<<<<<<< HEAD
-            RuntimeCallStats* runtime_call_stats,
-            PreParsedScopeData* preparsed_scope_data = nullptr,
-            bool parsing_on_main_thread = true)
-      : ParserBase<PreParser>(zone, scanner, stack_limit, nullptr,
-                              ast_value_factory, runtime_call_stats,
-                              preparsed_scope_data, parsing_on_main_thread),
-=======
             RuntimeCallStats* runtime_call_stats, Logger* logger,
             int script_id = -1, bool parsing_module = false,
             bool parsing_on_main_thread = true)
@@ -992,7 +940,6 @@
                               ast_value_factory, pending_error_handler,
                               runtime_call_stats, logger, script_id,
                               parsing_module, parsing_on_main_thread),
->>>>>>> 84bd6f3c
         use_counts_(nullptr),
         track_unresolved_variables_(false),
         produced_preparsed_scope_data_(nullptr) {}
@@ -1005,11 +952,7 @@
   // success (even if parsing failed, the pre-parse data successfully
   // captured the syntax error), and false if a stack-overflow happened
   // during parsing.
-<<<<<<< HEAD
-  PreParseResult PreParseProgram(bool is_module = false);
-=======
   PreParseResult PreParseProgram();
->>>>>>> 84bd6f3c
 
   // Parses a single function literal, from the opening parentheses before
   // parameters to the closing brace after the body.
@@ -1052,13 +995,6 @@
   bool AllowsLazyParsingWithoutUnresolvedVariables() const { return false; }
   bool parse_lazily() const { return false; }
 
-<<<<<<< HEAD
-  V8_INLINE LazyParsingResult SkipFunction(FunctionKind kind,
-                                           DeclarationScope* function_scope,
-                                           int* num_parameters,
-                                           bool is_inner_function,
-                                           bool may_abort, bool* ok) {
-=======
   PendingCompilationErrorHandler* pending_error_handler() {
     return pending_error_handler_;
   }
@@ -1069,7 +1005,6 @@
                DeclarationScope* function_scope, int* num_parameters,
                ProducedPreParsedScopeData** produced_preparsed_scope_data,
                bool is_inner_function, bool may_abort, bool* ok) {
->>>>>>> 84bd6f3c
     UNREACHABLE();
   }
 
@@ -1260,14 +1195,9 @@
       scope()->DeclareVariableName(name.string_, CONST);
     }
   }
-<<<<<<< HEAD
-  V8_INLINE void DeclareClassProperty(PreParserIdentifier class_name,
-                                      PreParserExpression property,
-=======
   V8_INLINE void DeclareClassProperty(const PreParserIdentifier& class_name,
                                       const PreParserExpression& property,
                                       const PreParserIdentifier& property_name,
->>>>>>> 84bd6f3c
                                       ClassLiteralProperty::Kind kind,
                                       bool is_static, bool is_constructor,
                                       bool is_computed_name,
@@ -1285,18 +1215,10 @@
       scope()->DeclareVariableName(property_name.string_, CONST);
     }
   }
-<<<<<<< HEAD
-  V8_INLINE PreParserExpression RewriteClassLiteral(Scope* scope,
-                                                    PreParserIdentifier name,
-                                                    ClassInfo* class_info,
-                                                    int pos, int end_pos,
-                                                    bool* ok) {
-=======
 
   V8_INLINE PreParserExpression
   RewriteClassLiteral(Scope* scope, const PreParserIdentifier& name,
                       ClassInfo* class_info, int pos, int end_pos, bool* ok) {
->>>>>>> 84bd6f3c
     bool has_default_constructor = !class_info->has_seen_constructor;
     // Account for the default constructor.
     if (has_default_constructor) {
@@ -1534,15 +1456,8 @@
     return loop;
   }
 
-<<<<<<< HEAD
-  V8_INLINE PreParserStatement BuildParameterInitializationBlock(
-      const PreParserFormalParameters& parameters, bool* ok) {
-    return PreParserStatement::Default();
-  }
-=======
   PreParserStatement BuildParameterInitializationBlock(
       const PreParserFormalParameters& parameters, bool* ok);
->>>>>>> 84bd6f3c
 
   V8_INLINE PreParserStatement
   BuildRejectPromiseOnException(PreParserStatement init_block) {
@@ -1751,13 +1666,6 @@
     if (track_unresolved_variables_) {
       DCHECK(FLAG_lazy_inner_functions);
       for (auto parameter : parameters) {
-<<<<<<< HEAD
-        if (parameter->variables_ != nullptr) {
-          for (auto variable : (*parameter->variables_)) {
-            scope->DeclareParameterName(
-                variable->raw_name(), parameter->is_rest, ast_value_factory());
-          }
-=======
         DCHECK_IMPLIES(is_simple, parameter->variables_ != nullptr);
         DCHECK_IMPLIES(is_simple, parameter->variables_->length() == 1);
         // Make sure each parameter is added only once even if it's a
@@ -1780,7 +1688,6 @@
           scope->DeclareParameterName(ast_value_factory()->empty_string(),
                                       parameter->is_rest, ast_value_factory(),
                                       false, add_parameter);
->>>>>>> 84bd6f3c
         }
       }
     }
