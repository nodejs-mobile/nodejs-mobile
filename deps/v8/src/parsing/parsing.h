--- conflicted
+++ resolved
@@ -17,23 +17,6 @@
 
 // Parses the top-level source code represented by the parse info and sets its
 // function literal.  Returns false (and deallocates any allocated AST
-<<<<<<< HEAD
-// nodes) if parsing failed. Internalizes AST nodes on the heap if
-// |internalize|.
-V8_EXPORT_PRIVATE bool ParseProgram(ParseInfo* info, Isolate* isolate,
-                                    bool internalize = true);
-
-// Like ParseProgram but for an individual function. Internalizes AST nodes on
-// the heap if |internalize|.
-V8_EXPORT_PRIVATE bool ParseFunction(ParseInfo* info, Isolate* isolate,
-                                     bool internalize = true);
-
-// If you don't know whether info->is_toplevel() is true or not, use this method
-// to dispatch to either of the above functions. Prefer to use the above methods
-// whenever possible. Internalizes AST nodes on the heap if |internalize|.
-V8_EXPORT_PRIVATE bool ParseAny(ParseInfo* info, Isolate* isolate,
-                                bool internalize = true);
-=======
 // nodes) if parsing failed.
 V8_EXPORT_PRIVATE bool ParseProgram(ParseInfo* info, Isolate* isolate);
 
@@ -49,7 +32,6 @@
 V8_EXPORT_PRIVATE bool ParseAny(ParseInfo* info,
                                 Handle<SharedFunctionInfo> shared_info,
                                 Isolate* isolate);
->>>>>>> 84bd6f3c
 
 }  // namespace parsing
 }  // namespace internal
