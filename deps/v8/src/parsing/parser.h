--- conflicted
+++ resolved
@@ -124,10 +124,7 @@
   typedef ObjectLiteral::Property* ObjectLiteralProperty;
   typedef ClassLiteral::Property* ClassLiteralProperty;
   typedef v8::internal::Suspend* Suspend;
-<<<<<<< HEAD
-=======
   typedef v8::internal::RewritableExpression* RewritableExpression;
->>>>>>> 84bd6f3c
   typedef ZoneList<v8::internal::Expression*>* ExpressionList;
   typedef ZoneList<ObjectLiteral::Property*>* ObjectPropertyList;
   typedef ZoneList<ClassLiteral::Property*>* ClassPropertyList;
@@ -176,14 +173,9 @@
  private:
   friend class ParserBase<Parser>;
   friend class v8::internal::ExpressionClassifier<ParserTypes<Parser>>;
-<<<<<<< HEAD
-  friend bool v8::internal::parsing::ParseProgram(ParseInfo*, Isolate*, bool);
-  friend bool v8::internal::parsing::ParseFunction(ParseInfo*, Isolate*, bool);
-=======
   friend bool v8::internal::parsing::ParseProgram(ParseInfo*, Isolate*);
   friend bool v8::internal::parsing::ParseFunction(
       ParseInfo*, Handle<SharedFunctionInfo> shared_info, Isolate*);
->>>>>>> 84bd6f3c
 
   bool AllowsLazyParsingWithoutUnresolvedVariables() const {
     return scope()->AllowsLazyParsingWithoutUnresolvedVariables(
@@ -222,33 +214,14 @@
   // Returns nullptr if parsing failed.
   FunctionLiteral* ParseProgram(Isolate* isolate, ParseInfo* info);
 
-<<<<<<< HEAD
-  FunctionLiteral* ParseFunction(Isolate* isolate, ParseInfo* info);
-  FunctionLiteral* DoParseFunction(ParseInfo* info);
-=======
   FunctionLiteral* ParseFunction(Isolate* isolate, ParseInfo* info,
                                  Handle<SharedFunctionInfo> shared_info);
   FunctionLiteral* DoParseFunction(ParseInfo* info,
                                    const AstRawString* raw_name);
->>>>>>> 84bd6f3c
 
   // Called by ParseProgram after setting up the scanner.
   FunctionLiteral* DoParseProgram(ParseInfo* info);
 
-<<<<<<< HEAD
-  void SetCachedData(ParseInfo* info);
-
-  void StitchAst(ParseInfo* top_level_parse_info, Isolate* isolate);
-
-  ScriptCompiler::CompileOptions compile_options() const {
-    return compile_options_;
-  }
-  bool consume_cached_parse_data() const {
-    return compile_options_ == ScriptCompiler::kConsumeParserCache;
-  }
-  bool produce_cached_parse_data() const {
-    return compile_options_ == ScriptCompiler::kProduceParserCache;
-=======
   // Parse with the script as if the source is implicitly wrapped in a function.
   // We manually construct the AST and scopes for a top-level function and the
   // function wrapper.
@@ -277,29 +250,6 @@
       SET_ALLOW(harmony_optional_catch_binding);
       SET_ALLOW(harmony_private_fields);
       SET_ALLOW(eval_cache);
-#undef SET_ALLOW
-    }
-    return reusable_preparser_;
->>>>>>> 84bd6f3c
-  }
-
-  PreParser* reusable_preparser() {
-    if (reusable_preparser_ == NULL) {
-      reusable_preparser_ =
-          new PreParser(zone(), &scanner_, stack_limit_, ast_value_factory(),
-                        &pending_error_handler_, runtime_call_stats_,
-                        preparsed_scope_data_, parsing_on_main_thread_);
-#define SET_ALLOW(name) reusable_preparser_->set_allow_##name(allow_##name());
-      SET_ALLOW(natives);
-      SET_ALLOW(tailcalls);
-      SET_ALLOW(harmony_do_expressions);
-      SET_ALLOW(harmony_function_sent);
-      SET_ALLOW(harmony_trailing_commas);
-      SET_ALLOW(harmony_class_fields);
-      SET_ALLOW(harmony_object_rest_spread);
-      SET_ALLOW(harmony_dynamic_import);
-      SET_ALLOW(harmony_async_iteration);
-      SET_ALLOW(harmony_template_escapes);
 #undef SET_ALLOW
     }
     return reusable_preparser_;
@@ -383,57 +333,6 @@
                                      bool* ok);
 
   V8_INLINE Block* IgnoreCompletion(Statement* statement);
-<<<<<<< HEAD
-
-  V8_INLINE Scope* NewHiddenCatchScopeWithParent(Scope* parent);
-
-  class PatternRewriter final : public AstVisitor<PatternRewriter> {
-   public:
-    static void DeclareAndInitializeVariables(
-        Parser* parser, Block* block,
-        const DeclarationDescriptor* declaration_descriptor,
-        const DeclarationParsingResult::Declaration* declaration,
-        ZoneList<const AstRawString*>* names, bool* ok);
-
-    static void RewriteDestructuringAssignment(Parser* parser,
-                                               RewritableExpression* expr,
-                                               Scope* Scope);
-
-    static Expression* RewriteDestructuringAssignment(Parser* parser,
-                                                      Assignment* assignment,
-                                                      Scope* scope);
-
-   private:
-    PatternRewriter() {}
-
-#define DECLARE_VISIT(type) void Visit##type(v8::internal::type* node);
-    // Visiting functions for AST nodes make this an AstVisitor.
-    AST_NODE_LIST(DECLARE_VISIT)
-#undef DECLARE_VISIT
-
-    enum PatternContext {
-      BINDING,
-      INITIALIZER,
-      ASSIGNMENT,
-      ASSIGNMENT_INITIALIZER
-    };
-
-    PatternContext context() const { return context_; }
-    void set_context(PatternContext context) { context_ = context; }
-
-    void RecurseIntoSubpattern(AstNode* pattern, Expression* value) {
-      Expression* old_value = current_value_;
-      current_value_ = value;
-      recursion_level_++;
-      Visit(pattern);
-      recursion_level_--;
-      current_value_ = old_value;
-    }
-
-    void VisitObjectLiteral(ObjectLiteral* node, Variable** temp_var);
-    void VisitArrayLiteral(ArrayLiteral* node, Variable** temp_var);
-=======
->>>>>>> 84bd6f3c
 
   V8_INLINE Scope* NewHiddenCatchScope();
 
@@ -537,19 +436,12 @@
   // by parsing the function with PreParser. Consumes the ending }.
   // If may_abort == true, the (pre-)parser may decide to abort skipping
   // in order to force the function to be eagerly parsed, after all.
-<<<<<<< HEAD
-  LazyParsingResult SkipFunction(FunctionKind kind,
-                                 DeclarationScope* function_scope,
-                                 int* num_parameters, bool is_inner_function,
-                                 bool may_abort, bool* ok);
-=======
   LazyParsingResult SkipFunction(
       const AstRawString* function_name, FunctionKind kind,
       FunctionLiteral::FunctionType function_type,
       DeclarationScope* function_scope, int* num_parameters,
       ProducedPreParsedScopeData** produced_preparsed_scope_data,
       bool is_inner_function, bool may_abort, bool* ok);
->>>>>>> 84bd6f3c
 
   Block* BuildParameterInitializationBlock(
       const ParserFormalParameters& parameters, bool* ok);
@@ -651,12 +543,7 @@
                                     IteratorType type, int pos);
   void BuildIteratorClose(ZoneList<Statement*>* statements, Variable* iterator,
                           Variable* input, Variable* output, IteratorType type);
-<<<<<<< HEAD
-  void BuildIteratorCloseForCompletion(Scope* scope,
-                                       ZoneList<Statement*>* statements,
-=======
   void BuildIteratorCloseForCompletion(ZoneList<Statement*>* statements,
->>>>>>> 84bd6f3c
                                        Variable* iterator,
                                        Expression* completion,
                                        IteratorType type);
@@ -1029,10 +916,6 @@
       bool is_simple, bool* has_duplicate = nullptr) {
     if (!is_simple) scope->SetHasNonSimpleParameters();
     for (auto parameter : parameters) {
-<<<<<<< HEAD
-      bool is_duplicate = false;
-=======
->>>>>>> 84bd6f3c
       bool is_optional = parameter->initializer != nullptr;
       // If the parameter list is simple, declare the parameters normally with
       // their names. If the parameter list is not simple, declare a temporary
@@ -1041,16 +924,7 @@
       scope->DeclareParameter(
           is_simple ? parameter->name : ast_value_factory()->empty_string(),
           is_simple ? VAR : TEMPORARY, is_optional, parameter->is_rest,
-<<<<<<< HEAD
-          &is_duplicate, ast_value_factory(), parameter->position);
-      if (is_duplicate &&
-          classifier()->is_valid_formal_parameter_list_without_duplicates()) {
-        classifier()->RecordDuplicateFormalParameterError(
-            scanner()->location());
-      }
-=======
           has_duplicate, ast_value_factory(), parameter->position);
->>>>>>> 84bd6f3c
     }
   }
 
@@ -1216,14 +1090,7 @@
   PreParser* reusable_preparser_;
   Mode mode_;
 
-<<<<<<< HEAD
-  std::vector<FunctionLiteral*> literals_to_stitch_;
-  Handle<String> source_;
-  CompilerDispatcher* compiler_dispatcher_ = nullptr;
-  ParseInfo* main_parse_info_ = nullptr;
-=======
   SourceRangeMap* source_range_map_ = nullptr;
->>>>>>> 84bd6f3c
 
   friend class ParserTarget;
   friend class ParserTargetScope;
@@ -1237,11 +1104,7 @@
   int total_preparse_skipped_;
   bool allow_lazy_;
   bool temp_zoned_;
-<<<<<<< HEAD
-  ParserLogger* log_;
-=======
   ConsumedPreParsedScopeData* consumed_preparsed_scope_data_;
->>>>>>> 84bd6f3c
 
   // If not kNoSourcePosition, indicates that the first function literal
   // encountered is a dynamic function, see CreateDynamicFunction(). This field
