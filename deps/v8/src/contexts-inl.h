// Copyright 2015 the V8 project authors. All rights reserved.
// Use of this source code is governed by a BSD-style license that can be
// found in the LICENSE file.

#ifndef V8_CONTEXTS_INL_H_
#define V8_CONTEXTS_INL_H_

#include "src/contexts.h"
#include "src/heap/heap.h"
#include "src/objects-inl.h"
#include "src/objects/dictionary.h"
#include "src/objects/map-inl.h"
#include "src/objects/regexp-match-info.h"
#include "src/objects/shared-function-info-inl.h"
#include "src/objects/template-objects.h"

namespace v8 {
namespace internal {


// static
ScriptContextTable* ScriptContextTable::cast(Object* context) {
  DCHECK(context->IsScriptContextTable());
  return reinterpret_cast<ScriptContextTable*>(context);
}

int ScriptContextTable::used() const { return Smi::ToInt(get(kUsedSlotIndex)); }

void ScriptContextTable::set_used(int used) {
  set(kUsedSlotIndex, Smi::FromInt(used));
}


// static
Handle<Context> ScriptContextTable::GetContext(Handle<ScriptContextTable> table,
                                               int i) {
  DCHECK(i < table->used());
  return Handle<Context>::cast(
      FixedArray::get(*table, i + kFirstContextSlotIndex, table->GetIsolate()));
}


// static
Context* Context::cast(Object* context) {
  DCHECK(context->IsContext());
  return reinterpret_cast<Context*>(context);
}

void Context::set_scope_info(ScopeInfo* scope_info) {
  set(SCOPE_INFO_INDEX, scope_info);
}

Context* Context::previous() {
  Object* result = get(PREVIOUS_INDEX);
  DCHECK(IsBootstrappingOrValidParentContext(result, this));
  return reinterpret_cast<Context*>(result);
}
void Context::set_previous(Context* context) { set(PREVIOUS_INDEX, context); }

Object* Context::next_context_link() { return get(Context::NEXT_CONTEXT_LINK); }

bool Context::has_extension() { return !extension()->IsTheHole(GetIsolate()); }
HeapObject* Context::extension() {
  return HeapObject::cast(get(EXTENSION_INDEX));
}
void Context::set_extension(HeapObject* object) {
  set(EXTENSION_INDEX, object);
}

Context* Context::native_context() const {
  Object* result = get(NATIVE_CONTEXT_INDEX);
  DCHECK(IsBootstrappingOrNativeContext(this->GetIsolate(), result));
  return reinterpret_cast<Context*>(result);
}


void Context::set_native_context(Context* context) {
  set(NATIVE_CONTEXT_INDEX, context);
}

bool Context::IsNativeContext() const {
  return map()->instance_type() == NATIVE_CONTEXT_TYPE;
}

bool Context::IsFunctionContext() const {
  return map()->instance_type() == FUNCTION_CONTEXT_TYPE;
}

bool Context::IsCatchContext() const {
  return map()->instance_type() == CATCH_CONTEXT_TYPE;
}

bool Context::IsWithContext() const {
  return map()->instance_type() == WITH_CONTEXT_TYPE;
}

bool Context::IsDebugEvaluateContext() const {
  return map()->instance_type() == DEBUG_EVALUATE_CONTEXT_TYPE;
}

bool Context::IsBlockContext() const {
  return map()->instance_type() == BLOCK_CONTEXT_TYPE;
}

bool Context::IsModuleContext() const {
  return map()->instance_type() == MODULE_CONTEXT_TYPE;
}

bool Context::IsEvalContext() const {
  return map()->instance_type() == EVAL_CONTEXT_TYPE;
}

bool Context::IsScriptContext() const {
  return map()->instance_type() == SCRIPT_CONTEXT_TYPE;
}

<<<<<<< HEAD
bool Context::OSROptimizedCodeCacheIsCleared() {
  return osr_code_table() == GetHeap()->empty_fixed_array();
}

bool Context::HasSameSecurityTokenAs(Context* that) {
=======
bool Context::HasSameSecurityTokenAs(Context* that) const {
>>>>>>> 84bd6f3c
  return this->native_context()->security_token() ==
         that->native_context()->security_token();
}

#define NATIVE_CONTEXT_FIELD_ACCESSORS(index, type, name) \
  void Context::set_##name(type* value) {                 \
    DCHECK(IsNativeContext());                            \
    set(index, value);                                    \
  }                                                       \
  bool Context::is_##name(type* value) const {            \
    DCHECK(IsNativeContext());                            \
    return type::cast(get(index)) == value;               \
  }                                                       \
  type* Context::name() const {                           \
    DCHECK(IsNativeContext());                            \
    return type::cast(get(index));                        \
  }
NATIVE_CONTEXT_FIELDS(NATIVE_CONTEXT_FIELD_ACCESSORS)
#undef NATIVE_CONTEXT_FIELD_ACCESSORS

#define CHECK_FOLLOWS2(v1, v2) STATIC_ASSERT((v1 + 1) == (v2))
#define CHECK_FOLLOWS4(v1, v2, v3, v4) \
  CHECK_FOLLOWS2(v1, v2);              \
  CHECK_FOLLOWS2(v2, v3);              \
  CHECK_FOLLOWS2(v3, v4)

int Context::FunctionMapIndex(LanguageMode language_mode, FunctionKind kind,
                              bool has_prototype_slot, bool has_shared_name,
                              bool needs_home_object) {
  if (IsClassConstructor(kind)) {
    // Like the strict function map, but with no 'name' accessor. 'name'
    // needs to be the last property and it is added during instantiation,
    // in case a static property with the same name exists"
    return CLASS_FUNCTION_MAP_INDEX;
  }

  int base = 0;
  if (IsGeneratorFunction(kind)) {
    CHECK_FOLLOWS4(GENERATOR_FUNCTION_MAP_INDEX,
                   GENERATOR_FUNCTION_WITH_NAME_MAP_INDEX,
                   GENERATOR_FUNCTION_WITH_HOME_OBJECT_MAP_INDEX,
                   GENERATOR_FUNCTION_WITH_NAME_AND_HOME_OBJECT_MAP_INDEX);
    CHECK_FOLLOWS4(
        ASYNC_GENERATOR_FUNCTION_MAP_INDEX,
        ASYNC_GENERATOR_FUNCTION_WITH_NAME_MAP_INDEX,
        ASYNC_GENERATOR_FUNCTION_WITH_HOME_OBJECT_MAP_INDEX,
        ASYNC_GENERATOR_FUNCTION_WITH_NAME_AND_HOME_OBJECT_MAP_INDEX);

    base = IsAsyncFunction(kind) ? ASYNC_GENERATOR_FUNCTION_MAP_INDEX
                                 : GENERATOR_FUNCTION_MAP_INDEX;

  } else if (IsAsyncFunction(kind)) {
    CHECK_FOLLOWS4(ASYNC_FUNCTION_MAP_INDEX, ASYNC_FUNCTION_WITH_NAME_MAP_INDEX,
                   ASYNC_FUNCTION_WITH_HOME_OBJECT_MAP_INDEX,
                   ASYNC_FUNCTION_WITH_NAME_AND_HOME_OBJECT_MAP_INDEX);

    base = ASYNC_FUNCTION_MAP_INDEX;

  } else if (IsArrowFunction(kind) || IsConciseMethod(kind) ||
             IsAccessorFunction(kind)) {
    DCHECK_IMPLIES(IsArrowFunction(kind), !needs_home_object);
    CHECK_FOLLOWS4(STRICT_FUNCTION_WITHOUT_PROTOTYPE_MAP_INDEX,
                   METHOD_WITH_NAME_MAP_INDEX,
                   METHOD_WITH_HOME_OBJECT_MAP_INDEX,
                   METHOD_WITH_NAME_AND_HOME_OBJECT_MAP_INDEX);

    base = STRICT_FUNCTION_WITHOUT_PROTOTYPE_MAP_INDEX;

  } else {
    DCHECK(!needs_home_object);
    CHECK_FOLLOWS2(SLOPPY_FUNCTION_MAP_INDEX,
                   SLOPPY_FUNCTION_WITH_NAME_MAP_INDEX);
    CHECK_FOLLOWS2(STRICT_FUNCTION_MAP_INDEX,
                   STRICT_FUNCTION_WITH_NAME_MAP_INDEX);

    base = is_strict(language_mode) ? STRICT_FUNCTION_MAP_INDEX
                                    : SLOPPY_FUNCTION_MAP_INDEX;
  }
  int offset = static_cast<int>(!has_shared_name) |
               (static_cast<int>(needs_home_object) << 1);
  DCHECK_EQ(0, offset & ~3);

  return base + offset;
}

#undef CHECK_FOLLOWS2
#undef CHECK_FOLLOWS4

Map* Context::GetInitialJSArrayMap(ElementsKind kind) const {
  DCHECK(IsNativeContext());
  if (!IsFastElementsKind(kind)) return nullptr;
  DisallowHeapAllocation no_gc;
  Object* const initial_js_array_map = get(Context::ArrayMapIndex(kind));
  DCHECK(!initial_js_array_map->IsUndefined(GetIsolate()));
  return Map::cast(initial_js_array_map);
}

}  // namespace internal
}  // namespace v8

#endif  // V8_CONTEXTS_INL_H_<|MERGE_RESOLUTION|>--- conflicted
+++ resolved
@@ -114,15 +114,7 @@
   return map()->instance_type() == SCRIPT_CONTEXT_TYPE;
 }
 
-<<<<<<< HEAD
-bool Context::OSROptimizedCodeCacheIsCleared() {
-  return osr_code_table() == GetHeap()->empty_fixed_array();
-}
-
-bool Context::HasSameSecurityTokenAs(Context* that) {
-=======
 bool Context::HasSameSecurityTokenAs(Context* that) const {
->>>>>>> 84bd6f3c
   return this->native_context()->security_token() ==
          that->native_context()->security_token();
 }
