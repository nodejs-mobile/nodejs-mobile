--- conflicted
+++ resolved
@@ -125,14 +125,10 @@
   V(debug::GeneratorObject, JSGeneratorObject) \
   V(debug::Script, Script)                     \
   V(Promise, JSPromise)                        \
-<<<<<<< HEAD
-  V(DynamicImportResult, JSPromise)
-=======
   V(Primitive, Object)                         \
   V(PrimitiveArray, FixedArray)                \
   V(BigInt, BigInt)                            \
   V(ScriptOrModule, Script)
->>>>>>> 84bd6f3c
 
 class Utils {
  public:
@@ -211,8 +207,6 @@
       v8::internal::Handle<v8::internal::Object> obj);
   static inline Local<Promise> PromiseToLocal(
       v8::internal::Handle<v8::internal::JSObject> obj);
-  static inline Local<DynamicImportResult> PromiseToDynamicImportResult(
-      v8::internal::Handle<v8::internal::JSPromise> obj);
   static inline Local<StackTrace> StackTraceToLocal(
       v8::internal::Handle<v8::internal::FixedArray> obj);
   static inline Local<StackFrame> StackFrameToLocal(
@@ -351,10 +345,6 @@
 MAKE_TO_LOCAL(AccessorSignatureToLocal, FunctionTemplateInfo, AccessorSignature)
 MAKE_TO_LOCAL(MessageToLocal, Object, Message)
 MAKE_TO_LOCAL(PromiseToLocal, JSObject, Promise)
-<<<<<<< HEAD
-MAKE_TO_LOCAL(PromiseToDynamicImportResult, JSPromise, DynamicImportResult)
-=======
->>>>>>> 84bd6f3c
 MAKE_TO_LOCAL(StackTraceToLocal, FixedArray, StackTrace)
 MAKE_TO_LOCAL(StackFrameToLocal, StackFrameInfo, StackFrame)
 MAKE_TO_LOCAL(NumberToLocal, Object, Number)
@@ -388,12 +378,6 @@
 #undef MAKE_OPEN_HANDLE
 #undef OPEN_HANDLE_LIST
 
-<<<<<<< HEAD
-extern Isolate* IsolateNewImpl(internal::Isolate* isolate,
-                               const Isolate::CreateParams& params);
-
-=======
->>>>>>> 84bd6f3c
 namespace internal {
 
 class V8_EXPORT_PRIVATE DeferredHandles {
