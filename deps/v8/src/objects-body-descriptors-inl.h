--- conflicted
+++ resolved
@@ -20,14 +20,9 @@
   return object->SizeFromMap(map);
 }
 
-<<<<<<< HEAD
-bool BodyDescriptorBase::IsValidSlotImpl(HeapObject* obj, int offset) {
-  if (!FLAG_unbox_double_fields || obj->map()->HasFastPointerLayout()) {
-=======
 bool BodyDescriptorBase::IsValidSlotImpl(Map* map, HeapObject* obj,
                                          int offset) {
   if (!FLAG_unbox_double_fields || map->HasFastPointerLayout()) {
->>>>>>> 84bd6f3c
     return true;
   } else {
     DCHECK(FLAG_unbox_double_fields);
@@ -62,31 +57,6 @@
   }
 }
 
-<<<<<<< HEAD
-template <typename StaticVisitor>
-void BodyDescriptorBase::IterateBodyImpl(Heap* heap, HeapObject* obj,
-                                         int start_offset, int end_offset) {
-  if (!FLAG_unbox_double_fields || obj->map()->HasFastPointerLayout()) {
-    IteratePointers<StaticVisitor>(heap, obj, start_offset, end_offset);
-  } else {
-    DCHECK(FLAG_unbox_double_fields);
-    DCHECK(IsAligned(start_offset, kPointerSize) &&
-           IsAligned(end_offset, kPointerSize));
-
-    LayoutDescriptorHelper helper(obj->map());
-    DCHECK(!helper.all_fields_tagged());
-    for (int offset = start_offset; offset < end_offset;) {
-      int end_of_region_offset;
-      if (helper.IsTagged(offset, end_offset, &end_of_region_offset)) {
-        IteratePointers<StaticVisitor>(heap, obj, offset, end_of_region_offset);
-      }
-      offset = end_of_region_offset;
-    }
-  }
-}
-
-=======
->>>>>>> 84bd6f3c
 template <typename ObjectVisitor>
 DISABLE_CFI_PERF void BodyDescriptorBase::IteratePointers(HeapObject* obj,
                                                           int start_offset,
@@ -96,83 +66,12 @@
                    HeapObject::RawField(obj, end_offset));
 }
 
-<<<<<<< HEAD
-template <typename StaticVisitor>
-DISABLE_CFI_PERF void BodyDescriptorBase::IteratePointers(Heap* heap,
-                                                          HeapObject* obj,
-                                                          int start_offset,
-                                                          int end_offset) {
-  StaticVisitor::VisitPointers(heap, obj,
-                               HeapObject::RawField(obj, start_offset),
-                               HeapObject::RawField(obj, end_offset));
-}
-
-=======
->>>>>>> 84bd6f3c
 template <typename ObjectVisitor>
 void BodyDescriptorBase::IteratePointer(HeapObject* obj, int offset,
                                         ObjectVisitor* v) {
   v->VisitPointer(obj, HeapObject::RawField(obj, offset));
 }
 
-<<<<<<< HEAD
-template <typename StaticVisitor>
-void BodyDescriptorBase::IteratePointer(Heap* heap, HeapObject* obj,
-                                        int offset) {
-  StaticVisitor::VisitPointer(heap, obj, HeapObject::RawField(obj, offset));
-}
-
-class JSObject::BodyDescriptor final : public BodyDescriptorBase {
- public:
-  static const int kStartOffset = JSReceiver::kPropertiesOffset;
-
-  static bool IsValidSlot(HeapObject* obj, int offset) {
-    if (offset < kStartOffset) return false;
-    return IsValidSlotImpl(obj, offset);
-  }
-
-  template <typename ObjectVisitor>
-  static inline void IterateBody(HeapObject* obj, int object_size,
-                                 ObjectVisitor* v) {
-    IterateBodyImpl(obj, kStartOffset, object_size, v);
-  }
-
-  template <typename StaticVisitor>
-  static inline void IterateBody(HeapObject* obj, int object_size) {
-    Heap* heap = obj->GetHeap();
-    IterateBodyImpl<StaticVisitor>(heap, obj, kStartOffset, object_size);
-  }
-
-  static inline int SizeOf(Map* map, HeapObject* object) {
-    return map->instance_size();
-  }
-};
-
-class JSObject::FastBodyDescriptor final : public BodyDescriptorBase {
- public:
-  static const int kStartOffset = JSReceiver::kPropertiesOffset;
-
-  static bool IsValidSlot(HeapObject* obj, int offset) {
-    return offset >= kStartOffset;
-  }
-
-  template <typename ObjectVisitor>
-  static inline void IterateBody(HeapObject* obj, int object_size,
-                                 ObjectVisitor* v) {
-    IteratePointers(obj, kStartOffset, object_size, v);
-  }
-
-  template <typename StaticVisitor>
-  static inline void IterateBody(HeapObject* obj, int object_size) {
-    Heap* heap = obj->GetHeap();
-    IteratePointers<StaticVisitor>(heap, obj, kStartOffset, object_size);
-  }
-
-  static inline int SizeOf(Map* map, HeapObject* object) {
-    return map->instance_size();
-  }
-};
-=======
 template <typename ObjectVisitor>
 DISABLE_CFI_PERF void BodyDescriptorBase::IterateMaybeWeakPointers(
     HeapObject* obj, int start_offset, int end_offset, ObjectVisitor* v) {
@@ -185,7 +84,6 @@
                                                  ObjectVisitor* v) {
   v->VisitPointer(obj, HeapObject::RawMaybeWeakField(obj, offset));
 }
->>>>>>> 84bd6f3c
 
 class JSObject::BodyDescriptor final : public BodyDescriptorBase {
  public:
@@ -202,17 +100,10 @@
     IterateBodyImpl(map, obj, kStartOffset, object_size, v);
   }
 
-<<<<<<< HEAD
-    if (body_visiting_policy & kVisitCodeEntry) {
-      v->VisitCodeEntry(JSFunction::cast(obj),
-                        obj->address() + kCodeEntryOffset);
-    }
-=======
   static inline int SizeOf(Map* map, HeapObject* object) {
     return map->instance_size();
   }
 };
->>>>>>> 84bd6f3c
 
 class JSObject::FastBodyDescriptor final : public BodyDescriptorBase {
  public:
@@ -260,16 +151,11 @@
 class JSArrayBuffer::BodyDescriptor final : public BodyDescriptorBase {
  public:
   STATIC_ASSERT(kByteLengthOffset + kPointerSize == kBackingStoreOffset);
-  STATIC_ASSERT(kAllocationLengthOffset + kPointerSize == kBitFieldSlot);
+  STATIC_ASSERT(kBackingStoreOffset + kPointerSize == kBitFieldSlot);
   STATIC_ASSERT(kBitFieldSlot + kPointerSize == kSize);
 
-<<<<<<< HEAD
-  static bool IsValidSlot(HeapObject* obj, int offset) {
-    if (offset < kAllocationLengthOffset) return true;
-=======
   static bool IsValidSlot(Map* map, HeapObject* obj, int offset) {
     if (offset < kBitFieldSlot) return true;
->>>>>>> 84bd6f3c
     if (offset < kSize) return false;
     return IsValidSlotImpl(map, obj, offset);
   }
@@ -280,24 +166,8 @@
     // Array buffers contain raw pointers that the GC does not know about. These
     // are stored at kBackStoreOffset and later, so we do not iterate over
     // those.
-<<<<<<< HEAD
-    IteratePointers(obj, kPropertiesOffset, kBackingStoreOffset, v);
-    IterateBodyImpl(obj, kSize, object_size, v);
-  }
-
-  template <typename StaticVisitor>
-  static inline void IterateBody(HeapObject* obj, int object_size) {
-    Heap* heap = obj->GetHeap();
-    // Array buffers contain raw pointers that the GC does not know about. These
-    // are stored at kBackStoreOffset and later, so we do not iterate over
-    // those.
-    IteratePointers<StaticVisitor>(heap, obj, kPropertiesOffset,
-                                   kBackingStoreOffset);
-    IterateBodyImpl<StaticVisitor>(heap, obj, kSize, object_size);
-=======
     IteratePointers(obj, kPropertiesOrHashOffset, kBackingStoreOffset, v);
     IterateBodyImpl(map, obj, kSize, object_size, v);
->>>>>>> 84bd6f3c
   }
 
   static inline int SizeOf(Map* map, HeapObject* object) {
@@ -305,21 +175,6 @@
   }
 };
 
-<<<<<<< HEAD
-class ByteArray::BodyDescriptor final : public BodyDescriptorBase {
- public:
-  static bool IsValidSlot(HeapObject* obj, int offset) { return false; }
-
-  template <typename ObjectVisitor>
-  static inline void IterateBody(HeapObject* obj, int object_size,
-                                 ObjectVisitor* v) {}
-
-  template <typename StaticVisitor>
-  static inline void IterateBody(HeapObject* obj, int object_size) {}
-
-  static inline int SizeOf(Map* map, HeapObject* obj) {
-    return reinterpret_cast<ByteArray*>(obj)->ByteArraySize();
-=======
 template <typename Derived>
 class SmallOrderedHashTable<Derived>::BodyDescriptor final
     : public BodyDescriptorBase {
@@ -364,7 +219,6 @@
 
   static inline int SizeOf(Map* map, HeapObject* obj) {
     return ByteArray::SizeFor(ByteArray::cast(obj)->synchronized_length());
->>>>>>> 84bd6f3c
   }
 };
 
@@ -406,20 +260,6 @@
 
 class FixedDoubleArray::BodyDescriptor final : public BodyDescriptorBase {
  public:
-<<<<<<< HEAD
-  static bool IsValidSlot(HeapObject* obj, int offset) { return false; }
-
-  template <typename ObjectVisitor>
-  static inline void IterateBody(HeapObject* obj, int object_size,
-                                 ObjectVisitor* v) {}
-
-  template <typename StaticVisitor>
-  static inline void IterateBody(HeapObject* obj, int object_size) {}
-
-  static inline int SizeOf(Map* map, HeapObject* obj) {
-    return FixedDoubleArray::SizeFor(
-        reinterpret_cast<FixedDoubleArray*>(obj)->length());
-=======
   static bool IsValidSlot(Map* map, HeapObject* obj, int offset) {
     return false;
   }
@@ -431,7 +271,6 @@
   static inline int SizeOf(Map* map, HeapObject* obj) {
     return FixedDoubleArray::SizeFor(
         FixedDoubleArray::cast(obj)->synchronized_length());
->>>>>>> 84bd6f3c
   }
 };
 
@@ -469,8 +308,6 @@
   }
 };
 
-<<<<<<< HEAD
-=======
 class FeedbackMetadata::BodyDescriptor final : public BodyDescriptorBase {
  public:
   static bool IsValidSlot(Map* map, HeapObject* obj, int offset) {
@@ -507,7 +344,6 @@
   }
 };
 
->>>>>>> 84bd6f3c
 template <JSWeakCollection::BodyVisitingPolicy body_visiting_policy>
 class JSWeakCollection::BodyDescriptorImpl final : public BodyDescriptorBase {
  public:
@@ -546,15 +382,6 @@
     v->VisitExternalReference(Foreign::cast(obj),
                               reinterpret_cast<Address*>(HeapObject::RawField(
                                   obj, kForeignAddressOffset)));
-<<<<<<< HEAD
-  }
-
-  template <typename StaticVisitor>
-  static inline void IterateBody(HeapObject* obj, int object_size) {
-    StaticVisitor::VisitExternalReference(reinterpret_cast<Address*>(
-        HeapObject::RawField(obj, kForeignAddressOffset)));
-=======
->>>>>>> 84bd6f3c
   }
 
   static inline int SizeOf(Map* map, HeapObject* object) { return kSize; }
@@ -562,18 +389,6 @@
 
 class ExternalOneByteString::BodyDescriptor final : public BodyDescriptorBase {
  public:
-<<<<<<< HEAD
-  static bool IsValidSlot(HeapObject* obj, int offset) { return false; }
-
-  template <typename ObjectVisitor>
-  static inline void IterateBody(HeapObject* obj, int object_size,
-                                 ObjectVisitor* v) {
-  }
-
-  template <typename StaticVisitor>
-  static inline void IterateBody(HeapObject* obj, int object_size) {
-  }
-=======
   static bool IsValidSlot(Map* map, HeapObject* obj, int offset) {
     return false;
   }
@@ -581,25 +396,12 @@
   template <typename ObjectVisitor>
   static inline void IterateBody(Map* map, HeapObject* obj, int object_size,
                                  ObjectVisitor* v) {}
->>>>>>> 84bd6f3c
 
   static inline int SizeOf(Map* map, HeapObject* object) { return kSize; }
 };
 
 class ExternalTwoByteString::BodyDescriptor final : public BodyDescriptorBase {
  public:
-<<<<<<< HEAD
-  static bool IsValidSlot(HeapObject* obj, int offset) { return false; }
-
-  template <typename ObjectVisitor>
-  static inline void IterateBody(HeapObject* obj, int object_size,
-                                 ObjectVisitor* v) {
-  }
-
-  template <typename StaticVisitor>
-  static inline void IterateBody(HeapObject* obj, int object_size) {
-  }
-=======
   static bool IsValidSlot(Map* map, HeapObject* obj, int offset) {
     return false;
   }
@@ -607,7 +409,6 @@
   template <typename ObjectVisitor>
   static inline void IterateBody(Map* map, HeapObject* obj, int object_size,
                                  ObjectVisitor* v) {}
->>>>>>> 84bd6f3c
 
   static inline int SizeOf(Map* map, HeapObject* object) { return kSize; }
 };
@@ -637,23 +438,11 @@
                     RelocInfo::ModeMask(RelocInfo::OFF_HEAP_TARGET) |
                     RelocInfo::ModeMask(RelocInfo::RUNTIME_ENTRY);
 
-<<<<<<< HEAD
-    IteratePointers(obj, kRelocationInfoOffset, kNextCodeLinkOffset, v);
-    v->VisitNextCodeLink(Code::cast(obj),
-                         HeapObject::RawField(obj, kNextCodeLinkOffset));
-
-    RelocIterator it(Code::cast(obj), mode_mask);
-    Isolate* isolate = obj->GetIsolate();
-    for (; !it.done(); it.next()) {
-      it.rinfo()->Visit(isolate, v);
-    }
-=======
     // GC does not visit data/code in the header and in the body directly.
     IteratePointers(obj, kRelocationInfoOffset, kDataStart, v);
 
     RelocIterator it(Code::cast(obj), mode_mask);
     v->VisitRelocInfo(&it);
->>>>>>> 84bd6f3c
   }
 
   template <typename ObjectVisitor>
@@ -662,29 +451,6 @@
     IterateBody(map, obj, v);
   }
 
-<<<<<<< HEAD
-  template <typename StaticVisitor>
-  static inline void IterateBody(HeapObject* obj) {
-    int mode_mask = RelocInfo::kCodeTargetMask |
-                    RelocInfo::ModeMask(RelocInfo::EMBEDDED_OBJECT) |
-                    RelocInfo::ModeMask(RelocInfo::CELL) |
-                    RelocInfo::ModeMask(RelocInfo::EXTERNAL_REFERENCE) |
-                    RelocInfo::ModeMask(RelocInfo::INTERNAL_REFERENCE) |
-                    RelocInfo::ModeMask(RelocInfo::INTERNAL_REFERENCE_ENCODED) |
-                    RelocInfo::ModeMask(RelocInfo::RUNTIME_ENTRY) |
-                    RelocInfo::kDebugBreakSlotMask;
-
-    Heap* heap = obj->GetHeap();
-    IteratePointers<StaticVisitor>(heap, obj, kRelocationInfoOffset,
-                                   kNextCodeLinkOffset);
-    StaticVisitor::VisitNextCodeLink(
-        heap, HeapObject::RawField(obj, kNextCodeLinkOffset));
-
-    RelocIterator it(Code::cast(obj), mode_mask);
-    for (; !it.done(); it.next()) {
-      it.rinfo()->template Visit<StaticVisitor>(heap);
-    }
-=======
   static inline int SizeOf(Map* map, HeapObject* object) {
     return reinterpret_cast<Code*>(object)->CodeSize();
   }
@@ -728,7 +494,6 @@
     if (offset < kMemoryStartOffset) return true;
     if (offset < kCompiledModuleOffset) return false;
     return IsValidSlotImpl(map, obj, offset);
->>>>>>> 84bd6f3c
   }
 
   template <typename ObjectVisitor>
@@ -743,40 +508,6 @@
   }
 };
 
-<<<<<<< HEAD
-class SeqOneByteString::BodyDescriptor final : public BodyDescriptorBase {
- public:
-  static bool IsValidSlot(HeapObject* obj, int offset) { return false; }
-
-  template <typename ObjectVisitor>
-  static inline void IterateBody(HeapObject* obj, int object_size,
-                                 ObjectVisitor* v) {}
-
-  template <typename StaticVisitor>
-  static inline void IterateBody(HeapObject* obj, int object_size) {}
-
-  static inline int SizeOf(Map* map, HeapObject* obj) {
-    SeqOneByteString* string = SeqOneByteString::cast(obj);
-    return string->SizeFor(string->length());
-  }
-};
-
-class SeqTwoByteString::BodyDescriptor final : public BodyDescriptorBase {
- public:
-  static bool IsValidSlot(HeapObject* obj, int offset) { return false; }
-
-  template <typename ObjectVisitor>
-  static inline void IterateBody(HeapObject* obj, int object_size,
-                                 ObjectVisitor* v) {}
-
-  template <typename StaticVisitor>
-  static inline void IterateBody(HeapObject* obj, int object_size) {}
-
-  static inline int SizeOf(Map* map, HeapObject* obj) {
-    SeqTwoByteString* string = SeqTwoByteString::cast(obj);
-    return string->SizeFor(string->length());
-  }
-=======
 class Map::BodyDescriptor final : public BodyDescriptorBase {
  public:
   static bool IsValidSlot(Map* map, HeapObject* obj, int offset) {
@@ -795,7 +526,6 @@
   }
 
   static inline int SizeOf(Map* map, HeapObject* obj) { return Map::kSize; }
->>>>>>> 84bd6f3c
 };
 
 template <typename Op, typename ReturnType, typename T1, typename T2,
