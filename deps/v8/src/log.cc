// Copyright 2011 the V8 project authors. All rights reserved.
// Use of this source code is governed by a BSD-style license that can be
// found in the LICENSE file.

#include "src/log.h"

#include <cstdarg>
#include <memory>
#include <sstream>

#include "src/api.h"
#include "src/bailout-reason.h"
#include "src/base/platform/platform.h"
#include "src/bootstrapper.h"
#include "src/code-stubs.h"
#include "src/counters.h"
#include "src/deoptimizer.h"
#include "src/global-handles.h"
#include "src/instruction-stream.h"
#include "src/interpreter/bytecodes.h"
#include "src/interpreter/interpreter.h"
#include "src/libsampler/sampler.h"
#include "src/log-inl.h"
#include "src/macro-assembler.h"
#include "src/objects/api-callbacks.h"
#include "src/perf-jit.h"
#include "src/profiler/tick-sample.h"
#include "src/runtime-profiler.h"
#include "src/source-position-table.h"
#include "src/string-stream.h"
#include "src/tracing/tracing-category-observer.h"
#include "src/unicode-inl.h"
#include "src/vm-state-inl.h"
#include "src/wasm/wasm-code-manager.h"
#include "src/wasm/wasm-objects-inl.h"

#include "src/utils.h"
#include "src/version.h"

namespace v8 {
namespace internal {

#define DECLARE_EVENT(ignore1, name) #name,
static const char* kLogEventsNames[CodeEventListener::NUMBER_OF_LOG_EVENTS] = {
    LOG_EVENTS_AND_TAGS_LIST(DECLARE_EVENT)};
#undef DECLARE_EVENT

static v8::CodeEventType GetCodeEventTypeForTag(
    CodeEventListener::LogEventsAndTags tag) {
  switch (tag) {
    case CodeEventListener::NUMBER_OF_LOG_EVENTS:
#define V(Event, _) case CodeEventListener::Event:
      LOG_EVENTS_LIST(V)
#undef V
      return v8::CodeEventType::kUnknownType;
#define V(From, To)             \
  case CodeEventListener::From: \
    return v8::CodeEventType::k##To##Type;
      TAGS_LIST(V)
#undef V
  }
  // The execution should never pass here
  UNREACHABLE();
  // NOTE(mmarchini): Workaround to fix a compiler failure on GCC 4.9
  return v8::CodeEventType::kUnknownType;
}
#define CALL_CODE_EVENT_HANDLER(Call) \
  if (listener_) {                    \
    listener_->Call;                  \
  } else {                            \
    PROFILE(isolate_, Call);          \
  }

static const char* ComputeMarker(SharedFunctionInfo* shared,
                                 AbstractCode* code) {
  switch (code->kind()) {
    case AbstractCode::INTERPRETED_FUNCTION:
      return shared->optimization_disabled() ? "" : "~";
    case AbstractCode::OPTIMIZED_FUNCTION:
      return "*";
    default:
      return "";
  }
}

static const char* ComputeMarker(const wasm::WasmCode* code) {
  switch (code->kind()) {
    case wasm::WasmCode::kFunction:
      return code->is_liftoff() ? "" : "*";
    case wasm::WasmCode::kInterpreterEntry:
      return "~";
    default:
      return "";
  }
}

class CodeEventLogger::NameBuffer {
 public:
  NameBuffer() { Reset(); }

  void Reset() {
    utf8_pos_ = 0;
  }

  void Init(CodeEventListener::LogEventsAndTags tag) {
    Reset();
    AppendBytes(kLogEventsNames[tag]);
    AppendByte(':');
  }

  void AppendName(Name* name) {
    if (name->IsString()) {
      AppendString(String::cast(name));
    } else {
      Symbol* symbol = Symbol::cast(name);
      AppendBytes("symbol(");
      if (!symbol->name()->IsUndefined(symbol->GetIsolate())) {
        AppendBytes("\"");
        AppendString(String::cast(symbol->name()));
        AppendBytes("\" ");
      }
      AppendBytes("hash ");
      AppendHex(symbol->Hash());
      AppendByte(')');
    }
  }

  void AppendString(String* str) {
    if (str == nullptr) return;
    int uc16_length = Min(str->length(), kUtf16BufferSize);
    String::WriteToFlat(str, utf16_buffer, 0, uc16_length);
    int previous = unibrow::Utf16::kNoPreviousCharacter;
    for (int i = 0; i < uc16_length && utf8_pos_ < kUtf8BufferSize; ++i) {
      uc16 c = utf16_buffer[i];
      if (c <= unibrow::Utf8::kMaxOneByteChar) {
        utf8_buffer_[utf8_pos_++] = static_cast<char>(c);
      } else {
        int char_length = unibrow::Utf8::Length(c, previous);
        if (utf8_pos_ + char_length > kUtf8BufferSize) break;
        unibrow::Utf8::Encode(utf8_buffer_ + utf8_pos_, c, previous);
        utf8_pos_ += char_length;
      }
      previous = c;
    }
  }

  void AppendBytes(const char* bytes, int size) {
    size = Min(size, kUtf8BufferSize - utf8_pos_);
    MemCopy(utf8_buffer_ + utf8_pos_, bytes, size);
    utf8_pos_ += size;
  }

  void AppendBytes(const char* bytes) {
    AppendBytes(bytes, StrLength(bytes));
  }

  void AppendByte(char c) {
    if (utf8_pos_ >= kUtf8BufferSize) return;
    utf8_buffer_[utf8_pos_++] = c;
  }

  void AppendInt(int n) {
    int space = kUtf8BufferSize - utf8_pos_;
    if (space <= 0) return;
    Vector<char> buffer(utf8_buffer_ + utf8_pos_, space);
    int size = SNPrintF(buffer, "%d", n);
    if (size > 0 && utf8_pos_ + size <= kUtf8BufferSize) {
      utf8_pos_ += size;
    }
  }

  void AppendHex(uint32_t n) {
    int space = kUtf8BufferSize - utf8_pos_;
    if (space <= 0) return;
    Vector<char> buffer(utf8_buffer_ + utf8_pos_, space);
    int size = SNPrintF(buffer, "%x", n);
    if (size > 0 && utf8_pos_ + size <= kUtf8BufferSize) {
      utf8_pos_ += size;
    }
  }

  const char* get() { return utf8_buffer_; }
  int size() const { return utf8_pos_; }

 private:
  static const int kUtf8BufferSize = 512;
  static const int kUtf16BufferSize = kUtf8BufferSize;

  int utf8_pos_;
  char utf8_buffer_[kUtf8BufferSize];
  uc16 utf16_buffer[kUtf16BufferSize];
};


CodeEventLogger::CodeEventLogger() : name_buffer_(new NameBuffer) { }

CodeEventLogger::~CodeEventLogger() { delete name_buffer_; }

void CodeEventLogger::CodeCreateEvent(CodeEventListener::LogEventsAndTags tag,
                                      AbstractCode* code, const char* comment) {
  name_buffer_->Init(tag);
  name_buffer_->AppendBytes(comment);
  LogRecordedBuffer(code, nullptr, name_buffer_->get(), name_buffer_->size());
}

void CodeEventLogger::CodeCreateEvent(CodeEventListener::LogEventsAndTags tag,
                                      AbstractCode* code, Name* name) {
  name_buffer_->Init(tag);
  name_buffer_->AppendName(name);
  LogRecordedBuffer(code, nullptr, name_buffer_->get(), name_buffer_->size());
}

void CodeEventLogger::CodeCreateEvent(CodeEventListener::LogEventsAndTags tag,
                                      AbstractCode* code,
                                      SharedFunctionInfo* shared, Name* name) {
  name_buffer_->Init(tag);
  name_buffer_->AppendBytes(ComputeMarker(shared, code));
  name_buffer_->AppendName(name);
  LogRecordedBuffer(code, shared, name_buffer_->get(), name_buffer_->size());
}

void CodeEventLogger::CodeCreateEvent(CodeEventListener::LogEventsAndTags tag,
                                      AbstractCode* code,
                                      SharedFunctionInfo* shared, Name* source,
                                      int line, int column) {
  name_buffer_->Init(tag);
  name_buffer_->AppendBytes(ComputeMarker(shared, code));
  name_buffer_->AppendString(shared->DebugName());
  name_buffer_->AppendByte(' ');
  if (source->IsString()) {
    name_buffer_->AppendString(String::cast(source));
  } else {
    name_buffer_->AppendBytes("symbol(hash ");
    name_buffer_->AppendHex(Name::cast(source)->Hash());
    name_buffer_->AppendByte(')');
  }
  name_buffer_->AppendByte(':');
  name_buffer_->AppendInt(line);
  LogRecordedBuffer(code, shared, name_buffer_->get(), name_buffer_->size());
}

void CodeEventLogger::CodeCreateEvent(LogEventsAndTags tag,
                                      const wasm::WasmCode* code,
                                      wasm::WasmName name) {
  name_buffer_->Init(tag);
  if (name.is_empty()) {
    name_buffer_->AppendBytes("<wasm-unknown>");
  } else {
    name_buffer_->AppendBytes(name.start(), name.length());
  }
  name_buffer_->AppendByte('-');
  if (code->IsAnonymous()) {
    name_buffer_->AppendBytes("<anonymous>");
  } else {
    name_buffer_->AppendInt(code->index());
  }
  LogRecordedBuffer(code, name_buffer_->get(), name_buffer_->size());
}

void CodeEventLogger::RegExpCodeCreateEvent(AbstractCode* code,
                                            String* source) {
  name_buffer_->Init(CodeEventListener::REG_EXP_TAG);
  name_buffer_->AppendString(source);
  LogRecordedBuffer(code, nullptr, name_buffer_->get(), name_buffer_->size());
}

// Linux perf tool logging support
class PerfBasicLogger : public CodeEventLogger {
 public:
  PerfBasicLogger();
  ~PerfBasicLogger() override;

  void CodeMoveEvent(AbstractCode* from, AbstractCode* to) override {}
  void CodeDisableOptEvent(AbstractCode* code,
                           SharedFunctionInfo* shared) override {}

 private:
  void LogRecordedBuffer(AbstractCode* code, SharedFunctionInfo* shared,
                         const char* name, int length) override;
  void LogRecordedBuffer(const wasm::WasmCode* code, const char* name,
                         int length) override;
  void WriteLogRecordedBuffer(uintptr_t address, int size, const char* name,
                              int name_length);

  // Extension added to V8 log file name to get the low-level log name.
  static const char kFilenameFormatString[];
  static const int kFilenameBufferPadding;

  FILE* perf_output_handle_;
};

const char PerfBasicLogger::kFilenameFormatString[] = "/tmp/perf-%d.map";
// Extra space for the PID in the filename
const int PerfBasicLogger::kFilenameBufferPadding = 16;

PerfBasicLogger::PerfBasicLogger() : perf_output_handle_(nullptr) {
  // Open the perf JIT dump file.
  int bufferSize = sizeof(kFilenameFormatString) + kFilenameBufferPadding;
  ScopedVector<char> perf_dump_name(bufferSize);
  int size = SNPrintF(
      perf_dump_name,
      kFilenameFormatString,
      base::OS::GetCurrentProcessId());
  CHECK_NE(size, -1);
  perf_output_handle_ =
      base::OS::FOpen(perf_dump_name.start(), base::OS::LogFileOpenMode);
  CHECK_NOT_NULL(perf_output_handle_);
  setvbuf(perf_output_handle_, nullptr, _IOLBF, 0);
}


PerfBasicLogger::~PerfBasicLogger() {
  fclose(perf_output_handle_);
  perf_output_handle_ = nullptr;
}

void PerfBasicLogger::WriteLogRecordedBuffer(uintptr_t address, int size,
                                             const char* name,
                                             int name_length) {
  // Linux perf expects hex literals without a leading 0x, while some
  // implementations of printf might prepend one when using the %p format
  // for pointers, leading to wrongly formatted JIT symbols maps.
  //
  // Instead, we use V8PRIxPTR format string and cast pointer to uintpr_t,
  // so that we have control over the exact output format.
  base::OS::FPrint(perf_output_handle_, "%" V8PRIxPTR " %x %.*s\n", address,
                   size, name_length, name);
}

void PerfBasicLogger::LogRecordedBuffer(AbstractCode* code, SharedFunctionInfo*,
                                        const char* name, int length) {
  if (FLAG_perf_basic_prof_only_functions &&
      (code->kind() != AbstractCode::INTERPRETED_FUNCTION &&
       code->kind() != AbstractCode::BUILTIN &&
       code->kind() != AbstractCode::OPTIMIZED_FUNCTION)) {
    return;
  }

  WriteLogRecordedBuffer(static_cast<uintptr_t>(code->InstructionStart()),
                         code->InstructionSize(), name, length);
}

void PerfBasicLogger::LogRecordedBuffer(const wasm::WasmCode* code,
                                        const char* name, int length) {
  WriteLogRecordedBuffer(static_cast<uintptr_t>(code->instruction_start()),
                         code->instructions().length(), name, length);
}

// External CodeEventListener
ExternalCodeEventListener::ExternalCodeEventListener(Isolate* isolate)
    : is_listening_(false), isolate_(isolate), code_event_handler_(nullptr) {}

ExternalCodeEventListener::~ExternalCodeEventListener() {
  if (is_listening_) {
    StopListening();
  }
}

void ExternalCodeEventListener::LogExistingCode() {
  HandleScope scope(isolate_);
  ExistingCodeLogger logger(isolate_, this);
  logger.LogCodeObjects();
  logger.LogBytecodeHandlers();
  logger.LogCompiledFunctions();
}

void ExternalCodeEventListener::StartListening(
    CodeEventHandler* code_event_handler) {
  if (is_listening_ || code_event_handler == nullptr) {
    return;
  }
  code_event_handler_ = code_event_handler;
  is_listening_ = isolate_->code_event_dispatcher()->AddListener(this);
  if (is_listening_) {
    LogExistingCode();
  }
}

void ExternalCodeEventListener::StopListening() {
  if (!is_listening_) {
    return;
  }

  isolate_->code_event_dispatcher()->RemoveListener(this);
  is_listening_ = false;
}

void ExternalCodeEventListener::CodeCreateEvent(
    CodeEventListener::LogEventsAndTags tag, AbstractCode* code,
    const char* comment) {
  CodeEvent code_event;
  code_event.code_start_address =
      static_cast<uintptr_t>(code->InstructionStart());
  code_event.code_size = static_cast<size_t>(code->InstructionSize());
  code_event.function_name = isolate_->factory()->empty_string();
  code_event.script_name = isolate_->factory()->empty_string();
  code_event.script_line = 0;
  code_event.script_column = 0;
  code_event.code_type = GetCodeEventTypeForTag(tag);
  code_event.comment = comment;

  code_event_handler_->Handle(reinterpret_cast<v8::CodeEvent*>(&code_event));
}

void ExternalCodeEventListener::CodeCreateEvent(
    CodeEventListener::LogEventsAndTags tag, AbstractCode* code, Name* name) {
  Handle<String> name_string =
      Name::ToFunctionName(Handle<Name>(name, isolate_)).ToHandleChecked();

  CodeEvent code_event;
  code_event.code_start_address =
      static_cast<uintptr_t>(code->InstructionStart());
  code_event.code_size = static_cast<size_t>(code->InstructionSize());
  code_event.function_name = name_string;
  code_event.script_name = isolate_->factory()->empty_string();
  code_event.script_line = 0;
  code_event.script_column = 0;
  code_event.code_type = GetCodeEventTypeForTag(tag);
  code_event.comment = "";

  code_event_handler_->Handle(reinterpret_cast<v8::CodeEvent*>(&code_event));
}

void ExternalCodeEventListener::CodeCreateEvent(
    CodeEventListener::LogEventsAndTags tag, AbstractCode* code,
    SharedFunctionInfo* shared, Name* name) {
  Handle<String> name_string =
      Name::ToFunctionName(Handle<Name>(name, isolate_)).ToHandleChecked();

  CodeEvent code_event;
  code_event.code_start_address =
      static_cast<uintptr_t>(code->InstructionStart());
  code_event.code_size = static_cast<size_t>(code->InstructionSize());
  code_event.function_name = name_string;
  code_event.script_name = isolate_->factory()->empty_string();
  code_event.script_line = 0;
  code_event.script_column = 0;
  code_event.code_type = GetCodeEventTypeForTag(tag);
  code_event.comment = "";

  code_event_handler_->Handle(reinterpret_cast<v8::CodeEvent*>(&code_event));
}

void ExternalCodeEventListener::CodeCreateEvent(
    CodeEventListener::LogEventsAndTags tag, AbstractCode* code,
    SharedFunctionInfo* shared, Name* source, int line, int column) {
  Handle<String> name_string =
      Name::ToFunctionName(Handle<Name>(shared->Name(), isolate_))
          .ToHandleChecked();
  Handle<String> source_string =
      Name::ToFunctionName(Handle<Name>(source, isolate_)).ToHandleChecked();

  CodeEvent code_event;
  code_event.code_start_address =
      static_cast<uintptr_t>(code->InstructionStart());
  code_event.code_size = static_cast<size_t>(code->InstructionSize());
  code_event.function_name = name_string;
  code_event.script_name = source_string;
  code_event.script_line = line;
  code_event.script_column = column;
  code_event.code_type = GetCodeEventTypeForTag(tag);
  code_event.comment = "";

  code_event_handler_->Handle(reinterpret_cast<v8::CodeEvent*>(&code_event));
}

void ExternalCodeEventListener::CodeCreateEvent(LogEventsAndTags tag,
                                                const wasm::WasmCode* code,
                                                wasm::WasmName name) {
  // TODO(mmarchini): handle later
}

void ExternalCodeEventListener::RegExpCodeCreateEvent(AbstractCode* code,
                                                      String* source) {
  CodeEvent code_event;
  code_event.code_start_address =
      static_cast<uintptr_t>(code->InstructionStart());
  code_event.code_size = static_cast<size_t>(code->InstructionSize());
  code_event.function_name = Handle<String>(source, isolate_);
  code_event.script_name = isolate_->factory()->empty_string();
  code_event.script_line = 0;
  code_event.script_column = 0;
  code_event.code_type = GetCodeEventTypeForTag(CodeEventListener::REG_EXP_TAG);
  code_event.comment = "";

  code_event_handler_->Handle(reinterpret_cast<v8::CodeEvent*>(&code_event));
}

// Low-level logging support.
class LowLevelLogger : public CodeEventLogger {
 public:
  explicit LowLevelLogger(const char* file_name);
  ~LowLevelLogger() override;

  void CodeMoveEvent(AbstractCode* from, AbstractCode* to) override;
  void CodeDisableOptEvent(AbstractCode* code,
                           SharedFunctionInfo* shared) override {}
  void SnapshotPositionEvent(HeapObject* obj, int pos);
  void CodeMovingGCEvent() override;

 private:
  void LogRecordedBuffer(AbstractCode* code, SharedFunctionInfo* shared,
                         const char* name, int length) override;
  void LogRecordedBuffer(const wasm::WasmCode* code, const char* name,
                         int length) override;

  // Low-level profiling event structures.
  struct CodeCreateStruct {
    static const char kTag = 'C';

    int32_t name_size;
    Address code_address;
    int32_t code_size;
  };


  struct CodeMoveStruct {
    static const char kTag = 'M';

    Address from_address;
    Address to_address;
  };


  static const char kCodeMovingGCTag = 'G';


  // Extension added to V8 log file name to get the low-level log name.
  static const char kLogExt[];

  void LogCodeInfo();
  void LogWriteBytes(const char* bytes, int size);

  template <typename T>
  void LogWriteStruct(const T& s) {
    char tag = T::kTag;
    LogWriteBytes(reinterpret_cast<const char*>(&tag), sizeof(tag));
    LogWriteBytes(reinterpret_cast<const char*>(&s), sizeof(s));
  }

  FILE* ll_output_handle_;
};

const char LowLevelLogger::kLogExt[] = ".ll";

LowLevelLogger::LowLevelLogger(const char* name) : ll_output_handle_(nullptr) {
  // Open the low-level log file.
  size_t len = strlen(name);
  ScopedVector<char> ll_name(static_cast<int>(len + sizeof(kLogExt)));
  MemCopy(ll_name.start(), name, len);
  MemCopy(ll_name.start() + len, kLogExt, sizeof(kLogExt));
  ll_output_handle_ =
      base::OS::FOpen(ll_name.start(), base::OS::LogFileOpenMode);
  setvbuf(ll_output_handle_, nullptr, _IOLBF, 0);

  LogCodeInfo();
}


LowLevelLogger::~LowLevelLogger() {
  fclose(ll_output_handle_);
  ll_output_handle_ = nullptr;
}


void LowLevelLogger::LogCodeInfo() {
#if V8_TARGET_ARCH_IA32
  const char arch[] = "ia32";
#elif V8_TARGET_ARCH_X64 && V8_TARGET_ARCH_64_BIT
  const char arch[] = "x64";
#elif V8_TARGET_ARCH_X64 && V8_TARGET_ARCH_32_BIT
  const char arch[] = "x32";
#elif V8_TARGET_ARCH_ARM
  const char arch[] = "arm";
#elif V8_TARGET_ARCH_PPC
  const char arch[] = "ppc";
#elif V8_TARGET_ARCH_MIPS
  const char arch[] = "mips";
#elif V8_TARGET_ARCH_ARM64
  const char arch[] = "arm64";
#elif V8_TARGET_ARCH_S390
  const char arch[] = "s390";
#else
  const char arch[] = "unknown";
#endif
  LogWriteBytes(arch, sizeof(arch));
}

void LowLevelLogger::LogRecordedBuffer(AbstractCode* code, SharedFunctionInfo*,
                                       const char* name, int length) {
  CodeCreateStruct event;
  event.name_size = length;
  event.code_address = code->InstructionStart();
  event.code_size = code->InstructionSize();
  LogWriteStruct(event);
  LogWriteBytes(name, length);
  LogWriteBytes(reinterpret_cast<const char*>(code->InstructionStart()),
                code->InstructionSize());
}

void LowLevelLogger::LogRecordedBuffer(const wasm::WasmCode* code,
                                       const char* name, int length) {
  CodeCreateStruct event;
  event.name_size = length;
  event.code_address = code->instruction_start();
  event.code_size = code->instructions().length();
  LogWriteStruct(event);
  LogWriteBytes(name, length);
  LogWriteBytes(reinterpret_cast<const char*>(code->instruction_start()),
                code->instructions().length());
}

void LowLevelLogger::CodeMoveEvent(AbstractCode* from, AbstractCode* to) {
  CodeMoveStruct event;
  event.from_address = from->InstructionStart();
  event.to_address = to->InstructionStart();
  LogWriteStruct(event);
}


void LowLevelLogger::LogWriteBytes(const char* bytes, int size) {
  size_t rv = fwrite(bytes, 1, size, ll_output_handle_);
  DCHECK(static_cast<size_t>(size) == rv);
  USE(rv);
}


void LowLevelLogger::CodeMovingGCEvent() {
  const char tag = kCodeMovingGCTag;

  LogWriteBytes(&tag, sizeof(tag));
}

class JitLogger : public CodeEventLogger {
 public:
  explicit JitLogger(JitCodeEventHandler code_event_handler);

  void CodeMoveEvent(AbstractCode* from, AbstractCode* to) override;
  void CodeDisableOptEvent(AbstractCode* code,
                           SharedFunctionInfo* shared) override {}
  void AddCodeLinePosInfoEvent(void* jit_handler_data, int pc_offset,
                               int position,
                               JitCodeEvent::PositionType position_type);

  void* StartCodePosInfoEvent();
  void EndCodePosInfoEvent(Address start_address, void* jit_handler_data);

 private:
  void LogRecordedBuffer(AbstractCode* code, SharedFunctionInfo* shared,
                         const char* name, int length) override;
  void LogRecordedBuffer(const wasm::WasmCode* code, const char* name,
                         int length) override;

  JitCodeEventHandler code_event_handler_;
  base::Mutex logger_mutex_;
};


JitLogger::JitLogger(JitCodeEventHandler code_event_handler)
    : code_event_handler_(code_event_handler) {
}

void JitLogger::LogRecordedBuffer(AbstractCode* code,
                                  SharedFunctionInfo* shared, const char* name,
                                  int length) {
  JitCodeEvent event;
  memset(&event, 0, sizeof(event));
  event.type = JitCodeEvent::CODE_ADDED;
  event.code_start = reinterpret_cast<void*>(code->InstructionStart());
  event.code_type =
      code->IsCode() ? JitCodeEvent::JIT_CODE : JitCodeEvent::BYTE_CODE;
  event.code_len = code->InstructionSize();
  Handle<SharedFunctionInfo> shared_function_handle;
  if (shared && shared->script()->IsScript()) {
    shared_function_handle = Handle<SharedFunctionInfo>(shared);
  }
  event.script = ToApiHandle<v8::UnboundScript>(shared_function_handle);
  event.name.str = name;
  event.name.len = length;
  code_event_handler_(&event);
}

void JitLogger::LogRecordedBuffer(const wasm::WasmCode* code, const char* name,
                                  int length) {
  JitCodeEvent event;
  memset(&event, 0, sizeof(event));
  event.type = JitCodeEvent::CODE_ADDED;
  event.code_type = JitCodeEvent::JIT_CODE;
  event.code_start = code->instructions().start();
  event.code_len = code->instructions().length();
  event.name.str = name;
  event.name.len = length;
  code_event_handler_(&event);
}

void JitLogger::CodeMoveEvent(AbstractCode* from, AbstractCode* to) {
  base::LockGuard<base::Mutex> guard(&logger_mutex_);

  JitCodeEvent event;
  event.type = JitCodeEvent::CODE_MOVED;
  event.code_type =
      from->IsCode() ? JitCodeEvent::JIT_CODE : JitCodeEvent::BYTE_CODE;
  event.code_start = reinterpret_cast<void*>(from->InstructionStart());
  event.code_len = from->InstructionSize();
  event.new_code_start = reinterpret_cast<void*>(to->InstructionStart());

  code_event_handler_(&event);
}

void JitLogger::AddCodeLinePosInfoEvent(
    void* jit_handler_data,
    int pc_offset,
    int position,
    JitCodeEvent::PositionType position_type) {
  JitCodeEvent event;
  memset(&event, 0, sizeof(event));
  event.type = JitCodeEvent::CODE_ADD_LINE_POS_INFO;
  event.user_data = jit_handler_data;
  event.line_info.offset = pc_offset;
  event.line_info.pos = position;
  event.line_info.position_type = position_type;

  code_event_handler_(&event);
}


void* JitLogger::StartCodePosInfoEvent() {
  JitCodeEvent event;
  memset(&event, 0, sizeof(event));
  event.type = JitCodeEvent::CODE_START_LINE_INFO_RECORDING;

  code_event_handler_(&event);
  return event.user_data;
}

void JitLogger::EndCodePosInfoEvent(Address start_address,
                                    void* jit_handler_data) {
  JitCodeEvent event;
  memset(&event, 0, sizeof(event));
  event.type = JitCodeEvent::CODE_END_LINE_INFO_RECORDING;
  event.code_start = reinterpret_cast<void*>(start_address);
  event.user_data = jit_handler_data;

  code_event_handler_(&event);
}


// TODO(lpy): Keeping sampling thread inside V8 is a workaround currently,
// the reason is to reduce code duplication during migration to sampler library,
// sampling thread, as well as the sampler, will be moved to D8 eventually.
class SamplingThread : public base::Thread {
 public:
  static const int kSamplingThreadStackSize = 64 * KB;

  SamplingThread(sampler::Sampler* sampler, int interval_microseconds)
      : base::Thread(
            base::Thread::Options("SamplingThread", kSamplingThreadStackSize)),
        sampler_(sampler),
        interval_microseconds_(interval_microseconds) {}
  void Run() override {
    while (sampler_->IsProfiling()) {
      sampler_->DoSample();
      base::OS::Sleep(
          base::TimeDelta::FromMicroseconds(interval_microseconds_));
    }
  }

 private:
  sampler::Sampler* sampler_;
  const int interval_microseconds_;
};


// The Profiler samples pc and sp values for the main thread.
// Each sample is appended to a circular buffer.
// An independent thread removes data and writes it to the log.
// This design minimizes the time spent in the sampler.
//
class Profiler: public base::Thread {
 public:
  explicit Profiler(Isolate* isolate);
  void Engage();
  void Disengage();

  // Inserts collected profiling data into buffer.
  void Insert(v8::TickSample* sample) {
    if (paused_)
      return;

    if (Succ(head_) == static_cast<int>(base::Relaxed_Load(&tail_))) {
      overflow_ = true;
    } else {
      buffer_[head_] = *sample;
      head_ = Succ(head_);
      buffer_semaphore_.Signal();  // Tell we have an element.
    }
  }

  virtual void Run();

  // Pause and Resume TickSample data collection.
  void Pause() { paused_ = true; }
  void Resume() { paused_ = false; }

 private:
  // Waits for a signal and removes profiling data.
  bool Remove(v8::TickSample* sample) {
    buffer_semaphore_.Wait();  // Wait for an element.
    *sample = buffer_[base::Relaxed_Load(&tail_)];
    bool result = overflow_;
    base::Relaxed_Store(
        &tail_, static_cast<base::Atomic32>(Succ(base::Relaxed_Load(&tail_))));
    overflow_ = false;
    return result;
  }

  // Returns the next index in the cyclic buffer.
  int Succ(int index) { return (index + 1) % kBufferSize; }

  Isolate* isolate_;
  // Cyclic buffer for communicating profiling samples
  // between the signal handler and the worker thread.
  static const int kBufferSize = 128;
  v8::TickSample buffer_[kBufferSize];  // Buffer storage.
  int head_;  // Index to the buffer head.
  base::Atomic32 tail_;             // Index to the buffer tail.
  bool overflow_;  // Tell whether a buffer overflow has occurred.
  // Semaphore used for buffer synchronization.
  base::Semaphore buffer_semaphore_;

  // Tells whether profiler is engaged, that is, processing thread is stated.
  bool engaged_;

  // Tells whether worker thread should continue running.
  base::Atomic32 running_;

  // Tells whether we are currently recording tick samples.
  bool paused_;
};


//
// Ticker used to provide ticks to the profiler and the sliding state
// window.
//
class Ticker: public sampler::Sampler {
 public:
  Ticker(Isolate* isolate, int interval_microseconds)
      : sampler::Sampler(reinterpret_cast<v8::Isolate*>(isolate)),
        profiler_(nullptr),
        sampling_thread_(new SamplingThread(this, interval_microseconds)) {}

  ~Ticker() {
    if (IsActive()) Stop();
    delete sampling_thread_;
  }

  void SetProfiler(Profiler* profiler) {
    DCHECK_NULL(profiler_);
    profiler_ = profiler;
    IncreaseProfilingDepth();
    if (!IsActive()) Start();
    sampling_thread_->StartSynchronously();
  }

  void ClearProfiler() {
    profiler_ = nullptr;
    if (IsActive()) Stop();
    DecreaseProfilingDepth();
    sampling_thread_->Join();
  }

  void SampleStack(const v8::RegisterState& state) override {
    if (!profiler_) return;
    Isolate* isolate = reinterpret_cast<Isolate*>(this->isolate());
    TickSample sample;
    sample.Init(isolate, state, TickSample::kIncludeCEntryFrame, true);
    profiler_->Insert(&sample);
  }

 private:
  Profiler* profiler_;
  SamplingThread* sampling_thread_;
};

//
// Profiler implementation when invoking with --prof.
//
Profiler::Profiler(Isolate* isolate)
    : base::Thread(Options("v8:Profiler")),
      isolate_(isolate),
      head_(0),
      overflow_(false),
      buffer_semaphore_(0),
      engaged_(false),
      paused_(false) {
  base::Relaxed_Store(&tail_, 0);
  base::Relaxed_Store(&running_, 0);
}


void Profiler::Engage() {
  if (engaged_) return;
  engaged_ = true;

  std::vector<base::OS::SharedLibraryAddress> addresses =
      base::OS::GetSharedLibraryAddresses();
  for (const auto& address : addresses) {
    LOG(isolate_, SharedLibraryEvent(address.library_path, address.start,
                                     address.end, address.aslr_slide));
  }

  // Start thread processing the profiler buffer.
  base::Relaxed_Store(&running_, 1);
  Start();

  // Register to get ticks.
  Logger* logger = isolate_->logger();
  logger->ticker_->SetProfiler(this);

  logger->ProfilerBeginEvent();
}


void Profiler::Disengage() {
  if (!engaged_) return;

  // Stop receiving ticks.
  isolate_->logger()->ticker_->ClearProfiler();

  // Terminate the worker thread by setting running_ to false,
  // inserting a fake element in the queue and then wait for
  // the thread to terminate.
  base::Relaxed_Store(&running_, 0);
  v8::TickSample sample;
  // Reset 'paused_' flag, otherwise semaphore may not be signalled.
  Resume();
  Insert(&sample);
  Join();

  LOG(isolate_, UncheckedStringEvent("profiler", "end"));
}


void Profiler::Run() {
  v8::TickSample sample;
  bool overflow = Remove(&sample);
  while (base::Relaxed_Load(&running_)) {
    LOG(isolate_, TickEvent(&sample, overflow));
    overflow = Remove(&sample);
  }
}


//
// Logger class implementation.
//

Logger::Logger(Isolate* isolate)
    : isolate_(isolate),
      ticker_(nullptr),
      profiler_(nullptr),
      log_events_(nullptr),
      is_logging_(false),
      log_(nullptr),
      perf_basic_logger_(nullptr),
      perf_jit_logger_(nullptr),
      ll_logger_(nullptr),
      jit_logger_(nullptr),
      is_initialized_(false),
      existing_code_logger_(isolate) {}

Logger::~Logger() {
  delete log_;
}

void Logger::AddCodeEventListener(CodeEventListener* listener) {
  bool result = isolate_->code_event_dispatcher()->AddListener(listener);
  CHECK(result);
}

void Logger::RemoveCodeEventListener(CodeEventListener* listener) {
  isolate_->code_event_dispatcher()->RemoveListener(listener);
}

void Logger::ProfilerBeginEvent() {
  if (!log_->IsEnabled()) return;
  Log::MessageBuilder msg(log_);
<<<<<<< HEAD
  msg.Append("profiler,\"begin\",%d", FLAG_prof_sampling_interval);
=======
  msg << "profiler" << kNext << "begin" << kNext << FLAG_prof_sampling_interval;
>>>>>>> 84bd6f3c
  msg.WriteToLogFile();
}


void Logger::StringEvent(const char* name, const char* value) {
  if (FLAG_log) UncheckedStringEvent(name, value);
}


void Logger::UncheckedStringEvent(const char* name, const char* value) {
  if (!log_->IsEnabled()) return;
  Log::MessageBuilder msg(log_);
  msg << name << kNext << value;
  msg.WriteToLogFile();
}


void Logger::IntPtrTEvent(const char* name, intptr_t value) {
  if (FLAG_log) UncheckedIntPtrTEvent(name, value);
}


void Logger::UncheckedIntPtrTEvent(const char* name, intptr_t value) {
  if (!log_->IsEnabled()) return;
  Log::MessageBuilder msg(log_);
  msg << name << kNext;
  msg.Append("%" V8PRIdPTR, value);
  msg.WriteToLogFile();
}


void Logger::HandleEvent(const char* name, Object** location) {
  if (!log_->IsEnabled() || !FLAG_log_handles) return;
  Log::MessageBuilder msg(log_);
  msg << name << kNext << static_cast<void*>(location);
  msg.WriteToLogFile();
}


void Logger::ApiSecurityCheck() {
  if (!log_->IsEnabled() || !FLAG_log_api) return;
  Log::MessageBuilder msg(log_);
  msg << "api" << kNext << "check-security";
  msg.WriteToLogFile();
}

void Logger::SharedLibraryEvent(const std::string& library_path,
                                uintptr_t start, uintptr_t end,
                                intptr_t aslr_slide) {
  if (!log_->IsEnabled() || !FLAG_prof_cpp) return;
  Log::MessageBuilder msg(log_);
  msg << "shared-library" << kNext << library_path.c_str() << kNext
      << reinterpret_cast<void*>(start) << kNext << reinterpret_cast<void*>(end)
      << kNext << aslr_slide;
  msg.WriteToLogFile();
}

void Logger::CodeDeoptEvent(Code* code, DeoptKind kind, Address pc,
                            int fp_to_sp_delta) {
  if (!log_->IsEnabled()) return;
  Deoptimizer::DeoptInfo info = Deoptimizer::GetDeoptInfo(code, pc);
  Log::MessageBuilder msg(log_);
<<<<<<< HEAD
  int since_epoch = timer_.IsStarted()
                        ? static_cast<int>(timer_.Elapsed().InMicroseconds())
                        : -1;
  msg.Append("code-deopt,%d,%d,", since_epoch, code->CodeSize());
  msg.AppendAddress(code->address());
=======
  msg << "code-deopt" << kNext << timer_.Elapsed().InMicroseconds() << kNext
      << code->CodeSize() << kNext
      << reinterpret_cast<void*>(code->InstructionStart());
>>>>>>> 84bd6f3c

  // Deoptimization position.
  std::ostringstream deopt_location;
  int inlining_id = -1;
  int script_offset = -1;
  if (info.position.IsKnown()) {
    info.position.Print(deopt_location, code);
    inlining_id = info.position.InliningId();
    script_offset = info.position.ScriptOffset();
  } else {
    deopt_location << "<unknown>";
  }
<<<<<<< HEAD
  msg.Append(",%d,%d,", inlining_id, script_offset);
  switch (kind) {
    case kLazy:
      msg.Append("\"lazy\",");
      break;
    case kSoft:
      msg.Append("\"soft\",");
      break;
    case kEager:
      msg.Append("\"eager\",");
      break;
  }
  msg.AppendDoubleQuotedString(deopt_location.str().c_str());
  msg.Append(",");
  msg.AppendDoubleQuotedString(DeoptimizeReasonToString(info.deopt_reason));
=======
  msg << kNext << inlining_id << kNext << script_offset << kNext;
  switch (kind) {
    case kLazy:
      msg << "lazy" << kNext;
      break;
    case kSoft:
      msg << "soft" << kNext;
      break;
    case kEager:
      msg << "eager" << kNext;
      break;
  }
  msg << deopt_location.str().c_str() << kNext
      << DeoptimizeReasonToString(info.deopt_reason);
>>>>>>> 84bd6f3c
  msg.WriteToLogFile();
}


void Logger::CurrentTimeEvent() {
  if (!log_->IsEnabled()) return;
  DCHECK(FLAG_log_internal_timer_events);
  Log::MessageBuilder msg(log_);
  msg << "current-time" << kNext << timer_.Elapsed().InMicroseconds();
  msg.WriteToLogFile();
}


void Logger::TimerEvent(Logger::StartEnd se, const char* name) {
  if (!log_->IsEnabled()) return;
  Log::MessageBuilder msg(log_);
  switch (se) {
    case START:
      msg << "timer-event-start";
      break;
    case END:
      msg << "timer-event-end";
      break;
    case STAMP:
      msg << "timer-event";
  }
  msg << kNext << name << kNext << timer_.Elapsed().InMicroseconds();
  msg.WriteToLogFile();
}

// static
void Logger::EnterExternal(Isolate* isolate) {
  DCHECK(FLAG_log_internal_timer_events);
  LOG(isolate, TimerEvent(START, TimerEventExternal::name()));
  DCHECK(isolate->current_vm_state() == JS);
  isolate->set_current_vm_state(EXTERNAL);
}

// static
void Logger::LeaveExternal(Isolate* isolate) {
  DCHECK(FLAG_log_internal_timer_events);
  LOG(isolate, TimerEvent(END, TimerEventExternal::name()));
  DCHECK(isolate->current_vm_state() == EXTERNAL);
  isolate->set_current_vm_state(JS);
}

// Instantiate template methods.
#define V(TimerName, expose)                                           \
  template void TimerEventScope<TimerEvent##TimerName>::LogTimerEvent( \
      Logger::StartEnd se);
TIMER_EVENTS_LIST(V)
#undef V

void Logger::ApiNamedPropertyAccess(const char* tag, JSObject* holder,
                                    Object* property_name) {
  DCHECK(property_name->IsName());
  if (!log_->IsEnabled() || !FLAG_log_api) return;
  Log::MessageBuilder msg(log_);
  msg << "api" << kNext << tag << kNext << holder->class_name() << kNext
      << Name::cast(property_name);
  msg.WriteToLogFile();
}

void Logger::ApiIndexedPropertyAccess(const char* tag,
                                      JSObject* holder,
                                      uint32_t index) {
  if (!log_->IsEnabled() || !FLAG_log_api) return;
  Log::MessageBuilder msg(log_);
  msg << "api" << kNext << tag << kNext << holder->class_name() << kNext
      << index;
  msg.WriteToLogFile();
}


void Logger::ApiObjectAccess(const char* tag, JSObject* object) {
  if (!log_->IsEnabled() || !FLAG_log_api) return;
  Log::MessageBuilder msg(log_);
  msg << "api" << kNext << tag << kNext << object->class_name();
  msg.WriteToLogFile();
}


void Logger::ApiEntryCall(const char* name) {
  if (!log_->IsEnabled() || !FLAG_log_api) return;
  Log::MessageBuilder msg(log_);
  msg << "api" << kNext << name;
  msg.WriteToLogFile();
}


void Logger::NewEvent(const char* name, void* object, size_t size) {
  if (!log_->IsEnabled() || !FLAG_log) return;
  Log::MessageBuilder msg(log_);
  msg << "new" << kNext << name << kNext << object << kNext
      << static_cast<unsigned int>(size);
  msg.WriteToLogFile();
}


void Logger::DeleteEvent(const char* name, void* object) {
  if (!log_->IsEnabled() || !FLAG_log) return;
  Log::MessageBuilder msg(log_);
  msg << "delete" << kNext << name << kNext << object;
  msg.WriteToLogFile();
}


void Logger::CallbackEventInternal(const char* prefix, Name* name,
                                   Address entry_point) {
  if (!FLAG_log_code || !log_->IsEnabled()) return;
  Log::MessageBuilder msg(log_);
<<<<<<< HEAD
  msg.Append("%s,%s,-2,",
             kLogEventsNames[CodeEventListener::CODE_CREATION_EVENT],
             kLogEventsNames[CodeEventListener::CALLBACK_TAG]);
  int timestamp = timer_.IsStarted()
                      ? static_cast<int>(timer_.Elapsed().InMicroseconds())
                      : -1;
  msg.Append("%d,", timestamp);
  msg.AppendAddress(entry_point);
  if (name->IsString()) {
    std::unique_ptr<char[]> str =
        String::cast(name)->ToCString(DISALLOW_NULLS, ROBUST_STRING_TRAVERSAL);
    msg.Append(",1,\"%s%s\"", prefix, str.get());
  } else {
    Symbol* symbol = Symbol::cast(name);
    if (symbol->name()->IsUndefined(symbol->GetIsolate())) {
      msg.Append(",1,symbol(hash %x)", symbol->Hash());
    } else {
      std::unique_ptr<char[]> str =
          String::cast(symbol->name())
              ->ToCString(DISALLOW_NULLS, ROBUST_STRING_TRAVERSAL);
      msg.Append(",1,symbol(\"%s%s\" hash %x)", prefix, str.get(),
                 symbol->Hash());
    }
  }
=======
  msg << kLogEventsNames[CodeEventListener::CODE_CREATION_EVENT] << kNext
      << kLogEventsNames[CodeEventListener::CALLBACK_TAG] << kNext << -2
      << kNext << timer_.Elapsed().InMicroseconds() << kNext
      << reinterpret_cast<void*>(entry_point) << kNext << 1 << kNext << prefix
      << name;
>>>>>>> 84bd6f3c
  msg.WriteToLogFile();
}


void Logger::CallbackEvent(Name* name, Address entry_point) {
  CallbackEventInternal("", name, entry_point);
}


void Logger::GetterCallbackEvent(Name* name, Address entry_point) {
  CallbackEventInternal("get ", name, entry_point);
}


void Logger::SetterCallbackEvent(Name* name, Address entry_point) {
  CallbackEventInternal("set ", name, entry_point);
}

namespace {

<<<<<<< HEAD
void AppendCodeCreateHeader(Log::MessageBuilder* msg,
                            CodeEventListener::LogEventsAndTags tag,
                            AbstractCode* code, base::ElapsedTimer* timer) {
  DCHECK(msg);
  msg->Append("%s,%s,%d,",
              kLogEventsNames[CodeEventListener::CODE_CREATION_EVENT],
              kLogEventsNames[tag], code->kind());
  int timestamp = timer->IsStarted()
                      ? static_cast<int>(timer->Elapsed().InMicroseconds())
                      : -1;
  msg->Append("%d,", timestamp);
  msg->AppendAddress(code->address());
  msg->Append(",%d,", code->ExecutableSize());
}

=======
void AppendCodeCreateHeader(Log::MessageBuilder& msg,
                            CodeEventListener::LogEventsAndTags tag,
                            AbstractCode::Kind kind, uint8_t* address, int size,
                            base::ElapsedTimer* timer) {
  msg << kLogEventsNames[CodeEventListener::CODE_CREATION_EVENT]
      << Logger::kNext << kLogEventsNames[tag] << Logger::kNext << kind
      << Logger::kNext << timer->Elapsed().InMicroseconds() << Logger::kNext
      << reinterpret_cast<void*>(address) << Logger::kNext << size
      << Logger::kNext;
}

void AppendCodeCreateHeader(Log::MessageBuilder& msg,
                            CodeEventListener::LogEventsAndTags tag,
                            AbstractCode* code, base::ElapsedTimer* timer) {
  AppendCodeCreateHeader(msg, tag, code->kind(),
                         reinterpret_cast<uint8_t*>(code->InstructionStart()),
                         code->InstructionSize(), timer);
}

>>>>>>> 84bd6f3c
}  // namespace

void Logger::CodeCreateEvent(CodeEventListener::LogEventsAndTags tag,
                             AbstractCode* code, const char* comment) {
  if (!is_listening_to_code_events()) return;
  if (!FLAG_log_code || !log_->IsEnabled()) return;
  Log::MessageBuilder msg(log_);
<<<<<<< HEAD
  AppendCodeCreateHeader(&msg, tag, code, &timer_);
  msg.AppendDoubleQuotedString(comment);
=======
  AppendCodeCreateHeader(msg, tag, code, &timer_);
  msg << comment;
>>>>>>> 84bd6f3c
  msg.WriteToLogFile();
}

void Logger::CodeCreateEvent(CodeEventListener::LogEventsAndTags tag,
                             AbstractCode* code, Name* name) {
  if (!is_listening_to_code_events()) return;
  if (!FLAG_log_code || !log_->IsEnabled()) return;
  Log::MessageBuilder msg(log_);
<<<<<<< HEAD
  AppendCodeCreateHeader(&msg, tag, code, &timer_);
  if (name->IsString()) {
    msg.Append('"');
    msg.AppendDetailed(String::cast(name), false);
    msg.Append('"');
  } else {
    msg.AppendSymbolName(Symbol::cast(name));
  }
=======
  AppendCodeCreateHeader(msg, tag, code, &timer_);
  msg << name;
>>>>>>> 84bd6f3c
  msg.WriteToLogFile();
}

void Logger::CodeCreateEvent(CodeEventListener::LogEventsAndTags tag,
                             AbstractCode* code, SharedFunctionInfo* shared,
                             Name* name) {
  if (!is_listening_to_code_events()) return;
  if (!FLAG_log_code || !log_->IsEnabled()) return;
  if (code == AbstractCode::cast(
                  isolate_->builtins()->builtin(Builtins::kCompileLazy))) {
    return;
  }

  Log::MessageBuilder msg(log_);
<<<<<<< HEAD
  AppendCodeCreateHeader(&msg, tag, code, &timer_);
  if (name->IsString()) {
    std::unique_ptr<char[]> str =
        String::cast(name)->ToCString(DISALLOW_NULLS, ROBUST_STRING_TRAVERSAL);
    msg.Append("\"%s\"", str.get());
  } else {
    msg.AppendSymbolName(Symbol::cast(name));
  }
  msg.Append(',');
  msg.AppendAddress(shared->address());
  msg.Append(",%s", ComputeMarker(shared, code));
=======
  AppendCodeCreateHeader(msg, tag, code, &timer_);
  msg << name << kNext << reinterpret_cast<void*>(shared->address()) << kNext
      << ComputeMarker(shared, code);
>>>>>>> 84bd6f3c
  msg.WriteToLogFile();
}

void Logger::CodeCreateEvent(CodeEventListener::LogEventsAndTags tag,
                             const wasm::WasmCode* code, wasm::WasmName name) {
  if (!is_listening_to_code_events()) return;
  if (!FLAG_log_code || !log_->IsEnabled()) return;
  Log::MessageBuilder msg(log_);
  AppendCodeCreateHeader(msg, tag, AbstractCode::Kind::WASM_FUNCTION,
                         code->instructions().start(),
                         code->instructions().length(), &timer_);
  if (name.is_empty()) {
    msg << "<unknown wasm>";
  } else {
    msg.AppendStringPart(name.start(), name.length());
  }
  // We have to add two extra fields that allow the tick processor to group
  // events for the same wasm function, even if it gets compiled again. For
  // normal JS functions, we use the shared function info. For wasm, the pointer
  // to the native module + function index works well enough.
  // TODO(herhut) Clean up the tick processor code instead.
  void* tag_ptr =
      reinterpret_cast<byte*>(code->native_module()) + code->index();
  msg << kNext << tag_ptr << kNext << ComputeMarker(code);
  msg.WriteToLogFile();
}

// Although, it is possible to extract source and line from
// the SharedFunctionInfo object, we left it to caller
// to leave logging functions free from heap allocations.
void Logger::CodeCreateEvent(CodeEventListener::LogEventsAndTags tag,
                             AbstractCode* code, SharedFunctionInfo* shared,
                             Name* source, int line, int column) {
  if (!is_listening_to_code_events()) return;
  if (!FLAG_log_code || !log_->IsEnabled()) return;

  Log::MessageBuilder msg(log_);
<<<<<<< HEAD
  AppendCodeCreateHeader(&msg, tag, code, &timer_);
  std::unique_ptr<char[]> name =
      shared->DebugName()->ToCString(DISALLOW_NULLS, ROBUST_STRING_TRAVERSAL);
  msg.Append("\"%s ", name.get());
  if (source->IsString()) {
    std::unique_ptr<char[]> sourcestr = String::cast(source)->ToCString(
        DISALLOW_NULLS, ROBUST_STRING_TRAVERSAL);
    msg.Append("%s", sourcestr.get());
  } else {
    msg.AppendSymbolName(Symbol::cast(source));
  }
  msg.Append(":%d:%d\",", line, column);
  msg.AppendAddress(shared->address());
  msg.Append(",%s", ComputeMarker(shared, code));
=======
  AppendCodeCreateHeader(msg, tag, code, &timer_);
  msg << shared->DebugName() << " " << source << ":" << line << ":" << column
      << kNext << reinterpret_cast<void*>(shared->address()) << kNext
      << ComputeMarker(shared, code);
>>>>>>> 84bd6f3c
  msg.WriteToLogFile();

<<<<<<< HEAD
void Logger::CodeCreateEvent(CodeEventListener::LogEventsAndTags tag,
                             AbstractCode* code, int args_count) {
  if (!is_logging_code_events()) return;
  if (!FLAG_log_code || !log_->IsEnabled()) return;
  Log::MessageBuilder msg(log_);
  AppendCodeCreateHeader(&msg, tag, code, &timer_);
  msg.Append("\"args_count: %d\"", args_count);
=======
  if (!FLAG_log_source_code) return;
  Object* script_object = shared->script();
  if (!script_object->IsScript()) return;
  // Make sure the script is written to the log file.
  Script* script = Script::cast(script_object);
  int script_id = script->id();
  if (logged_source_code_.find(script_id) == logged_source_code_.end()) {
    // This script has not been logged yet.
    logged_source_code_.insert(script_id);
    Object* source_object = script->source();
    if (source_object->IsString()) {
      String* source_code = String::cast(source_object);
      msg << "script" << kNext << script_id << kNext;

      // Log the script name.
      if (script->name()->IsString()) {
        msg << String::cast(script->name()) << kNext;
      } else {
        msg << "<unknown>" << kNext;
      }

      // Log the source code.
      msg << source_code;
      msg.WriteToLogFile();
    }
  }

  // We log source code information in the form:
  //
  // code-source-info <addr>,<script>,<start>,<end>,<pos>,<inline-pos>,<fns>
  //
  // where
  //   <addr> is code object address
  //   <script> is script id
  //   <start> is the starting position inside the script
  //   <end> is the end position inside the script
  //   <pos> is source position table encoded in the string,
  //      it is a sequence of C<code-offset>O<script-offset>[I<inlining-id>]
  //      where
  //        <code-offset> is the offset within the code object
  //        <script-offset> is the position within the script
  //        <inlining-id> is the offset in the <inlining> table
  //   <inlining> table is a sequence of strings of the form
  //      F<function-id>O<script-offset>[I<inlining-id>
  //      where
  //         <function-id> is an index into the <fns> function table
  //   <fns> is the function table encoded as a sequence of strings
  //      S<shared-function-info-address>
  msg << "code-source-info" << kNext
      << reinterpret_cast<void*>(code->InstructionStart()) << kNext << script_id
      << kNext << shared->StartPosition() << kNext << shared->EndPosition()
      << kNext;

  SourcePositionTableIterator iterator(code->source_position_table());
  bool is_first = true;
  bool hasInlined = false;
  for (; !iterator.done(); iterator.Advance()) {
    if (is_first) {
      is_first = false;
    }
    SourcePosition pos = iterator.source_position();
    msg << "C" << iterator.code_offset() << "O" << pos.ScriptOffset();
    if (pos.isInlined()) {
      msg << "I" << pos.InliningId();
      hasInlined = true;
    }
  }
  msg << kNext;
  int maxInlinedId = -1;
  if (hasInlined) {
    PodArray<InliningPosition>* inlining_positions =
        DeoptimizationData::cast(Code::cast(code)->deoptimization_data())
            ->InliningPositions();
    for (int i = 0; i < inlining_positions->length(); i++) {
      InliningPosition inlining_pos = inlining_positions->get(i);
      msg << "F";
      if (inlining_pos.inlined_function_id != -1) {
        msg << inlining_pos.inlined_function_id;
        if (inlining_pos.inlined_function_id > maxInlinedId) {
          maxInlinedId = inlining_pos.inlined_function_id;
        }
      }
      SourcePosition pos = inlining_pos.position;
      msg << "O" << pos.ScriptOffset();
      if (pos.isInlined()) {
        msg << "I" << pos.InliningId();
      }
    }
  }
  msg << kNext;
  if (hasInlined) {
    DeoptimizationData* deopt_data =
        DeoptimizationData::cast(Code::cast(code)->deoptimization_data());

    msg << std::hex;
    for (int i = 0; i <= maxInlinedId; i++) {
      msg << "S"
          << reinterpret_cast<void*>(
                 deopt_data->GetInlinedFunction(i)->address());
    }
    msg << std::dec;
  }
>>>>>>> 84bd6f3c
  msg.WriteToLogFile();
}

void Logger::CodeDisableOptEvent(AbstractCode* code,
                                 SharedFunctionInfo* shared) {
  if (!is_listening_to_code_events()) return;
  if (!FLAG_log_code || !log_->IsEnabled()) return;
  Log::MessageBuilder msg(log_);
  msg << kLogEventsNames[CodeEventListener::CODE_DISABLE_OPT_EVENT] << kNext
      << shared->DebugName() << kNext
      << GetBailoutReason(shared->disable_optimization_reason());
  msg.WriteToLogFile();
}


void Logger::CodeMovingGCEvent() {
  if (!is_listening_to_code_events()) return;
  if (!log_->IsEnabled() || !FLAG_ll_prof) return;
  base::OS::SignalCodeMovingGC();
}

void Logger::RegExpCodeCreateEvent(AbstractCode* code, String* source) {
  if (!is_listening_to_code_events()) return;
  if (!FLAG_log_code || !log_->IsEnabled()) return;
  Log::MessageBuilder msg(log_);
<<<<<<< HEAD
  AppendCodeCreateHeader(&msg, CodeEventListener::REG_EXP_TAG, code, &timer_);
  msg.Append('"');
  msg.AppendDetailed(source, false);
  msg.Append('"');
=======
  AppendCodeCreateHeader(msg, CodeEventListener::REG_EXP_TAG, code, &timer_);
  msg << source;
>>>>>>> 84bd6f3c
  msg.WriteToLogFile();
}

void Logger::CodeMoveEvent(AbstractCode* from, AbstractCode* to) {
  if (!is_listening_to_code_events()) return;
  MoveEventInternal(CodeEventListener::CODE_MOVE_EVENT, from->address(),
                    to->address());
}

namespace {

void CodeLinePosEvent(JitLogger* jit_logger, Address code_start,
                      SourcePositionTableIterator& iter) {
  if (jit_logger) {
    void* jit_handler_data = jit_logger->StartCodePosInfoEvent();
    for (; !iter.done(); iter.Advance()) {
      if (iter.is_statement()) {
        jit_logger->AddCodeLinePosInfoEvent(
            jit_handler_data, iter.code_offset(),
            iter.source_position().ScriptOffset(),
            JitCodeEvent::STATEMENT_POSITION);
      }
      jit_logger->AddCodeLinePosInfoEvent(jit_handler_data, iter.code_offset(),
                                          iter.source_position().ScriptOffset(),
                                          JitCodeEvent::POSITION);
    }
    jit_logger->EndCodePosInfoEvent(code_start, jit_handler_data);
  }
}

}  // namespace

void Logger::CodeLinePosInfoRecordEvent(Address code_start,
                                        ByteArray* source_position_table) {
  SourcePositionTableIterator iter(source_position_table);
  CodeLinePosEvent(jit_logger_, code_start, iter);
}

void Logger::CodeLinePosInfoRecordEvent(
    Address code_start, Vector<const byte> source_position_table) {
  SourcePositionTableIterator iter(source_position_table);
  CodeLinePosEvent(jit_logger_, code_start, iter);
}

void Logger::CodeNameEvent(Address addr, int pos, const char* code_name) {
  if (code_name == nullptr) return;  // Not a code object.
  Log::MessageBuilder msg(log_);
  msg << kLogEventsNames[CodeEventListener::SNAPSHOT_CODE_NAME_EVENT] << kNext
      << pos << kNext << code_name;
  msg.WriteToLogFile();
}


void Logger::SharedFunctionInfoMoveEvent(Address from, Address to) {
  if (!is_listening_to_code_events()) return;
  MoveEventInternal(CodeEventListener::SHARED_FUNC_MOVE_EVENT, from, to);
}

void Logger::MoveEventInternal(CodeEventListener::LogEventsAndTags event,
                               Address from, Address to) {
  if (!FLAG_log_code || !log_->IsEnabled()) return;
  Log::MessageBuilder msg(log_);
  msg << kLogEventsNames[event] << kNext << reinterpret_cast<void*>(from)
      << kNext << reinterpret_cast<void*>(to);
  msg.WriteToLogFile();
}


void Logger::ResourceEvent(const char* name, const char* tag) {
  if (!log_->IsEnabled() || !FLAG_log) return;
  Log::MessageBuilder msg(log_);
  msg << name << kNext << tag << kNext;

  uint32_t sec, usec;
  if (base::OS::GetUserTime(&sec, &usec) != -1) {
    msg << sec << kNext << usec << kNext;
  }
  msg.Append("%.0f", V8::GetCurrentPlatform()->CurrentClockTimeMillis());
  msg.WriteToLogFile();
}


void Logger::SuspectReadEvent(Name* name, Object* obj) {
  if (!log_->IsEnabled() || !FLAG_log_suspect) return;
  Log::MessageBuilder msg(log_);
  String* class_name = obj->IsJSObject()
                       ? JSObject::cast(obj)->class_name()
                       : isolate_->heap()->empty_string();
  msg << "suspect-read" << kNext << class_name << kNext << name;
  msg.WriteToLogFile();
}

namespace {
void AppendFunctionMessage(Log::MessageBuilder& msg, const char* reason,
                           Script* script, int script_id, double time_delta,
                           int start_position, int end_position,
                           base::ElapsedTimer* timer) {
  msg << "function" << Logger::kNext << reason << Logger::kNext;
  if (script) {
    if (script->name()->IsString()) {
      msg << String::cast(script->name());
    }
    msg << Logger::kNext << script->id();
  } else {
    msg << Logger::kNext << script_id;
  }
  msg << Logger::kNext << start_position << Logger::kNext << end_position
      << Logger::kNext << time_delta << Logger::kNext
      << timer->Elapsed().InMicroseconds() << Logger::kNext;
}
}  // namespace

void Logger::FunctionEvent(const char* reason, Script* script, int script_id,
                           double time_delta, int start_position,
                           int end_position, String* function_name) {
  if (!log_->IsEnabled() || !FLAG_log_function_events) return;
  Log::MessageBuilder msg(log_);
  AppendFunctionMessage(msg, reason, script, script_id, time_delta,
                        start_position, end_position, &timer_);
  if (function_name) msg << function_name;
  msg.WriteToLogFile();
}

void Logger::FunctionEvent(const char* reason, Script* script, int script_id,
                           double time_delta, int start_position,
                           int end_position, const char* function_name,
                           size_t function_name_length) {
  if (!log_->IsEnabled() || !FLAG_log_function_events) return;
  Log::MessageBuilder msg(log_);
  AppendFunctionMessage(msg, reason, script, script_id, time_delta,
                        start_position, end_position, &timer_);
  if (function_name_length > 0) {
    msg.AppendStringPart(function_name, function_name_length);
  }
  msg.WriteToLogFile();
}

void Logger::RuntimeCallTimerEvent() {
  RuntimeCallStats* stats = isolate_->counters()->runtime_call_stats();
  RuntimeCallCounter* counter = stats->current_counter();
  if (counter == nullptr) return;
  Log::MessageBuilder msg(log_);
  msg << "active-runtime-timer" << kNext << counter->name();
  msg.WriteToLogFile();
}

void Logger::TickEvent(v8::TickSample* sample, bool overflow) {
  if (!log_->IsEnabled() || !FLAG_prof_cpp) return;
  if (V8_UNLIKELY(FLAG_runtime_stats ==
                  v8::tracing::TracingCategoryObserver::ENABLED_BY_NATIVE)) {
    RuntimeCallTimerEvent();
  }
  Log::MessageBuilder msg(log_);
  msg << kLogEventsNames[CodeEventListener::TICK_EVENT] << kNext
      << reinterpret_cast<void*>(sample->pc) << kNext
      << timer_.Elapsed().InMicroseconds();
  if (sample->has_external_callback) {
    msg << kNext << 1 << kNext
        << reinterpret_cast<void*>(sample->external_callback_entry);
  } else {
    msg << kNext << 0 << kNext << reinterpret_cast<void*>(sample->tos);
  }
  msg << kNext << static_cast<int>(sample->state);
  if (overflow) msg << kNext << "overflow";
  for (unsigned i = 0; i < sample->frames_count; ++i) {
    msg << kNext << reinterpret_cast<void*>(sample->stack[i]);
  }
  msg.WriteToLogFile();
}

void Logger::ICEvent(const char* type, bool keyed, Map* map, Object* key,
                     char old_state, char new_state, const char* modifier,
                     const char* slow_stub_reason) {
  if (!log_->IsEnabled() || !FLAG_trace_ic) return;
  Log::MessageBuilder msg(log_);
  if (keyed) msg << "Keyed";
  int line;
  int column;
  Address pc = isolate_->GetAbstractPC(&line, &column);
  msg << type << kNext << reinterpret_cast<void*>(pc) << kNext << line << kNext
      << column << kNext << old_state << kNext << new_state << kNext
      << reinterpret_cast<void*>(map) << kNext;
  if (key->IsSmi()) {
    msg << Smi::ToInt(key);
  } else if (key->IsNumber()) {
    msg << key->Number();
  } else if (key->IsName()) {
    msg << Name::cast(key);
  }
  msg << kNext << modifier << kNext;
  if (slow_stub_reason != nullptr) {
    msg << slow_stub_reason;
  }
  msg.WriteToLogFile();
}

void Logger::MapEvent(const char* type, Map* from, Map* to, const char* reason,
                      HeapObject* name_or_sfi) {
  DisallowHeapAllocation no_gc;
  if (!log_->IsEnabled() || !FLAG_trace_maps) return;
  if (to) MapDetails(to);
  int line = -1;
  int column = -1;
  Address pc = 0;

  if (!isolate_->bootstrapper()->IsActive()) {
    pc = isolate_->GetAbstractPC(&line, &column);
  }
  Log::MessageBuilder msg(log_);
  msg << "map" << kNext << type << kNext << timer_.Elapsed().InMicroseconds()
      << kNext << reinterpret_cast<void*>(from) << kNext
      << reinterpret_cast<void*>(to) << kNext << reinterpret_cast<void*>(pc)
      << kNext << line << kNext << column << kNext << reason << kNext;

  if (name_or_sfi) {
    if (name_or_sfi->IsName()) {
      msg << Name::cast(name_or_sfi);
    } else if (name_or_sfi->IsSharedFunctionInfo()) {
      SharedFunctionInfo* sfi = SharedFunctionInfo::cast(name_or_sfi);
      msg << sfi->DebugName();
#if V8_SFI_HAS_UNIQUE_ID
      msg << " " << sfi->unique_id();
#endif  // V8_SFI_HAS_UNIQUE_ID
    }
  }
  msg.WriteToLogFile();
}

void Logger::MapCreate(Map* map) {
  if (!log_->IsEnabled() || !FLAG_trace_maps) return;
  DisallowHeapAllocation no_gc;
  Log::MessageBuilder msg(log_);
  msg << "map-create" << kNext << timer_.Elapsed().InMicroseconds() << kNext
      << reinterpret_cast<void*>(map);
  msg.WriteToLogFile();
}

void Logger::MapDetails(Map* map) {
  if (!log_->IsEnabled() || !FLAG_trace_maps) return;
  // Disable logging Map details during bootstrapping since we use LogMaps() to
  // log all creating
  if (isolate_->bootstrapper()->IsActive()) return;
  DisallowHeapAllocation no_gc;
  Log::MessageBuilder msg(log_);
  msg << "map-details" << kNext << timer_.Elapsed().InMicroseconds() << kNext
      << reinterpret_cast<void*>(map) << kNext;
  if (FLAG_trace_maps_details) {
    std::ostringstream buffer;
    map->PrintMapDetails(buffer);
    msg << buffer.str().c_str();
  }
  msg.WriteToLogFile();
}

void Logger::StopProfiler() {
  if (!log_->IsEnabled()) return;
  if (profiler_ != nullptr) {
    profiler_->Pause();
    is_logging_ = false;
    RemoveCodeEventListener(this);
  }
}

// This function can be called when Log's mutex is acquired,
// either from main or Profiler's thread.
void Logger::LogFailure() {
  StopProfiler();
}

static void AddFunctionAndCode(SharedFunctionInfo* sfi,
                               AbstractCode* code_object,
                               Handle<SharedFunctionInfo>* sfis,
                               Handle<AbstractCode>* code_objects, int offset) {
  if (sfis != nullptr) {
    sfis[offset] = Handle<SharedFunctionInfo>(sfi);
  }
  if (code_objects != nullptr) {
    code_objects[offset] = Handle<AbstractCode>(code_object);
  }
}

<<<<<<< HEAD
class EnumerateOptimizedFunctionsVisitor: public OptimizedFunctionVisitor {
 public:
  EnumerateOptimizedFunctionsVisitor(Handle<SharedFunctionInfo>* sfis,
                                     Handle<AbstractCode>* code_objects,
                                     int* count)
      : sfis_(sfis), code_objects_(code_objects), count_(count) {}

  virtual void VisitFunction(JSFunction* function) {
    SharedFunctionInfo* sfi = SharedFunctionInfo::cast(function->shared());
    Object* maybe_script = sfi->script();
    if (maybe_script->IsScript()
        && !Script::cast(maybe_script)->HasValidSource()) return;

    DCHECK(function->abstract_code()->kind() ==
           AbstractCode::OPTIMIZED_FUNCTION);
    AddFunctionAndCode(sfi, function->abstract_code(), sfis_, code_objects_,
                       *count_);
    *count_ = *count_ + 1;
  }

 private:
  Handle<SharedFunctionInfo>* sfis_;
  Handle<AbstractCode>* code_objects_;
  int* count_;
};

=======
>>>>>>> 84bd6f3c
static int EnumerateCompiledFunctions(Heap* heap,
                                      Handle<SharedFunctionInfo>* sfis,
                                      Handle<AbstractCode>* code_objects) {
  HeapIterator iterator(heap);
  DisallowHeapAllocation no_gc;
  int compiled_funcs_count = 0;

  // Iterate the heap to find shared function info objects and record
  // the unoptimized code for them.
  for (HeapObject* obj = iterator.next(); obj != nullptr;
       obj = iterator.next()) {
    if (obj->IsSharedFunctionInfo()) {
      SharedFunctionInfo* sfi = SharedFunctionInfo::cast(obj);
      if (sfi->is_compiled() &&
          (!sfi->script()->IsScript() ||
           Script::cast(sfi->script())->HasValidSource())) {
        AddFunctionAndCode(sfi, AbstractCode::cast(sfi->abstract_code()), sfis,
                           code_objects, compiled_funcs_count);
        ++compiled_funcs_count;
      }
    } else if (obj->IsJSFunction()) {
      // Given that we no longer iterate over all optimized JSFunctions, we need
      // to take care of this here.
      JSFunction* function = JSFunction::cast(obj);
      SharedFunctionInfo* sfi = SharedFunctionInfo::cast(function->shared());
      Object* maybe_script = sfi->script();
      if (maybe_script->IsScript() &&
          !Script::cast(maybe_script)->HasValidSource()) {
        continue;
      }
      // TODO(jarin) This leaves out deoptimized code that might still be on the
      // stack. Also note that we will not log optimized code objects that are
      // only on a type feedback vector. We should make this mroe precise.
      if (function->IsOptimized()) {
        AddFunctionAndCode(sfi, AbstractCode::cast(function->code()), sfis,
                           code_objects, compiled_funcs_count);
        ++compiled_funcs_count;
      }
    }
  }
  return compiled_funcs_count;
}

static int EnumerateWasmModules(Heap* heap,
                                Handle<WasmCompiledModule>* modules) {
  HeapIterator iterator(heap);
  DisallowHeapAllocation no_gc;
  int wasm_modules_count = 0;

  for (HeapObject* obj = iterator.next(); obj != nullptr;
       obj = iterator.next()) {
    if (obj->IsWasmCompiledModule()) {
      WasmCompiledModule* module = WasmCompiledModule::cast(obj);
      if (modules != nullptr) {
        modules[wasm_modules_count] = Handle<WasmCompiledModule>(module);
      }
      wasm_modules_count++;
    }
  }
  return wasm_modules_count;
}

void Logger::LogCodeObject(Object* object) {
<<<<<<< HEAD
  AbstractCode* code_object = AbstractCode::cast(object);
  CodeEventListener::LogEventsAndTags tag = CodeEventListener::STUB_TAG;
  const char* description = "Unknown code from the snapshot";
  switch (code_object->kind()) {
    case AbstractCode::FUNCTION:
    case AbstractCode::INTERPRETED_FUNCTION:
    case AbstractCode::OPTIMIZED_FUNCTION:
      return;  // We log this later using LogCompiledFunctions.
    case AbstractCode::BYTECODE_HANDLER:
      return;  // We log it later by walking the dispatch table.
    case AbstractCode::BINARY_OP_IC:    // fall through
    case AbstractCode::COMPARE_IC:      // fall through
    case AbstractCode::TO_BOOLEAN_IC:   // fall through

    case AbstractCode::STUB:
      description =
          CodeStub::MajorName(CodeStub::GetMajorKey(code_object->GetCode()));
      if (description == NULL)
        description = "A stub from the snapshot";
      tag = CodeEventListener::STUB_TAG;
      break;
    case AbstractCode::REGEXP:
      description = "Regular expression code";
      tag = CodeEventListener::REG_EXP_TAG;
      break;
    case AbstractCode::BUILTIN:
      description =
          isolate_->builtins()->name(code_object->GetCode()->builtin_index());
      tag = CodeEventListener::BUILTIN_TAG;
      break;
    case AbstractCode::HANDLER:
      description = "An IC handler from the snapshot";
      tag = CodeEventListener::HANDLER_TAG;
      break;
    case AbstractCode::KEYED_LOAD_IC:
      description = "A keyed load IC from the snapshot";
      tag = CodeEventListener::KEYED_LOAD_IC_TAG;
      break;
    case AbstractCode::LOAD_IC:
      description = "A load IC from the snapshot";
      tag = CodeEventListener::LOAD_IC_TAG;
      break;
    case AbstractCode::LOAD_GLOBAL_IC:
      description = "A load global IC from the snapshot";
      tag = Logger::LOAD_GLOBAL_IC_TAG;
      break;
    case AbstractCode::STORE_IC:
      description = "A store IC from the snapshot";
      tag = CodeEventListener::STORE_IC_TAG;
      break;
    case AbstractCode::STORE_GLOBAL_IC:
      description = "A store global IC from the snapshot";
      tag = CodeEventListener::STORE_GLOBAL_IC_TAG;
      break;
    case AbstractCode::KEYED_STORE_IC:
      description = "A keyed store IC from the snapshot";
      tag = CodeEventListener::KEYED_STORE_IC_TAG;
      break;
    case AbstractCode::WASM_FUNCTION:
      description = "A Wasm function";
      tag = CodeEventListener::STUB_TAG;
      break;
    case AbstractCode::JS_TO_WASM_FUNCTION:
      description = "A JavaScript to Wasm adapter";
      tag = CodeEventListener::STUB_TAG;
      break;
    case AbstractCode::WASM_TO_JS_FUNCTION:
      description = "A Wasm to JavaScript adapter";
      tag = CodeEventListener::STUB_TAG;
      break;
    case AbstractCode::WASM_INTERPRETER_ENTRY:
      description = "A Wasm to Interpreter adapter";
      tag = CodeEventListener::STUB_TAG;
      break;
    case AbstractCode::NUMBER_OF_KINDS:
      UNIMPLEMENTED();
  }
  PROFILE(isolate_, CodeCreateEvent(tag, code_object, description));
=======
  existing_code_logger_.LogCodeObject(object);
>>>>>>> 84bd6f3c
}

void Logger::LogCodeObjects() { existing_code_logger_.LogCodeObjects(); }

void Logger::LogBytecodeHandler(interpreter::Bytecode bytecode,
                                interpreter::OperandScale operand_scale,
                                Code* code) {
  existing_code_logger_.LogBytecodeHandler(bytecode, operand_scale, code);
}

void Logger::LogBytecodeHandlers() {
  existing_code_logger_.LogBytecodeHandlers();
}

void Logger::LogExistingFunction(Handle<SharedFunctionInfo> shared,
                                 Handle<AbstractCode> code) {
  existing_code_logger_.LogExistingFunction(shared, code);
}

void Logger::LogCompiledFunctions() {
  existing_code_logger_.LogCompiledFunctions();
}

void Logger::LogAccessorCallbacks() {
  Heap* heap = isolate_->heap();
  HeapIterator iterator(heap);
  DisallowHeapAllocation no_gc;
  for (HeapObject* obj = iterator.next(); obj != nullptr;
       obj = iterator.next()) {
    if (!obj->IsAccessorInfo()) continue;
    AccessorInfo* ai = AccessorInfo::cast(obj);
    if (!ai->name()->IsName()) continue;
    Address getter_entry = v8::ToCData<Address>(ai->getter());
    Name* name = Name::cast(ai->name());
    if (getter_entry != 0) {
#if USES_FUNCTION_DESCRIPTORS
      getter_entry = *FUNCTION_ENTRYPOINT_ADDRESS(getter_entry);
#endif
      PROFILE(isolate_, GetterCallbackEvent(name, getter_entry));
    }
    Address setter_entry = v8::ToCData<Address>(ai->setter());
    if (setter_entry != 0) {
#if USES_FUNCTION_DESCRIPTORS
      setter_entry = *FUNCTION_ENTRYPOINT_ADDRESS(setter_entry);
#endif
      PROFILE(isolate_, SetterCallbackEvent(name, setter_entry));
    }
  }
}

void Logger::LogMaps() {
  Heap* heap = isolate_->heap();
  HeapIterator iterator(heap);
  DisallowHeapAllocation no_gc;
  for (HeapObject* obj = iterator.next(); obj != nullptr;
       obj = iterator.next()) {
    if (!obj->IsMap()) continue;
    MapDetails(Map::cast(obj));
  }
}

static void AddIsolateIdIfNeeded(std::ostream& os,  // NOLINT
                                 Isolate* isolate) {
  if (FLAG_logfile_per_isolate) os << "isolate-" << isolate << "-";
}


static void PrepareLogFileName(std::ostream& os,  // NOLINT
                               Isolate* isolate, const char* file_name) {
  int dir_separator_count = 0;
  for (const char* p = file_name; *p; p++) {
    if (base::OS::isDirectorySeparator(*p)) dir_separator_count++;
  }

  for (const char* p = file_name; *p; p++) {
    if (dir_separator_count == 0) {
      AddIsolateIdIfNeeded(os, isolate);
      dir_separator_count--;
    }
    if (*p == '%') {
      p++;
      switch (*p) {
        case '\0':
          // If there's a % at the end of the string we back up
          // one character so we can escape the loop properly.
          p--;
          break;
        case 'p':
          os << base::OS::GetCurrentProcessId();
          break;
        case 't':
          // %t expands to the current time in milliseconds.
          os << static_cast<int64_t>(
              V8::GetCurrentPlatform()->CurrentClockTimeMillis());
          break;
        case '%':
          // %% expands (contracts really) to %.
          os << '%';
          break;
        default:
          // All other %'s expand to themselves.
          os << '%' << *p;
          break;
      }
    } else {
      if (base::OS::isDirectorySeparator(*p)) dir_separator_count--;
      os << *p;
    }
  }
}


bool Logger::SetUp(Isolate* isolate) {
  // Tests and EnsureInitialize() can call this twice in a row. It's harmless.
  if (is_initialized_) return true;
  is_initialized_ = true;

  std::ostringstream log_file_name;
  std::ostringstream source_log_file_name;
  PrepareLogFileName(log_file_name, isolate, FLAG_logfile);
  log_ = new Log(this, log_file_name.str().c_str());

  if (FLAG_perf_basic_prof) {
    perf_basic_logger_ = new PerfBasicLogger();
    AddCodeEventListener(perf_basic_logger_);
  }

  if (FLAG_perf_prof) {
    perf_jit_logger_ = new PerfJitLogger();
    AddCodeEventListener(perf_jit_logger_);
  }

  if (FLAG_ll_prof) {
    ll_logger_ = new LowLevelLogger(log_file_name.str().c_str());
    AddCodeEventListener(ll_logger_);
  }

  ticker_ = new Ticker(isolate, FLAG_prof_sampling_interval);

  if (Log::InitLogAtStart()) {
    is_logging_ = true;
  }

  timer_.Start();

  if (FLAG_prof_cpp) {
    profiler_ = new Profiler(isolate);
    is_logging_ = true;
    profiler_->Engage();
  }

  if (is_logging_) {
    AddCodeEventListener(this);
  }

  return true;
}


void Logger::SetCodeEventHandler(uint32_t options,
                                 JitCodeEventHandler event_handler) {
  if (jit_logger_) {
    RemoveCodeEventListener(jit_logger_);
    delete jit_logger_;
    jit_logger_ = nullptr;
  }

  if (event_handler) {
    jit_logger_ = new JitLogger(event_handler);
    AddCodeEventListener(jit_logger_);
    if (options & kJitCodeEventEnumExisting) {
      HandleScope scope(isolate_);
      LogCodeObjects();
      LogCompiledFunctions();
    }
  }
}

sampler::Sampler* Logger::sampler() {
  return ticker_;
}


FILE* Logger::TearDown() {
  if (!is_initialized_) return nullptr;
  is_initialized_ = false;

  // Stop the profiler before closing the file.
  if (profiler_ != nullptr) {
    profiler_->Disengage();
    delete profiler_;
    profiler_ = nullptr;
  }

  delete ticker_;
  ticker_ = nullptr;

  if (perf_basic_logger_) {
    RemoveCodeEventListener(perf_basic_logger_);
    delete perf_basic_logger_;
    perf_basic_logger_ = nullptr;
  }

  if (perf_jit_logger_) {
    RemoveCodeEventListener(perf_jit_logger_);
    delete perf_jit_logger_;
    perf_jit_logger_ = nullptr;
  }

  if (ll_logger_) {
    RemoveCodeEventListener(ll_logger_);
    delete ll_logger_;
    ll_logger_ = nullptr;
  }

  if (jit_logger_) {
    RemoveCodeEventListener(jit_logger_);
    delete jit_logger_;
    jit_logger_ = nullptr;
  }

  return log_->Close();
}

void ExistingCodeLogger::LogCodeObject(Object* object) {
  AbstractCode* abstract_code = AbstractCode::cast(object);
  CodeEventListener::LogEventsAndTags tag = CodeEventListener::STUB_TAG;
  const char* description = "Unknown code from before profiling";
  switch (abstract_code->kind()) {
    case AbstractCode::INTERPRETED_FUNCTION:
    case AbstractCode::OPTIMIZED_FUNCTION:
      return;  // We log this later using LogCompiledFunctions.
    case AbstractCode::BYTECODE_HANDLER:
      return;  // We log it later by walking the dispatch table.
    case AbstractCode::STUB:
      description =
          CodeStub::MajorName(CodeStub::GetMajorKey(abstract_code->GetCode()));
      if (description == nullptr) description = "A stub from before profiling";
      tag = CodeEventListener::STUB_TAG;
      break;
    case AbstractCode::REGEXP:
      description = "Regular expression code";
      tag = CodeEventListener::REG_EXP_TAG;
      break;
    case AbstractCode::BUILTIN:
      if (Code::cast(object)->is_interpreter_trampoline_builtin() &&
          Code::cast(object) !=
              *BUILTIN_CODE(isolate_, InterpreterEntryTrampoline)) {
        return;
      }
      description =
          isolate_->builtins()->name(abstract_code->GetCode()->builtin_index());
      tag = CodeEventListener::BUILTIN_TAG;
      break;
    case AbstractCode::WASM_FUNCTION:
      description = "A Wasm function";
      tag = CodeEventListener::FUNCTION_TAG;
      break;
    case AbstractCode::JS_TO_WASM_FUNCTION:
      description = "A JavaScript to Wasm adapter";
      tag = CodeEventListener::STUB_TAG;
      break;
    case AbstractCode::WASM_TO_JS_FUNCTION:
      description = "A Wasm to JavaScript adapter";
      tag = CodeEventListener::STUB_TAG;
      break;
    case AbstractCode::WASM_INTERPRETER_ENTRY:
      description = "A Wasm to Interpreter adapter";
      tag = CodeEventListener::STUB_TAG;
      break;
    case AbstractCode::C_WASM_ENTRY:
      description = "A C to Wasm entry stub";
      tag = CodeEventListener::STUB_TAG;
      break;
    case AbstractCode::NUMBER_OF_KINDS:
      UNIMPLEMENTED();
  }
  CALL_CODE_EVENT_HANDLER(CodeCreateEvent(tag, abstract_code, description))
}

void ExistingCodeLogger::LogCodeObjects() {
  Heap* heap = isolate_->heap();
  HeapIterator iterator(heap);
  DisallowHeapAllocation no_gc;
  for (HeapObject* obj = iterator.next(); obj != nullptr;
       obj = iterator.next()) {
    if (obj->IsCode()) LogCodeObject(obj);
    if (obj->IsBytecodeArray()) LogCodeObject(obj);
  }
}

void ExistingCodeLogger::LogCompiledFunctions() {
  Heap* heap = isolate_->heap();
  HandleScope scope(isolate_);
  const int compiled_funcs_count =
      EnumerateCompiledFunctions(heap, nullptr, nullptr);
  ScopedVector<Handle<SharedFunctionInfo>> sfis(compiled_funcs_count);
  ScopedVector<Handle<AbstractCode>> code_objects(compiled_funcs_count);
  EnumerateCompiledFunctions(heap, sfis.start(), code_objects.start());

  // During iteration, there can be heap allocation due to
  // GetScriptLineNumber call.
  for (int i = 0; i < compiled_funcs_count; ++i) {
    if (sfis[i]->function_data()->IsInterpreterData()) {
      LogExistingFunction(sfis[i],
                          Handle<AbstractCode>(AbstractCode::cast(
                              sfis[i]->InterpreterTrampoline())),
                          CodeEventListener::INTERPRETED_FUNCTION_TAG);
    }
    if (code_objects[i].is_identical_to(BUILTIN_CODE(isolate_, CompileLazy)))
      continue;
    LogExistingFunction(sfis[i], code_objects[i]);
  }

  const int compiled_wasm_modules_count = EnumerateWasmModules(heap, nullptr);
  ScopedVector<Handle<WasmCompiledModule>> modules(compiled_wasm_modules_count);
  EnumerateWasmModules(heap, modules.start());
  for (int i = 0; i < compiled_wasm_modules_count; ++i) {
    modules[i]->LogWasmCodes(isolate_);
  }
}

void ExistingCodeLogger::LogBytecodeHandler(
    interpreter::Bytecode bytecode, interpreter::OperandScale operand_scale,
    Code* code) {
  std::string bytecode_name =
      interpreter::Bytecodes::ToString(bytecode, operand_scale);
  CALL_CODE_EVENT_HANDLER(
      CodeCreateEvent(CodeEventListener::BYTECODE_HANDLER_TAG,
                      AbstractCode::cast(code), bytecode_name.c_str()))
}

void ExistingCodeLogger::LogBytecodeHandlers() {
  const interpreter::OperandScale kOperandScales[] = {
#define VALUE(Name, _) interpreter::OperandScale::k##Name,
      OPERAND_SCALE_LIST(VALUE)
#undef VALUE
  };

  const int last_index = static_cast<int>(interpreter::Bytecode::kLast);
  interpreter::Interpreter* interpreter = isolate_->interpreter();
  for (auto operand_scale : kOperandScales) {
    for (int index = 0; index <= last_index; ++index) {
      interpreter::Bytecode bytecode = interpreter::Bytecodes::FromByte(index);
      if (interpreter::Bytecodes::BytecodeHasHandler(bytecode, operand_scale)) {
        Code* code = interpreter->GetBytecodeHandler(bytecode, operand_scale);
        if (isolate_->heap()->IsDeserializeLazyHandler(code)) continue;
        LogBytecodeHandler(bytecode, operand_scale, code);
      }
    }
  }
}

void ExistingCodeLogger::LogExistingFunction(
    Handle<SharedFunctionInfo> shared, Handle<AbstractCode> code,
    CodeEventListener::LogEventsAndTags tag) {
  if (shared->script()->IsScript()) {
    Handle<Script> script(Script::cast(shared->script()));
    int line_num = Script::GetLineNumber(script, shared->StartPosition()) + 1;
    int column_num =
        Script::GetColumnNumber(script, shared->StartPosition()) + 1;
    if (script->name()->IsString()) {
      Handle<String> script_name(String::cast(script->name()));
      if (line_num > 0) {
        CALL_CODE_EVENT_HANDLER(
            CodeCreateEvent(Logger::ToNativeByScript(tag, *script), *code,
                            *shared, *script_name, line_num, column_num))
      } else {
        // Can't distinguish eval and script here, so always use Script.
        CALL_CODE_EVENT_HANDLER(CodeCreateEvent(
            Logger::ToNativeByScript(CodeEventListener::SCRIPT_TAG, *script),
            *code, *shared, *script_name))
      }
    } else {
      CALL_CODE_EVENT_HANDLER(CodeCreateEvent(
          Logger::ToNativeByScript(tag, *script), *code, *shared,
          isolate_->heap()->empty_string(), line_num, column_num))
    }
  } else if (shared->IsApiFunction()) {
    // API function.
    FunctionTemplateInfo* fun_data = shared->get_api_func_data();
    Object* raw_call_data = fun_data->call_code();
    if (!raw_call_data->IsUndefined(isolate_)) {
      CallHandlerInfo* call_data = CallHandlerInfo::cast(raw_call_data);
      Object* callback_obj = call_data->callback();
      Address entry_point = v8::ToCData<Address>(callback_obj);
#if USES_FUNCTION_DESCRIPTORS
      entry_point = *FUNCTION_ENTRYPOINT_ADDRESS(entry_point);
#endif
      CALL_CODE_EVENT_HANDLER(CallbackEvent(shared->DebugName(), entry_point))
    }
  } else {
    CALL_CODE_EVENT_HANDLER(
        CodeCreateEvent(tag, *code, *shared, isolate_->heap()->empty_string()))
  }
}

#undef CALL_CODE_EVENT_HANDLER

}  // namespace internal
}  // namespace v8<|MERGE_RESOLUTION|>--- conflicted
+++ resolved
@@ -986,11 +986,7 @@
 void Logger::ProfilerBeginEvent() {
   if (!log_->IsEnabled()) return;
   Log::MessageBuilder msg(log_);
-<<<<<<< HEAD
-  msg.Append("profiler,\"begin\",%d", FLAG_prof_sampling_interval);
-=======
   msg << "profiler" << kNext << "begin" << kNext << FLAG_prof_sampling_interval;
->>>>>>> 84bd6f3c
   msg.WriteToLogFile();
 }
 
@@ -1053,17 +1049,9 @@
   if (!log_->IsEnabled()) return;
   Deoptimizer::DeoptInfo info = Deoptimizer::GetDeoptInfo(code, pc);
   Log::MessageBuilder msg(log_);
-<<<<<<< HEAD
-  int since_epoch = timer_.IsStarted()
-                        ? static_cast<int>(timer_.Elapsed().InMicroseconds())
-                        : -1;
-  msg.Append("code-deopt,%d,%d,", since_epoch, code->CodeSize());
-  msg.AppendAddress(code->address());
-=======
   msg << "code-deopt" << kNext << timer_.Elapsed().InMicroseconds() << kNext
       << code->CodeSize() << kNext
       << reinterpret_cast<void*>(code->InstructionStart());
->>>>>>> 84bd6f3c
 
   // Deoptimization position.
   std::ostringstream deopt_location;
@@ -1076,23 +1064,6 @@
   } else {
     deopt_location << "<unknown>";
   }
-<<<<<<< HEAD
-  msg.Append(",%d,%d,", inlining_id, script_offset);
-  switch (kind) {
-    case kLazy:
-      msg.Append("\"lazy\",");
-      break;
-    case kSoft:
-      msg.Append("\"soft\",");
-      break;
-    case kEager:
-      msg.Append("\"eager\",");
-      break;
-  }
-  msg.AppendDoubleQuotedString(deopt_location.str().c_str());
-  msg.Append(",");
-  msg.AppendDoubleQuotedString(DeoptimizeReasonToString(info.deopt_reason));
-=======
   msg << kNext << inlining_id << kNext << script_offset << kNext;
   switch (kind) {
     case kLazy:
@@ -1107,7 +1078,6 @@
   }
   msg << deopt_location.str().c_str() << kNext
       << DeoptimizeReasonToString(info.deopt_reason);
->>>>>>> 84bd6f3c
   msg.WriteToLogFile();
 }
 
@@ -1219,38 +1189,11 @@
                                    Address entry_point) {
   if (!FLAG_log_code || !log_->IsEnabled()) return;
   Log::MessageBuilder msg(log_);
-<<<<<<< HEAD
-  msg.Append("%s,%s,-2,",
-             kLogEventsNames[CodeEventListener::CODE_CREATION_EVENT],
-             kLogEventsNames[CodeEventListener::CALLBACK_TAG]);
-  int timestamp = timer_.IsStarted()
-                      ? static_cast<int>(timer_.Elapsed().InMicroseconds())
-                      : -1;
-  msg.Append("%d,", timestamp);
-  msg.AppendAddress(entry_point);
-  if (name->IsString()) {
-    std::unique_ptr<char[]> str =
-        String::cast(name)->ToCString(DISALLOW_NULLS, ROBUST_STRING_TRAVERSAL);
-    msg.Append(",1,\"%s%s\"", prefix, str.get());
-  } else {
-    Symbol* symbol = Symbol::cast(name);
-    if (symbol->name()->IsUndefined(symbol->GetIsolate())) {
-      msg.Append(",1,symbol(hash %x)", symbol->Hash());
-    } else {
-      std::unique_ptr<char[]> str =
-          String::cast(symbol->name())
-              ->ToCString(DISALLOW_NULLS, ROBUST_STRING_TRAVERSAL);
-      msg.Append(",1,symbol(\"%s%s\" hash %x)", prefix, str.get(),
-                 symbol->Hash());
-    }
-  }
-=======
   msg << kLogEventsNames[CodeEventListener::CODE_CREATION_EVENT] << kNext
       << kLogEventsNames[CodeEventListener::CALLBACK_TAG] << kNext << -2
       << kNext << timer_.Elapsed().InMicroseconds() << kNext
       << reinterpret_cast<void*>(entry_point) << kNext << 1 << kNext << prefix
       << name;
->>>>>>> 84bd6f3c
   msg.WriteToLogFile();
 }
 
@@ -1271,23 +1214,6 @@
 
 namespace {
 
-<<<<<<< HEAD
-void AppendCodeCreateHeader(Log::MessageBuilder* msg,
-                            CodeEventListener::LogEventsAndTags tag,
-                            AbstractCode* code, base::ElapsedTimer* timer) {
-  DCHECK(msg);
-  msg->Append("%s,%s,%d,",
-              kLogEventsNames[CodeEventListener::CODE_CREATION_EVENT],
-              kLogEventsNames[tag], code->kind());
-  int timestamp = timer->IsStarted()
-                      ? static_cast<int>(timer->Elapsed().InMicroseconds())
-                      : -1;
-  msg->Append("%d,", timestamp);
-  msg->AppendAddress(code->address());
-  msg->Append(",%d,", code->ExecutableSize());
-}
-
-=======
 void AppendCodeCreateHeader(Log::MessageBuilder& msg,
                             CodeEventListener::LogEventsAndTags tag,
                             AbstractCode::Kind kind, uint8_t* address, int size,
@@ -1307,7 +1233,6 @@
                          code->InstructionSize(), timer);
 }
 
->>>>>>> 84bd6f3c
 }  // namespace
 
 void Logger::CodeCreateEvent(CodeEventListener::LogEventsAndTags tag,
@@ -1315,13 +1240,8 @@
   if (!is_listening_to_code_events()) return;
   if (!FLAG_log_code || !log_->IsEnabled()) return;
   Log::MessageBuilder msg(log_);
-<<<<<<< HEAD
-  AppendCodeCreateHeader(&msg, tag, code, &timer_);
-  msg.AppendDoubleQuotedString(comment);
-=======
   AppendCodeCreateHeader(msg, tag, code, &timer_);
   msg << comment;
->>>>>>> 84bd6f3c
   msg.WriteToLogFile();
 }
 
@@ -1330,19 +1250,8 @@
   if (!is_listening_to_code_events()) return;
   if (!FLAG_log_code || !log_->IsEnabled()) return;
   Log::MessageBuilder msg(log_);
-<<<<<<< HEAD
-  AppendCodeCreateHeader(&msg, tag, code, &timer_);
-  if (name->IsString()) {
-    msg.Append('"');
-    msg.AppendDetailed(String::cast(name), false);
-    msg.Append('"');
-  } else {
-    msg.AppendSymbolName(Symbol::cast(name));
-  }
-=======
   AppendCodeCreateHeader(msg, tag, code, &timer_);
   msg << name;
->>>>>>> 84bd6f3c
   msg.WriteToLogFile();
 }
 
@@ -1357,23 +1266,9 @@
   }
 
   Log::MessageBuilder msg(log_);
-<<<<<<< HEAD
-  AppendCodeCreateHeader(&msg, tag, code, &timer_);
-  if (name->IsString()) {
-    std::unique_ptr<char[]> str =
-        String::cast(name)->ToCString(DISALLOW_NULLS, ROBUST_STRING_TRAVERSAL);
-    msg.Append("\"%s\"", str.get());
-  } else {
-    msg.AppendSymbolName(Symbol::cast(name));
-  }
-  msg.Append(',');
-  msg.AppendAddress(shared->address());
-  msg.Append(",%s", ComputeMarker(shared, code));
-=======
   AppendCodeCreateHeader(msg, tag, code, &timer_);
   msg << name << kNext << reinterpret_cast<void*>(shared->address()) << kNext
       << ComputeMarker(shared, code);
->>>>>>> 84bd6f3c
   msg.WriteToLogFile();
 }
 
@@ -1411,38 +1306,12 @@
   if (!FLAG_log_code || !log_->IsEnabled()) return;
 
   Log::MessageBuilder msg(log_);
-<<<<<<< HEAD
-  AppendCodeCreateHeader(&msg, tag, code, &timer_);
-  std::unique_ptr<char[]> name =
-      shared->DebugName()->ToCString(DISALLOW_NULLS, ROBUST_STRING_TRAVERSAL);
-  msg.Append("\"%s ", name.get());
-  if (source->IsString()) {
-    std::unique_ptr<char[]> sourcestr = String::cast(source)->ToCString(
-        DISALLOW_NULLS, ROBUST_STRING_TRAVERSAL);
-    msg.Append("%s", sourcestr.get());
-  } else {
-    msg.AppendSymbolName(Symbol::cast(source));
-  }
-  msg.Append(":%d:%d\",", line, column);
-  msg.AppendAddress(shared->address());
-  msg.Append(",%s", ComputeMarker(shared, code));
-=======
   AppendCodeCreateHeader(msg, tag, code, &timer_);
   msg << shared->DebugName() << " " << source << ":" << line << ":" << column
       << kNext << reinterpret_cast<void*>(shared->address()) << kNext
       << ComputeMarker(shared, code);
->>>>>>> 84bd6f3c
-  msg.WriteToLogFile();
-
-<<<<<<< HEAD
-void Logger::CodeCreateEvent(CodeEventListener::LogEventsAndTags tag,
-                             AbstractCode* code, int args_count) {
-  if (!is_logging_code_events()) return;
-  if (!FLAG_log_code || !log_->IsEnabled()) return;
-  Log::MessageBuilder msg(log_);
-  AppendCodeCreateHeader(&msg, tag, code, &timer_);
-  msg.Append("\"args_count: %d\"", args_count);
-=======
+  msg.WriteToLogFile();
+
   if (!FLAG_log_source_code) return;
   Object* script_object = shared->script();
   if (!script_object->IsScript()) return;
@@ -1545,7 +1414,6 @@
     }
     msg << std::dec;
   }
->>>>>>> 84bd6f3c
   msg.WriteToLogFile();
 }
 
@@ -1571,15 +1439,8 @@
   if (!is_listening_to_code_events()) return;
   if (!FLAG_log_code || !log_->IsEnabled()) return;
   Log::MessageBuilder msg(log_);
-<<<<<<< HEAD
-  AppendCodeCreateHeader(&msg, CodeEventListener::REG_EXP_TAG, code, &timer_);
-  msg.Append('"');
-  msg.AppendDetailed(source, false);
-  msg.Append('"');
-=======
   AppendCodeCreateHeader(msg, CodeEventListener::REG_EXP_TAG, code, &timer_);
   msg << source;
->>>>>>> 84bd6f3c
   msg.WriteToLogFile();
 }
 
@@ -1861,35 +1722,6 @@
   }
 }
 
-<<<<<<< HEAD
-class EnumerateOptimizedFunctionsVisitor: public OptimizedFunctionVisitor {
- public:
-  EnumerateOptimizedFunctionsVisitor(Handle<SharedFunctionInfo>* sfis,
-                                     Handle<AbstractCode>* code_objects,
-                                     int* count)
-      : sfis_(sfis), code_objects_(code_objects), count_(count) {}
-
-  virtual void VisitFunction(JSFunction* function) {
-    SharedFunctionInfo* sfi = SharedFunctionInfo::cast(function->shared());
-    Object* maybe_script = sfi->script();
-    if (maybe_script->IsScript()
-        && !Script::cast(maybe_script)->HasValidSource()) return;
-
-    DCHECK(function->abstract_code()->kind() ==
-           AbstractCode::OPTIMIZED_FUNCTION);
-    AddFunctionAndCode(sfi, function->abstract_code(), sfis_, code_objects_,
-                       *count_);
-    *count_ = *count_ + 1;
-  }
-
- private:
-  Handle<SharedFunctionInfo>* sfis_;
-  Handle<AbstractCode>* code_objects_;
-  int* count_;
-};
-
-=======
->>>>>>> 84bd6f3c
 static int EnumerateCompiledFunctions(Heap* heap,
                                       Handle<SharedFunctionInfo>* sfis,
                                       Handle<AbstractCode>* code_objects) {
@@ -1953,88 +1785,7 @@
 }
 
 void Logger::LogCodeObject(Object* object) {
-<<<<<<< HEAD
-  AbstractCode* code_object = AbstractCode::cast(object);
-  CodeEventListener::LogEventsAndTags tag = CodeEventListener::STUB_TAG;
-  const char* description = "Unknown code from the snapshot";
-  switch (code_object->kind()) {
-    case AbstractCode::FUNCTION:
-    case AbstractCode::INTERPRETED_FUNCTION:
-    case AbstractCode::OPTIMIZED_FUNCTION:
-      return;  // We log this later using LogCompiledFunctions.
-    case AbstractCode::BYTECODE_HANDLER:
-      return;  // We log it later by walking the dispatch table.
-    case AbstractCode::BINARY_OP_IC:    // fall through
-    case AbstractCode::COMPARE_IC:      // fall through
-    case AbstractCode::TO_BOOLEAN_IC:   // fall through
-
-    case AbstractCode::STUB:
-      description =
-          CodeStub::MajorName(CodeStub::GetMajorKey(code_object->GetCode()));
-      if (description == NULL)
-        description = "A stub from the snapshot";
-      tag = CodeEventListener::STUB_TAG;
-      break;
-    case AbstractCode::REGEXP:
-      description = "Regular expression code";
-      tag = CodeEventListener::REG_EXP_TAG;
-      break;
-    case AbstractCode::BUILTIN:
-      description =
-          isolate_->builtins()->name(code_object->GetCode()->builtin_index());
-      tag = CodeEventListener::BUILTIN_TAG;
-      break;
-    case AbstractCode::HANDLER:
-      description = "An IC handler from the snapshot";
-      tag = CodeEventListener::HANDLER_TAG;
-      break;
-    case AbstractCode::KEYED_LOAD_IC:
-      description = "A keyed load IC from the snapshot";
-      tag = CodeEventListener::KEYED_LOAD_IC_TAG;
-      break;
-    case AbstractCode::LOAD_IC:
-      description = "A load IC from the snapshot";
-      tag = CodeEventListener::LOAD_IC_TAG;
-      break;
-    case AbstractCode::LOAD_GLOBAL_IC:
-      description = "A load global IC from the snapshot";
-      tag = Logger::LOAD_GLOBAL_IC_TAG;
-      break;
-    case AbstractCode::STORE_IC:
-      description = "A store IC from the snapshot";
-      tag = CodeEventListener::STORE_IC_TAG;
-      break;
-    case AbstractCode::STORE_GLOBAL_IC:
-      description = "A store global IC from the snapshot";
-      tag = CodeEventListener::STORE_GLOBAL_IC_TAG;
-      break;
-    case AbstractCode::KEYED_STORE_IC:
-      description = "A keyed store IC from the snapshot";
-      tag = CodeEventListener::KEYED_STORE_IC_TAG;
-      break;
-    case AbstractCode::WASM_FUNCTION:
-      description = "A Wasm function";
-      tag = CodeEventListener::STUB_TAG;
-      break;
-    case AbstractCode::JS_TO_WASM_FUNCTION:
-      description = "A JavaScript to Wasm adapter";
-      tag = CodeEventListener::STUB_TAG;
-      break;
-    case AbstractCode::WASM_TO_JS_FUNCTION:
-      description = "A Wasm to JavaScript adapter";
-      tag = CodeEventListener::STUB_TAG;
-      break;
-    case AbstractCode::WASM_INTERPRETER_ENTRY:
-      description = "A Wasm to Interpreter adapter";
-      tag = CodeEventListener::STUB_TAG;
-      break;
-    case AbstractCode::NUMBER_OF_KINDS:
-      UNIMPLEMENTED();
-  }
-  PROFILE(isolate_, CodeCreateEvent(tag, code_object, description));
-=======
   existing_code_logger_.LogCodeObject(object);
->>>>>>> 84bd6f3c
 }
 
 void Logger::LogCodeObjects() { existing_code_logger_.LogCodeObjects(); }
