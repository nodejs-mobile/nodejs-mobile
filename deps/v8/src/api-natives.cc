// Copyright 2015 the V8 project authors. All rights reserved.
// Use of this source code is governed by a BSD-style license that can be
// found in the LICENSE file.

#include "src/api-natives.h"

#include "src/api.h"
#include "src/isolate-inl.h"
#include "src/lookup.h"
#include "src/messages.h"
#include "src/objects/api-callbacks.h"
#include "src/objects/hash-table-inl.h"
#include "src/objects/templates.h"

namespace v8 {
namespace internal {


namespace {

class InvokeScope {
 public:
  explicit InvokeScope(Isolate* isolate)
      : isolate_(isolate), save_context_(isolate) {}
  ~InvokeScope() {
    bool has_exception = isolate_->has_pending_exception();
    if (has_exception) {
      isolate_->ReportPendingMessages();
    } else {
      isolate_->clear_pending_message();
    }
  }

 private:
  Isolate* isolate_;
  SaveContext save_context_;
};

MaybeHandle<JSObject> InstantiateObject(Isolate* isolate,
                                        Handle<ObjectTemplateInfo> data,
                                        Handle<JSReceiver> new_target,
                                        bool is_hidden_prototype,
                                        bool is_prototype);

MaybeHandle<JSFunction> InstantiateFunction(
    Isolate* isolate, Handle<FunctionTemplateInfo> data,
    MaybeHandle<Name> maybe_name = MaybeHandle<Name>());

MaybeHandle<Object> Instantiate(
    Isolate* isolate, Handle<Object> data,
    MaybeHandle<Name> maybe_name = MaybeHandle<Name>()) {
  if (data->IsFunctionTemplateInfo()) {
    return InstantiateFunction(
        isolate, Handle<FunctionTemplateInfo>::cast(data), maybe_name);
  } else if (data->IsObjectTemplateInfo()) {
    return InstantiateObject(isolate, Handle<ObjectTemplateInfo>::cast(data),
                             Handle<JSReceiver>(), false, false);
  } else {
    return data;
  }
}

MaybeHandle<Object> DefineAccessorProperty(
    Isolate* isolate, Handle<JSObject> object, Handle<Name> name,
    Handle<Object> getter, Handle<Object> setter, PropertyAttributes attributes,
    bool force_instantiate) {
  DCHECK(!getter->IsFunctionTemplateInfo() ||
         !FunctionTemplateInfo::cast(*getter)->do_not_cache());
  DCHECK(!setter->IsFunctionTemplateInfo() ||
         !FunctionTemplateInfo::cast(*setter)->do_not_cache());
  if (force_instantiate) {
    if (getter->IsFunctionTemplateInfo()) {
      ASSIGN_RETURN_ON_EXCEPTION(
          isolate, getter,
          InstantiateFunction(isolate,
                              Handle<FunctionTemplateInfo>::cast(getter)),
          Object);
    }
    if (setter->IsFunctionTemplateInfo()) {
      ASSIGN_RETURN_ON_EXCEPTION(
          isolate, setter,
          InstantiateFunction(isolate,
                              Handle<FunctionTemplateInfo>::cast(setter)),
          Object);
    }
  }
  RETURN_ON_EXCEPTION(isolate, JSObject::DefineAccessor(object, name, getter,
                                                        setter, attributes),
                      Object);
  return object;
}


MaybeHandle<Object> DefineDataProperty(Isolate* isolate,
                                       Handle<JSObject> object,
                                       Handle<Name> name,
                                       Handle<Object> prop_data,
                                       PropertyAttributes attributes) {
  Handle<Object> value;
  ASSIGN_RETURN_ON_EXCEPTION(isolate, value,
                             Instantiate(isolate, prop_data, name), Object);

  LookupIterator it = LookupIterator::PropertyOrElement(
      isolate, object, name, LookupIterator::OWN_SKIP_INTERCEPTOR);

#ifdef DEBUG
  Maybe<PropertyAttributes> maybe = JSReceiver::GetPropertyAttributes(&it);
  DCHECK(maybe.IsJust());
  if (it.IsFound()) {
    THROW_NEW_ERROR(
        isolate,
        NewTypeError(MessageTemplate::kDuplicateTemplateProperty, name),
        Object);
  }
#endif

  MAYBE_RETURN_NULL(
      Object::AddDataProperty(&it, value, attributes, kThrowOnError,
                              Object::CERTAINLY_NOT_STORE_FROM_KEYED));
  return value;
}


void DisableAccessChecks(Isolate* isolate, Handle<JSObject> object) {
  Handle<Map> old_map(object->map());
  // Copy map so it won't interfere constructor's initial map.
  Handle<Map> new_map = Map::Copy(old_map, "DisableAccessChecks");
  new_map->set_is_access_check_needed(false);
  JSObject::MigrateToMap(Handle<JSObject>::cast(object), new_map);
}


void EnableAccessChecks(Isolate* isolate, Handle<JSObject> object) {
  Handle<Map> old_map(object->map());
  // Copy map so it won't interfere constructor's initial map.
  Handle<Map> new_map = Map::Copy(old_map, "EnableAccessChecks");
  new_map->set_is_access_check_needed(true);
  new_map->set_may_have_interesting_symbols(true);
  JSObject::MigrateToMap(object, new_map);
}


class AccessCheckDisableScope {
 public:
  AccessCheckDisableScope(Isolate* isolate, Handle<JSObject> obj)
      : isolate_(isolate),
        disabled_(obj->map()->is_access_check_needed()),
        obj_(obj) {
    if (disabled_) {
      DisableAccessChecks(isolate_, obj_);
    }
  }
  ~AccessCheckDisableScope() {
    if (disabled_) {
      EnableAccessChecks(isolate_, obj_);
    }
  }

 private:
  Isolate* isolate_;
  const bool disabled_;
  Handle<JSObject> obj_;
};


Object* GetIntrinsic(Isolate* isolate, v8::Intrinsic intrinsic) {
  Handle<Context> native_context = isolate->native_context();
  DCHECK(!native_context.is_null());
  switch (intrinsic) {
#define GET_INTRINSIC_VALUE(name, iname) \
  case v8::k##name:                      \
    return native_context->iname();
    V8_INTRINSICS_LIST(GET_INTRINSIC_VALUE)
#undef GET_INTRINSIC_VALUE
  }
  return nullptr;
}


template <typename TemplateInfoT>
MaybeHandle<JSObject> ConfigureInstance(Isolate* isolate, Handle<JSObject> obj,
                                        Handle<TemplateInfoT> data,
                                        bool is_hidden_prototype) {
  HandleScope scope(isolate);
  // Disable access checks while instantiating the object.
  AccessCheckDisableScope access_check_scope(isolate, obj);

  // Walk the inheritance chain and copy all accessors to current object.
  int max_number_of_properties = 0;
  TemplateInfoT* info = *data;
  while (info != nullptr) {
    Object* props = info->property_accessors();
    if (!props->IsUndefined(isolate)) {
      max_number_of_properties += TemplateList::cast(props)->length();
    }
    info = info->GetParent(isolate);
  }

  if (max_number_of_properties > 0) {
    int valid_descriptors = 0;
    // Use a temporary FixedArray to accumulate unique accessors.
    Handle<FixedArray> array =
        isolate->factory()->NewFixedArray(max_number_of_properties);

    for (Handle<TemplateInfoT> temp(*data); *temp != nullptr;
         temp = handle(temp->GetParent(isolate), isolate)) {
      // Accumulate accessors.
      Object* maybe_properties = temp->property_accessors();
      if (!maybe_properties->IsUndefined(isolate)) {
        valid_descriptors = AccessorInfo::AppendUnique(
            handle(maybe_properties, isolate), array, valid_descriptors);
      }
    }

    // Install accumulated accessors.
    for (int i = 0; i < valid_descriptors; i++) {
      Handle<AccessorInfo> accessor(AccessorInfo::cast(array->get(i)));
      Handle<Name> name(Name::cast(accessor->name()), isolate);
      JSObject::SetAccessor(obj, name, accessor,
                            accessor->initial_property_attributes())
          .Assert();
    }
  }

  Object* maybe_property_list = data->property_list();
  if (maybe_property_list->IsUndefined(isolate)) return obj;
  Handle<TemplateList> properties(TemplateList::cast(maybe_property_list),
                                  isolate);
  if (properties->length() == 0) return obj;

  int i = 0;
  for (int c = 0; c < data->number_of_properties(); c++) {
    auto name = handle(Name::cast(properties->get(i++)), isolate);
    Object* bit = properties->get(i++);
    if (bit->IsSmi()) {
      PropertyDetails details(Smi::cast(bit));
      PropertyAttributes attributes = details.attributes();
      PropertyKind kind = details.kind();

      if (kind == kData) {
        auto prop_data = handle(properties->get(i++), isolate);
        RETURN_ON_EXCEPTION(isolate, DefineDataProperty(isolate, obj, name,
                                                        prop_data, attributes),
                            JSObject);
      } else {
        auto getter = handle(properties->get(i++), isolate);
        auto setter = handle(properties->get(i++), isolate);
        RETURN_ON_EXCEPTION(
            isolate, DefineAccessorProperty(isolate, obj, name, getter, setter,
                                            attributes, is_hidden_prototype),
            JSObject);
      }
    } else {
      // Intrinsic data property --- Get appropriate value from the current
      // context.
      PropertyDetails details(Smi::cast(properties->get(i++)));
      PropertyAttributes attributes = details.attributes();
      DCHECK_EQ(kData, details.kind());

      v8::Intrinsic intrinsic =
          static_cast<v8::Intrinsic>(Smi::ToInt(properties->get(i++)));
      auto prop_data = handle(GetIntrinsic(isolate, intrinsic), isolate);

      RETURN_ON_EXCEPTION(isolate, DefineDataProperty(isolate, obj, name,
                                                      prop_data, attributes),
                          JSObject);
    }
  }
  return obj;
}

// Whether or not to cache every instance: when we materialize a getter or
// setter from an lazy AccessorPair, we rely on this cache to be able to always
// return the same getter or setter. However, objects will be cloned anyways,
// so it's not observable if we didn't cache an instance. Furthermore, a badly
// behaved embedder might create an unlimited number of objects, so we limit
// the cache for those cases.
enum class CachingMode { kLimited, kUnlimited };

MaybeHandle<JSObject> ProbeInstantiationsCache(Isolate* isolate,
                                               int serial_number,
                                               CachingMode caching_mode) {
  DCHECK_LE(1, serial_number);
  if (serial_number <= TemplateInfo::kFastTemplateInstantiationsCacheSize) {
    Handle<FixedArray> fast_cache =
        isolate->fast_template_instantiations_cache();
    return fast_cache->GetValue<JSObject>(isolate, serial_number - 1);
  } else if (caching_mode == CachingMode::kUnlimited ||
             (serial_number <=
              TemplateInfo::kSlowTemplateInstantiationsCacheSize)) {
<<<<<<< HEAD
    Handle<UnseededNumberDictionary> slow_cache =
=======
    Handle<SimpleNumberDictionary> slow_cache =
>>>>>>> 84bd6f3c
        isolate->slow_template_instantiations_cache();
    int entry = slow_cache->FindEntry(serial_number);
    if (entry == SimpleNumberDictionary::kNotFound) {
      return MaybeHandle<JSObject>();
    }
    return handle(JSObject::cast(slow_cache->ValueAt(entry)), isolate);
  } else {
    return MaybeHandle<JSObject>();
  }
}

void CacheTemplateInstantiation(Isolate* isolate, int serial_number,
                                CachingMode caching_mode,
                                Handle<JSObject> object) {
  DCHECK_LE(1, serial_number);
  if (serial_number <= TemplateInfo::kFastTemplateInstantiationsCacheSize) {
    Handle<FixedArray> fast_cache =
        isolate->fast_template_instantiations_cache();
    Handle<FixedArray> new_cache =
        FixedArray::SetAndGrow(fast_cache, serial_number - 1, object);
    if (*new_cache != *fast_cache) {
      isolate->native_context()->set_fast_template_instantiations_cache(
          *new_cache);
    }
  } else if (caching_mode == CachingMode::kUnlimited ||
             (serial_number <=
              TemplateInfo::kSlowTemplateInstantiationsCacheSize)) {
<<<<<<< HEAD
    Handle<UnseededNumberDictionary> cache =
=======
    Handle<SimpleNumberDictionary> cache =
>>>>>>> 84bd6f3c
        isolate->slow_template_instantiations_cache();
    auto new_cache = SimpleNumberDictionary::Set(cache, serial_number, object);
    if (*new_cache != *cache) {
      isolate->native_context()->set_slow_template_instantiations_cache(
          *new_cache);
    }
  }
}

void UncacheTemplateInstantiation(Isolate* isolate, int serial_number,
                                  CachingMode caching_mode) {
  DCHECK_LE(1, serial_number);
  if (serial_number <= TemplateInfo::kFastTemplateInstantiationsCacheSize) {
    Handle<FixedArray> fast_cache =
        isolate->fast_template_instantiations_cache();
    DCHECK(!fast_cache->get(serial_number - 1)->IsUndefined(isolate));
    fast_cache->set_undefined(serial_number - 1);
  } else if (caching_mode == CachingMode::kUnlimited ||
             (serial_number <=
              TemplateInfo::kSlowTemplateInstantiationsCacheSize)) {
<<<<<<< HEAD
    Handle<UnseededNumberDictionary> cache =
=======
    Handle<SimpleNumberDictionary> cache =
>>>>>>> 84bd6f3c
        isolate->slow_template_instantiations_cache();
    int entry = cache->FindEntry(serial_number);
    DCHECK_NE(SimpleNumberDictionary::kNotFound, entry);
    cache = SimpleNumberDictionary::DeleteEntry(cache, entry);
    isolate->native_context()->set_slow_template_instantiations_cache(*cache);
  }
}

bool IsSimpleInstantiation(Isolate* isolate, ObjectTemplateInfo* info,
                           JSReceiver* new_target) {
  DisallowHeapAllocation no_gc;

  if (!new_target->IsJSFunction()) return false;
  JSFunction* fun = JSFunction::cast(new_target);
  if (fun->shared()->function_data() != info->constructor()) return false;
  if (info->immutable_proto()) return false;
  return fun->context()->native_context() == isolate->raw_native_context();
}

MaybeHandle<JSObject> InstantiateObject(Isolate* isolate,
                                        Handle<ObjectTemplateInfo> info,
                                        Handle<JSReceiver> new_target,
                                        bool is_hidden_prototype,
                                        bool is_prototype) {
  Handle<JSFunction> constructor;
  int serial_number = Smi::ToInt(info->serial_number());
  if (!new_target.is_null()) {
    if (IsSimpleInstantiation(isolate, *info, *new_target)) {
      constructor = Handle<JSFunction>::cast(new_target);
    } else {
      // Disable caching for subclass instantiation.
      serial_number = 0;
    }
  }
  // Fast path.
  Handle<JSObject> result;
  if (serial_number) {
    if (ProbeInstantiationsCache(isolate, serial_number, CachingMode::kLimited)
            .ToHandle(&result)) {
      return isolate->factory()->CopyJSObject(result);
    }
  }

  if (constructor.is_null()) {
    Object* maybe_constructor_info = info->constructor();
    if (maybe_constructor_info->IsUndefined(isolate)) {
      constructor = isolate->object_function();
    } else {
      // Enter a new scope.  Recursion could otherwise create a lot of handles.
      HandleScope scope(isolate);
      Handle<FunctionTemplateInfo> cons_templ(
          FunctionTemplateInfo::cast(maybe_constructor_info), isolate);
      Handle<JSFunction> tmp_constructor;
      ASSIGN_RETURN_ON_EXCEPTION(isolate, tmp_constructor,
                                 InstantiateFunction(isolate, cons_templ),
                                 JSObject);
      constructor = scope.CloseAndEscape(tmp_constructor);
    }

    if (new_target.is_null()) new_target = constructor;
  }

  Handle<JSObject> object;
  ASSIGN_RETURN_ON_EXCEPTION(isolate, object,
                             JSObject::New(constructor, new_target), JSObject);

<<<<<<< HEAD
  if (is_prototype) JSObject::OptimizeAsPrototype(object, FAST_PROTOTYPE);
=======
  if (is_prototype) JSObject::OptimizeAsPrototype(object);
>>>>>>> 84bd6f3c

  ASSIGN_RETURN_ON_EXCEPTION(
      isolate, result,
      ConfigureInstance(isolate, object, info, is_hidden_prototype), JSObject);
  if (info->immutable_proto()) {
    JSObject::SetImmutableProto(object);
  }
  if (!is_prototype) {
    // Keep prototypes in slow-mode. Let them be lazily turned fast later on.
    // TODO(dcarney): is this necessary?
    JSObject::MigrateSlowToFast(result, 0, "ApiNatives::InstantiateObject");
    // Don't cache prototypes.
    if (serial_number) {
      CacheTemplateInstantiation(isolate, serial_number, CachingMode::kLimited,
                                 result);
      result = isolate->factory()->CopyJSObject(result);
    }
  }

  return result;
}

namespace {
MaybeHandle<Object> GetInstancePrototype(Isolate* isolate,
                                         Object* function_template) {
  // Enter a new scope.  Recursion could otherwise create a lot of handles.
  HandleScope scope(isolate);
  Handle<JSFunction> parent_instance;
  ASSIGN_RETURN_ON_EXCEPTION(
      isolate, parent_instance,
      InstantiateFunction(
          isolate,
          handle(FunctionTemplateInfo::cast(function_template), isolate)),
      JSFunction);
  Handle<Object> instance_prototype;
  // TODO(cbruni): decide what to do here.
  ASSIGN_RETURN_ON_EXCEPTION(
      isolate, instance_prototype,
      JSObject::GetProperty(parent_instance,
                            isolate->factory()->prototype_string()),
      JSFunction);
  return scope.CloseAndEscape(instance_prototype);
}
}  // namespace

MaybeHandle<JSFunction> InstantiateFunction(Isolate* isolate,
                                            Handle<FunctionTemplateInfo> data,
                                            MaybeHandle<Name> maybe_name) {
  int serial_number = Smi::ToInt(data->serial_number());
  if (serial_number) {
    Handle<JSObject> result;
    if (ProbeInstantiationsCache(isolate, serial_number,
                                 CachingMode::kUnlimited)
            .ToHandle(&result)) {
      return Handle<JSFunction>::cast(result);
    }
  }
  Handle<Object> prototype;
  if (!data->remove_prototype()) {
    Object* prototype_templ = data->prototype_template();
    if (prototype_templ->IsUndefined(isolate)) {
      Object* protoype_provider_templ = data->prototype_provider_template();
      if (protoype_provider_templ->IsUndefined(isolate)) {
        prototype = isolate->factory()->NewJSObject(isolate->object_function());
      } else {
        ASSIGN_RETURN_ON_EXCEPTION(
            isolate, prototype,
            GetInstancePrototype(isolate, protoype_provider_templ), JSFunction);
      }
    } else {
      ASSIGN_RETURN_ON_EXCEPTION(
          isolate, prototype,
          InstantiateObject(
              isolate,
              handle(ObjectTemplateInfo::cast(prototype_templ), isolate),
              Handle<JSReceiver>(), data->hidden_prototype(), true),
          JSFunction);
    }
    Object* parent = data->parent_template();
    if (!parent->IsUndefined(isolate)) {
      Handle<Object> parent_prototype;
      ASSIGN_RETURN_ON_EXCEPTION(isolate, parent_prototype,
                                 GetInstancePrototype(isolate, parent),
                                 JSFunction);
      JSObject::ForceSetPrototype(Handle<JSObject>::cast(prototype),
                                  parent_prototype);
    }
  }
  Handle<JSFunction> function = ApiNatives::CreateApiFunction(
      isolate, data, prototype, ApiNatives::JavaScriptObjectType, maybe_name);
  if (serial_number) {
    // Cache the function.
    CacheTemplateInstantiation(isolate, serial_number, CachingMode::kUnlimited,
                               function);
  }
  MaybeHandle<JSObject> result =
      ConfigureInstance(isolate, function, data, data->hidden_prototype());
  if (result.is_null()) {
    // Uncache on error.
    if (serial_number) {
      UncacheTemplateInstantiation(isolate, serial_number,
                                   CachingMode::kUnlimited);
    }
    return MaybeHandle<JSFunction>();
  }
  return function;
}


void AddPropertyToPropertyList(Isolate* isolate, Handle<TemplateInfo> templ,
                               int length, Handle<Object>* data) {
  Object* maybe_list = templ->property_list();
  Handle<TemplateList> list;
  if (maybe_list->IsUndefined(isolate)) {
    list = TemplateList::New(isolate, length);
  } else {
    list = handle(TemplateList::cast(maybe_list), isolate);
  }
  templ->set_number_of_properties(templ->number_of_properties() + 1);
  for (int i = 0; i < length; i++) {
    Handle<Object> value =
        data[i].is_null()
            ? Handle<Object>::cast(isolate->factory()->undefined_value())
            : data[i];
    list = TemplateList::Add(isolate, list, value);
  }
  templ->set_property_list(*list);
}

}  // namespace

MaybeHandle<JSFunction> ApiNatives::InstantiateFunction(
    Handle<FunctionTemplateInfo> data, MaybeHandle<Name> maybe_name) {
  Isolate* isolate = data->GetIsolate();
  InvokeScope invoke_scope(isolate);
  return ::v8::internal::InstantiateFunction(isolate, data, maybe_name);
}

MaybeHandle<JSObject> ApiNatives::InstantiateObject(
    Handle<ObjectTemplateInfo> data, Handle<JSReceiver> new_target) {
  Isolate* isolate = data->GetIsolate();
  InvokeScope invoke_scope(isolate);
  return ::v8::internal::InstantiateObject(isolate, data, new_target, false,
                                           false);
}

MaybeHandle<JSObject> ApiNatives::InstantiateRemoteObject(
    Handle<ObjectTemplateInfo> data) {
  Isolate* isolate = data->GetIsolate();
  InvokeScope invoke_scope(isolate);

  Handle<FunctionTemplateInfo> constructor(
      FunctionTemplateInfo::cast(data->constructor()));
  Handle<Map> object_map = isolate->factory()->NewMap(
      JS_SPECIAL_API_OBJECT_TYPE,
      JSObject::kHeaderSize + data->embedder_field_count() * kPointerSize,
<<<<<<< HEAD
      FAST_HOLEY_SMI_ELEMENTS);
=======
      TERMINAL_FAST_ELEMENTS_KIND);
>>>>>>> 84bd6f3c
  object_map->SetConstructor(*constructor);
  object_map->set_is_access_check_needed(true);
  object_map->set_may_have_interesting_symbols(true);

  Handle<JSObject> object = isolate->factory()->NewJSObjectFromMap(object_map);
  JSObject::ForceSetPrototype(object, isolate->factory()->null_value());

  return object;
}

void ApiNatives::AddDataProperty(Isolate* isolate, Handle<TemplateInfo> info,
                                 Handle<Name> name, Handle<Object> value,
                                 PropertyAttributes attributes) {
  PropertyDetails details(kData, attributes, PropertyCellType::kNoCell);
  auto details_handle = handle(details.AsSmi(), isolate);
  Handle<Object> data[] = {name, details_handle, value};
  AddPropertyToPropertyList(isolate, info, arraysize(data), data);
}


void ApiNatives::AddDataProperty(Isolate* isolate, Handle<TemplateInfo> info,
                                 Handle<Name> name, v8::Intrinsic intrinsic,
                                 PropertyAttributes attributes) {
  auto value = handle(Smi::FromInt(intrinsic), isolate);
  auto intrinsic_marker = isolate->factory()->true_value();
  PropertyDetails details(kData, attributes, PropertyCellType::kNoCell);
  auto details_handle = handle(details.AsSmi(), isolate);
  Handle<Object> data[] = {name, intrinsic_marker, details_handle, value};
  AddPropertyToPropertyList(isolate, info, arraysize(data), data);
}


void ApiNatives::AddAccessorProperty(Isolate* isolate,
                                     Handle<TemplateInfo> info,
                                     Handle<Name> name,
                                     Handle<FunctionTemplateInfo> getter,
                                     Handle<FunctionTemplateInfo> setter,
                                     PropertyAttributes attributes) {
  PropertyDetails details(kAccessor, attributes, PropertyCellType::kNoCell);
  auto details_handle = handle(details.AsSmi(), isolate);
  Handle<Object> data[] = {name, details_handle, getter, setter};
  AddPropertyToPropertyList(isolate, info, arraysize(data), data);
}


void ApiNatives::AddNativeDataProperty(Isolate* isolate,
                                       Handle<TemplateInfo> info,
                                       Handle<AccessorInfo> property) {
  Object* maybe_list = info->property_accessors();
  Handle<TemplateList> list;
  if (maybe_list->IsUndefined(isolate)) {
    list = TemplateList::New(isolate, 1);
  } else {
    list = handle(TemplateList::cast(maybe_list), isolate);
  }
  list = TemplateList::Add(isolate, list, property);
  info->set_property_accessors(*list);
}

Handle<JSFunction> ApiNatives::CreateApiFunction(
    Isolate* isolate, Handle<FunctionTemplateInfo> obj,
    Handle<Object> prototype, ApiInstanceType instance_type,
    MaybeHandle<Name> maybe_name) {
  Handle<SharedFunctionInfo> shared =
      FunctionTemplateInfo::GetOrCreateSharedFunctionInfo(isolate, obj,
                                                          maybe_name);
  // To simplify things, API functions always have shared name.
  DCHECK(shared->HasSharedName());

  Handle<JSFunction> result =
      isolate->factory()->NewFunctionFromSharedFunctionInfo(
          shared, isolate->native_context());

  if (obj->remove_prototype()) {
    DCHECK(prototype.is_null());
    DCHECK(result->shared()->IsApiFunction());
    DCHECK(!result->IsConstructor());
    DCHECK(!result->has_prototype_slot());
    return result;
  }

  // Down from here is only valid for API functions that can be used as a
  // constructor (don't set the "remove prototype" flag).
  DCHECK(result->has_prototype_slot());

  if (obj->read_only_prototype()) {
    result->set_map(*isolate->sloppy_function_with_readonly_prototype_map());
  }

  if (prototype->IsTheHole(isolate)) {
    prototype = isolate->factory()->NewFunctionPrototype(result);
  } else if (obj->prototype_provider_template()->IsUndefined(isolate)) {
    JSObject::AddProperty(Handle<JSObject>::cast(prototype),
                          isolate->factory()->constructor_string(), result,
                          DONT_ENUM);
  }

  int embedder_field_count = 0;
  bool immutable_proto = false;
  if (!obj->instance_template()->IsUndefined(isolate)) {
    Handle<ObjectTemplateInfo> instance_template = Handle<ObjectTemplateInfo>(
        ObjectTemplateInfo::cast(obj->instance_template()));
    embedder_field_count = instance_template->embedder_field_count();
    immutable_proto = instance_template->immutable_proto();
  }

  // TODO(svenpanne) Kill ApiInstanceType and refactor things by generalizing
  // JSObject::GetHeaderSize.
  int instance_size = kPointerSize * embedder_field_count;
  InstanceType type;
  switch (instance_type) {
    case JavaScriptObjectType:
      if (!obj->needs_access_check() &&
          obj->named_property_handler()->IsUndefined(isolate) &&
          obj->indexed_property_handler()->IsUndefined(isolate)) {
        type = JS_API_OBJECT_TYPE;
      } else {
        type = JS_SPECIAL_API_OBJECT_TYPE;
      }
      instance_size += JSObject::kHeaderSize;
      break;
    case GlobalObjectType:
      type = JS_GLOBAL_OBJECT_TYPE;
      instance_size += JSGlobalObject::kSize;
      break;
    case GlobalProxyType:
      type = JS_GLOBAL_PROXY_TYPE;
      instance_size += JSGlobalProxy::kSize;
      break;
    default:
      UNREACHABLE();
      break;
  }

  Handle<Map> map = isolate->factory()->NewMap(type, instance_size,
                                               TERMINAL_FAST_ELEMENTS_KIND);
  JSFunction::SetInitialMap(result, map, Handle<JSObject>::cast(prototype));

  // Mark as undetectable if needed.
  if (obj->undetectable()) {
    // We only allow callable undetectable receivers here, since this whole
    // undetectable business is only to support document.all, which is both
    // undetectable and callable. If we ever see the need to have an object
    // that is undetectable but not callable, we need to update the types.h
    // to allow encoding this.
    CHECK(!obj->instance_call_handler()->IsUndefined(isolate));
    map->set_is_undetectable(true);
  }

  // Mark as needs_access_check if needed.
  if (obj->needs_access_check()) {
    map->set_is_access_check_needed(true);
    map->set_may_have_interesting_symbols(true);
  }

  // Set interceptor information in the map.
  if (!obj->named_property_handler()->IsUndefined(isolate)) {
    map->set_has_named_interceptor(true);
    map->set_may_have_interesting_symbols(true);
  }
  if (!obj->indexed_property_handler()->IsUndefined(isolate)) {
    map->set_has_indexed_interceptor(true);
  }

  // Mark instance as callable in the map.
  if (!obj->instance_call_handler()->IsUndefined(isolate)) {
    map->set_is_callable(true);
  }

  if (immutable_proto) map->set_is_immutable_proto(true);

  return result;
}

}  // namespace internal
}  // namespace v8<|MERGE_RESOLUTION|>--- conflicted
+++ resolved
@@ -288,11 +288,7 @@
   } else if (caching_mode == CachingMode::kUnlimited ||
              (serial_number <=
               TemplateInfo::kSlowTemplateInstantiationsCacheSize)) {
-<<<<<<< HEAD
-    Handle<UnseededNumberDictionary> slow_cache =
-=======
     Handle<SimpleNumberDictionary> slow_cache =
->>>>>>> 84bd6f3c
         isolate->slow_template_instantiations_cache();
     int entry = slow_cache->FindEntry(serial_number);
     if (entry == SimpleNumberDictionary::kNotFound) {
@@ -320,11 +316,7 @@
   } else if (caching_mode == CachingMode::kUnlimited ||
              (serial_number <=
               TemplateInfo::kSlowTemplateInstantiationsCacheSize)) {
-<<<<<<< HEAD
-    Handle<UnseededNumberDictionary> cache =
-=======
     Handle<SimpleNumberDictionary> cache =
->>>>>>> 84bd6f3c
         isolate->slow_template_instantiations_cache();
     auto new_cache = SimpleNumberDictionary::Set(cache, serial_number, object);
     if (*new_cache != *cache) {
@@ -345,11 +337,7 @@
   } else if (caching_mode == CachingMode::kUnlimited ||
              (serial_number <=
               TemplateInfo::kSlowTemplateInstantiationsCacheSize)) {
-<<<<<<< HEAD
-    Handle<UnseededNumberDictionary> cache =
-=======
     Handle<SimpleNumberDictionary> cache =
->>>>>>> 84bd6f3c
         isolate->slow_template_instantiations_cache();
     int entry = cache->FindEntry(serial_number);
     DCHECK_NE(SimpleNumberDictionary::kNotFound, entry);
@@ -416,11 +404,7 @@
   ASSIGN_RETURN_ON_EXCEPTION(isolate, object,
                              JSObject::New(constructor, new_target), JSObject);
 
-<<<<<<< HEAD
-  if (is_prototype) JSObject::OptimizeAsPrototype(object, FAST_PROTOTYPE);
-=======
   if (is_prototype) JSObject::OptimizeAsPrototype(object);
->>>>>>> 84bd6f3c
 
   ASSIGN_RETURN_ON_EXCEPTION(
       isolate, result,
@@ -577,11 +561,7 @@
   Handle<Map> object_map = isolate->factory()->NewMap(
       JS_SPECIAL_API_OBJECT_TYPE,
       JSObject::kHeaderSize + data->embedder_field_count() * kPointerSize,
-<<<<<<< HEAD
-      FAST_HOLEY_SMI_ELEMENTS);
-=======
       TERMINAL_FAST_ELEMENTS_KIND);
->>>>>>> 84bd6f3c
   object_map->SetConstructor(*constructor);
   object_map->set_is_access_check_needed(true);
   object_map->set_may_have_interesting_symbols(true);
