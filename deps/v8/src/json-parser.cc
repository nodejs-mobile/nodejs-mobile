--- conflicted
+++ resolved
@@ -553,16 +553,6 @@
   ElementsKind GetElementsKind() const {
     switch (value_) {
       case SMI_ELEMENTS:
-<<<<<<< HEAD
-        return FAST_SMI_ELEMENTS;
-      case NUMBER_ELEMENTS:
-        return FAST_DOUBLE_ELEMENTS;
-      case OBJECT_ELEMENTS:
-        return FAST_ELEMENTS;
-      default:
-        UNREACHABLE();
-        return FAST_ELEMENTS;
-=======
         return PACKED_SMI_ELEMENTS;
       case NUMBER_ELEMENTS:
         return PACKED_DOUBLE_ELEMENTS;
@@ -571,7 +561,6 @@
       default:
         UNREACHABLE();
         return PACKED_ELEMENTS;
->>>>>>> 84bd6f3c
     }
   }
 
@@ -593,11 +582,7 @@
     do {
       Handle<Object> element = ParseJsonValue();
       if (element.is_null()) return ReportUnexpectedCharacter();
-<<<<<<< HEAD
-      elements.Add(element, zone());
-=======
       elements.push_back(element);
->>>>>>> 84bd6f3c
       lattice.Update(element);
     } while (MatchSkipWhiteSpace(','));
     if (c0_ != ']') {
@@ -610,22 +595,6 @@
 
   Handle<Object> json_array;
   const ElementsKind kind = lattice.GetElementsKind();
-<<<<<<< HEAD
-
-  switch (kind) {
-    case FAST_ELEMENTS:
-    case FAST_SMI_ELEMENTS: {
-      Handle<FixedArray> elems =
-          factory()->NewFixedArray(elements.length(), pretenure_);
-      for (int i = 0; i < elements.length(); i++) elems->set(i, *elements[i]);
-      json_array = factory()->NewJSArrayWithElements(elems, kind, pretenure_);
-      break;
-    }
-    case FAST_DOUBLE_ELEMENTS: {
-      Handle<FixedDoubleArray> elems = Handle<FixedDoubleArray>::cast(
-          factory()->NewFixedDoubleArray(elements.length(), pretenure_));
-      for (int i = 0; i < elements.length(); i++) {
-=======
   int elements_size = static_cast<int>(elements.size());
 
   switch (kind) {
@@ -641,7 +610,6 @@
       Handle<FixedDoubleArray> elems = Handle<FixedDoubleArray>::cast(
           factory()->NewFixedDoubleArray(elements_size, pretenure_));
       for (int i = 0; i < elements_size; i++) {
->>>>>>> 84bd6f3c
         elems->set(i, elements[i]->Number());
       }
       json_array = factory()->NewJSArrayWithElements(elems, kind, pretenure_);
@@ -860,11 +828,7 @@
     // We intentionally use local variables instead of fields, compute hash
     // while we are iterating a string and manually inline StringTable lookup
     // here.
-<<<<<<< HEAD
-    uint32_t running_hash = isolate()->heap()->HashSeed();
-=======
-
->>>>>>> 84bd6f3c
+
     int position = position_;
     uc32 c0 = c0_;
     uint32_t running_hash =
@@ -885,8 +849,6 @@
         position_ = position;
         return Handle<String>::null();
       }
-<<<<<<< HEAD
-=======
       if (is_array_index) {
         // With leading zero, the string has to be "0" to be a valid index.
         if (!IsDecimalDigit(c0) || (position > position_ && index == 0)) {
@@ -897,7 +859,6 @@
           index = (index * 10) + d;
         }
       }
->>>>>>> 84bd6f3c
       running_hash = StringHasher::AddCharacterCore(running_hash,
                                                     static_cast<uint16_t>(c0));
       position++;
