// Copyright 2012 the V8 project authors. All rights reserved.
// Use of this source code is governed by a BSD-style license that can be
// found in the LICENSE file.

#ifndef V8_MIPS_MACRO_ASSEMBLER_MIPS_H_
#define V8_MIPS_MACRO_ASSEMBLER_MIPS_H_

#include "src/assembler.h"
#include "src/globals.h"
#include "src/mips/assembler-mips.h"

namespace v8 {
namespace internal {

// Give alias names to registers for calling conventions.
<<<<<<< HEAD
constexpr Register kReturnRegister0 = {Register::kCode_v0};
constexpr Register kReturnRegister1 = {Register::kCode_v1};
constexpr Register kReturnRegister2 = {Register::kCode_a0};
constexpr Register kJSFunctionRegister = {Register::kCode_a1};
constexpr Register kContextRegister = {Register::kCpRegister};
constexpr Register kAllocateSizeRegister = {Register::kCode_a0};
constexpr Register kInterpreterAccumulatorRegister = {Register::kCode_v0};
constexpr Register kInterpreterBytecodeOffsetRegister = {Register::kCode_t4};
constexpr Register kInterpreterBytecodeArrayRegister = {Register::kCode_t5};
constexpr Register kInterpreterDispatchTableRegister = {Register::kCode_t6};
constexpr Register kJavaScriptCallArgCountRegister = {Register::kCode_a0};
constexpr Register kJavaScriptCallNewTargetRegister = {Register::kCode_a3};
constexpr Register kRuntimeCallFunctionRegister = {Register::kCode_a1};
constexpr Register kRuntimeCallArgCountRegister = {Register::kCode_a0};

// Forward declaration.
=======
constexpr Register kReturnRegister0 = v0;
constexpr Register kReturnRegister1 = v1;
constexpr Register kReturnRegister2 = a0;
constexpr Register kJSFunctionRegister = a1;
constexpr Register kContextRegister = s7;
constexpr Register kAllocateSizeRegister = a0;
constexpr Register kSpeculationPoisonRegister = t3;
constexpr Register kInterpreterAccumulatorRegister = v0;
constexpr Register kInterpreterBytecodeOffsetRegister = t4;
constexpr Register kInterpreterBytecodeArrayRegister = t5;
constexpr Register kInterpreterDispatchTableRegister = t6;
constexpr Register kJavaScriptCallArgCountRegister = a0;
constexpr Register kJavaScriptCallCodeStartRegister = a2;
constexpr Register kJavaScriptCallNewTargetRegister = a3;
constexpr Register kOffHeapTrampolineRegister = at;
constexpr Register kRuntimeCallFunctionRegister = a1;
constexpr Register kRuntimeCallArgCountRegister = a0;
constexpr Register kWasmInstanceRegister = a0;

// Forward declarations
enum class AbortReason;
>>>>>>> 84bd6f3c
class JumpTarget;

// Reserved Register Usage Summary.
//
// Registers t8, t9, and at are reserved for use by the MacroAssembler.
//
// The programmer should know that the MacroAssembler may clobber these three,
// but won't touch other registers except in special cases.
//
// Per the MIPS ABI, register t9 must be used for indirect function call
// via 'jalr t9' or 'jr t9' instructions. This is relied upon by gcc when
// trying to update gp register for position-independent-code. Whenever
// MIPS generated code calls C code, it must be via t9 register.


// Flags used for LeaveExitFrame function.
enum LeaveExitFrameMode {
  EMIT_RETURN = true,
  NO_EMIT_RETURN = false
};

// Flags used for AllocateHeapNumber
enum TaggingMode {
  // Tag the result.
  TAG_RESULT,
  // Don't tag
  DONT_TAG_RESULT
};

// Allow programmer to use Branch Delay Slot of Branches, Jumps, Calls.
enum BranchDelaySlot {
  USE_DELAY_SLOT,
  PROTECT
};

// Flags used for the li macro-assembler function.
enum LiFlags {
  // If the constant value can be represented in just 16 bits, then
  // optimize the li to use a single instruction, rather than lui/ori pair.
  OPTIMIZE_SIZE = 0,
  // Always use 2 instructions (lui/ori pair), even if the constant could
  // be loaded with just one, so that this value is patchable later.
  CONSTANT_SIZE = 1
};


enum RememberedSetAction { EMIT_REMEMBERED_SET, OMIT_REMEMBERED_SET };
enum SmiCheck { INLINE_SMI_CHECK, OMIT_SMI_CHECK };
enum RAStatus { kRAHasNotBeenSaved, kRAHasBeenSaved };

Register GetRegisterThatIsNotOneOf(Register reg1,
                                   Register reg2 = no_reg,
                                   Register reg3 = no_reg,
                                   Register reg4 = no_reg,
                                   Register reg5 = no_reg,
                                   Register reg6 = no_reg);

bool AreAliased(Register reg1, Register reg2, Register reg3 = no_reg,
                Register reg4 = no_reg, Register reg5 = no_reg,
                Register reg6 = no_reg, Register reg7 = no_reg,
                Register reg8 = no_reg, Register reg9 = no_reg,
                Register reg10 = no_reg);


// -----------------------------------------------------------------------------
// Static helper functions.

inline MemOperand ContextMemOperand(Register context, int index) {
  return MemOperand(context, Context::SlotOffset(index));
}


inline MemOperand NativeContextMemOperand() {
  return ContextMemOperand(cp, Context::NATIVE_CONTEXT_INDEX);
}


// Generate a MemOperand for loading a field from an object.
inline MemOperand FieldMemOperand(Register object, int offset) {
  return MemOperand(object, offset - kHeapObjectTag);
}


// Generate a MemOperand for storing arguments 5..N on the stack
// when calling CallCFunction().
inline MemOperand CFunctionArgumentOperand(int index) {
  DCHECK_GT(index, kCArgSlotCount);
  // Argument 5 takes the slot just past the four Arg-slots.
  int offset = (index - 5) * kPointerSize + kCArgsSlotsSize;
  return MemOperand(sp, offset);
}

class TurboAssembler : public Assembler {
 public:
  TurboAssembler(Isolate* isolate, void* buffer, int buffer_size,
                 CodeObjectRequired create_code_object);

<<<<<<< HEAD
  Isolate* isolate() const { return isolate_; }

=======
  void set_has_frame(bool value) { has_frame_ = value; }
  bool has_frame() const { return has_frame_; }

  Isolate* isolate() const { return isolate_; }

  Handle<HeapObject> CodeObject() {
    DCHECK(!code_object_.is_null());
    return code_object_;
  }

  // Activation support.
  void EnterFrame(StackFrame::Type type);
  void EnterFrame(StackFrame::Type type, bool load_constant_pool_pointer_reg) {
    // Out-of-line constant pool not implemented on mips.
    UNREACHABLE();
  }
  void LeaveFrame(StackFrame::Type type);

  // Generates function and stub prologue code.
  void StubPrologue(StackFrame::Type type);
  void Prologue();

  void InitializeRootRegister() {
    ExternalReference roots_array_start =
        ExternalReference::roots_array_start(isolate());
    li(kRootRegister, Operand(roots_array_start));
  }

  // Jump unconditionally to given label.
  // We NEED a nop in the branch delay slot, as it used by v8, for example in
  // CodeGenerator::ProcessDeferred().
  // Currently the branch delay slot is filled by the MacroAssembler.
  // Use rather b(Label) for code generation.
  void jmp(Label* L) { Branch(L); }

  // -------------------------------------------------------------------------
  // Debugging.

  // Calls Abort(msg) if the condition cc is not satisfied.
  // Use --debug_code to enable.
  void Assert(Condition cc, AbortReason reason, Register rs, Operand rt);

  // Like Assert(), but always enabled.
  void Check(Condition cc, AbortReason reason, Register rs, Operand rt);

  // Print a message to stdout and abort execution.
  void Abort(AbortReason msg);

  inline bool AllowThisStubCall(CodeStub* stub);

>>>>>>> 84bd6f3c
  // Arguments macros.
#define COND_TYPED_ARGS Condition cond, Register r1, const Operand& r2
#define COND_ARGS cond, r1, r2

  // Cases when relocation is not needed.
#define DECLARE_NORELOC_PROTOTYPE(Name, target_type) \
  void Name(target_type target, BranchDelaySlot bd = PROTECT); \
  inline void Name(BranchDelaySlot bd, target_type target) { \
    Name(target, bd); \
  } \
  void Name(target_type target, \
            COND_TYPED_ARGS, \
            BranchDelaySlot bd = PROTECT); \
  inline void Name(BranchDelaySlot bd, \
                   target_type target, \
                   COND_TYPED_ARGS) { \
    Name(target, COND_ARGS, bd); \
  }

#define DECLARE_BRANCH_PROTOTYPES(Name)   \
  DECLARE_NORELOC_PROTOTYPE(Name, Label*) \
  DECLARE_NORELOC_PROTOTYPE(Name, int32_t)

  DECLARE_BRANCH_PROTOTYPES(Branch)
  DECLARE_BRANCH_PROTOTYPES(BranchAndLink)
  DECLARE_BRANCH_PROTOTYPES(BranchShort)

#undef DECLARE_BRANCH_PROTOTYPES
#undef COND_TYPED_ARGS
#undef COND_ARGS

  // Floating point branches
  void CompareF32(FPUCondition cc, FPURegister cmp1, FPURegister cmp2) {
    CompareF(S, cc, cmp1, cmp2);
  }

  void CompareIsNanF32(FPURegister cmp1, FPURegister cmp2) {
    CompareIsNanF(S, cmp1, cmp2);
  }

  void CompareF64(FPUCondition cc, FPURegister cmp1, FPURegister cmp2) {
    CompareF(D, cc, cmp1, cmp2);
  }

  void CompareIsNanF64(FPURegister cmp1, FPURegister cmp2) {
    CompareIsNanF(D, cmp1, cmp2);
  }

  void BranchTrueShortF(Label* target, BranchDelaySlot bd = PROTECT);
  void BranchFalseShortF(Label* target, BranchDelaySlot bd = PROTECT);

  void BranchTrueF(Label* target, BranchDelaySlot bd = PROTECT);
  void BranchFalseF(Label* target, BranchDelaySlot bd = PROTECT);

  // MSA Branches
  void BranchMSA(Label* target, MSABranchDF df, MSABranchCondition cond,
                 MSARegister wt, BranchDelaySlot bd = PROTECT);

  void Branch(Label* L, Condition cond, Register rs, Heap::RootListIndex index,
              BranchDelaySlot bdslot = PROTECT);

  // Load int32 in the rd register.
  void li(Register rd, Operand j, LiFlags mode = OPTIMIZE_SIZE);
  inline void li(Register rd, int32_t j, LiFlags mode = OPTIMIZE_SIZE) {
    li(rd, Operand(j), mode);
  }
  void li(Register dst, Handle<HeapObject> value, LiFlags mode = OPTIMIZE_SIZE);
  void li(Register dst, ExternalReference value, LiFlags mode = OPTIMIZE_SIZE);

#ifdef V8_EMBEDDED_BUILTINS
  void LookupConstant(Register destination, Handle<Object> object);
  void LookupExternalReference(Register destination,
                               ExternalReference reference);
#endif  // V8_EMBEDDED_BUILTINS

// Jump, Call, and Ret pseudo instructions implementing inter-working.
#define COND_ARGS Condition cond = al, Register rs = zero_reg, \
  const Operand& rt = Operand(zero_reg), BranchDelaySlot bd = PROTECT

  void Jump(Register target, int16_t offset = 0, COND_ARGS);
  void Jump(Register target, Register base, int16_t offset = 0, COND_ARGS);
  void Jump(Register target, const Operand& offset, COND_ARGS);
  void Jump(intptr_t target, RelocInfo::Mode rmode, COND_ARGS);
  void Jump(Address target, RelocInfo::Mode rmode, COND_ARGS);
  void Jump(Handle<Code> code, RelocInfo::Mode rmode, COND_ARGS);
  static int CallSize(Register target, int16_t offset = 0, COND_ARGS);
  void Call(Register target, int16_t offset = 0, COND_ARGS);
  void Call(Register target, Register base, int16_t offset = 0, COND_ARGS);
  static int CallSize(Address target, RelocInfo::Mode rmode, COND_ARGS);
  void Call(Address target, RelocInfo::Mode rmode, COND_ARGS);
  int CallSize(Handle<Code> code,
               RelocInfo::Mode rmode = RelocInfo::CODE_TARGET,
               COND_ARGS);
  void Call(Handle<Code> code,
            RelocInfo::Mode rmode = RelocInfo::CODE_TARGET,
            COND_ARGS);
  void Call(Label* target);

  void CallForDeoptimization(Address target, RelocInfo::Mode rmode) {
    Call(target, rmode);
  }

  void Ret(COND_ARGS);
  inline void Ret(BranchDelaySlot bd, Condition cond = al,
    Register rs = zero_reg, const Operand& rt = Operand(zero_reg)) {
    Ret(cond, rs, rt, bd);
  }

<<<<<<< HEAD
  bool IsNear(Label* L, Condition cond, int rs_reg);

  void Branch(Label* L,
              Condition cond,
              Register rs,
              Heap::RootListIndex index,
              BranchDelaySlot bdslot = PROTECT);

// Number of instructions needed for calculation of switch table entry address
#ifdef _MIPS_ARCH_MIPS32R6
  static constexpr int kSwitchTablePrologueSize = 5;
#else
  static constexpr int kSwitchTablePrologueSize = 10;
#endif
  // GetLabelFunction must be lambda '[](size_t index) -> Label*' or a
  // functor/function with 'Label *func(size_t index)' declaration.
  template <typename Func>
  void GenerateSwitchTable(Register index, size_t case_count,
                           Func GetLabelFunction);
#undef COND_ARGS

  // Emit code that loads |parameter_index|'th parameter from the stack to
  // the register according to the CallInterfaceDescriptor definition.
  // |sp_to_caller_sp_offset_in_words| specifies the number of words pushed
  // below the caller's sp.
  template <class Descriptor>
  void LoadParameterFromStack(
      Register reg, typename Descriptor::ParameterIndices parameter_index,
      int sp_to_ra_offset_in_words = 0) {
    DCHECK(Descriptor::kPassLastArgsOnStack);
    UNIMPLEMENTED();
  }

=======
>>>>>>> 84bd6f3c
  // Emit code to discard a non-negative number of pointer-sized elements
  // from the stack, clobbering only the sp register.
  void Drop(int count,
            Condition cond = cc_always,
            Register reg = no_reg,
            const Operand& op = Operand(no_reg));

  // Trivial case of DropAndRet that utilizes the delay slot and only emits
  // 2 instructions.
  void DropAndRet(int drop);

  void DropAndRet(int drop,
                  Condition cond,
                  Register reg,
                  const Operand& op);

  void push(Register src) {
    Addu(sp, sp, Operand(-kPointerSize));
    sw(src, MemOperand(sp, 0));
  }

  void Push(Register src) { push(src); }
  void Push(Handle<HeapObject> handle);
  void Push(Smi* smi);

  // Push two registers. Pushes leftmost register first (to highest address).
  void Push(Register src1, Register src2) {
    Subu(sp, sp, Operand(2 * kPointerSize));
    sw(src1, MemOperand(sp, 1 * kPointerSize));
    sw(src2, MemOperand(sp, 0 * kPointerSize));
  }

  // Push three registers. Pushes leftmost register first (to highest address).
  void Push(Register src1, Register src2, Register src3) {
    Subu(sp, sp, Operand(3 * kPointerSize));
    sw(src1, MemOperand(sp, 2 * kPointerSize));
    sw(src2, MemOperand(sp, 1 * kPointerSize));
    sw(src3, MemOperand(sp, 0 * kPointerSize));
  }

  // Push four registers. Pushes leftmost register first (to highest address).
  void Push(Register src1, Register src2, Register src3, Register src4) {
    Subu(sp, sp, Operand(4 * kPointerSize));
    sw(src1, MemOperand(sp, 3 * kPointerSize));
    sw(src2, MemOperand(sp, 2 * kPointerSize));
    sw(src3, MemOperand(sp, 1 * kPointerSize));
    sw(src4, MemOperand(sp, 0 * kPointerSize));
  }

  // Push five registers. Pushes leftmost register first (to highest address).
  void Push(Register src1, Register src2, Register src3, Register src4,
            Register src5) {
    Subu(sp, sp, Operand(5 * kPointerSize));
    sw(src1, MemOperand(sp, 4 * kPointerSize));
    sw(src2, MemOperand(sp, 3 * kPointerSize));
    sw(src3, MemOperand(sp, 2 * kPointerSize));
    sw(src4, MemOperand(sp, 1 * kPointerSize));
    sw(src5, MemOperand(sp, 0 * kPointerSize));
  }

  void Push(Register src, Condition cond, Register tst1, Register tst2) {
    // Since we don't have conditional execution we use a Branch.
    Branch(3, cond, tst1, Operand(tst2));
    Subu(sp, sp, Operand(kPointerSize));
    sw(src, MemOperand(sp, 0));
  }

  void SaveRegisters(RegList registers);
  void RestoreRegisters(RegList registers);

  void CallRecordWriteStub(Register object, Register address,
                           RememberedSetAction remembered_set_action,
                           SaveFPRegsMode fp_mode);

  // Push multiple registers on the stack.
  // Registers are saved in numerical order, with higher numbered registers
  // saved in higher memory addresses.
  void MultiPush(RegList regs);
  void MultiPushFPU(RegList regs);

  // Calculate how much stack space (in bytes) are required to store caller
  // registers excluding those specified in the arguments.
  int RequiredStackSizeForCallerSaved(SaveFPRegsMode fp_mode,
                                      Register exclusion1 = no_reg,
                                      Register exclusion2 = no_reg,
                                      Register exclusion3 = no_reg) const;

  // Push caller saved registers on the stack, and return the number of bytes
  // stack pointer is adjusted.
  int PushCallerSaved(SaveFPRegsMode fp_mode, Register exclusion1 = no_reg,
                      Register exclusion2 = no_reg,
                      Register exclusion3 = no_reg);
  // Restore caller saved registers from the stack, and return the number of
  // bytes stack pointer is adjusted.
  int PopCallerSaved(SaveFPRegsMode fp_mode, Register exclusion1 = no_reg,
                     Register exclusion2 = no_reg,
                     Register exclusion3 = no_reg);

  void pop(Register dst) {
    lw(dst, MemOperand(sp, 0));
    Addu(sp, sp, Operand(kPointerSize));
  }

  void Pop(Register dst) { pop(dst); }

  // Pop two registers. Pops rightmost register first (from lower address).
  void Pop(Register src1, Register src2) {
    DCHECK(src1 != src2);
    lw(src2, MemOperand(sp, 0 * kPointerSize));
    lw(src1, MemOperand(sp, 1 * kPointerSize));
    Addu(sp, sp, 2 * kPointerSize);
  }

  // Pop three registers. Pops rightmost register first (from lower address).
  void Pop(Register src1, Register src2, Register src3) {
    lw(src3, MemOperand(sp, 0 * kPointerSize));
    lw(src2, MemOperand(sp, 1 * kPointerSize));
    lw(src1, MemOperand(sp, 2 * kPointerSize));
    Addu(sp, sp, 3 * kPointerSize);
  }

  void Pop(uint32_t count = 1) { Addu(sp, sp, Operand(count * kPointerSize)); }

  // Pops multiple values from the stack and load them in the
  // registers specified in regs. Pop order is the opposite as in MultiPush.
  void MultiPop(RegList regs);
  void MultiPopFPU(RegList regs);

  // Load Scaled Address instructions. Parameter sa (shift argument) must be
  // between [1, 31] (inclusive). On pre-r6 architectures the scratch register
  // may be clobbered.
  void Lsa(Register rd, Register rs, Register rt, uint8_t sa,
           Register scratch = at);

#define DEFINE_INSTRUCTION(instr)                          \
  void instr(Register rd, Register rs, const Operand& rt); \
  void instr(Register rd, Register rs, Register rt) {      \
    instr(rd, rs, Operand(rt));                            \
  }                                                        \
  void instr(Register rs, Register rt, int32_t j) { instr(rs, rt, Operand(j)); }

#define DEFINE_INSTRUCTION2(instr)                                 \
  void instr(Register rs, const Operand& rt);                      \
  void instr(Register rs, Register rt) { instr(rs, Operand(rt)); } \
  void instr(Register rs, int32_t j) { instr(rs, Operand(j)); }

#define DEFINE_INSTRUCTION3(instr)                                             \
  void instr(Register rd_hi, Register rd_lo, Register rs, const Operand& rt);  \
  void instr(Register rd_hi, Register rd_lo, Register rs, Register rt) {       \
    instr(rd_hi, rd_lo, rs, Operand(rt));                                      \
  }                                                                            \
  void instr(Register rd_hi, Register rd_lo, Register rs, int32_t j) {         \
    instr(rd_hi, rd_lo, rs, Operand(j));                                       \
  }

  DEFINE_INSTRUCTION(Addu);
  DEFINE_INSTRUCTION(Subu);
  DEFINE_INSTRUCTION(Mul);
  DEFINE_INSTRUCTION(Div);
  DEFINE_INSTRUCTION(Divu);
  DEFINE_INSTRUCTION(Mod);
  DEFINE_INSTRUCTION(Modu);
  DEFINE_INSTRUCTION(Mulh);
  DEFINE_INSTRUCTION2(Mult);
  DEFINE_INSTRUCTION(Mulhu);
  DEFINE_INSTRUCTION2(Multu);
  DEFINE_INSTRUCTION2(Div);
  DEFINE_INSTRUCTION2(Divu);

  DEFINE_INSTRUCTION3(Div);
  DEFINE_INSTRUCTION3(Mul);
  DEFINE_INSTRUCTION3(Mulu);

  DEFINE_INSTRUCTION(And);
  DEFINE_INSTRUCTION(Or);
  DEFINE_INSTRUCTION(Xor);
  DEFINE_INSTRUCTION(Nor);
  DEFINE_INSTRUCTION2(Neg);

  DEFINE_INSTRUCTION(Slt);
  DEFINE_INSTRUCTION(Sltu);
  DEFINE_INSTRUCTION(Sle);
  DEFINE_INSTRUCTION(Sleu);
  DEFINE_INSTRUCTION(Sgt);
  DEFINE_INSTRUCTION(Sgtu);
  DEFINE_INSTRUCTION(Sge);
  DEFINE_INSTRUCTION(Sgeu);

  // MIPS32 R2 instruction macro.
  DEFINE_INSTRUCTION(Ror);

#undef DEFINE_INSTRUCTION
#undef DEFINE_INSTRUCTION2
#undef DEFINE_INSTRUCTION3

  void SmiUntag(Register reg) { sra(reg, reg, kSmiTagSize); }

  void SmiUntag(Register dst, Register src) { sra(dst, src, kSmiTagSize); }

  // Removes current frame and its arguments from the stack preserving
  // the arguments and a return address pushed to the stack for the next call.
  // Both |callee_args_count| and |caller_args_count_reg| do not include
  // receiver. |callee_args_count| is not modified, |caller_args_count_reg|
  // is trashed.
  void PrepareForTailCall(const ParameterCount& callee_args_count,
                          Register caller_args_count_reg, Register scratch0,
                          Register scratch1);

  int CalculateStackPassedWords(int num_reg_arguments,
                                int num_double_arguments);

  // Before calling a C-function from generated code, align arguments on stack
  // and add space for the four mips argument slots.
  // After aligning the frame, non-register arguments must be stored on the
  // stack, after the argument-slots using helper: CFunctionArgumentOperand().
  // The argument count assumes all arguments are word sized.
  // Some compilers/platforms require the stack to be aligned when calling
  // C++ code.
  // Needs a scratch register to do some arithmetic. This register will be
  // trashed.
  void PrepareCallCFunction(int num_reg_arguments, int num_double_registers,
                            Register scratch);
  void PrepareCallCFunction(int num_reg_arguments, Register scratch);

  // Arguments 1-4 are placed in registers a0 through a3 respectively.
  // Arguments 5..n are stored to stack using following:
  //  sw(t0, CFunctionArgumentOperand(5));

  // Calls a C function and cleans up the space for arguments allocated
  // by PrepareCallCFunction. The called function is not allowed to trigger a
  // garbage collection, since that might move the code and invalidate the
  // return address (unless this is somehow accounted for by the called
  // function).
  void CallCFunction(ExternalReference function, int num_arguments);
  void CallCFunction(Register function, int num_arguments);
  void CallCFunction(ExternalReference function, int num_reg_arguments,
                     int num_double_arguments);
  void CallCFunction(Register function, int num_reg_arguments,
                     int num_double_arguments);
  void MovFromFloatResult(DoubleRegister dst);
  void MovFromFloatParameter(DoubleRegister dst);

  // There are two ways of passing double arguments on MIPS, depending on
  // whether soft or hard floating point ABI is used. These functions
  // abstract parameter passing for the three different ways we call
  // C functions from generated code.
  void MovToFloatParameter(DoubleRegister src);
  void MovToFloatParameters(DoubleRegister src1, DoubleRegister src2);
  void MovToFloatResult(DoubleRegister src);

<<<<<<< HEAD
  void Ldc1(FPURegister fd, const MemOperand& src);
  void Sdc1(FPURegister fs, const MemOperand& dst);

  // Load int32 in the rd register.
  void li(Register rd, Operand j, LiFlags mode = OPTIMIZE_SIZE);
  inline void li(Register rd, int32_t j, LiFlags mode = OPTIMIZE_SIZE) {
    li(rd, Operand(j), mode);
=======
  // See comments at the beginning of Builtins::Generate_CEntry.
  inline void PrepareCEntryArgs(int num_args) { li(a0, num_args); }
  inline void PrepareCEntryFunction(const ExternalReference& ref) {
    li(a1, ref);
>>>>>>> 84bd6f3c
  }

  void CheckPageFlag(Register object, Register scratch, int mask, Condition cc,
                     Label* condition_met);

  void CallStubDelayed(CodeStub* stub, COND_ARGS);
#undef COND_ARGS

  // TODO(jgruber): Remove in favor of MacroAssembler::CallRuntime.
  void CallRuntimeDelayed(Zone* zone, Runtime::FunctionId fid,
                          SaveFPRegsMode save_doubles = kDontSaveFPRegs);

  // Performs a truncating conversion of a floating point number as used by
  // the JS bitwise operations. See ECMA-262 9.5: ToInt32. Goes to 'done' if it
  // succeeds, otherwise falls through if result is saturated. On return
  // 'result' either holds answer, or is clobbered on fall through.
  //
  // Only public for the test code in test-code-stubs-arm.cc.
  void TryInlineTruncateDoubleToI(Register result, DoubleRegister input,
                                  Label* done);

  // Performs a truncating conversion of a floating point number as used by
  // the JS bitwise operations. See ECMA-262 9.5: ToInt32.
  // Exits with 'result' holding the answer.
  void TruncateDoubleToI(Isolate* isolate, Zone* zone, Register result,
                         DoubleRegister double_input);

  // Conditional move.
  void Movz(Register rd, Register rs, Register rt);
  void Movn(Register rd, Register rs, Register rt);
  void Movt(Register rd, Register rs, uint16_t cc = 0);
  void Movf(Register rd, Register rs, uint16_t cc = 0);

  void LoadZeroIfFPUCondition(Register dest);
  void LoadZeroIfNotFPUCondition(Register dest);

  void LoadZeroIfConditionNotZero(Register dest, Register condition);
  void LoadZeroIfConditionZero(Register dest, Register condition);
  void LoadZeroOnCondition(Register rd, Register rs, const Operand& rt,
                           Condition cond);

  void Clz(Register rd, Register rs);
  void Ctz(Register rd, Register rs);
  void Popcnt(Register rd, Register rs);

  // Int64Lowering instructions
  void AddPair(Register dst_low, Register dst_high, Register left_low,
               Register left_high, Register right_low, Register right_high,
               Register scratch1, Register scratch2);

  void SubPair(Register dst_low, Register dst_high, Register left_low,
               Register left_high, Register right_low, Register right_high,
               Register scratch1, Register scratch2);

  void MulPair(Register dst_low, Register dst_high, Register left_low,
               Register left_high, Register right_low, Register right_high,
               Register scratch1, Register scratch2);

  void ShlPair(Register dst_low, Register dst_high, Register src_low,
               Register src_high, Register shift, Register scratch1,
               Register scratch2);

  void ShlPair(Register dst_low, Register dst_high, Register src_low,
               Register src_high, uint32_t shift, Register scratch);

  void ShrPair(Register dst_low, Register dst_high, Register src_low,
               Register src_high, Register shift, Register scratch1,
               Register scratch2);

  void ShrPair(Register dst_low, Register dst_high, Register src_low,
               Register src_high, uint32_t shift, Register scratch);

  void SarPair(Register dst_low, Register dst_high, Register src_low,
               Register src_high, Register shift, Register scratch1,
               Register scratch2);

  void SarPair(Register dst_low, Register dst_high, Register src_low,
               Register src_high, uint32_t shift, Register scratch);

  // MIPS32 R2 instruction macro.
  void Ins(Register rt, Register rs, uint16_t pos, uint16_t size);
  void Ext(Register rt, Register rs, uint16_t pos, uint16_t size);
  void ExtractBits(Register dest, Register source, Register pos, int size,
                   bool sign_extend = false);
  void InsertBits(Register dest, Register source, Register pos, int size);

  void Seb(Register rd, Register rt);
  void Seh(Register rd, Register rt);
  void Neg_s(FPURegister fd, FPURegister fs);
  void Neg_d(FPURegister fd, FPURegister fs);

  // MIPS32 R6 instruction macros.
  void Bovc(Register rt, Register rs, Label* L);
  void Bnvc(Register rt, Register rs, Label* L);

  // Convert single to unsigned word.
  void Trunc_uw_s(FPURegister fd, FPURegister fs, FPURegister scratch);
  void Trunc_uw_s(Register rd, FPURegister fs, FPURegister scratch);

  void Trunc_w_d(FPURegister fd, FPURegister fs);
  void Round_w_d(FPURegister fd, FPURegister fs);
  void Floor_w_d(FPURegister fd, FPURegister fs);
  void Ceil_w_d(FPURegister fd, FPURegister fs);

  // Round double functions
  void Trunc_d_d(FPURegister fd, FPURegister fs);
  void Round_d_d(FPURegister fd, FPURegister fs);
  void Floor_d_d(FPURegister fd, FPURegister fs);
  void Ceil_d_d(FPURegister fd, FPURegister fs);

  // Round float functions
  void Trunc_s_s(FPURegister fd, FPURegister fs);
  void Round_s_s(FPURegister fd, FPURegister fs);
  void Floor_s_s(FPURegister fd, FPURegister fs);
  void Ceil_s_s(FPURegister fd, FPURegister fs);

  // FP32 mode: Move the general purpose register into
  // the high part of the double-register pair.
  // FP64 mode: Move the general-purpose register into
  // the higher 32 bits of the 64-bit coprocessor register,
  // while leaving the low bits unchanged.
  void Mthc1(Register rt, FPURegister fs);

  // FP32 mode: move the high part of the double-register pair into
  // general purpose register.
  // FP64 mode: Move the higher 32 bits of the 64-bit coprocessor register into
  // general-purpose register.
  void Mfhc1(Register rt, FPURegister fs);

  void Madd_s(FPURegister fd, FPURegister fr, FPURegister fs, FPURegister ft,
              FPURegister scratch);
  void Madd_d(FPURegister fd, FPURegister fr, FPURegister fs, FPURegister ft,
              FPURegister scratch);
  void Msub_s(FPURegister fd, FPURegister fr, FPURegister fs, FPURegister ft,
              FPURegister scratch);
  void Msub_d(FPURegister fd, FPURegister fr, FPURegister fs, FPURegister ft,
              FPURegister scratch);

  // Change endianness
  void ByteSwapSigned(Register dest, Register src, int operand_size);
  void ByteSwapUnsigned(Register dest, Register src, int operand_size);

  void Ulh(Register rd, const MemOperand& rs);
  void Ulhu(Register rd, const MemOperand& rs);
  void Ush(Register rd, const MemOperand& rs, Register scratch);

  void Ulw(Register rd, const MemOperand& rs);
  void Usw(Register rd, const MemOperand& rs);

  void Ulwc1(FPURegister fd, const MemOperand& rs, Register scratch);
  void Uswc1(FPURegister fd, const MemOperand& rs, Register scratch);

  void Uldc1(FPURegister fd, const MemOperand& rs, Register scratch);
  void Usdc1(FPURegister fd, const MemOperand& rs, Register scratch);

  void Ldc1(FPURegister fd, const MemOperand& src);
  void Sdc1(FPURegister fs, const MemOperand& dst);

  void Ll(Register rd, const MemOperand& rs);
  void Sc(Register rd, const MemOperand& rs);

  // Perform a floating-point min or max operation with the
  // (IEEE-754-compatible) semantics of MIPS32's Release 6 MIN.fmt/MAX.fmt.
  // Some cases, typically NaNs or +/-0.0, are expected to be rare and are
  // handled in out-of-line code. The specific behaviour depends on supported
  // instructions.
  //
  // These functions assume (and assert) that src1!=src2. It is permitted
  // for the result to alias either input register.
  void Float32Max(FPURegister dst, FPURegister src1, FPURegister src2,
                  Label* out_of_line);
  void Float32Min(FPURegister dst, FPURegister src1, FPURegister src2,
                  Label* out_of_line);
  void Float64Max(DoubleRegister dst, DoubleRegister src1, DoubleRegister src2,
                  Label* out_of_line);
  void Float64Min(DoubleRegister dst, DoubleRegister src1, DoubleRegister src2,
                  Label* out_of_line);

  // Generate out-of-line cases for the macros above.
  void Float32MaxOutOfLine(FPURegister dst, FPURegister src1, FPURegister src2);
  void Float32MinOutOfLine(FPURegister dst, FPURegister src1, FPURegister src2);
  void Float64MaxOutOfLine(DoubleRegister dst, DoubleRegister src1,
                           DoubleRegister src2);
  void Float64MinOutOfLine(DoubleRegister dst, DoubleRegister src1,
                           DoubleRegister src2);

  bool IsDoubleZeroRegSet() { return has_double_zero_reg_set_; }

  void mov(Register rd, Register rt) { or_(rd, rt, zero_reg); }

  inline void Move(Register dst, Handle<HeapObject> handle) { li(dst, handle); }
  inline void Move(Register dst, Smi* smi) { li(dst, Operand(smi)); }

  inline void Move(Register dst, Register src) {
    if (dst != src) {
      mov(dst, src);
    }
  }

  inline void Move_d(FPURegister dst, FPURegister src) {
    if (dst != src) {
      mov_d(dst, src);
    }
  }

  inline void Move_s(FPURegister dst, FPURegister src) {
    if (dst != src) {
      mov_s(dst, src);
    }
  }

  inline void Move(FPURegister dst, FPURegister src) { Move_d(dst, src); }

  inline void Move(Register dst_low, Register dst_high, FPURegister src) {
    mfc1(dst_low, src);
    Mfhc1(dst_high, src);
  }

  inline void FmoveHigh(Register dst_high, FPURegister src) {
    Mfhc1(dst_high, src);
  }

  inline void FmoveHigh(FPURegister dst, Register src_high) {
    Mthc1(src_high, dst);
  }

  inline void FmoveLow(Register dst_low, FPURegister src) {
    mfc1(dst_low, src);
  }

  void FmoveLow(FPURegister dst, Register src_low);

  inline void Move(FPURegister dst, Register src_low, Register src_high) {
    mtc1(src_low, dst);
    Mthc1(src_high, dst);
  }

  void Move(FPURegister dst, float imm) { Move(dst, bit_cast<uint32_t>(imm)); }
  void Move(FPURegister dst, double imm) { Move(dst, bit_cast<uint64_t>(imm)); }
  void Move(FPURegister dst, uint32_t src);
  void Move(FPURegister dst, uint64_t src);

  // -------------------------------------------------------------------------
  // Overflow operations.

  // AddOverflow sets overflow register to a negative value if
  // overflow occured, otherwise it is zero or positive
  void AddOverflow(Register dst, Register left, const Operand& right,
                   Register overflow);
  // SubOverflow sets overflow register to a negative value if
  // overflow occured, otherwise it is zero or positive
  void SubOverflow(Register dst, Register left, const Operand& right,
                   Register overflow);
  // MulOverflow sets overflow register to zero if no overflow occured
  void MulOverflow(Register dst, Register left, const Operand& right,
                   Register overflow);

// Number of instructions needed for calculation of switch table entry address
#ifdef _MIPS_ARCH_MIPS32R6
  static constexpr int kSwitchTablePrologueSize = 5;
#else
  static constexpr int kSwitchTablePrologueSize = 10;
#endif
  // GetLabelFunction must be lambda '[](size_t index) -> Label*' or a
  // functor/function with 'Label *func(size_t index)' declaration.
  template <typename Func>
  void GenerateSwitchTable(Register index, size_t case_count,
                           Func GetLabelFunction);

  // Load an object from the root table.
  void LoadRoot(Register destination, Heap::RootListIndex index);
  void LoadRoot(Register destination, Heap::RootListIndex index, Condition cond,
                Register src1, const Operand& src2);

  // If the value is a NaN, canonicalize the value else, do nothing.
  void FPUCanonicalizeNaN(const DoubleRegister dst, const DoubleRegister src);

  // ---------------------------------------------------------------------------
  // FPU macros. These do not handle special cases like NaN or +- inf.

  // Convert unsigned word to double.
  void Cvt_d_uw(FPURegister fd, Register rs, FPURegister scratch);

  // Convert double to unsigned word.
  void Trunc_uw_d(FPURegister fd, FPURegister fs, FPURegister scratch);
  void Trunc_uw_d(Register rd, FPURegister fs, FPURegister scratch);

  // Jump the register contains a smi.
  void JumpIfSmi(Register value, Label* smi_label, Register scratch = at,
                 BranchDelaySlot bd = PROTECT);

  // Push a standard frame, consisting of ra, fp, context and JS function.
  void PushStandardFrame(Register function_reg);

  // Get the actual activation frame alignment for target environment.
  static int ActivationFrameAlignment();

  // Compute the start of the generated instruction stream from the current PC.
  // This is an alternative to embedding the {CodeObject} handle as a reference.
  void ComputeCodeStartAddress(Register dst);

  void ResetSpeculationPoisonRegister();

  bool root_array_available() const { return root_array_available_; }
  void set_root_array_available(bool v) { root_array_available_ = v; }

 protected:
  void BranchLong(Label* L, BranchDelaySlot bdslot);

  inline Register GetRtAsRegisterHelper(const Operand& rt, Register scratch);

  inline int32_t GetOffset(int32_t offset, Label* L, OffsetSize bits);

  // This handle will be patched with the code object on installation.
  Handle<HeapObject> code_object_;

 private:
  bool has_frame_ = false;
  bool root_array_available_ = true;
  Isolate* const isolate_;
  bool has_double_zero_reg_set_;

  void CallCFunctionHelper(Register function_base, int16_t function_offset,
                           int num_reg_arguments, int num_double_arguments);

  void CompareF(SecondaryField sizeField, FPUCondition cc, FPURegister cmp1,
                FPURegister cmp2);

  void CompareIsNanF(SecondaryField sizeField, FPURegister cmp1,
                     FPURegister cmp2);

  void BranchShortMSA(MSABranchDF df, Label* target, MSABranchCondition cond,
                      MSARegister wt, BranchDelaySlot bd = PROTECT);

  bool CalculateOffset(Label* L, int32_t& offset, OffsetSize bits);
  bool CalculateOffset(Label* L, int32_t& offset, OffsetSize bits,
                       Register& scratch, const Operand& rt);

  void BranchShortHelperR6(int32_t offset, Label* L);
  void BranchShortHelper(int16_t offset, Label* L, BranchDelaySlot bdslot);
  bool BranchShortHelperR6(int32_t offset, Label* L, Condition cond,
                           Register rs, const Operand& rt);
  bool BranchShortHelper(int16_t offset, Label* L, Condition cond, Register rs,
                         const Operand& rt, BranchDelaySlot bdslot);
  bool BranchShortCheck(int32_t offset, Label* L, Condition cond, Register rs,
                        const Operand& rt, BranchDelaySlot bdslot);

  void BranchAndLinkShortHelperR6(int32_t offset, Label* L);
  void BranchAndLinkShortHelper(int16_t offset, Label* L,
                                BranchDelaySlot bdslot);
  void BranchAndLinkShort(int32_t offset, BranchDelaySlot bdslot = PROTECT);
  void BranchAndLinkShort(Label* L, BranchDelaySlot bdslot = PROTECT);
  bool BranchAndLinkShortHelperR6(int32_t offset, Label* L, Condition cond,
                                  Register rs, const Operand& rt);
  bool BranchAndLinkShortHelper(int16_t offset, Label* L, Condition cond,
                                Register rs, const Operand& rt,
                                BranchDelaySlot bdslot);
  bool BranchAndLinkShortCheck(int32_t offset, Label* L, Condition cond,
                               Register rs, const Operand& rt,
                               BranchDelaySlot bdslot);
  void BranchAndLinkLong(Label* L, BranchDelaySlot bdslot);

  template <typename RoundFunc>
  void RoundDouble(FPURegister dst, FPURegister src, FPURoundingMode mode,
                   RoundFunc round);

  template <typename RoundFunc>
  void RoundFloat(FPURegister dst, FPURegister src, FPURoundingMode mode,
                  RoundFunc round);

  // Push a fixed frame, consisting of ra, fp.
  void PushCommonFrame(Register marker_reg = no_reg);
};

// MacroAssembler implements a collection of frequently used macros.
class MacroAssembler : public TurboAssembler {
 public:
  MacroAssembler(Isolate* isolate, void* buffer, int size,
                 CodeObjectRequired create_code_object);

  // Swap two registers.  If the scratch register is omitted then a slightly
  // less efficient form using xor instead of mov is emitted.
  void Swap(Register reg1, Register reg2, Register scratch = no_reg);

  void PushRoot(Heap::RootListIndex index) {
    UseScratchRegisterScope temps(this);
    Register scratch = temps.Acquire();
    LoadRoot(scratch, index);
    Push(scratch);
  }

  // Compare the object in a register to a value and jump if they are equal.
  void JumpIfRoot(Register with, Heap::RootListIndex index, Label* if_equal) {
    UseScratchRegisterScope temps(this);
    Register scratch = temps.Acquire();
    LoadRoot(scratch, index);
    Branch(if_equal, eq, with, Operand(scratch));
  }

  // Compare the object in a register to a value and jump if they are not equal.
  void JumpIfNotRoot(Register with, Heap::RootListIndex index,
                     Label* if_not_equal) {
    UseScratchRegisterScope temps(this);
    Register scratch = temps.Acquire();
    LoadRoot(scratch, index);
    Branch(if_not_equal, ne, with, Operand(scratch));
  }

  // ---------------------------------------------------------------------------
  // GC Support

  // Notify the garbage collector that we wrote a pointer into an object.
  // |object| is the object being stored into, |value| is the object being
  // stored.  value and scratch registers are clobbered by the operation.
  // The offset is the offset from the start of the object, not the offset from
  // the tagged HeapObject pointer.  For use with FieldOperand(reg, off).
  void RecordWriteField(
      Register object, int offset, Register value, Register scratch,
      RAStatus ra_status, SaveFPRegsMode save_fp,
      RememberedSetAction remembered_set_action = EMIT_REMEMBERED_SET,
      SmiCheck smi_check = INLINE_SMI_CHECK);

  // For a given |object| notify the garbage collector that the slot |address|
  // has been written.  |value| is the object being stored. The value and
  // address registers are clobbered by the operation.
  void RecordWrite(
      Register object, Register address, Register value, RAStatus ra_status,
      SaveFPRegsMode save_fp,
      RememberedSetAction remembered_set_action = EMIT_REMEMBERED_SET,
      SmiCheck smi_check = INLINE_SMI_CHECK);

  void Pref(int32_t hint, const MemOperand& rs);

  // Push and pop the registers that can hold pointers, as defined by the
  // RegList constant kSafepointSavedRegisters.
  void PushSafepointRegisters();
  void PopSafepointRegisters();

  // Truncates a double using a specific rounding mode, and writes the value
  // to the result register.
  // The except_flag will contain any exceptions caused by the instruction.
  // If check_inexact is kDontCheckForInexactConversion, then the inexact
  // exception is masked.
  void EmitFPUTruncate(
      FPURoundingMode rounding_mode, Register result,
      DoubleRegister double_input, Register scratch,
      DoubleRegister double_scratch, Register except_flag,
      CheckForInexactConversion check_inexact = kDontCheckForInexactConversion);

  // Enter exit frame.
  // argc - argument count to be dropped by LeaveExitFrame.
  // save_doubles - saves FPU registers on stack, currently disabled.
  // stack_space - extra stack space.
  void EnterExitFrame(bool save_doubles, int stack_space = 0,
                      StackFrame::Type frame_type = StackFrame::EXIT);

  // Leave the current exit frame.
  void LeaveExitFrame(bool save_doubles, Register arg_count,
                      bool do_return = NO_EMIT_RETURN,
                      bool argument_count_is_length = false);

  // Make sure the stack is aligned. Only emits code in debug mode.
  void AssertStackIsAligned();

  // Load the global proxy from the current context.
  void LoadGlobalProxy(Register dst) {
    LoadNativeContextSlot(Context::GLOBAL_PROXY_INDEX, dst);
  }

  void LoadNativeContextSlot(int index, Register dst);

  // -------------------------------------------------------------------------
  // JavaScript invokes.

  // Invoke the JavaScript function code by either calling or jumping.
  void InvokeFunctionCode(Register function, Register new_target,
                          const ParameterCount& expected,
                          const ParameterCount& actual, InvokeFlag flag);

  // On function call, call into the debugger if necessary.
  void CheckDebugHook(Register fun, Register new_target,
                      const ParameterCount& expected,
                      const ParameterCount& actual);

  // Invoke the JavaScript function in the given register. Changes the
  // current context to the context in the function before invoking.
  void InvokeFunction(Register function, Register new_target,
                      const ParameterCount& actual, InvokeFlag flag);

<<<<<<< HEAD
  void IsObjectJSStringType(Register object,
                            Register scratch,
                            Label* fail);
=======
  void InvokeFunction(Register function, const ParameterCount& expected,
                      const ParameterCount& actual, InvokeFlag flag);
>>>>>>> 84bd6f3c

  // Frame restart support.
  void MaybeDropFrames();

  // Exception handling.

  // Push a new stack handler and link into stack handler chain.
  void PushStackHandler();

  // Unlink the stack handler on top of the stack from the stack handler chain.
  // Must preserve the result register.
  void PopStackHandler();

  // -------------------------------------------------------------------------
  // Support functions.

  void GetObjectType(Register function,
                     Register map,
                     Register type_reg);

<<<<<<< HEAD
  void GetInstanceType(Register object_map, Register object_instance_type) {
    lbu(object_instance_type,
        FieldMemOperand(object_map, Map::kInstanceTypeOffset));
  }

  // Compare an object's map with the specified map and its transitioned
  // elements maps if mode is ALLOW_ELEMENT_TRANSITION_MAPS. Jumps to
  // "branch_to" if the result of the comparison is "cond". If multiple map
  // compares are required, the compare sequences branches to early_success.
  void CompareMapAndBranch(Register obj,
                           Register scratch,
                           Handle<Map> map,
                           Label* early_success,
                           Condition cond,
                           Label* branch_to);

  // As above, but the map of the object is already loaded into the register
  // which is preserved by the code generated.
  void CompareMapAndBranch(Register obj_map,
                           Handle<Map> map,
                           Label* early_success,
                           Condition cond,
                           Label* branch_to);

  // Check if the map of an object is equal to a specified map and branch to
  // label if not. Skip the smi check if not required (object is known to be a
  // heap object). If mode is ALLOW_ELEMENT_TRANSITION_MAPS, then also match
  // against maps that are ElementsKind transition maps of the specificed map.
  void CheckMap(Register obj,
                Register scratch,
                Handle<Map> map,
                Label* fail,
                SmiCheckType smi_check_type);


  void CheckMap(Register obj,
                Register scratch,
                Heap::RootListIndex index,
                Label* fail,
                SmiCheckType smi_check_type);

  // If the value is a NaN, canonicalize the value else, do nothing.
  void FPUCanonicalizeNaN(const DoubleRegister dst, const DoubleRegister src);

  // Get value of the weak cell.
  void GetWeakValue(Register value, Handle<WeakCell> cell);

  // Load the value of the weak cell in the value register. Branch to the
  // given miss label is the weak cell was cleared.
  void LoadWeakValue(Register value, Handle<WeakCell> cell, Label* miss);

  // Load and check the instance type of an object for being a string.
  // Loads the type into the second argument register.
  // Returns a condition that will be enabled if the object was a string.
  Condition IsObjectStringType(Register obj,
                               Register type,
                               Register result) {
    lw(type, FieldMemOperand(obj, HeapObject::kMapOffset));
    lbu(type, FieldMemOperand(type, Map::kInstanceTypeOffset));
    And(type, type, Operand(kIsNotStringMask));
    DCHECK_EQ(0u, kStringTag);
    return eq;
  }

  // Get the number of least significant bits from a register.
  void GetLeastBitsFromSmi(Register dst, Register src, int num_least_bits);
  void GetLeastBitsFromInt32(Register dst, Register src, int mun_least_bits);

  // Load the value of a number object into a FPU double register. If the
  // object is not a number a jump to the label not_number is performed
  // and the FPU double register is unchanged.
  void ObjectToDoubleFPURegister(
      Register object,
      FPURegister value,
      Register scratch1,
      Register scratch2,
      Register heap_number_map,
      Label* not_number,
      ObjectToDoubleFlags flags = NO_OBJECT_TO_DOUBLE_FLAGS);

  // Load the value of a smi object into a FPU double register. The register
  // scratch1 can be the same register as smi in which case smi will hold the
  // untagged value afterwards.
  void SmiToDoubleFPURegister(Register smi,
                              FPURegister value,
                              Register scratch1);

  // -------------------------------------------------------------------------
  // Overflow handling functions.
  // Usage: first call the appropriate arithmetic function, then call one of the
  // jump functions with the overflow_dst register as the second parameter.

  inline void AddBranchOvf(Register dst, Register left, const Operand& right,
                           Label* overflow_label, Register scratch = at) {
    AddBranchOvf(dst, left, right, overflow_label, nullptr, scratch);
  }

  inline void AddBranchNoOvf(Register dst, Register left, const Operand& right,
                             Label* no_overflow_label, Register scratch = at) {
    AddBranchOvf(dst, left, right, nullptr, no_overflow_label, scratch);
  }

  void AddBranchOvf(Register dst, Register left, const Operand& right,
                    Label* overflow_label, Label* no_overflow_label,
                    Register scratch = at);

  void AddBranchOvf(Register dst, Register left, Register right,
                    Label* overflow_label, Label* no_overflow_label,
                    Register scratch = at);


  inline void SubBranchOvf(Register dst, Register left, const Operand& right,
                           Label* overflow_label, Register scratch = at) {
    SubBranchOvf(dst, left, right, overflow_label, nullptr, scratch);
  }

  inline void SubBranchNoOvf(Register dst, Register left, const Operand& right,
                             Label* no_overflow_label, Register scratch = at) {
    SubBranchOvf(dst, left, right, nullptr, no_overflow_label, scratch);
  }

  void SubBranchOvf(Register dst, Register left, const Operand& right,
                    Label* overflow_label, Label* no_overflow_label,
                    Register scratch = at);

  void SubBranchOvf(Register dst, Register left, Register right,
                    Label* overflow_label, Label* no_overflow_label,
                    Register scratch = at);

  inline void MulBranchOvf(Register dst, Register left, const Operand& right,
                           Label* overflow_label, Register scratch = at) {
    MulBranchOvf(dst, left, right, overflow_label, nullptr, scratch);
  }

  inline void MulBranchNoOvf(Register dst, Register left, const Operand& right,
                             Label* no_overflow_label, Register scratch = at) {
    MulBranchOvf(dst, left, right, nullptr, no_overflow_label, scratch);
  }

  void MulBranchOvf(Register dst, Register left, const Operand& right,
                    Label* overflow_label, Label* no_overflow_label,
                    Register scratch = at);

  void MulBranchOvf(Register dst, Register left, Register right,
                    Label* overflow_label, Label* no_overflow_label,
                    Register scratch = at);

  // Perform a floating-point min or max operation with the
  // (IEEE-754-compatible) semantics of MIPS32's Release 6 MIN.fmt/MAX.fmt.
  // Some cases, typically NaNs or +/-0.0, are expected to be rare and are
  // handled in out-of-line code. The specific behaviour depends on supported
  // instructions.
  //
  // These functions assume (and assert) that !src1.is(src2). It is permitted
  // for the result to alias either input register.
  void Float32Max(FPURegister dst, FPURegister src1, FPURegister src2,
                  Label* out_of_line);
  void Float32Min(FPURegister dst, FPURegister src1, FPURegister src2,
                  Label* out_of_line);
  void Float64Max(DoubleRegister dst, DoubleRegister src1, DoubleRegister src2,
                  Label* out_of_line);
  void Float64Min(DoubleRegister dst, DoubleRegister src1, DoubleRegister src2,
                  Label* out_of_line);

  // Generate out-of-line cases for the macros above.
  void Float32MaxOutOfLine(FPURegister dst, FPURegister src1, FPURegister src2);
  void Float32MinOutOfLine(FPURegister dst, FPURegister src1, FPURegister src2);
  void Float64MaxOutOfLine(DoubleRegister dst, DoubleRegister src1,
                           DoubleRegister src2);
  void Float64MinOutOfLine(DoubleRegister dst, DoubleRegister src1,
                           DoubleRegister src2);

=======
>>>>>>> 84bd6f3c
  // -------------------------------------------------------------------------
  // Runtime calls.

#define COND_ARGS Condition cond = al, Register rs = zero_reg, \
const Operand& rt = Operand(zero_reg), BranchDelaySlot bd = PROTECT

  // Call a code stub.
  void CallStub(CodeStub* stub,
                COND_ARGS);

  // Tail call a code stub (jump).
  void TailCallStub(CodeStub* stub, COND_ARGS);

#undef COND_ARGS

  // Call a runtime routine.
  void CallRuntime(const Runtime::Function* f, int num_arguments,
                   SaveFPRegsMode save_doubles = kDontSaveFPRegs);

  // Convenience function: Same as above, but takes the fid instead.
  void CallRuntime(Runtime::FunctionId fid,
                   SaveFPRegsMode save_doubles = kDontSaveFPRegs) {
    const Runtime::Function* function = Runtime::FunctionForId(fid);
    CallRuntime(function, function->nargs, save_doubles);
  }

  // Convenience function: Same as above, but takes the fid instead.
  void CallRuntime(Runtime::FunctionId id, int num_arguments,
                   SaveFPRegsMode save_doubles = kDontSaveFPRegs) {
    CallRuntime(Runtime::FunctionForId(id), num_arguments, save_doubles);
  }

  // Convenience function: tail call a runtime routine (jump).
  void TailCallRuntime(Runtime::FunctionId fid);

  // Jump to the builtin routine.
  void JumpToExternalReference(const ExternalReference& builtin,
                               BranchDelaySlot bd = PROTECT,
                               bool builtin_exit_frame = false);

  // Generates a trampoline to jump to the off-heap instruction stream.
  void JumpToInstructionStream(Address entry);

  // ---------------------------------------------------------------------------
  // In-place weak references.
  void LoadWeakValue(Register out, Register in, Label* target_if_cleared);

  // -------------------------------------------------------------------------
  // StatsCounter support.

  void IncrementCounter(StatsCounter* counter, int value,
                        Register scratch1, Register scratch2);
  void DecrementCounter(StatsCounter* counter, int value,
                        Register scratch1, Register scratch2);

<<<<<<< HEAD

  // -------------------------------------------------------------------------
  // Debugging.

  // Calls Abort(msg) if the condition cc is not satisfied.
  // Use --debug_code to enable.
  void Assert(Condition cc, BailoutReason reason, Register rs, Operand rt);

  // Like Assert(), but always enabled.
  void Check(Condition cc, BailoutReason reason, Register rs, Operand rt);

  // Print a message to stdout and abort execution.
  void Abort(BailoutReason msg);

  // Verify restrictions about code generated in stubs.
  void set_generating_stub(bool value) { generating_stub_ = value; }
  bool generating_stub() { return generating_stub_; }
  void set_has_frame(bool value) { has_frame_ = value; }
  bool has_frame() { return has_frame_; }
  inline bool AllowThisStubCall(CodeStub* stub);

  // ---------------------------------------------------------------------------
  // Number utilities.

  // Check whether the value of reg is a power of two and not zero. If not
  // control continues at the label not_power_of_two. If reg is a power of two
  // the register scratch contains the value of (reg - 1) when control falls
  // through.
  void JumpIfNotPowerOfTwoOrZero(Register reg,
                                 Register scratch,
                                 Label* not_power_of_two_or_zero);

=======
>>>>>>> 84bd6f3c
  // -------------------------------------------------------------------------
  // Smi utilities.

  void SmiTag(Register reg) {
    Addu(reg, reg, reg);
  }

  void SmiTag(Register dst, Register src) { Addu(dst, src, src); }

  // Test if the register contains a smi.
  inline void SmiTst(Register value, Register scratch) {
    And(scratch, value, Operand(kSmiTagMask));
  }

  // Untag the source value into destination and jump if source is a smi.
  // Souce and destination can be the same register.
  void UntagAndJumpIfSmi(Register dst, Register src, Label* smi_case);

  // Jump if the register contains a non-smi.
  void JumpIfNotSmi(Register value,
                    Label* not_smi_label,
                    Register scratch = at,
                    BranchDelaySlot bd = PROTECT);

  // Jump if either of the registers contain a smi.
  void JumpIfEitherSmi(Register reg1, Register reg2, Label* on_either_smi);

  // Abort execution if argument is a smi, enabled via --debug-code.
  void AssertNotSmi(Register object);
  void AssertSmi(Register object);

<<<<<<< HEAD
=======
  // Abort execution if argument is not a FixedArray, enabled via --debug-code.
  void AssertFixedArray(Register object);

  // Abort execution if argument is not a Constructor, enabled via --debug-code.
  void AssertConstructor(Register object);

>>>>>>> 84bd6f3c
  // Abort execution if argument is not a JSFunction, enabled via --debug-code.
  void AssertFunction(Register object);

  // Abort execution if argument is not a JSBoundFunction,
  // enabled via --debug-code.
  void AssertBoundFunction(Register object);

  // Abort execution if argument is not a JSGeneratorObject (or subclass),
  // enabled via --debug-code.
<<<<<<< HEAD
  void AssertGeneratorObject(Register object, Register flags);
=======
  void AssertGeneratorObject(Register object);
>>>>>>> 84bd6f3c

  // Abort execution if argument is not undefined or an AllocationSite, enabled
  // via --debug-code.
  void AssertUndefinedOrAllocationSite(Register object, Register scratch);

  template<typename Field>
  void DecodeField(Register dst, Register src) {
    Ext(dst, src, Field::kShift, Field::kSize);
  }

  template<typename Field>
  void DecodeField(Register reg) {
    DecodeField<Field>(reg, reg);
  }

<<<<<<< HEAD
  template<typename Field>
  void DecodeFieldToSmi(Register dst, Register src) {
    constexpr int shift = Field::kShift;
    constexpr int mask = Field::kMask >> shift << kSmiTagSize;
    STATIC_ASSERT((mask & (0x80000000u >> (kSmiTagSize - 1))) == 0);
    STATIC_ASSERT(kSmiTag == 0);
    if (shift < kSmiTagSize) {
      sll(dst, src, kSmiTagSize - shift);
      And(dst, dst, Operand(mask));
    } else if (shift > kSmiTagSize) {
      srl(dst, src, shift - kSmiTagSize);
      And(dst, dst, Operand(mask));
    } else {
      And(dst, src, Operand(mask));
    }
  }

  template<typename Field>
  void DecodeFieldToSmi(Register reg) {
    DecodeField<Field>(reg, reg);
  }

  // Generates function and stub prologue code.
  void StubPrologue(StackFrame::Type type);
  void Prologue(bool code_pre_aging);

  // Load the type feedback vector from a JavaScript frame.
  void EmitLoadFeedbackVector(Register vector);

  // Activation support.
  void EnterFrame(StackFrame::Type type);
  void EnterFrame(StackFrame::Type type, bool load_constant_pool_pointer_reg);
  void LeaveFrame(StackFrame::Type type);

=======
>>>>>>> 84bd6f3c
  void EnterBuiltinFrame(Register context, Register target, Register argc);
  void LeaveBuiltinFrame(Register context, Register target, Register argc);


 private:
<<<<<<< HEAD
  void CallCFunctionHelper(Register function_base, int16_t function_offset,
                           int num_reg_arguments, int num_double_arguments);

  inline Register GetRtAsRegisterHelper(const Operand& rt, Register scratch);
  inline int32_t GetOffset(int32_t offset, Label* L, OffsetSize bits);
  void BranchShortHelperR6(int32_t offset, Label* L);
  void BranchShortHelper(int16_t offset, Label* L, BranchDelaySlot bdslot);
  bool BranchShortHelperR6(int32_t offset, Label* L, Condition cond,
                           Register rs, const Operand& rt);
  bool BranchShortHelper(int16_t offset, Label* L, Condition cond, Register rs,
                         const Operand& rt, BranchDelaySlot bdslot);
  bool BranchShortCheck(int32_t offset, Label* L, Condition cond, Register rs,
                        const Operand& rt, BranchDelaySlot bdslot);

  void BranchAndLinkShortHelperR6(int32_t offset, Label* L);
  void BranchAndLinkShortHelper(int16_t offset, Label* L,
                                BranchDelaySlot bdslot);
  void BranchAndLinkShort(int32_t offset, BranchDelaySlot bdslot = PROTECT);
  void BranchAndLinkShort(Label* L, BranchDelaySlot bdslot = PROTECT);
  bool BranchAndLinkShortHelperR6(int32_t offset, Label* L, Condition cond,
                                  Register rs, const Operand& rt);
  bool BranchAndLinkShortHelper(int16_t offset, Label* L, Condition cond,
                                Register rs, const Operand& rt,
                                BranchDelaySlot bdslot);
  bool BranchAndLinkShortCheck(int32_t offset, Label* L, Condition cond,
                               Register rs, const Operand& rt,
                               BranchDelaySlot bdslot);
  void BranchLong(Label* L, BranchDelaySlot bdslot);
  void BranchAndLinkLong(Label* L, BranchDelaySlot bdslot);

  // Common implementation of BranchF functions for the different formats.
  void BranchFCommon(SecondaryField sizeField, Label* target, Label* nan,
                     Condition cc, FPURegister cmp1, FPURegister cmp2,
                     BranchDelaySlot bd = PROTECT);

  void BranchShortF(SecondaryField sizeField, Label* target, Condition cc,
                    FPURegister cmp1, FPURegister cmp2,
                    BranchDelaySlot bd = PROTECT);

=======
>>>>>>> 84bd6f3c
  // Helper functions for generating invokes.
  void InvokePrologue(const ParameterCount& expected,
                      const ParameterCount& actual, Label* done,
                      bool* definitely_mismatches, InvokeFlag flag);

  // Compute memory operands for safepoint stack slots.
  static int SafepointRegisterStackIndex(int reg_code);
<<<<<<< HEAD
  MemOperand SafepointRegisterSlot(Register reg);
  MemOperand SafepointRegistersAndDoublesSlot(Register reg);

  bool generating_stub_;
  bool has_frame_;
  bool has_double_zero_reg_set_;
  Isolate* isolate_;
  // This handle will be patched with the code object on installation.
  Handle<Object> code_object_;
=======
>>>>>>> 84bd6f3c

  // Needs access to SafepointRegisterStackIndex for compiled frame
  // traversal.
  friend class StandardFrame;
};

template <typename Func>
void TurboAssembler::GenerateSwitchTable(Register index, size_t case_count,
                                         Func GetLabelFunction) {
  Label here;
  BlockTrampolinePoolFor(case_count + kSwitchTablePrologueSize);
  UseScratchRegisterScope temps(this);
  Register scratch = temps.Acquire();
  if (kArchVariant >= kMips32r6) {
    addiupc(scratch, 5);
    Lsa(scratch, scratch, index, kPointerSizeLog2);
    lw(scratch, MemOperand(scratch));
  } else {
    push(ra);
    bal(&here);
    sll(scratch, index, kPointerSizeLog2);  // Branch delay slot.
    bind(&here);
    addu(scratch, scratch, ra);
    pop(ra);
    lw(scratch, MemOperand(scratch, 6 * v8::internal::Assembler::kInstrSize));
  }
  jr(scratch);
  nop();  // Branch delay slot nop.
  for (size_t index = 0; index < case_count; ++index) {
    dd(GetLabelFunction(index));
  }
}

#define ACCESS_MASM(masm) masm->

}  // namespace internal
}  // namespace v8

#endif  // V8_MIPS_MACRO_ASSEMBLER_MIPS_H_<|MERGE_RESOLUTION|>--- conflicted
+++ resolved
@@ -13,24 +13,6 @@
 namespace internal {
 
 // Give alias names to registers for calling conventions.
-<<<<<<< HEAD
-constexpr Register kReturnRegister0 = {Register::kCode_v0};
-constexpr Register kReturnRegister1 = {Register::kCode_v1};
-constexpr Register kReturnRegister2 = {Register::kCode_a0};
-constexpr Register kJSFunctionRegister = {Register::kCode_a1};
-constexpr Register kContextRegister = {Register::kCpRegister};
-constexpr Register kAllocateSizeRegister = {Register::kCode_a0};
-constexpr Register kInterpreterAccumulatorRegister = {Register::kCode_v0};
-constexpr Register kInterpreterBytecodeOffsetRegister = {Register::kCode_t4};
-constexpr Register kInterpreterBytecodeArrayRegister = {Register::kCode_t5};
-constexpr Register kInterpreterDispatchTableRegister = {Register::kCode_t6};
-constexpr Register kJavaScriptCallArgCountRegister = {Register::kCode_a0};
-constexpr Register kJavaScriptCallNewTargetRegister = {Register::kCode_a3};
-constexpr Register kRuntimeCallFunctionRegister = {Register::kCode_a1};
-constexpr Register kRuntimeCallArgCountRegister = {Register::kCode_a0};
-
-// Forward declaration.
-=======
 constexpr Register kReturnRegister0 = v0;
 constexpr Register kReturnRegister1 = v1;
 constexpr Register kReturnRegister2 = a0;
@@ -52,7 +34,6 @@
 
 // Forward declarations
 enum class AbortReason;
->>>>>>> 84bd6f3c
 class JumpTarget;
 
 // Reserved Register Usage Summary.
@@ -150,10 +131,6 @@
   TurboAssembler(Isolate* isolate, void* buffer, int buffer_size,
                  CodeObjectRequired create_code_object);
 
-<<<<<<< HEAD
-  Isolate* isolate() const { return isolate_; }
-
-=======
   void set_has_frame(bool value) { has_frame_ = value; }
   bool has_frame() const { return has_frame_; }
 
@@ -204,7 +181,6 @@
 
   inline bool AllowThisStubCall(CodeStub* stub);
 
->>>>>>> 84bd6f3c
   // Arguments macros.
 #define COND_TYPED_ARGS Condition cond, Register r1, const Operand& r2
 #define COND_ARGS cond, r1, r2
@@ -313,42 +289,6 @@
     Ret(cond, rs, rt, bd);
   }
 
-<<<<<<< HEAD
-  bool IsNear(Label* L, Condition cond, int rs_reg);
-
-  void Branch(Label* L,
-              Condition cond,
-              Register rs,
-              Heap::RootListIndex index,
-              BranchDelaySlot bdslot = PROTECT);
-
-// Number of instructions needed for calculation of switch table entry address
-#ifdef _MIPS_ARCH_MIPS32R6
-  static constexpr int kSwitchTablePrologueSize = 5;
-#else
-  static constexpr int kSwitchTablePrologueSize = 10;
-#endif
-  // GetLabelFunction must be lambda '[](size_t index) -> Label*' or a
-  // functor/function with 'Label *func(size_t index)' declaration.
-  template <typename Func>
-  void GenerateSwitchTable(Register index, size_t case_count,
-                           Func GetLabelFunction);
-#undef COND_ARGS
-
-  // Emit code that loads |parameter_index|'th parameter from the stack to
-  // the register according to the CallInterfaceDescriptor definition.
-  // |sp_to_caller_sp_offset_in_words| specifies the number of words pushed
-  // below the caller's sp.
-  template <class Descriptor>
-  void LoadParameterFromStack(
-      Register reg, typename Descriptor::ParameterIndices parameter_index,
-      int sp_to_ra_offset_in_words = 0) {
-    DCHECK(Descriptor::kPassLastArgsOnStack);
-    UNIMPLEMENTED();
-  }
-
-=======
->>>>>>> 84bd6f3c
   // Emit code to discard a non-negative number of pointer-sized elements
   // from the stack, clobbering only the sp register.
   void Drop(int count,
@@ -599,20 +539,10 @@
   void MovToFloatParameters(DoubleRegister src1, DoubleRegister src2);
   void MovToFloatResult(DoubleRegister src);
 
-<<<<<<< HEAD
-  void Ldc1(FPURegister fd, const MemOperand& src);
-  void Sdc1(FPURegister fs, const MemOperand& dst);
-
-  // Load int32 in the rd register.
-  void li(Register rd, Operand j, LiFlags mode = OPTIMIZE_SIZE);
-  inline void li(Register rd, int32_t j, LiFlags mode = OPTIMIZE_SIZE) {
-    li(rd, Operand(j), mode);
-=======
   // See comments at the beginning of Builtins::Generate_CEntry.
   inline void PrepareCEntryArgs(int num_args) { li(a0, num_args); }
   inline void PrepareCEntryFunction(const ExternalReference& ref) {
     li(a1, ref);
->>>>>>> 84bd6f3c
   }
 
   void CheckPageFlag(Register object, Register scratch, int mask, Condition cc,
@@ -1102,14 +1032,8 @@
   void InvokeFunction(Register function, Register new_target,
                       const ParameterCount& actual, InvokeFlag flag);
 
-<<<<<<< HEAD
-  void IsObjectJSStringType(Register object,
-                            Register scratch,
-                            Label* fail);
-=======
   void InvokeFunction(Register function, const ParameterCount& expected,
                       const ParameterCount& actual, InvokeFlag flag);
->>>>>>> 84bd6f3c
 
   // Frame restart support.
   void MaybeDropFrames();
@@ -1130,181 +1054,6 @@
                      Register map,
                      Register type_reg);
 
-<<<<<<< HEAD
-  void GetInstanceType(Register object_map, Register object_instance_type) {
-    lbu(object_instance_type,
-        FieldMemOperand(object_map, Map::kInstanceTypeOffset));
-  }
-
-  // Compare an object's map with the specified map and its transitioned
-  // elements maps if mode is ALLOW_ELEMENT_TRANSITION_MAPS. Jumps to
-  // "branch_to" if the result of the comparison is "cond". If multiple map
-  // compares are required, the compare sequences branches to early_success.
-  void CompareMapAndBranch(Register obj,
-                           Register scratch,
-                           Handle<Map> map,
-                           Label* early_success,
-                           Condition cond,
-                           Label* branch_to);
-
-  // As above, but the map of the object is already loaded into the register
-  // which is preserved by the code generated.
-  void CompareMapAndBranch(Register obj_map,
-                           Handle<Map> map,
-                           Label* early_success,
-                           Condition cond,
-                           Label* branch_to);
-
-  // Check if the map of an object is equal to a specified map and branch to
-  // label if not. Skip the smi check if not required (object is known to be a
-  // heap object). If mode is ALLOW_ELEMENT_TRANSITION_MAPS, then also match
-  // against maps that are ElementsKind transition maps of the specificed map.
-  void CheckMap(Register obj,
-                Register scratch,
-                Handle<Map> map,
-                Label* fail,
-                SmiCheckType smi_check_type);
-
-
-  void CheckMap(Register obj,
-                Register scratch,
-                Heap::RootListIndex index,
-                Label* fail,
-                SmiCheckType smi_check_type);
-
-  // If the value is a NaN, canonicalize the value else, do nothing.
-  void FPUCanonicalizeNaN(const DoubleRegister dst, const DoubleRegister src);
-
-  // Get value of the weak cell.
-  void GetWeakValue(Register value, Handle<WeakCell> cell);
-
-  // Load the value of the weak cell in the value register. Branch to the
-  // given miss label is the weak cell was cleared.
-  void LoadWeakValue(Register value, Handle<WeakCell> cell, Label* miss);
-
-  // Load and check the instance type of an object for being a string.
-  // Loads the type into the second argument register.
-  // Returns a condition that will be enabled if the object was a string.
-  Condition IsObjectStringType(Register obj,
-                               Register type,
-                               Register result) {
-    lw(type, FieldMemOperand(obj, HeapObject::kMapOffset));
-    lbu(type, FieldMemOperand(type, Map::kInstanceTypeOffset));
-    And(type, type, Operand(kIsNotStringMask));
-    DCHECK_EQ(0u, kStringTag);
-    return eq;
-  }
-
-  // Get the number of least significant bits from a register.
-  void GetLeastBitsFromSmi(Register dst, Register src, int num_least_bits);
-  void GetLeastBitsFromInt32(Register dst, Register src, int mun_least_bits);
-
-  // Load the value of a number object into a FPU double register. If the
-  // object is not a number a jump to the label not_number is performed
-  // and the FPU double register is unchanged.
-  void ObjectToDoubleFPURegister(
-      Register object,
-      FPURegister value,
-      Register scratch1,
-      Register scratch2,
-      Register heap_number_map,
-      Label* not_number,
-      ObjectToDoubleFlags flags = NO_OBJECT_TO_DOUBLE_FLAGS);
-
-  // Load the value of a smi object into a FPU double register. The register
-  // scratch1 can be the same register as smi in which case smi will hold the
-  // untagged value afterwards.
-  void SmiToDoubleFPURegister(Register smi,
-                              FPURegister value,
-                              Register scratch1);
-
-  // -------------------------------------------------------------------------
-  // Overflow handling functions.
-  // Usage: first call the appropriate arithmetic function, then call one of the
-  // jump functions with the overflow_dst register as the second parameter.
-
-  inline void AddBranchOvf(Register dst, Register left, const Operand& right,
-                           Label* overflow_label, Register scratch = at) {
-    AddBranchOvf(dst, left, right, overflow_label, nullptr, scratch);
-  }
-
-  inline void AddBranchNoOvf(Register dst, Register left, const Operand& right,
-                             Label* no_overflow_label, Register scratch = at) {
-    AddBranchOvf(dst, left, right, nullptr, no_overflow_label, scratch);
-  }
-
-  void AddBranchOvf(Register dst, Register left, const Operand& right,
-                    Label* overflow_label, Label* no_overflow_label,
-                    Register scratch = at);
-
-  void AddBranchOvf(Register dst, Register left, Register right,
-                    Label* overflow_label, Label* no_overflow_label,
-                    Register scratch = at);
-
-
-  inline void SubBranchOvf(Register dst, Register left, const Operand& right,
-                           Label* overflow_label, Register scratch = at) {
-    SubBranchOvf(dst, left, right, overflow_label, nullptr, scratch);
-  }
-
-  inline void SubBranchNoOvf(Register dst, Register left, const Operand& right,
-                             Label* no_overflow_label, Register scratch = at) {
-    SubBranchOvf(dst, left, right, nullptr, no_overflow_label, scratch);
-  }
-
-  void SubBranchOvf(Register dst, Register left, const Operand& right,
-                    Label* overflow_label, Label* no_overflow_label,
-                    Register scratch = at);
-
-  void SubBranchOvf(Register dst, Register left, Register right,
-                    Label* overflow_label, Label* no_overflow_label,
-                    Register scratch = at);
-
-  inline void MulBranchOvf(Register dst, Register left, const Operand& right,
-                           Label* overflow_label, Register scratch = at) {
-    MulBranchOvf(dst, left, right, overflow_label, nullptr, scratch);
-  }
-
-  inline void MulBranchNoOvf(Register dst, Register left, const Operand& right,
-                             Label* no_overflow_label, Register scratch = at) {
-    MulBranchOvf(dst, left, right, nullptr, no_overflow_label, scratch);
-  }
-
-  void MulBranchOvf(Register dst, Register left, const Operand& right,
-                    Label* overflow_label, Label* no_overflow_label,
-                    Register scratch = at);
-
-  void MulBranchOvf(Register dst, Register left, Register right,
-                    Label* overflow_label, Label* no_overflow_label,
-                    Register scratch = at);
-
-  // Perform a floating-point min or max operation with the
-  // (IEEE-754-compatible) semantics of MIPS32's Release 6 MIN.fmt/MAX.fmt.
-  // Some cases, typically NaNs or +/-0.0, are expected to be rare and are
-  // handled in out-of-line code. The specific behaviour depends on supported
-  // instructions.
-  //
-  // These functions assume (and assert) that !src1.is(src2). It is permitted
-  // for the result to alias either input register.
-  void Float32Max(FPURegister dst, FPURegister src1, FPURegister src2,
-                  Label* out_of_line);
-  void Float32Min(FPURegister dst, FPURegister src1, FPURegister src2,
-                  Label* out_of_line);
-  void Float64Max(DoubleRegister dst, DoubleRegister src1, DoubleRegister src2,
-                  Label* out_of_line);
-  void Float64Min(DoubleRegister dst, DoubleRegister src1, DoubleRegister src2,
-                  Label* out_of_line);
-
-  // Generate out-of-line cases for the macros above.
-  void Float32MaxOutOfLine(FPURegister dst, FPURegister src1, FPURegister src2);
-  void Float32MinOutOfLine(FPURegister dst, FPURegister src1, FPURegister src2);
-  void Float64MaxOutOfLine(DoubleRegister dst, DoubleRegister src1,
-                           DoubleRegister src2);
-  void Float64MinOutOfLine(DoubleRegister dst, DoubleRegister src1,
-                           DoubleRegister src2);
-
-=======
->>>>>>> 84bd6f3c
   // -------------------------------------------------------------------------
   // Runtime calls.
 
@@ -1360,41 +1109,6 @@
   void DecrementCounter(StatsCounter* counter, int value,
                         Register scratch1, Register scratch2);
 
-<<<<<<< HEAD
-
-  // -------------------------------------------------------------------------
-  // Debugging.
-
-  // Calls Abort(msg) if the condition cc is not satisfied.
-  // Use --debug_code to enable.
-  void Assert(Condition cc, BailoutReason reason, Register rs, Operand rt);
-
-  // Like Assert(), but always enabled.
-  void Check(Condition cc, BailoutReason reason, Register rs, Operand rt);
-
-  // Print a message to stdout and abort execution.
-  void Abort(BailoutReason msg);
-
-  // Verify restrictions about code generated in stubs.
-  void set_generating_stub(bool value) { generating_stub_ = value; }
-  bool generating_stub() { return generating_stub_; }
-  void set_has_frame(bool value) { has_frame_ = value; }
-  bool has_frame() { return has_frame_; }
-  inline bool AllowThisStubCall(CodeStub* stub);
-
-  // ---------------------------------------------------------------------------
-  // Number utilities.
-
-  // Check whether the value of reg is a power of two and not zero. If not
-  // control continues at the label not_power_of_two. If reg is a power of two
-  // the register scratch contains the value of (reg - 1) when control falls
-  // through.
-  void JumpIfNotPowerOfTwoOrZero(Register reg,
-                                 Register scratch,
-                                 Label* not_power_of_two_or_zero);
-
-=======
->>>>>>> 84bd6f3c
   // -------------------------------------------------------------------------
   // Smi utilities.
 
@@ -1426,15 +1140,12 @@
   void AssertNotSmi(Register object);
   void AssertSmi(Register object);
 
-<<<<<<< HEAD
-=======
   // Abort execution if argument is not a FixedArray, enabled via --debug-code.
   void AssertFixedArray(Register object);
 
   // Abort execution if argument is not a Constructor, enabled via --debug-code.
   void AssertConstructor(Register object);
 
->>>>>>> 84bd6f3c
   // Abort execution if argument is not a JSFunction, enabled via --debug-code.
   void AssertFunction(Register object);
 
@@ -1444,11 +1155,7 @@
 
   // Abort execution if argument is not a JSGeneratorObject (or subclass),
   // enabled via --debug-code.
-<<<<<<< HEAD
-  void AssertGeneratorObject(Register object, Register flags);
-=======
   void AssertGeneratorObject(Register object);
->>>>>>> 84bd6f3c
 
   // Abort execution if argument is not undefined or an AllocationSite, enabled
   // via --debug-code.
@@ -1464,90 +1171,11 @@
     DecodeField<Field>(reg, reg);
   }
 
-<<<<<<< HEAD
-  template<typename Field>
-  void DecodeFieldToSmi(Register dst, Register src) {
-    constexpr int shift = Field::kShift;
-    constexpr int mask = Field::kMask >> shift << kSmiTagSize;
-    STATIC_ASSERT((mask & (0x80000000u >> (kSmiTagSize - 1))) == 0);
-    STATIC_ASSERT(kSmiTag == 0);
-    if (shift < kSmiTagSize) {
-      sll(dst, src, kSmiTagSize - shift);
-      And(dst, dst, Operand(mask));
-    } else if (shift > kSmiTagSize) {
-      srl(dst, src, shift - kSmiTagSize);
-      And(dst, dst, Operand(mask));
-    } else {
-      And(dst, src, Operand(mask));
-    }
-  }
-
-  template<typename Field>
-  void DecodeFieldToSmi(Register reg) {
-    DecodeField<Field>(reg, reg);
-  }
-
-  // Generates function and stub prologue code.
-  void StubPrologue(StackFrame::Type type);
-  void Prologue(bool code_pre_aging);
-
-  // Load the type feedback vector from a JavaScript frame.
-  void EmitLoadFeedbackVector(Register vector);
-
-  // Activation support.
-  void EnterFrame(StackFrame::Type type);
-  void EnterFrame(StackFrame::Type type, bool load_constant_pool_pointer_reg);
-  void LeaveFrame(StackFrame::Type type);
-
-=======
->>>>>>> 84bd6f3c
   void EnterBuiltinFrame(Register context, Register target, Register argc);
   void LeaveBuiltinFrame(Register context, Register target, Register argc);
 
 
  private:
-<<<<<<< HEAD
-  void CallCFunctionHelper(Register function_base, int16_t function_offset,
-                           int num_reg_arguments, int num_double_arguments);
-
-  inline Register GetRtAsRegisterHelper(const Operand& rt, Register scratch);
-  inline int32_t GetOffset(int32_t offset, Label* L, OffsetSize bits);
-  void BranchShortHelperR6(int32_t offset, Label* L);
-  void BranchShortHelper(int16_t offset, Label* L, BranchDelaySlot bdslot);
-  bool BranchShortHelperR6(int32_t offset, Label* L, Condition cond,
-                           Register rs, const Operand& rt);
-  bool BranchShortHelper(int16_t offset, Label* L, Condition cond, Register rs,
-                         const Operand& rt, BranchDelaySlot bdslot);
-  bool BranchShortCheck(int32_t offset, Label* L, Condition cond, Register rs,
-                        const Operand& rt, BranchDelaySlot bdslot);
-
-  void BranchAndLinkShortHelperR6(int32_t offset, Label* L);
-  void BranchAndLinkShortHelper(int16_t offset, Label* L,
-                                BranchDelaySlot bdslot);
-  void BranchAndLinkShort(int32_t offset, BranchDelaySlot bdslot = PROTECT);
-  void BranchAndLinkShort(Label* L, BranchDelaySlot bdslot = PROTECT);
-  bool BranchAndLinkShortHelperR6(int32_t offset, Label* L, Condition cond,
-                                  Register rs, const Operand& rt);
-  bool BranchAndLinkShortHelper(int16_t offset, Label* L, Condition cond,
-                                Register rs, const Operand& rt,
-                                BranchDelaySlot bdslot);
-  bool BranchAndLinkShortCheck(int32_t offset, Label* L, Condition cond,
-                               Register rs, const Operand& rt,
-                               BranchDelaySlot bdslot);
-  void BranchLong(Label* L, BranchDelaySlot bdslot);
-  void BranchAndLinkLong(Label* L, BranchDelaySlot bdslot);
-
-  // Common implementation of BranchF functions for the different formats.
-  void BranchFCommon(SecondaryField sizeField, Label* target, Label* nan,
-                     Condition cc, FPURegister cmp1, FPURegister cmp2,
-                     BranchDelaySlot bd = PROTECT);
-
-  void BranchShortF(SecondaryField sizeField, Label* target, Condition cc,
-                    FPURegister cmp1, FPURegister cmp2,
-                    BranchDelaySlot bd = PROTECT);
-
-=======
->>>>>>> 84bd6f3c
   // Helper functions for generating invokes.
   void InvokePrologue(const ParameterCount& expected,
                       const ParameterCount& actual, Label* done,
@@ -1555,18 +1183,6 @@
 
   // Compute memory operands for safepoint stack slots.
   static int SafepointRegisterStackIndex(int reg_code);
-<<<<<<< HEAD
-  MemOperand SafepointRegisterSlot(Register reg);
-  MemOperand SafepointRegistersAndDoublesSlot(Register reg);
-
-  bool generating_stub_;
-  bool has_frame_;
-  bool has_double_zero_reg_set_;
-  Isolate* isolate_;
-  // This handle will be patched with the code object on installation.
-  Handle<Object> code_object_;
-=======
->>>>>>> 84bd6f3c
 
   // Needs access to SafepointRegisterStackIndex for compiled frame
   // traversal.
