--- conflicted
+++ resolved
@@ -59,17 +59,6 @@
   int InstructionDecode(byte* instruction);
 
  private:
-  const uint32_t kMsaI8Mask = ((3U << 24) | ((1 << 6) - 1));
-  const uint32_t kMsaI5Mask = ((7U << 23) | ((1 << 6) - 1));
-  const uint32_t kMsaMI10Mask = (15U << 2);
-  const uint32_t kMsaBITMask = ((7U << 23) | ((1 << 6) - 1));
-  const uint32_t kMsaELMMask = (15U << 22);
-  const uint32_t kMsa3RMask = ((7U << 23) | ((1 << 6) - 1));
-  const uint32_t kMsa3RFMask = ((15U << 22) | ((1 << 6) - 1));
-  const uint32_t kMsaVECMask = (23U << 21);
-  const uint32_t kMsa2RMask = (7U << 18);
-  const uint32_t kMsa2RFMask = (15U << 17);
-
   // Bottleneck functions to print into the out_buffer.
   void PrintChar(const char ch);
   void Print(const char* str);
@@ -724,11 +713,7 @@
 // Handle all MSARegister based formatting in this function to reduce the
 // complexity of FormatOption.
 int Decoder::FormatMSARegister(Instruction* instr, const char* format) {
-<<<<<<< HEAD
-  DCHECK(format[0] == 'w');
-=======
   DCHECK_EQ(format[0], 'w');
->>>>>>> 84bd6f3c
   if (format[1] == 's') {
     int reg = instr->WsValue();
     PrintMSARegister(reg);
@@ -744,10 +729,6 @@
   }
 
   UNREACHABLE();
-<<<<<<< HEAD
-  return -1;
-=======
->>>>>>> 84bd6f3c
 }
 
 // FormatOption takes a formatting string and interprets it based on
@@ -917,8 +898,6 @@
         DCHECK(STRING_STARTS_WITH(format, "imm8"));
         PrintMsaImm8(instr);
         return 4;
-<<<<<<< HEAD
-=======
       } else if (format[3] == '9') {
         DCHECK(STRING_STARTS_WITH(format, "imm9"));
         if (format[4] == 'u') {
@@ -929,7 +908,6 @@
           PrintSImm9(instr);
         }
         return 5;
->>>>>>> 84bd6f3c
       } else if (format[3] == 'b') {
         DCHECK(STRING_STARTS_WITH(format, "immb"));
         PrintMsaImmBit(instr);
@@ -1682,12 +1660,9 @@
         case kMsaMinor2RF:
           DecodeTypeMsa2RF(instr);
           break;
-<<<<<<< HEAD
-=======
         case kMsaMinorELM:
           DecodeTypeMsaELM(instr);
           break;
->>>>>>> 84bd6f3c
         default:
           UNREACHABLE();
       }
@@ -2024,12 +1999,9 @@
       }
       break;
     }
-<<<<<<< HEAD
-=======
     case SPECIAL3:
       DecodeTypeImmediateSPECIAL3(instr);
       break;
->>>>>>> 84bd6f3c
     case MSA:
       switch (instr->MSAMinorOpcodeField()) {
         case kMsaMinorI8:
