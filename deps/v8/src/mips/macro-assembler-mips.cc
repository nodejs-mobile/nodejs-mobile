--- conflicted
+++ resolved
@@ -28,16 +28,6 @@
 
 MacroAssembler::MacroAssembler(Isolate* isolate, void* buffer, int size,
                                CodeObjectRequired create_code_object)
-<<<<<<< HEAD
-    : Assembler(isolate, buffer, size),
-      generating_stub_(false),
-      has_frame_(false),
-      has_double_zero_reg_set_(false),
-      isolate_(isolate) {
-  if (create_code_object == CodeObjectRequired::kYes) {
-    code_object_ =
-        Handle<Object>::New(isolate_->heap()->undefined_value(), isolate_);
-=======
     : TurboAssembler(isolate, buffer, size, create_code_object) {
   if (create_code_object == CodeObjectRequired::kYes) {
     // Unlike TurboAssembler, which can be used off the main thread and may not
@@ -58,7 +48,6 @@
   if (create_code_object == CodeObjectRequired::kYes) {
     code_object_ = Handle<HeapObject>::New(
         isolate->heap()->self_reference_marker(), isolate);
->>>>>>> 84bd6f3c
   }
 }
 
@@ -288,16 +277,6 @@
       Builtins::CallableFor(isolate(), Builtins::kRecordWrite);
   RegList registers = callable.descriptor().allocatable_registers();
 
-<<<<<<< HEAD
-  Addu(dst, object, Operand(HeapObject::kMapOffset - kHeapObjectTag));
-  if (emit_debug_code()) {
-    Label ok;
-    And(at, dst, Operand(kPointerSize - 1));
-    Branch(&ok, eq, at, Operand(zero_reg));
-    stop("Unaligned cell in write barrier");
-    bind(&ok);
-  }
-=======
   SaveRegisters(registers);
   Register object_parameter(callable.descriptor().GetRegisterParameter(
       RecordWriteDescriptor::kObject));
@@ -309,7 +288,6 @@
       RecordWriteDescriptor::kRememberedSet));
   Register fp_mode_parameter(callable.descriptor().GetRegisterParameter(
       RecordWriteDescriptor::kFPMode));
->>>>>>> 84bd6f3c
 
   Push(object);
   Push(address);
@@ -419,15 +397,6 @@
   if (rt.is_reg()) {
     subu(rd, rs, rt.rm());
   } else {
-<<<<<<< HEAD
-    if (is_int16(-rt.imm32_) && !MustUseReg(rt.rmode_)) {
-      addiu(rd, rs, -rt.imm32_);  // No subiu instr, use addiu(x, y, -imm).
-    } else if (!(-rt.imm32_ & kHiMask) && !MustUseReg(rt.rmode_)) {  // Use load
-      // -imm and addu for cases where loading -imm generates one instruction.
-      DCHECK(!rs.is(at));
-      li(at, -rt.imm32_);
-      addu(rd, rs, at);
-=======
     if (is_int16(-rt.immediate()) && !MustUseReg(rt.rmode())) {
       addiu(rd, rs, -rt.immediate());  // No subiu instr, use addiu(x, y, -imm).
     } else if (!(-rt.immediate() & kHiMask) &&
@@ -438,7 +407,6 @@
       DCHECK(rs != scratch);
       li(scratch, -rt.immediate());
       addu(rd, rs, scratch);
->>>>>>> 84bd6f3c
     } else {
       // li handles the relocation.
       UseScratchRegisterScope temps(this);
@@ -1281,75 +1249,6 @@
   }
 }
 
-<<<<<<< HEAD
-void MacroAssembler::Ldc1(FPURegister fd, const MemOperand& src) {
-  // Workaround for non-8-byte alignment of HeapNumber, convert 64-bit
-  // load to two 32-bit loads.
-  if (IsFp32Mode()) {  // fp32 mode.
-    if (is_int16(src.offset()) && is_int16(src.offset() + kIntSize)) {
-      lwc1(fd, MemOperand(src.rm(), src.offset() + Register::kMantissaOffset));
-      FPURegister nextfpreg;
-      nextfpreg.setcode(fd.code() + 1);
-      lwc1(nextfpreg,
-           MemOperand(src.rm(), src.offset() + Register::kExponentOffset));
-    } else {  // Offset > 16 bits, use multiple instructions to load.
-      int32_t off16 = LoadUpperOffsetForTwoMemoryAccesses(src);
-      lwc1(fd, MemOperand(at, off16 + Register::kMantissaOffset));
-      FPURegister nextfpreg;
-      nextfpreg.setcode(fd.code() + 1);
-      lwc1(nextfpreg, MemOperand(at, off16 + Register::kExponentOffset));
-    }
-  } else {
-    DCHECK(IsFp64Mode() || IsFpxxMode());
-    // Currently we support FPXX and FP64 on Mips32r2 and Mips32r6
-    DCHECK(IsMipsArchVariant(kMips32r2) || IsMipsArchVariant(kMips32r6));
-    if (is_int16(src.offset()) && is_int16(src.offset() + kIntSize)) {
-      lwc1(fd, MemOperand(src.rm(), src.offset() + Register::kMantissaOffset));
-      lw(at, MemOperand(src.rm(), src.offset() + Register::kExponentOffset));
-      mthc1(at, fd);
-    } else {  // Offset > 16 bits, use multiple instructions to load.
-      int32_t off16 = LoadUpperOffsetForTwoMemoryAccesses(src);
-      lwc1(fd, MemOperand(at, off16 + Register::kMantissaOffset));
-      lw(at, MemOperand(at, off16 + Register::kExponentOffset));
-      mthc1(at, fd);
-    }
-  }
-}
-
-void MacroAssembler::Sdc1(FPURegister fd, const MemOperand& src) {
-  // Workaround for non-8-byte alignment of HeapNumber, convert 64-bit
-  // store to two 32-bit stores.
-  DCHECK(!src.rm().is(at));
-  DCHECK(!src.rm().is(t8));
-  if (IsFp32Mode()) {  // fp32 mode.
-    if (is_int16(src.offset()) && is_int16(src.offset() + kIntSize)) {
-      swc1(fd, MemOperand(src.rm(), src.offset() + Register::kMantissaOffset));
-      FPURegister nextfpreg;
-      nextfpreg.setcode(fd.code() + 1);
-      swc1(nextfpreg,
-           MemOperand(src.rm(), src.offset() + Register::kExponentOffset));
-    } else {  // Offset > 16 bits, use multiple instructions to load.
-      int32_t off16 = LoadUpperOffsetForTwoMemoryAccesses(src);
-      swc1(fd, MemOperand(at, off16 + Register::kMantissaOffset));
-      FPURegister nextfpreg;
-      nextfpreg.setcode(fd.code() + 1);
-      swc1(nextfpreg, MemOperand(at, off16 + Register::kExponentOffset));
-    }
-  } else {
-    DCHECK(IsFp64Mode() || IsFpxxMode());
-    // Currently we support FPXX and FP64 on Mips32r2 and Mips32r6
-    DCHECK(IsMipsArchVariant(kMips32r2) || IsMipsArchVariant(kMips32r6));
-    if (is_int16(src.offset()) && is_int16(src.offset() + kIntSize)) {
-      swc1(fd, MemOperand(src.rm(), src.offset() + Register::kMantissaOffset));
-      mfhc1(at, fd);
-      sw(at, MemOperand(src.rm(), src.offset() + Register::kExponentOffset));
-    } else {  // Offset > 16 bits, use multiple instructions to load.
-      int32_t off16 = LoadUpperOffsetForTwoMemoryAccesses(src);
-      swc1(fd, MemOperand(at, off16 + Register::kMantissaOffset));
-      mfhc1(t8, fd);
-      sw(t8, MemOperand(at, off16 + Register::kExponentOffset));
-    }
-=======
 void TurboAssembler::Ldc1(FPURegister fd, const MemOperand& src) {
   // Workaround for non-8-byte alignment of HeapNumber, convert 64-bit
   // load to two 32-bit loads.
@@ -1430,7 +1329,6 @@
     li(scratch, rs.offset());
     addu(scratch, scratch, rs.rm());
     sc(rd, MemOperand(scratch, 0));
->>>>>>> 84bd6f3c
   }
 }
 
@@ -1523,24 +1421,6 @@
   Subu(sp, sp, Operand(stack_offset));
   for (int16_t i = kNumRegisters - 1; i >= 0; i--) {
     if ((regs & (1 << i)) != 0) {
-<<<<<<< HEAD
-      lw(ToRegister(i), MemOperand(sp, stack_offset));
-      stack_offset += kPointerSize;
-    }
-  }
-  addiu(sp, sp, stack_offset);
-}
-
-
-void MacroAssembler::MultiPushFPU(RegList regs) {
-  int16_t num_to_push = NumberOfBitsSet(regs);
-  int16_t stack_offset = num_to_push * kDoubleSize;
-
-  Subu(sp, sp, Operand(stack_offset));
-  for (int16_t i = kNumRegisters - 1; i >= 0; i--) {
-    if ((regs & (1 << i)) != 0) {
-=======
->>>>>>> 84bd6f3c
       stack_offset -= kDoubleSize;
       Sdc1(FPURegister::from_code(i), MemOperand(sp, stack_offset));
     }
@@ -1548,25 +1428,7 @@
 }
 
 
-<<<<<<< HEAD
-void MacroAssembler::MultiPushReversedFPU(RegList regs) {
-  int16_t num_to_push = NumberOfBitsSet(regs);
-  int16_t stack_offset = num_to_push * kDoubleSize;
-
-  Subu(sp, sp, Operand(stack_offset));
-  for (int16_t i = 0; i < kNumRegisters; i++) {
-    if ((regs & (1 << i)) != 0) {
-      stack_offset -= kDoubleSize;
-      Sdc1(FPURegister::from_code(i), MemOperand(sp, stack_offset));
-    }
-  }
-}
-
-
-void MacroAssembler::MultiPopFPU(RegList regs) {
-=======
 void TurboAssembler::MultiPopFPU(RegList regs) {
->>>>>>> 84bd6f3c
   int16_t stack_offset = 0;
 
   for (int16_t i = 0; i < kNumRegisters; i++) {
@@ -1578,19 +1440,6 @@
   addiu(sp, sp, stack_offset);
 }
 
-<<<<<<< HEAD
-
-void MacroAssembler::MultiPopReversedFPU(RegList regs) {
-  int16_t stack_offset = 0;
-
-  for (int16_t i = kNumRegisters - 1; i >= 0; i--) {
-    if ((regs & (1 << i)) != 0) {
-      Ldc1(FPURegister::from_code(i), MemOperand(sp, stack_offset));
-      stack_offset += kDoubleSize;
-    }
-  }
-  addiu(sp, sp, stack_offset);
-=======
 void TurboAssembler::AddPair(Register dst_low, Register dst_high,
                              Register left_low, Register left_high,
                              Register right_low, Register right_high,
@@ -1602,7 +1451,6 @@
   Addu(scratch2, left_high, right_high);
   Addu(dst_high, scratch2, scratch3);
   Move(dst_low, scratch1);
->>>>>>> 84bd6f3c
 }
 
 void TurboAssembler::SubPair(Register dst_low, Register dst_high,
@@ -2888,64 +2736,6 @@
   bind(&done);
 }
 
-<<<<<<< HEAD
-
-void MacroAssembler::TruncateHeapNumberToI(Register result, Register object) {
-  Label done;
-  DoubleRegister double_scratch = f12;
-  DCHECK(!result.is(object));
-
-  Ldc1(double_scratch,
-       MemOperand(object, HeapNumber::kValueOffset - kHeapObjectTag));
-  TryInlineTruncateDoubleToI(result, double_scratch, &done);
-
-  // If we fell through then inline version didn't succeed - call stub instead.
-  push(ra);
-  DoubleToIStub stub(isolate(),
-                     object,
-                     result,
-                     HeapNumber::kValueOffset - kHeapObjectTag,
-                     true,
-                     true);
-  CallStub(&stub);
-  pop(ra);
-
-  bind(&done);
-}
-
-
-void MacroAssembler::TruncateNumberToI(Register object,
-                                       Register result,
-                                       Register heap_number_map,
-                                       Register scratch,
-                                       Label* not_number) {
-  Label done;
-  DCHECK(!result.is(object));
-
-  UntagAndJumpIfSmi(result, object, &done);
-  JumpIfNotHeapNumber(object, heap_number_map, scratch, not_number);
-  TruncateHeapNumberToI(result, object);
-
-  bind(&done);
-}
-
-
-void MacroAssembler::GetLeastBitsFromSmi(Register dst,
-                                         Register src,
-                                         int num_least_bits) {
-  Ext(dst, src, kSmiTagSize, num_least_bits);
-}
-
-
-void MacroAssembler::GetLeastBitsFromInt32(Register dst,
-                                           Register src,
-                                           int num_least_bits) {
-  And(dst, src, Operand((1 << num_least_bits) - 1));
-}
-
-
-=======
->>>>>>> 84bd6f3c
 // Emulated condtional branches do not emit a nop in the branch delay slot.
 //
 // BRANCH_ARGS_CHECK checks that conditional jump arguments are correct.
@@ -3927,77 +3717,7 @@
   }
 }
 
-<<<<<<< HEAD
-void MacroAssembler::Jump(Register target, int16_t offset, Condition cond,
-                          Register rs, const Operand& rt, BranchDelaySlot bd) {
-  BlockTrampolinePoolScope block_trampoline_pool(this);
-  DCHECK(is_int16(offset));
-  if (IsMipsArchVariant(kMips32r6) && bd == PROTECT) {
-    if (cond == cc_always) {
-      jic(target, offset);
-    } else {
-      BRANCH_ARGS_CHECK(cond, rs, rt);
-      Branch(2, NegateCondition(cond), rs, rt);
-      jic(target, offset);
-    }
-  } else {
-    if (offset != 0) {
-      Addu(target, target, offset);
-    }
-    if (cond == cc_always) {
-      jr(target);
-    } else {
-      BRANCH_ARGS_CHECK(cond, rs, rt);
-      Branch(2, NegateCondition(cond), rs, rt);
-      jr(target);
-    }
-    // Emit a nop in the branch delay slot if required.
-    if (bd == PROTECT) nop();
-  }
-}
-
-void MacroAssembler::Jump(Register target, Register base, int16_t offset,
-=======
 void TurboAssembler::Jump(Register target, const Operand& offset,
->>>>>>> 84bd6f3c
-                          Condition cond, Register rs, const Operand& rt,
-                          BranchDelaySlot bd) {
-  DCHECK(is_int16(offset));
-  BlockTrampolinePoolScope block_trampoline_pool(this);
-  if (IsMipsArchVariant(kMips32r6) && bd == PROTECT &&
-      !is_int16(offset.immediate())) {
-    uint32_t aui_offset, jic_offset;
-    Assembler::UnpackTargetAddressUnsigned(offset.immediate(), aui_offset,
-                                           jic_offset);
-    RecordRelocInfo(RelocInfo::EXTERNAL_REFERENCE, offset.immediate());
-    aui(target, target, aui_offset);
-    if (cond == cc_always) {
-<<<<<<< HEAD
-      jic(base, offset);
-    } else {
-      BRANCH_ARGS_CHECK(cond, rs, rt);
-      Branch(2, NegateCondition(cond), rs, rt);
-      jic(base, offset);
-    }
-  } else {
-    if (offset != 0) {
-      Addu(target, base, offset);
-    } else {  // Call through target
-      if (!target.is(base)) mov(target, base);
-    }
-    if (cond == cc_always) {
-      jr(target);
-    } else {
-      BRANCH_ARGS_CHECK(cond, rs, rt);
-      Branch(2, NegateCondition(cond), rs, rt);
-      jr(target);
-    }
-    // Emit a nop in the branch delay slot if required.
-    if (bd == PROTECT) nop();
-  }
-}
-
-void MacroAssembler::Jump(Register target, const Operand& offset,
                           Condition cond, Register rs, const Operand& rt,
                           BranchDelaySlot bd) {
   BlockTrampolinePoolScope block_trampoline_pool(this);
@@ -4009,8 +3729,6 @@
     RecordRelocInfo(RelocInfo::EXTERNAL_REFERENCE, offset.immediate());
     aui(target, target, aui_offset);
     if (cond == cc_always) {
-=======
->>>>>>> 84bd6f3c
       jic(target, jic_offset);
     } else {
       BRANCH_ARGS_CHECK(cond, rs, rt);
@@ -4077,11 +3795,7 @@
   Jump(static_cast<intptr_t>(code.address()), rmode, cond, rs, rt, bd);
 }
 
-<<<<<<< HEAD
-int MacroAssembler::CallSize(Register target, int16_t offset, Condition cond,
-=======
 int TurboAssembler::CallSize(Register target, int16_t offset, Condition cond,
->>>>>>> 84bd6f3c
                              Register rs, const Operand& rt,
                              BranchDelaySlot bd) {
   int size = 0;
@@ -4102,9 +3816,8 @@
 }
 
 
-<<<<<<< HEAD
-// Note: To call gcc-compiled C code on mips, you must call thru t9.
-void MacroAssembler::Call(Register target, int16_t offset, Condition cond,
+// Note: To call gcc-compiled C code on mips, you must call through t9.
+void TurboAssembler::Call(Register target, int16_t offset, Condition cond,
                           Register rs, const Operand& rt, BranchDelaySlot bd) {
   DCHECK(is_int16(offset));
 #ifdef DEBUG
@@ -4138,74 +3851,8 @@
   }
 
 #ifdef DEBUG
-  CHECK_EQ(size + CallSize(target, offset, cond, rs, rt, bd),
-           SizeOfCodeGeneratedSince(&start));
-#endif
-}
-
-// Note: To call gcc-compiled C code on mips, you must call thru t9.
-void MacroAssembler::Call(Register target, Register base, int16_t offset,
-                          Condition cond, Register rs, const Operand& rt,
-                          BranchDelaySlot bd) {
-  DCHECK(is_uint16(offset));
-=======
-// Note: To call gcc-compiled C code on mips, you must call through t9.
-void TurboAssembler::Call(Register target, int16_t offset, Condition cond,
-                          Register rs, const Operand& rt, BranchDelaySlot bd) {
-  DCHECK(is_int16(offset));
->>>>>>> 84bd6f3c
-#ifdef DEBUG
-  int size = IsPrevInstrCompactBranch() ? kInstrSize : 0;
-#endif
-
-  BlockTrampolinePoolScope block_trampoline_pool(this);
-  Label start;
-  bind(&start);
-  if (IsMipsArchVariant(kMips32r6) && bd == PROTECT) {
-    if (cond == cc_always) {
-<<<<<<< HEAD
-      jialc(base, offset);
-    } else {
-      BRANCH_ARGS_CHECK(cond, rs, rt);
-      Branch(2, NegateCondition(cond), rs, rt);
-      jialc(base, offset);
-    }
-  } else {
-    if (offset != 0) {
-      Addu(target, base, offset);
-    } else {  // Call through target
-      if (!target.is(base)) mov(target, base);
-=======
-      jialc(target, offset);
-    } else {
-      BRANCH_ARGS_CHECK(cond, rs, rt);
-      Branch(2, NegateCondition(cond), rs, rt);
-      jialc(target, offset);
-    }
-  } else {
-    if (offset != 0) {
-      Addu(target, target, offset);
->>>>>>> 84bd6f3c
-    }
-    if (cond == cc_always) {
-      jalr(target);
-    } else {
-      BRANCH_ARGS_CHECK(cond, rs, rt);
-      Branch(2, NegateCondition(cond), rs, rt);
-      jalr(target);
-    }
-    // Emit a nop in the branch delay slot if required.
-    if (bd == PROTECT) nop();
-  }
-
-#ifdef DEBUG
-<<<<<<< HEAD
-  CHECK_EQ(size + CallSize(target, offset, cond, rs, rt, bd),
-           SizeOfCodeGeneratedSince(&start));
-=======
   DCHECK_EQ(size + CallSize(target, offset, cond, rs, rt, bd),
             SizeOfCodeGeneratedSince(&start));
->>>>>>> 84bd6f3c
 #endif
 }
 
@@ -4218,19 +3865,6 @@
   int size = IsPrevInstrCompactBranch() ? kInstrSize : 0;
 #endif
 
-<<<<<<< HEAD
-int MacroAssembler::CallSize(Address target,
-                             RelocInfo::Mode rmode,
-                             Condition cond,
-                             Register rs,
-                             const Operand& rt,
-                             BranchDelaySlot bd) {
-  int size = CallSize(t9, 0, cond, rs, rt, bd);
-  if (IsMipsArchVariant(kMips32r6) && bd == PROTECT && cond == cc_always)
-    return size + 1 * kInstrSize;
-  else
-    return size + 2 * kInstrSize;
-=======
   BlockTrampolinePoolScope block_trampoline_pool(this);
   Label start;
   bind(&start);
@@ -4263,7 +3897,6 @@
   DCHECK_EQ(size + CallSize(target, offset, cond, rs, rt, bd),
             SizeOfCodeGeneratedSince(&start));
 #endif
->>>>>>> 84bd6f3c
 }
 
 int TurboAssembler::CallSize(Address target, RelocInfo::Mode rmode,
@@ -4276,26 +3909,13 @@
     return size + 2 * kInstrSize;
 }
 
-<<<<<<< HEAD
-void MacroAssembler::Call(Address target,
-                          RelocInfo::Mode rmode,
-                          Condition cond,
-                          Register rs,
-                          const Operand& rt,
-                          BranchDelaySlot bd) {
-=======
 void TurboAssembler::Call(Address target, RelocInfo::Mode rmode, Condition cond,
                           Register rs, const Operand& rt, BranchDelaySlot bd) {
->>>>>>> 84bd6f3c
   CheckBuffer();
   BlockTrampolinePoolScope block_trampoline_pool(this);
   Label start;
   bind(&start);
-<<<<<<< HEAD
-  int32_t target_int = reinterpret_cast<int32_t>(target);
-=======
   int32_t target_int = static_cast<int32_t>(target);
->>>>>>> 84bd6f3c
   if (IsMipsArchVariant(kMips32r6) && bd == PROTECT && cond == cc_always) {
     uint32_t lui_offset, jialc_offset;
     UnpackTargetAddressUnsigned(target_int, lui_offset, jialc_offset);
@@ -4404,15 +4024,10 @@
         // references until associated instructions are emitted and
         // available to be patched.
         RecordRelocInfo(RelocInfo::INTERNAL_REFERENCE_ENCODED);
-<<<<<<< HEAD
-        lui(at, lui_offset);
-        jialc(at, jialc_offset);
-=======
         UseScratchRegisterScope temps(this);
         Register scratch = temps.hasAvailable() ? temps.Acquire() : t8;
         lui(scratch, lui_offset);
         jialc(scratch, jialc_offset);
->>>>>>> 84bd6f3c
       }
       CheckBuffer();
     } else {
@@ -4541,418 +4156,11 @@
   STATIC_ASSERT(StackHandlerConstants::kNextOffset == 0);
   pop(a1);
   Addu(sp, sp, Operand(StackHandlerConstants::kSize - kPointerSize));
-<<<<<<< HEAD
-  li(at, Operand(ExternalReference(Isolate::kHandlerAddress, isolate())));
-  sw(a1, MemOperand(at));
-}
-
-
-void MacroAssembler::Allocate(int object_size,
-                              Register result,
-                              Register scratch1,
-                              Register scratch2,
-                              Label* gc_required,
-                              AllocationFlags flags) {
-  DCHECK(object_size <= kMaxRegularHeapObjectSize);
-  DCHECK((flags & ALLOCATION_FOLDED) == 0);
-  if (!FLAG_inline_new) {
-    if (emit_debug_code()) {
-      // Trash the registers to simulate an allocation failure.
-      li(result, 0x7091);
-      li(scratch1, 0x7191);
-      li(scratch2, 0x7291);
-    }
-    jmp(gc_required);
-    return;
-  }
-
-  DCHECK(!AreAliased(result, scratch1, scratch2, t9, at));
-
-  // Make object size into bytes.
-  if ((flags & SIZE_IN_WORDS) != 0) {
-    object_size *= kPointerSize;
-  }
-  DCHECK_EQ(0, object_size & kObjectAlignmentMask);
-
-  // Check relative positions of allocation top and limit addresses.
-  // ARM adds additional checks to make sure the ldm instruction can be
-  // used. On MIPS we don't have ldm so we don't need additional checks either.
-  ExternalReference allocation_top =
-      AllocationUtils::GetAllocationTopReference(isolate(), flags);
-  ExternalReference allocation_limit =
-      AllocationUtils::GetAllocationLimitReference(isolate(), flags);
-
-  intptr_t top = reinterpret_cast<intptr_t>(allocation_top.address());
-  intptr_t limit = reinterpret_cast<intptr_t>(allocation_limit.address());
-  DCHECK((limit - top) == kPointerSize);
-
-  // Set up allocation top address and allocation limit registers.
-  Register top_address = scratch1;
-  // This code stores a temporary value in t9.
-  Register alloc_limit = t9;
-  Register result_end = scratch2;
-  li(top_address, Operand(allocation_top));
-
-  if ((flags & RESULT_CONTAINS_TOP) == 0) {
-    // Load allocation top into result and allocation limit into alloc_limit.
-    lw(result, MemOperand(top_address));
-    lw(alloc_limit, MemOperand(top_address, kPointerSize));
-  } else {
-    if (emit_debug_code()) {
-      // Assert that result actually contains top on entry.
-      lw(alloc_limit, MemOperand(top_address));
-      Check(eq, kUnexpectedAllocationTop, result, Operand(alloc_limit));
-    }
-    // Load allocation limit. Result already contains allocation top.
-    lw(alloc_limit, MemOperand(top_address, limit - top));
-  }
-
-  if ((flags & DOUBLE_ALIGNMENT) != 0) {
-    // Align the next allocation. Storing the filler map without checking top is
-    // safe in new-space because the limit of the heap is aligned there.
-    DCHECK(kPointerAlignment * 2 == kDoubleAlignment);
-    And(result_end, result, Operand(kDoubleAlignmentMask));
-    Label aligned;
-    Branch(&aligned, eq, result_end, Operand(zero_reg));
-    if ((flags & PRETENURE) != 0) {
-      Branch(gc_required, Ugreater_equal, result, Operand(alloc_limit));
-    }
-    li(result_end, Operand(isolate()->factory()->one_pointer_filler_map()));
-    sw(result_end, MemOperand(result));
-    Addu(result, result, Operand(kDoubleSize / 2));
-    bind(&aligned);
-  }
-
-  // Calculate new top and bail out if new space is exhausted. Use result
-  // to calculate the new top.
-  Addu(result_end, result, Operand(object_size));
-  Branch(gc_required, Ugreater, result_end, Operand(alloc_limit));
-
-  if ((flags & ALLOCATION_FOLDING_DOMINATOR) == 0) {
-    // The top pointer is not updated for allocation folding dominators.
-    sw(result_end, MemOperand(top_address));
-  }
-
-  // Tag object.
-  Addu(result, result, Operand(kHeapObjectTag));
-}
-
-
-void MacroAssembler::Allocate(Register object_size, Register result,
-                              Register result_end, Register scratch,
-                              Label* gc_required, AllocationFlags flags) {
-  DCHECK((flags & ALLOCATION_FOLDED) == 0);
-  if (!FLAG_inline_new) {
-    if (emit_debug_code()) {
-      // Trash the registers to simulate an allocation failure.
-      li(result, 0x7091);
-      li(scratch, 0x7191);
-      li(result_end, 0x7291);
-    }
-    jmp(gc_required);
-    return;
-  }
-
-  // |object_size| and |result_end| may overlap if the DOUBLE_ALIGNMENT flag
-  // is not specified. Other registers must not overlap.
-  DCHECK(!AreAliased(object_size, result, scratch, t9, at));
-  DCHECK(!AreAliased(result_end, result, scratch, t9, at));
-  DCHECK((flags & DOUBLE_ALIGNMENT) == 0 || !object_size.is(result_end));
-
-  // Check relative positions of allocation top and limit addresses.
-  // ARM adds additional checks to make sure the ldm instruction can be
-  // used. On MIPS we don't have ldm so we don't need additional checks either.
-  ExternalReference allocation_top =
-      AllocationUtils::GetAllocationTopReference(isolate(), flags);
-  ExternalReference allocation_limit =
-      AllocationUtils::GetAllocationLimitReference(isolate(), flags);
-  intptr_t top = reinterpret_cast<intptr_t>(allocation_top.address());
-  intptr_t limit = reinterpret_cast<intptr_t>(allocation_limit.address());
-  DCHECK((limit - top) == kPointerSize);
-
-  // Set up allocation top address and allocation limit registers.
-  Register top_address = scratch;
-  // This code stores a temporary value in t9.
-  Register alloc_limit = t9;
-  li(top_address, Operand(allocation_top));
-
-  if ((flags & RESULT_CONTAINS_TOP) == 0) {
-    // Load allocation top into result and allocation limit into alloc_limit.
-    lw(result, MemOperand(top_address));
-    lw(alloc_limit, MemOperand(top_address, kPointerSize));
-  } else {
-    if (emit_debug_code()) {
-      // Assert that result actually contains top on entry.
-      lw(alloc_limit, MemOperand(top_address));
-      Check(eq, kUnexpectedAllocationTop, result, Operand(alloc_limit));
-    }
-    // Load allocation limit. Result already contains allocation top.
-    lw(alloc_limit, MemOperand(top_address, limit - top));
-  }
-
-  if ((flags & DOUBLE_ALIGNMENT) != 0) {
-    // Align the next allocation. Storing the filler map without checking top is
-    // safe in new-space because the limit of the heap is aligned there.
-    DCHECK(kPointerAlignment * 2 == kDoubleAlignment);
-    And(result_end, result, Operand(kDoubleAlignmentMask));
-    Label aligned;
-    Branch(&aligned, eq, result_end, Operand(zero_reg));
-    if ((flags & PRETENURE) != 0) {
-      Branch(gc_required, Ugreater_equal, result, Operand(alloc_limit));
-    }
-    li(result_end, Operand(isolate()->factory()->one_pointer_filler_map()));
-    sw(result_end, MemOperand(result));
-    Addu(result, result, Operand(kDoubleSize / 2));
-    bind(&aligned);
-  }
-
-  // Calculate new top and bail out if new space is exhausted. Use result
-  // to calculate the new top. Object size may be in words so a shift is
-  // required to get the number of bytes.
-  if ((flags & SIZE_IN_WORDS) != 0) {
-    Lsa(result_end, result, object_size, kPointerSizeLog2);
-  } else {
-    Addu(result_end, result, Operand(object_size));
-  }
-
-  Branch(gc_required, Ugreater, result_end, Operand(alloc_limit));
-
-  // Update allocation top. result temporarily holds the new top.
-  if (emit_debug_code()) {
-    And(alloc_limit, result_end, Operand(kObjectAlignmentMask));
-    Check(eq, kUnalignedAllocationInNewSpace, alloc_limit, Operand(zero_reg));
-  }
-
-  if ((flags & ALLOCATION_FOLDING_DOMINATOR) == 0) {
-    // The top pointer is not updated for allocation folding dominators.
-    sw(result_end, MemOperand(top_address));
-  }
-
-  // Tag object.
-  Addu(result, result, Operand(kHeapObjectTag));
-}
-
-void MacroAssembler::FastAllocate(int object_size, Register result,
-                                  Register scratch1, Register scratch2,
-                                  AllocationFlags flags) {
-  DCHECK(object_size <= kMaxRegularHeapObjectSize);
-  DCHECK(!AreAliased(result, scratch1, scratch2, t9, at));
-
-  // Make object size into bytes.
-  if ((flags & SIZE_IN_WORDS) != 0) {
-    object_size *= kPointerSize;
-  }
-  DCHECK_EQ(0, object_size & kObjectAlignmentMask);
-
-  ExternalReference allocation_top =
-      AllocationUtils::GetAllocationTopReference(isolate(), flags);
-
-  // Set up allocation top address and allocation limit registers.
-  Register top_address = scratch1;
-  // This code stores a temporary value in t9.
-  Register result_end = scratch2;
-  li(top_address, Operand(allocation_top));
-  lw(result, MemOperand(top_address));
-
-  if ((flags & DOUBLE_ALIGNMENT) != 0) {
-    // Align the next allocation. Storing the filler map without checking top is
-    // safe in new-space because the limit of the heap is aligned there.
-    DCHECK(kPointerAlignment * 2 == kDoubleAlignment);
-    And(result_end, result, Operand(kDoubleAlignmentMask));
-    Label aligned;
-    Branch(&aligned, eq, result_end, Operand(zero_reg));
-    li(result_end, Operand(isolate()->factory()->one_pointer_filler_map()));
-    sw(result_end, MemOperand(result));
-    Addu(result, result, Operand(kDoubleSize / 2));
-    bind(&aligned);
-  }
-
-  Addu(result_end, result, Operand(object_size));
-
-  // The top pointer is not updated for allocation folding dominators.
-  sw(result_end, MemOperand(top_address));
-
-  Addu(result, result, Operand(kHeapObjectTag));
-}
-
-void MacroAssembler::FastAllocate(Register object_size, Register result,
-                                  Register result_end, Register scratch,
-                                  AllocationFlags flags) {
-  // |object_size| and |result_end| may overlap if the DOUBLE_ALIGNMENT flag
-  // is not specified. Other registers must not overlap.
-  DCHECK(!AreAliased(object_size, result, scratch, t9, at));
-  DCHECK(!AreAliased(result_end, result, scratch, t9, at));
-  DCHECK((flags & DOUBLE_ALIGNMENT) == 0 || !object_size.is(result_end));
-
-  ExternalReference allocation_top =
-      AllocationUtils::GetAllocationTopReference(isolate(), flags);
-
-  // Set up allocation top address and allocation limit registers.
-  Register top_address = scratch;
-  // This code stores a temporary value in t9.
-  li(top_address, Operand(allocation_top));
-  lw(result, MemOperand(top_address));
-
-  if ((flags & DOUBLE_ALIGNMENT) != 0) {
-    // Align the next allocation. Storing the filler map without checking top is
-    // safe in new-space because the limit of the heap is aligned there.
-    DCHECK(kPointerAlignment * 2 == kDoubleAlignment);
-    And(result_end, result, Operand(kDoubleAlignmentMask));
-    Label aligned;
-    Branch(&aligned, eq, result_end, Operand(zero_reg));
-    li(result_end, Operand(isolate()->factory()->one_pointer_filler_map()));
-    sw(result_end, MemOperand(result));
-    Addu(result, result, Operand(kDoubleSize / 2));
-    bind(&aligned);
-  }
-
-  // Calculate new top and bail out if new space is exhausted. Use result
-  // to calculate the new top. Object size may be in words so a shift is
-  // required to get the number of bytes.
-  if ((flags & SIZE_IN_WORDS) != 0) {
-    Lsa(result_end, result, object_size, kPointerSizeLog2);
-  } else {
-    Addu(result_end, result, Operand(object_size));
-  }
-
-  // The top pointer is not updated for allocation folding dominators.
-  sw(result_end, MemOperand(top_address));
-
-  Addu(result, result, Operand(kHeapObjectTag));
-}
-
-void MacroAssembler::JumpIfNotUniqueNameInstanceType(Register reg,
-                                                     Label* not_unique_name) {
-  STATIC_ASSERT(kInternalizedTag == 0 && kStringTag == 0);
-  Label succeed;
-  And(at, reg, Operand(kIsNotStringMask | kIsNotInternalizedMask));
-  Branch(&succeed, eq, at, Operand(zero_reg));
-  Branch(not_unique_name, ne, reg, Operand(SYMBOL_TYPE));
-
-  bind(&succeed);
-}
-
-
-// Allocates a heap number or jumps to the label if the young space is full and
-// a scavenge is needed.
-void MacroAssembler::AllocateHeapNumber(Register result,
-                                        Register scratch1,
-                                        Register scratch2,
-                                        Register heap_number_map,
-                                        Label* need_gc,
-                                        MutableMode mode) {
-  // Allocate an object in the heap for the heap number and tag it as a heap
-  // object.
-  Allocate(HeapNumber::kSize, result, scratch1, scratch2, need_gc,
-           NO_ALLOCATION_FLAGS);
-
-  Heap::RootListIndex map_index = mode == MUTABLE
-      ? Heap::kMutableHeapNumberMapRootIndex
-      : Heap::kHeapNumberMapRootIndex;
-  AssertIsRoot(heap_number_map, map_index);
-
-  // Store heap number map in the allocated object.
-  sw(heap_number_map, FieldMemOperand(result, HeapObject::kMapOffset));
-}
-
-
-void MacroAssembler::AllocateHeapNumberWithValue(Register result,
-                                                 FPURegister value,
-                                                 Register scratch1,
-                                                 Register scratch2,
-                                                 Label* gc_required) {
-  LoadRoot(t8, Heap::kHeapNumberMapRootIndex);
-  AllocateHeapNumber(result, scratch1, scratch2, t8, gc_required);
-  Sdc1(value, FieldMemOperand(result, HeapNumber::kValueOffset));
-}
-
-
-void MacroAssembler::AllocateJSValue(Register result, Register constructor,
-                                     Register value, Register scratch1,
-                                     Register scratch2, Label* gc_required) {
-  DCHECK(!result.is(constructor));
-  DCHECK(!result.is(scratch1));
-  DCHECK(!result.is(scratch2));
-  DCHECK(!result.is(value));
-
-  // Allocate JSValue in new space.
-  Allocate(JSValue::kSize, result, scratch1, scratch2, gc_required,
-           NO_ALLOCATION_FLAGS);
-
-  // Initialize the JSValue.
-  LoadGlobalFunctionInitialMap(constructor, scratch1, scratch2);
-  sw(scratch1, FieldMemOperand(result, HeapObject::kMapOffset));
-  LoadRoot(scratch1, Heap::kEmptyFixedArrayRootIndex);
-  sw(scratch1, FieldMemOperand(result, JSObject::kPropertiesOffset));
-  sw(scratch1, FieldMemOperand(result, JSObject::kElementsOffset));
-  sw(value, FieldMemOperand(result, JSValue::kValueOffset));
-  STATIC_ASSERT(JSValue::kSize == 4 * kPointerSize);
-}
-
-void MacroAssembler::InitializeFieldsWithFiller(Register current_address,
-                                                Register end_address,
-                                                Register filler) {
-  Label loop, entry;
-  Branch(&entry);
-  bind(&loop);
-  sw(filler, MemOperand(current_address));
-  Addu(current_address, current_address, kPointerSize);
-  bind(&entry);
-  Branch(&loop, ult, current_address, Operand(end_address));
-}
-
-void MacroAssembler::CompareMapAndBranch(Register obj,
-                                         Register scratch,
-                                         Handle<Map> map,
-                                         Label* early_success,
-                                         Condition cond,
-                                         Label* branch_to) {
-  lw(scratch, FieldMemOperand(obj, HeapObject::kMapOffset));
-  CompareMapAndBranch(scratch, map, early_success, cond, branch_to);
-}
-
-
-void MacroAssembler::CompareMapAndBranch(Register obj_map,
-                                         Handle<Map> map,
-                                         Label* early_success,
-                                         Condition cond,
-                                         Label* branch_to) {
-  Branch(branch_to, cond, obj_map, Operand(map));
-}
-
-
-void MacroAssembler::CheckMap(Register obj,
-                              Register scratch,
-                              Handle<Map> map,
-                              Label* fail,
-                              SmiCheckType smi_check_type) {
-  if (smi_check_type == DO_SMI_CHECK) {
-    JumpIfSmi(obj, fail);
-  }
-  Label success;
-  CompareMapAndBranch(obj, scratch, map, &success, ne, fail);
-  bind(&success);
-}
-
-
-void MacroAssembler::CheckMap(Register obj,
-                              Register scratch,
-                              Heap::RootListIndex index,
-                              Label* fail,
-                              SmiCheckType smi_check_type) {
-  if (smi_check_type == DO_SMI_CHECK) {
-    JumpIfSmi(obj, fail);
-  }
-  lw(scratch, FieldMemOperand(obj, HeapObject::kMapOffset));
-  LoadRoot(at, index);
-  Branch(fail, ne, scratch, Operand(at));
-=======
   UseScratchRegisterScope temps(this);
   Register scratch = temps.Acquire();
   li(scratch,
      ExternalReference::Create(IsolateAddressId::kHandlerAddress, isolate()));
   sw(a1, MemOperand(scratch));
->>>>>>> 84bd6f3c
 }
 
 void TurboAssembler::FPUCanonicalizeNaN(const DoubleRegister dst,
@@ -5277,55 +4485,13 @@
   // Get the function and setup the context.
   lw(cp, FieldMemOperand(a1, JSFunction::kContextOffset));
 
-<<<<<<< HEAD
-  InvokeFunctionCode(a1, no_reg, expected, actual, flag, call_wrapper);
-}
-
-
-void MacroAssembler::InvokeFunction(Handle<JSFunction> function,
-                                    const ParameterCount& expected,
-                                    const ParameterCount& actual,
-                                    InvokeFlag flag,
-                                    const CallWrapper& call_wrapper) {
-  li(a1, function);
-  InvokeFunction(a1, expected, actual, flag, call_wrapper);
-}
-
-
-void MacroAssembler::IsObjectJSStringType(Register object,
-                                          Register scratch,
-                                          Label* fail) {
-  DCHECK(kNotStringTag != 0);
-
-  lw(scratch, FieldMemOperand(object, HeapObject::kMapOffset));
-  lbu(scratch, FieldMemOperand(scratch, Map::kInstanceTypeOffset));
-  And(scratch, scratch, Operand(kIsNotStringMask));
-  Branch(fail, ne, scratch, Operand(zero_reg));
-=======
   InvokeFunctionCode(a1, no_reg, expected, actual, flag);
->>>>>>> 84bd6f3c
 }
 
 
 // ---------------------------------------------------------------------------
 // Support functions.
 
-<<<<<<< HEAD
-void MacroAssembler::GetMapConstructor(Register result, Register map,
-                                       Register temp, Register temp2) {
-  Label done, loop;
-  lw(result, FieldMemOperand(map, Map::kConstructorOrBackPointerOffset));
-  bind(&loop);
-  JumpIfSmi(result, &done);
-  GetObjectType(result, temp, temp2);
-  Branch(&done, ne, temp2, Operand(MAP_TYPE));
-  lw(result, FieldMemOperand(result, Map::kConstructorOrBackPointerOffset));
-  Branch(&loop);
-  bind(&done);
-}
-
-=======
->>>>>>> 84bd6f3c
 void MacroAssembler::GetObjectType(Register object,
                                    Register map,
                                    Register type_reg) {
@@ -5358,49 +4524,12 @@
   Call(scratch);
 }
 
-<<<<<<< HEAD
-void MacroAssembler::ObjectToDoubleFPURegister(Register object,
-                                               FPURegister result,
-                                               Register scratch1,
-                                               Register scratch2,
-                                               Register heap_number_map,
-                                               Label* not_number,
-                                               ObjectToDoubleFlags flags) {
-  Label done;
-  if ((flags & OBJECT_NOT_SMI) == 0) {
-    Label not_smi;
-    JumpIfNotSmi(object, &not_smi);
-    // Remove smi tag and convert to double.
-    sra(scratch1, object, kSmiTagSize);
-    mtc1(scratch1, result);
-    cvt_d_w(result, result);
-    Branch(&done);
-    bind(&not_smi);
-  }
-  // Check for heap number and load double value from it.
-  lw(scratch1, FieldMemOperand(object, HeapObject::kMapOffset));
-  Branch(not_number, ne, scratch1, Operand(heap_number_map));
-
-  if ((flags & AVOID_NANS_AND_INFINITIES) != 0) {
-    // If exponent is all ones the number is either a NaN or +/-Infinity.
-    Register exponent = scratch1;
-    Register mask_reg = scratch2;
-    lw(exponent, FieldMemOperand(object, HeapNumber::kExponentOffset));
-    li(mask_reg, HeapNumber::kExponentMask);
-
-    And(exponent, exponent, mask_reg);
-    Branch(not_number, eq, exponent, Operand(mask_reg));
-  }
-  Ldc1(result, FieldMemOperand(object, HeapNumber::kValueOffset));
-  bind(&done);
-=======
 void MacroAssembler::TailCallStub(CodeStub* stub,
                                   Condition cond,
                                   Register r1,
                                   const Operand& r2,
                                   BranchDelaySlot bd) {
   Jump(stub->GetCode(), RelocInfo::CODE_TARGET, cond, r1, r2, bd);
->>>>>>> 84bd6f3c
 }
 
 bool TurboAssembler::AllowThisStubCall(CodeStub* stub) {
@@ -5590,15 +4719,8 @@
     Check(cc, reason, rs, rt);
 }
 
-<<<<<<< HEAD
-
-
-void MacroAssembler::Check(Condition cc, BailoutReason reason,
-                           Register rs, Operand rt) {
-=======
 void TurboAssembler::Check(Condition cc, AbortReason reason, Register rs,
                            Operand rt) {
->>>>>>> 84bd6f3c
   Label L;
   Branch(&L, cc, rs, rt);
   Abort(reason);
@@ -5911,15 +5033,10 @@
   STATIC_ASSERT(kSmiTag == 0);
   DCHECK_EQ(1, kSmiTagMask);
   // Both Smi tags must be 1 (not Smi).
-<<<<<<< HEAD
-  and_(at, reg1, reg2);
-  JumpIfSmi(at, on_either_smi);
-=======
   UseScratchRegisterScope temps(this);
   Register scratch = temps.Acquire();
   and_(scratch, reg1, reg2);
   JumpIfSmi(scratch, on_either_smi);
->>>>>>> 84bd6f3c
 }
 
 void MacroAssembler::AssertNotSmi(Register object) {
@@ -5943,8 +5060,6 @@
   }
 }
 
-<<<<<<< HEAD
-=======
 void MacroAssembler::AssertFixedArray(Register object) {
   if (emit_debug_code()) {
     STATIC_ASSERT(kSmiTag == 0);
@@ -5970,7 +5085,6 @@
     Check(ne, AbortReason::kOperandIsNotAConstructor, t8, Operand(zero_reg));
   }
 }
->>>>>>> 84bd6f3c
 
 void MacroAssembler::AssertFunction(Register object) {
   if (emit_debug_code()) {
@@ -5997,32 +5111,6 @@
   }
 }
 
-<<<<<<< HEAD
-void MacroAssembler::AssertGeneratorObject(Register object, Register flags) {
-  // `flags` should be an untagged integer. See `SuspendFlags` in src/globals.h
-  if (!emit_debug_code()) return;
-  STATIC_ASSERT(kSmiTag == 0);
-  SmiTst(object, t8);
-  Check(ne, kOperandIsASmiAndNotAGeneratorObject, t8, Operand(zero_reg));
-
-  GetObjectType(object, t8, t8);
-
-  Label async, abort, done;
-  And(t9, flags, Operand(static_cast<int>(SuspendFlags::kGeneratorTypeMask)));
-  Branch(&async, equal, t9,
-         Operand(static_cast<int>(SuspendFlags::kAsyncGenerator)));
-
-  // Check if JSGeneratorObject
-  Branch(&done, eq, t8, Operand(JS_GENERATOR_OBJECT_TYPE));
-  jmp(&abort);
-
-  bind(&async);
-  // Check if JSAsyncGeneratorObject
-  Branch(&done, eq, t8, Operand(JS_ASYNC_GENERATOR_OBJECT_TYPE));
-
-  bind(&abort);
-  Abort(kOperandIsASmiAndNotAGeneratorObject);
-=======
 void MacroAssembler::AssertGeneratorObject(Register object) {
   if (!emit_debug_code()) return;
   STATIC_ASSERT(kSmiTag == 0);
@@ -6041,7 +5129,6 @@
   Branch(&done, eq, t8, Operand(JS_ASYNC_GENERATOR_OBJECT_TYPE));
 
   Abort(AbortReason::kOperandIsNotAGeneratorObject);
->>>>>>> 84bd6f3c
 
   bind(&done);
 }
@@ -6295,28 +5382,11 @@
 void TurboAssembler::CallCFunction(ExternalReference function,
                                    int num_reg_arguments,
                                    int num_double_arguments) {
-<<<<<<< HEAD
-  if (IsMipsArchVariant(kMips32r6)) {
-    uint32_t lui_offset, jialc_offset;
-    UnpackTargetAddressUnsigned(Operand(function).immediate(), lui_offset,
-                                jialc_offset);
-    if (MustUseReg(Operand(function).rmode())) {
-      RecordRelocInfo(Operand(function).rmode(), Operand(function).immediate());
-    }
-    lui(t9, lui_offset);
-    CallCFunctionHelper(t9, jialc_offset, num_reg_arguments,
-                        num_double_arguments);
-  } else {
-    li(t9, Operand(function));
-    CallCFunctionHelper(t9, 0, num_reg_arguments, num_double_arguments);
-  }
-=======
   // Linux/MIPS convention demands that register t9 contains
   // the address of the function being call in case of
   // Position independent code
   li(t9, function);
   CallCFunctionHelper(t9, 0, num_reg_arguments, num_double_arguments);
->>>>>>> 84bd6f3c
 }
 
 void TurboAssembler::CallCFunction(Register function, int num_reg_arguments,
@@ -6333,11 +5403,7 @@
   CallCFunction(function, num_arguments, 0);
 }
 
-<<<<<<< HEAD
-void MacroAssembler::CallCFunctionHelper(Register function_base,
-=======
 void TurboAssembler::CallCFunctionHelper(Register function_base,
->>>>>>> 84bd6f3c
                                          int16_t function_offset,
                                          int num_reg_arguments,
                                          int num_double_arguments) {
@@ -6372,11 +5438,6 @@
   // allow preemption, so the return address in the link register
   // stays correct.
 
-<<<<<<< HEAD
-  if (!function_base.is(t9)) {
-    mov(t9, function_base);
-    function_base = t9;
-=======
   if (function_base != t9) {
     mov(t9, function_base);
     function_base = t9;
@@ -6385,7 +5446,6 @@
   if (function_offset != 0) {
     addiu(t9, t9, function_offset);
     function_offset = 0;
->>>>>>> 84bd6f3c
   }
 
   Call(function_base, function_offset);
@@ -6464,43 +5524,6 @@
   // register ra, which is needed while computing the code start address.
   push(ra);
 
-<<<<<<< HEAD
-CodePatcher::CodePatcher(Isolate* isolate, byte* address, int instructions,
-                         FlushICache flush_cache)
-    : address_(address),
-      size_(instructions * Assembler::kInstrSize),
-      masm_(isolate, address, size_ + Assembler::kGap, CodeObjectRequired::kNo),
-      flush_cache_(flush_cache) {
-  // Create a new macro assembler pointing to the address of the code to patch.
-  // The size is adjusted with kGap on order for the assembler to generate size
-  // bytes of instructions without failing with buffer size constraints.
-  DCHECK(masm_.reloc_info_writer.pos() == address_ + size_ + Assembler::kGap);
-}
-
-
-CodePatcher::~CodePatcher() {
-  // Indicate that code has changed.
-  if (flush_cache_ == FLUSH) {
-    Assembler::FlushICache(masm_.isolate(), address_, size_);
-  }
-
-  // Check that the code was patched as expected.
-
-  DCHECK(masm_.pc_ == address_ + size_);
-  DCHECK(masm_.reloc_info_writer.pos() == address_ + size_ + Assembler::kGap);
-}
-
-
-void CodePatcher::Emit(Instr instr) {
-  masm()->emit(instr);
-}
-
-
-void CodePatcher::Emit(Address addr) {
-  masm()->emit(reinterpret_cast<Instr>(addr));
-}
-
-=======
   // The bal instruction puts the address of the current instruction into
   // the return address (ra) register, which we can use later on.
   Label current;
@@ -6510,7 +5533,6 @@
   bind(&current);
   li(dst, pc);
   subu(dst, ra, dst);
->>>>>>> 84bd6f3c
 
   pop(ra);  // Restore ra
 }
