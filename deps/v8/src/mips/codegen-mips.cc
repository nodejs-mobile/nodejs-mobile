--- conflicted
+++ resolved
@@ -541,13 +541,8 @@
     __ nop();
   }
   CodeDesc desc;
-<<<<<<< HEAD
-  masm.GetCode(&desc);
-  DCHECK(!RelocInfo::RequiresRelocation(isolate, desc));
-=======
   masm.GetCode(isolate, &desc);
   DCHECK(!RelocInfo::RequiresRelocation(desc));
->>>>>>> 84bd6f3c
 
   Assembler::FlushICache(buffer, allocated);
   CHECK(SetPermissions(buffer, allocated, PageAllocator::kReadExecute));
@@ -573,13 +568,8 @@
   __ Ret();
 
   CodeDesc desc;
-<<<<<<< HEAD
-  masm.GetCode(&desc);
-  DCHECK(!RelocInfo::RequiresRelocation(isolate, desc));
-=======
   masm.GetCode(isolate, &desc);
   DCHECK(!RelocInfo::RequiresRelocation(desc));
->>>>>>> 84bd6f3c
 
   Assembler::FlushICache(buffer, allocated);
   CHECK(SetPermissions(buffer, allocated, PageAllocator::kReadExecute));
