--- conflicted
+++ resolved
@@ -6,10 +6,7 @@
 #define V8_SIGNATURE_H_
 
 #include "src/base/iterator.h"
-<<<<<<< HEAD
-=======
 #include "src/machine-type.h"
->>>>>>> 84bd6f3c
 #include "src/zone/zone.h"
 
 namespace v8 {
