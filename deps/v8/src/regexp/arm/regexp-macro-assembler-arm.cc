// Copyright 2012 the V8 project authors. All rights reserved.
// Use of this source code is governed by a BSD-style license that can be
// found in the LICENSE file.

#if V8_TARGET_ARCH_ARM

#include "src/regexp/arm/regexp-macro-assembler-arm.h"

#include "src/assembler-inl.h"
#include "src/code-stubs.h"
<<<<<<< HEAD
#include "src/factory.h"
=======
#include "src/heap/factory.h"
>>>>>>> 84bd6f3c
#include "src/log.h"
#include "src/macro-assembler.h"
#include "src/objects-inl.h"
#include "src/regexp/regexp-macro-assembler.h"
#include "src/regexp/regexp-stack.h"
#include "src/unicode.h"

namespace v8 {
namespace internal {

#ifndef V8_INTERPRETED_REGEXP
/*
 * This assembler uses the following register assignment convention
 * - r4 : Temporarily stores the index of capture start after a matching pass
 *        for a global regexp.
 * - r5 : Pointer to current code object (Code*) including heap object tag.
 * - r6 : Current position in input, as negative offset from end of string.
 *        Please notice that this is the byte offset, not the character offset!
 * - r7 : Currently loaded character. Must be loaded using
 *        LoadCurrentCharacter before using any of the dispatch methods.
 * - r8 : Points to tip of backtrack stack
 * - r9 : Unused, might be used by C code and expected unchanged.
 * - r10 : End of input (points to byte after last character in input).
 * - r11 : Frame pointer. Used to access arguments, local variables and
 *         RegExp registers.
 * - r12 : IP register, used by assembler. Very volatile.
 * - r13/sp : Points to tip of C stack.
 *
 * The remaining registers are free for computations.
 * Each call to a public method should retain this convention.
 *
 * The stack will have the following structure:
 *  - fp[52]  Isolate* isolate   (address of the current isolate)
 *  - fp[48]  direct_call        (if 1, direct call from JavaScript code,
 *                                if 0, call through the runtime system).
 *  - fp[44]  stack_area_base    (high end of the memory area to use as
 *                                backtracking stack).
 *  - fp[40]  capture array size (may fit multiple sets of matches)
 *  - fp[36]  int* capture_array (int[num_saved_registers_], for output).
 *  --- sp when called ---
 *  - fp[32]  return address     (lr).
 *  - fp[28]  old frame pointer  (r11).
 *  - fp[0..24]  backup of registers r4..r10.
 *  --- frame pointer ----
 *  - fp[-4]  end of input       (address of end of string).
 *  - fp[-8]  start of input     (address of first character in string).
 *  - fp[-12] start index        (character index of start).
 *  - fp[-16] void* input_string (location of a handle containing the string).
 *  - fp[-20] success counter    (only for global regexps to count matches).
 *  - fp[-24] Offset of location before start of input (effectively character
 *            string start - 1). Used to initialize capture registers to a
 *            non-position.
 *  - fp[-28] At start (if 1, we are starting at the start of the
 *    string, otherwise 0)
 *  - fp[-32] register 0         (Only positions must be stored in the first
 *  -         register 1          num_saved_registers_ registers)
 *  -         ...
 *  -         register num_registers-1
 *  --- sp ---
 *
 * The first num_saved_registers_ registers are initialized to point to
 * "character -1" in the string (i.e., char_size() bytes before the first
 * character of the string). The remaining registers start out as garbage.
 *
 * The data up to the return address must be placed there by the calling
 * code and the remaining arguments are passed in registers, e.g. by calling the
 * code entry as cast to a function with the signature:
 * int (*match)(String* input_string,
 *              int start_index,
 *              Address start,
 *              Address end,
 *              int* capture_output_array,
 *              int num_capture_registers,
 *              byte* stack_area_base,
 *              bool direct_call = false,
 *              Isolate* isolate);
 * The call is performed by NativeRegExpMacroAssembler::Execute()
<<<<<<< HEAD
 * (in regexp-macro-assembler.cc) via the CALL_GENERATED_REGEXP_CODE macro
 * in arm/simulator-arm.h.
=======
 * (in regexp-macro-assembler.cc) via the GeneratedCode wrapper.
>>>>>>> 84bd6f3c
 */

#define __ ACCESS_MASM(masm_)

RegExpMacroAssemblerARM::RegExpMacroAssemblerARM(Isolate* isolate, Zone* zone,
                                                 Mode mode,
                                                 int registers_to_save)
    : NativeRegExpMacroAssembler(isolate, zone),
      masm_(new MacroAssembler(isolate, nullptr, kRegExpCodeSize,
                               CodeObjectRequired::kYes)),
      mode_(mode),
      num_registers_(registers_to_save),
      num_saved_registers_(registers_to_save),
      entry_label_(),
      start_label_(),
      success_label_(),
      backtrack_label_(),
      exit_label_() {
  DCHECK_EQ(0, registers_to_save % 2);
  __ jmp(&entry_label_);   // We'll write the entry code later.
  __ bind(&start_label_);  // And then continue from here.
}


RegExpMacroAssemblerARM::~RegExpMacroAssemblerARM() {
  delete masm_;
  // Unuse labels in case we throw away the assembler without calling GetCode.
  entry_label_.Unuse();
  start_label_.Unuse();
  success_label_.Unuse();
  backtrack_label_.Unuse();
  exit_label_.Unuse();
  check_preempt_label_.Unuse();
  stack_overflow_label_.Unuse();
}


int RegExpMacroAssemblerARM::stack_limit_slack()  {
  return RegExpStack::kStackLimitSlack;
}


void RegExpMacroAssemblerARM::AdvanceCurrentPosition(int by) {
  if (by != 0) {
    __ add(current_input_offset(),
           current_input_offset(), Operand(by * char_size()));
  }
}


void RegExpMacroAssemblerARM::AdvanceRegister(int reg, int by) {
  DCHECK_LE(0, reg);
  DCHECK_GT(num_registers_, reg);
  if (by != 0) {
    __ ldr(r0, register_location(reg));
    __ add(r0, r0, Operand(by));
    __ str(r0, register_location(reg));
  }
}


void RegExpMacroAssemblerARM::Backtrack() {
  CheckPreemption();
  // Pop Code* offset from backtrack stack, add Code* and jump to location.
  Pop(r0);
  __ add(pc, r0, Operand(code_pointer()));
}


void RegExpMacroAssemblerARM::Bind(Label* label) {
  __ bind(label);
}


void RegExpMacroAssemblerARM::CheckCharacter(uint32_t c, Label* on_equal) {
  __ cmp(current_character(), Operand(c));
  BranchOrBacktrack(eq, on_equal);
}


void RegExpMacroAssemblerARM::CheckCharacterGT(uc16 limit, Label* on_greater) {
  __ cmp(current_character(), Operand(limit));
  BranchOrBacktrack(gt, on_greater);
}


void RegExpMacroAssemblerARM::CheckAtStart(Label* on_at_start) {
  __ ldr(r1, MemOperand(frame_pointer(), kStringStartMinusOne));
  __ add(r0, current_input_offset(), Operand(-char_size()));
  __ cmp(r0, r1);
  BranchOrBacktrack(eq, on_at_start);
}


void RegExpMacroAssemblerARM::CheckNotAtStart(int cp_offset,
                                              Label* on_not_at_start) {
  __ ldr(r1, MemOperand(frame_pointer(), kStringStartMinusOne));
  __ add(r0, current_input_offset(),
         Operand(-char_size() + cp_offset * char_size()));
  __ cmp(r0, r1);
  BranchOrBacktrack(ne, on_not_at_start);
}


void RegExpMacroAssemblerARM::CheckCharacterLT(uc16 limit, Label* on_less) {
  __ cmp(current_character(), Operand(limit));
  BranchOrBacktrack(lt, on_less);
}


void RegExpMacroAssemblerARM::CheckGreedyLoop(Label* on_equal) {
  __ ldr(r0, MemOperand(backtrack_stackpointer(), 0));
  __ cmp(current_input_offset(), r0);
  __ add(backtrack_stackpointer(),
         backtrack_stackpointer(), Operand(kPointerSize), LeaveCC, eq);
  BranchOrBacktrack(eq, on_equal);
}


void RegExpMacroAssemblerARM::CheckNotBackReferenceIgnoreCase(
    int start_reg, bool read_backward, bool unicode, Label* on_no_match) {
  Label fallthrough;
  __ ldr(r0, register_location(start_reg));  // Index of start of capture
  __ ldr(r1, register_location(start_reg + 1));  // Index of end of capture
  __ sub(r1, r1, r0, SetCC);  // Length of capture.

  // At this point, the capture registers are either both set or both cleared.
  // If the capture length is zero, then the capture is either empty or cleared.
  // Fall through in both cases.
  __ b(eq, &fallthrough);

  // Check that there are enough characters left in the input.
  if (read_backward) {
    __ ldr(r3, MemOperand(frame_pointer(), kStringStartMinusOne));
    __ add(r3, r3, r1);
    __ cmp(current_input_offset(), r3);
    BranchOrBacktrack(le, on_no_match);
  } else {
    __ cmn(r1, Operand(current_input_offset()));
    BranchOrBacktrack(gt, on_no_match);
  }

  if (mode_ == LATIN1) {
    Label success;
    Label fail;
    Label loop_check;

    // r0 - offset of start of capture
    // r1 - length of capture
    __ add(r0, r0, end_of_input_address());
    __ add(r2, end_of_input_address(), current_input_offset());
    if (read_backward) {
      __ sub(r2, r2, r1);  // Offset by length when matching backwards.
    }
    __ add(r1, r0, r1);

    // r0 - Address of start of capture.
    // r1 - Address of end of capture
    // r2 - Address of current input position.

    Label loop;
    __ bind(&loop);
    __ ldrb(r3, MemOperand(r0, char_size(), PostIndex));
    __ ldrb(r4, MemOperand(r2, char_size(), PostIndex));
    __ cmp(r4, r3);
    __ b(eq, &loop_check);

    // Mismatch, try case-insensitive match (converting letters to lower-case).
    __ orr(r3, r3, Operand(0x20));  // Convert capture character to lower-case.
    __ orr(r4, r4, Operand(0x20));  // Also convert input character.
    __ cmp(r4, r3);
    __ b(ne, &fail);
    __ sub(r3, r3, Operand('a'));
    __ cmp(r3, Operand('z' - 'a'));  // Is r3 a lowercase letter?
    __ b(ls, &loop_check);  // In range 'a'-'z'.
    // Latin-1: Check for values in range [224,254] but not 247.
    __ sub(r3, r3, Operand(224 - 'a'));
    __ cmp(r3, Operand(254 - 224));
    __ b(hi, &fail);  // Weren't Latin-1 letters.
    __ cmp(r3, Operand(247 - 224));  // Check for 247.
    __ b(eq, &fail);

    __ bind(&loop_check);
    __ cmp(r0, r1);
    __ b(lt, &loop);
    __ jmp(&success);

    __ bind(&fail);
    BranchOrBacktrack(al, on_no_match);

    __ bind(&success);
    // Compute new value of character position after the matched part.
    __ sub(current_input_offset(), r2, end_of_input_address());
    if (read_backward) {
      __ ldr(r0, register_location(start_reg));  // Index of start of capture
      __ ldr(r1, register_location(start_reg + 1));  // Index of end of capture
      __ add(current_input_offset(), current_input_offset(), r0);
      __ sub(current_input_offset(), current_input_offset(), r1);
    }
  } else {
    DCHECK(mode_ == UC16);
    int argument_count = 4;
    __ PrepareCallCFunction(argument_count);

    // r0 - offset of start of capture
    // r1 - length of capture

    // Put arguments into arguments registers.
    // Parameters are
    //   r0: Address byte_offset1 - Address captured substring's start.
    //   r1: Address byte_offset2 - Address of current character position.
    //   r2: size_t byte_length - length of capture in bytes(!)
    //   r3: Isolate* isolate or 0 if unicode flag.

    // Address of start of capture.
    __ add(r0, r0, Operand(end_of_input_address()));
    // Length of capture.
    __ mov(r2, Operand(r1));
    // Save length in callee-save register for use on return.
    __ mov(r4, Operand(r1));
    // Address of current input position.
    __ add(r1, current_input_offset(), end_of_input_address());
    if (read_backward) {
      __ sub(r1, r1, r4);
    }
    // Isolate.
#ifdef V8_INTL_SUPPORT
    if (unicode) {
      __ mov(r3, Operand(0));
    } else  // NOLINT
#endif      // V8_INTL_SUPPORT
    {
      __ mov(r3, Operand(ExternalReference::isolate_address(isolate())));
    }

    {
      AllowExternalCallThatCantCauseGC scope(masm_);
      ExternalReference function =
          ExternalReference::re_case_insensitive_compare_uc16(isolate());
      __ CallCFunction(function, argument_count);
    }

    // Check if function returned non-zero for success or zero for failure.
    __ cmp(r0, Operand::Zero());
    BranchOrBacktrack(eq, on_no_match);

    // On success, advance position by length of capture.
    if (read_backward) {
      __ sub(current_input_offset(), current_input_offset(), r4);
    } else {
      __ add(current_input_offset(), current_input_offset(), r4);
    }
  }

  __ bind(&fallthrough);
}


void RegExpMacroAssemblerARM::CheckNotBackReference(int start_reg,
                                                    bool read_backward,
                                                    Label* on_no_match) {
  Label fallthrough;
  Label success;

  // Find length of back-referenced capture.
  __ ldr(r0, register_location(start_reg));
  __ ldr(r1, register_location(start_reg + 1));
  __ sub(r1, r1, r0, SetCC);  // Length to check.

  // At this point, the capture registers are either both set or both cleared.
  // If the capture length is zero, then the capture is either empty or cleared.
  // Fall through in both cases.
  __ b(eq, &fallthrough);

  // Check that there are enough characters left in the input.
  if (read_backward) {
    __ ldr(r3, MemOperand(frame_pointer(), kStringStartMinusOne));
    __ add(r3, r3, r1);
    __ cmp(current_input_offset(), r3);
    BranchOrBacktrack(le, on_no_match);
  } else {
    __ cmn(r1, Operand(current_input_offset()));
    BranchOrBacktrack(gt, on_no_match);
  }

  // r0 - offset of start of capture
  // r1 - length of capture
  __ add(r0, r0, end_of_input_address());
  __ add(r2, end_of_input_address(), current_input_offset());
  if (read_backward) {
    __ sub(r2, r2, r1);  // Offset by length when matching backwards.
  }
  __ add(r1, r0, r1);

  Label loop;
  __ bind(&loop);
  if (mode_ == LATIN1) {
    __ ldrb(r3, MemOperand(r0, char_size(), PostIndex));
    __ ldrb(r4, MemOperand(r2, char_size(), PostIndex));
  } else {
    DCHECK(mode_ == UC16);
    __ ldrh(r3, MemOperand(r0, char_size(), PostIndex));
    __ ldrh(r4, MemOperand(r2, char_size(), PostIndex));
  }
  __ cmp(r3, r4);
  BranchOrBacktrack(ne, on_no_match);
  __ cmp(r0, r1);
  __ b(lt, &loop);

  // Move current character position to position after match.
  __ sub(current_input_offset(), r2, end_of_input_address());
  if (read_backward) {
    __ ldr(r0, register_location(start_reg));      // Index of start of capture
    __ ldr(r1, register_location(start_reg + 1));  // Index of end of capture
    __ add(current_input_offset(), current_input_offset(), r0);
    __ sub(current_input_offset(), current_input_offset(), r1);
  }

  __ bind(&fallthrough);
}


void RegExpMacroAssemblerARM::CheckNotCharacter(unsigned c,
                                                Label* on_not_equal) {
  __ cmp(current_character(), Operand(c));
  BranchOrBacktrack(ne, on_not_equal);
}


void RegExpMacroAssemblerARM::CheckCharacterAfterAnd(uint32_t c,
                                                     uint32_t mask,
                                                     Label* on_equal) {
  if (c == 0) {
    __ tst(current_character(), Operand(mask));
  } else {
    __ and_(r0, current_character(), Operand(mask));
    __ cmp(r0, Operand(c));
  }
  BranchOrBacktrack(eq, on_equal);
}


void RegExpMacroAssemblerARM::CheckNotCharacterAfterAnd(unsigned c,
                                                        unsigned mask,
                                                        Label* on_not_equal) {
  if (c == 0) {
    __ tst(current_character(), Operand(mask));
  } else {
    __ and_(r0, current_character(), Operand(mask));
    __ cmp(r0, Operand(c));
  }
  BranchOrBacktrack(ne, on_not_equal);
}


void RegExpMacroAssemblerARM::CheckNotCharacterAfterMinusAnd(
    uc16 c,
    uc16 minus,
    uc16 mask,
    Label* on_not_equal) {
  DCHECK_GT(String::kMaxUtf16CodeUnit, minus);
  __ sub(r0, current_character(), Operand(minus));
  __ and_(r0, r0, Operand(mask));
  __ cmp(r0, Operand(c));
  BranchOrBacktrack(ne, on_not_equal);
}


void RegExpMacroAssemblerARM::CheckCharacterInRange(
    uc16 from,
    uc16 to,
    Label* on_in_range) {
  __ sub(r0, current_character(), Operand(from));
  __ cmp(r0, Operand(to - from));
  BranchOrBacktrack(ls, on_in_range);  // Unsigned lower-or-same condition.
}


void RegExpMacroAssemblerARM::CheckCharacterNotInRange(
    uc16 from,
    uc16 to,
    Label* on_not_in_range) {
  __ sub(r0, current_character(), Operand(from));
  __ cmp(r0, Operand(to - from));
  BranchOrBacktrack(hi, on_not_in_range);  // Unsigned higher condition.
}


void RegExpMacroAssemblerARM::CheckBitInTable(
    Handle<ByteArray> table,
    Label* on_bit_set) {
  __ mov(r0, Operand(table));
  if (mode_ != LATIN1 || kTableMask != String::kMaxOneByteCharCode) {
    __ and_(r1, current_character(), Operand(kTableSize - 1));
    __ add(r1, r1, Operand(ByteArray::kHeaderSize - kHeapObjectTag));
  } else {
    __ add(r1,
           current_character(),
           Operand(ByteArray::kHeaderSize - kHeapObjectTag));
  }
  __ ldrb(r0, MemOperand(r0, r1));
  __ cmp(r0, Operand::Zero());
  BranchOrBacktrack(ne, on_bit_set);
}


bool RegExpMacroAssemblerARM::CheckSpecialCharacterClass(uc16 type,
                                                         Label* on_no_match) {
  // Range checks (c in min..max) are generally implemented by an unsigned
  // (c - min) <= (max - min) check
  switch (type) {
  case 's':
    // Match space-characters
    if (mode_ == LATIN1) {
      // One byte space characters are '\t'..'\r', ' ' and \u00a0.
      Label success;
      __ cmp(current_character(), Operand(' '));
      __ b(eq, &success);
      // Check range 0x09..0x0D
      __ sub(r0, current_character(), Operand('\t'));
      __ cmp(r0, Operand('\r' - '\t'));
      __ b(ls, &success);
      // \u00a0 (NBSP).
      __ cmp(r0, Operand(0x00A0 - '\t'));
      BranchOrBacktrack(ne, on_no_match);
      __ bind(&success);
      return true;
    }
    return false;
  case 'S':
    // The emitted code for generic character classes is good enough.
    return false;
  case 'd':
    // Match ASCII digits ('0'..'9')
    __ sub(r0, current_character(), Operand('0'));
    __ cmp(r0, Operand('9' - '0'));
    BranchOrBacktrack(hi, on_no_match);
    return true;
  case 'D':
    // Match non ASCII-digits
    __ sub(r0, current_character(), Operand('0'));
    __ cmp(r0, Operand('9' - '0'));
    BranchOrBacktrack(ls, on_no_match);
    return true;
  case '.': {
    // Match non-newlines (not 0x0A('\n'), 0x0D('\r'), 0x2028 and 0x2029)
    __ eor(r0, current_character(), Operand(0x01));
    // See if current character is '\n'^1 or '\r'^1, i.e., 0x0B or 0x0C
    __ sub(r0, r0, Operand(0x0B));
    __ cmp(r0, Operand(0x0C - 0x0B));
    BranchOrBacktrack(ls, on_no_match);
    if (mode_ == UC16) {
      // Compare original value to 0x2028 and 0x2029, using the already
      // computed (current_char ^ 0x01 - 0x0B). I.e., check for
      // 0x201D (0x2028 - 0x0B) or 0x201E.
      __ sub(r0, r0, Operand(0x2028 - 0x0B));
      __ cmp(r0, Operand(1));
      BranchOrBacktrack(ls, on_no_match);
    }
    return true;
  }
  case 'n': {
    // Match newlines (0x0A('\n'), 0x0D('\r'), 0x2028 and 0x2029)
    __ eor(r0, current_character(), Operand(0x01));
    // See if current character is '\n'^1 or '\r'^1, i.e., 0x0B or 0x0C
    __ sub(r0, r0, Operand(0x0B));
    __ cmp(r0, Operand(0x0C - 0x0B));
    if (mode_ == LATIN1) {
      BranchOrBacktrack(hi, on_no_match);
    } else {
      Label done;
      __ b(ls, &done);
      // Compare original value to 0x2028 and 0x2029, using the already
      // computed (current_char ^ 0x01 - 0x0B). I.e., check for
      // 0x201D (0x2028 - 0x0B) or 0x201E.
      __ sub(r0, r0, Operand(0x2028 - 0x0B));
      __ cmp(r0, Operand(1));
      BranchOrBacktrack(hi, on_no_match);
      __ bind(&done);
    }
    return true;
  }
  case 'w': {
    if (mode_ != LATIN1) {
      // Table is 256 entries, so all Latin1 characters can be tested.
      __ cmp(current_character(), Operand('z'));
      BranchOrBacktrack(hi, on_no_match);
    }
    ExternalReference map = ExternalReference::re_word_character_map(isolate());
    __ mov(r0, Operand(map));
    __ ldrb(r0, MemOperand(r0, current_character()));
    __ cmp(r0, Operand::Zero());
    BranchOrBacktrack(eq, on_no_match);
    return true;
  }
  case 'W': {
    Label done;
    if (mode_ != LATIN1) {
      // Table is 256 entries, so all Latin1 characters can be tested.
      __ cmp(current_character(), Operand('z'));
      __ b(hi, &done);
    }
    ExternalReference map = ExternalReference::re_word_character_map(isolate());
    __ mov(r0, Operand(map));
    __ ldrb(r0, MemOperand(r0, current_character()));
    __ cmp(r0, Operand::Zero());
    BranchOrBacktrack(ne, on_no_match);
    if (mode_ != LATIN1) {
      __ bind(&done);
    }
    return true;
  }
  case '*':
    // Match any character.
    return true;
  // No custom implementation (yet): s(UC16), S(UC16).
  default:
    return false;
  }
}


void RegExpMacroAssemblerARM::Fail() {
  __ mov(r0, Operand(FAILURE));
  __ jmp(&exit_label_);
}


Handle<HeapObject> RegExpMacroAssemblerARM::GetCode(Handle<String> source) {
  Label return_r0;
  // Finalize code - write the entry point code now we know how many
  // registers we need.

  // Entry code:
  __ bind(&entry_label_);

  // Tell the system that we have a stack frame.  Because the type is MANUAL, no
  // is generated.
  FrameScope scope(masm_, StackFrame::MANUAL);

  // Actually emit code to start a new stack frame.
  // Push arguments
  // Save callee-save registers.
  // Start new stack frame.
  // Store link register in existing stack-cell.
  // Order here should correspond to order of offset constants in header file.
  RegList registers_to_retain = r4.bit() | r5.bit() | r6.bit() |
      r7.bit() | r8.bit() | r9.bit() | r10.bit() | fp.bit();
  RegList argument_registers = r0.bit() | r1.bit() | r2.bit() | r3.bit();
  __ stm(db_w, sp, argument_registers | registers_to_retain | lr.bit());
  // Set frame pointer in space for it if this is not a direct call
  // from generated code.
  __ add(frame_pointer(), sp, Operand(4 * kPointerSize));
  __ mov(r0, Operand::Zero());
  __ push(r0);  // Make room for success counter and initialize it to 0.
  __ push(r0);  // Make room for "string start - 1" constant.
  // Check if we have space on the stack for registers.
  Label stack_limit_hit;
  Label stack_ok;

  ExternalReference stack_limit =
      ExternalReference::address_of_stack_limit(isolate());
  __ mov(r0, Operand(stack_limit));
  __ ldr(r0, MemOperand(r0));
  __ sub(r0, sp, r0, SetCC);
  // Handle it if the stack pointer is already below the stack limit.
  __ b(ls, &stack_limit_hit);
  // Check if there is room for the variable number of registers above
  // the stack limit.
  __ cmp(r0, Operand(num_registers_ * kPointerSize));
  __ b(hs, &stack_ok);
  // Exit with OutOfMemory exception. There is not enough space on the stack
  // for our working registers.
  __ mov(r0, Operand(EXCEPTION));
  __ jmp(&return_r0);

  __ bind(&stack_limit_hit);
  CallCheckStackGuardState();
  __ cmp(r0, Operand::Zero());
  // If returned value is non-zero, we exit with the returned value as result.
  __ b(ne, &return_r0);

  __ bind(&stack_ok);

  // Allocate space on stack for registers.
  __ sub(sp, sp, Operand(num_registers_ * kPointerSize));
  // Load string end.
  __ ldr(end_of_input_address(), MemOperand(frame_pointer(), kInputEnd));
  // Load input start.
  __ ldr(r0, MemOperand(frame_pointer(), kInputStart));
  // Find negative length (offset of start relative to end).
  __ sub(current_input_offset(), r0, end_of_input_address());
  // Set r0 to address of char before start of the input string
  // (effectively string position -1).
  __ ldr(r1, MemOperand(frame_pointer(), kStartIndex));
  __ sub(r0, current_input_offset(), Operand(char_size()));
  __ sub(r0, r0, Operand(r1, LSL, (mode_ == UC16) ? 1 : 0));
  // Store this value in a local variable, for use when clearing
  // position registers.
  __ str(r0, MemOperand(frame_pointer(), kStringStartMinusOne));

  // Initialize code pointer register
  __ mov(code_pointer(), Operand(masm_->CodeObject()));

  Label load_char_start_regexp, start_regexp;
  // Load newline if index is at start, previous character otherwise.
  __ cmp(r1, Operand::Zero());
  __ b(ne, &load_char_start_regexp);
  __ mov(current_character(), Operand('\n'), LeaveCC, eq);
  __ jmp(&start_regexp);

  // Global regexp restarts matching here.
  __ bind(&load_char_start_regexp);
  // Load previous char as initial value of current character register.
  LoadCurrentCharacterUnchecked(-1, 1);
  __ bind(&start_regexp);

  // Initialize on-stack registers.
  if (num_saved_registers_ > 0) {  // Always is, if generated from a regexp.
    // Fill saved registers with initial value = start offset - 1
    if (num_saved_registers_ > 8) {
      // Address of register 0.
      __ add(r1, frame_pointer(), Operand(kRegisterZero));
      __ mov(r2, Operand(num_saved_registers_));
      Label init_loop;
      __ bind(&init_loop);
      __ str(r0, MemOperand(r1, kPointerSize, NegPostIndex));
      __ sub(r2, r2, Operand(1), SetCC);
      __ b(ne, &init_loop);
    } else {
      for (int i = 0; i < num_saved_registers_; i++) {
        __ str(r0, register_location(i));
      }
    }
  }

  // Initialize backtrack stack pointer.
  __ ldr(backtrack_stackpointer(), MemOperand(frame_pointer(), kStackHighEnd));

  __ jmp(&start_label_);

  // Exit code:
  if (success_label_.is_linked()) {
    // Save captures when successful.
    __ bind(&success_label_);
    if (num_saved_registers_ > 0) {
      // copy captures to output
      __ ldr(r1, MemOperand(frame_pointer(), kInputStart));
      __ ldr(r0, MemOperand(frame_pointer(), kRegisterOutput));
      __ ldr(r2, MemOperand(frame_pointer(), kStartIndex));
      __ sub(r1, end_of_input_address(), r1);
      // r1 is length of input in bytes.
      if (mode_ == UC16) {
        __ mov(r1, Operand(r1, LSR, 1));
      }
      // r1 is length of input in characters.
      __ add(r1, r1, Operand(r2));
      // r1 is length of string in characters.

      DCHECK_EQ(0, num_saved_registers_ % 2);
      // Always an even number of capture registers. This allows us to
      // unroll the loop once to add an operation between a load of a register
      // and the following use of that register.
      for (int i = 0; i < num_saved_registers_; i += 2) {
        __ ldr(r2, register_location(i));
        __ ldr(r3, register_location(i + 1));
        if (i == 0 && global_with_zero_length_check()) {
          // Keep capture start in r4 for the zero-length check later.
          __ mov(r4, r2);
        }
        if (mode_ == UC16) {
          __ add(r2, r1, Operand(r2, ASR, 1));
          __ add(r3, r1, Operand(r3, ASR, 1));
        } else {
          __ add(r2, r1, Operand(r2));
          __ add(r3, r1, Operand(r3));
        }
        __ str(r2, MemOperand(r0, kPointerSize, PostIndex));
        __ str(r3, MemOperand(r0, kPointerSize, PostIndex));
      }
    }

    if (global()) {
      // Restart matching if the regular expression is flagged as global.
      __ ldr(r0, MemOperand(frame_pointer(), kSuccessfulCaptures));
      __ ldr(r1, MemOperand(frame_pointer(), kNumOutputRegisters));
      __ ldr(r2, MemOperand(frame_pointer(), kRegisterOutput));
      // Increment success counter.
      __ add(r0, r0, Operand(1));
      __ str(r0, MemOperand(frame_pointer(), kSuccessfulCaptures));
      // Capture results have been stored, so the number of remaining global
      // output registers is reduced by the number of stored captures.
      __ sub(r1, r1, Operand(num_saved_registers_));
      // Check whether we have enough room for another set of capture results.
      __ cmp(r1, Operand(num_saved_registers_));
      __ b(lt, &return_r0);

      __ str(r1, MemOperand(frame_pointer(), kNumOutputRegisters));
      // Advance the location for output.
      __ add(r2, r2, Operand(num_saved_registers_ * kPointerSize));
      __ str(r2, MemOperand(frame_pointer(), kRegisterOutput));

      // Prepare r0 to initialize registers with its value in the next run.
      __ ldr(r0, MemOperand(frame_pointer(), kStringStartMinusOne));

      if (global_with_zero_length_check()) {
        // Special case for zero-length matches.
        // r4: capture start index
        __ cmp(current_input_offset(), r4);
        // Not a zero-length match, restart.
        __ b(ne, &load_char_start_regexp);
        // Offset from the end is zero if we already reached the end.
        __ cmp(current_input_offset(), Operand::Zero());
        __ b(eq, &exit_label_);
        // Advance current position after a zero-length match.
        Label advance;
        __ bind(&advance);
        __ add(current_input_offset(),
               current_input_offset(),
               Operand((mode_ == UC16) ? 2 : 1));
        if (global_unicode()) CheckNotInSurrogatePair(0, &advance);
      }

      __ b(&load_char_start_regexp);
    } else {
      __ mov(r0, Operand(SUCCESS));
    }
  }

  // Exit and return r0
  __ bind(&exit_label_);
  if (global()) {
    __ ldr(r0, MemOperand(frame_pointer(), kSuccessfulCaptures));
  }

  __ bind(&return_r0);
  // Skip sp past regexp registers and local variables..
  __ mov(sp, frame_pointer());
  // Restore registers r4..r11 and return (restoring lr to pc).
  __ ldm(ia_w, sp, registers_to_retain | pc.bit());

  // Backtrack code (branch target for conditional backtracks).
  if (backtrack_label_.is_linked()) {
    __ bind(&backtrack_label_);
    Backtrack();
  }

  Label exit_with_exception;

  // Preempt-code
  if (check_preempt_label_.is_linked()) {
    SafeCallTarget(&check_preempt_label_);

    CallCheckStackGuardState();
    __ cmp(r0, Operand::Zero());
    // If returning non-zero, we should end execution with the given
    // result as return value.
    __ b(ne, &return_r0);

    // String might have moved: Reload end of string from frame.
    __ ldr(end_of_input_address(), MemOperand(frame_pointer(), kInputEnd));
    SafeReturn();
  }

  // Backtrack stack overflow code.
  if (stack_overflow_label_.is_linked()) {
    SafeCallTarget(&stack_overflow_label_);
    // Reached if the backtrack-stack limit has been hit.
    Label grow_failed;

    // Call GrowStack(backtrack_stackpointer(), &stack_base)
    static const int num_arguments = 3;
    __ PrepareCallCFunction(num_arguments);
    __ mov(r0, backtrack_stackpointer());
    __ add(r1, frame_pointer(), Operand(kStackHighEnd));
    __ mov(r2, Operand(ExternalReference::isolate_address(isolate())));
    ExternalReference grow_stack =
        ExternalReference::re_grow_stack(isolate());
    __ CallCFunction(grow_stack, num_arguments);
    // If return nullptr, we have failed to grow the stack, and
    // must exit with a stack-overflow exception.
    __ cmp(r0, Operand::Zero());
    __ b(eq, &exit_with_exception);
    // Otherwise use return value as new stack pointer.
    __ mov(backtrack_stackpointer(), r0);
    // Restore saved registers and continue.
    SafeReturn();
  }

  if (exit_with_exception.is_linked()) {
    // If any of the code above needed to exit with an exception.
    __ bind(&exit_with_exception);
    // Exit with Result EXCEPTION(-1) to signal thrown exception.
    __ mov(r0, Operand(EXCEPTION));
    __ jmp(&return_r0);
  }

  CodeDesc code_desc;
  masm_->GetCode(isolate(), &code_desc);
  Handle<Code> code = isolate()->factory()->NewCode(code_desc, Code::REGEXP,
                                                    masm_->CodeObject());
  PROFILE(masm_->isolate(),
          RegExpCodeCreateEvent(AbstractCode::cast(*code), *source));
  return Handle<HeapObject>::cast(code);
}


void RegExpMacroAssemblerARM::GoTo(Label* to) {
  BranchOrBacktrack(al, to);
}


void RegExpMacroAssemblerARM::IfRegisterGE(int reg,
                                           int comparand,
                                           Label* if_ge) {
  __ ldr(r0, register_location(reg));
  __ cmp(r0, Operand(comparand));
  BranchOrBacktrack(ge, if_ge);
}


void RegExpMacroAssemblerARM::IfRegisterLT(int reg,
                                           int comparand,
                                           Label* if_lt) {
  __ ldr(r0, register_location(reg));
  __ cmp(r0, Operand(comparand));
  BranchOrBacktrack(lt, if_lt);
}


void RegExpMacroAssemblerARM::IfRegisterEqPos(int reg,
                                              Label* if_eq) {
  __ ldr(r0, register_location(reg));
  __ cmp(r0, Operand(current_input_offset()));
  BranchOrBacktrack(eq, if_eq);
}


RegExpMacroAssembler::IrregexpImplementation
    RegExpMacroAssemblerARM::Implementation() {
  return kARMImplementation;
}


void RegExpMacroAssemblerARM::LoadCurrentCharacter(int cp_offset,
                                                   Label* on_end_of_input,
                                                   bool check_bounds,
                                                   int characters) {
  DCHECK(cp_offset < (1<<30));  // Be sane! (And ensure negation works)
  if (check_bounds) {
    if (cp_offset >= 0) {
      CheckPosition(cp_offset + characters - 1, on_end_of_input);
    } else {
      CheckPosition(cp_offset, on_end_of_input);
    }
  }
  LoadCurrentCharacterUnchecked(cp_offset, characters);
}


void RegExpMacroAssemblerARM::PopCurrentPosition() {
  Pop(current_input_offset());
}


void RegExpMacroAssemblerARM::PopRegister(int register_index) {
  Pop(r0);
  __ str(r0, register_location(register_index));
}


void RegExpMacroAssemblerARM::PushBacktrack(Label* label) {
  __ mov_label_offset(r0, label);
  Push(r0);
  CheckStackLimit();
}


void RegExpMacroAssemblerARM::PushCurrentPosition() {
  Push(current_input_offset());
}


void RegExpMacroAssemblerARM::PushRegister(int register_index,
                                           StackCheckFlag check_stack_limit) {
  __ ldr(r0, register_location(register_index));
  Push(r0);
  if (check_stack_limit) CheckStackLimit();
}


void RegExpMacroAssemblerARM::ReadCurrentPositionFromRegister(int reg) {
  __ ldr(current_input_offset(), register_location(reg));
}


void RegExpMacroAssemblerARM::ReadStackPointerFromRegister(int reg) {
  __ ldr(backtrack_stackpointer(), register_location(reg));
  __ ldr(r0, MemOperand(frame_pointer(), kStackHighEnd));
  __ add(backtrack_stackpointer(), backtrack_stackpointer(), Operand(r0));
}


void RegExpMacroAssemblerARM::SetCurrentPositionFromEnd(int by) {
  Label after_position;
  __ cmp(current_input_offset(), Operand(-by * char_size()));
  __ b(ge, &after_position);
  __ mov(current_input_offset(), Operand(-by * char_size()));
  // On RegExp code entry (where this operation is used), the character before
  // the current position is expected to be already loaded.
  // We have advanced the position, so it's safe to read backwards.
  LoadCurrentCharacterUnchecked(-1, 1);
  __ bind(&after_position);
}


void RegExpMacroAssemblerARM::SetRegister(int register_index, int to) {
  DCHECK(register_index >= num_saved_registers_);  // Reserved for positions!
  __ mov(r0, Operand(to));
  __ str(r0, register_location(register_index));
}


bool RegExpMacroAssemblerARM::Succeed() {
  __ jmp(&success_label_);
  return global();
}


void RegExpMacroAssemblerARM::WriteCurrentPositionToRegister(int reg,
                                                             int cp_offset) {
  if (cp_offset == 0) {
    __ str(current_input_offset(), register_location(reg));
  } else {
    __ add(r0, current_input_offset(), Operand(cp_offset * char_size()));
    __ str(r0, register_location(reg));
  }
}


void RegExpMacroAssemblerARM::ClearRegisters(int reg_from, int reg_to) {
  DCHECK(reg_from <= reg_to);
  __ ldr(r0, MemOperand(frame_pointer(), kStringStartMinusOne));
  for (int reg = reg_from; reg <= reg_to; reg++) {
    __ str(r0, register_location(reg));
  }
}


void RegExpMacroAssemblerARM::WriteStackPointerToRegister(int reg) {
  __ ldr(r1, MemOperand(frame_pointer(), kStackHighEnd));
  __ sub(r0, backtrack_stackpointer(), r1);
  __ str(r0, register_location(reg));
}


// Private methods:

void RegExpMacroAssemblerARM::CallCheckStackGuardState() {
  __ PrepareCallCFunction(3);

  // RegExp code frame pointer.
  __ mov(r2, frame_pointer());
  // Code* of self.
  __ mov(r1, Operand(masm_->CodeObject()));

  // We need to make room for the return address on the stack.
  int stack_alignment = base::OS::ActivationFrameAlignment();
  DCHECK(IsAligned(stack_alignment, kPointerSize));
  __ sub(sp, sp, Operand(stack_alignment));

  // r0 will point to the return address, placed by DirectCEntry.
  __ mov(r0, sp);

  ExternalReference stack_guard_check =
      ExternalReference::re_check_stack_guard_state(isolate());
  __ mov(ip, Operand(stack_guard_check));
  DirectCEntryStub stub(isolate());
  stub.GenerateCall(masm_, ip);

  // Drop the return address from the stack.
  __ add(sp, sp, Operand(stack_alignment));

  DCHECK_NE(0, stack_alignment);
  __ ldr(sp, MemOperand(sp, 0));

  __ mov(code_pointer(), Operand(masm_->CodeObject()));
}


// Helper function for reading a value out of a stack frame.
template <typename T>
static T& frame_entry(Address re_frame, int frame_offset) {
  return reinterpret_cast<T&>(Memory::int32_at(re_frame + frame_offset));
}


template <typename T>
static T* frame_entry_address(Address re_frame, int frame_offset) {
  return reinterpret_cast<T*>(re_frame + frame_offset);
}


int RegExpMacroAssemblerARM::CheckStackGuardState(Address* return_address,
                                                  Code* re_code,
                                                  Address re_frame) {
  return NativeRegExpMacroAssembler::CheckStackGuardState(
      frame_entry<Isolate*>(re_frame, kIsolate),
      frame_entry<int>(re_frame, kStartIndex),
      frame_entry<int>(re_frame, kDirectCall) == 1, return_address, re_code,
      frame_entry_address<String*>(re_frame, kInputString),
      frame_entry_address<const byte*>(re_frame, kInputStart),
      frame_entry_address<const byte*>(re_frame, kInputEnd));
}


MemOperand RegExpMacroAssemblerARM::register_location(int register_index) {
  DCHECK(register_index < (1<<30));
  if (num_registers_ <= register_index) {
    num_registers_ = register_index + 1;
  }
  return MemOperand(frame_pointer(),
                    kRegisterZero - register_index * kPointerSize);
}


void RegExpMacroAssemblerARM::CheckPosition(int cp_offset,
                                            Label* on_outside_input) {
  if (cp_offset >= 0) {
    __ cmp(current_input_offset(), Operand(-cp_offset * char_size()));
    BranchOrBacktrack(ge, on_outside_input);
  } else {
    __ ldr(r1, MemOperand(frame_pointer(), kStringStartMinusOne));
    __ add(r0, current_input_offset(), Operand(cp_offset * char_size()));
    __ cmp(r0, r1);
    BranchOrBacktrack(le, on_outside_input);
  }
}


void RegExpMacroAssemblerARM::BranchOrBacktrack(Condition condition,
                                                Label* to) {
  if (condition == al) {  // Unconditional.
    if (to == nullptr) {
      Backtrack();
      return;
    }
    __ jmp(to);
    return;
  }
  if (to == nullptr) {
    __ b(condition, &backtrack_label_);
    return;
  }
  __ b(condition, to);
}


void RegExpMacroAssemblerARM::SafeCall(Label* to, Condition cond) {
  __ bl(to, cond);
}


void RegExpMacroAssemblerARM::SafeReturn() {
  __ pop(lr);
  __ add(pc, lr, Operand(masm_->CodeObject()));
}


void RegExpMacroAssemblerARM::SafeCallTarget(Label* name) {
  __ bind(name);
  __ sub(lr, lr, Operand(masm_->CodeObject()));
  __ push(lr);
}


void RegExpMacroAssemblerARM::Push(Register source) {
  DCHECK(source != backtrack_stackpointer());
  __ str(source,
         MemOperand(backtrack_stackpointer(), kPointerSize, NegPreIndex));
}


void RegExpMacroAssemblerARM::Pop(Register target) {
  DCHECK(target != backtrack_stackpointer());
  __ ldr(target,
         MemOperand(backtrack_stackpointer(), kPointerSize, PostIndex));
}


void RegExpMacroAssemblerARM::CheckPreemption() {
  // Check for preemption.
  ExternalReference stack_limit =
      ExternalReference::address_of_stack_limit(isolate());
  __ mov(r0, Operand(stack_limit));
  __ ldr(r0, MemOperand(r0));
  __ cmp(sp, r0);
  SafeCall(&check_preempt_label_, ls);
}


void RegExpMacroAssemblerARM::CheckStackLimit() {
  ExternalReference stack_limit =
      ExternalReference::address_of_regexp_stack_limit(isolate());
  __ mov(r0, Operand(stack_limit));
  __ ldr(r0, MemOperand(r0));
  __ cmp(backtrack_stackpointer(), Operand(r0));
  SafeCall(&stack_overflow_label_, ls);
}


void RegExpMacroAssemblerARM::LoadCurrentCharacterUnchecked(int cp_offset,
                                                            int characters) {
  Register offset = current_input_offset();
  if (cp_offset != 0) {
    // r4 is not being used to store the capture start index at this point.
    __ add(r4, current_input_offset(), Operand(cp_offset * char_size()));
    offset = r4;
  }
  // The ldr, str, ldrh, strh instructions can do unaligned accesses, if the CPU
  // and the operating system running on the target allow it.
  // If unaligned load/stores are not supported then this function must only
  // be used to load a single character at a time.
  if (!CanReadUnaligned()) {
    DCHECK_EQ(1, characters);
  }

  if (mode_ == LATIN1) {
    if (characters == 4) {
      __ ldr(current_character(), MemOperand(end_of_input_address(), offset));
    } else if (characters == 2) {
      __ ldrh(current_character(), MemOperand(end_of_input_address(), offset));
    } else {
      DCHECK_EQ(1, characters);
      __ ldrb(current_character(), MemOperand(end_of_input_address(), offset));
    }
  } else {
    DCHECK(mode_ == UC16);
    if (characters == 2) {
      __ ldr(current_character(), MemOperand(end_of_input_address(), offset));
    } else {
      DCHECK_EQ(1, characters);
      __ ldrh(current_character(), MemOperand(end_of_input_address(), offset));
    }
  }
}


#undef __

#endif  // V8_INTERPRETED_REGEXP

}  // namespace internal
}  // namespace v8

#endif  // V8_TARGET_ARCH_ARM<|MERGE_RESOLUTION|>--- conflicted
+++ resolved
@@ -8,11 +8,7 @@
 
 #include "src/assembler-inl.h"
 #include "src/code-stubs.h"
-<<<<<<< HEAD
-#include "src/factory.h"
-=======
 #include "src/heap/factory.h"
->>>>>>> 84bd6f3c
 #include "src/log.h"
 #include "src/macro-assembler.h"
 #include "src/objects-inl.h"
@@ -90,12 +86,7 @@
  *              bool direct_call = false,
  *              Isolate* isolate);
  * The call is performed by NativeRegExpMacroAssembler::Execute()
-<<<<<<< HEAD
- * (in regexp-macro-assembler.cc) via the CALL_GENERATED_REGEXP_CODE macro
- * in arm/simulator-arm.h.
-=======
  * (in regexp-macro-assembler.cc) via the GeneratedCode wrapper.
->>>>>>> 84bd6f3c
  */
 
 #define __ ACCESS_MASM(masm_)
