// Copyright 2016 the V8 project authors. All rights reserved.
// Use of this source code is governed by a BSD-style license that can be
// found in the LICENSE file.

#ifndef V8_REGEXP_REGEXP_AST_H_
#define V8_REGEXP_REGEXP_AST_H_

#include "src/objects.h"
#include "src/objects/js-regexp.h"
#include "src/objects/string.h"
#include "src/utils.h"
#include "src/zone/zone-containers.h"
#include "src/zone/zone.h"

namespace v8 {
namespace internal {

#define FOR_EACH_REG_EXP_TREE_TYPE(VISIT) \
  VISIT(Disjunction)                      \
  VISIT(Alternative)                      \
  VISIT(Assertion)                        \
  VISIT(CharacterClass)                   \
  VISIT(Atom)                             \
  VISIT(Quantifier)                       \
  VISIT(Capture)                          \
  VISIT(Group)                            \
  VISIT(Lookaround)                       \
  VISIT(BackReference)                    \
  VISIT(Empty)                            \
  VISIT(Text)

#define FORWARD_DECLARE(Name) class RegExp##Name;
FOR_EACH_REG_EXP_TREE_TYPE(FORWARD_DECLARE)
#undef FORWARD_DECLARE

class RegExpCompiler;
class RegExpNode;
class RegExpTree;


class RegExpVisitor BASE_EMBEDDED {
 public:
  virtual ~RegExpVisitor() {}
#define MAKE_CASE(Name) \
  virtual void* Visit##Name(RegExp##Name*, void* data) = 0;
  FOR_EACH_REG_EXP_TREE_TYPE(MAKE_CASE)
#undef MAKE_CASE
};


// A simple closed interval.
class Interval {
 public:
  Interval() : from_(kNone), to_(kNone) {}
  Interval(int from, int to) : from_(from), to_(to) {}
  Interval Union(Interval that) {
    if (that.from_ == kNone)
      return *this;
    else if (from_ == kNone)
      return that;
    else
      return Interval(Min(from_, that.from_), Max(to_, that.to_));
  }
  bool Contains(int value) { return (from_ <= value) && (value <= to_); }
  bool is_empty() { return from_ == kNone; }
  int from() const { return from_; }
  int to() const { return to_; }
  static Interval Empty() { return Interval(); }
  static const int kNone = -1;

 private:
  int from_;
  int to_;
};


// Represents code units in the range from from_ to to_, both ends are
// inclusive.
class CharacterRange {
 public:
  CharacterRange() : from_(0), to_(0) {}
  // For compatibility with the CHECK_OK macro
  CharacterRange(void* null) { DCHECK_NULL(null); }  // NOLINT
  static void AddClassEscape(char type, ZoneList<CharacterRange>* ranges,
                             Zone* zone);
  // Add class escapes. Add case equivalent closure for \w and \W if necessary.
<<<<<<< HEAD
  static void AddClassEscape(uc16 type, ZoneList<CharacterRange>* ranges,
=======
  static void AddClassEscape(char type, ZoneList<CharacterRange>* ranges,
>>>>>>> 84bd6f3c
                             bool add_unicode_case_equivalents, Zone* zone);
  static Vector<const int> GetWordBounds();
  static inline CharacterRange Singleton(uc32 value) {
    return CharacterRange(value, value);
  }
  static inline CharacterRange Range(uc32 from, uc32 to) {
    DCHECK(0 <= from && to <= String::kMaxCodePoint);
    DCHECK(static_cast<uint32_t>(from) <= static_cast<uint32_t>(to));
    return CharacterRange(from, to);
  }
  static inline CharacterRange Everything() {
    return CharacterRange(0, String::kMaxCodePoint);
  }
  static inline ZoneList<CharacterRange>* List(Zone* zone,
                                               CharacterRange range) {
    ZoneList<CharacterRange>* list =
        new (zone) ZoneList<CharacterRange>(1, zone);
    list->Add(range, zone);
    return list;
  }
  bool Contains(uc32 i) { return from_ <= i && i <= to_; }
  uc32 from() const { return from_; }
  void set_from(uc32 value) { from_ = value; }
  uc32 to() const { return to_; }
  void set_to(uc32 value) { to_ = value; }
  bool is_valid() { return from_ <= to_; }
  bool IsEverything(uc32 max) { return from_ == 0 && to_ >= max; }
  bool IsSingleton() { return (from_ == to_); }
  static void AddCaseEquivalents(Isolate* isolate, Zone* zone,
                                 ZoneList<CharacterRange>* ranges,
                                 bool is_one_byte);
  // Whether a range list is in canonical form: Ranges ordered by from value,
  // and ranges non-overlapping and non-adjacent.
  static bool IsCanonical(ZoneList<CharacterRange>* ranges);
  // Convert range list to canonical form. The characters covered by the ranges
  // will still be the same, but no character is in more than one range, and
  // adjacent ranges are merged. The resulting list may be shorter than the
  // original, but cannot be longer.
  static void Canonicalize(ZoneList<CharacterRange>* ranges);
  // Negate the contents of a character range in canonical form.
  static void Negate(ZoneList<CharacterRange>* src,
                     ZoneList<CharacterRange>* dst, Zone* zone);
  static const int kStartMarker = (1 << 24);
  static const int kPayloadMask = (1 << 24) - 1;

 private:
  CharacterRange(uc32 from, uc32 to) : from_(from), to_(to) {}

  uc32 from_;
  uc32 to_;
};


class CharacterSet final BASE_EMBEDDED {
 public:
  explicit CharacterSet(uc16 standard_set_type)
      : ranges_(nullptr), standard_set_type_(standard_set_type) {}
  explicit CharacterSet(ZoneList<CharacterRange>* ranges)
      : ranges_(ranges), standard_set_type_(0) {}
  ZoneList<CharacterRange>* ranges(Zone* zone);
  uc16 standard_set_type() const { return standard_set_type_; }
  void set_standard_set_type(uc16 special_set_type) {
    standard_set_type_ = special_set_type;
  }
  bool is_standard() { return standard_set_type_ != 0; }
  void Canonicalize();

 private:
  ZoneList<CharacterRange>* ranges_;
  // If non-zero, the value represents a standard set (e.g., all whitespace
  // characters) without having to expand the ranges.
  uc16 standard_set_type_;
};


class TextElement final BASE_EMBEDDED {
 public:
  enum TextType { ATOM, CHAR_CLASS };

  static TextElement Atom(RegExpAtom* atom);
  static TextElement CharClass(RegExpCharacterClass* char_class);

  int cp_offset() const { return cp_offset_; }
  void set_cp_offset(int cp_offset) { cp_offset_ = cp_offset; }
  int length() const;

  TextType text_type() const { return text_type_; }

  RegExpTree* tree() const { return tree_; }

  RegExpAtom* atom() const {
    DCHECK(text_type() == ATOM);
    return reinterpret_cast<RegExpAtom*>(tree());
  }

  RegExpCharacterClass* char_class() const {
    DCHECK(text_type() == CHAR_CLASS);
    return reinterpret_cast<RegExpCharacterClass*>(tree());
  }

 private:
  TextElement(TextType text_type, RegExpTree* tree)
      : cp_offset_(-1), text_type_(text_type), tree_(tree) {}

  int cp_offset_;
  TextType text_type_;
  RegExpTree* tree_;
};


class RegExpTree : public ZoneObject {
 public:
  static const int kInfinity = kMaxInt;
  virtual ~RegExpTree() {}
  virtual void* Accept(RegExpVisitor* visitor, void* data) = 0;
  virtual RegExpNode* ToNode(RegExpCompiler* compiler,
                             RegExpNode* on_success) = 0;
  virtual bool IsTextElement() { return false; }
  virtual bool IsAnchoredAtStart() { return false; }
  virtual bool IsAnchoredAtEnd() { return false; }
  virtual int min_match() = 0;
  virtual int max_match() = 0;
  // Returns the interval of registers used for captures within this
  // expression.
  virtual Interval CaptureRegisters() { return Interval::Empty(); }
  virtual void AppendToText(RegExpText* text, Zone* zone);
  std::ostream& Print(std::ostream& os, Zone* zone);  // NOLINT
#define MAKE_ASTYPE(Name)           \
  virtual RegExp##Name* As##Name(); \
  virtual bool Is##Name();
  FOR_EACH_REG_EXP_TREE_TYPE(MAKE_ASTYPE)
#undef MAKE_ASTYPE
};


class RegExpDisjunction final : public RegExpTree {
 public:
  explicit RegExpDisjunction(ZoneList<RegExpTree*>* alternatives);
  void* Accept(RegExpVisitor* visitor, void* data) override;
  RegExpNode* ToNode(RegExpCompiler* compiler, RegExpNode* on_success) override;
  RegExpDisjunction* AsDisjunction() override;
  Interval CaptureRegisters() override;
  bool IsDisjunction() override;
  bool IsAnchoredAtStart() override;
  bool IsAnchoredAtEnd() override;
  int min_match() override { return min_match_; }
  int max_match() override { return max_match_; }
  ZoneList<RegExpTree*>* alternatives() { return alternatives_; }

 private:
  bool SortConsecutiveAtoms(RegExpCompiler* compiler);
  void RationalizeConsecutiveAtoms(RegExpCompiler* compiler);
  void FixSingleCharacterDisjunctions(RegExpCompiler* compiler);
  ZoneList<RegExpTree*>* alternatives_;
  int min_match_;
  int max_match_;
};


class RegExpAlternative final : public RegExpTree {
 public:
  explicit RegExpAlternative(ZoneList<RegExpTree*>* nodes);
  void* Accept(RegExpVisitor* visitor, void* data) override;
  RegExpNode* ToNode(RegExpCompiler* compiler, RegExpNode* on_success) override;
  RegExpAlternative* AsAlternative() override;
  Interval CaptureRegisters() override;
  bool IsAlternative() override;
  bool IsAnchoredAtStart() override;
  bool IsAnchoredAtEnd() override;
  int min_match() override { return min_match_; }
  int max_match() override { return max_match_; }
  ZoneList<RegExpTree*>* nodes() { return nodes_; }

 private:
  ZoneList<RegExpTree*>* nodes_;
  int min_match_;
  int max_match_;
};


class RegExpAssertion final : public RegExpTree {
 public:
  enum AssertionType {
    START_OF_LINE,
    START_OF_INPUT,
    END_OF_LINE,
    END_OF_INPUT,
    BOUNDARY,
    NON_BOUNDARY
  };
  RegExpAssertion(AssertionType type, JSRegExp::Flags flags)
      : assertion_type_(type), flags_(flags) {}
  void* Accept(RegExpVisitor* visitor, void* data) override;
  RegExpNode* ToNode(RegExpCompiler* compiler, RegExpNode* on_success) override;
  RegExpAssertion* AsAssertion() override;
  bool IsAssertion() override;
  bool IsAnchoredAtStart() override;
  bool IsAnchoredAtEnd() override;
  int min_match() override { return 0; }
  int max_match() override { return 0; }
  AssertionType assertion_type() { return assertion_type_; }

 private:
  const AssertionType assertion_type_;
  const JSRegExp::Flags flags_;
};


class RegExpCharacterClass final : public RegExpTree {
 public:
  // NEGATED: The character class is negated and should match everything but
  //     the specified ranges.
  // CONTAINS_SPLIT_SURROGATE: The character class contains part of a split
  //     surrogate and should not be unicode-desugared (crbug.com/641091).
  enum Flag {
    NEGATED = 1 << 0,
    CONTAINS_SPLIT_SURROGATE = 1 << 1,
  };
<<<<<<< HEAD
  typedef base::Flags<Flag> Flags;

  explicit RegExpCharacterClass(ZoneList<CharacterRange>* ranges,
                                Flags flags = Flags())
      : set_(ranges), flags_(flags) {}
  explicit RegExpCharacterClass(uc16 type) : set_(type), flags_(0) {}
=======
  typedef base::Flags<Flag> CharacterClassFlags;

  RegExpCharacterClass(
      Zone* zone, ZoneList<CharacterRange>* ranges, JSRegExp::Flags flags,
      CharacterClassFlags character_class_flags = CharacterClassFlags())
      : set_(ranges),
        flags_(flags),
        character_class_flags_(character_class_flags) {
    // Convert the empty set of ranges to the negated Everything() range.
    if (ranges->is_empty()) {
      ranges->Add(CharacterRange::Everything(), zone);
      character_class_flags_ ^= NEGATED;
    }
  }
  RegExpCharacterClass(uc16 type, JSRegExp::Flags flags)
      : set_(type),
        flags_(flags),
        character_class_flags_(CharacterClassFlags()) {}
>>>>>>> 84bd6f3c
  void* Accept(RegExpVisitor* visitor, void* data) override;
  RegExpNode* ToNode(RegExpCompiler* compiler, RegExpNode* on_success) override;
  RegExpCharacterClass* AsCharacterClass() override;
  bool IsCharacterClass() override;
  bool IsTextElement() override { return true; }
  int min_match() override { return 1; }
  // The character class may match two code units for unicode regexps.
  // TODO(yangguo): we should split this class for usage in TextElement, and
  //                make max_match() dependent on the character class content.
  int max_match() override { return 2; }
  void AppendToText(RegExpText* text, Zone* zone) override;
  CharacterSet character_set() { return set_; }
  // TODO(lrn): Remove need for complex version if is_standard that
  // recognizes a mangled standard set and just do { return set_.is_special(); }
  bool is_standard(Zone* zone);
  // Returns a value representing the standard character set if is_standard()
  // returns true.
  // Currently used values are:
  // s : unicode whitespace
  // S : unicode non-whitespace
  // w : ASCII word character (digit, letter, underscore)
  // W : non-ASCII word character
  // d : ASCII digit
  // D : non-ASCII digit
  // . : non-newline
  // * : All characters, for advancing unanchored regexp
  uc16 standard_type() const { return set_.standard_set_type(); }
  ZoneList<CharacterRange>* ranges(Zone* zone) { return set_.ranges(zone); }
<<<<<<< HEAD
  bool is_negated() const { return (flags_ & NEGATED) != 0; }
  bool contains_split_surrogate() const {
    return (flags_ & CONTAINS_SPLIT_SURROGATE) != 0;
=======
  bool is_negated() const { return (character_class_flags_ & NEGATED) != 0; }
  JSRegExp::Flags flags() const { return flags_; }
  bool contains_split_surrogate() const {
    return (character_class_flags_ & CONTAINS_SPLIT_SURROGATE) != 0;
>>>>>>> 84bd6f3c
  }

 private:
  CharacterSet set_;
<<<<<<< HEAD
  const Flags flags_;
=======
  const JSRegExp::Flags flags_;
  CharacterClassFlags character_class_flags_;
>>>>>>> 84bd6f3c
};


class RegExpAtom final : public RegExpTree {
 public:
  explicit RegExpAtom(Vector<const uc16> data, JSRegExp::Flags flags)
      : data_(data), flags_(flags) {}
  void* Accept(RegExpVisitor* visitor, void* data) override;
  RegExpNode* ToNode(RegExpCompiler* compiler, RegExpNode* on_success) override;
  RegExpAtom* AsAtom() override;
  bool IsAtom() override;
  bool IsTextElement() override { return true; }
  int min_match() override { return data_.length(); }
  int max_match() override { return data_.length(); }
  void AppendToText(RegExpText* text, Zone* zone) override;
  Vector<const uc16> data() { return data_; }
  int length() { return data_.length(); }
  JSRegExp::Flags flags() const { return flags_; }
  bool ignore_case() const { return (flags_ & JSRegExp::kIgnoreCase) != 0; }

 private:
  Vector<const uc16> data_;
  const JSRegExp::Flags flags_;
};


class RegExpText final : public RegExpTree {
 public:
  explicit RegExpText(Zone* zone) : elements_(2, zone), length_(0) {}
  void* Accept(RegExpVisitor* visitor, void* data) override;
  RegExpNode* ToNode(RegExpCompiler* compiler, RegExpNode* on_success) override;
  RegExpText* AsText() override;
  bool IsText() override;
  bool IsTextElement() override { return true; }
  int min_match() override { return length_; }
  int max_match() override { return length_; }
  void AppendToText(RegExpText* text, Zone* zone) override;
  void AddElement(TextElement elm, Zone* zone) {
    elements_.Add(elm, zone);
    length_ += elm.length();
  }
  ZoneList<TextElement>* elements() { return &elements_; }

 private:
  ZoneList<TextElement> elements_;
  int length_;
};


class RegExpQuantifier final : public RegExpTree {
 public:
  enum QuantifierType { GREEDY, NON_GREEDY, POSSESSIVE };
  RegExpQuantifier(int min, int max, QuantifierType type, RegExpTree* body)
      : body_(body),
        min_(min),
        max_(max),
        min_match_(min * body->min_match()),
        quantifier_type_(type) {
    if (max > 0 && body->max_match() > kInfinity / max) {
      max_match_ = kInfinity;
    } else {
      max_match_ = max * body->max_match();
    }
  }
  void* Accept(RegExpVisitor* visitor, void* data) override;
  RegExpNode* ToNode(RegExpCompiler* compiler, RegExpNode* on_success) override;
  static RegExpNode* ToNode(int min, int max, bool is_greedy, RegExpTree* body,
                            RegExpCompiler* compiler, RegExpNode* on_success,
                            bool not_at_start = false);
  RegExpQuantifier* AsQuantifier() override;
  Interval CaptureRegisters() override;
  bool IsQuantifier() override;
  int min_match() override { return min_match_; }
  int max_match() override { return max_match_; }
  int min() { return min_; }
  int max() { return max_; }
  bool is_possessive() { return quantifier_type_ == POSSESSIVE; }
  bool is_non_greedy() { return quantifier_type_ == NON_GREEDY; }
  bool is_greedy() { return quantifier_type_ == GREEDY; }
  RegExpTree* body() { return body_; }

 private:
  RegExpTree* body_;
  int min_;
  int max_;
  int min_match_;
  int max_match_;
  QuantifierType quantifier_type_;
};


class RegExpCapture final : public RegExpTree {
 public:
  explicit RegExpCapture(int index)
      : body_(nullptr), index_(index), name_(nullptr) {}
  void* Accept(RegExpVisitor* visitor, void* data) override;
  RegExpNode* ToNode(RegExpCompiler* compiler, RegExpNode* on_success) override;
  static RegExpNode* ToNode(RegExpTree* body, int index,
                            RegExpCompiler* compiler, RegExpNode* on_success);
  RegExpCapture* AsCapture() override;
  bool IsAnchoredAtStart() override;
  bool IsAnchoredAtEnd() override;
  Interval CaptureRegisters() override;
  bool IsCapture() override;
  int min_match() override { return body_->min_match(); }
  int max_match() override { return body_->max_match(); }
  RegExpTree* body() { return body_; }
  void set_body(RegExpTree* body) { body_ = body; }
  int index() { return index_; }
  const ZoneVector<uc16>* name() const { return name_; }
  void set_name(const ZoneVector<uc16>* name) { name_ = name; }
  static int StartRegister(int index) { return index * 2; }
  static int EndRegister(int index) { return index * 2 + 1; }

 private:
  RegExpTree* body_;
  int index_;
  const ZoneVector<uc16>* name_;
};

class RegExpGroup final : public RegExpTree {
 public:
  explicit RegExpGroup(RegExpTree* body) : body_(body) {}
  void* Accept(RegExpVisitor* visitor, void* data) override;
  RegExpNode* ToNode(RegExpCompiler* compiler,
                     RegExpNode* on_success) override {
    return body_->ToNode(compiler, on_success);
  }
  RegExpGroup* AsGroup() override;
  bool IsAnchoredAtStart() override { return body_->IsAnchoredAtStart(); }
  bool IsAnchoredAtEnd() override { return body_->IsAnchoredAtEnd(); }
  bool IsGroup() override;
  int min_match() override { return body_->min_match(); }
  int max_match() override { return body_->max_match(); }
  Interval CaptureRegisters() override { return body_->CaptureRegisters(); }
  RegExpTree* body() { return body_; }

 private:
  RegExpTree* body_;
};

class RegExpLookaround final : public RegExpTree {
 public:
  enum Type { LOOKAHEAD, LOOKBEHIND };

  RegExpLookaround(RegExpTree* body, bool is_positive, int capture_count,
                   int capture_from, Type type)
      : body_(body),
        is_positive_(is_positive),
        capture_count_(capture_count),
        capture_from_(capture_from),
        type_(type) {}

  void* Accept(RegExpVisitor* visitor, void* data) override;
  RegExpNode* ToNode(RegExpCompiler* compiler, RegExpNode* on_success) override;
  RegExpLookaround* AsLookaround() override;
  Interval CaptureRegisters() override;
  bool IsLookaround() override;
  bool IsAnchoredAtStart() override;
  int min_match() override { return 0; }
  int max_match() override { return 0; }
  RegExpTree* body() { return body_; }
  bool is_positive() { return is_positive_; }
  int capture_count() { return capture_count_; }
  int capture_from() { return capture_from_; }
  Type type() { return type_; }

  class Builder {
   public:
    Builder(bool is_positive, RegExpNode* on_success,
            int stack_pointer_register, int position_register,
            int capture_register_count = 0, int capture_register_start = 0);
    RegExpNode* on_match_success() { return on_match_success_; }
    RegExpNode* ForMatch(RegExpNode* match);

   private:
    bool is_positive_;
    RegExpNode* on_match_success_;
    RegExpNode* on_success_;
    int stack_pointer_register_;
    int position_register_;
  };

 private:
  RegExpTree* body_;
  bool is_positive_;
  int capture_count_;
  int capture_from_;
  Type type_;
};


class RegExpBackReference final : public RegExpTree {
 public:
  explicit RegExpBackReference(JSRegExp::Flags flags)
      : capture_(nullptr), name_(nullptr), flags_(flags) {}
  RegExpBackReference(RegExpCapture* capture, JSRegExp::Flags flags)
      : capture_(capture), name_(nullptr), flags_(flags) {}
  void* Accept(RegExpVisitor* visitor, void* data) override;
  RegExpNode* ToNode(RegExpCompiler* compiler, RegExpNode* on_success) override;
  RegExpBackReference* AsBackReference() override;
  bool IsBackReference() override;
  int min_match() override { return 0; }
  // The back reference may be recursive, e.g. /(\2)(\1)/. To avoid infinite
  // recursion, we give up. Ignorance is bliss.
  int max_match() override { return kInfinity; }
  int index() { return capture_->index(); }
  RegExpCapture* capture() { return capture_; }
  void set_capture(RegExpCapture* capture) { capture_ = capture; }
  const ZoneVector<uc16>* name() const { return name_; }
  void set_name(const ZoneVector<uc16>* name) { name_ = name; }

 private:
  RegExpCapture* capture_;
  const ZoneVector<uc16>* name_;
  const JSRegExp::Flags flags_;
};


class RegExpEmpty final : public RegExpTree {
 public:
  RegExpEmpty() {}
  void* Accept(RegExpVisitor* visitor, void* data) override;
  RegExpNode* ToNode(RegExpCompiler* compiler, RegExpNode* on_success) override;
  RegExpEmpty* AsEmpty() override;
  bool IsEmpty() override;
  int min_match() override { return 0; }
  int max_match() override { return 0; }
};

}  // namespace internal
}  // namespace v8

#endif  // V8_REGEXP_REGEXP_AST_H_<|MERGE_RESOLUTION|>--- conflicted
+++ resolved
@@ -84,11 +84,7 @@
   static void AddClassEscape(char type, ZoneList<CharacterRange>* ranges,
                              Zone* zone);
   // Add class escapes. Add case equivalent closure for \w and \W if necessary.
-<<<<<<< HEAD
-  static void AddClassEscape(uc16 type, ZoneList<CharacterRange>* ranges,
-=======
   static void AddClassEscape(char type, ZoneList<CharacterRange>* ranges,
->>>>>>> 84bd6f3c
                              bool add_unicode_case_equivalents, Zone* zone);
   static Vector<const int> GetWordBounds();
   static inline CharacterRange Singleton(uc32 value) {
@@ -307,14 +303,6 @@
     NEGATED = 1 << 0,
     CONTAINS_SPLIT_SURROGATE = 1 << 1,
   };
-<<<<<<< HEAD
-  typedef base::Flags<Flag> Flags;
-
-  explicit RegExpCharacterClass(ZoneList<CharacterRange>* ranges,
-                                Flags flags = Flags())
-      : set_(ranges), flags_(flags) {}
-  explicit RegExpCharacterClass(uc16 type) : set_(type), flags_(0) {}
-=======
   typedef base::Flags<Flag> CharacterClassFlags;
 
   RegExpCharacterClass(
@@ -333,7 +321,6 @@
       : set_(type),
         flags_(flags),
         character_class_flags_(CharacterClassFlags()) {}
->>>>>>> 84bd6f3c
   void* Accept(RegExpVisitor* visitor, void* data) override;
   RegExpNode* ToNode(RegExpCompiler* compiler, RegExpNode* on_success) override;
   RegExpCharacterClass* AsCharacterClass() override;
@@ -362,26 +349,16 @@
   // * : All characters, for advancing unanchored regexp
   uc16 standard_type() const { return set_.standard_set_type(); }
   ZoneList<CharacterRange>* ranges(Zone* zone) { return set_.ranges(zone); }
-<<<<<<< HEAD
-  bool is_negated() const { return (flags_ & NEGATED) != 0; }
-  bool contains_split_surrogate() const {
-    return (flags_ & CONTAINS_SPLIT_SURROGATE) != 0;
-=======
   bool is_negated() const { return (character_class_flags_ & NEGATED) != 0; }
   JSRegExp::Flags flags() const { return flags_; }
   bool contains_split_surrogate() const {
     return (character_class_flags_ & CONTAINS_SPLIT_SURROGATE) != 0;
->>>>>>> 84bd6f3c
   }
 
  private:
   CharacterSet set_;
-<<<<<<< HEAD
-  const Flags flags_;
-=======
   const JSRegExp::Flags flags_;
   CharacterClassFlags character_class_flags_;
->>>>>>> 84bd6f3c
 };
 
 
