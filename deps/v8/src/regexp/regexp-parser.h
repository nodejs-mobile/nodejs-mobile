--- conflicted
+++ resolved
@@ -209,16 +209,9 @@
   int captures_started() { return captures_started_; }
   int position() { return next_pos_ - 1; }
   bool failed() { return failed_; }
-<<<<<<< HEAD
-  bool dotall() const { return dotall_; }
-  bool ignore_case() const { return ignore_case_; }
-  bool multiline() const { return multiline_; }
-  bool unicode() const { return unicode_; }
-=======
   // The Unicode flag can't be changed using in-regexp syntax, so it's OK to
   // just read the initial flag value here.
   bool unicode() const { return (top_level_flags_ & JSRegExp::kUnicode) != 0; }
->>>>>>> 84bd6f3c
 
   static bool IsSyntaxCharacterOrSlash(uc32 c);
 
@@ -335,17 +328,10 @@
   ZoneList<RegExpBackReference*>* named_back_references_;
   FlatStringReader* in_;
   uc32 current_;
-<<<<<<< HEAD
-  bool dotall_;
-  bool ignore_case_;
-  bool multiline_;
-  bool unicode_;
-=======
   // These are the flags specified outside the regexp syntax ie after the
   // terminating '/' or in the second argument to the constructor.  The current
   // flags are stored on the RegExpBuilder.
   JSRegExp::Flags top_level_flags_;
->>>>>>> 84bd6f3c
   int next_pos_;
   int captures_started_;
   int capture_count_;  // Only valid after we have scanned for captures.
