--- conflicted
+++ resolved
@@ -57,11 +57,7 @@
  *              the code)
  *
  *  - fp[96]   isolate            Address of the current isolate.
-<<<<<<< HEAD
- *  ^^^ csp when called ^^^
-=======
  *  ^^^ sp when called ^^^
->>>>>>> 84bd6f3c
  *  - fp[88]    lr                 Return from the RegExp code.
  *  - fp[80]    r29                Old frame pointer (CalleeSaved).
  *  - fp[0..72] r19-r28            Backup of CalleeSaved registers.
@@ -100,12 +96,7 @@
  *              bool direct_call = false,
  *              Isolate* isolate);
  * The call is performed by NativeRegExpMacroAssembler::Execute()
-<<<<<<< HEAD
- * (in regexp-macro-assembler.cc) via the CALL_GENERATED_REGEXP_CODE macro
- * in arm64/simulator-arm64.h.
-=======
  * (in regexp-macro-assembler.cc) via the GeneratedCode wrapper.
->>>>>>> 84bd6f3c
  */
 
 #define __ ACCESS_MASM(masm_)
