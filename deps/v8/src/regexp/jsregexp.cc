// Copyright 2012 the V8 project authors. All rights reserved.
// Use of this source code is governed by a BSD-style license that can be
// found in the LICENSE file.

#include "src/regexp/jsregexp.h"

#include <memory>
#include <vector>

#include "src/base/platform/platform.h"
#include "src/compilation-cache.h"
#include "src/elements.h"
#include "src/execution.h"
#include "src/heap/factory.h"
#include "src/isolate-inl.h"
#include "src/messages.h"
#include "src/ostreams.h"
#include "src/regexp/interpreter-irregexp.h"
#include "src/regexp/jsregexp-inl.h"
#include "src/regexp/regexp-macro-assembler-irregexp.h"
#include "src/regexp/regexp-macro-assembler-tracer.h"
#include "src/regexp/regexp-macro-assembler.h"
#include "src/regexp/regexp-parser.h"
#include "src/regexp/regexp-stack.h"
#include "src/runtime/runtime.h"
#include "src/splay-tree-inl.h"
#include "src/string-search.h"
#include "src/unicode-decoder.h"
#include "src/unicode-inl.h"

#ifdef V8_INTL_SUPPORT
#include "unicode/uniset.h"
#include "unicode/utypes.h"
#endif  // V8_INTL_SUPPORT

#ifndef V8_INTERPRETED_REGEXP
#if V8_TARGET_ARCH_IA32
#include "src/regexp/ia32/regexp-macro-assembler-ia32.h"
#elif V8_TARGET_ARCH_X64
#include "src/regexp/x64/regexp-macro-assembler-x64.h"
#elif V8_TARGET_ARCH_ARM64
#include "src/regexp/arm64/regexp-macro-assembler-arm64.h"
#elif V8_TARGET_ARCH_ARM
#include "src/regexp/arm/regexp-macro-assembler-arm.h"
#elif V8_TARGET_ARCH_PPC
#include "src/regexp/ppc/regexp-macro-assembler-ppc.h"
#elif V8_TARGET_ARCH_S390
#include "src/regexp/s390/regexp-macro-assembler-s390.h"
#elif V8_TARGET_ARCH_MIPS
#include "src/regexp/mips/regexp-macro-assembler-mips.h"
#elif V8_TARGET_ARCH_MIPS64
#include "src/regexp/mips64/regexp-macro-assembler-mips64.h"
#else
#error Unsupported target architecture.
#endif
#endif


namespace v8 {
namespace internal {

V8_WARN_UNUSED_RESULT
static inline MaybeHandle<Object> ThrowRegExpException(
    Handle<JSRegExp> re, Handle<String> pattern, Handle<String> error_text) {
  Isolate* isolate = re->GetIsolate();
  THROW_NEW_ERROR(isolate, NewSyntaxError(MessageTemplate::kMalformedRegExp,
                                          pattern, error_text),
                  Object);
}


inline void ThrowRegExpException(Handle<JSRegExp> re,
                                 Handle<String> error_text) {
  USE(ThrowRegExpException(re, Handle<String>(re->Pattern()), error_text));
}


ContainedInLattice AddRange(ContainedInLattice containment,
                            const int* ranges,
                            int ranges_length,
                            Interval new_range) {
  DCHECK_EQ(1, ranges_length & 1);
  DCHECK_EQ(String::kMaxCodePoint + 1, ranges[ranges_length - 1]);
  if (containment == kLatticeUnknown) return containment;
  bool inside = false;
  int last = 0;
  for (int i = 0; i < ranges_length; inside = !inside, last = ranges[i], i++) {
    // Consider the range from last to ranges[i].
    // We haven't got to the new range yet.
    if (ranges[i] <= new_range.from()) continue;
    // New range is wholly inside last-ranges[i].  Note that new_range.to() is
    // inclusive, but the values in ranges are not.
    if (last <= new_range.from() && new_range.to() < ranges[i]) {
      return Combine(containment, inside ? kLatticeIn : kLatticeOut);
    }
    return kLatticeUnknown;
  }
  return containment;
}

// More makes code generation slower, less makes V8 benchmark score lower.
const int kMaxLookaheadForBoyerMoore = 8;
// In a 3-character pattern you can maximally step forwards 3 characters
// at a time, which is not always enough to pay for the extra logic.
const int kPatternTooShortForBoyerMoore = 2;

// Identifies the sort of regexps where the regexp engine is faster
// than the code used for atom matches.
static bool HasFewDifferentCharacters(Handle<String> pattern) {
  int length = Min(kMaxLookaheadForBoyerMoore, pattern->length());
  if (length <= kPatternTooShortForBoyerMoore) return false;
  const int kMod = 128;
  bool character_found[kMod];
  int different = 0;
  memset(&character_found[0], 0, sizeof(character_found));
  for (int i = 0; i < length; i++) {
    int ch = (pattern->Get(i) & (kMod - 1));
    if (!character_found[ch]) {
      character_found[ch] = true;
      different++;
      // We declare a regexp low-alphabet if it has at least 3 times as many
      // characters as it has different characters.
      if (different * 3 > length) return false;
    }
  }
  return true;
}

// Generic RegExp methods. Dispatches to implementation specific methods.

MaybeHandle<Object> RegExpImpl::Compile(Handle<JSRegExp> re,
                                        Handle<String> pattern,
                                        JSRegExp::Flags flags) {
  DCHECK(pattern->IsFlat());

  Isolate* isolate = re->GetIsolate();
  Zone zone(isolate->allocator(), ZONE_NAME);
  CompilationCache* compilation_cache = isolate->compilation_cache();
  MaybeHandle<FixedArray> maybe_cached =
      compilation_cache->LookupRegExp(pattern, flags);
  Handle<FixedArray> cached;
  if (maybe_cached.ToHandle(&cached)) {
    re->set_data(*cached);
    return re;
  }

  PostponeInterruptsScope postpone(isolate);
  RegExpCompileData parse_result;
  FlatStringReader reader(isolate, pattern);
  DCHECK(!isolate->has_pending_exception());
  if (!RegExpParser::ParseRegExp(isolate, &zone, &reader, flags,
                                 &parse_result)) {
    // Throw an exception if we fail to parse the pattern.
    return ThrowRegExpException(re, pattern, parse_result.error);
  }

  bool has_been_compiled = false;

  if (parse_result.simple && !IgnoreCase(flags) && !IsSticky(flags) &&
      !HasFewDifferentCharacters(pattern)) {
    // Parse-tree is a single atom that is equal to the pattern.
    AtomCompile(re, pattern, flags, pattern);
    has_been_compiled = true;
  } else if (parse_result.tree->IsAtom() && !IsSticky(flags) &&
             parse_result.capture_count == 0) {
    RegExpAtom* atom = parse_result.tree->AsAtom();
    Vector<const uc16> atom_pattern = atom->data();
    Handle<String> atom_string;
    ASSIGN_RETURN_ON_EXCEPTION(
        isolate, atom_string,
        isolate->factory()->NewStringFromTwoByte(atom_pattern), Object);
    if (!IgnoreCase(atom->flags()) && !HasFewDifferentCharacters(atom_string)) {
      AtomCompile(re, pattern, flags, atom_string);
      has_been_compiled = true;
    }
  }
  if (!has_been_compiled) {
    IrregexpInitialize(re, pattern, flags, parse_result.capture_count);
  }
  DCHECK(re->data()->IsFixedArray());
  // Compilation succeeded so the data is set on the regexp
  // and we can store it in the cache.
  Handle<FixedArray> data(FixedArray::cast(re->data()));
  compilation_cache->PutRegExp(pattern, flags, data);

  return re;
}

MaybeHandle<Object> RegExpImpl::Exec(Handle<JSRegExp> regexp,
                                     Handle<String> subject, int index,
                                     Handle<RegExpMatchInfo> last_match_info) {
  switch (regexp->TypeTag()) {
    case JSRegExp::ATOM:
      return AtomExec(regexp, subject, index, last_match_info);
    case JSRegExp::IRREGEXP: {
      return IrregexpExec(regexp, subject, index, last_match_info);
    }
    default:
      UNREACHABLE();
  }
}


// RegExp Atom implementation: Simple string search using indexOf.


void RegExpImpl::AtomCompile(Handle<JSRegExp> re,
                             Handle<String> pattern,
                             JSRegExp::Flags flags,
                             Handle<String> match_pattern) {
  re->GetIsolate()->factory()->SetRegExpAtomData(re,
                                                 JSRegExp::ATOM,
                                                 pattern,
                                                 flags,
                                                 match_pattern);
}

static void SetAtomLastCapture(Handle<RegExpMatchInfo> last_match_info,
                               String* subject, int from, int to) {
  SealHandleScope shs(last_match_info->GetIsolate());
  last_match_info->SetNumberOfCaptureRegisters(2);
  last_match_info->SetLastSubject(subject);
  last_match_info->SetLastInput(subject);
  last_match_info->SetCapture(0, from);
  last_match_info->SetCapture(1, to);
}


int RegExpImpl::AtomExecRaw(Handle<JSRegExp> regexp,
                            Handle<String> subject,
                            int index,
                            int32_t* output,
                            int output_size) {
  Isolate* isolate = regexp->GetIsolate();

  DCHECK_LE(0, index);
  DCHECK_LE(index, subject->length());

  subject = String::Flatten(subject);
  DisallowHeapAllocation no_gc;  // ensure vectors stay valid

  String* needle = String::cast(regexp->DataAt(JSRegExp::kAtomPatternIndex));
  int needle_len = needle->length();
  DCHECK(needle->IsFlat());
  DCHECK_LT(0, needle_len);

  if (index + needle_len > subject->length()) {
    return RegExpImpl::RE_FAILURE;
  }

  for (int i = 0; i < output_size; i += 2) {
    String::FlatContent needle_content = needle->GetFlatContent();
    String::FlatContent subject_content = subject->GetFlatContent();
    DCHECK(needle_content.IsFlat());
    DCHECK(subject_content.IsFlat());
    // dispatch on type of strings
    index =
        (needle_content.IsOneByte()
             ? (subject_content.IsOneByte()
                    ? SearchString(isolate, subject_content.ToOneByteVector(),
                                   needle_content.ToOneByteVector(), index)
                    : SearchString(isolate, subject_content.ToUC16Vector(),
                                   needle_content.ToOneByteVector(), index))
             : (subject_content.IsOneByte()
                    ? SearchString(isolate, subject_content.ToOneByteVector(),
                                   needle_content.ToUC16Vector(), index)
                    : SearchString(isolate, subject_content.ToUC16Vector(),
                                   needle_content.ToUC16Vector(), index)));
    if (index == -1) {
      return i / 2;  // Return number of matches.
    } else {
      output[i] = index;
      output[i+1] = index + needle_len;
      index += needle_len;
    }
  }
  return output_size / 2;
}

Handle<Object> RegExpImpl::AtomExec(Handle<JSRegExp> re, Handle<String> subject,
                                    int index,
                                    Handle<RegExpMatchInfo> last_match_info) {
  Isolate* isolate = re->GetIsolate();

  static const int kNumRegisters = 2;
  STATIC_ASSERT(kNumRegisters <= Isolate::kJSRegexpStaticOffsetsVectorSize);
  int32_t* output_registers = isolate->jsregexp_static_offsets_vector();

  int res = AtomExecRaw(re, subject, index, output_registers, kNumRegisters);

  if (res == RegExpImpl::RE_FAILURE) return isolate->factory()->null_value();

  DCHECK_EQ(res, RegExpImpl::RE_SUCCESS);
  SealHandleScope shs(isolate);
  SetAtomLastCapture(last_match_info, *subject, output_registers[0],
                     output_registers[1]);
  return last_match_info;
}


// Irregexp implementation.

// Ensures that the regexp object contains a compiled version of the
// source for either one-byte or two-byte subject strings.
// If the compiled version doesn't already exist, it is compiled
// from the source pattern.
// If compilation fails, an exception is thrown and this function
// returns false.
bool RegExpImpl::EnsureCompiledIrregexp(Handle<JSRegExp> re,
                                        Handle<String> sample_subject,
                                        bool is_one_byte) {
  Object* compiled_code = re->DataAt(JSRegExp::code_index(is_one_byte));
#ifdef V8_INTERPRETED_REGEXP
  if (compiled_code->IsByteArray()) return true;
#else  // V8_INTERPRETED_REGEXP (RegExp native code)
  if (compiled_code->IsCode()) return true;
#endif
  return CompileIrregexp(re, sample_subject, is_one_byte);
}


bool RegExpImpl::CompileIrregexp(Handle<JSRegExp> re,
                                 Handle<String> sample_subject,
                                 bool is_one_byte) {
  // Compile the RegExp.
  Isolate* isolate = re->GetIsolate();
  Zone zone(isolate->allocator(), ZONE_NAME);
  PostponeInterruptsScope postpone(isolate);
#ifdef DEBUG
  Object* entry = re->DataAt(JSRegExp::code_index(is_one_byte));
  // When arriving here entry can only be a smi representing an uncompiled
  // regexp.
  DCHECK(entry->IsSmi());
  int entry_value = Smi::ToInt(entry);
  DCHECK_EQ(JSRegExp::kUninitializedValue, entry_value);
#endif

  JSRegExp::Flags flags = re->GetFlags();

  Handle<String> pattern(re->Pattern());
  pattern = String::Flatten(pattern);
  RegExpCompileData compile_data;
  FlatStringReader reader(isolate, pattern);
  if (!RegExpParser::ParseRegExp(isolate, &zone, &reader, flags,
                                 &compile_data)) {
    // Throw an exception if we fail to parse the pattern.
    // THIS SHOULD NOT HAPPEN. We already pre-parsed it successfully once.
    USE(ThrowRegExpException(re, pattern, compile_data.error));
    return false;
  }
  RegExpEngine::CompilationResult result =
      RegExpEngine::Compile(isolate, &zone, &compile_data, flags, pattern,
                            sample_subject, is_one_byte);
  if (result.error_message != nullptr) {
    // Unable to compile regexp.
    if (FLAG_abort_on_stack_or_string_length_overflow &&
        strncmp(result.error_message, "Stack overflow", 15) == 0) {
      FATAL("Aborting on stack overflow");
    }
    Handle<String> error_message = isolate->factory()->NewStringFromUtf8(
        CStrVector(result.error_message)).ToHandleChecked();
    ThrowRegExpException(re, error_message);
    return false;
  }

  Handle<FixedArray> data = Handle<FixedArray>(FixedArray::cast(re->data()));
  data->set(JSRegExp::code_index(is_one_byte), result.code);
  SetIrregexpCaptureNameMap(*data, compile_data.capture_name_map);
  int register_max = IrregexpMaxRegisterCount(*data);
  if (result.num_registers > register_max) {
    SetIrregexpMaxRegisterCount(*data, result.num_registers);
  }

  return true;
}


int RegExpImpl::IrregexpMaxRegisterCount(FixedArray* re) {
  return Smi::cast(
      re->get(JSRegExp::kIrregexpMaxRegisterCountIndex))->value();
}


void RegExpImpl::SetIrregexpMaxRegisterCount(FixedArray* re, int value) {
  re->set(JSRegExp::kIrregexpMaxRegisterCountIndex, Smi::FromInt(value));
}

void RegExpImpl::SetIrregexpCaptureNameMap(FixedArray* re,
                                           Handle<FixedArray> value) {
  if (value.is_null()) {
    re->set(JSRegExp::kIrregexpCaptureNameMapIndex, Smi::kZero);
  } else {
    re->set(JSRegExp::kIrregexpCaptureNameMapIndex, *value);
  }
}

int RegExpImpl::IrregexpNumberOfCaptures(FixedArray* re) {
  return Smi::ToInt(re->get(JSRegExp::kIrregexpCaptureCountIndex));
}


int RegExpImpl::IrregexpNumberOfRegisters(FixedArray* re) {
  return Smi::ToInt(re->get(JSRegExp::kIrregexpMaxRegisterCountIndex));
}


ByteArray* RegExpImpl::IrregexpByteCode(FixedArray* re, bool is_one_byte) {
  return ByteArray::cast(re->get(JSRegExp::code_index(is_one_byte)));
}


Code* RegExpImpl::IrregexpNativeCode(FixedArray* re, bool is_one_byte) {
  return Code::cast(re->get(JSRegExp::code_index(is_one_byte)));
}


void RegExpImpl::IrregexpInitialize(Handle<JSRegExp> re,
                                    Handle<String> pattern,
                                    JSRegExp::Flags flags,
                                    int capture_count) {
  // Initialize compiled code entries to null.
  re->GetIsolate()->factory()->SetRegExpIrregexpData(re,
                                                     JSRegExp::IRREGEXP,
                                                     pattern,
                                                     flags,
                                                     capture_count);
}


int RegExpImpl::IrregexpPrepare(Handle<JSRegExp> regexp,
                                Handle<String> subject) {
  DCHECK(subject->IsFlat());

  // Check representation of the underlying storage.
  bool is_one_byte = subject->IsOneByteRepresentationUnderneath();
  if (!EnsureCompiledIrregexp(regexp, subject, is_one_byte)) return -1;

#ifdef V8_INTERPRETED_REGEXP
  // Byte-code regexp needs space allocated for all its registers.
  // The result captures are copied to the start of the registers array
  // if the match succeeds.  This way those registers are not clobbered
  // when we set the last match info from last successful match.
  return IrregexpNumberOfRegisters(FixedArray::cast(regexp->data())) +
         (IrregexpNumberOfCaptures(FixedArray::cast(regexp->data())) + 1) * 2;
#else  // V8_INTERPRETED_REGEXP
  // Native regexp only needs room to output captures. Registers are handled
  // internally.
  return (IrregexpNumberOfCaptures(FixedArray::cast(regexp->data())) + 1) * 2;
#endif  // V8_INTERPRETED_REGEXP
}


int RegExpImpl::IrregexpExecRaw(Handle<JSRegExp> regexp,
                                Handle<String> subject,
                                int index,
                                int32_t* output,
                                int output_size) {
  Isolate* isolate = regexp->GetIsolate();

  Handle<FixedArray> irregexp(FixedArray::cast(regexp->data()), isolate);

  DCHECK_LE(0, index);
  DCHECK_LE(index, subject->length());
  DCHECK(subject->IsFlat());

  bool is_one_byte = subject->IsOneByteRepresentationUnderneath();

#ifndef V8_INTERPRETED_REGEXP
  DCHECK(output_size >= (IrregexpNumberOfCaptures(*irregexp) + 1) * 2);
  do {
    EnsureCompiledIrregexp(regexp, subject, is_one_byte);
    Handle<Code> code(IrregexpNativeCode(*irregexp, is_one_byte), isolate);
    // The stack is used to allocate registers for the compiled regexp code.
    // This means that in case of failure, the output registers array is left
    // untouched and contains the capture results from the previous successful
    // match.  We can use that to set the last match info lazily.
    NativeRegExpMacroAssembler::Result res =
        NativeRegExpMacroAssembler::Match(code,
                                          subject,
                                          output,
                                          output_size,
                                          index,
                                          isolate);
    if (res != NativeRegExpMacroAssembler::RETRY) {
      DCHECK(res != NativeRegExpMacroAssembler::EXCEPTION ||
             isolate->has_pending_exception());
      STATIC_ASSERT(
          static_cast<int>(NativeRegExpMacroAssembler::SUCCESS) == RE_SUCCESS);
      STATIC_ASSERT(
          static_cast<int>(NativeRegExpMacroAssembler::FAILURE) == RE_FAILURE);
      STATIC_ASSERT(static_cast<int>(NativeRegExpMacroAssembler::EXCEPTION)
                    == RE_EXCEPTION);
      return static_cast<IrregexpResult>(res);
    }
    // If result is RETRY, the string has changed representation, and we
    // must restart from scratch.
    // In this case, it means we must make sure we are prepared to handle
    // the, potentially, different subject (the string can switch between
    // being internal and external, and even between being Latin1 and UC16,
    // but the characters are always the same).
    IrregexpPrepare(regexp, subject);
    is_one_byte = subject->IsOneByteRepresentationUnderneath();
  } while (true);
  UNREACHABLE();
#else  // V8_INTERPRETED_REGEXP

  DCHECK(output_size >= IrregexpNumberOfRegisters(*irregexp));
  // We must have done EnsureCompiledIrregexp, so we can get the number of
  // registers.
  int number_of_capture_registers =
      (IrregexpNumberOfCaptures(*irregexp) + 1) * 2;
  int32_t* raw_output = &output[number_of_capture_registers];
  // We do not touch the actual capture result registers until we know there
  // has been a match so that we can use those capture results to set the
  // last match info.
  for (int i = number_of_capture_registers - 1; i >= 0; i--) {
    raw_output[i] = -1;
  }
  Handle<ByteArray> byte_codes(IrregexpByteCode(*irregexp, is_one_byte),
                               isolate);

  IrregexpResult result = IrregexpInterpreter::Match(isolate,
                                                     byte_codes,
                                                     subject,
                                                     raw_output,
                                                     index);
  if (result == RE_SUCCESS) {
    // Copy capture results to the start of the registers array.
    MemCopy(output, raw_output, number_of_capture_registers * sizeof(int32_t));
  }
  if (result == RE_EXCEPTION) {
    DCHECK(!isolate->has_pending_exception());
    isolate->StackOverflow();
  }
  return result;
#endif  // V8_INTERPRETED_REGEXP
}

MaybeHandle<Object> RegExpImpl::IrregexpExec(
    Handle<JSRegExp> regexp, Handle<String> subject, int previous_index,
    Handle<RegExpMatchInfo> last_match_info) {
  Isolate* isolate = regexp->GetIsolate();
  DCHECK_EQ(regexp->TypeTag(), JSRegExp::IRREGEXP);

  subject = String::Flatten(subject);

  // Prepare space for the return values.
#if defined(V8_INTERPRETED_REGEXP) && defined(DEBUG)
  if (FLAG_trace_regexp_bytecodes) {
    String* pattern = regexp->Pattern();
    PrintF("\n\nRegexp match:   /%s/\n\n", pattern->ToCString().get());
    PrintF("\n\nSubject string: '%s'\n\n", subject->ToCString().get());
  }
#endif
  int required_registers = RegExpImpl::IrregexpPrepare(regexp, subject);
  if (required_registers < 0) {
    // Compiling failed with an exception.
    DCHECK(isolate->has_pending_exception());
    return MaybeHandle<Object>();
  }

  int32_t* output_registers = nullptr;
  if (required_registers > Isolate::kJSRegexpStaticOffsetsVectorSize) {
    output_registers = NewArray<int32_t>(required_registers);
  }
  std::unique_ptr<int32_t[]> auto_release(output_registers);
  if (output_registers == nullptr) {
    output_registers = isolate->jsregexp_static_offsets_vector();
  }

  int res = RegExpImpl::IrregexpExecRaw(
      regexp, subject, previous_index, output_registers, required_registers);
  if (res == RE_SUCCESS) {
    int capture_count =
        IrregexpNumberOfCaptures(FixedArray::cast(regexp->data()));
    return SetLastMatchInfo(
        last_match_info, subject, capture_count, output_registers);
  }
  if (res == RE_EXCEPTION) {
    DCHECK(isolate->has_pending_exception());
    return MaybeHandle<Object>();
  }
  DCHECK(res == RE_FAILURE);
  return isolate->factory()->null_value();
}

Handle<RegExpMatchInfo> RegExpImpl::SetLastMatchInfo(
    Handle<RegExpMatchInfo> last_match_info, Handle<String> subject,
    int capture_count, int32_t* match) {
  // This is the only place where match infos can grow. If, after executing the
  // regexp, RegExpExecStub finds that the match info is too small, it restarts
  // execution in RegExpImpl::Exec, which finally grows the match info right
  // here.

  int capture_register_count = (capture_count + 1) * 2;
  Handle<RegExpMatchInfo> result =
      RegExpMatchInfo::ReserveCaptures(last_match_info, capture_register_count);
  result->SetNumberOfCaptureRegisters(capture_register_count);

  if (*result != *last_match_info) {
    // The match info has been reallocated, update the corresponding reference
    // on the native context.
    Isolate* isolate = last_match_info->GetIsolate();
    if (*last_match_info == *isolate->regexp_last_match_info()) {
      isolate->native_context()->set_regexp_last_match_info(*result);
    } else if (*last_match_info == *isolate->regexp_internal_match_info()) {
      isolate->native_context()->set_regexp_internal_match_info(*result);
    }
  }

  DisallowHeapAllocation no_allocation;
  if (match != nullptr) {
    for (int i = 0; i < capture_register_count; i += 2) {
      result->SetCapture(i, match[i]);
      result->SetCapture(i + 1, match[i + 1]);
    }
  }
  result->SetLastSubject(*subject);
  result->SetLastInput(*subject);
  return result;
}

RegExpImpl::GlobalCache::GlobalCache(Handle<JSRegExp> regexp,
                                     Handle<String> subject, Isolate* isolate)
    : register_array_(nullptr),
      register_array_size_(0),
      regexp_(regexp),
      subject_(subject) {
#ifdef V8_INTERPRETED_REGEXP
  bool interpreted = true;
#else
  bool interpreted = false;
#endif  // V8_INTERPRETED_REGEXP

  if (regexp_->TypeTag() == JSRegExp::ATOM) {
    static const int kAtomRegistersPerMatch = 2;
    registers_per_match_ = kAtomRegistersPerMatch;
    // There is no distinction between interpreted and native for atom regexps.
    interpreted = false;
  } else {
    registers_per_match_ = RegExpImpl::IrregexpPrepare(regexp_, subject_);
    if (registers_per_match_ < 0) {
      num_matches_ = -1;  // Signal exception.
      return;
    }
  }

  DCHECK(IsGlobal(regexp->GetFlags()));
  if (!interpreted) {
    register_array_size_ =
        Max(registers_per_match_, Isolate::kJSRegexpStaticOffsetsVectorSize);
    max_matches_ = register_array_size_ / registers_per_match_;
  } else {
    // Global loop in interpreted regexp is not implemented.  We choose
    // the size of the offsets vector so that it can only store one match.
    register_array_size_ = registers_per_match_;
    max_matches_ = 1;
  }

  if (register_array_size_ > Isolate::kJSRegexpStaticOffsetsVectorSize) {
    register_array_ = NewArray<int32_t>(register_array_size_);
  } else {
    register_array_ = isolate->jsregexp_static_offsets_vector();
  }

  // Set state so that fetching the results the first time triggers a call
  // to the compiled regexp.
  current_match_index_ = max_matches_ - 1;
  num_matches_ = max_matches_;
  DCHECK_LE(2, registers_per_match_);  // Each match has at least one capture.
  DCHECK_GE(register_array_size_, registers_per_match_);
  int32_t* last_match =
      &register_array_[current_match_index_ * registers_per_match_];
  last_match[0] = -1;
  last_match[1] = 0;
}

int RegExpImpl::GlobalCache::AdvanceZeroLength(int last_index) {
  if (IsUnicode(regexp_->GetFlags()) && last_index + 1 < subject_->length() &&
      unibrow::Utf16::IsLeadSurrogate(subject_->Get(last_index)) &&
      unibrow::Utf16::IsTrailSurrogate(subject_->Get(last_index + 1))) {
    // Advance over the surrogate pair.
    return last_index + 2;
  }
  return last_index + 1;
}

// -------------------------------------------------------------------
// Implementation of the Irregexp regular expression engine.
//
// The Irregexp regular expression engine is intended to be a complete
// implementation of ECMAScript regular expressions.  It generates either
// bytecodes or native code.

//   The Irregexp regexp engine is structured in three steps.
//   1) The parser generates an abstract syntax tree.  See ast.cc.
//   2) From the AST a node network is created.  The nodes are all
//      subclasses of RegExpNode.  The nodes represent states when
//      executing a regular expression.  Several optimizations are
//      performed on the node network.
//   3) From the nodes we generate either byte codes or native code
//      that can actually execute the regular expression (perform
//      the search).  The code generation step is described in more
//      detail below.

// Code generation.
//
//   The nodes are divided into four main categories.
//   * Choice nodes
//        These represent places where the regular expression can
//        match in more than one way.  For example on entry to an
//        alternation (foo|bar) or a repetition (*, +, ? or {}).
//   * Action nodes
//        These represent places where some action should be
//        performed.  Examples include recording the current position
//        in the input string to a register (in order to implement
//        captures) or other actions on register for example in order
//        to implement the counters needed for {} repetitions.
//   * Matching nodes
//        These attempt to match some element part of the input string.
//        Examples of elements include character classes, plain strings
//        or back references.
//   * End nodes
//        These are used to implement the actions required on finding
//        a successful match or failing to find a match.
//
//   The code generated (whether as byte codes or native code) maintains
//   some state as it runs.  This consists of the following elements:
//
//   * The capture registers.  Used for string captures.
//   * Other registers.  Used for counters etc.
//   * The current position.
//   * The stack of backtracking information.  Used when a matching node
//     fails to find a match and needs to try an alternative.
//
// Conceptual regular expression execution model:
//
//   There is a simple conceptual model of regular expression execution
//   which will be presented first.  The actual code generated is a more
//   efficient simulation of the simple conceptual model:
//
//   * Choice nodes are implemented as follows:
//     For each choice except the last {
//       push current position
//       push backtrack code location
//       <generate code to test for choice>
//       backtrack code location:
//       pop current position
//     }
//     <generate code to test for last choice>
//
//   * Actions nodes are generated as follows
//     <push affected registers on backtrack stack>
//     <generate code to perform action>
//     push backtrack code location
//     <generate code to test for following nodes>
//     backtrack code location:
//     <pop affected registers to restore their state>
//     <pop backtrack location from stack and go to it>
//
//   * Matching nodes are generated as follows:
//     if input string matches at current position
//       update current position
//       <generate code to test for following nodes>
//     else
//       <pop backtrack location from stack and go to it>
//
//   Thus it can be seen that the current position is saved and restored
//   by the choice nodes, whereas the registers are saved and restored by
//   by the action nodes that manipulate them.
//
//   The other interesting aspect of this model is that nodes are generated
//   at the point where they are needed by a recursive call to Emit().  If
//   the node has already been code generated then the Emit() call will
//   generate a jump to the previously generated code instead.  In order to
//   limit recursion it is possible for the Emit() function to put the node
//   on a work list for later generation and instead generate a jump.  The
//   destination of the jump is resolved later when the code is generated.
//
// Actual regular expression code generation.
//
//   Code generation is actually more complicated than the above.  In order
//   to improve the efficiency of the generated code some optimizations are
//   performed
//
//   * Choice nodes have 1-character lookahead.
//     A choice node looks at the following character and eliminates some of
//     the choices immediately based on that character.  This is not yet
//     implemented.
//   * Simple greedy loops store reduced backtracking information.
//     A quantifier like /.*foo/m will greedily match the whole input.  It will
//     then need to backtrack to a point where it can match "foo".  The naive
//     implementation of this would push each character position onto the
//     backtracking stack, then pop them off one by one.  This would use space
//     proportional to the length of the input string.  However since the "."
//     can only match in one way and always has a constant length (in this case
//     of 1) it suffices to store the current position on the top of the stack
//     once.  Matching now becomes merely incrementing the current position and
//     backtracking becomes decrementing the current position and checking the
//     result against the stored current position.  This is faster and saves
//     space.
//   * The current state is virtualized.
//     This is used to defer expensive operations until it is clear that they
//     are needed and to generate code for a node more than once, allowing
//     specialized an efficient versions of the code to be created. This is
//     explained in the section below.
//
// Execution state virtualization.
//
//   Instead of emitting code, nodes that manipulate the state can record their
//   manipulation in an object called the Trace.  The Trace object can record a
//   current position offset, an optional backtrack code location on the top of
//   the virtualized backtrack stack and some register changes.  When a node is
//   to be emitted it can flush the Trace or update it.  Flushing the Trace
//   will emit code to bring the actual state into line with the virtual state.
//   Avoiding flushing the state can postpone some work (e.g. updates of capture
//   registers).  Postponing work can save time when executing the regular
//   expression since it may be found that the work never has to be done as a
//   failure to match can occur.  In addition it is much faster to jump to a
//   known backtrack code location than it is to pop an unknown backtrack
//   location from the stack and jump there.
//
//   The virtual state found in the Trace affects code generation.  For example
//   the virtual state contains the difference between the actual current
//   position and the virtual current position, and matching code needs to use
//   this offset to attempt a match in the correct location of the input
//   string.  Therefore code generated for a non-trivial trace is specialized
//   to that trace.  The code generator therefore has the ability to generate
//   code for each node several times.  In order to limit the size of the
//   generated code there is an arbitrary limit on how many specialized sets of
//   code may be generated for a given node.  If the limit is reached, the
//   trace is flushed and a generic version of the code for a node is emitted.
//   This is subsequently used for that node.  The code emitted for non-generic
//   trace is not recorded in the node and so it cannot currently be reused in
//   the event that code generation is requested for an identical trace.


void RegExpTree::AppendToText(RegExpText* text, Zone* zone) {
  UNREACHABLE();
}


void RegExpAtom::AppendToText(RegExpText* text, Zone* zone) {
  text->AddElement(TextElement::Atom(this), zone);
}


void RegExpCharacterClass::AppendToText(RegExpText* text, Zone* zone) {
  text->AddElement(TextElement::CharClass(this), zone);
}


void RegExpText::AppendToText(RegExpText* text, Zone* zone) {
  for (int i = 0; i < elements()->length(); i++)
    text->AddElement(elements()->at(i), zone);
}


TextElement TextElement::Atom(RegExpAtom* atom) {
  return TextElement(ATOM, atom);
}


TextElement TextElement::CharClass(RegExpCharacterClass* char_class) {
  return TextElement(CHAR_CLASS, char_class);
}


int TextElement::length() const {
  switch (text_type()) {
    case ATOM:
      return atom()->length();

    case CHAR_CLASS:
      return 1;
  }
  UNREACHABLE();
}


DispatchTable* ChoiceNode::GetTable(bool ignore_case) {
  if (table_ == nullptr) {
    table_ = new(zone()) DispatchTable(zone());
    DispatchTableConstructor cons(table_, ignore_case, zone());
    cons.BuildTable(this);
  }
  return table_;
}


class FrequencyCollator {
 public:
  FrequencyCollator() : total_samples_(0) {
    for (int i = 0; i < RegExpMacroAssembler::kTableSize; i++) {
      frequencies_[i] = CharacterFrequency(i);
    }
  }

  void CountCharacter(int character) {
    int index = (character & RegExpMacroAssembler::kTableMask);
    frequencies_[index].Increment();
    total_samples_++;
  }

  // Does not measure in percent, but rather per-128 (the table size from the
  // regexp macro assembler).
  int Frequency(int in_character) {
    DCHECK((in_character & RegExpMacroAssembler::kTableMask) == in_character);
    if (total_samples_ < 1) return 1;  // Division by zero.
    int freq_in_per128 =
        (frequencies_[in_character].counter() * 128) / total_samples_;
    return freq_in_per128;
  }

 private:
  class CharacterFrequency {
   public:
    CharacterFrequency() : counter_(0), character_(-1) { }
    explicit CharacterFrequency(int character)
        : counter_(0), character_(character) { }

    void Increment() { counter_++; }
    int counter() { return counter_; }
    int character() { return character_; }

   private:
    int counter_;
    int character_;
  };


 private:
  CharacterFrequency frequencies_[RegExpMacroAssembler::kTableSize];
  int total_samples_;
};


class RegExpCompiler {
 public:
  RegExpCompiler(Isolate* isolate, Zone* zone, int capture_count,
                 bool is_one_byte);

  int AllocateRegister() {
    if (next_register_ >= RegExpMacroAssembler::kMaxRegister) {
      reg_exp_too_big_ = true;
      return next_register_;
    }
    return next_register_++;
  }

  // Lookarounds to match lone surrogates for unicode character class matches
  // are never nested. We can therefore reuse registers.
  int UnicodeLookaroundStackRegister() {
    if (unicode_lookaround_stack_register_ == kNoRegister) {
      unicode_lookaround_stack_register_ = AllocateRegister();
    }
    return unicode_lookaround_stack_register_;
  }

  int UnicodeLookaroundPositionRegister() {
    if (unicode_lookaround_position_register_ == kNoRegister) {
      unicode_lookaround_position_register_ = AllocateRegister();
    }
    return unicode_lookaround_position_register_;
  }

  RegExpEngine::CompilationResult Assemble(RegExpMacroAssembler* assembler,
                                           RegExpNode* start,
                                           int capture_count,
                                           Handle<String> pattern);

  inline void AddWork(RegExpNode* node) {
    if (!node->on_work_list() && !node->label()->is_bound()) {
      node->set_on_work_list(true);
      work_list_->push_back(node);
    }
  }

  static const int kImplementationOffset = 0;
  static const int kNumberOfRegistersOffset = 0;
  static const int kCodeOffset = 1;

  RegExpMacroAssembler* macro_assembler() { return macro_assembler_; }
  EndNode* accept() { return accept_; }

  static const int kMaxRecursion = 100;
  inline int recursion_depth() { return recursion_depth_; }
  inline void IncrementRecursionDepth() { recursion_depth_++; }
  inline void DecrementRecursionDepth() { recursion_depth_--; }

  void SetRegExpTooBig() { reg_exp_too_big_ = true; }

<<<<<<< HEAD
  inline bool ignore_case() { return (flags_ & JSRegExp::kIgnoreCase) != 0; }
  inline bool unicode() { return (flags_ & JSRegExp::kUnicode) != 0; }
  // Both unicode and ignore_case flags are set. We need to use ICU to find
  // the closure over case equivalents.
  inline bool needs_unicode_case_equivalents() {
    return unicode() && ignore_case();
  }
=======
>>>>>>> 84bd6f3c
  inline bool one_byte() { return one_byte_; }
  inline bool optimize() { return optimize_; }
  inline void set_optimize(bool value) { optimize_ = value; }
  inline bool limiting_recursion() { return limiting_recursion_; }
  inline void set_limiting_recursion(bool value) {
    limiting_recursion_ = value;
  }
  bool read_backward() { return read_backward_; }
  void set_read_backward(bool value) { read_backward_ = value; }
  FrequencyCollator* frequency_collator() { return &frequency_collator_; }

  int current_expansion_factor() { return current_expansion_factor_; }
  void set_current_expansion_factor(int value) {
    current_expansion_factor_ = value;
  }

  Isolate* isolate() const { return isolate_; }
  Zone* zone() const { return zone_; }

  static const int kNoRegister = -1;

 private:
  EndNode* accept_;
  int next_register_;
  int unicode_lookaround_stack_register_;
  int unicode_lookaround_position_register_;
  std::vector<RegExpNode*>* work_list_;
  int recursion_depth_;
  RegExpMacroAssembler* macro_assembler_;
  bool one_byte_;
  bool reg_exp_too_big_;
  bool limiting_recursion_;
  bool optimize_;
  bool read_backward_;
  int current_expansion_factor_;
  FrequencyCollator frequency_collator_;
  Isolate* isolate_;
  Zone* zone_;
};


class RecursionCheck {
 public:
  explicit RecursionCheck(RegExpCompiler* compiler) : compiler_(compiler) {
    compiler->IncrementRecursionDepth();
  }
  ~RecursionCheck() { compiler_->DecrementRecursionDepth(); }
 private:
  RegExpCompiler* compiler_;
};


static RegExpEngine::CompilationResult IrregexpRegExpTooBig(Isolate* isolate) {
  return RegExpEngine::CompilationResult(isolate, "RegExp too big");
}


// Attempts to compile the regexp using an Irregexp code generator.  Returns
// a fixed array or a null handle depending on whether it succeeded.
RegExpCompiler::RegExpCompiler(Isolate* isolate, Zone* zone, int capture_count,
                               bool one_byte)
    : next_register_(2 * (capture_count + 1)),
      unicode_lookaround_stack_register_(kNoRegister),
      unicode_lookaround_position_register_(kNoRegister),
      work_list_(nullptr),
      recursion_depth_(0),
      one_byte_(one_byte),
      reg_exp_too_big_(false),
      limiting_recursion_(false),
      optimize_(FLAG_regexp_optimization),
      read_backward_(false),
      current_expansion_factor_(1),
      frequency_collator_(),
      isolate_(isolate),
      zone_(zone) {
  accept_ = new(zone) EndNode(EndNode::ACCEPT, zone);
  DCHECK_GE(RegExpMacroAssembler::kMaxRegister, next_register_ - 1);
}


RegExpEngine::CompilationResult RegExpCompiler::Assemble(
    RegExpMacroAssembler* macro_assembler,
    RegExpNode* start,
    int capture_count,
    Handle<String> pattern) {
  Isolate* isolate = pattern->GetHeap()->isolate();

#ifdef DEBUG
  if (FLAG_trace_regexp_assembler)
    macro_assembler_ = new RegExpMacroAssemblerTracer(isolate, macro_assembler);
  else
#endif
    macro_assembler_ = macro_assembler;

  std::vector<RegExpNode*> work_list;
  work_list_ = &work_list;
  Label fail;
  macro_assembler_->PushBacktrack(&fail);
  Trace new_trace;
  start->Emit(this, &new_trace);
  macro_assembler_->Bind(&fail);
  macro_assembler_->Fail();
  while (!work_list.empty()) {
    RegExpNode* node = work_list.back();
    work_list.pop_back();
    node->set_on_work_list(false);
    if (!node->label()->is_bound()) node->Emit(this, &new_trace);
  }
  if (reg_exp_too_big_) {
    macro_assembler_->AbortedCodeGeneration();
    return IrregexpRegExpTooBig(isolate_);
  }

  Handle<HeapObject> code = macro_assembler_->GetCode(pattern);
  isolate->IncreaseTotalRegexpCodeGenerated(code->Size());
  work_list_ = nullptr;
#if defined(ENABLE_DISASSEMBLER) && !defined(V8_INTERPRETED_REGEXP)
  if (FLAG_print_code) {
    CodeTracer::Scope trace_scope(isolate->GetCodeTracer());
    OFStream os(trace_scope.file());
    Handle<Code>::cast(code)->Disassemble(pattern->ToCString().get(), os);
  }
#endif
#ifdef DEBUG
  if (FLAG_trace_regexp_assembler) {
    delete macro_assembler_;
  }
#endif
  return RegExpEngine::CompilationResult(*code, next_register_);
}


bool Trace::DeferredAction::Mentions(int that) {
  if (action_type() == ActionNode::CLEAR_CAPTURES) {
    Interval range = static_cast<DeferredClearCaptures*>(this)->range();
    return range.Contains(that);
  } else {
    return reg() == that;
  }
}


bool Trace::mentions_reg(int reg) {
  for (DeferredAction* action = actions_; action != nullptr;
       action = action->next()) {
    if (action->Mentions(reg))
      return true;
  }
  return false;
}


bool Trace::GetStoredPosition(int reg, int* cp_offset) {
  DCHECK_EQ(0, *cp_offset);
  for (DeferredAction* action = actions_; action != nullptr;
       action = action->next()) {
    if (action->Mentions(reg)) {
      if (action->action_type() == ActionNode::STORE_POSITION) {
        *cp_offset = static_cast<DeferredCapture*>(action)->cp_offset();
        return true;
      } else {
        return false;
      }
    }
  }
  return false;
}


int Trace::FindAffectedRegisters(OutSet* affected_registers,
                                 Zone* zone) {
  int max_register = RegExpCompiler::kNoRegister;
  for (DeferredAction* action = actions_; action != nullptr;
       action = action->next()) {
    if (action->action_type() == ActionNode::CLEAR_CAPTURES) {
      Interval range = static_cast<DeferredClearCaptures*>(action)->range();
      for (int i = range.from(); i <= range.to(); i++)
        affected_registers->Set(i, zone);
      if (range.to() > max_register) max_register = range.to();
    } else {
      affected_registers->Set(action->reg(), zone);
      if (action->reg() > max_register) max_register = action->reg();
    }
  }
  return max_register;
}


void Trace::RestoreAffectedRegisters(RegExpMacroAssembler* assembler,
                                     int max_register,
                                     const OutSet& registers_to_pop,
                                     const OutSet& registers_to_clear) {
  for (int reg = max_register; reg >= 0; reg--) {
    if (registers_to_pop.Get(reg)) {
      assembler->PopRegister(reg);
    } else if (registers_to_clear.Get(reg)) {
      int clear_to = reg;
      while (reg > 0 && registers_to_clear.Get(reg - 1)) {
        reg--;
      }
      assembler->ClearRegisters(reg, clear_to);
    }
  }
}


void Trace::PerformDeferredActions(RegExpMacroAssembler* assembler,
                                   int max_register,
                                   const OutSet& affected_registers,
                                   OutSet* registers_to_pop,
                                   OutSet* registers_to_clear,
                                   Zone* zone) {
  // The "+1" is to avoid a push_limit of zero if stack_limit_slack() is 1.
  const int push_limit = (assembler->stack_limit_slack() + 1) / 2;

  // Count pushes performed to force a stack limit check occasionally.
  int pushes = 0;

  for (int reg = 0; reg <= max_register; reg++) {
    if (!affected_registers.Get(reg)) {
      continue;
    }

    // The chronologically first deferred action in the trace
    // is used to infer the action needed to restore a register
    // to its previous state (or not, if it's safe to ignore it).
    enum DeferredActionUndoType { IGNORE, RESTORE, CLEAR };
    DeferredActionUndoType undo_action = IGNORE;

    int value = 0;
    bool absolute = false;
    bool clear = false;
    static const int kNoStore = kMinInt;
    int store_position = kNoStore;
    // This is a little tricky because we are scanning the actions in reverse
    // historical order (newest first).
    for (DeferredAction* action = actions_; action != nullptr;
         action = action->next()) {
      if (action->Mentions(reg)) {
        switch (action->action_type()) {
          case ActionNode::SET_REGISTER: {
            Trace::DeferredSetRegister* psr =
                static_cast<Trace::DeferredSetRegister*>(action);
            if (!absolute) {
              value += psr->value();
              absolute = true;
            }
            // SET_REGISTER is currently only used for newly introduced loop
            // counters. They can have a significant previous value if they
            // occur in a loop. TODO(lrn): Propagate this information, so
            // we can set undo_action to IGNORE if we know there is no value to
            // restore.
            undo_action = RESTORE;
            DCHECK_EQ(store_position, kNoStore);
            DCHECK(!clear);
            break;
          }
          case ActionNode::INCREMENT_REGISTER:
            if (!absolute) {
              value++;
            }
            DCHECK_EQ(store_position, kNoStore);
            DCHECK(!clear);
            undo_action = RESTORE;
            break;
          case ActionNode::STORE_POSITION: {
            Trace::DeferredCapture* pc =
                static_cast<Trace::DeferredCapture*>(action);
            if (!clear && store_position == kNoStore) {
              store_position = pc->cp_offset();
            }

            // For captures we know that stores and clears alternate.
            // Other register, are never cleared, and if the occur
            // inside a loop, they might be assigned more than once.
            if (reg <= 1) {
              // Registers zero and one, aka "capture zero", is
              // always set correctly if we succeed. There is no
              // need to undo a setting on backtrack, because we
              // will set it again or fail.
              undo_action = IGNORE;
            } else {
              undo_action = pc->is_capture() ? CLEAR : RESTORE;
            }
            DCHECK(!absolute);
            DCHECK_EQ(value, 0);
            break;
          }
          case ActionNode::CLEAR_CAPTURES: {
            // Since we're scanning in reverse order, if we've already
            // set the position we have to ignore historically earlier
            // clearing operations.
            if (store_position == kNoStore) {
              clear = true;
            }
            undo_action = RESTORE;
            DCHECK(!absolute);
            DCHECK_EQ(value, 0);
            break;
          }
          default:
            UNREACHABLE();
            break;
        }
      }
    }
    // Prepare for the undo-action (e.g., push if it's going to be popped).
    if (undo_action == RESTORE) {
      pushes++;
      RegExpMacroAssembler::StackCheckFlag stack_check =
          RegExpMacroAssembler::kNoStackLimitCheck;
      if (pushes == push_limit) {
        stack_check = RegExpMacroAssembler::kCheckStackLimit;
        pushes = 0;
      }

      assembler->PushRegister(reg, stack_check);
      registers_to_pop->Set(reg, zone);
    } else if (undo_action == CLEAR) {
      registers_to_clear->Set(reg, zone);
    }
    // Perform the chronologically last action (or accumulated increment)
    // for the register.
    if (store_position != kNoStore) {
      assembler->WriteCurrentPositionToRegister(reg, store_position);
    } else if (clear) {
      assembler->ClearRegisters(reg, reg);
    } else if (absolute) {
      assembler->SetRegister(reg, value);
    } else if (value != 0) {
      assembler->AdvanceRegister(reg, value);
    }
  }
}


// This is called as we come into a loop choice node and some other tricky
// nodes.  It normalizes the state of the code generator to ensure we can
// generate generic code.
void Trace::Flush(RegExpCompiler* compiler, RegExpNode* successor) {
  RegExpMacroAssembler* assembler = compiler->macro_assembler();

  DCHECK(!is_trivial());

  if (actions_ == nullptr && backtrack() == nullptr) {
    // Here we just have some deferred cp advances to fix and we are back to
    // a normal situation.  We may also have to forget some information gained
    // through a quick check that was already performed.
    if (cp_offset_ != 0) assembler->AdvanceCurrentPosition(cp_offset_);
    // Create a new trivial state and generate the node with that.
    Trace new_state;
    successor->Emit(compiler, &new_state);
    return;
  }

  // Generate deferred actions here along with code to undo them again.
  OutSet affected_registers;

  if (backtrack() != nullptr) {
    // Here we have a concrete backtrack location.  These are set up by choice
    // nodes and so they indicate that we have a deferred save of the current
    // position which we may need to emit here.
    assembler->PushCurrentPosition();
  }

  int max_register = FindAffectedRegisters(&affected_registers,
                                           compiler->zone());
  OutSet registers_to_pop;
  OutSet registers_to_clear;
  PerformDeferredActions(assembler,
                         max_register,
                         affected_registers,
                         &registers_to_pop,
                         &registers_to_clear,
                         compiler->zone());
  if (cp_offset_ != 0) {
    assembler->AdvanceCurrentPosition(cp_offset_);
  }

  // Create a new trivial state and generate the node with that.
  Label undo;
  assembler->PushBacktrack(&undo);
  if (successor->KeepRecursing(compiler)) {
    Trace new_state;
    successor->Emit(compiler, &new_state);
  } else {
    compiler->AddWork(successor);
    assembler->GoTo(successor->label());
  }

  // On backtrack we need to restore state.
  assembler->Bind(&undo);
  RestoreAffectedRegisters(assembler,
                           max_register,
                           registers_to_pop,
                           registers_to_clear);
  if (backtrack() == nullptr) {
    assembler->Backtrack();
  } else {
    assembler->PopCurrentPosition();
    assembler->GoTo(backtrack());
  }
}


void NegativeSubmatchSuccess::Emit(RegExpCompiler* compiler, Trace* trace) {
  RegExpMacroAssembler* assembler = compiler->macro_assembler();

  // Omit flushing the trace. We discard the entire stack frame anyway.

  if (!label()->is_bound()) {
    // We are completely independent of the trace, since we ignore it,
    // so this code can be used as the generic version.
    assembler->Bind(label());
  }

  // Throw away everything on the backtrack stack since the start
  // of the negative submatch and restore the character position.
  assembler->ReadCurrentPositionFromRegister(current_position_register_);
  assembler->ReadStackPointerFromRegister(stack_pointer_register_);
  if (clear_capture_count_ > 0) {
    // Clear any captures that might have been performed during the success
    // of the body of the negative look-ahead.
    int clear_capture_end = clear_capture_start_ + clear_capture_count_ - 1;
    assembler->ClearRegisters(clear_capture_start_, clear_capture_end);
  }
  // Now that we have unwound the stack we find at the top of the stack the
  // backtrack that the BeginSubmatch node got.
  assembler->Backtrack();
}


void EndNode::Emit(RegExpCompiler* compiler, Trace* trace) {
  if (!trace->is_trivial()) {
    trace->Flush(compiler, this);
    return;
  }
  RegExpMacroAssembler* assembler = compiler->macro_assembler();
  if (!label()->is_bound()) {
    assembler->Bind(label());
  }
  switch (action_) {
    case ACCEPT:
      assembler->Succeed();
      return;
    case BACKTRACK:
      assembler->GoTo(trace->backtrack());
      return;
    case NEGATIVE_SUBMATCH_SUCCESS:
      // This case is handled in a different virtual method.
      UNREACHABLE();
  }
  UNIMPLEMENTED();
}


void GuardedAlternative::AddGuard(Guard* guard, Zone* zone) {
  if (guards_ == nullptr) guards_ = new (zone) ZoneList<Guard*>(1, zone);
  guards_->Add(guard, zone);
}


ActionNode* ActionNode::SetRegister(int reg,
                                    int val,
                                    RegExpNode* on_success) {
  ActionNode* result =
      new(on_success->zone()) ActionNode(SET_REGISTER, on_success);
  result->data_.u_store_register.reg = reg;
  result->data_.u_store_register.value = val;
  return result;
}


ActionNode* ActionNode::IncrementRegister(int reg, RegExpNode* on_success) {
  ActionNode* result =
      new(on_success->zone()) ActionNode(INCREMENT_REGISTER, on_success);
  result->data_.u_increment_register.reg = reg;
  return result;
}


ActionNode* ActionNode::StorePosition(int reg,
                                      bool is_capture,
                                      RegExpNode* on_success) {
  ActionNode* result =
      new(on_success->zone()) ActionNode(STORE_POSITION, on_success);
  result->data_.u_position_register.reg = reg;
  result->data_.u_position_register.is_capture = is_capture;
  return result;
}


ActionNode* ActionNode::ClearCaptures(Interval range,
                                      RegExpNode* on_success) {
  ActionNode* result =
      new(on_success->zone()) ActionNode(CLEAR_CAPTURES, on_success);
  result->data_.u_clear_captures.range_from = range.from();
  result->data_.u_clear_captures.range_to = range.to();
  return result;
}


ActionNode* ActionNode::BeginSubmatch(int stack_reg,
                                      int position_reg,
                                      RegExpNode* on_success) {
  ActionNode* result =
      new(on_success->zone()) ActionNode(BEGIN_SUBMATCH, on_success);
  result->data_.u_submatch.stack_pointer_register = stack_reg;
  result->data_.u_submatch.current_position_register = position_reg;
  return result;
}


ActionNode* ActionNode::PositiveSubmatchSuccess(int stack_reg,
                                                int position_reg,
                                                int clear_register_count,
                                                int clear_register_from,
                                                RegExpNode* on_success) {
  ActionNode* result =
      new(on_success->zone()) ActionNode(POSITIVE_SUBMATCH_SUCCESS, on_success);
  result->data_.u_submatch.stack_pointer_register = stack_reg;
  result->data_.u_submatch.current_position_register = position_reg;
  result->data_.u_submatch.clear_register_count = clear_register_count;
  result->data_.u_submatch.clear_register_from = clear_register_from;
  return result;
}


ActionNode* ActionNode::EmptyMatchCheck(int start_register,
                                        int repetition_register,
                                        int repetition_limit,
                                        RegExpNode* on_success) {
  ActionNode* result =
      new(on_success->zone()) ActionNode(EMPTY_MATCH_CHECK, on_success);
  result->data_.u_empty_match_check.start_register = start_register;
  result->data_.u_empty_match_check.repetition_register = repetition_register;
  result->data_.u_empty_match_check.repetition_limit = repetition_limit;
  return result;
}


#define DEFINE_ACCEPT(Type)                                          \
  void Type##Node::Accept(NodeVisitor* visitor) {                    \
    visitor->Visit##Type(this);                                      \
  }
FOR_EACH_NODE_TYPE(DEFINE_ACCEPT)
#undef DEFINE_ACCEPT


void LoopChoiceNode::Accept(NodeVisitor* visitor) {
  visitor->VisitLoopChoice(this);
}


// -------------------------------------------------------------------
// Emit code.


void ChoiceNode::GenerateGuard(RegExpMacroAssembler* macro_assembler,
                               Guard* guard,
                               Trace* trace) {
  switch (guard->op()) {
    case Guard::LT:
      DCHECK(!trace->mentions_reg(guard->reg()));
      macro_assembler->IfRegisterGE(guard->reg(),
                                    guard->value(),
                                    trace->backtrack());
      break;
    case Guard::GEQ:
      DCHECK(!trace->mentions_reg(guard->reg()));
      macro_assembler->IfRegisterLT(guard->reg(),
                                    guard->value(),
                                    trace->backtrack());
      break;
  }
}


// Returns the number of characters in the equivalence class, omitting those
// that cannot occur in the source string because it is Latin1.
static int GetCaseIndependentLetters(Isolate* isolate, uc16 character,
                                     bool one_byte_subject,
                                     unibrow::uchar* letters) {
  int length =
      isolate->jsregexp_uncanonicalize()->get(character, '\0', letters);
  // Unibrow returns 0 or 1 for characters where case independence is
  // trivial.
  if (length == 0) {
    letters[0] = character;
    length = 1;
  }

  if (one_byte_subject) {
    int new_length = 0;
    for (int i = 0; i < length; i++) {
      if (letters[i] <= String::kMaxOneByteCharCode) {
        letters[new_length++] = letters[i];
      }
    }
    length = new_length;
  }

  return length;
}


static inline bool EmitSimpleCharacter(Isolate* isolate,
                                       RegExpCompiler* compiler,
                                       uc16 c,
                                       Label* on_failure,
                                       int cp_offset,
                                       bool check,
                                       bool preloaded) {
  RegExpMacroAssembler* assembler = compiler->macro_assembler();
  bool bound_checked = false;
  if (!preloaded) {
    assembler->LoadCurrentCharacter(
        cp_offset,
        on_failure,
        check);
    bound_checked = true;
  }
  assembler->CheckNotCharacter(c, on_failure);
  return bound_checked;
}


// Only emits non-letters (things that don't have case).  Only used for case
// independent matches.
static inline bool EmitAtomNonLetter(Isolate* isolate,
                                     RegExpCompiler* compiler,
                                     uc16 c,
                                     Label* on_failure,
                                     int cp_offset,
                                     bool check,
                                     bool preloaded) {
  RegExpMacroAssembler* macro_assembler = compiler->macro_assembler();
  bool one_byte = compiler->one_byte();
  unibrow::uchar chars[unibrow::Ecma262UnCanonicalize::kMaxWidth];
  int length = GetCaseIndependentLetters(isolate, c, one_byte, chars);
  if (length < 1) {
    // This can't match.  Must be an one-byte subject and a non-one-byte
    // character.  We do not need to do anything since the one-byte pass
    // already handled this.
    return false;  // Bounds not checked.
  }
  bool checked = false;
  // We handle the length > 1 case in a later pass.
  if (length == 1) {
    if (one_byte && c > String::kMaxOneByteCharCodeU) {
      // Can't match - see above.
      return false;  // Bounds not checked.
    }
    if (!preloaded) {
      macro_assembler->LoadCurrentCharacter(cp_offset, on_failure, check);
      checked = check;
    }
    macro_assembler->CheckNotCharacter(c, on_failure);
  }
  return checked;
}


static bool ShortCutEmitCharacterPair(RegExpMacroAssembler* macro_assembler,
                                      bool one_byte, uc16 c1, uc16 c2,
                                      Label* on_failure) {
  uc16 char_mask;
  if (one_byte) {
    char_mask = String::kMaxOneByteCharCode;
  } else {
    char_mask = String::kMaxUtf16CodeUnit;
  }
  uc16 exor = c1 ^ c2;
  // Check whether exor has only one bit set.
  if (((exor - 1) & exor) == 0) {
    // If c1 and c2 differ only by one bit.
    // Ecma262UnCanonicalize always gives the highest number last.
    DCHECK(c2 > c1);
    uc16 mask = char_mask ^ exor;
    macro_assembler->CheckNotCharacterAfterAnd(c1, mask, on_failure);
    return true;
  }
  DCHECK(c2 > c1);
  uc16 diff = c2 - c1;
  if (((diff - 1) & diff) == 0 && c1 >= diff) {
    // If the characters differ by 2^n but don't differ by one bit then
    // subtract the difference from the found character, then do the or
    // trick.  We avoid the theoretical case where negative numbers are
    // involved in order to simplify code generation.
    uc16 mask = char_mask ^ diff;
    macro_assembler->CheckNotCharacterAfterMinusAnd(c1 - diff,
                                                    diff,
                                                    mask,
                                                    on_failure);
    return true;
  }
  return false;
}


typedef bool EmitCharacterFunction(Isolate* isolate,
                                   RegExpCompiler* compiler,
                                   uc16 c,
                                   Label* on_failure,
                                   int cp_offset,
                                   bool check,
                                   bool preloaded);

// Only emits letters (things that have case).  Only used for case independent
// matches.
static inline bool EmitAtomLetter(Isolate* isolate,
                                  RegExpCompiler* compiler,
                                  uc16 c,
                                  Label* on_failure,
                                  int cp_offset,
                                  bool check,
                                  bool preloaded) {
  RegExpMacroAssembler* macro_assembler = compiler->macro_assembler();
  bool one_byte = compiler->one_byte();
  unibrow::uchar chars[unibrow::Ecma262UnCanonicalize::kMaxWidth];
  int length = GetCaseIndependentLetters(isolate, c, one_byte, chars);
  if (length <= 1) return false;
  // We may not need to check against the end of the input string
  // if this character lies before a character that matched.
  if (!preloaded) {
    macro_assembler->LoadCurrentCharacter(cp_offset, on_failure, check);
  }
  Label ok;
  DCHECK_EQ(4, unibrow::Ecma262UnCanonicalize::kMaxWidth);
  switch (length) {
    case 2: {
      if (ShortCutEmitCharacterPair(macro_assembler, one_byte, chars[0],
                                    chars[1], on_failure)) {
      } else {
        macro_assembler->CheckCharacter(chars[0], &ok);
        macro_assembler->CheckNotCharacter(chars[1], on_failure);
        macro_assembler->Bind(&ok);
      }
      break;
    }
    case 4:
      macro_assembler->CheckCharacter(chars[3], &ok);
      V8_FALLTHROUGH;
    case 3:
      macro_assembler->CheckCharacter(chars[0], &ok);
      macro_assembler->CheckCharacter(chars[1], &ok);
      macro_assembler->CheckNotCharacter(chars[2], on_failure);
      macro_assembler->Bind(&ok);
      break;
    default:
      UNREACHABLE();
      break;
  }
  return true;
}


static void EmitBoundaryTest(RegExpMacroAssembler* masm,
                             int border,
                             Label* fall_through,
                             Label* above_or_equal,
                             Label* below) {
  if (below != fall_through) {
    masm->CheckCharacterLT(border, below);
    if (above_or_equal != fall_through) masm->GoTo(above_or_equal);
  } else {
    masm->CheckCharacterGT(border - 1, above_or_equal);
  }
}


static void EmitDoubleBoundaryTest(RegExpMacroAssembler* masm,
                                   int first,
                                   int last,
                                   Label* fall_through,
                                   Label* in_range,
                                   Label* out_of_range) {
  if (in_range == fall_through) {
    if (first == last) {
      masm->CheckNotCharacter(first, out_of_range);
    } else {
      masm->CheckCharacterNotInRange(first, last, out_of_range);
    }
  } else {
    if (first == last) {
      masm->CheckCharacter(first, in_range);
    } else {
      masm->CheckCharacterInRange(first, last, in_range);
    }
    if (out_of_range != fall_through) masm->GoTo(out_of_range);
  }
}


// even_label is for ranges[i] to ranges[i + 1] where i - start_index is even.
// odd_label is for ranges[i] to ranges[i + 1] where i - start_index is odd.
static void EmitUseLookupTable(
    RegExpMacroAssembler* masm,
    ZoneList<int>* ranges,
    int start_index,
    int end_index,
    int min_char,
    Label* fall_through,
    Label* even_label,
    Label* odd_label) {
  static const int kSize = RegExpMacroAssembler::kTableSize;
  static const int kMask = RegExpMacroAssembler::kTableMask;

  int base = (min_char & ~kMask);
  USE(base);

  // Assert that everything is on one kTableSize page.
  for (int i = start_index; i <= end_index; i++) {
    DCHECK_EQ(ranges->at(i) & ~kMask, base);
  }
  DCHECK(start_index == 0 || (ranges->at(start_index - 1) & ~kMask) <= base);

  char templ[kSize];
  Label* on_bit_set;
  Label* on_bit_clear;
  int bit;
  if (even_label == fall_through) {
    on_bit_set = odd_label;
    on_bit_clear = even_label;
    bit = 1;
  } else {
    on_bit_set = even_label;
    on_bit_clear = odd_label;
    bit = 0;
  }
  for (int i = 0; i < (ranges->at(start_index) & kMask) && i < kSize; i++) {
    templ[i] = bit;
  }
  int j = 0;
  bit ^= 1;
  for (int i = start_index; i < end_index; i++) {
    for (j = (ranges->at(i) & kMask); j < (ranges->at(i + 1) & kMask); j++) {
      templ[j] = bit;
    }
    bit ^= 1;
  }
  for (int i = j; i < kSize; i++) {
    templ[i] = bit;
  }
  Factory* factory = masm->isolate()->factory();
  // TODO(erikcorry): Cache these.
  Handle<ByteArray> ba = factory->NewByteArray(kSize, TENURED);
  for (int i = 0; i < kSize; i++) {
    ba->set(i, templ[i]);
  }
  masm->CheckBitInTable(ba, on_bit_set);
  if (on_bit_clear != fall_through) masm->GoTo(on_bit_clear);
}


static void CutOutRange(RegExpMacroAssembler* masm,
                        ZoneList<int>* ranges,
                        int start_index,
                        int end_index,
                        int cut_index,
                        Label* even_label,
                        Label* odd_label) {
  bool odd = (((cut_index - start_index) & 1) == 1);
  Label* in_range_label = odd ? odd_label : even_label;
  Label dummy;
  EmitDoubleBoundaryTest(masm,
                         ranges->at(cut_index),
                         ranges->at(cut_index + 1) - 1,
                         &dummy,
                         in_range_label,
                         &dummy);
  DCHECK(!dummy.is_linked());
  // Cut out the single range by rewriting the array.  This creates a new
  // range that is a merger of the two ranges on either side of the one we
  // are cutting out.  The oddity of the labels is preserved.
  for (int j = cut_index; j > start_index; j--) {
    ranges->at(j) = ranges->at(j - 1);
  }
  for (int j = cut_index + 1; j < end_index; j++) {
    ranges->at(j) = ranges->at(j + 1);
  }
}


// Unicode case.  Split the search space into kSize spaces that are handled
// with recursion.
static void SplitSearchSpace(ZoneList<int>* ranges,
                             int start_index,
                             int end_index,
                             int* new_start_index,
                             int* new_end_index,
                             int* border) {
  static const int kSize = RegExpMacroAssembler::kTableSize;
  static const int kMask = RegExpMacroAssembler::kTableMask;

  int first = ranges->at(start_index);
  int last = ranges->at(end_index) - 1;

  *new_start_index = start_index;
  *border = (ranges->at(start_index) & ~kMask) + kSize;
  while (*new_start_index < end_index) {
    if (ranges->at(*new_start_index) > *border) break;
    (*new_start_index)++;
  }
  // new_start_index is the index of the first edge that is beyond the
  // current kSize space.

  // For very large search spaces we do a binary chop search of the non-Latin1
  // space instead of just going to the end of the current kSize space.  The
  // heuristics are complicated a little by the fact that any 128-character
  // encoding space can be quickly tested with a table lookup, so we don't
  // wish to do binary chop search at a smaller granularity than that.  A
  // 128-character space can take up a lot of space in the ranges array if,
  // for example, we only want to match every second character (eg. the lower
  // case characters on some Unicode pages).
  int binary_chop_index = (end_index + start_index) / 2;
  // The first test ensures that we get to the code that handles the Latin1
  // range with a single not-taken branch, speeding up this important
  // character range (even non-Latin1 charset-based text has spaces and
  // punctuation).
  if (*border - 1 > String::kMaxOneByteCharCode &&  // Latin1 case.
      end_index - start_index > (*new_start_index - start_index) * 2 &&
      last - first > kSize * 2 && binary_chop_index > *new_start_index &&
      ranges->at(binary_chop_index) >= first + 2 * kSize) {
    int scan_forward_for_section_border = binary_chop_index;;
    int new_border = (ranges->at(binary_chop_index) | kMask) + 1;

    while (scan_forward_for_section_border < end_index) {
      if (ranges->at(scan_forward_for_section_border) > new_border) {
        *new_start_index = scan_forward_for_section_border;
        *border = new_border;
        break;
      }
      scan_forward_for_section_border++;
    }
  }

  DCHECK(*new_start_index > start_index);
  *new_end_index = *new_start_index - 1;
  if (ranges->at(*new_end_index) == *border) {
    (*new_end_index)--;
  }
  if (*border >= ranges->at(end_index)) {
    *border = ranges->at(end_index);
    *new_start_index = end_index;  // Won't be used.
    *new_end_index = end_index - 1;
  }
}

// Gets a series of segment boundaries representing a character class.  If the
// character is in the range between an even and an odd boundary (counting from
// start_index) then go to even_label, otherwise go to odd_label.  We already
// know that the character is in the range of min_char to max_char inclusive.
// Either label can be nullptr indicating backtracking.  Either label can also
// be equal to the fall_through label.
static void GenerateBranches(RegExpMacroAssembler* masm, ZoneList<int>* ranges,
                             int start_index, int end_index, uc32 min_char,
                             uc32 max_char, Label* fall_through,
                             Label* even_label, Label* odd_label) {
  DCHECK_LE(min_char, String::kMaxUtf16CodeUnit);
  DCHECK_LE(max_char, String::kMaxUtf16CodeUnit);

  int first = ranges->at(start_index);
  int last = ranges->at(end_index) - 1;

  DCHECK_LT(min_char, first);

  // Just need to test if the character is before or on-or-after
  // a particular character.
  if (start_index == end_index) {
    EmitBoundaryTest(masm, first, fall_through, even_label, odd_label);
    return;
  }

  // Another almost trivial case:  There is one interval in the middle that is
  // different from the end intervals.
  if (start_index + 1 == end_index) {
    EmitDoubleBoundaryTest(
        masm, first, last, fall_through, even_label, odd_label);
    return;
  }

  // It's not worth using table lookup if there are very few intervals in the
  // character class.
  if (end_index - start_index <= 6) {
    // It is faster to test for individual characters, so we look for those
    // first, then try arbitrary ranges in the second round.
    static int kNoCutIndex = -1;
    int cut = kNoCutIndex;
    for (int i = start_index; i < end_index; i++) {
      if (ranges->at(i) == ranges->at(i + 1) - 1) {
        cut = i;
        break;
      }
    }
    if (cut == kNoCutIndex) cut = start_index;
    CutOutRange(
        masm, ranges, start_index, end_index, cut, even_label, odd_label);
    DCHECK_GE(end_index - start_index, 2);
    GenerateBranches(masm,
                     ranges,
                     start_index + 1,
                     end_index - 1,
                     min_char,
                     max_char,
                     fall_through,
                     even_label,
                     odd_label);
    return;
  }

  // If there are a lot of intervals in the regexp, then we will use tables to
  // determine whether the character is inside or outside the character class.
  static const int kBits = RegExpMacroAssembler::kTableSizeBits;

  if ((max_char >> kBits) == (min_char >> kBits)) {
    EmitUseLookupTable(masm,
                       ranges,
                       start_index,
                       end_index,
                       min_char,
                       fall_through,
                       even_label,
                       odd_label);
    return;
  }

  if ((min_char >> kBits) != (first >> kBits)) {
    masm->CheckCharacterLT(first, odd_label);
    GenerateBranches(masm,
                     ranges,
                     start_index + 1,
                     end_index,
                     first,
                     max_char,
                     fall_through,
                     odd_label,
                     even_label);
    return;
  }

  int new_start_index = 0;
  int new_end_index = 0;
  int border = 0;

  SplitSearchSpace(ranges,
                   start_index,
                   end_index,
                   &new_start_index,
                   &new_end_index,
                   &border);

  Label handle_rest;
  Label* above = &handle_rest;
  if (border == last + 1) {
    // We didn't find any section that started after the limit, so everything
    // above the border is one of the terminal labels.
    above = (end_index & 1) != (start_index & 1) ? odd_label : even_label;
    DCHECK(new_end_index == end_index - 1);
  }

  DCHECK_LE(start_index, new_end_index);
  DCHECK_LE(new_start_index, end_index);
  DCHECK_LT(start_index, new_start_index);
  DCHECK_LT(new_end_index, end_index);
  DCHECK(new_end_index + 1 == new_start_index ||
         (new_end_index + 2 == new_start_index &&
          border == ranges->at(new_end_index + 1)));
  DCHECK_LT(min_char, border - 1);
  DCHECK_LT(border, max_char);
  DCHECK_LT(ranges->at(new_end_index), border);
  DCHECK(border < ranges->at(new_start_index) ||
         (border == ranges->at(new_start_index) &&
          new_start_index == end_index &&
          new_end_index == end_index - 1 &&
          border == last + 1));
  DCHECK(new_start_index == 0 || border >= ranges->at(new_start_index - 1));

  masm->CheckCharacterGT(border - 1, above);
  Label dummy;
  GenerateBranches(masm,
                   ranges,
                   start_index,
                   new_end_index,
                   min_char,
                   border - 1,
                   &dummy,
                   even_label,
                   odd_label);
  if (handle_rest.is_linked()) {
    masm->Bind(&handle_rest);
    bool flip = (new_start_index & 1) != (start_index & 1);
    GenerateBranches(masm,
                     ranges,
                     new_start_index,
                     end_index,
                     border,
                     max_char,
                     &dummy,
                     flip ? odd_label : even_label,
                     flip ? even_label : odd_label);
  }
}


static void EmitCharClass(RegExpMacroAssembler* macro_assembler,
                          RegExpCharacterClass* cc, bool one_byte,
                          Label* on_failure, int cp_offset, bool check_offset,
                          bool preloaded, Zone* zone) {
  ZoneList<CharacterRange>* ranges = cc->ranges(zone);
  CharacterRange::Canonicalize(ranges);

  int max_char;
  if (one_byte) {
    max_char = String::kMaxOneByteCharCode;
  } else {
    max_char = String::kMaxUtf16CodeUnit;
  }

  int range_count = ranges->length();

  int last_valid_range = range_count - 1;
  while (last_valid_range >= 0) {
    CharacterRange& range = ranges->at(last_valid_range);
    if (range.from() <= max_char) {
      break;
    }
    last_valid_range--;
  }

  if (last_valid_range < 0) {
    if (!cc->is_negated()) {
      macro_assembler->GoTo(on_failure);
    }
    if (check_offset) {
      macro_assembler->CheckPosition(cp_offset, on_failure);
    }
    return;
  }

  if (last_valid_range == 0 &&
      ranges->at(0).IsEverything(max_char)) {
    if (cc->is_negated()) {
      macro_assembler->GoTo(on_failure);
    } else {
      // This is a common case hit by non-anchored expressions.
      if (check_offset) {
        macro_assembler->CheckPosition(cp_offset, on_failure);
      }
    }
    return;
  }

  if (!preloaded) {
    macro_assembler->LoadCurrentCharacter(cp_offset, on_failure, check_offset);
  }

  if (cc->is_standard(zone) &&
      macro_assembler->CheckSpecialCharacterClass(cc->standard_type(),
                                                  on_failure)) {
      return;
  }


  // A new list with ascending entries.  Each entry is a code unit
  // where there is a boundary between code units that are part of
  // the class and code units that are not.  Normally we insert an
  // entry at zero which goes to the failure label, but if there
  // was already one there we fall through for success on that entry.
  // Subsequent entries have alternating meaning (success/failure).
  ZoneList<int>* range_boundaries =
      new(zone) ZoneList<int>(last_valid_range, zone);

  bool zeroth_entry_is_failure = !cc->is_negated();

  for (int i = 0; i <= last_valid_range; i++) {
    CharacterRange& range = ranges->at(i);
    if (range.from() == 0) {
      DCHECK_EQ(i, 0);
      zeroth_entry_is_failure = !zeroth_entry_is_failure;
    } else {
      range_boundaries->Add(range.from(), zone);
    }
    range_boundaries->Add(range.to() + 1, zone);
  }
  int end_index = range_boundaries->length() - 1;
  if (range_boundaries->at(end_index) > max_char) {
    end_index--;
  }

  Label fall_through;
  GenerateBranches(macro_assembler,
                   range_boundaries,
                   0,  // start_index.
                   end_index,
                   0,  // min_char.
                   max_char,
                   &fall_through,
                   zeroth_entry_is_failure ? &fall_through : on_failure,
                   zeroth_entry_is_failure ? on_failure : &fall_through);
  macro_assembler->Bind(&fall_through);
}


RegExpNode::~RegExpNode() {
}


RegExpNode::LimitResult RegExpNode::LimitVersions(RegExpCompiler* compiler,
                                                  Trace* trace) {
  // If we are generating a greedy loop then don't stop and don't reuse code.
  if (trace->stop_node() != nullptr) {
    return CONTINUE;
  }

  RegExpMacroAssembler* macro_assembler = compiler->macro_assembler();
  if (trace->is_trivial()) {
    if (label_.is_bound() || on_work_list() || !KeepRecursing(compiler)) {
      // If a generic version is already scheduled to be generated or we have
      // recursed too deeply then just generate a jump to that code.
      macro_assembler->GoTo(&label_);
      // This will queue it up for generation of a generic version if it hasn't
      // already been queued.
      compiler->AddWork(this);
      return DONE;
    }
    // Generate generic version of the node and bind the label for later use.
    macro_assembler->Bind(&label_);
    return CONTINUE;
  }

  // We are being asked to make a non-generic version.  Keep track of how many
  // non-generic versions we generate so as not to overdo it.
  trace_count_++;
  if (KeepRecursing(compiler) && compiler->optimize() &&
      trace_count_ < kMaxCopiesCodeGenerated) {
    return CONTINUE;
  }

  // If we get here code has been generated for this node too many times or
  // recursion is too deep.  Time to switch to a generic version.  The code for
  // generic versions above can handle deep recursion properly.
  bool was_limiting = compiler->limiting_recursion();
  compiler->set_limiting_recursion(true);
  trace->Flush(compiler, this);
  compiler->set_limiting_recursion(was_limiting);
  return DONE;
}


bool RegExpNode::KeepRecursing(RegExpCompiler* compiler) {
  return !compiler->limiting_recursion() &&
         compiler->recursion_depth() <= RegExpCompiler::kMaxRecursion;
}


int ActionNode::EatsAtLeast(int still_to_find,
                            int budget,
                            bool not_at_start) {
  if (budget <= 0) return 0;
  if (action_type_ == POSITIVE_SUBMATCH_SUCCESS) return 0;  // Rewinds input!
  return on_success()->EatsAtLeast(still_to_find,
                                   budget - 1,
                                   not_at_start);
}


void ActionNode::FillInBMInfo(Isolate* isolate, int offset, int budget,
                              BoyerMooreLookahead* bm, bool not_at_start) {
  if (action_type_ != POSITIVE_SUBMATCH_SUCCESS) {
    on_success()->FillInBMInfo(isolate, offset, budget - 1, bm, not_at_start);
  }
  SaveBMInfo(bm, not_at_start, offset);
}


int AssertionNode::EatsAtLeast(int still_to_find,
                               int budget,
                               bool not_at_start) {
  if (budget <= 0) return 0;
  // If we know we are not at the start and we are asked "how many characters
  // will you match if you succeed?" then we can answer anything since false
  // implies false.  So lets just return the max answer (still_to_find) since
  // that won't prevent us from preloading a lot of characters for the other
  // branches in the node graph.
  if (assertion_type() == AT_START && not_at_start) return still_to_find;
  return on_success()->EatsAtLeast(still_to_find,
                                   budget - 1,
                                   not_at_start);
}


void AssertionNode::FillInBMInfo(Isolate* isolate, int offset, int budget,
                                 BoyerMooreLookahead* bm, bool not_at_start) {
  // Match the behaviour of EatsAtLeast on this node.
  if (assertion_type() == AT_START && not_at_start) return;
  on_success()->FillInBMInfo(isolate, offset, budget - 1, bm, not_at_start);
  SaveBMInfo(bm, not_at_start, offset);
}


int BackReferenceNode::EatsAtLeast(int still_to_find,
                                   int budget,
                                   bool not_at_start) {
  if (read_backward()) return 0;
  if (budget <= 0) return 0;
  return on_success()->EatsAtLeast(still_to_find,
                                   budget - 1,
                                   not_at_start);
}


int TextNode::EatsAtLeast(int still_to_find,
                          int budget,
                          bool not_at_start) {
  if (read_backward()) return 0;
  int answer = Length();
  if (answer >= still_to_find) return answer;
  if (budget <= 0) return answer;
  // We are not at start after this node so we set the last argument to 'true'.
  return answer + on_success()->EatsAtLeast(still_to_find - answer,
                                            budget - 1,
                                            true);
}


int NegativeLookaroundChoiceNode::EatsAtLeast(int still_to_find, int budget,
                                              bool not_at_start) {
  if (budget <= 0) return 0;
  // Alternative 0 is the negative lookahead, alternative 1 is what comes
  // afterwards.
  RegExpNode* node = alternatives_->at(1).node();
  return node->EatsAtLeast(still_to_find, budget - 1, not_at_start);
}


void NegativeLookaroundChoiceNode::GetQuickCheckDetails(
    QuickCheckDetails* details, RegExpCompiler* compiler, int filled_in,
    bool not_at_start) {
  // Alternative 0 is the negative lookahead, alternative 1 is what comes
  // afterwards.
  RegExpNode* node = alternatives_->at(1).node();
  return node->GetQuickCheckDetails(details, compiler, filled_in, not_at_start);
}


int ChoiceNode::EatsAtLeastHelper(int still_to_find,
                                  int budget,
                                  RegExpNode* ignore_this_node,
                                  bool not_at_start) {
  if (budget <= 0) return 0;
  int min = 100;
  int choice_count = alternatives_->length();
  budget = (budget - 1) / choice_count;
  for (int i = 0; i < choice_count; i++) {
    RegExpNode* node = alternatives_->at(i).node();
    if (node == ignore_this_node) continue;
    int node_eats_at_least =
        node->EatsAtLeast(still_to_find, budget, not_at_start);
    if (node_eats_at_least < min) min = node_eats_at_least;
    if (min == 0) return 0;
  }
  return min;
}


int LoopChoiceNode::EatsAtLeast(int still_to_find,
                                int budget,
                                bool not_at_start) {
  return EatsAtLeastHelper(still_to_find,
                           budget - 1,
                           loop_node_,
                           not_at_start);
}


int ChoiceNode::EatsAtLeast(int still_to_find,
                            int budget,
                            bool not_at_start) {
  return EatsAtLeastHelper(still_to_find, budget, nullptr, not_at_start);
}


// Takes the left-most 1-bit and smears it out, setting all bits to its right.
static inline uint32_t SmearBitsRight(uint32_t v) {
  v |= v >> 1;
  v |= v >> 2;
  v |= v >> 4;
  v |= v >> 8;
  v |= v >> 16;
  return v;
}


bool QuickCheckDetails::Rationalize(bool asc) {
  bool found_useful_op = false;
  uint32_t char_mask;
  if (asc) {
    char_mask = String::kMaxOneByteCharCode;
  } else {
    char_mask = String::kMaxUtf16CodeUnit;
  }
  mask_ = 0;
  value_ = 0;
  int char_shift = 0;
  for (int i = 0; i < characters_; i++) {
    Position* pos = &positions_[i];
    if ((pos->mask & String::kMaxOneByteCharCode) != 0) {
      found_useful_op = true;
    }
    mask_ |= (pos->mask & char_mask) << char_shift;
    value_ |= (pos->value & char_mask) << char_shift;
    char_shift += asc ? 8 : 16;
  }
  return found_useful_op;
}


bool RegExpNode::EmitQuickCheck(RegExpCompiler* compiler,
                                Trace* bounds_check_trace,
                                Trace* trace,
                                bool preload_has_checked_bounds,
                                Label* on_possible_success,
                                QuickCheckDetails* details,
                                bool fall_through_on_failure) {
  if (details->characters() == 0) return false;
  GetQuickCheckDetails(
      details, compiler, 0, trace->at_start() == Trace::FALSE_VALUE);
  if (details->cannot_match()) return false;
  if (!details->Rationalize(compiler->one_byte())) return false;
  DCHECK(details->characters() == 1 ||
         compiler->macro_assembler()->CanReadUnaligned());
  uint32_t mask = details->mask();
  uint32_t value = details->value();

  RegExpMacroAssembler* assembler = compiler->macro_assembler();

  if (trace->characters_preloaded() != details->characters()) {
    DCHECK(trace->cp_offset() == bounds_check_trace->cp_offset());
    // We are attempting to preload the minimum number of characters
    // any choice would eat, so if the bounds check fails, then none of the
    // choices can succeed, so we can just immediately backtrack, rather
    // than go to the next choice.
    assembler->LoadCurrentCharacter(trace->cp_offset(),
                                    bounds_check_trace->backtrack(),
                                    !preload_has_checked_bounds,
                                    details->characters());
  }


  bool need_mask = true;

  if (details->characters() == 1) {
    // If number of characters preloaded is 1 then we used a byte or 16 bit
    // load so the value is already masked down.
    uint32_t char_mask;
    if (compiler->one_byte()) {
      char_mask = String::kMaxOneByteCharCode;
    } else {
      char_mask = String::kMaxUtf16CodeUnit;
    }
    if ((mask & char_mask) == char_mask) need_mask = false;
    mask &= char_mask;
  } else {
    // For 2-character preloads in one-byte mode or 1-character preloads in
    // two-byte mode we also use a 16 bit load with zero extend.
    static const uint32_t kTwoByteMask = 0xFFFF;
    static const uint32_t kFourByteMask = 0xFFFFFFFF;
    if (details->characters() == 2 && compiler->one_byte()) {
      if ((mask & kTwoByteMask) == kTwoByteMask) need_mask = false;
    } else if (details->characters() == 1 && !compiler->one_byte()) {
      if ((mask & kTwoByteMask) == kTwoByteMask) need_mask = false;
    } else {
      if (mask == kFourByteMask) need_mask = false;
    }
  }

  if (fall_through_on_failure) {
    if (need_mask) {
      assembler->CheckCharacterAfterAnd(value, mask, on_possible_success);
    } else {
      assembler->CheckCharacter(value, on_possible_success);
    }
  } else {
    if (need_mask) {
      assembler->CheckNotCharacterAfterAnd(value, mask, trace->backtrack());
    } else {
      assembler->CheckNotCharacter(value, trace->backtrack());
    }
  }
  return true;
}


// Here is the meat of GetQuickCheckDetails (see also the comment on the
// super-class in the .h file).
//
// We iterate along the text object, building up for each character a
// mask and value that can be used to test for a quick failure to match.
// The masks and values for the positions will be combined into a single
// machine word for the current character width in order to be used in
// generating a quick check.
void TextNode::GetQuickCheckDetails(QuickCheckDetails* details,
                                    RegExpCompiler* compiler,
                                    int characters_filled_in,
                                    bool not_at_start) {
  // Do not collect any quick check details if the text node reads backward,
  // since it reads in the opposite direction than we use for quick checks.
  if (read_backward()) return;
  Isolate* isolate = compiler->macro_assembler()->isolate();
  DCHECK(characters_filled_in < details->characters());
  int characters = details->characters();
  int char_mask;
  if (compiler->one_byte()) {
    char_mask = String::kMaxOneByteCharCode;
  } else {
    char_mask = String::kMaxUtf16CodeUnit;
  }
  for (int k = 0; k < elements()->length(); k++) {
    TextElement elm = elements()->at(k);
    if (elm.text_type() == TextElement::ATOM) {
      Vector<const uc16> quarks = elm.atom()->data();
      for (int i = 0; i < characters && i < quarks.length(); i++) {
        QuickCheckDetails::Position* pos =
            details->positions(characters_filled_in);
        uc16 c = quarks[i];
        if (elm.atom()->ignore_case()) {
          unibrow::uchar chars[unibrow::Ecma262UnCanonicalize::kMaxWidth];
          int length = GetCaseIndependentLetters(isolate, c,
                                                 compiler->one_byte(), chars);
          if (length == 0) {
            // This can happen because all case variants are non-Latin1, but we
            // know the input is Latin1.
            details->set_cannot_match();
            pos->determines_perfectly = false;
            return;
          }
          if (length == 1) {
            // This letter has no case equivalents, so it's nice and simple
            // and the mask-compare will determine definitely whether we have
            // a match at this character position.
            pos->mask = char_mask;
            pos->value = c;
            pos->determines_perfectly = true;
          } else {
            uint32_t common_bits = char_mask;
            uint32_t bits = chars[0];
            for (int j = 1; j < length; j++) {
              uint32_t differing_bits = ((chars[j] & common_bits) ^ bits);
              common_bits ^= differing_bits;
              bits &= common_bits;
            }
            // If length is 2 and common bits has only one zero in it then
            // our mask and compare instruction will determine definitely
            // whether we have a match at this character position.  Otherwise
            // it can only be an approximate check.
            uint32_t one_zero = (common_bits | ~char_mask);
            if (length == 2 && ((~one_zero) & ((~one_zero) - 1)) == 0) {
              pos->determines_perfectly = true;
            }
            pos->mask = common_bits;
            pos->value = bits;
          }
        } else {
          // Don't ignore case.  Nice simple case where the mask-compare will
          // determine definitely whether we have a match at this character
          // position.
          if (c > char_mask) {
            details->set_cannot_match();
            pos->determines_perfectly = false;
            return;
          }
          pos->mask = char_mask;
          pos->value = c;
          pos->determines_perfectly = true;
        }
        characters_filled_in++;
        DCHECK(characters_filled_in <= details->characters());
        if (characters_filled_in == details->characters()) {
          return;
        }
      }
    } else {
      QuickCheckDetails::Position* pos =
          details->positions(characters_filled_in);
      RegExpCharacterClass* tree = elm.char_class();
      ZoneList<CharacterRange>* ranges = tree->ranges(zone());
      DCHECK(!ranges->is_empty());
      if (tree->is_negated()) {
        // A quick check uses multi-character mask and compare.  There is no
        // useful way to incorporate a negative char class into this scheme
        // so we just conservatively create a mask and value that will always
        // succeed.
        pos->mask = 0;
        pos->value = 0;
      } else {
        int first_range = 0;
        while (ranges->at(first_range).from() > char_mask) {
          first_range++;
          if (first_range == ranges->length()) {
            details->set_cannot_match();
            pos->determines_perfectly = false;
            return;
          }
        }
        CharacterRange range = ranges->at(first_range);
        uc16 from = range.from();
        uc16 to = range.to();
        if (to > char_mask) {
          to = char_mask;
        }
        uint32_t differing_bits = (from ^ to);
        // A mask and compare is only perfect if the differing bits form a
        // number like 00011111 with one single block of trailing 1s.
        if ((differing_bits & (differing_bits + 1)) == 0 &&
             from + differing_bits == to) {
          pos->determines_perfectly = true;
        }
        uint32_t common_bits = ~SmearBitsRight(differing_bits);
        uint32_t bits = (from & common_bits);
        for (int i = first_range + 1; i < ranges->length(); i++) {
          CharacterRange range = ranges->at(i);
          uc16 from = range.from();
          uc16 to = range.to();
          if (from > char_mask) continue;
          if (to > char_mask) to = char_mask;
          // Here we are combining more ranges into the mask and compare
          // value.  With each new range the mask becomes more sparse and
          // so the chances of a false positive rise.  A character class
          // with multiple ranges is assumed never to be equivalent to a
          // mask and compare operation.
          pos->determines_perfectly = false;
          uint32_t new_common_bits = (from ^ to);
          new_common_bits = ~SmearBitsRight(new_common_bits);
          common_bits &= new_common_bits;
          bits &= new_common_bits;
          uint32_t differing_bits = (from & common_bits) ^ bits;
          common_bits ^= differing_bits;
          bits &= common_bits;
        }
        pos->mask = common_bits;
        pos->value = bits;
      }
      characters_filled_in++;
      DCHECK(characters_filled_in <= details->characters());
      if (characters_filled_in == details->characters()) {
        return;
      }
    }
  }
  DCHECK(characters_filled_in != details->characters());
  if (!details->cannot_match()) {
    on_success()-> GetQuickCheckDetails(details,
                                        compiler,
                                        characters_filled_in,
                                        true);
  }
}


void QuickCheckDetails::Clear() {
  for (int i = 0; i < characters_; i++) {
    positions_[i].mask = 0;
    positions_[i].value = 0;
    positions_[i].determines_perfectly = false;
  }
  characters_ = 0;
}


void QuickCheckDetails::Advance(int by, bool one_byte) {
  if (by >= characters_ || by < 0) {
    DCHECK_IMPLIES(by < 0, characters_ == 0);
    Clear();
    return;
  }
  DCHECK_LE(characters_ - by, 4);
  DCHECK_LE(characters_, 4);
  for (int i = 0; i < characters_ - by; i++) {
    positions_[i] = positions_[by + i];
  }
  for (int i = characters_ - by; i < characters_; i++) {
    positions_[i].mask = 0;
    positions_[i].value = 0;
    positions_[i].determines_perfectly = false;
  }
  characters_ -= by;
  // We could change mask_ and value_ here but we would never advance unless
  // they had already been used in a check and they won't be used again because
  // it would gain us nothing.  So there's no point.
}


void QuickCheckDetails::Merge(QuickCheckDetails* other, int from_index) {
  DCHECK(characters_ == other->characters_);
  if (other->cannot_match_) {
    return;
  }
  if (cannot_match_) {
    *this = *other;
    return;
  }
  for (int i = from_index; i < characters_; i++) {
    QuickCheckDetails::Position* pos = positions(i);
    QuickCheckDetails::Position* other_pos = other->positions(i);
    if (pos->mask != other_pos->mask ||
        pos->value != other_pos->value ||
        !other_pos->determines_perfectly) {
      // Our mask-compare operation will be approximate unless we have the
      // exact same operation on both sides of the alternation.
      pos->determines_perfectly = false;
    }
    pos->mask &= other_pos->mask;
    pos->value &= pos->mask;
    other_pos->value &= pos->mask;
    uc16 differing_bits = (pos->value ^ other_pos->value);
    pos->mask &= ~differing_bits;
    pos->value &= pos->mask;
  }
}


class VisitMarker {
 public:
  explicit VisitMarker(NodeInfo* info) : info_(info) {
    DCHECK(!info->visited);
    info->visited = true;
  }
  ~VisitMarker() {
    info_->visited = false;
  }
 private:
  NodeInfo* info_;
};

RegExpNode* SeqRegExpNode::FilterOneByte(int depth) {
  if (info()->replacement_calculated) return replacement();
  if (depth < 0) return this;
  DCHECK(!info()->visited);
  VisitMarker marker(info());
  return FilterSuccessor(depth - 1);
}

RegExpNode* SeqRegExpNode::FilterSuccessor(int depth) {
  RegExpNode* next = on_success_->FilterOneByte(depth - 1);
  if (next == nullptr) return set_replacement(nullptr);
  on_success_ = next;
  return set_replacement(this);
}

// We need to check for the following characters: 0x39C 0x3BC 0x178.
static inline bool RangeContainsLatin1Equivalents(CharacterRange range) {
  // TODO(dcarney): this could be a lot more efficient.
  return range.Contains(0x039C) || range.Contains(0x03BC) ||
         range.Contains(0x0178);
}


static bool RangesContainLatin1Equivalents(ZoneList<CharacterRange>* ranges) {
  for (int i = 0; i < ranges->length(); i++) {
    // TODO(dcarney): this could be a lot more efficient.
    if (RangeContainsLatin1Equivalents(ranges->at(i))) return true;
  }
  return false;
}

RegExpNode* TextNode::FilterOneByte(int depth) {
  if (info()->replacement_calculated) return replacement();
  if (depth < 0) return this;
  DCHECK(!info()->visited);
  VisitMarker marker(info());
  int element_count = elements()->length();
  for (int i = 0; i < element_count; i++) {
    TextElement elm = elements()->at(i);
    if (elm.text_type() == TextElement::ATOM) {
      Vector<const uc16> quarks = elm.atom()->data();
      for (int j = 0; j < quarks.length(); j++) {
        uint16_t c = quarks[j];
        if (elm.atom()->ignore_case()) {
          c = unibrow::Latin1::TryConvertToLatin1(c);
        }
        if (c > unibrow::Latin1::kMaxChar) return set_replacement(nullptr);
        // Replace quark in case we converted to Latin-1.
        uint16_t* writable_quarks = const_cast<uint16_t*>(quarks.start());
        writable_quarks[j] = c;
      }
    } else {
      DCHECK(elm.text_type() == TextElement::CHAR_CLASS);
      RegExpCharacterClass* cc = elm.char_class();
      ZoneList<CharacterRange>* ranges = cc->ranges(zone());
      CharacterRange::Canonicalize(ranges);
      // Now they are in order so we only need to look at the first.
      int range_count = ranges->length();
      if (cc->is_negated()) {
        if (range_count != 0 &&
            ranges->at(0).from() == 0 &&
            ranges->at(0).to() >= String::kMaxOneByteCharCode) {
          // This will be handled in a later filter.
          if (IgnoreCase(cc->flags()) && RangesContainLatin1Equivalents(ranges))
            continue;
          return set_replacement(nullptr);
        }
      } else {
        if (range_count == 0 ||
            ranges->at(0).from() > String::kMaxOneByteCharCode) {
          // This will be handled in a later filter.
          if (IgnoreCase(cc->flags()) && RangesContainLatin1Equivalents(ranges))
            continue;
          return set_replacement(nullptr);
        }
      }
    }
  }
  return FilterSuccessor(depth - 1);
}

RegExpNode* LoopChoiceNode::FilterOneByte(int depth) {
  if (info()->replacement_calculated) return replacement();
  if (depth < 0) return this;
  if (info()->visited) return this;
  {
    VisitMarker marker(info());

    RegExpNode* continue_replacement = continue_node_->FilterOneByte(depth - 1);
    // If we can't continue after the loop then there is no sense in doing the
    // loop.
    if (continue_replacement == nullptr) return set_replacement(nullptr);
  }

  return ChoiceNode::FilterOneByte(depth - 1);
}

RegExpNode* ChoiceNode::FilterOneByte(int depth) {
  if (info()->replacement_calculated) return replacement();
  if (depth < 0) return this;
  if (info()->visited) return this;
  VisitMarker marker(info());
  int choice_count = alternatives_->length();

  for (int i = 0; i < choice_count; i++) {
    GuardedAlternative alternative = alternatives_->at(i);
    if (alternative.guards() != nullptr &&
        alternative.guards()->length() != 0) {
      set_replacement(this);
      return this;
    }
  }

  int surviving = 0;
  RegExpNode* survivor = nullptr;
  for (int i = 0; i < choice_count; i++) {
    GuardedAlternative alternative = alternatives_->at(i);
    RegExpNode* replacement = alternative.node()->FilterOneByte(depth - 1);
    DCHECK(replacement != this);  // No missing EMPTY_MATCH_CHECK.
    if (replacement != nullptr) {
      alternatives_->at(i).set_node(replacement);
      surviving++;
      survivor = replacement;
    }
  }
  if (surviving < 2) return set_replacement(survivor);

  set_replacement(this);
  if (surviving == choice_count) {
    return this;
  }
  // Only some of the nodes survived the filtering.  We need to rebuild the
  // alternatives list.
  ZoneList<GuardedAlternative>* new_alternatives =
      new(zone()) ZoneList<GuardedAlternative>(surviving, zone());
  for (int i = 0; i < choice_count; i++) {
    RegExpNode* replacement =
        alternatives_->at(i).node()->FilterOneByte(depth - 1);
    if (replacement != nullptr) {
      alternatives_->at(i).set_node(replacement);
      new_alternatives->Add(alternatives_->at(i), zone());
    }
  }
  alternatives_ = new_alternatives;
  return this;
}

RegExpNode* NegativeLookaroundChoiceNode::FilterOneByte(int depth) {
  if (info()->replacement_calculated) return replacement();
  if (depth < 0) return this;
  if (info()->visited) return this;
  VisitMarker marker(info());
  // Alternative 0 is the negative lookahead, alternative 1 is what comes
  // afterwards.
  RegExpNode* node = alternatives_->at(1).node();
  RegExpNode* replacement = node->FilterOneByte(depth - 1);
  if (replacement == nullptr) return set_replacement(nullptr);
  alternatives_->at(1).set_node(replacement);

  RegExpNode* neg_node = alternatives_->at(0).node();
  RegExpNode* neg_replacement = neg_node->FilterOneByte(depth - 1);
  // If the negative lookahead is always going to fail then
  // we don't need to check it.
  if (neg_replacement == nullptr) return set_replacement(replacement);
  alternatives_->at(0).set_node(neg_replacement);
  return set_replacement(this);
}


void LoopChoiceNode::GetQuickCheckDetails(QuickCheckDetails* details,
                                          RegExpCompiler* compiler,
                                          int characters_filled_in,
                                          bool not_at_start) {
  if (body_can_be_zero_length_ || info()->visited) return;
  VisitMarker marker(info());
  return ChoiceNode::GetQuickCheckDetails(details,
                                          compiler,
                                          characters_filled_in,
                                          not_at_start);
}


void LoopChoiceNode::FillInBMInfo(Isolate* isolate, int offset, int budget,
                                  BoyerMooreLookahead* bm, bool not_at_start) {
  if (body_can_be_zero_length_ || budget <= 0) {
    bm->SetRest(offset);
    SaveBMInfo(bm, not_at_start, offset);
    return;
  }
  ChoiceNode::FillInBMInfo(isolate, offset, budget - 1, bm, not_at_start);
  SaveBMInfo(bm, not_at_start, offset);
}


void ChoiceNode::GetQuickCheckDetails(QuickCheckDetails* details,
                                      RegExpCompiler* compiler,
                                      int characters_filled_in,
                                      bool not_at_start) {
  not_at_start = (not_at_start || not_at_start_);
  int choice_count = alternatives_->length();
  DCHECK_LT(0, choice_count);
  alternatives_->at(0).node()->GetQuickCheckDetails(details,
                                                    compiler,
                                                    characters_filled_in,
                                                    not_at_start);
  for (int i = 1; i < choice_count; i++) {
    QuickCheckDetails new_details(details->characters());
    RegExpNode* node = alternatives_->at(i).node();
    node->GetQuickCheckDetails(&new_details, compiler,
                               characters_filled_in,
                               not_at_start);
    // Here we merge the quick match details of the two branches.
    details->Merge(&new_details, characters_filled_in);
  }
}


// Check for [0-9A-Z_a-z].
static void EmitWordCheck(RegExpMacroAssembler* assembler,
                          Label* word,
                          Label* non_word,
                          bool fall_through_on_word) {
  if (assembler->CheckSpecialCharacterClass(
          fall_through_on_word ? 'w' : 'W',
          fall_through_on_word ? non_word : word)) {
    // Optimized implementation available.
    return;
  }
  assembler->CheckCharacterGT('z', non_word);
  assembler->CheckCharacterLT('0', non_word);
  assembler->CheckCharacterGT('a' - 1, word);
  assembler->CheckCharacterLT('9' + 1, word);
  assembler->CheckCharacterLT('A', non_word);
  assembler->CheckCharacterLT('Z' + 1, word);
  if (fall_through_on_word) {
    assembler->CheckNotCharacter('_', non_word);
  } else {
    assembler->CheckCharacter('_', word);
  }
}


// Emit the code to check for a ^ in multiline mode (1-character lookbehind
// that matches newline or the start of input).
static void EmitHat(RegExpCompiler* compiler,
                    RegExpNode* on_success,
                    Trace* trace) {
  RegExpMacroAssembler* assembler = compiler->macro_assembler();
  // We will be loading the previous character into the current character
  // register.
  Trace new_trace(*trace);
  new_trace.InvalidateCurrentCharacter();

  Label ok;
  if (new_trace.cp_offset() == 0) {
    // The start of input counts as a newline in this context, so skip to
    // ok if we are at the start.
    assembler->CheckAtStart(&ok);
  }
  // We already checked that we are not at the start of input so it must be
  // OK to load the previous character.
  assembler->LoadCurrentCharacter(new_trace.cp_offset() -1,
                                  new_trace.backtrack(),
                                  false);
  if (!assembler->CheckSpecialCharacterClass('n',
                                             new_trace.backtrack())) {
    // Newline means \n, \r, 0x2028 or 0x2029.
    if (!compiler->one_byte()) {
      assembler->CheckCharacterAfterAnd(0x2028, 0xFFFE, &ok);
    }
    assembler->CheckCharacter('\n', &ok);
    assembler->CheckNotCharacter('\r', new_trace.backtrack());
  }
  assembler->Bind(&ok);
  on_success->Emit(compiler, &new_trace);
}


// Emit the code to handle \b and \B (word-boundary or non-word-boundary).
void AssertionNode::EmitBoundaryCheck(RegExpCompiler* compiler, Trace* trace) {
  RegExpMacroAssembler* assembler = compiler->macro_assembler();
  Isolate* isolate = assembler->isolate();
  Trace::TriBool next_is_word_character = Trace::UNKNOWN;
  bool not_at_start = (trace->at_start() == Trace::FALSE_VALUE);
  BoyerMooreLookahead* lookahead = bm_info(not_at_start);
  if (lookahead == nullptr) {
    int eats_at_least =
        Min(kMaxLookaheadForBoyerMoore, EatsAtLeast(kMaxLookaheadForBoyerMoore,
                                                    kRecursionBudget,
                                                    not_at_start));
    if (eats_at_least >= 1) {
      BoyerMooreLookahead* bm =
          new(zone()) BoyerMooreLookahead(eats_at_least, compiler, zone());
      FillInBMInfo(isolate, 0, kRecursionBudget, bm, not_at_start);
      if (bm->at(0)->is_non_word())
        next_is_word_character = Trace::FALSE_VALUE;
      if (bm->at(0)->is_word()) next_is_word_character = Trace::TRUE_VALUE;
    }
  } else {
    if (lookahead->at(0)->is_non_word())
      next_is_word_character = Trace::FALSE_VALUE;
    if (lookahead->at(0)->is_word())
      next_is_word_character = Trace::TRUE_VALUE;
  }
  bool at_boundary = (assertion_type_ == AssertionNode::AT_BOUNDARY);
  if (next_is_word_character == Trace::UNKNOWN) {
    Label before_non_word;
    Label before_word;
    if (trace->characters_preloaded() != 1) {
      assembler->LoadCurrentCharacter(trace->cp_offset(), &before_non_word);
    }
    // Fall through on non-word.
    EmitWordCheck(assembler, &before_word, &before_non_word, false);
    // Next character is not a word character.
    assembler->Bind(&before_non_word);
    Label ok;
    BacktrackIfPrevious(compiler, trace, at_boundary ? kIsNonWord : kIsWord);
    assembler->GoTo(&ok);

    assembler->Bind(&before_word);
    BacktrackIfPrevious(compiler, trace, at_boundary ? kIsWord : kIsNonWord);
    assembler->Bind(&ok);
  } else if (next_is_word_character == Trace::TRUE_VALUE) {
    BacktrackIfPrevious(compiler, trace, at_boundary ? kIsWord : kIsNonWord);
  } else {
    DCHECK(next_is_word_character == Trace::FALSE_VALUE);
    BacktrackIfPrevious(compiler, trace, at_boundary ? kIsNonWord : kIsWord);
  }
}


void AssertionNode::BacktrackIfPrevious(
    RegExpCompiler* compiler,
    Trace* trace,
    AssertionNode::IfPrevious backtrack_if_previous) {
  RegExpMacroAssembler* assembler = compiler->macro_assembler();
  Trace new_trace(*trace);
  new_trace.InvalidateCurrentCharacter();

  Label fall_through, dummy;

  Label* non_word = backtrack_if_previous == kIsNonWord ?
                    new_trace.backtrack() :
                    &fall_through;
  Label* word = backtrack_if_previous == kIsNonWord ?
                &fall_through :
                new_trace.backtrack();

  if (new_trace.cp_offset() == 0) {
    // The start of input counts as a non-word character, so the question is
    // decided if we are at the start.
    assembler->CheckAtStart(non_word);
  }
  // We already checked that we are not at the start of input so it must be
  // OK to load the previous character.
  assembler->LoadCurrentCharacter(new_trace.cp_offset() - 1, &dummy, false);
  EmitWordCheck(assembler, word, non_word, backtrack_if_previous == kIsNonWord);

  assembler->Bind(&fall_through);
  on_success()->Emit(compiler, &new_trace);
}


void AssertionNode::GetQuickCheckDetails(QuickCheckDetails* details,
                                         RegExpCompiler* compiler,
                                         int filled_in,
                                         bool not_at_start) {
  if (assertion_type_ == AT_START && not_at_start) {
    details->set_cannot_match();
    return;
  }
  return on_success()->GetQuickCheckDetails(details,
                                            compiler,
                                            filled_in,
                                            not_at_start);
}


void AssertionNode::Emit(RegExpCompiler* compiler, Trace* trace) {
  RegExpMacroAssembler* assembler = compiler->macro_assembler();
  switch (assertion_type_) {
    case AT_END: {
      Label ok;
      assembler->CheckPosition(trace->cp_offset(), &ok);
      assembler->GoTo(trace->backtrack());
      assembler->Bind(&ok);
      break;
    }
    case AT_START: {
      if (trace->at_start() == Trace::FALSE_VALUE) {
        assembler->GoTo(trace->backtrack());
        return;
      }
      if (trace->at_start() == Trace::UNKNOWN) {
        assembler->CheckNotAtStart(trace->cp_offset(), trace->backtrack());
        Trace at_start_trace = *trace;
        at_start_trace.set_at_start(Trace::TRUE_VALUE);
        on_success()->Emit(compiler, &at_start_trace);
        return;
      }
    }
    break;
    case AFTER_NEWLINE:
      EmitHat(compiler, on_success(), trace);
      return;
    case AT_BOUNDARY:
    case AT_NON_BOUNDARY: {
      EmitBoundaryCheck(compiler, trace);
      return;
    }
  }
  on_success()->Emit(compiler, trace);
}


static bool DeterminedAlready(QuickCheckDetails* quick_check, int offset) {
  if (quick_check == nullptr) return false;
  if (offset >= quick_check->characters()) return false;
  return quick_check->positions(offset)->determines_perfectly;
}


static void UpdateBoundsCheck(int index, int* checked_up_to) {
  if (index > *checked_up_to) {
    *checked_up_to = index;
  }
}


// We call this repeatedly to generate code for each pass over the text node.
// The passes are in increasing order of difficulty because we hope one
// of the first passes will fail in which case we are saved the work of the
// later passes.  for example for the case independent regexp /%[asdfghjkl]a/
// we will check the '%' in the first pass, the case independent 'a' in the
// second pass and the character class in the last pass.
//
// The passes are done from right to left, so for example to test for /bar/
// we will first test for an 'r' with offset 2, then an 'a' with offset 1
// and then a 'b' with offset 0.  This means we can avoid the end-of-input
// bounds check most of the time.  In the example we only need to check for
// end-of-input when loading the putative 'r'.
//
// A slight complication involves the fact that the first character may already
// be fetched into a register by the previous node.  In this case we want to
// do the test for that character first.  We do this in separate passes.  The
// 'preloaded' argument indicates that we are doing such a 'pass'.  If such a
// pass has been performed then subsequent passes will have true in
// first_element_checked to indicate that that character does not need to be
// checked again.
//
// In addition to all this we are passed a Trace, which can
// contain an AlternativeGeneration object.  In this AlternativeGeneration
// object we can see details of any quick check that was already passed in
// order to get to the code we are now generating.  The quick check can involve
// loading characters, which means we do not need to recheck the bounds
// up to the limit the quick check already checked.  In addition the quick
// check can have involved a mask and compare operation which may simplify
// or obviate the need for further checks at some character positions.
void TextNode::TextEmitPass(RegExpCompiler* compiler,
                            TextEmitPassType pass,
                            bool preloaded,
                            Trace* trace,
                            bool first_element_checked,
                            int* checked_up_to) {
  RegExpMacroAssembler* assembler = compiler->macro_assembler();
  Isolate* isolate = assembler->isolate();
  bool one_byte = compiler->one_byte();
  Label* backtrack = trace->backtrack();
  QuickCheckDetails* quick_check = trace->quick_check_performed();
  int element_count = elements()->length();
  int backward_offset = read_backward() ? -Length() : 0;
  for (int i = preloaded ? 0 : element_count - 1; i >= 0; i--) {
    TextElement elm = elements()->at(i);
    int cp_offset = trace->cp_offset() + elm.cp_offset() + backward_offset;
    if (elm.text_type() == TextElement::ATOM) {
      if (SkipPass(pass, elm.atom()->ignore_case())) continue;
      Vector<const uc16> quarks = elm.atom()->data();
      for (int j = preloaded ? 0 : quarks.length() - 1; j >= 0; j--) {
        if (first_element_checked && i == 0 && j == 0) continue;
        if (DeterminedAlready(quick_check, elm.cp_offset() + j)) continue;
        EmitCharacterFunction* emit_function = nullptr;
        uc16 quark = quarks[j];
        if (elm.atom()->ignore_case()) {
          // Everywhere else we assume that a non-Latin-1 character cannot match
          // a Latin-1 character. Avoid the cases where this is assumption is
          // invalid by using the Latin1 equivalent instead.
          quark = unibrow::Latin1::TryConvertToLatin1(quark);
        }
        switch (pass) {
          case NON_LATIN1_MATCH:
            DCHECK(one_byte);
            if (quark > String::kMaxOneByteCharCode) {
              assembler->GoTo(backtrack);
              return;
            }
            break;
          case NON_LETTER_CHARACTER_MATCH:
            emit_function = &EmitAtomNonLetter;
            break;
          case SIMPLE_CHARACTER_MATCH:
            emit_function = &EmitSimpleCharacter;
            break;
          case CASE_CHARACTER_MATCH:
            emit_function = &EmitAtomLetter;
            break;
          default:
            break;
        }
        if (emit_function != nullptr) {
          bool bounds_check = *checked_up_to < cp_offset + j || read_backward();
          bool bound_checked =
              emit_function(isolate, compiler, quark, backtrack, cp_offset + j,
                            bounds_check, preloaded);
          if (bound_checked) UpdateBoundsCheck(cp_offset + j, checked_up_to);
        }
      }
    } else {
      DCHECK_EQ(TextElement::CHAR_CLASS, elm.text_type());
      if (pass == CHARACTER_CLASS_MATCH) {
        if (first_element_checked && i == 0) continue;
        if (DeterminedAlready(quick_check, elm.cp_offset())) continue;
        RegExpCharacterClass* cc = elm.char_class();
        bool bounds_check = *checked_up_to < cp_offset || read_backward();
        EmitCharClass(assembler, cc, one_byte, backtrack, cp_offset,
                      bounds_check, preloaded, zone());
        UpdateBoundsCheck(cp_offset, checked_up_to);
      }
    }
  }
}


int TextNode::Length() {
  TextElement elm = elements()->last();
  DCHECK_LE(0, elm.cp_offset());
  return elm.cp_offset() + elm.length();
}

bool TextNode::SkipPass(TextEmitPassType pass, bool ignore_case) {
  if (ignore_case) {
    return pass == SIMPLE_CHARACTER_MATCH;
  } else {
    return pass == NON_LETTER_CHARACTER_MATCH || pass == CASE_CHARACTER_MATCH;
  }
}

TextNode* TextNode::CreateForCharacterRanges(Zone* zone,
                                             ZoneList<CharacterRange>* ranges,
                                             bool read_backward,
                                             RegExpNode* on_success,
                                             JSRegExp::Flags flags) {
  DCHECK_NOT_NULL(ranges);
  ZoneList<TextElement>* elms = new (zone) ZoneList<TextElement>(1, zone);
<<<<<<< HEAD
  elms->Add(TextElement::CharClass(new (zone) RegExpCharacterClass(ranges)),
=======
  elms->Add(TextElement::CharClass(
                new (zone) RegExpCharacterClass(zone, ranges, flags)),
>>>>>>> 84bd6f3c
            zone);
  return new (zone) TextNode(elms, read_backward, on_success);
}

TextNode* TextNode::CreateForSurrogatePair(Zone* zone, CharacterRange lead,
                                           CharacterRange trail,
                                           bool read_backward,
                                           RegExpNode* on_success,
                                           JSRegExp::Flags flags) {
  ZoneList<CharacterRange>* lead_ranges = CharacterRange::List(zone, lead);
  ZoneList<CharacterRange>* trail_ranges = CharacterRange::List(zone, trail);
  ZoneList<TextElement>* elms = new (zone) ZoneList<TextElement>(2, zone);
<<<<<<< HEAD
  elms->Add(
      TextElement::CharClass(new (zone) RegExpCharacterClass(lead_ranges)),
      zone);
  elms->Add(
      TextElement::CharClass(new (zone) RegExpCharacterClass(trail_ranges)),
      zone);
=======
  elms->Add(TextElement::CharClass(
                new (zone) RegExpCharacterClass(zone, lead_ranges, flags)),
            zone);
  elms->Add(TextElement::CharClass(
                new (zone) RegExpCharacterClass(zone, trail_ranges, flags)),
            zone);
>>>>>>> 84bd6f3c
  return new (zone) TextNode(elms, read_backward, on_success);
}


// This generates the code to match a text node.  A text node can contain
// straight character sequences (possibly to be matched in a case-independent
// way) and character classes.  For efficiency we do not do this in a single
// pass from left to right.  Instead we pass over the text node several times,
// emitting code for some character positions every time.  See the comment on
// TextEmitPass for details.
void TextNode::Emit(RegExpCompiler* compiler, Trace* trace) {
  LimitResult limit_result = LimitVersions(compiler, trace);
  if (limit_result == DONE) return;
  DCHECK(limit_result == CONTINUE);

  if (trace->cp_offset() + Length() > RegExpMacroAssembler::kMaxCPOffset) {
    compiler->SetRegExpTooBig();
    return;
  }

  if (compiler->one_byte()) {
    int dummy = 0;
    TextEmitPass(compiler, NON_LATIN1_MATCH, false, trace, false, &dummy);
  }

  bool first_elt_done = false;
  int bound_checked_to = trace->cp_offset() - 1;
  bound_checked_to += trace->bound_checked_up_to();

  // If a character is preloaded into the current character register then
  // check that now.
  if (trace->characters_preloaded() == 1) {
    for (int pass = kFirstRealPass; pass <= kLastPass; pass++) {
      TextEmitPass(compiler, static_cast<TextEmitPassType>(pass), true, trace,
                   false, &bound_checked_to);
    }
    first_elt_done = true;
  }

  for (int pass = kFirstRealPass; pass <= kLastPass; pass++) {
    TextEmitPass(compiler, static_cast<TextEmitPassType>(pass), false, trace,
                 first_elt_done, &bound_checked_to);
  }

  Trace successor_trace(*trace);
  // If we advance backward, we may end up at the start.
  successor_trace.AdvanceCurrentPositionInTrace(
      read_backward() ? -Length() : Length(), compiler);
  successor_trace.set_at_start(read_backward() ? Trace::UNKNOWN
                                               : Trace::FALSE_VALUE);
  RecursionCheck rc(compiler);
  on_success()->Emit(compiler, &successor_trace);
}


void Trace::InvalidateCurrentCharacter() {
  characters_preloaded_ = 0;
}


void Trace::AdvanceCurrentPositionInTrace(int by, RegExpCompiler* compiler) {
  // We don't have an instruction for shifting the current character register
  // down or for using a shifted value for anything so lets just forget that
  // we preloaded any characters into it.
  characters_preloaded_ = 0;
  // Adjust the offsets of the quick check performed information.  This
  // information is used to find out what we already determined about the
  // characters by means of mask and compare.
  quick_check_performed_.Advance(by, compiler->one_byte());
  cp_offset_ += by;
  if (cp_offset_ > RegExpMacroAssembler::kMaxCPOffset) {
    compiler->SetRegExpTooBig();
    cp_offset_ = 0;
  }
  bound_checked_up_to_ = Max(0, bound_checked_up_to_ - by);
}


void TextNode::MakeCaseIndependent(Isolate* isolate, bool is_one_byte) {
  int element_count = elements()->length();
  for (int i = 0; i < element_count; i++) {
    TextElement elm = elements()->at(i);
    if (elm.text_type() == TextElement::CHAR_CLASS) {
      RegExpCharacterClass* cc = elm.char_class();
#ifdef V8_INTL_SUPPORT
      bool case_equivalents_already_added =
          NeedsUnicodeCaseEquivalents(cc->flags());
#else
      bool case_equivalents_already_added = false;
#endif
      if (IgnoreCase(cc->flags()) && !case_equivalents_already_added) {
        // None of the standard character classes is different in the case
        // independent case and it slows us down if we don't know that.
        if (cc->is_standard(zone())) continue;
        ZoneList<CharacterRange>* ranges = cc->ranges(zone());
        CharacterRange::AddCaseEquivalents(isolate, zone(), ranges,
                                           is_one_byte);
      }
    }
  }
}


int TextNode::GreedyLoopTextLength() { return Length(); }


RegExpNode* TextNode::GetSuccessorOfOmnivorousTextNode(
    RegExpCompiler* compiler) {
  if (read_backward()) return nullptr;
  if (elements()->length() != 1) return nullptr;
  TextElement elm = elements()->at(0);
  if (elm.text_type() != TextElement::CHAR_CLASS) return nullptr;
  RegExpCharacterClass* node = elm.char_class();
  ZoneList<CharacterRange>* ranges = node->ranges(zone());
  CharacterRange::Canonicalize(ranges);
  if (node->is_negated()) {
    return ranges->length() == 0 ? on_success() : nullptr;
  }
  if (ranges->length() != 1) return nullptr;
  uint32_t max_char;
  if (compiler->one_byte()) {
    max_char = String::kMaxOneByteCharCode;
  } else {
    max_char = String::kMaxUtf16CodeUnit;
  }
  return ranges->at(0).IsEverything(max_char) ? on_success() : nullptr;
}


// Finds the fixed match length of a sequence of nodes that goes from
// this alternative and back to this choice node.  If there are variable
// length nodes or other complications in the way then return a sentinel
// value indicating that a greedy loop cannot be constructed.
int ChoiceNode::GreedyLoopTextLengthForAlternative(
    GuardedAlternative* alternative) {
  int length = 0;
  RegExpNode* node = alternative->node();
  // Later we will generate code for all these text nodes using recursion
  // so we have to limit the max number.
  int recursion_depth = 0;
  while (node != this) {
    if (recursion_depth++ > RegExpCompiler::kMaxRecursion) {
      return kNodeIsTooComplexForGreedyLoops;
    }
    int node_length = node->GreedyLoopTextLength();
    if (node_length == kNodeIsTooComplexForGreedyLoops) {
      return kNodeIsTooComplexForGreedyLoops;
    }
    length += node_length;
    SeqRegExpNode* seq_node = static_cast<SeqRegExpNode*>(node);
    node = seq_node->on_success();
  }
  return read_backward() ? -length : length;
}


void LoopChoiceNode::AddLoopAlternative(GuardedAlternative alt) {
  DCHECK_NULL(loop_node_);
  AddAlternative(alt);
  loop_node_ = alt.node();
}


void LoopChoiceNode::AddContinueAlternative(GuardedAlternative alt) {
  DCHECK_NULL(continue_node_);
  AddAlternative(alt);
  continue_node_ = alt.node();
}


void LoopChoiceNode::Emit(RegExpCompiler* compiler, Trace* trace) {
  RegExpMacroAssembler* macro_assembler = compiler->macro_assembler();
  if (trace->stop_node() == this) {
    // Back edge of greedy optimized loop node graph.
    int text_length =
        GreedyLoopTextLengthForAlternative(&(alternatives_->at(0)));
    DCHECK_NE(kNodeIsTooComplexForGreedyLoops, text_length);
    // Update the counter-based backtracking info on the stack.  This is an
    // optimization for greedy loops (see below).
    DCHECK(trace->cp_offset() == text_length);
    macro_assembler->AdvanceCurrentPosition(text_length);
    macro_assembler->GoTo(trace->loop_label());
    return;
  }
  DCHECK_NULL(trace->stop_node());
  if (!trace->is_trivial()) {
    trace->Flush(compiler, this);
    return;
  }
  ChoiceNode::Emit(compiler, trace);
}


int ChoiceNode::CalculatePreloadCharacters(RegExpCompiler* compiler,
                                           int eats_at_least) {
  int preload_characters = Min(4, eats_at_least);
  DCHECK_LE(preload_characters, 4);
  if (compiler->macro_assembler()->CanReadUnaligned()) {
    bool one_byte = compiler->one_byte();
    if (one_byte) {
      // We can't preload 3 characters because there is no machine instruction
      // to do that.  We can't just load 4 because we could be reading
      // beyond the end of the string, which could cause a memory fault.
      if (preload_characters == 3) preload_characters = 2;
    } else {
      if (preload_characters > 2) preload_characters = 2;
    }
  } else {
    if (preload_characters > 1) preload_characters = 1;
  }
  return preload_characters;
}


// This class is used when generating the alternatives in a choice node.  It
// records the way the alternative is being code generated.
class AlternativeGeneration: public Malloced {
 public:
  AlternativeGeneration()
      : possible_success(),
        expects_preload(false),
        after(),
        quick_check_details() { }
  Label possible_success;
  bool expects_preload;
  Label after;
  QuickCheckDetails quick_check_details;
};


// Creates a list of AlternativeGenerations.  If the list has a reasonable
// size then it is on the stack, otherwise the excess is on the heap.
class AlternativeGenerationList {
 public:
  AlternativeGenerationList(int count, Zone* zone)
      : alt_gens_(count, zone) {
    for (int i = 0; i < count && i < kAFew; i++) {
      alt_gens_.Add(a_few_alt_gens_ + i, zone);
    }
    for (int i = kAFew; i < count; i++) {
      alt_gens_.Add(new AlternativeGeneration(), zone);
    }
  }
  ~AlternativeGenerationList() {
    for (int i = kAFew; i < alt_gens_.length(); i++) {
      delete alt_gens_[i];
      alt_gens_[i] = nullptr;
    }
  }

  AlternativeGeneration* at(int i) {
    return alt_gens_[i];
  }

 private:
  static const int kAFew = 10;
  ZoneList<AlternativeGeneration*> alt_gens_;
  AlternativeGeneration a_few_alt_gens_[kAFew];
};


static const uc32 kRangeEndMarker = 0x110000;

// The '2' variant is has inclusive from and exclusive to.
// This covers \s as defined in ECMA-262 5.1, 15.10.2.12,
// which include WhiteSpace (7.2) or LineTerminator (7.3) values.
static const int kSpaceRanges[] = {
    '\t',   '\r' + 1, ' ',    ' ' + 1, 0x00A0, 0x00A1, 0x1680,
    0x1681, 0x2000,   0x200B, 0x2028,  0x202A, 0x202F, 0x2030,
    0x205F, 0x2060,   0x3000, 0x3001,  0xFEFF, 0xFF00, kRangeEndMarker};
static const int kSpaceRangeCount = arraysize(kSpaceRanges);

static const int kWordRanges[] = {
    '0', '9' + 1, 'A', 'Z' + 1, '_', '_' + 1, 'a', 'z' + 1, kRangeEndMarker};
static const int kWordRangeCount = arraysize(kWordRanges);
static const int kDigitRanges[] = {'0', '9' + 1, kRangeEndMarker};
static const int kDigitRangeCount = arraysize(kDigitRanges);
static const int kSurrogateRanges[] = {
    kLeadSurrogateStart, kLeadSurrogateStart + 1, kRangeEndMarker};
static const int kSurrogateRangeCount = arraysize(kSurrogateRanges);
static const int kLineTerminatorRanges[] = {
    0x000A, 0x000B, 0x000D, 0x000E, 0x2028, 0x202A, kRangeEndMarker};
static const int kLineTerminatorRangeCount = arraysize(kLineTerminatorRanges);

void BoyerMoorePositionInfo::Set(int character) {
  SetInterval(Interval(character, character));
}


void BoyerMoorePositionInfo::SetInterval(const Interval& interval) {
  s_ = AddRange(s_, kSpaceRanges, kSpaceRangeCount, interval);
  w_ = AddRange(w_, kWordRanges, kWordRangeCount, interval);
  d_ = AddRange(d_, kDigitRanges, kDigitRangeCount, interval);
  surrogate_ =
      AddRange(surrogate_, kSurrogateRanges, kSurrogateRangeCount, interval);
  if (interval.to() - interval.from() >= kMapSize - 1) {
    if (map_count_ != kMapSize) {
      map_count_ = kMapSize;
      for (int i = 0; i < kMapSize; i++) map_->at(i) = true;
    }
    return;
  }
  for (int i = interval.from(); i <= interval.to(); i++) {
    int mod_character = (i & kMask);
    if (!map_->at(mod_character)) {
      map_count_++;
      map_->at(mod_character) = true;
    }
    if (map_count_ == kMapSize) return;
  }
}


void BoyerMoorePositionInfo::SetAll() {
  s_ = w_ = d_ = kLatticeUnknown;
  if (map_count_ != kMapSize) {
    map_count_ = kMapSize;
    for (int i = 0; i < kMapSize; i++) map_->at(i) = true;
  }
}


BoyerMooreLookahead::BoyerMooreLookahead(
    int length, RegExpCompiler* compiler, Zone* zone)
    : length_(length),
      compiler_(compiler) {
  if (compiler->one_byte()) {
    max_char_ = String::kMaxOneByteCharCode;
  } else {
    max_char_ = String::kMaxUtf16CodeUnit;
  }
  bitmaps_ = new(zone) ZoneList<BoyerMoorePositionInfo*>(length, zone);
  for (int i = 0; i < length; i++) {
    bitmaps_->Add(new(zone) BoyerMoorePositionInfo(zone), zone);
  }
}


// Find the longest range of lookahead that has the fewest number of different
// characters that can occur at a given position.  Since we are optimizing two
// different parameters at once this is a tradeoff.
bool BoyerMooreLookahead::FindWorthwhileInterval(int* from, int* to) {
  int biggest_points = 0;
  // If more than 32 characters out of 128 can occur it is unlikely that we can
  // be lucky enough to step forwards much of the time.
  const int kMaxMax = 32;
  for (int max_number_of_chars = 4;
       max_number_of_chars < kMaxMax;
       max_number_of_chars *= 2) {
    biggest_points =
        FindBestInterval(max_number_of_chars, biggest_points, from, to);
  }
  if (biggest_points == 0) return false;
  return true;
}


// Find the highest-points range between 0 and length_ where the character
// information is not too vague.  'Too vague' means that there are more than
// max_number_of_chars that can occur at this position.  Calculates the number
// of points as the product of width-of-the-range and
// probability-of-finding-one-of-the-characters, where the probability is
// calculated using the frequency distribution of the sample subject string.
int BoyerMooreLookahead::FindBestInterval(
    int max_number_of_chars, int old_biggest_points, int* from, int* to) {
  int biggest_points = old_biggest_points;
  static const int kSize = RegExpMacroAssembler::kTableSize;
  for (int i = 0; i < length_; ) {
    while (i < length_ && Count(i) > max_number_of_chars) i++;
    if (i == length_) break;
    int remembered_from = i;
    bool union_map[kSize];
    for (int j = 0; j < kSize; j++) union_map[j] = false;
    while (i < length_ && Count(i) <= max_number_of_chars) {
      BoyerMoorePositionInfo* map = bitmaps_->at(i);
      for (int j = 0; j < kSize; j++) union_map[j] |= map->at(j);
      i++;
    }
    int frequency = 0;
    for (int j = 0; j < kSize; j++) {
      if (union_map[j]) {
        // Add 1 to the frequency to give a small per-character boost for
        // the cases where our sampling is not good enough and many
        // characters have a frequency of zero.  This means the frequency
        // can theoretically be up to 2*kSize though we treat it mostly as
        // a fraction of kSize.
        frequency += compiler_->frequency_collator()->Frequency(j) + 1;
      }
    }
    // We use the probability of skipping times the distance we are skipping to
    // judge the effectiveness of this.  Actually we have a cut-off:  By
    // dividing by 2 we switch off the skipping if the probability of skipping
    // is less than 50%.  This is because the multibyte mask-and-compare
    // skipping in quickcheck is more likely to do well on this case.
    bool in_quickcheck_range =
        ((i - remembered_from < 4) ||
         (compiler_->one_byte() ? remembered_from <= 4 : remembered_from <= 2));
    // Called 'probability' but it is only a rough estimate and can actually
    // be outside the 0-kSize range.
    int probability = (in_quickcheck_range ? kSize / 2 : kSize) - frequency;
    int points = (i - remembered_from) * probability;
    if (points > biggest_points) {
      *from = remembered_from;
      *to = i - 1;
      biggest_points = points;
    }
  }
  return biggest_points;
}


// Take all the characters that will not prevent a successful match if they
// occur in the subject string in the range between min_lookahead and
// max_lookahead (inclusive) measured from the current position.  If the
// character at max_lookahead offset is not one of these characters, then we
// can safely skip forwards by the number of characters in the range.
int BoyerMooreLookahead::GetSkipTable(int min_lookahead,
                                      int max_lookahead,
                                      Handle<ByteArray> boolean_skip_table) {
  const int kSize = RegExpMacroAssembler::kTableSize;

  const int kSkipArrayEntry = 0;
  const int kDontSkipArrayEntry = 1;

  for (int i = 0; i < kSize; i++) {
    boolean_skip_table->set(i, kSkipArrayEntry);
  }
  int skip = max_lookahead + 1 - min_lookahead;

  for (int i = max_lookahead; i >= min_lookahead; i--) {
    BoyerMoorePositionInfo* map = bitmaps_->at(i);
    for (int j = 0; j < kSize; j++) {
      if (map->at(j)) {
        boolean_skip_table->set(j, kDontSkipArrayEntry);
      }
    }
  }

  return skip;
}


// See comment above on the implementation of GetSkipTable.
void BoyerMooreLookahead::EmitSkipInstructions(RegExpMacroAssembler* masm) {
  const int kSize = RegExpMacroAssembler::kTableSize;

  int min_lookahead = 0;
  int max_lookahead = 0;

  if (!FindWorthwhileInterval(&min_lookahead, &max_lookahead)) return;

  bool found_single_character = false;
  int single_character = 0;
  for (int i = max_lookahead; i >= min_lookahead; i--) {
    BoyerMoorePositionInfo* map = bitmaps_->at(i);
    if (map->map_count() > 1 ||
        (found_single_character && map->map_count() != 0)) {
      found_single_character = false;
      break;
    }
    for (int j = 0; j < kSize; j++) {
      if (map->at(j)) {
        found_single_character = true;
        single_character = j;
        break;
      }
    }
  }

  int lookahead_width = max_lookahead + 1 - min_lookahead;

  if (found_single_character && lookahead_width == 1 && max_lookahead < 3) {
    // The mask-compare can probably handle this better.
    return;
  }

  if (found_single_character) {
    Label cont, again;
    masm->Bind(&again);
    masm->LoadCurrentCharacter(max_lookahead, &cont, true);
    if (max_char_ > kSize) {
      masm->CheckCharacterAfterAnd(single_character,
                                   RegExpMacroAssembler::kTableMask,
                                   &cont);
    } else {
      masm->CheckCharacter(single_character, &cont);
    }
    masm->AdvanceCurrentPosition(lookahead_width);
    masm->GoTo(&again);
    masm->Bind(&cont);
    return;
  }

  Factory* factory = masm->isolate()->factory();
  Handle<ByteArray> boolean_skip_table = factory->NewByteArray(kSize, TENURED);
  int skip_distance = GetSkipTable(
      min_lookahead, max_lookahead, boolean_skip_table);
  DCHECK_NE(0, skip_distance);

  Label cont, again;
  masm->Bind(&again);
  masm->LoadCurrentCharacter(max_lookahead, &cont, true);
  masm->CheckBitInTable(boolean_skip_table, &cont);
  masm->AdvanceCurrentPosition(skip_distance);
  masm->GoTo(&again);
  masm->Bind(&cont);
}


/* Code generation for choice nodes.
 *
 * We generate quick checks that do a mask and compare to eliminate a
 * choice.  If the quick check succeeds then it jumps to the continuation to
 * do slow checks and check subsequent nodes.  If it fails (the common case)
 * it falls through to the next choice.
 *
 * Here is the desired flow graph.  Nodes directly below each other imply
 * fallthrough.  Alternatives 1 and 2 have quick checks.  Alternative
 * 3 doesn't have a quick check so we have to call the slow check.
 * Nodes are marked Qn for quick checks and Sn for slow checks.  The entire
 * regexp continuation is generated directly after the Sn node, up to the
 * next GoTo if we decide to reuse some already generated code.  Some
 * nodes expect preload_characters to be preloaded into the current
 * character register.  R nodes do this preloading.  Vertices are marked
 * F for failures and S for success (possible success in the case of quick
 * nodes).  L, V, < and > are used as arrow heads.
 *
 * ----------> R
 *             |
 *             V
 *            Q1 -----> S1
 *             |   S   /
 *            F|      /
 *             |    F/
 *             |    /
 *             |   R
 *             |  /
 *             V L
 *            Q2 -----> S2
 *             |   S   /
 *            F|      /
 *             |    F/
 *             |    /
 *             |   R
 *             |  /
 *             V L
 *            S3
 *             |
 *            F|
 *             |
 *             R
 *             |
 * backtrack   V
 * <----------Q4
 *   \    F    |
 *    \        |S
 *     \   F   V
 *      \-----S4
 *
 * For greedy loops we push the current position, then generate the code that
 * eats the input specially in EmitGreedyLoop.  The other choice (the
 * continuation) is generated by the normal code in EmitChoices, and steps back
 * in the input to the starting position when it fails to match.  The loop code
 * looks like this (U is the unwind code that steps back in the greedy loop).
 *
 *              _____
 *             /     \
 *             V     |
 * ----------> S1    |
 *            /|     |
 *           / |S    |
 *         F/  \_____/
 *         /
 *        |<-----
 *        |      \
 *        V       |S
 *        Q2 ---> U----->backtrack
 *        |  F   /
 *       S|     /
 *        V  F /
 *        S2--/
 */

GreedyLoopState::GreedyLoopState(bool not_at_start) {
  counter_backtrack_trace_.set_backtrack(&label_);
  if (not_at_start) counter_backtrack_trace_.set_at_start(Trace::FALSE_VALUE);
}


void ChoiceNode::AssertGuardsMentionRegisters(Trace* trace) {
#ifdef DEBUG
  int choice_count = alternatives_->length();
  for (int i = 0; i < choice_count - 1; i++) {
    GuardedAlternative alternative = alternatives_->at(i);
    ZoneList<Guard*>* guards = alternative.guards();
    int guard_count = (guards == nullptr) ? 0 : guards->length();
    for (int j = 0; j < guard_count; j++) {
      DCHECK(!trace->mentions_reg(guards->at(j)->reg()));
    }
  }
#endif
}


void ChoiceNode::SetUpPreLoad(RegExpCompiler* compiler,
                              Trace* current_trace,
                              PreloadState* state) {
    if (state->eats_at_least_ == PreloadState::kEatsAtLeastNotYetInitialized) {
      // Save some time by looking at most one machine word ahead.
      state->eats_at_least_ =
          EatsAtLeast(compiler->one_byte() ? 4 : 2, kRecursionBudget,
                      current_trace->at_start() == Trace::FALSE_VALUE);
    }
    state->preload_characters_ =
        CalculatePreloadCharacters(compiler, state->eats_at_least_);

    state->preload_is_current_ =
        (current_trace->characters_preloaded() == state->preload_characters_);
    state->preload_has_checked_bounds_ = state->preload_is_current_;
}


void ChoiceNode::Emit(RegExpCompiler* compiler, Trace* trace) {
  int choice_count = alternatives_->length();

  if (choice_count == 1 && alternatives_->at(0).guards() == nullptr) {
    alternatives_->at(0).node()->Emit(compiler, trace);
    return;
  }

  AssertGuardsMentionRegisters(trace);

  LimitResult limit_result = LimitVersions(compiler, trace);
  if (limit_result == DONE) return;
  DCHECK(limit_result == CONTINUE);

  // For loop nodes we already flushed (see LoopChoiceNode::Emit), but for
  // other choice nodes we only flush if we are out of code size budget.
  if (trace->flush_budget() == 0 && trace->actions() != nullptr) {
    trace->Flush(compiler, this);
    return;
  }

  RecursionCheck rc(compiler);

  PreloadState preload;
  preload.init();
  GreedyLoopState greedy_loop_state(not_at_start());

  int text_length = GreedyLoopTextLengthForAlternative(&alternatives_->at(0));
  AlternativeGenerationList alt_gens(choice_count, zone());

  if (choice_count > 1 && text_length != kNodeIsTooComplexForGreedyLoops) {
    trace = EmitGreedyLoop(compiler,
                           trace,
                           &alt_gens,
                           &preload,
                           &greedy_loop_state,
                           text_length);
  } else {
    // TODO(erikcorry): Delete this.  We don't need this label, but it makes us
    // match the traces produced pre-cleanup.
    Label second_choice;
    compiler->macro_assembler()->Bind(&second_choice);

    preload.eats_at_least_ = EmitOptimizedUnanchoredSearch(compiler, trace);

    EmitChoices(compiler,
                &alt_gens,
                0,
                trace,
                &preload);
  }

  // At this point we need to generate slow checks for the alternatives where
  // the quick check was inlined.  We can recognize these because the associated
  // label was bound.
  int new_flush_budget = trace->flush_budget() / choice_count;
  for (int i = 0; i < choice_count; i++) {
    AlternativeGeneration* alt_gen = alt_gens.at(i);
    Trace new_trace(*trace);
    // If there are actions to be flushed we have to limit how many times
    // they are flushed.  Take the budget of the parent trace and distribute
    // it fairly amongst the children.
    if (new_trace.actions() != nullptr) {
      new_trace.set_flush_budget(new_flush_budget);
    }
    bool next_expects_preload =
        i == choice_count - 1 ? false : alt_gens.at(i + 1)->expects_preload;
    EmitOutOfLineContinuation(compiler,
                              &new_trace,
                              alternatives_->at(i),
                              alt_gen,
                              preload.preload_characters_,
                              next_expects_preload);
  }
}


Trace* ChoiceNode::EmitGreedyLoop(RegExpCompiler* compiler,
                                  Trace* trace,
                                  AlternativeGenerationList* alt_gens,
                                  PreloadState* preload,
                                  GreedyLoopState* greedy_loop_state,
                                  int text_length) {
  RegExpMacroAssembler* macro_assembler = compiler->macro_assembler();
  // Here we have special handling for greedy loops containing only text nodes
  // and other simple nodes.  These are handled by pushing the current
  // position on the stack and then incrementing the current position each
  // time around the switch.  On backtrack we decrement the current position
  // and check it against the pushed value.  This avoids pushing backtrack
  // information for each iteration of the loop, which could take up a lot of
  // space.
  DCHECK(trace->stop_node() == nullptr);
  macro_assembler->PushCurrentPosition();
  Label greedy_match_failed;
  Trace greedy_match_trace;
  if (not_at_start()) greedy_match_trace.set_at_start(Trace::FALSE_VALUE);
  greedy_match_trace.set_backtrack(&greedy_match_failed);
  Label loop_label;
  macro_assembler->Bind(&loop_label);
  greedy_match_trace.set_stop_node(this);
  greedy_match_trace.set_loop_label(&loop_label);
  alternatives_->at(0).node()->Emit(compiler, &greedy_match_trace);
  macro_assembler->Bind(&greedy_match_failed);

  Label second_choice;  // For use in greedy matches.
  macro_assembler->Bind(&second_choice);

  Trace* new_trace = greedy_loop_state->counter_backtrack_trace();

  EmitChoices(compiler,
              alt_gens,
              1,
              new_trace,
              preload);

  macro_assembler->Bind(greedy_loop_state->label());
  // If we have unwound to the bottom then backtrack.
  macro_assembler->CheckGreedyLoop(trace->backtrack());
  // Otherwise try the second priority at an earlier position.
  macro_assembler->AdvanceCurrentPosition(-text_length);
  macro_assembler->GoTo(&second_choice);
  return new_trace;
}

int ChoiceNode::EmitOptimizedUnanchoredSearch(RegExpCompiler* compiler,
                                              Trace* trace) {
  int eats_at_least = PreloadState::kEatsAtLeastNotYetInitialized;
  if (alternatives_->length() != 2) return eats_at_least;

  GuardedAlternative alt1 = alternatives_->at(1);
  if (alt1.guards() != nullptr && alt1.guards()->length() != 0) {
    return eats_at_least;
  }
  RegExpNode* eats_anything_node = alt1.node();
  if (eats_anything_node->GetSuccessorOfOmnivorousTextNode(compiler) != this) {
    return eats_at_least;
  }

  // Really we should be creating a new trace when we execute this function,
  // but there is no need, because the code it generates cannot backtrack, and
  // we always arrive here with a trivial trace (since it's the entry to a
  // loop.  That also implies that there are no preloaded characters, which is
  // good, because it means we won't be violating any assumptions by
  // overwriting those characters with new load instructions.
  DCHECK(trace->is_trivial());

  RegExpMacroAssembler* macro_assembler = compiler->macro_assembler();
  Isolate* isolate = macro_assembler->isolate();
  // At this point we know that we are at a non-greedy loop that will eat
  // any character one at a time.  Any non-anchored regexp has such a
  // loop prepended to it in order to find where it starts.  We look for
  // a pattern of the form ...abc... where we can look 6 characters ahead
  // and step forwards 3 if the character is not one of abc.  Abc need
  // not be atoms, they can be any reasonably limited character class or
  // small alternation.
  BoyerMooreLookahead* bm = bm_info(false);
  if (bm == nullptr) {
    eats_at_least = Min(kMaxLookaheadForBoyerMoore,
                        EatsAtLeast(kMaxLookaheadForBoyerMoore,
                                    kRecursionBudget,
                                    false));
    if (eats_at_least >= 1) {
      bm = new(zone()) BoyerMooreLookahead(eats_at_least,
                                           compiler,
                                           zone());
      GuardedAlternative alt0 = alternatives_->at(0);
      alt0.node()->FillInBMInfo(isolate, 0, kRecursionBudget, bm, false);
    }
  }
  if (bm != nullptr) {
    bm->EmitSkipInstructions(macro_assembler);
  }
  return eats_at_least;
}


void ChoiceNode::EmitChoices(RegExpCompiler* compiler,
                             AlternativeGenerationList* alt_gens,
                             int first_choice,
                             Trace* trace,
                             PreloadState* preload) {
  RegExpMacroAssembler* macro_assembler = compiler->macro_assembler();
  SetUpPreLoad(compiler, trace, preload);

  // For now we just call all choices one after the other.  The idea ultimately
  // is to use the Dispatch table to try only the relevant ones.
  int choice_count = alternatives_->length();

  int new_flush_budget = trace->flush_budget() / choice_count;

  for (int i = first_choice; i < choice_count; i++) {
    bool is_last = i == choice_count - 1;
    bool fall_through_on_failure = !is_last;
    GuardedAlternative alternative = alternatives_->at(i);
    AlternativeGeneration* alt_gen = alt_gens->at(i);
    alt_gen->quick_check_details.set_characters(preload->preload_characters_);
    ZoneList<Guard*>* guards = alternative.guards();
    int guard_count = (guards == nullptr) ? 0 : guards->length();
    Trace new_trace(*trace);
    new_trace.set_characters_preloaded(preload->preload_is_current_ ?
                                         preload->preload_characters_ :
                                         0);
    if (preload->preload_has_checked_bounds_) {
      new_trace.set_bound_checked_up_to(preload->preload_characters_);
    }
    new_trace.quick_check_performed()->Clear();
    if (not_at_start_) new_trace.set_at_start(Trace::FALSE_VALUE);
    if (!is_last) {
      new_trace.set_backtrack(&alt_gen->after);
    }
    alt_gen->expects_preload = preload->preload_is_current_;
    bool generate_full_check_inline = false;
    if (compiler->optimize() &&
        try_to_emit_quick_check_for_alternative(i == 0) &&
        alternative.node()->EmitQuickCheck(
            compiler, trace, &new_trace, preload->preload_has_checked_bounds_,
            &alt_gen->possible_success, &alt_gen->quick_check_details,
            fall_through_on_failure)) {
      // Quick check was generated for this choice.
      preload->preload_is_current_ = true;
      preload->preload_has_checked_bounds_ = true;
      // If we generated the quick check to fall through on possible success,
      // we now need to generate the full check inline.
      if (!fall_through_on_failure) {
        macro_assembler->Bind(&alt_gen->possible_success);
        new_trace.set_quick_check_performed(&alt_gen->quick_check_details);
        new_trace.set_characters_preloaded(preload->preload_characters_);
        new_trace.set_bound_checked_up_to(preload->preload_characters_);
        generate_full_check_inline = true;
      }
    } else if (alt_gen->quick_check_details.cannot_match()) {
      if (!fall_through_on_failure) {
        macro_assembler->GoTo(trace->backtrack());
      }
      continue;
    } else {
      // No quick check was generated.  Put the full code here.
      // If this is not the first choice then there could be slow checks from
      // previous cases that go here when they fail.  There's no reason to
      // insist that they preload characters since the slow check we are about
      // to generate probably can't use it.
      if (i != first_choice) {
        alt_gen->expects_preload = false;
        new_trace.InvalidateCurrentCharacter();
      }
      generate_full_check_inline = true;
    }
    if (generate_full_check_inline) {
      if (new_trace.actions() != nullptr) {
        new_trace.set_flush_budget(new_flush_budget);
      }
      for (int j = 0; j < guard_count; j++) {
        GenerateGuard(macro_assembler, guards->at(j), &new_trace);
      }
      alternative.node()->Emit(compiler, &new_trace);
      preload->preload_is_current_ = false;
    }
    macro_assembler->Bind(&alt_gen->after);
  }
}


void ChoiceNode::EmitOutOfLineContinuation(RegExpCompiler* compiler,
                                           Trace* trace,
                                           GuardedAlternative alternative,
                                           AlternativeGeneration* alt_gen,
                                           int preload_characters,
                                           bool next_expects_preload) {
  if (!alt_gen->possible_success.is_linked()) return;

  RegExpMacroAssembler* macro_assembler = compiler->macro_assembler();
  macro_assembler->Bind(&alt_gen->possible_success);
  Trace out_of_line_trace(*trace);
  out_of_line_trace.set_characters_preloaded(preload_characters);
  out_of_line_trace.set_quick_check_performed(&alt_gen->quick_check_details);
  if (not_at_start_) out_of_line_trace.set_at_start(Trace::FALSE_VALUE);
  ZoneList<Guard*>* guards = alternative.guards();
  int guard_count = (guards == nullptr) ? 0 : guards->length();
  if (next_expects_preload) {
    Label reload_current_char;
    out_of_line_trace.set_backtrack(&reload_current_char);
    for (int j = 0; j < guard_count; j++) {
      GenerateGuard(macro_assembler, guards->at(j), &out_of_line_trace);
    }
    alternative.node()->Emit(compiler, &out_of_line_trace);
    macro_assembler->Bind(&reload_current_char);
    // Reload the current character, since the next quick check expects that.
    // We don't need to check bounds here because we only get into this
    // code through a quick check which already did the checked load.
    macro_assembler->LoadCurrentCharacter(trace->cp_offset(), nullptr, false,
                                          preload_characters);
    macro_assembler->GoTo(&(alt_gen->after));
  } else {
    out_of_line_trace.set_backtrack(&(alt_gen->after));
    for (int j = 0; j < guard_count; j++) {
      GenerateGuard(macro_assembler, guards->at(j), &out_of_line_trace);
    }
    alternative.node()->Emit(compiler, &out_of_line_trace);
  }
}


void ActionNode::Emit(RegExpCompiler* compiler, Trace* trace) {
  RegExpMacroAssembler* assembler = compiler->macro_assembler();
  LimitResult limit_result = LimitVersions(compiler, trace);
  if (limit_result == DONE) return;
  DCHECK(limit_result == CONTINUE);

  RecursionCheck rc(compiler);

  switch (action_type_) {
    case STORE_POSITION: {
      Trace::DeferredCapture
          new_capture(data_.u_position_register.reg,
                      data_.u_position_register.is_capture,
                      trace);
      Trace new_trace = *trace;
      new_trace.add_action(&new_capture);
      on_success()->Emit(compiler, &new_trace);
      break;
    }
    case INCREMENT_REGISTER: {
      Trace::DeferredIncrementRegister
          new_increment(data_.u_increment_register.reg);
      Trace new_trace = *trace;
      new_trace.add_action(&new_increment);
      on_success()->Emit(compiler, &new_trace);
      break;
    }
    case SET_REGISTER: {
      Trace::DeferredSetRegister
          new_set(data_.u_store_register.reg, data_.u_store_register.value);
      Trace new_trace = *trace;
      new_trace.add_action(&new_set);
      on_success()->Emit(compiler, &new_trace);
      break;
    }
    case CLEAR_CAPTURES: {
      Trace::DeferredClearCaptures
        new_capture(Interval(data_.u_clear_captures.range_from,
                             data_.u_clear_captures.range_to));
      Trace new_trace = *trace;
      new_trace.add_action(&new_capture);
      on_success()->Emit(compiler, &new_trace);
      break;
    }
    case BEGIN_SUBMATCH:
      if (!trace->is_trivial()) {
        trace->Flush(compiler, this);
      } else {
        assembler->WriteCurrentPositionToRegister(
            data_.u_submatch.current_position_register, 0);
        assembler->WriteStackPointerToRegister(
            data_.u_submatch.stack_pointer_register);
        on_success()->Emit(compiler, trace);
      }
      break;
    case EMPTY_MATCH_CHECK: {
      int start_pos_reg = data_.u_empty_match_check.start_register;
      int stored_pos = 0;
      int rep_reg = data_.u_empty_match_check.repetition_register;
      bool has_minimum = (rep_reg != RegExpCompiler::kNoRegister);
      bool know_dist = trace->GetStoredPosition(start_pos_reg, &stored_pos);
      if (know_dist && !has_minimum && stored_pos == trace->cp_offset()) {
        // If we know we haven't advanced and there is no minimum we
        // can just backtrack immediately.
        assembler->GoTo(trace->backtrack());
      } else if (know_dist && stored_pos < trace->cp_offset()) {
        // If we know we've advanced we can generate the continuation
        // immediately.
        on_success()->Emit(compiler, trace);
      } else if (!trace->is_trivial()) {
        trace->Flush(compiler, this);
      } else {
        Label skip_empty_check;
        // If we have a minimum number of repetitions we check the current
        // number first and skip the empty check if it's not enough.
        if (has_minimum) {
          int limit = data_.u_empty_match_check.repetition_limit;
          assembler->IfRegisterLT(rep_reg, limit, &skip_empty_check);
        }
        // If the match is empty we bail out, otherwise we fall through
        // to the on-success continuation.
        assembler->IfRegisterEqPos(data_.u_empty_match_check.start_register,
                                   trace->backtrack());
        assembler->Bind(&skip_empty_check);
        on_success()->Emit(compiler, trace);
      }
      break;
    }
    case POSITIVE_SUBMATCH_SUCCESS: {
      if (!trace->is_trivial()) {
        trace->Flush(compiler, this);
        return;
      }
      assembler->ReadCurrentPositionFromRegister(
          data_.u_submatch.current_position_register);
      assembler->ReadStackPointerFromRegister(
          data_.u_submatch.stack_pointer_register);
      int clear_register_count = data_.u_submatch.clear_register_count;
      if (clear_register_count == 0) {
        on_success()->Emit(compiler, trace);
        return;
      }
      int clear_registers_from = data_.u_submatch.clear_register_from;
      Label clear_registers_backtrack;
      Trace new_trace = *trace;
      new_trace.set_backtrack(&clear_registers_backtrack);
      on_success()->Emit(compiler, &new_trace);

      assembler->Bind(&clear_registers_backtrack);
      int clear_registers_to = clear_registers_from + clear_register_count - 1;
      assembler->ClearRegisters(clear_registers_from, clear_registers_to);

      DCHECK(trace->backtrack() == nullptr);
      assembler->Backtrack();
      return;
    }
    default:
      UNREACHABLE();
  }
}


void BackReferenceNode::Emit(RegExpCompiler* compiler, Trace* trace) {
  RegExpMacroAssembler* assembler = compiler->macro_assembler();
  if (!trace->is_trivial()) {
    trace->Flush(compiler, this);
    return;
  }

  LimitResult limit_result = LimitVersions(compiler, trace);
  if (limit_result == DONE) return;
  DCHECK(limit_result == CONTINUE);

  RecursionCheck rc(compiler);

  DCHECK_EQ(start_reg_ + 1, end_reg_);
  if (IgnoreCase(flags_)) {
    assembler->CheckNotBackReferenceIgnoreCase(
        start_reg_, read_backward(), IsUnicode(flags_), trace->backtrack());
  } else {
    assembler->CheckNotBackReference(start_reg_, read_backward(),
                                     trace->backtrack());
  }
  // We are going to advance backward, so we may end up at the start.
  if (read_backward()) trace->set_at_start(Trace::UNKNOWN);

  // Check that the back reference does not end inside a surrogate pair.
  if (IsUnicode(flags_) && !compiler->one_byte()) {
    assembler->CheckNotInSurrogatePair(trace->cp_offset(), trace->backtrack());
  }
  on_success()->Emit(compiler, trace);
}


// -------------------------------------------------------------------
// Dot/dotty output


#ifdef DEBUG


class DotPrinter: public NodeVisitor {
 public:
  DotPrinter(std::ostream& os, bool ignore_case)  // NOLINT
      : os_(os),
        ignore_case_(ignore_case) {}
  void PrintNode(const char* label, RegExpNode* node);
  void Visit(RegExpNode* node);
  void PrintAttributes(RegExpNode* from);
  void PrintOnFailure(RegExpNode* from, RegExpNode* to);
#define DECLARE_VISIT(Type)                                          \
  virtual void Visit##Type(Type##Node* that);
FOR_EACH_NODE_TYPE(DECLARE_VISIT)
#undef DECLARE_VISIT
 private:
  std::ostream& os_;
  bool ignore_case_;
};


void DotPrinter::PrintNode(const char* label, RegExpNode* node) {
  os_ << "digraph G {\n  graph [label=\"";
  for (int i = 0; label[i]; i++) {
    switch (label[i]) {
      case '\\':
        os_ << "\\\\";
        break;
      case '"':
        os_ << "\"";
        break;
      default:
        os_ << label[i];
        break;
    }
  }
  os_ << "\"];\n";
  Visit(node);
  os_ << "}" << std::endl;
}


void DotPrinter::Visit(RegExpNode* node) {
  if (node->info()->visited) return;
  node->info()->visited = true;
  node->Accept(this);
}


void DotPrinter::PrintOnFailure(RegExpNode* from, RegExpNode* on_failure) {
  os_ << "  n" << from << " -> n" << on_failure << " [style=dotted];\n";
  Visit(on_failure);
}


class TableEntryBodyPrinter {
 public:
  TableEntryBodyPrinter(std::ostream& os, ChoiceNode* choice)  // NOLINT
      : os_(os),
        choice_(choice) {}
  void Call(uc16 from, DispatchTable::Entry entry) {
    OutSet* out_set = entry.out_set();
    for (unsigned i = 0; i < OutSet::kFirstLimit; i++) {
      if (out_set->Get(i)) {
        os_ << "    n" << choice() << ":s" << from << "o" << i << " -> n"
            << choice()->alternatives()->at(i).node() << ";\n";
      }
    }
  }
 private:
  ChoiceNode* choice() { return choice_; }
  std::ostream& os_;
  ChoiceNode* choice_;
};


class TableEntryHeaderPrinter {
 public:
  explicit TableEntryHeaderPrinter(std::ostream& os)  // NOLINT
      : first_(true),
        os_(os) {}
  void Call(uc16 from, DispatchTable::Entry entry) {
    if (first_) {
      first_ = false;
    } else {
      os_ << "|";
    }
    os_ << "{\\" << AsUC16(from) << "-\\" << AsUC16(entry.to()) << "|{";
    OutSet* out_set = entry.out_set();
    int priority = 0;
    for (unsigned i = 0; i < OutSet::kFirstLimit; i++) {
      if (out_set->Get(i)) {
        if (priority > 0) os_ << "|";
        os_ << "<s" << from << "o" << i << "> " << priority;
        priority++;
      }
    }
    os_ << "}}";
  }

 private:
  bool first_;
  std::ostream& os_;
};


class AttributePrinter {
 public:
  explicit AttributePrinter(std::ostream& os)  // NOLINT
      : os_(os),
        first_(true) {}
  void PrintSeparator() {
    if (first_) {
      first_ = false;
    } else {
      os_ << "|";
    }
  }
  void PrintBit(const char* name, bool value) {
    if (!value) return;
    PrintSeparator();
    os_ << "{" << name << "}";
  }
  void PrintPositive(const char* name, int value) {
    if (value < 0) return;
    PrintSeparator();
    os_ << "{" << name << "|" << value << "}";
  }

 private:
  std::ostream& os_;
  bool first_;
};


void DotPrinter::PrintAttributes(RegExpNode* that) {
  os_ << "  a" << that << " [shape=Mrecord, color=grey, fontcolor=grey, "
      << "margin=0.1, fontsize=10, label=\"{";
  AttributePrinter printer(os_);
  NodeInfo* info = that->info();
  printer.PrintBit("NI", info->follows_newline_interest);
  printer.PrintBit("WI", info->follows_word_interest);
  printer.PrintBit("SI", info->follows_start_interest);
  Label* label = that->label();
  if (label->is_bound())
    printer.PrintPositive("@", label->pos());
  os_ << "}\"];\n"
      << "  a" << that << " -> n" << that
      << " [style=dashed, color=grey, arrowhead=none];\n";
}


static const bool kPrintDispatchTable = false;
void DotPrinter::VisitChoice(ChoiceNode* that) {
  if (kPrintDispatchTable) {
    os_ << "  n" << that << " [shape=Mrecord, label=\"";
    TableEntryHeaderPrinter header_printer(os_);
    that->GetTable(ignore_case_)->ForEach(&header_printer);
    os_ << "\"]\n";
    PrintAttributes(that);
    TableEntryBodyPrinter body_printer(os_, that);
    that->GetTable(ignore_case_)->ForEach(&body_printer);
  } else {
    os_ << "  n" << that << " [shape=Mrecord, label=\"?\"];\n";
    for (int i = 0; i < that->alternatives()->length(); i++) {
      GuardedAlternative alt = that->alternatives()->at(i);
      os_ << "  n" << that << " -> n" << alt.node();
    }
  }
  for (int i = 0; i < that->alternatives()->length(); i++) {
    GuardedAlternative alt = that->alternatives()->at(i);
    alt.node()->Accept(this);
  }
}


void DotPrinter::VisitText(TextNode* that) {
  Zone* zone = that->zone();
  os_ << "  n" << that << " [label=\"";
  for (int i = 0; i < that->elements()->length(); i++) {
    if (i > 0) os_ << " ";
    TextElement elm = that->elements()->at(i);
    switch (elm.text_type()) {
      case TextElement::ATOM: {
        Vector<const uc16> data = elm.atom()->data();
        for (int i = 0; i < data.length(); i++) {
          os_ << static_cast<char>(data[i]);
        }
        break;
      }
      case TextElement::CHAR_CLASS: {
        RegExpCharacterClass* node = elm.char_class();
        os_ << "[";
        if (node->is_negated()) os_ << "^";
        for (int j = 0; j < node->ranges(zone)->length(); j++) {
          CharacterRange range = node->ranges(zone)->at(j);
          os_ << AsUC16(range.from()) << "-" << AsUC16(range.to());
        }
        os_ << "]";
        break;
      }
      default:
        UNREACHABLE();
    }
  }
  os_ << "\", shape=box, peripheries=2];\n";
  PrintAttributes(that);
  os_ << "  n" << that << " -> n" << that->on_success() << ";\n";
  Visit(that->on_success());
}


void DotPrinter::VisitBackReference(BackReferenceNode* that) {
  os_ << "  n" << that << " [label=\"$" << that->start_register() << "..$"
      << that->end_register() << "\", shape=doubleoctagon];\n";
  PrintAttributes(that);
  os_ << "  n" << that << " -> n" << that->on_success() << ";\n";
  Visit(that->on_success());
}


void DotPrinter::VisitEnd(EndNode* that) {
  os_ << "  n" << that << " [style=bold, shape=point];\n";
  PrintAttributes(that);
}


void DotPrinter::VisitAssertion(AssertionNode* that) {
  os_ << "  n" << that << " [";
  switch (that->assertion_type()) {
    case AssertionNode::AT_END:
      os_ << "label=\"$\", shape=septagon";
      break;
    case AssertionNode::AT_START:
      os_ << "label=\"^\", shape=septagon";
      break;
    case AssertionNode::AT_BOUNDARY:
      os_ << "label=\"\\b\", shape=septagon";
      break;
    case AssertionNode::AT_NON_BOUNDARY:
      os_ << "label=\"\\B\", shape=septagon";
      break;
    case AssertionNode::AFTER_NEWLINE:
      os_ << "label=\"(?<=\\n)\", shape=septagon";
      break;
  }
  os_ << "];\n";
  PrintAttributes(that);
  RegExpNode* successor = that->on_success();
  os_ << "  n" << that << " -> n" << successor << ";\n";
  Visit(successor);
}


void DotPrinter::VisitAction(ActionNode* that) {
  os_ << "  n" << that << " [";
  switch (that->action_type_) {
    case ActionNode::SET_REGISTER:
      os_ << "label=\"$" << that->data_.u_store_register.reg
          << ":=" << that->data_.u_store_register.value << "\", shape=octagon";
      break;
    case ActionNode::INCREMENT_REGISTER:
      os_ << "label=\"$" << that->data_.u_increment_register.reg
          << "++\", shape=octagon";
      break;
    case ActionNode::STORE_POSITION:
      os_ << "label=\"$" << that->data_.u_position_register.reg
          << ":=$pos\", shape=octagon";
      break;
    case ActionNode::BEGIN_SUBMATCH:
      os_ << "label=\"$" << that->data_.u_submatch.current_position_register
          << ":=$pos,begin\", shape=septagon";
      break;
    case ActionNode::POSITIVE_SUBMATCH_SUCCESS:
      os_ << "label=\"escape\", shape=septagon";
      break;
    case ActionNode::EMPTY_MATCH_CHECK:
      os_ << "label=\"$" << that->data_.u_empty_match_check.start_register
          << "=$pos?,$" << that->data_.u_empty_match_check.repetition_register
          << "<" << that->data_.u_empty_match_check.repetition_limit
          << "?\", shape=septagon";
      break;
    case ActionNode::CLEAR_CAPTURES: {
      os_ << "label=\"clear $" << that->data_.u_clear_captures.range_from
          << " to $" << that->data_.u_clear_captures.range_to
          << "\", shape=septagon";
      break;
    }
  }
  os_ << "];\n";
  PrintAttributes(that);
  RegExpNode* successor = that->on_success();
  os_ << "  n" << that << " -> n" << successor << ";\n";
  Visit(successor);
}


class DispatchTableDumper {
 public:
  explicit DispatchTableDumper(std::ostream& os) : os_(os) {}
  void Call(uc16 key, DispatchTable::Entry entry);
 private:
  std::ostream& os_;
};


void DispatchTableDumper::Call(uc16 key, DispatchTable::Entry entry) {
  os_ << "[" << AsUC16(key) << "-" << AsUC16(entry.to()) << "]: {";
  OutSet* set = entry.out_set();
  bool first = true;
  for (unsigned i = 0; i < OutSet::kFirstLimit; i++) {
    if (set->Get(i)) {
      if (first) {
        first = false;
      } else {
        os_ << ", ";
      }
      os_ << i;
    }
  }
  os_ << "}\n";
}


void DispatchTable::Dump() {
  OFStream os(stderr);
  DispatchTableDumper dumper(os);
  tree()->ForEach(&dumper);
}


void RegExpEngine::DotPrint(const char* label,
                            RegExpNode* node,
                            bool ignore_case) {
  OFStream os(stdout);
  DotPrinter printer(os, ignore_case);
  printer.PrintNode(label, node);
}


#endif  // DEBUG


// -------------------------------------------------------------------
// Tree to graph conversion

RegExpNode* RegExpAtom::ToNode(RegExpCompiler* compiler,
                               RegExpNode* on_success) {
  ZoneList<TextElement>* elms =
      new(compiler->zone()) ZoneList<TextElement>(1, compiler->zone());
  elms->Add(TextElement::Atom(this), compiler->zone());
  return new (compiler->zone())
      TextNode(elms, compiler->read_backward(), on_success);
}


RegExpNode* RegExpText::ToNode(RegExpCompiler* compiler,
                               RegExpNode* on_success) {
  return new (compiler->zone())
      TextNode(elements(), compiler->read_backward(), on_success);
}


static bool CompareInverseRanges(ZoneList<CharacterRange>* ranges,
                                 const int* special_class,
                                 int length) {
  length--;  // Remove final marker.
  DCHECK_EQ(kRangeEndMarker, special_class[length]);
  DCHECK_NE(0, ranges->length());
  DCHECK_NE(0, length);
  DCHECK_NE(0, special_class[0]);
  if (ranges->length() != (length >> 1) + 1) {
    return false;
  }
  CharacterRange range = ranges->at(0);
  if (range.from() != 0) {
    return false;
  }
  for (int i = 0; i < length; i += 2) {
    if (special_class[i] != (range.to() + 1)) {
      return false;
    }
    range = ranges->at((i >> 1) + 1);
    if (special_class[i+1] != range.from()) {
      return false;
    }
  }
  if (range.to() != String::kMaxCodePoint) {
    return false;
  }
  return true;
}


static bool CompareRanges(ZoneList<CharacterRange>* ranges,
                          const int* special_class,
                          int length) {
  length--;  // Remove final marker.
  DCHECK_EQ(kRangeEndMarker, special_class[length]);
  if (ranges->length() * 2 != length) {
    return false;
  }
  for (int i = 0; i < length; i += 2) {
    CharacterRange range = ranges->at(i >> 1);
    if (range.from() != special_class[i] ||
        range.to() != special_class[i + 1] - 1) {
      return false;
    }
  }
  return true;
}


bool RegExpCharacterClass::is_standard(Zone* zone) {
  // TODO(lrn): Remove need for this function, by not throwing away information
  // along the way.
  if (is_negated()) {
    return false;
  }
  if (set_.is_standard()) {
    return true;
  }
  if (CompareRanges(set_.ranges(zone), kSpaceRanges, kSpaceRangeCount)) {
    set_.set_standard_set_type('s');
    return true;
  }
  if (CompareInverseRanges(set_.ranges(zone), kSpaceRanges, kSpaceRangeCount)) {
    set_.set_standard_set_type('S');
    return true;
  }
  if (CompareInverseRanges(set_.ranges(zone),
                           kLineTerminatorRanges,
                           kLineTerminatorRangeCount)) {
    set_.set_standard_set_type('.');
    return true;
  }
  if (CompareRanges(set_.ranges(zone),
                    kLineTerminatorRanges,
                    kLineTerminatorRangeCount)) {
    set_.set_standard_set_type('n');
    return true;
  }
  if (CompareRanges(set_.ranges(zone), kWordRanges, kWordRangeCount)) {
    set_.set_standard_set_type('w');
    return true;
  }
  if (CompareInverseRanges(set_.ranges(zone), kWordRanges, kWordRangeCount)) {
    set_.set_standard_set_type('W');
    return true;
  }
  return false;
}


UnicodeRangeSplitter::UnicodeRangeSplitter(Zone* zone,
                                           ZoneList<CharacterRange>* base)
    : zone_(zone),
      table_(zone),
      bmp_(nullptr),
      lead_surrogates_(nullptr),
      trail_surrogates_(nullptr),
      non_bmp_(nullptr) {
  // The unicode range splitter categorizes given character ranges into:
  // - Code points from the BMP representable by one code unit.
  // - Code points outside the BMP that need to be split into surrogate pairs.
  // - Lone lead surrogates.
  // - Lone trail surrogates.
  // Lone surrogates are valid code points, even though no actual characters.
  // They require special matching to make sure we do not split surrogate pairs.
  // We use the dispatch table to accomplish this. The base range is split up
  // by the table by the overlay ranges, and the Call callback is used to
  // filter and collect ranges for each category.
  for (int i = 0; i < base->length(); i++) {
    table_.AddRange(base->at(i), kBase, zone_);
  }
  // Add overlay ranges.
  table_.AddRange(CharacterRange::Range(0, kLeadSurrogateStart - 1),
                  kBmpCodePoints, zone_);
  table_.AddRange(CharacterRange::Range(kLeadSurrogateStart, kLeadSurrogateEnd),
                  kLeadSurrogates, zone_);
  table_.AddRange(
      CharacterRange::Range(kTrailSurrogateStart, kTrailSurrogateEnd),
      kTrailSurrogates, zone_);
  table_.AddRange(
      CharacterRange::Range(kTrailSurrogateEnd + 1, kNonBmpStart - 1),
      kBmpCodePoints, zone_);
  table_.AddRange(CharacterRange::Range(kNonBmpStart, kNonBmpEnd),
                  kNonBmpCodePoints, zone_);
  table_.ForEach(this);
}


void UnicodeRangeSplitter::Call(uc32 from, DispatchTable::Entry entry) {
  OutSet* outset = entry.out_set();
  if (!outset->Get(kBase)) return;
  ZoneList<CharacterRange>** target = nullptr;
  if (outset->Get(kBmpCodePoints)) {
    target = &bmp_;
  } else if (outset->Get(kLeadSurrogates)) {
    target = &lead_surrogates_;
  } else if (outset->Get(kTrailSurrogates)) {
    target = &trail_surrogates_;
  } else {
    DCHECK(outset->Get(kNonBmpCodePoints));
    target = &non_bmp_;
  }
  if (*target == nullptr)
    *target = new (zone_) ZoneList<CharacterRange>(2, zone_);
  (*target)->Add(CharacterRange::Range(entry.from(), entry.to()), zone_);
}

void AddBmpCharacters(RegExpCompiler* compiler, ChoiceNode* result,
                      RegExpNode* on_success, UnicodeRangeSplitter* splitter) {
  ZoneList<CharacterRange>* bmp = splitter->bmp();
  if (bmp == nullptr) return;
  JSRegExp::Flags default_flags = JSRegExp::Flags();
  result->AddAlternative(GuardedAlternative(TextNode::CreateForCharacterRanges(
      compiler->zone(), bmp, compiler->read_backward(), on_success,
      default_flags)));
}

void AddNonBmpSurrogatePairs(RegExpCompiler* compiler, ChoiceNode* result,
                             RegExpNode* on_success,
                             UnicodeRangeSplitter* splitter) {
  ZoneList<CharacterRange>* non_bmp = splitter->non_bmp();
  if (non_bmp == nullptr) return;
  DCHECK(!compiler->one_byte());
  Zone* zone = compiler->zone();
  JSRegExp::Flags default_flags = JSRegExp::Flags();
  CharacterRange::Canonicalize(non_bmp);
  for (int i = 0; i < non_bmp->length(); i++) {
    // Match surrogate pair.
    // E.g. [\u10005-\u11005] becomes
    //      \ud800[\udc05-\udfff]|
    //      [\ud801-\ud803][\udc00-\udfff]|
    //      \ud804[\udc00-\udc05]
    uc32 from = non_bmp->at(i).from();
    uc32 to = non_bmp->at(i).to();
    uc16 from_l = unibrow::Utf16::LeadSurrogate(from);
    uc16 from_t = unibrow::Utf16::TrailSurrogate(from);
    uc16 to_l = unibrow::Utf16::LeadSurrogate(to);
    uc16 to_t = unibrow::Utf16::TrailSurrogate(to);
    if (from_l == to_l) {
      // The lead surrogate is the same.
      result->AddAlternative(
          GuardedAlternative(TextNode::CreateForSurrogatePair(
              zone, CharacterRange::Singleton(from_l),
              CharacterRange::Range(from_t, to_t), compiler->read_backward(),
              on_success, default_flags)));
    } else {
      if (from_t != kTrailSurrogateStart) {
        // Add [from_l][from_t-\udfff]
        result->AddAlternative(
            GuardedAlternative(TextNode::CreateForSurrogatePair(
                zone, CharacterRange::Singleton(from_l),
                CharacterRange::Range(from_t, kTrailSurrogateEnd),
                compiler->read_backward(), on_success, default_flags)));
        from_l++;
      }
      if (to_t != kTrailSurrogateEnd) {
        // Add [to_l][\udc00-to_t]
        result->AddAlternative(
            GuardedAlternative(TextNode::CreateForSurrogatePair(
                zone, CharacterRange::Singleton(to_l),
                CharacterRange::Range(kTrailSurrogateStart, to_t),
                compiler->read_backward(), on_success, default_flags)));
        to_l--;
      }
      if (from_l <= to_l) {
        // Add [from_l-to_l][\udc00-\udfff]
        result->AddAlternative(
            GuardedAlternative(TextNode::CreateForSurrogatePair(
                zone, CharacterRange::Range(from_l, to_l),
                CharacterRange::Range(kTrailSurrogateStart, kTrailSurrogateEnd),
                compiler->read_backward(), on_success, default_flags)));
      }
    }
  }
}

RegExpNode* NegativeLookaroundAgainstReadDirectionAndMatch(
    RegExpCompiler* compiler, ZoneList<CharacterRange>* lookbehind,
    ZoneList<CharacterRange>* match, RegExpNode* on_success, bool read_backward,
    JSRegExp::Flags flags) {
  Zone* zone = compiler->zone();
  RegExpNode* match_node = TextNode::CreateForCharacterRanges(
      zone, match, read_backward, on_success, flags);
  int stack_register = compiler->UnicodeLookaroundStackRegister();
  int position_register = compiler->UnicodeLookaroundPositionRegister();
  RegExpLookaround::Builder lookaround(false, match_node, stack_register,
                                       position_register);
  RegExpNode* negative_match = TextNode::CreateForCharacterRanges(
      zone, lookbehind, !read_backward, lookaround.on_match_success(), flags);
  return lookaround.ForMatch(negative_match);
}

RegExpNode* MatchAndNegativeLookaroundInReadDirection(
    RegExpCompiler* compiler, ZoneList<CharacterRange>* match,
    ZoneList<CharacterRange>* lookahead, RegExpNode* on_success,
    bool read_backward, JSRegExp::Flags flags) {
  Zone* zone = compiler->zone();
  int stack_register = compiler->UnicodeLookaroundStackRegister();
  int position_register = compiler->UnicodeLookaroundPositionRegister();
  RegExpLookaround::Builder lookaround(false, on_success, stack_register,
                                       position_register);
  RegExpNode* negative_match = TextNode::CreateForCharacterRanges(
      zone, lookahead, read_backward, lookaround.on_match_success(), flags);
  return TextNode::CreateForCharacterRanges(
      zone, match, read_backward, lookaround.ForMatch(negative_match), flags);
}

void AddLoneLeadSurrogates(RegExpCompiler* compiler, ChoiceNode* result,
                           RegExpNode* on_success,
                           UnicodeRangeSplitter* splitter) {
  JSRegExp::Flags default_flags = JSRegExp::Flags();
  ZoneList<CharacterRange>* lead_surrogates = splitter->lead_surrogates();
  if (lead_surrogates == nullptr) return;
  Zone* zone = compiler->zone();
  // E.g. \ud801 becomes \ud801(?![\udc00-\udfff]).
  ZoneList<CharacterRange>* trail_surrogates = CharacterRange::List(
      zone, CharacterRange::Range(kTrailSurrogateStart, kTrailSurrogateEnd));

  RegExpNode* match;
  if (compiler->read_backward()) {
    // Reading backward. Assert that reading forward, there is no trail
    // surrogate, and then backward match the lead surrogate.
    match = NegativeLookaroundAgainstReadDirectionAndMatch(
        compiler, trail_surrogates, lead_surrogates, on_success, true,
        default_flags);
  } else {
    // Reading forward. Forward match the lead surrogate and assert that
    // no trail surrogate follows.
    match = MatchAndNegativeLookaroundInReadDirection(
        compiler, lead_surrogates, trail_surrogates, on_success, false,
        default_flags);
  }
  result->AddAlternative(GuardedAlternative(match));
}

void AddLoneTrailSurrogates(RegExpCompiler* compiler, ChoiceNode* result,
                            RegExpNode* on_success,
                            UnicodeRangeSplitter* splitter) {
  JSRegExp::Flags default_flags = JSRegExp::Flags();
  ZoneList<CharacterRange>* trail_surrogates = splitter->trail_surrogates();
  if (trail_surrogates == nullptr) return;
  Zone* zone = compiler->zone();
  // E.g. \udc01 becomes (?<![\ud800-\udbff])\udc01
  ZoneList<CharacterRange>* lead_surrogates = CharacterRange::List(
      zone, CharacterRange::Range(kLeadSurrogateStart, kLeadSurrogateEnd));

  RegExpNode* match;
  if (compiler->read_backward()) {
    // Reading backward. Backward match the trail surrogate and assert that no
    // lead surrogate precedes it.
    match = MatchAndNegativeLookaroundInReadDirection(
        compiler, trail_surrogates, lead_surrogates, on_success, true,
        default_flags);
  } else {
    // Reading forward. Assert that reading backward, there is no lead
    // surrogate, and then forward match the trail surrogate.
    match = NegativeLookaroundAgainstReadDirectionAndMatch(
        compiler, lead_surrogates, trail_surrogates, on_success, false,
        default_flags);
  }
  result->AddAlternative(GuardedAlternative(match));
}

RegExpNode* UnanchoredAdvance(RegExpCompiler* compiler,
                              RegExpNode* on_success) {
  // This implements ES2015 21.2.5.2.3, AdvanceStringIndex.
  DCHECK(!compiler->read_backward());
  Zone* zone = compiler->zone();
  // Advance any character. If the character happens to be a lead surrogate and
  // we advanced into the middle of a surrogate pair, it will work out, as
  // nothing will match from there. We will have to advance again, consuming
  // the associated trail surrogate.
  ZoneList<CharacterRange>* range = CharacterRange::List(
      zone, CharacterRange::Range(0, String::kMaxUtf16CodeUnit));
  JSRegExp::Flags default_flags = JSRegExp::Flags();
  return TextNode::CreateForCharacterRanges(zone, range, false, on_success,
                                            default_flags);
}

void AddUnicodeCaseEquivalents(ZoneList<CharacterRange>* ranges, Zone* zone) {
#ifdef V8_INTL_SUPPORT
<<<<<<< HEAD
=======
  DCHECK(CharacterRange::IsCanonical(ranges));

  // Micro-optimization to avoid passing large ranges to UnicodeSet::closeOver.
  // See also https://crbug.com/v8/6727.
  // TODO(jgruber): This only covers the special case of the {0,0x10FFFF} range,
  // which we use frequently internally. But large ranges can also easily be
  // created by the user. We might want to have a more general caching mechanism
  // for such ranges.
  if (ranges->length() == 1 && ranges->at(0).IsEverything(kNonBmpEnd)) return;

>>>>>>> 84bd6f3c
  // Use ICU to compute the case fold closure over the ranges.
  icu::UnicodeSet set;
  for (int i = 0; i < ranges->length(); i++) {
    set.add(ranges->at(i).from(), ranges->at(i).to());
  }
  ranges->Clear();
  set.closeOver(USET_CASE_INSENSITIVE);
  // Full case mapping map single characters to multiple characters.
  // Those are represented as strings in the set. Remove them so that
  // we end up with only simple and common case mappings.
  set.removeAllStrings();
  for (int i = 0; i < set.getRangeCount(); i++) {
    ranges->Add(CharacterRange::Range(set.getRangeStart(i), set.getRangeEnd(i)),
                zone);
  }
  // No errors and everything we collected have been ranges.
  CharacterRange::Canonicalize(ranges);
#endif  // V8_INTL_SUPPORT
}


RegExpNode* RegExpCharacterClass::ToNode(RegExpCompiler* compiler,
                                         RegExpNode* on_success) {
  set_.Canonicalize();
  Zone* zone = compiler->zone();
  ZoneList<CharacterRange>* ranges = this->ranges(zone);
<<<<<<< HEAD
  if (compiler->needs_unicode_case_equivalents()) {
    AddUnicodeCaseEquivalents(ranges, zone);
  }
  if (compiler->unicode() && !compiler->one_byte() &&
=======
  if (NeedsUnicodeCaseEquivalents(flags_)) {
    AddUnicodeCaseEquivalents(ranges, zone);
  }
  if (IsUnicode(flags_) && !compiler->one_byte() &&
>>>>>>> 84bd6f3c
      !contains_split_surrogate()) {
    if (is_negated()) {
      ZoneList<CharacterRange>* negated =
          new (zone) ZoneList<CharacterRange>(2, zone);
      CharacterRange::Negate(ranges, negated, zone);
      ranges = negated;
    }
    if (ranges->length() == 0) {
      JSRegExp::Flags default_flags;
      RegExpCharacterClass* fail =
<<<<<<< HEAD
          new (zone) RegExpCharacterClass(ranges, NEGATED);
=======
          new (zone) RegExpCharacterClass(zone, ranges, default_flags);
>>>>>>> 84bd6f3c
      return new (zone) TextNode(fail, compiler->read_backward(), on_success);
    }
    if (standard_type() == '*') {
      return UnanchoredAdvance(compiler, on_success);
    } else {
      ChoiceNode* result = new (zone) ChoiceNode(2, zone);
      UnicodeRangeSplitter splitter(zone, ranges);
      AddBmpCharacters(compiler, result, on_success, &splitter);
      AddNonBmpSurrogatePairs(compiler, result, on_success, &splitter);
      AddLoneLeadSurrogates(compiler, result, on_success, &splitter);
      AddLoneTrailSurrogates(compiler, result, on_success, &splitter);
      return result;
    }
  } else {
    return new (zone) TextNode(this, compiler->read_backward(), on_success);
  }
}


int CompareFirstChar(RegExpTree* const* a, RegExpTree* const* b) {
  RegExpAtom* atom1 = (*a)->AsAtom();
  RegExpAtom* atom2 = (*b)->AsAtom();
  uc16 character1 = atom1->data().at(0);
  uc16 character2 = atom2->data().at(0);
  if (character1 < character2) return -1;
  if (character1 > character2) return 1;
  return 0;
}


static unibrow::uchar Canonical(
    unibrow::Mapping<unibrow::Ecma262Canonicalize>* canonicalize,
    unibrow::uchar c) {
  unibrow::uchar chars[unibrow::Ecma262Canonicalize::kMaxWidth];
  int length = canonicalize->get(c, '\0', chars);
  DCHECK_LE(length, 1);
  unibrow::uchar canonical = c;
  if (length == 1) canonical = chars[0];
  return canonical;
}


int CompareFirstCharCaseIndependent(
    unibrow::Mapping<unibrow::Ecma262Canonicalize>* canonicalize,
    RegExpTree* const* a, RegExpTree* const* b) {
  RegExpAtom* atom1 = (*a)->AsAtom();
  RegExpAtom* atom2 = (*b)->AsAtom();
  unibrow::uchar character1 = atom1->data().at(0);
  unibrow::uchar character2 = atom2->data().at(0);
  if (character1 == character2) return 0;
  if (character1 >= 'a' || character2 >= 'a') {
    character1 = Canonical(canonicalize, character1);
    character2 = Canonical(canonicalize, character2);
  }
  return static_cast<int>(character1) - static_cast<int>(character2);
}


// We can stable sort runs of atoms, since the order does not matter if they
// start with different characters.
// Returns true if any consecutive atoms were found.
bool RegExpDisjunction::SortConsecutiveAtoms(RegExpCompiler* compiler) {
  ZoneList<RegExpTree*>* alternatives = this->alternatives();
  int length = alternatives->length();
  bool found_consecutive_atoms = false;
  for (int i = 0; i < length; i++) {
    while (i < length) {
      RegExpTree* alternative = alternatives->at(i);
      if (alternative->IsAtom()) break;
      i++;
    }
    // i is length or it is the index of an atom.
    if (i == length) break;
    int first_atom = i;
    JSRegExp::Flags flags = alternatives->at(i)->AsAtom()->flags();
    i++;
    while (i < length) {
      RegExpTree* alternative = alternatives->at(i);
      if (!alternative->IsAtom()) break;
      if (alternative->AsAtom()->flags() != flags) break;
      i++;
    }
    // Sort atoms to get ones with common prefixes together.
    // This step is more tricky if we are in a case-independent regexp,
    // because it would change /is|I/ to /I|is/, and order matters when
    // the regexp parts don't match only disjoint starting points. To fix
    // this we have a version of CompareFirstChar that uses case-
    // independent character classes for comparison.
    DCHECK_LT(first_atom, alternatives->length());
    DCHECK_LE(i, alternatives->length());
    DCHECK_LE(first_atom, i);
    if (IgnoreCase(flags)) {
      unibrow::Mapping<unibrow::Ecma262Canonicalize>* canonicalize =
          compiler->isolate()->regexp_macro_assembler_canonicalize();
      auto compare_closure =
          [canonicalize](RegExpTree* const* a, RegExpTree* const* b) {
            return CompareFirstCharCaseIndependent(canonicalize, a, b);
          };
      alternatives->StableSort(compare_closure, first_atom, i - first_atom);
    } else {
      alternatives->StableSort(CompareFirstChar, first_atom, i - first_atom);
    }
    if (i - first_atom > 1) found_consecutive_atoms = true;
  }
  return found_consecutive_atoms;
}


// Optimizes ab|ac|az to a(?:b|c|d).
void RegExpDisjunction::RationalizeConsecutiveAtoms(RegExpCompiler* compiler) {
  Zone* zone = compiler->zone();
  ZoneList<RegExpTree*>* alternatives = this->alternatives();
  int length = alternatives->length();

  int write_posn = 0;
  int i = 0;
  while (i < length) {
    RegExpTree* alternative = alternatives->at(i);
    if (!alternative->IsAtom()) {
      alternatives->at(write_posn++) = alternatives->at(i);
      i++;
      continue;
    }
    RegExpAtom* const atom = alternative->AsAtom();
    JSRegExp::Flags flags = atom->flags();
    unibrow::uchar common_prefix = atom->data().at(0);
    int first_with_prefix = i;
    int prefix_length = atom->length();
    i++;
    while (i < length) {
      alternative = alternatives->at(i);
      if (!alternative->IsAtom()) break;
      RegExpAtom* const atom = alternative->AsAtom();
      if (atom->flags() != flags) break;
      unibrow::uchar new_prefix = atom->data().at(0);
      if (new_prefix != common_prefix) {
        if (!IgnoreCase(flags)) break;
        unibrow::Mapping<unibrow::Ecma262Canonicalize>* canonicalize =
            compiler->isolate()->regexp_macro_assembler_canonicalize();
        new_prefix = Canonical(canonicalize, new_prefix);
        common_prefix = Canonical(canonicalize, common_prefix);
        if (new_prefix != common_prefix) break;
      }
      prefix_length = Min(prefix_length, atom->length());
      i++;
    }
    if (i > first_with_prefix + 2) {
      // Found worthwhile run of alternatives with common prefix of at least one
      // character.  The sorting function above did not sort on more than one
      // character for reasons of correctness, but there may still be a longer
      // common prefix if the terms were similar or presorted in the input.
      // Find out how long the common prefix is.
      int run_length = i - first_with_prefix;
      RegExpAtom* const atom = alternatives->at(first_with_prefix)->AsAtom();
      for (int j = 1; j < run_length && prefix_length > 1; j++) {
        RegExpAtom* old_atom =
            alternatives->at(j + first_with_prefix)->AsAtom();
        for (int k = 1; k < prefix_length; k++) {
          if (atom->data().at(k) != old_atom->data().at(k)) {
            prefix_length = k;
            break;
          }
        }
      }
      RegExpAtom* prefix = new (zone)
          RegExpAtom(atom->data().SubVector(0, prefix_length), flags);
      ZoneList<RegExpTree*>* pair = new (zone) ZoneList<RegExpTree*>(2, zone);
      pair->Add(prefix, zone);
      ZoneList<RegExpTree*>* suffixes =
          new (zone) ZoneList<RegExpTree*>(run_length, zone);
      for (int j = 0; j < run_length; j++) {
        RegExpAtom* old_atom =
            alternatives->at(j + first_with_prefix)->AsAtom();
        int len = old_atom->length();
        if (len == prefix_length) {
          suffixes->Add(new (zone) RegExpEmpty(), zone);
        } else {
          RegExpTree* suffix = new (zone) RegExpAtom(
              old_atom->data().SubVector(prefix_length, old_atom->length()),
              flags);
          suffixes->Add(suffix, zone);
        }
      }
      pair->Add(new (zone) RegExpDisjunction(suffixes), zone);
      alternatives->at(write_posn++) = new (zone) RegExpAlternative(pair);
    } else {
      // Just copy any non-worthwhile alternatives.
      for (int j = first_with_prefix; j < i; j++) {
        alternatives->at(write_posn++) = alternatives->at(j);
      }
    }
  }
  alternatives->Rewind(write_posn);  // Trim end of array.
}


// Optimizes b|c|z to [bcz].
void RegExpDisjunction::FixSingleCharacterDisjunctions(
    RegExpCompiler* compiler) {
  Zone* zone = compiler->zone();
  ZoneList<RegExpTree*>* alternatives = this->alternatives();
  int length = alternatives->length();
  const bool unicode = compiler->unicode();

  int write_posn = 0;
  int i = 0;
  while (i < length) {
    RegExpTree* alternative = alternatives->at(i);
    if (!alternative->IsAtom()) {
      alternatives->at(write_posn++) = alternatives->at(i);
      i++;
      continue;
    }
    RegExpAtom* const atom = alternative->AsAtom();
    if (atom->length() != 1) {
      alternatives->at(write_posn++) = alternatives->at(i);
      i++;
      continue;
    }
<<<<<<< HEAD
    DCHECK_IMPLIES(unicode,
=======
    JSRegExp::Flags flags = atom->flags();
    DCHECK_IMPLIES(IsUnicode(flags),
>>>>>>> 84bd6f3c
                   !unibrow::Utf16::IsLeadSurrogate(atom->data().at(0)));
    bool contains_trail_surrogate =
        unibrow::Utf16::IsTrailSurrogate(atom->data().at(0));
    int first_in_run = i;
    i++;
    // Find a run of single-character atom alternatives that have identical
    // flags (case independence and unicode-ness).
    while (i < length) {
      alternative = alternatives->at(i);
      if (!alternative->IsAtom()) break;
      RegExpAtom* const atom = alternative->AsAtom();
      if (atom->length() != 1) break;
<<<<<<< HEAD
      DCHECK_IMPLIES(unicode,
=======
      if (atom->flags() != flags) break;
      DCHECK_IMPLIES(IsUnicode(flags),
>>>>>>> 84bd6f3c
                     !unibrow::Utf16::IsLeadSurrogate(atom->data().at(0)));
      contains_trail_surrogate |=
          unibrow::Utf16::IsTrailSurrogate(atom->data().at(0));
      i++;
    }
    if (i > first_in_run + 1) {
      // Found non-trivial run of single-character alternatives.
      int run_length = i - first_in_run;
      ZoneList<CharacterRange>* ranges =
          new (zone) ZoneList<CharacterRange>(2, zone);
      for (int j = 0; j < run_length; j++) {
        RegExpAtom* old_atom = alternatives->at(j + first_in_run)->AsAtom();
        DCHECK_EQ(old_atom->length(), 1);
        ranges->Add(CharacterRange::Singleton(old_atom->data().at(0)), zone);
      }
<<<<<<< HEAD
      RegExpCharacterClass::Flags flags;
      if (unicode && contains_trail_surrogate) {
        flags = RegExpCharacterClass::CONTAINS_SPLIT_SURROGATE;
      }
      alternatives->at(write_posn++) =
          new (zone) RegExpCharacterClass(ranges, flags);
=======
      RegExpCharacterClass::CharacterClassFlags character_class_flags;
      if (IsUnicode(flags) && contains_trail_surrogate) {
        character_class_flags = RegExpCharacterClass::CONTAINS_SPLIT_SURROGATE;
      }
      alternatives->at(write_posn++) = new (zone)
          RegExpCharacterClass(zone, ranges, flags, character_class_flags);
>>>>>>> 84bd6f3c
    } else {
      // Just copy any trivial alternatives.
      for (int j = first_in_run; j < i; j++) {
        alternatives->at(write_posn++) = alternatives->at(j);
      }
    }
  }
  alternatives->Rewind(write_posn);  // Trim end of array.
}


RegExpNode* RegExpDisjunction::ToNode(RegExpCompiler* compiler,
                                      RegExpNode* on_success) {
  ZoneList<RegExpTree*>* alternatives = this->alternatives();

  if (alternatives->length() > 2) {
    bool found_consecutive_atoms = SortConsecutiveAtoms(compiler);
    if (found_consecutive_atoms) RationalizeConsecutiveAtoms(compiler);
    FixSingleCharacterDisjunctions(compiler);
    if (alternatives->length() == 1) {
      return alternatives->at(0)->ToNode(compiler, on_success);
    }
  }

  int length = alternatives->length();

  ChoiceNode* result =
      new(compiler->zone()) ChoiceNode(length, compiler->zone());
  for (int i = 0; i < length; i++) {
    GuardedAlternative alternative(alternatives->at(i)->ToNode(compiler,
                                                               on_success));
    result->AddAlternative(alternative);
  }
  return result;
}


RegExpNode* RegExpQuantifier::ToNode(RegExpCompiler* compiler,
                                     RegExpNode* on_success) {
  return ToNode(min(),
                max(),
                is_greedy(),
                body(),
                compiler,
                on_success);
}


// Scoped object to keep track of how much we unroll quantifier loops in the
// regexp graph generator.
class RegExpExpansionLimiter {
 public:
  static const int kMaxExpansionFactor = 6;
  RegExpExpansionLimiter(RegExpCompiler* compiler, int factor)
      : compiler_(compiler),
        saved_expansion_factor_(compiler->current_expansion_factor()),
        ok_to_expand_(saved_expansion_factor_ <= kMaxExpansionFactor) {
    DCHECK_LT(0, factor);
    if (ok_to_expand_) {
      if (factor > kMaxExpansionFactor) {
        // Avoid integer overflow of the current expansion factor.
        ok_to_expand_ = false;
        compiler->set_current_expansion_factor(kMaxExpansionFactor + 1);
      } else {
        int new_factor = saved_expansion_factor_ * factor;
        ok_to_expand_ = (new_factor <= kMaxExpansionFactor);
        compiler->set_current_expansion_factor(new_factor);
      }
    }
  }

  ~RegExpExpansionLimiter() {
    compiler_->set_current_expansion_factor(saved_expansion_factor_);
  }

  bool ok_to_expand() { return ok_to_expand_; }

 private:
  RegExpCompiler* compiler_;
  int saved_expansion_factor_;
  bool ok_to_expand_;

  DISALLOW_IMPLICIT_CONSTRUCTORS(RegExpExpansionLimiter);
};


RegExpNode* RegExpQuantifier::ToNode(int min,
                                     int max,
                                     bool is_greedy,
                                     RegExpTree* body,
                                     RegExpCompiler* compiler,
                                     RegExpNode* on_success,
                                     bool not_at_start) {
  // x{f, t} becomes this:
  //
  //             (r++)<-.
  //               |     `
  //               |     (x)
  //               v     ^
  //      (r=0)-->(?)---/ [if r < t]
  //               |
  //   [if r >= f] \----> ...
  //

  // 15.10.2.5 RepeatMatcher algorithm.
  // The parser has already eliminated the case where max is 0.  In the case
  // where max_match is zero the parser has removed the quantifier if min was
  // > 0 and removed the atom if min was 0.  See AddQuantifierToAtom.

  // If we know that we cannot match zero length then things are a little
  // simpler since we don't need to make the special zero length match check
  // from step 2.1.  If the min and max are small we can unroll a little in
  // this case.
  static const int kMaxUnrolledMinMatches = 3;  // Unroll (foo)+ and (foo){3,}
  static const int kMaxUnrolledMaxMatches = 3;  // Unroll (foo)? and (foo){x,3}
  if (max == 0) return on_success;  // This can happen due to recursion.
  bool body_can_be_empty = (body->min_match() == 0);
  int body_start_reg = RegExpCompiler::kNoRegister;
  Interval capture_registers = body->CaptureRegisters();
  bool needs_capture_clearing = !capture_registers.is_empty();
  Zone* zone = compiler->zone();

  if (body_can_be_empty) {
    body_start_reg = compiler->AllocateRegister();
  } else if (compiler->optimize() && !needs_capture_clearing) {
    // Only unroll if there are no captures and the body can't be
    // empty.
    {
      RegExpExpansionLimiter limiter(
          compiler, min + ((max != min) ? 1 : 0));
      if (min > 0 && min <= kMaxUnrolledMinMatches && limiter.ok_to_expand()) {
        int new_max = (max == kInfinity) ? max : max - min;
        // Recurse once to get the loop or optional matches after the fixed
        // ones.
        RegExpNode* answer = ToNode(
            0, new_max, is_greedy, body, compiler, on_success, true);
        // Unroll the forced matches from 0 to min.  This can cause chains of
        // TextNodes (which the parser does not generate).  These should be
        // combined if it turns out they hinder good code generation.
        for (int i = 0; i < min; i++) {
          answer = body->ToNode(compiler, answer);
        }
        return answer;
      }
    }
    if (max <= kMaxUnrolledMaxMatches && min == 0) {
      DCHECK_LT(0, max);  // Due to the 'if' above.
      RegExpExpansionLimiter limiter(compiler, max);
      if (limiter.ok_to_expand()) {
        // Unroll the optional matches up to max.
        RegExpNode* answer = on_success;
        for (int i = 0; i < max; i++) {
          ChoiceNode* alternation = new(zone) ChoiceNode(2, zone);
          if (is_greedy) {
            alternation->AddAlternative(
                GuardedAlternative(body->ToNode(compiler, answer)));
            alternation->AddAlternative(GuardedAlternative(on_success));
          } else {
            alternation->AddAlternative(GuardedAlternative(on_success));
            alternation->AddAlternative(
                GuardedAlternative(body->ToNode(compiler, answer)));
          }
          answer = alternation;
          if (not_at_start && !compiler->read_backward()) {
            alternation->set_not_at_start();
          }
        }
        return answer;
      }
    }
  }
  bool has_min = min > 0;
  bool has_max = max < RegExpTree::kInfinity;
  bool needs_counter = has_min || has_max;
  int reg_ctr = needs_counter
      ? compiler->AllocateRegister()
      : RegExpCompiler::kNoRegister;
  LoopChoiceNode* center = new (zone)
      LoopChoiceNode(body->min_match() == 0, compiler->read_backward(), zone);
  if (not_at_start && !compiler->read_backward()) center->set_not_at_start();
  RegExpNode* loop_return = needs_counter
      ? static_cast<RegExpNode*>(ActionNode::IncrementRegister(reg_ctr, center))
      : static_cast<RegExpNode*>(center);
  if (body_can_be_empty) {
    // If the body can be empty we need to check if it was and then
    // backtrack.
    loop_return = ActionNode::EmptyMatchCheck(body_start_reg,
                                              reg_ctr,
                                              min,
                                              loop_return);
  }
  RegExpNode* body_node = body->ToNode(compiler, loop_return);
  if (body_can_be_empty) {
    // If the body can be empty we need to store the start position
    // so we can bail out if it was empty.
    body_node = ActionNode::StorePosition(body_start_reg, false, body_node);
  }
  if (needs_capture_clearing) {
    // Before entering the body of this loop we need to clear captures.
    body_node = ActionNode::ClearCaptures(capture_registers, body_node);
  }
  GuardedAlternative body_alt(body_node);
  if (has_max) {
    Guard* body_guard =
        new(zone) Guard(reg_ctr, Guard::LT, max);
    body_alt.AddGuard(body_guard, zone);
  }
  GuardedAlternative rest_alt(on_success);
  if (has_min) {
    Guard* rest_guard = new(compiler->zone()) Guard(reg_ctr, Guard::GEQ, min);
    rest_alt.AddGuard(rest_guard, zone);
  }
  if (is_greedy) {
    center->AddLoopAlternative(body_alt);
    center->AddContinueAlternative(rest_alt);
  } else {
    center->AddContinueAlternative(rest_alt);
    center->AddLoopAlternative(body_alt);
  }
  if (needs_counter) {
    return ActionNode::SetRegister(reg_ctr, 0, center);
  } else {
    return center;
  }
}

namespace {
// Desugar \b to (?<=\w)(?=\W)|(?<=\W)(?=\w) and
//         \B to (?<=\w)(?=\w)|(?<=\W)(?=\W)
RegExpNode* BoundaryAssertionAsLookaround(RegExpCompiler* compiler,
                                          RegExpNode* on_success,
<<<<<<< HEAD
                                          RegExpAssertion::AssertionType type) {
  DCHECK(compiler->needs_unicode_case_equivalents());
=======
                                          RegExpAssertion::AssertionType type,
                                          JSRegExp::Flags flags) {
  DCHECK(NeedsUnicodeCaseEquivalents(flags));
>>>>>>> 84bd6f3c
  Zone* zone = compiler->zone();
  ZoneList<CharacterRange>* word_range =
      new (zone) ZoneList<CharacterRange>(2, zone);
  CharacterRange::AddClassEscape('w', word_range, true, zone);
  int stack_register = compiler->UnicodeLookaroundStackRegister();
  int position_register = compiler->UnicodeLookaroundPositionRegister();
  ChoiceNode* result = new (zone) ChoiceNode(2, zone);
  // Add two choices. The (non-)boundary could start with a word or
  // a non-word-character.
  for (int i = 0; i < 2; i++) {
    bool lookbehind_for_word = i == 0;
    bool lookahead_for_word =
        (type == RegExpAssertion::BOUNDARY) ^ lookbehind_for_word;
    // Look to the left.
    RegExpLookaround::Builder lookbehind(lookbehind_for_word, on_success,
                                         stack_register, position_register);
    RegExpNode* backward = TextNode::CreateForCharacterRanges(
<<<<<<< HEAD
        zone, word_range, true, lookbehind.on_match_success());
=======
        zone, word_range, true, lookbehind.on_match_success(), flags);
>>>>>>> 84bd6f3c
    // Look to the right.
    RegExpLookaround::Builder lookahead(lookahead_for_word,
                                        lookbehind.ForMatch(backward),
                                        stack_register, position_register);
    RegExpNode* forward = TextNode::CreateForCharacterRanges(
<<<<<<< HEAD
        zone, word_range, false, lookahead.on_match_success());
=======
        zone, word_range, false, lookahead.on_match_success(), flags);
>>>>>>> 84bd6f3c
    result->AddAlternative(GuardedAlternative(lookahead.ForMatch(forward)));
  }
  return result;
}
}  // anonymous namespace

RegExpNode* RegExpAssertion::ToNode(RegExpCompiler* compiler,
                                    RegExpNode* on_success) {
  NodeInfo info;
  Zone* zone = compiler->zone();

  switch (assertion_type()) {
    case START_OF_LINE:
      return AssertionNode::AfterNewline(on_success);
    case START_OF_INPUT:
      return AssertionNode::AtStart(on_success);
    case BOUNDARY:
<<<<<<< HEAD
      return compiler->needs_unicode_case_equivalents()
                 ? BoundaryAssertionAsLookaround(compiler, on_success, BOUNDARY)
                 : AssertionNode::AtBoundary(on_success);
    case NON_BOUNDARY:
      return compiler->needs_unicode_case_equivalents()
                 ? BoundaryAssertionAsLookaround(compiler, on_success,
                                                 NON_BOUNDARY)
=======
      return NeedsUnicodeCaseEquivalents(flags_)
                 ? BoundaryAssertionAsLookaround(compiler, on_success, BOUNDARY,
                                                 flags_)
                 : AssertionNode::AtBoundary(on_success);
    case NON_BOUNDARY:
      return NeedsUnicodeCaseEquivalents(flags_)
                 ? BoundaryAssertionAsLookaround(compiler, on_success,
                                                 NON_BOUNDARY, flags_)
>>>>>>> 84bd6f3c
                 : AssertionNode::AtNonBoundary(on_success);
    case END_OF_INPUT:
      return AssertionNode::AtEnd(on_success);
    case END_OF_LINE: {
      // Compile $ in multiline regexps as an alternation with a positive
      // lookahead in one side and an end-of-input on the other side.
      // We need two registers for the lookahead.
      int stack_pointer_register = compiler->AllocateRegister();
      int position_register = compiler->AllocateRegister();
      // The ChoiceNode to distinguish between a newline and end-of-input.
      ChoiceNode* result = new(zone) ChoiceNode(2, zone);
      // Create a newline atom.
      ZoneList<CharacterRange>* newline_ranges =
          new(zone) ZoneList<CharacterRange>(3, zone);
      CharacterRange::AddClassEscape('n', newline_ranges, false, zone);
<<<<<<< HEAD
      RegExpCharacterClass* newline_atom = new (zone) RegExpCharacterClass('n');
=======
      JSRegExp::Flags default_flags = JSRegExp::Flags();
      RegExpCharacterClass* newline_atom =
          new (zone) RegExpCharacterClass('n', default_flags);
>>>>>>> 84bd6f3c
      TextNode* newline_matcher = new (zone) TextNode(
          newline_atom, false, ActionNode::PositiveSubmatchSuccess(
                                   stack_pointer_register, position_register,
                                   0,   // No captures inside.
                                   -1,  // Ignored if no captures.
                                   on_success));
      // Create an end-of-input matcher.
      RegExpNode* end_of_line = ActionNode::BeginSubmatch(
          stack_pointer_register,
          position_register,
          newline_matcher);
      // Add the two alternatives to the ChoiceNode.
      GuardedAlternative eol_alternative(end_of_line);
      result->AddAlternative(eol_alternative);
      GuardedAlternative end_alternative(AssertionNode::AtEnd(on_success));
      result->AddAlternative(end_alternative);
      return result;
    }
    default:
      UNREACHABLE();
  }
  return on_success;
}


RegExpNode* RegExpBackReference::ToNode(RegExpCompiler* compiler,
                                        RegExpNode* on_success) {
  return new (compiler->zone())
      BackReferenceNode(RegExpCapture::StartRegister(index()),
                        RegExpCapture::EndRegister(index()), flags_,
                        compiler->read_backward(), on_success);
}


RegExpNode* RegExpEmpty::ToNode(RegExpCompiler* compiler,
                                RegExpNode* on_success) {
  return on_success;
}


RegExpLookaround::Builder::Builder(bool is_positive, RegExpNode* on_success,
                                   int stack_pointer_register,
                                   int position_register,
                                   int capture_register_count,
                                   int capture_register_start)
    : is_positive_(is_positive),
      on_success_(on_success),
      stack_pointer_register_(stack_pointer_register),
      position_register_(position_register) {
  if (is_positive_) {
    on_match_success_ = ActionNode::PositiveSubmatchSuccess(
        stack_pointer_register, position_register, capture_register_count,
        capture_register_start, on_success_);
  } else {
    Zone* zone = on_success_->zone();
    on_match_success_ = new (zone) NegativeSubmatchSuccess(
        stack_pointer_register, position_register, capture_register_count,
        capture_register_start, zone);
  }
}


RegExpNode* RegExpLookaround::Builder::ForMatch(RegExpNode* match) {
  if (is_positive_) {
    return ActionNode::BeginSubmatch(stack_pointer_register_,
                                     position_register_, match);
  } else {
    Zone* zone = on_success_->zone();
    // We use a ChoiceNode to represent the negative lookaround. The first
    // alternative is the negative match. On success, the end node backtracks.
    // On failure, the second alternative is tried and leads to success.
    // NegativeLookaheadChoiceNode is a special ChoiceNode that ignores the
    // first exit when calculating quick checks.
    ChoiceNode* choice_node = new (zone) NegativeLookaroundChoiceNode(
        GuardedAlternative(match), GuardedAlternative(on_success_), zone);
    return ActionNode::BeginSubmatch(stack_pointer_register_,
                                     position_register_, choice_node);
  }
}


RegExpNode* RegExpLookaround::ToNode(RegExpCompiler* compiler,
                                     RegExpNode* on_success) {
  int stack_pointer_register = compiler->AllocateRegister();
  int position_register = compiler->AllocateRegister();

  const int registers_per_capture = 2;
  const int register_of_first_capture = 2;
  int register_count = capture_count_ * registers_per_capture;
  int register_start =
    register_of_first_capture + capture_from_ * registers_per_capture;

  RegExpNode* result;
  bool was_reading_backward = compiler->read_backward();
  compiler->set_read_backward(type() == LOOKBEHIND);
  Builder builder(is_positive(), on_success, stack_pointer_register,
                  position_register, register_count, register_start);
  RegExpNode* match = body_->ToNode(compiler, builder.on_match_success());
  result = builder.ForMatch(match);
  compiler->set_read_backward(was_reading_backward);
  return result;
}


RegExpNode* RegExpCapture::ToNode(RegExpCompiler* compiler,
                                  RegExpNode* on_success) {
  return ToNode(body(), index(), compiler, on_success);
}


RegExpNode* RegExpCapture::ToNode(RegExpTree* body,
                                  int index,
                                  RegExpCompiler* compiler,
                                  RegExpNode* on_success) {
  DCHECK_NOT_NULL(body);
  int start_reg = RegExpCapture::StartRegister(index);
  int end_reg = RegExpCapture::EndRegister(index);
  if (compiler->read_backward()) std::swap(start_reg, end_reg);
  RegExpNode* store_end = ActionNode::StorePosition(end_reg, true, on_success);
  RegExpNode* body_node = body->ToNode(compiler, store_end);
  return ActionNode::StorePosition(start_reg, true, body_node);
}


RegExpNode* RegExpAlternative::ToNode(RegExpCompiler* compiler,
                                      RegExpNode* on_success) {
  ZoneList<RegExpTree*>* children = nodes();
  RegExpNode* current = on_success;
  if (compiler->read_backward()) {
    for (int i = 0; i < children->length(); i++) {
      current = children->at(i)->ToNode(compiler, current);
    }
  } else {
    for (int i = children->length() - 1; i >= 0; i--) {
      current = children->at(i)->ToNode(compiler, current);
    }
  }
  return current;
}


static void AddClass(const int* elmv,
                     int elmc,
                     ZoneList<CharacterRange>* ranges,
                     Zone* zone) {
  elmc--;
  DCHECK_EQ(kRangeEndMarker, elmv[elmc]);
  for (int i = 0; i < elmc; i += 2) {
    DCHECK(elmv[i] < elmv[i + 1]);
    ranges->Add(CharacterRange::Range(elmv[i], elmv[i + 1] - 1), zone);
  }
}


static void AddClassNegated(const int *elmv,
                            int elmc,
                            ZoneList<CharacterRange>* ranges,
                            Zone* zone) {
  elmc--;
  DCHECK_EQ(kRangeEndMarker, elmv[elmc]);
  DCHECK_NE(0x0000, elmv[0]);
  DCHECK_NE(String::kMaxCodePoint, elmv[elmc - 1]);
  uc16 last = 0x0000;
  for (int i = 0; i < elmc; i += 2) {
    DCHECK(last <= elmv[i] - 1);
    DCHECK(elmv[i] < elmv[i + 1]);
    ranges->Add(CharacterRange::Range(last, elmv[i] - 1), zone);
    last = elmv[i + 1];
  }
  ranges->Add(CharacterRange::Range(last, String::kMaxCodePoint), zone);
}

<<<<<<< HEAD
void CharacterRange::AddClassEscape(uc16 type, ZoneList<CharacterRange>* ranges,
=======
void CharacterRange::AddClassEscape(char type, ZoneList<CharacterRange>* ranges,
>>>>>>> 84bd6f3c
                                    bool add_unicode_case_equivalents,
                                    Zone* zone) {
  if (add_unicode_case_equivalents && (type == 'w' || type == 'W')) {
    // See #sec-runtime-semantics-wordcharacters-abstract-operation
    // In case of unicode and ignore_case, we need to create the closure over
    // case equivalent characters before negating.
    ZoneList<CharacterRange>* new_ranges =
        new (zone) ZoneList<CharacterRange>(2, zone);
    AddClass(kWordRanges, kWordRangeCount, new_ranges, zone);
    AddUnicodeCaseEquivalents(new_ranges, zone);
    if (type == 'W') {
      ZoneList<CharacterRange>* negated =
          new (zone) ZoneList<CharacterRange>(2, zone);
      CharacterRange::Negate(new_ranges, negated, zone);
      new_ranges = negated;
    }
    ranges->AddAll(*new_ranges, zone);
    return;
  }
  AddClassEscape(type, ranges, zone);
}

<<<<<<< HEAD
void CharacterRange::AddClassEscape(uc16 type, ZoneList<CharacterRange>* ranges,
=======
void CharacterRange::AddClassEscape(char type, ZoneList<CharacterRange>* ranges,
>>>>>>> 84bd6f3c
                                    Zone* zone) {
  switch (type) {
    case 's':
      AddClass(kSpaceRanges, kSpaceRangeCount, ranges, zone);
      break;
    case 'S':
      AddClassNegated(kSpaceRanges, kSpaceRangeCount, ranges, zone);
      break;
    case 'w':
      AddClass(kWordRanges, kWordRangeCount, ranges, zone);
      break;
    case 'W':
      AddClassNegated(kWordRanges, kWordRangeCount, ranges, zone);
      break;
    case 'd':
      AddClass(kDigitRanges, kDigitRangeCount, ranges, zone);
      break;
    case 'D':
      AddClassNegated(kDigitRanges, kDigitRangeCount, ranges, zone);
      break;
    case '.':
      AddClassNegated(kLineTerminatorRanges,
                      kLineTerminatorRangeCount,
                      ranges,
                      zone);
      break;
    // This is not a character range as defined by the spec but a
    // convenient shorthand for a character class that matches any
    // character.
    case '*':
      ranges->Add(CharacterRange::Everything(), zone);
      break;
    // This is the set of characters matched by the $ and ^ symbols
    // in multiline mode.
    case 'n':
      AddClass(kLineTerminatorRanges,
               kLineTerminatorRangeCount,
               ranges,
               zone);
      break;
    default:
      UNREACHABLE();
  }
}


Vector<const int> CharacterRange::GetWordBounds() {
  return Vector<const int>(kWordRanges, kWordRangeCount - 1);
}

// static
void CharacterRange::AddCaseEquivalents(Isolate* isolate, Zone* zone,
                                        ZoneList<CharacterRange>* ranges,
                                        bool is_one_byte) {
  CharacterRange::Canonicalize(ranges);
  int range_count = ranges->length();
  for (int i = 0; i < range_count; i++) {
    CharacterRange range = ranges->at(i);
    uc32 bottom = range.from();
    if (bottom > String::kMaxUtf16CodeUnit) continue;
    uc32 top = Min(range.to(), String::kMaxUtf16CodeUnit);
    // Nothing to be done for surrogates.
    if (bottom >= kLeadSurrogateStart && top <= kTrailSurrogateEnd) continue;
    if (is_one_byte && !RangeContainsLatin1Equivalents(range)) {
      if (bottom > String::kMaxOneByteCharCode) continue;
      if (top > String::kMaxOneByteCharCode) top = String::kMaxOneByteCharCode;
    }
    unibrow::uchar chars[unibrow::Ecma262UnCanonicalize::kMaxWidth];
    if (top == bottom) {
      // If this is a singleton we just expand the one character.
      int length = isolate->jsregexp_uncanonicalize()->get(bottom, '\0', chars);
      for (int i = 0; i < length; i++) {
        uc32 chr = chars[i];
        if (chr != bottom) {
          ranges->Add(CharacterRange::Singleton(chars[i]), zone);
        }
      }
    } else {
      // If this is a range we expand the characters block by block, expanding
      // contiguous subranges (blocks) one at a time.  The approach is as
      // follows.  For a given start character we look up the remainder of the
      // block that contains it (represented by the end point), for instance we
      // find 'z' if the character is 'c'.  A block is characterized by the
      // property that all characters uncanonicalize in the same way, except
      // that each entry in the result is incremented by the distance from the
      // first element.  So a-z is a block because 'a' uncanonicalizes to ['a',
      // 'A'] and the k'th letter uncanonicalizes to ['a' + k, 'A' + k].  Once
      // we've found the end point we look up its uncanonicalization and
      // produce a range for each element.  For instance for [c-f] we look up
      // ['z', 'Z'] and produce [c-f] and [C-F].  We then only add a range if
      // it is not already contained in the input, so [c-f] will be skipped but
      // [C-F] will be added.  If this range is not completely contained in a
      // block we do this for all the blocks covered by the range (handling
      // characters that is not in a block as a "singleton block").
      unibrow::uchar equivalents[unibrow::Ecma262UnCanonicalize::kMaxWidth];
      int pos = bottom;
      while (pos <= top) {
        int length =
            isolate->jsregexp_canonrange()->get(pos, '\0', equivalents);
        uc32 block_end;
        if (length == 0) {
          block_end = pos;
        } else {
          DCHECK_EQ(1, length);
          block_end = equivalents[0];
        }
        int end = (block_end > top) ? top : block_end;
        length = isolate->jsregexp_uncanonicalize()->get(block_end, '\0',
                                                         equivalents);
        for (int i = 0; i < length; i++) {
          uc32 c = equivalents[i];
          uc32 range_from = c - (block_end - pos);
          uc32 range_to = c - (block_end - end);
          if (!(bottom <= range_from && range_to <= top)) {
            ranges->Add(CharacterRange::Range(range_from, range_to), zone);
          }
        }
        pos = end + 1;
      }
    }
  }
}


bool CharacterRange::IsCanonical(ZoneList<CharacterRange>* ranges) {
  DCHECK_NOT_NULL(ranges);
  int n = ranges->length();
  if (n <= 1) return true;
  int max = ranges->at(0).to();
  for (int i = 1; i < n; i++) {
    CharacterRange next_range = ranges->at(i);
    if (next_range.from() <= max + 1) return false;
    max = next_range.to();
  }
  return true;
}


ZoneList<CharacterRange>* CharacterSet::ranges(Zone* zone) {
  if (ranges_ == nullptr) {
    ranges_ = new(zone) ZoneList<CharacterRange>(2, zone);
    CharacterRange::AddClassEscape(standard_set_type_, ranges_, false, zone);
  }
  return ranges_;
}


// Move a number of elements in a zonelist to another position
// in the same list. Handles overlapping source and target areas.
static void MoveRanges(ZoneList<CharacterRange>* list,
                       int from,
                       int to,
                       int count) {
  // Ranges are potentially overlapping.
  if (from < to) {
    for (int i = count - 1; i >= 0; i--) {
      list->at(to + i) = list->at(from + i);
    }
  } else {
    for (int i = 0; i < count; i++) {
      list->at(to + i) = list->at(from + i);
    }
  }
}


static int InsertRangeInCanonicalList(ZoneList<CharacterRange>* list,
                                      int count,
                                      CharacterRange insert) {
  // Inserts a range into list[0..count[, which must be sorted
  // by from value and non-overlapping and non-adjacent, using at most
  // list[0..count] for the result. Returns the number of resulting
  // canonicalized ranges. Inserting a range may collapse existing ranges into
  // fewer ranges, so the return value can be anything in the range 1..count+1.
  uc32 from = insert.from();
  uc32 to = insert.to();
  int start_pos = 0;
  int end_pos = count;
  for (int i = count - 1; i >= 0; i--) {
    CharacterRange current = list->at(i);
    if (current.from() > to + 1) {
      end_pos = i;
    } else if (current.to() + 1 < from) {
      start_pos = i + 1;
      break;
    }
  }

  // Inserted range overlaps, or is adjacent to, ranges at positions
  // [start_pos..end_pos[. Ranges before start_pos or at or after end_pos are
  // not affected by the insertion.
  // If start_pos == end_pos, the range must be inserted before start_pos.
  // if start_pos < end_pos, the entire range from start_pos to end_pos
  // must be merged with the insert range.

  if (start_pos == end_pos) {
    // Insert between existing ranges at position start_pos.
    if (start_pos < count) {
      MoveRanges(list, start_pos, start_pos + 1, count - start_pos);
    }
    list->at(start_pos) = insert;
    return count + 1;
  }
  if (start_pos + 1 == end_pos) {
    // Replace single existing range at position start_pos.
    CharacterRange to_replace = list->at(start_pos);
    int new_from = Min(to_replace.from(), from);
    int new_to = Max(to_replace.to(), to);
    list->at(start_pos) = CharacterRange::Range(new_from, new_to);
    return count;
  }
  // Replace a number of existing ranges from start_pos to end_pos - 1.
  // Move the remaining ranges down.

  int new_from = Min(list->at(start_pos).from(), from);
  int new_to = Max(list->at(end_pos - 1).to(), to);
  if (end_pos < count) {
    MoveRanges(list, end_pos, start_pos + 1, count - end_pos);
  }
  list->at(start_pos) = CharacterRange::Range(new_from, new_to);
  return count - (end_pos - start_pos) + 1;
}


void CharacterSet::Canonicalize() {
  // Special/default classes are always considered canonical. The result
  // of calling ranges() will be sorted.
  if (ranges_ == nullptr) return;
  CharacterRange::Canonicalize(ranges_);
}


void CharacterRange::Canonicalize(ZoneList<CharacterRange>* character_ranges) {
  if (character_ranges->length() <= 1) return;
  // Check whether ranges are already canonical (increasing, non-overlapping,
  // non-adjacent).
  int n = character_ranges->length();
  int max = character_ranges->at(0).to();
  int i = 1;
  while (i < n) {
    CharacterRange current = character_ranges->at(i);
    if (current.from() <= max + 1) {
      break;
    }
    max = current.to();
    i++;
  }
  // Canonical until the i'th range. If that's all of them, we are done.
  if (i == n) return;

  // The ranges at index i and forward are not canonicalized. Make them so by
  // doing the equivalent of insertion sort (inserting each into the previous
  // list, in order).
  // Notice that inserting a range can reduce the number of ranges in the
  // result due to combining of adjacent and overlapping ranges.
  int read = i;  // Range to insert.
  int num_canonical = i;  // Length of canonicalized part of list.
  do {
    num_canonical = InsertRangeInCanonicalList(character_ranges,
                                               num_canonical,
                                               character_ranges->at(read));
    read++;
  } while (read < n);
  character_ranges->Rewind(num_canonical);

  DCHECK(CharacterRange::IsCanonical(character_ranges));
}


void CharacterRange::Negate(ZoneList<CharacterRange>* ranges,
                            ZoneList<CharacterRange>* negated_ranges,
                            Zone* zone) {
  DCHECK(CharacterRange::IsCanonical(ranges));
  DCHECK_EQ(0, negated_ranges->length());
  int range_count = ranges->length();
  uc32 from = 0;
  int i = 0;
  if (range_count > 0 && ranges->at(0).from() == 0) {
    from = ranges->at(0).to() + 1;
    i = 1;
  }
  while (i < range_count) {
    CharacterRange range = ranges->at(i);
    negated_ranges->Add(CharacterRange::Range(from, range.from() - 1), zone);
    from = range.to() + 1;
    i++;
  }
  if (from < String::kMaxCodePoint) {
    negated_ranges->Add(CharacterRange::Range(from, String::kMaxCodePoint),
                        zone);
  }
}


// -------------------------------------------------------------------
// Splay tree


OutSet* OutSet::Extend(unsigned value, Zone* zone) {
  if (Get(value))
    return this;
  if (successors(zone) != nullptr) {
    for (int i = 0; i < successors(zone)->length(); i++) {
      OutSet* successor = successors(zone)->at(i);
      if (successor->Get(value))
        return successor;
    }
  } else {
    successors_ = new(zone) ZoneList<OutSet*>(2, zone);
  }
  OutSet* result = new(zone) OutSet(first_, remaining_);
  result->Set(value, zone);
  successors(zone)->Add(result, zone);
  return result;
}


void OutSet::Set(unsigned value, Zone *zone) {
  if (value < kFirstLimit) {
    first_ |= (1 << value);
  } else {
    if (remaining_ == nullptr)
      remaining_ = new(zone) ZoneList<unsigned>(1, zone);
    if (remaining_->is_empty() || !remaining_->Contains(value))
      remaining_->Add(value, zone);
  }
}


bool OutSet::Get(unsigned value) const {
  if (value < kFirstLimit) {
    return (first_ & (1 << value)) != 0;
  } else if (remaining_ == nullptr) {
    return false;
  } else {
    return remaining_->Contains(value);
  }
}


const uc32 DispatchTable::Config::kNoKey = unibrow::Utf8::kBadChar;


void DispatchTable::AddRange(CharacterRange full_range, int value,
                             Zone* zone) {
  CharacterRange current = full_range;
  if (tree()->is_empty()) {
    // If this is the first range we just insert into the table.
    ZoneSplayTree<Config>::Locator loc;
    bool inserted = tree()->Insert(current.from(), &loc);
    DCHECK(inserted);
    USE(inserted);
    loc.set_value(Entry(current.from(), current.to(),
                        empty()->Extend(value, zone)));
    return;
  }
  // First see if there is a range to the left of this one that
  // overlaps.
  ZoneSplayTree<Config>::Locator loc;
  if (tree()->FindGreatestLessThan(current.from(), &loc)) {
    Entry* entry = &loc.value();
    // If we've found a range that overlaps with this one, and it
    // starts strictly to the left of this one, we have to fix it
    // because the following code only handles ranges that start on
    // or after the start point of the range we're adding.
    if (entry->from() < current.from() && entry->to() >= current.from()) {
      // Snap the overlapping range in half around the start point of
      // the range we're adding.
      CharacterRange left =
          CharacterRange::Range(entry->from(), current.from() - 1);
      CharacterRange right = CharacterRange::Range(current.from(), entry->to());
      // The left part of the overlapping range doesn't overlap.
      // Truncate the whole entry to be just the left part.
      entry->set_to(left.to());
      // The right part is the one that overlaps.  We add this part
      // to the map and let the next step deal with merging it with
      // the range we're adding.
      ZoneSplayTree<Config>::Locator loc;
      bool inserted = tree()->Insert(right.from(), &loc);
      DCHECK(inserted);
      USE(inserted);
      loc.set_value(Entry(right.from(),
                          right.to(),
                          entry->out_set()));
    }
  }
  while (current.is_valid()) {
    if (tree()->FindLeastGreaterThan(current.from(), &loc) &&
        (loc.value().from() <= current.to()) &&
        (loc.value().to() >= current.from())) {
      Entry* entry = &loc.value();
      // We have overlap.  If there is space between the start point of
      // the range we're adding and where the overlapping range starts
      // then we have to add a range covering just that space.
      if (current.from() < entry->from()) {
        ZoneSplayTree<Config>::Locator ins;
        bool inserted = tree()->Insert(current.from(), &ins);
        DCHECK(inserted);
        USE(inserted);
        ins.set_value(Entry(current.from(),
                            entry->from() - 1,
                            empty()->Extend(value, zone)));
        current.set_from(entry->from());
      }
      DCHECK_EQ(current.from(), entry->from());
      // If the overlapping range extends beyond the one we want to add
      // we have to snap the right part off and add it separately.
      if (entry->to() > current.to()) {
        ZoneSplayTree<Config>::Locator ins;
        bool inserted = tree()->Insert(current.to() + 1, &ins);
        DCHECK(inserted);
        USE(inserted);
        ins.set_value(Entry(current.to() + 1,
                            entry->to(),
                            entry->out_set()));
        entry->set_to(current.to());
      }
      DCHECK(entry->to() <= current.to());
      // The overlapping range is now completely contained by the range
      // we're adding so we can just update it and move the start point
      // of the range we're adding just past it.
      entry->AddValue(value, zone);
      DCHECK(entry->to() + 1 > current.from());
      current.set_from(entry->to() + 1);
    } else {
      // There is no overlap so we can just add the range
      ZoneSplayTree<Config>::Locator ins;
      bool inserted = tree()->Insert(current.from(), &ins);
      DCHECK(inserted);
      USE(inserted);
      ins.set_value(Entry(current.from(),
                          current.to(),
                          empty()->Extend(value, zone)));
      break;
    }
  }
}


OutSet* DispatchTable::Get(uc32 value) {
  ZoneSplayTree<Config>::Locator loc;
  if (!tree()->FindGreatestLessThan(value, &loc))
    return empty();
  Entry* entry = &loc.value();
  if (value <= entry->to())
    return entry->out_set();
  else
    return empty();
}


// -------------------------------------------------------------------
// Analysis


void Analysis::EnsureAnalyzed(RegExpNode* that) {
  StackLimitCheck check(isolate());
  if (check.HasOverflowed()) {
    fail("Stack overflow");
    return;
  }
  if (that->info()->been_analyzed || that->info()->being_analyzed)
    return;
  that->info()->being_analyzed = true;
  that->Accept(this);
  that->info()->being_analyzed = false;
  that->info()->been_analyzed = true;
}


void Analysis::VisitEnd(EndNode* that) {
  // nothing to do
}


void TextNode::CalculateOffsets() {
  int element_count = elements()->length();
  // Set up the offsets of the elements relative to the start.  This is a fixed
  // quantity since a TextNode can only contain fixed-width things.
  int cp_offset = 0;
  for (int i = 0; i < element_count; i++) {
    TextElement& elm = elements()->at(i);
    elm.set_cp_offset(cp_offset);
    cp_offset += elm.length();
  }
}


void Analysis::VisitText(TextNode* that) {
  that->MakeCaseIndependent(isolate(), is_one_byte_);
  EnsureAnalyzed(that->on_success());
  if (!has_failed()) {
    that->CalculateOffsets();
  }
}


void Analysis::VisitAction(ActionNode* that) {
  RegExpNode* target = that->on_success();
  EnsureAnalyzed(target);
  if (!has_failed()) {
    // If the next node is interested in what it follows then this node
    // has to be interested too so it can pass the information on.
    that->info()->AddFromFollowing(target->info());
  }
}


void Analysis::VisitChoice(ChoiceNode* that) {
  NodeInfo* info = that->info();
  for (int i = 0; i < that->alternatives()->length(); i++) {
    RegExpNode* node = that->alternatives()->at(i).node();
    EnsureAnalyzed(node);
    if (has_failed()) return;
    // Anything the following nodes need to know has to be known by
    // this node also, so it can pass it on.
    info->AddFromFollowing(node->info());
  }
}


void Analysis::VisitLoopChoice(LoopChoiceNode* that) {
  NodeInfo* info = that->info();
  for (int i = 0; i < that->alternatives()->length(); i++) {
    RegExpNode* node = that->alternatives()->at(i).node();
    if (node != that->loop_node()) {
      EnsureAnalyzed(node);
      if (has_failed()) return;
      info->AddFromFollowing(node->info());
    }
  }
  // Check the loop last since it may need the value of this node
  // to get a correct result.
  EnsureAnalyzed(that->loop_node());
  if (!has_failed()) {
    info->AddFromFollowing(that->loop_node()->info());
  }
}


void Analysis::VisitBackReference(BackReferenceNode* that) {
  EnsureAnalyzed(that->on_success());
}


void Analysis::VisitAssertion(AssertionNode* that) {
  EnsureAnalyzed(that->on_success());
}


void BackReferenceNode::FillInBMInfo(Isolate* isolate, int offset, int budget,
                                     BoyerMooreLookahead* bm,
                                     bool not_at_start) {
  // Working out the set of characters that a backreference can match is too
  // hard, so we just say that any character can match.
  bm->SetRest(offset);
  SaveBMInfo(bm, not_at_start, offset);
}


STATIC_ASSERT(BoyerMoorePositionInfo::kMapSize ==
              RegExpMacroAssembler::kTableSize);


void ChoiceNode::FillInBMInfo(Isolate* isolate, int offset, int budget,
                              BoyerMooreLookahead* bm, bool not_at_start) {
  ZoneList<GuardedAlternative>* alts = alternatives();
  budget = (budget - 1) / alts->length();
  for (int i = 0; i < alts->length(); i++) {
    GuardedAlternative& alt = alts->at(i);
    if (alt.guards() != nullptr && alt.guards()->length() != 0) {
      bm->SetRest(offset);  // Give up trying to fill in info.
      SaveBMInfo(bm, not_at_start, offset);
      return;
    }
    alt.node()->FillInBMInfo(isolate, offset, budget, bm, not_at_start);
  }
  SaveBMInfo(bm, not_at_start, offset);
}


void TextNode::FillInBMInfo(Isolate* isolate, int initial_offset, int budget,
                            BoyerMooreLookahead* bm, bool not_at_start) {
  if (initial_offset >= bm->length()) return;
  int offset = initial_offset;
  int max_char = bm->max_char();
  for (int i = 0; i < elements()->length(); i++) {
    if (offset >= bm->length()) {
      if (initial_offset == 0) set_bm_info(not_at_start, bm);
      return;
    }
    TextElement text = elements()->at(i);
    if (text.text_type() == TextElement::ATOM) {
      RegExpAtom* atom = text.atom();
      for (int j = 0; j < atom->length(); j++, offset++) {
        if (offset >= bm->length()) {
          if (initial_offset == 0) set_bm_info(not_at_start, bm);
          return;
        }
        uc16 character = atom->data()[j];
        if (IgnoreCase(atom->flags())) {
          unibrow::uchar chars[unibrow::Ecma262UnCanonicalize::kMaxWidth];
          int length = GetCaseIndependentLetters(
              isolate, character, bm->max_char() == String::kMaxOneByteCharCode,
              chars);
          for (int j = 0; j < length; j++) {
            bm->Set(offset, chars[j]);
          }
        } else {
          if (character <= max_char) bm->Set(offset, character);
        }
      }
    } else {
      DCHECK_EQ(TextElement::CHAR_CLASS, text.text_type());
      RegExpCharacterClass* char_class = text.char_class();
      ZoneList<CharacterRange>* ranges = char_class->ranges(zone());
      if (char_class->is_negated()) {
        bm->SetAll(offset);
      } else {
        for (int k = 0; k < ranges->length(); k++) {
          CharacterRange& range = ranges->at(k);
          if (range.from() > max_char) continue;
          int to = Min(max_char, static_cast<int>(range.to()));
          bm->SetInterval(offset, Interval(range.from(), to));
        }
      }
      offset++;
    }
  }
  if (offset >= bm->length()) {
    if (initial_offset == 0) set_bm_info(not_at_start, bm);
    return;
  }
  on_success()->FillInBMInfo(isolate, offset, budget - 1, bm,
                             true);  // Not at start after a text node.
  if (initial_offset == 0) set_bm_info(not_at_start, bm);
}


// -------------------------------------------------------------------
// Dispatch table construction


void DispatchTableConstructor::VisitEnd(EndNode* that) {
  AddRange(CharacterRange::Everything());
}


void DispatchTableConstructor::BuildTable(ChoiceNode* node) {
  node->set_being_calculated(true);
  ZoneList<GuardedAlternative>* alternatives = node->alternatives();
  for (int i = 0; i < alternatives->length(); i++) {
    set_choice_index(i);
    alternatives->at(i).node()->Accept(this);
  }
  node->set_being_calculated(false);
}


class AddDispatchRange {
 public:
  explicit AddDispatchRange(DispatchTableConstructor* constructor)
    : constructor_(constructor) { }
  void Call(uc32 from, DispatchTable::Entry entry);
 private:
  DispatchTableConstructor* constructor_;
};


void AddDispatchRange::Call(uc32 from, DispatchTable::Entry entry) {
  constructor_->AddRange(CharacterRange::Range(from, entry.to()));
}


void DispatchTableConstructor::VisitChoice(ChoiceNode* node) {
  if (node->being_calculated())
    return;
  DispatchTable* table = node->GetTable(ignore_case_);
  AddDispatchRange adder(this);
  table->ForEach(&adder);
}


void DispatchTableConstructor::VisitBackReference(BackReferenceNode* that) {
  // TODO(160): Find the node that we refer back to and propagate its start
  // set back to here.  For now we just accept anything.
  AddRange(CharacterRange::Everything());
}


void DispatchTableConstructor::VisitAssertion(AssertionNode* that) {
  RegExpNode* target = that->on_success();
  target->Accept(this);
}


static int CompareRangeByFrom(const CharacterRange* a,
                              const CharacterRange* b) {
  return Compare<uc16>(a->from(), b->from());
}


void DispatchTableConstructor::AddInverse(ZoneList<CharacterRange>* ranges) {
  ranges->Sort(CompareRangeByFrom);
  uc16 last = 0;
  for (int i = 0; i < ranges->length(); i++) {
    CharacterRange range = ranges->at(i);
    if (last < range.from())
      AddRange(CharacterRange::Range(last, range.from() - 1));
    if (range.to() >= last) {
      if (range.to() == String::kMaxCodePoint) {
        return;
      } else {
        last = range.to() + 1;
      }
    }
  }
  AddRange(CharacterRange::Range(last, String::kMaxCodePoint));
}


void DispatchTableConstructor::VisitText(TextNode* that) {
  TextElement elm = that->elements()->at(0);
  switch (elm.text_type()) {
    case TextElement::ATOM: {
      uc16 c = elm.atom()->data()[0];
      AddRange(CharacterRange::Range(c, c));
      break;
    }
    case TextElement::CHAR_CLASS: {
      RegExpCharacterClass* tree = elm.char_class();
      ZoneList<CharacterRange>* ranges = tree->ranges(that->zone());
      if (tree->is_negated()) {
        AddInverse(ranges);
      } else {
        for (int i = 0; i < ranges->length(); i++)
          AddRange(ranges->at(i));
      }
      break;
    }
    default: {
      UNIMPLEMENTED();
    }
  }
}


void DispatchTableConstructor::VisitAction(ActionNode* that) {
  RegExpNode* target = that->on_success();
  target->Accept(this);
}

RegExpNode* OptionallyStepBackToLeadSurrogate(RegExpCompiler* compiler,
                                              RegExpNode* on_success,
                                              JSRegExp::Flags flags) {
  // If the regexp matching starts within a surrogate pair, step back
  // to the lead surrogate and start matching from there.
  DCHECK(!compiler->read_backward());
  Zone* zone = compiler->zone();
  ZoneList<CharacterRange>* lead_surrogates = CharacterRange::List(
      zone, CharacterRange::Range(kLeadSurrogateStart, kLeadSurrogateEnd));
  ZoneList<CharacterRange>* trail_surrogates = CharacterRange::List(
      zone, CharacterRange::Range(kTrailSurrogateStart, kTrailSurrogateEnd));

  ChoiceNode* optional_step_back = new (zone) ChoiceNode(2, zone);

  int stack_register = compiler->UnicodeLookaroundStackRegister();
  int position_register = compiler->UnicodeLookaroundPositionRegister();
  RegExpNode* step_back = TextNode::CreateForCharacterRanges(
      zone, lead_surrogates, true, on_success, flags);
  RegExpLookaround::Builder builder(true, step_back, stack_register,
                                    position_register);
  RegExpNode* match_trail = TextNode::CreateForCharacterRanges(
      zone, trail_surrogates, false, builder.on_match_success(), flags);

  optional_step_back->AddAlternative(
      GuardedAlternative(builder.ForMatch(match_trail)));
  optional_step_back->AddAlternative(GuardedAlternative(on_success));

  return optional_step_back;
}


RegExpEngine::CompilationResult RegExpEngine::Compile(
    Isolate* isolate, Zone* zone, RegExpCompileData* data,
    JSRegExp::Flags flags, Handle<String> pattern,
    Handle<String> sample_subject, bool is_one_byte) {
  if ((data->capture_count + 1) * 2 - 1 > RegExpMacroAssembler::kMaxRegister) {
    return IrregexpRegExpTooBig(isolate);
  }
  bool is_sticky = IsSticky(flags);
  bool is_global = IsGlobal(flags);
  bool is_unicode = IsUnicode(flags);
  RegExpCompiler compiler(isolate, zone, data->capture_count, is_one_byte);

  if (compiler.optimize()) compiler.set_optimize(!TooMuchRegExpCode(pattern));

  // Sample some characters from the middle of the string.
  static const int kSampleSize = 128;

  sample_subject = String::Flatten(sample_subject);
  int chars_sampled = 0;
  int half_way = (sample_subject->length() - kSampleSize) / 2;
  for (int i = Max(0, half_way);
       i < sample_subject->length() && chars_sampled < kSampleSize;
       i++, chars_sampled++) {
    compiler.frequency_collator()->CountCharacter(sample_subject->Get(i));
  }

  // Wrap the body of the regexp in capture #0.
  RegExpNode* captured_body = RegExpCapture::ToNode(data->tree,
                                                    0,
                                                    &compiler,
                                                    compiler.accept());
  RegExpNode* node = captured_body;
  bool is_end_anchored = data->tree->IsAnchoredAtEnd();
  bool is_start_anchored = data->tree->IsAnchoredAtStart();
  int max_length = data->tree->max_match();
  if (!is_start_anchored && !is_sticky) {
    // Add a .*? at the beginning, outside the body capture, unless
    // this expression is anchored at the beginning or sticky.
    JSRegExp::Flags default_flags = JSRegExp::Flags();
    RegExpNode* loop_node = RegExpQuantifier::ToNode(
        0, RegExpTree::kInfinity, false,
        new (zone) RegExpCharacterClass('*', default_flags), &compiler,
        captured_body, data->contains_anchor);

    if (data->contains_anchor) {
      // Unroll loop once, to take care of the case that might start
      // at the start of input.
      ChoiceNode* first_step_node = new(zone) ChoiceNode(2, zone);
      first_step_node->AddAlternative(GuardedAlternative(captured_body));
      first_step_node->AddAlternative(GuardedAlternative(new (zone) TextNode(
          new (zone) RegExpCharacterClass('*', default_flags), false,
          loop_node)));
      node = first_step_node;
    } else {
      node = loop_node;
    }
  }
  if (is_one_byte) {
    node = node->FilterOneByte(RegExpCompiler::kMaxRecursion);
    // Do it again to propagate the new nodes to places where they were not
    // put because they had not been calculated yet.
    if (node != nullptr) {
      node = node->FilterOneByte(RegExpCompiler::kMaxRecursion);
    }
  } else if (is_unicode && (is_global || is_sticky)) {
    node = OptionallyStepBackToLeadSurrogate(&compiler, node, flags);
  }

  if (node == nullptr) node = new (zone) EndNode(EndNode::BACKTRACK, zone);
  data->node = node;
  Analysis analysis(isolate, is_one_byte);
  analysis.EnsureAnalyzed(node);
  if (analysis.has_failed()) {
    const char* error_message = analysis.error_message();
    return CompilationResult(isolate, error_message);
  }

  // Create the correct assembler for the architecture.
#ifndef V8_INTERPRETED_REGEXP
  // Native regexp implementation.

  NativeRegExpMacroAssembler::Mode mode =
      is_one_byte ? NativeRegExpMacroAssembler::LATIN1
                  : NativeRegExpMacroAssembler::UC16;

#if V8_TARGET_ARCH_IA32
  RegExpMacroAssemblerIA32 macro_assembler(isolate, zone, mode,
                                           (data->capture_count + 1) * 2);
#elif V8_TARGET_ARCH_X64
  RegExpMacroAssemblerX64 macro_assembler(isolate, zone, mode,
                                          (data->capture_count + 1) * 2);
#elif V8_TARGET_ARCH_ARM
  RegExpMacroAssemblerARM macro_assembler(isolate, zone, mode,
                                          (data->capture_count + 1) * 2);
#elif V8_TARGET_ARCH_ARM64
  RegExpMacroAssemblerARM64 macro_assembler(isolate, zone, mode,
                                            (data->capture_count + 1) * 2);
#elif V8_TARGET_ARCH_S390
  RegExpMacroAssemblerS390 macro_assembler(isolate, zone, mode,
                                           (data->capture_count + 1) * 2);
#elif V8_TARGET_ARCH_PPC
  RegExpMacroAssemblerPPC macro_assembler(isolate, zone, mode,
                                          (data->capture_count + 1) * 2);
#elif V8_TARGET_ARCH_MIPS
  RegExpMacroAssemblerMIPS macro_assembler(isolate, zone, mode,
                                           (data->capture_count + 1) * 2);
#elif V8_TARGET_ARCH_MIPS64
  RegExpMacroAssemblerMIPS macro_assembler(isolate, zone, mode,
                                           (data->capture_count + 1) * 2);
#else
#error "Unsupported architecture"
#endif

#else  // V8_INTERPRETED_REGEXP
  // Interpreted regexp implementation.
  EmbeddedVector<byte, 1024> codes;
  RegExpMacroAssemblerIrregexp macro_assembler(isolate, codes, zone);
#endif  // V8_INTERPRETED_REGEXP

  macro_assembler.set_slow_safe(TooMuchRegExpCode(pattern));

  // Inserted here, instead of in Assembler, because it depends on information
  // in the AST that isn't replicated in the Node structure.
  static const int kMaxBacksearchLimit = 1024;
  if (is_end_anchored && !is_start_anchored && !is_sticky &&
      max_length < kMaxBacksearchLimit) {
    macro_assembler.SetCurrentPositionFromEnd(max_length);
  }

  if (is_global) {
    RegExpMacroAssembler::GlobalMode mode = RegExpMacroAssembler::GLOBAL;
    if (data->tree->min_match() > 0) {
      mode = RegExpMacroAssembler::GLOBAL_NO_ZERO_LENGTH_CHECK;
    } else if (is_unicode) {
      mode = RegExpMacroAssembler::GLOBAL_UNICODE;
    }
    macro_assembler.set_global_mode(mode);
  }

  return compiler.Assemble(&macro_assembler,
                           node,
                           data->capture_count,
                           pattern);
}


bool RegExpEngine::TooMuchRegExpCode(Handle<String> pattern) {
  Heap* heap = pattern->GetHeap();
  bool too_much = pattern->length() > RegExpImpl::kRegExpTooLargeToOptimize;
  if (heap->isolate()->total_regexp_code_generated() >
          RegExpImpl::kRegExpCompiledLimit &&
      heap->CommittedMemoryExecutable() >
          RegExpImpl::kRegExpExecutableMemoryLimit) {
    too_much = true;
  }
  return too_much;
}


Object* RegExpResultsCache::Lookup(Heap* heap, String* key_string,
                                   Object* key_pattern,
                                   FixedArray** last_match_cache,
                                   ResultsCacheType type) {
  FixedArray* cache;
  if (!key_string->IsInternalizedString()) return Smi::kZero;
  if (type == STRING_SPLIT_SUBSTRINGS) {
    DCHECK(key_pattern->IsString());
    if (!key_pattern->IsInternalizedString()) return Smi::kZero;
    cache = heap->string_split_cache();
  } else {
    DCHECK(type == REGEXP_MULTIPLE_INDICES);
    DCHECK(key_pattern->IsFixedArray());
    cache = heap->regexp_multiple_cache();
  }

  uint32_t hash = key_string->Hash();
  uint32_t index = ((hash & (kRegExpResultsCacheSize - 1)) &
                    ~(kArrayEntriesPerCacheEntry - 1));
  if (cache->get(index + kStringOffset) != key_string ||
      cache->get(index + kPatternOffset) != key_pattern) {
    index =
        ((index + kArrayEntriesPerCacheEntry) & (kRegExpResultsCacheSize - 1));
    if (cache->get(index + kStringOffset) != key_string ||
        cache->get(index + kPatternOffset) != key_pattern) {
      return Smi::kZero;
    }
  }

  *last_match_cache = FixedArray::cast(cache->get(index + kLastMatchOffset));
  return cache->get(index + kArrayOffset);
}


void RegExpResultsCache::Enter(Isolate* isolate, Handle<String> key_string,
                               Handle<Object> key_pattern,
                               Handle<FixedArray> value_array,
                               Handle<FixedArray> last_match_cache,
                               ResultsCacheType type) {
  Factory* factory = isolate->factory();
  Handle<FixedArray> cache;
  if (!key_string->IsInternalizedString()) return;
  if (type == STRING_SPLIT_SUBSTRINGS) {
    DCHECK(key_pattern->IsString());
    if (!key_pattern->IsInternalizedString()) return;
    cache = factory->string_split_cache();
  } else {
    DCHECK(type == REGEXP_MULTIPLE_INDICES);
    DCHECK(key_pattern->IsFixedArray());
    cache = factory->regexp_multiple_cache();
  }

  uint32_t hash = key_string->Hash();
  uint32_t index = ((hash & (kRegExpResultsCacheSize - 1)) &
                    ~(kArrayEntriesPerCacheEntry - 1));
  if (cache->get(index + kStringOffset) == Smi::kZero) {
    cache->set(index + kStringOffset, *key_string);
    cache->set(index + kPatternOffset, *key_pattern);
    cache->set(index + kArrayOffset, *value_array);
    cache->set(index + kLastMatchOffset, *last_match_cache);
  } else {
    uint32_t index2 =
        ((index + kArrayEntriesPerCacheEntry) & (kRegExpResultsCacheSize - 1));
    if (cache->get(index2 + kStringOffset) == Smi::kZero) {
      cache->set(index2 + kStringOffset, *key_string);
      cache->set(index2 + kPatternOffset, *key_pattern);
      cache->set(index2 + kArrayOffset, *value_array);
      cache->set(index2 + kLastMatchOffset, *last_match_cache);
    } else {
      cache->set(index2 + kStringOffset, Smi::kZero);
      cache->set(index2 + kPatternOffset, Smi::kZero);
      cache->set(index2 + kArrayOffset, Smi::kZero);
      cache->set(index2 + kLastMatchOffset, Smi::kZero);
      cache->set(index + kStringOffset, *key_string);
      cache->set(index + kPatternOffset, *key_pattern);
      cache->set(index + kArrayOffset, *value_array);
      cache->set(index + kLastMatchOffset, *last_match_cache);
    }
  }
  // If the array is a reasonably short list of substrings, convert it into a
  // list of internalized strings.
  if (type == STRING_SPLIT_SUBSTRINGS && value_array->length() < 100) {
    for (int i = 0; i < value_array->length(); i++) {
      Handle<String> str(String::cast(value_array->get(i)), isolate);
      Handle<String> internalized_str = factory->InternalizeString(str);
      value_array->set(i, *internalized_str);
    }
  }
  // Convert backing store to a copy-on-write array.
  value_array->set_map_no_write_barrier(isolate->heap()->fixed_cow_array_map());
}


void RegExpResultsCache::Clear(FixedArray* cache) {
  for (int i = 0; i < kRegExpResultsCacheSize; i++) {
    cache->set(i, Smi::kZero);
  }
}

}  // namespace internal
}  // namespace v8<|MERGE_RESOLUTION|>--- conflicted
+++ resolved
@@ -990,16 +990,6 @@
 
   void SetRegExpTooBig() { reg_exp_too_big_ = true; }
 
-<<<<<<< HEAD
-  inline bool ignore_case() { return (flags_ & JSRegExp::kIgnoreCase) != 0; }
-  inline bool unicode() { return (flags_ & JSRegExp::kUnicode) != 0; }
-  // Both unicode and ignore_case flags are set. We need to use ICU to find
-  // the closure over case equivalents.
-  inline bool needs_unicode_case_equivalents() {
-    return unicode() && ignore_case();
-  }
-=======
->>>>>>> 84bd6f3c
   inline bool one_byte() { return one_byte_; }
   inline bool optimize() { return optimize_; }
   inline void set_optimize(bool value) { optimize_ = value; }
@@ -3288,12 +3278,8 @@
                                              JSRegExp::Flags flags) {
   DCHECK_NOT_NULL(ranges);
   ZoneList<TextElement>* elms = new (zone) ZoneList<TextElement>(1, zone);
-<<<<<<< HEAD
-  elms->Add(TextElement::CharClass(new (zone) RegExpCharacterClass(ranges)),
-=======
   elms->Add(TextElement::CharClass(
                 new (zone) RegExpCharacterClass(zone, ranges, flags)),
->>>>>>> 84bd6f3c
             zone);
   return new (zone) TextNode(elms, read_backward, on_success);
 }
@@ -3306,21 +3292,12 @@
   ZoneList<CharacterRange>* lead_ranges = CharacterRange::List(zone, lead);
   ZoneList<CharacterRange>* trail_ranges = CharacterRange::List(zone, trail);
   ZoneList<TextElement>* elms = new (zone) ZoneList<TextElement>(2, zone);
-<<<<<<< HEAD
-  elms->Add(
-      TextElement::CharClass(new (zone) RegExpCharacterClass(lead_ranges)),
-      zone);
-  elms->Add(
-      TextElement::CharClass(new (zone) RegExpCharacterClass(trail_ranges)),
-      zone);
-=======
   elms->Add(TextElement::CharClass(
                 new (zone) RegExpCharacterClass(zone, lead_ranges, flags)),
             zone);
   elms->Add(TextElement::CharClass(
                 new (zone) RegExpCharacterClass(zone, trail_ranges, flags)),
             zone);
->>>>>>> 84bd6f3c
   return new (zone) TextNode(elms, read_backward, on_success);
 }
 
@@ -5089,8 +5066,6 @@
 
 void AddUnicodeCaseEquivalents(ZoneList<CharacterRange>* ranges, Zone* zone) {
 #ifdef V8_INTL_SUPPORT
-<<<<<<< HEAD
-=======
   DCHECK(CharacterRange::IsCanonical(ranges));
 
   // Micro-optimization to avoid passing large ranges to UnicodeSet::closeOver.
@@ -5101,7 +5076,6 @@
   // for such ranges.
   if (ranges->length() == 1 && ranges->at(0).IsEverything(kNonBmpEnd)) return;
 
->>>>>>> 84bd6f3c
   // Use ICU to compute the case fold closure over the ranges.
   icu::UnicodeSet set;
   for (int i = 0; i < ranges->length(); i++) {
@@ -5128,17 +5102,10 @@
   set_.Canonicalize();
   Zone* zone = compiler->zone();
   ZoneList<CharacterRange>* ranges = this->ranges(zone);
-<<<<<<< HEAD
-  if (compiler->needs_unicode_case_equivalents()) {
-    AddUnicodeCaseEquivalents(ranges, zone);
-  }
-  if (compiler->unicode() && !compiler->one_byte() &&
-=======
   if (NeedsUnicodeCaseEquivalents(flags_)) {
     AddUnicodeCaseEquivalents(ranges, zone);
   }
   if (IsUnicode(flags_) && !compiler->one_byte() &&
->>>>>>> 84bd6f3c
       !contains_split_surrogate()) {
     if (is_negated()) {
       ZoneList<CharacterRange>* negated =
@@ -5149,11 +5116,7 @@
     if (ranges->length() == 0) {
       JSRegExp::Flags default_flags;
       RegExpCharacterClass* fail =
-<<<<<<< HEAD
-          new (zone) RegExpCharacterClass(ranges, NEGATED);
-=======
           new (zone) RegExpCharacterClass(zone, ranges, default_flags);
->>>>>>> 84bd6f3c
       return new (zone) TextNode(fail, compiler->read_backward(), on_success);
     }
     if (standard_type() == '*') {
@@ -5356,7 +5319,6 @@
   Zone* zone = compiler->zone();
   ZoneList<RegExpTree*>* alternatives = this->alternatives();
   int length = alternatives->length();
-  const bool unicode = compiler->unicode();
 
   int write_posn = 0;
   int i = 0;
@@ -5373,12 +5335,8 @@
       i++;
       continue;
     }
-<<<<<<< HEAD
-    DCHECK_IMPLIES(unicode,
-=======
     JSRegExp::Flags flags = atom->flags();
     DCHECK_IMPLIES(IsUnicode(flags),
->>>>>>> 84bd6f3c
                    !unibrow::Utf16::IsLeadSurrogate(atom->data().at(0)));
     bool contains_trail_surrogate =
         unibrow::Utf16::IsTrailSurrogate(atom->data().at(0));
@@ -5391,12 +5349,8 @@
       if (!alternative->IsAtom()) break;
       RegExpAtom* const atom = alternative->AsAtom();
       if (atom->length() != 1) break;
-<<<<<<< HEAD
-      DCHECK_IMPLIES(unicode,
-=======
       if (atom->flags() != flags) break;
       DCHECK_IMPLIES(IsUnicode(flags),
->>>>>>> 84bd6f3c
                      !unibrow::Utf16::IsLeadSurrogate(atom->data().at(0)));
       contains_trail_surrogate |=
           unibrow::Utf16::IsTrailSurrogate(atom->data().at(0));
@@ -5412,21 +5366,12 @@
         DCHECK_EQ(old_atom->length(), 1);
         ranges->Add(CharacterRange::Singleton(old_atom->data().at(0)), zone);
       }
-<<<<<<< HEAD
-      RegExpCharacterClass::Flags flags;
-      if (unicode && contains_trail_surrogate) {
-        flags = RegExpCharacterClass::CONTAINS_SPLIT_SURROGATE;
-      }
-      alternatives->at(write_posn++) =
-          new (zone) RegExpCharacterClass(ranges, flags);
-=======
       RegExpCharacterClass::CharacterClassFlags character_class_flags;
       if (IsUnicode(flags) && contains_trail_surrogate) {
         character_class_flags = RegExpCharacterClass::CONTAINS_SPLIT_SURROGATE;
       }
       alternatives->at(write_posn++) = new (zone)
           RegExpCharacterClass(zone, ranges, flags, character_class_flags);
->>>>>>> 84bd6f3c
     } else {
       // Just copy any trivial alternatives.
       for (int j = first_in_run; j < i; j++) {
@@ -5658,14 +5603,9 @@
 //         \B to (?<=\w)(?=\w)|(?<=\W)(?=\W)
 RegExpNode* BoundaryAssertionAsLookaround(RegExpCompiler* compiler,
                                           RegExpNode* on_success,
-<<<<<<< HEAD
-                                          RegExpAssertion::AssertionType type) {
-  DCHECK(compiler->needs_unicode_case_equivalents());
-=======
                                           RegExpAssertion::AssertionType type,
                                           JSRegExp::Flags flags) {
   DCHECK(NeedsUnicodeCaseEquivalents(flags));
->>>>>>> 84bd6f3c
   Zone* zone = compiler->zone();
   ZoneList<CharacterRange>* word_range =
       new (zone) ZoneList<CharacterRange>(2, zone);
@@ -5683,21 +5623,13 @@
     RegExpLookaround::Builder lookbehind(lookbehind_for_word, on_success,
                                          stack_register, position_register);
     RegExpNode* backward = TextNode::CreateForCharacterRanges(
-<<<<<<< HEAD
-        zone, word_range, true, lookbehind.on_match_success());
-=======
         zone, word_range, true, lookbehind.on_match_success(), flags);
->>>>>>> 84bd6f3c
     // Look to the right.
     RegExpLookaround::Builder lookahead(lookahead_for_word,
                                         lookbehind.ForMatch(backward),
                                         stack_register, position_register);
     RegExpNode* forward = TextNode::CreateForCharacterRanges(
-<<<<<<< HEAD
-        zone, word_range, false, lookahead.on_match_success());
-=======
         zone, word_range, false, lookahead.on_match_success(), flags);
->>>>>>> 84bd6f3c
     result->AddAlternative(GuardedAlternative(lookahead.ForMatch(forward)));
   }
   return result;
@@ -5715,15 +5647,6 @@
     case START_OF_INPUT:
       return AssertionNode::AtStart(on_success);
     case BOUNDARY:
-<<<<<<< HEAD
-      return compiler->needs_unicode_case_equivalents()
-                 ? BoundaryAssertionAsLookaround(compiler, on_success, BOUNDARY)
-                 : AssertionNode::AtBoundary(on_success);
-    case NON_BOUNDARY:
-      return compiler->needs_unicode_case_equivalents()
-                 ? BoundaryAssertionAsLookaround(compiler, on_success,
-                                                 NON_BOUNDARY)
-=======
       return NeedsUnicodeCaseEquivalents(flags_)
                  ? BoundaryAssertionAsLookaround(compiler, on_success, BOUNDARY,
                                                  flags_)
@@ -5732,7 +5655,6 @@
       return NeedsUnicodeCaseEquivalents(flags_)
                  ? BoundaryAssertionAsLookaround(compiler, on_success,
                                                  NON_BOUNDARY, flags_)
->>>>>>> 84bd6f3c
                  : AssertionNode::AtNonBoundary(on_success);
     case END_OF_INPUT:
       return AssertionNode::AtEnd(on_success);
@@ -5748,13 +5670,9 @@
       ZoneList<CharacterRange>* newline_ranges =
           new(zone) ZoneList<CharacterRange>(3, zone);
       CharacterRange::AddClassEscape('n', newline_ranges, false, zone);
-<<<<<<< HEAD
-      RegExpCharacterClass* newline_atom = new (zone) RegExpCharacterClass('n');
-=======
       JSRegExp::Flags default_flags = JSRegExp::Flags();
       RegExpCharacterClass* newline_atom =
           new (zone) RegExpCharacterClass('n', default_flags);
->>>>>>> 84bd6f3c
       TextNode* newline_matcher = new (zone) TextNode(
           newline_atom, false, ActionNode::PositiveSubmatchSuccess(
                                    stack_pointer_register, position_register,
@@ -5927,11 +5845,7 @@
   ranges->Add(CharacterRange::Range(last, String::kMaxCodePoint), zone);
 }
 
-<<<<<<< HEAD
-void CharacterRange::AddClassEscape(uc16 type, ZoneList<CharacterRange>* ranges,
-=======
 void CharacterRange::AddClassEscape(char type, ZoneList<CharacterRange>* ranges,
->>>>>>> 84bd6f3c
                                     bool add_unicode_case_equivalents,
                                     Zone* zone) {
   if (add_unicode_case_equivalents && (type == 'w' || type == 'W')) {
@@ -5954,11 +5868,7 @@
   AddClassEscape(type, ranges, zone);
 }
 
-<<<<<<< HEAD
-void CharacterRange::AddClassEscape(uc16 type, ZoneList<CharacterRange>* ranges,
-=======
 void CharacterRange::AddClassEscape(char type, ZoneList<CharacterRange>* ranges,
->>>>>>> 84bd6f3c
                                     Zone* zone) {
   switch (type) {
     case 's':
