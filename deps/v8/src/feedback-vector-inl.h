// Copyright 2012 the V8 project authors. All rights reserved.
// Use of this source code is governed by a BSD-style license that can be
// found in the LICENSE file.

#ifndef V8_FEEDBACK_VECTOR_INL_H_
#define V8_FEEDBACK_VECTOR_INL_H_

#include "src/feedback-vector.h"
#include "src/globals.h"
#include "src/heap/factory-inl.h"
#include "src/heap/heap-inl.h"
#include "src/objects/maybe-object-inl.h"
#include "src/objects/shared-function-info.h"

// Has to be the last include (doesn't have include guards):
#include "src/objects/object-macros.h"

namespace v8 {
namespace internal {

INT32_ACCESSORS(FeedbackMetadata, slot_count, kSlotCountOffset)

int32_t FeedbackMetadata::synchronized_slot_count() const {
  return base::Acquire_Load(reinterpret_cast<const base::Atomic32*>(
      FIELD_ADDR(this, kSlotCountOffset)));
}

template <typename Derived>
FeedbackSlot FeedbackVectorSpecBase<Derived>::AddTypeProfileSlot() {
  DCHECK(FLAG_type_profile);
  FeedbackSlot slot = AddSlot(FeedbackSlotKind::kTypeProfile);
  CHECK_EQ(FeedbackVectorSpec::kTypeProfileSlotIndex,
           FeedbackVector::GetIndex(slot));
  return slot;
}

// static
FeedbackMetadata* FeedbackMetadata::cast(Object* obj) {
  DCHECK(obj->IsFeedbackMetadata());
  return reinterpret_cast<FeedbackMetadata*>(obj);
}

int32_t FeedbackMetadata::get(int index) const {
  DCHECK(index >= 0 && index < length());
  int offset = kHeaderSize + index * kInt32Size;
  return READ_INT32_FIELD(this, offset);
}

void FeedbackMetadata::set(int index, int32_t value) {
  DCHECK(index >= 0 && index < length());
  int offset = kHeaderSize + index * kInt32Size;
  WRITE_INT32_FIELD(this, offset, value);
}

bool FeedbackMetadata::is_empty() const { return slot_count() == 0; }

int FeedbackMetadata::length() const {
  return FeedbackMetadata::length(slot_count());
}

// static
FeedbackVector* FeedbackVector::cast(Object* obj) {
  DCHECK(obj->IsFeedbackVector());
  return reinterpret_cast<FeedbackVector*>(obj);
}

int FeedbackMetadata::GetSlotSize(FeedbackSlotKind kind) {
  switch (kind) {
    case FeedbackSlotKind::kForIn:
    case FeedbackSlotKind::kInstanceOf:
    case FeedbackSlotKind::kCompareOp:
    case FeedbackSlotKind::kBinaryOp:
    case FeedbackSlotKind::kLiteral:
    case FeedbackSlotKind::kCreateClosure:
    case FeedbackSlotKind::kTypeProfile:
      return 1;

    case FeedbackSlotKind::kCall:
    case FeedbackSlotKind::kLoadProperty:
    case FeedbackSlotKind::kLoadGlobalInsideTypeof:
    case FeedbackSlotKind::kLoadGlobalNotInsideTypeof:
    case FeedbackSlotKind::kLoadKeyed:
    case FeedbackSlotKind::kStoreNamedSloppy:
    case FeedbackSlotKind::kStoreNamedStrict:
    case FeedbackSlotKind::kStoreOwnNamed:
    case FeedbackSlotKind::kStoreGlobalSloppy:
    case FeedbackSlotKind::kStoreGlobalStrict:
    case FeedbackSlotKind::kStoreKeyedSloppy:
    case FeedbackSlotKind::kStoreKeyedStrict:
    case FeedbackSlotKind::kStoreInArrayLiteral:
    case FeedbackSlotKind::kStoreDataPropertyInLiteral:
      return 2;

    case FeedbackSlotKind::kInvalid:
    case FeedbackSlotKind::kKindsNumber:
      UNREACHABLE();
      break;
  }
  return 1;
}

ACCESSORS(FeedbackVector, shared_function_info, SharedFunctionInfo,
          kSharedFunctionInfoOffset)
WEAK_ACCESSORS(FeedbackVector, optimized_code_weak_or_smi, kOptimizedCodeOffset)
INT32_ACCESSORS(FeedbackVector, length, kLengthOffset)
INT32_ACCESSORS(FeedbackVector, invocation_count, kInvocationCountOffset)
INT32_ACCESSORS(FeedbackVector, profiler_ticks, kProfilerTicksOffset)
INT32_ACCESSORS(FeedbackVector, deopt_count, kDeoptCountOffset)

bool FeedbackVector::is_empty() const { return length() == 0; }

FeedbackMetadata* FeedbackVector::metadata() const {
  return shared_function_info()->feedback_metadata();
}

void FeedbackVector::clear_invocation_count() { set_invocation_count(0); }

void FeedbackVector::increment_deopt_count() {
  int count = deopt_count();
  if (count < std::numeric_limits<int32_t>::max()) {
    set_deopt_count(count + 1);
  }
}

Code* FeedbackVector::optimized_code() const {
  MaybeObject* slot = optimized_code_weak_or_smi();
  DCHECK(slot->IsSmi() || slot->IsClearedWeakHeapObject() ||
         slot->IsWeakHeapObject());
  HeapObject* heap_object;
  return slot->ToStrongOrWeakHeapObject(&heap_object) ? Code::cast(heap_object)
                                                      : nullptr;
}

OptimizationMarker FeedbackVector::optimization_marker() const {
  MaybeObject* slot = optimized_code_weak_or_smi();
  Smi* value;
  if (!slot->ToSmi(&value)) return OptimizationMarker::kNone;
  return static_cast<OptimizationMarker>(value->value());
}

bool FeedbackVector::has_optimized_code() const {
  return optimized_code() != nullptr;
}

bool FeedbackVector::has_optimization_marker() const {
  return optimization_marker() != OptimizationMarker::kLogFirstExecution &&
         optimization_marker() != OptimizationMarker::kNone;
}

Code* FeedbackVector::optimized_code() const {
  WeakCell* cell = WeakCell::cast(get(kOptimizedCodeIndex));
  return cell->cleared() ? nullptr : Code::cast(cell->value());
}

bool FeedbackVector::has_optimized_code() const {
  return !WeakCell::cast(get(kOptimizedCodeIndex))->cleared();
}

// Conversion from an integer index to either a slot or an ic slot.
// static
FeedbackSlot FeedbackVector::ToSlot(int index) {
  DCHECK_GE(index, 0);
  return FeedbackSlot(index);
}

MaybeObject* FeedbackVector::Get(FeedbackSlot slot) const {
  return get(GetIndex(slot));
}

MaybeObject* FeedbackVector::get(int index) const {
  DCHECK_GE(index, 0);
  DCHECK_LT(index, this->length());
  int offset = kFeedbackSlotsOffset + index * kPointerSize;
  return RELAXED_READ_WEAK_FIELD(this, offset);
}

void FeedbackVector::Set(FeedbackSlot slot, MaybeObject* value,
                         WriteBarrierMode mode) {
  set(GetIndex(slot), value, mode);
}

void FeedbackVector::set(int index, MaybeObject* value, WriteBarrierMode mode) {
  DCHECK_GE(index, 0);
  DCHECK_LT(index, this->length());
  int offset = kFeedbackSlotsOffset + index * kPointerSize;
  RELAXED_WRITE_FIELD(this, offset, value);
  CONDITIONAL_WEAK_WRITE_BARRIER(GetHeap(), this, offset, value, mode);
}

void FeedbackVector::Set(FeedbackSlot slot, Object* value,
                         WriteBarrierMode mode) {
  set(GetIndex(slot), MaybeObject::FromObject(value), mode);
}

void FeedbackVector::set(int index, Object* value, WriteBarrierMode mode) {
  set(index, MaybeObject::FromObject(value), mode);
}

inline MaybeObject** FeedbackVector::slots_start() {
  return HeapObject::RawMaybeWeakField(this, kFeedbackSlotsOffset);
}

// Helper function to transform the feedback to BinaryOperationHint.
BinaryOperationHint BinaryOperationHintFromFeedback(int type_feedback) {
  switch (type_feedback) {
    case BinaryOperationFeedback::kNone:
      return BinaryOperationHint::kNone;
    case BinaryOperationFeedback::kSignedSmall:
      return BinaryOperationHint::kSignedSmall;
    case BinaryOperationFeedback::kSignedSmallInputs:
      return BinaryOperationHint::kSignedSmallInputs;
    case BinaryOperationFeedback::kNumber:
      return BinaryOperationHint::kNumber;
    case BinaryOperationFeedback::kNumberOrOddball:
      return BinaryOperationHint::kNumberOrOddball;
    case BinaryOperationFeedback::kString:
      return BinaryOperationHint::kString;
    case BinaryOperationFeedback::kBigInt:
      return BinaryOperationHint::kBigInt;
    default:
      return BinaryOperationHint::kAny;
  }
  UNREACHABLE();
}

// Helper function to transform the feedback to CompareOperationHint.
CompareOperationHint CompareOperationHintFromFeedback(int type_feedback) {
  switch (type_feedback) {
    case CompareOperationFeedback::kNone:
      return CompareOperationHint::kNone;
    case CompareOperationFeedback::kSignedSmall:
      return CompareOperationHint::kSignedSmall;
    case CompareOperationFeedback::kNumber:
      return CompareOperationHint::kNumber;
    case CompareOperationFeedback::kNumberOrOddball:
      return CompareOperationHint::kNumberOrOddball;
    case CompareOperationFeedback::kInternalizedString:
      return CompareOperationHint::kInternalizedString;
    case CompareOperationFeedback::kString:
      return CompareOperationHint::kString;
    case CompareOperationFeedback::kSymbol:
      return CompareOperationHint::kSymbol;
    case CompareOperationFeedback::kBigInt:
      return CompareOperationHint::kBigInt;
    case CompareOperationFeedback::kReceiver:
      return CompareOperationHint::kReceiver;
    default:
      return CompareOperationHint::kAny;
  }
  UNREACHABLE();
}

// Helper function to transform the feedback to ForInHint.
ForInHint ForInHintFromFeedback(int type_feedback) {
  switch (type_feedback) {
    case ForInFeedback::kNone:
      return ForInHint::kNone;
    case ForInFeedback::kEnumCacheKeys:
      return ForInHint::kEnumCacheKeys;
    case ForInFeedback::kEnumCacheKeysAndIndices:
      return ForInHint::kEnumCacheKeysAndIndices;
    default:
      return ForInHint::kAny;
  }
  UNREACHABLE();
}

void FeedbackVector::ComputeCounts(int* with_type_info, int* generic,
                                   int* vector_ic_count) {
  Object* megamorphic_sentinel =
      *FeedbackVector::MegamorphicSentinel(GetIsolate());
  int with = 0;
  int gen = 0;
  int total = 0;
  FeedbackMetadataIterator iter(metadata());
  while (iter.HasNext()) {
    FeedbackSlot slot = iter.Next();
    FeedbackSlotKind kind = iter.kind();

    Object* const obj = Get(slot)->ToStrongHeapObject();
    AssertNoLegacyTypes(obj);
    switch (kind) {
      case FeedbackSlotKind::kCall:
      case FeedbackSlotKind::kLoadProperty:
      case FeedbackSlotKind::kLoadGlobalInsideTypeof:
      case FeedbackSlotKind::kLoadGlobalNotInsideTypeof:
      case FeedbackSlotKind::kLoadKeyed:
      case FeedbackSlotKind::kStoreNamedSloppy:
      case FeedbackSlotKind::kStoreNamedStrict:
      case FeedbackSlotKind::kStoreOwnNamed:
      case FeedbackSlotKind::kStoreGlobalSloppy:
      case FeedbackSlotKind::kStoreGlobalStrict:
      case FeedbackSlotKind::kStoreKeyedSloppy:
      case FeedbackSlotKind::kStoreKeyedStrict:
<<<<<<< HEAD
      case FeedbackSlotKind::kStoreDataPropertyInLiteral:
      case FeedbackSlotKind::kTypeProfile: {
        if (obj->IsWeakCell() || obj->IsFixedArray() || obj->IsString()) {
=======
      case FeedbackSlotKind::kStoreInArrayLiteral:
      case FeedbackSlotKind::kStoreDataPropertyInLiteral:
      case FeedbackSlotKind::kTypeProfile: {
        if (obj->IsWeakCell() || obj->IsWeakFixedArray() || obj->IsString()) {
>>>>>>> 84bd6f3c
          with++;
        } else if (obj == megamorphic_sentinel) {
          gen++;
          with++;
        }
        total++;
        break;
      }
      case FeedbackSlotKind::kBinaryOp: {
        int const feedback = Smi::ToInt(obj);
        BinaryOperationHint hint = BinaryOperationHintFromFeedback(feedback);
        if (hint == BinaryOperationHint::kAny) {
          gen++;
        }
        if (hint != BinaryOperationHint::kNone) {
          with++;
        }
        total++;
        break;
      }
      case FeedbackSlotKind::kCompareOp: {
          int const feedback = Smi::ToInt(obj);
          CompareOperationHint hint =
              CompareOperationHintFromFeedback(feedback);
          if (hint == CompareOperationHint::kAny) {
            gen++;
          }
          if (hint != CompareOperationHint::kNone) {
            with++;
          }
          total++;
        break;
      }
      case FeedbackSlotKind::kForIn: {
        int const feedback = Smi::ToInt(obj);
        ForInHint hint = ForInHintFromFeedback(feedback);
        if (hint == ForInHint::kAny) {
          gen++;
        }
        if (hint != ForInHint::kNone) {
          with++;
        }
        total++;
        break;
      }
      case FeedbackSlotKind::kInstanceOf: {
        if (obj->IsWeakCell()) {
          with++;
        } else if (obj == megamorphic_sentinel) {
          gen++;
          with++;
        }
        total++;
        break;
      }
      case FeedbackSlotKind::kCreateClosure:
      case FeedbackSlotKind::kLiteral:
        break;
      case FeedbackSlotKind::kInvalid:
      case FeedbackSlotKind::kKindsNumber:
        UNREACHABLE();
        break;
    }
  }

  *with_type_info = with;
  *generic = gen;
  *vector_ic_count = total;
}

Handle<Symbol> FeedbackVector::UninitializedSentinel(Isolate* isolate) {
  return isolate->factory()->uninitialized_symbol();
}

Handle<Symbol> FeedbackVector::GenericSentinel(Isolate* isolate) {
  return isolate->factory()->generic_symbol();
}

Handle<Symbol> FeedbackVector::MegamorphicSentinel(Isolate* isolate) {
  return isolate->factory()->megamorphic_symbol();
}

Handle<Symbol> FeedbackVector::PremonomorphicSentinel(Isolate* isolate) {
  return isolate->factory()->premonomorphic_symbol();
}

Symbol* FeedbackVector::RawUninitializedSentinel(Isolate* isolate) {
  return isolate->heap()->uninitialized_symbol();
}

bool FeedbackMetadataIterator::HasNext() const {
  return next_slot_.ToInt() < metadata()->slot_count();
}

FeedbackSlot FeedbackMetadataIterator::Next() {
  DCHECK(HasNext());
  cur_slot_ = next_slot_;
  slot_kind_ = metadata()->GetKind(cur_slot_);
  next_slot_ = FeedbackSlot(next_slot_.ToInt() + entry_size());
  return cur_slot_;
}

int FeedbackMetadataIterator::entry_size() const {
  return FeedbackMetadata::GetSlotSize(kind());
}

Object* FeedbackNexus::GetFeedback() const {
  Object* feedback = vector()->Get(slot())->ToObject();
  FeedbackVector::AssertNoLegacyTypes(feedback);
  return feedback;
}

MaybeObject* FeedbackNexus::GetFeedbackExtra() const {
#ifdef DEBUG
  FeedbackSlotKind kind = vector()->GetKind(slot());
  DCHECK_LT(1, FeedbackMetadata::GetSlotSize(kind));
#endif
  int extra_index = vector()->GetIndex(slot()) + 1;
  return vector()->get(extra_index);
}

void FeedbackNexus::SetFeedback(Object* feedback, WriteBarrierMode mode) {
  FeedbackVector::AssertNoLegacyTypes(feedback);
  vector()->Set(slot(), MaybeObject::FromObject(feedback), mode);
}

void FeedbackNexus::SetFeedbackExtra(Object* feedback_extra,
                                     WriteBarrierMode mode) {
#ifdef DEBUG
  FeedbackSlotKind kind = vector()->GetKind(slot());
  DCHECK_LT(1, FeedbackMetadata::GetSlotSize(kind));
  FeedbackVector::AssertNoLegacyTypes(feedback_extra);
#endif
  int index = vector()->GetIndex(slot()) + 1;
  vector()->set(index, MaybeObject::FromObject(feedback_extra), mode);
}

void FeedbackNexus::SetFeedbackExtra(MaybeObject* feedback_extra,
                                     WriteBarrierMode mode) {
#ifdef DEBUG
  FeedbackVector::AssertNoLegacyTypes(feedback_extra->GetHeapObjectOrSmi());
#endif
  int index = vector()->GetIndex(slot()) + 1;
  vector()->set(index, feedback_extra, mode);
}

Isolate* FeedbackNexus::GetIsolate() const { return vector()->GetIsolate(); }
}  // namespace internal
}  // namespace v8

#include "src/objects/object-macros-undef.h"

#endif  // V8_FEEDBACK_VECTOR_INL_H_<|MERGE_RESOLUTION|>--- conflicted
+++ resolved
@@ -23,15 +23,6 @@
 int32_t FeedbackMetadata::synchronized_slot_count() const {
   return base::Acquire_Load(reinterpret_cast<const base::Atomic32*>(
       FIELD_ADDR(this, kSlotCountOffset)));
-}
-
-template <typename Derived>
-FeedbackSlot FeedbackVectorSpecBase<Derived>::AddTypeProfileSlot() {
-  DCHECK(FLAG_type_profile);
-  FeedbackSlot slot = AddSlot(FeedbackSlotKind::kTypeProfile);
-  CHECK_EQ(FeedbackVectorSpec::kTypeProfileSlotIndex,
-           FeedbackVector::GetIndex(slot));
-  return slot;
 }
 
 // static
@@ -145,15 +136,6 @@
 bool FeedbackVector::has_optimization_marker() const {
   return optimization_marker() != OptimizationMarker::kLogFirstExecution &&
          optimization_marker() != OptimizationMarker::kNone;
-}
-
-Code* FeedbackVector::optimized_code() const {
-  WeakCell* cell = WeakCell::cast(get(kOptimizedCodeIndex));
-  return cell->cleared() ? nullptr : Code::cast(cell->value());
-}
-
-bool FeedbackVector::has_optimized_code() const {
-  return !WeakCell::cast(get(kOptimizedCodeIndex))->cleared();
 }
 
 // Conversion from an integer index to either a slot or an ic slot.
@@ -292,16 +274,10 @@
       case FeedbackSlotKind::kStoreGlobalStrict:
       case FeedbackSlotKind::kStoreKeyedSloppy:
       case FeedbackSlotKind::kStoreKeyedStrict:
-<<<<<<< HEAD
-      case FeedbackSlotKind::kStoreDataPropertyInLiteral:
-      case FeedbackSlotKind::kTypeProfile: {
-        if (obj->IsWeakCell() || obj->IsFixedArray() || obj->IsString()) {
-=======
       case FeedbackSlotKind::kStoreInArrayLiteral:
       case FeedbackSlotKind::kStoreDataPropertyInLiteral:
       case FeedbackSlotKind::kTypeProfile: {
         if (obj->IsWeakCell() || obj->IsWeakFixedArray() || obj->IsString()) {
->>>>>>> 84bd6f3c
           with++;
         } else if (obj == megamorphic_sentinel) {
           gen++;
