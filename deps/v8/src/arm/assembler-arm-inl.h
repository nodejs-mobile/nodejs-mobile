--- conflicted
+++ resolved
@@ -72,19 +72,11 @@
 }
 
 Address RelocInfo::target_address_address() {
-<<<<<<< HEAD
-  DCHECK(IsCodeTarget(rmode_) || IsRuntimeEntry(rmode_)
-                              || rmode_ == EMBEDDED_OBJECT
-                              || rmode_ == EXTERNAL_REFERENCE);
-  if (Assembler::IsMovW(Memory::int32_at(pc_))) {
-    return reinterpret_cast<Address>(pc_);
-=======
   DCHECK(IsCodeTarget(rmode_) || IsRuntimeEntry(rmode_) || IsWasmCall(rmode_) ||
          IsEmbeddedObject(rmode_) || IsExternalReference(rmode_) ||
          IsOffHeapTarget(rmode_));
   if (Assembler::IsMovW(Memory::int32_at(pc_))) {
     return pc_;
->>>>>>> 84bd6f3c
   } else {
     DCHECK(Assembler::IsLdrPcImmediateOffset(Memory::int32_at(pc_)));
     return constant_pool_entry_address();
@@ -104,41 +96,24 @@
 
 HeapObject* RelocInfo::target_object() {
   DCHECK(IsCodeTarget(rmode_) || rmode_ == EMBEDDED_OBJECT);
-<<<<<<< HEAD
-  return HeapObject::cast(
-      reinterpret_cast<Object*>(Assembler::target_address_at(pc_, host_)));
-=======
   return HeapObject::cast(reinterpret_cast<Object*>(
       Assembler::target_address_at(pc_, constant_pool_)));
->>>>>>> 84bd6f3c
 }
 
 Handle<HeapObject> RelocInfo::target_object_handle(Assembler* origin) {
   DCHECK(IsCodeTarget(rmode_) || rmode_ == EMBEDDED_OBJECT);
-<<<<<<< HEAD
-  return Handle<HeapObject>(
-      reinterpret_cast<HeapObject**>(Assembler::target_address_at(pc_, host_)));
-=======
   return Handle<HeapObject>(reinterpret_cast<HeapObject**>(
       Assembler::target_address_at(pc_, constant_pool_)));
->>>>>>> 84bd6f3c
 }
 
 void RelocInfo::set_target_object(HeapObject* target,
                                   WriteBarrierMode write_barrier_mode,
                                   ICacheFlushMode icache_flush_mode) {
   DCHECK(IsCodeTarget(rmode_) || rmode_ == EMBEDDED_OBJECT);
-<<<<<<< HEAD
-  Assembler::set_target_address_at(target->GetIsolate(), pc_, host_,
-                                   reinterpret_cast<Address>(target),
-                                   icache_flush_mode);
-  if (write_barrier_mode == UPDATE_WRITE_BARRIER && host() != NULL) {
-=======
   Assembler::set_target_address_at(pc_, constant_pool_,
                                    reinterpret_cast<Address>(target),
                                    icache_flush_mode);
   if (write_barrier_mode == UPDATE_WRITE_BARRIER && host() != nullptr) {
->>>>>>> 84bd6f3c
     host()->GetHeap()->incremental_marking()->RecordWriteIntoCode(host(), this,
                                                                   target);
     host()->GetHeap()->RecordWriteIntoCode(host(), this, target);
@@ -181,16 +156,12 @@
   return target_address();
 }
 
-<<<<<<< HEAD
-void RelocInfo::set_target_runtime_entry(Isolate* isolate, Address target,
-=======
 void RelocInfo::set_target_runtime_entry(Address target,
->>>>>>> 84bd6f3c
                                          WriteBarrierMode write_barrier_mode,
                                          ICacheFlushMode icache_flush_mode) {
   DCHECK(IsRuntimeEntry(rmode_));
   if (target_address() != target)
-    set_target_address(isolate, target, write_barrier_mode, icache_flush_mode);
+    set_target_address(target, write_barrier_mode, icache_flush_mode);
 }
 
 Address RelocInfo::target_off_heap_target() {
@@ -198,82 +169,14 @@
   return Assembler::target_address_at(pc_, constant_pool_);
 }
 
-<<<<<<< HEAD
-
-Cell* RelocInfo::target_cell() {
-  DCHECK(rmode_ == RelocInfo::CELL);
-  return Cell::FromValueAddress(Memory::Address_at(pc_));
-}
-
-
-void RelocInfo::set_target_cell(Cell* cell,
-                                WriteBarrierMode write_barrier_mode,
-                                ICacheFlushMode icache_flush_mode) {
-  DCHECK(rmode_ == RelocInfo::CELL);
-  Address address = cell->address() + Cell::kValueOffset;
-  Memory::Address_at(pc_) = address;
-  if (write_barrier_mode == UPDATE_WRITE_BARRIER && host() != NULL) {
-    host()->GetHeap()->incremental_marking()->RecordWriteIntoCode(host(), this,
-                                                                  cell);
-  }
-}
-
-Handle<Code> RelocInfo::code_age_stub_handle(Assembler* origin) {
-  UNREACHABLE();  // This should never be reached on Arm.
-  return Handle<Code>();
-}
-
-
-Code* RelocInfo::code_age_stub() {
-  DCHECK(rmode_ == RelocInfo::CODE_AGE_SEQUENCE);
-  return Code::GetCodeFromTargetAddress(
-      Memory::Address_at(pc_ +
-                         (kNoCodeAgeSequenceLength - Assembler::kInstrSize)));
-}
-
-
-void RelocInfo::set_code_age_stub(Code* stub,
-                                  ICacheFlushMode icache_flush_mode) {
-  DCHECK(rmode_ == RelocInfo::CODE_AGE_SEQUENCE);
-  Memory::Address_at(pc_ +
-                     (kNoCodeAgeSequenceLength - Assembler::kInstrSize)) =
-      stub->instruction_start();
-}
-
-
-Address RelocInfo::debug_call_address() {
-  // The 2 instructions offset assumes patched debug break slot or return
-  // sequence.
-  DCHECK(IsDebugBreakSlot(rmode()) && IsPatchedDebugBreakSlotSequence());
-  return Memory::Address_at(pc_ + Assembler::kPatchDebugBreakSlotAddressOffset);
-}
-
-void RelocInfo::set_debug_call_address(Isolate* isolate, Address target) {
-  DCHECK(IsDebugBreakSlot(rmode()) && IsPatchedDebugBreakSlotSequence());
-  Memory::Address_at(pc_ + Assembler::kPatchDebugBreakSlotAddressOffset) =
-      target;
-  if (host() != NULL) {
-    Code* target_code = Code::GetCodeFromTargetAddress(target);
-    host()->GetHeap()->incremental_marking()->RecordWriteIntoCode(host(), this,
-                                                                  target_code);
-  }
-}
-
-void RelocInfo::WipeOut(Isolate* isolate) {
-=======
 void RelocInfo::WipeOut() {
->>>>>>> 84bd6f3c
   DCHECK(IsEmbeddedObject(rmode_) || IsCodeTarget(rmode_) ||
          IsRuntimeEntry(rmode_) || IsExternalReference(rmode_) ||
          IsInternalReference(rmode_));
   if (IsInternalReference(rmode_)) {
     Memory::Address_at(pc_) = kNullAddress;
   } else {
-<<<<<<< HEAD
-    Assembler::set_target_address_at(isolate, pc_, host_, NULL);
-=======
     Assembler::set_target_address_at(pc_, constant_pool_, kNullAddress);
->>>>>>> 84bd6f3c
   }
 }
 
@@ -284,64 +187,10 @@
     visitor->VisitEmbeddedPointer(host(), this);
   } else if (RelocInfo::IsCodeTarget(mode)) {
     visitor->VisitCodeTarget(host(), this);
-<<<<<<< HEAD
-  } else if (mode == RelocInfo::CELL) {
-    visitor->VisitCellPointer(host(), this);
-=======
->>>>>>> 84bd6f3c
   } else if (mode == RelocInfo::EXTERNAL_REFERENCE) {
     visitor->VisitExternalReference(host(), this);
   } else if (mode == RelocInfo::INTERNAL_REFERENCE) {
     visitor->VisitInternalReference(host(), this);
-<<<<<<< HEAD
-  } else if (RelocInfo::IsCodeAgeSequence(mode)) {
-    visitor->VisitCodeAgeSequence(host(), this);
-  } else if (RelocInfo::IsDebugBreakSlot(mode) &&
-             IsPatchedDebugBreakSlotSequence()) {
-    visitor->VisitDebugTarget(host(), this);
-  } else if (RelocInfo::IsRuntimeEntry(mode)) {
-    visitor->VisitRuntimeEntry(host(), this);
-  }
-}
-
-
-template<typename StaticVisitor>
-void RelocInfo::Visit(Heap* heap) {
-  RelocInfo::Mode mode = rmode();
-  if (mode == RelocInfo::EMBEDDED_OBJECT) {
-    StaticVisitor::VisitEmbeddedPointer(heap, this);
-  } else if (RelocInfo::IsCodeTarget(mode)) {
-    StaticVisitor::VisitCodeTarget(heap, this);
-  } else if (mode == RelocInfo::CELL) {
-    StaticVisitor::VisitCell(heap, this);
-  } else if (mode == RelocInfo::EXTERNAL_REFERENCE) {
-    StaticVisitor::VisitExternalReference(this);
-  } else if (mode == RelocInfo::INTERNAL_REFERENCE) {
-    StaticVisitor::VisitInternalReference(this);
-  } else if (RelocInfo::IsCodeAgeSequence(mode)) {
-    StaticVisitor::VisitCodeAgeSequence(heap, this);
-  } else if (RelocInfo::IsDebugBreakSlot(mode) &&
-             IsPatchedDebugBreakSlotSequence()) {
-    StaticVisitor::VisitDebugTarget(heap, this);
-  } else if (RelocInfo::IsRuntimeEntry(mode)) {
-    StaticVisitor::VisitRuntimeEntry(this);
-  }
-}
-
-
-Operand::Operand(int32_t immediate, RelocInfo::Mode rmode)  {
-  rm_ = no_reg;
-  imm32_ = immediate;
-  rmode_ = rmode;
-}
-
-Operand Operand::Zero() { return Operand(static_cast<int32_t>(0)); }
-
-Operand::Operand(const ExternalReference& f)  {
-  rm_ = no_reg;
-  imm32_ = reinterpret_cast<int32_t>(f.address());
-  rmode_ = RelocInfo::EXTERNAL_REFERENCE;
-=======
   } else if (RelocInfo::IsRuntimeEntry(mode)) {
     visitor->VisitRuntimeEntry(host(), this);
   } else if (RelocInfo::IsOffHeapTarget(mode)) {
@@ -351,7 +200,6 @@
 
 Operand::Operand(int32_t immediate, RelocInfo::Mode rmode) : rmode_(rmode) {
   value_.immediate = immediate;
->>>>>>> 84bd6f3c
 }
 
 Operand Operand::Zero() { return Operand(static_cast<int32_t>(0)); }
@@ -361,22 +209,11 @@
   value_.immediate = static_cast<int32_t>(f.address());
 }
 
-<<<<<<< HEAD
-
-Operand::Operand(Register rm) {
-  rm_ = rm;
-  rs_ = no_reg;
-  shift_op_ = LSL;
-  shift_imm_ = 0;
-}
-
-=======
 Operand::Operand(Smi* value) : rmode_(RelocInfo::NONE) {
   value_.immediate = reinterpret_cast<intptr_t>(value);
 }
 
 Operand::Operand(Register rm) : rm_(rm), shift_op_(LSL), shift_imm_(0) {}
->>>>>>> 84bd6f3c
 
 void Assembler::CheckBuffer() {
   if (buffer_space() <= kGap) {
@@ -457,11 +294,7 @@
 }
 
 void Assembler::deserialization_set_special_target_at(
-<<<<<<< HEAD
-    Isolate* isolate, Address constant_pool_entry, Code* code, Address target) {
-=======
     Address constant_pool_entry, Code* code, Address target) {
->>>>>>> 84bd6f3c
   Memory::Address_at(constant_pool_entry) = target;
 }
 
@@ -476,15 +309,7 @@
 
 
 bool Assembler::is_constant_pool_load(Address pc) {
-<<<<<<< HEAD
-  if (CpuFeatures::IsSupported(ARMv7)) {
-    return !Assembler::IsMovW(Memory::int32_at(pc));
-  } else {
-    return !Assembler::IsMovImmed(Memory::int32_at(pc));
-  }
-=======
   return IsLdrPcImmediateOffset(Memory::int32_at(pc));
->>>>>>> 84bd6f3c
 }
 
 
@@ -528,7 +353,6 @@
 void Assembler::set_target_address_at(Address pc, Address constant_pool,
                                       Address target,
                                       ICacheFlushMode icache_flush_mode) {
-  DCHECK_IMPLIES(isolate == nullptr, icache_flush_mode == SKIP_ICACHE_FLUSH);
   if (is_constant_pool_load(pc)) {
     // This is a constant pool lookup. Update the entry in the constant pool.
     Memory::Address_at(constant_pool_entry_address(pc, constant_pool)) = target;
@@ -608,8 +432,6 @@
   UNREACHABLE();
 }
 
-EnsureSpace::EnsureSpace(Assembler* assembler) { assembler->CheckBuffer(); }
-
 }  // namespace internal
 }  // namespace v8
 
