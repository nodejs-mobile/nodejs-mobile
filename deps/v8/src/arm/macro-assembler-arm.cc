--- conflicted
+++ resolved
@@ -11,11 +11,6 @@
 #include "src/base/division-by-constant.h"
 #include "src/base/utils/random-number-generator.h"
 #include "src/bootstrapper.h"
-<<<<<<< HEAD
-#include "src/codegen.h"
-#include "src/counters.h"
-#include "src/debug/debug.h"
-=======
 #include "src/builtins/constants-table-builder.h"
 #include "src/callable.h"
 #include "src/code-factory.h"
@@ -26,7 +21,6 @@
 #include "src/external-reference-table.h"
 #include "src/frames-inl.h"
 #include "src/instruction-stream.h"
->>>>>>> 84bd6f3c
 #include "src/objects-inl.h"
 #include "src/register-configuration.h"
 #include "src/runtime/runtime.h"
@@ -39,19 +33,6 @@
 
 MacroAssembler::MacroAssembler(Isolate* isolate, void* buffer, int size,
                                CodeObjectRequired create_code_object)
-<<<<<<< HEAD
-    : Assembler(isolate, buffer, size),
-      generating_stub_(false),
-      has_frame_(false),
-      isolate_(isolate),
-      jit_cookie_(0) {
-  if (FLAG_mask_constants_with_cookie) {
-    jit_cookie_ = isolate->random_number_generator()->NextInt();
-  }
-  if (create_code_object == CodeObjectRequired::kYes) {
-    code_object_ =
-        Handle<Object>::New(isolate_->heap()->undefined_value(), isolate_);
-=======
     : TurboAssembler(isolate, buffer, size, create_code_object) {
   if (create_code_object == CodeObjectRequired::kYes) {
     // Unlike TurboAssembler, which can be used off the main thread and may not
@@ -61,7 +42,6 @@
     // compilation through CodeStub::GetCode()).
     code_object_ = Handle<HeapObject>::New(
         *isolate->factory()->NewSelfReferenceMarker(), isolate);
->>>>>>> 84bd6f3c
   }
 }
 
@@ -379,13 +359,7 @@
   push(scratch);
 }
 
-<<<<<<< HEAD
-void MacroAssembler::Push(Smi* smi) { Push(Handle<Smi>(smi, isolate())); }
-
-void MacroAssembler::Move(Register dst, Smi* smi) { mov(dst, Operand(smi)); }
-=======
 void TurboAssembler::Move(Register dst, Smi* smi) { mov(dst, Operand(smi)); }
->>>>>>> 84bd6f3c
 
 void TurboAssembler::Move(Register dst, Handle<HeapObject> value) {
 #ifdef V8_EMBEDDED_BUILTINS
@@ -635,62 +609,6 @@
   }
 }
 
-<<<<<<< HEAD
-
-// Will clobber 4 registers: object, map, dst, ip.  The
-// register 'object' contains a heap object pointer.
-void MacroAssembler::RecordWriteForMap(Register object,
-                                       Register map,
-                                       Register dst,
-                                       LinkRegisterStatus lr_status,
-                                       SaveFPRegsMode fp_mode) {
-  if (emit_debug_code()) {
-    ldr(dst, FieldMemOperand(map, HeapObject::kMapOffset));
-    cmp(dst, Operand(isolate()->factory()->meta_map()));
-    Check(eq, kWrongAddressOrValuePassedToRecordWrite);
-  }
-
-  if (!FLAG_incremental_marking) {
-    return;
-  }
-
-  if (emit_debug_code()) {
-    ldr(ip, FieldMemOperand(object, HeapObject::kMapOffset));
-    cmp(ip, map);
-    Check(eq, kWrongAddressOrValuePassedToRecordWrite);
-  }
-
-  Label done;
-
-  // A single check of the map's pages interesting flag suffices, since it is
-  // only set during incremental collection, and then it's also guaranteed that
-  // the from object's page's interesting flag is also set.  This optimization
-  // relies on the fact that maps can never be in new space.
-  CheckPageFlag(map,
-                map,  // Used as scratch.
-                MemoryChunk::kPointersToHereAreInterestingMask,
-                eq,
-                &done);
-
-  add(dst, object, Operand(HeapObject::kMapOffset - kHeapObjectTag));
-  if (emit_debug_code()) {
-    Label ok;
-    tst(dst, Operand(kPointerSize - 1));
-    b(eq, &ok);
-    stop("Unaligned cell in write barrier");
-    bind(&ok);
-  }
-
-  // Record the actual write.
-  if (lr_status == kLRHasNotBeenSaved) {
-    push(lr);
-  }
-  RecordWriteStub stub(isolate(), object, map, dst, OMIT_REMEMBERED_SET,
-                       fp_mode);
-  CallStub(&stub);
-  if (lr_status == kLRHasNotBeenSaved) {
-    pop(lr);
-=======
 void TurboAssembler::SaveRegisters(RegList registers) {
   DCHECK_GT(NumRegs(registers), 0);
   RegList regs = 0;
@@ -698,7 +616,6 @@
     if ((registers >> i) & 1u) {
       regs |= Register::from_code(i).bit();
     }
->>>>>>> 84bd6f3c
   }
 
   stm(db_w, sp, regs);
@@ -822,138 +739,6 @@
   }
 }
 
-<<<<<<< HEAD
-void MacroAssembler::RecordWriteCodeEntryField(Register js_function,
-                                               Register code_entry,
-                                               Register scratch) {
-  const int offset = JSFunction::kCodeEntryOffset;
-
-  // Since a code entry (value) is always in old space, we don't need to update
-  // remembered set. If incremental marking is off, there is nothing for us to
-  // do.
-  if (!FLAG_incremental_marking) return;
-
-  DCHECK(js_function.is(r1));
-  DCHECK(code_entry.is(r4));
-  DCHECK(scratch.is(r5));
-  AssertNotSmi(js_function);
-
-  if (emit_debug_code()) {
-    add(scratch, js_function, Operand(offset - kHeapObjectTag));
-    ldr(ip, MemOperand(scratch));
-    cmp(ip, code_entry);
-    Check(eq, kWrongAddressOrValuePassedToRecordWrite);
-  }
-
-  // First, check if a write barrier is even needed. The tests below
-  // catch stores of Smis and stores into young gen.
-  Label done;
-
-  CheckPageFlag(code_entry, scratch,
-                MemoryChunk::kPointersToHereAreInterestingMask, eq, &done);
-  CheckPageFlag(js_function, scratch,
-                MemoryChunk::kPointersFromHereAreInterestingMask, eq, &done);
-
-  const Register dst = scratch;
-  add(dst, js_function, Operand(offset - kHeapObjectTag));
-
-  push(code_entry);
-
-  // Save caller-saved registers, which includes js_function.
-  DCHECK((kCallerSaved & js_function.bit()) != 0);
-  DCHECK_EQ(kCallerSaved & code_entry.bit(), 0u);
-  stm(db_w, sp, (kCallerSaved | lr.bit()));
-
-  int argument_count = 3;
-  PrepareCallCFunction(argument_count, code_entry);
-
-  mov(r0, js_function);
-  mov(r1, dst);
-  mov(r2, Operand(ExternalReference::isolate_address(isolate())));
-
-  {
-    AllowExternalCallThatCantCauseGC scope(this);
-    CallCFunction(
-        ExternalReference::incremental_marking_record_write_code_entry_function(
-            isolate()),
-        argument_count);
-  }
-
-  // Restore caller-saved registers (including js_function and code_entry).
-  ldm(ia_w, sp, (kCallerSaved | lr.bit()));
-
-  pop(code_entry);
-
-  bind(&done);
-}
-
-void MacroAssembler::RememberedSetHelper(Register object,  // For debug tests.
-                                         Register address,
-                                         Register scratch,
-                                         SaveFPRegsMode fp_mode,
-                                         RememberedSetFinalAction and_then) {
-  Label done;
-  if (emit_debug_code()) {
-    Label ok;
-    JumpIfNotInNewSpace(object, scratch, &ok);
-    stop("Remembered set pointer is in new space");
-    bind(&ok);
-  }
-  // Load store buffer top.
-  ExternalReference store_buffer =
-      ExternalReference::store_buffer_top(isolate());
-  mov(ip, Operand(store_buffer));
-  ldr(scratch, MemOperand(ip));
-  // Store pointer to buffer and increment buffer top.
-  str(address, MemOperand(scratch, kPointerSize, PostIndex));
-  // Write back new top of buffer.
-  str(scratch, MemOperand(ip));
-  // Call stub on end of buffer.
-  // Check for end of buffer.
-  tst(scratch, Operand(StoreBuffer::kStoreBufferMask));
-  if (and_then == kFallThroughAtEnd) {
-    b(ne, &done);
-  } else {
-    DCHECK(and_then == kReturnAtEnd);
-    Ret(ne);
-  }
-  push(lr);
-  StoreBufferOverflowStub store_buffer_overflow(isolate(), fp_mode);
-  CallStub(&store_buffer_overflow);
-  pop(lr);
-  bind(&done);
-  if (and_then == kReturnAtEnd) {
-    Ret();
-  }
-}
-
-void MacroAssembler::PushCommonFrame(Register marker_reg) {
-  if (marker_reg.is_valid()) {
-    if (marker_reg.code() > fp.code()) {
-      stm(db_w, sp, fp.bit() | lr.bit());
-      mov(fp, Operand(sp));
-      Push(marker_reg);
-    } else {
-      stm(db_w, sp, marker_reg.bit() | fp.bit() | lr.bit());
-      add(fp, sp, Operand(kPointerSize));
-    }
-  } else {
-    stm(db_w, sp, fp.bit() | lr.bit());
-    mov(fp, sp);
-  }
-}
-
-void MacroAssembler::PopCommonFrame(Register marker_reg) {
-  if (marker_reg.is_valid()) {
-    if (marker_reg.code() > fp.code()) {
-      pop(marker_reg);
-      ldm(ia_w, sp, fp.bit() | lr.bit());
-    } else {
-      ldm(ia_w, sp, marker_reg.bit() | fp.bit() | lr.bit());
-    }
-  } else {
-    ldm(ia_w, sp, fp.bit() | lr.bit());
-=======
 void TurboAssembler::PushCommonFrame(Register marker_reg) {
   if (marker_reg.is_valid()) {
     if (marker_reg.code() > fp.code()) {
@@ -967,7 +752,6 @@
   } else {
     stm(db_w, sp, fp.bit() | lr.bit());
     mov(fp, sp);
->>>>>>> 84bd6f3c
   }
 }
 
@@ -984,11 +768,7 @@
 // Push and pop all registers that can hold pointers.
 void MacroAssembler::PushSafepointRegisters() {
   // Safepoints expect a block of contiguous register values starting with r0.
-<<<<<<< HEAD
-  DCHECK(kSafepointSavedRegisters == (1 << kNumSafepointSavedRegisters) - 1);
-=======
   DCHECK_EQ(kSafepointSavedRegisters, (1 << kNumSafepointSavedRegisters) - 1);
->>>>>>> 84bd6f3c
   // Safepoints expect a block of kNumSafepointRegisters values on the
   // stack, so adjust the stack for unsaved registers.
   const int num_unsaved = kNumSafepointRegisters - kNumSafepointSavedRegisters;
@@ -1139,19 +919,11 @@
   }
 }
 
-<<<<<<< HEAD
-void MacroAssembler::VmovExtended(int dst_code, int src_code) {
-  if (src_code == dst_code) return;
-
-  if (src_code < SwVfpRegister::kMaxNumRegisters &&
-      dst_code < SwVfpRegister::kMaxNumRegisters) {
-=======
 void TurboAssembler::VmovExtended(int dst_code, int src_code) {
   if (src_code == dst_code) return;
 
   if (src_code < SwVfpRegister::kNumRegisters &&
       dst_code < SwVfpRegister::kNumRegisters) {
->>>>>>> 84bd6f3c
     // src and dst are both s-registers.
     vmov(SwVfpRegister::from_code(dst_code),
          SwVfpRegister::from_code(src_code));
@@ -1162,17 +934,6 @@
   int dst_offset = dst_code & 1;
   int src_offset = src_code & 1;
   if (CpuFeatures::IsSupported(NEON)) {
-<<<<<<< HEAD
-    // On Neon we can shift and insert from d-registers.
-    if (src_offset == dst_offset) {
-      // Offsets are the same, use vdup to copy the source to the opposite lane.
-      vdup(Neon32, kScratchDoubleReg, src_d_reg, src_offset);
-      src_d_reg = kScratchDoubleReg;
-      src_offset = dst_offset ^ 1;
-    }
-    if (dst_offset) {
-      if (dst_d_reg.is(src_d_reg)) {
-=======
     UseScratchRegisterScope temps(this);
     DwVfpRegister scratch = temps.AcquireD();
     // On Neon we can shift and insert from d-registers.
@@ -1185,17 +946,12 @@
     }
     if (dst_offset) {
       if (dst_d_reg == src_d_reg) {
->>>>>>> 84bd6f3c
         vdup(Neon32, dst_d_reg, src_d_reg, 0);
       } else {
         vsli(Neon64, dst_d_reg, src_d_reg, 32);
       }
     } else {
-<<<<<<< HEAD
-      if (dst_d_reg.is(src_d_reg)) {
-=======
       if (dst_d_reg == src_d_reg) {
->>>>>>> 84bd6f3c
         vdup(Neon32, dst_d_reg, src_d_reg, 1);
       } else {
         vsri(Neon64, dst_d_reg, src_d_reg, 32);
@@ -1206,51 +962,6 @@
 
   // Without Neon, use the scratch registers to move src and/or dst into
   // s-registers.
-<<<<<<< HEAD
-  int scratchSCode = kScratchDoubleReg.low().code();
-  int scratchSCode2 = kScratchDoubleReg2.low().code();
-  if (src_code < SwVfpRegister::kMaxNumRegisters) {
-    // src is an s-register, dst is not.
-    vmov(kScratchDoubleReg, dst_d_reg);
-    vmov(SwVfpRegister::from_code(scratchSCode + dst_offset),
-         SwVfpRegister::from_code(src_code));
-    vmov(dst_d_reg, kScratchDoubleReg);
-  } else if (dst_code < SwVfpRegister::kMaxNumRegisters) {
-    // dst is an s-register, src is not.
-    vmov(kScratchDoubleReg, src_d_reg);
-    vmov(SwVfpRegister::from_code(dst_code),
-         SwVfpRegister::from_code(scratchSCode + src_offset));
-  } else {
-    // Neither src or dst are s-registers. Both scratch double registers are
-    // available when there are 32 VFP registers.
-    vmov(kScratchDoubleReg, src_d_reg);
-    vmov(kScratchDoubleReg2, dst_d_reg);
-    vmov(SwVfpRegister::from_code(scratchSCode + dst_offset),
-         SwVfpRegister::from_code(scratchSCode2 + src_offset));
-    vmov(dst_d_reg, kScratchQuadReg.high());
-  }
-}
-
-void MacroAssembler::VmovExtended(int dst_code, const MemOperand& src) {
-  if (dst_code < SwVfpRegister::kMaxNumRegisters) {
-    vldr(SwVfpRegister::from_code(dst_code), src);
-  } else {
-    // TODO(bbudge) If Neon supported, use load single lane form of vld1.
-    int dst_s_code = kScratchDoubleReg.low().code() + (dst_code & 1);
-    vmov(kScratchDoubleReg, DwVfpRegister::from_code(dst_code / 2));
-    vldr(SwVfpRegister::from_code(dst_s_code), src);
-    vmov(DwVfpRegister::from_code(dst_code / 2), kScratchDoubleReg);
-  }
-}
-
-void MacroAssembler::VmovExtended(const MemOperand& dst, int src_code) {
-  if (src_code < SwVfpRegister::kMaxNumRegisters) {
-    vstr(SwVfpRegister::from_code(src_code), dst);
-  } else {
-    // TODO(bbudge) If Neon supported, use store single lane form of vst1.
-    int src_s_code = kScratchDoubleReg.low().code() + (src_code & 1);
-    vmov(kScratchDoubleReg, DwVfpRegister::from_code(src_code / 2));
-=======
   UseScratchRegisterScope temps(this);
   LowDwVfpRegister d_scratch = temps.AcquireLowD();
   LowDwVfpRegister d_scratch2 = temps.AcquireLowD();
@@ -1301,7 +1012,6 @@
     LowDwVfpRegister scratch = temps.AcquireLowD();
     int src_s_code = scratch.low().code() + (src_code & 1);
     vmov(scratch, DwVfpRegister::from_code(src_code / 2));
->>>>>>> 84bd6f3c
     vstr(SwVfpRegister::from_code(src_s_code), dst);
   }
 }
@@ -1318,11 +1028,7 @@
   vmov(dt, dst, double_source, double_lane);
 }
 
-<<<<<<< HEAD
-void MacroAssembler::ExtractLane(Register dst, DwVfpRegister src,
-=======
 void TurboAssembler::ExtractLane(Register dst, DwVfpRegister src,
->>>>>>> 84bd6f3c
                                  NeonDataType dt, int lane) {
   int size = NeonSz(dt);  // 0, 1, 2
   int byte = lane << size;
@@ -1331,11 +1037,7 @@
   vmov(dt, dst, src, double_lane);
 }
 
-<<<<<<< HEAD
-void MacroAssembler::ExtractLane(SwVfpRegister dst, QwNeonRegister src,
-=======
 void TurboAssembler::ExtractLane(SwVfpRegister dst, QwNeonRegister src,
->>>>>>> 84bd6f3c
                                  int lane) {
   int s_code = src.code() * 4 + lane;
   VmovExtended(dst.code(), s_code);
@@ -1354,11 +1056,7 @@
   vmov(dt, double_dst, double_lane, src_lane);
 }
 
-<<<<<<< HEAD
-void MacroAssembler::ReplaceLane(QwNeonRegister dst, QwNeonRegister src,
-=======
 void TurboAssembler::ReplaceLane(QwNeonRegister dst, QwNeonRegister src,
->>>>>>> 84bd6f3c
                                  SwVfpRegister src_lane, int lane) {
   Move(dst, src);
   int s_code = dst.code() * 4 + lane;
@@ -1510,41 +1208,11 @@
   }
 }
 
-<<<<<<< HEAD
-void MacroAssembler::StubPrologue(StackFrame::Type type) {
-  mov(ip, Operand(StackFrame::TypeToMarker(type)));
-  PushCommonFrame(ip);
-}
-
-void MacroAssembler::Prologue(bool code_pre_aging) {
-  { PredictableCodeSizeScope predictible_code_size_scope(
-        this, kNoCodeAgeSequenceLength);
-    // The following three instructions must remain together and unmodified
-    // for code aging to work properly.
-    if (code_pre_aging) {
-      // Pre-age the code.
-      Code* stub = Code::GetPreAgedCodeAgeStub(isolate());
-      add(r0, pc, Operand(-8));
-      ldr(pc, MemOperand(pc, -4));
-      emit_code_stub_address(stub);
-    } else {
-      PushStandardFrame(r1);
-      nop(ip.code());
-    }
-  }
-}
-
-void MacroAssembler::EmitLoadFeedbackVector(Register vector) {
-  ldr(vector, MemOperand(fp, JavaScriptFrameConstants::kFunctionOffset));
-  ldr(vector, FieldMemOperand(vector, JSFunction::kFeedbackVectorOffset));
-  ldr(vector, FieldMemOperand(vector, Cell::kValueOffset));
-=======
 void TurboAssembler::StubPrologue(StackFrame::Type type) {
   UseScratchRegisterScope temps(this);
   Register scratch = temps.Acquire();
   mov(scratch, Operand(StackFrame::TypeToMarker(type)));
   PushCommonFrame(scratch);
->>>>>>> 84bd6f3c
 }
 
 void TurboAssembler::Prologue() { PushStandardFrame(r1); }
@@ -1552,15 +1220,10 @@
 void TurboAssembler::EnterFrame(StackFrame::Type type,
                                 bool load_constant_pool_pointer_reg) {
   // r0-r3: preserved
-<<<<<<< HEAD
-  mov(ip, Operand(StackFrame::TypeToMarker(type)));
-  PushCommonFrame(ip);
-=======
   UseScratchRegisterScope temps(this);
   Register scratch = temps.Acquire();
   mov(scratch, Operand(StackFrame::TypeToMarker(type)));
   PushCommonFrame(scratch);
->>>>>>> 84bd6f3c
   if (type == StackFrame::INTERNAL) {
     Move(scratch, CodeObject());
     push(scratch);
@@ -1599,13 +1262,8 @@
     mov(scratch, Operand::Zero());
     str(scratch, MemOperand(fp, ExitFrameConstants::kSPOffset));
   }
-<<<<<<< HEAD
-  mov(ip, Operand(CodeObject()));
-  str(ip, MemOperand(fp, ExitFrameConstants::kCodeOffset));
-=======
   Move(scratch, CodeObject());
   str(scratch, MemOperand(fp, ExitFrameConstants::kCodeOffset));
->>>>>>> 84bd6f3c
 
   // Save the frame pointer and the context in top.
   Move(scratch, ExternalReference::Create(IsolateAddressId::kCEntryFPAddress,
@@ -1620,11 +1278,7 @@
     SaveFPRegs(sp, scratch);
     // Note that d0 will be accessible at
     //   fp - ExitFrameConstants::kFrameSize -
-<<<<<<< HEAD
-    //   DwVfpRegister::kMaxNumRegisters * kDoubleSize,
-=======
     //   DwVfpRegister::kNumRegisters * kDoubleSize,
->>>>>>> 84bd6f3c
     // since the sp slot and code slot were pushed after the fp.
   }
 
@@ -1966,42 +1620,7 @@
   // Get the function and setup the context.
   ldr(cp, FieldMemOperand(r1, JSFunction::kContextOffset));
 
-<<<<<<< HEAD
-  InvokeFunctionCode(r1, no_reg, expected, actual, flag, call_wrapper);
-}
-
-
-void MacroAssembler::InvokeFunction(Handle<JSFunction> function,
-                                    const ParameterCount& expected,
-                                    const ParameterCount& actual,
-                                    InvokeFlag flag,
-                                    const CallWrapper& call_wrapper) {
-  Move(r1, function);
-  InvokeFunction(r1, expected, actual, flag, call_wrapper);
-}
-
-
-void MacroAssembler::IsObjectJSStringType(Register object,
-                                          Register scratch,
-                                          Label* fail) {
-  DCHECK(kNotStringTag != 0);
-
-  ldr(scratch, FieldMemOperand(object, HeapObject::kMapOffset));
-  ldrb(scratch, FieldMemOperand(scratch, Map::kInstanceTypeOffset));
-  tst(scratch, Operand(kIsNotStringMask));
-  b(ne, fail);
-}
-
-Condition MacroAssembler::IsObjectStringType(Register obj, Register type,
-                                             Condition cond) {
-  ldr(type, FieldMemOperand(obj, HeapObject::kMapOffset), cond);
-  ldrb(type, FieldMemOperand(type, Map::kInstanceTypeOffset), cond);
-  tst(type, Operand(kIsNotStringMask), cond);
-  DCHECK_EQ(0u, kStringTag);
-  return eq;
-=======
   InvokeFunctionCode(r1, no_reg, expected, actual, flag);
->>>>>>> 84bd6f3c
 }
 
 void MacroAssembler::MaybeDropFrames() {
@@ -2065,89 +1684,11 @@
 
 void MacroAssembler::CompareRoot(Register obj,
                                  Heap::RootListIndex index) {
-<<<<<<< HEAD
-  DCHECK(!obj.is(ip));
-  LoadRoot(ip, index);
-  cmp(obj, ip);
-}
-
-void MacroAssembler::CompareMap(Register obj,
-                                Register scratch,
-                                Handle<Map> map,
-                                Label* early_success) {
-  ldr(scratch, FieldMemOperand(obj, HeapObject::kMapOffset));
-  CompareMap(scratch, map, early_success);
-}
-
-
-void MacroAssembler::CompareMap(Register obj_map,
-                                Handle<Map> map,
-                                Label* early_success) {
-  cmp(obj_map, Operand(map));
-}
-
-
-void MacroAssembler::CheckMap(Register obj,
-                              Register scratch,
-                              Handle<Map> map,
-                              Label* fail,
-                              SmiCheckType smi_check_type) {
-  if (smi_check_type == DO_SMI_CHECK) {
-    JumpIfSmi(obj, fail);
-  }
-
-  Label success;
-  CompareMap(obj, scratch, map, &success);
-  b(ne, fail);
-  bind(&success);
-}
-
-
-void MacroAssembler::CheckMap(Register obj,
-                              Register scratch,
-                              Heap::RootListIndex index,
-                              Label* fail,
-                              SmiCheckType smi_check_type) {
-  if (smi_check_type == DO_SMI_CHECK) {
-    JumpIfSmi(obj, fail);
-  }
-  ldr(scratch, FieldMemOperand(obj, HeapObject::kMapOffset));
-  LoadRoot(ip, index);
-  cmp(scratch, ip);
-  b(ne, fail);
-}
-
-
-void MacroAssembler::GetWeakValue(Register value, Handle<WeakCell> cell) {
-  mov(value, Operand(cell));
-  ldr(value, FieldMemOperand(value, WeakCell::kValueOffset));
-}
-
-
-void MacroAssembler::LoadWeakValue(Register value, Handle<WeakCell> cell,
-                                   Label* miss) {
-  GetWeakValue(value, cell);
-  JumpIfSmi(value, miss);
-}
-
-void MacroAssembler::GetMapConstructor(Register result, Register map,
-                                       Register temp, Register temp2) {
-  Label done, loop;
-  ldr(result, FieldMemOperand(map, Map::kConstructorOrBackPointerOffset));
-  bind(&loop);
-  JumpIfSmi(result, &done);
-  CompareObjectType(result, temp, temp2, MAP_TYPE);
-  b(ne, &done);
-  ldr(result, FieldMemOperand(result, Map::kConstructorOrBackPointerOffset));
-  b(&loop);
-  bind(&done);
-=======
   UseScratchRegisterScope temps(this);
   Register scratch = temps.Acquire();
   DCHECK(obj != scratch);
   LoadRoot(scratch, index);
   cmp(obj, scratch);
->>>>>>> 84bd6f3c
 }
 
 void MacroAssembler::CallStub(CodeStub* stub,
@@ -2353,13 +1894,7 @@
     Check(cond, reason);
 }
 
-<<<<<<< HEAD
-
-
-void MacroAssembler::Check(Condition cond, BailoutReason reason) {
-=======
 void TurboAssembler::Check(Condition cond, AbortReason reason) {
->>>>>>> 84bd6f3c
   Label L;
   b(cond, &L);
   Abort(reason);
@@ -2414,68 +1949,18 @@
 }
 
 
-<<<<<<< HEAD
-void MacroAssembler::LoadGlobalFunctionInitialMap(Register function,
-                                                  Register map,
-                                                  Register scratch) {
-  // Load the initial map. The global functions all have initial maps.
-  ldr(map, FieldMemOperand(function, JSFunction::kPrototypeOrInitialMapOffset));
-  if (emit_debug_code()) {
-    Label ok, fail;
-    CheckMap(map, scratch, Heap::kMetaMapRootIndex, &fail, DO_SMI_CHECK);
-    b(&ok);
-    bind(&fail);
-    Abort(kGlobalFunctionsMustHaveInitialMap);
-    bind(&ok);
-  }
-}
-
-void MacroAssembler::InitializeRootRegister() {
-  ExternalReference roots_array_start =
-      ExternalReference::roots_array_start(isolate());
-  mov(kRootRegister, Operand(roots_array_start));
-}
-
-void MacroAssembler::JumpIfNotPowerOfTwoOrZero(
-    Register reg,
-    Register scratch,
-    Label* not_power_of_two_or_zero) {
-  sub(scratch, reg, Operand(1), SetCC);
-  b(mi, not_power_of_two_or_zero);
-  tst(scratch, reg);
-  b(ne, not_power_of_two_or_zero);
-=======
 void TurboAssembler::InitializeRootRegister() {
   ExternalReference roots_array_start =
       ExternalReference::roots_array_start(isolate());
   mov(kRootRegister, Operand(roots_array_start));
->>>>>>> 84bd6f3c
 }
 
 void MacroAssembler::SmiTag(Register reg, SBit s) {
   add(reg, reg, Operand(reg), s);
 }
 
-<<<<<<< HEAD
-void MacroAssembler::SmiTag(Register reg, SBit s) {
-  add(reg, reg, Operand(reg), s);
-}
-
 void MacroAssembler::SmiTag(Register dst, Register src, SBit s) {
   add(dst, src, Operand(src), s);
-}
-
-void MacroAssembler::JumpIfNotBothSmi(Register reg1,
-                                      Register reg2,
-                                      Label* on_not_both_smi) {
-  STATIC_ASSERT(kSmiTag == 0);
-  tst(reg1, Operand(kSmiTagMask));
-  tst(reg2, Operand(kSmiTagMask), eq);
-  b(ne, on_not_both_smi);
-=======
-void MacroAssembler::SmiTag(Register dst, Register src, SBit s) {
-  add(dst, src, Operand(src), s);
->>>>>>> 84bd6f3c
 }
 
 void MacroAssembler::UntagAndJumpIfSmi(
@@ -2489,15 +1974,7 @@
   tst(value, Operand(kSmiTagMask));
 }
 
-<<<<<<< HEAD
-void MacroAssembler::NonNegativeSmiTst(Register value) {
-  tst(value, Operand(kSmiTagMask | kSmiSignMask));
-}
-
-void MacroAssembler::JumpIfSmi(Register value, Label* smi_label) {
-=======
 void TurboAssembler::JumpIfSmi(Register value, Label* smi_label) {
->>>>>>> 84bd6f3c
   tst(value, Operand(kSmiTagMask));
   b(eq, smi_label);
 }
@@ -2533,8 +2010,6 @@
   }
 }
 
-<<<<<<< HEAD
-=======
 void MacroAssembler::AssertFixedArray(Register object) {
   if (emit_debug_code()) {
     STATIC_ASSERT(kSmiTag == 0);
@@ -2560,7 +2035,6 @@
     Check(ne, AbortReason::kOperandIsNotAConstructor);
   }
 }
->>>>>>> 84bd6f3c
 
 void MacroAssembler::AssertFunction(Register object) {
   if (emit_debug_code()) {
@@ -2587,37 +2061,16 @@
   }
 }
 
-<<<<<<< HEAD
-void MacroAssembler::AssertGeneratorObject(Register object, Register flags) {
-  // `flags` should be an untagged integer. See `SuspendFlags` in src/globals.h
-  if (!emit_debug_code()) return;
-  tst(object, Operand(kSmiTagMask));
-  Check(ne, kOperandIsASmiAndNotAGeneratorObject);
-=======
 void MacroAssembler::AssertGeneratorObject(Register object) {
   if (!emit_debug_code()) return;
   tst(object, Operand(kSmiTagMask));
   Check(ne, AbortReason::kOperandIsASmiAndNotAGeneratorObject);
->>>>>>> 84bd6f3c
 
   // Load map
   Register map = object;
   push(object);
   ldr(map, FieldMemOperand(object, HeapObject::kMapOffset));
 
-<<<<<<< HEAD
-  Label async, do_check;
-  tst(flags, Operand(static_cast<int>(SuspendFlags::kGeneratorTypeMask)));
-  b(ne, &async);
-
-  // Check if JSGeneratorObject
-  CompareInstanceType(map, object, JS_GENERATOR_OBJECT_TYPE);
-  jmp(&do_check);
-
-  bind(&async);
-  // Check if JSAsyncGeneratorObject
-  CompareInstanceType(map, object, JS_ASYNC_GENERATOR_OBJECT_TYPE);
-=======
   // Check if JSGeneratorObject
   Label do_check;
   Register instance_type = object;
@@ -2626,16 +2079,11 @@
 
   // Check if JSAsyncGeneratorObject (See MacroAssembler::CompareInstanceType)
   cmp(instance_type, Operand(JS_ASYNC_GENERATOR_OBJECT_TYPE));
->>>>>>> 84bd6f3c
 
   bind(&do_check);
   // Restore generator object to register and perform assertion
   pop(object);
-<<<<<<< HEAD
-  Check(eq, kOperandIsNotAGeneratorObject);
-=======
   Check(eq, AbortReason::kOperandIsNotAGeneratorObject);
->>>>>>> 84bd6f3c
 }
 
 void MacroAssembler::AssertUndefinedOrAllocationSite(Register object,
@@ -2951,246 +2399,6 @@
   b(cc, condition_met);
 }
 
-<<<<<<< HEAD
-
-void MacroAssembler::JumpIfBlack(Register object,
-                                 Register scratch0,
-                                 Register scratch1,
-                                 Label* on_black) {
-  HasColor(object, scratch0, scratch1, on_black, 1, 1);  // kBlackBitPattern.
-  DCHECK(strcmp(Marking::kBlackBitPattern, "11") == 0);
-}
-
-
-void MacroAssembler::HasColor(Register object,
-                              Register bitmap_scratch,
-                              Register mask_scratch,
-                              Label* has_color,
-                              int first_bit,
-                              int second_bit) {
-  DCHECK(!AreAliased(object, bitmap_scratch, mask_scratch, no_reg));
-
-  GetMarkBits(object, bitmap_scratch, mask_scratch);
-
-  Label other_color, word_boundary;
-  ldr(ip, MemOperand(bitmap_scratch, MemoryChunk::kHeaderSize));
-  tst(ip, Operand(mask_scratch));
-  b(first_bit == 1 ? eq : ne, &other_color);
-  // Shift left 1 by adding.
-  add(mask_scratch, mask_scratch, Operand(mask_scratch), SetCC);
-  b(eq, &word_boundary);
-  tst(ip, Operand(mask_scratch));
-  b(second_bit == 1 ? ne : eq, has_color);
-  jmp(&other_color);
-
-  bind(&word_boundary);
-  ldr(ip, MemOperand(bitmap_scratch, MemoryChunk::kHeaderSize + kPointerSize));
-  tst(ip, Operand(1));
-  b(second_bit == 1 ? ne : eq, has_color);
-  bind(&other_color);
-}
-
-
-void MacroAssembler::GetMarkBits(Register addr_reg,
-                                 Register bitmap_reg,
-                                 Register mask_reg) {
-  DCHECK(!AreAliased(addr_reg, bitmap_reg, mask_reg, no_reg));
-  and_(bitmap_reg, addr_reg, Operand(~Page::kPageAlignmentMask));
-  Ubfx(mask_reg, addr_reg, kPointerSizeLog2, Bitmap::kBitsPerCellLog2);
-  const int kLowBits = kPointerSizeLog2 + Bitmap::kBitsPerCellLog2;
-  Ubfx(ip, addr_reg, kLowBits, kPageSizeBits - kLowBits);
-  add(bitmap_reg, bitmap_reg, Operand(ip, LSL, kPointerSizeLog2));
-  mov(ip, Operand(1));
-  mov(mask_reg, Operand(ip, LSL, mask_reg));
-}
-
-
-void MacroAssembler::JumpIfWhite(Register value, Register bitmap_scratch,
-                                 Register mask_scratch, Register load_scratch,
-                                 Label* value_is_white) {
-  DCHECK(!AreAliased(value, bitmap_scratch, mask_scratch, ip));
-  GetMarkBits(value, bitmap_scratch, mask_scratch);
-
-  // If the value is black or grey we don't need to do anything.
-  DCHECK(strcmp(Marking::kWhiteBitPattern, "00") == 0);
-  DCHECK(strcmp(Marking::kBlackBitPattern, "11") == 0);
-  DCHECK(strcmp(Marking::kGreyBitPattern, "10") == 0);
-  DCHECK(strcmp(Marking::kImpossibleBitPattern, "01") == 0);
-
-  // Since both black and grey have a 1 in the first position and white does
-  // not have a 1 there we only need to check one bit.
-  ldr(load_scratch, MemOperand(bitmap_scratch, MemoryChunk::kHeaderSize));
-  tst(mask_scratch, load_scratch);
-  b(eq, value_is_white);
-}
-
-
-void MacroAssembler::ClampUint8(Register output_reg, Register input_reg) {
-  usat(output_reg, 8, Operand(input_reg));
-}
-
-
-void MacroAssembler::ClampDoubleToUint8(Register result_reg,
-                                        DwVfpRegister input_reg,
-                                        LowDwVfpRegister double_scratch) {
-  Label done;
-
-  // Handle inputs >= 255 (including +infinity).
-  Vmov(double_scratch, 255.0, result_reg);
-  mov(result_reg, Operand(255));
-  VFPCompareAndSetFlags(input_reg, double_scratch);
-  b(ge, &done);
-
-  // For inputs < 255 (including negative) vcvt_u32_f64 with round-to-nearest
-  // rounding mode will provide the correct result.
-  vcvt_u32_f64(double_scratch.low(), input_reg, kFPSCRRounding);
-  vmov(result_reg, double_scratch.low());
-
-  bind(&done);
-}
-
-
-void MacroAssembler::LoadInstanceDescriptors(Register map,
-                                             Register descriptors) {
-  ldr(descriptors, FieldMemOperand(map, Map::kDescriptorsOffset));
-}
-
-
-void MacroAssembler::NumberOfOwnDescriptors(Register dst, Register map) {
-  ldr(dst, FieldMemOperand(map, Map::kBitField3Offset));
-  DecodeField<Map::NumberOfOwnDescriptorsBits>(dst);
-}
-
-
-void MacroAssembler::EnumLength(Register dst, Register map) {
-  STATIC_ASSERT(Map::EnumLengthBits::kShift == 0);
-  ldr(dst, FieldMemOperand(map, Map::kBitField3Offset));
-  and_(dst, dst, Operand(Map::EnumLengthBits::kMask));
-  SmiTag(dst);
-}
-
-
-void MacroAssembler::LoadAccessor(Register dst, Register holder,
-                                  int accessor_index,
-                                  AccessorComponent accessor) {
-  ldr(dst, FieldMemOperand(holder, HeapObject::kMapOffset));
-  LoadInstanceDescriptors(dst, dst);
-  ldr(dst,
-      FieldMemOperand(dst, DescriptorArray::GetValueOffset(accessor_index)));
-  int offset = accessor == ACCESSOR_GETTER ? AccessorPair::kGetterOffset
-                                           : AccessorPair::kSetterOffset;
-  ldr(dst, FieldMemOperand(dst, offset));
-}
-
-template <typename Field>
-void MacroAssembler::DecodeFieldToSmi(Register dst, Register src) {
-  static const int shift = Field::kShift;
-  static const int mask = Field::kMask >> shift << kSmiTagSize;
-  STATIC_ASSERT((mask & (0x80000000u >> (kSmiTagSize - 1))) == 0);
-  STATIC_ASSERT(kSmiTag == 0);
-  if (shift < kSmiTagSize) {
-    mov(dst, Operand(src, LSL, kSmiTagSize - shift));
-    and_(dst, dst, Operand(mask));
-  } else if (shift > kSmiTagSize) {
-    mov(dst, Operand(src, LSR, shift - kSmiTagSize));
-    and_(dst, dst, Operand(mask));
-  } else {
-    and_(dst, src, Operand(mask));
-  }
-}
-
-void MacroAssembler::CheckEnumCache(Label* call_runtime) {
-  Register null_value = r5;
-  Register  empty_fixed_array_value = r6;
-  LoadRoot(empty_fixed_array_value, Heap::kEmptyFixedArrayRootIndex);
-  Label next, start;
-  mov(r2, r0);
-
-  // Check if the enum length field is properly initialized, indicating that
-  // there is an enum cache.
-  ldr(r1, FieldMemOperand(r2, HeapObject::kMapOffset));
-
-  EnumLength(r3, r1);
-  cmp(r3, Operand(Smi::FromInt(kInvalidEnumCacheSentinel)));
-  b(eq, call_runtime);
-
-  LoadRoot(null_value, Heap::kNullValueRootIndex);
-  jmp(&start);
-
-  bind(&next);
-  ldr(r1, FieldMemOperand(r2, HeapObject::kMapOffset));
-
-  // For all objects but the receiver, check that the cache is empty.
-  EnumLength(r3, r1);
-  cmp(r3, Operand(Smi::kZero));
-  b(ne, call_runtime);
-
-  bind(&start);
-
-  // Check that there are no elements. Register r2 contains the current JS
-  // object we've reached through the prototype chain.
-  Label no_elements;
-  ldr(r2, FieldMemOperand(r2, JSObject::kElementsOffset));
-  cmp(r2, empty_fixed_array_value);
-  b(eq, &no_elements);
-
-  // Second chance, the object may be using the empty slow element dictionary.
-  CompareRoot(r2, Heap::kEmptySlowElementDictionaryRootIndex);
-  b(ne, call_runtime);
-
-  bind(&no_elements);
-  ldr(r2, FieldMemOperand(r1, Map::kPrototypeOffset));
-  cmp(r2, null_value);
-  b(ne, &next);
-}
-
-void MacroAssembler::TestJSArrayForAllocationMemento(
-    Register receiver_reg,
-    Register scratch_reg,
-    Label* no_memento_found) {
-  Label map_check;
-  Label top_check;
-  ExternalReference new_space_allocation_top_adr =
-      ExternalReference::new_space_allocation_top_address(isolate());
-  const int kMementoMapOffset = JSArray::kSize - kHeapObjectTag;
-  const int kMementoLastWordOffset =
-      kMementoMapOffset + AllocationMemento::kSize - kPointerSize;
-
-  // Bail out if the object is not in new space.
-  JumpIfNotInNewSpace(receiver_reg, scratch_reg, no_memento_found);
-  // If the object is in new space, we need to check whether it is on the same
-  // page as the current top.
-  add(scratch_reg, receiver_reg, Operand(kMementoLastWordOffset));
-  mov(ip, Operand(new_space_allocation_top_adr));
-  ldr(ip, MemOperand(ip));
-  eor(scratch_reg, scratch_reg, Operand(ip));
-  tst(scratch_reg, Operand(~Page::kPageAlignmentMask));
-  b(eq, &top_check);
-  // The object is on a different page than allocation top. Bail out if the
-  // object sits on the page boundary as no memento can follow and we cannot
-  // touch the memory following it.
-  add(scratch_reg, receiver_reg, Operand(kMementoLastWordOffset));
-  eor(scratch_reg, scratch_reg, Operand(receiver_reg));
-  tst(scratch_reg, Operand(~Page::kPageAlignmentMask));
-  b(ne, no_memento_found);
-  // Continue with the actual map check.
-  jmp(&map_check);
-  // If top is on the same page as the current object, we need to check whether
-  // we are below top.
-  bind(&top_check);
-  add(scratch_reg, receiver_reg, Operand(kMementoLastWordOffset));
-  mov(ip, Operand(new_space_allocation_top_adr));
-  ldr(ip, MemOperand(ip));
-  cmp(scratch_reg, ip);
-  b(ge, no_memento_found);
-  // Memento map check.
-  bind(&map_check);
-  ldr(scratch_reg, MemOperand(receiver_reg, kMementoMapOffset));
-  cmp(scratch_reg, Operand(isolate()->factory()->allocation_memento_map()));
-}
-
-=======
->>>>>>> 84bd6f3c
 Register GetRegisterThatIsNotOneOf(Register reg1,
                                    Register reg2,
                                    Register reg3,
@@ -3243,55 +2451,9 @@
 }
 #endif
 
-<<<<<<< HEAD
-CodePatcher::CodePatcher(Isolate* isolate, byte* address, int instructions,
-                         FlushICache flush_cache)
-    : address_(address),
-      size_(instructions * Assembler::kInstrSize),
-      masm_(isolate, address, size_ + Assembler::kGap, CodeObjectRequired::kNo),
-      flush_cache_(flush_cache) {
-  // Create a new macro assembler pointing to the address of the code to patch.
-  // The size is adjusted with kGap on order for the assembler to generate size
-  // bytes of instructions without failing with buffer size constraints.
-  DCHECK(masm_.reloc_info_writer.pos() == address_ + size_ + Assembler::kGap);
-}
-
-
-CodePatcher::~CodePatcher() {
-  // Indicate that code has changed.
-  if (flush_cache_ == FLUSH) {
-    Assembler::FlushICache(masm_.isolate(), address_, size_);
-  }
-
-  // Check that we don't have any pending constant pools.
-  DCHECK(masm_.pending_32_bit_constants_.empty());
-  DCHECK(masm_.pending_64_bit_constants_.empty());
-
-  // Check that the code was patched as expected.
-  DCHECK(masm_.pc_ == address_ + size_);
-  DCHECK(masm_.reloc_info_writer.pos() == address_ + size_ + Assembler::kGap);
-}
-
-
-void CodePatcher::Emit(Instr instr) {
-  masm()->emit(instr);
-}
-
-
-void CodePatcher::Emit(Address addr) {
-  masm()->emit(reinterpret_cast<Instr>(addr));
-}
-
-
-void CodePatcher::EmitCondition(Condition cond) {
-  Instr instr = Assembler::instr_at(masm_.pc_);
-  instr = (instr & ~kCondMask) | cond;
-  masm_.emit(instr);
-=======
 void TurboAssembler::ComputeCodeStartAddress(Register dst) {
   // We can use the register pc - 8 for the address of the current instruction.
   sub(dst, pc, Operand(pc_offset() + TurboAssembler::kPcLoadDelta));
->>>>>>> 84bd6f3c
 }
 
 void TurboAssembler::ResetSpeculationPoisonRegister() {
