// Copyright 2012 the V8 project authors. All rights reserved.
// Use of this source code is governed by a BSD-style license that can be
// found in the LICENSE file.

#if V8_TARGET_ARCH_ARM

<<<<<<< HEAD
#include "src/code-stubs.h"

=======
>>>>>>> 84bd6f3c
#include "src/api-arguments.h"
#include "src/assembler-inl.h"
#include "src/base/bits.h"
#include "src/bootstrapper.h"
<<<<<<< HEAD
#include "src/codegen.h"
#include "src/counters.h"
#include "src/heap/heap-inl.h"
#include "src/ic/handler-compiler.h"
#include "src/ic/ic.h"
#include "src/ic/stub-cache.h"
#include "src/isolate.h"
=======
#include "src/code-stubs.h"
#include "src/counters.h"
#include "src/double.h"
#include "src/frame-constants.h"
#include "src/frames.h"
#include "src/heap/heap-inl.h"
#include "src/ic/ic.h"
#include "src/ic/stub-cache.h"
#include "src/isolate.h"
#include "src/objects/api-callbacks.h"
>>>>>>> 84bd6f3c
#include "src/objects/regexp-match-info.h"
#include "src/regexp/jsregexp.h"
#include "src/regexp/regexp-macro-assembler.h"
#include "src/runtime/runtime.h"

#include "src/arm/code-stubs-arm.h"  // Cannot be the first include.

namespace v8 {
namespace internal {

#define __ ACCESS_MASM(masm)

void ArrayNArgumentsConstructorStub::Generate(MacroAssembler* masm) {
  __ lsl(r5, r0, Operand(kPointerSizeLog2));
  __ str(r1, MemOperand(sp, r5));
  __ Push(r1);
  __ Push(r2);
  __ add(r0, r0, Operand(3));
  __ TailCallRuntime(Runtime::kNewArray);
}

void CodeStub::GenerateStubsAheadOfTime(Isolate* isolate) {
  CommonArrayConstructorStub::GenerateStubsAheadOfTime(isolate);
  StoreFastElementStub::GenerateAheadOfTime(isolate);
}

<<<<<<< HEAD

void CodeStub::GenerateFPStubs(Isolate* isolate) {
  // Generate if not already in cache.
  SaveFPRegsMode mode = kSaveFPRegs;
  CEntryStub(isolate, 1, mode).GetCode();
  StoreBufferOverflowStub(isolate, mode).GetCode();
}


void CEntryStub::GenerateAheadOfTime(Isolate* isolate) {
  CEntryStub stub(isolate, 1, kDontSaveFPRegs);
  stub.GetCode();
}


void CEntryStub::Generate(MacroAssembler* masm) {
  // Called from JavaScript; parameters are on stack as if calling JS function.
  // r0: number of arguments including receiver
  // r1: pointer to builtin function
  // fp: frame pointer  (restored after C call)
  // sp: stack pointer  (restored as callee's sp after C call)
  // cp: current context  (C callee-saved)
  //
  // If argv_in_register():
  // r2: pointer to the first argument
  ProfileEntryHookStub::MaybeCallEntryHook(masm);

  __ mov(r5, Operand(r1));

  if (argv_in_register()) {
    // Move argv into the correct register.
    __ mov(r1, Operand(r2));
  } else {
    // Compute the argv pointer in a callee-saved register.
    __ add(r1, sp, Operand(r0, LSL, kPointerSizeLog2));
    __ sub(r1, r1, Operand(kPointerSize));
  }

  // Enter the exit frame that transitions from JavaScript to C++.
  FrameScope scope(masm, StackFrame::MANUAL);
  __ EnterExitFrame(save_doubles(), 0, is_builtin_exit()
                                           ? StackFrame::BUILTIN_EXIT
                                           : StackFrame::EXIT);

  // Store a copy of argc in callee-saved registers for later.
  __ mov(r4, Operand(r0));

  // r0, r4: number of arguments including receiver  (C callee-saved)
  // r1: pointer to the first argument (C callee-saved)
  // r5: pointer to builtin function  (C callee-saved)

  int frame_alignment = MacroAssembler::ActivationFrameAlignment();
  int frame_alignment_mask = frame_alignment - 1;
#if V8_HOST_ARCH_ARM
  if (FLAG_debug_code) {
    if (frame_alignment > kPointerSize) {
      Label alignment_as_expected;
      DCHECK(base::bits::IsPowerOfTwo32(frame_alignment));
      __ tst(sp, Operand(frame_alignment_mask));
      __ b(eq, &alignment_as_expected);
      // Don't use Check here, as it will call Runtime_Abort re-entering here.
      __ stop("Unexpected alignment");
      __ bind(&alignment_as_expected);
    }
  }
#endif

  // Call C built-in.
  int result_stack_size;
  if (result_size() <= 2) {
    // r0 = argc, r1 = argv, r2 = isolate
    __ mov(r2, Operand(ExternalReference::isolate_address(isolate())));
    result_stack_size = 0;
  } else {
    DCHECK_EQ(3, result_size());
    // Allocate additional space for the result.
    result_stack_size =
        ((result_size() * kPointerSize) + frame_alignment_mask) &
        ~frame_alignment_mask;
    __ sub(sp, sp, Operand(result_stack_size));

    // r0 = hidden result argument, r1 = argc, r2 = argv, r3 = isolate.
    __ mov(r3, Operand(ExternalReference::isolate_address(isolate())));
    __ mov(r2, Operand(r1));
    __ mov(r1, Operand(r0));
    __ mov(r0, Operand(sp));
  }

  // To let the GC traverse the return address of the exit frames, we need to
  // know where the return address is. The CEntryStub is unmovable, so
  // we can store the address on the stack to be able to find it again and
  // we never have to restore it, because it will not change.
  // Compute the return address in lr to return to after the jump below. Pc is
  // already at '+ 8' from the current instruction but return is after three
  // instructions so add another 4 to pc to get the return address.
  {
    // Prevent literal pool emission before return address.
    Assembler::BlockConstPoolScope block_const_pool(masm);
    __ add(lr, pc, Operand(4));
    __ str(lr, MemOperand(sp, result_stack_size));
    __ Call(r5);
  }
  if (result_size() > 2) {
    DCHECK_EQ(3, result_size());
    // Read result values stored on stack.
    __ ldr(r2, MemOperand(sp, 2 * kPointerSize));
    __ ldr(r1, MemOperand(sp, 1 * kPointerSize));
    __ ldr(r0, MemOperand(sp, 0 * kPointerSize));
  }
  // Result returned in r0, r1:r0 or r2:r1:r0 - do not destroy these registers!

  // Check result for exception sentinel.
  Label exception_returned;
  __ CompareRoot(r0, Heap::kExceptionRootIndex);
  __ b(eq, &exception_returned);

  // Check that there is no pending exception, otherwise we
  // should have returned the exception sentinel.
  if (FLAG_debug_code) {
    Label okay;
    ExternalReference pending_exception_address(
        Isolate::kPendingExceptionAddress, isolate());
    __ mov(r3, Operand(pending_exception_address));
    __ ldr(r3, MemOperand(r3));
    __ CompareRoot(r3, Heap::kTheHoleValueRootIndex);
    // Cannot use check here as it attempts to generate call into runtime.
    __ b(eq, &okay);
    __ stop("Unexpected pending exception");
    __ bind(&okay);
  }

  // Exit C frame and return.
  // r0:r1: result
  // sp: stack pointer
  // fp: frame pointer
  Register argc;
  if (argv_in_register()) {
    // We don't want to pop arguments so set argc to no_reg.
    argc = no_reg;
  } else {
    // Callee-saved register r4 still holds argc.
    argc = r4;
  }
  __ LeaveExitFrame(save_doubles(), argc, true);
  __ mov(pc, lr);

  // Handling of exception.
  __ bind(&exception_returned);

  ExternalReference pending_handler_context_address(
      Isolate::kPendingHandlerContextAddress, isolate());
  ExternalReference pending_handler_code_address(
      Isolate::kPendingHandlerCodeAddress, isolate());
  ExternalReference pending_handler_offset_address(
      Isolate::kPendingHandlerOffsetAddress, isolate());
  ExternalReference pending_handler_fp_address(
      Isolate::kPendingHandlerFPAddress, isolate());
  ExternalReference pending_handler_sp_address(
      Isolate::kPendingHandlerSPAddress, isolate());

  // Ask the runtime for help to determine the handler. This will set r0 to
  // contain the current pending exception, don't clobber it.
  ExternalReference find_handler(Runtime::kUnwindAndFindExceptionHandler,
                                 isolate());
  {
    FrameScope scope(masm, StackFrame::MANUAL);
    __ PrepareCallCFunction(3, 0, r0);
    __ mov(r0, Operand(0));
    __ mov(r1, Operand(0));
    __ mov(r2, Operand(ExternalReference::isolate_address(isolate())));
    __ CallCFunction(find_handler, 3);
  }

  // Retrieve the handler context, SP and FP.
  __ mov(cp, Operand(pending_handler_context_address));
  __ ldr(cp, MemOperand(cp));
  __ mov(sp, Operand(pending_handler_sp_address));
  __ ldr(sp, MemOperand(sp));
  __ mov(fp, Operand(pending_handler_fp_address));
  __ ldr(fp, MemOperand(fp));

  // If the handler is a JS frame, restore the context to the frame. Note that
  // the context will be set to (cp == 0) for non-JS frames.
  __ cmp(cp, Operand(0));
  __ str(cp, MemOperand(fp, StandardFrameConstants::kContextOffset), ne);

  // Compute the handler entry address and jump to it.
  ConstantPoolUnavailableScope constant_pool_unavailable(masm);
  __ mov(r1, Operand(pending_handler_code_address));
  __ ldr(r1, MemOperand(r1));
  __ mov(r2, Operand(pending_handler_offset_address));
  __ ldr(r2, MemOperand(r2));
  __ add(r1, r1, Operand(Code::kHeaderSize - kHeapObjectTag));  // Code start
  __ add(pc, r1, r2);
}


=======
>>>>>>> 84bd6f3c
void JSEntryStub::Generate(MacroAssembler* masm) {
  // r0: code entry
  // r1: function
  // r2: receiver
  // r3: argc
  // [sp+0]: argv

  Label invoke, handler_entry, exit;

  {
    NoRootArrayScope no_root_array(masm);

    ProfileEntryHookStub::MaybeCallEntryHook(masm);

    // Called from C, so do not pop argc and args on exit (preserve sp)
    // No need to save register-passed args
    // Save callee-saved registers (incl. cp and fp), sp, and lr
    __ stm(db_w, sp, kCalleeSaved | lr.bit());

    // Save callee-saved vfp registers.
    __ vstm(db_w, sp, kFirstCalleeSavedDoubleReg, kLastCalleeSavedDoubleReg);
    // Set up the reserved register for 0.0.
    __ vmov(kDoubleRegZero, Double(0.0));

    __ InitializeRootRegister();
  }

  // Get address of argv, see stm above.
  // r0: code entry
  // r1: function
  // r2: receiver
  // r3: argc

  // Set up argv in r4.
  int offset_to_argv = (kNumCalleeSaved + 1) * kPointerSize;
  offset_to_argv += kNumDoubleCalleeSaved * kDoubleSize;
  __ ldr(r4, MemOperand(sp, offset_to_argv));

  // Push a frame with special values setup to mark it as an entry frame.
  // r0: code entry
  // r1: function
  // r2: receiver
  // r3: argc
  // r4: argv
  StackFrame::Type marker = type();
  __ mov(r7, Operand(StackFrame::TypeToMarker(marker)));
  __ mov(r6, Operand(StackFrame::TypeToMarker(marker)));
  __ mov(r5, Operand(ExternalReference::Create(
                 IsolateAddressId::kCEntryFPAddress, isolate())));
  __ ldr(r5, MemOperand(r5));
<<<<<<< HEAD
  __ mov(ip, Operand(-1));  // Push a bad frame pointer to fail if it is used.
  __ stm(db_w, sp, r5.bit() | r6.bit() | r7.bit() |
                       ip.bit());
=======
  {
    UseScratchRegisterScope temps(masm);
    Register scratch = temps.Acquire();

    // Push a bad frame pointer to fail if it is used.
    __ mov(scratch, Operand(-1));
    __ stm(db_w, sp, r5.bit() | r6.bit() | r7.bit() | scratch.bit());
  }

  Register scratch = r6;
>>>>>>> 84bd6f3c

  // Set up frame pointer for the frame to be pushed.
  __ add(fp, sp, Operand(-EntryFrameConstants::kCallerFPOffset));

  // If this is the outermost JS call, set js_entry_sp value.
  Label non_outermost_js;
  ExternalReference js_entry_sp =
      ExternalReference::Create(IsolateAddressId::kJSEntrySPAddress, isolate());
  __ mov(r5, Operand(ExternalReference(js_entry_sp)));
  __ ldr(scratch, MemOperand(r5));
  __ cmp(scratch, Operand::Zero());
  __ b(ne, &non_outermost_js);
  __ str(fp, MemOperand(r5));
  __ mov(scratch, Operand(StackFrame::OUTERMOST_JSENTRY_FRAME));
  Label cont;
  __ b(&cont);
  __ bind(&non_outermost_js);
  __ mov(scratch, Operand(StackFrame::INNER_JSENTRY_FRAME));
  __ bind(&cont);
  __ push(scratch);

  // Jump to a faked try block that does the invoke, with a faked catch
  // block that sets the pending exception.
  __ jmp(&invoke);

  // Block literal pool emission whilst taking the position of the handler
  // entry. This avoids making the assumption that literal pools are always
  // emitted after an instruction is emitted, rather than before.
  {
    Assembler::BlockConstPoolScope block_const_pool(masm);
    __ bind(&handler_entry);
    handler_offset_ = handler_entry.pos();
    // Caught exception: Store result (exception) in the pending exception
    // field in the JSEnv and return a failure sentinel.  Coming in here the
    // fp will be invalid because the PushStackHandler below sets it to 0 to
    // signal the existence of the JSEntry frame.
    __ mov(scratch,
           Operand(ExternalReference::Create(
               IsolateAddressId::kPendingExceptionAddress, isolate())));
  }
  __ str(r0, MemOperand(scratch));
  __ LoadRoot(r0, Heap::kExceptionRootIndex);
  __ b(&exit);

  // Invoke: Link this frame into the handler chain.
  __ bind(&invoke);
  // Must preserve r0-r4, r5-r6 are available.
  __ PushStackHandler();
  // If an exception not caught by another handler occurs, this handler
  // returns control to the code after the bl(&invoke) above, which
  // restores all kCalleeSaved registers (including cp and fp) to their
  // saved values before returning a failure to C.

  // Invoke the function by calling through JS entry trampoline builtin.
  // Notice that we cannot store a reference to the trampoline code directly in
  // this stub, because runtime stubs are not traversed when doing GC.

  // Expected registers by Builtins::JSEntryTrampoline
  // r0: code entry
  // r1: function
  // r2: receiver
  // r3: argc
  // r4: argv
  __ Call(EntryTrampoline(), RelocInfo::CODE_TARGET);

  // Unlink this frame from the handler chain.
  __ PopStackHandler();

  __ bind(&exit);  // r0 holds result
  // Check if the current stack frame is marked as the outermost JS frame.
  Label non_outermost_js_2;
  __ pop(r5);
  __ cmp(r5, Operand(StackFrame::OUTERMOST_JSENTRY_FRAME));
  __ b(ne, &non_outermost_js_2);
  __ mov(r6, Operand::Zero());
  __ mov(r5, Operand(ExternalReference(js_entry_sp)));
  __ str(r6, MemOperand(r5));
  __ bind(&non_outermost_js_2);

  // Restore the top frame descriptors from the stack.
  __ pop(r3);
  __ mov(scratch, Operand(ExternalReference::Create(
                      IsolateAddressId::kCEntryFPAddress, isolate())));
  __ str(r3, MemOperand(scratch));

  // Reset the stack to the callee saved registers.
  __ add(sp, sp, Operand(-EntryFrameConstants::kCallerFPOffset));

  // Restore callee-saved registers and return.
#ifdef DEBUG
  if (FLAG_debug_code) {
    __ mov(lr, Operand(pc));
  }
#endif

  // Restore callee-saved vfp registers.
  __ vldm(ia_w, sp, kFirstCalleeSavedDoubleReg, kLastCalleeSavedDoubleReg);

  __ ldm(ia_w, sp, kCalleeSaved | pc.bit());
}

<<<<<<< HEAD
static void CallStubInRecordCallTarget(MacroAssembler* masm, CodeStub* stub) {
  // r0 : number of arguments to the construct function
  // r1 : the function to call
  // r2 : feedback vector
  // r3 : slot in feedback vector (Smi)
  FrameAndConstantPoolScope scope(masm, StackFrame::INTERNAL);

  // Number-of-arguments register must be smi-tagged to call out.
  __ SmiTag(r0);
  __ Push(r3, r2, r1, r0);
  __ Push(cp);

  __ CallStub(stub);

  __ Pop(cp);
  __ Pop(r3, r2, r1, r0);
  __ SmiUntag(r0);
}


static void GenerateRecordCallTarget(MacroAssembler* masm) {
  // Cache the called function in a feedback vector slot.  Cache states
  // are uninitialized, monomorphic (indicated by a JSFunction), and
  // megamorphic.
  // r0 : number of arguments to the construct function
  // r1 : the function to call
  // r2 : feedback vector
  // r3 : slot in feedback vector (Smi)
  Label initialize, done, miss, megamorphic, not_array_function;

  DCHECK_EQ(*FeedbackVector::MegamorphicSentinel(masm->isolate()),
            masm->isolate()->heap()->megamorphic_symbol());
  DCHECK_EQ(*FeedbackVector::UninitializedSentinel(masm->isolate()),
            masm->isolate()->heap()->uninitialized_symbol());

  // Load the cache state into r5.
  __ add(r5, r2, Operand::PointerOffsetFromSmiKey(r3));
  __ ldr(r5, FieldMemOperand(r5, FixedArray::kHeaderSize));

  // A monomorphic cache hit or an already megamorphic state: invoke the
  // function without changing the state.
  // We don't know if r5 is a WeakCell or a Symbol, but it's harmless to read at
  // this position in a symbol (see static asserts in feedback-vector.h).
  Label check_allocation_site;
  Register feedback_map = r6;
  Register weak_value = r9;
  __ ldr(weak_value, FieldMemOperand(r5, WeakCell::kValueOffset));
  __ cmp(r1, weak_value);
  __ b(eq, &done);
  __ CompareRoot(r5, Heap::kmegamorphic_symbolRootIndex);
  __ b(eq, &done);
  __ ldr(feedback_map, FieldMemOperand(r5, HeapObject::kMapOffset));
  __ CompareRoot(feedback_map, Heap::kWeakCellMapRootIndex);
  __ b(ne, &check_allocation_site);

  // If the weak cell is cleared, we have a new chance to become monomorphic.
  __ JumpIfSmi(weak_value, &initialize);
  __ jmp(&megamorphic);

  __ bind(&check_allocation_site);
  // If we came here, we need to see if we are the array function.
  // If we didn't have a matching function, and we didn't find the megamorph
  // sentinel, then we have in the slot either some other function or an
  // AllocationSite.
  __ CompareRoot(feedback_map, Heap::kAllocationSiteMapRootIndex);
  __ b(ne, &miss);

  // Make sure the function is the Array() function
  __ LoadNativeContextSlot(Context::ARRAY_FUNCTION_INDEX, r5);
  __ cmp(r1, r5);
  __ b(ne, &megamorphic);
  __ jmp(&done);

  __ bind(&miss);

  // A monomorphic miss (i.e, here the cache is not uninitialized) goes
  // megamorphic.
  __ CompareRoot(r5, Heap::kuninitialized_symbolRootIndex);
  __ b(eq, &initialize);
  // MegamorphicSentinel is an immortal immovable object (undefined) so no
  // write-barrier is needed.
  __ bind(&megamorphic);
  __ add(r5, r2, Operand::PointerOffsetFromSmiKey(r3));
  __ LoadRoot(ip, Heap::kmegamorphic_symbolRootIndex);
  __ str(ip, FieldMemOperand(r5, FixedArray::kHeaderSize));
  __ jmp(&done);

  // An uninitialized cache is patched with the function
  __ bind(&initialize);

  // Make sure the function is the Array() function
  __ LoadNativeContextSlot(Context::ARRAY_FUNCTION_INDEX, r5);
  __ cmp(r1, r5);
  __ b(ne, &not_array_function);

  // The target function is the Array constructor,
  // Create an AllocationSite if we don't already have it, store it in the
  // slot.
  CreateAllocationSiteStub create_stub(masm->isolate());
  CallStubInRecordCallTarget(masm, &create_stub);
  __ b(&done);

  __ bind(&not_array_function);
  CreateWeakCellStub weak_cell_stub(masm->isolate());
  CallStubInRecordCallTarget(masm, &weak_cell_stub);

  __ bind(&done);

  // Increment the call count for all function calls.
  __ add(r5, r2, Operand::PointerOffsetFromSmiKey(r3));
  __ add(r5, r5, Operand(FixedArray::kHeaderSize + kPointerSize));
  __ ldr(r4, FieldMemOperand(r5, 0));
  __ add(r4, r4, Operand(Smi::FromInt(1)));
  __ str(r4, FieldMemOperand(r5, 0));
}

void CallConstructStub::Generate(MacroAssembler* masm) {
  // r0 : number of arguments
  // r1 : the function to call
  // r2 : feedback vector
  // r3 : slot in feedback vector (Smi, for RecordCallTarget)

  Label non_function;
  // Check that the function is not a smi.
  __ JumpIfSmi(r1, &non_function);
  // Check that the function is a JSFunction.
  __ CompareObjectType(r1, r5, r5, JS_FUNCTION_TYPE);
  __ b(ne, &non_function);

  GenerateRecordCallTarget(masm);

  __ add(r5, r2, Operand::PointerOffsetFromSmiKey(r3));
  Label feedback_register_initialized;
  // Put the AllocationSite from the feedback vector into r2, or undefined.
  __ ldr(r2, FieldMemOperand(r5, FixedArray::kHeaderSize));
  __ ldr(r5, FieldMemOperand(r2, AllocationSite::kMapOffset));
  __ CompareRoot(r5, Heap::kAllocationSiteMapRootIndex);
  __ b(eq, &feedback_register_initialized);
  __ LoadRoot(r2, Heap::kUndefinedValueRootIndex);
  __ bind(&feedback_register_initialized);

  __ AssertUndefinedOrAllocationSite(r2, r5);

  // Pass function as new target.
  __ mov(r3, r1);

  // Tail call to the function-specific construct stub (still in the caller
  // context at this point).
  __ ldr(r4, FieldMemOperand(r1, JSFunction::kSharedFunctionInfoOffset));
  __ ldr(r4, FieldMemOperand(r4, SharedFunctionInfo::kConstructStubOffset));
  __ add(pc, r4, Operand(Code::kHeaderSize - kHeapObjectTag));

  __ bind(&non_function);
  __ mov(r3, r1);
  __ Jump(isolate()->builtins()->Construct(), RelocInfo::CODE_TARGET);
}

// StringCharCodeAtGenerator
void StringCharCodeAtGenerator::GenerateFast(MacroAssembler* masm) {
  // If the receiver is a smi trigger the non-string case.
  if (check_mode_ == RECEIVER_IS_UNKNOWN) {
    __ JumpIfSmi(object_, receiver_not_string_);

    // Fetch the instance type of the receiver into result register.
    __ ldr(result_, FieldMemOperand(object_, HeapObject::kMapOffset));
    __ ldrb(result_, FieldMemOperand(result_, Map::kInstanceTypeOffset));
    // If the receiver is not a string trigger the non-string case.
    __ tst(result_, Operand(kIsNotStringMask));
    __ b(ne, receiver_not_string_);
  }

  // If the index is non-smi trigger the non-smi case.
  __ JumpIfNotSmi(index_, &index_not_smi_);
  __ bind(&got_smi_index_);

  // Check for index out of range.
  __ ldr(ip, FieldMemOperand(object_, String::kLengthOffset));
  __ cmp(ip, Operand(index_));
  __ b(ls, index_out_of_range_);

  __ SmiUntag(index_);

  StringCharLoadGenerator::Generate(masm,
                                    object_,
                                    index_,
                                    result_,
                                    &call_runtime_);

  __ SmiTag(result_);
  __ bind(&exit_);
}


void StringCharCodeAtGenerator::GenerateSlow(
    MacroAssembler* masm, EmbedMode embed_mode,
    const RuntimeCallHelper& call_helper) {
  __ Abort(kUnexpectedFallthroughToCharCodeAtSlowCase);

  // Index is not a smi.
  __ bind(&index_not_smi_);
  // If index is a heap number, try converting it to an integer.
  __ CheckMap(index_,
              result_,
              Heap::kHeapNumberMapRootIndex,
              index_not_number_,
              DONT_DO_SMI_CHECK);
  call_helper.BeforeCall(masm);
  if (embed_mode == PART_OF_IC_HANDLER) {
    __ Push(LoadWithVectorDescriptor::VectorRegister(),
            LoadWithVectorDescriptor::SlotRegister(), object_, index_);
  } else {
    // index_ is consumed by runtime conversion function.
    __ Push(object_, index_);
  }
  __ CallRuntime(Runtime::kNumberToSmi);
  // Save the conversion result before the pop instructions below
  // have a chance to overwrite it.
  __ Move(index_, r0);
  if (embed_mode == PART_OF_IC_HANDLER) {
    __ Pop(LoadWithVectorDescriptor::VectorRegister(),
           LoadWithVectorDescriptor::SlotRegister(), object_);
  } else {
    __ pop(object_);
  }
  // Reload the instance type.
  __ ldr(result_, FieldMemOperand(object_, HeapObject::kMapOffset));
  __ ldrb(result_, FieldMemOperand(result_, Map::kInstanceTypeOffset));
  call_helper.AfterCall(masm);
  // If index is still not a smi, it must be out of range.
  __ JumpIfNotSmi(index_, index_out_of_range_);
  // Otherwise, return to the fast path.
  __ jmp(&got_smi_index_);

  // Call runtime. We get here when the receiver is a string and the
  // index is a number, but the code of getting the actual character
  // is too complex (e.g., when the string needs to be flattened).
  __ bind(&call_runtime_);
  call_helper.BeforeCall(masm);
  __ SmiTag(index_);
  __ Push(object_, index_);
  __ CallRuntime(Runtime::kStringCharCodeAtRT);
  __ Move(result_, r0);
  call_helper.AfterCall(masm);
  __ jmp(&exit_);

  __ Abort(kUnexpectedFallthroughFromCharCodeAtSlowCase);
}

void StringHelper::GenerateFlatOneByteStringEquals(
    MacroAssembler* masm, Register left, Register right, Register scratch1,
    Register scratch2, Register scratch3) {
  Register length = scratch1;

  // Compare lengths.
  Label strings_not_equal, check_zero_length;
  __ ldr(length, FieldMemOperand(left, String::kLengthOffset));
  __ ldr(scratch2, FieldMemOperand(right, String::kLengthOffset));
  __ cmp(length, scratch2);
  __ b(eq, &check_zero_length);
  __ bind(&strings_not_equal);
  __ mov(r0, Operand(Smi::FromInt(NOT_EQUAL)));
  __ Ret();

  // Check if the length is zero.
  Label compare_chars;
  __ bind(&check_zero_length);
  STATIC_ASSERT(kSmiTag == 0);
  __ cmp(length, Operand::Zero());
  __ b(ne, &compare_chars);
  __ mov(r0, Operand(Smi::FromInt(EQUAL)));
  __ Ret();

  // Compare characters.
  __ bind(&compare_chars);
  GenerateOneByteCharsCompareLoop(masm, left, right, length, scratch2, scratch3,
                                  &strings_not_equal);

  // Characters are equal.
  __ mov(r0, Operand(Smi::FromInt(EQUAL)));
  __ Ret();
}


void StringHelper::GenerateCompareFlatOneByteStrings(
    MacroAssembler* masm, Register left, Register right, Register scratch1,
    Register scratch2, Register scratch3, Register scratch4) {
  Label result_not_equal, compare_lengths;
  // Find minimum length and length difference.
  __ ldr(scratch1, FieldMemOperand(left, String::kLengthOffset));
  __ ldr(scratch2, FieldMemOperand(right, String::kLengthOffset));
  __ sub(scratch3, scratch1, Operand(scratch2), SetCC);
  Register length_delta = scratch3;
  __ mov(scratch1, scratch2, LeaveCC, gt);
  Register min_length = scratch1;
  STATIC_ASSERT(kSmiTag == 0);
  __ cmp(min_length, Operand::Zero());
  __ b(eq, &compare_lengths);

  // Compare loop.
  GenerateOneByteCharsCompareLoop(masm, left, right, min_length, scratch2,
                                  scratch4, &result_not_equal);

  // Compare lengths - strings up to min-length are equal.
  __ bind(&compare_lengths);
  DCHECK(Smi::FromInt(EQUAL) == static_cast<Smi*>(0));
  // Use length_delta as result if it's zero.
  __ mov(r0, Operand(length_delta), SetCC);
  __ bind(&result_not_equal);
  // Conditionally update the result based either on length_delta or
  // the last comparion performed in the loop above.
  __ mov(r0, Operand(Smi::FromInt(GREATER)), LeaveCC, gt);
  __ mov(r0, Operand(Smi::FromInt(LESS)), LeaveCC, lt);
  __ Ret();
}


void StringHelper::GenerateOneByteCharsCompareLoop(
    MacroAssembler* masm, Register left, Register right, Register length,
    Register scratch1, Register scratch2, Label* chars_not_equal) {
  // Change index to run from -length to -1 by adding length to string
  // start. This means that loop ends when index reaches zero, which
  // doesn't need an additional compare.
  __ SmiUntag(length);
  __ add(scratch1, length,
         Operand(SeqOneByteString::kHeaderSize - kHeapObjectTag));
  __ add(left, left, Operand(scratch1));
  __ add(right, right, Operand(scratch1));
  __ rsb(length, length, Operand::Zero());
  Register index = length;  // index = -length;

  // Compare loop.
  Label loop;
  __ bind(&loop);
  __ ldrb(scratch1, MemOperand(left, index));
  __ ldrb(scratch2, MemOperand(right, index));
  __ cmp(scratch1, scratch2);
  __ b(ne, chars_not_equal);
  __ add(index, index, Operand(1), SetCC);
  __ b(ne, &loop);
}


void BinaryOpICWithAllocationSiteStub::Generate(MacroAssembler* masm) {
  // ----------- S t a t e -------------
  //  -- r1    : left
  //  -- r0    : right
  //  -- lr    : return address
  // -----------------------------------

  // Load r2 with the allocation site.  We stick an undefined dummy value here
  // and replace it with the real allocation site later when we instantiate this
  // stub in BinaryOpICWithAllocationSiteStub::GetCodeCopyFromTemplate().
  __ Move(r2, isolate()->factory()->undefined_value());

  // Make sure that we actually patched the allocation site.
  if (FLAG_debug_code) {
    __ tst(r2, Operand(kSmiTagMask));
    __ Assert(ne, kExpectedAllocationSite);
    __ push(r2);
    __ ldr(r2, FieldMemOperand(r2, HeapObject::kMapOffset));
    __ LoadRoot(ip, Heap::kAllocationSiteMapRootIndex);
    __ cmp(r2, ip);
    __ pop(r2);
    __ Assert(eq, kExpectedAllocationSite);
  }

  // Tail call into the stub that handles binary operations with allocation
  // sites.
  BinaryOpWithAllocationSiteStub stub(isolate(), state());
  __ TailCallStub(&stub);
}


void CompareICStub::GenerateBooleans(MacroAssembler* masm) {
  DCHECK_EQ(CompareICState::BOOLEAN, state());
  Label miss;

  __ CheckMap(r1, r2, Heap::kBooleanMapRootIndex, &miss, DO_SMI_CHECK);
  __ CheckMap(r0, r3, Heap::kBooleanMapRootIndex, &miss, DO_SMI_CHECK);
  if (!Token::IsEqualityOp(op())) {
    __ ldr(r1, FieldMemOperand(r1, Oddball::kToNumberOffset));
    __ AssertSmi(r1);
    __ ldr(r0, FieldMemOperand(r0, Oddball::kToNumberOffset));
    __ AssertSmi(r0);
  }
  __ sub(r0, r1, r0);
  __ Ret();

  __ bind(&miss);
  GenerateMiss(masm);
}


void CompareICStub::GenerateSmis(MacroAssembler* masm) {
  DCHECK(state() == CompareICState::SMI);
  Label miss;
  __ orr(r2, r1, r0);
  __ JumpIfNotSmi(r2, &miss);

  if (GetCondition() == eq) {
    // For equality we do not care about the sign of the result.
    __ sub(r0, r0, r1, SetCC);
  } else {
    // Untag before subtracting to avoid handling overflow.
    __ SmiUntag(r1);
    __ sub(r0, r1, Operand::SmiUntag(r0));
  }
  __ Ret();

  __ bind(&miss);
  GenerateMiss(masm);
}


void CompareICStub::GenerateNumbers(MacroAssembler* masm) {
  DCHECK(state() == CompareICState::NUMBER);

  Label generic_stub;
  Label unordered, maybe_undefined1, maybe_undefined2;
  Label miss;

  if (left() == CompareICState::SMI) {
    __ JumpIfNotSmi(r1, &miss);
  }
  if (right() == CompareICState::SMI) {
    __ JumpIfNotSmi(r0, &miss);
  }

  // Inlining the double comparison and falling back to the general compare
  // stub if NaN is involved.
  // Load left and right operand.
  Label done, left, left_smi, right_smi;
  __ JumpIfSmi(r0, &right_smi);
  __ CheckMap(r0, r2, Heap::kHeapNumberMapRootIndex, &maybe_undefined1,
              DONT_DO_SMI_CHECK);
  __ sub(r2, r0, Operand(kHeapObjectTag));
  __ vldr(d1, r2, HeapNumber::kValueOffset);
  __ b(&left);
  __ bind(&right_smi);
  __ SmiToDouble(d1, r0);

  __ bind(&left);
  __ JumpIfSmi(r1, &left_smi);
  __ CheckMap(r1, r2, Heap::kHeapNumberMapRootIndex, &maybe_undefined2,
              DONT_DO_SMI_CHECK);
  __ sub(r2, r1, Operand(kHeapObjectTag));
  __ vldr(d0, r2, HeapNumber::kValueOffset);
  __ b(&done);
  __ bind(&left_smi);
  __ SmiToDouble(d0, r1);

  __ bind(&done);
  // Compare operands.
  __ VFPCompareAndSetFlags(d0, d1);

  // Don't base result on status bits when a NaN is involved.
  __ b(vs, &unordered);

  // Return a result of -1, 0, or 1, based on status bits.
  __ mov(r0, Operand(EQUAL), LeaveCC, eq);
  __ mov(r0, Operand(LESS), LeaveCC, lt);
  __ mov(r0, Operand(GREATER), LeaveCC, gt);
  __ Ret();

  __ bind(&unordered);
  __ bind(&generic_stub);
  CompareICStub stub(isolate(), op(), CompareICState::GENERIC,
                     CompareICState::GENERIC, CompareICState::GENERIC);
  __ Jump(stub.GetCode(), RelocInfo::CODE_TARGET);

  __ bind(&maybe_undefined1);
  if (Token::IsOrderedRelationalCompareOp(op())) {
    __ CompareRoot(r0, Heap::kUndefinedValueRootIndex);
    __ b(ne, &miss);
    __ JumpIfSmi(r1, &unordered);
    __ CompareObjectType(r1, r2, r2, HEAP_NUMBER_TYPE);
    __ b(ne, &maybe_undefined2);
    __ jmp(&unordered);
  }

  __ bind(&maybe_undefined2);
  if (Token::IsOrderedRelationalCompareOp(op())) {
    __ CompareRoot(r1, Heap::kUndefinedValueRootIndex);
    __ b(eq, &unordered);
  }

  __ bind(&miss);
  GenerateMiss(masm);
}


void CompareICStub::GenerateInternalizedStrings(MacroAssembler* masm) {
  DCHECK(state() == CompareICState::INTERNALIZED_STRING);
  Label miss;

  // Registers containing left and right operands respectively.
  Register left = r1;
  Register right = r0;
  Register tmp1 = r2;
  Register tmp2 = r3;

  // Check that both operands are heap objects.
  __ JumpIfEitherSmi(left, right, &miss);

  // Check that both operands are internalized strings.
  __ ldr(tmp1, FieldMemOperand(left, HeapObject::kMapOffset));
  __ ldr(tmp2, FieldMemOperand(right, HeapObject::kMapOffset));
  __ ldrb(tmp1, FieldMemOperand(tmp1, Map::kInstanceTypeOffset));
  __ ldrb(tmp2, FieldMemOperand(tmp2, Map::kInstanceTypeOffset));
  STATIC_ASSERT(kInternalizedTag == 0 && kStringTag == 0);
  __ orr(tmp1, tmp1, Operand(tmp2));
  __ tst(tmp1, Operand(kIsNotStringMask | kIsNotInternalizedMask));
  __ b(ne, &miss);

  // Internalized strings are compared by identity.
  __ cmp(left, right);
  // Make sure r0 is non-zero. At this point input operands are
  // guaranteed to be non-zero.
  DCHECK(right.is(r0));
  STATIC_ASSERT(EQUAL == 0);
  STATIC_ASSERT(kSmiTag == 0);
  __ mov(r0, Operand(Smi::FromInt(EQUAL)), LeaveCC, eq);
  __ Ret();

  __ bind(&miss);
  GenerateMiss(masm);
}


void CompareICStub::GenerateUniqueNames(MacroAssembler* masm) {
  DCHECK(state() == CompareICState::UNIQUE_NAME);
  DCHECK(GetCondition() == eq);
  Label miss;

  // Registers containing left and right operands respectively.
  Register left = r1;
  Register right = r0;
  Register tmp1 = r2;
  Register tmp2 = r3;

  // Check that both operands are heap objects.
  __ JumpIfEitherSmi(left, right, &miss);

  // Check that both operands are unique names. This leaves the instance
  // types loaded in tmp1 and tmp2.
  __ ldr(tmp1, FieldMemOperand(left, HeapObject::kMapOffset));
  __ ldr(tmp2, FieldMemOperand(right, HeapObject::kMapOffset));
  __ ldrb(tmp1, FieldMemOperand(tmp1, Map::kInstanceTypeOffset));
  __ ldrb(tmp2, FieldMemOperand(tmp2, Map::kInstanceTypeOffset));

  __ JumpIfNotUniqueNameInstanceType(tmp1, &miss);
  __ JumpIfNotUniqueNameInstanceType(tmp2, &miss);

  // Unique names are compared by identity.
  __ cmp(left, right);
  // Make sure r0 is non-zero. At this point input operands are
  // guaranteed to be non-zero.
  DCHECK(right.is(r0));
  STATIC_ASSERT(EQUAL == 0);
  STATIC_ASSERT(kSmiTag == 0);
  __ mov(r0, Operand(Smi::FromInt(EQUAL)), LeaveCC, eq);
  __ Ret();

  __ bind(&miss);
  GenerateMiss(masm);
}


void CompareICStub::GenerateStrings(MacroAssembler* masm) {
  DCHECK(state() == CompareICState::STRING);
  Label miss;

  bool equality = Token::IsEqualityOp(op());

  // Registers containing left and right operands respectively.
  Register left = r1;
  Register right = r0;
  Register tmp1 = r2;
  Register tmp2 = r3;
  Register tmp3 = r4;
  Register tmp4 = r5;

  // Check that both operands are heap objects.
  __ JumpIfEitherSmi(left, right, &miss);

  // Check that both operands are strings. This leaves the instance
  // types loaded in tmp1 and tmp2.
  __ ldr(tmp1, FieldMemOperand(left, HeapObject::kMapOffset));
  __ ldr(tmp2, FieldMemOperand(right, HeapObject::kMapOffset));
  __ ldrb(tmp1, FieldMemOperand(tmp1, Map::kInstanceTypeOffset));
  __ ldrb(tmp2, FieldMemOperand(tmp2, Map::kInstanceTypeOffset));
  STATIC_ASSERT(kNotStringTag != 0);
  __ orr(tmp3, tmp1, tmp2);
  __ tst(tmp3, Operand(kIsNotStringMask));
  __ b(ne, &miss);

  // Fast check for identical strings.
  __ cmp(left, right);
  STATIC_ASSERT(EQUAL == 0);
  STATIC_ASSERT(kSmiTag == 0);
  __ mov(r0, Operand(Smi::FromInt(EQUAL)), LeaveCC, eq);
  __ Ret(eq);

  // Handle not identical strings.

  // Check that both strings are internalized strings. If they are, we're done
  // because we already know they are not identical. We know they are both
  // strings.
  if (equality) {
    DCHECK(GetCondition() == eq);
    STATIC_ASSERT(kInternalizedTag == 0);
    __ orr(tmp3, tmp1, Operand(tmp2));
    __ tst(tmp3, Operand(kIsNotInternalizedMask));
    // Make sure r0 is non-zero. At this point input operands are
    // guaranteed to be non-zero.
    DCHECK(right.is(r0));
    __ Ret(eq);
  }

  // Check that both strings are sequential one-byte.
  Label runtime;
  __ JumpIfBothInstanceTypesAreNotSequentialOneByte(tmp1, tmp2, tmp3, tmp4,
                                                    &runtime);

  // Compare flat one-byte strings. Returns when done.
  if (equality) {
    StringHelper::GenerateFlatOneByteStringEquals(masm, left, right, tmp1, tmp2,
                                                  tmp3);
  } else {
    StringHelper::GenerateCompareFlatOneByteStrings(masm, left, right, tmp1,
                                                    tmp2, tmp3, tmp4);
  }

  // Handle more complex cases in runtime.
  __ bind(&runtime);
  if (equality) {
    {
      FrameAndConstantPoolScope scope(masm, StackFrame::INTERNAL);
      __ Push(left, right);
      __ CallRuntime(Runtime::kStringEqual);
    }
    __ LoadRoot(r1, Heap::kTrueValueRootIndex);
    __ sub(r0, r0, r1);
    __ Ret();
  } else {
    __ Push(left, right);
    __ TailCallRuntime(Runtime::kStringCompare);
  }

  __ bind(&miss);
  GenerateMiss(masm);
}


void CompareICStub::GenerateReceivers(MacroAssembler* masm) {
  DCHECK_EQ(CompareICState::RECEIVER, state());
  Label miss;
  __ and_(r2, r1, Operand(r0));
  __ JumpIfSmi(r2, &miss);

  STATIC_ASSERT(LAST_TYPE == LAST_JS_RECEIVER_TYPE);
  __ CompareObjectType(r0, r2, r2, FIRST_JS_RECEIVER_TYPE);
  __ b(lt, &miss);
  __ CompareObjectType(r1, r2, r2, FIRST_JS_RECEIVER_TYPE);
  __ b(lt, &miss);

  DCHECK(GetCondition() == eq);
  __ sub(r0, r0, Operand(r1));
  __ Ret();

  __ bind(&miss);
  GenerateMiss(masm);
}


void CompareICStub::GenerateKnownReceivers(MacroAssembler* masm) {
  Label miss;
  Handle<WeakCell> cell = Map::WeakCellForMap(known_map_);
  __ and_(r2, r1, Operand(r0));
  __ JumpIfSmi(r2, &miss);
  __ GetWeakValue(r4, cell);
  __ ldr(r2, FieldMemOperand(r0, HeapObject::kMapOffset));
  __ ldr(r3, FieldMemOperand(r1, HeapObject::kMapOffset));
  __ cmp(r2, r4);
  __ b(ne, &miss);
  __ cmp(r3, r4);
  __ b(ne, &miss);

  if (Token::IsEqualityOp(op())) {
    __ sub(r0, r0, Operand(r1));
    __ Ret();
  } else {
    if (op() == Token::LT || op() == Token::LTE) {
      __ mov(r2, Operand(Smi::FromInt(GREATER)));
    } else {
      __ mov(r2, Operand(Smi::FromInt(LESS)));
    }
    __ Push(r1, r0, r2);
    __ TailCallRuntime(Runtime::kCompare);
  }

  __ bind(&miss);
  GenerateMiss(masm);
}


void CompareICStub::GenerateMiss(MacroAssembler* masm) {
  {
    // Call the runtime system in a fresh internal frame.
    FrameAndConstantPoolScope scope(masm, StackFrame::INTERNAL);
    __ Push(r1, r0);
    __ Push(lr, r1, r0);
    __ mov(ip, Operand(Smi::FromInt(op())));
    __ push(ip);
    __ CallRuntime(Runtime::kCompareIC_Miss);
    // Compute the entry point of the rewritten stub.
    __ add(r2, r0, Operand(Code::kHeaderSize - kHeapObjectTag));
    // Restore registers.
    __ pop(lr);
    __ Pop(r1, r0);
  }

  __ Jump(r2);
}


=======
>>>>>>> 84bd6f3c
void DirectCEntryStub::Generate(MacroAssembler* masm) {
  // Place the return address on the stack, making the call
  // GC safe. The RegExp backend also relies on this.
  __ str(lr, MemOperand(sp, 0));
  __ blx(ip);  // Call the C++ function.
  __ ldr(pc, MemOperand(sp, 0));
}


void DirectCEntryStub::GenerateCall(MacroAssembler* masm,
                                    Register target) {
  intptr_t code =
      reinterpret_cast<intptr_t>(GetCode().location());
  __ Move(ip, target);
  __ mov(lr, Operand(code, RelocInfo::CODE_TARGET));
  __ blx(lr);  // Call the stub.
}


void ProfileEntryHookStub::MaybeCallEntryHookDelayed(TurboAssembler* tasm,
                                                     Zone* zone) {
  if (tasm->isolate()->function_entry_hook() != nullptr) {
    tasm->MaybeCheckConstPool();
    PredictableCodeSizeScope predictable(
        tasm, tasm->CallStubSize() + 2 * Assembler::kInstrSize);
    tasm->push(lr);
    tasm->CallStubDelayed(new (zone) ProfileEntryHookStub(nullptr));
    tasm->pop(lr);
  }
<<<<<<< HEAD

  const int spill_mask =
      (lr.bit() | r6.bit() | r5.bit() | r4.bit() | r3.bit() |
       r2.bit() | r1.bit() | r0.bit());

  __ stm(db_w, sp, spill_mask);
  __ ldr(r0, FieldMemOperand(receiver, JSObject::kPropertiesOffset));
  __ mov(r1, Operand(Handle<Name>(name)));
  NameDictionaryLookupStub stub(masm->isolate(), NEGATIVE_LOOKUP);
  __ CallStub(&stub);
  __ cmp(r0, Operand::Zero());
  __ ldm(ia_w, sp, spill_mask);

  __ b(eq, done);
  __ b(ne, miss);
}

void NameDictionaryLookupStub::Generate(MacroAssembler* masm) {
  // This stub overrides SometimesSetsUpAFrame() to return false.  That means
  // we cannot call anything that could cause a GC from this stub.
  // Registers:
  //  result: NameDictionary to probe
  //  r1: key
  //  dictionary: NameDictionary to probe.
  //  index: will hold an index of entry if lookup is successful.
  //         might alias with result_.
  // Returns:
  //  result_ is zero if lookup failed, non zero otherwise.

  Register result = r0;
  Register dictionary = r0;
  Register key = r1;
  Register index = r2;
  Register mask = r3;
  Register hash = r4;
  Register undefined = r5;
  Register entry_key = r6;

  Label in_dictionary, maybe_in_dictionary, not_in_dictionary;

  __ ldr(mask, FieldMemOperand(dictionary, kCapacityOffset));
  __ SmiUntag(mask);
  __ sub(mask, mask, Operand(1));

  __ ldr(hash, FieldMemOperand(key, Name::kHashFieldOffset));

  __ LoadRoot(undefined, Heap::kUndefinedValueRootIndex);

  for (int i = kInlinedProbes; i < kTotalProbes; i++) {
    // Compute the masked index: (hash + i + i * i) & mask.
    // Capacity is smi 2^n.
    if (i > 0) {
      // Add the probe offset (i + i * i) left shifted to avoid right shifting
      // the hash in a separate instruction. The value hash + i + i * i is right
      // shifted in the following and instruction.
      DCHECK(NameDictionary::GetProbeOffset(i) <
             1 << (32 - Name::kHashFieldOffset));
      __ add(index, hash, Operand(
          NameDictionary::GetProbeOffset(i) << Name::kHashShift));
    } else {
      __ mov(index, Operand(hash));
    }
    __ and_(index, mask, Operand(index, LSR, Name::kHashShift));

    // Scale the index by multiplying by the entry size.
    STATIC_ASSERT(NameDictionary::kEntrySize == 3);
    __ add(index, index, Operand(index, LSL, 1));  // index *= 3.

    STATIC_ASSERT(kSmiTagSize == 1);
    __ add(index, dictionary, Operand(index, LSL, 2));
    __ ldr(entry_key, FieldMemOperand(index, kElementsStartOffset));

    // Having undefined at this place means the name is not contained.
    __ cmp(entry_key, Operand(undefined));
    __ b(eq, &not_in_dictionary);

    // Stop if found the property.
    __ cmp(entry_key, Operand(key));
    __ b(eq, &in_dictionary);

    if (i != kTotalProbes - 1 && mode() == NEGATIVE_LOOKUP) {
      // Check if the entry name is not a unique name.
      __ ldr(entry_key, FieldMemOperand(entry_key, HeapObject::kMapOffset));
      __ ldrb(entry_key,
              FieldMemOperand(entry_key, Map::kInstanceTypeOffset));
      __ JumpIfNotUniqueNameInstanceType(entry_key, &maybe_in_dictionary);
    }
  }

  __ bind(&maybe_in_dictionary);
  // If we are doing negative lookup then probing failure should be
  // treated as a lookup success. For positive lookup probing failure
  // should be treated as lookup failure.
  if (mode() == POSITIVE_LOOKUP) {
    __ mov(result, Operand::Zero());
    __ Ret();
  }

  __ bind(&in_dictionary);
  __ mov(result, Operand(1));
  __ Ret();

  __ bind(&not_in_dictionary);
  __ mov(result, Operand::Zero());
  __ Ret();
}


void StoreBufferOverflowStub::GenerateFixedRegStubsAheadOfTime(
    Isolate* isolate) {
  StoreBufferOverflowStub stub1(isolate, kDontSaveFPRegs);
  stub1.GetCode();
  // Hydrogen code stubs need stub2 at snapshot time.
  StoreBufferOverflowStub stub2(isolate, kSaveFPRegs);
  stub2.GetCode();
}


// Takes the input in 3 registers: address_ value_ and object_.  A pointer to
// the value has just been written into the object, now this stub makes sure
// we keep the GC informed.  The word in the object where the value has been
// written is in the address register.
void RecordWriteStub::Generate(MacroAssembler* masm) {
  Label skip_to_incremental_noncompacting;
  Label skip_to_incremental_compacting;

  // The first two instructions are generated with labels so as to get the
  // offset fixed up correctly by the bind(Label*) call.  We patch it back and
  // forth between a compare instructions (a nop in this position) and the
  // real branch when we start and stop incremental heap marking.
  // See RecordWriteStub::Patch for details.
  {
    // Block literal pool emission, as the position of these two instructions
    // is assumed by the patching code.
    Assembler::BlockConstPoolScope block_const_pool(masm);
    __ b(&skip_to_incremental_noncompacting);
    __ b(&skip_to_incremental_compacting);
  }

  if (remembered_set_action() == EMIT_REMEMBERED_SET) {
    __ RememberedSetHelper(object(), address(), value(), save_fp_regs_mode(),
                           MacroAssembler::kReturnAtEnd);
  }
  __ Ret();

  __ bind(&skip_to_incremental_noncompacting);
  GenerateIncremental(masm, INCREMENTAL);

  __ bind(&skip_to_incremental_compacting);
  GenerateIncremental(masm, INCREMENTAL_COMPACTION);

  // Initial mode of the stub is expected to be STORE_BUFFER_ONLY.
  // Will be checked in IncrementalMarking::ActivateGeneratedStub.
  DCHECK(Assembler::GetBranchOffset(masm->instr_at(0)) < (1 << 12));
  DCHECK(Assembler::GetBranchOffset(masm->instr_at(4)) < (1 << 12));
  PatchBranchIntoNop(masm, 0);
  PatchBranchIntoNop(masm, Assembler::kInstrSize);
}


void RecordWriteStub::GenerateIncremental(MacroAssembler* masm, Mode mode) {
  regs_.Save(masm);

  if (remembered_set_action() == EMIT_REMEMBERED_SET) {
    Label dont_need_remembered_set;

    __ ldr(regs_.scratch0(), MemOperand(regs_.address(), 0));
    __ JumpIfNotInNewSpace(regs_.scratch0(),  // Value.
                           regs_.scratch0(),
                           &dont_need_remembered_set);

    __ JumpIfInNewSpace(regs_.object(), regs_.scratch0(),
                        &dont_need_remembered_set);

    // First notify the incremental marker if necessary, then update the
    // remembered set.
    CheckNeedsToInformIncrementalMarker(
        masm, kUpdateRememberedSetOnNoNeedToInformIncrementalMarker, mode);
    InformIncrementalMarker(masm);
    regs_.Restore(masm);
    __ RememberedSetHelper(object(), address(), value(), save_fp_regs_mode(),
                           MacroAssembler::kReturnAtEnd);

    __ bind(&dont_need_remembered_set);
  }

  CheckNeedsToInformIncrementalMarker(
      masm, kReturnOnNoNeedToInformIncrementalMarker, mode);
  InformIncrementalMarker(masm);
  regs_.Restore(masm);
  __ Ret();
}


void RecordWriteStub::InformIncrementalMarker(MacroAssembler* masm) {
  regs_.SaveCallerSaveRegisters(masm, save_fp_regs_mode());
  int argument_count = 3;
  __ PrepareCallCFunction(argument_count, regs_.scratch0());
  Register address =
      r0.is(regs_.address()) ? regs_.scratch0() : regs_.address();
  DCHECK(!address.is(regs_.object()));
  DCHECK(!address.is(r0));
  __ Move(address, regs_.address());
  __ Move(r0, regs_.object());
  __ Move(r1, address);
  __ mov(r2, Operand(ExternalReference::isolate_address(isolate())));

  AllowExternalCallThatCantCauseGC scope(masm);
  __ CallCFunction(
      ExternalReference::incremental_marking_record_write_function(isolate()),
      argument_count);
  regs_.RestoreCallerSaveRegisters(masm, save_fp_regs_mode());
}

void RecordWriteStub::Activate(Code* code) {
  code->GetHeap()->incremental_marking()->ActivateGeneratedStub(code);
}

void RecordWriteStub::CheckNeedsToInformIncrementalMarker(
    MacroAssembler* masm,
    OnNoNeedToInformIncrementalMarker on_no_need,
    Mode mode) {
  Label on_black;
  Label need_incremental;
  Label need_incremental_pop_scratch;

  // Let's look at the color of the object:  If it is not black we don't have
  // to inform the incremental marker.
  __ JumpIfBlack(regs_.object(), regs_.scratch0(), regs_.scratch1(), &on_black);

  regs_.Restore(masm);
  if (on_no_need == kUpdateRememberedSetOnNoNeedToInformIncrementalMarker) {
    __ RememberedSetHelper(object(), address(), value(), save_fp_regs_mode(),
                           MacroAssembler::kReturnAtEnd);
  } else {
    __ Ret();
  }

  __ bind(&on_black);

  // Get the value from the slot.
  __ ldr(regs_.scratch0(), MemOperand(regs_.address(), 0));

  if (mode == INCREMENTAL_COMPACTION) {
    Label ensure_not_white;

    __ CheckPageFlag(regs_.scratch0(),  // Contains value.
                     regs_.scratch1(),  // Scratch.
                     MemoryChunk::kEvacuationCandidateMask,
                     eq,
                     &ensure_not_white);

    __ CheckPageFlag(regs_.object(),
                     regs_.scratch1(),  // Scratch.
                     MemoryChunk::kSkipEvacuationSlotsRecordingMask,
                     eq,
                     &need_incremental);

    __ bind(&ensure_not_white);
  }

  // We need extra registers for this, so we push the object and the address
  // register temporarily.
  __ Push(regs_.object(), regs_.address());
  __ JumpIfWhite(regs_.scratch0(),  // The value.
                 regs_.scratch1(),  // Scratch.
                 regs_.object(),    // Scratch.
                 regs_.address(),   // Scratch.
                 &need_incremental_pop_scratch);
  __ Pop(regs_.object(), regs_.address());

  regs_.Restore(masm);
  if (on_no_need == kUpdateRememberedSetOnNoNeedToInformIncrementalMarker) {
    __ RememberedSetHelper(object(), address(), value(), save_fp_regs_mode(),
                           MacroAssembler::kReturnAtEnd);
  } else {
    __ Ret();
  }

  __ bind(&need_incremental_pop_scratch);
  __ Pop(regs_.object(), regs_.address());

  __ bind(&need_incremental);

  // Fall through when we need to inform the incremental marker.
}


void StubFailureTrampolineStub::Generate(MacroAssembler* masm) {
  CEntryStub ces(isolate(), 1, kSaveFPRegs);
  __ Call(ces.GetCode(), RelocInfo::CODE_TARGET);
  int parameter_count_offset =
      StubFailureTrampolineFrameConstants::kArgumentsLengthOffset;
  __ ldr(r1, MemOperand(fp, parameter_count_offset));
  if (function_mode() == JS_FUNCTION_STUB_MODE) {
    __ add(r1, r1, Operand(1));
  }
  masm->LeaveFrame(StackFrame::STUB_FAILURE_TRAMPOLINE);
  __ mov(r1, Operand(r1, LSL, kPointerSizeLog2));
  __ add(sp, sp, r1);
  __ Ret();
=======
>>>>>>> 84bd6f3c
}

void ProfileEntryHookStub::MaybeCallEntryHook(MacroAssembler* masm) {
  if (masm->isolate()->function_entry_hook() != nullptr) {
    ProfileEntryHookStub stub(masm->isolate());
    masm->MaybeCheckConstPool();
    PredictableCodeSizeScope predictable(
        masm, masm->CallStubSize() + 2 * Assembler::kInstrSize);
    __ push(lr);
    __ CallStub(&stub);
    __ pop(lr);
  }
}


void ProfileEntryHookStub::Generate(MacroAssembler* masm) {
  // The entry hook is a "push lr" instruction, followed by a call.
  const int32_t kReturnAddressDistanceFromFunctionStart =
      3 * Assembler::kInstrSize;

  // This should contain all kCallerSaved registers.
  const RegList kSavedRegs =
      1 <<  0 |  // r0
      1 <<  1 |  // r1
      1 <<  2 |  // r2
      1 <<  3 |  // r3
      1 <<  5 |  // r5
      1 <<  9;   // r9
  // We also save lr, so the count here is one higher than the mask indicates.
  const int32_t kNumSavedRegs = 7;

  DCHECK_EQ(kCallerSaved & kSavedRegs, kCallerSaved);

  // Save all caller-save registers as this may be called from anywhere.
  __ stm(db_w, sp, kSavedRegs | lr.bit());

  // Compute the function's address for the first argument.
  __ sub(r0, lr, Operand(kReturnAddressDistanceFromFunctionStart));

  // The caller's return address is above the saved temporaries.
  // Grab that for the second argument to the hook.
  __ add(r1, sp, Operand(kNumSavedRegs * kPointerSize));

  // Align the stack if necessary.
  int frame_alignment = masm->ActivationFrameAlignment();
  if (frame_alignment > kPointerSize) {
    __ mov(r5, sp);
    DCHECK(base::bits::IsPowerOfTwo(frame_alignment));
    __ and_(sp, sp, Operand(-frame_alignment));
  }

  {
    UseScratchRegisterScope temps(masm);
    Register scratch = temps.Acquire();

#if V8_HOST_ARCH_ARM
    int32_t entry_hook =
        reinterpret_cast<int32_t>(isolate()->function_entry_hook());
    __ mov(scratch, Operand(entry_hook));
#else
    // Under the simulator we need to indirect the entry hook through a
    // trampoline function at a known address.
    // It additionally takes an isolate as a third parameter
    __ mov(r2, Operand(ExternalReference::isolate_address(isolate())));

    ApiFunction dispatcher(FUNCTION_ADDR(EntryHookTrampoline));
    __ mov(scratch, Operand(ExternalReference::Create(
                        &dispatcher, ExternalReference::BUILTIN_CALL)));
#endif
    __ Call(scratch);
  }

  // Restore the stack pointer if needed.
  if (frame_alignment > kPointerSize) {
    __ mov(sp, r5);
  }

  // Also pop pc to get Ret(0).
  __ ldm(ia_w, sp, kSavedRegs | pc.bit());
}


template<class T>
static void CreateArrayDispatch(MacroAssembler* masm,
                                AllocationSiteOverrideMode mode) {
  if (mode == DISABLE_ALLOCATION_SITES) {
    T stub(masm->isolate(), GetInitialFastElementsKind(), mode);
    __ TailCallStub(&stub);
  } else if (mode == DONT_OVERRIDE) {
    int last_index =
        GetSequenceIndexFromFastElementsKind(TERMINAL_FAST_ELEMENTS_KIND);
    for (int i = 0; i <= last_index; ++i) {
      ElementsKind kind = GetFastElementsKindFromSequenceIndex(i);
      __ cmp(r3, Operand(kind));
      T stub(masm->isolate(), kind);
      __ TailCallStub(&stub, eq);
    }

    // If we reached this point there is a problem.
    __ Abort(AbortReason::kUnexpectedElementsKindInArrayConstructor);
  } else {
    UNREACHABLE();
  }
}


static void CreateArrayDispatchOneArgument(MacroAssembler* masm,
                                           AllocationSiteOverrideMode mode) {
  // r2 - allocation site (if mode != DISABLE_ALLOCATION_SITES)
  // r3 - kind (if mode != DISABLE_ALLOCATION_SITES)
  // r0 - number of arguments
  // r1 - constructor?
  // sp[0] - last argument
  STATIC_ASSERT(PACKED_SMI_ELEMENTS == 0);
  STATIC_ASSERT(HOLEY_SMI_ELEMENTS == 1);
  STATIC_ASSERT(PACKED_ELEMENTS == 2);
  STATIC_ASSERT(HOLEY_ELEMENTS == 3);
  STATIC_ASSERT(PACKED_DOUBLE_ELEMENTS == 4);
  STATIC_ASSERT(HOLEY_DOUBLE_ELEMENTS == 5);

  if (mode == DISABLE_ALLOCATION_SITES) {
    ElementsKind initial = GetInitialFastElementsKind();
    ElementsKind holey_initial = GetHoleyElementsKind(initial);

    ArraySingleArgumentConstructorStub stub_holey(masm->isolate(),
                                                  holey_initial,
                                                  DISABLE_ALLOCATION_SITES);
    __ TailCallStub(&stub_holey);
  } else if (mode == DONT_OVERRIDE) {
    // is the low bit set? If so, we are holey and that is good.
    Label normal_sequence;
    __ tst(r3, Operand(1));
    __ b(ne, &normal_sequence);

    // We are going to create a holey array, but our kind is non-holey.
    // Fix kind and retry (only if we have an allocation site in the slot).
    __ add(r3, r3, Operand(1));

    if (FLAG_debug_code) {
      __ ldr(r5, FieldMemOperand(r2, 0));
      __ CompareRoot(r5, Heap::kAllocationSiteMapRootIndex);
      __ Assert(eq, AbortReason::kExpectedAllocationSite);
    }

    // Save the resulting elements kind in type info. We can't just store r3
    // in the AllocationSite::transition_info field because elements kind is
    // restricted to a portion of the field...upper bits need to be left alone.
    STATIC_ASSERT(AllocationSite::ElementsKindBits::kShift == 0);
    __ ldr(r4, FieldMemOperand(
                   r2, AllocationSite::kTransitionInfoOrBoilerplateOffset));
    __ add(r4, r4, Operand(Smi::FromInt(kFastElementsKindPackedToHoley)));
    __ str(r4, FieldMemOperand(
                   r2, AllocationSite::kTransitionInfoOrBoilerplateOffset));

    __ bind(&normal_sequence);
    int last_index =
        GetSequenceIndexFromFastElementsKind(TERMINAL_FAST_ELEMENTS_KIND);
    for (int i = 0; i <= last_index; ++i) {
      ElementsKind kind = GetFastElementsKindFromSequenceIndex(i);
      __ cmp(r3, Operand(kind));
      ArraySingleArgumentConstructorStub stub(masm->isolate(), kind);
      __ TailCallStub(&stub, eq);
    }

    // If we reached this point there is a problem.
    __ Abort(AbortReason::kUnexpectedElementsKindInArrayConstructor);
  } else {
    UNREACHABLE();
  }
}


template<class T>
static void ArrayConstructorStubAheadOfTimeHelper(Isolate* isolate) {
  int to_index =
      GetSequenceIndexFromFastElementsKind(TERMINAL_FAST_ELEMENTS_KIND);
  for (int i = 0; i <= to_index; ++i) {
    ElementsKind kind = GetFastElementsKindFromSequenceIndex(i);
    T stub(isolate, kind);
    stub.GetCode();
    if (AllocationSite::ShouldTrack(kind)) {
      T stub1(isolate, kind, DISABLE_ALLOCATION_SITES);
      stub1.GetCode();
    }
  }
}

void CommonArrayConstructorStub::GenerateStubsAheadOfTime(Isolate* isolate) {
  ArrayConstructorStubAheadOfTimeHelper<ArrayNoArgumentConstructorStub>(
      isolate);
  ArrayConstructorStubAheadOfTimeHelper<ArraySingleArgumentConstructorStub>(
      isolate);
  ArrayNArgumentsConstructorStub stub(isolate);
  stub.GetCode();
  ElementsKind kinds[2] = {PACKED_ELEMENTS, HOLEY_ELEMENTS};
  for (int i = 0; i < 2; i++) {
    // For internal arrays we only need a few things
    InternalArrayNoArgumentConstructorStub stubh1(isolate, kinds[i]);
    stubh1.GetCode();
    InternalArraySingleArgumentConstructorStub stubh2(isolate, kinds[i]);
    stubh2.GetCode();
  }
}


void ArrayConstructorStub::GenerateDispatchToArrayStub(
    MacroAssembler* masm,
    AllocationSiteOverrideMode mode) {
  Label not_zero_case, not_one_case;
  __ tst(r0, r0);
  __ b(ne, &not_zero_case);
  CreateArrayDispatch<ArrayNoArgumentConstructorStub>(masm, mode);

  __ bind(&not_zero_case);
  __ cmp(r0, Operand(1));
  __ b(gt, &not_one_case);
  CreateArrayDispatchOneArgument(masm, mode);

  __ bind(&not_one_case);
  ArrayNArgumentsConstructorStub stub(masm->isolate());
  __ TailCallStub(&stub);
}


void ArrayConstructorStub::Generate(MacroAssembler* masm) {
  // ----------- S t a t e -------------
  //  -- r0 : argc (only if argument_count() == ANY)
  //  -- r1 : constructor
  //  -- r2 : AllocationSite or undefined
  //  -- r3 : new target
  //  -- sp[0] : return address
  //  -- sp[4] : last argument
  // -----------------------------------

  if (FLAG_debug_code) {
    // The array construct code is only set for the global and natives
    // builtin Array functions which always have maps.

    // Initial map for the builtin Array function should be a map.
    __ ldr(r4, FieldMemOperand(r1, JSFunction::kPrototypeOrInitialMapOffset));
    // Will both indicate a nullptr and a Smi.
    __ tst(r4, Operand(kSmiTagMask));
    __ Assert(ne, AbortReason::kUnexpectedInitialMapForArrayFunction);
    __ CompareObjectType(r4, r4, r5, MAP_TYPE);
    __ Assert(eq, AbortReason::kUnexpectedInitialMapForArrayFunction);

    // We should either have undefined in r2 or a valid AllocationSite
    __ AssertUndefinedOrAllocationSite(r2, r4);
  }

  // Enter the context of the Array function.
  __ ldr(cp, FieldMemOperand(r1, JSFunction::kContextOffset));

  Label subclassing;
  __ cmp(r3, r1);
  __ b(ne, &subclassing);

  Label no_info;
  // Get the elements kind and case on that.
  __ CompareRoot(r2, Heap::kUndefinedValueRootIndex);
  __ b(eq, &no_info);

  __ ldr(r3, FieldMemOperand(
                 r2, AllocationSite::kTransitionInfoOrBoilerplateOffset));
  __ SmiUntag(r3);
  STATIC_ASSERT(AllocationSite::ElementsKindBits::kShift == 0);
  __ and_(r3, r3, Operand(AllocationSite::ElementsKindBits::kMask));
  GenerateDispatchToArrayStub(masm, DONT_OVERRIDE);

  __ bind(&no_info);
  GenerateDispatchToArrayStub(masm, DISABLE_ALLOCATION_SITES);

  __ bind(&subclassing);
  __ str(r1, MemOperand(sp, r0, LSL, kPointerSizeLog2));
  __ add(r0, r0, Operand(3));
  __ Push(r3, r2);
  __ JumpToExternalReference(ExternalReference::Create(Runtime::kNewArray));
}


void InternalArrayConstructorStub::GenerateCase(
    MacroAssembler* masm, ElementsKind kind) {
  __ cmp(r0, Operand(1));

  InternalArrayNoArgumentConstructorStub stub0(isolate(), kind);
  __ TailCallStub(&stub0, lo);

  ArrayNArgumentsConstructorStub stubN(isolate());
  __ TailCallStub(&stubN, hi);

  if (IsFastPackedElementsKind(kind)) {
    // We might need to create a holey array
    // look at the first argument
    __ ldr(r3, MemOperand(sp, 0));
    __ cmp(r3, Operand::Zero());

    InternalArraySingleArgumentConstructorStub
        stub1_holey(isolate(), GetHoleyElementsKind(kind));
    __ TailCallStub(&stub1_holey, ne);
  }

  InternalArraySingleArgumentConstructorStub stub1(isolate(), kind);
  __ TailCallStub(&stub1);
}


void InternalArrayConstructorStub::Generate(MacroAssembler* masm) {
  // ----------- S t a t e -------------
  //  -- r0 : argc
  //  -- r1 : constructor
  //  -- sp[0] : return address
  //  -- sp[4] : last argument
  // -----------------------------------

  if (FLAG_debug_code) {
    // The array construct code is only set for the global and natives
    // builtin Array functions which always have maps.

    // Initial map for the builtin Array function should be a map.
    __ ldr(r3, FieldMemOperand(r1, JSFunction::kPrototypeOrInitialMapOffset));
    // Will both indicate a nullptr and a Smi.
    __ tst(r3, Operand(kSmiTagMask));
    __ Assert(ne, AbortReason::kUnexpectedInitialMapForArrayFunction);
    __ CompareObjectType(r3, r3, r4, MAP_TYPE);
    __ Assert(eq, AbortReason::kUnexpectedInitialMapForArrayFunction);
  }

  // Figure out the right elements kind
  __ ldr(r3, FieldMemOperand(r1, JSFunction::kPrototypeOrInitialMapOffset));
  // Load the map's "bit field 2" into |result|. We only need the first byte,
  // but the following bit field extraction takes care of that anyway.
  __ ldr(r3, FieldMemOperand(r3, Map::kBitField2Offset));
  // Retrieve elements_kind from bit field 2.
  __ DecodeField<Map::ElementsKindBits>(r3);

  if (FLAG_debug_code) {
    Label done;
    __ cmp(r3, Operand(PACKED_ELEMENTS));
    __ b(eq, &done);
    __ cmp(r3, Operand(HOLEY_ELEMENTS));
    __ Assert(
        eq,
        AbortReason::kInvalidElementsKindForInternalArrayOrInternalPackedArray);
    __ bind(&done);
  }

  Label fast_elements_case;
  __ cmp(r3, Operand(PACKED_ELEMENTS));
  __ b(eq, &fast_elements_case);
  GenerateCase(masm, HOLEY_ELEMENTS);

  __ bind(&fast_elements_case);
  GenerateCase(masm, PACKED_ELEMENTS);
}

static int AddressOffset(ExternalReference ref0, ExternalReference ref1) {
  return ref0.address() - ref1.address();
}


// Calls an API function.  Allocates HandleScope, extracts returned value
// from handle and propagates exceptions.  Restores context.  stack_space
// - space to be unwound on exit (includes the call JS arguments space and
// the additional space allocated for the fast call).
static void CallApiFunctionAndReturn(MacroAssembler* masm,
                                     Register function_address,
                                     ExternalReference thunk_ref,
                                     int stack_space,
                                     MemOperand* stack_space_operand,
                                     MemOperand return_value_operand) {
  Isolate* isolate = masm->isolate();
  ExternalReference next_address =
      ExternalReference::handle_scope_next_address(isolate);
  const int kNextOffset = 0;
  const int kLimitOffset = AddressOffset(
      ExternalReference::handle_scope_limit_address(isolate), next_address);
  const int kLevelOffset = AddressOffset(
      ExternalReference::handle_scope_level_address(isolate), next_address);

  DCHECK(function_address == r1 || function_address == r2);

  Label profiler_disabled;
  Label end_profiler_check;
  __ mov(r9, Operand(ExternalReference::is_profiling_address(isolate)));
  __ ldrb(r9, MemOperand(r9, 0));
  __ cmp(r9, Operand(0));
  __ b(eq, &profiler_disabled);

  // Additional parameter is the address of the actual callback.
  __ mov(r3, Operand(thunk_ref));
  __ jmp(&end_profiler_check);

  __ bind(&profiler_disabled);
  __ Move(r3, function_address);
  __ bind(&end_profiler_check);

  // Allocate HandleScope in callee-save registers.
  __ mov(r9, Operand(next_address));
  __ ldr(r4, MemOperand(r9, kNextOffset));
  __ ldr(r5, MemOperand(r9, kLimitOffset));
  __ ldr(r6, MemOperand(r9, kLevelOffset));
  __ add(r6, r6, Operand(1));
  __ str(r6, MemOperand(r9, kLevelOffset));

  if (FLAG_log_timer_events) {
    FrameScope frame(masm, StackFrame::MANUAL);
    __ PushSafepointRegisters();
    __ PrepareCallCFunction(1);
    __ mov(r0, Operand(ExternalReference::isolate_address(isolate)));
    __ CallCFunction(ExternalReference::log_enter_external_function(), 1);
    __ PopSafepointRegisters();
  }

  // Native call returns to the DirectCEntry stub which redirects to the
  // return address pushed on stack (could have moved after GC).
  // DirectCEntry stub itself is generated early and never moves.
  DirectCEntryStub stub(isolate);
  stub.GenerateCall(masm, r3);

  if (FLAG_log_timer_events) {
    FrameScope frame(masm, StackFrame::MANUAL);
    __ PushSafepointRegisters();
    __ PrepareCallCFunction(1);
    __ mov(r0, Operand(ExternalReference::isolate_address(isolate)));
    __ CallCFunction(ExternalReference::log_leave_external_function(), 1);
    __ PopSafepointRegisters();
  }

  Label promote_scheduled_exception;
  Label delete_allocated_handles;
  Label leave_exit_frame;
  Label return_value_loaded;

  // load value from ReturnValue
  __ ldr(r0, return_value_operand);
  __ bind(&return_value_loaded);
  // No more valid handles (the result handle was the last one). Restore
  // previous handle scope.
  __ str(r4, MemOperand(r9, kNextOffset));
  if (__ emit_debug_code()) {
    __ ldr(r1, MemOperand(r9, kLevelOffset));
    __ cmp(r1, r6);
    __ Check(eq, AbortReason::kUnexpectedLevelAfterReturnFromApiCall);
  }
  __ sub(r6, r6, Operand(1));
  __ str(r6, MemOperand(r9, kLevelOffset));
  __ ldr(r6, MemOperand(r9, kLimitOffset));
  __ cmp(r5, r6);
  __ b(ne, &delete_allocated_handles);

  // Leave the API exit frame.
  __ bind(&leave_exit_frame);
  // LeaveExitFrame expects unwind space to be in a register.
  if (stack_space_operand != nullptr) {
    __ ldr(r4, *stack_space_operand);
  } else {
    __ mov(r4, Operand(stack_space));
  }
  __ LeaveExitFrame(false, r4, stack_space_operand != nullptr);

  // Check if the function scheduled an exception.
  __ LoadRoot(r4, Heap::kTheHoleValueRootIndex);
  __ mov(r6, Operand(ExternalReference::scheduled_exception_address(isolate)));
  __ ldr(r5, MemOperand(r6));
  __ cmp(r4, r5);
  __ b(ne, &promote_scheduled_exception);

  __ mov(pc, lr);

  // Re-throw by promoting a scheduled exception.
  __ bind(&promote_scheduled_exception);
  __ TailCallRuntime(Runtime::kPromoteScheduledException);

  // HandleScope limit has changed. Delete allocated extensions.
  __ bind(&delete_allocated_handles);
  __ str(r5, MemOperand(r9, kLimitOffset));
  __ mov(r4, r0);
  __ PrepareCallCFunction(1);
  __ mov(r0, Operand(ExternalReference::isolate_address(isolate)));
  __ CallCFunction(ExternalReference::delete_handle_scope_extensions(), 1);
  __ mov(r0, r4);
  __ jmp(&leave_exit_frame);
}

void CallApiCallbackStub::Generate(MacroAssembler* masm) {
  // ----------- S t a t e -------------
  //  -- r4                  : call_data
  //  -- r2                  : holder
  //  -- r1                  : api_function_address
  //  -- cp                  : context
  //  --
  //  -- sp[0]               : last argument
  //  -- ...
  //  -- sp[(argc - 1) * 4]  : first argument
  //  -- sp[argc * 4]        : receiver
  // -----------------------------------

  Register call_data = r4;
  Register holder = r2;
  Register api_function_address = r1;

  typedef FunctionCallbackArguments FCA;

  STATIC_ASSERT(FCA::kArgsLength == 6);
  STATIC_ASSERT(FCA::kNewTargetIndex == 5);
  STATIC_ASSERT(FCA::kDataIndex == 4);
  STATIC_ASSERT(FCA::kReturnValueOffset == 3);
  STATIC_ASSERT(FCA::kReturnValueDefaultValueIndex == 2);
  STATIC_ASSERT(FCA::kIsolateIndex == 1);
  STATIC_ASSERT(FCA::kHolderIndex == 0);

  // new target
  __ PushRoot(Heap::kUndefinedValueRootIndex);

  // call data
  __ push(call_data);

<<<<<<< HEAD
  Register scratch = call_data;
  __ LoadRoot(scratch, Heap::kUndefinedValueRootIndex);
=======
  Register scratch0 = call_data;
  Register scratch1 = r5;
  __ LoadRoot(scratch0, Heap::kUndefinedValueRootIndex);
>>>>>>> 84bd6f3c
  // return value
  __ push(scratch0);
  // return value default
  __ push(scratch0);
  // isolate
  __ mov(scratch1,
         Operand(ExternalReference::isolate_address(masm->isolate())));
  __ push(scratch1);
  // holder
  __ push(holder);

  // Prepare arguments.
  __ mov(scratch0, sp);

  // Allocate the v8::Arguments structure in the arguments' space since
  // it's not controlled by GC.
  const int kApiStackSpace = 3;

  FrameScope frame_scope(masm, StackFrame::MANUAL);
  __ EnterExitFrame(false, kApiStackSpace);

  DCHECK(api_function_address != r0 && scratch0 != r0);
  // r0 = FunctionCallbackInfo&
  // Arguments is after the return address.
  __ add(r0, sp, Operand(1 * kPointerSize));
  // FunctionCallbackInfo::implicit_args_
  __ str(scratch0, MemOperand(r0, 0 * kPointerSize));
  // FunctionCallbackInfo::values_
  __ add(scratch1, scratch0,
         Operand((FCA::kArgsLength - 1 + argc()) * kPointerSize));
  __ str(scratch1, MemOperand(r0, 1 * kPointerSize));
  // FunctionCallbackInfo::length_ = argc
  __ mov(scratch0, Operand(argc()));
  __ str(scratch0, MemOperand(r0, 2 * kPointerSize));

  ExternalReference thunk_ref = ExternalReference::invoke_function_callback();

  AllowExternalCallThatCantCauseGC scope(masm);
  // Stores return the first js argument
  int return_value_offset = 2 + FCA::kReturnValueOffset;
  MemOperand return_value_operand(fp, return_value_offset * kPointerSize);
  const int stack_space = argc() + FCA::kArgsLength + 1;
  MemOperand* stack_space_operand = nullptr;

  CallApiFunctionAndReturn(masm, api_function_address, thunk_ref, stack_space,
                           stack_space_operand, return_value_operand);
}


void CallApiGetterStub::Generate(MacroAssembler* masm) {
  // Build v8::PropertyCallbackInfo::args_ array on the stack and push property
  // name below the exit frame to make GC aware of them.
  STATIC_ASSERT(PropertyCallbackArguments::kShouldThrowOnErrorIndex == 0);
  STATIC_ASSERT(PropertyCallbackArguments::kHolderIndex == 1);
  STATIC_ASSERT(PropertyCallbackArguments::kIsolateIndex == 2);
  STATIC_ASSERT(PropertyCallbackArguments::kReturnValueDefaultValueIndex == 3);
  STATIC_ASSERT(PropertyCallbackArguments::kReturnValueOffset == 4);
  STATIC_ASSERT(PropertyCallbackArguments::kDataIndex == 5);
  STATIC_ASSERT(PropertyCallbackArguments::kThisIndex == 6);
  STATIC_ASSERT(PropertyCallbackArguments::kArgsLength == 7);

  Register receiver = ApiGetterDescriptor::ReceiverRegister();
  Register holder = ApiGetterDescriptor::HolderRegister();
  Register callback = ApiGetterDescriptor::CallbackRegister();
  Register scratch = r4;
  DCHECK(!AreAliased(receiver, holder, callback, scratch));

  Register api_function_address = r2;

  __ push(receiver);
  // Push data from AccessorInfo.
  __ ldr(scratch, FieldMemOperand(callback, AccessorInfo::kDataOffset));
  __ push(scratch);
  __ LoadRoot(scratch, Heap::kUndefinedValueRootIndex);
  __ Push(scratch, scratch);
  __ mov(scratch, Operand(ExternalReference::isolate_address(isolate())));
  __ Push(scratch, holder);
  __ Push(Smi::kZero);  // should_throw_on_error -> false
  __ ldr(scratch, FieldMemOperand(callback, AccessorInfo::kNameOffset));
  __ push(scratch);
  // v8::PropertyCallbackInfo::args_ array and name handle.
  const int kStackUnwindSpace = PropertyCallbackArguments::kArgsLength + 1;

  // Load address of v8::PropertyAccessorInfo::args_ array and name handle.
  __ mov(r0, sp);                             // r0 = Handle<Name>
  __ add(r1, r0, Operand(1 * kPointerSize));  // r1 = v8::PCI::args_

  const int kApiStackSpace = 1;
  FrameScope frame_scope(masm, StackFrame::MANUAL);
  __ EnterExitFrame(false, kApiStackSpace);

  // Create v8::PropertyCallbackInfo object on the stack and initialize
  // it's args_ field.
  __ str(r1, MemOperand(sp, 1 * kPointerSize));
  __ add(r1, sp, Operand(1 * kPointerSize));  // r1 = v8::PropertyCallbackInfo&

  ExternalReference thunk_ref =
      ExternalReference::invoke_accessor_getter_callback();

  __ ldr(scratch, FieldMemOperand(callback, AccessorInfo::kJsGetterOffset));
  __ ldr(api_function_address,
         FieldMemOperand(scratch, Foreign::kForeignAddressOffset));

  // +3 is to skip prolog, return address and name handle.
  MemOperand return_value_operand(
      fp, (PropertyCallbackArguments::kReturnValueOffset + 3) * kPointerSize);
  CallApiFunctionAndReturn(masm, api_function_address, thunk_ref,
                           kStackUnwindSpace, nullptr, return_value_operand);
}

#undef __

}  // namespace internal
}  // namespace v8

#endif  // V8_TARGET_ARCH_ARM<|MERGE_RESOLUTION|>--- conflicted
+++ resolved
@@ -4,24 +4,10 @@
 
 #if V8_TARGET_ARCH_ARM
 
-<<<<<<< HEAD
-#include "src/code-stubs.h"
-
-=======
->>>>>>> 84bd6f3c
 #include "src/api-arguments.h"
 #include "src/assembler-inl.h"
 #include "src/base/bits.h"
 #include "src/bootstrapper.h"
-<<<<<<< HEAD
-#include "src/codegen.h"
-#include "src/counters.h"
-#include "src/heap/heap-inl.h"
-#include "src/ic/handler-compiler.h"
-#include "src/ic/ic.h"
-#include "src/ic/stub-cache.h"
-#include "src/isolate.h"
-=======
 #include "src/code-stubs.h"
 #include "src/counters.h"
 #include "src/double.h"
@@ -32,7 +18,6 @@
 #include "src/ic/stub-cache.h"
 #include "src/isolate.h"
 #include "src/objects/api-callbacks.h"
->>>>>>> 84bd6f3c
 #include "src/objects/regexp-match-info.h"
 #include "src/regexp/jsregexp.h"
 #include "src/regexp/regexp-macro-assembler.h"
@@ -59,206 +44,6 @@
   StoreFastElementStub::GenerateAheadOfTime(isolate);
 }
 
-<<<<<<< HEAD
-
-void CodeStub::GenerateFPStubs(Isolate* isolate) {
-  // Generate if not already in cache.
-  SaveFPRegsMode mode = kSaveFPRegs;
-  CEntryStub(isolate, 1, mode).GetCode();
-  StoreBufferOverflowStub(isolate, mode).GetCode();
-}
-
-
-void CEntryStub::GenerateAheadOfTime(Isolate* isolate) {
-  CEntryStub stub(isolate, 1, kDontSaveFPRegs);
-  stub.GetCode();
-}
-
-
-void CEntryStub::Generate(MacroAssembler* masm) {
-  // Called from JavaScript; parameters are on stack as if calling JS function.
-  // r0: number of arguments including receiver
-  // r1: pointer to builtin function
-  // fp: frame pointer  (restored after C call)
-  // sp: stack pointer  (restored as callee's sp after C call)
-  // cp: current context  (C callee-saved)
-  //
-  // If argv_in_register():
-  // r2: pointer to the first argument
-  ProfileEntryHookStub::MaybeCallEntryHook(masm);
-
-  __ mov(r5, Operand(r1));
-
-  if (argv_in_register()) {
-    // Move argv into the correct register.
-    __ mov(r1, Operand(r2));
-  } else {
-    // Compute the argv pointer in a callee-saved register.
-    __ add(r1, sp, Operand(r0, LSL, kPointerSizeLog2));
-    __ sub(r1, r1, Operand(kPointerSize));
-  }
-
-  // Enter the exit frame that transitions from JavaScript to C++.
-  FrameScope scope(masm, StackFrame::MANUAL);
-  __ EnterExitFrame(save_doubles(), 0, is_builtin_exit()
-                                           ? StackFrame::BUILTIN_EXIT
-                                           : StackFrame::EXIT);
-
-  // Store a copy of argc in callee-saved registers for later.
-  __ mov(r4, Operand(r0));
-
-  // r0, r4: number of arguments including receiver  (C callee-saved)
-  // r1: pointer to the first argument (C callee-saved)
-  // r5: pointer to builtin function  (C callee-saved)
-
-  int frame_alignment = MacroAssembler::ActivationFrameAlignment();
-  int frame_alignment_mask = frame_alignment - 1;
-#if V8_HOST_ARCH_ARM
-  if (FLAG_debug_code) {
-    if (frame_alignment > kPointerSize) {
-      Label alignment_as_expected;
-      DCHECK(base::bits::IsPowerOfTwo32(frame_alignment));
-      __ tst(sp, Operand(frame_alignment_mask));
-      __ b(eq, &alignment_as_expected);
-      // Don't use Check here, as it will call Runtime_Abort re-entering here.
-      __ stop("Unexpected alignment");
-      __ bind(&alignment_as_expected);
-    }
-  }
-#endif
-
-  // Call C built-in.
-  int result_stack_size;
-  if (result_size() <= 2) {
-    // r0 = argc, r1 = argv, r2 = isolate
-    __ mov(r2, Operand(ExternalReference::isolate_address(isolate())));
-    result_stack_size = 0;
-  } else {
-    DCHECK_EQ(3, result_size());
-    // Allocate additional space for the result.
-    result_stack_size =
-        ((result_size() * kPointerSize) + frame_alignment_mask) &
-        ~frame_alignment_mask;
-    __ sub(sp, sp, Operand(result_stack_size));
-
-    // r0 = hidden result argument, r1 = argc, r2 = argv, r3 = isolate.
-    __ mov(r3, Operand(ExternalReference::isolate_address(isolate())));
-    __ mov(r2, Operand(r1));
-    __ mov(r1, Operand(r0));
-    __ mov(r0, Operand(sp));
-  }
-
-  // To let the GC traverse the return address of the exit frames, we need to
-  // know where the return address is. The CEntryStub is unmovable, so
-  // we can store the address on the stack to be able to find it again and
-  // we never have to restore it, because it will not change.
-  // Compute the return address in lr to return to after the jump below. Pc is
-  // already at '+ 8' from the current instruction but return is after three
-  // instructions so add another 4 to pc to get the return address.
-  {
-    // Prevent literal pool emission before return address.
-    Assembler::BlockConstPoolScope block_const_pool(masm);
-    __ add(lr, pc, Operand(4));
-    __ str(lr, MemOperand(sp, result_stack_size));
-    __ Call(r5);
-  }
-  if (result_size() > 2) {
-    DCHECK_EQ(3, result_size());
-    // Read result values stored on stack.
-    __ ldr(r2, MemOperand(sp, 2 * kPointerSize));
-    __ ldr(r1, MemOperand(sp, 1 * kPointerSize));
-    __ ldr(r0, MemOperand(sp, 0 * kPointerSize));
-  }
-  // Result returned in r0, r1:r0 or r2:r1:r0 - do not destroy these registers!
-
-  // Check result for exception sentinel.
-  Label exception_returned;
-  __ CompareRoot(r0, Heap::kExceptionRootIndex);
-  __ b(eq, &exception_returned);
-
-  // Check that there is no pending exception, otherwise we
-  // should have returned the exception sentinel.
-  if (FLAG_debug_code) {
-    Label okay;
-    ExternalReference pending_exception_address(
-        Isolate::kPendingExceptionAddress, isolate());
-    __ mov(r3, Operand(pending_exception_address));
-    __ ldr(r3, MemOperand(r3));
-    __ CompareRoot(r3, Heap::kTheHoleValueRootIndex);
-    // Cannot use check here as it attempts to generate call into runtime.
-    __ b(eq, &okay);
-    __ stop("Unexpected pending exception");
-    __ bind(&okay);
-  }
-
-  // Exit C frame and return.
-  // r0:r1: result
-  // sp: stack pointer
-  // fp: frame pointer
-  Register argc;
-  if (argv_in_register()) {
-    // We don't want to pop arguments so set argc to no_reg.
-    argc = no_reg;
-  } else {
-    // Callee-saved register r4 still holds argc.
-    argc = r4;
-  }
-  __ LeaveExitFrame(save_doubles(), argc, true);
-  __ mov(pc, lr);
-
-  // Handling of exception.
-  __ bind(&exception_returned);
-
-  ExternalReference pending_handler_context_address(
-      Isolate::kPendingHandlerContextAddress, isolate());
-  ExternalReference pending_handler_code_address(
-      Isolate::kPendingHandlerCodeAddress, isolate());
-  ExternalReference pending_handler_offset_address(
-      Isolate::kPendingHandlerOffsetAddress, isolate());
-  ExternalReference pending_handler_fp_address(
-      Isolate::kPendingHandlerFPAddress, isolate());
-  ExternalReference pending_handler_sp_address(
-      Isolate::kPendingHandlerSPAddress, isolate());
-
-  // Ask the runtime for help to determine the handler. This will set r0 to
-  // contain the current pending exception, don't clobber it.
-  ExternalReference find_handler(Runtime::kUnwindAndFindExceptionHandler,
-                                 isolate());
-  {
-    FrameScope scope(masm, StackFrame::MANUAL);
-    __ PrepareCallCFunction(3, 0, r0);
-    __ mov(r0, Operand(0));
-    __ mov(r1, Operand(0));
-    __ mov(r2, Operand(ExternalReference::isolate_address(isolate())));
-    __ CallCFunction(find_handler, 3);
-  }
-
-  // Retrieve the handler context, SP and FP.
-  __ mov(cp, Operand(pending_handler_context_address));
-  __ ldr(cp, MemOperand(cp));
-  __ mov(sp, Operand(pending_handler_sp_address));
-  __ ldr(sp, MemOperand(sp));
-  __ mov(fp, Operand(pending_handler_fp_address));
-  __ ldr(fp, MemOperand(fp));
-
-  // If the handler is a JS frame, restore the context to the frame. Note that
-  // the context will be set to (cp == 0) for non-JS frames.
-  __ cmp(cp, Operand(0));
-  __ str(cp, MemOperand(fp, StandardFrameConstants::kContextOffset), ne);
-
-  // Compute the handler entry address and jump to it.
-  ConstantPoolUnavailableScope constant_pool_unavailable(masm);
-  __ mov(r1, Operand(pending_handler_code_address));
-  __ ldr(r1, MemOperand(r1));
-  __ mov(r2, Operand(pending_handler_offset_address));
-  __ ldr(r2, MemOperand(r2));
-  __ add(r1, r1, Operand(Code::kHeaderSize - kHeapObjectTag));  // Code start
-  __ add(pc, r1, r2);
-}
-
-
-=======
->>>>>>> 84bd6f3c
 void JSEntryStub::Generate(MacroAssembler* masm) {
   // r0: code entry
   // r1: function
@@ -309,11 +94,6 @@
   __ mov(r5, Operand(ExternalReference::Create(
                  IsolateAddressId::kCEntryFPAddress, isolate())));
   __ ldr(r5, MemOperand(r5));
-<<<<<<< HEAD
-  __ mov(ip, Operand(-1));  // Push a bad frame pointer to fail if it is used.
-  __ stm(db_w, sp, r5.bit() | r6.bit() | r7.bit() |
-                       ip.bit());
-=======
   {
     UseScratchRegisterScope temps(masm);
     Register scratch = temps.Acquire();
@@ -324,7 +104,6 @@
   }
 
   Register scratch = r6;
->>>>>>> 84bd6f3c
 
   // Set up frame pointer for the frame to be pushed.
   __ add(fp, sp, Operand(-EntryFrameConstants::kCallerFPOffset));
@@ -426,735 +205,6 @@
   __ ldm(ia_w, sp, kCalleeSaved | pc.bit());
 }
 
-<<<<<<< HEAD
-static void CallStubInRecordCallTarget(MacroAssembler* masm, CodeStub* stub) {
-  // r0 : number of arguments to the construct function
-  // r1 : the function to call
-  // r2 : feedback vector
-  // r3 : slot in feedback vector (Smi)
-  FrameAndConstantPoolScope scope(masm, StackFrame::INTERNAL);
-
-  // Number-of-arguments register must be smi-tagged to call out.
-  __ SmiTag(r0);
-  __ Push(r3, r2, r1, r0);
-  __ Push(cp);
-
-  __ CallStub(stub);
-
-  __ Pop(cp);
-  __ Pop(r3, r2, r1, r0);
-  __ SmiUntag(r0);
-}
-
-
-static void GenerateRecordCallTarget(MacroAssembler* masm) {
-  // Cache the called function in a feedback vector slot.  Cache states
-  // are uninitialized, monomorphic (indicated by a JSFunction), and
-  // megamorphic.
-  // r0 : number of arguments to the construct function
-  // r1 : the function to call
-  // r2 : feedback vector
-  // r3 : slot in feedback vector (Smi)
-  Label initialize, done, miss, megamorphic, not_array_function;
-
-  DCHECK_EQ(*FeedbackVector::MegamorphicSentinel(masm->isolate()),
-            masm->isolate()->heap()->megamorphic_symbol());
-  DCHECK_EQ(*FeedbackVector::UninitializedSentinel(masm->isolate()),
-            masm->isolate()->heap()->uninitialized_symbol());
-
-  // Load the cache state into r5.
-  __ add(r5, r2, Operand::PointerOffsetFromSmiKey(r3));
-  __ ldr(r5, FieldMemOperand(r5, FixedArray::kHeaderSize));
-
-  // A monomorphic cache hit or an already megamorphic state: invoke the
-  // function without changing the state.
-  // We don't know if r5 is a WeakCell or a Symbol, but it's harmless to read at
-  // this position in a symbol (see static asserts in feedback-vector.h).
-  Label check_allocation_site;
-  Register feedback_map = r6;
-  Register weak_value = r9;
-  __ ldr(weak_value, FieldMemOperand(r5, WeakCell::kValueOffset));
-  __ cmp(r1, weak_value);
-  __ b(eq, &done);
-  __ CompareRoot(r5, Heap::kmegamorphic_symbolRootIndex);
-  __ b(eq, &done);
-  __ ldr(feedback_map, FieldMemOperand(r5, HeapObject::kMapOffset));
-  __ CompareRoot(feedback_map, Heap::kWeakCellMapRootIndex);
-  __ b(ne, &check_allocation_site);
-
-  // If the weak cell is cleared, we have a new chance to become monomorphic.
-  __ JumpIfSmi(weak_value, &initialize);
-  __ jmp(&megamorphic);
-
-  __ bind(&check_allocation_site);
-  // If we came here, we need to see if we are the array function.
-  // If we didn't have a matching function, and we didn't find the megamorph
-  // sentinel, then we have in the slot either some other function or an
-  // AllocationSite.
-  __ CompareRoot(feedback_map, Heap::kAllocationSiteMapRootIndex);
-  __ b(ne, &miss);
-
-  // Make sure the function is the Array() function
-  __ LoadNativeContextSlot(Context::ARRAY_FUNCTION_INDEX, r5);
-  __ cmp(r1, r5);
-  __ b(ne, &megamorphic);
-  __ jmp(&done);
-
-  __ bind(&miss);
-
-  // A monomorphic miss (i.e, here the cache is not uninitialized) goes
-  // megamorphic.
-  __ CompareRoot(r5, Heap::kuninitialized_symbolRootIndex);
-  __ b(eq, &initialize);
-  // MegamorphicSentinel is an immortal immovable object (undefined) so no
-  // write-barrier is needed.
-  __ bind(&megamorphic);
-  __ add(r5, r2, Operand::PointerOffsetFromSmiKey(r3));
-  __ LoadRoot(ip, Heap::kmegamorphic_symbolRootIndex);
-  __ str(ip, FieldMemOperand(r5, FixedArray::kHeaderSize));
-  __ jmp(&done);
-
-  // An uninitialized cache is patched with the function
-  __ bind(&initialize);
-
-  // Make sure the function is the Array() function
-  __ LoadNativeContextSlot(Context::ARRAY_FUNCTION_INDEX, r5);
-  __ cmp(r1, r5);
-  __ b(ne, &not_array_function);
-
-  // The target function is the Array constructor,
-  // Create an AllocationSite if we don't already have it, store it in the
-  // slot.
-  CreateAllocationSiteStub create_stub(masm->isolate());
-  CallStubInRecordCallTarget(masm, &create_stub);
-  __ b(&done);
-
-  __ bind(&not_array_function);
-  CreateWeakCellStub weak_cell_stub(masm->isolate());
-  CallStubInRecordCallTarget(masm, &weak_cell_stub);
-
-  __ bind(&done);
-
-  // Increment the call count for all function calls.
-  __ add(r5, r2, Operand::PointerOffsetFromSmiKey(r3));
-  __ add(r5, r5, Operand(FixedArray::kHeaderSize + kPointerSize));
-  __ ldr(r4, FieldMemOperand(r5, 0));
-  __ add(r4, r4, Operand(Smi::FromInt(1)));
-  __ str(r4, FieldMemOperand(r5, 0));
-}
-
-void CallConstructStub::Generate(MacroAssembler* masm) {
-  // r0 : number of arguments
-  // r1 : the function to call
-  // r2 : feedback vector
-  // r3 : slot in feedback vector (Smi, for RecordCallTarget)
-
-  Label non_function;
-  // Check that the function is not a smi.
-  __ JumpIfSmi(r1, &non_function);
-  // Check that the function is a JSFunction.
-  __ CompareObjectType(r1, r5, r5, JS_FUNCTION_TYPE);
-  __ b(ne, &non_function);
-
-  GenerateRecordCallTarget(masm);
-
-  __ add(r5, r2, Operand::PointerOffsetFromSmiKey(r3));
-  Label feedback_register_initialized;
-  // Put the AllocationSite from the feedback vector into r2, or undefined.
-  __ ldr(r2, FieldMemOperand(r5, FixedArray::kHeaderSize));
-  __ ldr(r5, FieldMemOperand(r2, AllocationSite::kMapOffset));
-  __ CompareRoot(r5, Heap::kAllocationSiteMapRootIndex);
-  __ b(eq, &feedback_register_initialized);
-  __ LoadRoot(r2, Heap::kUndefinedValueRootIndex);
-  __ bind(&feedback_register_initialized);
-
-  __ AssertUndefinedOrAllocationSite(r2, r5);
-
-  // Pass function as new target.
-  __ mov(r3, r1);
-
-  // Tail call to the function-specific construct stub (still in the caller
-  // context at this point).
-  __ ldr(r4, FieldMemOperand(r1, JSFunction::kSharedFunctionInfoOffset));
-  __ ldr(r4, FieldMemOperand(r4, SharedFunctionInfo::kConstructStubOffset));
-  __ add(pc, r4, Operand(Code::kHeaderSize - kHeapObjectTag));
-
-  __ bind(&non_function);
-  __ mov(r3, r1);
-  __ Jump(isolate()->builtins()->Construct(), RelocInfo::CODE_TARGET);
-}
-
-// StringCharCodeAtGenerator
-void StringCharCodeAtGenerator::GenerateFast(MacroAssembler* masm) {
-  // If the receiver is a smi trigger the non-string case.
-  if (check_mode_ == RECEIVER_IS_UNKNOWN) {
-    __ JumpIfSmi(object_, receiver_not_string_);
-
-    // Fetch the instance type of the receiver into result register.
-    __ ldr(result_, FieldMemOperand(object_, HeapObject::kMapOffset));
-    __ ldrb(result_, FieldMemOperand(result_, Map::kInstanceTypeOffset));
-    // If the receiver is not a string trigger the non-string case.
-    __ tst(result_, Operand(kIsNotStringMask));
-    __ b(ne, receiver_not_string_);
-  }
-
-  // If the index is non-smi trigger the non-smi case.
-  __ JumpIfNotSmi(index_, &index_not_smi_);
-  __ bind(&got_smi_index_);
-
-  // Check for index out of range.
-  __ ldr(ip, FieldMemOperand(object_, String::kLengthOffset));
-  __ cmp(ip, Operand(index_));
-  __ b(ls, index_out_of_range_);
-
-  __ SmiUntag(index_);
-
-  StringCharLoadGenerator::Generate(masm,
-                                    object_,
-                                    index_,
-                                    result_,
-                                    &call_runtime_);
-
-  __ SmiTag(result_);
-  __ bind(&exit_);
-}
-
-
-void StringCharCodeAtGenerator::GenerateSlow(
-    MacroAssembler* masm, EmbedMode embed_mode,
-    const RuntimeCallHelper& call_helper) {
-  __ Abort(kUnexpectedFallthroughToCharCodeAtSlowCase);
-
-  // Index is not a smi.
-  __ bind(&index_not_smi_);
-  // If index is a heap number, try converting it to an integer.
-  __ CheckMap(index_,
-              result_,
-              Heap::kHeapNumberMapRootIndex,
-              index_not_number_,
-              DONT_DO_SMI_CHECK);
-  call_helper.BeforeCall(masm);
-  if (embed_mode == PART_OF_IC_HANDLER) {
-    __ Push(LoadWithVectorDescriptor::VectorRegister(),
-            LoadWithVectorDescriptor::SlotRegister(), object_, index_);
-  } else {
-    // index_ is consumed by runtime conversion function.
-    __ Push(object_, index_);
-  }
-  __ CallRuntime(Runtime::kNumberToSmi);
-  // Save the conversion result before the pop instructions below
-  // have a chance to overwrite it.
-  __ Move(index_, r0);
-  if (embed_mode == PART_OF_IC_HANDLER) {
-    __ Pop(LoadWithVectorDescriptor::VectorRegister(),
-           LoadWithVectorDescriptor::SlotRegister(), object_);
-  } else {
-    __ pop(object_);
-  }
-  // Reload the instance type.
-  __ ldr(result_, FieldMemOperand(object_, HeapObject::kMapOffset));
-  __ ldrb(result_, FieldMemOperand(result_, Map::kInstanceTypeOffset));
-  call_helper.AfterCall(masm);
-  // If index is still not a smi, it must be out of range.
-  __ JumpIfNotSmi(index_, index_out_of_range_);
-  // Otherwise, return to the fast path.
-  __ jmp(&got_smi_index_);
-
-  // Call runtime. We get here when the receiver is a string and the
-  // index is a number, but the code of getting the actual character
-  // is too complex (e.g., when the string needs to be flattened).
-  __ bind(&call_runtime_);
-  call_helper.BeforeCall(masm);
-  __ SmiTag(index_);
-  __ Push(object_, index_);
-  __ CallRuntime(Runtime::kStringCharCodeAtRT);
-  __ Move(result_, r0);
-  call_helper.AfterCall(masm);
-  __ jmp(&exit_);
-
-  __ Abort(kUnexpectedFallthroughFromCharCodeAtSlowCase);
-}
-
-void StringHelper::GenerateFlatOneByteStringEquals(
-    MacroAssembler* masm, Register left, Register right, Register scratch1,
-    Register scratch2, Register scratch3) {
-  Register length = scratch1;
-
-  // Compare lengths.
-  Label strings_not_equal, check_zero_length;
-  __ ldr(length, FieldMemOperand(left, String::kLengthOffset));
-  __ ldr(scratch2, FieldMemOperand(right, String::kLengthOffset));
-  __ cmp(length, scratch2);
-  __ b(eq, &check_zero_length);
-  __ bind(&strings_not_equal);
-  __ mov(r0, Operand(Smi::FromInt(NOT_EQUAL)));
-  __ Ret();
-
-  // Check if the length is zero.
-  Label compare_chars;
-  __ bind(&check_zero_length);
-  STATIC_ASSERT(kSmiTag == 0);
-  __ cmp(length, Operand::Zero());
-  __ b(ne, &compare_chars);
-  __ mov(r0, Operand(Smi::FromInt(EQUAL)));
-  __ Ret();
-
-  // Compare characters.
-  __ bind(&compare_chars);
-  GenerateOneByteCharsCompareLoop(masm, left, right, length, scratch2, scratch3,
-                                  &strings_not_equal);
-
-  // Characters are equal.
-  __ mov(r0, Operand(Smi::FromInt(EQUAL)));
-  __ Ret();
-}
-
-
-void StringHelper::GenerateCompareFlatOneByteStrings(
-    MacroAssembler* masm, Register left, Register right, Register scratch1,
-    Register scratch2, Register scratch3, Register scratch4) {
-  Label result_not_equal, compare_lengths;
-  // Find minimum length and length difference.
-  __ ldr(scratch1, FieldMemOperand(left, String::kLengthOffset));
-  __ ldr(scratch2, FieldMemOperand(right, String::kLengthOffset));
-  __ sub(scratch3, scratch1, Operand(scratch2), SetCC);
-  Register length_delta = scratch3;
-  __ mov(scratch1, scratch2, LeaveCC, gt);
-  Register min_length = scratch1;
-  STATIC_ASSERT(kSmiTag == 0);
-  __ cmp(min_length, Operand::Zero());
-  __ b(eq, &compare_lengths);
-
-  // Compare loop.
-  GenerateOneByteCharsCompareLoop(masm, left, right, min_length, scratch2,
-                                  scratch4, &result_not_equal);
-
-  // Compare lengths - strings up to min-length are equal.
-  __ bind(&compare_lengths);
-  DCHECK(Smi::FromInt(EQUAL) == static_cast<Smi*>(0));
-  // Use length_delta as result if it's zero.
-  __ mov(r0, Operand(length_delta), SetCC);
-  __ bind(&result_not_equal);
-  // Conditionally update the result based either on length_delta or
-  // the last comparion performed in the loop above.
-  __ mov(r0, Operand(Smi::FromInt(GREATER)), LeaveCC, gt);
-  __ mov(r0, Operand(Smi::FromInt(LESS)), LeaveCC, lt);
-  __ Ret();
-}
-
-
-void StringHelper::GenerateOneByteCharsCompareLoop(
-    MacroAssembler* masm, Register left, Register right, Register length,
-    Register scratch1, Register scratch2, Label* chars_not_equal) {
-  // Change index to run from -length to -1 by adding length to string
-  // start. This means that loop ends when index reaches zero, which
-  // doesn't need an additional compare.
-  __ SmiUntag(length);
-  __ add(scratch1, length,
-         Operand(SeqOneByteString::kHeaderSize - kHeapObjectTag));
-  __ add(left, left, Operand(scratch1));
-  __ add(right, right, Operand(scratch1));
-  __ rsb(length, length, Operand::Zero());
-  Register index = length;  // index = -length;
-
-  // Compare loop.
-  Label loop;
-  __ bind(&loop);
-  __ ldrb(scratch1, MemOperand(left, index));
-  __ ldrb(scratch2, MemOperand(right, index));
-  __ cmp(scratch1, scratch2);
-  __ b(ne, chars_not_equal);
-  __ add(index, index, Operand(1), SetCC);
-  __ b(ne, &loop);
-}
-
-
-void BinaryOpICWithAllocationSiteStub::Generate(MacroAssembler* masm) {
-  // ----------- S t a t e -------------
-  //  -- r1    : left
-  //  -- r0    : right
-  //  -- lr    : return address
-  // -----------------------------------
-
-  // Load r2 with the allocation site.  We stick an undefined dummy value here
-  // and replace it with the real allocation site later when we instantiate this
-  // stub in BinaryOpICWithAllocationSiteStub::GetCodeCopyFromTemplate().
-  __ Move(r2, isolate()->factory()->undefined_value());
-
-  // Make sure that we actually patched the allocation site.
-  if (FLAG_debug_code) {
-    __ tst(r2, Operand(kSmiTagMask));
-    __ Assert(ne, kExpectedAllocationSite);
-    __ push(r2);
-    __ ldr(r2, FieldMemOperand(r2, HeapObject::kMapOffset));
-    __ LoadRoot(ip, Heap::kAllocationSiteMapRootIndex);
-    __ cmp(r2, ip);
-    __ pop(r2);
-    __ Assert(eq, kExpectedAllocationSite);
-  }
-
-  // Tail call into the stub that handles binary operations with allocation
-  // sites.
-  BinaryOpWithAllocationSiteStub stub(isolate(), state());
-  __ TailCallStub(&stub);
-}
-
-
-void CompareICStub::GenerateBooleans(MacroAssembler* masm) {
-  DCHECK_EQ(CompareICState::BOOLEAN, state());
-  Label miss;
-
-  __ CheckMap(r1, r2, Heap::kBooleanMapRootIndex, &miss, DO_SMI_CHECK);
-  __ CheckMap(r0, r3, Heap::kBooleanMapRootIndex, &miss, DO_SMI_CHECK);
-  if (!Token::IsEqualityOp(op())) {
-    __ ldr(r1, FieldMemOperand(r1, Oddball::kToNumberOffset));
-    __ AssertSmi(r1);
-    __ ldr(r0, FieldMemOperand(r0, Oddball::kToNumberOffset));
-    __ AssertSmi(r0);
-  }
-  __ sub(r0, r1, r0);
-  __ Ret();
-
-  __ bind(&miss);
-  GenerateMiss(masm);
-}
-
-
-void CompareICStub::GenerateSmis(MacroAssembler* masm) {
-  DCHECK(state() == CompareICState::SMI);
-  Label miss;
-  __ orr(r2, r1, r0);
-  __ JumpIfNotSmi(r2, &miss);
-
-  if (GetCondition() == eq) {
-    // For equality we do not care about the sign of the result.
-    __ sub(r0, r0, r1, SetCC);
-  } else {
-    // Untag before subtracting to avoid handling overflow.
-    __ SmiUntag(r1);
-    __ sub(r0, r1, Operand::SmiUntag(r0));
-  }
-  __ Ret();
-
-  __ bind(&miss);
-  GenerateMiss(masm);
-}
-
-
-void CompareICStub::GenerateNumbers(MacroAssembler* masm) {
-  DCHECK(state() == CompareICState::NUMBER);
-
-  Label generic_stub;
-  Label unordered, maybe_undefined1, maybe_undefined2;
-  Label miss;
-
-  if (left() == CompareICState::SMI) {
-    __ JumpIfNotSmi(r1, &miss);
-  }
-  if (right() == CompareICState::SMI) {
-    __ JumpIfNotSmi(r0, &miss);
-  }
-
-  // Inlining the double comparison and falling back to the general compare
-  // stub if NaN is involved.
-  // Load left and right operand.
-  Label done, left, left_smi, right_smi;
-  __ JumpIfSmi(r0, &right_smi);
-  __ CheckMap(r0, r2, Heap::kHeapNumberMapRootIndex, &maybe_undefined1,
-              DONT_DO_SMI_CHECK);
-  __ sub(r2, r0, Operand(kHeapObjectTag));
-  __ vldr(d1, r2, HeapNumber::kValueOffset);
-  __ b(&left);
-  __ bind(&right_smi);
-  __ SmiToDouble(d1, r0);
-
-  __ bind(&left);
-  __ JumpIfSmi(r1, &left_smi);
-  __ CheckMap(r1, r2, Heap::kHeapNumberMapRootIndex, &maybe_undefined2,
-              DONT_DO_SMI_CHECK);
-  __ sub(r2, r1, Operand(kHeapObjectTag));
-  __ vldr(d0, r2, HeapNumber::kValueOffset);
-  __ b(&done);
-  __ bind(&left_smi);
-  __ SmiToDouble(d0, r1);
-
-  __ bind(&done);
-  // Compare operands.
-  __ VFPCompareAndSetFlags(d0, d1);
-
-  // Don't base result on status bits when a NaN is involved.
-  __ b(vs, &unordered);
-
-  // Return a result of -1, 0, or 1, based on status bits.
-  __ mov(r0, Operand(EQUAL), LeaveCC, eq);
-  __ mov(r0, Operand(LESS), LeaveCC, lt);
-  __ mov(r0, Operand(GREATER), LeaveCC, gt);
-  __ Ret();
-
-  __ bind(&unordered);
-  __ bind(&generic_stub);
-  CompareICStub stub(isolate(), op(), CompareICState::GENERIC,
-                     CompareICState::GENERIC, CompareICState::GENERIC);
-  __ Jump(stub.GetCode(), RelocInfo::CODE_TARGET);
-
-  __ bind(&maybe_undefined1);
-  if (Token::IsOrderedRelationalCompareOp(op())) {
-    __ CompareRoot(r0, Heap::kUndefinedValueRootIndex);
-    __ b(ne, &miss);
-    __ JumpIfSmi(r1, &unordered);
-    __ CompareObjectType(r1, r2, r2, HEAP_NUMBER_TYPE);
-    __ b(ne, &maybe_undefined2);
-    __ jmp(&unordered);
-  }
-
-  __ bind(&maybe_undefined2);
-  if (Token::IsOrderedRelationalCompareOp(op())) {
-    __ CompareRoot(r1, Heap::kUndefinedValueRootIndex);
-    __ b(eq, &unordered);
-  }
-
-  __ bind(&miss);
-  GenerateMiss(masm);
-}
-
-
-void CompareICStub::GenerateInternalizedStrings(MacroAssembler* masm) {
-  DCHECK(state() == CompareICState::INTERNALIZED_STRING);
-  Label miss;
-
-  // Registers containing left and right operands respectively.
-  Register left = r1;
-  Register right = r0;
-  Register tmp1 = r2;
-  Register tmp2 = r3;
-
-  // Check that both operands are heap objects.
-  __ JumpIfEitherSmi(left, right, &miss);
-
-  // Check that both operands are internalized strings.
-  __ ldr(tmp1, FieldMemOperand(left, HeapObject::kMapOffset));
-  __ ldr(tmp2, FieldMemOperand(right, HeapObject::kMapOffset));
-  __ ldrb(tmp1, FieldMemOperand(tmp1, Map::kInstanceTypeOffset));
-  __ ldrb(tmp2, FieldMemOperand(tmp2, Map::kInstanceTypeOffset));
-  STATIC_ASSERT(kInternalizedTag == 0 && kStringTag == 0);
-  __ orr(tmp1, tmp1, Operand(tmp2));
-  __ tst(tmp1, Operand(kIsNotStringMask | kIsNotInternalizedMask));
-  __ b(ne, &miss);
-
-  // Internalized strings are compared by identity.
-  __ cmp(left, right);
-  // Make sure r0 is non-zero. At this point input operands are
-  // guaranteed to be non-zero.
-  DCHECK(right.is(r0));
-  STATIC_ASSERT(EQUAL == 0);
-  STATIC_ASSERT(kSmiTag == 0);
-  __ mov(r0, Operand(Smi::FromInt(EQUAL)), LeaveCC, eq);
-  __ Ret();
-
-  __ bind(&miss);
-  GenerateMiss(masm);
-}
-
-
-void CompareICStub::GenerateUniqueNames(MacroAssembler* masm) {
-  DCHECK(state() == CompareICState::UNIQUE_NAME);
-  DCHECK(GetCondition() == eq);
-  Label miss;
-
-  // Registers containing left and right operands respectively.
-  Register left = r1;
-  Register right = r0;
-  Register tmp1 = r2;
-  Register tmp2 = r3;
-
-  // Check that both operands are heap objects.
-  __ JumpIfEitherSmi(left, right, &miss);
-
-  // Check that both operands are unique names. This leaves the instance
-  // types loaded in tmp1 and tmp2.
-  __ ldr(tmp1, FieldMemOperand(left, HeapObject::kMapOffset));
-  __ ldr(tmp2, FieldMemOperand(right, HeapObject::kMapOffset));
-  __ ldrb(tmp1, FieldMemOperand(tmp1, Map::kInstanceTypeOffset));
-  __ ldrb(tmp2, FieldMemOperand(tmp2, Map::kInstanceTypeOffset));
-
-  __ JumpIfNotUniqueNameInstanceType(tmp1, &miss);
-  __ JumpIfNotUniqueNameInstanceType(tmp2, &miss);
-
-  // Unique names are compared by identity.
-  __ cmp(left, right);
-  // Make sure r0 is non-zero. At this point input operands are
-  // guaranteed to be non-zero.
-  DCHECK(right.is(r0));
-  STATIC_ASSERT(EQUAL == 0);
-  STATIC_ASSERT(kSmiTag == 0);
-  __ mov(r0, Operand(Smi::FromInt(EQUAL)), LeaveCC, eq);
-  __ Ret();
-
-  __ bind(&miss);
-  GenerateMiss(masm);
-}
-
-
-void CompareICStub::GenerateStrings(MacroAssembler* masm) {
-  DCHECK(state() == CompareICState::STRING);
-  Label miss;
-
-  bool equality = Token::IsEqualityOp(op());
-
-  // Registers containing left and right operands respectively.
-  Register left = r1;
-  Register right = r0;
-  Register tmp1 = r2;
-  Register tmp2 = r3;
-  Register tmp3 = r4;
-  Register tmp4 = r5;
-
-  // Check that both operands are heap objects.
-  __ JumpIfEitherSmi(left, right, &miss);
-
-  // Check that both operands are strings. This leaves the instance
-  // types loaded in tmp1 and tmp2.
-  __ ldr(tmp1, FieldMemOperand(left, HeapObject::kMapOffset));
-  __ ldr(tmp2, FieldMemOperand(right, HeapObject::kMapOffset));
-  __ ldrb(tmp1, FieldMemOperand(tmp1, Map::kInstanceTypeOffset));
-  __ ldrb(tmp2, FieldMemOperand(tmp2, Map::kInstanceTypeOffset));
-  STATIC_ASSERT(kNotStringTag != 0);
-  __ orr(tmp3, tmp1, tmp2);
-  __ tst(tmp3, Operand(kIsNotStringMask));
-  __ b(ne, &miss);
-
-  // Fast check for identical strings.
-  __ cmp(left, right);
-  STATIC_ASSERT(EQUAL == 0);
-  STATIC_ASSERT(kSmiTag == 0);
-  __ mov(r0, Operand(Smi::FromInt(EQUAL)), LeaveCC, eq);
-  __ Ret(eq);
-
-  // Handle not identical strings.
-
-  // Check that both strings are internalized strings. If they are, we're done
-  // because we already know they are not identical. We know they are both
-  // strings.
-  if (equality) {
-    DCHECK(GetCondition() == eq);
-    STATIC_ASSERT(kInternalizedTag == 0);
-    __ orr(tmp3, tmp1, Operand(tmp2));
-    __ tst(tmp3, Operand(kIsNotInternalizedMask));
-    // Make sure r0 is non-zero. At this point input operands are
-    // guaranteed to be non-zero.
-    DCHECK(right.is(r0));
-    __ Ret(eq);
-  }
-
-  // Check that both strings are sequential one-byte.
-  Label runtime;
-  __ JumpIfBothInstanceTypesAreNotSequentialOneByte(tmp1, tmp2, tmp3, tmp4,
-                                                    &runtime);
-
-  // Compare flat one-byte strings. Returns when done.
-  if (equality) {
-    StringHelper::GenerateFlatOneByteStringEquals(masm, left, right, tmp1, tmp2,
-                                                  tmp3);
-  } else {
-    StringHelper::GenerateCompareFlatOneByteStrings(masm, left, right, tmp1,
-                                                    tmp2, tmp3, tmp4);
-  }
-
-  // Handle more complex cases in runtime.
-  __ bind(&runtime);
-  if (equality) {
-    {
-      FrameAndConstantPoolScope scope(masm, StackFrame::INTERNAL);
-      __ Push(left, right);
-      __ CallRuntime(Runtime::kStringEqual);
-    }
-    __ LoadRoot(r1, Heap::kTrueValueRootIndex);
-    __ sub(r0, r0, r1);
-    __ Ret();
-  } else {
-    __ Push(left, right);
-    __ TailCallRuntime(Runtime::kStringCompare);
-  }
-
-  __ bind(&miss);
-  GenerateMiss(masm);
-}
-
-
-void CompareICStub::GenerateReceivers(MacroAssembler* masm) {
-  DCHECK_EQ(CompareICState::RECEIVER, state());
-  Label miss;
-  __ and_(r2, r1, Operand(r0));
-  __ JumpIfSmi(r2, &miss);
-
-  STATIC_ASSERT(LAST_TYPE == LAST_JS_RECEIVER_TYPE);
-  __ CompareObjectType(r0, r2, r2, FIRST_JS_RECEIVER_TYPE);
-  __ b(lt, &miss);
-  __ CompareObjectType(r1, r2, r2, FIRST_JS_RECEIVER_TYPE);
-  __ b(lt, &miss);
-
-  DCHECK(GetCondition() == eq);
-  __ sub(r0, r0, Operand(r1));
-  __ Ret();
-
-  __ bind(&miss);
-  GenerateMiss(masm);
-}
-
-
-void CompareICStub::GenerateKnownReceivers(MacroAssembler* masm) {
-  Label miss;
-  Handle<WeakCell> cell = Map::WeakCellForMap(known_map_);
-  __ and_(r2, r1, Operand(r0));
-  __ JumpIfSmi(r2, &miss);
-  __ GetWeakValue(r4, cell);
-  __ ldr(r2, FieldMemOperand(r0, HeapObject::kMapOffset));
-  __ ldr(r3, FieldMemOperand(r1, HeapObject::kMapOffset));
-  __ cmp(r2, r4);
-  __ b(ne, &miss);
-  __ cmp(r3, r4);
-  __ b(ne, &miss);
-
-  if (Token::IsEqualityOp(op())) {
-    __ sub(r0, r0, Operand(r1));
-    __ Ret();
-  } else {
-    if (op() == Token::LT || op() == Token::LTE) {
-      __ mov(r2, Operand(Smi::FromInt(GREATER)));
-    } else {
-      __ mov(r2, Operand(Smi::FromInt(LESS)));
-    }
-    __ Push(r1, r0, r2);
-    __ TailCallRuntime(Runtime::kCompare);
-  }
-
-  __ bind(&miss);
-  GenerateMiss(masm);
-}
-
-
-void CompareICStub::GenerateMiss(MacroAssembler* masm) {
-  {
-    // Call the runtime system in a fresh internal frame.
-    FrameAndConstantPoolScope scope(masm, StackFrame::INTERNAL);
-    __ Push(r1, r0);
-    __ Push(lr, r1, r0);
-    __ mov(ip, Operand(Smi::FromInt(op())));
-    __ push(ip);
-    __ CallRuntime(Runtime::kCompareIC_Miss);
-    // Compute the entry point of the rewritten stub.
-    __ add(r2, r0, Operand(Code::kHeaderSize - kHeapObjectTag));
-    // Restore registers.
-    __ pop(lr);
-    __ Pop(r1, r0);
-  }
-
-  __ Jump(r2);
-}
-
-
-=======
->>>>>>> 84bd6f3c
 void DirectCEntryStub::Generate(MacroAssembler* masm) {
   // Place the return address on the stack, making the call
   // GC safe. The RegExp backend also relies on this.
@@ -1184,310 +234,6 @@
     tasm->CallStubDelayed(new (zone) ProfileEntryHookStub(nullptr));
     tasm->pop(lr);
   }
-<<<<<<< HEAD
-
-  const int spill_mask =
-      (lr.bit() | r6.bit() | r5.bit() | r4.bit() | r3.bit() |
-       r2.bit() | r1.bit() | r0.bit());
-
-  __ stm(db_w, sp, spill_mask);
-  __ ldr(r0, FieldMemOperand(receiver, JSObject::kPropertiesOffset));
-  __ mov(r1, Operand(Handle<Name>(name)));
-  NameDictionaryLookupStub stub(masm->isolate(), NEGATIVE_LOOKUP);
-  __ CallStub(&stub);
-  __ cmp(r0, Operand::Zero());
-  __ ldm(ia_w, sp, spill_mask);
-
-  __ b(eq, done);
-  __ b(ne, miss);
-}
-
-void NameDictionaryLookupStub::Generate(MacroAssembler* masm) {
-  // This stub overrides SometimesSetsUpAFrame() to return false.  That means
-  // we cannot call anything that could cause a GC from this stub.
-  // Registers:
-  //  result: NameDictionary to probe
-  //  r1: key
-  //  dictionary: NameDictionary to probe.
-  //  index: will hold an index of entry if lookup is successful.
-  //         might alias with result_.
-  // Returns:
-  //  result_ is zero if lookup failed, non zero otherwise.
-
-  Register result = r0;
-  Register dictionary = r0;
-  Register key = r1;
-  Register index = r2;
-  Register mask = r3;
-  Register hash = r4;
-  Register undefined = r5;
-  Register entry_key = r6;
-
-  Label in_dictionary, maybe_in_dictionary, not_in_dictionary;
-
-  __ ldr(mask, FieldMemOperand(dictionary, kCapacityOffset));
-  __ SmiUntag(mask);
-  __ sub(mask, mask, Operand(1));
-
-  __ ldr(hash, FieldMemOperand(key, Name::kHashFieldOffset));
-
-  __ LoadRoot(undefined, Heap::kUndefinedValueRootIndex);
-
-  for (int i = kInlinedProbes; i < kTotalProbes; i++) {
-    // Compute the masked index: (hash + i + i * i) & mask.
-    // Capacity is smi 2^n.
-    if (i > 0) {
-      // Add the probe offset (i + i * i) left shifted to avoid right shifting
-      // the hash in a separate instruction. The value hash + i + i * i is right
-      // shifted in the following and instruction.
-      DCHECK(NameDictionary::GetProbeOffset(i) <
-             1 << (32 - Name::kHashFieldOffset));
-      __ add(index, hash, Operand(
-          NameDictionary::GetProbeOffset(i) << Name::kHashShift));
-    } else {
-      __ mov(index, Operand(hash));
-    }
-    __ and_(index, mask, Operand(index, LSR, Name::kHashShift));
-
-    // Scale the index by multiplying by the entry size.
-    STATIC_ASSERT(NameDictionary::kEntrySize == 3);
-    __ add(index, index, Operand(index, LSL, 1));  // index *= 3.
-
-    STATIC_ASSERT(kSmiTagSize == 1);
-    __ add(index, dictionary, Operand(index, LSL, 2));
-    __ ldr(entry_key, FieldMemOperand(index, kElementsStartOffset));
-
-    // Having undefined at this place means the name is not contained.
-    __ cmp(entry_key, Operand(undefined));
-    __ b(eq, &not_in_dictionary);
-
-    // Stop if found the property.
-    __ cmp(entry_key, Operand(key));
-    __ b(eq, &in_dictionary);
-
-    if (i != kTotalProbes - 1 && mode() == NEGATIVE_LOOKUP) {
-      // Check if the entry name is not a unique name.
-      __ ldr(entry_key, FieldMemOperand(entry_key, HeapObject::kMapOffset));
-      __ ldrb(entry_key,
-              FieldMemOperand(entry_key, Map::kInstanceTypeOffset));
-      __ JumpIfNotUniqueNameInstanceType(entry_key, &maybe_in_dictionary);
-    }
-  }
-
-  __ bind(&maybe_in_dictionary);
-  // If we are doing negative lookup then probing failure should be
-  // treated as a lookup success. For positive lookup probing failure
-  // should be treated as lookup failure.
-  if (mode() == POSITIVE_LOOKUP) {
-    __ mov(result, Operand::Zero());
-    __ Ret();
-  }
-
-  __ bind(&in_dictionary);
-  __ mov(result, Operand(1));
-  __ Ret();
-
-  __ bind(&not_in_dictionary);
-  __ mov(result, Operand::Zero());
-  __ Ret();
-}
-
-
-void StoreBufferOverflowStub::GenerateFixedRegStubsAheadOfTime(
-    Isolate* isolate) {
-  StoreBufferOverflowStub stub1(isolate, kDontSaveFPRegs);
-  stub1.GetCode();
-  // Hydrogen code stubs need stub2 at snapshot time.
-  StoreBufferOverflowStub stub2(isolate, kSaveFPRegs);
-  stub2.GetCode();
-}
-
-
-// Takes the input in 3 registers: address_ value_ and object_.  A pointer to
-// the value has just been written into the object, now this stub makes sure
-// we keep the GC informed.  The word in the object where the value has been
-// written is in the address register.
-void RecordWriteStub::Generate(MacroAssembler* masm) {
-  Label skip_to_incremental_noncompacting;
-  Label skip_to_incremental_compacting;
-
-  // The first two instructions are generated with labels so as to get the
-  // offset fixed up correctly by the bind(Label*) call.  We patch it back and
-  // forth between a compare instructions (a nop in this position) and the
-  // real branch when we start and stop incremental heap marking.
-  // See RecordWriteStub::Patch for details.
-  {
-    // Block literal pool emission, as the position of these two instructions
-    // is assumed by the patching code.
-    Assembler::BlockConstPoolScope block_const_pool(masm);
-    __ b(&skip_to_incremental_noncompacting);
-    __ b(&skip_to_incremental_compacting);
-  }
-
-  if (remembered_set_action() == EMIT_REMEMBERED_SET) {
-    __ RememberedSetHelper(object(), address(), value(), save_fp_regs_mode(),
-                           MacroAssembler::kReturnAtEnd);
-  }
-  __ Ret();
-
-  __ bind(&skip_to_incremental_noncompacting);
-  GenerateIncremental(masm, INCREMENTAL);
-
-  __ bind(&skip_to_incremental_compacting);
-  GenerateIncremental(masm, INCREMENTAL_COMPACTION);
-
-  // Initial mode of the stub is expected to be STORE_BUFFER_ONLY.
-  // Will be checked in IncrementalMarking::ActivateGeneratedStub.
-  DCHECK(Assembler::GetBranchOffset(masm->instr_at(0)) < (1 << 12));
-  DCHECK(Assembler::GetBranchOffset(masm->instr_at(4)) < (1 << 12));
-  PatchBranchIntoNop(masm, 0);
-  PatchBranchIntoNop(masm, Assembler::kInstrSize);
-}
-
-
-void RecordWriteStub::GenerateIncremental(MacroAssembler* masm, Mode mode) {
-  regs_.Save(masm);
-
-  if (remembered_set_action() == EMIT_REMEMBERED_SET) {
-    Label dont_need_remembered_set;
-
-    __ ldr(regs_.scratch0(), MemOperand(regs_.address(), 0));
-    __ JumpIfNotInNewSpace(regs_.scratch0(),  // Value.
-                           regs_.scratch0(),
-                           &dont_need_remembered_set);
-
-    __ JumpIfInNewSpace(regs_.object(), regs_.scratch0(),
-                        &dont_need_remembered_set);
-
-    // First notify the incremental marker if necessary, then update the
-    // remembered set.
-    CheckNeedsToInformIncrementalMarker(
-        masm, kUpdateRememberedSetOnNoNeedToInformIncrementalMarker, mode);
-    InformIncrementalMarker(masm);
-    regs_.Restore(masm);
-    __ RememberedSetHelper(object(), address(), value(), save_fp_regs_mode(),
-                           MacroAssembler::kReturnAtEnd);
-
-    __ bind(&dont_need_remembered_set);
-  }
-
-  CheckNeedsToInformIncrementalMarker(
-      masm, kReturnOnNoNeedToInformIncrementalMarker, mode);
-  InformIncrementalMarker(masm);
-  regs_.Restore(masm);
-  __ Ret();
-}
-
-
-void RecordWriteStub::InformIncrementalMarker(MacroAssembler* masm) {
-  regs_.SaveCallerSaveRegisters(masm, save_fp_regs_mode());
-  int argument_count = 3;
-  __ PrepareCallCFunction(argument_count, regs_.scratch0());
-  Register address =
-      r0.is(regs_.address()) ? regs_.scratch0() : regs_.address();
-  DCHECK(!address.is(regs_.object()));
-  DCHECK(!address.is(r0));
-  __ Move(address, regs_.address());
-  __ Move(r0, regs_.object());
-  __ Move(r1, address);
-  __ mov(r2, Operand(ExternalReference::isolate_address(isolate())));
-
-  AllowExternalCallThatCantCauseGC scope(masm);
-  __ CallCFunction(
-      ExternalReference::incremental_marking_record_write_function(isolate()),
-      argument_count);
-  regs_.RestoreCallerSaveRegisters(masm, save_fp_regs_mode());
-}
-
-void RecordWriteStub::Activate(Code* code) {
-  code->GetHeap()->incremental_marking()->ActivateGeneratedStub(code);
-}
-
-void RecordWriteStub::CheckNeedsToInformIncrementalMarker(
-    MacroAssembler* masm,
-    OnNoNeedToInformIncrementalMarker on_no_need,
-    Mode mode) {
-  Label on_black;
-  Label need_incremental;
-  Label need_incremental_pop_scratch;
-
-  // Let's look at the color of the object:  If it is not black we don't have
-  // to inform the incremental marker.
-  __ JumpIfBlack(regs_.object(), regs_.scratch0(), regs_.scratch1(), &on_black);
-
-  regs_.Restore(masm);
-  if (on_no_need == kUpdateRememberedSetOnNoNeedToInformIncrementalMarker) {
-    __ RememberedSetHelper(object(), address(), value(), save_fp_regs_mode(),
-                           MacroAssembler::kReturnAtEnd);
-  } else {
-    __ Ret();
-  }
-
-  __ bind(&on_black);
-
-  // Get the value from the slot.
-  __ ldr(regs_.scratch0(), MemOperand(regs_.address(), 0));
-
-  if (mode == INCREMENTAL_COMPACTION) {
-    Label ensure_not_white;
-
-    __ CheckPageFlag(regs_.scratch0(),  // Contains value.
-                     regs_.scratch1(),  // Scratch.
-                     MemoryChunk::kEvacuationCandidateMask,
-                     eq,
-                     &ensure_not_white);
-
-    __ CheckPageFlag(regs_.object(),
-                     regs_.scratch1(),  // Scratch.
-                     MemoryChunk::kSkipEvacuationSlotsRecordingMask,
-                     eq,
-                     &need_incremental);
-
-    __ bind(&ensure_not_white);
-  }
-
-  // We need extra registers for this, so we push the object and the address
-  // register temporarily.
-  __ Push(regs_.object(), regs_.address());
-  __ JumpIfWhite(regs_.scratch0(),  // The value.
-                 regs_.scratch1(),  // Scratch.
-                 regs_.object(),    // Scratch.
-                 regs_.address(),   // Scratch.
-                 &need_incremental_pop_scratch);
-  __ Pop(regs_.object(), regs_.address());
-
-  regs_.Restore(masm);
-  if (on_no_need == kUpdateRememberedSetOnNoNeedToInformIncrementalMarker) {
-    __ RememberedSetHelper(object(), address(), value(), save_fp_regs_mode(),
-                           MacroAssembler::kReturnAtEnd);
-  } else {
-    __ Ret();
-  }
-
-  __ bind(&need_incremental_pop_scratch);
-  __ Pop(regs_.object(), regs_.address());
-
-  __ bind(&need_incremental);
-
-  // Fall through when we need to inform the incremental marker.
-}
-
-
-void StubFailureTrampolineStub::Generate(MacroAssembler* masm) {
-  CEntryStub ces(isolate(), 1, kSaveFPRegs);
-  __ Call(ces.GetCode(), RelocInfo::CODE_TARGET);
-  int parameter_count_offset =
-      StubFailureTrampolineFrameConstants::kArgumentsLengthOffset;
-  __ ldr(r1, MemOperand(fp, parameter_count_offset));
-  if (function_mode() == JS_FUNCTION_STUB_MODE) {
-    __ add(r1, r1, Operand(1));
-  }
-  masm->LeaveFrame(StackFrame::STUB_FAILURE_TRAMPOLINE);
-  __ mov(r1, Operand(r1, LSL, kPointerSizeLog2));
-  __ add(sp, sp, r1);
-  __ Ret();
-=======
->>>>>>> 84bd6f3c
 }
 
 void ProfileEntryHookStub::MaybeCallEntryHook(MacroAssembler* masm) {
@@ -2005,14 +751,9 @@
   // call data
   __ push(call_data);
 
-<<<<<<< HEAD
-  Register scratch = call_data;
-  __ LoadRoot(scratch, Heap::kUndefinedValueRootIndex);
-=======
   Register scratch0 = call_data;
   Register scratch1 = r5;
   __ LoadRoot(scratch0, Heap::kUndefinedValueRootIndex);
->>>>>>> 84bd6f3c
   // return value
   __ push(scratch0);
   // return value default
