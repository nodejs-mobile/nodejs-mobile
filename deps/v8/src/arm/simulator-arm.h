--- conflicted
+++ resolved
@@ -17,55 +17,7 @@
 #include "src/base/platform/mutex.h"
 #include "src/boxed-float.h"
 
-<<<<<<< HEAD
-#if !defined(USE_SIMULATOR)
-// Running without a simulator on a native arm platform.
-
-namespace v8 {
-namespace internal {
-
-// When running without a simulator we call the entry directly.
-#define CALL_GENERATED_CODE(isolate, entry, p0, p1, p2, p3, p4) \
-  (entry(p0, p1, p2, p3, p4))
-
-typedef int (*arm_regexp_matcher)(String*, int, const byte*, const byte*, int*,
-                                  int, Address, int, Isolate*);
-
-// Call the generated regexp code directly. The code at the entry address
-// should act as a function matching the type arm_regexp_matcher.
-#define CALL_GENERATED_REGEXP_CODE(isolate, entry, p0, p1, p2, p3, p4, p5, p6, \
-                                   p7, p8)                                     \
-  (FUNCTION_CAST<arm_regexp_matcher>(entry)(p0, p1, p2, p3, p4, p5, p6, p7, p8))
-
-// The stack limit beyond which we will throw stack overflow errors in
-// generated code. Because generated code on arm uses the C stack, we
-// just use the C stack limit.
-class SimulatorStack : public v8::internal::AllStatic {
- public:
-  static inline uintptr_t JsLimitFromCLimit(v8::internal::Isolate* isolate,
-                                            uintptr_t c_limit) {
-    USE(isolate);
-    return c_limit;
-  }
-
-  static inline uintptr_t RegisterCTryCatch(v8::internal::Isolate* isolate,
-                                            uintptr_t try_catch_address) {
-    USE(isolate);
-    return try_catch_address;
-  }
-
-  static inline void UnregisterCTryCatch(v8::internal::Isolate* isolate) {
-    USE(isolate);
-  }
-};
-
-}  // namespace internal
-}  // namespace v8
-
-#else  // !defined(USE_SIMULATOR)
-=======
 #if defined(USE_SIMULATOR)
->>>>>>> 84bd6f3c
 // Running with a simulator.
 
 #include "src/arm/constants-arm.h"
@@ -376,14 +328,6 @@
   static CachePage* GetCachePage(base::CustomMatcherHashMap* i_cache,
                                  void* page);
 
-<<<<<<< HEAD
-  // Runtime call support. Uses the isolate in a thread-safe way.
-  static void* RedirectExternalReference(
-      Isolate* isolate, void* external_function,
-      v8::internal::ExternalReference::Type type);
-
-=======
->>>>>>> 84bd6f3c
   // Handle arguments and return value for runtime FP functions.
   void GetFpArgs(double* x, double* y, int32_t* z);
   void SetFpResult(const double& result);
@@ -548,46 +492,6 @@
   static base::LazyInstance<GlobalMonitor>::type global_monitor_;
 };
 
-<<<<<<< HEAD
-
-// When running with the simulator transition into simulated execution at this
-// point.
-#define CALL_GENERATED_CODE(isolate, entry, p0, p1, p2, p3, p4) \
-  reinterpret_cast<Object*>(Simulator::current(isolate)->Call(  \
-      FUNCTION_ADDR(entry), 5, p0, p1, p2, p3, p4))
-
-#define CALL_GENERATED_FP_INT(isolate, entry, p0, p1) \
-  Simulator::current(isolate)->CallFPReturnsInt(FUNCTION_ADDR(entry), p0, p1)
-
-#define CALL_GENERATED_REGEXP_CODE(isolate, entry, p0, p1, p2, p3, p4, p5, p6, \
-                                   p7, p8)                                     \
-  Simulator::current(isolate)->Call(entry, 9, p0, p1, p2, p3, p4, p5, p6, p7,  \
-                                    p8)
-
-// The simulator has its own stack. Thus it has a different stack limit from
-// the C-based native code.  The JS-based limit normally points near the end of
-// the simulator stack.  When the C-based limit is exhausted we reflect that by
-// lowering the JS-based limit as well, to make stack checks trigger.
-class SimulatorStack : public v8::internal::AllStatic {
- public:
-  static inline uintptr_t JsLimitFromCLimit(v8::internal::Isolate* isolate,
-                                            uintptr_t c_limit) {
-    return Simulator::current(isolate)->StackLimit(c_limit);
-  }
-
-  static inline uintptr_t RegisterCTryCatch(v8::internal::Isolate* isolate,
-                                            uintptr_t try_catch_address) {
-    Simulator* sim = Simulator::current(isolate);
-    return sim->PushAddress(try_catch_address);
-  }
-
-  static inline void UnregisterCTryCatch(v8::internal::Isolate* isolate) {
-    Simulator::current(isolate)->PopAddress();
-  }
-};
-
-=======
->>>>>>> 84bd6f3c
 }  // namespace internal
 }  // namespace v8
 
