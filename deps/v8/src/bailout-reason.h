// Copyright 2014 the V8 project authors. All rights reserved.
// Use of this source code is governed by a BSD-style license that can be
// found in the LICENSE file.

#ifndef V8_BAILOUT_REASON_H_
#define V8_BAILOUT_REASON_H_

namespace v8 {
namespace internal {

#define ABORT_MESSAGES_LIST(V)                                                 \
  V(kNoReason, "no reason")                                                    \
                                                                               \
  V(k32BitValueInRegisterIsNotZeroExtended,                                    \
    "32 bit value in register is not zero-extended")                           \
  V(kAPICallReturnedInvalidObject, "API call returned invalid object")         \
  V(kAllocatingNonEmptyPackedArray, "Allocating non-empty packed array")       \
  V(kAllocationIsNotDoubleAligned, "Allocation is not double aligned")         \
  V(kCodeObjectNotProperlyPatched, "Code object not properly patched")         \
<<<<<<< HEAD
  V(kCompoundAssignmentToLookupSlot, "Compound assignment to lookup slot")     \
  V(kComputedPropertyName, "Computed property name")                           \
  V(kContextAllocatedArguments, "Context-allocated arguments")                 \
  V(kCopyBuffersOverlap, "Copy buffers overlap")                               \
  V(kCouldNotGenerateZero, "Could not generate +0.0")                          \
  V(kCouldNotGenerateNegativeZero, "Could not generate -0.0")                  \
  V(kDebuggerStatement, "DebuggerStatement")                                   \
  V(kDeclarationInCatchContext, "Declaration in catch context")                \
  V(kDeclarationInWithContext, "Declaration in with context")                  \
  V(kDefaultNaNModeNotSet, "Default NaN mode not set")                         \
  V(kDeleteWithGlobalVariable, "Delete with global variable")                  \
  V(kDeleteWithNonGlobalVariable, "Delete with non-global variable")           \
  V(kDestinationOfCopyNotAligned, "Destination of copy not aligned")           \
  V(kDontDeleteCellsCannotContainTheHole,                                      \
    "DontDelete cells can't contain the hole")                                 \
  V(kDoExpressionUnmodelable,                                                  \
    "Encountered a do-expression with unmodelable control statements")         \
  V(kDoPushArgumentNotImplementedForDoubleType,                                \
    "DoPushArgument not implemented for double type")                          \
  V(kDynamicImport, "Dynamic module import")                                   \
  V(kEliminatedBoundsCheckFailed, "Eliminated bounds check failed")            \
  V(kEmitLoadRegisterUnsupportedDoubleImmediate,                               \
    "EmitLoadRegister: Unsupported double immediate")                          \
  V(kCyclicObjectStateDetectedInEscapeAnalysis,                                \
    "Cyclic object state detected by escape analysis")                         \
  V(kEval, "eval")                                                             \
=======
>>>>>>> 84bd6f3c
  V(kExpectedAllocationSite, "Expected allocation site")                       \
  V(kExpectedFeedbackVector, "Expected feedback vector")                       \
  V(kExpectedOptimizationSentinel,                                             \
    "Expected optimized code cell or optimization sentinel")                   \
  V(kExpectedUndefinedOrCell, "Expected undefined or cell in register")        \
  V(kFunctionDataShouldBeBytecodeArrayOnInterpreterEntry,                      \
    "The function_data field should be a BytecodeArray on interpreter entry")  \
  V(kInputStringTooLong, "Input string too long")                              \
  V(kInvalidBytecode, "Invalid bytecode")                                      \
  V(kInvalidBytecodeAdvance, "Cannot advance current bytecode, ")              \
  V(kInvalidElementsKindForInternalArrayOrInternalPackedArray,                 \
    "Invalid ElementsKind for InternalArray or InternalPackedArray")           \
  V(kInvalidHandleScopeLevel, "Invalid HandleScope level")                     \
  V(kInvalidJumpTableIndex, "Invalid jump table index")                        \
  V(kInvalidRegisterFileInGenerator, "invalid register file in generator")     \
<<<<<<< HEAD
  V(kLiveEdit, "LiveEdit")                                                     \
  V(kLookupVariableInCountOperation, "Lookup variable in count operation")     \
  V(kMapBecameDeprecated, "Map became deprecated")                             \
  V(kMapBecameUnstable, "Map became unstable")                                 \
=======
  V(kInvalidSharedFunctionInfoData, "Invalid SharedFunctionInfo data")         \
>>>>>>> 84bd6f3c
  V(kMissingBytecodeArray, "Missing bytecode array from function")             \
  V(kObjectNotTagged, "The object is not tagged")                              \
  V(kObjectTagged, "The object is tagged")                                     \
  V(kOffsetOutOfRange, "Offset out of range")                                  \
<<<<<<< HEAD
=======
  V(kOperandIsASmi, "Operand is a smi")                                        \
>>>>>>> 84bd6f3c
  V(kOperandIsASmiAndNotABoundFunction,                                        \
    "Operand is a smi and not a bound function")                               \
  V(kOperandIsASmiAndNotAConstructor,                                          \
    "Operand is a smi and not a constructor")                                  \
  V(kOperandIsASmiAndNotAFixedArray, "Operand is a smi and not a fixed array") \
  V(kOperandIsASmiAndNotAFunction, "Operand is a smi and not a function")      \
  V(kOperandIsASmiAndNotAGeneratorObject,                                      \
    "Operand is a smi and not a generator object")                             \
  V(kOperandIsNotABoundFunction, "Operand is not a bound function")            \
  V(kOperandIsNotAConstructor, "Operand is not a constructor")                 \
  V(kOperandIsNotAFixedArray, "Operand is not a fixed array")                  \
  V(kOperandIsNotAFunction, "Operand is not a function")                       \
  V(kOperandIsNotAGeneratorObject, "Operand is not a generator object")        \
<<<<<<< HEAD
  V(kOperandIsNotAReceiver, "Operand is not a receiver")                       \
  V(kOperandIsNotASmi, "Operand is not a smi")                                 \
  V(kOperandIsNotAString, "Operand is not a string")                           \
  V(kOperandIsNotSmi, "Operand is not smi")                                    \
  V(kObjectTagged, "The object is tagged")                                     \
  V(kObjectNotTagged, "The object is not tagged")                              \
  V(kOptimizationDisabled, "Optimization disabled")                            \
  V(kOptimizationDisabledForTest, "Optimization disabled for test")            \
  V(kDeoptimizedTooManyTimes, "Deoptimized too many times")                    \
  V(kOutOfVirtualRegistersWhileTryingToAllocateTempRegister,                   \
    "Out of virtual registers while trying to allocate temp register")         \
  V(kParseScopeError, "Parse/scope error")                                     \
  V(kPossibleDirectCallToEval, "Possible direct call to eval")                 \
=======
  V(kOperandIsNotASmi, "Operand is not a smi")                                 \
>>>>>>> 84bd6f3c
  V(kReceivedInvalidReturnAddress, "Received invalid return address")          \
  V(kRegisterDidNotMatchExpectedRoot, "Register did not match expected root")  \
  V(kRegisterWasClobbered, "Register was clobbered")                           \
  V(kReturnAddressNotFoundInFrame, "Return address not found in frame")        \
  V(kShouldNotDirectlyEnterOsrFunction,                                        \
    "Should not directly enter OSR-compiled function")                         \
  V(kStackAccessBelowStackPointer, "Stack access below stack pointer")         \
  V(kStackFrameTypesMustMatch, "Stack frame types must match")                 \
  V(kTheStackWasCorruptedByMacroAssemblerCall,                                 \
    "The stack was corrupted by MacroAssembler::Call()")                       \
  V(kUnalignedCellInWriteBarrier, "Unaligned cell in write barrier")           \
  V(kUnexpectedElementsKindInArrayConstructor,                                 \
    "Unexpected ElementsKind in array constructor")                            \
  V(kUnexpectedFPCRMode, "Unexpected FPCR mode.")                              \
  V(kUnexpectedFunctionIDForInvokeIntrinsic,                                   \
    "Unexpected runtime function id for the InvokeIntrinsic bytecode")         \
  V(kUnexpectedInitialMapForArrayFunction,                                     \
    "Unexpected initial map for Array function")                               \
  V(kUnexpectedInitialMapForArrayFunction1,                                    \
    "Unexpected initial map for Array function (1)")                           \
  V(kUnexpectedInitialMapForArrayFunction2,                                    \
    "Unexpected initial map for Array function (2)")                           \
  V(kUnexpectedInitialMapForInternalArrayFunction,                             \
    "Unexpected initial map for InternalArray function")                       \
  V(kUnexpectedLevelAfterReturnFromApiCall,                                    \
    "Unexpected level after return from api call")                             \
  V(kUnexpectedNegativeValue, "Unexpected negative value")                     \
  V(kUnexpectedReturnFromFrameDropper,                                         \
    "Unexpectedly returned from dropping frames")                              \
  V(kUnexpectedReturnFromThrow, "Unexpectedly returned from a throw")          \
  V(kUnexpectedReturnFromWasmTrap,                                             \
    "Should not return after throwing a wasm trap")                            \
  V(kUnexpectedStackPointer, "The stack pointer is not the expected value")    \
<<<<<<< HEAD
  V(kUnexpectedStringType, "Unexpected string type")                           \
  V(kUnexpectedTestTypeofLiteralFlag,                                          \
    "Unexpected literal flag for TestTypeof bytecode")                         \
=======
>>>>>>> 84bd6f3c
  V(kUnexpectedValue, "Unexpected value")                                      \
  V(kUnsupportedModuleOperation, "Unsupported module operation")               \
  V(kUnsupportedNonPrimitiveCompare, "Unsupported non-primitive compare")      \
  V(kWrongAddressOrValuePassedToRecordWrite,                                   \
    "Wrong address or value passed to RecordWrite")                            \
  V(kWrongArgumentCountForInvokeIntrinsic,                                     \
    "Wrong number of arguments for intrinsic")                                 \
  V(kWrongFunctionCodeStart, "Wrong value in code start register passed")      \
  V(kWrongFunctionContext, "Wrong context passed to function")

#define BAILOUT_MESSAGES_LIST(V)                                            \
  V(kNoReason, "no reason")                                                 \
                                                                            \
  V(kBailedOutDueToDependencyChange, "Bailed out due to dependency change") \
  V(kCodeGenerationFailed, "Code generation failed")                        \
  V(kCyclicObjectStateDetectedInEscapeAnalysis,                             \
    "Cyclic object state detected by escape analysis")                      \
  V(kFunctionBeingDebugged, "Function is being debugged")                   \
  V(kGraphBuildingFailed, "Optimized graph construction failed")            \
  V(kFunctionTooBig, "Function is too big to be optimized")                 \
  V(kLiveEdit, "LiveEdit")                                                  \
  V(kNativeFunctionLiteral, "Native function literal")                      \
  V(kNotEnoughVirtualRegistersRegalloc,                                     \
    "Not enough virtual registers (regalloc)")                              \
  V(kOptimizationDisabled, "Optimization disabled")                         \
  V(kOptimizationDisabledForTest, "Optimization disabled for test")

#define ERROR_MESSAGES_CONSTANTS(C, T) C,
enum class BailoutReason {
  BAILOUT_MESSAGES_LIST(ERROR_MESSAGES_CONSTANTS) kLastErrorMessage
};

enum class AbortReason {
  ABORT_MESSAGES_LIST(ERROR_MESSAGES_CONSTANTS) kLastErrorMessage
};
#undef ERROR_MESSAGES_CONSTANTS

const char* GetBailoutReason(BailoutReason reason);
const char* GetAbortReason(AbortReason reason);

}  // namespace internal
}  // namespace v8

#endif  // V8_BAILOUT_REASON_H_<|MERGE_RESOLUTION|>--- conflicted
+++ resolved
@@ -17,35 +17,6 @@
   V(kAllocatingNonEmptyPackedArray, "Allocating non-empty packed array")       \
   V(kAllocationIsNotDoubleAligned, "Allocation is not double aligned")         \
   V(kCodeObjectNotProperlyPatched, "Code object not properly patched")         \
-<<<<<<< HEAD
-  V(kCompoundAssignmentToLookupSlot, "Compound assignment to lookup slot")     \
-  V(kComputedPropertyName, "Computed property name")                           \
-  V(kContextAllocatedArguments, "Context-allocated arguments")                 \
-  V(kCopyBuffersOverlap, "Copy buffers overlap")                               \
-  V(kCouldNotGenerateZero, "Could not generate +0.0")                          \
-  V(kCouldNotGenerateNegativeZero, "Could not generate -0.0")                  \
-  V(kDebuggerStatement, "DebuggerStatement")                                   \
-  V(kDeclarationInCatchContext, "Declaration in catch context")                \
-  V(kDeclarationInWithContext, "Declaration in with context")                  \
-  V(kDefaultNaNModeNotSet, "Default NaN mode not set")                         \
-  V(kDeleteWithGlobalVariable, "Delete with global variable")                  \
-  V(kDeleteWithNonGlobalVariable, "Delete with non-global variable")           \
-  V(kDestinationOfCopyNotAligned, "Destination of copy not aligned")           \
-  V(kDontDeleteCellsCannotContainTheHole,                                      \
-    "DontDelete cells can't contain the hole")                                 \
-  V(kDoExpressionUnmodelable,                                                  \
-    "Encountered a do-expression with unmodelable control statements")         \
-  V(kDoPushArgumentNotImplementedForDoubleType,                                \
-    "DoPushArgument not implemented for double type")                          \
-  V(kDynamicImport, "Dynamic module import")                                   \
-  V(kEliminatedBoundsCheckFailed, "Eliminated bounds check failed")            \
-  V(kEmitLoadRegisterUnsupportedDoubleImmediate,                               \
-    "EmitLoadRegister: Unsupported double immediate")                          \
-  V(kCyclicObjectStateDetectedInEscapeAnalysis,                                \
-    "Cyclic object state detected by escape analysis")                         \
-  V(kEval, "eval")                                                             \
-=======
->>>>>>> 84bd6f3c
   V(kExpectedAllocationSite, "Expected allocation site")                       \
   V(kExpectedFeedbackVector, "Expected feedback vector")                       \
   V(kExpectedOptimizationSentinel,                                             \
@@ -61,22 +32,12 @@
   V(kInvalidHandleScopeLevel, "Invalid HandleScope level")                     \
   V(kInvalidJumpTableIndex, "Invalid jump table index")                        \
   V(kInvalidRegisterFileInGenerator, "invalid register file in generator")     \
-<<<<<<< HEAD
-  V(kLiveEdit, "LiveEdit")                                                     \
-  V(kLookupVariableInCountOperation, "Lookup variable in count operation")     \
-  V(kMapBecameDeprecated, "Map became deprecated")                             \
-  V(kMapBecameUnstable, "Map became unstable")                                 \
-=======
   V(kInvalidSharedFunctionInfoData, "Invalid SharedFunctionInfo data")         \
->>>>>>> 84bd6f3c
   V(kMissingBytecodeArray, "Missing bytecode array from function")             \
   V(kObjectNotTagged, "The object is not tagged")                              \
   V(kObjectTagged, "The object is tagged")                                     \
   V(kOffsetOutOfRange, "Offset out of range")                                  \
-<<<<<<< HEAD
-=======
   V(kOperandIsASmi, "Operand is a smi")                                        \
->>>>>>> 84bd6f3c
   V(kOperandIsASmiAndNotABoundFunction,                                        \
     "Operand is a smi and not a bound function")                               \
   V(kOperandIsASmiAndNotAConstructor,                                          \
@@ -90,23 +51,7 @@
   V(kOperandIsNotAFixedArray, "Operand is not a fixed array")                  \
   V(kOperandIsNotAFunction, "Operand is not a function")                       \
   V(kOperandIsNotAGeneratorObject, "Operand is not a generator object")        \
-<<<<<<< HEAD
-  V(kOperandIsNotAReceiver, "Operand is not a receiver")                       \
   V(kOperandIsNotASmi, "Operand is not a smi")                                 \
-  V(kOperandIsNotAString, "Operand is not a string")                           \
-  V(kOperandIsNotSmi, "Operand is not smi")                                    \
-  V(kObjectTagged, "The object is tagged")                                     \
-  V(kObjectNotTagged, "The object is not tagged")                              \
-  V(kOptimizationDisabled, "Optimization disabled")                            \
-  V(kOptimizationDisabledForTest, "Optimization disabled for test")            \
-  V(kDeoptimizedTooManyTimes, "Deoptimized too many times")                    \
-  V(kOutOfVirtualRegistersWhileTryingToAllocateTempRegister,                   \
-    "Out of virtual registers while trying to allocate temp register")         \
-  V(kParseScopeError, "Parse/scope error")                                     \
-  V(kPossibleDirectCallToEval, "Possible direct call to eval")                 \
-=======
-  V(kOperandIsNotASmi, "Operand is not a smi")                                 \
->>>>>>> 84bd6f3c
   V(kReceivedInvalidReturnAddress, "Received invalid return address")          \
   V(kRegisterDidNotMatchExpectedRoot, "Register did not match expected root")  \
   V(kRegisterWasClobbered, "Register was clobbered")                           \
@@ -140,12 +85,6 @@
   V(kUnexpectedReturnFromWasmTrap,                                             \
     "Should not return after throwing a wasm trap")                            \
   V(kUnexpectedStackPointer, "The stack pointer is not the expected value")    \
-<<<<<<< HEAD
-  V(kUnexpectedStringType, "Unexpected string type")                           \
-  V(kUnexpectedTestTypeofLiteralFlag,                                          \
-    "Unexpected literal flag for TestTypeof bytecode")                         \
-=======
->>>>>>> 84bd6f3c
   V(kUnexpectedValue, "Unexpected value")                                      \
   V(kUnsupportedModuleOperation, "Unsupported module operation")               \
   V(kUnsupportedNonPrimitiveCompare, "Unsupported non-primitive compare")      \
