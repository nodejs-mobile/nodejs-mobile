/// Copyright 2012 the V8 project authors. All rights reserved.
// Use of this source code is governed by a BSD-style license that can be
// found in the LICENSE file.

#include <errno.h>
#include <stdlib.h>
#include <string.h>
#include <sys/stat.h>

#include <algorithm>
#include <fstream>
#include <unordered_map>
#include <utility>
#include <vector>

#ifdef ENABLE_VTUNE_JIT_INTERFACE
#include "src/third_party/vtune/v8-vtune.h"
#endif

#include "src/d8-console.h"
#include "src/d8.h"
#include "src/ostreams.h"

#include "include/libplatform/libplatform.h"
#include "include/libplatform/v8-tracing.h"
#include "include/v8-inspector.h"
#include "src/api.h"
#include "src/base/cpu.h"
#include "src/base/logging.h"
#include "src/base/platform/platform.h"
#include "src/base/platform/time.h"
#include "src/base/sys-info.h"
#include "src/basic-block-profiler.h"
#include "src/debug/debug-interface.h"
#include "src/interpreter/interpreter.h"
#include "src/msan.h"
#include "src/objects-inl.h"
#include "src/objects.h"
#include "src/snapshot/natives.h"
#include "src/trap-handler/trap-handler.h"
#include "src/utils.h"
#include "src/v8.h"
<<<<<<< HEAD
=======
#include "src/wasm/wasm-engine.h"
>>>>>>> 84bd6f3c

#if !defined(_WIN32) && !defined(_WIN64)
#include <unistd.h>  // NOLINT
#else
#include <windows.h>  // NOLINT
#endif               // !defined(_WIN32) && !defined(_WIN64)

#ifndef DCHECK
#define DCHECK(condition) assert(condition)
#endif

#ifndef CHECK
#define CHECK(condition) assert(condition)
#endif

namespace v8 {

namespace {

const int kMB = 1024 * 1024;

const int kMaxWorkers = 50;
const int kMaxSerializerMemoryUsage =
    1 * kMB;  // Arbitrary maximum for testing.

// Base class for shell ArrayBuffer allocators. It forwards all opertions to
// the default v8 allocator.
class ArrayBufferAllocatorBase : public v8::ArrayBuffer::Allocator {
 public:
  void* Allocate(size_t length) override {
    return allocator_->Allocate(length);
  }

  void* AllocateUninitialized(size_t length) override {
    return allocator_->AllocateUninitialized(length);
  }

  void Free(void* data, size_t length) override {
    allocator_->Free(data, length);
  }

 private:
  std::unique_ptr<Allocator> allocator_ =
      std::unique_ptr<Allocator>(NewDefaultAllocator());
};

<<<<<<< HEAD
// Forwards memory reservation and protection functions to the V8 default
// allocator. Used by ShellArrayBufferAllocator and MockArrayBufferAllocator.
class ArrayBufferAllocatorBase : public v8::ArrayBuffer::Allocator {
  std::unique_ptr<Allocator> allocator_ =
      std::unique_ptr<Allocator>(NewDefaultAllocator());

 public:
  void* Reserve(size_t length) override { return allocator_->Reserve(length); }

  void Free(void*, size_t) override = 0;

  void Free(void* data, size_t length, AllocationMode mode) override {
    switch (mode) {
      case AllocationMode::kNormal: {
        return Free(data, length);
      }
      case AllocationMode::kReservation: {
        return allocator_->Free(data, length, mode);
      }
    }
  }

  void SetProtection(void* data, size_t length,
                     Protection protection) override {
    allocator_->SetProtection(data, length, protection);
  }
};

class ShellArrayBufferAllocator : public ArrayBufferAllocatorBase {
 public:
  void* Allocate(size_t length) override {
#if USE_VM
    if (RoundToPageSize(&length)) {
      void* data = VirtualMemoryAllocate(length);
#if DEBUG
      if (data) {
        // In debug mode, check the memory is zero-initialized.
        size_t limit = length / sizeof(uint64_t);
        uint64_t* ptr = reinterpret_cast<uint64_t*>(data);
        for (size_t i = 0; i < limit; i++) {
          DCHECK_EQ(0u, ptr[i]);
        }
      }
#endif
      return data;
    }
#endif
    void* data = AllocateUninitialized(length);
    return data == NULL ? data : memset(data, 0, length);
  }
  void* AllocateUninitialized(size_t length) override {
#if USE_VM
    if (RoundToPageSize(&length)) return VirtualMemoryAllocate(length);
#endif
// Work around for GCC bug on AIX
// See: https://gcc.gnu.org/bugzilla/show_bug.cgi?id=79839
#if V8_OS_AIX && _LINUX_SOURCE_COMPAT
    return __linux_malloc(length);
#else
    return malloc(length);
#endif
  }
  void Free(void* data, size_t length) override {
#if USE_VM
    if (RoundToPageSize(&length)) {
      base::VirtualMemory::ReleaseRegion(data, length);
      return;
=======
// ArrayBuffer allocator that can use virtual memory to improve performance.
class ShellArrayBufferAllocator : public ArrayBufferAllocatorBase {
 public:
  void* Allocate(size_t length) override {
    if (length >= kVMThreshold) return AllocateVM(length);
    return ArrayBufferAllocatorBase::Allocate(length);
  }

  void* AllocateUninitialized(size_t length) override {
    if (length >= kVMThreshold) return AllocateVM(length);
    return ArrayBufferAllocatorBase::AllocateUninitialized(length);
  }

  void Free(void* data, size_t length) override {
    if (length >= kVMThreshold) {
      FreeVM(data, length);
    } else {
      ArrayBufferAllocatorBase::Free(data, length);
>>>>>>> 84bd6f3c
    }
  }

 private:
  static constexpr size_t kVMThreshold = 65536;
  static constexpr size_t kTwoGB = 2u * 1024u * 1024u * 1024u;

  void* AllocateVM(size_t length) {
    DCHECK_LE(kVMThreshold, length);
    // TODO(titzer): allocations should fail if >= 2gb because array buffers
    // store their lengths as a SMI internally.
    if (length >= kTwoGB) return nullptr;

    size_t page_size = i::AllocatePageSize();
    size_t allocated = RoundUp(length, page_size);
    // Rounding up could go over the limit.
    if (allocated >= kTwoGB) return nullptr;
    return i::AllocatePages(nullptr, allocated, page_size,
                            PageAllocator::kReadWrite);
  }

  void FreeVM(void* data, size_t length) {
    size_t page_size = i::AllocatePageSize();
    size_t allocated = RoundUp(length, page_size);
    CHECK(i::FreePages(data, allocated));
  }
};

<<<<<<< HEAD
class MockArrayBufferAllocator : public ArrayBufferAllocatorBase {
  const size_t kAllocationLimit = 10 * MB;
  size_t get_actual_length(size_t length) const {
    return length > kAllocationLimit ? base::OS::CommitPageSize() : length;
  }

 public:
  void* Allocate(size_t length) override {
    const size_t actual_length = get_actual_length(length);
    void* data = AllocateUninitialized(actual_length);
    return data == NULL ? data : memset(data, 0, actual_length);
=======
// ArrayBuffer allocator that never allocates over 10MB.
class MockArrayBufferAllocator : public ArrayBufferAllocatorBase {
  void* Allocate(size_t length) override {
    return ArrayBufferAllocatorBase::Allocate(Adjust(length));
>>>>>>> 84bd6f3c
  }

  void* AllocateUninitialized(size_t length) override {
<<<<<<< HEAD
    return malloc(get_actual_length(length));
  }
  void Free(void* p, size_t) override { free(p); }
  void Free(void* data, size_t length, AllocationMode mode) override {
    ArrayBufferAllocatorBase::Free(data, get_actual_length(length), mode);
  }
  void* Reserve(size_t length) override {
    return ArrayBufferAllocatorBase::Reserve(get_actual_length(length));
=======
    return ArrayBufferAllocatorBase::AllocateUninitialized(Adjust(length));
  }

  void Free(void* data, size_t length) override {
    return ArrayBufferAllocatorBase::Free(data, Adjust(length));
  }

 private:
  size_t Adjust(size_t length) {
    const size_t kAllocationLimit = 10 * kMB;
    return length > kAllocationLimit ? i::AllocatePageSize() : length;
  }
};

// Predictable v8::Platform implementation. Background tasks and idle tasks are
// disallowed, and the time reported by {MonotonicallyIncreasingTime} is
// deterministic.
class PredictablePlatform : public Platform {
 public:
  explicit PredictablePlatform(std::unique_ptr<Platform> platform)
      : platform_(std::move(platform)) {
    DCHECK_NOT_NULL(platform_);
  }

  PageAllocator* GetPageAllocator() override {
    return platform_->GetPageAllocator();
  }

  void OnCriticalMemoryPressure() override {
    platform_->OnCriticalMemoryPressure();
  }

  bool OnCriticalMemoryPressure(size_t length) override {
    return platform_->OnCriticalMemoryPressure(length);
  }

  std::shared_ptr<TaskRunner> GetForegroundTaskRunner(
      v8::Isolate* isolate) override {
    return platform_->GetForegroundTaskRunner(isolate);
  }

  std::shared_ptr<TaskRunner> GetWorkerThreadsTaskRunner(
      v8::Isolate* isolate) override {
    // Return the foreground task runner here, so that all tasks get executed
    // sequentially in a predictable order.
    return platform_->GetForegroundTaskRunner(isolate);
  }

  void CallOnWorkerThread(std::unique_ptr<Task> task) override {
    // It's not defined when background tasks are being executed, so we can just
    // execute them right away.
    task->Run();
  }

  void CallOnForegroundThread(v8::Isolate* isolate, Task* task) override {
    platform_->CallOnForegroundThread(isolate, task);
  }

  void CallDelayedOnForegroundThread(v8::Isolate* isolate, Task* task,
                                     double delay_in_seconds) override {
    platform_->CallDelayedOnForegroundThread(isolate, task, delay_in_seconds);
  }

  void CallIdleOnForegroundThread(Isolate* isolate, IdleTask* task) override {
    UNREACHABLE();
  }

  bool IdleTasksEnabled(Isolate* isolate) override { return false; }

  double MonotonicallyIncreasingTime() override {
    return synthetic_time_in_sec_ += 0.00001;
>>>>>>> 84bd6f3c
  }
};

<<<<<<< HEAD
// Predictable v8::Platform implementation. Background tasks and idle tasks are
// disallowed, and the time reported by {MonotonicallyIncreasingTime} is
// deterministic.
class PredictablePlatform : public Platform {
public:
 explicit PredictablePlatform(std::unique_ptr<Platform> platform)
     : platform_(std::move(platform)) {
   DCHECK_NOT_NULL(platform_);
 }

 void CallOnBackgroundThread(Task* task,
                             ExpectedRuntime expected_runtime) override {
   // It's not defined when background tasks are being executed, so we can just
   // execute them right away.
   task->Run();
   delete task;
 }

 void CallOnForegroundThread(v8::Isolate* isolate, Task* task) override {
   platform_->CallOnForegroundThread(isolate, task);
 }

 void CallDelayedOnForegroundThread(v8::Isolate* isolate, Task* task,
                                    double delay_in_seconds) override {
   platform_->CallDelayedOnForegroundThread(isolate, task, delay_in_seconds);
 }

 void CallIdleOnForegroundThread(Isolate* isolate, IdleTask* task) override {
   UNREACHABLE();
 }

 bool IdleTasksEnabled(Isolate* isolate) override { return false; }

 double MonotonicallyIncreasingTime() override {
   return synthetic_time_in_sec_ += 0.00001;
 }

 v8::TracingController* GetTracingController() override {
   return platform_->GetTracingController();
 }

 Platform* platform() const { return platform_.get(); }

private:
 double synthetic_time_in_sec_ = 0.0;
 std::unique_ptr<Platform> platform_;

 DISALLOW_COPY_AND_ASSIGN(PredictablePlatform);
=======
  double CurrentClockTimeMillis() override {
    return MonotonicallyIncreasingTime() * base::Time::kMillisecondsPerSecond;
  }

  v8::TracingController* GetTracingController() override {
    return platform_->GetTracingController();
  }

  Platform* platform() const { return platform_.get(); }

 private:
  double synthetic_time_in_sec_ = 0.0;
  std::unique_ptr<Platform> platform_;

  DISALLOW_COPY_AND_ASSIGN(PredictablePlatform);
>>>>>>> 84bd6f3c
};

std::unique_ptr<v8::Platform> g_platform;

v8::Platform* GetDefaultPlatform() {
  return i::FLAG_verify_predictable
             ? static_cast<PredictablePlatform*>(g_platform.get())->platform()
             : g_platform.get();
}

v8::Platform* GetDefaultPlatform() {
  return i::FLAG_verify_predictable
             ? static_cast<PredictablePlatform*>(g_platform)->platform()
             : g_platform;
}

static Local<Value> Throw(Isolate* isolate, const char* message) {
  return isolate->ThrowException(
      String::NewFromUtf8(isolate, message, NewStringType::kNormal)
          .ToLocalChecked());
}

Worker* GetWorkerFromInternalField(Isolate* isolate, Local<Object> object) {
  if (object->InternalFieldCount() != 1) {
    Throw(isolate, "this is not a Worker");
    return nullptr;
  }

  Worker* worker =
      static_cast<Worker*>(object->GetAlignedPointerFromInternalField(0));
  if (worker == nullptr) {
    Throw(isolate, "Worker is defunct because main thread is terminating");
    return nullptr;
  }

  return worker;
}

base::Thread::Options GetThreadOptions(const char* name) {
  // On some systems (OSX 10.6) the stack size default is 0.5Mb or less
  // which is not enough to parse the big literal expressions used in tests.
  // The stack size should be at least StackGuard::kLimitSize + some
  // OS-specific padding for thread startup code.  2Mbytes seems to be enough.
  return base::Thread::Options(name, 2 * kMB);
}

}  // namespace

namespace tracing {

namespace {

// String options that can be used to initialize TraceOptions.
const char kRecordUntilFull[] = "record-until-full";
const char kRecordContinuously[] = "record-continuously";
const char kRecordAsMuchAsPossible[] = "record-as-much-as-possible";

const char kRecordModeParam[] = "record_mode";
const char kEnableSystraceParam[] = "enable_systrace";
const char kEnableArgumentFilterParam[] = "enable_argument_filter";
const char kIncludedCategoriesParam[] = "included_categories";

class TraceConfigParser {
 public:
  static void FillTraceConfig(v8::Isolate* isolate,
                              platform::tracing::TraceConfig* trace_config,
                              const char* json_str) {
    HandleScope outer_scope(isolate);
    Local<Context> context = Context::New(isolate);
    Context::Scope context_scope(context);
    HandleScope inner_scope(isolate);

    Local<String> source =
        String::NewFromUtf8(isolate, json_str, NewStringType::kNormal)
            .ToLocalChecked();
    Local<Value> result = JSON::Parse(context, source).ToLocalChecked();
    Local<v8::Object> trace_config_object = Local<v8::Object>::Cast(result);

    trace_config->SetTraceRecordMode(
        GetTraceRecordMode(isolate, context, trace_config_object));
    if (GetBoolean(isolate, context, trace_config_object,
                   kEnableSystraceParam)) {
      trace_config->EnableSystrace();
    }
    if (GetBoolean(isolate, context, trace_config_object,
                   kEnableArgumentFilterParam)) {
      trace_config->EnableArgumentFilter();
    }
    UpdateIncludedCategoriesList(isolate, context, trace_config_object,
                                 trace_config);
  }

 private:
  static bool GetBoolean(v8::Isolate* isolate, Local<Context> context,
                         Local<v8::Object> object, const char* property) {
    Local<Value> value = GetValue(isolate, context, object, property);
    if (value->IsNumber()) {
      Local<Boolean> v8_boolean = value->ToBoolean(context).ToLocalChecked();
      return v8_boolean->Value();
    }
    return false;
  }

  static int UpdateIncludedCategoriesList(
      v8::Isolate* isolate, Local<Context> context, Local<v8::Object> object,
      platform::tracing::TraceConfig* trace_config) {
    Local<Value> value =
        GetValue(isolate, context, object, kIncludedCategoriesParam);
    if (value->IsArray()) {
      Local<Array> v8_array = Local<Array>::Cast(value);
      for (int i = 0, length = v8_array->Length(); i < length; ++i) {
        Local<Value> v = v8_array->Get(context, i)
                             .ToLocalChecked()
                             ->ToString(context)
                             .ToLocalChecked();
        String::Utf8Value str(isolate, v->ToString(context).ToLocalChecked());
        trace_config->AddIncludedCategory(*str);
      }
      return v8_array->Length();
    }
    return 0;
  }

  static platform::tracing::TraceRecordMode GetTraceRecordMode(
      v8::Isolate* isolate, Local<Context> context, Local<v8::Object> object) {
    Local<Value> value = GetValue(isolate, context, object, kRecordModeParam);
    if (value->IsString()) {
      Local<String> v8_string = value->ToString(context).ToLocalChecked();
      String::Utf8Value str(isolate, v8_string);
      if (strcmp(kRecordUntilFull, *str) == 0) {
        return platform::tracing::TraceRecordMode::RECORD_UNTIL_FULL;
      } else if (strcmp(kRecordContinuously, *str) == 0) {
        return platform::tracing::TraceRecordMode::RECORD_CONTINUOUSLY;
      } else if (strcmp(kRecordAsMuchAsPossible, *str) == 0) {
        return platform::tracing::TraceRecordMode::RECORD_AS_MUCH_AS_POSSIBLE;
      }
    }
    return platform::tracing::TraceRecordMode::RECORD_UNTIL_FULL;
  }

  static Local<Value> GetValue(v8::Isolate* isolate, Local<Context> context,
                               Local<v8::Object> object, const char* property) {
    Local<String> v8_str =
        String::NewFromUtf8(isolate, property, NewStringType::kNormal)
            .ToLocalChecked();
    return object->Get(context, v8_str).ToLocalChecked();
  }
};

}  // namespace

static platform::tracing::TraceConfig* CreateTraceConfigFromJSON(
    v8::Isolate* isolate, const char* json_str) {
  platform::tracing::TraceConfig* trace_config =
      new platform::tracing::TraceConfig();
  TraceConfigParser::FillTraceConfig(isolate, trace_config, json_str);
  return trace_config;
}

}  // namespace tracing

class PerIsolateData {
 public:
  explicit PerIsolateData(Isolate* isolate)
      : isolate_(isolate), realms_(nullptr) {
    isolate->SetData(0, this);
  }

  ~PerIsolateData() {
    isolate_->SetData(0, nullptr);  // Not really needed, just to be sure...
  }

  inline static PerIsolateData* Get(Isolate* isolate) {
    return reinterpret_cast<PerIsolateData*>(isolate->GetData(0));
  }

  class RealmScope {
   public:
    explicit RealmScope(PerIsolateData* data);
    ~RealmScope();
   private:
    PerIsolateData* data_;
  };

  inline void SetTimeout(Local<Function> callback, Local<Context> context) {
    set_timeout_callbacks_.emplace(isolate_, callback);
    set_timeout_contexts_.emplace(isolate_, context);
  }

  inline MaybeLocal<Function> GetTimeoutCallback() {
    if (set_timeout_callbacks_.empty()) return MaybeLocal<Function>();
    Local<Function> result = set_timeout_callbacks_.front().Get(isolate_);
    set_timeout_callbacks_.pop();
    return result;
  }

  inline MaybeLocal<Context> GetTimeoutContext() {
    if (set_timeout_contexts_.empty()) return MaybeLocal<Context>();
    Local<Context> result = set_timeout_contexts_.front().Get(isolate_);
    set_timeout_contexts_.pop();
    return result;
  }

 private:
  friend class Shell;
  friend class RealmScope;
  Isolate* isolate_;
  int realm_count_;
  int realm_current_;
  int realm_switch_;
  Global<Context>* realms_;
  Global<Value> realm_shared_;
  std::queue<Global<Function>> set_timeout_callbacks_;
  std::queue<Global<Context>> set_timeout_contexts_;

  int RealmIndexOrThrow(const v8::FunctionCallbackInfo<v8::Value>& args,
                        int arg_offset);
  int RealmFind(Local<Context> context);
};

class ExternalOwningOneByteStringResource
    : public String::ExternalOneByteStringResource {
 public:
  ExternalOwningOneByteStringResource() : length_(0) {}
  ExternalOwningOneByteStringResource(std::unique_ptr<const char[]> data,
                                      size_t length)
      : data_(std::move(data)), length_(length) {}
  const char* data() const override { return data_.get(); }
  size_t length() const override { return length_; }

 private:
  std::unique_ptr<const char[]> data_;
  size_t length_;
};

CounterMap* Shell::counter_map_;
base::OS::MemoryMappedFile* Shell::counters_file_ = nullptr;
CounterCollection Shell::local_counters_;
CounterCollection* Shell::counters_ = &local_counters_;
base::LazyMutex Shell::context_mutex_;
const base::TimeTicks Shell::kInitialTicks =
    base::TimeTicks::HighResolutionNow();
Global<Function> Shell::stringify_function_;
base::LazyMutex Shell::workers_mutex_;
bool Shell::allow_new_workers_ = true;
std::vector<Worker*> Shell::workers_;
std::vector<ExternalizedContents> Shell::externalized_contents_;
base::LazyMutex Shell::isolate_status_lock_;
std::map<v8::Isolate*, bool> Shell::isolate_status_;
<<<<<<< HEAD
=======
base::LazyMutex Shell::cached_code_mutex_;
std::map<std::string, std::unique_ptr<ScriptCompiler::CachedData>>
    Shell::cached_code_map_;
>>>>>>> 84bd6f3c

Global<Context> Shell::evaluation_context_;
ArrayBuffer::Allocator* Shell::array_buffer_allocator;
ShellOptions Shell::options;
base::OnceType Shell::quit_once_ = V8_ONCE_INIT;

// Dummy external source stream which returns the whole source in one go.
class DummySourceStream : public v8::ScriptCompiler::ExternalSourceStream {
 public:
  explicit DummySourceStream(Local<String> source) : done_(false) {
    source_length_ = source->Utf8Length();
    source_buffer_.reset(new uint8_t[source_length_]);
    source->WriteUtf8(reinterpret_cast<char*>(source_buffer_.get()),
                      source_length_);
  }

  virtual size_t GetMoreData(const uint8_t** src) {
    if (done_) {
      return 0;
    }
    *src = source_buffer_.release();
    done_ = true;

    return source_length_;
  }
<<<<<<< HEAD
  Isolate::CreateParams create_params;
  create_params.array_buffer_allocator = Shell::array_buffer_allocator;
  create_params.host_import_module_dynamically_callback_ =
      Shell::HostImportModuleDynamically;
  Isolate* temp_isolate = Isolate::New(create_params);
  ScriptCompiler::CachedData* result = NULL;
  {
    Isolate::Scope isolate_scope(temp_isolate);
    HandleScope handle_scope(temp_isolate);
    Context::Scope context_scope(Context::New(temp_isolate));
    Local<String> source_copy =
        v8::String::NewFromTwoByte(temp_isolate, source_buffer,
                                   v8::NewStringType::kNormal, source_length)
            .ToLocalChecked();
    Local<Value> name_copy;
    if (name_buffer) {
      name_copy =
          v8::String::NewFromTwoByte(temp_isolate, name_buffer,
                                     v8::NewStringType::kNormal, name_length)
              .ToLocalChecked();
    } else {
      name_copy = v8::Undefined(temp_isolate);
    }
    ScriptCompiler::Source script_source(source_copy, ScriptOrigin(name_copy));
    if (!ScriptCompiler::CompileUnboundScript(temp_isolate, &script_source,
                                              compile_options)
             .IsEmpty() &&
        script_source.GetCachedData()) {
      int length = script_source.GetCachedData()->length;
      uint8_t* cache = new uint8_t[length];
      memcpy(cache, script_source.GetCachedData()->data, length);
      result = new ScriptCompiler::CachedData(
          cache, length, ScriptCompiler::CachedData::BufferOwned);
    }
  }
  temp_isolate->Dispose();
  delete[] source_buffer;
  delete[] name_buffer;
  return result;
}
=======
>>>>>>> 84bd6f3c

 private:
  int source_length_;
  std::unique_ptr<uint8_t[]> source_buffer_;
  bool done_;
};

class BackgroundCompileThread : public base::Thread {
 public:
  BackgroundCompileThread(Isolate* isolate, Local<String> source)
      : base::Thread(GetThreadOptions("BackgroundCompileThread")),
        source_(source),
        streamed_source_(new DummySourceStream(source),
                         v8::ScriptCompiler::StreamedSource::UTF8),
        task_(v8::ScriptCompiler::StartStreamingScript(isolate,
                                                       &streamed_source_)) {}

  void Run() override { task_->Run(); }

  v8::ScriptCompiler::StreamedSource* streamed_source() {
    return &streamed_source_;
  }

 private:
  Local<String> source_;
  v8::ScriptCompiler::StreamedSource streamed_source_;
  std::unique_ptr<v8::ScriptCompiler::ScriptStreamingTask> task_;
};

ScriptCompiler::CachedData* Shell::LookupCodeCache(Isolate* isolate,
                                                   Local<Value> source) {
  base::LockGuard<base::Mutex> lock_guard(cached_code_mutex_.Pointer());
  CHECK(source->IsString());
  v8::String::Utf8Value key(isolate, source);
  DCHECK(*key);
  auto entry = cached_code_map_.find(*key);
  if (entry != cached_code_map_.end() && entry->second) {
    int length = entry->second->length;
    uint8_t* cache = new uint8_t[length];
    memcpy(cache, entry->second->data, length);
    ScriptCompiler::CachedData* cached_data = new ScriptCompiler::CachedData(
        cache, length, ScriptCompiler::CachedData::BufferOwned);
    return cached_data;
  }
  return nullptr;
}

void Shell::StoreInCodeCache(Isolate* isolate, Local<Value> source,
                             const ScriptCompiler::CachedData* cache_data) {
  base::LockGuard<base::Mutex> lock_guard(cached_code_mutex_.Pointer());
  CHECK(source->IsString());
  if (cache_data == nullptr) return;
  v8::String::Utf8Value key(isolate, source);
  DCHECK(*key);
  int length = cache_data->length;
  uint8_t* cache = new uint8_t[length];
  memcpy(cache, cache_data->data, length);
  cached_code_map_[*key] = std::unique_ptr<ScriptCompiler::CachedData>(
      new ScriptCompiler::CachedData(cache, length,
                                     ScriptCompiler::CachedData::BufferOwned));
}

// Executes a string within the current v8 context.
bool Shell::ExecuteString(Isolate* isolate, Local<String> source,
                          Local<Value> name, PrintResult print_result,
                          ReportExceptions report_exceptions,
                          ProcessMessageQueue process_message_queue) {
  HandleScope handle_scope(isolate);
  TryCatch try_catch(isolate);
  try_catch.SetVerbose(true);

  MaybeLocal<Value> maybe_result;
  bool success = true;
  {
    PerIsolateData* data = PerIsolateData::Get(isolate);
    Local<Context> realm =
        Local<Context>::New(isolate, data->realms_[data->realm_current_]);
    Context::Scope context_scope(realm);
    MaybeLocal<Script> maybe_script;
    Local<Context> context(isolate->GetCurrentContext());
    ScriptOrigin origin(name);

    DCHECK(options.compile_options != ScriptCompiler::kProduceParserCache);
    DCHECK(options.compile_options != ScriptCompiler::kConsumeParserCache);
    if (options.compile_options == ScriptCompiler::kConsumeCodeCache) {
      ScriptCompiler::CachedData* cached_code =
          LookupCodeCache(isolate, source);
      if (cached_code != nullptr) {
        ScriptCompiler::Source script_source(source, origin, cached_code);
        maybe_script = ScriptCompiler::Compile(context, &script_source,
                                               options.compile_options);
        CHECK(!cached_code->rejected);
      } else {
        ScriptCompiler::Source script_source(source, origin);
        maybe_script = ScriptCompiler::Compile(
            context, &script_source, ScriptCompiler::kNoCompileOptions);
      }
    } else if (options.stress_background_compile) {
      // Start a background thread compiling the script.
      BackgroundCompileThread background_compile_thread(isolate, source);
      background_compile_thread.Start();

      // In parallel, compile on the main thread to flush out any data races.
      {
        TryCatch ignore_try_catch(isolate);
        ScriptCompiler::Source script_source(source, origin);
        USE(ScriptCompiler::Compile(context, &script_source,
                                    ScriptCompiler::kNoCompileOptions));
      }

      // Join with background thread and finalize compilation.
      background_compile_thread.Join();
      maybe_script = v8::ScriptCompiler::Compile(
          context, background_compile_thread.streamed_source(), source, origin);
    } else {
      ScriptCompiler::Source script_source(source, origin);
      maybe_script = ScriptCompiler::Compile(context, &script_source,
                                             options.compile_options);
    }

    Local<Script> script;
    if (!maybe_script.ToLocal(&script)) {
      // Print errors that happened during compilation.
      if (report_exceptions) ReportException(isolate, &try_catch);
      return false;
    }

    if (options.code_cache_options ==
        ShellOptions::CodeCacheOptions::kProduceCache) {
      // Serialize and store it in memory for the next execution.
      ScriptCompiler::CachedData* cached_data =
          ScriptCompiler::CreateCodeCache(script->GetUnboundScript());
      StoreInCodeCache(isolate, source, cached_data);
      delete cached_data;
    }
    maybe_result = script->Run(realm);
    if (options.code_cache_options ==
        ShellOptions::CodeCacheOptions::kProduceCacheAfterExecute) {
      // Serialize and store it in memory for the next execution.
      ScriptCompiler::CachedData* cached_data =
          ScriptCompiler::CreateCodeCache(script->GetUnboundScript());
      StoreInCodeCache(isolate, source, cached_data);
      delete cached_data;
    }
    if (process_message_queue && !EmptyMessageQueues(isolate)) success = false;
    data->realm_current_ = data->realm_switch_;
  }
  Local<Value> result;
  if (!maybe_result.ToLocal(&result)) {
    DCHECK(try_catch.HasCaught());
    // Print errors that happened during execution.
    if (report_exceptions) ReportException(isolate, &try_catch);
    return false;
  }
  DCHECK(!try_catch.HasCaught());
  if (print_result) {
    if (options.test_shell) {
      if (!result->IsUndefined()) {
        // If all went well and the result wasn't undefined then print
        // the returned value.
        v8::String::Utf8Value str(isolate, result);
        fwrite(*str, sizeof(**str), str.length(), stdout);
        printf("\n");
      }
    } else {
      v8::String::Utf8Value str(isolate, Stringify(isolate, result));
      fwrite(*str, sizeof(**str), str.length(), stdout);
      printf("\n");
    }
  }
  return success;
}

namespace {

std::string ToSTLString(Isolate* isolate, Local<String> v8_str) {
  String::Utf8Value utf8(isolate, v8_str);
  // Should not be able to fail since the input is a String.
  CHECK(*utf8);
  return *utf8;
}

bool IsAbsolutePath(const std::string& path) {
#if defined(_WIN32) || defined(_WIN64)
  // TODO(adamk): This is an incorrect approximation, but should
  // work for all our test-running cases.
  return path.find(':') != std::string::npos;
#else
  return path[0] == '/';
#endif
}

std::string GetWorkingDirectory() {
#if defined(_WIN32) || defined(_WIN64)
  char system_buffer[MAX_PATH];
  // TODO(adamk): Support Unicode paths.
  DWORD len = GetCurrentDirectoryA(MAX_PATH, system_buffer);
  CHECK_GT(len, 0);
  return system_buffer;
#else
  char curdir[PATH_MAX];
  CHECK_NOT_NULL(getcwd(curdir, PATH_MAX));
  return curdir;
#endif
}

// Returns the directory part of path, without the trailing '/'.
std::string DirName(const std::string& path) {
  DCHECK(IsAbsolutePath(path));
  size_t last_slash = path.find_last_of('/');
  DCHECK(last_slash != std::string::npos);
  return path.substr(0, last_slash);
}

// Resolves path to an absolute path if necessary, and does some
// normalization (eliding references to the current directory
// and replacing backslashes with slashes).
std::string NormalizePath(const std::string& path,
                          const std::string& dir_name) {
  std::string result;
  if (IsAbsolutePath(path)) {
    result = path;
  } else {
    result = dir_name + '/' + path;
  }
  std::replace(result.begin(), result.end(), '\\', '/');
  size_t i;
  while ((i = result.find("/./")) != std::string::npos) {
    result.erase(i, 2);
  }
  return result;
}

// Per-context Module data, allowing sharing of module maps
// across top-level module loads.
class ModuleEmbedderData {
 private:
  class ModuleGlobalHash {
   public:
    explicit ModuleGlobalHash(Isolate* isolate) : isolate_(isolate) {}
    size_t operator()(const Global<Module>& module) const {
      return module.Get(isolate_)->GetIdentityHash();
    }

   private:
    Isolate* isolate_;
  };

 public:
  explicit ModuleEmbedderData(Isolate* isolate)
      : module_to_specifier_map(10, ModuleGlobalHash(isolate)) {}

  // Map from normalized module specifier to Module.
  std::unordered_map<std::string, Global<Module>> specifier_to_module_map;
  // Map from Module to its URL as defined in the ScriptOrigin
  std::unordered_map<Global<Module>, std::string, ModuleGlobalHash>
      module_to_specifier_map;
};

enum {
  kModuleEmbedderDataIndex,
  kInspectorClientIndex
};

void InitializeModuleEmbedderData(Local<Context> context) {
  context->SetAlignedPointerInEmbedderData(
      kModuleEmbedderDataIndex, new ModuleEmbedderData(context->GetIsolate()));
}

ModuleEmbedderData* GetModuleDataFromContext(Local<Context> context) {
  return static_cast<ModuleEmbedderData*>(
      context->GetAlignedPointerFromEmbedderData(kModuleEmbedderDataIndex));
}

void DisposeModuleEmbedderData(Local<Context> context) {
  delete GetModuleDataFromContext(context);
  context->SetAlignedPointerInEmbedderData(kModuleEmbedderDataIndex, nullptr);
}

MaybeLocal<Module> ResolveModuleCallback(Local<Context> context,
                                         Local<String> specifier,
                                         Local<Module> referrer) {
  Isolate* isolate = context->GetIsolate();
  ModuleEmbedderData* d = GetModuleDataFromContext(context);
  auto specifier_it =
      d->module_to_specifier_map.find(Global<Module>(isolate, referrer));
  CHECK(specifier_it != d->module_to_specifier_map.end());
  std::string absolute_path = NormalizePath(ToSTLString(isolate, specifier),
                                            DirName(specifier_it->second));
  auto module_it = d->specifier_to_module_map.find(absolute_path);
  CHECK(module_it != d->specifier_to_module_map.end());
  return module_it->second.Get(isolate);
}

}  // anonymous namespace

MaybeLocal<Module> Shell::FetchModuleTree(Local<Context> context,
                                          const std::string& file_name) {
  DCHECK(IsAbsolutePath(file_name));
  Isolate* isolate = context->GetIsolate();
  Local<String> source_text = ReadFile(isolate, file_name.c_str());
  if (source_text.IsEmpty()) {
    std::string msg = "Error reading: " + file_name;
    Throw(isolate, msg.c_str());
    return MaybeLocal<Module>();
  }
  ScriptOrigin origin(
      String::NewFromUtf8(isolate, file_name.c_str(), NewStringType::kNormal)
          .ToLocalChecked(),
      Local<Integer>(), Local<Integer>(), Local<Boolean>(), Local<Integer>(),
      Local<Value>(), Local<Boolean>(), Local<Boolean>(), True(isolate));
  ScriptCompiler::Source source(source_text, origin);
  Local<Module> module;
  if (!ScriptCompiler::CompileModule(isolate, &source).ToLocal(&module)) {
    return MaybeLocal<Module>();
  }

  ModuleEmbedderData* d = GetModuleDataFromContext(context);
  CHECK(d->specifier_to_module_map
            .insert(std::make_pair(file_name, Global<Module>(isolate, module)))
            .second);
  CHECK(d->module_to_specifier_map
            .insert(std::make_pair(Global<Module>(isolate, module), file_name))
            .second);

  std::string dir_name = DirName(file_name);

  for (int i = 0, length = module->GetModuleRequestsLength(); i < length; ++i) {
    Local<String> name = module->GetModuleRequest(i);
    std::string absolute_path =
        NormalizePath(ToSTLString(isolate, name), dir_name);
    if (!d->specifier_to_module_map.count(absolute_path)) {
      if (FetchModuleTree(context, absolute_path).IsEmpty()) {
        return MaybeLocal<Module>();
      }
    }
  }

  return module;
}

namespace {

struct DynamicImportData {
  DynamicImportData(Isolate* isolate_, Local<String> referrer_,
                    Local<String> specifier_,
<<<<<<< HEAD
                    Local<DynamicImportResult> result_)
      : isolate(isolate_) {
    referrer.Reset(isolate, referrer_);
    specifier.Reset(isolate, specifier_);
    result.Reset(isolate, result_);
=======
                    Local<Promise::Resolver> resolver_)
      : isolate(isolate_) {
    referrer.Reset(isolate, referrer_);
    specifier.Reset(isolate, specifier_);
    resolver.Reset(isolate, resolver_);
>>>>>>> 84bd6f3c
  }

  Isolate* isolate;
  Global<String> referrer;
  Global<String> specifier;
<<<<<<< HEAD
  Global<DynamicImportResult> result;
};

}  // namespace
void Shell::HostImportModuleDynamically(Isolate* isolate,
                                        Local<String> referrer,
                                        Local<String> specifier,
                                        Local<DynamicImportResult> result) {
  DynamicImportData* data =
      new DynamicImportData(isolate, referrer, specifier, result);
  isolate->EnqueueMicrotask(Shell::DoHostImportModuleDynamically, data);
=======
  Global<Promise::Resolver> resolver;
};

}  // namespace

MaybeLocal<Promise> Shell::HostImportModuleDynamically(
    Local<Context> context, Local<ScriptOrModule> referrer,
    Local<String> specifier) {
  Isolate* isolate = context->GetIsolate();

  MaybeLocal<Promise::Resolver> maybe_resolver =
      Promise::Resolver::New(context);
  Local<Promise::Resolver> resolver;
  if (maybe_resolver.ToLocal(&resolver)) {
    DynamicImportData* data = new DynamicImportData(
        isolate, Local<String>::Cast(referrer->GetResourceName()), specifier,
        resolver);
    isolate->EnqueueMicrotask(Shell::DoHostImportModuleDynamically, data);
    return resolver->GetPromise();
  }

  return MaybeLocal<Promise>();
}

void Shell::HostInitializeImportMetaObject(Local<Context> context,
                                           Local<Module> module,
                                           Local<Object> meta) {
  Isolate* isolate = context->GetIsolate();
  HandleScope handle_scope(isolate);

  ModuleEmbedderData* d = GetModuleDataFromContext(context);
  auto specifier_it =
      d->module_to_specifier_map.find(Global<Module>(isolate, module));
  CHECK(specifier_it != d->module_to_specifier_map.end());

  Local<String> url_key =
      String::NewFromUtf8(isolate, "url", NewStringType::kNormal)
          .ToLocalChecked();
  Local<String> url = String::NewFromUtf8(isolate, specifier_it->second.c_str(),
                                          NewStringType::kNormal)
                          .ToLocalChecked();
  meta->CreateDataProperty(context, url_key, url).ToChecked();
>>>>>>> 84bd6f3c
}

void Shell::DoHostImportModuleDynamically(void* import_data) {
  std::unique_ptr<DynamicImportData> import_data_(
      static_cast<DynamicImportData*>(import_data));
  Isolate* isolate(import_data_->isolate);
  HandleScope handle_scope(isolate);

  Local<String> referrer(import_data_->referrer.Get(isolate));
  Local<String> specifier(import_data_->specifier.Get(isolate));
<<<<<<< HEAD
  Local<DynamicImportResult> result(import_data_->result.Get(isolate));
=======
  Local<Promise::Resolver> resolver(import_data_->resolver.Get(isolate));
>>>>>>> 84bd6f3c

  PerIsolateData* data = PerIsolateData::Get(isolate);
  Local<Context> realm = data->realms_[data->realm_current_].Get(isolate);
  Context::Scope context_scope(realm);

<<<<<<< HEAD
  std::string source_url = ToSTLString(referrer);
  std::string dir_name =
      IsAbsolutePath(source_url) ? DirName(source_url) : GetWorkingDirectory();
  std::string file_name = ToSTLString(specifier);
  std::string absolute_path = NormalizePath(file_name.c_str(), dir_name);
=======
  std::string source_url = ToSTLString(isolate, referrer);
  std::string dir_name =
      DirName(NormalizePath(source_url, GetWorkingDirectory()));
  std::string file_name = ToSTLString(isolate, specifier);
  std::string absolute_path = NormalizePath(file_name, dir_name);
>>>>>>> 84bd6f3c

  TryCatch try_catch(isolate);
  try_catch.SetVerbose(true);

  ModuleEmbedderData* d = GetModuleDataFromContext(realm);
  Local<Module> root_module;
  auto module_it = d->specifier_to_module_map.find(absolute_path);
  if (module_it != d->specifier_to_module_map.end()) {
    root_module = module_it->second.Get(isolate);
  } else if (!FetchModuleTree(realm, absolute_path).ToLocal(&root_module)) {
    CHECK(try_catch.HasCaught());
<<<<<<< HEAD
    CHECK(result->FinishDynamicImportFailure(realm, try_catch.Exception()));
=======
    resolver->Reject(realm, try_catch.Exception()).ToChecked();
>>>>>>> 84bd6f3c
    return;
  }

  MaybeLocal<Value> maybe_result;
<<<<<<< HEAD
  if (root_module->Instantiate(realm, ResolveModuleCallback)) {
=======
  if (root_module->InstantiateModule(realm, ResolveModuleCallback)
          .FromMaybe(false)) {
>>>>>>> 84bd6f3c
    maybe_result = root_module->Evaluate(realm);
    EmptyMessageQueues(isolate);
  }

  Local<Value> module;
  if (!maybe_result.ToLocal(&module)) {
    DCHECK(try_catch.HasCaught());
<<<<<<< HEAD
    CHECK(result->FinishDynamicImportFailure(realm, try_catch.Exception()));
=======
    resolver->Reject(realm, try_catch.Exception()).ToChecked();
>>>>>>> 84bd6f3c
    return;
  }

  DCHECK(!try_catch.HasCaught());
<<<<<<< HEAD
  CHECK(result->FinishDynamicImportSuccess(realm, root_module));
=======
  Local<Value> module_namespace = root_module->GetModuleNamespace();
  resolver->Resolve(realm, module_namespace).ToChecked();
>>>>>>> 84bd6f3c
}

bool Shell::ExecuteModule(Isolate* isolate, const char* file_name) {
  HandleScope handle_scope(isolate);

  PerIsolateData* data = PerIsolateData::Get(isolate);
  Local<Context> realm = data->realms_[data->realm_current_].Get(isolate);
  Context::Scope context_scope(realm);

  std::string absolute_path = NormalizePath(file_name, GetWorkingDirectory());

  TryCatch try_catch(isolate);
  try_catch.SetVerbose(true);

  Local<Module> root_module;
  MaybeLocal<Value> maybe_exception;

  if (!FetchModuleTree(realm, absolute_path).ToLocal(&root_module)) {
    CHECK(try_catch.HasCaught());
    ReportException(isolate, &try_catch);
    return false;
  }

  MaybeLocal<Value> maybe_result;
  if (root_module->InstantiateModule(realm, ResolveModuleCallback)
          .FromMaybe(false)) {
    maybe_result = root_module->Evaluate(realm);
    EmptyMessageQueues(isolate);
  }
  Local<Value> result;
  if (!maybe_result.ToLocal(&result)) {
    DCHECK(try_catch.HasCaught());
    // Print errors that happened during execution.
    ReportException(isolate, &try_catch);
    return false;
  }
  DCHECK(!try_catch.HasCaught());
  return true;
}

PerIsolateData::RealmScope::RealmScope(PerIsolateData* data) : data_(data) {
  data_->realm_count_ = 1;
  data_->realm_current_ = 0;
  data_->realm_switch_ = 0;
  data_->realms_ = new Global<Context>[1];
  data_->realms_[0].Reset(data_->isolate_,
                          data_->isolate_->GetEnteredContext());
}


PerIsolateData::RealmScope::~RealmScope() {
  // Drop realms to avoid keeping them alive. We don't dispose the
  // module embedder data for the first realm here, but instead do
  // it in RunShell or in RunMain, if not running in interactive mode
  for (int i = 1; i < data_->realm_count_; ++i) {
    Global<Context>& realm = data_->realms_[i];
    if (realm.IsEmpty()) continue;
    DisposeModuleEmbedderData(realm.Get(data_->isolate_));
    // TODO(adamk): No need to reset manually, Globals reset when destructed.
    realm.Reset();
  }
  data_->realm_count_ = 0;
  delete[] data_->realms_;
  // TODO(adamk): No need to reset manually, Globals reset when destructed.
  if (!data_->realm_shared_.IsEmpty())
    data_->realm_shared_.Reset();
}


int PerIsolateData::RealmFind(Local<Context> context) {
  for (int i = 0; i < realm_count_; ++i) {
    if (realms_[i] == context) return i;
  }
  return -1;
}


int PerIsolateData::RealmIndexOrThrow(
    const v8::FunctionCallbackInfo<v8::Value>& args,
    int arg_offset) {
  if (args.Length() < arg_offset || !args[arg_offset]->IsNumber()) {
    Throw(args.GetIsolate(), "Invalid argument");
    return -1;
  }
  int index = args[arg_offset]
                  ->Int32Value(args.GetIsolate()->GetCurrentContext())
                  .FromMaybe(-1);
  if (index < 0 || index >= realm_count_ || realms_[index].IsEmpty()) {
    Throw(args.GetIsolate(), "Invalid realm index");
    return -1;
  }
  return index;
}


// performance.now() returns a time stamp as double, measured in milliseconds.
// When FLAG_verify_predictable mode is enabled it returns result of
// v8::Platform::MonotonicallyIncreasingTime().
void Shell::PerformanceNow(const v8::FunctionCallbackInfo<v8::Value>& args) {
  if (i::FLAG_verify_predictable) {
    args.GetReturnValue().Set(g_platform->MonotonicallyIncreasingTime());
  } else {
    base::TimeDelta delta =
        base::TimeTicks::HighResolutionNow() - kInitialTicks;
    args.GetReturnValue().Set(delta.InMillisecondsF());
  }
}


// Realm.current() returns the index of the currently active realm.
void Shell::RealmCurrent(const v8::FunctionCallbackInfo<v8::Value>& args) {
  Isolate* isolate = args.GetIsolate();
  PerIsolateData* data = PerIsolateData::Get(isolate);
  int index = data->RealmFind(isolate->GetEnteredContext());
  if (index == -1) return;
  args.GetReturnValue().Set(index);
}


// Realm.owner(o) returns the index of the realm that created o.
void Shell::RealmOwner(const v8::FunctionCallbackInfo<v8::Value>& args) {
  Isolate* isolate = args.GetIsolate();
  PerIsolateData* data = PerIsolateData::Get(isolate);
  if (args.Length() < 1 || !args[0]->IsObject()) {
    Throw(args.GetIsolate(), "Invalid argument");
    return;
  }
  int index = data->RealmFind(args[0]
                                  ->ToObject(isolate->GetCurrentContext())
                                  .ToLocalChecked()
                                  ->CreationContext());
  if (index == -1) return;
  args.GetReturnValue().Set(index);
}


// Realm.global(i) returns the global object of realm i.
// (Note that properties of global objects cannot be read/written cross-realm.)
void Shell::RealmGlobal(const v8::FunctionCallbackInfo<v8::Value>& args) {
  PerIsolateData* data = PerIsolateData::Get(args.GetIsolate());
  int index = data->RealmIndexOrThrow(args, 0);
  if (index == -1) return;
  args.GetReturnValue().Set(
      Local<Context>::New(args.GetIsolate(), data->realms_[index])->Global());
}

MaybeLocal<Context> Shell::CreateRealm(
    const v8::FunctionCallbackInfo<v8::Value>& args, int index,
    v8::MaybeLocal<Value> global_object) {
  Isolate* isolate = args.GetIsolate();
  TryCatch try_catch(isolate);
  PerIsolateData* data = PerIsolateData::Get(isolate);
  if (index < 0) {
    Global<Context>* old_realms = data->realms_;
    index = data->realm_count_;
    data->realms_ = new Global<Context>[++data->realm_count_];
    for (int i = 0; i < index; ++i) {
      data->realms_[i].Reset(isolate, old_realms[i]);
      old_realms[i].Reset();
    }
    delete[] old_realms;
  }
  Local<ObjectTemplate> global_template = CreateGlobalTemplate(isolate);
  Local<Context> context =
<<<<<<< HEAD
      Context::New(isolate, NULL, global_template, global_object);
=======
      Context::New(isolate, nullptr, global_template, global_object);
>>>>>>> 84bd6f3c
  DCHECK(!try_catch.HasCaught());
  if (context.IsEmpty()) return MaybeLocal<Context>();
  InitializeModuleEmbedderData(context);
  data->realms_[index].Reset(isolate, context);
  args.GetReturnValue().Set(index);
  return context;
}

void Shell::DisposeRealm(const v8::FunctionCallbackInfo<v8::Value>& args,
                         int index) {
  Isolate* isolate = args.GetIsolate();
  PerIsolateData* data = PerIsolateData::Get(isolate);
  DisposeModuleEmbedderData(data->realms_[index].Get(isolate));
  data->realms_[index].Reset();
  isolate->ContextDisposedNotification();
  isolate->IdleNotificationDeadline(g_platform->MonotonicallyIncreasingTime());
}

// Realm.create() creates a new realm with a distinct security token
// and returns its index.
void Shell::RealmCreate(const v8::FunctionCallbackInfo<v8::Value>& args) {
  CreateRealm(args, -1, v8::MaybeLocal<Value>());
}

// Realm.createAllowCrossRealmAccess() creates a new realm with the same
// security token as the current realm.
void Shell::RealmCreateAllowCrossRealmAccess(
    const v8::FunctionCallbackInfo<v8::Value>& args) {
  Local<Context> context;
  if (CreateRealm(args, -1, v8::MaybeLocal<Value>()).ToLocal(&context)) {
    context->SetSecurityToken(
        args.GetIsolate()->GetEnteredContext()->GetSecurityToken());
  }
}

// Realm.navigate(i) creates a new realm with a distinct security token
// in place of realm i.
void Shell::RealmNavigate(const v8::FunctionCallbackInfo<v8::Value>& args) {
  Isolate* isolate = args.GetIsolate();
  PerIsolateData* data = PerIsolateData::Get(isolate);
  int index = data->RealmIndexOrThrow(args, 0);
  if (index == -1) return;
  if (index == 0 || index == data->realm_current_ ||
      index == data->realm_switch_) {
    Throw(args.GetIsolate(), "Invalid realm index");
    return;
  }

  Local<Context> context = Local<Context>::New(isolate, data->realms_[index]);
  v8::MaybeLocal<Value> global_object = context->Global();
  DisposeRealm(args, index);
  CreateRealm(args, index, global_object);
}

// Realm.dispose(i) disposes the reference to the realm i.
void Shell::RealmDispose(const v8::FunctionCallbackInfo<v8::Value>& args) {
  Isolate* isolate = args.GetIsolate();
  PerIsolateData* data = PerIsolateData::Get(isolate);
  int index = data->RealmIndexOrThrow(args, 0);
  if (index == -1) return;
  if (index == 0 ||
      index == data->realm_current_ || index == data->realm_switch_) {
    Throw(args.GetIsolate(), "Invalid realm index");
    return;
  }
  DisposeRealm(args, index);
}


// Realm.switch(i) switches to the realm i for consecutive interactive inputs.
void Shell::RealmSwitch(const v8::FunctionCallbackInfo<v8::Value>& args) {
  Isolate* isolate = args.GetIsolate();
  PerIsolateData* data = PerIsolateData::Get(isolate);
  int index = data->RealmIndexOrThrow(args, 0);
  if (index == -1) return;
  data->realm_switch_ = index;
}


// Realm.eval(i, s) evaluates s in realm i and returns the result.
void Shell::RealmEval(const v8::FunctionCallbackInfo<v8::Value>& args) {
  Isolate* isolate = args.GetIsolate();
  PerIsolateData* data = PerIsolateData::Get(isolate);
  int index = data->RealmIndexOrThrow(args, 0);
  if (index == -1) return;
  if (args.Length() < 2 || !args[1]->IsString()) {
    Throw(args.GetIsolate(), "Invalid argument");
    return;
  }
  ScriptCompiler::Source script_source(
      args[1]->ToString(isolate->GetCurrentContext()).ToLocalChecked());
  Local<UnboundScript> script;
  if (!ScriptCompiler::CompileUnboundScript(isolate, &script_source)
           .ToLocal(&script)) {
    return;
  }
  Local<Context> realm = Local<Context>::New(isolate, data->realms_[index]);
  realm->Enter();
  int previous_index = data->realm_current_;
  data->realm_current_ = data->realm_switch_ = index;
  Local<Value> result;
  if (!script->BindToCurrentContext()->Run(realm).ToLocal(&result)) {
    realm->Exit();
    data->realm_current_ = data->realm_switch_ = previous_index;
    return;
  }
  realm->Exit();
  data->realm_current_ = data->realm_switch_ = previous_index;
  args.GetReturnValue().Set(result);
}


// Realm.shared is an accessor for a single shared value across realms.
void Shell::RealmSharedGet(Local<String> property,
                           const PropertyCallbackInfo<Value>& info) {
  Isolate* isolate = info.GetIsolate();
  PerIsolateData* data = PerIsolateData::Get(isolate);
  if (data->realm_shared_.IsEmpty()) return;
  info.GetReturnValue().Set(data->realm_shared_);
}

void Shell::RealmSharedSet(Local<String> property,
                           Local<Value> value,
                           const PropertyCallbackInfo<void>& info) {
  Isolate* isolate = info.GetIsolate();
  PerIsolateData* data = PerIsolateData::Get(isolate);
  data->realm_shared_.Reset(isolate, value);
}

void WriteToFile(FILE* file, const v8::FunctionCallbackInfo<v8::Value>& args) {
  for (int i = 0; i < args.Length(); i++) {
    HandleScope handle_scope(args.GetIsolate());
    if (i != 0) {
      fprintf(file, " ");
    }

    // Explicitly catch potential exceptions in toString().
    v8::TryCatch try_catch(args.GetIsolate());
    Local<Value> arg = args[i];
    Local<String> str_obj;

    if (arg->IsSymbol()) {
      arg = Local<Symbol>::Cast(arg)->Name();
    }
    if (!arg->ToString(args.GetIsolate()->GetCurrentContext())
             .ToLocal(&str_obj)) {
      try_catch.ReThrow();
      return;
    }

    v8::String::Utf8Value str(args.GetIsolate(), str_obj);
    int n = static_cast<int>(fwrite(*str, sizeof(**str), str.length(), file));
    if (n != str.length()) {
      printf("Error in fwrite\n");
      base::OS::ExitProcess(1);
    }
  }
}

void WriteAndFlush(FILE* file,
                   const v8::FunctionCallbackInfo<v8::Value>& args) {
  WriteToFile(file, args);
  fprintf(file, "\n");
  fflush(file);
}

void Shell::Print(const v8::FunctionCallbackInfo<v8::Value>& args) {
  WriteAndFlush(stdout, args);
}

void Shell::PrintErr(const v8::FunctionCallbackInfo<v8::Value>& args) {
  WriteAndFlush(stderr, args);
}

void Shell::Write(const v8::FunctionCallbackInfo<v8::Value>& args) {
  WriteToFile(stdout, args);
}

void Shell::Read(const v8::FunctionCallbackInfo<v8::Value>& args) {
  String::Utf8Value file(args.GetIsolate(), args[0]);
  if (*file == nullptr) {
    Throw(args.GetIsolate(), "Error loading file");
    return;
  }
  if (args.Length() == 2) {
    String::Utf8Value format(args.GetIsolate(), args[1]);
    if (*format && std::strcmp(*format, "binary") == 0) {
      ReadBuffer(args);
      return;
    }
  }
  Local<String> source = ReadFile(args.GetIsolate(), *file);
  if (source.IsEmpty()) {
    Throw(args.GetIsolate(), "Error loading file");
    return;
  }
  args.GetReturnValue().Set(source);
}


Local<String> Shell::ReadFromStdin(Isolate* isolate) {
  static const int kBufferSize = 256;
  char buffer[kBufferSize];
  Local<String> accumulator =
      String::NewFromUtf8(isolate, "", NewStringType::kNormal).ToLocalChecked();
  int length;
  while (true) {
    // Continue reading if the line ends with an escape '\\' or the line has
    // not been fully read into the buffer yet (does not end with '\n').
    // If fgets gets an error, just give up.
    char* input = nullptr;
    input = fgets(buffer, kBufferSize, stdin);
    if (input == nullptr) return Local<String>();
    length = static_cast<int>(strlen(buffer));
    if (length == 0) {
      return accumulator;
    } else if (buffer[length-1] != '\n') {
      accumulator = String::Concat(
          accumulator,
          String::NewFromUtf8(isolate, buffer, NewStringType::kNormal, length)
              .ToLocalChecked());
    } else if (length > 1 && buffer[length-2] == '\\') {
      buffer[length-2] = '\n';
      accumulator = String::Concat(
          accumulator,
          String::NewFromUtf8(isolate, buffer, NewStringType::kNormal,
                              length - 1).ToLocalChecked());
    } else {
      return String::Concat(
          accumulator,
          String::NewFromUtf8(isolate, buffer, NewStringType::kNormal,
                              length - 1).ToLocalChecked());
    }
  }
}


void Shell::Load(const v8::FunctionCallbackInfo<v8::Value>& args) {
  for (int i = 0; i < args.Length(); i++) {
    HandleScope handle_scope(args.GetIsolate());
    String::Utf8Value file(args.GetIsolate(), args[i]);
    if (*file == nullptr) {
      Throw(args.GetIsolate(), "Error loading file");
      return;
    }
    Local<String> source = ReadFile(args.GetIsolate(), *file);
    if (source.IsEmpty()) {
      Throw(args.GetIsolate(), "Error loading file");
      return;
    }
    if (!ExecuteString(
            args.GetIsolate(), source,
            String::NewFromUtf8(args.GetIsolate(), *file,
                                NewStringType::kNormal)
                .ToLocalChecked(),
            kNoPrintResult,
            options.quiet_load ? kNoReportExceptions : kReportExceptions,
            kNoProcessMessageQueue)) {
      Throw(args.GetIsolate(), "Error executing file");
      return;
    }
  }
}

void Shell::SetTimeout(const v8::FunctionCallbackInfo<v8::Value>& args) {
  Isolate* isolate = args.GetIsolate();
  args.GetReturnValue().Set(v8::Number::New(isolate, 0));
  if (args.Length() == 0 || !args[0]->IsFunction()) return;
  Local<Function> callback = Local<Function>::Cast(args[0]);
  Local<Context> context = isolate->GetCurrentContext();
  PerIsolateData::Get(isolate)->SetTimeout(callback, context);
}

void Shell::WorkerNew(const v8::FunctionCallbackInfo<v8::Value>& args) {
  Isolate* isolate = args.GetIsolate();
  HandleScope handle_scope(isolate);
  if (args.Length() < 1 || !args[0]->IsString()) {
    Throw(args.GetIsolate(), "1st argument must be string");
    return;
  }

  if (!args.IsConstructCall()) {
    Throw(args.GetIsolate(), "Worker must be constructed with new");
    return;
  }

  {
    base::LockGuard<base::Mutex> lock_guard(workers_mutex_.Pointer());
    if (workers_.size() >= kMaxWorkers) {
      Throw(args.GetIsolate(), "Too many workers, I won't let you create more");
      return;
    }

<<<<<<< HEAD
    // Initialize the embedder field to NULL; if we return early without
=======
    // Initialize the embedder field to nullptr; if we return early without
>>>>>>> 84bd6f3c
    // creating a new Worker (because the main thread is terminating) we can
    // early-out from the instance calls.
    args.Holder()->SetAlignedPointerInInternalField(0, nullptr);

    if (!allow_new_workers_) return;

    Worker* worker = new Worker;
    args.Holder()->SetAlignedPointerInInternalField(0, worker);
    workers_.push_back(worker);

    String::Utf8Value script(args.GetIsolate(), args[0]);
    if (!*script) {
      Throw(args.GetIsolate(), "Can't get worker script");
      return;
    }
    worker->StartExecuteInThread(*script);
  }
}


void Shell::WorkerPostMessage(const v8::FunctionCallbackInfo<v8::Value>& args) {
  Isolate* isolate = args.GetIsolate();
  HandleScope handle_scope(isolate);

  if (args.Length() < 1) {
    Throw(isolate, "Invalid argument");
    return;
  }

  Worker* worker = GetWorkerFromInternalField(isolate, args.Holder());
  if (!worker) {
    return;
  }

  Local<Value> message = args[0];
  Local<Value> transfer =
      args.Length() >= 2 ? args[1] : Local<Value>::Cast(Undefined(isolate));
  std::unique_ptr<SerializationData> data =
      Shell::SerializeValue(isolate, message, transfer);
  if (data) {
    worker->PostMessage(std::move(data));
  }
}


void Shell::WorkerGetMessage(const v8::FunctionCallbackInfo<v8::Value>& args) {
  Isolate* isolate = args.GetIsolate();
  HandleScope handle_scope(isolate);
  Worker* worker = GetWorkerFromInternalField(isolate, args.Holder());
  if (!worker) {
    return;
  }

  std::unique_ptr<SerializationData> data = worker->GetMessage();
  if (data) {
    Local<Value> value;
    if (Shell::DeserializeValue(isolate, std::move(data)).ToLocal(&value)) {
      args.GetReturnValue().Set(value);
    }
  }
}


void Shell::WorkerTerminate(const v8::FunctionCallbackInfo<v8::Value>& args) {
  Isolate* isolate = args.GetIsolate();
  HandleScope handle_scope(isolate);
  Worker* worker = GetWorkerFromInternalField(isolate, args.Holder());
  if (!worker) {
    return;
  }

  worker->Terminate();
}


void Shell::QuitOnce(v8::FunctionCallbackInfo<v8::Value>* args) {
  int exit_code = (*args)[0]
                      ->Int32Value(args->GetIsolate()->GetCurrentContext())
                      .FromMaybe(0);
  CleanupWorkers();
  args->GetIsolate()->Exit();
  OnExit(args->GetIsolate());
  base::OS::ExitProcess(exit_code);
}


void Shell::Quit(const v8::FunctionCallbackInfo<v8::Value>& args) {
  base::CallOnce(&quit_once_, &QuitOnce,
                 const_cast<v8::FunctionCallbackInfo<v8::Value>*>(&args));
}

void Shell::WaitUntilDone(const v8::FunctionCallbackInfo<v8::Value>& args) {
  SetWaitUntilDone(args.GetIsolate(), true);
}

void Shell::NotifyDone(const v8::FunctionCallbackInfo<v8::Value>& args) {
  SetWaitUntilDone(args.GetIsolate(), false);
}

void Shell::Version(const v8::FunctionCallbackInfo<v8::Value>& args) {
  args.GetReturnValue().Set(
      String::NewFromUtf8(args.GetIsolate(), V8::GetVersion(),
                          NewStringType::kNormal).ToLocalChecked());
}


void Shell::ReportException(Isolate* isolate, v8::TryCatch* try_catch) {
  HandleScope handle_scope(isolate);
  Local<Context> context = isolate->GetCurrentContext();
  bool enter_context = context.IsEmpty();
  if (enter_context) {
    context = Local<Context>::New(isolate, evaluation_context_);
    context->Enter();
  }
  // Converts a V8 value to a C string.
  auto ToCString = [](const v8::String::Utf8Value& value) {
    return *value ? *value : "<string conversion failed>";
  };

  v8::String::Utf8Value exception(isolate, try_catch->Exception());
  const char* exception_string = ToCString(exception);
  Local<Message> message = try_catch->Message();
  if (message.IsEmpty()) {
    // V8 didn't provide any extra information about this error; just
    // print the exception.
    printf("%s\n", exception_string);
  } else if (message->GetScriptOrigin().Options().IsWasm()) {
    // Print wasm-function[(function index)]:(offset): (message).
    int function_index = message->GetLineNumber(context).FromJust() - 1;
    int offset = message->GetStartColumn(context).FromJust();
    printf("wasm-function[%d]:%d: %s\n", function_index, offset,
           exception_string);
  } else {
    // Print (filename):(line number): (message).
    v8::String::Utf8Value filename(isolate,
                                   message->GetScriptOrigin().ResourceName());
    const char* filename_string = ToCString(filename);
    int linenum = message->GetLineNumber(context).FromMaybe(-1);
    printf("%s:%i: %s\n", filename_string, linenum, exception_string);
    Local<String> sourceline;
    if (message->GetSourceLine(context).ToLocal(&sourceline)) {
      // Print line of source code.
      v8::String::Utf8Value sourcelinevalue(isolate, sourceline);
      const char* sourceline_string = ToCString(sourcelinevalue);
      printf("%s\n", sourceline_string);
      // Print wavy underline (GetUnderline is deprecated).
      int start = message->GetStartColumn(context).FromJust();
      for (int i = 0; i < start; i++) {
        printf(" ");
      }
      int end = message->GetEndColumn(context).FromJust();
      for (int i = start; i < end; i++) {
        printf("^");
      }
      printf("\n");
    }
  }
  Local<Value> stack_trace_string;
  if (try_catch->StackTrace(context).ToLocal(&stack_trace_string) &&
      stack_trace_string->IsString()) {
    v8::String::Utf8Value stack_trace(isolate,
                                      Local<String>::Cast(stack_trace_string));
    printf("%s\n", ToCString(stack_trace));
  }
  printf("\n");
  if (enter_context) context->Exit();
}


int32_t* Counter::Bind(const char* name, bool is_histogram) {
  int i;
  for (i = 0; i < kMaxNameSize - 1 && name[i]; i++)
    name_[i] = static_cast<char>(name[i]);
  name_[i] = '\0';
  is_histogram_ = is_histogram;
  return ptr();
}


void Counter::AddSample(int32_t sample) {
  count_++;
  sample_total_ += sample;
}


CounterCollection::CounterCollection() {
  magic_number_ = 0xDEADFACE;
  max_counters_ = kMaxCounters;
  max_name_size_ = Counter::kMaxNameSize;
  counters_in_use_ = 0;
}


Counter* CounterCollection::GetNextCounter() {
  if (counters_in_use_ == kMaxCounters) return nullptr;
  return &counters_[counters_in_use_++];
}


void Shell::MapCounters(v8::Isolate* isolate, const char* name) {
  counters_file_ = base::OS::MemoryMappedFile::create(
      name, sizeof(CounterCollection), &local_counters_);
  void* memory =
      (counters_file_ == nullptr) ? nullptr : counters_file_->memory();
  if (memory == nullptr) {
    printf("Could not map counters file %s\n", name);
    base::OS::ExitProcess(1);
  }
  counters_ = static_cast<CounterCollection*>(memory);
  isolate->SetCounterFunction(LookupCounter);
  isolate->SetCreateHistogramFunction(CreateHistogram);
  isolate->SetAddHistogramSampleFunction(AddHistogramSample);
}

Counter* Shell::GetCounter(const char* name, bool is_histogram) {
  auto map_entry = counter_map_->find(name);
  Counter* counter =
      map_entry != counter_map_->end() ? map_entry->second : nullptr;

  if (counter == nullptr) {
    counter = counters_->GetNextCounter();
    if (counter != nullptr) {
      (*counter_map_)[name] = counter;
      counter->Bind(name, is_histogram);
    }
  } else {
    DCHECK(counter->is_histogram() == is_histogram);
  }
  return counter;
}


int* Shell::LookupCounter(const char* name) {
  Counter* counter = GetCounter(name, false);

  if (counter != nullptr) {
    return counter->ptr();
  } else {
    return nullptr;
  }
}


void* Shell::CreateHistogram(const char* name,
                             int min,
                             int max,
                             size_t buckets) {
  return GetCounter(name, true);
}


void Shell::AddHistogramSample(void* histogram, int sample) {
  Counter* counter = reinterpret_cast<Counter*>(histogram);
  counter->AddSample(sample);
}

// Turn a value into a human-readable string.
Local<String> Shell::Stringify(Isolate* isolate, Local<Value> value) {
  v8::Local<v8::Context> context =
      v8::Local<v8::Context>::New(isolate, evaluation_context_);
  if (stringify_function_.IsEmpty()) {
    int source_index = i::NativesCollection<i::D8>::GetIndex("d8");
    i::Vector<const char> source_string =
        i::NativesCollection<i::D8>::GetScriptSource(source_index);
    i::Vector<const char> source_name =
        i::NativesCollection<i::D8>::GetScriptName(source_index);
    Local<String> source =
        String::NewFromUtf8(isolate, source_string.start(),
                            NewStringType::kNormal, source_string.length())
            .ToLocalChecked();
    Local<String> name =
        String::NewFromUtf8(isolate, source_name.start(),
                            NewStringType::kNormal, source_name.length())
            .ToLocalChecked();
    ScriptOrigin origin(name);
    Local<Script> script =
        Script::Compile(context, source, &origin).ToLocalChecked();
    stringify_function_.Reset(
        isolate, script->Run(context).ToLocalChecked().As<Function>());
  }
  Local<Function> fun = Local<Function>::New(isolate, stringify_function_);
  Local<Value> argv[1] = {value};
  v8::TryCatch try_catch(isolate);
  MaybeLocal<Value> result = fun->Call(context, Undefined(isolate), 1, argv);
  if (result.IsEmpty()) return String::Empty(isolate);
  return result.ToLocalChecked().As<String>();
}


Local<ObjectTemplate> Shell::CreateGlobalTemplate(Isolate* isolate) {
  Local<ObjectTemplate> global_template = ObjectTemplate::New(isolate);
  global_template->Set(
      String::NewFromUtf8(isolate, "print", NewStringType::kNormal)
          .ToLocalChecked(),
      FunctionTemplate::New(isolate, Print));
  global_template->Set(
      String::NewFromUtf8(isolate, "printErr", NewStringType::kNormal)
          .ToLocalChecked(),
      FunctionTemplate::New(isolate, PrintErr));
  global_template->Set(
      String::NewFromUtf8(isolate, "write", NewStringType::kNormal)
          .ToLocalChecked(),
      FunctionTemplate::New(isolate, Write));
  global_template->Set(
      String::NewFromUtf8(isolate, "read", NewStringType::kNormal)
          .ToLocalChecked(),
      FunctionTemplate::New(isolate, Read));
  global_template->Set(
      String::NewFromUtf8(isolate, "readbuffer", NewStringType::kNormal)
          .ToLocalChecked(),
      FunctionTemplate::New(isolate, ReadBuffer));
  global_template->Set(
      String::NewFromUtf8(isolate, "readline", NewStringType::kNormal)
          .ToLocalChecked(),
      FunctionTemplate::New(isolate, ReadLine));
  global_template->Set(
      String::NewFromUtf8(isolate, "load", NewStringType::kNormal)
          .ToLocalChecked(),
      FunctionTemplate::New(isolate, Load));
  global_template->Set(
      String::NewFromUtf8(isolate, "setTimeout", NewStringType::kNormal)
          .ToLocalChecked(),
      FunctionTemplate::New(isolate, SetTimeout));
  // Some Emscripten-generated code tries to call 'quit', which in turn would
  // call C's exit(). This would lead to memory leaks, because there is no way
  // we can terminate cleanly then, so we need a way to hide 'quit'.
  if (!options.omit_quit) {
    global_template->Set(
        String::NewFromUtf8(isolate, "quit", NewStringType::kNormal)
            .ToLocalChecked(),
        FunctionTemplate::New(isolate, Quit));
  }
  Local<ObjectTemplate> test_template = ObjectTemplate::New(isolate);
  global_template->Set(
      String::NewFromUtf8(isolate, "testRunner", NewStringType::kNormal)
          .ToLocalChecked(),
      test_template);
  test_template->Set(
      String::NewFromUtf8(isolate, "notifyDone", NewStringType::kNormal)
          .ToLocalChecked(),
      FunctionTemplate::New(isolate, NotifyDone));
  test_template->Set(
      String::NewFromUtf8(isolate, "waitUntilDone", NewStringType::kNormal)
          .ToLocalChecked(),
      FunctionTemplate::New(isolate, WaitUntilDone));
  global_template->Set(
      String::NewFromUtf8(isolate, "version", NewStringType::kNormal)
          .ToLocalChecked(),
      FunctionTemplate::New(isolate, Version));
  global_template->Set(
      Symbol::GetToStringTag(isolate),
      String::NewFromUtf8(isolate, "global", NewStringType::kNormal)
          .ToLocalChecked());

  // Bind the Realm object.
  Local<ObjectTemplate> realm_template = ObjectTemplate::New(isolate);
  realm_template->Set(
      String::NewFromUtf8(isolate, "current", NewStringType::kNormal)
          .ToLocalChecked(),
      FunctionTemplate::New(isolate, RealmCurrent));
  realm_template->Set(
      String::NewFromUtf8(isolate, "owner", NewStringType::kNormal)
          .ToLocalChecked(),
      FunctionTemplate::New(isolate, RealmOwner));
  realm_template->Set(
      String::NewFromUtf8(isolate, "global", NewStringType::kNormal)
          .ToLocalChecked(),
      FunctionTemplate::New(isolate, RealmGlobal));
  realm_template->Set(
      String::NewFromUtf8(isolate, "create", NewStringType::kNormal)
          .ToLocalChecked(),
      FunctionTemplate::New(isolate, RealmCreate));
  realm_template->Set(
      String::NewFromUtf8(isolate, "createAllowCrossRealmAccess",
                          NewStringType::kNormal)
          .ToLocalChecked(),
      FunctionTemplate::New(isolate, RealmCreateAllowCrossRealmAccess));
  realm_template->Set(
      String::NewFromUtf8(isolate, "navigate", NewStringType::kNormal)
          .ToLocalChecked(),
      FunctionTemplate::New(isolate, RealmNavigate));
  realm_template->Set(
      String::NewFromUtf8(isolate, "dispose", NewStringType::kNormal)
          .ToLocalChecked(),
      FunctionTemplate::New(isolate, RealmDispose));
  realm_template->Set(
      String::NewFromUtf8(isolate, "switch", NewStringType::kNormal)
          .ToLocalChecked(),
      FunctionTemplate::New(isolate, RealmSwitch));
  realm_template->Set(
      String::NewFromUtf8(isolate, "eval", NewStringType::kNormal)
          .ToLocalChecked(),
      FunctionTemplate::New(isolate, RealmEval));
  realm_template->SetAccessor(
      String::NewFromUtf8(isolate, "shared", NewStringType::kNormal)
          .ToLocalChecked(),
      RealmSharedGet, RealmSharedSet);
  global_template->Set(
      String::NewFromUtf8(isolate, "Realm", NewStringType::kNormal)
          .ToLocalChecked(),
      realm_template);

  Local<ObjectTemplate> performance_template = ObjectTemplate::New(isolate);
  performance_template->Set(
      String::NewFromUtf8(isolate, "now", NewStringType::kNormal)
          .ToLocalChecked(),
      FunctionTemplate::New(isolate, PerformanceNow));
  global_template->Set(
      String::NewFromUtf8(isolate, "performance", NewStringType::kNormal)
          .ToLocalChecked(),
      performance_template);

  Local<FunctionTemplate> worker_fun_template =
      FunctionTemplate::New(isolate, WorkerNew);
  Local<Signature> worker_signature =
      Signature::New(isolate, worker_fun_template);
  worker_fun_template->SetClassName(
      String::NewFromUtf8(isolate, "Worker", NewStringType::kNormal)
          .ToLocalChecked());
  worker_fun_template->ReadOnlyPrototype();
  worker_fun_template->PrototypeTemplate()->Set(
      String::NewFromUtf8(isolate, "terminate", NewStringType::kNormal)
          .ToLocalChecked(),
      FunctionTemplate::New(isolate, WorkerTerminate, Local<Value>(),
                            worker_signature));
  worker_fun_template->PrototypeTemplate()->Set(
      String::NewFromUtf8(isolate, "postMessage", NewStringType::kNormal)
          .ToLocalChecked(),
      FunctionTemplate::New(isolate, WorkerPostMessage, Local<Value>(),
                            worker_signature));
  worker_fun_template->PrototypeTemplate()->Set(
      String::NewFromUtf8(isolate, "getMessage", NewStringType::kNormal)
          .ToLocalChecked(),
      FunctionTemplate::New(isolate, WorkerGetMessage, Local<Value>(),
                            worker_signature));
  worker_fun_template->InstanceTemplate()->SetInternalFieldCount(1);
  global_template->Set(
      String::NewFromUtf8(isolate, "Worker", NewStringType::kNormal)
          .ToLocalChecked(),
      worker_fun_template);

  Local<ObjectTemplate> os_templ = ObjectTemplate::New(isolate);
  AddOSMethods(isolate, os_templ);
  global_template->Set(
      String::NewFromUtf8(isolate, "os", NewStringType::kNormal)
          .ToLocalChecked(),
      os_templ);

  return global_template;
}

static void PrintNonErrorsMessageCallback(Local<Message> message,
                                          Local<Value> error) {
  // Nothing to do here for errors, exceptions thrown up to the shell will be
  // reported
  // separately by {Shell::ReportException} after they are caught.
  // Do print other kinds of messages.
  switch (message->ErrorLevel()) {
    case v8::Isolate::kMessageWarning:
    case v8::Isolate::kMessageLog:
    case v8::Isolate::kMessageInfo:
    case v8::Isolate::kMessageDebug: {
      break;
    }

    case v8::Isolate::kMessageError: {
      // Ignore errors, printed elsewhere.
      return;
    }

    default: {
      UNREACHABLE();
      break;
    }
  }
  // Converts a V8 value to a C string.
  auto ToCString = [](const v8::String::Utf8Value& value) {
    return *value ? *value : "<string conversion failed>";
  };
  Isolate* isolate = Isolate::GetCurrent();
  v8::String::Utf8Value msg(isolate, message->Get());
  const char* msg_string = ToCString(msg);
  // Print (filename):(line number): (message).
  v8::String::Utf8Value filename(isolate,
                                 message->GetScriptOrigin().ResourceName());
  const char* filename_string = ToCString(filename);
  Maybe<int> maybeline = message->GetLineNumber(isolate->GetCurrentContext());
  int linenum = maybeline.IsJust() ? maybeline.FromJust() : -1;
  printf("%s:%i: %s\n", filename_string, linenum, msg_string);
}

void Shell::Initialize(Isolate* isolate) {
  // Set up counters
  if (i::StrLength(i::FLAG_map_counters) != 0)
    MapCounters(isolate, i::FLAG_map_counters);
  // Disable default message reporting.
  isolate->AddMessageListenerWithErrorLevel(
      PrintNonErrorsMessageCallback,
      v8::Isolate::kMessageError | v8::Isolate::kMessageWarning |
          v8::Isolate::kMessageInfo | v8::Isolate::kMessageDebug |
          v8::Isolate::kMessageLog);
}


Local<Context> Shell::CreateEvaluationContext(Isolate* isolate) {
  // This needs to be a critical section since this is not thread-safe
  base::LockGuard<base::Mutex> lock_guard(context_mutex_.Pointer());
  // Initialize the global objects
  Local<ObjectTemplate> global_template = CreateGlobalTemplate(isolate);
  EscapableHandleScope handle_scope(isolate);
  Local<Context> context = Context::New(isolate, nullptr, global_template);
  DCHECK(!context.IsEmpty());
  InitializeModuleEmbedderData(context);
  Context::Scope scope(context);

  i::Factory* factory = reinterpret_cast<i::Isolate*>(isolate)->factory();
  i::JSArguments js_args = i::FLAG_js_arguments;
  i::Handle<i::FixedArray> arguments_array =
      factory->NewFixedArray(js_args.argc);
  for (int j = 0; j < js_args.argc; j++) {
    i::Handle<i::String> arg =
        factory->NewStringFromUtf8(i::CStrVector(js_args[j])).ToHandleChecked();
    arguments_array->set(j, *arg);
  }
  i::Handle<i::JSArray> arguments_jsarray =
      factory->NewJSArrayWithElements(arguments_array);
  context->Global()
      ->Set(context,
            String::NewFromUtf8(isolate, "arguments", NewStringType::kNormal)
                .ToLocalChecked(),
            Utils::ToLocal(arguments_jsarray))
      .FromJust();
  return handle_scope.Escape(context);
}

struct CounterAndKey {
  Counter* counter;
  const char* key;
};


inline bool operator<(const CounterAndKey& lhs, const CounterAndKey& rhs) {
  return strcmp(lhs.key, rhs.key) < 0;
}

void Shell::WriteIgnitionDispatchCountersFile(v8::Isolate* isolate) {
  HandleScope handle_scope(isolate);
  Local<Context> context = Context::New(isolate);
  Context::Scope context_scope(context);

  Local<Object> dispatch_counters = reinterpret_cast<i::Isolate*>(isolate)
                                        ->interpreter()
                                        ->GetDispatchCountersObject();
  std::ofstream dispatch_counters_stream(
      i::FLAG_trace_ignition_dispatches_output_file);
  dispatch_counters_stream << *String::Utf8Value(
      isolate, JSON::Stringify(context, dispatch_counters).ToLocalChecked());
}

namespace {
int LineFromOffset(Local<debug::Script> script, int offset) {
  debug::Location location = script->GetSourceLocation(offset);
  return location.GetLineNumber();
}

void WriteLcovDataForRange(std::vector<uint32_t>& lines, int start_line,
                           int end_line, uint32_t count) {
  // Ensure space in the array.
  lines.resize(std::max(static_cast<size_t>(end_line + 1), lines.size()), 0);
  // Boundary lines could be shared between two functions with different
  // invocation counts. Take the maximum.
  lines[start_line] = std::max(lines[start_line], count);
  lines[end_line] = std::max(lines[end_line], count);
  // Invocation counts for non-boundary lines are overwritten.
  for (int k = start_line + 1; k < end_line; k++) lines[k] = count;
}

void WriteLcovDataForNamedRange(std::ostream& sink,
                                std::vector<uint32_t>& lines, std::string name,
                                int start_line, int end_line, uint32_t count) {
  WriteLcovDataForRange(lines, start_line, end_line, count);
  sink << "FN:" << start_line + 1 << "," << name << std::endl;
  sink << "FNDA:" << count << "," << name << std::endl;
}
}  // namespace

// Write coverage data in LCOV format. See man page for geninfo(1).
void Shell::WriteLcovData(v8::Isolate* isolate, const char* file) {
  if (!file) return;
  HandleScope handle_scope(isolate);
  debug::Coverage coverage = debug::Coverage::CollectPrecise(isolate);
  std::ofstream sink(file, std::ofstream::app);
  for (size_t i = 0; i < coverage.ScriptCount(); i++) {
    debug::Coverage::ScriptData script_data = coverage.GetScriptData(i);
    Local<debug::Script> script = script_data.GetScript();
    // Skip unnamed scripts.
    Local<String> name;
    if (!script->Name().ToLocal(&name)) continue;
    std::string file_name = ToSTLString(isolate, name);
    // Skip scripts not backed by a file.
    if (!std::ifstream(file_name).good()) continue;
    sink << "SF:";
    sink << NormalizePath(file_name, GetWorkingDirectory()) << std::endl;
    std::vector<uint32_t> lines;
    for (size_t j = 0; j < script_data.FunctionCount(); j++) {
      debug::Coverage::FunctionData function_data =
          script_data.GetFunctionData(j);
<<<<<<< HEAD
      debug::Location start =
          script->GetSourceLocation(function_data.StartOffset());
      debug::Location end =
          script->GetSourceLocation(function_data.EndOffset());
      int start_line = start.GetLineNumber();
      int end_line = end.GetLineNumber();
      uint32_t count = function_data.Count();
      // Ensure space in the array.
      lines.resize(std::max(static_cast<size_t>(end_line + 1), lines.size()),
                   0);
      // Boundary lines could be shared between two functions with different
      // invocation counts. Take the maximum.
      lines[start_line] = std::max(lines[start_line], count);
      lines[end_line] = std::max(lines[end_line], count);
      // Invocation counts for non-boundary lines are overwritten.
      for (int k = start_line + 1; k < end_line; k++) lines[k] = count;
      // Write function stats.
      Local<String> name;
      std::stringstream name_stream;
      if (function_data.Name().ToLocal(&name)) {
        name_stream << ToSTLString(name);
      } else {
        name_stream << "<" << start_line + 1 << "-";
        name_stream << start.GetColumnNumber() << ">";
=======

      // Write function stats.
      {
        debug::Location start =
            script->GetSourceLocation(function_data.StartOffset());
        debug::Location end =
            script->GetSourceLocation(function_data.EndOffset());
        int start_line = start.GetLineNumber();
        int end_line = end.GetLineNumber();
        uint32_t count = function_data.Count();

        Local<String> name;
        std::stringstream name_stream;
        if (function_data.Name().ToLocal(&name)) {
          name_stream << ToSTLString(isolate, name);
        } else {
          name_stream << "<" << start_line + 1 << "-";
          name_stream << start.GetColumnNumber() << ">";
        }

        WriteLcovDataForNamedRange(sink, lines, name_stream.str(), start_line,
                                   end_line, count);
      }

      // Process inner blocks.
      for (size_t k = 0; k < function_data.BlockCount(); k++) {
        debug::Coverage::BlockData block_data = function_data.GetBlockData(k);
        int start_line = LineFromOffset(script, block_data.StartOffset());
        int end_line = LineFromOffset(script, block_data.EndOffset() - 1);
        uint32_t count = block_data.Count();
        WriteLcovDataForRange(lines, start_line, end_line, count);
>>>>>>> 84bd6f3c
      }
    }
    // Write per-line coverage. LCOV uses 1-based line numbers.
    for (size_t i = 0; i < lines.size(); i++) {
      sink << "DA:" << (i + 1) << "," << lines[i] << std::endl;
    }
    sink << "end_of_record" << std::endl;
  }
}

void Shell::OnExit(v8::Isolate* isolate) {
  // Dump basic block profiling data.
  if (i::BasicBlockProfiler* profiler =
          reinterpret_cast<i::Isolate*>(isolate)->basic_block_profiler()) {
    i::OFStream os(stdout);
    os << *profiler;
  }
  isolate->Dispose();

  if (i::FLAG_dump_counters || i::FLAG_dump_counters_nvp) {
    const int number_of_counters = static_cast<int>(counter_map_->size());
    CounterAndKey* counters = new CounterAndKey[number_of_counters];
    int j = 0;
    for (auto map_entry : *counter_map_) {
      counters[j].counter = map_entry.second;
      counters[j].key = map_entry.first;
      j++;
    }
    std::sort(counters, counters + number_of_counters);

    if (i::FLAG_dump_counters_nvp) {
      // Dump counters as name-value pairs.
      for (j = 0; j < number_of_counters; j++) {
        Counter* counter = counters[j].counter;
        const char* key = counters[j].key;
        if (counter->is_histogram()) {
          printf("\"c:%s\"=%i\n", key, counter->count());
          printf("\"t:%s\"=%i\n", key, counter->sample_total());
        } else {
          printf("\"%s\"=%i\n", key, counter->count());
        }
      }
    } else {
      // Dump counters in formatted boxes.
      printf(
          "+----------------------------------------------------------------+"
          "-------------+\n");
      printf(
          "| Name                                                           |"
          " Value       |\n");
      printf(
          "+----------------------------------------------------------------+"
          "-------------+\n");
      for (j = 0; j < number_of_counters; j++) {
        Counter* counter = counters[j].counter;
        const char* key = counters[j].key;
        if (counter->is_histogram()) {
          printf("| c:%-60s | %11i |\n", key, counter->count());
          printf("| t:%-60s | %11i |\n", key, counter->sample_total());
        } else {
          printf("| %-62s | %11i |\n", key, counter->count());
        }
      }
      printf(
          "+----------------------------------------------------------------+"
          "-------------+\n");
    }
    delete [] counters;
  }

  delete counters_file_;
  delete counter_map_;
}


static FILE* FOpen(const char* path, const char* mode) {
#if defined(_MSC_VER) && (defined(_WIN32) || defined(_WIN64))
  FILE* result;
  if (fopen_s(&result, path, mode) == 0) {
    return result;
  } else {
    return nullptr;
  }
#else
  FILE* file = fopen(path, mode);
  if (file == nullptr) return nullptr;
  struct stat file_stat;
  if (fstat(fileno(file), &file_stat) != 0) return nullptr;
  bool is_regular_file = ((file_stat.st_mode & S_IFREG) != 0);
  if (is_regular_file) return file;
  fclose(file);
  return nullptr;
#endif
}

static char* ReadChars(const char* name, int* size_out) {
<<<<<<< HEAD
=======
  if (Shell::options.read_from_tcp_port >= 0) {
    return Shell::ReadCharsFromTcpPort(name, size_out);
  }

>>>>>>> 84bd6f3c
  FILE* file = FOpen(name, "rb");
  if (file == nullptr) return nullptr;

  fseek(file, 0, SEEK_END);
  size_t size = ftell(file);
  rewind(file);

  char* chars = new char[size + 1];
  chars[size] = '\0';
  for (size_t i = 0; i < size;) {
    i += fread(&chars[i], 1, size - i, file);
    if (ferror(file)) {
      fclose(file);
      delete[] chars;
      return nullptr;
    }
  }
  fclose(file);
  *size_out = static_cast<int>(size);
  return chars;
}


struct DataAndPersistent {
  uint8_t* data;
  int byte_length;
  Global<ArrayBuffer> handle;
};


static void ReadBufferWeakCallback(
    const v8::WeakCallbackInfo<DataAndPersistent>& data) {
  int byte_length = data.GetParameter()->byte_length;
  data.GetIsolate()->AdjustAmountOfExternalAllocatedMemory(
      -static_cast<intptr_t>(byte_length));

  delete[] data.GetParameter()->data;
  data.GetParameter()->handle.Reset();
  delete data.GetParameter();
}


void Shell::ReadBuffer(const v8::FunctionCallbackInfo<v8::Value>& args) {
  static_assert(sizeof(char) == sizeof(uint8_t),
                "char and uint8_t should both have 1 byte");
  Isolate* isolate = args.GetIsolate();
  String::Utf8Value filename(isolate, args[0]);
  int length;
<<<<<<< HEAD
  Isolate* isolate = args.GetIsolate();
  if (*filename == NULL) {
=======
  if (*filename == nullptr) {
>>>>>>> 84bd6f3c
    Throw(isolate, "Error loading file");
    return;
  }

  DataAndPersistent* data = new DataAndPersistent;
  data->data = reinterpret_cast<uint8_t*>(ReadChars(*filename, &length));
<<<<<<< HEAD
  if (data->data == NULL) {
=======
  if (data->data == nullptr) {
>>>>>>> 84bd6f3c
    delete data;
    Throw(isolate, "Error reading file");
    return;
  }
  data->byte_length = length;
  Local<v8::ArrayBuffer> buffer = ArrayBuffer::New(isolate, data->data, length);
  data->handle.Reset(isolate, buffer);
  data->handle.SetWeak(data, ReadBufferWeakCallback,
                       v8::WeakCallbackType::kParameter);
  isolate->AdjustAmountOfExternalAllocatedMemory(length);

  args.GetReturnValue().Set(buffer);
}

// Reads a file into a v8 string.
Local<String> Shell::ReadFile(Isolate* isolate, const char* name) {
  int size = 0;
  char* chars = ReadChars(name, &size);
<<<<<<< HEAD
  if (chars == NULL) return Local<String>();
  Local<String> result;
  if (i::FLAG_use_external_strings && internal::String::IsAscii(chars, size)) {
=======
  if (chars == nullptr) return Local<String>();
  Local<String> result;
  if (i::FLAG_use_external_strings && i::String::IsAscii(chars, size)) {
>>>>>>> 84bd6f3c
    String::ExternalOneByteStringResource* resource =
        new ExternalOwningOneByteStringResource(
            std::unique_ptr<const char[]>(chars), size);
    result = String::NewExternalOneByte(isolate, resource).ToLocalChecked();
  } else {
    result = String::NewFromUtf8(isolate, chars, NewStringType::kNormal, size)
                 .ToLocalChecked();
    delete[] chars;
  }
  return result;
}


void Shell::RunShell(Isolate* isolate) {
  HandleScope outer_scope(isolate);
  v8::Local<v8::Context> context =
      v8::Local<v8::Context>::New(isolate, evaluation_context_);
  v8::Context::Scope context_scope(context);
  PerIsolateData::RealmScope realm_scope(PerIsolateData::Get(isolate));
  Local<String> name =
      String::NewFromUtf8(isolate, "(d8)", NewStringType::kNormal)
          .ToLocalChecked();
  printf("V8 version %s\n", V8::GetVersion());
  while (true) {
    HandleScope inner_scope(isolate);
    printf("d8> ");
    Local<String> input = Shell::ReadFromStdin(isolate);
    if (input.IsEmpty()) break;
    ExecuteString(isolate, input, name, kPrintResult, kReportExceptions,
                  kProcessMessageQueue);
  }
  printf("\n");
  // We need to explicitly clean up the module embedder data for
  // the interative shell context.
  DisposeModuleEmbedderData(context);
}

class InspectorFrontend final : public v8_inspector::V8Inspector::Channel {
 public:
  explicit InspectorFrontend(Local<Context> context) {
    isolate_ = context->GetIsolate();
    context_.Reset(isolate_, context);
  }
  virtual ~InspectorFrontend() = default;

 private:
  void sendResponse(
      int callId,
      std::unique_ptr<v8_inspector::StringBuffer> message) override {
    Send(message->string());
  }
  void sendNotification(
      std::unique_ptr<v8_inspector::StringBuffer> message) override {
    Send(message->string());
  }
  void flushProtocolNotifications() override {}

  void Send(const v8_inspector::StringView& string) {
    v8::Isolate::AllowJavascriptExecutionScope allow_script(isolate_);
    int length = static_cast<int>(string.length());
    DCHECK_LT(length, v8::String::kMaxLength);
    Local<String> message =
        (string.is8Bit()
             ? v8::String::NewFromOneByte(
                   isolate_,
                   reinterpret_cast<const uint8_t*>(string.characters8()),
                   v8::NewStringType::kNormal, length)
             : v8::String::NewFromTwoByte(
                   isolate_,
                   reinterpret_cast<const uint16_t*>(string.characters16()),
                   v8::NewStringType::kNormal, length))
            .ToLocalChecked();
    Local<String> callback_name =
        v8::String::NewFromUtf8(isolate_, "receive", v8::NewStringType::kNormal)
            .ToLocalChecked();
    Local<Context> context = context_.Get(isolate_);
    Local<Value> callback =
        context->Global()->Get(context, callback_name).ToLocalChecked();
    if (callback->IsFunction()) {
      v8::TryCatch try_catch(isolate_);
      Local<Value> args[] = {message};
      USE(Local<Function>::Cast(callback)->Call(context, Undefined(isolate_), 1,
                                                args));
#ifdef DEBUG
      if (try_catch.HasCaught()) {
        Local<Object> exception = Local<Object>::Cast(try_catch.Exception());
        Local<String> key = v8::String::NewFromUtf8(isolate_, "message",
                                                    v8::NewStringType::kNormal)
                                .ToLocalChecked();
        Local<String> expected =
            v8::String::NewFromUtf8(isolate_,
                                    "Maximum call stack size exceeded",
                                    v8::NewStringType::kNormal)
                .ToLocalChecked();
        Local<Value> value = exception->Get(context, key).ToLocalChecked();
        DCHECK(value->StrictEquals(expected));
      }
#endif
    }
  }

  Isolate* isolate_;
  Global<Context> context_;
};

class InspectorClient : public v8_inspector::V8InspectorClient {
 public:
  InspectorClient(Local<Context> context, bool connect) {
    if (!connect) return;
    isolate_ = context->GetIsolate();
    channel_.reset(new InspectorFrontend(context));
    inspector_ = v8_inspector::V8Inspector::create(isolate_, this);
    session_ =
        inspector_->connect(1, channel_.get(), v8_inspector::StringView());
    context->SetAlignedPointerInEmbedderData(kInspectorClientIndex, this);
    inspector_->contextCreated(v8_inspector::V8ContextInfo(
        context, kContextGroupId, v8_inspector::StringView()));

    Local<Value> function =
        FunctionTemplate::New(isolate_, SendInspectorMessage)
            ->GetFunction(context)
            .ToLocalChecked();
    Local<String> function_name =
        String::NewFromUtf8(isolate_, "send", NewStringType::kNormal)
            .ToLocalChecked();
    CHECK(context->Global()->Set(context, function_name, function).FromJust());

    v8::debug::SetLiveEditEnabled(isolate_, true);

    context_.Reset(isolate_, context);
  }

 private:
  static v8_inspector::V8InspectorSession* GetSession(Local<Context> context) {
    InspectorClient* inspector_client = static_cast<InspectorClient*>(
        context->GetAlignedPointerFromEmbedderData(kInspectorClientIndex));
    return inspector_client->session_.get();
  }

  Local<Context> ensureDefaultContextInGroup(int group_id) override {
    DCHECK(isolate_);
    DCHECK_EQ(kContextGroupId, group_id);
    return context_.Get(isolate_);
  }

  static void SendInspectorMessage(
      const v8::FunctionCallbackInfo<v8::Value>& args) {
    Isolate* isolate = args.GetIsolate();
    v8::HandleScope handle_scope(isolate);
    Local<Context> context = isolate->GetCurrentContext();
    args.GetReturnValue().Set(Undefined(isolate));
    Local<String> message = args[0]->ToString(context).ToLocalChecked();
    v8_inspector::V8InspectorSession* session =
        InspectorClient::GetSession(context);
    int length = message->Length();
    std::unique_ptr<uint16_t[]> buffer(new uint16_t[length]);
    message->Write(buffer.get(), 0, length);
    v8_inspector::StringView message_view(buffer.get(), length);
    session->dispatchProtocolMessage(message_view);
    args.GetReturnValue().Set(True(isolate));
  }

  static const int kContextGroupId = 1;

  std::unique_ptr<v8_inspector::V8Inspector> inspector_;
  std::unique_ptr<v8_inspector::V8InspectorSession> session_;
  std::unique_ptr<v8_inspector::V8Inspector::Channel> channel_;
  Global<Context> context_;
  Isolate* isolate_;
};

SourceGroup::~SourceGroup() {
  delete thread_;
  thread_ = nullptr;
}


void SourceGroup::Execute(Isolate* isolate) {
  bool exception_was_thrown = false;
  for (int i = begin_offset_; i < end_offset_; ++i) {
    const char* arg = argv_[i];
    if (strcmp(arg, "-e") == 0 && i + 1 < end_offset_) {
      // Execute argument given to -e option directly.
      HandleScope handle_scope(isolate);
      Local<String> file_name =
          String::NewFromUtf8(isolate, "unnamed", NewStringType::kNormal)
              .ToLocalChecked();
      Local<String> source =
          String::NewFromUtf8(isolate, argv_[i + 1], NewStringType::kNormal)
              .ToLocalChecked();
      Shell::options.script_executed = true;
      if (!Shell::ExecuteString(isolate, source, file_name,
                                Shell::kNoPrintResult, Shell::kReportExceptions,
                                Shell::kNoProcessMessageQueue)) {
        exception_was_thrown = true;
        break;
      }
      ++i;
      continue;
    } else if (strcmp(arg, "--module") == 0 && i + 1 < end_offset_) {
      // Treat the next file as a module.
      arg = argv_[++i];
      Shell::options.script_executed = true;
      if (!Shell::ExecuteModule(isolate, arg)) {
        exception_was_thrown = true;
        break;
      }
      continue;
    } else if (arg[0] == '-') {
      // Ignore other options. They have been parsed already.
      continue;
    }

    // Use all other arguments as names of files to load and run.
    HandleScope handle_scope(isolate);
    Local<String> file_name =
        String::NewFromUtf8(isolate, arg, NewStringType::kNormal)
            .ToLocalChecked();
    Local<String> source = ReadFile(isolate, arg);
    if (source.IsEmpty()) {
      printf("Error reading '%s'\n", arg);
      base::OS::ExitProcess(1);
    }
    Shell::options.script_executed = true;
    if (!Shell::ExecuteString(isolate, source, file_name, Shell::kNoPrintResult,
                              Shell::kReportExceptions,
                              Shell::kProcessMessageQueue)) {
      exception_was_thrown = true;
      break;
    }
  }
  if (exception_was_thrown != Shell::options.expected_to_throw) {
    base::OS::ExitProcess(1);
  }
}

Local<String> SourceGroup::ReadFile(Isolate* isolate, const char* name) {
  return Shell::ReadFile(isolate, name);
}

SourceGroup::IsolateThread::IsolateThread(SourceGroup* group)
    : base::Thread(GetThreadOptions("IsolateThread")), group_(group) {}

void SourceGroup::ExecuteInThread() {
  Isolate::CreateParams create_params;
  create_params.array_buffer_allocator = Shell::array_buffer_allocator;
  create_params.host_import_module_dynamically_callback_ =
      Shell::HostImportModuleDynamically;
  Isolate* isolate = Isolate::New(create_params);
<<<<<<< HEAD

  Shell::EnsureEventLoopInitialized(isolate);
=======
  isolate->SetHostImportModuleDynamicallyCallback(
      Shell::HostImportModuleDynamically);
  isolate->SetHostInitializeImportMetaObjectCallback(
      Shell::HostInitializeImportMetaObject);
  Shell::SetWaitUntilDone(isolate, false);
>>>>>>> 84bd6f3c
  D8Console console(isolate);
  debug::SetConsoleDelegate(isolate, &console);
  for (int i = 0; i < Shell::options.stress_runs; ++i) {
    next_semaphore_.Wait();
    {
      Isolate::Scope iscope(isolate);
      PerIsolateData data(isolate);
      {
        HandleScope scope(isolate);
        Local<Context> context = Shell::CreateEvaluationContext(isolate);
        {
          Context::Scope cscope(context);
          InspectorClient inspector_client(context,
                                           Shell::options.enable_inspector);
          PerIsolateData::RealmScope realm_scope(PerIsolateData::Get(isolate));
          Execute(isolate);
          Shell::CompleteMessageLoop(isolate);
        }
        DisposeModuleEmbedderData(context);
      }
      Shell::CollectGarbage(isolate);
      Shell::CompleteMessageLoop(isolate);
    }
    done_semaphore_.Signal();
  }

  isolate->Dispose();
}


void SourceGroup::StartExecuteInThread() {
  if (thread_ == nullptr) {
    thread_ = new IsolateThread(this);
    thread_->Start();
  }
  next_semaphore_.Signal();
}


void SourceGroup::WaitForThread() {
  if (thread_ == nullptr) return;
  done_semaphore_.Wait();
}


void SourceGroup::JoinThread() {
  if (thread_ == nullptr) return;
  thread_->Join();
}

ExternalizedContents::~ExternalizedContents() {
  if (base_ != nullptr) {
    if (mode_ == ArrayBuffer::Allocator::AllocationMode::kReservation) {
      CHECK(i::FreePages(base_, length_));
    } else {
      Shell::array_buffer_allocator->Free(base_, length_);
    }
  }
}

void SerializationDataQueue::Enqueue(std::unique_ptr<SerializationData> data) {
  base::LockGuard<base::Mutex> lock_guard(&mutex_);
  data_.push_back(std::move(data));
}

bool SerializationDataQueue::Dequeue(
    std::unique_ptr<SerializationData>* out_data) {
  out_data->reset();
  base::LockGuard<base::Mutex> lock_guard(&mutex_);
  if (data_.empty()) return false;
  *out_data = std::move(data_[0]);
  data_.erase(data_.begin());
  return true;
}


bool SerializationDataQueue::IsEmpty() {
  base::LockGuard<base::Mutex> lock_guard(&mutex_);
  return data_.empty();
}


void SerializationDataQueue::Clear() {
  base::LockGuard<base::Mutex> lock_guard(&mutex_);
  data_.clear();
}

Worker::Worker()
    : in_semaphore_(0),
      out_semaphore_(0),
      thread_(nullptr),
      script_(nullptr),
      running_(false) {}

Worker::~Worker() {
  delete thread_;
  thread_ = nullptr;
  delete[] script_;
  script_ = nullptr;
  in_queue_.Clear();
  out_queue_.Clear();
}


void Worker::StartExecuteInThread(const char* script) {
  running_ = true;
  script_ = i::StrDup(script);
  thread_ = new WorkerThread(this);
  thread_->Start();
}

void Worker::PostMessage(std::unique_ptr<SerializationData> data) {
  in_queue_.Enqueue(std::move(data));
  in_semaphore_.Signal();
}

std::unique_ptr<SerializationData> Worker::GetMessage() {
  std::unique_ptr<SerializationData> result;
  while (!out_queue_.Dequeue(&result)) {
    // If the worker is no longer running, and there are no messages in the
    // queue, don't expect any more messages from it.
    if (!base::Relaxed_Load(&running_)) break;
    out_semaphore_.Wait();
  }
  return result;
}


void Worker::Terminate() {
  base::Relaxed_Store(&running_, false);
  // Post nullptr to wake the Worker thread message loop, and tell it to stop
  // running.
  PostMessage(nullptr);
}


void Worker::WaitForThread() {
  Terminate();
  thread_->Join();
}


void Worker::ExecuteInThread() {
  Isolate::CreateParams create_params;
  create_params.array_buffer_allocator = Shell::array_buffer_allocator;
  create_params.host_import_module_dynamically_callback_ =
      Shell::HostImportModuleDynamically;
  Isolate* isolate = Isolate::New(create_params);
<<<<<<< HEAD
=======
  isolate->SetHostImportModuleDynamicallyCallback(
      Shell::HostImportModuleDynamically);
  isolate->SetHostInitializeImportMetaObjectCallback(
      Shell::HostInitializeImportMetaObject);
>>>>>>> 84bd6f3c
  D8Console console(isolate);
  debug::SetConsoleDelegate(isolate, &console);
  {
    Isolate::Scope iscope(isolate);
    {
      HandleScope scope(isolate);
      PerIsolateData data(isolate);
      Local<Context> context = Shell::CreateEvaluationContext(isolate);
      {
        Context::Scope cscope(context);
        PerIsolateData::RealmScope realm_scope(PerIsolateData::Get(isolate));

        Local<Object> global = context->Global();
        Local<Value> this_value = External::New(isolate, this);
        Local<FunctionTemplate> postmessage_fun_template =
            FunctionTemplate::New(isolate, PostMessageOut, this_value);

        Local<Function> postmessage_fun;
        if (postmessage_fun_template->GetFunction(context)
                .ToLocal(&postmessage_fun)) {
          global->Set(context, String::NewFromUtf8(isolate, "postMessage",
                                                   NewStringType::kNormal)
                                   .ToLocalChecked(),
                      postmessage_fun).FromJust();
        }

        // First run the script
        Local<String> file_name =
            String::NewFromUtf8(isolate, "unnamed", NewStringType::kNormal)
                .ToLocalChecked();
        Local<String> source =
            String::NewFromUtf8(isolate, script_, NewStringType::kNormal)
                .ToLocalChecked();
        if (Shell::ExecuteString(
                isolate, source, file_name, Shell::kNoPrintResult,
                Shell::kReportExceptions, Shell::kProcessMessageQueue)) {
          // Get the message handler
          Local<Value> onmessage =
              global->Get(context, String::NewFromUtf8(isolate, "onmessage",
                                                       NewStringType::kNormal)
                                       .ToLocalChecked()).ToLocalChecked();
          if (onmessage->IsFunction()) {
            Local<Function> onmessage_fun = Local<Function>::Cast(onmessage);
            // Now wait for messages
            while (true) {
              in_semaphore_.Wait();
              std::unique_ptr<SerializationData> data;
              if (!in_queue_.Dequeue(&data)) continue;
              if (!data) {
                break;
              }
              v8::TryCatch try_catch(isolate);
              Local<Value> value;
              if (Shell::DeserializeValue(isolate, std::move(data))
                      .ToLocal(&value)) {
                Local<Value> argv[] = {value};
                MaybeLocal<Value> result =
                    onmessage_fun->Call(context, global, 1, argv);
                USE(result);
              }
              if (try_catch.HasCaught()) {
                Shell::ReportException(isolate, &try_catch);
              }
            }
          }
        }
      }
      DisposeModuleEmbedderData(context);
    }
    Shell::CollectGarbage(isolate);
  }
  isolate->Dispose();

  // Post nullptr to wake the thread waiting on GetMessage() if there is one.
  out_queue_.Enqueue(nullptr);
  out_semaphore_.Signal();
}


void Worker::PostMessageOut(const v8::FunctionCallbackInfo<v8::Value>& args) {
  Isolate* isolate = args.GetIsolate();
  HandleScope handle_scope(isolate);

  if (args.Length() < 1) {
    Throw(isolate, "Invalid argument");
    return;
  }

  Local<Value> message = args[0];
  Local<Value> transfer = Undefined(isolate);
  std::unique_ptr<SerializationData> data =
      Shell::SerializeValue(isolate, message, transfer);
  if (data) {
    DCHECK(args.Data()->IsExternal());
    Local<External> this_value = Local<External>::Cast(args.Data());
    Worker* worker = static_cast<Worker*>(this_value->Value());
    worker->out_queue_.Enqueue(std::move(data));
    worker->out_semaphore_.Signal();
  }
}


void SetFlagsFromString(const char* flags) {
  v8::V8::SetFlagsFromString(flags, static_cast<int>(strlen(flags)));
}


bool Shell::SetOptions(int argc, char* argv[]) {
  bool logfile_per_isolate = false;
  for (int i = 0; i < argc; i++) {
    if (strcmp(argv[i], "--stress-opt") == 0) {
      options.stress_opt = true;
      argv[i] = nullptr;
    } else if (strcmp(argv[i], "--nostress-opt") == 0 ||
               strcmp(argv[i], "--no-stress-opt") == 0) {
      options.stress_opt = false;
      argv[i] = nullptr;
    } else if (strcmp(argv[i], "--stress-deopt") == 0) {
      options.stress_deopt = true;
      argv[i] = nullptr;
    } else if (strcmp(argv[i], "--stress-background-compile") == 0) {
      options.stress_background_compile = true;
      argv[i] = nullptr;
    } else if (strcmp(argv[i], "--nostress-background-compile") == 0 ||
               strcmp(argv[i], "--no-stress-background-compile") == 0) {
      options.stress_background_compile = false;
      argv[i] = nullptr;
    } else if (strcmp(argv[i], "--mock-arraybuffer-allocator") == 0) {
      options.mock_arraybuffer_allocator = true;
      argv[i] = nullptr;
    } else if (strcmp(argv[i], "--noalways-opt") == 0 ||
               strcmp(argv[i], "--no-always-opt") == 0) {
      // No support for stressing if we can't use --always-opt.
      options.stress_opt = false;
      options.stress_deopt = false;
    } else if (strcmp(argv[i], "--logfile-per-isolate") == 0) {
      logfile_per_isolate = true;
      argv[i] = nullptr;
    } else if (strcmp(argv[i], "--shell") == 0) {
      options.interactive_shell = true;
      argv[i] = nullptr;
    } else if (strcmp(argv[i], "--test") == 0) {
      options.test_shell = true;
      argv[i] = nullptr;
    } else if (strcmp(argv[i], "--notest") == 0 ||
               strcmp(argv[i], "--no-test") == 0) {
      options.test_shell = false;
      argv[i] = nullptr;
    } else if (strcmp(argv[i], "--send-idle-notification") == 0) {
      options.send_idle_notification = true;
      argv[i] = nullptr;
    } else if (strcmp(argv[i], "--invoke-weak-callbacks") == 0) {
      options.invoke_weak_callbacks = true;
      // TODO(jochen) See issue 3351
      options.send_idle_notification = true;
      argv[i] = nullptr;
    } else if (strcmp(argv[i], "--omit-quit") == 0) {
      options.omit_quit = true;
      argv[i] = nullptr;
    } else if (strcmp(argv[i], "--no-wait-for-wasm") == 0) {
      // TODO(herhut) Remove this flag once wasm compilation is fully
      // isolate-independent.
      options.wait_for_wasm = false;
      argv[i] = nullptr;
    } else if (strcmp(argv[i], "-f") == 0) {
      // Ignore any -f flags for compatibility with other stand-alone
      // JavaScript engines.
      continue;
    } else if (strcmp(argv[i], "--isolate") == 0) {
      options.num_isolates++;
    } else if (strcmp(argv[i], "--throws") == 0) {
      options.expected_to_throw = true;
      argv[i] = nullptr;
    } else if (strncmp(argv[i], "--icu-data-file=", 16) == 0) {
      options.icu_data_file = argv[i] + 16;
      argv[i] = nullptr;
#ifdef V8_USE_EXTERNAL_STARTUP_DATA
    } else if (strncmp(argv[i], "--natives_blob=", 15) == 0) {
      options.natives_blob = argv[i] + 15;
      argv[i] = nullptr;
    } else if (strncmp(argv[i], "--snapshot_blob=", 16) == 0) {
      options.snapshot_blob = argv[i] + 16;
      argv[i] = nullptr;
#endif  // V8_USE_EXTERNAL_STARTUP_DATA
    } else if (strcmp(argv[i], "--cache") == 0 ||
               strncmp(argv[i], "--cache=", 8) == 0) {
      const char* value = argv[i] + 7;
      if (!*value || strncmp(value, "=code", 6) == 0) {
        options.compile_options = v8::ScriptCompiler::kNoCompileOptions;
        options.code_cache_options =
            ShellOptions::CodeCacheOptions::kProduceCache;
      } else if (strncmp(value, "=none", 6) == 0) {
        options.compile_options = v8::ScriptCompiler::kNoCompileOptions;
        options.code_cache_options =
            ShellOptions::CodeCacheOptions::kNoProduceCache;
      } else if (strncmp(value, "=after-execute", 15) == 0) {
        options.compile_options = v8::ScriptCompiler::kNoCompileOptions;
        options.code_cache_options =
            ShellOptions::CodeCacheOptions::kProduceCacheAfterExecute;
      } else if (strncmp(value, "=full-code-cache", 17) == 0) {
        options.compile_options = v8::ScriptCompiler::kEagerCompile;
        options.code_cache_options =
            ShellOptions::CodeCacheOptions::kProduceCache;
      } else {
        printf("Unknown option to --cache.\n");
        return false;
      }
      argv[i] = nullptr;
    } else if (strcmp(argv[i], "--enable-tracing") == 0) {
      options.trace_enabled = true;
      argv[i] = nullptr;
    } else if (strncmp(argv[i], "--trace-path=", 13) == 0) {
      options.trace_path = argv[i] + 13;
      argv[i] = nullptr;
    } else if (strncmp(argv[i], "--trace-config=", 15) == 0) {
      options.trace_config = argv[i] + 15;
      argv[i] = nullptr;
    } else if (strcmp(argv[i], "--enable-inspector") == 0) {
      options.enable_inspector = true;
      argv[i] = nullptr;
    } else if (strncmp(argv[i], "--lcov=", 7) == 0) {
      options.lcov_file = argv[i] + 7;
<<<<<<< HEAD
      argv[i] = NULL;
    } else if (strcmp(argv[i], "--disable-in-process-stack-traces") == 0) {
      options.disable_in_process_stack_traces = true;
      argv[i] = NULL;
=======
      argv[i] = nullptr;
    } else if (strcmp(argv[i], "--disable-in-process-stack-traces") == 0) {
      options.disable_in_process_stack_traces = true;
      argv[i] = nullptr;
#ifdef V8_OS_POSIX
    } else if (strncmp(argv[i], "--read-from-tcp-port=", 21) == 0) {
      options.read_from_tcp_port = atoi(argv[i] + 21);
      argv[i] = nullptr;
#endif  // V8_OS_POSIX
    } else if (strcmp(argv[i], "--enable-os-system") == 0) {
      options.enable_os_system = true;
      argv[i] = nullptr;
    } else if (strcmp(argv[i], "--quiet-load") == 0) {
      options.quiet_load = true;
      argv[i] = nullptr;
    } else if (strncmp(argv[i], "--thread-pool-size=", 19) == 0) {
      options.thread_pool_size = atoi(argv[i] + 19);
      argv[i] = nullptr;
>>>>>>> 84bd6f3c
    }
  }

  v8::V8::SetFlagsFromCommandLine(&argc, argv, true);

  // Set up isolated source groups.
  options.isolate_sources = new SourceGroup[options.num_isolates];
  SourceGroup* current = options.isolate_sources;
  current->Begin(argv, 1);
  for (int i = 1; i < argc; i++) {
    const char* str = argv[i];
    if (strcmp(str, "--isolate") == 0) {
      current->End(i);
      current++;
      current->Begin(argv, i + 1);
    } else if (strcmp(str, "--module") == 0) {
      // Pass on to SourceGroup, which understands this option.
    } else if (strncmp(argv[i], "--", 2) == 0) {
      printf("Warning: unknown flag %s.\nTry --help for options\n", argv[i]);
    } else if (strcmp(str, "-e") == 0 && i + 1 < argc) {
      options.script_executed = true;
    } else if (strncmp(str, "-", 1) != 0) {
      // Not a flag, so it must be a script to execute.
      options.script_executed = true;
    }
  }
  current->End(argc);

  if (!logfile_per_isolate && options.num_isolates) {
    SetFlagsFromString("--nologfile_per_isolate");
  }

  return true;
}

int Shell::RunMain(Isolate* isolate, int argc, char* argv[], bool last_run) {
  for (int i = 1; i < options.num_isolates; ++i) {
    options.isolate_sources[i].StartExecuteInThread();
  }
  {
<<<<<<< HEAD
    EnsureEventLoopInitialized(isolate);
    if (options.lcov_file) {
      debug::Coverage::SelectMode(isolate, debug::Coverage::kPreciseCount);
=======
    SetWaitUntilDone(isolate, false);
    if (options.lcov_file) {
      debug::Coverage::SelectMode(isolate, debug::Coverage::kBlockCount);
>>>>>>> 84bd6f3c
    }
    HandleScope scope(isolate);
    Local<Context> context = CreateEvaluationContext(isolate);
    bool use_existing_context = last_run && options.use_interactive_shell();
    if (use_existing_context) {
      // Keep using the same context in the interactive shell.
      evaluation_context_.Reset(isolate, context);
    }
    {
      Context::Scope cscope(context);
      InspectorClient inspector_client(context, options.enable_inspector);
      PerIsolateData::RealmScope realm_scope(PerIsolateData::Get(isolate));
      options.isolate_sources[0].Execute(isolate);
      CompleteMessageLoop(isolate);
    }
    if (!use_existing_context) {
      DisposeModuleEmbedderData(context);
    }
<<<<<<< HEAD
    if (!use_existing_context) {
      DisposeModuleEmbedderData(context);
    }
=======
>>>>>>> 84bd6f3c
    WriteLcovData(isolate, options.lcov_file);
  }
  CollectGarbage(isolate);
  CompleteMessageLoop(isolate);
  for (int i = 1; i < options.num_isolates; ++i) {
    if (last_run) {
      options.isolate_sources[i].JoinThread();
    } else {
      options.isolate_sources[i].WaitForThread();
    }
  }
  CleanupWorkers();
  return 0;
}


void Shell::CollectGarbage(Isolate* isolate) {
  if (options.send_idle_notification) {
    const double kLongIdlePauseInSeconds = 1.0;
    isolate->ContextDisposedNotification();
    isolate->IdleNotificationDeadline(
        g_platform->MonotonicallyIncreasingTime() + kLongIdlePauseInSeconds);
  }
  if (options.invoke_weak_callbacks) {
    // By sending a low memory notifications, we will try hard to collect all
    // garbage and will therefore also invoke all weak callbacks of actually
    // unreachable persistent handles.
    isolate->LowMemoryNotification();
  }
}

<<<<<<< HEAD
void Shell::EnsureEventLoopInitialized(Isolate* isolate) {
  v8::platform::EnsureEventLoopInitialized(GetDefaultPlatform(), isolate);
  SetWaitUntilDone(isolate, false);
}

=======
>>>>>>> 84bd6f3c
void Shell::SetWaitUntilDone(Isolate* isolate, bool value) {
  base::LockGuard<base::Mutex> guard(isolate_status_lock_.Pointer());
  if (isolate_status_.count(isolate) == 0) {
    isolate_status_.insert(std::make_pair(isolate, value));
  } else {
    isolate_status_[isolate] = value;
  }
}
<<<<<<< HEAD

bool Shell::IsWaitUntilDone(Isolate* isolate) {
  base::LockGuard<base::Mutex> guard(isolate_status_lock_.Pointer());
  DCHECK_GT(isolate_status_.count(isolate), 0);
  return isolate_status_[isolate];
}

void Shell::CompleteMessageLoop(Isolate* isolate) {
  Platform* platform = GetDefaultPlatform();
  while (v8::platform::PumpMessageLoop(
      platform, isolate,
      Shell::IsWaitUntilDone(isolate)
          ? platform::MessageLoopBehavior::kWaitForWork
          : platform::MessageLoopBehavior::kDoNotWait)) {
    isolate->RunMicrotasks();
  }
  if (platform->IdleTasksEnabled(isolate)) {
    v8::platform::RunIdleTasks(platform, isolate,
                               50.0 / base::Time::kMillisecondsPerSecond);
  }
}

void Shell::EmptyMessageQueues(Isolate* isolate) {
  Platform* platform = GetDefaultPlatform();
  // Pump the message loop until it is empty.
  while (v8::platform::PumpMessageLoop(
      platform, isolate, platform::MessageLoopBehavior::kDoNotWait)) {
    isolate->RunMicrotasks();
  }
  // Run the idle tasks.
  if (platform->IdleTasksEnabled(isolate)) {
    v8::platform::RunIdleTasks(platform, isolate,
                               50.0 / base::Time::kMillisecondsPerSecond);
=======

namespace {
bool ProcessMessages(Isolate* isolate,
                     std::function<platform::MessageLoopBehavior()> behavior) {
  Platform* platform = GetDefaultPlatform();
  while (true) {
    while (v8::platform::PumpMessageLoop(platform, isolate, behavior())) {
      isolate->RunMicrotasks();
    }
    if (platform->IdleTasksEnabled(isolate)) {
      v8::platform::RunIdleTasks(platform, isolate,
                                 50.0 / base::Time::kMillisecondsPerSecond);
    }
    HandleScope handle_scope(isolate);
    PerIsolateData* data = PerIsolateData::Get(isolate);
    Local<Function> callback;
    if (!data->GetTimeoutCallback().ToLocal(&callback)) break;
    Local<Context> context;
    if (!data->GetTimeoutContext().ToLocal(&context)) break;
    TryCatch try_catch(isolate);
    try_catch.SetVerbose(true);
    Context::Scope context_scope(context);
    if (callback->Call(context, Undefined(isolate), 0, nullptr).IsEmpty()) {
      Shell::ReportException(isolate, &try_catch);
      return false;
    }
>>>>>>> 84bd6f3c
  }
  return true;
}
}  // anonymous namespace

void Shell::CompleteMessageLoop(Isolate* isolate) {
  auto get_waiting_behaviour = [isolate]() {
    base::LockGuard<base::Mutex> guard(isolate_status_lock_.Pointer());
    DCHECK_GT(isolate_status_.count(isolate), 0);
    i::Isolate* i_isolate = reinterpret_cast<i::Isolate*>(isolate);
    i::wasm::WasmEngine* wasm_engine = i_isolate->wasm_engine();
    bool should_wait =
        (options.wait_for_wasm && wasm_engine->HasRunningCompileJob()) ||
        isolate_status_[isolate];
    return should_wait ? platform::MessageLoopBehavior::kWaitForWork
                       : platform::MessageLoopBehavior::kDoNotWait;
  };
  ProcessMessages(isolate, get_waiting_behaviour);
}

bool Shell::EmptyMessageQueues(Isolate* isolate) {
  return ProcessMessages(
      isolate, []() { return platform::MessageLoopBehavior::kDoNotWait; });
}

class Serializer : public ValueSerializer::Delegate {
 public:
  explicit Serializer(Isolate* isolate)
      : isolate_(isolate),
        serializer_(isolate, this),
        current_memory_usage_(0) {}

  Maybe<bool> WriteValue(Local<Context> context, Local<Value> value,
                         Local<Value> transfer) {
    bool ok;
    DCHECK(!data_);
    data_.reset(new SerializationData);
    if (!PrepareTransfer(context, transfer).To(&ok)) {
      return Nothing<bool>();
    }
    serializer_.WriteHeader();

    if (!serializer_.WriteValue(context, value).To(&ok)) {
      data_.reset();
      return Nothing<bool>();
    }

    if (!FinalizeTransfer().To(&ok)) {
      return Nothing<bool>();
    }

    std::pair<uint8_t*, size_t> pair = serializer_.Release();
    data_->data_.reset(pair.first);
    data_->size_ = pair.second;
    return Just(true);
  }

  std::unique_ptr<SerializationData> Release() { return std::move(data_); }

  void AppendExternalizedContentsTo(std::vector<ExternalizedContents>* to) {
    to->insert(to->end(),
               std::make_move_iterator(externalized_contents_.begin()),
               std::make_move_iterator(externalized_contents_.end()));
    externalized_contents_.clear();
  }

 protected:
  // Implements ValueSerializer::Delegate.
  void ThrowDataCloneError(Local<String> message) override {
    isolate_->ThrowException(Exception::Error(message));
  }

  Maybe<uint32_t> GetSharedArrayBufferId(
      Isolate* isolate, Local<SharedArrayBuffer> shared_array_buffer) override {
    DCHECK_NOT_NULL(data_);
    for (size_t index = 0; index < shared_array_buffers_.size(); ++index) {
      if (shared_array_buffers_[index] == shared_array_buffer) {
        return Just<uint32_t>(static_cast<uint32_t>(index));
      }
    }

    size_t index = shared_array_buffers_.size();
    shared_array_buffers_.emplace_back(isolate_, shared_array_buffer);
    data_->shared_array_buffer_contents_.push_back(
        MaybeExternalize(shared_array_buffer));
    return Just<uint32_t>(static_cast<uint32_t>(index));
  }

  void* ReallocateBufferMemory(void* old_buffer, size_t size,
                               size_t* actual_size) override {
    // Not accurate, because we don't take into account reallocated buffers,
    // but this is fine for testing.
    current_memory_usage_ += size;
    if (current_memory_usage_ > kMaxSerializerMemoryUsage) return nullptr;

    void* result = realloc(old_buffer, size);
    *actual_size = result ? size : 0;
    return result;
  }

  void FreeBufferMemory(void* buffer) override { free(buffer); }

 private:
  Maybe<bool> PrepareTransfer(Local<Context> context, Local<Value> transfer) {
    if (transfer->IsArray()) {
      Local<Array> transfer_array = Local<Array>::Cast(transfer);
      uint32_t length = transfer_array->Length();
      for (uint32_t i = 0; i < length; ++i) {
        Local<Value> element;
        if (transfer_array->Get(context, i).ToLocal(&element)) {
          if (!element->IsArrayBuffer()) {
            Throw(isolate_, "Transfer array elements must be an ArrayBuffer");
            return Nothing<bool>();
          }

          Local<ArrayBuffer> array_buffer = Local<ArrayBuffer>::Cast(element);
          serializer_.TransferArrayBuffer(
              static_cast<uint32_t>(array_buffers_.size()), array_buffer);
          array_buffers_.emplace_back(isolate_, array_buffer);
        } else {
          return Nothing<bool>();
        }
      }
      return Just(true);
    } else if (transfer->IsUndefined()) {
      return Just(true);
    } else {
      Throw(isolate_, "Transfer list must be an Array or undefined");
      return Nothing<bool>();
    }
  }

  template <typename T>
  typename T::Contents MaybeExternalize(Local<T> array_buffer) {
    if (array_buffer->IsExternal()) {
      return array_buffer->GetContents();
    } else {
      typename T::Contents contents = array_buffer->Externalize();
      externalized_contents_.emplace_back(contents);
      return contents;
    }
  }

  Maybe<bool> FinalizeTransfer() {
    for (const auto& global_array_buffer : array_buffers_) {
      Local<ArrayBuffer> array_buffer =
          Local<ArrayBuffer>::New(isolate_, global_array_buffer);
      if (!array_buffer->IsNeuterable()) {
        Throw(isolate_, "ArrayBuffer could not be transferred");
        return Nothing<bool>();
      }

      ArrayBuffer::Contents contents = MaybeExternalize(array_buffer);
      array_buffer->Neuter();
      data_->array_buffer_contents_.push_back(contents);
    }

    return Just(true);
  }

  Isolate* isolate_;
  ValueSerializer serializer_;
  std::unique_ptr<SerializationData> data_;
  std::vector<Global<ArrayBuffer>> array_buffers_;
  std::vector<Global<SharedArrayBuffer>> shared_array_buffers_;
  std::vector<ExternalizedContents> externalized_contents_;
  size_t current_memory_usage_;

  DISALLOW_COPY_AND_ASSIGN(Serializer);
};

class Deserializer : public ValueDeserializer::Delegate {
 public:
  Deserializer(Isolate* isolate, std::unique_ptr<SerializationData> data)
      : isolate_(isolate),
        deserializer_(isolate, data->data(), data->size(), this),
        data_(std::move(data)) {
    deserializer_.SetSupportsLegacyWireFormat(true);
  }

  MaybeLocal<Value> ReadValue(Local<Context> context) {
    bool read_header;
    if (!deserializer_.ReadHeader(context).To(&read_header)) {
      return MaybeLocal<Value>();
    }

    uint32_t index = 0;
    for (const auto& contents : data_->array_buffer_contents()) {
      Local<ArrayBuffer> array_buffer =
          ArrayBuffer::New(isolate_, contents.Data(), contents.ByteLength());
      deserializer_.TransferArrayBuffer(index++, array_buffer);
    }

    return deserializer_.ReadValue(context);
  }

  MaybeLocal<SharedArrayBuffer> GetSharedArrayBufferFromId(
      Isolate* isolate, uint32_t clone_id) override {
    DCHECK_NOT_NULL(data_);
    if (clone_id < data_->shared_array_buffer_contents().size()) {
      SharedArrayBuffer::Contents contents =
          data_->shared_array_buffer_contents().at(clone_id);
      return SharedArrayBuffer::New(isolate_, contents.Data(),
                                    contents.ByteLength());
    }
    return MaybeLocal<SharedArrayBuffer>();
  }

 private:
  Isolate* isolate_;
  ValueDeserializer deserializer_;
  std::unique_ptr<SerializationData> data_;

  DISALLOW_COPY_AND_ASSIGN(Deserializer);
};

std::unique_ptr<SerializationData> Shell::SerializeValue(
    Isolate* isolate, Local<Value> value, Local<Value> transfer) {
  bool ok;
  Local<Context> context = isolate->GetCurrentContext();
  Serializer serializer(isolate);
  if (serializer.WriteValue(context, value, transfer).To(&ok)) {
    std::unique_ptr<SerializationData> data = serializer.Release();
    base::LockGuard<base::Mutex> lock_guard(workers_mutex_.Pointer());
    serializer.AppendExternalizedContentsTo(&externalized_contents_);
    return data;
  }
  // Append externalized contents even when WriteValue fails.
  serializer.AppendExternalizedContentsTo(&externalized_contents_);
  return nullptr;
}

MaybeLocal<Value> Shell::DeserializeValue(
    Isolate* isolate, std::unique_ptr<SerializationData> data) {
  Local<Value> value;
  Local<Context> context = isolate->GetCurrentContext();
  Deserializer deserializer(isolate, std::move(data));
  return deserializer.ReadValue(context);
}


void Shell::CleanupWorkers() {
  // Make a copy of workers_, because we don't want to call Worker::Terminate
  // while holding the workers_mutex_ lock. Otherwise, if a worker is about to
  // create a new Worker, it would deadlock.
  std::vector<Worker*> workers_copy;
  {
    base::LockGuard<base::Mutex> lock_guard(workers_mutex_.Pointer());
    allow_new_workers_ = false;
    workers_copy.swap(workers_);
  }

  for (Worker* worker : workers_copy) {
    worker->WaitForThread();
    delete worker;
  }

  // Now that all workers are terminated, we can re-enable Worker creation.
  base::LockGuard<base::Mutex> lock_guard(workers_mutex_.Pointer());
  allow_new_workers_ = true;
  externalized_contents_.clear();
}

int Shell::Main(int argc, char* argv[]) {
  std::ofstream trace_file;
<<<<<<< HEAD
#if (defined(_WIN32) || defined(_WIN64))
  UINT new_flags =
      SEM_FAILCRITICALERRORS | SEM_NOGPFAULTERRORBOX | SEM_NOOPENFILEERRORBOX;
  UINT existing_flags = SetErrorMode(new_flags);
  SetErrorMode(existing_flags | new_flags);
#if defined(_MSC_VER)
  _CrtSetReportMode(_CRT_WARN, _CRTDBG_MODE_DEBUG | _CRTDBG_MODE_FILE);
  _CrtSetReportFile(_CRT_WARN, _CRTDBG_FILE_STDERR);
  _CrtSetReportMode(_CRT_ASSERT, _CRTDBG_MODE_DEBUG | _CRTDBG_MODE_FILE);
  _CrtSetReportFile(_CRT_ASSERT, _CRTDBG_FILE_STDERR);
  _CrtSetReportMode(_CRT_ERROR, _CRTDBG_MODE_DEBUG | _CRTDBG_MODE_FILE);
  _CrtSetReportFile(_CRT_ERROR, _CRTDBG_FILE_STDERR);
  _set_error_mode(_OUT_TO_STDERR);
#endif  // defined(_MSC_VER)
#endif  // defined(_WIN32) || defined(_WIN64)
=======
  v8::base::EnsureConsoleOutput();
>>>>>>> 84bd6f3c
  if (!SetOptions(argc, argv)) return 1;
  v8::V8::InitializeICUDefaultLocation(argv[0], options.icu_data_file);

  v8::platform::InProcessStackDumping in_process_stack_dumping =
      options.disable_in_process_stack_traces
          ? v8::platform::InProcessStackDumping::kDisabled
          : v8::platform::InProcessStackDumping::kEnabled;

<<<<<<< HEAD
  g_platform = v8::platform::CreateDefaultPlatform(
      0, v8::platform::IdleTaskSupport::kEnabled, in_process_stack_dumping);
  if (i::FLAG_verify_predictable) {
    g_platform = new PredictablePlatform(std::unique_ptr<Platform>(g_platform));
  }

  platform::tracing::TracingController* tracing_controller = nullptr;
  if (options.trace_enabled && !i::FLAG_verify_predictable) {
    trace_file.open("v8_trace.json");
    tracing_controller = new platform::tracing::TracingController();
=======
  std::unique_ptr<platform::tracing::TracingController> tracing;
  if (options.trace_enabled && !i::FLAG_verify_predictable) {
    tracing = base::make_unique<platform::tracing::TracingController>();

    trace_file.open(options.trace_path ? options.trace_path : "v8_trace.json");
>>>>>>> 84bd6f3c
    platform::tracing::TraceBuffer* trace_buffer =
        platform::tracing::TraceBuffer::CreateTraceBufferRingBuffer(
            platform::tracing::TraceBuffer::kRingBufferChunks,
            platform::tracing::TraceWriter::CreateJSONTraceWriter(trace_file));
<<<<<<< HEAD
    tracing_controller->Initialize(trace_buffer);
    platform::SetTracingController(g_platform, tracing_controller);
=======
    tracing->Initialize(trace_buffer);
>>>>>>> 84bd6f3c
  }

  platform::tracing::TracingController* tracing_controller = tracing.get();
  g_platform = v8::platform::NewDefaultPlatform(
      options.thread_pool_size, v8::platform::IdleTaskSupport::kEnabled,
      in_process_stack_dumping, std::move(tracing));
  if (i::FLAG_verify_predictable) {
    g_platform.reset(new PredictablePlatform(std::move(g_platform)));
  }

  v8::V8::InitializePlatform(g_platform.get());
  v8::V8::Initialize();
  if (options.natives_blob || options.snapshot_blob) {
    v8::V8::InitializeExternalStartupData(options.natives_blob,
                                          options.snapshot_blob);
  } else {
    v8::V8::InitializeExternalStartupData(argv[0]);
  }
  if (i::FLAG_trace_turbo_cfg_file == nullptr) {
    SetFlagsFromString("--trace-turbo-cfg-file=turbo.cfg");
  }
  SetFlagsFromString("--redirect-code-traces-to=code.asm");
  int result = 0;
  Isolate::CreateParams create_params;
  ShellArrayBufferAllocator shell_array_buffer_allocator;
  MockArrayBufferAllocator mock_arraybuffer_allocator;
  if (options.mock_arraybuffer_allocator) {
    Shell::array_buffer_allocator = &mock_arraybuffer_allocator;
  } else {
    Shell::array_buffer_allocator = &shell_array_buffer_allocator;
  }
  create_params.array_buffer_allocator = Shell::array_buffer_allocator;
#ifdef ENABLE_VTUNE_JIT_INTERFACE
  create_params.code_event_handler = vTune::GetVtuneCodeEventHandler();
#endif
  create_params.constraints.ConfigureDefaults(
      base::SysInfo::AmountOfPhysicalMemory(),
      base::SysInfo::AmountOfVirtualMemory());

  Shell::counter_map_ = new CounterMap();
  if (i::FLAG_dump_counters || i::FLAG_dump_counters_nvp || i::FLAG_gc_stats) {
    create_params.counter_lookup_callback = LookupCounter;
    create_params.create_histogram_callback = CreateHistogram;
    create_params.add_histogram_sample_callback = AddHistogramSample;
  }

<<<<<<< HEAD
  create_params.host_import_module_dynamically_callback_ =
      Shell::HostImportModuleDynamically;

  if (i::trap_handler::UseTrapHandler()) {
    if (!v8::V8::RegisterDefaultSignalHandler()) {
      fprintf(stderr, "Could not register signal handler");
      exit(1);
=======
  if (V8_TRAP_HANDLER_SUPPORTED && i::FLAG_wasm_trap_handler) {
    constexpr bool use_default_trap_handler = true;
    if (!v8::V8::EnableWebAssemblyTrapHandler(use_default_trap_handler)) {
      FATAL("Could not register trap handler");
>>>>>>> 84bd6f3c
    }
  }

  Isolate* isolate = Isolate::New(create_params);
<<<<<<< HEAD
=======
  isolate->SetHostImportModuleDynamicallyCallback(
      Shell::HostImportModuleDynamically);
  isolate->SetHostInitializeImportMetaObjectCallback(
      Shell::HostInitializeImportMetaObject);
>>>>>>> 84bd6f3c

  D8Console console(isolate);
  {
    Isolate::Scope scope(isolate);
    Initialize(isolate);
    PerIsolateData data(isolate);
    debug::SetConsoleDelegate(isolate, &console);

    if (options.trace_enabled) {
      platform::tracing::TraceConfig* trace_config;
      if (options.trace_config) {
        int size = 0;
        char* trace_config_json_str = ReadChars(options.trace_config, &size);
        trace_config =
            tracing::CreateTraceConfigFromJSON(isolate, trace_config_json_str);
        delete[] trace_config_json_str;
      } else {
        trace_config =
            platform::tracing::TraceConfig::CreateDefaultTraceConfig();
      }
      tracing_controller->StartTracing(trace_config);
    }

    if (options.stress_opt || options.stress_deopt) {
      Testing::SetStressRunType(options.stress_opt
                                ? Testing::kStressTypeOpt
                                : Testing::kStressTypeDeopt);
      options.stress_runs = Testing::GetStressRuns();
      for (int i = 0; i < options.stress_runs && result == 0; i++) {
        printf("============ Stress %d/%d ============\n", i + 1,
               options.stress_runs);
        Testing::PrepareStressRun(i);
        bool last_run = i == options.stress_runs - 1;
        result = RunMain(isolate, argc, argv, last_run);
      }
      printf("======== Full Deoptimization =======\n");
      Testing::DeoptimizeAll(isolate);
    } else if (i::FLAG_stress_runs > 0) {
      options.stress_runs = i::FLAG_stress_runs;
      for (int i = 0; i < options.stress_runs && result == 0; i++) {
        printf("============ Run %d/%d ============\n", i + 1,
               options.stress_runs);
        bool last_run = i == options.stress_runs - 1;
        result = RunMain(isolate, argc, argv, last_run);
      }
    } else if (options.code_cache_options !=
               ShellOptions::CodeCacheOptions::kNoProduceCache) {
      printf("============ Run: Produce code cache ============\n");
      // First run to produce the cache
      Isolate::CreateParams create_params;
      create_params.array_buffer_allocator = Shell::array_buffer_allocator;
      i::FLAG_hash_seed ^= 1337;  // Use a different hash seed.
      Isolate* isolate2 = Isolate::New(create_params);
      i::FLAG_hash_seed ^= 1337;  // Restore old hash seed.
      isolate2->SetHostImportModuleDynamicallyCallback(
          Shell::HostImportModuleDynamically);
      isolate2->SetHostInitializeImportMetaObjectCallback(
          Shell::HostInitializeImportMetaObject);
      {
        D8Console console(isolate2);
        debug::SetConsoleDelegate(isolate2, &console);
        PerIsolateData data(isolate2);
        Isolate::Scope isolate_scope(isolate2);

        result = RunMain(isolate2, argc, argv, false);
      }
      isolate2->Dispose();

      // Change the options to consume cache
      DCHECK(options.compile_options == v8::ScriptCompiler::kEagerCompile ||
             options.compile_options == v8::ScriptCompiler::kNoCompileOptions);
      options.compile_options = v8::ScriptCompiler::kConsumeCodeCache;

      printf("============ Run: Consume code cache ============\n");
      // Second run to consume the cache in current isolate
      result = RunMain(isolate, argc, argv, true);
      options.compile_options = v8::ScriptCompiler::kNoCompileOptions;
    } else {
      bool last_run = true;
      result = RunMain(isolate, argc, argv, last_run);
    }

    // Run interactive shell if explicitly requested or if no script has been
    // executed, but never on --test
    if (options.use_interactive_shell()) {
      RunShell(isolate);
    }

    if (i::FLAG_trace_ignition_dispatches &&
        i::FLAG_trace_ignition_dispatches_output_file != nullptr) {
      WriteIgnitionDispatchCountersFile(isolate);
    }

    // Shut down contexts and collect garbage.
    cached_code_map_.clear();
    evaluation_context_.Reset();
    stringify_function_.Reset();
    CollectGarbage(isolate);
  }
  OnExit(isolate);
  V8::Dispose();
  V8::ShutdownPlatform();
<<<<<<< HEAD
  delete g_platform;
=======
>>>>>>> 84bd6f3c

  // Delete the platform explicitly here to write the tracing output to the
  // tracing file.
  g_platform.reset();
  return result;
}

}  // namespace v8


#ifndef GOOGLE3
int main(int argc, char* argv[]) {
  return v8::Shell::Main(argc, argv);
}
#endif

#undef CHECK
#undef DCHECK<|MERGE_RESOLUTION|>--- conflicted
+++ resolved
@@ -40,10 +40,7 @@
 #include "src/trap-handler/trap-handler.h"
 #include "src/utils.h"
 #include "src/v8.h"
-<<<<<<< HEAD
-=======
 #include "src/wasm/wasm-engine.h"
->>>>>>> 84bd6f3c
 
 #if !defined(_WIN32) && !defined(_WIN64)
 #include <unistd.h>  // NOLINT
@@ -90,75 +87,6 @@
       std::unique_ptr<Allocator>(NewDefaultAllocator());
 };
 
-<<<<<<< HEAD
-// Forwards memory reservation and protection functions to the V8 default
-// allocator. Used by ShellArrayBufferAllocator and MockArrayBufferAllocator.
-class ArrayBufferAllocatorBase : public v8::ArrayBuffer::Allocator {
-  std::unique_ptr<Allocator> allocator_ =
-      std::unique_ptr<Allocator>(NewDefaultAllocator());
-
- public:
-  void* Reserve(size_t length) override { return allocator_->Reserve(length); }
-
-  void Free(void*, size_t) override = 0;
-
-  void Free(void* data, size_t length, AllocationMode mode) override {
-    switch (mode) {
-      case AllocationMode::kNormal: {
-        return Free(data, length);
-      }
-      case AllocationMode::kReservation: {
-        return allocator_->Free(data, length, mode);
-      }
-    }
-  }
-
-  void SetProtection(void* data, size_t length,
-                     Protection protection) override {
-    allocator_->SetProtection(data, length, protection);
-  }
-};
-
-class ShellArrayBufferAllocator : public ArrayBufferAllocatorBase {
- public:
-  void* Allocate(size_t length) override {
-#if USE_VM
-    if (RoundToPageSize(&length)) {
-      void* data = VirtualMemoryAllocate(length);
-#if DEBUG
-      if (data) {
-        // In debug mode, check the memory is zero-initialized.
-        size_t limit = length / sizeof(uint64_t);
-        uint64_t* ptr = reinterpret_cast<uint64_t*>(data);
-        for (size_t i = 0; i < limit; i++) {
-          DCHECK_EQ(0u, ptr[i]);
-        }
-      }
-#endif
-      return data;
-    }
-#endif
-    void* data = AllocateUninitialized(length);
-    return data == NULL ? data : memset(data, 0, length);
-  }
-  void* AllocateUninitialized(size_t length) override {
-#if USE_VM
-    if (RoundToPageSize(&length)) return VirtualMemoryAllocate(length);
-#endif
-// Work around for GCC bug on AIX
-// See: https://gcc.gnu.org/bugzilla/show_bug.cgi?id=79839
-#if V8_OS_AIX && _LINUX_SOURCE_COMPAT
-    return __linux_malloc(length);
-#else
-    return malloc(length);
-#endif
-  }
-  void Free(void* data, size_t length) override {
-#if USE_VM
-    if (RoundToPageSize(&length)) {
-      base::VirtualMemory::ReleaseRegion(data, length);
-      return;
-=======
 // ArrayBuffer allocator that can use virtual memory to improve performance.
 class ShellArrayBufferAllocator : public ArrayBufferAllocatorBase {
  public:
@@ -177,7 +105,6 @@
       FreeVM(data, length);
     } else {
       ArrayBufferAllocatorBase::Free(data, length);
->>>>>>> 84bd6f3c
     }
   }
 
@@ -206,37 +133,13 @@
   }
 };
 
-<<<<<<< HEAD
-class MockArrayBufferAllocator : public ArrayBufferAllocatorBase {
-  const size_t kAllocationLimit = 10 * MB;
-  size_t get_actual_length(size_t length) const {
-    return length > kAllocationLimit ? base::OS::CommitPageSize() : length;
-  }
-
- public:
-  void* Allocate(size_t length) override {
-    const size_t actual_length = get_actual_length(length);
-    void* data = AllocateUninitialized(actual_length);
-    return data == NULL ? data : memset(data, 0, actual_length);
-=======
 // ArrayBuffer allocator that never allocates over 10MB.
 class MockArrayBufferAllocator : public ArrayBufferAllocatorBase {
   void* Allocate(size_t length) override {
     return ArrayBufferAllocatorBase::Allocate(Adjust(length));
->>>>>>> 84bd6f3c
   }
 
   void* AllocateUninitialized(size_t length) override {
-<<<<<<< HEAD
-    return malloc(get_actual_length(length));
-  }
-  void Free(void* p, size_t) override { free(p); }
-  void Free(void* data, size_t length, AllocationMode mode) override {
-    ArrayBufferAllocatorBase::Free(data, get_actual_length(length), mode);
-  }
-  void* Reserve(size_t length) override {
-    return ArrayBufferAllocatorBase::Reserve(get_actual_length(length));
-=======
     return ArrayBufferAllocatorBase::AllocateUninitialized(Adjust(length));
   }
 
@@ -308,60 +211,8 @@
 
   double MonotonicallyIncreasingTime() override {
     return synthetic_time_in_sec_ += 0.00001;
->>>>>>> 84bd6f3c
-  }
-};
-
-<<<<<<< HEAD
-// Predictable v8::Platform implementation. Background tasks and idle tasks are
-// disallowed, and the time reported by {MonotonicallyIncreasingTime} is
-// deterministic.
-class PredictablePlatform : public Platform {
-public:
- explicit PredictablePlatform(std::unique_ptr<Platform> platform)
-     : platform_(std::move(platform)) {
-   DCHECK_NOT_NULL(platform_);
- }
-
- void CallOnBackgroundThread(Task* task,
-                             ExpectedRuntime expected_runtime) override {
-   // It's not defined when background tasks are being executed, so we can just
-   // execute them right away.
-   task->Run();
-   delete task;
- }
-
- void CallOnForegroundThread(v8::Isolate* isolate, Task* task) override {
-   platform_->CallOnForegroundThread(isolate, task);
- }
-
- void CallDelayedOnForegroundThread(v8::Isolate* isolate, Task* task,
-                                    double delay_in_seconds) override {
-   platform_->CallDelayedOnForegroundThread(isolate, task, delay_in_seconds);
- }
-
- void CallIdleOnForegroundThread(Isolate* isolate, IdleTask* task) override {
-   UNREACHABLE();
- }
-
- bool IdleTasksEnabled(Isolate* isolate) override { return false; }
-
- double MonotonicallyIncreasingTime() override {
-   return synthetic_time_in_sec_ += 0.00001;
- }
-
- v8::TracingController* GetTracingController() override {
-   return platform_->GetTracingController();
- }
-
- Platform* platform() const { return platform_.get(); }
-
-private:
- double synthetic_time_in_sec_ = 0.0;
- std::unique_ptr<Platform> platform_;
-
- DISALLOW_COPY_AND_ASSIGN(PredictablePlatform);
-=======
+  }
+
   double CurrentClockTimeMillis() override {
     return MonotonicallyIncreasingTime() * base::Time::kMillisecondsPerSecond;
   }
@@ -377,7 +228,6 @@
   std::unique_ptr<Platform> platform_;
 
   DISALLOW_COPY_AND_ASSIGN(PredictablePlatform);
->>>>>>> 84bd6f3c
 };
 
 std::unique_ptr<v8::Platform> g_platform;
@@ -386,12 +236,6 @@
   return i::FLAG_verify_predictable
              ? static_cast<PredictablePlatform*>(g_platform.get())->platform()
              : g_platform.get();
-}
-
-v8::Platform* GetDefaultPlatform() {
-  return i::FLAG_verify_predictable
-             ? static_cast<PredictablePlatform*>(g_platform)->platform()
-             : g_platform;
 }
 
 static Local<Value> Throw(Isolate* isolate, const char* message) {
@@ -627,12 +471,9 @@
 std::vector<ExternalizedContents> Shell::externalized_contents_;
 base::LazyMutex Shell::isolate_status_lock_;
 std::map<v8::Isolate*, bool> Shell::isolate_status_;
-<<<<<<< HEAD
-=======
 base::LazyMutex Shell::cached_code_mutex_;
 std::map<std::string, std::unique_ptr<ScriptCompiler::CachedData>>
     Shell::cached_code_map_;
->>>>>>> 84bd6f3c
 
 Global<Context> Shell::evaluation_context_;
 ArrayBuffer::Allocator* Shell::array_buffer_allocator;
@@ -658,49 +499,6 @@
 
     return source_length_;
   }
-<<<<<<< HEAD
-  Isolate::CreateParams create_params;
-  create_params.array_buffer_allocator = Shell::array_buffer_allocator;
-  create_params.host_import_module_dynamically_callback_ =
-      Shell::HostImportModuleDynamically;
-  Isolate* temp_isolate = Isolate::New(create_params);
-  ScriptCompiler::CachedData* result = NULL;
-  {
-    Isolate::Scope isolate_scope(temp_isolate);
-    HandleScope handle_scope(temp_isolate);
-    Context::Scope context_scope(Context::New(temp_isolate));
-    Local<String> source_copy =
-        v8::String::NewFromTwoByte(temp_isolate, source_buffer,
-                                   v8::NewStringType::kNormal, source_length)
-            .ToLocalChecked();
-    Local<Value> name_copy;
-    if (name_buffer) {
-      name_copy =
-          v8::String::NewFromTwoByte(temp_isolate, name_buffer,
-                                     v8::NewStringType::kNormal, name_length)
-              .ToLocalChecked();
-    } else {
-      name_copy = v8::Undefined(temp_isolate);
-    }
-    ScriptCompiler::Source script_source(source_copy, ScriptOrigin(name_copy));
-    if (!ScriptCompiler::CompileUnboundScript(temp_isolate, &script_source,
-                                              compile_options)
-             .IsEmpty() &&
-        script_source.GetCachedData()) {
-      int length = script_source.GetCachedData()->length;
-      uint8_t* cache = new uint8_t[length];
-      memcpy(cache, script_source.GetCachedData()->data, length);
-      result = new ScriptCompiler::CachedData(
-          cache, length, ScriptCompiler::CachedData::BufferOwned);
-    }
-  }
-  temp_isolate->Dispose();
-  delete[] source_buffer;
-  delete[] name_buffer;
-  return result;
-}
-=======
->>>>>>> 84bd6f3c
 
  private:
   int source_length_;
@@ -1047,37 +845,16 @@
 struct DynamicImportData {
   DynamicImportData(Isolate* isolate_, Local<String> referrer_,
                     Local<String> specifier_,
-<<<<<<< HEAD
-                    Local<DynamicImportResult> result_)
-      : isolate(isolate_) {
-    referrer.Reset(isolate, referrer_);
-    specifier.Reset(isolate, specifier_);
-    result.Reset(isolate, result_);
-=======
                     Local<Promise::Resolver> resolver_)
       : isolate(isolate_) {
     referrer.Reset(isolate, referrer_);
     specifier.Reset(isolate, specifier_);
     resolver.Reset(isolate, resolver_);
->>>>>>> 84bd6f3c
   }
 
   Isolate* isolate;
   Global<String> referrer;
   Global<String> specifier;
-<<<<<<< HEAD
-  Global<DynamicImportResult> result;
-};
-
-}  // namespace
-void Shell::HostImportModuleDynamically(Isolate* isolate,
-                                        Local<String> referrer,
-                                        Local<String> specifier,
-                                        Local<DynamicImportResult> result) {
-  DynamicImportData* data =
-      new DynamicImportData(isolate, referrer, specifier, result);
-  isolate->EnqueueMicrotask(Shell::DoHostImportModuleDynamically, data);
-=======
   Global<Promise::Resolver> resolver;
 };
 
@@ -1120,7 +897,6 @@
                                           NewStringType::kNormal)
                           .ToLocalChecked();
   meta->CreateDataProperty(context, url_key, url).ToChecked();
->>>>>>> 84bd6f3c
 }
 
 void Shell::DoHostImportModuleDynamically(void* import_data) {
@@ -1131,29 +907,17 @@
 
   Local<String> referrer(import_data_->referrer.Get(isolate));
   Local<String> specifier(import_data_->specifier.Get(isolate));
-<<<<<<< HEAD
-  Local<DynamicImportResult> result(import_data_->result.Get(isolate));
-=======
   Local<Promise::Resolver> resolver(import_data_->resolver.Get(isolate));
->>>>>>> 84bd6f3c
 
   PerIsolateData* data = PerIsolateData::Get(isolate);
   Local<Context> realm = data->realms_[data->realm_current_].Get(isolate);
   Context::Scope context_scope(realm);
 
-<<<<<<< HEAD
-  std::string source_url = ToSTLString(referrer);
-  std::string dir_name =
-      IsAbsolutePath(source_url) ? DirName(source_url) : GetWorkingDirectory();
-  std::string file_name = ToSTLString(specifier);
-  std::string absolute_path = NormalizePath(file_name.c_str(), dir_name);
-=======
   std::string source_url = ToSTLString(isolate, referrer);
   std::string dir_name =
       DirName(NormalizePath(source_url, GetWorkingDirectory()));
   std::string file_name = ToSTLString(isolate, specifier);
   std::string absolute_path = NormalizePath(file_name, dir_name);
->>>>>>> 84bd6f3c
 
   TryCatch try_catch(isolate);
   try_catch.SetVerbose(true);
@@ -1165,21 +929,13 @@
     root_module = module_it->second.Get(isolate);
   } else if (!FetchModuleTree(realm, absolute_path).ToLocal(&root_module)) {
     CHECK(try_catch.HasCaught());
-<<<<<<< HEAD
-    CHECK(result->FinishDynamicImportFailure(realm, try_catch.Exception()));
-=======
     resolver->Reject(realm, try_catch.Exception()).ToChecked();
->>>>>>> 84bd6f3c
     return;
   }
 
   MaybeLocal<Value> maybe_result;
-<<<<<<< HEAD
-  if (root_module->Instantiate(realm, ResolveModuleCallback)) {
-=======
   if (root_module->InstantiateModule(realm, ResolveModuleCallback)
           .FromMaybe(false)) {
->>>>>>> 84bd6f3c
     maybe_result = root_module->Evaluate(realm);
     EmptyMessageQueues(isolate);
   }
@@ -1187,21 +943,13 @@
   Local<Value> module;
   if (!maybe_result.ToLocal(&module)) {
     DCHECK(try_catch.HasCaught());
-<<<<<<< HEAD
-    CHECK(result->FinishDynamicImportFailure(realm, try_catch.Exception()));
-=======
     resolver->Reject(realm, try_catch.Exception()).ToChecked();
->>>>>>> 84bd6f3c
     return;
   }
 
   DCHECK(!try_catch.HasCaught());
-<<<<<<< HEAD
-  CHECK(result->FinishDynamicImportSuccess(realm, root_module));
-=======
   Local<Value> module_namespace = root_module->GetModuleNamespace();
   resolver->Resolve(realm, module_namespace).ToChecked();
->>>>>>> 84bd6f3c
 }
 
 bool Shell::ExecuteModule(Isolate* isolate, const char* file_name) {
@@ -1366,11 +1114,7 @@
   }
   Local<ObjectTemplate> global_template = CreateGlobalTemplate(isolate);
   Local<Context> context =
-<<<<<<< HEAD
-      Context::New(isolate, NULL, global_template, global_object);
-=======
       Context::New(isolate, nullptr, global_template, global_object);
->>>>>>> 84bd6f3c
   DCHECK(!try_catch.HasCaught());
   if (context.IsEmpty()) return MaybeLocal<Context>();
   InitializeModuleEmbedderData(context);
@@ -1664,11 +1408,7 @@
       return;
     }
 
-<<<<<<< HEAD
-    // Initialize the embedder field to NULL; if we return early without
-=======
     // Initialize the embedder field to nullptr; if we return early without
->>>>>>> 84bd6f3c
     // creating a new Worker (because the main thread is terminating) we can
     // early-out from the instance calls.
     args.Holder()->SetAlignedPointerInInternalField(0, nullptr);
@@ -2276,32 +2016,6 @@
     for (size_t j = 0; j < script_data.FunctionCount(); j++) {
       debug::Coverage::FunctionData function_data =
           script_data.GetFunctionData(j);
-<<<<<<< HEAD
-      debug::Location start =
-          script->GetSourceLocation(function_data.StartOffset());
-      debug::Location end =
-          script->GetSourceLocation(function_data.EndOffset());
-      int start_line = start.GetLineNumber();
-      int end_line = end.GetLineNumber();
-      uint32_t count = function_data.Count();
-      // Ensure space in the array.
-      lines.resize(std::max(static_cast<size_t>(end_line + 1), lines.size()),
-                   0);
-      // Boundary lines could be shared between two functions with different
-      // invocation counts. Take the maximum.
-      lines[start_line] = std::max(lines[start_line], count);
-      lines[end_line] = std::max(lines[end_line], count);
-      // Invocation counts for non-boundary lines are overwritten.
-      for (int k = start_line + 1; k < end_line; k++) lines[k] = count;
-      // Write function stats.
-      Local<String> name;
-      std::stringstream name_stream;
-      if (function_data.Name().ToLocal(&name)) {
-        name_stream << ToSTLString(name);
-      } else {
-        name_stream << "<" << start_line + 1 << "-";
-        name_stream << start.GetColumnNumber() << ">";
-=======
 
       // Write function stats.
       {
@@ -2333,7 +2047,6 @@
         int end_line = LineFromOffset(script, block_data.EndOffset() - 1);
         uint32_t count = block_data.Count();
         WriteLcovDataForRange(lines, start_line, end_line, count);
->>>>>>> 84bd6f3c
       }
     }
     // Write per-line coverage. LCOV uses 1-based line numbers.
@@ -2430,13 +2143,10 @@
 }
 
 static char* ReadChars(const char* name, int* size_out) {
-<<<<<<< HEAD
-=======
   if (Shell::options.read_from_tcp_port >= 0) {
     return Shell::ReadCharsFromTcpPort(name, size_out);
   }
 
->>>>>>> 84bd6f3c
   FILE* file = FOpen(name, "rb");
   if (file == nullptr) return nullptr;
 
@@ -2485,23 +2195,14 @@
   Isolate* isolate = args.GetIsolate();
   String::Utf8Value filename(isolate, args[0]);
   int length;
-<<<<<<< HEAD
-  Isolate* isolate = args.GetIsolate();
-  if (*filename == NULL) {
-=======
   if (*filename == nullptr) {
->>>>>>> 84bd6f3c
     Throw(isolate, "Error loading file");
     return;
   }
 
   DataAndPersistent* data = new DataAndPersistent;
   data->data = reinterpret_cast<uint8_t*>(ReadChars(*filename, &length));
-<<<<<<< HEAD
-  if (data->data == NULL) {
-=======
   if (data->data == nullptr) {
->>>>>>> 84bd6f3c
     delete data;
     Throw(isolate, "Error reading file");
     return;
@@ -2520,15 +2221,9 @@
 Local<String> Shell::ReadFile(Isolate* isolate, const char* name) {
   int size = 0;
   char* chars = ReadChars(name, &size);
-<<<<<<< HEAD
-  if (chars == NULL) return Local<String>();
-  Local<String> result;
-  if (i::FLAG_use_external_strings && internal::String::IsAscii(chars, size)) {
-=======
   if (chars == nullptr) return Local<String>();
   Local<String> result;
   if (i::FLAG_use_external_strings && i::String::IsAscii(chars, size)) {
->>>>>>> 84bd6f3c
     String::ExternalOneByteStringResource* resource =
         new ExternalOwningOneByteStringResource(
             std::unique_ptr<const char[]>(chars), size);
@@ -2775,19 +2470,12 @@
 void SourceGroup::ExecuteInThread() {
   Isolate::CreateParams create_params;
   create_params.array_buffer_allocator = Shell::array_buffer_allocator;
-  create_params.host_import_module_dynamically_callback_ =
-      Shell::HostImportModuleDynamically;
   Isolate* isolate = Isolate::New(create_params);
-<<<<<<< HEAD
-
-  Shell::EnsureEventLoopInitialized(isolate);
-=======
   isolate->SetHostImportModuleDynamicallyCallback(
       Shell::HostImportModuleDynamically);
   isolate->SetHostInitializeImportMetaObjectCallback(
       Shell::HostInitializeImportMetaObject);
   Shell::SetWaitUntilDone(isolate, false);
->>>>>>> 84bd6f3c
   D8Console console(isolate);
   debug::SetConsoleDelegate(isolate, &console);
   for (int i = 0; i < Shell::options.stress_runs; ++i) {
@@ -2809,7 +2497,6 @@
         DisposeModuleEmbedderData(context);
       }
       Shell::CollectGarbage(isolate);
-      Shell::CompleteMessageLoop(isolate);
     }
     done_semaphore_.Signal();
   }
@@ -2933,16 +2620,11 @@
 void Worker::ExecuteInThread() {
   Isolate::CreateParams create_params;
   create_params.array_buffer_allocator = Shell::array_buffer_allocator;
-  create_params.host_import_module_dynamically_callback_ =
-      Shell::HostImportModuleDynamically;
   Isolate* isolate = Isolate::New(create_params);
-<<<<<<< HEAD
-=======
   isolate->SetHostImportModuleDynamicallyCallback(
       Shell::HostImportModuleDynamically);
   isolate->SetHostInitializeImportMetaObjectCallback(
       Shell::HostInitializeImportMetaObject);
->>>>>>> 84bd6f3c
   D8Console console(isolate);
   debug::SetConsoleDelegate(isolate, &console);
   {
@@ -3165,12 +2847,6 @@
       argv[i] = nullptr;
     } else if (strncmp(argv[i], "--lcov=", 7) == 0) {
       options.lcov_file = argv[i] + 7;
-<<<<<<< HEAD
-      argv[i] = NULL;
-    } else if (strcmp(argv[i], "--disable-in-process-stack-traces") == 0) {
-      options.disable_in_process_stack_traces = true;
-      argv[i] = NULL;
-=======
       argv[i] = nullptr;
     } else if (strcmp(argv[i], "--disable-in-process-stack-traces") == 0) {
       options.disable_in_process_stack_traces = true;
@@ -3189,7 +2865,6 @@
     } else if (strncmp(argv[i], "--thread-pool-size=", 19) == 0) {
       options.thread_pool_size = atoi(argv[i] + 19);
       argv[i] = nullptr;
->>>>>>> 84bd6f3c
     }
   }
 
@@ -3230,15 +2905,9 @@
     options.isolate_sources[i].StartExecuteInThread();
   }
   {
-<<<<<<< HEAD
-    EnsureEventLoopInitialized(isolate);
-    if (options.lcov_file) {
-      debug::Coverage::SelectMode(isolate, debug::Coverage::kPreciseCount);
-=======
     SetWaitUntilDone(isolate, false);
     if (options.lcov_file) {
       debug::Coverage::SelectMode(isolate, debug::Coverage::kBlockCount);
->>>>>>> 84bd6f3c
     }
     HandleScope scope(isolate);
     Local<Context> context = CreateEvaluationContext(isolate);
@@ -3257,16 +2926,9 @@
     if (!use_existing_context) {
       DisposeModuleEmbedderData(context);
     }
-<<<<<<< HEAD
-    if (!use_existing_context) {
-      DisposeModuleEmbedderData(context);
-    }
-=======
->>>>>>> 84bd6f3c
     WriteLcovData(isolate, options.lcov_file);
   }
   CollectGarbage(isolate);
-  CompleteMessageLoop(isolate);
   for (int i = 1; i < options.num_isolates; ++i) {
     if (last_run) {
       options.isolate_sources[i].JoinThread();
@@ -3294,14 +2956,6 @@
   }
 }
 
-<<<<<<< HEAD
-void Shell::EnsureEventLoopInitialized(Isolate* isolate) {
-  v8::platform::EnsureEventLoopInitialized(GetDefaultPlatform(), isolate);
-  SetWaitUntilDone(isolate, false);
-}
-
-=======
->>>>>>> 84bd6f3c
 void Shell::SetWaitUntilDone(Isolate* isolate, bool value) {
   base::LockGuard<base::Mutex> guard(isolate_status_lock_.Pointer());
   if (isolate_status_.count(isolate) == 0) {
@@ -3310,41 +2964,6 @@
     isolate_status_[isolate] = value;
   }
 }
-<<<<<<< HEAD
-
-bool Shell::IsWaitUntilDone(Isolate* isolate) {
-  base::LockGuard<base::Mutex> guard(isolate_status_lock_.Pointer());
-  DCHECK_GT(isolate_status_.count(isolate), 0);
-  return isolate_status_[isolate];
-}
-
-void Shell::CompleteMessageLoop(Isolate* isolate) {
-  Platform* platform = GetDefaultPlatform();
-  while (v8::platform::PumpMessageLoop(
-      platform, isolate,
-      Shell::IsWaitUntilDone(isolate)
-          ? platform::MessageLoopBehavior::kWaitForWork
-          : platform::MessageLoopBehavior::kDoNotWait)) {
-    isolate->RunMicrotasks();
-  }
-  if (platform->IdleTasksEnabled(isolate)) {
-    v8::platform::RunIdleTasks(platform, isolate,
-                               50.0 / base::Time::kMillisecondsPerSecond);
-  }
-}
-
-void Shell::EmptyMessageQueues(Isolate* isolate) {
-  Platform* platform = GetDefaultPlatform();
-  // Pump the message loop until it is empty.
-  while (v8::platform::PumpMessageLoop(
-      platform, isolate, platform::MessageLoopBehavior::kDoNotWait)) {
-    isolate->RunMicrotasks();
-  }
-  // Run the idle tasks.
-  if (platform->IdleTasksEnabled(isolate)) {
-    v8::platform::RunIdleTasks(platform, isolate,
-                               50.0 / base::Time::kMillisecondsPerSecond);
-=======
 
 namespace {
 bool ProcessMessages(Isolate* isolate,
@@ -3371,7 +2990,6 @@
       Shell::ReportException(isolate, &try_catch);
       return false;
     }
->>>>>>> 84bd6f3c
   }
   return true;
 }
@@ -3637,25 +3255,7 @@
 
 int Shell::Main(int argc, char* argv[]) {
   std::ofstream trace_file;
-<<<<<<< HEAD
-#if (defined(_WIN32) || defined(_WIN64))
-  UINT new_flags =
-      SEM_FAILCRITICALERRORS | SEM_NOGPFAULTERRORBOX | SEM_NOOPENFILEERRORBOX;
-  UINT existing_flags = SetErrorMode(new_flags);
-  SetErrorMode(existing_flags | new_flags);
-#if defined(_MSC_VER)
-  _CrtSetReportMode(_CRT_WARN, _CRTDBG_MODE_DEBUG | _CRTDBG_MODE_FILE);
-  _CrtSetReportFile(_CRT_WARN, _CRTDBG_FILE_STDERR);
-  _CrtSetReportMode(_CRT_ASSERT, _CRTDBG_MODE_DEBUG | _CRTDBG_MODE_FILE);
-  _CrtSetReportFile(_CRT_ASSERT, _CRTDBG_FILE_STDERR);
-  _CrtSetReportMode(_CRT_ERROR, _CRTDBG_MODE_DEBUG | _CRTDBG_MODE_FILE);
-  _CrtSetReportFile(_CRT_ERROR, _CRTDBG_FILE_STDERR);
-  _set_error_mode(_OUT_TO_STDERR);
-#endif  // defined(_MSC_VER)
-#endif  // defined(_WIN32) || defined(_WIN64)
-=======
   v8::base::EnsureConsoleOutput();
->>>>>>> 84bd6f3c
   if (!SetOptions(argc, argv)) return 1;
   v8::V8::InitializeICUDefaultLocation(argv[0], options.icu_data_file);
 
@@ -3664,34 +3264,16 @@
           ? v8::platform::InProcessStackDumping::kDisabled
           : v8::platform::InProcessStackDumping::kEnabled;
 
-<<<<<<< HEAD
-  g_platform = v8::platform::CreateDefaultPlatform(
-      0, v8::platform::IdleTaskSupport::kEnabled, in_process_stack_dumping);
-  if (i::FLAG_verify_predictable) {
-    g_platform = new PredictablePlatform(std::unique_ptr<Platform>(g_platform));
-  }
-
-  platform::tracing::TracingController* tracing_controller = nullptr;
-  if (options.trace_enabled && !i::FLAG_verify_predictable) {
-    trace_file.open("v8_trace.json");
-    tracing_controller = new platform::tracing::TracingController();
-=======
   std::unique_ptr<platform::tracing::TracingController> tracing;
   if (options.trace_enabled && !i::FLAG_verify_predictable) {
     tracing = base::make_unique<platform::tracing::TracingController>();
 
     trace_file.open(options.trace_path ? options.trace_path : "v8_trace.json");
->>>>>>> 84bd6f3c
     platform::tracing::TraceBuffer* trace_buffer =
         platform::tracing::TraceBuffer::CreateTraceBufferRingBuffer(
             platform::tracing::TraceBuffer::kRingBufferChunks,
             platform::tracing::TraceWriter::CreateJSONTraceWriter(trace_file));
-<<<<<<< HEAD
-    tracing_controller->Initialize(trace_buffer);
-    platform::SetTracingController(g_platform, tracing_controller);
-=======
     tracing->Initialize(trace_buffer);
->>>>>>> 84bd6f3c
   }
 
   platform::tracing::TracingController* tracing_controller = tracing.get();
@@ -3738,31 +3320,18 @@
     create_params.add_histogram_sample_callback = AddHistogramSample;
   }
 
-<<<<<<< HEAD
-  create_params.host_import_module_dynamically_callback_ =
-      Shell::HostImportModuleDynamically;
-
-  if (i::trap_handler::UseTrapHandler()) {
-    if (!v8::V8::RegisterDefaultSignalHandler()) {
-      fprintf(stderr, "Could not register signal handler");
-      exit(1);
-=======
   if (V8_TRAP_HANDLER_SUPPORTED && i::FLAG_wasm_trap_handler) {
     constexpr bool use_default_trap_handler = true;
     if (!v8::V8::EnableWebAssemblyTrapHandler(use_default_trap_handler)) {
       FATAL("Could not register trap handler");
->>>>>>> 84bd6f3c
     }
   }
 
   Isolate* isolate = Isolate::New(create_params);
-<<<<<<< HEAD
-=======
   isolate->SetHostImportModuleDynamicallyCallback(
       Shell::HostImportModuleDynamically);
   isolate->SetHostInitializeImportMetaObjectCallback(
       Shell::HostInitializeImportMetaObject);
->>>>>>> 84bd6f3c
 
   D8Console console(isolate);
   {
@@ -3865,10 +3434,6 @@
   OnExit(isolate);
   V8::Dispose();
   V8::ShutdownPlatform();
-<<<<<<< HEAD
-  delete g_platform;
-=======
->>>>>>> 84bd6f3c
 
   // Delete the platform explicitly here to write the tracing output to the
   // tracing file.
