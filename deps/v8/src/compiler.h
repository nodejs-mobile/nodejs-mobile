// Copyright 2012 the V8 project authors. All rights reserved.
// Use of this source code is governed by a BSD-style license that can be
// found in the LICENSE file.

#ifndef V8_COMPILER_H_
#define V8_COMPILER_H_

#include <forward_list>
#include <memory>

#include "src/allocation.h"
#include "src/bailout-reason.h"
#include "src/code-events.h"
#include "src/contexts.h"
#include "src/isolate.h"
#include "src/unicode-cache.h"
#include "src/zone/zone.h"

namespace v8 {
namespace internal {

// Forward declarations.
class JavaScriptFrame;
class OptimizedCompilationInfo;
class OptimizedCompilationJob;
class ParseInfo;
class Parser;
class ScriptData;
struct ScriptStreamingData;
class UnoptimizedCompilationInfo;
class UnoptimizedCompilationJob;

typedef std::forward_list<std::unique_ptr<UnoptimizedCompilationJob>>
    UnoptimizedCompilationJobList;

// The V8 compiler API.
//
// This is the central hub for dispatching to the various compilers within V8.
// Logic for which compiler to choose and how to wire compilation results into
// the object heap should be kept inside this class.
//
// General strategy: Scripts are translated into anonymous functions w/o
// parameters which then can be executed. If the source code contains other
// functions, they might be compiled and allocated as part of the compilation
// of the source code or deferred for lazy compilation at a later point.
class V8_EXPORT_PRIVATE Compiler : public AllStatic {
 public:
  enum ClearExceptionFlag { KEEP_EXCEPTION, CLEAR_EXCEPTION };
<<<<<<< HEAD
  enum ConcurrencyMode { NOT_CONCURRENT, CONCURRENT };
=======
>>>>>>> 84bd6f3c

  // ===========================================================================
  // The following family of methods ensures a given function is compiled. The
  // general contract is that failures will be reported by returning {false},
  // whereas successful compilation ensures the {is_compiled} predicate on the
  // given function holds (except for live-edit, which compiles the world).

  static bool Compile(Handle<SharedFunctionInfo> shared,
                      ClearExceptionFlag flag);
  static bool Compile(Handle<JSFunction> function, ClearExceptionFlag flag);
  static bool CompileOptimized(Handle<JSFunction> function, ConcurrencyMode);
  static MaybeHandle<JSArray> CompileForLiveEdit(Handle<Script> script);

  // Creates a new task that when run will parse and compile the streamed
  // script associated with |streaming_data| and can be finalized with
  // Compiler::GetSharedFunctionInfoForStreamedScript.
  // Note: does not take ownership of streaming_data.
  static ScriptCompiler::ScriptStreamingTask* NewBackgroundCompileTask(
      ScriptStreamingData* streaming_data, Isolate* isolate);

  // Generate and install code from previously queued compilation job.
  static bool FinalizeCompilationJob(UnoptimizedCompilationJob* job,
                                     Handle<SharedFunctionInfo> shared_info,
                                     Isolate* isolate);
  static bool FinalizeCompilationJob(OptimizedCompilationJob* job,
                                     Isolate* isolate);

  // Give the compiler a chance to perform low-latency initialization tasks of
  // the given {function} on its instantiation. Note that only the runtime will
  // offer this chance, optimized closure instantiation will not call this.
  static void PostInstantiation(Handle<JSFunction> function, PretenureFlag);

  // Parser::Parse, then Compiler::Analyze.
<<<<<<< HEAD
  static bool ParseAndAnalyze(ParseInfo* info, Isolate* isolate);
  // Convenience function
  static bool ParseAndAnalyze(CompilationInfo* info);
  // Rewrite, analyze scopes, and renumber. If |eager_literals| is non-null, it
  // is appended with inner function literals which should be eagerly compiled.
  static bool Analyze(ParseInfo* info, Isolate* isolate,
                      EagerInnerFunctionLiterals* eager_literals = nullptr);
  // Convenience function
  static bool Analyze(CompilationInfo* info,
                      EagerInnerFunctionLiterals* eager_literals = nullptr);
  // Adds deoptimization support, requires ParseAndAnalyze.
  static bool EnsureDeoptimizationSupport(CompilationInfo* info);
  // Ensures that bytecode is generated, calls ParseAndAnalyze internally.
  static bool EnsureBytecode(CompilationInfo* info);
=======
  static bool ParseAndAnalyze(ParseInfo* parse_info,
                              Handle<SharedFunctionInfo> shared_info,
                              Isolate* isolate);
  // Rewrite and analyze scopes.
  static bool Analyze(ParseInfo* parse_info);
>>>>>>> 84bd6f3c

  // ===========================================================================
  // The following family of methods instantiates new functions for scripts or
  // function literals. The decision whether those functions will be compiled,
  // is left to the discretion of the compiler.
  //
  // Please note this interface returns shared function infos.  This means you
  // need to call Factory::NewFunctionFromSharedFunctionInfo before you have a
  // real function with a context.

  // Create a (bound) function for a String source within a context for eval.
  V8_WARN_UNUSED_RESULT static MaybeHandle<JSFunction> GetFunctionFromEval(
      Handle<String> source, Handle<SharedFunctionInfo> outer_info,
      Handle<Context> context, LanguageMode language_mode,
      ParseRestriction restriction, int parameters_end_pos,
      int eval_scope_position, int eval_position, int line_offset = 0,
      int column_offset = 0, Handle<Object> script_name = Handle<Object>(),
      ScriptOriginOptions options = ScriptOriginOptions());

  struct ScriptDetails {
    ScriptDetails() : line_offset(0), column_offset(0) {}
    explicit ScriptDetails(Handle<Object> script_name)
        : line_offset(0), column_offset(0), name_obj(script_name) {}

    int line_offset;
    int column_offset;
    i::MaybeHandle<i::Object> name_obj;
    i::MaybeHandle<i::Object> source_map_url;
    i::MaybeHandle<i::FixedArray> host_defined_options;
  };

  // Create a function that results from wrapping |source| in a function,
  // with |arguments| being a list of parameters for that function.
  V8_WARN_UNUSED_RESULT static MaybeHandle<JSFunction> GetWrappedFunction(
      Handle<String> source, Handle<FixedArray> arguments,
      Handle<Context> context, const ScriptDetails& script_details,
      ScriptOriginOptions origin_options, ScriptData* cached_data,
      v8::ScriptCompiler::CompileOptions compile_options,
      v8::ScriptCompiler::NoCacheReason no_cache_reason);

  // Returns true if the embedder permits compiling the given source string in
  // the given context.
  static bool CodeGenerationFromStringsAllowed(Isolate* isolate,
                                               Handle<Context> context,
                                               Handle<String> source);

  // Create a (bound) function for a String source within a context for eval.
  V8_WARN_UNUSED_RESULT static MaybeHandle<JSFunction> GetFunctionFromString(
      Handle<Context> context, Handle<String> source,
      ParseRestriction restriction, int parameters_end_pos);

  // Create a shared function info object for a String source.
  static MaybeHandle<SharedFunctionInfo> GetSharedFunctionInfoForScript(
      Handle<String> source, const ScriptDetails& script_details,
      ScriptOriginOptions origin_options, v8::Extension* extension,
      ScriptData* cached_data, ScriptCompiler::CompileOptions compile_options,
      ScriptCompiler::NoCacheReason no_cache_reason,
      NativesFlag is_natives_code);

  // Create a shared function info object for a Script source that has already
  // been parsed and possibly compiled on a background thread while being loaded
  // from a streamed source. On return, the data held by |streaming_data| will
  // have been released, however the object itself isn't freed and is still
  // owned by the caller.
  static MaybeHandle<SharedFunctionInfo> GetSharedFunctionInfoForStreamedScript(
      Handle<String> source, const ScriptDetails& script_details,
      ScriptOriginOptions origin_options, ScriptStreamingData* streaming_data);

  // Create a shared function info object for the given function literal
  // node (the code may be lazily compiled).
  static Handle<SharedFunctionInfo> GetSharedFunctionInfo(FunctionLiteral* node,
                                                          Handle<Script> script,
                                                          Isolate* isolate);

  // ===========================================================================
  // The following family of methods provides support for OSR. Code generated
  // for entry via OSR might not be suitable for normal entry, hence will be
  // returned directly to the caller.
  //
  // Please note this interface is the only part dealing with {Code} objects
  // directly. Other methods are agnostic to {Code} and can use an interpreter
  // instead of generating JIT code for a function at all.

  // Generate and return optimized code for OSR, or empty handle on failure.
  V8_WARN_UNUSED_RESULT static MaybeHandle<Code> GetOptimizedCodeForOSR(
      Handle<JSFunction> function, BailoutId osr_offset,
      JavaScriptFrame* osr_frame);
};

// A base class for compilation jobs intended to run concurrent to the main
// thread. The current state of the job can be checked using {state()}.
class V8_EXPORT_PRIVATE CompilationJob {
 public:
  enum Status { SUCCEEDED, FAILED };
  enum class State {
    kReadyToPrepare,
    kReadyToExecute,
    kReadyToFinalize,
    kSucceeded,
    kFailed,
  };

  CompilationJob(uintptr_t stack_limit, State initial_state)
      : state_(initial_state), stack_limit_(stack_limit) {}
  virtual ~CompilationJob() {}

  void set_stack_limit(uintptr_t stack_limit) { stack_limit_ = stack_limit; }
  uintptr_t stack_limit() const { return stack_limit_; }

  State state() const { return state_; }

 protected:
  V8_WARN_UNUSED_RESULT Status UpdateState(Status status, State next_state) {
    if (status == SUCCEEDED) {
      state_ = next_state;
    } else {
      state_ = State::kFailed;
    }
    return status;
  }

 private:
  State state_;
  uintptr_t stack_limit_;
};

// A base class for unoptimized compilation jobs.
//
// The job is split into two phases which are called in sequence on
// different threads and with different limitations:
//  1) ExecuteJob:   Runs concurrently. No heap allocation or handle derefs.
//  2) FinalizeJob:  Runs on main thread. No dependency changes.
//
// Either of phases can either fail or succeed.
class UnoptimizedCompilationJob : public CompilationJob {
 public:
  UnoptimizedCompilationJob(intptr_t stack_limit, ParseInfo* parse_info,
                            UnoptimizedCompilationInfo* compilation_info)
      : CompilationJob(stack_limit, State::kReadyToExecute),
        parse_info_(parse_info),
        compilation_info_(compilation_info) {}

  // Executes the compile job. Can be called on a background thread.
  V8_WARN_UNUSED_RESULT Status ExecuteJob();

  // Finalizes the compile job. Must be called on the main thread.
  V8_WARN_UNUSED_RESULT Status
  FinalizeJob(Handle<SharedFunctionInfo> shared_info, Isolate* isolate);

  void RecordCompilationStats(Isolate* isolate) const;
  void RecordFunctionCompilation(CodeEventListener::LogEventsAndTags tag,
                                 Handle<SharedFunctionInfo> shared,
                                 Isolate* isolate) const;

  ParseInfo* parse_info() const { return parse_info_; }
  UnoptimizedCompilationInfo* compilation_info() const {
    return compilation_info_;
  }

 protected:
  // Overridden by the actual implementation.
  virtual Status ExecuteJobImpl() = 0;
  virtual Status FinalizeJobImpl(Handle<SharedFunctionInfo> shared_info,
                                 Isolate* isolate) = 0;

 private:
  ParseInfo* parse_info_;
  UnoptimizedCompilationInfo* compilation_info_;
  base::TimeDelta time_taken_to_execute_;
  base::TimeDelta time_taken_to_finalize_;
};

// A base class for optimized compilation jobs.
//
// The job is split into three phases which are called in sequence on
// different threads and with different limitations:
//  1) PrepareJob:   Runs on main thread. No major limitations.
//  2) ExecuteJob:   Runs concurrently. No heap allocation or handle derefs.
//  3) FinalizeJob:  Runs on main thread. No dependency changes.
//
// Each of the three phases can either fail or succeed.
class OptimizedCompilationJob : public CompilationJob {
 public:
  OptimizedCompilationJob(uintptr_t stack_limit,
                          OptimizedCompilationInfo* compilation_info,
                          const char* compiler_name,
                          State initial_state = State::kReadyToPrepare)
      : CompilationJob(stack_limit, initial_state),
        compilation_info_(compilation_info),
        compiler_name_(compiler_name) {}

  // Prepare the compile job. Must be called on the main thread.
  V8_WARN_UNUSED_RESULT Status PrepareJob(Isolate* isolate);

  // Executes the compile job. Can be called on a background thread if
  // can_execute_on_background_thread() returns true.
  V8_WARN_UNUSED_RESULT Status ExecuteJob();

  // Finalizes the compile job. Must be called on the main thread.
  V8_WARN_UNUSED_RESULT Status FinalizeJob(Isolate* isolate);

  // Report a transient failure, try again next time. Should only be called on
  // optimization compilation jobs.
  Status RetryOptimization(BailoutReason reason);

  // Report a persistent failure, disable future optimization on the function.
  // Should only be called on optimization compilation jobs.
  Status AbortOptimization(BailoutReason reason);

  void RecordCompilationStats() const;
  void RecordFunctionCompilation(CodeEventListener::LogEventsAndTags tag,
                                 Isolate* isolate) const;

  OptimizedCompilationInfo* compilation_info() const {
    return compilation_info_;
  }
<<<<<<< HEAD
  State state() const { return state_; }
  CompilationInfo* info() const { return info_; }
  Isolate* isolate() const;
=======
>>>>>>> 84bd6f3c
  virtual size_t AllocatedMemory() const { return 0; }

 protected:
  // Overridden by the actual implementation.
  virtual Status PrepareJobImpl(Isolate* isolate) = 0;
  virtual Status ExecuteJobImpl() = 0;
  virtual Status FinalizeJobImpl(Isolate* isolate) = 0;

 private:
  OptimizedCompilationInfo* compilation_info_;
  base::TimeDelta time_taken_to_prepare_;
  base::TimeDelta time_taken_to_execute_;
  base::TimeDelta time_taken_to_finalize_;
  const char* compiler_name_;
};

// Contains all data which needs to be transmitted between threads for
// background parsing and compiling and finalizing it on the main thread.
struct ScriptStreamingData {
  ScriptStreamingData(ScriptCompiler::ExternalSourceStream* source_stream,
                      ScriptCompiler::StreamedSource::Encoding encoding);
  ~ScriptStreamingData();

  void Release();

  // Internal implementation of v8::ScriptCompiler::StreamedSource.
  std::unique_ptr<ScriptCompiler::ExternalSourceStream> source_stream;
  ScriptCompiler::StreamedSource::Encoding encoding;
  std::unique_ptr<ScriptCompiler::CachedData> cached_data;

  // Data needed for parsing, and data needed to to be passed between thread
  // between parsing and compilation. These need to be initialized before the
  // compilation starts.
  UnicodeCache unicode_cache;
  std::unique_ptr<ParseInfo> info;
  std::unique_ptr<Parser> parser;

  // Data needed for finalizing compilation after background compilation.
  std::unique_ptr<UnoptimizedCompilationJob> outer_function_job;
  UnoptimizedCompilationJobList inner_function_jobs;

  DISALLOW_COPY_AND_ASSIGN(ScriptStreamingData);
};

}  // namespace internal
}  // namespace v8

#endif  // V8_COMPILER_H_<|MERGE_RESOLUTION|>--- conflicted
+++ resolved
@@ -46,10 +46,6 @@
 class V8_EXPORT_PRIVATE Compiler : public AllStatic {
  public:
   enum ClearExceptionFlag { KEEP_EXCEPTION, CLEAR_EXCEPTION };
-<<<<<<< HEAD
-  enum ConcurrencyMode { NOT_CONCURRENT, CONCURRENT };
-=======
->>>>>>> 84bd6f3c
 
   // ===========================================================================
   // The following family of methods ensures a given function is compiled. The
@@ -83,28 +79,11 @@
   static void PostInstantiation(Handle<JSFunction> function, PretenureFlag);
 
   // Parser::Parse, then Compiler::Analyze.
-<<<<<<< HEAD
-  static bool ParseAndAnalyze(ParseInfo* info, Isolate* isolate);
-  // Convenience function
-  static bool ParseAndAnalyze(CompilationInfo* info);
-  // Rewrite, analyze scopes, and renumber. If |eager_literals| is non-null, it
-  // is appended with inner function literals which should be eagerly compiled.
-  static bool Analyze(ParseInfo* info, Isolate* isolate,
-                      EagerInnerFunctionLiterals* eager_literals = nullptr);
-  // Convenience function
-  static bool Analyze(CompilationInfo* info,
-                      EagerInnerFunctionLiterals* eager_literals = nullptr);
-  // Adds deoptimization support, requires ParseAndAnalyze.
-  static bool EnsureDeoptimizationSupport(CompilationInfo* info);
-  // Ensures that bytecode is generated, calls ParseAndAnalyze internally.
-  static bool EnsureBytecode(CompilationInfo* info);
-=======
   static bool ParseAndAnalyze(ParseInfo* parse_info,
                               Handle<SharedFunctionInfo> shared_info,
                               Isolate* isolate);
   // Rewrite and analyze scopes.
   static bool Analyze(ParseInfo* parse_info);
->>>>>>> 84bd6f3c
 
   // ===========================================================================
   // The following family of methods instantiates new functions for scripts or
@@ -321,12 +300,6 @@
   OptimizedCompilationInfo* compilation_info() const {
     return compilation_info_;
   }
-<<<<<<< HEAD
-  State state() const { return state_; }
-  CompilationInfo* info() const { return info_; }
-  Isolate* isolate() const;
-=======
->>>>>>> 84bd6f3c
   virtual size_t AllocatedMemory() const { return 0; }
 
  protected:
