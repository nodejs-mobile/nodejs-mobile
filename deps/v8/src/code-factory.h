--- conflicted
+++ resolved
@@ -8,11 +8,7 @@
 #include "src/allocation.h"
 #include "src/assembler.h"
 #include "src/callable.h"
-<<<<<<< HEAD
-#include "src/codegen.h"
-=======
 #include "src/code-stubs.h"
->>>>>>> 84bd6f3c
 #include "src/globals.h"
 #include "src/interface-descriptors.h"
 
@@ -33,35 +29,9 @@
                              bool builtin_exit_frame = false);
 
   // Initial states for ICs.
-<<<<<<< HEAD
-  static Callable LoadIC(Isolate* isolate);
-  static Callable LoadIC_Uninitialized(Isolate* isolate);
-  static Callable LoadICInOptimizedCode(Isolate* isolate);
-  static Callable LoadICInOptimizedCode_Noninlined(Isolate* isolate);
-  static Callable LoadICProtoArray(Isolate* isolate, bool throw_if_nonexistent);
   static Callable LoadGlobalIC(Isolate* isolate, TypeofMode typeof_mode);
   static Callable LoadGlobalICInOptimizedCode(Isolate* isolate,
                                               TypeofMode typeof_mode);
-  static Callable KeyedLoadIC(Isolate* isolate);
-  static Callable KeyedLoadICInOptimizedCode(Isolate* isolate);
-  static Callable KeyedLoadIC_Megamorphic(Isolate* isolate);
-  static Callable CallIC(Isolate* isolate,
-                         ConvertReceiverMode mode = ConvertReceiverMode::kAny,
-                         TailCallMode tail_call_mode = TailCallMode::kDisallow);
-  static Callable CallICTrampoline(
-      Isolate* isolate, ConvertReceiverMode mode = ConvertReceiverMode::kAny,
-      TailCallMode tail_call_mode = TailCallMode::kDisallow);
-  static Callable StoreGlobalIC(Isolate* isolate, LanguageMode mode);
-  static Callable StoreGlobalICInOptimizedCode(Isolate* isolate,
-                                               LanguageMode mode);
-  static Callable StoreIC(Isolate* isolate, LanguageMode mode);
-  static Callable StoreICInOptimizedCode(Isolate* isolate, LanguageMode mode);
-  static Callable StoreIC_Uninitialized(Isolate* isolate, LanguageMode mode);
-=======
-  static Callable LoadGlobalIC(Isolate* isolate, TypeofMode typeof_mode);
-  static Callable LoadGlobalICInOptimizedCode(Isolate* isolate,
-                                              TypeofMode typeof_mode);
->>>>>>> 84bd6f3c
   static Callable StoreOwnIC(Isolate* isolate);
   static Callable StoreOwnICInOptimizedCode(Isolate* isolate);
 
@@ -82,79 +52,13 @@
       Isolate* isolate, ToPrimitiveHint hint = ToPrimitiveHint::kDefault);
   static Callable OrdinaryToPrimitive(Isolate* isolate,
                                       OrdinaryToPrimitiveHint hint);
-<<<<<<< HEAD
-  static Callable NumberToString(Isolate* isolate);
-
-  static Callable Add(Isolate* isolate);
-  static Callable Subtract(Isolate* isolate);
-  static Callable Multiply(Isolate* isolate);
-  static Callable Divide(Isolate* isolate);
-  static Callable Modulus(Isolate* isolate);
-  static Callable ShiftRight(Isolate* isolate);
-  static Callable ShiftRightLogical(Isolate* isolate);
-  static Callable ShiftLeft(Isolate* isolate);
-  static Callable BitwiseAnd(Isolate* isolate);
-  static Callable BitwiseOr(Isolate* isolate);
-  static Callable BitwiseXor(Isolate* isolate);
-  static Callable LessThan(Isolate* isolate);
-  static Callable LessThanOrEqual(Isolate* isolate);
-  static Callable GreaterThan(Isolate* isolate);
-  static Callable GreaterThanOrEqual(Isolate* isolate);
-  static Callable Equal(Isolate* isolate);
-  static Callable StrictEqual(Isolate* isolate);
-=======
->>>>>>> 84bd6f3c
 
   static Callable StringAdd(Isolate* isolate,
                             StringAddFlags flags = STRING_ADD_CHECK_NONE,
                             PretenureFlag pretenure_flag = NOT_TENURED);
-<<<<<<< HEAD
-  static Callable StringCharAt(Isolate* isolate);
-  static Callable StringCharCodeAt(Isolate* isolate);
-  static Callable StringCompare(Isolate* isolate, Token::Value token);
-  static Callable StringEqual(Isolate* isolate);
-  static Callable StringLessThan(Isolate* isolate);
-  static Callable StringLessThanOrEqual(Isolate* isolate);
-  static Callable StringGreaterThan(Isolate* isolate);
-  static Callable StringGreaterThanOrEqual(Isolate* isolate);
-  static Callable SubString(Isolate* isolate);
-  static Callable StringIndexOf(Isolate* isolate);
-
-  static Callable RegExpReplace(Isolate* isolate);
-  static Callable RegExpSplit(Isolate* isolate);
-
-  static Callable ClassOf(Isolate* isolate);
-  static Callable Typeof(Isolate* isolate);
-  static Callable GetSuperConstructor(Isolate* isolate);
-
-  static Callable FastCloneRegExp(Isolate* isolate);
-  static Callable FastCloneShallowArray(Isolate* isolate,
-                                        AllocationSiteMode allocation_mode);
-  static Callable FastCloneShallowObject(Isolate* isolate);
 
   static Callable FastNewFunctionContext(Isolate* isolate,
                                          ScopeType scope_type);
-  static Callable FastNewClosure(Isolate* isolate);
-  static Callable FastNewObject(Isolate* isolate);
-  static Callable FastNewRestParameter(Isolate* isolate);
-  static Callable FastNewSloppyArguments(Isolate* isolate);
-  static Callable FastNewStrictArguments(Isolate* isolate);
-
-  static Callable ForInPrepare(Isolate* isolate);
-  static Callable ForInNext(Isolate* isolate);
-
-  static Callable CopyFastSmiOrObjectElements(Isolate* isolate);
-  static Callable GrowFastDoubleElements(Isolate* isolate);
-  static Callable GrowFastSmiOrObjectElements(Isolate* isolate);
-
-  static Callable NewUnmappedArgumentsElements(Isolate* isolate);
-
-  static Callable AllocateHeapNumber(Isolate* isolate);
-=======
-
-  static Callable FastNewFunctionContext(Isolate* isolate,
-                                         ScopeType scope_type);
->>>>>>> 84bd6f3c
 
   static Callable ArgumentAdaptor(Isolate* isolate);
   static Callable Call(Isolate* isolate,
@@ -169,21 +73,6 @@
   static Callable Construct(Isolate* isolate);
   static Callable ConstructWithSpread(Isolate* isolate);
   static Callable ConstructFunction(Isolate* isolate);
-<<<<<<< HEAD
-  static Callable ConstructForwardVarargs(Isolate* isolate);
-  static Callable ConstructFunctionForwardVarargs(Isolate* isolate);
-  static Callable CreateIterResultObject(Isolate* isolate);
-  static Callable HasProperty(Isolate* isolate);
-  static Callable ForInFilter(Isolate* isolate);
-
-  static Callable InterpreterPushArgsThenCall(Isolate* isolate,
-                                              ConvertReceiverMode receiver_mode,
-                                              TailCallMode tail_call_mode,
-                                              InterpreterPushArgsMode mode);
-  static Callable InterpreterPushArgsThenConstruct(
-      Isolate* isolate, InterpreterPushArgsMode mode);
-  static Callable InterpreterPushArgsThenConstructArray(Isolate* isolate);
-=======
   static Callable ConstructVarargs(Isolate* isolate);
   static Callable ConstructForwardVarargs(Isolate* isolate);
   static Callable ConstructFunctionForwardVarargs(Isolate* isolate);
@@ -193,7 +82,6 @@
                                               InterpreterPushArgsMode mode);
   static Callable InterpreterPushArgsThenConstruct(
       Isolate* isolate, InterpreterPushArgsMode mode);
->>>>>>> 84bd6f3c
   static Callable InterpreterCEntry(Isolate* isolate, int result_size = 1);
   static Callable InterpreterOnStackReplacement(Isolate* isolate);
 
@@ -201,20 +89,11 @@
   static Callable ArrayPop(Isolate* isolate);
   static Callable ArrayPush(Isolate* isolate);
   static Callable ArrayShift(Isolate* isolate);
-<<<<<<< HEAD
-  static Callable FunctionPrototypeBind(Isolate* isolate);
-  static Callable PromiseHandleReject(Isolate* isolate);
-
-  static Callable AsyncGeneratorResolve(Isolate* isolate);
-  static Callable AsyncGeneratorReject(Isolate* isolate);
-  static Callable AsyncGeneratorResumeNext(Isolate* isolate);
-=======
   static Callable ExtractFastJSArray(Isolate* isolate);
   static Callable CloneFastJSArray(Isolate* isolate);
   static Callable FunctionPrototypeBind(Isolate* isolate);
   static Callable TransitionElementsKind(Isolate* isolate, ElementsKind from,
                                          ElementsKind to, bool is_jsarray);
->>>>>>> 84bd6f3c
 };
 
 }  // namespace internal
