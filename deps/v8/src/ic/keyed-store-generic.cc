--- conflicted
+++ resolved
@@ -35,8 +35,6 @@
                    TNode<BoolT> is_simple_receiver, TNode<Name> unique_name,
                    TNode<Object> value, LanguageMode language_mode);
 
-  void StoreIC_Uninitialized(LanguageMode language_mode);
-
  private:
   enum UpdateLength {
     kDontChangeLength,
@@ -50,12 +48,6 @@
                                Node* instance_type, Node* intptr_index,
                                Node* value, Node* context, Label* slow);
 
-<<<<<<< HEAD
-  void EmitGenericPropertyStore(Node* receiver, Node* receiver_map,
-                                const StoreICParameters* p, Label* slow,
-                                LanguageMode language_mode,
-                                UseStubCache use_stub_cache = kUseStubCache);
-=======
   // If language mode is not provided it is deduced from the feedback slot's
   // kind.
   void EmitGenericPropertyStore(TNode<JSReceiver> receiver,
@@ -71,7 +63,6 @@
     EmitGenericPropertyStore(receiver, receiver_map, p, &direct_exit, slow,
                              Nothing<LanguageMode>());
   }
->>>>>>> 84bd6f3c
 
   void BranchIfPrototypesHaveNonFastElements(Node* receiver_map,
                                              Label* non_fast_elements,
@@ -126,12 +117,6 @@
   KeyedStoreGenericAssembler assembler(state);
   assembler.SetProperty(context, receiver, is_simple_receiver, name, value,
                         language_mode);
-}
-
-void StoreICUninitializedGenerator::Generate(
-    compiler::CodeAssemblerState* state, LanguageMode language_mode) {
-  KeyedStoreGenericAssembler assembler(state);
-  assembler.StoreIC_Uninitialized(language_mode);
 }
 
 void KeyedStoreGenericAssembler::BranchIfPrototypesHaveNonFastElements(
@@ -495,8 +480,6 @@
                              kDontChangeLength);
   }
 
-<<<<<<< HEAD
-=======
   BIND(&if_out_of_bounds);
   {
     // Integer indexed out-of-bounds accesses to typed arrays are simply
@@ -507,7 +490,6 @@
     Return(value);
   }
 
->>>>>>> 84bd6f3c
   BIND(&if_increment_length_by_one);
   {
     StoreElementWithCapacity(receiver, receiver_map, elements, elements_kind,
@@ -533,12 +515,8 @@
     Goto(slow);
   }
 
-<<<<<<< HEAD
-  // Any ElementsKind > LAST_FAST_ELEMENTS_KIND jumps here for further dispatch.
-=======
   // Any ElementsKind > LAST_FAST_ELEMENTS_KIND jumps here for further
   // dispatch.
->>>>>>> 84bd6f3c
   BIND(&if_nonfast);
   {
     STATIC_ASSERT(LAST_ELEMENTS_KIND == LAST_FIXED_TYPED_ARRAY_ELEMENTS_KIND);
@@ -588,13 +566,8 @@
     Label next_proto(this);
     {
       Label found(this), found_fast(this), found_dict(this), found_global(this);
-<<<<<<< HEAD
-      VARIABLE(var_meta_storage, MachineRepresentation::kTagged);
-      VARIABLE(var_entry, MachineType::PointerRepresentation());
-=======
       TVARIABLE(HeapObject, var_meta_storage);
       TVARIABLE(IntPtrT, var_entry);
->>>>>>> 84bd6f3c
       TryLookupProperty(holder, holder_map, instance_type, name, &found_fast,
                         &found_dict, &found_global, &var_meta_storage,
                         &var_entry, &next_proto, bailout);
@@ -660,152 +633,6 @@
     Goto(&loop);
   }
   BIND(&ok_to_write);
-<<<<<<< HEAD
-}
-
-void KeyedStoreGenericAssembler::CheckFieldType(Node* descriptors,
-                                                Node* name_index,
-                                                Node* representation,
-                                                Node* value, Label* bailout) {
-  Label r_smi(this), r_double(this), r_heapobject(this), all_fine(this);
-  // Ignore FLAG_track_fields etc. and always emit code for all checks,
-  // because this builtin is part of the snapshot and therefore should
-  // be flag independent.
-  GotoIf(Word32Equal(representation, Int32Constant(Representation::kSmi)),
-         &r_smi);
-  GotoIf(Word32Equal(representation, Int32Constant(Representation::kDouble)),
-         &r_double);
-  GotoIf(
-      Word32Equal(representation, Int32Constant(Representation::kHeapObject)),
-      &r_heapobject);
-  GotoIf(Word32Equal(representation, Int32Constant(Representation::kNone)),
-         bailout);
-  CSA_ASSERT(this, Word32Equal(representation,
-                               Int32Constant(Representation::kTagged)));
-  Goto(&all_fine);
-
-  BIND(&r_smi);
-  { Branch(TaggedIsSmi(value), &all_fine, bailout); }
-
-  BIND(&r_double);
-  {
-    GotoIf(TaggedIsSmi(value), &all_fine);
-    Node* value_map = LoadMap(value);
-    // While supporting mutable HeapNumbers would be straightforward, such
-    // objects should not end up here anyway.
-    CSA_ASSERT(this,
-               WordNotEqual(value_map,
-                            LoadRoot(Heap::kMutableHeapNumberMapRootIndex)));
-    Branch(IsHeapNumberMap(value_map), &all_fine, bailout);
-  }
-
-  BIND(&r_heapobject);
-  {
-    GotoIf(TaggedIsSmi(value), bailout);
-    Node* field_type =
-        LoadValueByKeyIndex<DescriptorArray>(descriptors, name_index);
-    intptr_t kNoneType = reinterpret_cast<intptr_t>(FieldType::None());
-    intptr_t kAnyType = reinterpret_cast<intptr_t>(FieldType::Any());
-    // FieldType::None can't hold any value.
-    GotoIf(WordEqual(field_type, IntPtrConstant(kNoneType)), bailout);
-    // FieldType::Any can hold any value.
-    GotoIf(WordEqual(field_type, IntPtrConstant(kAnyType)), &all_fine);
-    CSA_ASSERT(this, IsWeakCell(field_type));
-    // Cleared WeakCells count as FieldType::None, which can't hold any value.
-    field_type = LoadWeakCellValue(field_type, bailout);
-    // FieldType::Class(...) performs a map check.
-    CSA_ASSERT(this, IsMap(field_type));
-    Branch(WordEqual(LoadMap(value), field_type), &all_fine, bailout);
-  }
-
-  BIND(&all_fine);
-}
-
-void KeyedStoreGenericAssembler::OverwriteExistingFastProperty(
-    Node* object, Node* object_map, Node* properties, Node* descriptors,
-    Node* descriptor_name_index, Node* details, Node* value, Label* slow) {
-  // Properties in descriptors can't be overwritten without map transition.
-  GotoIf(Word32NotEqual(DecodeWord32<PropertyDetails::LocationField>(details),
-                        Int32Constant(kField)),
-         slow);
-
-  if (FLAG_track_constant_fields) {
-    // TODO(ishell): Taking the slow path is not necessary if new and old
-    // values are identical.
-    GotoIf(Word32Equal(DecodeWord32<PropertyDetails::ConstnessField>(details),
-                       Int32Constant(kConst)),
-           slow);
-  }
-
-  Label done(this);
-  Node* representation =
-      DecodeWord32<PropertyDetails::RepresentationField>(details);
-
-  CheckFieldType(descriptors, descriptor_name_index, representation, value,
-                 slow);
-  Node* field_index =
-      DecodeWordFromWord32<PropertyDetails::FieldIndexField>(details);
-  Node* inobject_properties = LoadMapInobjectProperties(object_map);
-
-  Label inobject(this), backing_store(this);
-  Branch(UintPtrLessThan(field_index, inobject_properties), &inobject,
-         &backing_store);
-
-  BIND(&inobject);
-  {
-    Node* field_offset = TimesPointerSize(IntPtrAdd(
-        IntPtrSub(LoadMapInstanceSize(object_map), inobject_properties),
-        field_index));
-    Label tagged_rep(this), double_rep(this);
-    Branch(Word32Equal(representation, Int32Constant(Representation::kDouble)),
-           &double_rep, &tagged_rep);
-    BIND(&double_rep);
-    {
-      Node* double_value = ChangeNumberToFloat64(value);
-      if (FLAG_unbox_double_fields) {
-        StoreObjectFieldNoWriteBarrier(object, field_offset, double_value,
-                                       MachineRepresentation::kFloat64);
-      } else {
-        Node* mutable_heap_number = LoadObjectField(object, field_offset);
-        StoreHeapNumberValue(mutable_heap_number, double_value);
-      }
-      Goto(&done);
-    }
-
-    BIND(&tagged_rep);
-    {
-      StoreObjectField(object, field_offset, value);
-      Goto(&done);
-    }
-  }
-
-  BIND(&backing_store);
-  {
-    Node* backing_store_index = IntPtrSub(field_index, inobject_properties);
-    Label tagged_rep(this), double_rep(this);
-    Branch(Word32Equal(representation, Int32Constant(Representation::kDouble)),
-           &double_rep, &tagged_rep);
-    BIND(&double_rep);
-    {
-      Node* double_value = ChangeNumberToFloat64(value);
-      Node* mutable_heap_number =
-          LoadFixedArrayElement(properties, backing_store_index);
-      StoreHeapNumberValue(mutable_heap_number, double_value);
-      Goto(&done);
-    }
-    BIND(&tagged_rep);
-    {
-      StoreFixedArrayElement(properties, backing_store_index, value);
-      Goto(&done);
-    }
-  }
-  BIND(&done);
-}
-
-void KeyedStoreGenericAssembler::EmitGenericPropertyStore(
-    Node* receiver, Node* receiver_map, const StoreICParameters* p, Label* slow,
-    LanguageMode language_mode, UseStubCache use_stub_cache) {
-=======
 }
 
 void KeyedStoreGenericAssembler::EmitGenericPropertyStore(
@@ -813,7 +640,6 @@
     const StoreICParameters* p, ExitPoint* exit_point, Label* slow,
     Maybe<LanguageMode> maybe_language_mode) {
   CSA_ASSERT(this, IsSimpleObjectMap(receiver_map));
->>>>>>> 84bd6f3c
   VARIABLE(var_accessor_pair, MachineRepresentation::kTagged);
   VARIABLE(var_accessor_holder, MachineRepresentation::kTagged);
   Label stub_cache(this), fast_properties(this), dictionary_properties(this),
@@ -826,15 +652,8 @@
   {
     Comment("fast property store");
     Node* descriptors = LoadMapDescriptors(receiver_map);
-<<<<<<< HEAD
-    Label descriptor_found(this);
-    VARIABLE(var_name_index, MachineType::PointerRepresentation());
-    // TODO(jkummerow): Maybe look for existing map transitions?
-    Label* notfound = use_stub_cache == kUseStubCache ? &stub_cache : slow;
-=======
     Label descriptor_found(this), lookup_transition(this);
     TVARIABLE(IntPtrT, var_name_index);
->>>>>>> 84bd6f3c
     DescriptorLookup(p->name, descriptors, bitfield3, &descriptor_found,
                      &var_name_index, &lookup_transition);
 
@@ -855,14 +674,6 @@
       Goto(&accessor);
 
       BIND(&data_property);
-<<<<<<< HEAD
-      {
-        CheckForAssociatedProtector(p->name, slow);
-        OverwriteExistingFastProperty(receiver, receiver_map, properties,
-                                      descriptors, name_index, details,
-                                      p->value, slow);
-        Return(p->value);
-=======
       {
         CheckForAssociatedProtector(p->name, slow);
         OverwriteExistingFastDataProperty(receiver, receiver_map, descriptors,
@@ -938,7 +749,6 @@
         HandleStoreICTransitionMapHandlerCase(p, var_transition_map.value(),
                                               slow, true);
         exit_point->Return(p->value);
->>>>>>> 84bd6f3c
       }
     }
   }
@@ -949,19 +759,12 @@
     // We checked for LAST_CUSTOM_ELEMENTS_RECEIVER before, which rules out
     // seeing global objects here (which would need special handling).
 
-<<<<<<< HEAD
-    VARIABLE(var_name_index, MachineType::PointerRepresentation());
-    Label dictionary_found(this, &var_name_index), not_found(this);
-    NameDictionaryLookup<NameDictionary>(properties, p->name, &dictionary_found,
-                                         &var_name_index, &not_found);
-=======
     TVARIABLE(IntPtrT, var_name_index);
     Label dictionary_found(this, &var_name_index), not_found(this);
     TNode<NameDictionary> properties = CAST(LoadSlowProperties(CAST(receiver)));
     NameDictionaryLookup<NameDictionary>(properties, CAST(p->name),
                                          &dictionary_found, &var_name_index,
                                          &not_found);
->>>>>>> 84bd6f3c
     BIND(&dictionary_found);
     {
       Label overwrite(this);
@@ -988,16 +791,9 @@
     {
       CheckForAssociatedProtector(p->name, slow);
       Label extensible(this);
-<<<<<<< HEAD
-      GotoIf(IsPrivateSymbol(p->name), &extensible);
-      Node* bitfield2 = LoadMapBitField2(receiver_map);
-      Branch(IsSetWord32(bitfield2, 1 << Map::kIsExtensible), &extensible,
-             slow);
-=======
       Node* bitfield2 = LoadMapBitField2(receiver_map);
       GotoIf(IsPrivateSymbol(p->name), &extensible);
       Branch(IsSetWord32<Map::IsExtensibleBit>(bitfield2), &extensible, slow);
->>>>>>> 84bd6f3c
 
       BIND(&extensible);
       LookupPropertyOnPrototypeChain(receiver_map, p->name, &accessor,
@@ -1048,39 +844,6 @@
         exit_point->Return(p->value);
       }
 
-<<<<<<< HEAD
-  BIND(&readonly);
-  {
-    if (language_mode == STRICT) {
-      Node* message =
-          SmiConstant(Smi::FromInt(MessageTemplate::kStrictReadOnlyProperty));
-      Node* type = Typeof(p->receiver);
-      TailCallRuntime(Runtime::kThrowTypeError, p->context, message, p->name,
-                      type, p->receiver);
-    } else {
-      DCHECK_EQ(SLOPPY, language_mode);
-      Return(p->value);
-    }
-  }
-
-  if (use_stub_cache == kUseStubCache) {
-    BIND(&stub_cache);
-    Comment("stub cache probe");
-    VARIABLE(var_handler, MachineRepresentation::kTagged);
-    Label found_handler(this, &var_handler), stub_cache_miss(this);
-    TryProbeStubCache(isolate()->store_stub_cache(), receiver, p->name,
-                      &found_handler, &var_handler, &stub_cache_miss);
-    BIND(&found_handler);
-    {
-      Comment("KeyedStoreGeneric found handler");
-      HandleStoreICHandlerCase(p, var_handler.value(), &stub_cache_miss);
-    }
-    BIND(&stub_cache_miss);
-    {
-      Comment("KeyedStoreGeneric_miss");
-      TailCallRuntime(Runtime::kKeyedStoreIC_Miss, p->context, p->value,
-                      p->slot, p->vector, p->receiver, p->name);
-=======
       if (handle_strict) {
         BIND(&strict);
         {
@@ -1114,7 +877,6 @@
         ThrowTypeError(p->context, MessageTemplate::kStrictReadOnlyProperty,
                        p->name, type, p->receiver);
       }
->>>>>>> 84bd6f3c
     }
   }
 }
@@ -1160,8 +922,6 @@
     EmitGenericPropertyStore(receiver, receiver_map, &p, &slow);
   }
 
-<<<<<<< HEAD
-=======
   BIND(&not_internalized);
   {
     if (FLAG_internalize_on_the_fly) {
@@ -1172,7 +932,6 @@
     }
   }
 
->>>>>>> 84bd6f3c
   BIND(&slow);
   {
     Comment("KeyedStoreGeneric_slow");
@@ -1188,12 +947,7 @@
   }
 }
 
-<<<<<<< HEAD
-void KeyedStoreGenericAssembler::StoreIC_Uninitialized(
-    LanguageMode language_mode) {
-=======
 void KeyedStoreGenericAssembler::StoreIC_Uninitialized() {
->>>>>>> 84bd6f3c
   typedef StoreWithVectorDescriptor Descriptor;
 
   Node* receiver = Parameter(Descriptor::kReceiver);
@@ -1207,23 +961,6 @@
 
   GotoIf(TaggedIsSmi(receiver), &miss);
   Node* receiver_map = LoadMap(receiver);
-<<<<<<< HEAD
-  Node* instance_type = LoadMapInstanceType(receiver_map);
-  // Receivers requiring non-standard element accesses (interceptors, access
-  // checks, strings and string wrappers, proxies) are handled in the runtime.
-  GotoIf(Int32LessThanOrEqual(instance_type,
-                              Int32Constant(LAST_SPECIAL_RECEIVER_TYPE)),
-         &miss);
-
-  // Optimistically write the state transition to the vector.
-  StoreFixedArrayElement(vector, slot,
-                         LoadRoot(Heap::kpremonomorphic_symbolRootIndex),
-                         SKIP_WRITE_BARRIER, 0, SMI_PARAMETERS);
-
-  StoreICParameters p(context, receiver, name, value, slot, vector);
-  EmitGenericPropertyStore(receiver, receiver_map, &p, &miss, language_mode,
-                           kDontUseStubCache);
-=======
   TNode<Int32T> instance_type = LoadMapInstanceType(receiver_map);
   // Receivers requiring non-standard element accesses (interceptors, access
   // checks, strings and string wrappers, proxies) are handled in the runtime.
@@ -1236,27 +973,18 @@
 
   StoreICParameters p(context, receiver, name, value, slot, vector);
   EmitGenericPropertyStore(receiver, receiver_map, &p, &miss);
->>>>>>> 84bd6f3c
 
   BIND(&miss);
   {
     // Undo the optimistic state transition.
-<<<<<<< HEAD
-    StoreFixedArrayElement(vector, slot,
-                           LoadRoot(Heap::kuninitialized_symbolRootIndex),
-                           SKIP_WRITE_BARRIER, 0, SMI_PARAMETERS);
-=======
     StoreFeedbackVectorSlot(vector, slot,
                             LoadRoot(Heap::kuninitialized_symbolRootIndex),
                             SKIP_WRITE_BARRIER, 0, SMI_PARAMETERS);
->>>>>>> 84bd6f3c
     TailCallRuntime(Runtime::kStoreIC_Miss, context, value, slot, vector,
                     receiver, name);
   }
 }
 
-<<<<<<< HEAD
-=======
 void KeyedStoreGenericAssembler::SetProperty(TNode<Context> context,
                                              TNode<JSReceiver> receiver,
                                              TNode<BoolT> is_simple_receiver,
@@ -1285,6 +1013,5 @@
   BIND(&done);
 }
 
->>>>>>> 84bd6f3c
 }  // namespace internal
 }  // namespace v8