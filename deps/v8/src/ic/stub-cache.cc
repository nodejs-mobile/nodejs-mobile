// Copyright 2012 the V8 project authors. All rights reserved.
// Use of this source code is governed by a BSD-style license that can be
// found in the LICENSE file.

#include "src/ic/stub-cache.h"

#include "src/ast/ast.h"
#include "src/base/bits.h"
#include "src/counters.h"
#include "src/heap/heap.h"
#include "src/ic/ic-inl.h"

namespace v8 {
namespace internal {

StubCache::StubCache(Isolate* isolate) : isolate_(isolate) {
  // Ensure the nullptr (aka Smi::kZero) which StubCache::Get() returns
  // when the entry is not found is not considered as a handler.
  DCHECK(!IC::IsHandler(nullptr));
}

void StubCache::Initialize() {
  DCHECK(base::bits::IsPowerOfTwo(kPrimaryTableSize));
  DCHECK(base::bits::IsPowerOfTwo(kSecondaryTableSize));
  Clear();
}

// Hash algorithm for the primary table.  This algorithm is replicated in
// assembler for every architecture.  Returns an index into the table that
// is scaled by 1 << kCacheIndexShift.
int StubCache::PrimaryOffset(Name* name, Map* map) {
  STATIC_ASSERT(kCacheIndexShift == Name::kHashShift);
  // Compute the hash of the name (use entire hash field).
  DCHECK(name->HasHashCode());
  uint32_t field = name->hash_field();
  // Using only the low bits in 64-bit mode is unlikely to increase the
  // risk of collision even if the heap is spread over an area larger than
  // 4Gb (and not at all if it isn't).
  uint32_t map_low32bits =
      static_cast<uint32_t>(reinterpret_cast<uintptr_t>(map));
  // Base the offset on a simple combination of name and map.
  uint32_t key = map_low32bits + field;
  return key & ((kPrimaryTableSize - 1) << kCacheIndexShift);
}

// Hash algorithm for the secondary table.  This algorithm is replicated in
// assembler for every architecture.  Returns an index into the table that
// is scaled by 1 << kCacheIndexShift.
int StubCache::SecondaryOffset(Name* name, int seed) {
  // Use the seed from the primary cache in the secondary cache.
  uint32_t name_low32bits =
      static_cast<uint32_t>(reinterpret_cast<uintptr_t>(name));
  uint32_t key = (seed - name_low32bits) + kSecondaryMagic;
  return key & ((kSecondaryTableSize - 1) << kCacheIndexShift);
}

#ifdef DEBUG
namespace {

bool CommonStubCacheChecks(StubCache* stub_cache, Name* name, Map* map,
                           Object* handler) {
  // Validate that the name and handler do not move on scavenge, and that we
  // can use identity checks instead of structural equality checks.
  DCHECK(!name->GetHeap()->InNewSpace(name));
  DCHECK(!name->GetHeap()->InNewSpace(handler));
  DCHECK(name->IsUniqueName());
  DCHECK(name->HasHashCode());
<<<<<<< HEAD
  if (handler) {
    DCHECK(IC::IsHandler(handler));
    if (handler->IsCode()) {
      Code* code = Code::cast(handler);
      Code::Flags expected_flags =
          Code::ComputeHandlerFlags(stub_cache->ic_kind());
      Code::Flags flags = code->flags();
      DCHECK_EQ(expected_flags, flags);
      DCHECK_EQ(Code::HANDLER, Code::ExtractKindFromFlags(code->flags()));
    }
  }
=======
  if (handler) DCHECK(IC::IsHandler(MaybeObject::FromObject(handler), true));
>>>>>>> 84bd6f3c
  return true;
}

}  // namespace
#endif

Object* StubCache::Set(Name* name, Map* map, Object* handler) {
  DCHECK(CommonStubCacheChecks(this, name, map, handler));

  // Compute the primary entry.
  int primary_offset = PrimaryOffset(name, map);
  Entry* primary = entry(primary_, primary_offset);
  Object* old_handler = primary->value;

  // If the primary entry has useful data in it, we retire it to the
  // secondary cache before overwriting it.
  if (old_handler != isolate_->builtins()->builtin(Builtins::kIllegal)) {
    Map* old_map = primary->map;
    int seed = PrimaryOffset(primary->key, old_map);
    int secondary_offset = SecondaryOffset(primary->key, seed);
    Entry* secondary = entry(secondary_, secondary_offset);
    *secondary = *primary;
  }

  // Update primary cache.
  primary->key = name;
  primary->value = handler;
  primary->map = map;
  isolate()->counters()->megamorphic_stub_cache_updates()->Increment();
  return handler;
}

Object* StubCache::Get(Name* name, Map* map) {
  DCHECK(CommonStubCacheChecks(this, name, map, nullptr));
  int primary_offset = PrimaryOffset(name, map);
  Entry* primary = entry(primary_, primary_offset);
  if (primary->key == name && primary->map == map) {
    return primary->value;
  }
  int secondary_offset = SecondaryOffset(name, primary_offset);
  Entry* secondary = entry(secondary_, secondary_offset);
  if (secondary->key == name && secondary->map == map) {
    return secondary->value;
  }
  return nullptr;
}


void StubCache::Clear() {
  Code* empty = isolate_->builtins()->builtin(Builtins::kIllegal);
  for (int i = 0; i < kPrimaryTableSize; i++) {
    primary_[i].key = isolate()->heap()->empty_string();
    primary_[i].map = nullptr;
    primary_[i].value = empty;
  }
  for (int j = 0; j < kSecondaryTableSize; j++) {
    secondary_[j].key = isolate()->heap()->empty_string();
    secondary_[j].map = nullptr;
    secondary_[j].value = empty;
  }
}

}  // namespace internal
}  // namespace v8<|MERGE_RESOLUTION|>--- conflicted
+++ resolved
@@ -65,21 +65,7 @@
   DCHECK(!name->GetHeap()->InNewSpace(handler));
   DCHECK(name->IsUniqueName());
   DCHECK(name->HasHashCode());
-<<<<<<< HEAD
-  if (handler) {
-    DCHECK(IC::IsHandler(handler));
-    if (handler->IsCode()) {
-      Code* code = Code::cast(handler);
-      Code::Flags expected_flags =
-          Code::ComputeHandlerFlags(stub_cache->ic_kind());
-      Code::Flags flags = code->flags();
-      DCHECK_EQ(expected_flags, flags);
-      DCHECK_EQ(Code::HANDLER, Code::ExtractKindFromFlags(code->flags()));
-    }
-  }
-=======
   if (handler) DCHECK(IC::IsHandler(MaybeObject::FromObject(handler), true));
->>>>>>> 84bd6f3c
   return true;
 }
 
