--- conflicted
+++ resolved
@@ -53,46 +53,6 @@
            heap_object->IsCode()));
 }
 
-<<<<<<< HEAD
-
-void IC::SetTargetAtAddress(Address address, Code* target,
-                            Address constant_pool) {
-  if (AddressIsDeoptimizedCode(target->GetIsolate(), address)) return;
-
-  // Only these three old-style ICs still do code patching.
-  DCHECK(target->is_binary_op_stub() || target->is_compare_ic_stub() ||
-         target->is_to_boolean_ic_stub());
-
-  Heap* heap = target->GetHeap();
-  Code* old_target = GetTargetAtAddress(address, constant_pool);
-
-  Assembler::set_target_address_at(heap->isolate(), address, constant_pool,
-                                   target->instruction_start());
-  if (heap->gc_state() == Heap::MARK_COMPACT) {
-    heap->mark_compact_collector()->RecordCodeTargetPatch(address, target);
-  } else {
-    heap->incremental_marking()->RecordCodeTargetPatch(address, target);
-  }
-  PostPatching(address, target, old_target);
-}
-
-
-void IC::set_target(Code* code) {
-  SetTargetAtAddress(address(), code, constant_pool());
-}
-
-Code* IC::target() const {
-  return GetTargetAtAddress(address(), constant_pool());
-}
-
-bool IC::IsHandler(Object* object) {
-  return (object->IsSmi() && (object != nullptr)) || object->IsTuple2() ||
-         object->IsTuple3() || object->IsFixedArray() || object->IsWeakCell() ||
-         (object->IsCode() && Code::cast(object)->is_handler());
-}
-
-=======
->>>>>>> 84bd6f3c
 bool IC::AddressIsDeoptimizedCode() const {
   return AddressIsDeoptimizedCode(isolate(), address());
 }
