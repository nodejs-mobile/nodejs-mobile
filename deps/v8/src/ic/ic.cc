// Copyright 2012 the V8 project authors. All rights reserved.
// Use of this source code is governed by a BSD-style license that can be
// found in the LICENSE file.

#include "src/ic/ic.h"

#include "src/accessors.h"
#include "src/api-arguments-inl.h"
#include "src/api.h"
#include "src/arguments.h"
#include "src/base/bits.h"
#include "src/conversions.h"
#include "src/execution.h"
#include "src/field-type.h"
#include "src/frames-inl.h"
#include "src/ic/call-optimization.h"
#include "src/ic/handler-configuration-inl.h"
#include "src/ic/ic-inl.h"
#include "src/ic/ic-stats.h"
#include "src/ic/stub-cache.h"
#include "src/isolate-inl.h"
#include "src/macro-assembler.h"
#include "src/objects/api-callbacks.h"
#include "src/objects/hash-table-inl.h"
#include "src/prototype.h"
#include "src/runtime-profiler.h"
#include "src/runtime/runtime-utils.h"
#include "src/runtime/runtime.h"
#include "src/tracing/trace-event.h"
#include "src/tracing/tracing-category-observer.h"

namespace v8 {
namespace internal {

char IC::TransitionMarkFromState(IC::State state) {
  switch (state) {
    case UNINITIALIZED:
      return '0';
    case PREMONOMORPHIC:
      return '.';
    case MONOMORPHIC:
      return '1';
    case RECOMPUTE_HANDLER:
      return '^';
    case POLYMORPHIC:
      return 'P';
    case MEGAMORPHIC:
      return 'N';
    case GENERIC:
      return 'G';
  }
  UNREACHABLE();
}

namespace {

const char* GetModifier(KeyedAccessLoadMode mode) {
  if (mode == LOAD_IGNORE_OUT_OF_BOUNDS) return ".IGNORE_OOB";
  return "";
}

const char* GetModifier(KeyedAccessStoreMode mode) {
  switch (mode) {
    case STORE_NO_TRANSITION_HANDLE_COW:
      return ".COW";
    case STORE_AND_GROW_NO_TRANSITION_HANDLE_COW:
      return ".STORE+COW";
    case STORE_NO_TRANSITION_IGNORE_OUT_OF_BOUNDS:
      return ".IGNORE_OOB";
    default:
      break;
  }
  DCHECK(!IsCOWHandlingStoreMode(mode));
  return IsGrowStoreMode(mode) ? ".GROW" : "";
}

}  // namespace

void IC::TraceIC(const char* type, Handle<Object> name) {
  if (FLAG_ic_stats) {
    if (AddressIsDeoptimizedCode()) return;
    State new_state = nexus()->StateFromFeedback();
    TraceIC(type, name, state(), new_state);
  }
}

void IC::TraceIC(const char* type, Handle<Object> name, State old_state,
                 State new_state) {
  if (V8_LIKELY(!FLAG_ic_stats)) return;

  Map* map = nullptr;
  if (!receiver_map().is_null()) {
    map = *receiver_map();
  }

  const char* modifier = "";
  if (IsKeyedLoadIC()) {
    KeyedAccessLoadMode mode = nexus()->GetKeyedAccessLoadMode();
    modifier = GetModifier(mode);
  } else if (IsKeyedStoreIC() || IsStoreInArrayLiteralICKind(kind())) {
    KeyedAccessStoreMode mode = nexus()->GetKeyedAccessStoreMode();
    modifier = GetModifier(mode);
  }

  bool keyed_prefix = is_keyed() && !IsStoreInArrayLiteralICKind(kind());

  if (!(FLAG_ic_stats &
        v8::tracing::TracingCategoryObserver::ENABLED_BY_TRACING)) {
    LOG(isolate(), ICEvent(type, keyed_prefix, map, *name,
                           TransitionMarkFromState(old_state),
                           TransitionMarkFromState(new_state), modifier,
                           slow_stub_reason_));
    return;
  }

  ICStats::instance()->Begin();
  ICInfo& ic_info = ICStats::instance()->Current();
  ic_info.type = keyed_prefix ? "Keyed" : "";
  ic_info.type += type;

  Object* maybe_function =
      Memory::Object_at(fp_ + JavaScriptFrameConstants::kFunctionOffset);
  DCHECK(maybe_function->IsJSFunction());
  JSFunction* function = JSFunction::cast(maybe_function);
  int code_offset = 0;
  if (function->IsInterpreted()) {
    code_offset = InterpretedFrame::GetBytecodeOffset(fp());
  } else {
    code_offset = static_cast<int>(pc() - function->code()->InstructionStart());
  }
  JavaScriptFrame::CollectFunctionAndOffsetForICStats(
      function, function->abstract_code(), code_offset);

  // Reserve enough space for IC transition state, the longest length is 17.
  ic_info.state.reserve(17);
  ic_info.state = "(";
  ic_info.state += TransitionMarkFromState(old_state);
  ic_info.state += "->";
  ic_info.state += TransitionMarkFromState(new_state);
  ic_info.state += modifier;
  ic_info.state += ")";
  ic_info.map = reinterpret_cast<void*>(map);
  if (map != nullptr) {
    ic_info.is_dictionary_map = map->is_dictionary_map();
    ic_info.number_of_own_descriptors = map->NumberOfOwnDescriptors();
    ic_info.instance_type = std::to_string(map->instance_type());
  }
  // TODO(lpy) Add name as key field in ICStats.
  ICStats::instance()->End();
}

IC::IC(Isolate* isolate, Handle<FeedbackVector> vector, FeedbackSlot slot)
    : isolate_(isolate),
      vector_set_(false),
      kind_(FeedbackSlotKind::kInvalid),
      target_maps_set_(false),
      slow_stub_reason_(nullptr),
      nexus_(vector, slot) {
  // To improve the performance of the (much used) IC code, we unfold a few
  // levels of the stack frame iteration code. This yields a ~35% speedup when
  // running DeltaBlue and a ~25% speedup of gbemu with the '--nouse-ic' flag.
  const Address entry = Isolate::c_entry_fp(isolate->thread_local_top());
  Address* constant_pool = nullptr;
  if (FLAG_enable_embedded_constant_pool) {
    constant_pool = reinterpret_cast<Address*>(
        entry + ExitFrameConstants::kConstantPoolOffset);
  }
  Address* pc_address =
      reinterpret_cast<Address*>(entry + ExitFrameConstants::kCallerPCOffset);
  Address fp = Memory::Address_at(entry + ExitFrameConstants::kCallerFPOffset);
#ifdef DEBUG
  StackFrameIterator it(isolate);
  for (int i = 0; i < 1; i++) it.Advance();
  StackFrame* frame = it.frame();
  DCHECK(fp == frame->fp() && pc_address == frame->pc_address());
#endif
  // For interpreted functions, some bytecode handlers construct a
  // frame. We have to skip the constructed frame to find the interpreted
  // function's frame. Check if the there is an additional frame, and if there
  // is skip this frame. However, the pc should not be updated. The call to
  // ICs happen from bytecode handlers.
  intptr_t frame_marker =
      Memory::intptr_at(fp + TypedFrameConstants::kFrameTypeOffset);
  if (frame_marker == StackFrame::TypeToMarker(StackFrame::STUB)) {
    fp = Memory::Address_at(fp + TypedFrameConstants::kCallerFPOffset);
  }
  fp_ = fp;
  if (FLAG_enable_embedded_constant_pool) {
    constant_pool_address_ = constant_pool;
  }
  pc_address_ = StackFrame::ResolveReturnAddressLocation(pc_address);
<<<<<<< HEAD
  if (nexus) {
    kind_ = nexus->kind();
    state_ = nexus->StateFromFeedback();
    extra_ic_state_ = kNoExtraICState;
  } else {
    Code* target = this->target();
    Code::Kind kind = target->kind();
    if (kind == Code::BINARY_OP_IC) {
      kind_ = FeedbackSlotKind::kBinaryOp;
    } else if (kind == Code::COMPARE_IC) {
      kind_ = FeedbackSlotKind::kCompareOp;
    } else if (kind == Code::TO_BOOLEAN_IC) {
      kind_ = FeedbackSlotKind::kToBoolean;
    } else {
      UNREACHABLE();
      kind_ = FeedbackSlotKind::kInvalid;
    }
    state_ = StateFromCode(target);
    extra_ic_state_ = target->extra_ic_state();
  }
=======
  kind_ = nexus_.kind();
  state_ = nexus_.StateFromFeedback();
>>>>>>> 84bd6f3c
  old_state_ = state_;
}

JSFunction* IC::GetHostFunction() const {
  // Compute the JavaScript frame for the frame pointer of this IC
  // structure. We need this to be able to find the function
  // corresponding to the frame.
  StackFrameIterator it(isolate());
  while (it.frame()->fp() != this->fp()) it.Advance();
  JavaScriptFrame* frame = JavaScriptFrame::cast(it.frame());
  // Find the function on the stack and both the active code for the
  // function and the original code.
  return frame->function();
}

static void LookupForRead(LookupIterator* it) {
  for (; it->IsFound(); it->Next()) {
    switch (it->state()) {
      case LookupIterator::NOT_FOUND:
      case LookupIterator::TRANSITION:
        UNREACHABLE();
      case LookupIterator::JSPROXY:
        return;
      case LookupIterator::INTERCEPTOR: {
        // If there is a getter, return; otherwise loop to perform the lookup.
        Handle<JSObject> holder = it->GetHolder<JSObject>();
        if (!holder->GetNamedInterceptor()->getter()->IsUndefined(
                it->isolate())) {
          return;
        }
        break;
      }
      case LookupIterator::ACCESS_CHECK:
        // ICs know how to perform access checks on global proxies.
        if (it->GetHolder<JSObject>()->IsJSGlobalProxy() && it->HasAccess()) {
          break;
        }
        return;
      case LookupIterator::ACCESSOR:
      case LookupIterator::INTEGER_INDEXED_EXOTIC:
      case LookupIterator::DATA:
        return;
    }
  }
}

bool IC::ShouldRecomputeHandler(Handle<String> name) {
  if (!RecomputeHandlerForName(name)) return false;

<<<<<<< HEAD
  maybe_handler_ = nexus()->FindHandlerForMap(receiver_map());

=======
>>>>>>> 84bd6f3c
  // This is a contextual access, always just update the handler and stay
  // monomorphic.
  if (IsGlobalIC()) return true;

  maybe_handler_ = nexus()->FindHandlerForMap(receiver_map());

  // The current map wasn't handled yet. There's no reason to stay monomorphic,
  // *unless* we're moving from a deprecated map to its replacement, or
  // to a more general elements kind.
  // TODO(verwaest): Check if the current map is actually what the old map
  // would transition to.
  if (maybe_handler_.is_null()) {
    if (!receiver_map()->IsJSObjectMap()) return false;
    Map* first_map = FirstTargetMap();
    if (first_map == nullptr) return false;
    Handle<Map> old_map(first_map);
    if (old_map->is_deprecated()) return true;
    return IsMoreGeneralElementsKindTransition(old_map->elements_kind(),
                                               receiver_map()->elements_kind());
  }

  return true;
}

bool IC::RecomputeHandlerForName(Handle<Object> name) {
  if (is_keyed()) {
    // Determine whether the failure is due to a name failure.
    if (!name->IsName()) return false;
    Name* stub_name = nexus()->FindFirstName();
    if (*name != stub_name) return false;
  }

  return true;
}


void IC::UpdateState(Handle<Object> receiver, Handle<Object> name) {
  update_receiver_map(receiver);
  if (!name->IsString()) return;
  if (state() != MONOMORPHIC && state() != POLYMORPHIC) return;
  if (receiver->IsNullOrUndefined(isolate())) return;

  // Remove the target from the code cache if it became invalid
  // because of changes in the prototype chain to avoid hitting it
  // again.
  if (ShouldRecomputeHandler(Handle<String>::cast(name))) {
    MarkRecomputeHandler(name);
  }
}


MaybeHandle<Object> IC::TypeError(MessageTemplate::Template index,
                                  Handle<Object> object, Handle<Object> key) {
  HandleScope scope(isolate());
  THROW_NEW_ERROR(isolate(), NewTypeError(index, key, object), Object);
}


MaybeHandle<Object> IC::ReferenceError(Handle<Name> name) {
  HandleScope scope(isolate());
  THROW_NEW_ERROR(
      isolate(), NewReferenceError(MessageTemplate::kNotDefined, name), Object);
}

// static
<<<<<<< HEAD
void IC::OnFeedbackChanged(Isolate* isolate, JSFunction* host_function) {
  Code* host = host_function->shared()->code();

  if (host->kind() == Code::FUNCTION) {
    TypeFeedbackInfo* info = TypeFeedbackInfo::cast(host->type_feedback_info());
    info->change_own_type_change_checksum();
    host->set_profiler_ticks(0);
  } else if (host_function->IsInterpreted()) {
    if (FLAG_trace_opt_verbose) {
      if (host_function->shared()->profiler_ticks() != 0) {
        PrintF("[resetting ticks for ");
        host_function->PrintName();
        PrintF(" due from %d due to IC change]\n",
               host_function->shared()->profiler_ticks());
      }
    }
    host_function->shared()->set_profiler_ticks(0);
  }
  isolate->runtime_profiler()->NotifyICChanged();
  // TODO(2029): When an optimized function is patched, it would
  // be nice to propagate the corresponding type information to its
  // unoptimized version for the benefit of later inlining.
}

void IC::PostPatching(Address address, Code* target, Code* old_target) {
  // Type vector based ICs update these statistics at a different time because
  // they don't always patch on state change.
  DCHECK(target->kind() == Code::BINARY_OP_IC ||
         target->kind() == Code::COMPARE_IC ||
         target->kind() == Code::TO_BOOLEAN_IC);

  DCHECK(old_target->is_inline_cache_stub());
  DCHECK(target->is_inline_cache_stub());
  State old_state = StateFromCode(old_target);
  State new_state = StateFromCode(target);

  Isolate* isolate = target->GetIsolate();
  Code* host =
      isolate->inner_pointer_to_code_cache()->GetCacheEntry(address)->code;
  if (host->kind() != Code::FUNCTION) return;

  // Not all Code objects have TypeFeedbackInfo.
  if (host->type_feedback_info()->IsTypeFeedbackInfo()) {
    if (FLAG_type_info_threshold > 0) {
      int polymorphic_delta = 0;  // "Polymorphic" here includes monomorphic.
      int generic_delta = 0;      // "Generic" here includes megamorphic.
      ComputeTypeInfoCountDelta(old_state, new_state, &polymorphic_delta,
                                &generic_delta);
      TypeFeedbackInfo* info =
          TypeFeedbackInfo::cast(host->type_feedback_info());
      info->change_ic_with_type_info_count(polymorphic_delta);
      info->change_ic_generic_count(generic_delta);
=======
void IC::OnFeedbackChanged(Isolate* isolate, FeedbackNexus* nexus,
                           JSFunction* host_function, const char* reason) {
  FeedbackVector* vector = nexus->vector();
  FeedbackSlot slot = nexus->slot();
  OnFeedbackChanged(isolate, vector, slot, host_function, reason);
}

// static
void IC::OnFeedbackChanged(Isolate* isolate, FeedbackVector* vector,
                           FeedbackSlot slot, JSFunction* host_function,
                           const char* reason) {
  if (FLAG_trace_opt_verbose) {
    // TODO(leszeks): The host function is only needed for this print, we could
    // remove it as a parameter if we're of with removing this trace (or only
    // tracing the feedback vector, not the function name).
    if (vector->profiler_ticks() != 0) {
      PrintF("[resetting ticks for ");
      host_function->ShortPrint();
      PrintF(" due from %d due to IC change: %s]\n", vector->profiler_ticks(),
             reason);
    }
  }
  vector->set_profiler_ticks(0);

#ifdef V8_TRACE_FEEDBACK_UPDATES
  if (FLAG_trace_feedback_updates) {
    int slot_count = vector->metadata()->slot_count();

    OFStream os(stdout);
    if (slot.IsInvalid()) {
      os << "[Feedback slots in ";
    } else {
      os << "[Feedback slot " << slot.ToInt() << "/" << slot_count << " in ";
    }
    vector->shared_function_info()->ShortPrint(os);
    if (slot.IsInvalid()) {
      os << " updated - ";
    } else {
      os << " updated to ";
      vector->FeedbackSlotPrint(os, slot);
      os << " - ";
>>>>>>> 84bd6f3c
    }
    os << reason << "]" << std::endl;
  }
#endif

  isolate->runtime_profiler()->NotifyICChanged();
  // TODO(2029): When an optimized function is patched, it would
  // be nice to propagate the corresponding type information to its
  // unoptimized version for the benefit of later inlining.
}

static bool MigrateDeprecated(Handle<Object> object) {
  if (!object->IsJSObject()) return false;
  Handle<JSObject> receiver = Handle<JSObject>::cast(object);
  if (!receiver->map()->is_deprecated()) return false;
  JSObject::MigrateInstance(Handle<JSObject>::cast(object));
  return true;
}

<<<<<<< HEAD
void IC::ConfigureVectorState(IC::State new_state, Handle<Object> key) {
=======
bool IC::ConfigureVectorState(IC::State new_state, Handle<Object> key) {
  bool changed = true;
>>>>>>> 84bd6f3c
  if (new_state == PREMONOMORPHIC) {
    nexus()->ConfigurePremonomorphic();
  } else if (new_state == MEGAMORPHIC) {
    DCHECK_IMPLIES(!is_keyed(), key->IsName());
<<<<<<< HEAD
    nexus()->ConfigureMegamorphic(key->IsName() ? PROPERTY : ELEMENT);
=======
    // Even though we don't change the feedback data, we still want to reset the
    // profiler ticks. Real-world observations suggest that optimizing these
    // functions doesn't improve performance.
    changed = nexus()->ConfigureMegamorphic(key->IsName() ? PROPERTY : ELEMENT);
>>>>>>> 84bd6f3c
  } else {
    UNREACHABLE();
  }

  vector_set_ = true;
  OnFeedbackChanged(
      isolate(), nexus(), GetHostFunction(),
      new_state == PREMONOMORPHIC ? "Premonomorphic" : "Megamorphic");
  return changed;
}

void IC::ConfigureVectorState(Handle<Name> name, Handle<Map> map,
                              Handle<Object> handler) {
<<<<<<< HEAD
  if (IsLoadGlobalIC()) {
    LoadGlobalICNexus* nexus = casted_nexus<LoadGlobalICNexus>();
    nexus->ConfigureHandlerMode(handler);
=======
  ConfigureVectorState(name, map, MaybeObjectHandle(handler));
}

void IC::ConfigureVectorState(Handle<Name> name, Handle<Map> map,
                              const MaybeObjectHandle& handler) {
  if (IsGlobalIC()) {
    nexus()->ConfigureHandlerMode(handler);
>>>>>>> 84bd6f3c
  } else {
    // Non-keyed ICs don't track the name explicitly.
    if (!is_keyed()) name = Handle<Name>::null();
    nexus()->ConfigureMonomorphic(name, map, handler);
  }

  vector_set_ = true;
  OnFeedbackChanged(isolate(), nexus(), GetHostFunction(),
                    IsLoadGlobalIC() ? "LoadGlobal" : "Monomorphic");
}

void IC::ConfigureVectorState(Handle<Name> name, MapHandles const& maps,
<<<<<<< HEAD
                              List<Handle<Object>>* handlers) {
  DCHECK(!IsLoadGlobalIC());
=======
                              MaybeObjectHandles* handlers) {
  DCHECK(!IsGlobalIC());
>>>>>>> 84bd6f3c
  // Non-keyed ICs don't track the name explicitly.
  if (!is_keyed()) name = Handle<Name>::null();
  nexus()->ConfigurePolymorphic(name, maps, handlers);

  vector_set_ = true;
  OnFeedbackChanged(isolate(), nexus(), GetHostFunction(), "Polymorphic");
}

MaybeHandle<Object> LoadIC::Load(Handle<Object> object, Handle<Name> name) {
  // If the object is undefined or null it's illegal to try to get any
  // of its properties; throw a TypeError in that case.
  if (object->IsNullOrUndefined(isolate())) {
    if (FLAG_use_ic && state() != PREMONOMORPHIC) {
      // Ensure the IC state progresses.
      TRACE_HANDLER_STATS(isolate(), LoadIC_NonReceiver);
      update_receiver_map(object);
      PatchCache(name, slow_stub());
      TraceIC("LoadIC", name);
    }

    if (*name == isolate()->heap()->iterator_symbol()) {
      return Runtime::ThrowIteratorError(isolate(), object);
    }
    return TypeError(MessageTemplate::kNonObjectPropertyLoad, object, name);
  }

  bool use_ic = MigrateDeprecated(object) ? false : FLAG_use_ic;

  if (state() != UNINITIALIZED) {
    JSObject::MakePrototypesFast(object, kStartAtReceiver, isolate());
    update_receiver_map(object);
  }
  // Named lookup in the object.
  LookupIterator it(object, name);
  LookupForRead(&it);

  if (name->IsPrivate()) {
    if (name->IsPrivateField() && !it.IsFound()) {
      return TypeError(MessageTemplate::kInvalidPrivateFieldAccess, object,
                       name);
    }

    // IC handling of private symbols/fields lookup on JSProxy is not
    // supported.
    if (object->IsJSProxy()) {
      use_ic = false;
    }
  }

  if (it.IsFound() || !ShouldThrowReferenceError()) {
    // Update inline cache and stub cache.
    if (use_ic) UpdateCaches(&it);

    // Get the property.
    Handle<Object> result;

    ASSIGN_RETURN_ON_EXCEPTION(isolate(), result, Object::GetProperty(&it),
                               Object);
    if (it.IsFound()) {
      return result;
    } else if (!ShouldThrowReferenceError()) {
      LOG(isolate(), SuspectReadEvent(*name, *object));
      return result;
    }
  }
  return ReferenceError(name);
}

MaybeHandle<Object> LoadGlobalIC::Load(Handle<Name> name) {
  Handle<JSGlobalObject> global = isolate()->global_object();

  if (name->IsString()) {
    // Look up in script context table.
    Handle<String> str_name = Handle<String>::cast(name);
    Handle<ScriptContextTable> script_contexts(
        global->native_context()->script_context_table());

    ScriptContextTable::LookupResult lookup_result;
    if (ScriptContextTable::Lookup(script_contexts, str_name, &lookup_result)) {
      Handle<Object> result =
          FixedArray::get(*ScriptContextTable::GetContext(
                              script_contexts, lookup_result.context_index),
                          lookup_result.slot_index, isolate());
      if (result->IsTheHole(isolate())) {
        // Do not install stubs and stay pre-monomorphic for
        // uninitialized accesses.
        return ReferenceError(name);
      }

      if (FLAG_use_ic) {
        if (nexus()->ConfigureLexicalVarMode(lookup_result.context_index,
                                             lookup_result.slot_index)) {
          TRACE_HANDLER_STATS(isolate(), LoadGlobalIC_LoadScriptContextField);
        } else {
          // Given combination of indices can't be encoded, so use slow stub.
          TRACE_HANDLER_STATS(isolate(), LoadGlobalIC_SlowStub);
          PatchCache(name, slow_stub());
        }
        TraceIC("LoadGlobalIC", name);
      }
      return result;
    }
  }
  return LoadIC::Load(global, name);
}

static bool AddOneReceiverMapIfMissing(MapHandles* receiver_maps,
                                       Handle<Map> new_receiver_map) {
  DCHECK(!new_receiver_map.is_null());
  for (Handle<Map> map : *receiver_maps) {
    if (!map.is_null() && map.is_identical_to(new_receiver_map)) {
      return false;
    }
  }
  receiver_maps->push_back(new_receiver_map);
  return true;
}

bool IC::UpdatePolymorphicIC(Handle<Name> name,
                             const MaybeObjectHandle& handler) {
  DCHECK(IsHandler(*handler));
  if (is_keyed() && state() != RECOMPUTE_HANDLER) {
    if (nexus()->FindFirstName() != *name) return false;
  }
  Handle<Map> map = receiver_map();
  MapHandles maps;
<<<<<<< HEAD
  List<Handle<Object>> handlers;
=======
  MaybeObjectHandles handlers;
>>>>>>> 84bd6f3c

  TargetMaps(&maps);
  int number_of_maps = static_cast<int>(maps.size());
  int deprecated_maps = 0;
  int handler_to_overwrite = -1;
  if (!nexus()->FindHandlers(&handlers, number_of_maps)) return false;

  for (int i = 0; i < number_of_maps; i++) {
    Handle<Map> current_map = maps.at(i);
    if (current_map->is_deprecated()) {
      // Filter out deprecated maps to ensure their instances get migrated.
      ++deprecated_maps;
    } else if (map.is_identical_to(current_map)) {
      // If both map and handler stayed the same (and the name is also the
      // same as checked above, for keyed accesses), we're not progressing
      // in the lattice and need to go MEGAMORPHIC instead. There's one
      // exception to this rule, which is when we're in RECOMPUTE_HANDLER
      // state, there we allow to migrate to a new handler.
      if (handler.is_identical_to(handlers[i]) &&
          state() != RECOMPUTE_HANDLER) {
        return false;
      }
      // If the receiver type is already in the polymorphic IC, this indicates
      // there was a prototoype chain failure. In that case, just overwrite the
      // handler.
      handler_to_overwrite = i;
    } else if (handler_to_overwrite == -1 &&
               IsTransitionOfMonomorphicTarget(*current_map, *map)) {
      handler_to_overwrite = i;
    }
  }

  int number_of_valid_maps =
      number_of_maps - deprecated_maps - (handler_to_overwrite != -1);

  if (number_of_valid_maps >= kMaxPolymorphicMapCount) return false;
  if (number_of_maps == 0 && state() != MONOMORPHIC && state() != POLYMORPHIC) {
    return false;
  }
<<<<<<< HEAD
  if (!nexus()->FindHandlers(&handlers, static_cast<int>(maps.size()))) {
    return false;
  }
=======
>>>>>>> 84bd6f3c

  number_of_valid_maps++;
  if (number_of_valid_maps == 1) {
    ConfigureVectorState(name, receiver_map(), handler);
  } else {
    if (is_keyed() && nexus()->FindFirstName() != *name) return false;
    if (handler_to_overwrite >= 0) {
      handlers[handler_to_overwrite] = handler;
      if (!map.is_identical_to(maps.at(handler_to_overwrite))) {
        maps[handler_to_overwrite] = map;
      }
    } else {
      maps.push_back(map);
<<<<<<< HEAD
      handlers.Add(handler);
=======
      handlers.push_back(handler);
>>>>>>> 84bd6f3c
    }

    ConfigureVectorState(name, maps, &handlers);
  }

  return true;
}

void IC::UpdateMonomorphicIC(const MaybeObjectHandle& handler,
                             Handle<Name> name) {
  DCHECK(IsHandler(*handler));
  ConfigureVectorState(name, receiver_map(), handler);
}


void IC::CopyICToMegamorphicCache(Handle<Name> name) {
  MapHandles maps;
<<<<<<< HEAD
  List<Handle<Object>> handlers;
  TargetMaps(&maps);
  if (!nexus()->FindHandlers(&handlers, static_cast<int>(maps.size()))) return;
  for (int i = 0; i < static_cast<int>(maps.size()); i++) {
    UpdateMegamorphicCache(*maps.at(i), *name, *handlers.at(i));
=======
  MaybeObjectHandles handlers;
  TargetMaps(&maps);
  if (!nexus()->FindHandlers(&handlers, static_cast<int>(maps.size()))) return;
  for (int i = 0; i < static_cast<int>(maps.size()); i++) {
    UpdateMegamorphicCache(maps.at(i), name, handlers.at(i));
>>>>>>> 84bd6f3c
  }
}


bool IC::IsTransitionOfMonomorphicTarget(Map* source_map, Map* target_map) {
  if (source_map == nullptr) return true;
  if (target_map == nullptr) return false;
  if (source_map->is_abandoned_prototype_map()) return false;
  ElementsKind target_elements_kind = target_map->elements_kind();
  bool more_general_transition = IsMoreGeneralElementsKindTransition(
      source_map->elements_kind(), target_elements_kind);
  Map* transitioned_map = nullptr;
  if (more_general_transition) {
    MapHandles map_list;
    map_list.push_back(handle(target_map));
    transitioned_map = source_map->FindElementsKindTransitionedMap(map_list);
  }
  return transitioned_map == target_map;
}

void IC::PatchCache(Handle<Name> name, Handle<Object> handler) {
  PatchCache(name, MaybeObjectHandle(handler));
}

void IC::PatchCache(Handle<Name> name, const MaybeObjectHandle& handler) {
  DCHECK(IsHandler(*handler));
  // Currently only load and store ICs support non-code handlers.
  DCHECK(IsAnyLoad() || IsAnyStore());
  switch (state()) {
    case UNINITIALIZED:
    case PREMONOMORPHIC:
      UpdateMonomorphicIC(handler, name);
      break;
    case RECOMPUTE_HANDLER:
    case MONOMORPHIC:
      if (IsGlobalIC()) {
        UpdateMonomorphicIC(handler, name);
        break;
      }
      V8_FALLTHROUGH;
    case POLYMORPHIC:
      if (UpdatePolymorphicIC(name, handler)) break;
      if (!is_keyed() || state() == RECOMPUTE_HANDLER) {
        CopyICToMegamorphicCache(name);
      }
      ConfigureVectorState(MEGAMORPHIC, name);
      V8_FALLTHROUGH;
    case MEGAMORPHIC:
      UpdateMegamorphicCache(receiver_map(), name, handler);
      // Indicate that we've handled this case.
      vector_set_ = true;
      break;
    case GENERIC:
      UNREACHABLE();
      break;
  }
}

<<<<<<< HEAD
Handle<Smi> LoadIC::SimpleFieldLoad(Isolate* isolate, FieldIndex index) {
  TRACE_HANDLER_STATS(isolate, LoadIC_LoadFieldDH);
  return LoadHandler::LoadField(isolate, index);
}

namespace {

template <bool fill_array = true>
int InitPrototypeChecks(Isolate* isolate, Handle<Map> receiver_map,
                        Handle<JSObject> holder, Handle<Name> name,
                        Handle<FixedArray> array, int first_index) {
  if (!holder.is_null() && holder->map() == *receiver_map) return 0;

  HandleScope scope(isolate);
  int checks_count = 0;

  if (receiver_map->IsPrimitiveMap() || receiver_map->IsJSGlobalProxyMap()) {
    // The validity cell check for primitive and global proxy receivers does
    // not guarantee that certain native context ever had access to other
    // native context. However, a handler created for one native context could
    // be used in other native context through the megamorphic stub cache.
    // So we record the original native context to which this handler
    // corresponds.
    if (fill_array) {
      Handle<Context> native_context = isolate->native_context();
      array->set(LoadHandler::kFirstPrototypeIndex + checks_count,
                 native_context->self_weak_cell());
    }
    checks_count++;

  } else if (receiver_map->IsJSGlobalObjectMap()) {
    // If we are creating a handler for [Load/Store]GlobalIC then we need to
    // check that the property did not appear in the global object.
    if (fill_array) {
      Handle<JSGlobalObject> global = isolate->global_object();
      Handle<PropertyCell> cell = JSGlobalObject::EnsureEmptyPropertyCell(
          global, name, PropertyCellType::kInvalidated);
      DCHECK(cell->value()->IsTheHole(isolate));
      Handle<WeakCell> weak_cell = isolate->factory()->NewWeakCell(cell);
      array->set(LoadHandler::kFirstPrototypeIndex + checks_count, *weak_cell);
    }
    checks_count++;
  }

  // Create/count entries for each global or dictionary prototype appeared in
  // the prototype chain contains from receiver till holder.
  PrototypeIterator::WhereToEnd end = name->IsPrivate()
                                          ? PrototypeIterator::END_AT_NON_HIDDEN
                                          : PrototypeIterator::END_AT_NULL;
  for (PrototypeIterator iter(receiver_map, end); !iter.IsAtEnd();
       iter.Advance()) {
    Handle<JSObject> current = PrototypeIterator::GetCurrent<JSObject>(iter);
    if (holder.is_identical_to(current)) break;
    Handle<Map> current_map(current->map(), isolate);

    if (current_map->IsJSGlobalObjectMap()) {
      if (fill_array) {
        Handle<JSGlobalObject> global = Handle<JSGlobalObject>::cast(current);
        Handle<PropertyCell> cell = JSGlobalObject::EnsureEmptyPropertyCell(
            global, name, PropertyCellType::kInvalidated);
        DCHECK(cell->value()->IsTheHole(isolate));
        Handle<WeakCell> weak_cell = isolate->factory()->NewWeakCell(cell);
        array->set(first_index + checks_count, *weak_cell);
      }
      checks_count++;

    } else if (current_map->is_dictionary_map()) {
      DCHECK(!current_map->IsJSGlobalProxyMap());  // Proxy maps are fast.
      if (fill_array) {
        DCHECK_EQ(NameDictionary::kNotFound,
                  current->property_dictionary()->FindEntry(name));
        Handle<WeakCell> weak_cell =
            Map::GetOrCreatePrototypeWeakCell(current, isolate);
        array->set(first_index + checks_count, *weak_cell);
      }
      checks_count++;
    }
  }
  return checks_count;
}

// Returns 0 if the validity cell check is enough to ensure that the
// prototype chain from |receiver_map| till |holder| did not change.
// If the |holder| is an empty handle then the full prototype chain is
// checked.
// Returns -1 if the handler has to be compiled or the number of prototype
// checks otherwise.
int GetPrototypeCheckCount(Isolate* isolate, Handle<Map> receiver_map,
                           Handle<JSObject> holder, Handle<Name> name) {
  return InitPrototypeChecks<false>(isolate, receiver_map, holder, name,
                                    Handle<FixedArray>(), 0);
}

enum class HolderCellRequest {
  kGlobalPropertyCell,
  kHolder,
};

Handle<WeakCell> HolderCell(Isolate* isolate, Handle<JSObject> holder,
                            Handle<Name> name, HolderCellRequest request) {
  if (request == HolderCellRequest::kGlobalPropertyCell) {
    DCHECK(holder->IsJSGlobalObject());
    Handle<JSGlobalObject> global = Handle<JSGlobalObject>::cast(holder);
    GlobalDictionary* dict = global->global_dictionary();
    int number = dict->FindEntry(name);
    DCHECK_NE(NameDictionary::kNotFound, number);
    Handle<PropertyCell> cell(PropertyCell::cast(dict->ValueAt(number)),
                              isolate);
    return isolate->factory()->NewWeakCell(cell);
  }
  return Map::GetOrCreatePrototypeWeakCell(holder, isolate);
}

}  // namespace

Handle<Object> LoadIC::LoadFromPrototype(Handle<Map> receiver_map,
                                         Handle<JSObject> holder,
                                         Handle<Name> name,
                                         Handle<Smi> smi_handler) {
  int checks_count =
      GetPrototypeCheckCount(isolate(), receiver_map, holder, name);
  DCHECK_LE(0, checks_count);

  if (receiver_map->IsPrimitiveMap() ||
      receiver_map->is_access_check_needed()) {
    DCHECK(!receiver_map->is_dictionary_map());
    DCHECK_LE(1, checks_count);  // For native context.
    smi_handler =
        LoadHandler::EnableAccessCheckOnReceiver(isolate(), smi_handler);
  } else if (receiver_map->is_dictionary_map() &&
             !receiver_map->IsJSGlobalObjectMap()) {
    smi_handler = LoadHandler::EnableLookupOnReceiver(isolate(), smi_handler);
  }

  Handle<Cell> validity_cell =
      Map::GetOrCreatePrototypeChainValidityCell(receiver_map, isolate());
  DCHECK(!validity_cell.is_null());

  // LoadIC dispatcher expects PropertyCell as a "holder" in case of kGlobal
  // handler kind.
  HolderCellRequest request =
      LoadHandler::GetHandlerKind(*smi_handler) == LoadHandler::kGlobal
          ? HolderCellRequest::kGlobalPropertyCell
          : HolderCellRequest::kHolder;

  Handle<WeakCell> holder_cell = HolderCell(isolate(), holder, name, request);

  if (checks_count == 0) {
    return isolate()->factory()->NewTuple3(holder_cell, smi_handler,
                                           validity_cell);
  }
  Handle<FixedArray> handler_array(isolate()->factory()->NewFixedArray(
      LoadHandler::kFirstPrototypeIndex + checks_count, TENURED));
  handler_array->set(LoadHandler::kSmiHandlerIndex, *smi_handler);
  handler_array->set(LoadHandler::kValidityCellIndex, *validity_cell);
  handler_array->set(LoadHandler::kHolderCellIndex, *holder_cell);
  InitPrototypeChecks(isolate(), receiver_map, holder, name, handler_array,
                      LoadHandler::kFirstPrototypeIndex);
  return handler_array;
}

Handle<Object> LoadIC::LoadFullChain(Handle<Map> receiver_map,
                                     Handle<Object> holder, Handle<Name> name,
                                     Handle<Smi> smi_handler) {
  Handle<JSObject> end;  // null handle
  int checks_count = GetPrototypeCheckCount(isolate(), receiver_map, end, name);
  DCHECK_LE(0, checks_count);

  if (receiver_map->IsPrimitiveMap() ||
      receiver_map->is_access_check_needed()) {
    DCHECK(!receiver_map->is_dictionary_map());
    DCHECK_LE(1, checks_count);  // For native context.
    smi_handler =
        LoadHandler::EnableAccessCheckOnReceiver(isolate(), smi_handler);
  } else if (receiver_map->is_dictionary_map() &&
             !receiver_map->IsJSGlobalObjectMap()) {
    smi_handler = LoadHandler::EnableLookupOnReceiver(isolate(), smi_handler);
  }

  Handle<Object> validity_cell =
      Map::GetOrCreatePrototypeChainValidityCell(receiver_map, isolate());
  if (validity_cell.is_null()) {
    DCHECK_EQ(0, checks_count);
    // Lookup on receiver isn't supported in case of a simple smi handler.
    if (!LoadHandler::LookupOnReceiverBits::decode(smi_handler->value())) {
      return smi_handler;
    }
    validity_cell = handle(Smi::kZero, isolate());
  }

  Factory* factory = isolate()->factory();
  if (checks_count == 0) {
    return factory->NewTuple3(holder, smi_handler, validity_cell);
  }
  Handle<FixedArray> handler_array(factory->NewFixedArray(
      LoadHandler::kFirstPrototypeIndex + checks_count, TENURED));
  handler_array->set(LoadHandler::kSmiHandlerIndex, *smi_handler);
  handler_array->set(LoadHandler::kValidityCellIndex, *validity_cell);
  handler_array->set(LoadHandler::kHolderCellIndex, *holder);
  InitPrototypeChecks(isolate(), receiver_map, end, name, handler_array,
                      LoadHandler::kFirstPrototypeIndex);
  return handler_array;
}

=======
>>>>>>> 84bd6f3c
void LoadIC::UpdateCaches(LookupIterator* lookup) {
  if (state() == UNINITIALIZED && !IsLoadGlobalIC()) {
    // This is the first time we execute this inline cache. Set the target to
    // the pre monomorphic stub to delay setting the monomorphic state.
    TRACE_HANDLER_STATS(isolate(), LoadIC_Premonomorphic);
    ConfigureVectorState(PREMONOMORPHIC, Handle<Object>());
    TraceIC("LoadIC", lookup->name());
    return;
  }

  Handle<Object> code;
  if (lookup->state() == LookupIterator::ACCESS_CHECK) {
    code = slow_stub();
  } else if (!lookup->IsFound()) {
    TRACE_HANDLER_STATS(isolate(), LoadIC_LoadNonexistentDH);
    Handle<Smi> smi_handler = LoadHandler::LoadNonExistent(isolate());
<<<<<<< HEAD
    code = LoadFullChain(receiver_map(), isolate()->factory()->null_value(),
                         lookup->name(), smi_handler);
=======
    code = LoadHandler::LoadFullChain(isolate(), receiver_map(),
                                      isolate()->factory()->null_value(),
                                      smi_handler);
>>>>>>> 84bd6f3c
  } else {
    if (IsLoadGlobalIC()) {
      if (lookup->TryLookupCachedProperty()) {
        DCHECK_EQ(LookupIterator::DATA, lookup->state());
      }
      if (lookup->state() == LookupIterator::DATA &&
          lookup->GetReceiver().is_identical_to(lookup->GetHolder<Object>())) {
        DCHECK(lookup->GetReceiver()->IsJSGlobalObject());
        // Now update the cell in the feedback vector.
<<<<<<< HEAD
        LoadGlobalICNexus* nexus = casted_nexus<LoadGlobalICNexus>();
        nexus->ConfigurePropertyCellMode(lookup->GetPropertyCell());
        TRACE_IC("LoadGlobalIC", lookup->name());
=======
        nexus()->ConfigurePropertyCellMode(lookup->GetPropertyCell());
        TraceIC("LoadGlobalIC", lookup->name());
>>>>>>> 84bd6f3c
        return;
      }
    }
    code = ComputeHandler(lookup);
  }

  PatchCache(lookup->name(), code);
  TraceIC("LoadIC", lookup->name());
}

StubCache* IC::stub_cache() {
  if (IsAnyLoad()) {
    return isolate()->load_stub_cache();
  } else {
    DCHECK(IsAnyStore());
    return isolate()->store_stub_cache();
  }
}

<<<<<<< HEAD
void IC::UpdateMegamorphicCache(Map* map, Name* name, Object* handler) {
  stub_cache()->Set(name, map, handler);
}

void IC::TraceHandlerCacheHitStats(LookupIterator* lookup) {
  DCHECK_EQ(LookupIterator::ACCESSOR, lookup->state());
  if (V8_LIKELY(!FLAG_runtime_stats)) return;
  if (IsAnyLoad()) {
    TRACE_HANDLER_STATS(isolate(), LoadIC_HandlerCacheHit_Accessor);
  } else {
    DCHECK(IsAnyStore());
    TRACE_HANDLER_STATS(isolate(), StoreIC_HandlerCacheHit_Accessor);
  }
}

Handle<Object> IC::ComputeHandler(LookupIterator* lookup) {
  // Try to find a globally shared handler stub.
  Handle<Object> shared_handler = GetMapIndependentHandler(lookup);
  if (!shared_handler.is_null()) {
    DCHECK(IC::IsHandler(*shared_handler));
    return shared_handler;
  }

  Handle<Code> handler = PropertyHandlerCompiler::Find(
      lookup->name(), receiver_map(), handler_kind());
  // Use the cached value if it exists, and if it is different from the
  // handler that just missed.
  if (!handler.is_null()) {
    Handle<Object> current_handler;
    if (maybe_handler_.ToHandle(&current_handler)) {
      if (!current_handler.is_identical_to(handler)) {
        TraceHandlerCacheHitStats(lookup);
        return handler;
      }
    } else {
      // maybe_handler_ is only populated for MONOMORPHIC and POLYMORPHIC ICs.
      // In MEGAMORPHIC case, check if the handler in the megamorphic stub
      // cache (which just missed) is different from the cached handler.
      if (state() == MEGAMORPHIC && lookup->GetReceiver()->IsHeapObject()) {
        Map* map = Handle<HeapObject>::cast(lookup->GetReceiver())->map();
        Object* megamorphic_cached_handler =
            stub_cache()->Get(*lookup->name(), map);
        if (megamorphic_cached_handler != *handler) {
          TraceHandlerCacheHitStats(lookup);
          return handler;
        }
      } else {
        TraceHandlerCacheHitStats(lookup);
        return handler;
      }
    }
  }

  handler = CompileHandler(lookup);
  Map::UpdateCodeCache(receiver_map(), lookup->name(), handler);
  return handler;
=======
void IC::UpdateMegamorphicCache(Handle<Map> map, Handle<Name> name,
                                const MaybeObjectHandle& handler) {
  HeapObject* heap_object;
  if (handler->ToWeakHeapObject(&heap_object)) {
    // TODO(marja): remove this conversion once megamorphic stub cache supports
    // weak handlers.
    Handle<Object> weak_cell;
    if (heap_object->IsMap()) {
      weak_cell = Map::WeakCellForMap(handle(Map::cast(heap_object)));
    } else {
      weak_cell = isolate_->factory()->NewWeakCell(
          handle(PropertyCell::cast(heap_object)));
    }
    stub_cache()->Set(*name, *map, *weak_cell);
  } else {
    stub_cache()->Set(*name, *map, handler->ToObject());
  }
}

void IC::TraceHandlerCacheHitStats(LookupIterator* lookup) {
  DCHECK_EQ(LookupIterator::ACCESSOR, lookup->state());
  if (V8_LIKELY(!FLAG_runtime_stats)) return;
  if (IsAnyLoad()) {
    TRACE_HANDLER_STATS(isolate(), LoadIC_HandlerCacheHit_Accessor);
  } else {
    DCHECK(IsAnyStore());
    TRACE_HANDLER_STATS(isolate(), StoreIC_HandlerCacheHit_Accessor);
  }
>>>>>>> 84bd6f3c
}

Handle<Object> LoadIC::ComputeHandler(LookupIterator* lookup) {
  Handle<Object> receiver = lookup->GetReceiver();
  if (receiver->IsString() &&
      *lookup->name() == isolate()->heap()->length_string()) {
<<<<<<< HEAD
    FieldIndex index = FieldIndex::ForInObjectOffset(String::kLengthOffset);
    return SimpleFieldLoad(isolate(), index);
=======
    TRACE_HANDLER_STATS(isolate(), LoadIC_StringLength);
    return BUILTIN_CODE(isolate(), LoadIC_StringLength);
>>>>>>> 84bd6f3c
  }

  if (receiver->IsStringWrapper() &&
      *lookup->name() == isolate()->heap()->length_string()) {
<<<<<<< HEAD
    TRACE_HANDLER_STATS(isolate(), LoadIC_StringLengthStub);
    StringLengthStub string_length_stub(isolate());
    return string_length_stub.GetCode();
=======
    TRACE_HANDLER_STATS(isolate(), LoadIC_StringWrapperLength);
    return BUILTIN_CODE(isolate(), LoadIC_StringWrapperLength);
>>>>>>> 84bd6f3c
  }

  // Use specialized code for getting prototype of functions.
  if (receiver->IsJSFunction() &&
      *lookup->name() == isolate()->heap()->prototype_string() &&
<<<<<<< HEAD
      receiver->IsConstructor() &&
      !Handle<JSFunction>::cast(receiver)
           ->map()
           ->has_non_instance_prototype()) {
=======
      JSFunction::cast(*receiver)->has_prototype_slot() &&
      !JSFunction::cast(*receiver)->map()->has_non_instance_prototype()) {
>>>>>>> 84bd6f3c
    Handle<Code> stub;
    TRACE_HANDLER_STATS(isolate(), LoadIC_FunctionPrototypeStub);
    return BUILTIN_CODE(isolate(), LoadIC_FunctionPrototype);
  }

  Handle<Map> map = receiver_map();
  Handle<JSObject> holder;
  bool receiver_is_holder;
  if (lookup->state() != LookupIterator::JSPROXY) {
    holder = lookup->GetHolder<JSObject>();
    receiver_is_holder = receiver.is_identical_to(holder);
  }

  switch (lookup->state()) {
    case LookupIterator::INTERCEPTOR: {
      Handle<Smi> smi_handler = LoadHandler::LoadInterceptor(isolate());

      if (holder->GetNamedInterceptor()->non_masking()) {
        Handle<Object> holder_ref = isolate()->factory()->null_value();
        if (!receiver_is_holder || IsLoadGlobalIC()) {
          holder_ref = Map::GetOrCreatePrototypeWeakCell(holder, isolate());
        }
        TRACE_HANDLER_STATS(isolate(), LoadIC_LoadNonMaskingInterceptorDH);
<<<<<<< HEAD
        return LoadFullChain(map, holder_ref, lookup->name(), smi_handler);
=======
        return LoadHandler::LoadFullChain(isolate(), map, holder_ref,
                                          smi_handler);
>>>>>>> 84bd6f3c
      }

      if (receiver_is_holder) {
        DCHECK(map->has_named_interceptor());
        TRACE_HANDLER_STATS(isolate(), LoadIC_LoadInterceptorDH);
        return smi_handler;
      }

      TRACE_HANDLER_STATS(isolate(), LoadIC_LoadInterceptorFromPrototypeDH);
<<<<<<< HEAD
      return LoadFromPrototype(map, holder, lookup->name(), smi_handler);
=======
      return LoadHandler::LoadFromPrototype(isolate(), map, holder,
                                            smi_handler);
>>>>>>> 84bd6f3c
    }

    case LookupIterator::ACCESSOR: {
      // Use simple field loads for some well-known callback properties.
      // The method will only return true for absolute truths based on the
      // receiver maps.
      FieldIndex index;
      if (Accessors::IsJSObjectFieldAccessor(map, lookup->name(), &index)) {
        TRACE_HANDLER_STATS(isolate(), LoadIC_LoadFieldDH);
        return LoadHandler::LoadField(isolate(), index);
      }
      if (holder->IsJSModuleNamespace()) {
        Handle<ObjectHashTable> exports(
            Handle<JSModuleNamespace>::cast(holder)->module()->exports(),
            isolate());
        int entry = exports->FindEntry(isolate(), lookup->name(),
                                       Smi::ToInt(lookup->name()->GetHash()));
        // We found the accessor, so the entry must exist.
        DCHECK_NE(entry, ObjectHashTable::kNotFound);
        int index = ObjectHashTable::EntryToValueIndex(entry);
        return LoadHandler::LoadModuleExport(isolate(), index);
      }

      Handle<Object> accessors = lookup->GetAccessors();
      if (accessors->IsAccessorPair()) {
        if (lookup->TryLookupCachedProperty()) {
          DCHECK_EQ(LookupIterator::DATA, lookup->state());
          return ComputeHandler(lookup);
<<<<<<< HEAD
        }

        // When debugging we need to go the slow path to flood the accessor.
        if (GetHostFunction()->shared()->HasDebugInfo()) {
          TRACE_HANDLER_STATS(isolate(), LoadIC_SlowStub);
          return slow_stub();
        }

        Handle<Object> getter(AccessorPair::cast(*accessors)->getter(),
                              isolate());
        if (!getter->IsJSFunction() && !getter->IsFunctionTemplateInfo()) {
          TRACE_HANDLER_STATS(isolate(), LoadIC_SlowStub);
          return slow_stub();
        }

        CallOptimization call_optimization(getter);
        if (call_optimization.is_simple_api_call()) {
          if (!call_optimization.IsCompatibleReceiverMap(map, holder) ||
              !holder->HasFastProperties()) {
            TRACE_HANDLER_STATS(isolate(), LoadIC_SlowStub);
            return slow_stub();
          }
          break;
        }

        // FunctionTemplate isn't yet supported as smi-handler.
        if (getter->IsFunctionTemplateInfo()) {
          if (!holder->HasFastProperties()) {
            TRACE_HANDLER_STATS(isolate(), LoadIC_SlowStub);
            return slow_stub();
          }
          break;
        }

        Handle<Smi> smi_handler;
        if (holder->HasFastProperties()) {
          smi_handler =
              LoadHandler::LoadAccessor(isolate(), lookup->GetAccessorIndex());

          if (receiver_is_holder) {
            TRACE_HANDLER_STATS(isolate(), LoadIC_LoadAccessorDH);
            return smi_handler;
          }
          TRACE_HANDLER_STATS(isolate(), LoadIC_LoadAccessorFromPrototypeDH);
        } else if (holder->IsJSGlobalObject()) {
          TRACE_HANDLER_STATS(isolate(), LoadIC_LoadGlobalFromPrototypeDH);
          smi_handler = LoadHandler::LoadGlobal(isolate());
        } else {
          smi_handler = LoadHandler::LoadNormal(isolate());

          if (receiver_is_holder) {
            TRACE_HANDLER_STATS(isolate(), LoadIC_LoadNormalDH);
            return smi_handler;
          }
          TRACE_HANDLER_STATS(isolate(), LoadIC_LoadNormalFromPrototypeDH);
        }

        return LoadFromPrototype(map, holder, lookup->name(), smi_handler);
      }

      Handle<AccessorInfo> info = Handle<AccessorInfo>::cast(accessors);

      if (v8::ToCData<Address>(info->getter()) == nullptr ||
          !AccessorInfo::IsCompatibleReceiverMap(isolate(), info, map) ||
          !holder->HasFastProperties() ||
          (info->is_sloppy() && !receiver->IsJSReceiver())) {
        TRACE_HANDLER_STATS(isolate(), LoadIC_SlowStub);
        return slow_stub();
      }

      Handle<Smi> smi_handler =
          LoadHandler::LoadApiGetter(isolate(), lookup->GetAccessorIndex());
      TRACE_HANDLER_STATS(isolate(), LoadIC_LoadApiGetterDH);
      if (receiver_is_holder) return smi_handler;
      TRACE_HANDLER_STATS(isolate(), LoadIC_LoadApiGetterFromPrototypeDH);
      return LoadFromPrototype(map, holder, lookup->name(), smi_handler);
    }

    case LookupIterator::DATA: {
      DCHECK_EQ(kData, lookup->property_details().kind());
      Handle<Smi> smi_handler;
      if (lookup->is_dictionary_holder()) {
        smi_handler = LoadHandler::LoadNormal(isolate());
        if (receiver_is_holder) {
          if (holder->IsJSGlobalObject()) {
            // TODO(verwaest): This is a workaround for code that leaks the
            // global object.
            TRACE_HANDLER_STATS(isolate(), LoadIC_LoadGlobalDH);
            smi_handler = LoadHandler::LoadGlobal(isolate());
            return LoadFromPrototype(map, holder, lookup->name(), smi_handler);
          }
          DCHECK(!holder->IsJSGlobalObject());
          TRACE_HANDLER_STATS(isolate(), LoadIC_LoadNormalDH);
          return smi_handler;
        }

        if (holder->IsJSGlobalObject()) {
          TRACE_HANDLER_STATS(isolate(), LoadIC_LoadGlobalFromPrototypeDH);
          smi_handler = LoadHandler::LoadGlobal(isolate());
        } else {
          TRACE_HANDLER_STATS(isolate(), LoadIC_LoadNormalFromPrototypeDH);
        }

      } else if (lookup->property_details().location() == kField) {
        FieldIndex field = lookup->GetFieldIndex();
        smi_handler = SimpleFieldLoad(isolate(), field);
        if (receiver_is_holder) return smi_handler;
        TRACE_HANDLER_STATS(isolate(), LoadIC_LoadFieldFromPrototypeDH);
      } else {
        DCHECK_EQ(kDescriptor, lookup->property_details().location());
        smi_handler =
            LoadHandler::LoadConstant(isolate(), lookup->GetConstantIndex());
        TRACE_HANDLER_STATS(isolate(), LoadIC_LoadConstantDH);
        if (receiver_is_holder) return smi_handler;
        TRACE_HANDLER_STATS(isolate(), LoadIC_LoadConstantFromPrototypeDH);
      }
      return LoadFromPrototype(map, holder, lookup->name(), smi_handler);
    }
    case LookupIterator::INTEGER_INDEXED_EXOTIC:
      TRACE_HANDLER_STATS(isolate(), LoadIC_LoadIntegerIndexedExoticDH);
      return LoadHandler::LoadNonExistent(isolate());
    case LookupIterator::ACCESS_CHECK:
    case LookupIterator::JSPROXY:
    case LookupIterator::NOT_FOUND:
    case LookupIterator::TRANSITION:
      UNREACHABLE();
  }
=======
        }

        Handle<Object> getter(AccessorPair::cast(*accessors)->getter(),
                              isolate());
        if (!getter->IsJSFunction() && !getter->IsFunctionTemplateInfo()) {
          TRACE_HANDLER_STATS(isolate(), LoadIC_SlowStub);
          return slow_stub();
        }

        if (getter->IsFunctionTemplateInfo() &&
            FunctionTemplateInfo::cast(*getter)->BreakAtEntry()) {
          // Do not install an IC if the api function has a breakpoint.
          TRACE_HANDLER_STATS(isolate(), LoadIC_SlowStub);
          return slow_stub();
        }

        Handle<Smi> smi_handler;

        CallOptimization call_optimization(getter);
        if (call_optimization.is_simple_api_call()) {
          if (!call_optimization.IsCompatibleReceiverMap(map, holder) ||
              !holder->HasFastProperties()) {
            TRACE_HANDLER_STATS(isolate(), LoadIC_SlowStub);
            return slow_stub();
          }

          CallOptimization::HolderLookup holder_lookup;
          call_optimization.LookupHolderOfExpectedType(map, &holder_lookup);
>>>>>>> 84bd6f3c

          smi_handler = LoadHandler::LoadApiGetter(
              isolate(), holder_lookup == CallOptimization::kHolderIsReceiver);

<<<<<<< HEAD
Handle<Code> LoadIC::CompileHandler(LookupIterator* lookup) {
  DCHECK_EQ(LookupIterator::ACCESSOR, lookup->state());
  Handle<JSObject> holder = lookup->GetHolder<JSObject>();
  Handle<Map> map = receiver_map();

  Handle<Object> accessors = lookup->GetAccessors();
  DCHECK(accessors->IsAccessorPair());
  DCHECK(holder->HasFastProperties());
  DCHECK(!GetHostFunction()->shared()->HasDebugInfo());
  Handle<Object> getter(Handle<AccessorPair>::cast(accessors)->getter(),
                        isolate());
  CallOptimization call_optimization(getter);
  NamedLoadHandlerCompiler compiler(isolate(), map, holder);
  DCHECK(call_optimization.is_simple_api_call());
  TRACE_HANDLER_STATS(isolate(), LoadIC_LoadCallback);
  int index = lookup->GetAccessorIndex();
  Handle<Code> code = compiler.CompileLoadCallback(
      lookup->name(), call_optimization, index, slow_stub());
  return code;
}
=======
          Handle<Context> context(
              call_optimization.GetAccessorContext(holder->map()));
          Handle<WeakCell> context_cell =
              isolate()->factory()->NewWeakCell(context);
          Handle<WeakCell> data_cell = isolate()->factory()->NewWeakCell(
              call_optimization.api_call_info());

          TRACE_HANDLER_STATS(isolate(), LoadIC_LoadApiGetterFromPrototypeDH);
          return LoadHandler::LoadFromPrototype(
              isolate(), map, holder, smi_handler, data_cell, context_cell);
        }

        if (holder->HasFastProperties()) {
          smi_handler =
              LoadHandler::LoadAccessor(isolate(), lookup->GetAccessorIndex());

          TRACE_HANDLER_STATS(isolate(), LoadIC_LoadAccessorDH);
          if (receiver_is_holder) return smi_handler;
          TRACE_HANDLER_STATS(isolate(), LoadIC_LoadAccessorFromPrototypeDH);
        } else if (holder->IsJSGlobalObject()) {
          TRACE_HANDLER_STATS(isolate(), LoadIC_LoadGlobalFromPrototypeDH);
          smi_handler = LoadHandler::LoadGlobal(isolate());
          Handle<WeakCell> cell =
              isolate()->factory()->NewWeakCell(lookup->GetPropertyCell());
          return LoadHandler::LoadFromPrototype(isolate(), map, holder,
                                                smi_handler, cell);
        } else {
          smi_handler = LoadHandler::LoadNormal(isolate());

          TRACE_HANDLER_STATS(isolate(), LoadIC_LoadNormalDH);
          if (receiver_is_holder) return smi_handler;
          TRACE_HANDLER_STATS(isolate(), LoadIC_LoadNormalFromPrototypeDH);
        }

        return LoadHandler::LoadFromPrototype(isolate(), map, holder,
                                              smi_handler);
      }

      Handle<AccessorInfo> info = Handle<AccessorInfo>::cast(accessors);

      if (v8::ToCData<Address>(info->getter()) == kNullAddress ||
          !AccessorInfo::IsCompatibleReceiverMap(isolate(), info, map) ||
          !holder->HasFastProperties() ||
          (info->is_sloppy() && !receiver->IsJSReceiver())) {
        TRACE_HANDLER_STATS(isolate(), LoadIC_SlowStub);
        return slow_stub();
      }

      Handle<Smi> smi_handler = LoadHandler::LoadNativeDataProperty(
          isolate(), lookup->GetAccessorIndex());
      TRACE_HANDLER_STATS(isolate(), LoadIC_LoadNativeDataPropertyDH);
      if (receiver_is_holder) return smi_handler;
      TRACE_HANDLER_STATS(isolate(),
                          LoadIC_LoadNativeDataPropertyFromPrototypeDH);
      return LoadHandler::LoadFromPrototype(isolate(), map, holder,
                                            smi_handler);
    }

    case LookupIterator::DATA: {
      DCHECK_EQ(kData, lookup->property_details().kind());
      Handle<Smi> smi_handler;
      if (lookup->is_dictionary_holder()) {
        if (holder->IsJSGlobalObject()) {
          // TODO(verwaest): Also supporting the global object as receiver is a
          // workaround for code that leaks the global object.
          TRACE_HANDLER_STATS(isolate(), LoadIC_LoadGlobalDH);
          smi_handler = LoadHandler::LoadGlobal(isolate());
          Handle<WeakCell> cell =
              isolate()->factory()->NewWeakCell(lookup->GetPropertyCell());
          return LoadHandler::LoadFromPrototype(isolate(), map, holder,
                                                smi_handler, cell);
        }

        smi_handler = LoadHandler::LoadNormal(isolate());
        TRACE_HANDLER_STATS(isolate(), LoadIC_LoadNormalDH);
        if (receiver_is_holder) return smi_handler;
        TRACE_HANDLER_STATS(isolate(), LoadIC_LoadNormalFromPrototypeDH);

      } else if (lookup->property_details().location() == kField) {
        FieldIndex field = lookup->GetFieldIndex();
        smi_handler = LoadHandler::LoadField(isolate(), field);
        TRACE_HANDLER_STATS(isolate(), LoadIC_LoadFieldDH);
        if (receiver_is_holder) return smi_handler;
        TRACE_HANDLER_STATS(isolate(), LoadIC_LoadFieldFromPrototypeDH);
      } else {
        DCHECK_EQ(kDescriptor, lookup->property_details().location());
        smi_handler =
            LoadHandler::LoadConstant(isolate(), lookup->GetConstantIndex());
        TRACE_HANDLER_STATS(isolate(), LoadIC_LoadConstantDH);
        if (receiver_is_holder) return smi_handler;
        TRACE_HANDLER_STATS(isolate(), LoadIC_LoadConstantFromPrototypeDH);
      }
      return LoadHandler::LoadFromPrototype(isolate(), map, holder,
                                            smi_handler);
    }
    case LookupIterator::INTEGER_INDEXED_EXOTIC:
      TRACE_HANDLER_STATS(isolate(), LoadIC_LoadIntegerIndexedExoticDH);
      return LoadHandler::LoadNonExistent(isolate());
    case LookupIterator::JSPROXY: {
      Handle<JSProxy> holder_proxy = lookup->GetHolder<JSProxy>();
      bool receiver_is_holder_proxy = receiver.is_identical_to(holder_proxy);
      Handle<Smi> smi_handler = LoadHandler::LoadProxy(isolate());
      if (receiver_is_holder_proxy) {
        return smi_handler;
      }
      return LoadHandler::LoadFromPrototype(isolate(), map, holder_proxy,
                                            smi_handler);
    }
    case LookupIterator::ACCESS_CHECK:
    case LookupIterator::NOT_FOUND:
    case LookupIterator::TRANSITION:
      UNREACHABLE();
  }
>>>>>>> 84bd6f3c

  return Handle<Code>::null();
}

static Handle<Object> TryConvertKey(Handle<Object> key, Isolate* isolate) {
  // This helper implements a few common fast cases for converting
  // non-smi keys of keyed loads/stores to a smi or a string.
  if (key->IsHeapNumber()) {
    double value = Handle<HeapNumber>::cast(key)->value();
    if (std::isnan(value)) {
      key = isolate->factory()->NaN_string();
    } else {
      // Check bounds first to avoid undefined behavior in the conversion
      // to int.
      if (value <= Smi::kMaxValue && value >= Smi::kMinValue) {
        int int_value = FastD2I(value);
        if (value == int_value) {
          key = handle(Smi::FromInt(int_value), isolate);
        }
      }
    }
  } else if (key->IsString()) {
    key = isolate->factory()->InternalizeString(Handle<String>::cast(key));
  }
  return key;
}

bool KeyedLoadIC::CanChangeToAllowOutOfBounds(Handle<Map> receiver_map) {
  const MaybeObjectHandle& handler = nexus()->FindHandlerForMap(receiver_map);
  if (handler.is_null()) return false;
  return LoadHandler::GetKeyedAccessLoadMode(*handler) == STANDARD_LOAD;
}

void KeyedLoadIC::UpdateLoadElement(Handle<HeapObject> receiver,
                                    KeyedAccessLoadMode load_mode) {
  Handle<Map> receiver_map(receiver->map(), isolate());
<<<<<<< HEAD
  DCHECK(receiver_map->instance_type() != JS_VALUE_TYPE &&
         receiver_map->instance_type() != JS_PROXY_TYPE);  // Checked by caller.
=======
  DCHECK(receiver_map->instance_type() != JS_VALUE_TYPE);  // Checked by caller.
>>>>>>> 84bd6f3c
  MapHandles target_receiver_maps;
  TargetMaps(&target_receiver_maps);

  if (target_receiver_maps.empty()) {
<<<<<<< HEAD
    Handle<Object> handler = LoadElementHandler(receiver_map);
=======
    Handle<Object> handler = LoadElementHandler(receiver_map, load_mode);
>>>>>>> 84bd6f3c
    return ConfigureVectorState(Handle<Name>(), receiver_map, handler);
  }

  for (Handle<Map> map : target_receiver_maps) {
    if (map.is_null()) continue;
    if (map->instance_type() == JS_VALUE_TYPE) {
      set_slow_stub_reason("JSValue");
      return;
    }
    if (map->instance_type() == JS_PROXY_TYPE) {
      set_slow_stub_reason("JSProxy");
      return;
    }
  }

  // The first time a receiver is seen that is a transitioned version of the
  // previous monomorphic receiver type, assume the new ElementsKind is the
  // monomorphic type. This benefits global arrays that only transition
  // once, and all call sites accessing them are faster if they remain
  // monomorphic. If this optimistic assumption is not true, the IC will
  // miss again and it will become polymorphic and support both the
  // untransitioned and transitioned maps.
  if (state() == MONOMORPHIC && !receiver->IsString() &&
      !receiver->IsJSProxy() &&
      IsMoreGeneralElementsKindTransition(
          target_receiver_maps.at(0)->elements_kind(),
          Handle<JSObject>::cast(receiver)->GetElementsKind())) {
<<<<<<< HEAD
    Handle<Object> handler = LoadElementHandler(receiver_map);
=======
    Handle<Object> handler = LoadElementHandler(receiver_map, load_mode);
>>>>>>> 84bd6f3c
    return ConfigureVectorState(Handle<Name>(), receiver_map, handler);
  }

  DCHECK(state() != GENERIC);

  // Determine the list of receiver maps that this call site has seen,
  // adding the map that was just encountered.
  if (!AddOneReceiverMapIfMissing(&target_receiver_maps, receiver_map)) {
    // If the {receiver_map} previously had a handler that didn't handle
    // out-of-bounds access, but can generally handle it, we can just go
    // on and update the handler appropriately below.
    if (load_mode != LOAD_IGNORE_OUT_OF_BOUNDS ||
        !CanChangeToAllowOutOfBounds(receiver_map)) {
      // If the miss wasn't due to an unseen map, a polymorphic stub
      // won't help, use the generic stub.
      set_slow_stub_reason("same map added twice");
      return;
    }
  }

  // If the maximum number of receiver maps has been exceeded, use the generic
  // version of the IC.
  if (target_receiver_maps.size() > kMaxKeyedPolymorphism) {
<<<<<<< HEAD
    TRACE_GENERIC_IC("max polymorph exceeded");
    return;
  }

  List<Handle<Object>> handlers(static_cast<int>(target_receiver_maps.size()));
  LoadElementPolymorphicHandlers(&target_receiver_maps, &handlers);
  DCHECK_LE(1, target_receiver_maps.size());
  if (target_receiver_maps.size() == 1) {
    ConfigureVectorState(Handle<Name>(), target_receiver_maps[0],
                         handlers.at(0));
  } else {
    ConfigureVectorState(Handle<Name>(), target_receiver_maps, &handlers);
  }
}

Handle<Object> KeyedLoadIC::LoadElementHandler(Handle<Map> receiver_map) {
  if (receiver_map->has_indexed_interceptor() &&
      !receiver_map->GetIndexedInterceptor()->getter()->IsUndefined(
          isolate()) &&
      !receiver_map->GetIndexedInterceptor()->non_masking()) {
    TRACE_HANDLER_STATS(isolate(), KeyedLoadIC_LoadIndexedInterceptorStub);
    return LoadIndexedInterceptorStub(isolate()).GetCode();
  }
  if (receiver_map->IsStringMap()) {
    TRACE_HANDLER_STATS(isolate(), KeyedLoadIC_LoadIndexedStringStub);
    return isolate()->builtins()->KeyedLoadIC_IndexedString();
  }
  InstanceType instance_type = receiver_map->instance_type();
  if (instance_type < FIRST_JS_RECEIVER_TYPE) {
    TRACE_HANDLER_STATS(isolate(), KeyedLoadIC_SlowStub);
    return isolate()->builtins()->KeyedLoadIC_Slow();
  }

  ElementsKind elements_kind = receiver_map->elements_kind();
  if (IsSloppyArgumentsElementsKind(elements_kind)) {
    TRACE_HANDLER_STATS(isolate(), KeyedLoadIC_KeyedLoadSloppyArgumentsStub);
    return KeyedLoadSloppyArgumentsStub(isolate()).GetCode();
  }
  bool is_js_array = instance_type == JS_ARRAY_TYPE;
  if (elements_kind == DICTIONARY_ELEMENTS) {
    TRACE_HANDLER_STATS(isolate(), KeyedLoadIC_LoadElementDH);
    return LoadHandler::LoadElement(isolate(), elements_kind, false,
                                    is_js_array);
  }
  DCHECK(IsFastElementsKind(elements_kind) ||
         IsFixedTypedArrayElementsKind(elements_kind));
  // TODO(jkummerow): Use IsHoleyElementsKind(elements_kind).
  bool convert_hole_to_undefined =
      is_js_array && elements_kind == FAST_HOLEY_ELEMENTS &&
      *receiver_map == isolate()->get_initial_js_array_map(elements_kind);
  TRACE_HANDLER_STATS(isolate(), KeyedLoadIC_LoadElementDH);
  return LoadHandler::LoadElement(isolate(), elements_kind,
                                  convert_hole_to_undefined, is_js_array);
}

void KeyedLoadIC::LoadElementPolymorphicHandlers(
    MapHandles* receiver_maps, List<Handle<Object>>* handlers) {
  // Filter out deprecated maps to ensure their instances get migrated.
  receiver_maps->erase(
      std::remove_if(
          receiver_maps->begin(), receiver_maps->end(),
          [](const Handle<Map>& map) { return map->is_deprecated(); }),
      receiver_maps->end());

  for (Handle<Map> receiver_map : *receiver_maps) {
    // Mark all stable receiver maps that have elements kind transition map
    // among receiver_maps as unstable because the optimizing compilers may
    // generate an elements kind transition for this kind of receivers.
    if (receiver_map->is_stable()) {
      Map* tmap = receiver_map->FindElementsKindTransitionedMap(*receiver_maps);
      if (tmap != nullptr) {
        receiver_map->NotifyLeafMapLayoutChange();
      }
    }
    handlers->Add(LoadElementHandler(receiver_map));
  }
}
=======
    set_slow_stub_reason("max polymorph exceeded");
    return;
  }

  MaybeObjectHandles handlers;
  handlers.reserve(target_receiver_maps.size());
  LoadElementPolymorphicHandlers(&target_receiver_maps, &handlers, load_mode);
  DCHECK_LE(1, target_receiver_maps.size());
  if (target_receiver_maps.size() == 1) {
    ConfigureVectorState(Handle<Name>(), target_receiver_maps[0], handlers[0]);
  } else {
    ConfigureVectorState(Handle<Name>(), target_receiver_maps, &handlers);
  }
}

Handle<Object> KeyedLoadIC::LoadElementHandler(Handle<Map> receiver_map,
                                               KeyedAccessLoadMode load_mode) {
  if (receiver_map->has_indexed_interceptor() &&
      !receiver_map->GetIndexedInterceptor()->getter()->IsUndefined(
          isolate()) &&
      !receiver_map->GetIndexedInterceptor()->non_masking()) {
    TRACE_HANDLER_STATS(isolate(), KeyedLoadIC_LoadIndexedInterceptorStub);
    return LoadIndexedInterceptorStub(isolate()).GetCode();
  }
  InstanceType instance_type = receiver_map->instance_type();
  if (instance_type < FIRST_NONSTRING_TYPE) {
    TRACE_HANDLER_STATS(isolate(), KeyedLoadIC_LoadIndexedStringDH);
    return LoadHandler::LoadIndexedString(isolate(), load_mode);
  }
  if (instance_type < FIRST_JS_RECEIVER_TYPE) {
    TRACE_HANDLER_STATS(isolate(), KeyedLoadIC_SlowStub);
    return BUILTIN_CODE(isolate(), KeyedLoadIC_Slow);
  }
  if (instance_type == JS_PROXY_TYPE) {
    return LoadHandler::LoadProxy(isolate());
  }

  ElementsKind elements_kind = receiver_map->elements_kind();
  if (IsSloppyArgumentsElementsKind(elements_kind)) {
    TRACE_HANDLER_STATS(isolate(), KeyedLoadIC_KeyedLoadSloppyArgumentsStub);
    return KeyedLoadSloppyArgumentsStub(isolate()).GetCode();
  }
  bool is_js_array = instance_type == JS_ARRAY_TYPE;
  if (elements_kind == DICTIONARY_ELEMENTS) {
    TRACE_HANDLER_STATS(isolate(), KeyedLoadIC_LoadElementDH);
    return LoadHandler::LoadElement(isolate(), elements_kind, false,
                                    is_js_array, load_mode);
  }
  DCHECK(IsFastElementsKind(elements_kind) ||
         IsFixedTypedArrayElementsKind(elements_kind));
  // TODO(jkummerow): Use IsHoleyOrDictionaryElementsKind(elements_kind).
  bool convert_hole_to_undefined =
      is_js_array && elements_kind == HOLEY_ELEMENTS &&
      *receiver_map ==
          isolate()->raw_native_context()->GetInitialJSArrayMap(elements_kind);
  TRACE_HANDLER_STATS(isolate(), KeyedLoadIC_LoadElementDH);
  return LoadHandler::LoadElement(isolate(), elements_kind,
                                  convert_hole_to_undefined, is_js_array,
                                  load_mode);
}

void KeyedLoadIC::LoadElementPolymorphicHandlers(
    MapHandles* receiver_maps, MaybeObjectHandles* handlers,
    KeyedAccessLoadMode load_mode) {
  // Filter out deprecated maps to ensure their instances get migrated.
  receiver_maps->erase(
      std::remove_if(
          receiver_maps->begin(), receiver_maps->end(),
          [](const Handle<Map>& map) { return map->is_deprecated(); }),
      receiver_maps->end());

  for (Handle<Map> receiver_map : *receiver_maps) {
    // Mark all stable receiver maps that have elements kind transition map
    // among receiver_maps as unstable because the optimizing compilers may
    // generate an elements kind transition for this kind of receivers.
    if (receiver_map->is_stable()) {
      Map* tmap = receiver_map->FindElementsKindTransitionedMap(*receiver_maps);
      if (tmap != nullptr) {
        receiver_map->NotifyLeafMapLayoutChange();
      }
    }
    handlers->push_back(
        MaybeObjectHandle(LoadElementHandler(receiver_map, load_mode)));
  }
}

namespace {

bool ConvertKeyToIndex(Handle<Object> receiver, Handle<Object> key,
                       uint32_t* index) {
  if (!FLAG_use_ic) return false;
  if (receiver->IsAccessCheckNeeded() || receiver->IsJSValue()) return false;

  // For regular JSReceiver or String receivers, the {key} must be a positive
  // array index.
  if (receiver->IsJSReceiver() || receiver->IsString()) {
    return key->ToArrayIndex(index);
  }
  // For JSTypedArray receivers, we can also support negative keys, which we
  // just map into the [2**31, 2**32 - 1] range via a bit_cast. This is valid
  // because JSTypedArray::length is always a Smi, so such keys will always
  // be detected as OOB.
  if (receiver->IsJSTypedArray()) {
    int32_t signed_index;
    if (key->ToInt32(&signed_index)) {
      *index = bit_cast<uint32_t>(signed_index);
      return true;
    }
  }
  return false;
}

bool IsOutOfBoundsAccess(Handle<Object> receiver, uint32_t index) {
  uint32_t length = 0;
  if (receiver->IsJSArray()) {
    JSArray::cast(*receiver)->length()->ToArrayLength(&length);
  } else if (receiver->IsString()) {
    length = String::cast(*receiver)->length();
  } else if (receiver->IsJSObject()) {
    length = JSObject::cast(*receiver)->elements()->length();
  } else {
    return false;
  }
  return index >= length;
}

KeyedAccessLoadMode GetLoadMode(Handle<Object> receiver, uint32_t index) {
  if (IsOutOfBoundsAccess(receiver, index)) {
    if (receiver->IsJSTypedArray()) {
      // For JSTypedArray we never lookup elements in the prototype chain.
      return LOAD_IGNORE_OUT_OF_BOUNDS;
    }

    // For other {receiver}s we need to check the "no elements" protector.
    Isolate* isolate = Handle<HeapObject>::cast(receiver)->GetIsolate();
    if (isolate->IsNoElementsProtectorIntact()) {
      if (receiver->IsString()) {
        // ToObject(receiver) will have the initial String.prototype.
        return LOAD_IGNORE_OUT_OF_BOUNDS;
      }
      if (receiver->IsJSObject()) {
        // For other JSObjects (including JSArrays) we can only continue if
        // the {receiver}s prototype is either the initial Object.prototype
        // or the initial Array.prototype, which are both guarded by the
        // "no elements" protector checked above.
        Handle<Object> receiver_prototype(
            JSObject::cast(*receiver)->map()->prototype(), isolate);
        if (isolate->IsInAnyContext(*receiver_prototype,
                                    Context::INITIAL_ARRAY_PROTOTYPE_INDEX) ||
            isolate->IsInAnyContext(*receiver_prototype,
                                    Context::INITIAL_OBJECT_PROTOTYPE_INDEX)) {
          return LOAD_IGNORE_OUT_OF_BOUNDS;
        }
      }
    }
  }
  return STANDARD_LOAD;
}

}  // namespace
>>>>>>> 84bd6f3c

MaybeHandle<Object> KeyedLoadIC::Load(Handle<Object> object,
                                      Handle<Object> key) {
  if (MigrateDeprecated(object)) {
    Handle<Object> result;
    ASSIGN_RETURN_ON_EXCEPTION(
        isolate(), result, Runtime::GetObjectProperty(isolate(), object, key),
        Object);
    return result;
  }

  Handle<Object> load_handle;

  // Check for non-string values that can be converted into an
  // internalized string directly or is representable as a smi.
  key = TryConvertKey(key, isolate());

  uint32_t index;
  if ((key->IsInternalizedString() &&
       !String::cast(*key)->AsArrayIndex(&index)) ||
      key->IsSymbol()) {
    ASSIGN_RETURN_ON_EXCEPTION(isolate(), load_handle,
                               LoadIC::Load(object, Handle<Name>::cast(key)),
                               Object);
  } else if (ConvertKeyToIndex(object, key, &index)) {
    KeyedAccessLoadMode load_mode = GetLoadMode(object, index);
    UpdateLoadElement(Handle<HeapObject>::cast(object), load_mode);
    if (is_vector_set()) {
      TraceIC("LoadIC", key);
    }
  }

  if (vector_needs_update()) {
    ConfigureVectorState(MEGAMORPHIC, key);
    TraceIC("LoadIC", key);
  }

  if (!load_handle.is_null()) return load_handle;

  Handle<Object> result;
  ASSIGN_RETURN_ON_EXCEPTION(isolate(), result,
                             Runtime::GetObjectProperty(isolate(), object, key),
                             Object);
  return result;
}


bool StoreIC::LookupForWrite(LookupIterator* it, Handle<Object> value,
                             JSReceiver::StoreFromKeyed store_mode) {
  // Disable ICs for non-JSObjects for now.
  Handle<Object> object = it->GetReceiver();
  if (object->IsJSProxy()) return true;
  if (!object->IsJSObject()) return false;
  Handle<JSObject> receiver = Handle<JSObject>::cast(object);
  DCHECK(!receiver->map()->is_deprecated());

  if (it->state() != LookupIterator::TRANSITION) {
    for (; it->IsFound(); it->Next()) {
      switch (it->state()) {
        case LookupIterator::NOT_FOUND:
        case LookupIterator::TRANSITION:
          UNREACHABLE();
        case LookupIterator::JSPROXY:
          return true;
        case LookupIterator::INTERCEPTOR: {
          Handle<JSObject> holder = it->GetHolder<JSObject>();
          InterceptorInfo* info = holder->GetNamedInterceptor();
          if (it->HolderIsReceiverOrHiddenPrototype()) {
            return !info->non_masking() && receiver.is_identical_to(holder) &&
                   !info->setter()->IsUndefined(it->isolate());
          } else if (!info->getter()->IsUndefined(it->isolate()) ||
                     !info->query()->IsUndefined(it->isolate())) {
            return false;
          }
          break;
        }
        case LookupIterator::ACCESS_CHECK:
          if (it->GetHolder<JSObject>()->IsAccessCheckNeeded()) return false;
          break;
        case LookupIterator::ACCESSOR:
          return !it->IsReadOnly();
        case LookupIterator::INTEGER_INDEXED_EXOTIC:
          return false;
        case LookupIterator::DATA: {
          if (it->IsReadOnly()) return false;
          Handle<JSObject> holder = it->GetHolder<JSObject>();
          if (receiver.is_identical_to(holder)) {
            it->PrepareForDataProperty(value);
            // The previous receiver map might just have been deprecated,
            // so reload it.
            update_receiver_map(receiver);
            return true;
          }

          // Receiver != holder.
          if (receiver->IsJSGlobalProxy()) {
            PrototypeIterator iter(it->isolate(), receiver);
            return it->GetHolder<Object>().is_identical_to(
                PrototypeIterator::GetCurrent(iter));
          }

          if (it->HolderIsReceiverOrHiddenPrototype()) return false;

          if (it->ExtendingNonExtensible(receiver)) return false;
          it->PrepareTransitionToDataProperty(receiver, value, NONE,
                                              store_mode);
          return it->IsCacheableTransition();
        }
      }
    }
  }

  receiver = it->GetStoreTarget<JSObject>();
  if (it->ExtendingNonExtensible(receiver)) return false;
  it->PrepareTransitionToDataProperty(receiver, value, NONE, store_mode);
  return it->IsCacheableTransition();
}

<<<<<<< HEAD
MaybeHandle<Object> StoreGlobalIC::Store(Handle<Object> object,
                                         Handle<Name> name,
                                         Handle<Object> value) {
  DCHECK(object->IsJSGlobalObject());
=======
MaybeHandle<Object> StoreGlobalIC::Store(Handle<Name> name,
                                         Handle<Object> value) {
>>>>>>> 84bd6f3c
  DCHECK(name->IsString());

  // Look up in script context table.
  Handle<String> str_name = Handle<String>::cast(name);
<<<<<<< HEAD
  Handle<JSGlobalObject> global = Handle<JSGlobalObject>::cast(object);
  Handle<ScriptContextTable> script_contexts(
      global->native_context()->script_context_table());

  ScriptContextTable::LookupResult lookup_result;
  if (ScriptContextTable::Lookup(script_contexts, str_name, &lookup_result)) {
    Handle<Context> script_context = ScriptContextTable::GetContext(
        script_contexts, lookup_result.context_index);
    if (lookup_result.mode == CONST) {
      return TypeError(MessageTemplate::kConstAssign, object, name);
    }

    Handle<Object> previous_value =
        FixedArray::get(*script_context, lookup_result.slot_index, isolate());

    if (previous_value->IsTheHole(isolate())) {
      // Do not install stubs and stay pre-monomorphic for
      // uninitialized accesses.
      return ReferenceError(name);
    }

    if (FLAG_use_ic && StoreScriptContextFieldStub::Accepted(&lookup_result)) {
      TRACE_HANDLER_STATS(isolate(), StoreIC_StoreScriptContextFieldStub);
      StoreScriptContextFieldStub stub(isolate(), &lookup_result);
      PatchCache(name, stub.GetCode());
=======
  Handle<JSGlobalObject> global = isolate()->global_object();
  Handle<ScriptContextTable> script_contexts(
      global->native_context()->script_context_table());

  ScriptContextTable::LookupResult lookup_result;
  if (ScriptContextTable::Lookup(script_contexts, str_name, &lookup_result)) {
    Handle<Context> script_context = ScriptContextTable::GetContext(
        script_contexts, lookup_result.context_index);
    if (lookup_result.mode == CONST) {
      return TypeError(MessageTemplate::kConstAssign, global, name);
    }

    Handle<Object> previous_value =
        FixedArray::get(*script_context, lookup_result.slot_index, isolate());

    if (previous_value->IsTheHole(isolate())) {
      // Do not install stubs and stay pre-monomorphic for
      // uninitialized accesses.
      return ReferenceError(name);
    }

    if (FLAG_use_ic) {
      if (nexus()->ConfigureLexicalVarMode(lookup_result.context_index,
                                           lookup_result.slot_index)) {
        TRACE_HANDLER_STATS(isolate(), StoreGlobalIC_StoreScriptContextField);
      } else {
        // Given combination of indices can't be encoded, so use slow stub.
        TRACE_HANDLER_STATS(isolate(), StoreGlobalIC_SlowStub);
        PatchCache(name, slow_stub());
      }
      TraceIC("StoreGlobalIC", name);
>>>>>>> 84bd6f3c
    }

    script_context->set(lookup_result.slot_index, *value);
    return value;
  }

<<<<<<< HEAD
  return StoreIC::Store(object, name, value);
=======
  return StoreIC::Store(global, name, value);
>>>>>>> 84bd6f3c
}

MaybeHandle<Object> StoreIC::Store(Handle<Object> object, Handle<Name> name,
                                   Handle<Object> value,
                                   JSReceiver::StoreFromKeyed store_mode) {
  // TODO(verwaest): Let SetProperty do the migration, since storing a property
  // might deprecate the current map again, if value does not fit.
  if (MigrateDeprecated(object)) {
    Handle<Object> result;
    ASSIGN_RETURN_ON_EXCEPTION(
        isolate(), result,
        Object::SetProperty(object, name, value, language_mode()), Object);
    return result;
  }

  // If the object is undefined or null it's illegal to try to set any
  // properties on it; throw a TypeError in that case.
  if (object->IsNullOrUndefined(isolate())) {
    if (FLAG_use_ic && state() != PREMONOMORPHIC) {
      // Ensure the IC state progresses.
      TRACE_HANDLER_STATS(isolate(), StoreIC_NonReceiver);
      update_receiver_map(object);
      PatchCache(name, slow_stub());
      TraceIC("StoreIC", name);
    }
    return TypeError(MessageTemplate::kNonObjectPropertyStore, object, name);
  }

  if (state() != UNINITIALIZED) {
    JSObject::MakePrototypesFast(object, kStartAtPrototype, isolate());
  }
  LookupIterator it(object, name);
  bool use_ic = FLAG_use_ic;

  if (name->IsPrivate()) {
    if (name->IsPrivateField() && !it.IsFound()) {
      return TypeError(MessageTemplate::kInvalidPrivateFieldAccess, object,
                       name);
    }

    // IC handling of private fields/symbols stores on JSProxy is not
    // supported.
    if (object->IsJSProxy()) {
      use_ic = false;
    }
  }
  if (use_ic) UpdateCaches(&it, value, store_mode);

  MAYBE_RETURN_NULL(
      Object::SetProperty(&it, value, language_mode(), store_mode));
  return value;
}

void StoreIC::UpdateCaches(LookupIterator* lookup, Handle<Object> value,
                           JSReceiver::StoreFromKeyed store_mode) {
  if (state() == UNINITIALIZED && !IsStoreGlobalIC()) {
    // This is the first time we execute this inline cache. Set the target to
    // the pre monomorphic stub to delay setting the monomorphic state.
    TRACE_HANDLER_STATS(isolate(), StoreIC_Premonomorphic);
    ConfigureVectorState(PREMONOMORPHIC, Handle<Object>());
    TraceIC("StoreIC", lookup->name());
    return;
  }

  MaybeObjectHandle handler;
  if (LookupForWrite(lookup, value, store_mode)) {
<<<<<<< HEAD
=======
    if (IsStoreGlobalIC()) {
      if (lookup->state() == LookupIterator::DATA &&
          lookup->GetReceiver().is_identical_to(lookup->GetHolder<Object>())) {
        DCHECK(lookup->GetReceiver()->IsJSGlobalObject());
        // Now update the cell in the feedback vector.
        nexus()->ConfigurePropertyCellMode(lookup->GetPropertyCell());
        TraceIC("StoreGlobalIC", lookup->name());
        return;
      }
    }
>>>>>>> 84bd6f3c
    handler = ComputeHandler(lookup);
  } else {
    set_slow_stub_reason("LookupForWrite said 'false'");
    // TODO(marja): change slow_stub to return MaybeObjectHandle.
    handler = MaybeObjectHandle(slow_stub());
  }

  PatchCache(lookup->name(), handler);
  TraceIC("StoreIC", lookup->name());
}

<<<<<<< HEAD
Handle<Object> StoreIC::StoreTransition(Handle<Map> receiver_map,
                                        Handle<JSObject> holder,
                                        Handle<Map> transition,
                                        Handle<Name> name) {
  Handle<Object> smi_handler;
  if (transition->is_dictionary_map()) {
    smi_handler = StoreHandler::StoreNormal(isolate());
  } else {
    int descriptor = transition->LastAdded();
    Handle<DescriptorArray> descriptors(transition->instance_descriptors());
    PropertyDetails details = descriptors->GetDetails(descriptor);
    Representation representation = details.representation();
    DCHECK(!representation.IsNone());

    // Declarative handlers don't support access checks.
    DCHECK(!transition->is_access_check_needed());

    DCHECK_EQ(kData, details.kind());
    if (details.location() == kDescriptor) {
      smi_handler = StoreHandler::TransitionToConstant(isolate(), descriptor);

    } else {
      DCHECK_EQ(kField, details.location());
      bool extend_storage =
          Map::cast(transition->GetBackPointer())->unused_property_fields() ==
          0;

      FieldIndex index = FieldIndex::ForDescriptor(*transition, descriptor);
      smi_handler = StoreHandler::TransitionToField(
          isolate(), descriptor, index, representation, extend_storage);
    }
  }
  // |holder| is either a receiver if the property is non-existent or
  // one of the prototypes.
  DCHECK(!holder.is_null());
  bool is_nonexistent = holder->map() == transition->GetBackPointer();
  if (is_nonexistent) holder = Handle<JSObject>::null();

  int checks_count =
      GetPrototypeCheckCount(isolate(), receiver_map, holder, name);
  DCHECK_LE(0, checks_count);
  DCHECK(!receiver_map->IsJSGlobalObjectMap());

  Handle<Object> validity_cell =
      Map::GetOrCreatePrototypeChainValidityCell(receiver_map, isolate());
  if (validity_cell.is_null()) {
    DCHECK_EQ(0, checks_count);
    validity_cell = handle(Smi::kZero, isolate());
  }

  Handle<WeakCell> transition_cell = Map::WeakCellForMap(transition);

  Factory* factory = isolate()->factory();
  if (checks_count == 0) {
    return factory->NewTuple3(transition_cell, smi_handler, validity_cell);
  }
  Handle<FixedArray> handler_array(factory->NewFixedArray(
      StoreHandler::kFirstPrototypeIndex + checks_count, TENURED));
  handler_array->set(StoreHandler::kSmiHandlerIndex, *smi_handler);
  handler_array->set(StoreHandler::kValidityCellIndex, *validity_cell);
  handler_array->set(StoreHandler::kTransitionCellIndex, *transition_cell);
  InitPrototypeChecks(isolate(), receiver_map, holder, name, handler_array,
                      StoreHandler::kFirstPrototypeIndex);
  return handler_array;
}

namespace {

Handle<Object> StoreGlobal(Isolate* isolate, Handle<PropertyCell> cell) {
  return isolate->factory()->NewWeakCell(cell);
}

}  // namespace

Handle<Object> StoreIC::GetMapIndependentHandler(LookupIterator* lookup) {
  DCHECK_NE(LookupIterator::JSPROXY, lookup->state());

  // This is currently guaranteed by checks in StoreIC::Store.
  Handle<JSObject> receiver = Handle<JSObject>::cast(lookup->GetReceiver());
  Handle<JSObject> holder = lookup->GetHolder<JSObject>();
  DCHECK(!receiver->IsAccessCheckNeeded() || lookup->name()->IsPrivate());

=======
MaybeObjectHandle StoreIC::ComputeHandler(LookupIterator* lookup) {
>>>>>>> 84bd6f3c
  switch (lookup->state()) {
    case LookupIterator::TRANSITION: {
      Handle<JSObject> store_target = lookup->GetStoreTarget<JSObject>();
      if (store_target->IsJSGlobalObject()) {
        TRACE_HANDLER_STATS(isolate(), StoreIC_StoreGlobalTransitionDH);
<<<<<<< HEAD
        return StoreGlobal(isolate(), lookup->transition_cell());
      }
      // Currently not handled by CompileStoreTransition.
      if (!holder->HasFastProperties()) {
        TRACE_GENERIC_IC("transition from slow");
        TRACE_HANDLER_STATS(isolate(), StoreIC_SlowStub);
        return slow_stub();
      }
=======

        if (receiver_map()->IsJSGlobalObject()) {
          DCHECK(IsStoreGlobalIC());
#ifdef DEBUG
          Handle<JSObject> holder = lookup->GetHolder<JSObject>();
          DCHECK_EQ(*lookup->GetReceiver(), *holder);
          DCHECK_EQ(*store_target, *holder);
#endif
          return StoreHandler::StoreGlobal(isolate(),
                                           lookup->transition_cell());
        }

        Handle<Smi> smi_handler = StoreHandler::StoreGlobalProxy(isolate());
        Handle<WeakCell> cell =
            isolate()->factory()->NewWeakCell(lookup->transition_cell());
        Handle<Object> handler = StoreHandler::StoreThroughPrototype(
            isolate(), receiver_map(), store_target, smi_handler, cell);
        return MaybeObjectHandle(handler);
      }
      // Dictionary-to-fast transitions are not expected and not supported.
      DCHECK_IMPLIES(!lookup->transition_map()->is_dictionary_map(),
                     !receiver_map()->is_dictionary_map());
>>>>>>> 84bd6f3c

      DCHECK(lookup->IsCacheableTransition());

      return StoreHandler::StoreTransition(isolate(), lookup->transition_map());
    }

    case LookupIterator::INTERCEPTOR: {
      Handle<JSObject> holder = lookup->GetHolder<JSObject>();
      USE(holder);

      DCHECK(!holder->GetNamedInterceptor()->setter()->IsUndefined(isolate()));
      TRACE_HANDLER_STATS(isolate(), StoreIC_StoreInterceptorStub);
      StoreInterceptorStub stub(isolate());
      return MaybeObjectHandle(stub.GetCode());
    }

    case LookupIterator::ACCESSOR: {
      // This is currently guaranteed by checks in StoreIC::Store.
      Handle<JSObject> receiver = Handle<JSObject>::cast(lookup->GetReceiver());
      Handle<JSObject> holder = lookup->GetHolder<JSObject>();
      DCHECK(!receiver->IsAccessCheckNeeded() || lookup->name()->IsPrivate());

      if (!holder->HasFastProperties()) {
        set_slow_stub_reason("accessor on slow map");
        TRACE_HANDLER_STATS(isolate(), StoreIC_SlowStub);
        return MaybeObjectHandle(slow_stub());
      }
      Handle<Object> accessors = lookup->GetAccessors();
      if (accessors->IsAccessorInfo()) {
        Handle<AccessorInfo> info = Handle<AccessorInfo>::cast(accessors);
        if (v8::ToCData<Address>(info->setter()) == kNullAddress) {
          set_slow_stub_reason("setter == kNullAddress");
          TRACE_HANDLER_STATS(isolate(), StoreIC_SlowStub);
          return MaybeObjectHandle(slow_stub());
        }
        if (AccessorInfo::cast(*accessors)->is_special_data_property() &&
            !lookup->HolderIsReceiverOrHiddenPrototype()) {
          set_slow_stub_reason("special data property in prototype chain");
          TRACE_HANDLER_STATS(isolate(), StoreIC_SlowStub);
          return MaybeObjectHandle(slow_stub());
        }
        if (!AccessorInfo::IsCompatibleReceiverMap(isolate(), info,
                                                   receiver_map())) {
          set_slow_stub_reason("incompatible receiver type");
          TRACE_HANDLER_STATS(isolate(), StoreIC_SlowStub);
          return MaybeObjectHandle(slow_stub());
        }
<<<<<<< HEAD
        break;  // Custom-compiled handler.
=======

        Handle<Smi> smi_handler = StoreHandler::StoreNativeDataProperty(
            isolate(), lookup->GetAccessorIndex());
        TRACE_HANDLER_STATS(isolate(), StoreIC_StoreNativeDataPropertyDH);
        if (receiver.is_identical_to(holder)) {
          return MaybeObjectHandle(smi_handler);
        }
        TRACE_HANDLER_STATS(isolate(),
                            StoreIC_StoreNativeDataPropertyOnPrototypeDH);
        return MaybeObjectHandle(StoreHandler::StoreThroughPrototype(
            isolate(), receiver_map(), holder, smi_handler));

>>>>>>> 84bd6f3c
      } else if (accessors->IsAccessorPair()) {
        Handle<Object> setter(Handle<AccessorPair>::cast(accessors)->setter(),
                              isolate());
        if (!setter->IsJSFunction() && !setter->IsFunctionTemplateInfo()) {
          set_slow_stub_reason("setter not a function");
          TRACE_HANDLER_STATS(isolate(), StoreIC_SlowStub);
          return MaybeObjectHandle(slow_stub());
        }

        if (setter->IsFunctionTemplateInfo() &&
            FunctionTemplateInfo::cast(*setter)->BreakAtEntry()) {
          // Do not install an IC if the api function has a breakpoint.
          TRACE_HANDLER_STATS(isolate(), StoreIC_SlowStub);
          return MaybeObjectHandle(slow_stub());
        }

        CallOptimization call_optimization(setter);
        if (call_optimization.is_simple_api_call()) {
          if (call_optimization.IsCompatibleReceiver(receiver, holder)) {
            CallOptimization::HolderLookup holder_lookup;
            call_optimization.LookupHolderOfExpectedType(receiver_map(),
                                                         &holder_lookup);

            Handle<Smi> smi_handler = StoreHandler::StoreApiSetter(
                isolate(),
                holder_lookup == CallOptimization::kHolderIsReceiver);

            Handle<Context> context(
                call_optimization.GetAccessorContext(holder->map()));
            Handle<WeakCell> context_cell =
                isolate()->factory()->NewWeakCell(context);
            Handle<WeakCell> data_cell = isolate()->factory()->NewWeakCell(
                call_optimization.api_call_info());
            TRACE_HANDLER_STATS(isolate(), StoreIC_StoreApiSetterOnPrototypeDH);
            return MaybeObjectHandle(StoreHandler::StoreThroughPrototype(
                isolate(), receiver_map(), holder, smi_handler, data_cell,
                context_cell));
          }
          set_slow_stub_reason("incompatible receiver");
          TRACE_HANDLER_STATS(isolate(), StoreIC_SlowStub);
          return MaybeObjectHandle(slow_stub());
        } else if (setter->IsFunctionTemplateInfo()) {
          set_slow_stub_reason("setter non-simple template");
          TRACE_HANDLER_STATS(isolate(), StoreIC_SlowStub);
          return MaybeObjectHandle(slow_stub());
        }

        Handle<Smi> smi_handler =
            StoreHandler::StoreAccessor(isolate(), lookup->GetAccessorIndex());

        TRACE_HANDLER_STATS(isolate(), StoreIC_StoreAccessorDH);
        if (receiver.is_identical_to(holder)) {
          return MaybeObjectHandle(smi_handler);
        }
        TRACE_HANDLER_STATS(isolate(), StoreIC_StoreAccessorOnPrototypeDH);

        return MaybeObjectHandle(StoreHandler::StoreThroughPrototype(
            isolate(), receiver_map(), holder, smi_handler));
      }
      TRACE_HANDLER_STATS(isolate(), StoreIC_SlowStub);
      return MaybeObjectHandle(slow_stub());
    }

    case LookupIterator::DATA: {
      // This is currently guaranteed by checks in StoreIC::Store.
      Handle<JSObject> receiver = Handle<JSObject>::cast(lookup->GetReceiver());
      USE(receiver);
      Handle<JSObject> holder = lookup->GetHolder<JSObject>();
      DCHECK(!receiver->IsAccessCheckNeeded() || lookup->name()->IsPrivate());

      DCHECK_EQ(kData, lookup->property_details().kind());
      if (lookup->is_dictionary_holder()) {
        if (holder->IsJSGlobalObject()) {
          TRACE_HANDLER_STATS(isolate(), StoreIC_StoreGlobalDH);
<<<<<<< HEAD
          return StoreGlobal(isolate(), lookup->GetPropertyCell());
        }
        TRACE_HANDLER_STATS(isolate(), StoreIC_StoreNormalDH);
        DCHECK(holder.is_identical_to(receiver));
        return StoreHandler::StoreNormal(isolate());
=======
          return MaybeObjectHandle(
              StoreHandler::StoreGlobal(isolate(), lookup->GetPropertyCell()));
        }
        TRACE_HANDLER_STATS(isolate(), StoreIC_StoreNormalDH);
        DCHECK(holder.is_identical_to(receiver));
        return MaybeObjectHandle(StoreHandler::StoreNormal(isolate()));
>>>>>>> 84bd6f3c
      }

      // -------------- Fields --------------
      if (lookup->property_details().location() == kField) {
        TRACE_HANDLER_STATS(isolate(), StoreIC_StoreFieldDH);
        int descriptor = lookup->GetFieldDescriptorIndex();
        FieldIndex index = lookup->GetFieldIndex();
        PropertyConstness constness = lookup->constness();
        if (constness == kConst && IsStoreOwnICKind(nexus()->kind())) {
          // StoreOwnICs are used for initializing object literals therefore
          // we must store the value unconditionally even to kConst fields.
          constness = kMutable;
        }
<<<<<<< HEAD
        return StoreHandler::StoreField(isolate(), descriptor, index, constness,
                                        lookup->representation());
=======
        return MaybeObjectHandle(StoreHandler::StoreField(
            isolate(), descriptor, index, constness, lookup->representation()));
>>>>>>> 84bd6f3c
      }

      // -------------- Constant properties --------------
      DCHECK_EQ(kDescriptor, lookup->property_details().location());
      set_slow_stub_reason("constant property");
      TRACE_HANDLER_STATS(isolate(), StoreIC_SlowStub);
<<<<<<< HEAD
      return slow_stub();
    }

    case LookupIterator::INTEGER_INDEXED_EXOTIC:
    case LookupIterator::ACCESS_CHECK:
    case LookupIterator::JSPROXY:
    case LookupIterator::NOT_FOUND:
      UNREACHABLE();
  }
  return Handle<Code>::null();
}

Handle<Code> StoreIC::CompileHandler(LookupIterator* lookup) {
  DCHECK_EQ(LookupIterator::ACCESSOR, lookup->state());

  // This is currently guaranteed by checks in StoreIC::Store.
  Handle<JSObject> receiver = Handle<JSObject>::cast(lookup->GetReceiver());
  Handle<JSObject> holder = lookup->GetHolder<JSObject>();
  DCHECK(!receiver->IsAccessCheckNeeded() || lookup->name()->IsPrivate());

  DCHECK(holder->HasFastProperties());
  Handle<Object> accessors = lookup->GetAccessors();

  if (accessors->IsAccessorInfo()) {
    Handle<AccessorInfo> info = Handle<AccessorInfo>::cast(accessors);
    DCHECK(v8::ToCData<Address>(info->setter()) != 0);
    DCHECK(!AccessorInfo::cast(*accessors)->is_special_data_property() ||
           lookup->HolderIsReceiverOrHiddenPrototype());
    DCHECK(
        AccessorInfo::IsCompatibleReceiverMap(isolate(), info, receiver_map()));
    TRACE_HANDLER_STATS(isolate(), StoreIC_StoreCallback);
    NamedStoreHandlerCompiler compiler(isolate(), receiver_map(), holder);
    // TODO(ishell): don't hard-code language mode into the handler because
    // this handler can be re-used through megamorphic stub cache for wrong
    // language mode.
    // Better pass vector/slot to Runtime::kStoreCallbackProperty and
    // let it decode the language mode from the IC kind.
    Handle<Code> code = compiler.CompileStoreCallback(receiver, lookup->name(),
                                                      info, language_mode());
    return code;
  }

  DCHECK(accessors->IsAccessorPair());
  Handle<Object> setter(Handle<AccessorPair>::cast(accessors)->setter(),
                        isolate());
  DCHECK(setter->IsJSFunction() || setter->IsFunctionTemplateInfo());
  CallOptimization call_optimization(setter);
  NamedStoreHandlerCompiler compiler(isolate(), receiver_map(), holder);
  if (call_optimization.is_simple_api_call()) {
    DCHECK(call_optimization.IsCompatibleReceiver(receiver, holder));
    TRACE_HANDLER_STATS(isolate(), StoreIC_StoreCallback);
    Handle<Code> code = compiler.CompileStoreCallback(
        receiver, lookup->name(), call_optimization, lookup->GetAccessorIndex(),
        slow_stub());
    return code;
  }
  TRACE_HANDLER_STATS(isolate(), StoreIC_StoreViaSetter);
  int expected_arguments =
      JSFunction::cast(*setter)->shared()->internal_formal_parameter_count();
  return compiler.CompileStoreViaSetter(
      receiver, lookup->name(), lookup->GetAccessorIndex(), expected_arguments);
}

void KeyedStoreIC::UpdateStoreElement(Handle<Map> receiver_map,
                                      KeyedAccessStoreMode store_mode) {
=======
      return MaybeObjectHandle(slow_stub());
    }
    case LookupIterator::JSPROXY: {
      Handle<JSReceiver> receiver =
          Handle<JSReceiver>::cast(lookup->GetReceiver());
      Handle<JSProxy> holder = lookup->GetHolder<JSProxy>();
      return MaybeObjectHandle(StoreHandler::StoreProxy(
          isolate(), receiver_map(), holder, receiver));
    }

    case LookupIterator::INTEGER_INDEXED_EXOTIC:
    case LookupIterator::ACCESS_CHECK:
    case LookupIterator::NOT_FOUND:
      UNREACHABLE();
  }
  return MaybeObjectHandle();
}

void KeyedStoreIC::UpdateStoreElement(Handle<Map> receiver_map,
                                      KeyedAccessStoreMode store_mode,
                                      bool receiver_was_cow) {
>>>>>>> 84bd6f3c
  MapHandles target_receiver_maps;
  TargetMaps(&target_receiver_maps);
  if (target_receiver_maps.empty()) {
    Handle<Map> monomorphic_map =
        ComputeTransitionedMap(receiver_map, store_mode);
    store_mode = GetNonTransitioningStoreMode(store_mode, receiver_was_cow);
    Handle<Object> handler = StoreElementHandler(monomorphic_map, store_mode);
    return ConfigureVectorState(Handle<Name>(), monomorphic_map, handler);
  }

  for (Handle<Map> map : target_receiver_maps) {
    if (!map.is_null() && map->instance_type() == JS_VALUE_TYPE) {
<<<<<<< HEAD
      TRACE_GENERIC_IC("JSValue");
=======
      DCHECK(!IsStoreInArrayLiteralICKind(kind()));
      set_slow_stub_reason("JSValue");
>>>>>>> 84bd6f3c
      return;
    }
  }

  // There are several special cases where an IC that is MONOMORPHIC can still
  // transition to a different GetNonTransitioningStoreMode IC that handles a
  // superset of the original IC. Handle those here if the receiver map hasn't
  // changed or it has transitioned to a more general kind.
  KeyedAccessStoreMode old_store_mode;
  old_store_mode = GetKeyedAccessStoreMode();
  Handle<Map> previous_receiver_map = target_receiver_maps.at(0);
  if (state() == MONOMORPHIC) {
    Handle<Map> transitioned_receiver_map = receiver_map;
    if (IsTransitionStoreMode(store_mode)) {
      transitioned_receiver_map =
          ComputeTransitionedMap(receiver_map, store_mode);
    }
    if ((receiver_map.is_identical_to(previous_receiver_map) &&
         IsTransitionStoreMode(store_mode)) ||
        IsTransitionOfMonomorphicTarget(*previous_receiver_map,
                                        *transitioned_receiver_map)) {
      // If the "old" and "new" maps are in the same elements map family, or
      // if they at least come from the same origin for a transitioning store,
      // stay MONOMORPHIC and use the map for the most generic ElementsKind.
      store_mode = GetNonTransitioningStoreMode(store_mode, receiver_was_cow);
      Handle<Object> handler =
          StoreElementHandler(transitioned_receiver_map, store_mode);
      ConfigureVectorState(Handle<Name>(), transitioned_receiver_map, handler);
      return;
    }
    if (receiver_map.is_identical_to(previous_receiver_map) &&
        old_store_mode == STANDARD_STORE &&
        (store_mode == STORE_AND_GROW_NO_TRANSITION_HANDLE_COW ||
         store_mode == STORE_NO_TRANSITION_IGNORE_OUT_OF_BOUNDS ||
         store_mode == STORE_NO_TRANSITION_HANDLE_COW)) {
      // A "normal" IC that handles stores can switch to a version that can
      // grow at the end of the array, handle OOB accesses or copy COW arrays
      // and still stay MONOMORPHIC.
      Handle<Object> handler = StoreElementHandler(receiver_map, store_mode);
      return ConfigureVectorState(Handle<Name>(), receiver_map, handler);
    }
  }

  DCHECK(state() != GENERIC);

  bool map_added =
      AddOneReceiverMapIfMissing(&target_receiver_maps, receiver_map);

  if (IsTransitionStoreMode(store_mode)) {
    Handle<Map> transitioned_receiver_map =
        ComputeTransitionedMap(receiver_map, store_mode);
    map_added |= AddOneReceiverMapIfMissing(&target_receiver_maps,
                                            transitioned_receiver_map);
  }

  if (!map_added) {
    // If the miss wasn't due to an unseen map, a polymorphic stub
    // won't help, use the megamorphic stub which can handle everything.
    set_slow_stub_reason("same map added twice");
    return;
  }

  // If the maximum number of receiver maps has been exceeded, use the
  // megamorphic version of the IC.
  if (target_receiver_maps.size() > kMaxKeyedPolymorphism) return;

  // Make sure all polymorphic handlers have the same store mode, otherwise the
  // megamorphic stub must be used.
  store_mode = GetNonTransitioningStoreMode(store_mode, receiver_was_cow);
  if (old_store_mode != STANDARD_STORE) {
    if (store_mode == STANDARD_STORE) {
      store_mode = old_store_mode;
    } else if (store_mode != old_store_mode) {
      set_slow_stub_reason("store mode mismatch");
      return;
    }
  }

  // If the store mode isn't the standard mode, make sure that all polymorphic
  // receivers are either external arrays, or all "normal" arrays. Otherwise,
  // use the megamorphic stub.
  if (store_mode != STANDARD_STORE) {
    size_t external_arrays = 0;
    for (Handle<Map> map : target_receiver_maps) {
      if (map->has_fixed_typed_array_elements()) {
<<<<<<< HEAD
=======
        DCHECK(!IsStoreInArrayLiteralICKind(kind()));
>>>>>>> 84bd6f3c
        external_arrays++;
      }
    }
    if (external_arrays != 0 &&
        external_arrays != target_receiver_maps.size()) {
<<<<<<< HEAD
      TRACE_GENERIC_IC("unsupported combination of external and normal arrays");
=======
      DCHECK(!IsStoreInArrayLiteralICKind(kind()));
      set_slow_stub_reason(
          "unsupported combination of external and normal arrays");
>>>>>>> 84bd6f3c
      return;
    }
  }

<<<<<<< HEAD
  List<Handle<Object>> handlers(static_cast<int>(target_receiver_maps.size()));
  StoreElementPolymorphicHandlers(&target_receiver_maps, &handlers, store_mode);
  DCHECK_LE(1, target_receiver_maps.size());
  if (target_receiver_maps.size() == 1) {
    ConfigureVectorState(Handle<Name>(), target_receiver_maps[0],
                         handlers.at(0));
=======
  MaybeObjectHandles handlers;
  handlers.reserve(target_receiver_maps.size());
  StoreElementPolymorphicHandlers(&target_receiver_maps, &handlers, store_mode);
  if (target_receiver_maps.size() == 0) {
    ConfigureVectorState(PREMONOMORPHIC, Handle<Name>());
  } else if (target_receiver_maps.size() == 1) {
    ConfigureVectorState(Handle<Name>(), target_receiver_maps[0], handlers[0]);
>>>>>>> 84bd6f3c
  } else {
    ConfigureVectorState(Handle<Name>(), target_receiver_maps, &handlers);
  }
}


Handle<Map> KeyedStoreIC::ComputeTransitionedMap(
    Handle<Map> map, KeyedAccessStoreMode store_mode) {
  switch (store_mode) {
    case STORE_TRANSITION_TO_OBJECT:
    case STORE_AND_GROW_TRANSITION_TO_OBJECT: {
      ElementsKind kind = IsHoleyElementsKind(map->elements_kind())
                              ? HOLEY_ELEMENTS
                              : PACKED_ELEMENTS;
      return Map::TransitionElementsTo(map, kind);
    }
    case STORE_TRANSITION_TO_DOUBLE:
    case STORE_AND_GROW_TRANSITION_TO_DOUBLE: {
      ElementsKind kind = IsHoleyElementsKind(map->elements_kind())
                              ? HOLEY_DOUBLE_ELEMENTS
                              : PACKED_DOUBLE_ELEMENTS;
      return Map::TransitionElementsTo(map, kind);
    }
    case STORE_NO_TRANSITION_IGNORE_OUT_OF_BOUNDS:
      DCHECK(map->has_fixed_typed_array_elements());
      V8_FALLTHROUGH;
    case STORE_NO_TRANSITION_HANDLE_COW:
    case STANDARD_STORE:
    case STORE_AND_GROW_NO_TRANSITION_HANDLE_COW:
      return map;
  }
  UNREACHABLE();
}

Handle<Object> KeyedStoreIC::StoreElementHandler(
    Handle<Map> receiver_map, KeyedAccessStoreMode store_mode) {
  DCHECK(store_mode == STANDARD_STORE ||
         store_mode == STORE_AND_GROW_NO_TRANSITION_HANDLE_COW ||
         store_mode == STORE_NO_TRANSITION_IGNORE_OUT_OF_BOUNDS ||
         store_mode == STORE_NO_TRANSITION_HANDLE_COW);
<<<<<<< HEAD
  DCHECK(!receiver_map->DictionaryElementsInPrototypeChainOnly());
=======
  DCHECK_IMPLIES(receiver_map->DictionaryElementsInPrototypeChainOnly(),
                 IsStoreInArrayLiteralICKind(kind()));
>>>>>>> 84bd6f3c

  if (receiver_map->IsJSProxyMap()) {
    return StoreHandler::StoreProxy(isolate());
  }

  // TODO(ishell): move to StoreHandler::StoreElement().
  ElementsKind elements_kind = receiver_map->elements_kind();
  bool is_jsarray = receiver_map->instance_type() == JS_ARRAY_TYPE;
  Handle<Code> stub;
  if (receiver_map->has_sloppy_arguments_elements()) {
    TRACE_HANDLER_STATS(isolate(), KeyedStoreIC_KeyedStoreSloppyArgumentsStub);
    stub = KeyedStoreSloppyArgumentsStub(isolate(), store_mode).GetCode();
  } else if (receiver_map->has_fast_elements() ||
             receiver_map->has_fixed_typed_array_elements()) {
    TRACE_HANDLER_STATS(isolate(), KeyedStoreIC_StoreFastElementStub);
    stub =
        StoreFastElementStub(isolate(), is_jsarray, elements_kind, store_mode)
            .GetCode();
    if (receiver_map->has_fixed_typed_array_elements()) return stub;
  } else if (IsStoreInArrayLiteralICKind(kind())) {
    TRACE_HANDLER_STATS(isolate(), StoreInArrayLiteralIC_SlowStub);
    stub = StoreInArrayLiteralSlowStub(isolate(), store_mode).GetCode();
  } else {
    TRACE_HANDLER_STATS(isolate(), KeyedStoreIC_StoreElementStub);
    DCHECK_EQ(DICTIONARY_ELEMENTS, elements_kind);
    stub = StoreSlowElementStub(isolate(), store_mode).GetCode();
  }

  if (IsStoreInArrayLiteralICKind(kind())) return stub;

  Handle<Object> validity_cell =
      Map::GetOrCreatePrototypeChainValidityCell(receiver_map, isolate());
<<<<<<< HEAD
  if (validity_cell.is_null()) return stub;
  return isolate()->factory()->NewTuple2(validity_cell, stub);
}

void KeyedStoreIC::StoreElementPolymorphicHandlers(
    MapHandles* receiver_maps, List<Handle<Object>>* handlers,
=======
  if (validity_cell->IsSmi()) {
    // There's no prototype validity cell to check, so we can just use the stub.
    return stub;
  }
  Handle<StoreHandler> handler = isolate()->factory()->NewStoreHandler(0);
  handler->set_validity_cell(*validity_cell);
  handler->set_smi_handler(*stub);
  return handler;
}

void KeyedStoreIC::StoreElementPolymorphicHandlers(
    MapHandles* receiver_maps, MaybeObjectHandles* handlers,
>>>>>>> 84bd6f3c
    KeyedAccessStoreMode store_mode) {
  DCHECK(store_mode == STANDARD_STORE ||
         store_mode == STORE_AND_GROW_NO_TRANSITION_HANDLE_COW ||
         store_mode == STORE_NO_TRANSITION_IGNORE_OUT_OF_BOUNDS ||
         store_mode == STORE_NO_TRANSITION_HANDLE_COW);

  // Filter out deprecated maps to ensure their instances get migrated.
  receiver_maps->erase(
      std::remove_if(
          receiver_maps->begin(), receiver_maps->end(),
          [](const Handle<Map>& map) { return map->is_deprecated(); }),
      receiver_maps->end());

  for (Handle<Map> receiver_map : *receiver_maps) {
    Handle<Object> handler;
<<<<<<< HEAD
    Handle<Map> transitioned_map;
=======
    Handle<Map> transition;
>>>>>>> 84bd6f3c

    if (receiver_map->instance_type() < FIRST_JS_RECEIVER_TYPE ||
        receiver_map->DictionaryElementsInPrototypeChainOnly()) {
      // TODO(mvstanton): Consider embedding store_mode in the state of the slow
      // keyed store ic for uniformity.
      TRACE_HANDLER_STATS(isolate(), KeyedStoreIC_SlowStub);
<<<<<<< HEAD
      handler = isolate()->builtins()->KeyedStoreIC_Slow();
=======
      handler = slow_stub();
>>>>>>> 84bd6f3c

    } else {
      {
        Map* tmap =
            receiver_map->FindElementsKindTransitionedMap(*receiver_maps);
        if (tmap != nullptr) {
          if (receiver_map->is_stable()) {
            receiver_map->NotifyLeafMapLayoutChange();
          }
<<<<<<< HEAD
          transitioned_map = handle(tmap);
=======
          transition = handle(tmap);
>>>>>>> 84bd6f3c
        }
      }

      // TODO(mvstanton): The code below is doing pessimistic elements
      // transitions. I would like to stop doing that and rely on Allocation
      // Site Tracking to do a better job of ensuring the data types are what
      // they need to be. Not all the elements are in place yet, pessimistic
      // elements transitions are still important for performance.
<<<<<<< HEAD
      if (!transitioned_map.is_null()) {
        bool is_js_array = receiver_map->instance_type() == JS_ARRAY_TYPE;
        ElementsKind elements_kind = receiver_map->elements_kind();
        TRACE_HANDLER_STATS(isolate(),
                            KeyedStoreIC_ElementsTransitionAndStoreStub);
        Handle<Code> stub =
            ElementsTransitionAndStoreStub(isolate(), elements_kind,
                                           transitioned_map->elements_kind(),
                                           is_js_array, store_mode)
                .GetCode();
        Handle<Object> validity_cell =
            Map::GetOrCreatePrototypeChainValidityCell(receiver_map, isolate());
        if (validity_cell.is_null()) {
          validity_cell = handle(Smi::kZero, isolate());
        }
        Handle<WeakCell> transition = Map::WeakCellForMap(transitioned_map);
        handler =
            isolate()->factory()->NewTuple3(transition, stub, validity_cell);
=======
      if (!transition.is_null()) {
        TRACE_HANDLER_STATS(isolate(),
                            KeyedStoreIC_ElementsTransitionAndStoreStub);
        handler = StoreHandler::StoreElementTransition(isolate(), receiver_map,
                                                       transition, store_mode);
>>>>>>> 84bd6f3c
      } else {
        handler = StoreElementHandler(receiver_map, store_mode);
      }
    }
    DCHECK(!handler.is_null());
<<<<<<< HEAD
    handlers->Add(handler);
  }
}

bool IsOutOfBoundsAccess(Handle<JSObject> receiver, uint32_t index) {
  uint32_t length = 0;
  if (receiver->IsJSArray()) {
    JSArray::cast(*receiver)->length()->ToArrayLength(&length);
  } else {
    length = static_cast<uint32_t>(receiver->elements()->length());
=======
    handlers->push_back(MaybeObjectHandle(handler));
>>>>>>> 84bd6f3c
  }
}


static KeyedAccessStoreMode GetStoreMode(Handle<JSObject> receiver,
                                         uint32_t index, Handle<Object> value) {
  bool oob_access = IsOutOfBoundsAccess(receiver, index);
  // Don't consider this a growing store if the store would send the receiver to
  // dictionary mode.
  bool allow_growth = receiver->IsJSArray() && oob_access &&
                      !receiver->WouldConvertToSlowElements(index);
  if (allow_growth) {
    // Handle growing array in stub if necessary.
    if (receiver->HasSmiElements()) {
      if (value->IsHeapNumber()) {
        return STORE_AND_GROW_TRANSITION_TO_DOUBLE;
      }
      if (value->IsHeapObject()) {
        return STORE_AND_GROW_TRANSITION_TO_OBJECT;
      }
    } else if (receiver->HasDoubleElements()) {
      if (!value->IsSmi() && !value->IsHeapNumber()) {
        return STORE_AND_GROW_TRANSITION_TO_OBJECT;
      }
    }
    return STORE_AND_GROW_NO_TRANSITION_HANDLE_COW;
  } else {
    // Handle only in-bounds elements accesses.
    if (receiver->HasSmiElements()) {
      if (value->IsHeapNumber()) {
        return STORE_TRANSITION_TO_DOUBLE;
      } else if (value->IsHeapObject()) {
        return STORE_TRANSITION_TO_OBJECT;
      }
    } else if (receiver->HasDoubleElements()) {
      if (!value->IsSmi() && !value->IsHeapNumber()) {
        return STORE_TRANSITION_TO_OBJECT;
      }
    }
    if (!FLAG_trace_external_array_abuse &&
        receiver->map()->has_fixed_typed_array_elements() && oob_access) {
      return STORE_NO_TRANSITION_IGNORE_OUT_OF_BOUNDS;
    }
    return receiver->elements()->IsCowArray() ? STORE_NO_TRANSITION_HANDLE_COW
                                              : STANDARD_STORE;
  }
}


MaybeHandle<Object> KeyedStoreIC::Store(Handle<Object> object,
                                        Handle<Object> key,
                                        Handle<Object> value) {
  // TODO(verwaest): Let SetProperty do the migration, since storing a property
  // might deprecate the current map again, if value does not fit.
  if (MigrateDeprecated(object)) {
    Handle<Object> result;
    ASSIGN_RETURN_ON_EXCEPTION(
        isolate(), result, Runtime::SetObjectProperty(isolate(), object, key,
                                                      value, language_mode()),
        Object);
    return result;
  }

  // Check for non-string values that can be converted into an
  // internalized string directly or is representable as a smi.
  key = TryConvertKey(key, isolate());

  Handle<Object> store_handle;

  uint32_t index;
  if ((key->IsInternalizedString() &&
       !String::cast(*key)->AsArrayIndex(&index)) ||
      key->IsSymbol()) {
    ASSIGN_RETURN_ON_EXCEPTION(
        isolate(), store_handle,
        StoreIC::Store(object, Handle<Name>::cast(key), value,
                       JSReceiver::MAY_BE_STORE_FROM_KEYED),
        Object);
    if (vector_needs_update()) {
      if (ConfigureVectorState(MEGAMORPHIC, key)) {
        set_slow_stub_reason("unhandled internalized string key");
        TraceIC("StoreIC", key);
      }
    }
    return store_handle;
  }

  JSObject::MakePrototypesFast(object, kStartAtPrototype, isolate());

  bool use_ic = FLAG_use_ic && !object->IsStringWrapper() &&
                !object->IsAccessCheckNeeded() && !object->IsJSGlobalProxy();
  if (use_ic && !object->IsSmi()) {
    // Don't use ICs for maps of the objects in Array's prototype chain. We
    // expect to be able to trap element sets to objects with those maps in
    // the runtime to enable optimization of element hole access.
    Handle<HeapObject> heap_object = Handle<HeapObject>::cast(object);
    if (heap_object->map()->IsMapInArrayPrototypeChain()) {
      set_slow_stub_reason("map in array prototype");
      use_ic = false;
    }
  }

  Handle<Map> old_receiver_map;
  bool is_arguments = false;
  bool key_is_valid_index = false;
  KeyedAccessStoreMode store_mode = STANDARD_STORE;
  if (use_ic && object->IsJSReceiver()) {
    Handle<JSReceiver> receiver = Handle<JSReceiver>::cast(object);
    old_receiver_map = handle(receiver->map(), isolate());
    is_arguments = receiver->IsJSArgumentsObject();
    bool is_proxy = receiver->IsJSProxy();
    // For JSTypedArray {object}s we can handle negative indices as OOB
    // accesses, since integer indexed properties are never looked up
    // on the prototype chain. For this we simply map the negative {key}s
    // to the [2**31,2**32-1] range, which is safe since JSTypedArray::length
    // is always an unsigned Smi.
    key_is_valid_index =
        key->IsSmi() && (Smi::ToInt(*key) >= 0 || object->IsJSTypedArray());
    if (!is_arguments && !is_proxy) {
      if (key_is_valid_index) {
        uint32_t index = static_cast<uint32_t>(Smi::ToInt(*key));
        Handle<JSObject> receiver_object = Handle<JSObject>::cast(object);
        store_mode = GetStoreMode(receiver_object, index, value);
      }
    }
  }

  DCHECK(store_handle.is_null());
  bool receiver_was_cow =
      object->IsJSArray() &&
      Handle<JSArray>::cast(object)->elements()->IsCowArray();
  ASSIGN_RETURN_ON_EXCEPTION(isolate(), store_handle,
                             Runtime::SetObjectProperty(isolate(), object, key,
                                                        value, language_mode()),
                             Object);

  if (use_ic) {
    if (!old_receiver_map.is_null()) {
      if (is_arguments) {
        set_slow_stub_reason("arguments receiver");
      } else if (key_is_valid_index) {
        if (old_receiver_map->is_abandoned_prototype_map()) {
          set_slow_stub_reason("receiver with prototype map");
        } else if (!old_receiver_map
                        ->DictionaryElementsInPrototypeChainOnly()) {
          // We should go generic if receiver isn't a dictionary, but our
          // prototype chain does have dictionary elements. This ensures that
          // other non-dictionary receivers in the polymorphic case benefit
          // from fast path keyed stores.
          UpdateStoreElement(old_receiver_map, store_mode, receiver_was_cow);
        } else {
          set_slow_stub_reason("dictionary or proxy prototype");
        }
      } else {
        set_slow_stub_reason("non-smi-like key");
      }
    } else {
      set_slow_stub_reason("non-JSObject receiver");
    }
  }

  if (vector_needs_update()) {
    ConfigureVectorState(MEGAMORPHIC, key);
  }
  TraceIC("StoreIC", key);

  return store_handle;
}

namespace {
void StoreOwnElement(Handle<JSArray> array, Handle<Object> index,
                     Handle<Object> value) {
  DCHECK(index->IsNumber());
  bool success = false;
  LookupIterator it = LookupIterator::PropertyOrElement(
      array->GetIsolate(), array, index, &success, LookupIterator::OWN);
  DCHECK(success);

  CHECK(JSObject::DefineOwnPropertyIgnoreAttributes(&it, value, NONE,
                                                    kThrowOnError)
            .FromJust());
}
}  // namespace

void StoreInArrayLiteralIC::Store(Handle<JSArray> array, Handle<Object> index,
                                  Handle<Object> value) {
  DCHECK(!array->map()->IsMapInArrayPrototypeChain());
  DCHECK(index->IsNumber());

  if (!FLAG_use_ic || MigrateDeprecated(array)) {
    StoreOwnElement(array, index, value);
    TraceIC("StoreInArrayLiteralIC", index);
    return;
  }

  // TODO(neis): Convert HeapNumber to Smi if possible?

  KeyedAccessStoreMode store_mode = STANDARD_STORE;
  if (index->IsSmi()) {
    DCHECK_GE(Smi::ToInt(*index), 0);
    uint32_t index32 = static_cast<uint32_t>(Smi::ToInt(*index));
    store_mode = GetStoreMode(array, index32, value);
  }

  Handle<Map> old_array_map(array->map(), isolate());
  bool array_was_cow = array->elements()->IsCowArray();
  StoreOwnElement(array, index, value);

  if (index->IsSmi()) {
    DCHECK(!old_array_map->is_abandoned_prototype_map());
    UpdateStoreElement(old_array_map, store_mode, array_was_cow);
  } else {
    set_slow_stub_reason("index out of Smi range");
  }

  if (vector_needs_update()) {
    ConfigureVectorState(MEGAMORPHIC, index);
  }
  TraceIC("StoreInArrayLiteralIC", index);
}

// ----------------------------------------------------------------------------
// Static IC stub generators.
//

RUNTIME_FUNCTION(Runtime_LoadIC_Miss) {
  HandleScope scope(isolate);
  DCHECK_EQ(4, args.length());
  // Runtime functions don't follow the IC's calling convention.
  Handle<Object> receiver = args.at(0);
  Handle<Name> key = args.at<Name>(1);
  Handle<Smi> slot = args.at<Smi>(2);
  Handle<FeedbackVector> vector = args.at<FeedbackVector>(3);
  FeedbackSlot vector_slot = FeedbackVector::ToSlot(slot->value());
  // A monomorphic or polymorphic KeyedLoadIC with a string key can call the
  // LoadIC miss handler if the handler misses. Since the vector Nexus is
  // set up outside the IC, handle that here.
  FeedbackSlotKind kind = vector->GetKind(vector_slot);
  if (IsLoadICKind(kind)) {
    LoadIC ic(isolate, vector, vector_slot);
    ic.UpdateState(receiver, key);
    RETURN_RESULT_OR_FAILURE(isolate, ic.Load(receiver, key));

  } else if (IsLoadGlobalICKind(kind)) {
    DCHECK_EQ(isolate->native_context()->global_proxy(), *receiver);
    receiver = isolate->global_object();
<<<<<<< HEAD
    LoadGlobalICNexus nexus(vector, vector_slot);
    LoadGlobalIC ic(isolate, &nexus);
=======
    LoadGlobalIC ic(isolate, vector, vector_slot);
>>>>>>> 84bd6f3c
    ic.UpdateState(receiver, key);
    RETURN_RESULT_OR_FAILURE(isolate, ic.Load(key));

  } else {
    DCHECK(IsKeyedLoadICKind(kind));
    KeyedLoadIC ic(isolate, vector, vector_slot);
    ic.UpdateState(receiver, key);
    RETURN_RESULT_OR_FAILURE(isolate, ic.Load(receiver, key));
  }
}

RUNTIME_FUNCTION(Runtime_LoadGlobalIC_Miss) {
  HandleScope scope(isolate);
  DCHECK_EQ(3, args.length());
  // Runtime functions don't follow the IC's calling convention.
  Handle<JSGlobalObject> global = isolate->global_object();
  Handle<String> name = args.at<String>(0);
  Handle<Smi> slot = args.at<Smi>(1);
  Handle<FeedbackVector> vector = args.at<FeedbackVector>(2);
  FeedbackSlot vector_slot = FeedbackVector::ToSlot(slot->value());

  LoadGlobalIC ic(isolate, vector, vector_slot);
  ic.UpdateState(global, name);

  Handle<Object> result;
  ASSIGN_RETURN_FAILURE_ON_EXCEPTION(isolate, result, ic.Load(name));
  return *result;
}

RUNTIME_FUNCTION(Runtime_LoadGlobalIC_Slow) {
  HandleScope scope(isolate);
  DCHECK_EQ(3, args.length());
  CONVERT_ARG_HANDLE_CHECKED(String, name, 0);

  Handle<Context> native_context = isolate->native_context();
  Handle<ScriptContextTable> script_contexts(
      native_context->script_context_table());

  ScriptContextTable::LookupResult lookup_result;
  if (ScriptContextTable::Lookup(script_contexts, name, &lookup_result)) {
    Handle<Context> script_context = ScriptContextTable::GetContext(
        script_contexts, lookup_result.context_index);
    Handle<Object> result =
        FixedArray::get(*script_context, lookup_result.slot_index, isolate);
    if (*result == isolate->heap()->the_hole_value()) {
      THROW_NEW_ERROR_RETURN_FAILURE(
          isolate, NewReferenceError(MessageTemplate::kNotDefined, name));
    }
    return *result;
  }

  Handle<JSGlobalObject> global(native_context->global_object(), isolate);
  Handle<Object> result;
  bool is_found = false;
  ASSIGN_RETURN_FAILURE_ON_EXCEPTION(
      isolate, result,
      Runtime::GetObjectProperty(isolate, global, name, &is_found));
  if (!is_found) {
    Handle<Smi> slot = args.at<Smi>(1);
    Handle<FeedbackVector> vector = args.at<FeedbackVector>(2);
    FeedbackSlot vector_slot = FeedbackVector::ToSlot(slot->value());
    FeedbackSlotKind kind = vector->GetKind(vector_slot);
    // It is actually a LoadGlobalICs here but the predicate handles this case
    // properly.
    if (LoadIC::ShouldThrowReferenceError(kind)) {
      THROW_NEW_ERROR_RETURN_FAILURE(
          isolate, NewReferenceError(MessageTemplate::kNotDefined, name));
    }
  }
  return *result;
}

RUNTIME_FUNCTION(Runtime_KeyedLoadIC_Miss) {
  HandleScope scope(isolate);
  DCHECK_EQ(4, args.length());
  // Runtime functions don't follow the IC's calling convention.
  Handle<Object> receiver = args.at(0);
  Handle<Object> key = args.at(1);
  Handle<Smi> slot = args.at<Smi>(2);
  Handle<FeedbackVector> vector = args.at<FeedbackVector>(3);
  FeedbackSlot vector_slot = FeedbackVector::ToSlot(slot->value());
  KeyedLoadIC ic(isolate, vector, vector_slot);
  ic.UpdateState(receiver, key);
  RETURN_RESULT_OR_FAILURE(isolate, ic.Load(receiver, key));
}

RUNTIME_FUNCTION(Runtime_StoreIC_Miss) {
  HandleScope scope(isolate);
  DCHECK_EQ(5, args.length());
  // Runtime functions don't follow the IC's calling convention.
  Handle<Object> value = args.at(0);
  Handle<Smi> slot = args.at<Smi>(1);
  Handle<FeedbackVector> vector = args.at<FeedbackVector>(2);
  Handle<Object> receiver = args.at(3);
  Handle<Name> key = args.at<Name>(4);
  FeedbackSlot vector_slot = FeedbackVector::ToSlot(slot->value());
  FeedbackSlotKind kind = vector->GetKind(vector_slot);
  if (IsStoreICKind(kind) || IsStoreOwnICKind(kind)) {
    StoreIC ic(isolate, vector, vector_slot);
    ic.UpdateState(receiver, key);
    RETURN_RESULT_OR_FAILURE(isolate, ic.Store(receiver, key, value));
  } else if (IsStoreGlobalICKind(kind)) {
<<<<<<< HEAD
    StoreICNexus nexus(vector, vector_slot);
    StoreGlobalIC ic(isolate, &nexus);
    ic.UpdateState(receiver, key);
    RETURN_RESULT_OR_FAILURE(isolate, ic.Store(receiver, key, value));
=======
    DCHECK_EQ(isolate->native_context()->global_proxy(), *receiver);
    receiver = isolate->global_object();
    StoreGlobalIC ic(isolate, vector, vector_slot);
    ic.UpdateState(receiver, key);
    RETURN_RESULT_OR_FAILURE(isolate, ic.Store(key, value));
>>>>>>> 84bd6f3c
  } else {
    DCHECK(IsKeyedStoreICKind(kind));
    KeyedStoreIC ic(isolate, vector, vector_slot);
    ic.UpdateState(receiver, key);
    RETURN_RESULT_OR_FAILURE(isolate, ic.Store(receiver, key, value));
  }
}

RUNTIME_FUNCTION(Runtime_StoreGlobalIC_Miss) {
  HandleScope scope(isolate);
  DCHECK_EQ(4, args.length());
  // Runtime functions don't follow the IC's calling convention.
  Handle<Object> value = args.at(0);
  Handle<Smi> slot = args.at<Smi>(1);
  Handle<FeedbackVector> vector = args.at<FeedbackVector>(2);
  Handle<Name> key = args.at<Name>(3);
  FeedbackSlot vector_slot = FeedbackVector::ToSlot(slot->value());
  StoreGlobalIC ic(isolate, vector, vector_slot);
  Handle<JSGlobalObject> global = isolate->global_object();
  ic.UpdateState(global, key);
  RETURN_RESULT_OR_FAILURE(isolate, ic.Store(key, value));
}

RUNTIME_FUNCTION(Runtime_StoreGlobalIC_Slow) {
  HandleScope scope(isolate);
  DCHECK_EQ(5, args.length());
  // Runtime functions don't follow the IC's calling convention.
  Handle<Object> value = args.at(0);
  Handle<Smi> slot = args.at<Smi>(1);
  Handle<FeedbackVector> vector = args.at<FeedbackVector>(2);
  CONVERT_ARG_HANDLE_CHECKED(String, name, 4);

#ifdef DEBUG
  {
    FeedbackSlot vector_slot = FeedbackVector::ToSlot(slot->value());
    FeedbackSlotKind slot_kind = vector->GetKind(vector_slot);
    DCHECK(IsStoreGlobalICKind(slot_kind));
    Handle<Object> receiver = args.at(3);
    DCHECK(receiver->IsJSGlobalProxy());
  }
#endif

  Handle<JSGlobalObject> global = isolate->global_object();
  Handle<Context> native_context = isolate->native_context();
  Handle<ScriptContextTable> script_contexts(
      native_context->script_context_table());

  ScriptContextTable::LookupResult lookup_result;
  if (ScriptContextTable::Lookup(script_contexts, name, &lookup_result)) {
    Handle<Context> script_context = ScriptContextTable::GetContext(
        script_contexts, lookup_result.context_index);
    if (lookup_result.mode == CONST) {
      THROW_NEW_ERROR_RETURN_FAILURE(
          isolate, NewTypeError(MessageTemplate::kConstAssign, global, name));
    }

    Handle<Object> previous_value =
        FixedArray::get(*script_context, lookup_result.slot_index, isolate);

    if (previous_value->IsTheHole(isolate)) {
      THROW_NEW_ERROR_RETURN_FAILURE(
          isolate, NewReferenceError(MessageTemplate::kNotDefined, name));
    }

    script_context->set(lookup_result.slot_index, *value);
    return *value;
  }

  FeedbackSlot vector_slot = FeedbackVector::ToSlot(slot->value());
  LanguageMode language_mode = vector->GetLanguageMode(vector_slot);
  RETURN_RESULT_OR_FAILURE(
      isolate,
      Runtime::SetObjectProperty(isolate, global, name, value, language_mode));
}

RUNTIME_FUNCTION(Runtime_KeyedStoreIC_Miss) {
  HandleScope scope(isolate);
  DCHECK_EQ(5, args.length());
  // Runtime functions don't follow the IC's calling convention.
  Handle<Object> value = args.at(0);
  Handle<Smi> slot = args.at<Smi>(1);
  Handle<FeedbackVector> vector = args.at<FeedbackVector>(2);
  Handle<Object> receiver = args.at(3);
  Handle<Object> key = args.at(4);
  FeedbackSlot vector_slot = FeedbackVector::ToSlot(slot->value());
  FeedbackSlotKind kind = vector->GetKind(vector_slot);

  // The elements store stubs miss into this function, but they are shared by
  // different ICs.
  if (IsKeyedStoreICKind(kind)) {
    KeyedStoreIC ic(isolate, vector, vector_slot);
    ic.UpdateState(receiver, key);
    RETURN_RESULT_OR_FAILURE(isolate, ic.Store(receiver, key, value));
  } else {
    DCHECK(IsStoreInArrayLiteralICKind(kind));
    DCHECK(receiver->IsJSArray());
    DCHECK(key->IsNumber());
    StoreInArrayLiteralIC ic(isolate, vector, vector_slot);
    ic.UpdateState(receiver, key);
    ic.Store(Handle<JSArray>::cast(receiver), key, value);
    return *value;
  }
}

RUNTIME_FUNCTION(Runtime_KeyedStoreIC_Slow) {
  HandleScope scope(isolate);
  DCHECK_EQ(5, args.length());
  // Runtime functions don't follow the IC's calling convention.
  Handle<Object> value = args.at(0);
  Handle<Smi> slot = args.at<Smi>(1);
  Handle<FeedbackVector> vector = args.at<FeedbackVector>(2);
  Handle<Object> object = args.at(3);
  Handle<Object> key = args.at(4);
  FeedbackSlot vector_slot = FeedbackVector::ToSlot(slot->value());
  FeedbackSlotKind kind = vector->GetKind(vector_slot);
  DCHECK(IsStoreICKind(kind) || IsKeyedStoreICKind(kind));
  LanguageMode language_mode = GetLanguageModeFromSlotKind(kind);
  RETURN_RESULT_OR_FAILURE(
      isolate,
      Runtime::SetObjectProperty(isolate, object, key, value, language_mode));
}

RUNTIME_FUNCTION(Runtime_StoreInArrayLiteralIC_Slow) {
  HandleScope scope(isolate);
  DCHECK_EQ(3, args.length());
  // Runtime functions don't follow the IC's calling convention.
  Handle<Object> value = args.at(0);
  Handle<Object> array = args.at(1);
  Handle<Object> index = args.at(2);
  StoreOwnElement(Handle<JSArray>::cast(array), index, value);
  return *value;
}

RUNTIME_FUNCTION(Runtime_ElementsTransitionAndStoreIC_Miss) {
  HandleScope scope(isolate);
  DCHECK_EQ(6, args.length());
  // Runtime functions don't follow the IC's calling convention.
  Handle<Object> object = args.at(0);
  Handle<Object> key = args.at(1);
  Handle<Object> value = args.at(2);
  Handle<Map> map = args.at<Map>(3);
  Handle<Smi> slot = args.at<Smi>(4);
  Handle<FeedbackVector> vector = args.at<FeedbackVector>(5);
  FeedbackSlot vector_slot = FeedbackVector::ToSlot(slot->value());
  FeedbackSlotKind kind = vector->GetKind(vector_slot);

  if (object->IsJSObject()) {
    JSObject::TransitionElementsKind(Handle<JSObject>::cast(object),
                                     map->elements_kind());
  }

  if (IsStoreInArrayLiteralICKind(kind)) {
    StoreOwnElement(Handle<JSArray>::cast(object), key, value);
    return *value;
  } else {
    DCHECK(IsKeyedStoreICKind(kind) || IsStoreICKind(kind));
    LanguageMode language_mode = GetLanguageModeFromSlotKind(kind);
    RETURN_RESULT_OR_FAILURE(
        isolate,
        Runtime::SetObjectProperty(isolate, object, key, value, language_mode));
  }
}


RUNTIME_FUNCTION(Runtime_StoreCallbackProperty) {
  Handle<JSObject> receiver = args.at<JSObject>(0);
  Handle<JSObject> holder = args.at<JSObject>(1);
  Handle<HeapObject> callback_or_cell = args.at<HeapObject>(2);
  Handle<Name> name = args.at<Name>(3);
  Handle<Object> value = args.at(4);
  CONVERT_LANGUAGE_MODE_ARG_CHECKED(language_mode, 5);
  HandleScope scope(isolate);

  if (V8_UNLIKELY(FLAG_runtime_stats)) {
    RETURN_RESULT_OR_FAILURE(
        isolate, Runtime::SetObjectProperty(isolate, receiver, name, value,
                                            language_mode));
  }

  Handle<AccessorInfo> info(
      callback_or_cell->IsWeakCell()
          ? AccessorInfo::cast(WeakCell::cast(*callback_or_cell)->value())
          : AccessorInfo::cast(*callback_or_cell));

  DCHECK(info->IsCompatibleReceiver(*receiver));

  ShouldThrow should_throw =
      is_sloppy(language_mode) ? kDontThrow : kThrowOnError;
  PropertyCallbackArguments arguments(isolate, info->data(), *receiver, *holder,
                                      should_throw);
  arguments.CallAccessorSetter(info, name, value);
  RETURN_FAILURE_IF_SCHEDULED_EXCEPTION(isolate);
  return *value;
}


/**
 * Loads a property with an interceptor performing post interceptor
 * lookup if interceptor failed.
 */
RUNTIME_FUNCTION(Runtime_LoadPropertyWithInterceptor) {
  HandleScope scope(isolate);
  DCHECK_EQ(5, args.length());
  Handle<Name> name = args.at<Name>(0);
  Handle<Object> receiver = args.at(1);
  Handle<JSObject> holder = args.at<JSObject>(2);

  if (!receiver->IsJSReceiver()) {
    ASSIGN_RETURN_FAILURE_ON_EXCEPTION(
        isolate, receiver, Object::ConvertReceiver(isolate, receiver));
  }

  Handle<InterceptorInfo> interceptor(holder->GetNamedInterceptor(), isolate);
  PropertyCallbackArguments arguments(isolate, interceptor->data(), *receiver,
                                      *holder, kDontThrow);
  Handle<Object> result = arguments.CallNamedGetter(interceptor, name);

  RETURN_FAILURE_IF_SCHEDULED_EXCEPTION(isolate);

  if (!result.is_null()) return *result;

  LookupIterator it(receiver, name, holder);
  // Skip any lookup work until we hit the (possibly non-masking) interceptor.
  while (it.state() != LookupIterator::INTERCEPTOR ||
         !it.GetHolder<JSObject>().is_identical_to(holder)) {
    DCHECK(it.state() != LookupIterator::ACCESS_CHECK || it.HasAccess());
    it.Next();
  }
  // Skip past the interceptor.
  it.Next();
  ASSIGN_RETURN_FAILURE_ON_EXCEPTION(isolate, result, Object::GetProperty(&it));

  if (it.IsFound()) return *result;

  Handle<Smi> slot = args.at<Smi>(3);
  Handle<FeedbackVector> vector = args.at<FeedbackVector>(4);
  FeedbackSlot vector_slot = FeedbackVector::ToSlot(slot->value());
  FeedbackSlotKind slot_kind = vector->GetKind(vector_slot);
  // It could actually be any kind of load IC slot here but the predicate
  // handles all the cases properly.
  if (!LoadIC::ShouldThrowReferenceError(slot_kind)) {
    return isolate->heap()->undefined_value();
  }

  // Throw a reference error.
  THROW_NEW_ERROR_RETURN_FAILURE(
      isolate, NewReferenceError(MessageTemplate::kNotDefined, it.name()));
}


RUNTIME_FUNCTION(Runtime_StorePropertyWithInterceptor) {
  HandleScope scope(isolate);
  DCHECK_EQ(5, args.length());
  // Runtime functions don't follow the IC's calling convention.
  Handle<Object> value = args.at(0);
  Handle<Smi> slot = args.at<Smi>(1);
  Handle<FeedbackVector> vector = args.at<FeedbackVector>(2);
  Handle<JSObject> receiver = args.at<JSObject>(3);
  Handle<Name> name = args.at<Name>(4);
  FeedbackSlot vector_slot = FeedbackVector::ToSlot(slot->value());
  LanguageMode language_mode = vector->GetLanguageMode(vector_slot);

  // TODO(ishell): Cache interceptor_holder in the store handler like we do
  // for LoadHandler::kInterceptor case.
  Handle<JSObject> interceptor_holder = receiver;
  if (receiver->IsJSGlobalProxy()) {
    FeedbackSlotKind kind = vector->GetKind(vector_slot);
    if (IsStoreGlobalICKind(kind)) {
      interceptor_holder = Handle<JSObject>::cast(isolate->global_object());
    }
  }
  DCHECK(interceptor_holder->HasNamedInterceptor());
  Handle<InterceptorInfo> interceptor(interceptor_holder->GetNamedInterceptor(),
                                      isolate);

  DCHECK(!interceptor->non_masking());
  PropertyCallbackArguments arguments(isolate, interceptor->data(), *receiver,
                                      *receiver, kDontThrow);

  Handle<Object> result = arguments.CallNamedSetter(interceptor, name, value);
  RETURN_FAILURE_IF_SCHEDULED_EXCEPTION(isolate);
  if (!result.is_null()) return *value;

  LookupIterator it(receiver, name, receiver);
  // Skip past any access check on the receiver.
  if (it.state() == LookupIterator::ACCESS_CHECK) {
    DCHECK(it.HasAccess());
    it.Next();
  }
  // Skip past the interceptor on the receiver.
  DCHECK_EQ(LookupIterator::INTERCEPTOR, it.state());
  it.Next();

  MAYBE_RETURN(Object::SetProperty(&it, value, language_mode,
                                   JSReceiver::CERTAINLY_NOT_STORE_FROM_KEYED),
               isolate->heap()->exception());
  return *value;
}


RUNTIME_FUNCTION(Runtime_LoadElementWithInterceptor) {
  // TODO(verwaest): This should probably get the holder and receiver as input.
  HandleScope scope(isolate);
  Handle<JSObject> receiver = args.at<JSObject>(0);
  DCHECK_GE(args.smi_at(1), 0);
  uint32_t index = args.smi_at(1);

  Handle<InterceptorInfo> interceptor(receiver->GetIndexedInterceptor(),
                                      isolate);
  PropertyCallbackArguments arguments(isolate, interceptor->data(), *receiver,
                                      *receiver, kDontThrow);
  Handle<Object> result = arguments.CallIndexedGetter(interceptor, index);

  RETURN_FAILURE_IF_SCHEDULED_EXCEPTION(isolate);

  if (result.is_null()) {
    LookupIterator it(isolate, receiver, index, receiver);
    DCHECK_EQ(LookupIterator::INTERCEPTOR, it.state());
    it.Next();
    ASSIGN_RETURN_FAILURE_ON_EXCEPTION(isolate, result,
                                       Object::GetProperty(&it));
  }

  return *result;
}
}  // namespace internal
}  // namespace v8<|MERGE_RESOLUTION|>--- conflicted
+++ resolved
@@ -189,31 +189,8 @@
     constant_pool_address_ = constant_pool;
   }
   pc_address_ = StackFrame::ResolveReturnAddressLocation(pc_address);
-<<<<<<< HEAD
-  if (nexus) {
-    kind_ = nexus->kind();
-    state_ = nexus->StateFromFeedback();
-    extra_ic_state_ = kNoExtraICState;
-  } else {
-    Code* target = this->target();
-    Code::Kind kind = target->kind();
-    if (kind == Code::BINARY_OP_IC) {
-      kind_ = FeedbackSlotKind::kBinaryOp;
-    } else if (kind == Code::COMPARE_IC) {
-      kind_ = FeedbackSlotKind::kCompareOp;
-    } else if (kind == Code::TO_BOOLEAN_IC) {
-      kind_ = FeedbackSlotKind::kToBoolean;
-    } else {
-      UNREACHABLE();
-      kind_ = FeedbackSlotKind::kInvalid;
-    }
-    state_ = StateFromCode(target);
-    extra_ic_state_ = target->extra_ic_state();
-  }
-=======
   kind_ = nexus_.kind();
   state_ = nexus_.StateFromFeedback();
->>>>>>> 84bd6f3c
   old_state_ = state_;
 }
 
@@ -263,11 +240,6 @@
 bool IC::ShouldRecomputeHandler(Handle<String> name) {
   if (!RecomputeHandlerForName(name)) return false;
 
-<<<<<<< HEAD
-  maybe_handler_ = nexus()->FindHandlerForMap(receiver_map());
-
-=======
->>>>>>> 84bd6f3c
   // This is a contextual access, always just update the handler and stay
   // monomorphic.
   if (IsGlobalIC()) return true;
@@ -333,60 +305,6 @@
 }
 
 // static
-<<<<<<< HEAD
-void IC::OnFeedbackChanged(Isolate* isolate, JSFunction* host_function) {
-  Code* host = host_function->shared()->code();
-
-  if (host->kind() == Code::FUNCTION) {
-    TypeFeedbackInfo* info = TypeFeedbackInfo::cast(host->type_feedback_info());
-    info->change_own_type_change_checksum();
-    host->set_profiler_ticks(0);
-  } else if (host_function->IsInterpreted()) {
-    if (FLAG_trace_opt_verbose) {
-      if (host_function->shared()->profiler_ticks() != 0) {
-        PrintF("[resetting ticks for ");
-        host_function->PrintName();
-        PrintF(" due from %d due to IC change]\n",
-               host_function->shared()->profiler_ticks());
-      }
-    }
-    host_function->shared()->set_profiler_ticks(0);
-  }
-  isolate->runtime_profiler()->NotifyICChanged();
-  // TODO(2029): When an optimized function is patched, it would
-  // be nice to propagate the corresponding type information to its
-  // unoptimized version for the benefit of later inlining.
-}
-
-void IC::PostPatching(Address address, Code* target, Code* old_target) {
-  // Type vector based ICs update these statistics at a different time because
-  // they don't always patch on state change.
-  DCHECK(target->kind() == Code::BINARY_OP_IC ||
-         target->kind() == Code::COMPARE_IC ||
-         target->kind() == Code::TO_BOOLEAN_IC);
-
-  DCHECK(old_target->is_inline_cache_stub());
-  DCHECK(target->is_inline_cache_stub());
-  State old_state = StateFromCode(old_target);
-  State new_state = StateFromCode(target);
-
-  Isolate* isolate = target->GetIsolate();
-  Code* host =
-      isolate->inner_pointer_to_code_cache()->GetCacheEntry(address)->code;
-  if (host->kind() != Code::FUNCTION) return;
-
-  // Not all Code objects have TypeFeedbackInfo.
-  if (host->type_feedback_info()->IsTypeFeedbackInfo()) {
-    if (FLAG_type_info_threshold > 0) {
-      int polymorphic_delta = 0;  // "Polymorphic" here includes monomorphic.
-      int generic_delta = 0;      // "Generic" here includes megamorphic.
-      ComputeTypeInfoCountDelta(old_state, new_state, &polymorphic_delta,
-                                &generic_delta);
-      TypeFeedbackInfo* info =
-          TypeFeedbackInfo::cast(host->type_feedback_info());
-      info->change_ic_with_type_info_count(polymorphic_delta);
-      info->change_ic_generic_count(generic_delta);
-=======
 void IC::OnFeedbackChanged(Isolate* isolate, FeedbackNexus* nexus,
                            JSFunction* host_function, const char* reason) {
   FeedbackVector* vector = nexus->vector();
@@ -428,7 +346,6 @@
       os << " updated to ";
       vector->FeedbackSlotPrint(os, slot);
       os << " - ";
->>>>>>> 84bd6f3c
     }
     os << reason << "]" << std::endl;
   }
@@ -448,24 +365,16 @@
   return true;
 }
 
-<<<<<<< HEAD
-void IC::ConfigureVectorState(IC::State new_state, Handle<Object> key) {
-=======
 bool IC::ConfigureVectorState(IC::State new_state, Handle<Object> key) {
   bool changed = true;
->>>>>>> 84bd6f3c
   if (new_state == PREMONOMORPHIC) {
     nexus()->ConfigurePremonomorphic();
   } else if (new_state == MEGAMORPHIC) {
     DCHECK_IMPLIES(!is_keyed(), key->IsName());
-<<<<<<< HEAD
-    nexus()->ConfigureMegamorphic(key->IsName() ? PROPERTY : ELEMENT);
-=======
     // Even though we don't change the feedback data, we still want to reset the
     // profiler ticks. Real-world observations suggest that optimizing these
     // functions doesn't improve performance.
     changed = nexus()->ConfigureMegamorphic(key->IsName() ? PROPERTY : ELEMENT);
->>>>>>> 84bd6f3c
   } else {
     UNREACHABLE();
   }
@@ -479,11 +388,6 @@
 
 void IC::ConfigureVectorState(Handle<Name> name, Handle<Map> map,
                               Handle<Object> handler) {
-<<<<<<< HEAD
-  if (IsLoadGlobalIC()) {
-    LoadGlobalICNexus* nexus = casted_nexus<LoadGlobalICNexus>();
-    nexus->ConfigureHandlerMode(handler);
-=======
   ConfigureVectorState(name, map, MaybeObjectHandle(handler));
 }
 
@@ -491,7 +395,6 @@
                               const MaybeObjectHandle& handler) {
   if (IsGlobalIC()) {
     nexus()->ConfigureHandlerMode(handler);
->>>>>>> 84bd6f3c
   } else {
     // Non-keyed ICs don't track the name explicitly.
     if (!is_keyed()) name = Handle<Name>::null();
@@ -504,13 +407,8 @@
 }
 
 void IC::ConfigureVectorState(Handle<Name> name, MapHandles const& maps,
-<<<<<<< HEAD
-                              List<Handle<Object>>* handlers) {
-  DCHECK(!IsLoadGlobalIC());
-=======
                               MaybeObjectHandles* handlers) {
   DCHECK(!IsGlobalIC());
->>>>>>> 84bd6f3c
   // Non-keyed ICs don't track the name explicitly.
   if (!is_keyed()) name = Handle<Name>::null();
   nexus()->ConfigurePolymorphic(name, maps, handlers);
@@ -637,11 +535,7 @@
   }
   Handle<Map> map = receiver_map();
   MapHandles maps;
-<<<<<<< HEAD
-  List<Handle<Object>> handlers;
-=======
   MaybeObjectHandles handlers;
->>>>>>> 84bd6f3c
 
   TargetMaps(&maps);
   int number_of_maps = static_cast<int>(maps.size());
@@ -681,12 +575,6 @@
   if (number_of_maps == 0 && state() != MONOMORPHIC && state() != POLYMORPHIC) {
     return false;
   }
-<<<<<<< HEAD
-  if (!nexus()->FindHandlers(&handlers, static_cast<int>(maps.size()))) {
-    return false;
-  }
-=======
->>>>>>> 84bd6f3c
 
   number_of_valid_maps++;
   if (number_of_valid_maps == 1) {
@@ -700,11 +588,7 @@
       }
     } else {
       maps.push_back(map);
-<<<<<<< HEAD
-      handlers.Add(handler);
-=======
       handlers.push_back(handler);
->>>>>>> 84bd6f3c
     }
 
     ConfigureVectorState(name, maps, &handlers);
@@ -722,19 +606,11 @@
 
 void IC::CopyICToMegamorphicCache(Handle<Name> name) {
   MapHandles maps;
-<<<<<<< HEAD
-  List<Handle<Object>> handlers;
-  TargetMaps(&maps);
-  if (!nexus()->FindHandlers(&handlers, static_cast<int>(maps.size()))) return;
-  for (int i = 0; i < static_cast<int>(maps.size()); i++) {
-    UpdateMegamorphicCache(*maps.at(i), *name, *handlers.at(i));
-=======
   MaybeObjectHandles handlers;
   TargetMaps(&maps);
   if (!nexus()->FindHandlers(&handlers, static_cast<int>(maps.size()))) return;
   for (int i = 0; i < static_cast<int>(maps.size()); i++) {
     UpdateMegamorphicCache(maps.at(i), name, handlers.at(i));
->>>>>>> 84bd6f3c
   }
 }
 
@@ -793,213 +669,6 @@
   }
 }
 
-<<<<<<< HEAD
-Handle<Smi> LoadIC::SimpleFieldLoad(Isolate* isolate, FieldIndex index) {
-  TRACE_HANDLER_STATS(isolate, LoadIC_LoadFieldDH);
-  return LoadHandler::LoadField(isolate, index);
-}
-
-namespace {
-
-template <bool fill_array = true>
-int InitPrototypeChecks(Isolate* isolate, Handle<Map> receiver_map,
-                        Handle<JSObject> holder, Handle<Name> name,
-                        Handle<FixedArray> array, int first_index) {
-  if (!holder.is_null() && holder->map() == *receiver_map) return 0;
-
-  HandleScope scope(isolate);
-  int checks_count = 0;
-
-  if (receiver_map->IsPrimitiveMap() || receiver_map->IsJSGlobalProxyMap()) {
-    // The validity cell check for primitive and global proxy receivers does
-    // not guarantee that certain native context ever had access to other
-    // native context. However, a handler created for one native context could
-    // be used in other native context through the megamorphic stub cache.
-    // So we record the original native context to which this handler
-    // corresponds.
-    if (fill_array) {
-      Handle<Context> native_context = isolate->native_context();
-      array->set(LoadHandler::kFirstPrototypeIndex + checks_count,
-                 native_context->self_weak_cell());
-    }
-    checks_count++;
-
-  } else if (receiver_map->IsJSGlobalObjectMap()) {
-    // If we are creating a handler for [Load/Store]GlobalIC then we need to
-    // check that the property did not appear in the global object.
-    if (fill_array) {
-      Handle<JSGlobalObject> global = isolate->global_object();
-      Handle<PropertyCell> cell = JSGlobalObject::EnsureEmptyPropertyCell(
-          global, name, PropertyCellType::kInvalidated);
-      DCHECK(cell->value()->IsTheHole(isolate));
-      Handle<WeakCell> weak_cell = isolate->factory()->NewWeakCell(cell);
-      array->set(LoadHandler::kFirstPrototypeIndex + checks_count, *weak_cell);
-    }
-    checks_count++;
-  }
-
-  // Create/count entries for each global or dictionary prototype appeared in
-  // the prototype chain contains from receiver till holder.
-  PrototypeIterator::WhereToEnd end = name->IsPrivate()
-                                          ? PrototypeIterator::END_AT_NON_HIDDEN
-                                          : PrototypeIterator::END_AT_NULL;
-  for (PrototypeIterator iter(receiver_map, end); !iter.IsAtEnd();
-       iter.Advance()) {
-    Handle<JSObject> current = PrototypeIterator::GetCurrent<JSObject>(iter);
-    if (holder.is_identical_to(current)) break;
-    Handle<Map> current_map(current->map(), isolate);
-
-    if (current_map->IsJSGlobalObjectMap()) {
-      if (fill_array) {
-        Handle<JSGlobalObject> global = Handle<JSGlobalObject>::cast(current);
-        Handle<PropertyCell> cell = JSGlobalObject::EnsureEmptyPropertyCell(
-            global, name, PropertyCellType::kInvalidated);
-        DCHECK(cell->value()->IsTheHole(isolate));
-        Handle<WeakCell> weak_cell = isolate->factory()->NewWeakCell(cell);
-        array->set(first_index + checks_count, *weak_cell);
-      }
-      checks_count++;
-
-    } else if (current_map->is_dictionary_map()) {
-      DCHECK(!current_map->IsJSGlobalProxyMap());  // Proxy maps are fast.
-      if (fill_array) {
-        DCHECK_EQ(NameDictionary::kNotFound,
-                  current->property_dictionary()->FindEntry(name));
-        Handle<WeakCell> weak_cell =
-            Map::GetOrCreatePrototypeWeakCell(current, isolate);
-        array->set(first_index + checks_count, *weak_cell);
-      }
-      checks_count++;
-    }
-  }
-  return checks_count;
-}
-
-// Returns 0 if the validity cell check is enough to ensure that the
-// prototype chain from |receiver_map| till |holder| did not change.
-// If the |holder| is an empty handle then the full prototype chain is
-// checked.
-// Returns -1 if the handler has to be compiled or the number of prototype
-// checks otherwise.
-int GetPrototypeCheckCount(Isolate* isolate, Handle<Map> receiver_map,
-                           Handle<JSObject> holder, Handle<Name> name) {
-  return InitPrototypeChecks<false>(isolate, receiver_map, holder, name,
-                                    Handle<FixedArray>(), 0);
-}
-
-enum class HolderCellRequest {
-  kGlobalPropertyCell,
-  kHolder,
-};
-
-Handle<WeakCell> HolderCell(Isolate* isolate, Handle<JSObject> holder,
-                            Handle<Name> name, HolderCellRequest request) {
-  if (request == HolderCellRequest::kGlobalPropertyCell) {
-    DCHECK(holder->IsJSGlobalObject());
-    Handle<JSGlobalObject> global = Handle<JSGlobalObject>::cast(holder);
-    GlobalDictionary* dict = global->global_dictionary();
-    int number = dict->FindEntry(name);
-    DCHECK_NE(NameDictionary::kNotFound, number);
-    Handle<PropertyCell> cell(PropertyCell::cast(dict->ValueAt(number)),
-                              isolate);
-    return isolate->factory()->NewWeakCell(cell);
-  }
-  return Map::GetOrCreatePrototypeWeakCell(holder, isolate);
-}
-
-}  // namespace
-
-Handle<Object> LoadIC::LoadFromPrototype(Handle<Map> receiver_map,
-                                         Handle<JSObject> holder,
-                                         Handle<Name> name,
-                                         Handle<Smi> smi_handler) {
-  int checks_count =
-      GetPrototypeCheckCount(isolate(), receiver_map, holder, name);
-  DCHECK_LE(0, checks_count);
-
-  if (receiver_map->IsPrimitiveMap() ||
-      receiver_map->is_access_check_needed()) {
-    DCHECK(!receiver_map->is_dictionary_map());
-    DCHECK_LE(1, checks_count);  // For native context.
-    smi_handler =
-        LoadHandler::EnableAccessCheckOnReceiver(isolate(), smi_handler);
-  } else if (receiver_map->is_dictionary_map() &&
-             !receiver_map->IsJSGlobalObjectMap()) {
-    smi_handler = LoadHandler::EnableLookupOnReceiver(isolate(), smi_handler);
-  }
-
-  Handle<Cell> validity_cell =
-      Map::GetOrCreatePrototypeChainValidityCell(receiver_map, isolate());
-  DCHECK(!validity_cell.is_null());
-
-  // LoadIC dispatcher expects PropertyCell as a "holder" in case of kGlobal
-  // handler kind.
-  HolderCellRequest request =
-      LoadHandler::GetHandlerKind(*smi_handler) == LoadHandler::kGlobal
-          ? HolderCellRequest::kGlobalPropertyCell
-          : HolderCellRequest::kHolder;
-
-  Handle<WeakCell> holder_cell = HolderCell(isolate(), holder, name, request);
-
-  if (checks_count == 0) {
-    return isolate()->factory()->NewTuple3(holder_cell, smi_handler,
-                                           validity_cell);
-  }
-  Handle<FixedArray> handler_array(isolate()->factory()->NewFixedArray(
-      LoadHandler::kFirstPrototypeIndex + checks_count, TENURED));
-  handler_array->set(LoadHandler::kSmiHandlerIndex, *smi_handler);
-  handler_array->set(LoadHandler::kValidityCellIndex, *validity_cell);
-  handler_array->set(LoadHandler::kHolderCellIndex, *holder_cell);
-  InitPrototypeChecks(isolate(), receiver_map, holder, name, handler_array,
-                      LoadHandler::kFirstPrototypeIndex);
-  return handler_array;
-}
-
-Handle<Object> LoadIC::LoadFullChain(Handle<Map> receiver_map,
-                                     Handle<Object> holder, Handle<Name> name,
-                                     Handle<Smi> smi_handler) {
-  Handle<JSObject> end;  // null handle
-  int checks_count = GetPrototypeCheckCount(isolate(), receiver_map, end, name);
-  DCHECK_LE(0, checks_count);
-
-  if (receiver_map->IsPrimitiveMap() ||
-      receiver_map->is_access_check_needed()) {
-    DCHECK(!receiver_map->is_dictionary_map());
-    DCHECK_LE(1, checks_count);  // For native context.
-    smi_handler =
-        LoadHandler::EnableAccessCheckOnReceiver(isolate(), smi_handler);
-  } else if (receiver_map->is_dictionary_map() &&
-             !receiver_map->IsJSGlobalObjectMap()) {
-    smi_handler = LoadHandler::EnableLookupOnReceiver(isolate(), smi_handler);
-  }
-
-  Handle<Object> validity_cell =
-      Map::GetOrCreatePrototypeChainValidityCell(receiver_map, isolate());
-  if (validity_cell.is_null()) {
-    DCHECK_EQ(0, checks_count);
-    // Lookup on receiver isn't supported in case of a simple smi handler.
-    if (!LoadHandler::LookupOnReceiverBits::decode(smi_handler->value())) {
-      return smi_handler;
-    }
-    validity_cell = handle(Smi::kZero, isolate());
-  }
-
-  Factory* factory = isolate()->factory();
-  if (checks_count == 0) {
-    return factory->NewTuple3(holder, smi_handler, validity_cell);
-  }
-  Handle<FixedArray> handler_array(factory->NewFixedArray(
-      LoadHandler::kFirstPrototypeIndex + checks_count, TENURED));
-  handler_array->set(LoadHandler::kSmiHandlerIndex, *smi_handler);
-  handler_array->set(LoadHandler::kValidityCellIndex, *validity_cell);
-  handler_array->set(LoadHandler::kHolderCellIndex, *holder);
-  InitPrototypeChecks(isolate(), receiver_map, end, name, handler_array,
-                      LoadHandler::kFirstPrototypeIndex);
-  return handler_array;
-}
-
-=======
->>>>>>> 84bd6f3c
 void LoadIC::UpdateCaches(LookupIterator* lookup) {
   if (state() == UNINITIALIZED && !IsLoadGlobalIC()) {
     // This is the first time we execute this inline cache. Set the target to
@@ -1016,14 +685,9 @@
   } else if (!lookup->IsFound()) {
     TRACE_HANDLER_STATS(isolate(), LoadIC_LoadNonexistentDH);
     Handle<Smi> smi_handler = LoadHandler::LoadNonExistent(isolate());
-<<<<<<< HEAD
-    code = LoadFullChain(receiver_map(), isolate()->factory()->null_value(),
-                         lookup->name(), smi_handler);
-=======
     code = LoadHandler::LoadFullChain(isolate(), receiver_map(),
                                       isolate()->factory()->null_value(),
                                       smi_handler);
->>>>>>> 84bd6f3c
   } else {
     if (IsLoadGlobalIC()) {
       if (lookup->TryLookupCachedProperty()) {
@@ -1033,14 +697,8 @@
           lookup->GetReceiver().is_identical_to(lookup->GetHolder<Object>())) {
         DCHECK(lookup->GetReceiver()->IsJSGlobalObject());
         // Now update the cell in the feedback vector.
-<<<<<<< HEAD
-        LoadGlobalICNexus* nexus = casted_nexus<LoadGlobalICNexus>();
-        nexus->ConfigurePropertyCellMode(lookup->GetPropertyCell());
-        TRACE_IC("LoadGlobalIC", lookup->name());
-=======
         nexus()->ConfigurePropertyCellMode(lookup->GetPropertyCell());
         TraceIC("LoadGlobalIC", lookup->name());
->>>>>>> 84bd6f3c
         return;
       }
     }
@@ -1060,64 +718,6 @@
   }
 }
 
-<<<<<<< HEAD
-void IC::UpdateMegamorphicCache(Map* map, Name* name, Object* handler) {
-  stub_cache()->Set(name, map, handler);
-}
-
-void IC::TraceHandlerCacheHitStats(LookupIterator* lookup) {
-  DCHECK_EQ(LookupIterator::ACCESSOR, lookup->state());
-  if (V8_LIKELY(!FLAG_runtime_stats)) return;
-  if (IsAnyLoad()) {
-    TRACE_HANDLER_STATS(isolate(), LoadIC_HandlerCacheHit_Accessor);
-  } else {
-    DCHECK(IsAnyStore());
-    TRACE_HANDLER_STATS(isolate(), StoreIC_HandlerCacheHit_Accessor);
-  }
-}
-
-Handle<Object> IC::ComputeHandler(LookupIterator* lookup) {
-  // Try to find a globally shared handler stub.
-  Handle<Object> shared_handler = GetMapIndependentHandler(lookup);
-  if (!shared_handler.is_null()) {
-    DCHECK(IC::IsHandler(*shared_handler));
-    return shared_handler;
-  }
-
-  Handle<Code> handler = PropertyHandlerCompiler::Find(
-      lookup->name(), receiver_map(), handler_kind());
-  // Use the cached value if it exists, and if it is different from the
-  // handler that just missed.
-  if (!handler.is_null()) {
-    Handle<Object> current_handler;
-    if (maybe_handler_.ToHandle(&current_handler)) {
-      if (!current_handler.is_identical_to(handler)) {
-        TraceHandlerCacheHitStats(lookup);
-        return handler;
-      }
-    } else {
-      // maybe_handler_ is only populated for MONOMORPHIC and POLYMORPHIC ICs.
-      // In MEGAMORPHIC case, check if the handler in the megamorphic stub
-      // cache (which just missed) is different from the cached handler.
-      if (state() == MEGAMORPHIC && lookup->GetReceiver()->IsHeapObject()) {
-        Map* map = Handle<HeapObject>::cast(lookup->GetReceiver())->map();
-        Object* megamorphic_cached_handler =
-            stub_cache()->Get(*lookup->name(), map);
-        if (megamorphic_cached_handler != *handler) {
-          TraceHandlerCacheHitStats(lookup);
-          return handler;
-        }
-      } else {
-        TraceHandlerCacheHitStats(lookup);
-        return handler;
-      }
-    }
-  }
-
-  handler = CompileHandler(lookup);
-  Map::UpdateCodeCache(receiver_map(), lookup->name(), handler);
-  return handler;
-=======
 void IC::UpdateMegamorphicCache(Handle<Map> map, Handle<Name> name,
                                 const MaybeObjectHandle& handler) {
   HeapObject* heap_object;
@@ -1146,46 +746,27 @@
     DCHECK(IsAnyStore());
     TRACE_HANDLER_STATS(isolate(), StoreIC_HandlerCacheHit_Accessor);
   }
->>>>>>> 84bd6f3c
 }
 
 Handle<Object> LoadIC::ComputeHandler(LookupIterator* lookup) {
   Handle<Object> receiver = lookup->GetReceiver();
   if (receiver->IsString() &&
       *lookup->name() == isolate()->heap()->length_string()) {
-<<<<<<< HEAD
-    FieldIndex index = FieldIndex::ForInObjectOffset(String::kLengthOffset);
-    return SimpleFieldLoad(isolate(), index);
-=======
     TRACE_HANDLER_STATS(isolate(), LoadIC_StringLength);
     return BUILTIN_CODE(isolate(), LoadIC_StringLength);
->>>>>>> 84bd6f3c
   }
 
   if (receiver->IsStringWrapper() &&
       *lookup->name() == isolate()->heap()->length_string()) {
-<<<<<<< HEAD
-    TRACE_HANDLER_STATS(isolate(), LoadIC_StringLengthStub);
-    StringLengthStub string_length_stub(isolate());
-    return string_length_stub.GetCode();
-=======
     TRACE_HANDLER_STATS(isolate(), LoadIC_StringWrapperLength);
     return BUILTIN_CODE(isolate(), LoadIC_StringWrapperLength);
->>>>>>> 84bd6f3c
   }
 
   // Use specialized code for getting prototype of functions.
   if (receiver->IsJSFunction() &&
       *lookup->name() == isolate()->heap()->prototype_string() &&
-<<<<<<< HEAD
-      receiver->IsConstructor() &&
-      !Handle<JSFunction>::cast(receiver)
-           ->map()
-           ->has_non_instance_prototype()) {
-=======
       JSFunction::cast(*receiver)->has_prototype_slot() &&
       !JSFunction::cast(*receiver)->map()->has_non_instance_prototype()) {
->>>>>>> 84bd6f3c
     Handle<Code> stub;
     TRACE_HANDLER_STATS(isolate(), LoadIC_FunctionPrototypeStub);
     return BUILTIN_CODE(isolate(), LoadIC_FunctionPrototype);
@@ -1209,12 +790,8 @@
           holder_ref = Map::GetOrCreatePrototypeWeakCell(holder, isolate());
         }
         TRACE_HANDLER_STATS(isolate(), LoadIC_LoadNonMaskingInterceptorDH);
-<<<<<<< HEAD
-        return LoadFullChain(map, holder_ref, lookup->name(), smi_handler);
-=======
         return LoadHandler::LoadFullChain(isolate(), map, holder_ref,
                                           smi_handler);
->>>>>>> 84bd6f3c
       }
 
       if (receiver_is_holder) {
@@ -1224,12 +801,8 @@
       }
 
       TRACE_HANDLER_STATS(isolate(), LoadIC_LoadInterceptorFromPrototypeDH);
-<<<<<<< HEAD
-      return LoadFromPrototype(map, holder, lookup->name(), smi_handler);
-=======
       return LoadHandler::LoadFromPrototype(isolate(), map, holder,
                                             smi_handler);
->>>>>>> 84bd6f3c
     }
 
     case LookupIterator::ACCESSOR: {
@@ -1258,13 +831,6 @@
         if (lookup->TryLookupCachedProperty()) {
           DCHECK_EQ(LookupIterator::DATA, lookup->state());
           return ComputeHandler(lookup);
-<<<<<<< HEAD
-        }
-
-        // When debugging we need to go the slow path to flood the accessor.
-        if (GetHostFunction()->shared()->HasDebugInfo()) {
-          TRACE_HANDLER_STATS(isolate(), LoadIC_SlowStub);
-          return slow_stub();
         }
 
         Handle<Object> getter(AccessorPair::cast(*accessors)->getter(),
@@ -1273,6 +839,15 @@
           TRACE_HANDLER_STATS(isolate(), LoadIC_SlowStub);
           return slow_stub();
         }
+
+        if (getter->IsFunctionTemplateInfo() &&
+            FunctionTemplateInfo::cast(*getter)->BreakAtEntry()) {
+          // Do not install an IC if the api function has a breakpoint.
+          TRACE_HANDLER_STATS(isolate(), LoadIC_SlowStub);
+          return slow_stub();
+        }
+
+        Handle<Smi> smi_handler;
 
         CallOptimization call_optimization(getter);
         if (call_optimization.is_simple_api_call()) {
@@ -1281,167 +856,13 @@
             TRACE_HANDLER_STATS(isolate(), LoadIC_SlowStub);
             return slow_stub();
           }
-          break;
-        }
-
-        // FunctionTemplate isn't yet supported as smi-handler.
-        if (getter->IsFunctionTemplateInfo()) {
-          if (!holder->HasFastProperties()) {
-            TRACE_HANDLER_STATS(isolate(), LoadIC_SlowStub);
-            return slow_stub();
-          }
-          break;
-        }
-
-        Handle<Smi> smi_handler;
-        if (holder->HasFastProperties()) {
-          smi_handler =
-              LoadHandler::LoadAccessor(isolate(), lookup->GetAccessorIndex());
-
-          if (receiver_is_holder) {
-            TRACE_HANDLER_STATS(isolate(), LoadIC_LoadAccessorDH);
-            return smi_handler;
-          }
-          TRACE_HANDLER_STATS(isolate(), LoadIC_LoadAccessorFromPrototypeDH);
-        } else if (holder->IsJSGlobalObject()) {
-          TRACE_HANDLER_STATS(isolate(), LoadIC_LoadGlobalFromPrototypeDH);
-          smi_handler = LoadHandler::LoadGlobal(isolate());
-        } else {
-          smi_handler = LoadHandler::LoadNormal(isolate());
-
-          if (receiver_is_holder) {
-            TRACE_HANDLER_STATS(isolate(), LoadIC_LoadNormalDH);
-            return smi_handler;
-          }
-          TRACE_HANDLER_STATS(isolate(), LoadIC_LoadNormalFromPrototypeDH);
-        }
-
-        return LoadFromPrototype(map, holder, lookup->name(), smi_handler);
-      }
-
-      Handle<AccessorInfo> info = Handle<AccessorInfo>::cast(accessors);
-
-      if (v8::ToCData<Address>(info->getter()) == nullptr ||
-          !AccessorInfo::IsCompatibleReceiverMap(isolate(), info, map) ||
-          !holder->HasFastProperties() ||
-          (info->is_sloppy() && !receiver->IsJSReceiver())) {
-        TRACE_HANDLER_STATS(isolate(), LoadIC_SlowStub);
-        return slow_stub();
-      }
-
-      Handle<Smi> smi_handler =
-          LoadHandler::LoadApiGetter(isolate(), lookup->GetAccessorIndex());
-      TRACE_HANDLER_STATS(isolate(), LoadIC_LoadApiGetterDH);
-      if (receiver_is_holder) return smi_handler;
-      TRACE_HANDLER_STATS(isolate(), LoadIC_LoadApiGetterFromPrototypeDH);
-      return LoadFromPrototype(map, holder, lookup->name(), smi_handler);
-    }
-
-    case LookupIterator::DATA: {
-      DCHECK_EQ(kData, lookup->property_details().kind());
-      Handle<Smi> smi_handler;
-      if (lookup->is_dictionary_holder()) {
-        smi_handler = LoadHandler::LoadNormal(isolate());
-        if (receiver_is_holder) {
-          if (holder->IsJSGlobalObject()) {
-            // TODO(verwaest): This is a workaround for code that leaks the
-            // global object.
-            TRACE_HANDLER_STATS(isolate(), LoadIC_LoadGlobalDH);
-            smi_handler = LoadHandler::LoadGlobal(isolate());
-            return LoadFromPrototype(map, holder, lookup->name(), smi_handler);
-          }
-          DCHECK(!holder->IsJSGlobalObject());
-          TRACE_HANDLER_STATS(isolate(), LoadIC_LoadNormalDH);
-          return smi_handler;
-        }
-
-        if (holder->IsJSGlobalObject()) {
-          TRACE_HANDLER_STATS(isolate(), LoadIC_LoadGlobalFromPrototypeDH);
-          smi_handler = LoadHandler::LoadGlobal(isolate());
-        } else {
-          TRACE_HANDLER_STATS(isolate(), LoadIC_LoadNormalFromPrototypeDH);
-        }
-
-      } else if (lookup->property_details().location() == kField) {
-        FieldIndex field = lookup->GetFieldIndex();
-        smi_handler = SimpleFieldLoad(isolate(), field);
-        if (receiver_is_holder) return smi_handler;
-        TRACE_HANDLER_STATS(isolate(), LoadIC_LoadFieldFromPrototypeDH);
-      } else {
-        DCHECK_EQ(kDescriptor, lookup->property_details().location());
-        smi_handler =
-            LoadHandler::LoadConstant(isolate(), lookup->GetConstantIndex());
-        TRACE_HANDLER_STATS(isolate(), LoadIC_LoadConstantDH);
-        if (receiver_is_holder) return smi_handler;
-        TRACE_HANDLER_STATS(isolate(), LoadIC_LoadConstantFromPrototypeDH);
-      }
-      return LoadFromPrototype(map, holder, lookup->name(), smi_handler);
-    }
-    case LookupIterator::INTEGER_INDEXED_EXOTIC:
-      TRACE_HANDLER_STATS(isolate(), LoadIC_LoadIntegerIndexedExoticDH);
-      return LoadHandler::LoadNonExistent(isolate());
-    case LookupIterator::ACCESS_CHECK:
-    case LookupIterator::JSPROXY:
-    case LookupIterator::NOT_FOUND:
-    case LookupIterator::TRANSITION:
-      UNREACHABLE();
-  }
-=======
-        }
-
-        Handle<Object> getter(AccessorPair::cast(*accessors)->getter(),
-                              isolate());
-        if (!getter->IsJSFunction() && !getter->IsFunctionTemplateInfo()) {
-          TRACE_HANDLER_STATS(isolate(), LoadIC_SlowStub);
-          return slow_stub();
-        }
-
-        if (getter->IsFunctionTemplateInfo() &&
-            FunctionTemplateInfo::cast(*getter)->BreakAtEntry()) {
-          // Do not install an IC if the api function has a breakpoint.
-          TRACE_HANDLER_STATS(isolate(), LoadIC_SlowStub);
-          return slow_stub();
-        }
-
-        Handle<Smi> smi_handler;
-
-        CallOptimization call_optimization(getter);
-        if (call_optimization.is_simple_api_call()) {
-          if (!call_optimization.IsCompatibleReceiverMap(map, holder) ||
-              !holder->HasFastProperties()) {
-            TRACE_HANDLER_STATS(isolate(), LoadIC_SlowStub);
-            return slow_stub();
-          }
 
           CallOptimization::HolderLookup holder_lookup;
           call_optimization.LookupHolderOfExpectedType(map, &holder_lookup);
->>>>>>> 84bd6f3c
 
           smi_handler = LoadHandler::LoadApiGetter(
               isolate(), holder_lookup == CallOptimization::kHolderIsReceiver);
 
-<<<<<<< HEAD
-Handle<Code> LoadIC::CompileHandler(LookupIterator* lookup) {
-  DCHECK_EQ(LookupIterator::ACCESSOR, lookup->state());
-  Handle<JSObject> holder = lookup->GetHolder<JSObject>();
-  Handle<Map> map = receiver_map();
-
-  Handle<Object> accessors = lookup->GetAccessors();
-  DCHECK(accessors->IsAccessorPair());
-  DCHECK(holder->HasFastProperties());
-  DCHECK(!GetHostFunction()->shared()->HasDebugInfo());
-  Handle<Object> getter(Handle<AccessorPair>::cast(accessors)->getter(),
-                        isolate());
-  CallOptimization call_optimization(getter);
-  NamedLoadHandlerCompiler compiler(isolate(), map, holder);
-  DCHECK(call_optimization.is_simple_api_call());
-  TRACE_HANDLER_STATS(isolate(), LoadIC_LoadCallback);
-  int index = lookup->GetAccessorIndex();
-  Handle<Code> code = compiler.CompileLoadCallback(
-      lookup->name(), call_optimization, index, slow_stub());
-  return code;
-}
-=======
           Handle<Context> context(
               call_optimization.GetAccessorContext(holder->map()));
           Handle<WeakCell> context_cell =
@@ -1555,7 +976,6 @@
     case LookupIterator::TRANSITION:
       UNREACHABLE();
   }
->>>>>>> 84bd6f3c
 
   return Handle<Code>::null();
 }
@@ -1592,21 +1012,12 @@
 void KeyedLoadIC::UpdateLoadElement(Handle<HeapObject> receiver,
                                     KeyedAccessLoadMode load_mode) {
   Handle<Map> receiver_map(receiver->map(), isolate());
-<<<<<<< HEAD
-  DCHECK(receiver_map->instance_type() != JS_VALUE_TYPE &&
-         receiver_map->instance_type() != JS_PROXY_TYPE);  // Checked by caller.
-=======
   DCHECK(receiver_map->instance_type() != JS_VALUE_TYPE);  // Checked by caller.
->>>>>>> 84bd6f3c
   MapHandles target_receiver_maps;
   TargetMaps(&target_receiver_maps);
 
   if (target_receiver_maps.empty()) {
-<<<<<<< HEAD
-    Handle<Object> handler = LoadElementHandler(receiver_map);
-=======
     Handle<Object> handler = LoadElementHandler(receiver_map, load_mode);
->>>>>>> 84bd6f3c
     return ConfigureVectorState(Handle<Name>(), receiver_map, handler);
   }
 
@@ -1634,11 +1045,7 @@
       IsMoreGeneralElementsKindTransition(
           target_receiver_maps.at(0)->elements_kind(),
           Handle<JSObject>::cast(receiver)->GetElementsKind())) {
-<<<<<<< HEAD
-    Handle<Object> handler = LoadElementHandler(receiver_map);
-=======
     Handle<Object> handler = LoadElementHandler(receiver_map, load_mode);
->>>>>>> 84bd6f3c
     return ConfigureVectorState(Handle<Name>(), receiver_map, handler);
   }
 
@@ -1662,85 +1069,6 @@
   // If the maximum number of receiver maps has been exceeded, use the generic
   // version of the IC.
   if (target_receiver_maps.size() > kMaxKeyedPolymorphism) {
-<<<<<<< HEAD
-    TRACE_GENERIC_IC("max polymorph exceeded");
-    return;
-  }
-
-  List<Handle<Object>> handlers(static_cast<int>(target_receiver_maps.size()));
-  LoadElementPolymorphicHandlers(&target_receiver_maps, &handlers);
-  DCHECK_LE(1, target_receiver_maps.size());
-  if (target_receiver_maps.size() == 1) {
-    ConfigureVectorState(Handle<Name>(), target_receiver_maps[0],
-                         handlers.at(0));
-  } else {
-    ConfigureVectorState(Handle<Name>(), target_receiver_maps, &handlers);
-  }
-}
-
-Handle<Object> KeyedLoadIC::LoadElementHandler(Handle<Map> receiver_map) {
-  if (receiver_map->has_indexed_interceptor() &&
-      !receiver_map->GetIndexedInterceptor()->getter()->IsUndefined(
-          isolate()) &&
-      !receiver_map->GetIndexedInterceptor()->non_masking()) {
-    TRACE_HANDLER_STATS(isolate(), KeyedLoadIC_LoadIndexedInterceptorStub);
-    return LoadIndexedInterceptorStub(isolate()).GetCode();
-  }
-  if (receiver_map->IsStringMap()) {
-    TRACE_HANDLER_STATS(isolate(), KeyedLoadIC_LoadIndexedStringStub);
-    return isolate()->builtins()->KeyedLoadIC_IndexedString();
-  }
-  InstanceType instance_type = receiver_map->instance_type();
-  if (instance_type < FIRST_JS_RECEIVER_TYPE) {
-    TRACE_HANDLER_STATS(isolate(), KeyedLoadIC_SlowStub);
-    return isolate()->builtins()->KeyedLoadIC_Slow();
-  }
-
-  ElementsKind elements_kind = receiver_map->elements_kind();
-  if (IsSloppyArgumentsElementsKind(elements_kind)) {
-    TRACE_HANDLER_STATS(isolate(), KeyedLoadIC_KeyedLoadSloppyArgumentsStub);
-    return KeyedLoadSloppyArgumentsStub(isolate()).GetCode();
-  }
-  bool is_js_array = instance_type == JS_ARRAY_TYPE;
-  if (elements_kind == DICTIONARY_ELEMENTS) {
-    TRACE_HANDLER_STATS(isolate(), KeyedLoadIC_LoadElementDH);
-    return LoadHandler::LoadElement(isolate(), elements_kind, false,
-                                    is_js_array);
-  }
-  DCHECK(IsFastElementsKind(elements_kind) ||
-         IsFixedTypedArrayElementsKind(elements_kind));
-  // TODO(jkummerow): Use IsHoleyElementsKind(elements_kind).
-  bool convert_hole_to_undefined =
-      is_js_array && elements_kind == FAST_HOLEY_ELEMENTS &&
-      *receiver_map == isolate()->get_initial_js_array_map(elements_kind);
-  TRACE_HANDLER_STATS(isolate(), KeyedLoadIC_LoadElementDH);
-  return LoadHandler::LoadElement(isolate(), elements_kind,
-                                  convert_hole_to_undefined, is_js_array);
-}
-
-void KeyedLoadIC::LoadElementPolymorphicHandlers(
-    MapHandles* receiver_maps, List<Handle<Object>>* handlers) {
-  // Filter out deprecated maps to ensure their instances get migrated.
-  receiver_maps->erase(
-      std::remove_if(
-          receiver_maps->begin(), receiver_maps->end(),
-          [](const Handle<Map>& map) { return map->is_deprecated(); }),
-      receiver_maps->end());
-
-  for (Handle<Map> receiver_map : *receiver_maps) {
-    // Mark all stable receiver maps that have elements kind transition map
-    // among receiver_maps as unstable because the optimizing compilers may
-    // generate an elements kind transition for this kind of receivers.
-    if (receiver_map->is_stable()) {
-      Map* tmap = receiver_map->FindElementsKindTransitionedMap(*receiver_maps);
-      if (tmap != nullptr) {
-        receiver_map->NotifyLeafMapLayoutChange();
-      }
-    }
-    handlers->Add(LoadElementHandler(receiver_map));
-  }
-}
-=======
     set_slow_stub_reason("max polymorph exceeded");
     return;
   }
@@ -1901,7 +1229,6 @@
 }
 
 }  // namespace
->>>>>>> 84bd6f3c
 
 MaybeHandle<Object> KeyedLoadIC::Load(Handle<Object> object,
                                       Handle<Object> key) {
@@ -2020,46 +1347,12 @@
   return it->IsCacheableTransition();
 }
 
-<<<<<<< HEAD
-MaybeHandle<Object> StoreGlobalIC::Store(Handle<Object> object,
-                                         Handle<Name> name,
-                                         Handle<Object> value) {
-  DCHECK(object->IsJSGlobalObject());
-=======
 MaybeHandle<Object> StoreGlobalIC::Store(Handle<Name> name,
                                          Handle<Object> value) {
->>>>>>> 84bd6f3c
   DCHECK(name->IsString());
 
   // Look up in script context table.
   Handle<String> str_name = Handle<String>::cast(name);
-<<<<<<< HEAD
-  Handle<JSGlobalObject> global = Handle<JSGlobalObject>::cast(object);
-  Handle<ScriptContextTable> script_contexts(
-      global->native_context()->script_context_table());
-
-  ScriptContextTable::LookupResult lookup_result;
-  if (ScriptContextTable::Lookup(script_contexts, str_name, &lookup_result)) {
-    Handle<Context> script_context = ScriptContextTable::GetContext(
-        script_contexts, lookup_result.context_index);
-    if (lookup_result.mode == CONST) {
-      return TypeError(MessageTemplate::kConstAssign, object, name);
-    }
-
-    Handle<Object> previous_value =
-        FixedArray::get(*script_context, lookup_result.slot_index, isolate());
-
-    if (previous_value->IsTheHole(isolate())) {
-      // Do not install stubs and stay pre-monomorphic for
-      // uninitialized accesses.
-      return ReferenceError(name);
-    }
-
-    if (FLAG_use_ic && StoreScriptContextFieldStub::Accepted(&lookup_result)) {
-      TRACE_HANDLER_STATS(isolate(), StoreIC_StoreScriptContextFieldStub);
-      StoreScriptContextFieldStub stub(isolate(), &lookup_result);
-      PatchCache(name, stub.GetCode());
-=======
   Handle<JSGlobalObject> global = isolate()->global_object();
   Handle<ScriptContextTable> script_contexts(
       global->native_context()->script_context_table());
@@ -2091,18 +1384,13 @@
         PatchCache(name, slow_stub());
       }
       TraceIC("StoreGlobalIC", name);
->>>>>>> 84bd6f3c
     }
 
     script_context->set(lookup_result.slot_index, *value);
     return value;
   }
 
-<<<<<<< HEAD
-  return StoreIC::Store(object, name, value);
-=======
   return StoreIC::Store(global, name, value);
->>>>>>> 84bd6f3c
 }
 
 MaybeHandle<Object> StoreIC::Store(Handle<Object> object, Handle<Name> name,
@@ -2169,8 +1457,6 @@
 
   MaybeObjectHandle handler;
   if (LookupForWrite(lookup, value, store_mode)) {
-<<<<<<< HEAD
-=======
     if (IsStoreGlobalIC()) {
       if (lookup->state() == LookupIterator::DATA &&
           lookup->GetReceiver().is_identical_to(lookup->GetHolder<Object>())) {
@@ -2181,7 +1467,6 @@
         return;
       }
     }
->>>>>>> 84bd6f3c
     handler = ComputeHandler(lookup);
   } else {
     set_slow_stub_reason("LookupForWrite said 'false'");
@@ -2193,107 +1478,12 @@
   TraceIC("StoreIC", lookup->name());
 }
 
-<<<<<<< HEAD
-Handle<Object> StoreIC::StoreTransition(Handle<Map> receiver_map,
-                                        Handle<JSObject> holder,
-                                        Handle<Map> transition,
-                                        Handle<Name> name) {
-  Handle<Object> smi_handler;
-  if (transition->is_dictionary_map()) {
-    smi_handler = StoreHandler::StoreNormal(isolate());
-  } else {
-    int descriptor = transition->LastAdded();
-    Handle<DescriptorArray> descriptors(transition->instance_descriptors());
-    PropertyDetails details = descriptors->GetDetails(descriptor);
-    Representation representation = details.representation();
-    DCHECK(!representation.IsNone());
-
-    // Declarative handlers don't support access checks.
-    DCHECK(!transition->is_access_check_needed());
-
-    DCHECK_EQ(kData, details.kind());
-    if (details.location() == kDescriptor) {
-      smi_handler = StoreHandler::TransitionToConstant(isolate(), descriptor);
-
-    } else {
-      DCHECK_EQ(kField, details.location());
-      bool extend_storage =
-          Map::cast(transition->GetBackPointer())->unused_property_fields() ==
-          0;
-
-      FieldIndex index = FieldIndex::ForDescriptor(*transition, descriptor);
-      smi_handler = StoreHandler::TransitionToField(
-          isolate(), descriptor, index, representation, extend_storage);
-    }
-  }
-  // |holder| is either a receiver if the property is non-existent or
-  // one of the prototypes.
-  DCHECK(!holder.is_null());
-  bool is_nonexistent = holder->map() == transition->GetBackPointer();
-  if (is_nonexistent) holder = Handle<JSObject>::null();
-
-  int checks_count =
-      GetPrototypeCheckCount(isolate(), receiver_map, holder, name);
-  DCHECK_LE(0, checks_count);
-  DCHECK(!receiver_map->IsJSGlobalObjectMap());
-
-  Handle<Object> validity_cell =
-      Map::GetOrCreatePrototypeChainValidityCell(receiver_map, isolate());
-  if (validity_cell.is_null()) {
-    DCHECK_EQ(0, checks_count);
-    validity_cell = handle(Smi::kZero, isolate());
-  }
-
-  Handle<WeakCell> transition_cell = Map::WeakCellForMap(transition);
-
-  Factory* factory = isolate()->factory();
-  if (checks_count == 0) {
-    return factory->NewTuple3(transition_cell, smi_handler, validity_cell);
-  }
-  Handle<FixedArray> handler_array(factory->NewFixedArray(
-      StoreHandler::kFirstPrototypeIndex + checks_count, TENURED));
-  handler_array->set(StoreHandler::kSmiHandlerIndex, *smi_handler);
-  handler_array->set(StoreHandler::kValidityCellIndex, *validity_cell);
-  handler_array->set(StoreHandler::kTransitionCellIndex, *transition_cell);
-  InitPrototypeChecks(isolate(), receiver_map, holder, name, handler_array,
-                      StoreHandler::kFirstPrototypeIndex);
-  return handler_array;
-}
-
-namespace {
-
-Handle<Object> StoreGlobal(Isolate* isolate, Handle<PropertyCell> cell) {
-  return isolate->factory()->NewWeakCell(cell);
-}
-
-}  // namespace
-
-Handle<Object> StoreIC::GetMapIndependentHandler(LookupIterator* lookup) {
-  DCHECK_NE(LookupIterator::JSPROXY, lookup->state());
-
-  // This is currently guaranteed by checks in StoreIC::Store.
-  Handle<JSObject> receiver = Handle<JSObject>::cast(lookup->GetReceiver());
-  Handle<JSObject> holder = lookup->GetHolder<JSObject>();
-  DCHECK(!receiver->IsAccessCheckNeeded() || lookup->name()->IsPrivate());
-
-=======
 MaybeObjectHandle StoreIC::ComputeHandler(LookupIterator* lookup) {
->>>>>>> 84bd6f3c
   switch (lookup->state()) {
     case LookupIterator::TRANSITION: {
       Handle<JSObject> store_target = lookup->GetStoreTarget<JSObject>();
       if (store_target->IsJSGlobalObject()) {
         TRACE_HANDLER_STATS(isolate(), StoreIC_StoreGlobalTransitionDH);
-<<<<<<< HEAD
-        return StoreGlobal(isolate(), lookup->transition_cell());
-      }
-      // Currently not handled by CompileStoreTransition.
-      if (!holder->HasFastProperties()) {
-        TRACE_GENERIC_IC("transition from slow");
-        TRACE_HANDLER_STATS(isolate(), StoreIC_SlowStub);
-        return slow_stub();
-      }
-=======
 
         if (receiver_map()->IsJSGlobalObject()) {
           DCHECK(IsStoreGlobalIC());
@@ -2316,7 +1506,6 @@
       // Dictionary-to-fast transitions are not expected and not supported.
       DCHECK_IMPLIES(!lookup->transition_map()->is_dictionary_map(),
                      !receiver_map()->is_dictionary_map());
->>>>>>> 84bd6f3c
 
       DCHECK(lookup->IsCacheableTransition());
 
@@ -2364,9 +1553,6 @@
           TRACE_HANDLER_STATS(isolate(), StoreIC_SlowStub);
           return MaybeObjectHandle(slow_stub());
         }
-<<<<<<< HEAD
-        break;  // Custom-compiled handler.
-=======
 
         Handle<Smi> smi_handler = StoreHandler::StoreNativeDataProperty(
             isolate(), lookup->GetAccessorIndex());
@@ -2379,7 +1565,6 @@
         return MaybeObjectHandle(StoreHandler::StoreThroughPrototype(
             isolate(), receiver_map(), holder, smi_handler));
 
->>>>>>> 84bd6f3c
       } else if (accessors->IsAccessorPair()) {
         Handle<Object> setter(Handle<AccessorPair>::cast(accessors)->setter(),
                               isolate());
@@ -2454,20 +1639,12 @@
       if (lookup->is_dictionary_holder()) {
         if (holder->IsJSGlobalObject()) {
           TRACE_HANDLER_STATS(isolate(), StoreIC_StoreGlobalDH);
-<<<<<<< HEAD
-          return StoreGlobal(isolate(), lookup->GetPropertyCell());
-        }
-        TRACE_HANDLER_STATS(isolate(), StoreIC_StoreNormalDH);
-        DCHECK(holder.is_identical_to(receiver));
-        return StoreHandler::StoreNormal(isolate());
-=======
           return MaybeObjectHandle(
               StoreHandler::StoreGlobal(isolate(), lookup->GetPropertyCell()));
         }
         TRACE_HANDLER_STATS(isolate(), StoreIC_StoreNormalDH);
         DCHECK(holder.is_identical_to(receiver));
         return MaybeObjectHandle(StoreHandler::StoreNormal(isolate()));
->>>>>>> 84bd6f3c
       }
 
       // -------------- Fields --------------
@@ -2481,86 +1658,14 @@
           // we must store the value unconditionally even to kConst fields.
           constness = kMutable;
         }
-<<<<<<< HEAD
-        return StoreHandler::StoreField(isolate(), descriptor, index, constness,
-                                        lookup->representation());
-=======
         return MaybeObjectHandle(StoreHandler::StoreField(
             isolate(), descriptor, index, constness, lookup->representation()));
->>>>>>> 84bd6f3c
       }
 
       // -------------- Constant properties --------------
       DCHECK_EQ(kDescriptor, lookup->property_details().location());
       set_slow_stub_reason("constant property");
       TRACE_HANDLER_STATS(isolate(), StoreIC_SlowStub);
-<<<<<<< HEAD
-      return slow_stub();
-    }
-
-    case LookupIterator::INTEGER_INDEXED_EXOTIC:
-    case LookupIterator::ACCESS_CHECK:
-    case LookupIterator::JSPROXY:
-    case LookupIterator::NOT_FOUND:
-      UNREACHABLE();
-  }
-  return Handle<Code>::null();
-}
-
-Handle<Code> StoreIC::CompileHandler(LookupIterator* lookup) {
-  DCHECK_EQ(LookupIterator::ACCESSOR, lookup->state());
-
-  // This is currently guaranteed by checks in StoreIC::Store.
-  Handle<JSObject> receiver = Handle<JSObject>::cast(lookup->GetReceiver());
-  Handle<JSObject> holder = lookup->GetHolder<JSObject>();
-  DCHECK(!receiver->IsAccessCheckNeeded() || lookup->name()->IsPrivate());
-
-  DCHECK(holder->HasFastProperties());
-  Handle<Object> accessors = lookup->GetAccessors();
-
-  if (accessors->IsAccessorInfo()) {
-    Handle<AccessorInfo> info = Handle<AccessorInfo>::cast(accessors);
-    DCHECK(v8::ToCData<Address>(info->setter()) != 0);
-    DCHECK(!AccessorInfo::cast(*accessors)->is_special_data_property() ||
-           lookup->HolderIsReceiverOrHiddenPrototype());
-    DCHECK(
-        AccessorInfo::IsCompatibleReceiverMap(isolate(), info, receiver_map()));
-    TRACE_HANDLER_STATS(isolate(), StoreIC_StoreCallback);
-    NamedStoreHandlerCompiler compiler(isolate(), receiver_map(), holder);
-    // TODO(ishell): don't hard-code language mode into the handler because
-    // this handler can be re-used through megamorphic stub cache for wrong
-    // language mode.
-    // Better pass vector/slot to Runtime::kStoreCallbackProperty and
-    // let it decode the language mode from the IC kind.
-    Handle<Code> code = compiler.CompileStoreCallback(receiver, lookup->name(),
-                                                      info, language_mode());
-    return code;
-  }
-
-  DCHECK(accessors->IsAccessorPair());
-  Handle<Object> setter(Handle<AccessorPair>::cast(accessors)->setter(),
-                        isolate());
-  DCHECK(setter->IsJSFunction() || setter->IsFunctionTemplateInfo());
-  CallOptimization call_optimization(setter);
-  NamedStoreHandlerCompiler compiler(isolate(), receiver_map(), holder);
-  if (call_optimization.is_simple_api_call()) {
-    DCHECK(call_optimization.IsCompatibleReceiver(receiver, holder));
-    TRACE_HANDLER_STATS(isolate(), StoreIC_StoreCallback);
-    Handle<Code> code = compiler.CompileStoreCallback(
-        receiver, lookup->name(), call_optimization, lookup->GetAccessorIndex(),
-        slow_stub());
-    return code;
-  }
-  TRACE_HANDLER_STATS(isolate(), StoreIC_StoreViaSetter);
-  int expected_arguments =
-      JSFunction::cast(*setter)->shared()->internal_formal_parameter_count();
-  return compiler.CompileStoreViaSetter(
-      receiver, lookup->name(), lookup->GetAccessorIndex(), expected_arguments);
-}
-
-void KeyedStoreIC::UpdateStoreElement(Handle<Map> receiver_map,
-                                      KeyedAccessStoreMode store_mode) {
-=======
       return MaybeObjectHandle(slow_stub());
     }
     case LookupIterator::JSPROXY: {
@@ -2582,7 +1687,6 @@
 void KeyedStoreIC::UpdateStoreElement(Handle<Map> receiver_map,
                                       KeyedAccessStoreMode store_mode,
                                       bool receiver_was_cow) {
->>>>>>> 84bd6f3c
   MapHandles target_receiver_maps;
   TargetMaps(&target_receiver_maps);
   if (target_receiver_maps.empty()) {
@@ -2595,12 +1699,8 @@
 
   for (Handle<Map> map : target_receiver_maps) {
     if (!map.is_null() && map->instance_type() == JS_VALUE_TYPE) {
-<<<<<<< HEAD
-      TRACE_GENERIC_IC("JSValue");
-=======
       DCHECK(!IsStoreInArrayLiteralICKind(kind()));
       set_slow_stub_reason("JSValue");
->>>>>>> 84bd6f3c
       return;
     }
   }
@@ -2686,34 +1786,19 @@
     size_t external_arrays = 0;
     for (Handle<Map> map : target_receiver_maps) {
       if (map->has_fixed_typed_array_elements()) {
-<<<<<<< HEAD
-=======
         DCHECK(!IsStoreInArrayLiteralICKind(kind()));
->>>>>>> 84bd6f3c
         external_arrays++;
       }
     }
     if (external_arrays != 0 &&
         external_arrays != target_receiver_maps.size()) {
-<<<<<<< HEAD
-      TRACE_GENERIC_IC("unsupported combination of external and normal arrays");
-=======
       DCHECK(!IsStoreInArrayLiteralICKind(kind()));
       set_slow_stub_reason(
           "unsupported combination of external and normal arrays");
->>>>>>> 84bd6f3c
       return;
     }
   }
 
-<<<<<<< HEAD
-  List<Handle<Object>> handlers(static_cast<int>(target_receiver_maps.size()));
-  StoreElementPolymorphicHandlers(&target_receiver_maps, &handlers, store_mode);
-  DCHECK_LE(1, target_receiver_maps.size());
-  if (target_receiver_maps.size() == 1) {
-    ConfigureVectorState(Handle<Name>(), target_receiver_maps[0],
-                         handlers.at(0));
-=======
   MaybeObjectHandles handlers;
   handlers.reserve(target_receiver_maps.size());
   StoreElementPolymorphicHandlers(&target_receiver_maps, &handlers, store_mode);
@@ -2721,7 +1806,6 @@
     ConfigureVectorState(PREMONOMORPHIC, Handle<Name>());
   } else if (target_receiver_maps.size() == 1) {
     ConfigureVectorState(Handle<Name>(), target_receiver_maps[0], handlers[0]);
->>>>>>> 84bd6f3c
   } else {
     ConfigureVectorState(Handle<Name>(), target_receiver_maps, &handlers);
   }
@@ -2762,12 +1846,8 @@
          store_mode == STORE_AND_GROW_NO_TRANSITION_HANDLE_COW ||
          store_mode == STORE_NO_TRANSITION_IGNORE_OUT_OF_BOUNDS ||
          store_mode == STORE_NO_TRANSITION_HANDLE_COW);
-<<<<<<< HEAD
-  DCHECK(!receiver_map->DictionaryElementsInPrototypeChainOnly());
-=======
   DCHECK_IMPLIES(receiver_map->DictionaryElementsInPrototypeChainOnly(),
                  IsStoreInArrayLiteralICKind(kind()));
->>>>>>> 84bd6f3c
 
   if (receiver_map->IsJSProxyMap()) {
     return StoreHandler::StoreProxy(isolate());
@@ -2800,14 +1880,6 @@
 
   Handle<Object> validity_cell =
       Map::GetOrCreatePrototypeChainValidityCell(receiver_map, isolate());
-<<<<<<< HEAD
-  if (validity_cell.is_null()) return stub;
-  return isolate()->factory()->NewTuple2(validity_cell, stub);
-}
-
-void KeyedStoreIC::StoreElementPolymorphicHandlers(
-    MapHandles* receiver_maps, List<Handle<Object>>* handlers,
-=======
   if (validity_cell->IsSmi()) {
     // There's no prototype validity cell to check, so we can just use the stub.
     return stub;
@@ -2820,7 +1892,6 @@
 
 void KeyedStoreIC::StoreElementPolymorphicHandlers(
     MapHandles* receiver_maps, MaybeObjectHandles* handlers,
->>>>>>> 84bd6f3c
     KeyedAccessStoreMode store_mode) {
   DCHECK(store_mode == STANDARD_STORE ||
          store_mode == STORE_AND_GROW_NO_TRANSITION_HANDLE_COW ||
@@ -2836,22 +1907,14 @@
 
   for (Handle<Map> receiver_map : *receiver_maps) {
     Handle<Object> handler;
-<<<<<<< HEAD
-    Handle<Map> transitioned_map;
-=======
     Handle<Map> transition;
->>>>>>> 84bd6f3c
 
     if (receiver_map->instance_type() < FIRST_JS_RECEIVER_TYPE ||
         receiver_map->DictionaryElementsInPrototypeChainOnly()) {
       // TODO(mvstanton): Consider embedding store_mode in the state of the slow
       // keyed store ic for uniformity.
       TRACE_HANDLER_STATS(isolate(), KeyedStoreIC_SlowStub);
-<<<<<<< HEAD
-      handler = isolate()->builtins()->KeyedStoreIC_Slow();
-=======
       handler = slow_stub();
->>>>>>> 84bd6f3c
 
     } else {
       {
@@ -2861,11 +1924,7 @@
           if (receiver_map->is_stable()) {
             receiver_map->NotifyLeafMapLayoutChange();
           }
-<<<<<<< HEAD
-          transitioned_map = handle(tmap);
-=======
           transition = handle(tmap);
->>>>>>> 84bd6f3c
         }
       }
 
@@ -2874,51 +1933,17 @@
       // Site Tracking to do a better job of ensuring the data types are what
       // they need to be. Not all the elements are in place yet, pessimistic
       // elements transitions are still important for performance.
-<<<<<<< HEAD
-      if (!transitioned_map.is_null()) {
-        bool is_js_array = receiver_map->instance_type() == JS_ARRAY_TYPE;
-        ElementsKind elements_kind = receiver_map->elements_kind();
-        TRACE_HANDLER_STATS(isolate(),
-                            KeyedStoreIC_ElementsTransitionAndStoreStub);
-        Handle<Code> stub =
-            ElementsTransitionAndStoreStub(isolate(), elements_kind,
-                                           transitioned_map->elements_kind(),
-                                           is_js_array, store_mode)
-                .GetCode();
-        Handle<Object> validity_cell =
-            Map::GetOrCreatePrototypeChainValidityCell(receiver_map, isolate());
-        if (validity_cell.is_null()) {
-          validity_cell = handle(Smi::kZero, isolate());
-        }
-        Handle<WeakCell> transition = Map::WeakCellForMap(transitioned_map);
-        handler =
-            isolate()->factory()->NewTuple3(transition, stub, validity_cell);
-=======
       if (!transition.is_null()) {
         TRACE_HANDLER_STATS(isolate(),
                             KeyedStoreIC_ElementsTransitionAndStoreStub);
         handler = StoreHandler::StoreElementTransition(isolate(), receiver_map,
                                                        transition, store_mode);
->>>>>>> 84bd6f3c
       } else {
         handler = StoreElementHandler(receiver_map, store_mode);
       }
     }
     DCHECK(!handler.is_null());
-<<<<<<< HEAD
-    handlers->Add(handler);
-  }
-}
-
-bool IsOutOfBoundsAccess(Handle<JSObject> receiver, uint32_t index) {
-  uint32_t length = 0;
-  if (receiver->IsJSArray()) {
-    JSArray::cast(*receiver)->length()->ToArrayLength(&length);
-  } else {
-    length = static_cast<uint32_t>(receiver->elements()->length());
-=======
     handlers->push_back(MaybeObjectHandle(handler));
->>>>>>> 84bd6f3c
   }
 }
 
@@ -3165,12 +2190,7 @@
   } else if (IsLoadGlobalICKind(kind)) {
     DCHECK_EQ(isolate->native_context()->global_proxy(), *receiver);
     receiver = isolate->global_object();
-<<<<<<< HEAD
-    LoadGlobalICNexus nexus(vector, vector_slot);
-    LoadGlobalIC ic(isolate, &nexus);
-=======
     LoadGlobalIC ic(isolate, vector, vector_slot);
->>>>>>> 84bd6f3c
     ic.UpdateState(receiver, key);
     RETURN_RESULT_OR_FAILURE(isolate, ic.Load(key));
 
@@ -3273,18 +2293,11 @@
     ic.UpdateState(receiver, key);
     RETURN_RESULT_OR_FAILURE(isolate, ic.Store(receiver, key, value));
   } else if (IsStoreGlobalICKind(kind)) {
-<<<<<<< HEAD
-    StoreICNexus nexus(vector, vector_slot);
-    StoreGlobalIC ic(isolate, &nexus);
-    ic.UpdateState(receiver, key);
-    RETURN_RESULT_OR_FAILURE(isolate, ic.Store(receiver, key, value));
-=======
     DCHECK_EQ(isolate->native_context()->global_proxy(), *receiver);
     receiver = isolate->global_object();
     StoreGlobalIC ic(isolate, vector, vector_slot);
     ic.UpdateState(receiver, key);
     RETURN_RESULT_OR_FAILURE(isolate, ic.Store(key, value));
->>>>>>> 84bd6f3c
   } else {
     DCHECK(IsKeyedStoreICKind(kind));
     KeyedStoreIC ic(isolate, vector, vector_slot);
