--- conflicted
+++ resolved
@@ -23,10 +23,6 @@
 // TODO(ishell): move to load-handler.h
 class LoadHandler final : public DataHandler {
  public:
-<<<<<<< HEAD
-  enum Kind {
-    kElement,
-=======
   DECL_CAST(LoadHandler)
 
   DECL_PRINTER(LoadHandler)
@@ -35,18 +31,11 @@
   enum Kind {
     kElement,
     kIndexedString,
->>>>>>> 84bd6f3c
     kNormal,
     kGlobal,
     kField,
     kConstant,
     kAccessor,
-<<<<<<< HEAD
-    kInterceptor,
-    kNonExistent
-  };
-  class KindBits : public BitField<Kind, 0, 3> {};
-=======
     kNativeDataProperty,
     kApiGetter,
     kApiGetterHolderIsPrototype,
@@ -56,7 +45,6 @@
     kModuleExport
   };
   class KindBits : public BitField<Kind, 0, 4> {};
->>>>>>> 84bd6f3c
 
   // Defines whether access rights check should be done on receiver object.
   // Applicable to named property kinds only when loading value from prototype
@@ -74,15 +62,8 @@
   // Encoding when KindBits contains kForConstants.
   //
 
-<<<<<<< HEAD
-  class IsAccessorInfoBits
-      : public BitField<bool, LookupOnReceiverBits::kNext, 1> {};
-  // Index of a value entry in the descriptor array.
-  class DescriptorBits : public BitField<unsigned, IsAccessorInfoBits::kNext,
-=======
   // Index of a value entry in the descriptor array.
   class DescriptorBits : public BitField<unsigned, LookupOnReceiverBits::kNext,
->>>>>>> 84bd6f3c
                                          kDescriptorIndexBitCount> {};
   // Make sure we don't overflow the smi.
   STATIC_ASSERT(DescriptorBits::kNext <= kSmiValueSize);
@@ -100,15 +81,11 @@
   STATIC_ASSERT(FieldIndexBits::kNext <= kSmiValueSize);
 
   //
-<<<<<<< HEAD
-  // Encoding when KindBits contains kElement.
-=======
   // Encoding when KindBits contains kElement or kIndexedString.
   //
   class AllowOutOfBoundsBits
       : public BitField<bool, LookupOnReceiverBits::kNext, 1> {};
 
->>>>>>> 84bd6f3c
   //
   // Encoding when KindBits contains kElement.
   //
@@ -129,40 +106,6 @@
 
   // Decodes kind from Smi-handler.
   static inline Kind GetHandlerKind(Smi* smi_handler);
-<<<<<<< HEAD
-
-  // Creates a Smi-handler for loading a property from a slow object.
-  static inline Handle<Smi> LoadNormal(Isolate* isolate);
-
-  // Creates a Smi-handler for loading a property from a global object.
-  static inline Handle<Smi> LoadGlobal(Isolate* isolate);
-
-  // Creates a Smi-handler for loading a property from an object with an
-  // interceptor.
-  static inline Handle<Smi> LoadInterceptor(Isolate* isolate);
-
-  // Creates a Smi-handler for loading a field from fast object.
-  static inline Handle<Smi> LoadField(Isolate* isolate, FieldIndex field_index);
-
-  // Creates a Smi-handler for loading a constant from fast object.
-  static inline Handle<Smi> LoadConstant(Isolate* isolate, int descriptor);
-
-  // Creates a Smi-handler for calling a getter on a fast object.
-  static inline Handle<Smi> LoadAccessor(Isolate* isolate, int descriptor);
-
-  // Creates a Smi-handler for loading an Api getter property from fast object.
-  static inline Handle<Smi> LoadApiGetter(Isolate* isolate, int descriptor);
-
-  // Sets DoAccessCheckOnReceiverBits in given Smi-handler. The receiver
-  // check is a part of a prototype chain check.
-  static inline Handle<Smi> EnableAccessCheckOnReceiver(
-      Isolate* isolate, Handle<Smi> smi_handler);
-
-  // Sets LookupOnReceiverBits in given Smi-handler. The receiver
-  // check is a part of a prototype chain check.
-  static inline Handle<Smi> EnableLookupOnReceiver(Isolate* isolate,
-                                                   Handle<Smi> smi_handler);
-=======
 
   // Creates a Smi-handler for loading a property from a slow object.
   static inline Handle<Smi> LoadNormal(Isolate* isolate);
@@ -215,7 +158,6 @@
       Handle<Smi> smi_handler,
       MaybeHandle<Object> maybe_data1 = MaybeHandle<Object>(),
       MaybeHandle<Object> maybe_data2 = MaybeHandle<Object>());
->>>>>>> 84bd6f3c
 
   // Creates a Smi-handler for loading a non-existent property. Works only as
   // a part of prototype chain check.
@@ -225,9 +167,6 @@
   static inline Handle<Smi> LoadElement(Isolate* isolate,
                                         ElementsKind elements_kind,
                                         bool convert_hole_to_undefined,
-<<<<<<< HEAD
-                                        bool is_js_array);
-=======
                                         bool is_js_array,
                                         KeyedAccessLoadMode load_mode);
 
@@ -237,7 +176,6 @@
 
   // Decodes the KeyedAccessLoadMode from a {handler}.
   static KeyedAccessLoadMode GetKeyedAccessLoadMode(MaybeObject* handler);
->>>>>>> 84bd6f3c
 };
 
 // A set of bit fields representing Smi handlers for stores and a HeapObject
@@ -251,17 +189,6 @@
   DECL_VERIFIER(StoreHandler)
 
   enum Kind {
-<<<<<<< HEAD
-    kStoreElement,
-    kStoreField,
-    kStoreConstField,
-    kStoreNormal,
-    kTransitionToField,
-    // TODO(ishell): remove once constant field tracking is done.
-    kTransitionToConstant = kStoreConstField
-  };
-  class KindBits : public BitField<Kind, 0, 3> {};
-=======
     kElement,
     kField,
     kConstField,
@@ -275,7 +202,6 @@
     kKindsNumber  // Keep last
   };
   class KindBits : public BitField<Kind, 0, 4> {};
->>>>>>> 84bd6f3c
 
   enum FieldRepresentation { kSmi, kDouble, kHeapObject, kTagged };
 
@@ -295,13 +221,8 @@
   // kinds.
 
   // Index of a value entry in the descriptor array.
-<<<<<<< HEAD
-  class DescriptorBits
-      : public BitField<unsigned, KindBits::kNext, kDescriptorIndexBitCount> {};
-=======
   class DescriptorBits : public BitField<unsigned, LookupOnReceiverBits::kNext,
                                          kDescriptorIndexBitCount> {};
->>>>>>> 84bd6f3c
   //
   // Encoding when KindBits contains kTransitionToConstant.
   //
@@ -312,12 +233,7 @@
   //
   // Encoding when KindBits contains kField or kTransitionToField.
   //
-<<<<<<< HEAD
-  class ExtendStorageBits : public BitField<bool, DescriptorBits::kNext, 1> {};
-  class IsInobjectBits : public BitField<bool, ExtendStorageBits::kNext, 1> {};
-=======
   class IsInobjectBits : public BitField<bool, DescriptorBits::kNext, 1> {};
->>>>>>> 84bd6f3c
   class FieldRepresentationBits
       : public BitField<FieldRepresentation, IsInobjectBits::kNext, 2> {};
   // +1 here is to cover all possible JSObject header sizes.
@@ -333,28 +249,12 @@
                                        PropertyConstness constness,
                                        Representation representation);
 
-<<<<<<< HEAD
-  // Creates a Smi-handler for storing a property to a slow object.
-  static inline Handle<Smi> StoreNormal(Isolate* isolate);
-
-  // Creates a Smi-handler for transitioning store to a field.
-  static inline Handle<Smi> TransitionToField(Isolate* isolate, int descriptor,
-                                              FieldIndex field_index,
-                                              Representation representation,
-                                              bool extend_storage);
-
-  // Creates a Smi-handler for transitioning store to a constant field (in this
-  // case the only thing that needs to be done is an update of a map).
-  static inline Handle<Smi> TransitionToConstant(Isolate* isolate,
-                                                 int descriptor);
-=======
   static MaybeObjectHandle StoreTransition(Isolate* isolate,
                                            Handle<Map> transition_map);
 
   // Creates a Smi-handler for storing a native data property on a fast object.
   static inline Handle<Smi> StoreNativeDataProperty(Isolate* isolate,
                                                     int descriptor);
->>>>>>> 84bd6f3c
 
   // Creates a Smi-handler for calling a setter on a fast object.
   static inline Handle<Smi> StoreAccessor(Isolate* isolate, int descriptor);
@@ -395,12 +295,7 @@
  private:
   static inline Handle<Smi> StoreField(Isolate* isolate, Kind kind,
                                        int descriptor, FieldIndex field_index,
-<<<<<<< HEAD
-                                       Representation representation,
-                                       bool extend_storage);
-=======
                                        Representation representation);
->>>>>>> 84bd6f3c
 };
 
 }  // namespace internal
