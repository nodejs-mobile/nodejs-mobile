// Copyright 2012 the V8 project authors. All rights reserved.
// Use of this source code is governed by a BSD-style license that can be
// found in the LICENSE file.

#ifndef V8_IC_IC_H_
#define V8_IC_IC_H_

#include <vector>

#include "src/feedback-vector.h"
#include "src/heap/factory.h"
#include "src/ic/stub-cache.h"
#include "src/isolate.h"
#include "src/macro-assembler.h"
#include "src/messages.h"
#include "src/objects/map.h"
<<<<<<< HEAD
=======
#include "src/objects/maybe-object.h"
>>>>>>> 84bd6f3c

namespace v8 {
namespace internal {

//
// IC is the base class for LoadIC, StoreIC, KeyedLoadIC, and KeyedStoreIC.
//
class IC {
 public:
  // Alias the inline cache state type to make the IC code more readable.
  typedef InlineCacheState State;

  static constexpr int kMaxKeyedPolymorphism = 4;

  // A polymorphic IC can handle at most 4 distinct maps before transitioning
  // to megamorphic state.
  static constexpr int kMaxPolymorphicMapCount = 4;

  // A polymorphic IC can handle at most 4 distinct maps before transitioning
  // to megamorphic state.
  static constexpr int kMaxPolymorphicMapCount = 4;

  // Construct the IC structure with the given number of extra
  // JavaScript frames on the stack.
  IC(Isolate* isolate, Handle<FeedbackVector> vector, FeedbackSlot slot);
  virtual ~IC() {}

  State state() const { return state_; }
  inline Address address() const;

  // Compute the current IC state based on the target stub, receiver and name.
  void UpdateState(Handle<Object> receiver, Handle<Object> name);

  bool RecomputeHandlerForName(Handle<Object> name);
  void MarkRecomputeHandler(Handle<Object> name) {
    DCHECK(RecomputeHandlerForName(name));
    old_state_ = state_;
    state_ = RECOMPUTE_HANDLER;
  }

  bool IsAnyLoad() const {
    return IsLoadIC() || IsLoadGlobalIC() || IsKeyedLoadIC();
  }
  bool IsAnyStore() const {
    return IsStoreIC() || IsStoreOwnIC() || IsStoreGlobalIC() ||
<<<<<<< HEAD
           IsKeyedStoreIC();
  }

  // The ICs that don't pass slot and vector through the stack have to
  // save/restore them in the dispatcher.
  static bool ShouldPushPopSlotAndVector(Code::Kind kind);

  static InlineCacheState StateFromCode(Code* code);

  static inline bool IsHandler(Object* object);
=======
           IsKeyedStoreIC() || IsStoreInArrayLiteralICKind(kind());
  }

  static inline bool IsHandler(MaybeObject* object,
                               bool from_stub_cache = false);
>>>>>>> 84bd6f3c

  // Nofity the IC system that a feedback has changed.
  static void OnFeedbackChanged(Isolate* isolate, FeedbackVector* vector,
                                FeedbackSlot slot, JSFunction* host_function,
                                const char* reason);

  static void OnFeedbackChanged(Isolate* isolate, FeedbackNexus* nexus,
                                JSFunction* host_function, const char* reason);

 protected:
  Address fp() const { return fp_; }
  Address pc() const { return *pc_address_; }

  void set_slow_stub_reason(const char* reason) { slow_stub_reason_ = reason; }

  Isolate* isolate() const { return isolate_; }

  // Get the caller function object.
  JSFunction* GetHostFunction() const;

  inline bool AddressIsDeoptimizedCode() const;
  inline static bool AddressIsDeoptimizedCode(Isolate* isolate,
                                              Address address);

  bool is_vector_set() { return vector_set_; }
<<<<<<< HEAD
=======
  bool vector_needs_update() {
    return (!vector_set_ &&
            (state() != MEGAMORPHIC ||
             Smi::ToInt(nexus()->GetFeedbackExtra()->ToSmi()) != ELEMENT));
  }
>>>>>>> 84bd6f3c

  // Configure for most states.
  bool ConfigureVectorState(IC::State new_state, Handle<Object> key);
  // Configure the vector for MONOMORPHIC.
  void ConfigureVectorState(Handle<Name> name, Handle<Map> map,
                            Handle<Object> handler);
  void ConfigureVectorState(Handle<Name> name, Handle<Map> map,
                            const MaybeObjectHandle& handler);
  // Configure the vector for POLYMORPHIC.
  void ConfigureVectorState(Handle<Name> name, MapHandles const& maps,
<<<<<<< HEAD
                            List<Handle<Object>>* handlers);
=======
                            MaybeObjectHandles* handlers);
>>>>>>> 84bd6f3c

  char TransitionMarkFromState(IC::State state);
  void TraceIC(const char* type, Handle<Object> name);
  void TraceIC(const char* type, Handle<Object> name, State old_state,
               State new_state);

  MaybeHandle<Object> TypeError(MessageTemplate::Template,
                                Handle<Object> object, Handle<Object> key);
  MaybeHandle<Object> ReferenceError(Handle<Name> name);

  void TraceHandlerCacheHitStats(LookupIterator* lookup);

<<<<<<< HEAD
  // Compute the handler either by compiling or by retrieving a cached version.
  Handle<Object> ComputeHandler(LookupIterator* lookup);
  virtual Handle<Object> GetMapIndependentHandler(LookupIterator* lookup) {
    UNREACHABLE();
    return Handle<Code>::null();
  }
  virtual Handle<Code> CompileHandler(LookupIterator* lookup) {
    UNREACHABLE();
    return Handle<Code>::null();
  }

  void UpdateMonomorphicIC(Handle<Object> handler, Handle<Name> name);
  bool UpdatePolymorphicIC(Handle<Name> name, Handle<Object> code);
  void UpdateMegamorphicCache(Map* map, Name* name, Object* code);
=======
  void UpdateMonomorphicIC(const MaybeObjectHandle& handler, Handle<Name> name);
  bool UpdatePolymorphicIC(Handle<Name> name, const MaybeObjectHandle& handler);
  void UpdateMegamorphicCache(Handle<Map> map, Handle<Name> name,
                              const MaybeObjectHandle& handler);
>>>>>>> 84bd6f3c

  StubCache* stub_cache();

  void CopyICToMegamorphicCache(Handle<Name> name);
  bool IsTransitionOfMonomorphicTarget(Map* source_map, Map* target_map);
  void PatchCache(Handle<Name> name, Handle<Object> handler);
  void PatchCache(Handle<Name> name, const MaybeObjectHandle& handler);
  FeedbackSlotKind kind() const { return kind_; }
  bool IsGlobalIC() const { return IsLoadGlobalIC() || IsStoreGlobalIC(); }
  bool IsLoadIC() const { return IsLoadICKind(kind_); }
  bool IsLoadGlobalIC() const { return IsLoadGlobalICKind(kind_); }
  bool IsKeyedLoadIC() const { return IsKeyedLoadICKind(kind_); }
  bool IsStoreGlobalIC() const { return IsStoreGlobalICKind(kind_); }
  bool IsStoreIC() const { return IsStoreICKind(kind_); }
  bool IsStoreOwnIC() const { return IsStoreOwnICKind(kind_); }
  bool IsKeyedStoreIC() const { return IsKeyedStoreICKind(kind_); }
  bool is_keyed() const {
    return IsKeyedLoadIC() || IsKeyedStoreIC() ||
           IsStoreInArrayLiteralICKind(kind_);
  }
  bool ShouldRecomputeHandler(Handle<String> name);

  Handle<Map> receiver_map() { return receiver_map_; }
  void update_receiver_map(Handle<Object> receiver) {
    if (receiver->IsSmi()) {
      receiver_map_ = isolate_->factory()->heap_number_map();
    } else {
      receiver_map_ = handle(HeapObject::cast(*receiver)->map());
    }
  }

  void TargetMaps(MapHandles* list) {
    FindTargetMaps();
    for (Handle<Map> map : target_maps_) {
      list->push_back(map);
    }
  }

  Map* FirstTargetMap() {
    FindTargetMaps();
<<<<<<< HEAD
    return !target_maps_.empty() ? *target_maps_[0] : NULL;
=======
    return !target_maps_.empty() ? *target_maps_[0] : nullptr;
>>>>>>> 84bd6f3c
  }

  State saved_state() const {
    return state() == RECOMPUTE_HANDLER ? old_state_ : state();
  }

  const FeedbackNexus* nexus() const { return &nexus_; }
  FeedbackNexus* nexus() { return &nexus_; }

 private:
  inline Address constant_pool() const;
  inline Address raw_constant_pool() const;

  void FindTargetMaps() {
    if (target_maps_set_) return;
    target_maps_set_ = true;
    nexus()->ExtractMaps(&target_maps_);
  }

  // Frame pointer for the frame that uses (calls) the IC.
  Address fp_;

  // All access to the program counter and constant pool of an IC structure is
  // indirect to make the code GC safe. This feature is crucial since
  // GetProperty and SetProperty are called and they in turn might
  // invoke the garbage collector.
  Address* pc_address_;

  // The constant pool of the code which originally called the IC (which might
  // be for the breakpointed copy of the original code).
  Address* constant_pool_address_;

  Isolate* isolate_;

  bool vector_set_;
  State old_state_;  // For saving if we marked as prototype failure.
  State state_;
  FeedbackSlotKind kind_;
  Handle<Map> receiver_map_;
  MaybeObjectHandle maybe_handler_;

<<<<<<< HEAD
  ExtraICState extra_ic_state_;
=======
>>>>>>> 84bd6f3c
  MapHandles target_maps_;
  bool target_maps_set_;

  const char* slow_stub_reason_;

  FeedbackNexus nexus_;

  DISALLOW_IMPLICIT_CONSTRUCTORS(IC);
};


class LoadIC : public IC {
 public:
  LoadIC(Isolate* isolate, Handle<FeedbackVector> vector, FeedbackSlot slot)
      : IC(isolate, vector, slot) {
    DCHECK(IsAnyLoad());
  }

  static bool ShouldThrowReferenceError(FeedbackSlotKind kind) {
    return kind == FeedbackSlotKind::kLoadGlobalNotInsideTypeof;
  }

  bool ShouldThrowReferenceError() const {
    return ShouldThrowReferenceError(kind());
  }

  V8_WARN_UNUSED_RESULT MaybeHandle<Object> Load(Handle<Object> object,
                                                 Handle<Name> name);

 protected:
  virtual Handle<Code> slow_stub() const {
    return BUILTIN_CODE(isolate(), LoadIC_Slow);
  }

  // Update the inline cache and the global stub cache based on the
  // lookup result.
  void UpdateCaches(LookupIterator* lookup);

<<<<<<< HEAD
  Handle<Object> GetMapIndependentHandler(LookupIterator* lookup) override;

  Handle<Code> CompileHandler(LookupIterator* lookup) override;

 private:
  // Creates a data handler that represents a load of a field by given index.
  static Handle<Smi> SimpleFieldLoad(Isolate* isolate, FieldIndex index);

  // Creates a data handler that represents a prototype chain check followed
  // by given Smi-handler that encoded a load from the holder.
  // Can be used only if GetPrototypeCheckCount() returns non negative value.
  Handle<Object> LoadFromPrototype(Handle<Map> receiver_map,
                                   Handle<JSObject> holder, Handle<Name> name,
                                   Handle<Smi> smi_handler);

  // Creates a data handler that represents a load of a non-existent property.
  // {holder} is the object from which the property is loaded. If no holder is
  // needed (e.g., for "nonexistent"), null_value() may be passed in.
  Handle<Object> LoadFullChain(Handle<Map> receiver_map, Handle<Object> holder,
                               Handle<Name> name, Handle<Smi> smi_handler);
=======
 private:
  Handle<Object> ComputeHandler(LookupIterator* lookup);
>>>>>>> 84bd6f3c

  friend class IC;
  friend class NamedLoadHandlerCompiler;
};

class LoadGlobalIC : public LoadIC {
 public:
  LoadGlobalIC(Isolate* isolate, Handle<FeedbackVector> vector,
               FeedbackSlot slot)
      : LoadIC(isolate, vector, slot) {}

  V8_WARN_UNUSED_RESULT MaybeHandle<Object> Load(Handle<Name> name);

 protected:
  Handle<Code> slow_stub() const override {
    return BUILTIN_CODE(isolate(), LoadGlobalIC_Slow);
  }
};

class KeyedLoadIC : public LoadIC {
 public:
  KeyedLoadIC(Isolate* isolate, Handle<FeedbackVector> vector,
              FeedbackSlot slot)
      : LoadIC(isolate, vector, slot) {}

  V8_WARN_UNUSED_RESULT MaybeHandle<Object> Load(Handle<Object> object,
                                                 Handle<Object> key);

 protected:
  // receiver is HeapObject because it could be a String or a JSObject
  void UpdateLoadElement(Handle<HeapObject> receiver,
                         KeyedAccessLoadMode load_mode);

 private:
  friend class IC;

<<<<<<< HEAD
  Handle<Object> LoadElementHandler(Handle<Map> receiver_map);

  void LoadElementPolymorphicHandlers(MapHandles* receiver_maps,
                                      List<Handle<Object>>* handlers);
=======
  Handle<Object> LoadElementHandler(Handle<Map> receiver_map,
                                    KeyedAccessLoadMode load_mode);

  void LoadElementPolymorphicHandlers(MapHandles* receiver_maps,
                                      MaybeObjectHandles* handlers,
                                      KeyedAccessLoadMode load_mode);

  // Returns true if the receiver_map has a kElement or kIndexedString
  // handler in the nexus currently but didn't yet allow out of bounds
  // accesses.
  bool CanChangeToAllowOutOfBounds(Handle<Map> receiver_map);
>>>>>>> 84bd6f3c
};


class StoreIC : public IC {
 public:
  StoreIC(Isolate* isolate, Handle<FeedbackVector> vector, FeedbackSlot slot)
      : IC(isolate, vector, slot) {
    DCHECK(IsAnyStore());
  }

  LanguageMode language_mode() const { return nexus()->GetLanguageMode(); }

  V8_WARN_UNUSED_RESULT MaybeHandle<Object> Store(
      Handle<Object> object, Handle<Name> name, Handle<Object> value,
      JSReceiver::StoreFromKeyed store_mode =
          JSReceiver::CERTAINLY_NOT_STORE_FROM_KEYED);

  bool LookupForWrite(LookupIterator* it, Handle<Object> value,
                      JSReceiver::StoreFromKeyed store_mode);

 protected:
  // Stub accessors.
<<<<<<< HEAD
  Handle<Code> slow_stub() const {
    // All StoreICs share the same slow stub.
    return isolate()->builtins()->KeyedStoreIC_Slow();
=======
  virtual Handle<Code> slow_stub() const {
    // All StoreICs share the same slow stub.
    return BUILTIN_CODE(isolate(), KeyedStoreIC_Slow);
>>>>>>> 84bd6f3c
  }

  // Update the inline cache and the global stub cache based on the
  // lookup result.
  void UpdateCaches(LookupIterator* lookup, Handle<Object> value,
                    JSReceiver::StoreFromKeyed store_mode);
<<<<<<< HEAD
  Handle<Object> GetMapIndependentHandler(LookupIterator* lookup) override;
  Handle<Code> CompileHandler(LookupIterator* lookup) override;
=======
>>>>>>> 84bd6f3c

 private:
  MaybeObjectHandle ComputeHandler(LookupIterator* lookup);

  friend class IC;
};

class StoreGlobalIC : public StoreIC {
 public:
<<<<<<< HEAD
  StoreGlobalIC(Isolate* isolate, FeedbackNexus* nexus)
      : StoreIC(isolate, nexus) {}

  MUST_USE_RESULT MaybeHandle<Object> Store(Handle<Object> object,
                                            Handle<Name> name,
                                            Handle<Object> value);
=======
  StoreGlobalIC(Isolate* isolate, Handle<FeedbackVector> vector,
                FeedbackSlot slot)
      : StoreIC(isolate, vector, slot) {}

  V8_WARN_UNUSED_RESULT MaybeHandle<Object> Store(Handle<Name> name,
                                                  Handle<Object> value);

 protected:
  Handle<Code> slow_stub() const override {
    return BUILTIN_CODE(isolate(), StoreGlobalIC_Slow);
  }
>>>>>>> 84bd6f3c
};

enum KeyedStoreCheckMap { kDontCheckMap, kCheckMap };


enum KeyedStoreIncrementLength { kDontIncrementLength, kIncrementLength };


class KeyedStoreIC : public StoreIC {
 public:
  KeyedAccessStoreMode GetKeyedAccessStoreMode() {
    return nexus()->GetKeyedAccessStoreMode();
  }

  KeyedStoreIC(Isolate* isolate, Handle<FeedbackVector> vector,
               FeedbackSlot slot)
      : StoreIC(isolate, vector, slot) {}

  V8_WARN_UNUSED_RESULT MaybeHandle<Object> Store(Handle<Object> object,
                                                  Handle<Object> name,
                                                  Handle<Object> value);

 protected:
  void UpdateStoreElement(Handle<Map> receiver_map,
                          KeyedAccessStoreMode store_mode,
                          bool receiver_was_cow);

  Handle<Code> slow_stub() const override {
    return BUILTIN_CODE(isolate(), KeyedStoreIC_Slow);
  }

 private:
  Handle<Map> ComputeTransitionedMap(Handle<Map> map,
                                     KeyedAccessStoreMode store_mode);

  Handle<Object> StoreElementHandler(Handle<Map> receiver_map,
                                     KeyedAccessStoreMode store_mode);

  void StoreElementPolymorphicHandlers(MapHandles* receiver_maps,
<<<<<<< HEAD
                                       List<Handle<Object>>* handlers,
=======
                                       MaybeObjectHandles* handlers,
>>>>>>> 84bd6f3c
                                       KeyedAccessStoreMode store_mode);

  friend class IC;
};

class StoreInArrayLiteralIC : public KeyedStoreIC {
 public:
  StoreInArrayLiteralIC(Isolate* isolate, Handle<FeedbackVector> vector,
                        FeedbackSlot slot)
      : KeyedStoreIC(isolate, vector, slot) {
    DCHECK(IsStoreInArrayLiteralICKind(kind()));
  }

  void Store(Handle<JSArray> array, Handle<Object> index, Handle<Object> value);

 private:
  Handle<Code> slow_stub() const override {
    return BUILTIN_CODE(isolate(), StoreInArrayLiteralIC_Slow);
  }
};

}  // namespace internal
}  // namespace v8

#endif  // V8_IC_IC_H_<|MERGE_RESOLUTION|>--- conflicted
+++ resolved
@@ -14,10 +14,7 @@
 #include "src/macro-assembler.h"
 #include "src/messages.h"
 #include "src/objects/map.h"
-<<<<<<< HEAD
-=======
 #include "src/objects/maybe-object.h"
->>>>>>> 84bd6f3c
 
 namespace v8 {
 namespace internal {
@@ -31,10 +28,6 @@
   typedef InlineCacheState State;
 
   static constexpr int kMaxKeyedPolymorphism = 4;
-
-  // A polymorphic IC can handle at most 4 distinct maps before transitioning
-  // to megamorphic state.
-  static constexpr int kMaxPolymorphicMapCount = 4;
 
   // A polymorphic IC can handle at most 4 distinct maps before transitioning
   // to megamorphic state.
@@ -63,24 +56,11 @@
   }
   bool IsAnyStore() const {
     return IsStoreIC() || IsStoreOwnIC() || IsStoreGlobalIC() ||
-<<<<<<< HEAD
-           IsKeyedStoreIC();
-  }
-
-  // The ICs that don't pass slot and vector through the stack have to
-  // save/restore them in the dispatcher.
-  static bool ShouldPushPopSlotAndVector(Code::Kind kind);
-
-  static InlineCacheState StateFromCode(Code* code);
-
-  static inline bool IsHandler(Object* object);
-=======
            IsKeyedStoreIC() || IsStoreInArrayLiteralICKind(kind());
   }
 
   static inline bool IsHandler(MaybeObject* object,
                                bool from_stub_cache = false);
->>>>>>> 84bd6f3c
 
   // Nofity the IC system that a feedback has changed.
   static void OnFeedbackChanged(Isolate* isolate, FeedbackVector* vector,
@@ -106,14 +86,11 @@
                                               Address address);
 
   bool is_vector_set() { return vector_set_; }
-<<<<<<< HEAD
-=======
   bool vector_needs_update() {
     return (!vector_set_ &&
             (state() != MEGAMORPHIC ||
              Smi::ToInt(nexus()->GetFeedbackExtra()->ToSmi()) != ELEMENT));
   }
->>>>>>> 84bd6f3c
 
   // Configure for most states.
   bool ConfigureVectorState(IC::State new_state, Handle<Object> key);
@@ -124,11 +101,7 @@
                             const MaybeObjectHandle& handler);
   // Configure the vector for POLYMORPHIC.
   void ConfigureVectorState(Handle<Name> name, MapHandles const& maps,
-<<<<<<< HEAD
-                            List<Handle<Object>>* handlers);
-=======
                             MaybeObjectHandles* handlers);
->>>>>>> 84bd6f3c
 
   char TransitionMarkFromState(IC::State state);
   void TraceIC(const char* type, Handle<Object> name);
@@ -141,27 +114,10 @@
 
   void TraceHandlerCacheHitStats(LookupIterator* lookup);
 
-<<<<<<< HEAD
-  // Compute the handler either by compiling or by retrieving a cached version.
-  Handle<Object> ComputeHandler(LookupIterator* lookup);
-  virtual Handle<Object> GetMapIndependentHandler(LookupIterator* lookup) {
-    UNREACHABLE();
-    return Handle<Code>::null();
-  }
-  virtual Handle<Code> CompileHandler(LookupIterator* lookup) {
-    UNREACHABLE();
-    return Handle<Code>::null();
-  }
-
-  void UpdateMonomorphicIC(Handle<Object> handler, Handle<Name> name);
-  bool UpdatePolymorphicIC(Handle<Name> name, Handle<Object> code);
-  void UpdateMegamorphicCache(Map* map, Name* name, Object* code);
-=======
   void UpdateMonomorphicIC(const MaybeObjectHandle& handler, Handle<Name> name);
   bool UpdatePolymorphicIC(Handle<Name> name, const MaybeObjectHandle& handler);
   void UpdateMegamorphicCache(Handle<Map> map, Handle<Name> name,
                               const MaybeObjectHandle& handler);
->>>>>>> 84bd6f3c
 
   StubCache* stub_cache();
 
@@ -202,11 +158,7 @@
 
   Map* FirstTargetMap() {
     FindTargetMaps();
-<<<<<<< HEAD
-    return !target_maps_.empty() ? *target_maps_[0] : NULL;
-=======
     return !target_maps_.empty() ? *target_maps_[0] : nullptr;
->>>>>>> 84bd6f3c
   }
 
   State saved_state() const {
@@ -248,10 +200,6 @@
   Handle<Map> receiver_map_;
   MaybeObjectHandle maybe_handler_;
 
-<<<<<<< HEAD
-  ExtraICState extra_ic_state_;
-=======
->>>>>>> 84bd6f3c
   MapHandles target_maps_;
   bool target_maps_set_;
 
@@ -290,31 +238,8 @@
   // lookup result.
   void UpdateCaches(LookupIterator* lookup);
 
-<<<<<<< HEAD
-  Handle<Object> GetMapIndependentHandler(LookupIterator* lookup) override;
-
-  Handle<Code> CompileHandler(LookupIterator* lookup) override;
-
- private:
-  // Creates a data handler that represents a load of a field by given index.
-  static Handle<Smi> SimpleFieldLoad(Isolate* isolate, FieldIndex index);
-
-  // Creates a data handler that represents a prototype chain check followed
-  // by given Smi-handler that encoded a load from the holder.
-  // Can be used only if GetPrototypeCheckCount() returns non negative value.
-  Handle<Object> LoadFromPrototype(Handle<Map> receiver_map,
-                                   Handle<JSObject> holder, Handle<Name> name,
-                                   Handle<Smi> smi_handler);
-
-  // Creates a data handler that represents a load of a non-existent property.
-  // {holder} is the object from which the property is loaded. If no holder is
-  // needed (e.g., for "nonexistent"), null_value() may be passed in.
-  Handle<Object> LoadFullChain(Handle<Map> receiver_map, Handle<Object> holder,
-                               Handle<Name> name, Handle<Smi> smi_handler);
-=======
  private:
   Handle<Object> ComputeHandler(LookupIterator* lookup);
->>>>>>> 84bd6f3c
 
   friend class IC;
   friend class NamedLoadHandlerCompiler;
@@ -351,12 +276,6 @@
  private:
   friend class IC;
 
-<<<<<<< HEAD
-  Handle<Object> LoadElementHandler(Handle<Map> receiver_map);
-
-  void LoadElementPolymorphicHandlers(MapHandles* receiver_maps,
-                                      List<Handle<Object>>* handlers);
-=======
   Handle<Object> LoadElementHandler(Handle<Map> receiver_map,
                                     KeyedAccessLoadMode load_mode);
 
@@ -368,7 +287,6 @@
   // handler in the nexus currently but didn't yet allow out of bounds
   // accesses.
   bool CanChangeToAllowOutOfBounds(Handle<Map> receiver_map);
->>>>>>> 84bd6f3c
 };
 
 
@@ -391,26 +309,15 @@
 
  protected:
   // Stub accessors.
-<<<<<<< HEAD
-  Handle<Code> slow_stub() const {
-    // All StoreICs share the same slow stub.
-    return isolate()->builtins()->KeyedStoreIC_Slow();
-=======
   virtual Handle<Code> slow_stub() const {
     // All StoreICs share the same slow stub.
     return BUILTIN_CODE(isolate(), KeyedStoreIC_Slow);
->>>>>>> 84bd6f3c
   }
 
   // Update the inline cache and the global stub cache based on the
   // lookup result.
   void UpdateCaches(LookupIterator* lookup, Handle<Object> value,
                     JSReceiver::StoreFromKeyed store_mode);
-<<<<<<< HEAD
-  Handle<Object> GetMapIndependentHandler(LookupIterator* lookup) override;
-  Handle<Code> CompileHandler(LookupIterator* lookup) override;
-=======
->>>>>>> 84bd6f3c
 
  private:
   MaybeObjectHandle ComputeHandler(LookupIterator* lookup);
@@ -420,14 +327,6 @@
 
 class StoreGlobalIC : public StoreIC {
  public:
-<<<<<<< HEAD
-  StoreGlobalIC(Isolate* isolate, FeedbackNexus* nexus)
-      : StoreIC(isolate, nexus) {}
-
-  MUST_USE_RESULT MaybeHandle<Object> Store(Handle<Object> object,
-                                            Handle<Name> name,
-                                            Handle<Object> value);
-=======
   StoreGlobalIC(Isolate* isolate, Handle<FeedbackVector> vector,
                 FeedbackSlot slot)
       : StoreIC(isolate, vector, slot) {}
@@ -439,7 +338,6 @@
   Handle<Code> slow_stub() const override {
     return BUILTIN_CODE(isolate(), StoreGlobalIC_Slow);
   }
->>>>>>> 84bd6f3c
 };
 
 enum KeyedStoreCheckMap { kDontCheckMap, kCheckMap };
@@ -479,11 +377,7 @@
                                      KeyedAccessStoreMode store_mode);
 
   void StoreElementPolymorphicHandlers(MapHandles* receiver_maps,
-<<<<<<< HEAD
-                                       List<Handle<Object>>* handlers,
-=======
                                        MaybeObjectHandles* handlers,
->>>>>>> 84bd6f3c
                                        KeyedAccessStoreMode store_mode);
 
   friend class IC;
