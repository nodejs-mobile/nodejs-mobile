--- conflicted
+++ resolved
@@ -17,12 +17,9 @@
 namespace v8 {
 namespace internal {
 
-<<<<<<< HEAD
-=======
 TYPE_CHECKER(LoadHandler, LOAD_HANDLER_TYPE)
 CAST_ACCESSOR(LoadHandler)
 
->>>>>>> 84bd6f3c
 // Decodes kind from Smi-handler.
 LoadHandler::Kind LoadHandler::GetHandlerKind(Smi* smi_handler) {
   return KindBits::decode(smi_handler->value());
@@ -56,66 +53,6 @@
   return handle(Smi::FromInt(config), isolate);
 }
 
-<<<<<<< HEAD
-Handle<Smi> LoadHandler::LoadConstant(Isolate* isolate, int descriptor) {
-  int config = KindBits::encode(kConstant) | IsAccessorInfoBits::encode(false) |
-               DescriptorBits::encode(descriptor);
-  return handle(Smi::FromInt(config), isolate);
-}
-
-Handle<Smi> LoadHandler::LoadAccessor(Isolate* isolate, int descriptor) {
-  int config = KindBits::encode(kAccessor) | IsAccessorInfoBits::encode(false) |
-               DescriptorBits::encode(descriptor);
-  return handle(Smi::FromInt(config), isolate);
-}
-
-Handle<Smi> LoadHandler::LoadApiGetter(Isolate* isolate, int descriptor) {
-  int config = KindBits::encode(kConstant) | IsAccessorInfoBits::encode(true) |
-               DescriptorBits::encode(descriptor);
-  return handle(Smi::FromInt(config), isolate);
-}
-
-Handle<Smi> LoadHandler::EnableAccessCheckOnReceiver(Isolate* isolate,
-                                                     Handle<Smi> smi_handler) {
-  int config = smi_handler->value();
-#ifdef DEBUG
-  Kind kind = KindBits::decode(config);
-  DCHECK_NE(kElement, kind);
-#endif
-  config = DoAccessCheckOnReceiverBits::update(config, true);
-  return handle(Smi::FromInt(config), isolate);
-}
-
-Handle<Smi> LoadHandler::EnableLookupOnReceiver(Isolate* isolate,
-                                                Handle<Smi> smi_handler) {
-  int config = smi_handler->value();
-#ifdef DEBUG
-  Kind kind = KindBits::decode(config);
-  DCHECK_NE(kElement, kind);
-#endif
-  config = LookupOnReceiverBits::update(config, true);
-  return handle(Smi::FromInt(config), isolate);
-}
-
-Handle<Smi> LoadHandler::LoadNonExistent(Isolate* isolate) {
-  int config = KindBits::encode(kNonExistent);
-  return handle(Smi::FromInt(config), isolate);
-}
-
-Handle<Smi> LoadHandler::LoadElement(Isolate* isolate,
-                                     ElementsKind elements_kind,
-                                     bool convert_hole_to_undefined,
-                                     bool is_js_array) {
-  int config = KindBits::encode(kElement) |
-               ElementsKindBits::encode(elements_kind) |
-               ConvertHoleBits::encode(convert_hole_to_undefined) |
-               IsJsArrayBits::encode(is_js_array);
-  return handle(Smi::FromInt(config), isolate);
-}
-
-Handle<Smi> StoreHandler::StoreNormal(Isolate* isolate) {
-  int config = KindBits::encode(kStoreNormal);
-=======
 Handle<Smi> LoadHandler::LoadAccessor(Isolate* isolate, int descriptor) {
   int config = KindBits::encode(kAccessor) | DescriptorBits::encode(descriptor);
   return handle(Smi::FromInt(config), isolate);
@@ -188,20 +125,13 @@
 
 Handle<Smi> StoreHandler::StoreProxy(Isolate* isolate) {
   int config = KindBits::encode(kProxy);
->>>>>>> 84bd6f3c
   return handle(Smi::FromInt(config), isolate);
 }
 
 Handle<Smi> StoreHandler::StoreField(Isolate* isolate, Kind kind,
                                      int descriptor, FieldIndex field_index,
-<<<<<<< HEAD
-                                     Representation representation,
-                                     bool extend_storage) {
-  StoreHandler::FieldRepresentation field_rep;
-=======
                                      Representation representation) {
   FieldRepresentation field_rep;
->>>>>>> 84bd6f3c
   switch (representation.kind()) {
     case Representation::kSmi:
       field_rep = kSmi;
@@ -217,28 +147,15 @@
       break;
     default:
       UNREACHABLE();
-<<<<<<< HEAD
-      return Handle<Smi>::null();
-=======
->>>>>>> 84bd6f3c
   }
 
   DCHECK(kind == kField || (kind == kConstField && FLAG_track_constant_fields));
 
-<<<<<<< HEAD
-  int config = StoreHandler::KindBits::encode(kind) |
-               StoreHandler::ExtendStorageBits::encode(extend_storage) |
-               StoreHandler::IsInobjectBits::encode(field_index.is_inobject()) |
-               StoreHandler::FieldRepresentationBits::encode(field_rep) |
-               StoreHandler::DescriptorBits::encode(descriptor) |
-               StoreHandler::FieldOffsetBits::encode(field_index.offset());
-=======
   int config = KindBits::encode(kind) |
                IsInobjectBits::encode(field_index.is_inobject()) |
                FieldRepresentationBits::encode(field_rep) |
                DescriptorBits::encode(descriptor) |
                FieldIndexBits::encode(field_index.index());
->>>>>>> 84bd6f3c
   return handle(Smi::FromInt(config), isolate);
 }
 
@@ -251,22 +168,6 @@
   return StoreField(isolate, kind, descriptor, field_index, representation);
 }
 
-<<<<<<< HEAD
-Handle<Smi> StoreHandler::TransitionToField(Isolate* isolate, int descriptor,
-                                            FieldIndex field_index,
-                                            Representation representation,
-                                            bool extend_storage) {
-  return StoreField(isolate, kTransitionToField, descriptor, field_index,
-                    representation, extend_storage);
-}
-
-Handle<Smi> StoreHandler::TransitionToConstant(Isolate* isolate,
-                                               int descriptor) {
-  DCHECK(!FLAG_track_constant_fields);
-  int config =
-      StoreHandler::KindBits::encode(StoreHandler::kTransitionToConstant) |
-      StoreHandler::DescriptorBits::encode(descriptor);
-=======
 Handle<Smi> StoreHandler::StoreNativeDataProperty(Isolate* isolate,
                                                   int descriptor) {
   int config = KindBits::encode(kNativeDataProperty) |
@@ -283,7 +184,6 @@
                                          bool holder_is_receiver) {
   int config = KindBits::encode(
       holder_is_receiver ? kApiSetter : kApiSetterHolderIsPrototype);
->>>>>>> 84bd6f3c
   return handle(Smi::FromInt(config), isolate);
 }
 
