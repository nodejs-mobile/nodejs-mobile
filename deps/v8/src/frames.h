--- conflicted
+++ resolved
@@ -5,55 +5,23 @@
 #ifndef V8_FRAMES_H_
 #define V8_FRAMES_H_
 
-<<<<<<< HEAD
-#include "src/allocation.h"
-#include "src/flags.h"
-#include "src/handles.h"
-#include "src/objects.h"
-=======
 #include "src/handles.h"
 #include "src/objects.h"
 #include "src/objects/code.h"
->>>>>>> 84bd6f3c
 #include "src/safepoint-table.h"
 
 namespace v8 {
 namespace internal {
-<<<<<<< HEAD
-
-class AbstractCode;
-class ObjectVisitor;
-class StringStream;
-
-#if V8_TARGET_ARCH_ARM64
-typedef uint64_t RegList;
-#else
-typedef uint32_t RegList;
-#endif
-
-// Get the number of registers in a given register list.
-int NumRegs(RegList list);
-
-void SetUpJSCallerSavedCodeData();
-
-// Return the code of the n-th saved register available to JavaScript.
-int JSCallerSavedCode(int n);
-
-=======
 namespace wasm {
 class WasmCode;
 }
->>>>>>> 84bd6f3c
 
 // Forward declarations.
 class AbstractCode;
 class Debug;
 class ExternalCallbackScope;
 class Isolate;
-<<<<<<< HEAD
-=======
 class ObjectVisitor;
->>>>>>> 84bd6f3c
 class RootVisitor;
 class StackFrameIteratorBase;
 class StringStream;
@@ -118,330 +86,6 @@
   DISALLOW_IMPLICIT_CONSTRUCTORS(StackHandler);
 };
 
-<<<<<<< HEAD
-#define STACK_FRAME_TYPE_LIST(V)                         \
-  V(ENTRY, EntryFrame)                                   \
-  V(ENTRY_CONSTRUCT, EntryConstructFrame)                \
-  V(EXIT, ExitFrame)                                     \
-  V(JAVA_SCRIPT, JavaScriptFrame)                        \
-  V(OPTIMIZED, OptimizedFrame)                           \
-  V(WASM_COMPILED, WasmCompiledFrame)                    \
-  V(WASM_TO_JS, WasmToJsFrame)                           \
-  V(JS_TO_WASM, JsToWasmFrame)                           \
-  V(WASM_INTERPRETER_ENTRY, WasmInterpreterEntryFrame)   \
-  V(INTERPRETED, InterpretedFrame)                       \
-  V(STUB, StubFrame)                                     \
-  V(STUB_FAILURE_TRAMPOLINE, StubFailureTrampolineFrame) \
-  V(INTERNAL, InternalFrame)                             \
-  V(CONSTRUCT, ConstructFrame)                           \
-  V(ARGUMENTS_ADAPTOR, ArgumentsAdaptorFrame)            \
-  V(BUILTIN, BuiltinFrame)                               \
-  V(BUILTIN_EXIT, BuiltinExitFrame)
-
-// Every pointer in a frame has a slot id. On 32-bit platforms, doubles consume
-// two slots.
-//
-// Stack slot indices >= 0 access the callee stack with slot 0 corresponding to
-// the callee's saved return address and 1 corresponding to the saved frame
-// pointer. Some frames have additional information stored in the fixed header,
-// for example JSFunctions store the function context and marker in the fixed
-// header, with slot index 2 corresponding to the current function context and 3
-// corresponding to the frame marker/JSFunction.
-//
-//  slot      JS frame
-//       +-----------------+--------------------------------
-//  -n-1 |   parameter 0   |                            ^
-//       |- - - - - - - - -|                            |
-//  -n   |                 |                          Caller
-//  ...  |       ...       |                       frame slots
-//  -2   |  parameter n-1  |                       (slot < 0)
-//       |- - - - - - - - -|                            |
-//  -1   |   parameter n   |                            v
-//  -----+-----------------+--------------------------------
-//   0   |   return addr   |   ^                        ^
-//       |- - - - - - - - -|   |                        |
-//   1   | saved frame ptr | Fixed                      |
-//       |- - - - - - - - -| Header <-- frame ptr       |
-//   2   | [Constant Pool] |   |                        |
-//       |- - - - - - - - -|   |                        |
-// 2+cp  |Context/Frm. Type|   v   if a constant pool   |
-//       |-----------------+----    is used, cp = 1,    |
-// 3+cp  |                 |   ^   otherwise, cp = 0    |
-//       |- - - - - - - - -|   |                        |
-// 4+cp  |                 |   |                      Callee
-//       |- - - - - - - - -|   |                   frame slots
-//  ...  |                 | Frame slots           (slot >= 0)
-//       |- - - - - - - - -|   |                        |
-//       |                 |   v                        |
-//  -----+-----------------+----- <-- stack ptr -------------
-//
-class CommonFrameConstants : public AllStatic {
- public:
-  static const int kCallerFPOffset = 0 * kPointerSize;
-  static const int kCallerPCOffset = kCallerFPOffset + 1 * kFPOnStackSize;
-  static const int kCallerSPOffset = kCallerPCOffset + 1 * kPCOnStackSize;
-
-  // Fixed part of the frame consists of return address, caller fp,
-  // constant pool (if FLAG_enable_embedded_constant_pool), context, and
-  // function. StandardFrame::IterateExpressions assumes that kLastObjectOffset
-  // is the last object pointer.
-  static const int kFixedFrameSizeAboveFp = kPCOnStackSize + kFPOnStackSize;
-  static const int kFixedSlotCountAboveFp =
-      kFixedFrameSizeAboveFp / kPointerSize;
-  static const int kCPSlotSize =
-      FLAG_enable_embedded_constant_pool ? kPointerSize : 0;
-  static const int kCPSlotCount = kCPSlotSize / kPointerSize;
-  static const int kConstantPoolOffset = kCPSlotSize ? -1 * kPointerSize : 0;
-  static const int kContextOrFrameTypeSize = kPointerSize;
-  static const int kContextOrFrameTypeOffset =
-      -(kCPSlotSize + kContextOrFrameTypeSize);
-};
-
-// StandardFrames are used for interpreted, full-codegen and optimized
-// JavaScript frames. They always have a context below the saved fp/constant
-// pool and below that the JSFunction of the executing function.
-//
-//  slot      JS frame
-//       +-----------------+--------------------------------
-//  -n-1 |   parameter 0   |                            ^
-//       |- - - - - - - - -|                            |
-//  -n   |                 |                          Caller
-//  ...  |       ...       |                       frame slots
-//  -2   |  parameter n-1  |                       (slot < 0)
-//       |- - - - - - - - -|                            |
-//  -1   |   parameter n   |                            v
-//  -----+-----------------+--------------------------------
-//   0   |   return addr   |   ^                        ^
-//       |- - - - - - - - -|   |                        |
-//   1   | saved frame ptr | Fixed                      |
-//       |- - - - - - - - -| Header <-- frame ptr       |
-//   2   | [Constant Pool] |   |                        |
-//       |- - - - - - - - -|   |                        |
-// 2+cp  |     Context     |   |   if a constant pool   |
-//       |- - - - - - - - -|   |    is used, cp = 1,    |
-// 3+cp  |    JSFunction   |   v   otherwise, cp = 0    |
-//       +-----------------+----                        |
-// 4+cp  |                 |   ^                      Callee
-//       |- - - - - - - - -|   |                   frame slots
-//  ...  |                 | Frame slots           (slot >= 0)
-//       |- - - - - - - - -|   |                        |
-//       |                 |   v                        |
-//  -----+-----------------+----- <-- stack ptr -------------
-//
-class StandardFrameConstants : public CommonFrameConstants {
- public:
-  static const int kFixedFrameSizeFromFp = 2 * kPointerSize + kCPSlotSize;
-  static const int kFixedFrameSize =
-      kFixedFrameSizeAboveFp + kFixedFrameSizeFromFp;
-  static const int kFixedSlotCountFromFp = kFixedFrameSizeFromFp / kPointerSize;
-  static const int kFixedSlotCount = kFixedFrameSize / kPointerSize;
-  static const int kContextOffset = kContextOrFrameTypeOffset;
-  static const int kFunctionOffset = -2 * kPointerSize - kCPSlotSize;
-  static const int kExpressionsOffset = -3 * kPointerSize - kCPSlotSize;
-  static const int kLastObjectOffset = kContextOffset;
-};
-
-// OptimizedBuiltinFrameConstants are used for TF-generated builtins. They
-// always have a context below the saved fp/constant pool and below that the
-// JSFunction of the executing function and below that an integer (not a Smi)
-// containing the number of arguments passed to the builtin.
-//
-//  slot      JS frame
-//       +-----------------+--------------------------------
-//  -n-1 |   parameter 0   |                            ^
-//       |- - - - - - - - -|                            |
-//  -n   |                 |                          Caller
-//  ...  |       ...       |                       frame slots
-//  -2   |  parameter n-1  |                       (slot < 0)
-//       |- - - - - - - - -|                            |
-//  -1   |   parameter n   |                            v
-//  -----+-----------------+--------------------------------
-//   0   |   return addr   |   ^                        ^
-//       |- - - - - - - - -|   |                        |
-//   1   | saved frame ptr | Fixed                      |
-//       |- - - - - - - - -| Header <-- frame ptr       |
-//   2   | [Constant Pool] |   |                        |
-//       |- - - - - - - - -|   |                        |
-// 2+cp  |     Context     |   |   if a constant pool   |
-//       |- - - - - - - - -|   |    is used, cp = 1,    |
-// 3+cp  |    JSFunction   |   |   otherwise, cp = 0    |
-//       |- - - - - - - - -|   |                        |
-// 4+cp  |      argc       |   v                        |
-//       +-----------------+----                        |
-// 5+cp  |                 |   ^                      Callee
-//       |- - - - - - - - -|   |                   frame slots
-//  ...  |                 | Frame slots           (slot >= 0)
-//       |- - - - - - - - -|   |                        |
-//       |                 |   v                        |
-//  -----+-----------------+----- <-- stack ptr -------------
-//
-class OptimizedBuiltinFrameConstants : public StandardFrameConstants {
- public:
-  static const int kArgCSize = kPointerSize;
-  static const int kArgCOffset = -3 * kPointerSize - kCPSlotSize;
-  static const int kFixedFrameSize = kFixedFrameSizeAboveFp - kArgCOffset;
-  static const int kFixedSlotCount = kFixedFrameSize / kPointerSize;
-};
-
-// TypedFrames have a SMI type maker value below the saved FP/constant pool to
-// distinguish them from StandardFrames, which have a context in that position
-// instead.
-//
-//  slot      JS frame
-//       +-----------------+--------------------------------
-//  -n-1 |   parameter 0   |                            ^
-//       |- - - - - - - - -|                            |
-//  -n   |                 |                          Caller
-//  ...  |       ...       |                       frame slots
-//  -2   |  parameter n-1  |                       (slot < 0)
-//       |- - - - - - - - -|                            |
-//  -1   |   parameter n   |                            v
-//  -----+-----------------+--------------------------------
-//   0   |   return addr   |   ^                        ^
-//       |- - - - - - - - -|   |                        |
-//   1   | saved frame ptr | Fixed                      |
-//       |- - - - - - - - -| Header <-- frame ptr       |
-//   2   | [Constant Pool] |   |                        |
-//       |- - - - - - - - -|   |                        |
-// 2+cp  |Frame Type Marker|   v   if a constant pool   |
-//       |-----------------+----    is used, cp = 1,    |
-// 3+cp  |                 |   ^   otherwise, cp = 0    |
-//       |- - - - - - - - -|   |                        |
-// 4+cp  |                 |   |                      Callee
-//       |- - - - - - - - -|   |                   frame slots
-//  ...  |                 | Frame slots           (slot >= 0)
-//       |- - - - - - - - -|   |                        |
-//       |                 |   v                        |
-//  -----+-----------------+----- <-- stack ptr -------------
-//
-class TypedFrameConstants : public CommonFrameConstants {
- public:
-  static const int kFrameTypeSize = kContextOrFrameTypeSize;
-  static const int kFrameTypeOffset = kContextOrFrameTypeOffset;
-  static const int kFixedFrameSizeFromFp = kCPSlotSize + kFrameTypeSize;
-  static const int kFixedSlotCountFromFp = kFixedFrameSizeFromFp / kPointerSize;
-  static const int kFixedFrameSize =
-      StandardFrameConstants::kFixedFrameSizeAboveFp + kFixedFrameSizeFromFp;
-  static const int kFixedSlotCount = kFixedFrameSize / kPointerSize;
-  static const int kFirstPushedFrameValueOffset =
-      -StandardFrameConstants::kCPSlotSize - kFrameTypeSize - kPointerSize;
-};
-
-#define TYPED_FRAME_PUSHED_VALUE_OFFSET(x) \
-  (TypedFrameConstants::kFirstPushedFrameValueOffset - (x)*kPointerSize)
-#define TYPED_FRAME_SIZE(count) \
-  (TypedFrameConstants::kFixedFrameSize + (count)*kPointerSize)
-#define TYPED_FRAME_SIZE_FROM_SP(count) \
-  (TypedFrameConstants::kFixedFrameSizeFromFp + (count)*kPointerSize)
-#define DEFINE_TYPED_FRAME_SIZES(count)                                     \
-  static const int kFixedFrameSize = TYPED_FRAME_SIZE(count);               \
-  static const int kFixedSlotCount = kFixedFrameSize / kPointerSize;        \
-  static const int kFixedFrameSizeFromFp = TYPED_FRAME_SIZE_FROM_SP(count); \
-  static const int kFixedSlotCountFromFp = kFixedFrameSizeFromFp / kPointerSize
-
-class ArgumentsAdaptorFrameConstants : public TypedFrameConstants {
- public:
-  // FP-relative.
-  static const int kFunctionOffset = TYPED_FRAME_PUSHED_VALUE_OFFSET(0);
-  static const int kLengthOffset = TYPED_FRAME_PUSHED_VALUE_OFFSET(1);
-  DEFINE_TYPED_FRAME_SIZES(2);
-};
-
-class BuiltinFrameConstants : public TypedFrameConstants {
- public:
-  // FP-relative.
-  static const int kFunctionOffset = TYPED_FRAME_PUSHED_VALUE_OFFSET(0);
-  static const int kLengthOffset = TYPED_FRAME_PUSHED_VALUE_OFFSET(1);
-  DEFINE_TYPED_FRAME_SIZES(2);
-};
-
-class InternalFrameConstants : public TypedFrameConstants {
- public:
-  // FP-relative.
-  static const int kCodeOffset = TYPED_FRAME_PUSHED_VALUE_OFFSET(0);
-  DEFINE_TYPED_FRAME_SIZES(1);
-};
-
-class FrameDropperFrameConstants : public InternalFrameConstants {
- public:
-  // FP-relative.
-  static const int kFunctionOffset = TYPED_FRAME_PUSHED_VALUE_OFFSET(1);
-  DEFINE_TYPED_FRAME_SIZES(2);
-};
-
-class ConstructFrameConstants : public TypedFrameConstants {
- public:
-  // FP-relative.
-  static const int kContextOffset = TYPED_FRAME_PUSHED_VALUE_OFFSET(0);
-  static const int kLengthOffset = TYPED_FRAME_PUSHED_VALUE_OFFSET(1);
-  static const int kConstructorOffset = TYPED_FRAME_PUSHED_VALUE_OFFSET(2);
-  static const int kNewTargetOrImplicitReceiverOffset =
-      TYPED_FRAME_PUSHED_VALUE_OFFSET(3);
-  DEFINE_TYPED_FRAME_SIZES(4);
-};
-
-class StubFailureTrampolineFrameConstants : public InternalFrameConstants {
- public:
-  static const int kArgumentsArgumentsOffset =
-      TYPED_FRAME_PUSHED_VALUE_OFFSET(0);
-  static const int kArgumentsLengthOffset = TYPED_FRAME_PUSHED_VALUE_OFFSET(1);
-  static const int kArgumentsPointerOffset = TYPED_FRAME_PUSHED_VALUE_OFFSET(2);
-  static const int kFixedHeaderBottomOffset = kArgumentsPointerOffset;
-  DEFINE_TYPED_FRAME_SIZES(3);
-};
-
-// Behaves like an exit frame but with target and new target args.
-class BuiltinExitFrameConstants : public CommonFrameConstants {
- public:
-  static const int kNewTargetOffset = kCallerPCOffset + 1 * kPointerSize;
-  static const int kTargetOffset = kNewTargetOffset + 1 * kPointerSize;
-  static const int kArgcOffset = kTargetOffset + 1 * kPointerSize;
-};
-
-class InterpreterFrameConstants : public AllStatic {
- public:
-  // Fixed frame includes new.target, bytecode array, and bytecode offset.
-  static const int kFixedFrameSize =
-      StandardFrameConstants::kFixedFrameSize + 3 * kPointerSize;
-  static const int kFixedFrameSizeFromFp =
-      StandardFrameConstants::kFixedFrameSizeFromFp + 3 * kPointerSize;
-
-  // FP-relative.
-  static const int kLastParamFromFp = StandardFrameConstants::kCallerSPOffset;
-  static const int kCallerPCOffsetFromFp =
-      StandardFrameConstants::kCallerPCOffset;
-  static const int kNewTargetFromFp =
-      -StandardFrameConstants::kFixedFrameSizeFromFp - 1 * kPointerSize;
-  static const int kBytecodeArrayFromFp =
-      -StandardFrameConstants::kFixedFrameSizeFromFp - 2 * kPointerSize;
-  static const int kBytecodeOffsetFromFp =
-      -StandardFrameConstants::kFixedFrameSizeFromFp - 3 * kPointerSize;
-  static const int kRegisterFileFromFp =
-      -StandardFrameConstants::kFixedFrameSizeFromFp - 4 * kPointerSize;
-
-  static const int kExpressionsOffset = kRegisterFileFromFp;
-
-  // Number of fixed slots in addition to a {StandardFrame}.
-  static const int kExtraSlotCount =
-      InterpreterFrameConstants::kFixedFrameSize / kPointerSize -
-      StandardFrameConstants::kFixedFrameSize / kPointerSize;
-
-  // Expression index for {StandardFrame::GetExpressionAddress}.
-  static const int kBytecodeArrayExpressionIndex = -2;
-  static const int kBytecodeOffsetExpressionIndex = -1;
-  static const int kRegisterFileExpressionIndex = 0;
-};
-
-inline static int FPOffsetToFrameSlot(int frame_offset) {
-  return StandardFrameConstants::kFixedSlotCountAboveFp - 1 -
-         frame_offset / kPointerSize;
-}
-
-inline static int FrameSlotToFPOffset(int slot) {
-  return (StandardFrameConstants::kFixedSlotCountAboveFp - 1 - slot) *
-         kPointerSize;
-}
-=======
 #define STACK_FRAME_TYPE_LIST(V)                                          \
   V(ENTRY, EntryFrame)                                                    \
   V(CONSTRUCT_ENTRY, ConstructEntryFrame)                                 \
@@ -464,7 +108,6 @@
   V(BUILTIN, BuiltinFrame)                                                \
   V(BUILTIN_EXIT, BuiltinExitFrame)                                       \
   V(NATIVE, NativeFrame)
->>>>>>> 84bd6f3c
 
 // Abstract base class for all stack frames.
 class StackFrame BASE_EMBEDDED {
@@ -770,11 +413,6 @@
 
   // Garbage collection support.
   void Iterate(RootVisitor* v) const override;
-<<<<<<< HEAD
-
-  void SetCallerFp(Address caller_fp) override;
-=======
->>>>>>> 84bd6f3c
 
   static ExitFrame* cast(StackFrame* frame) {
     DCHECK(frame->is_exit());
@@ -1475,12 +1113,8 @@
     return static_cast<ConstructFrame*>(frame);
   }
 
-<<<<<<< HEAD
-  void Iterate(RootVisitor* v) const override;
-=======
  protected:
   inline explicit ConstructFrame(StackFrameIteratorBase* iterator);
->>>>>>> 84bd6f3c
 
  private:
   friend class StackFrameIteratorBase;
@@ -1619,12 +1253,8 @@
 };
 
 // NOTE: The stack trace frame iterator is an iterator that only traverse proper
-<<<<<<< HEAD
-// JavaScript frames that have proper JavaScript functions and WASM frames.
-=======
 // JavaScript frames that have proper JavaScript functions and WebAssembly
 // frames.
->>>>>>> 84bd6f3c
 class StackTraceFrameIterator BASE_EMBEDDED {
  public:
   explicit StackTraceFrameIterator(Isolate* isolate);
