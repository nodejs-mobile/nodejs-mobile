--- conflicted
+++ resolved
@@ -10,15 +10,9 @@
 #include "src/code-factory.h"
 #include "src/conversions-inl.h"
 #include "src/counters.h"
-<<<<<<< HEAD
-#include "src/factory.h"
-#include "src/futex-emulation.h"
-#include "src/globals.h"
-=======
 #include "src/futex-emulation.h"
 #include "src/globals.h"
 #include "src/heap/factory.h"
->>>>>>> 84bd6f3c
 #include "src/objects-inl.h"
 
 namespace v8 {
@@ -40,11 +34,7 @@
 }
 
 // ES #sec-validatesharedintegertypedarray
-<<<<<<< HEAD
-MUST_USE_RESULT MaybeHandle<JSTypedArray> ValidateSharedIntegerTypedArray(
-=======
 V8_WARN_UNUSED_RESULT MaybeHandle<JSTypedArray> ValidateSharedIntegerTypedArray(
->>>>>>> 84bd6f3c
     Isolate* isolate, Handle<Object> object, bool only_int32 = false) {
   if (object->IsJSTypedArray()) {
     Handle<JSTypedArray> typed_array = Handle<JSTypedArray>::cast(object);
@@ -70,11 +60,7 @@
 
 // ES #sec-validateatomicaccess
 // ValidateAtomicAccess( typedArray, requestIndex )
-<<<<<<< HEAD
-MUST_USE_RESULT Maybe<size_t> ValidateAtomicAccess(
-=======
 V8_WARN_UNUSED_RESULT Maybe<size_t> ValidateAtomicAccess(
->>>>>>> 84bd6f3c
     Isolate* isolate, Handle<JSTypedArray> typed_array,
     Handle<Object> request_index) {
   Handle<Object> access_index_obj;
@@ -84,14 +70,9 @@
                       MessageTemplate::kInvalidAtomicAccessIndex),
       Nothing<size_t>());
 
-<<<<<<< HEAD
-  size_t access_index = NumberToSize(*access_index_obj);
-  if (access_index >= typed_array->length_value()) {
-=======
   size_t access_index;
   if (!TryNumberToSize(*access_index_obj, &access_index) ||
       access_index >= typed_array->length_value()) {
->>>>>>> 84bd6f3c
     isolate->Throw(*isolate->factory()->NewRangeError(
         MessageTemplate::kInvalidAtomicAccessIndex));
     return Nothing<size_t>();
