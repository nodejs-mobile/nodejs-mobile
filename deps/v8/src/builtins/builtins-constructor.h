// Copyright 2016 the V8 project authors. All rights reserved.
// Use of this source code is governed by a BSD-style license that can be
// found in the LICENSE file.

#ifndef V8_BUILTINS_BUILTINS_CONSTRUCTOR_H_
#define V8_BUILTINS_BUILTINS_CONSTRUCTOR_H_

#include "src/contexts.h"
#include "src/objects.h"
#include "src/objects/dictionary.h"

namespace v8 {
namespace internal {

class ConstructorBuiltins {
 public:
  static int MaximumFunctionContextSlots() {
    return FLAG_test_small_max_function_context_stub_size ? kSmallMaximumSlots
                                                          : kMaximumSlots;
  }

  // Maximum number of elements in copied array (chosen so that even an array
  // backed by a double backing store will fit into new-space).
  static const int kMaximumClonedShallowArrayElements =
<<<<<<< HEAD
      JSArray::kInitialMaxFastElementArray * kPointerSize / kDoubleSize;
=======
      JSArray::kInitialMaxFastElementArray;
>>>>>>> 84bd6f3c
  // Maximum number of properties in copied object so that the properties store
  // will fit into new-space. This constant is based on the assumption that
  // NameDictionaries are 50% over-allocated.
  static const int kMaximumClonedShallowObjectProperties =
      NameDictionary::kMaxRegularCapacity / 3 * 2;

 private:
  static const int kMaximumSlots = 0x8000;
  static const int kSmallMaximumSlots = 10;

  // FastNewFunctionContext can only allocate closures which fit in the
  // new space.
  STATIC_ASSERT(((kMaximumSlots + Context::MIN_CONTEXT_SLOTS) * kPointerSize +
                 FixedArray::kHeaderSize) < kMaxRegularHeapObjectSize);
};

}  // namespace internal
}  // namespace v8

#endif  // V8_BUILTINS_BUILTINS_CONSTRUCTOR_H_<|MERGE_RESOLUTION|>--- conflicted
+++ resolved
@@ -22,11 +22,7 @@
   // Maximum number of elements in copied array (chosen so that even an array
   // backed by a double backing store will fit into new-space).
   static const int kMaximumClonedShallowArrayElements =
-<<<<<<< HEAD
-      JSArray::kInitialMaxFastElementArray * kPointerSize / kDoubleSize;
-=======
       JSArray::kInitialMaxFastElementArray;
->>>>>>> 84bd6f3c
   // Maximum number of properties in copied object so that the properties store
   // will fit into new-space. This constant is based on the assumption that
   // NameDictionaries are 50% over-allocated.
