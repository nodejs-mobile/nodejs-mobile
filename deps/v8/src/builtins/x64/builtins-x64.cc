// Copyright 2012 the V8 project authors. All rights reserved.
// Use of this source code is governed by a BSD-style license that can be
// found in the LICENSE file.

#if V8_TARGET_ARCH_X64

#include "src/base/adapters.h"
#include "src/code-factory.h"
#include "src/counters.h"
#include "src/deoptimizer.h"
#include "src/frame-constants.h"
#include "src/frames.h"
#include "src/objects-inl.h"
#include "src/objects/debug-objects.h"
#include "src/wasm/wasm-linkage.h"

namespace v8 {
namespace internal {

#define __ ACCESS_MASM(masm)

void Builtins::Generate_Adaptor(MacroAssembler* masm, Address address,
                                ExitFrameType exit_frame_type) {
  __ LoadAddress(rbx, ExternalReference::Create(address));
  if (exit_frame_type == BUILTIN_EXIT) {
    __ Jump(BUILTIN_CODE(masm->isolate(), AdaptorWithBuiltinExitFrame),
            RelocInfo::CODE_TARGET);
  } else {
    DCHECK(exit_frame_type == EXIT);
    __ Jump(BUILTIN_CODE(masm->isolate(), AdaptorWithExitFrame),
            RelocInfo::CODE_TARGET);
  }
}

namespace {

void AdaptorWithExitFrameType(MacroAssembler* masm,
                              Builtins::ExitFrameType exit_frame_type) {
  // ----------- S t a t e -------------
  //  -- rax                 : number of arguments excluding receiver
  //  -- rbx                 : entry point
  //  -- rdi                 : target
  //  -- rdx                 : new.target
  //  -- rsp[0]              : return address
  //  -- rsp[8]              : last argument
  //  -- ...
  //  -- rsp[8 * argc]       : first argument
  //  -- rsp[8 * (argc + 1)] : receiver
  // -----------------------------------
  __ AssertFunction(rdi);

  // The logic contained here is mirrored for TurboFan inlining in
  // JSTypedLowering::ReduceJSCall{Function,Construct}. Keep these in sync.

  // Make sure we operate in the context of the called function (for example
  // ConstructStubs implemented in C++ will be run in the context of the caller
  // instead of the callee, due to the way that [[Construct]] is defined for
  // ordinary functions).
  __ movp(rsi, FieldOperand(rdi, JSFunction::kContextOffset));

  // CEntry expects rax to contain the number of arguments including the
  // receiver and the extra arguments.
  __ addp(rax, Immediate(BuiltinExitFrameConstants::kNumExtraArgsWithReceiver));

  // Unconditionally insert argc, target and new target as extra arguments. They
  // will be used by stack frame iterators when constructing the stack trace.
  __ PopReturnAddressTo(kScratchRegister);
  __ Integer32ToSmi(rax, rax);
  __ PushRoot(Heap::kTheHoleValueRootIndex);  // Padding.
  __ Push(rax);
  __ SmiToInteger32(rax, rax);
  __ Push(rdi);
  __ Push(rdx);
  __ PushReturnAddressFrom(kScratchRegister);

  // Jump to the C entry runtime stub directly here instead of using
  // JumpToExternalReference because rbx is loaded by Generate_adaptor.
  Handle<Code> code =
      CodeFactory::CEntry(masm->isolate(), 1, kDontSaveFPRegs, kArgvOnStack,
                          exit_frame_type == Builtins::BUILTIN_EXIT);
  __ Jump(code, RelocInfo::CODE_TARGET);
}
}  // namespace

void Builtins::Generate_AdaptorWithExitFrame(MacroAssembler* masm) {
  AdaptorWithExitFrameType(masm, EXIT);
}

void Builtins::Generate_AdaptorWithBuiltinExitFrame(MacroAssembler* masm) {
  AdaptorWithExitFrameType(masm, BUILTIN_EXIT);
}

static void GenerateTailCallToReturnedCode(MacroAssembler* masm,
                                           Runtime::FunctionId function_id) {
  // ----------- S t a t e -------------
  //  -- rax : argument count (preserved for callee)
  //  -- rdx : new target (preserved for callee)
  //  -- rdi : target function (preserved for callee)
  // -----------------------------------
  {
    FrameScope scope(masm, StackFrame::INTERNAL);
    // Push the number of arguments to the callee.
    __ Integer32ToSmi(rax, rax);
    __ Push(rax);
    // Push a copy of the target function and the new target.
    __ Push(rdi);
    __ Push(rdx);
    // Function is also the parameter to the runtime call.
    __ Push(rdi);

    __ CallRuntime(function_id, 1);
    __ movp(rcx, rax);

    // Restore target function and new target.
    __ Pop(rdx);
    __ Pop(rdi);
    __ Pop(rax);
    __ SmiToInteger32(rax, rax);
  }
  static_assert(kJavaScriptCallCodeStartRegister == rcx, "ABI mismatch");
  __ leap(rcx, FieldOperand(rcx, Code::kHeaderSize));
  __ jmp(rcx);
}

namespace {

void Generate_JSBuiltinsConstructStubHelper(MacroAssembler* masm) {
  // ----------- S t a t e -------------
  //  -- rax: number of arguments
  //  -- rdi: constructor function
  //  -- rdx: new target
  //  -- rsi: context
  // -----------------------------------

  // Enter a construct frame.
  {
    FrameScope scope(masm, StackFrame::CONSTRUCT);

    // Preserve the incoming parameters on the stack.
    __ Integer32ToSmi(rcx, rax);
    __ Push(rsi);
    __ Push(rcx);

    // The receiver for the builtin/api call.
    __ PushRoot(Heap::kTheHoleValueRootIndex);

    // Set up pointer to last argument.
    __ leap(rbx, Operand(rbp, StandardFrameConstants::kCallerSPOffset));

    // Copy arguments and receiver to the expression stack.
    Label loop, entry;
    __ movp(rcx, rax);
    // ----------- S t a t e -------------
    //  --                rax: number of arguments (untagged)
    //  --                rdi: constructor function
    //  --                rdx: new target
    //  --                rbx: pointer to last argument
    //  --                rcx: counter
    //  -- sp[0*kPointerSize]: the hole (receiver)
    //  -- sp[1*kPointerSize]: number of arguments (tagged)
    //  -- sp[2*kPointerSize]: context
    // -----------------------------------
    __ jmp(&entry);
    __ bind(&loop);
    __ Push(Operand(rbx, rcx, times_pointer_size, 0));
    __ bind(&entry);
    __ decp(rcx);
    __ j(greater_equal, &loop, Label::kNear);

    // Call the function.
    // rax: number of arguments (untagged)
    // rdi: constructor function
    // rdx: new target
    ParameterCount actual(rax);
<<<<<<< HEAD
    __ InvokeFunction(rdi, rdx, actual, CALL_FUNCTION,
                      CheckDebugStepCallWrapper());
=======
    __ InvokeFunction(rdi, rdx, actual, CALL_FUNCTION);
>>>>>>> 84bd6f3c

    // Restore context from the frame.
    __ movp(rsi, Operand(rbp, ConstructFrameConstants::kContextOffset));
    // Restore smi-tagged arguments count from the frame.
    __ movp(rbx, Operand(rbp, ConstructFrameConstants::kLengthOffset));

    // Leave construct frame.
  }

  // Remove caller arguments from the stack and return.
  __ PopReturnAddressTo(rcx);
  SmiIndex index = masm->SmiToIndex(rbx, rbx, kPointerSizeLog2);
  __ leap(rsp, Operand(rsp, index.reg, index.scale, 1 * kPointerSize));
  __ PushReturnAddressFrom(rcx);

  __ ret(0);
}
<<<<<<< HEAD

// The construct stub for ES5 constructor functions and ES6 class constructors.
void Generate_JSConstructStubGeneric(MacroAssembler* masm,
                                     bool restrict_constructor_return) {
=======
}  // namespace

// The construct stub for ES5 constructor functions and ES6 class constructors.
void Builtins::Generate_JSConstructStubGeneric(MacroAssembler* masm) {
>>>>>>> 84bd6f3c
  // ----------- S t a t e -------------
  //  -- rax: number of arguments (untagged)
  //  -- rdi: constructor function
  //  -- rdx: new target
  //  -- rsi: context
  //  -- sp[...]: constructor arguments
  // -----------------------------------

  // Enter a construct frame.
  {
    FrameScope scope(masm, StackFrame::CONSTRUCT);
    Label post_instantiation_deopt_entry, not_create_implicit_receiver;

    // Preserve the incoming parameters on the stack.
    __ Integer32ToSmi(rcx, rax);
    __ Push(rsi);
    __ Push(rcx);
    __ Push(rdi);
<<<<<<< HEAD
=======
    __ PushRoot(Heap::kTheHoleValueRootIndex);
>>>>>>> 84bd6f3c
    __ Push(rdx);

    // ----------- S t a t e -------------
    //  --         sp[0*kPointerSize]: new target
<<<<<<< HEAD
    //  -- rdi and sp[1*kPointerSize]: constructor function
    //  --         sp[2*kPointerSize]: argument count
    //  --         sp[3*kPointerSize]: context
    // -----------------------------------

    __ movp(rbx, FieldOperand(rdi, JSFunction::kSharedFunctionInfoOffset));
    __ testb(FieldOperand(rbx, SharedFunctionInfo::kFunctionKindByteOffset),
             Immediate(SharedFunctionInfo::kDerivedConstructorBitsWithinByte));
    __ j(not_zero, &not_create_implicit_receiver);

    // If not derived class constructor: Allocate the new receiver object.
    __ IncrementCounter(masm->isolate()->counters()->constructed_objects(), 1);
    __ Call(CodeFactory::FastNewObject(masm->isolate()).code(),
=======
    //  --         sp[1*kPointerSize]: padding
    //  -- rdi and sp[2*kPointerSize]: constructor function
    //  --         sp[3*kPointerSize]: argument count
    //  --         sp[4*kPointerSize]: context
    // -----------------------------------

    __ movp(rbx, FieldOperand(rdi, JSFunction::kSharedFunctionInfoOffset));
    __ testl(FieldOperand(rbx, SharedFunctionInfo::kFlagsOffset),
             Immediate(SharedFunctionInfo::IsDerivedConstructorBit::kMask));
    __ j(not_zero, &not_create_implicit_receiver, Label::kNear);

    // If not derived class constructor: Allocate the new receiver object.
    __ IncrementCounter(masm->isolate()->counters()->constructed_objects(), 1);
    __ Call(BUILTIN_CODE(masm->isolate(), FastNewObject),
>>>>>>> 84bd6f3c
            RelocInfo::CODE_TARGET);
    __ jmp(&post_instantiation_deopt_entry, Label::kNear);

    // Else: use TheHoleValue as receiver for constructor call
    __ bind(&not_create_implicit_receiver);
    __ LoadRoot(rax, Heap::kTheHoleValueRootIndex);

    // ----------- S t a t e -------------
    //  -- rax                          implicit receiver
<<<<<<< HEAD
    //  -- Slot 3 / sp[0*kPointerSize]  new target
    //  -- Slot 2 / sp[1*kPointerSize]  constructor function
    //  -- Slot 1 / sp[2*kPointerSize]  number of arguments (tagged)
    //  -- Slot 0 / sp[3*kPointerSize]  context
=======
    //  -- Slot 4 / sp[0*kPointerSize]  new target
    //  -- Slot 3 / sp[1*kPointerSize]  padding
    //  -- Slot 2 / sp[2*kPointerSize]  constructor function
    //  -- Slot 1 / sp[3*kPointerSize]  number of arguments (tagged)
    //  -- Slot 0 / sp[4*kPointerSize]  context
>>>>>>> 84bd6f3c
    // -----------------------------------
    // Deoptimizer enters here.
    masm->isolate()->heap()->SetConstructStubCreateDeoptPCOffset(
        masm->pc_offset());
    __ bind(&post_instantiation_deopt_entry);

    // Restore new target.
    __ Pop(rdx);

    // Push the allocated receiver to the stack. We need two copies
    // because we may have to return the original one and the calling
    // conventions dictate that the called function pops the receiver.
    __ Push(rax);
    __ Push(rax);

    // ----------- S t a t e -------------
    //  -- sp[0*kPointerSize]  implicit receiver
    //  -- sp[1*kPointerSize]  implicit receiver
<<<<<<< HEAD
    //  -- sp[2*kPointerSize]  constructor function
    //  -- sp[3*kPointerSize]  number of arguments (tagged)
    //  -- sp[4*kPointerSize]  context
=======
    //  -- sp[2*kPointerSize]  padding
    //  -- sp[3*kPointerSize]  constructor function
    //  -- sp[4*kPointerSize]  number of arguments (tagged)
    //  -- sp[5*kPointerSize]  context
>>>>>>> 84bd6f3c
    // -----------------------------------

    // Restore constructor function and argument count.
    __ movp(rdi, Operand(rbp, ConstructFrameConstants::kConstructorOffset));
    __ SmiToInteger32(rax,
                      Operand(rbp, ConstructFrameConstants::kLengthOffset));

    // Set up pointer to last argument.
    __ leap(rbx, Operand(rbp, StandardFrameConstants::kCallerSPOffset));
<<<<<<< HEAD

    // Copy arguments and receiver to the expression stack.
    Label loop, entry;
    __ movp(rcx, rax);
    // ----------- S t a t e -------------
    //  --                        rax: number of arguments (untagged)
    //  --                        rdx: new target
    //  --                        rbx: pointer to last argument
    //  --                        rcx: counter (tagged)
    //  --         sp[0*kPointerSize]: implicit receiver
    //  --         sp[1*kPointerSize]: implicit receiver
    //  -- rdi and sp[2*kPointerSize]: constructor function
    //  --         sp[3*kPointerSize]: number of arguments (tagged)
    //  --         sp[4*kPointerSize]: context
    // -----------------------------------
    __ jmp(&entry, Label::kNear);
    __ bind(&loop);
    __ Push(Operand(rbx, rcx, times_pointer_size, 0));
    __ bind(&entry);
    __ decp(rcx);
    __ j(greater_equal, &loop);

    // Call the function.
    ParameterCount actual(rax);
    __ InvokeFunction(rdi, rdx, actual, CALL_FUNCTION,
                      CheckDebugStepCallWrapper());

    // ----------- S t a t e -------------
    //  -- rax                 constructor result
    //  -- sp[0*kPointerSize]  implicit receiver
    //  -- sp[1*kPointerSize]  constructor function
    //  -- sp[2*kPointerSize]  number of arguments
    //  -- sp[3*kPointerSize]  context
    // -----------------------------------

    // Store offset of return address for deoptimizer.
    masm->isolate()->heap()->SetConstructStubInvokeDeoptPCOffset(
        masm->pc_offset());

    // Restore context from the frame.
    __ movp(rsi, Operand(rbp, ConstructFrameConstants::kContextOffset));

    // If the result is an object (in the ECMA sense), we should get rid
    // of the receiver and use the result; see ECMA-262 section 13.2.2-7
    // on page 74.
    Label use_receiver, do_throw, other_result, leave_frame;

    // If the result is undefined, we jump out to using the implicit receiver.
    __ JumpIfRoot(rax, Heap::kUndefinedValueRootIndex, &use_receiver,
                  Label::kNear);

    // Otherwise we do a smi check and fall through to check if the return value
    // is a valid receiver.

    // If the result is a smi, it is *not* an object in the ECMA sense.
    __ JumpIfSmi(rax, &other_result, Label::kNear);

    // If the type of the result (stored in its map) is less than
    // FIRST_JS_RECEIVER_TYPE, it is not an object in the ECMA sense.
    STATIC_ASSERT(LAST_JS_RECEIVER_TYPE == LAST_TYPE);
    __ CmpObjectType(rax, FIRST_JS_RECEIVER_TYPE, rcx);
    __ j(above_equal, &leave_frame, Label::kNear);

    __ bind(&other_result);
    // The result is now neither undefined nor an object.
    if (restrict_constructor_return) {
      // Throw if constructor function is a class constructor
      __ movp(rbx, Operand(rbp, ConstructFrameConstants::kConstructorOffset));
      __ movp(rbx, FieldOperand(rbx, JSFunction::kSharedFunctionInfoOffset));
      __ testb(FieldOperand(rbx, SharedFunctionInfo::kFunctionKindByteOffset),
               Immediate(SharedFunctionInfo::kClassConstructorBitsWithinByte));
      __ j(Condition::zero, &use_receiver, Label::kNear);
    } else {
      __ jmp(&use_receiver, Label::kNear);
    }

    __ bind(&do_throw);
    __ CallRuntime(Runtime::kThrowConstructorReturnedNonObject);

    // Throw away the result of the constructor invocation and use the
    // on-stack receiver as the result.
    __ bind(&use_receiver);
    __ movp(rax, Operand(rsp, 0 * kPointerSize));
    __ JumpIfRoot(rax, Heap::kTheHoleValueRootIndex, &do_throw);

    __ bind(&leave_frame);
    // Restore the arguments count.
    __ movp(rbx, Operand(rbp, ConstructFrameConstants::kLengthOffset));
    // Leave construct frame.
  }
  // Remove caller arguments from the stack and return.
  __ PopReturnAddressTo(rcx);
  SmiIndex index = masm->SmiToIndex(rbx, rbx, kPointerSizeLog2);
  __ leap(rsp, Operand(rsp, index.reg, index.scale, 1 * kPointerSize));
  __ PushReturnAddressFrom(rcx);
  __ ret(0);
}
}  // namespace

void Builtins::Generate_JSConstructStubGenericRestrictedReturn(
    MacroAssembler* masm) {
  return Generate_JSConstructStubGeneric(masm, true);
}
void Builtins::Generate_JSConstructStubGenericUnrestrictedReturn(
    MacroAssembler* masm) {
  return Generate_JSConstructStubGeneric(masm, false);
}
void Builtins::Generate_JSConstructStubApi(MacroAssembler* masm) {
  Generate_JSBuiltinsConstructStubHelper(masm);
}
=======

    // Copy arguments and receiver to the expression stack.
    Label loop, entry;
    __ movp(rcx, rax);
    // ----------- S t a t e -------------
    //  --                        rax: number of arguments (untagged)
    //  --                        rdx: new target
    //  --                        rbx: pointer to last argument
    //  --                        rcx: counter (tagged)
    //  --         sp[0*kPointerSize]: implicit receiver
    //  --         sp[1*kPointerSize]: implicit receiver
    //  --         sp[2*kPointerSize]: padding
    //  -- rdi and sp[3*kPointerSize]: constructor function
    //  --         sp[4*kPointerSize]: number of arguments (tagged)
    //  --         sp[5*kPointerSize]: context
    // -----------------------------------
    __ jmp(&entry, Label::kNear);
    __ bind(&loop);
    __ Push(Operand(rbx, rcx, times_pointer_size, 0));
    __ bind(&entry);
    __ decp(rcx);
    __ j(greater_equal, &loop, Label::kNear);

    // Call the function.
    ParameterCount actual(rax);
    __ InvokeFunction(rdi, rdx, actual, CALL_FUNCTION);

    // ----------- S t a t e -------------
    //  -- rax                 constructor result
    //  -- sp[0*kPointerSize]  implicit receiver
    //  -- sp[1*kPointerSize]  padding
    //  -- sp[2*kPointerSize]  constructor function
    //  -- sp[3*kPointerSize]  number of arguments
    //  -- sp[4*kPointerSize]  context
    // -----------------------------------

    // Store offset of return address for deoptimizer.
    masm->isolate()->heap()->SetConstructStubInvokeDeoptPCOffset(
        masm->pc_offset());

    // Restore context from the frame.
    __ movp(rsi, Operand(rbp, ConstructFrameConstants::kContextOffset));

    // If the result is an object (in the ECMA sense), we should get rid
    // of the receiver and use the result; see ECMA-262 section 13.2.2-7
    // on page 74.
    Label use_receiver, do_throw, leave_frame;

    // If the result is undefined, we jump out to using the implicit receiver.
    __ JumpIfRoot(rax, Heap::kUndefinedValueRootIndex, &use_receiver,
                  Label::kNear);

    // Otherwise we do a smi check and fall through to check if the return value
    // is a valid receiver.

    // If the result is a smi, it is *not* an object in the ECMA sense.
    __ JumpIfSmi(rax, &use_receiver, Label::kNear);

    // If the type of the result (stored in its map) is less than
    // FIRST_JS_RECEIVER_TYPE, it is not an object in the ECMA sense.
    STATIC_ASSERT(LAST_JS_RECEIVER_TYPE == LAST_TYPE);
    __ CmpObjectType(rax, FIRST_JS_RECEIVER_TYPE, rcx);
    __ j(above_equal, &leave_frame, Label::kNear);
    __ jmp(&use_receiver, Label::kNear);

    __ bind(&do_throw);
    __ CallRuntime(Runtime::kThrowConstructorReturnedNonObject);

    // Throw away the result of the constructor invocation and use the
    // on-stack receiver as the result.
    __ bind(&use_receiver);
    __ movp(rax, Operand(rsp, 0 * kPointerSize));
    __ JumpIfRoot(rax, Heap::kTheHoleValueRootIndex, &do_throw, Label::kNear);

    __ bind(&leave_frame);
    // Restore the arguments count.
    __ movp(rbx, Operand(rbp, ConstructFrameConstants::kLengthOffset));
    // Leave construct frame.
  }
  // Remove caller arguments from the stack and return.
  __ PopReturnAddressTo(rcx);
  SmiIndex index = masm->SmiToIndex(rbx, rbx, kPointerSizeLog2);
  __ leap(rsp, Operand(rsp, index.reg, index.scale, 1 * kPointerSize));
  __ PushReturnAddressFrom(rcx);
  __ ret(0);
}

>>>>>>> 84bd6f3c
void Builtins::Generate_JSBuiltinsConstructStub(MacroAssembler* masm) {
  Generate_JSBuiltinsConstructStubHelper(masm);
}

void Builtins::Generate_ConstructedNonConstructable(MacroAssembler* masm) {
  FrameScope scope(masm, StackFrame::INTERNAL);
  __ Push(rdi);
  __ CallRuntime(Runtime::kThrowConstructedNonConstructable);
}

static void Generate_StackOverflowCheck(
    MacroAssembler* masm, Register num_args, Register scratch,
    Label* stack_overflow,
    Label::Distance stack_overflow_distance = Label::kFar) {
  // Check the stack for overflow. We are not trying to catch
  // interruptions (e.g. debug break and preemption) here, so the "real stack
  // limit" is checked.
  __ LoadRoot(kScratchRegister, Heap::kRealStackLimitRootIndex);
  __ movp(scratch, rsp);
  // Make scratch the space we have left. The stack might already be overflowed
  // here which will cause scratch to become negative.
  __ subp(scratch, kScratchRegister);
  __ sarp(scratch, Immediate(kPointerSizeLog2));
  // Check if the arguments will overflow the stack.
  __ cmpp(scratch, num_args);
  // Signed comparison.
  __ j(less_equal, stack_overflow, stack_overflow_distance);
}

static void Generate_JSEntryTrampolineHelper(MacroAssembler* masm,
                                             bool is_construct) {
  ProfileEntryHookStub::MaybeCallEntryHook(masm);

  // Expects five C++ function parameters.
  // - Object* new_target
  // - JSFunction* function
  // - Object* receiver
  // - int argc
  // - Object*** argv
  // (see Handle::Invoke in execution.cc).

  // Open a C++ scope for the FrameScope.
  {
// Platform specific argument handling. After this, the stack contains
// an internal frame and the pushed function and receiver, and
// register rax and rbx holds the argument count and argument array,
// while rdi holds the function pointer, rsi the context, and rdx the
// new.target.

#ifdef _WIN64
    // MSVC parameters in:
    // rcx        : new_target
    // rdx        : function
    // r8         : receiver
    // r9         : argc
    // [rsp+0x20] : argv

    // Enter an internal frame.
    FrameScope scope(masm, StackFrame::INTERNAL);

    // Setup the context (we need to use the caller context from the isolate).
    ExternalReference context_address = ExternalReference::Create(
        IsolateAddressId::kContextAddress, masm->isolate());
    __ movp(rsi, masm->ExternalOperand(context_address));

    // Push the function and the receiver onto the stack.
    __ Push(rdx);
    __ Push(r8);

    // Load the number of arguments and setup pointer to the arguments.
    __ movp(rax, r9);
    // Load the previous frame pointer to access C argument on stack
    __ movp(kScratchRegister, Operand(rbp, 0));
    __ movp(rbx, Operand(kScratchRegister, EntryFrameConstants::kArgvOffset));
    // Load the function pointer into rdi.
    __ movp(rdi, rdx);
    // Load the new.target into rdx.
    __ movp(rdx, rcx);
#else   // _WIN64
    // GCC parameters in:
    // rdi : new_target
    // rsi : function
    // rdx : receiver
    // rcx : argc
    // r8  : argv

    __ movp(r11, rdi);
    __ movp(rdi, rsi);
    // rdi : function
    // r11 : new_target

    // Clear the context before we push it when entering the internal frame.
    __ Set(rsi, 0);

    // Enter an internal frame.
    FrameScope scope(masm, StackFrame::INTERNAL);

    // Setup the context (we need to use the caller context from the isolate).
    ExternalReference context_address = ExternalReference::Create(
        IsolateAddressId::kContextAddress, masm->isolate());
    __ movp(rsi, masm->ExternalOperand(context_address));

    // Push the function and receiver onto the stack.
    __ Push(rdi);
    __ Push(rdx);

    // Load the number of arguments and setup pointer to the arguments.
    __ movp(rax, rcx);
    __ movp(rbx, r8);

    // Load the new.target into rdx.
    __ movp(rdx, r11);
#endif  // _WIN64

    // Current stack contents:
    // [rsp + 2 * kPointerSize ... ] : Internal frame
    // [rsp + kPointerSize]          : function
    // [rsp]                         : receiver
    // Current register contents:
    // rax : argc
    // rbx : argv
    // rsi : context
    // rdi : function
    // rdx : new.target

    // Check if we have enough stack space to push all arguments.
    // Argument count in rax. Clobbers rcx.
    Label enough_stack_space, stack_overflow;
    Generate_StackOverflowCheck(masm, rax, rcx, &stack_overflow, Label::kNear);
    __ jmp(&enough_stack_space, Label::kNear);

    __ bind(&stack_overflow);
    __ CallRuntime(Runtime::kThrowStackOverflow);
    // This should be unreachable.
    __ int3();

    __ bind(&enough_stack_space);

    // Copy arguments to the stack in a loop.
    // Register rbx points to array of pointers to handle locations.
    // Push the values of these handles.
    Label loop, entry;
    __ Set(rcx, 0);  // Set loop variable to 0.
    __ jmp(&entry, Label::kNear);
    __ bind(&loop);
    __ movp(kScratchRegister, Operand(rbx, rcx, times_pointer_size, 0));
    __ Push(Operand(kScratchRegister, 0));  // dereference handle
    __ addp(rcx, Immediate(1));
    __ bind(&entry);
    __ cmpp(rcx, rax);
    __ j(not_equal, &loop, Label::kNear);

    // Invoke the builtin code.
    Handle<Code> builtin = is_construct
                               ? BUILTIN_CODE(masm->isolate(), Construct)
                               : masm->isolate()->builtins()->Call();
    __ Call(builtin, RelocInfo::CODE_TARGET);

    // Exit the internal frame. Notice that this also removes the empty
    // context and the function left on the stack by the code
    // invocation.
  }

  __ ret(0);
}

void Builtins::Generate_JSEntryTrampoline(MacroAssembler* masm) {
  Generate_JSEntryTrampolineHelper(masm, false);
}

void Builtins::Generate_JSConstructEntryTrampoline(MacroAssembler* masm) {
  Generate_JSEntryTrampolineHelper(masm, true);
}

static void GetSharedFunctionInfoBytecode(MacroAssembler* masm,
                                          Register sfi_data,
                                          Register scratch1) {
  Label done;

  __ CmpObjectType(sfi_data, INTERPRETER_DATA_TYPE, scratch1);
  __ j(not_equal, &done, Label::kNear);
  __ movp(sfi_data,
          FieldOperand(sfi_data, InterpreterData::kBytecodeArrayOffset));

  __ bind(&done);
}

// static
void Builtins::Generate_ResumeGeneratorTrampoline(MacroAssembler* masm) {
  // ----------- S t a t e -------------
  //  -- rax    : the value to pass to the generator
<<<<<<< HEAD
  //  -- rbx    : the JSGeneratorObject to resume
  //  -- rdx    : the resume mode (tagged)
  //  -- rcx    : the SuspendFlags of the earlier suspend call (tagged)
  //  -- rsp[0] : return address
  // -----------------------------------
  // Untag rcx
  __ shrq(rcx, Immediate(kSmiTagSize + kSmiShiftSize));
  __ AssertGeneratorObject(rbx, rcx);

  // Store input value into generator object.
  Label async_await, done_store_input;

  __ andb(rcx, Immediate(static_cast<int>(SuspendFlags::kAsyncGeneratorAwait)));
  __ cmpb(rcx, Immediate(static_cast<int>(SuspendFlags::kAsyncGeneratorAwait)));
  __ j(equal, &async_await);

  __ movp(FieldOperand(rbx, JSGeneratorObject::kInputOrDebugPosOffset), rax);
  __ RecordWriteField(rbx, JSGeneratorObject::kInputOrDebugPosOffset, rax, rcx,
=======
  //  -- rdx    : the JSGeneratorObject to resume
  //  -- rsp[0] : return address
  // -----------------------------------
  __ AssertGeneratorObject(rdx);

  // Store input value into generator object.
  __ movp(FieldOperand(rdx, JSGeneratorObject::kInputOrDebugPosOffset), rax);
  __ RecordWriteField(rdx, JSGeneratorObject::kInputOrDebugPosOffset, rax, rcx,
>>>>>>> 84bd6f3c
                      kDontSaveFPRegs);
  __ j(always, &done_store_input, Label::kNear);

  __ bind(&async_await);
  __ movp(
      FieldOperand(rbx, JSAsyncGeneratorObject::kAwaitInputOrDebugPosOffset),
      rax);
  __ RecordWriteField(rbx, JSAsyncGeneratorObject::kAwaitInputOrDebugPosOffset,
                      rax, rcx, kDontSaveFPRegs);

  __ bind(&done_store_input);
  // `rcx` no longer holds SuspendFlags

  // Load suspended function and context.
  __ movp(rdi, FieldOperand(rdx, JSGeneratorObject::kFunctionOffset));
  __ movp(rsi, FieldOperand(rdi, JSFunction::kContextOffset));

  // Flood function if we are stepping.
  Label prepare_step_in_if_stepping, prepare_step_in_suspended_generator;
  Label stepping_prepared;
  ExternalReference debug_hook =
      ExternalReference::debug_hook_on_function_call_address(masm->isolate());
  Operand debug_hook_operand = masm->ExternalOperand(debug_hook);
  __ cmpb(debug_hook_operand, Immediate(0));
  __ j(not_equal, &prepare_step_in_if_stepping);

  // Flood function if we need to continue stepping in the suspended generator.
  ExternalReference debug_suspended_generator =
      ExternalReference::debug_suspended_generator_address(masm->isolate());
  Operand debug_suspended_generator_operand =
      masm->ExternalOperand(debug_suspended_generator);
  __ cmpp(rdx, debug_suspended_generator_operand);
  __ j(equal, &prepare_step_in_suspended_generator);
  __ bind(&stepping_prepared);

  // Check the stack for overflow. We are not trying to catch interruptions
  // (i.e. debug break and preemption) here, so check the "real stack limit".
  Label stack_overflow;
  __ CompareRoot(rsp, Heap::kRealStackLimitRootIndex);
  __ j(below, &stack_overflow);

  // Pop return address.
  __ PopReturnAddressTo(rax);

  // Push receiver.
  __ Push(FieldOperand(rdx, JSGeneratorObject::kReceiverOffset));

  // ----------- S t a t e -------------
  //  -- rax    : return address
  //  -- rdx    : the JSGeneratorObject to resume
  //  -- rdi    : generator function
  //  -- rsi    : generator context
  //  -- rsp[0] : generator receiver
  // -----------------------------------

  // Push holes for arguments to generator function. Since the parser forced
  // context allocation for any variables in generators, the actual argument
  // values have already been copied into the context and these dummy values
  // will never be used.
  __ movp(rcx, FieldOperand(rdi, JSFunction::kSharedFunctionInfoOffset));
  __ movl(rcx,
          FieldOperand(rcx, SharedFunctionInfo::kFormalParameterCountOffset));
  {
    Label done_loop, loop;
    __ bind(&loop);
    __ subl(rcx, Immediate(1));
    __ j(carry, &done_loop, Label::kNear);
    __ PushRoot(Heap::kTheHoleValueRootIndex);
    __ jmp(&loop);
    __ bind(&done_loop);
  }

  // Underlying function needs to have bytecode available.
  if (FLAG_debug_code) {
    __ movp(rcx, FieldOperand(rdi, JSFunction::kSharedFunctionInfoOffset));
    __ movp(rcx, FieldOperand(rcx, SharedFunctionInfo::kFunctionDataOffset));
    GetSharedFunctionInfoBytecode(masm, rcx, kScratchRegister);
    __ CmpObjectType(rcx, BYTECODE_ARRAY_TYPE, rcx);
    __ Assert(equal, AbortReason::kMissingBytecodeArray);
  }

  // Resume (Ignition/TurboFan) generator object.
  {
    __ PushReturnAddressFrom(rax);
    __ movp(rax, FieldOperand(rdi, JSFunction::kSharedFunctionInfoOffset));
    __ movsxlq(rax, FieldOperand(
                        rax, SharedFunctionInfo::kFormalParameterCountOffset));
    // We abuse new.target both to indicate that this is a resume call and to
    // pass in the generator object.  In ordinary calls, new.target is always
    // undefined because generator functions are non-constructable.
    static_assert(kJavaScriptCallCodeStartRegister == rcx, "ABI mismatch");
    __ movp(rcx, FieldOperand(rdi, JSFunction::kCodeOffset));
    __ addp(rcx, Immediate(Code::kHeaderSize - kHeapObjectTag));
    __ jmp(rcx);
  }

  __ bind(&prepare_step_in_if_stepping);
  {
    FrameScope scope(masm, StackFrame::INTERNAL);
    __ Push(rdx);
    __ Push(rdi);
    // Push hole as receiver since we do not use it for stepping.
    __ PushRoot(Heap::kTheHoleValueRootIndex);
    __ CallRuntime(Runtime::kDebugOnFunctionCall);
    __ Pop(rdx);
    __ movp(rdi, FieldOperand(rdx, JSGeneratorObject::kFunctionOffset));
  }
  __ jmp(&stepping_prepared);

  __ bind(&prepare_step_in_suspended_generator);
  {
    FrameScope scope(masm, StackFrame::INTERNAL);
    __ Push(rdx);
    __ CallRuntime(Runtime::kDebugPrepareStepInSuspendedGenerator);
    __ Pop(rdx);
    __ movp(rdi, FieldOperand(rdx, JSGeneratorObject::kFunctionOffset));
  }
  __ jmp(&stepping_prepared);

  __ bind(&stack_overflow);
  {
    FrameScope scope(masm, StackFrame::INTERNAL);
    __ CallRuntime(Runtime::kThrowStackOverflow);
    __ int3();  // This should be unreachable.
  }
}

// TODO(juliana): if we remove the code below then we don't need all
// the parameters.
static void ReplaceClosureCodeWithOptimizedCode(
    MacroAssembler* masm, Register optimized_code, Register closure,
    Register scratch1, Register scratch2, Register scratch3) {

  // Store the optimized code in the closure.
  __ movp(FieldOperand(closure, JSFunction::kCodeOffset), optimized_code);
  __ movp(scratch1, optimized_code);  // Write barrier clobbers scratch1 below.
  __ RecordWriteField(closure, JSFunction::kCodeOffset, scratch1, scratch2,
                      kDontSaveFPRegs, OMIT_REMEMBERED_SET, OMIT_SMI_CHECK);
}

static void ReplaceClosureEntryWithOptimizedCode(
    MacroAssembler* masm, Register optimized_code_entry, Register closure,
    Register scratch1, Register scratch2, Register scratch3) {
  Register native_context = scratch1;

  // Store the optimized code in the closure.
  __ leap(optimized_code_entry,
          FieldOperand(optimized_code_entry, Code::kHeaderSize));
  __ movp(FieldOperand(closure, JSFunction::kCodeEntryOffset),
          optimized_code_entry);
  __ RecordWriteCodeEntryField(closure, optimized_code_entry, scratch2);

  // Link the closure into the optimized function list.
  __ movp(native_context, NativeContextOperand());
  __ movp(scratch3,
          ContextOperand(native_context, Context::OPTIMIZED_FUNCTIONS_LIST));
  __ movp(FieldOperand(closure, JSFunction::kNextFunctionLinkOffset), scratch3);
  __ RecordWriteField(closure, JSFunction::kNextFunctionLinkOffset, scratch3,
                      scratch2, kDontSaveFPRegs, EMIT_REMEMBERED_SET,
                      OMIT_SMI_CHECK);
  const int function_list_offset =
      Context::SlotOffset(Context::OPTIMIZED_FUNCTIONS_LIST);
  __ movp(ContextOperand(native_context, Context::OPTIMIZED_FUNCTIONS_LIST),
          closure);
  // Save closure before the write barrier.
  __ movp(scratch3, closure);
  __ RecordWriteContextSlot(native_context, function_list_offset, closure,
                            scratch2, kDontSaveFPRegs);
  __ movp(closure, scratch3);
}

static void LeaveInterpreterFrame(MacroAssembler* masm, Register scratch1,
                                  Register scratch2) {
  Register args_count = scratch1;
  Register return_pc = scratch2;

  // Get the arguments + receiver count.
  __ movp(args_count,
          Operand(rbp, InterpreterFrameConstants::kBytecodeArrayFromFp));
  __ movl(args_count,
          FieldOperand(args_count, BytecodeArray::kParameterSizeOffset));

  // Leave the frame (also dropping the register file).
  __ leave();

  // Drop receiver + arguments.
  __ PopReturnAddressTo(return_pc);
  __ addp(rsp, args_count);
  __ PushReturnAddressFrom(return_pc);
}

// Tail-call |function_id| if |smi_entry| == |marker|
static void TailCallRuntimeIfMarkerEquals(MacroAssembler* masm,
                                          Register smi_entry,
                                          OptimizationMarker marker,
                                          Runtime::FunctionId function_id) {
  Label no_match;
  __ SmiCompare(smi_entry, Smi::FromEnum(marker));
  __ j(not_equal, &no_match);
  GenerateTailCallToReturnedCode(masm, function_id);
  __ bind(&no_match);
}

static void MaybeTailCallOptimizedCodeSlot(MacroAssembler* masm,
                                           Register feedback_vector,
                                           Register scratch1, Register scratch2,
                                           Register scratch3) {
  // ----------- S t a t e -------------
  //  -- rax : argument count (preserved for callee if needed, and caller)
  //  -- rdx : new target (preserved for callee if needed, and caller)
  //  -- rdi : target function (preserved for callee if needed, and caller)
  //  -- feedback vector (preserved for caller if needed)
  // -----------------------------------
  DCHECK(!AreAliased(feedback_vector, rax, rdx, rdi, scratch1, scratch2,
                     scratch3));

  Label optimized_code_slot_is_weak_ref, fallthrough;

  Register closure = rdi;
  Register optimized_code_entry = scratch1;

  __ movp(optimized_code_entry,
          FieldOperand(feedback_vector, FeedbackVector::kOptimizedCodeOffset));

  // Check if the code entry is a Smi. If yes, we interpret it as an
  // optimisation marker. Otherwise, interpret it as a weak reference to a code
  // object.
  __ JumpIfNotSmi(optimized_code_entry, &optimized_code_slot_is_weak_ref);

  {
    // Optimized code slot is a Smi optimization marker.

    // Fall through if no optimization trigger.
    __ SmiCompare(optimized_code_entry,
                  Smi::FromEnum(OptimizationMarker::kNone));
    __ j(equal, &fallthrough);

    TailCallRuntimeIfMarkerEquals(masm, optimized_code_entry,
                                  OptimizationMarker::kLogFirstExecution,
                                  Runtime::kFunctionFirstExecution);
    TailCallRuntimeIfMarkerEquals(masm, optimized_code_entry,
                                  OptimizationMarker::kCompileOptimized,
                                  Runtime::kCompileOptimized_NotConcurrent);
    TailCallRuntimeIfMarkerEquals(
        masm, optimized_code_entry,
        OptimizationMarker::kCompileOptimizedConcurrent,
        Runtime::kCompileOptimized_Concurrent);

    {
      // Otherwise, the marker is InOptimizationQueue, so fall through hoping
      // that an interrupt will eventually update the slot with optimized code.
      if (FLAG_debug_code) {
        __ SmiCompare(optimized_code_entry,
                      Smi::FromEnum(OptimizationMarker::kInOptimizationQueue));
        __ Assert(equal, AbortReason::kExpectedOptimizationSentinel);
      }
      __ jmp(&fallthrough);
    }
  }

  {
    // Optimized code slot is a weak reference.
    __ bind(&optimized_code_slot_is_weak_ref);

    __ LoadWeakValue(optimized_code_entry, &fallthrough);

    // Check if the optimized code is marked for deopt. If it is, call the
    // runtime to clear it.
    Label found_deoptimized_code;
    __ movp(scratch2,
            FieldOperand(optimized_code_entry, Code::kCodeDataContainerOffset));
    __ testl(
        FieldOperand(scratch2, CodeDataContainer::kKindSpecificFlagsOffset),
        Immediate(1 << Code::kMarkedForDeoptimizationBit));
    __ j(not_zero, &found_deoptimized_code);

    // Optimized code is good, get it into the closure and link the closure into
    // the optimized functions list, then tail call the optimized code.
    // The feedback vector is no longer used, so re-use it as a scratch
    // register.
    ReplaceClosureCodeWithOptimizedCode(masm, optimized_code_entry, closure,
                                        scratch2, scratch3, feedback_vector);
    static_assert(kJavaScriptCallCodeStartRegister == rcx, "ABI mismatch");
    __ Move(rcx, optimized_code_entry);
    __ addp(rcx, Immediate(Code::kHeaderSize - kHeapObjectTag));
    __ jmp(rcx);

    // Optimized code slot contains deoptimized code, evict it and re-enter the
    // closure's code.
    __ bind(&found_deoptimized_code);
    GenerateTailCallToReturnedCode(masm, Runtime::kEvictOptimizedCodeSlot);
  }

  // Fall-through if the optimized code cell is clear and there is no
  // optimization marker.
  __ bind(&fallthrough);
}

// Advance the current bytecode offset. This simulates what all bytecode
// handlers do upon completion of the underlying operation. Will bail out to a
// label if the bytecode (without prefix) is a return bytecode.
static void AdvanceBytecodeOffsetOrReturn(MacroAssembler* masm,
                                          Register bytecode_array,
                                          Register bytecode_offset,
                                          Register bytecode, Register scratch1,
                                          Label* if_return) {
  Register bytecode_size_table = scratch1;
  DCHECK(!AreAliased(bytecode_array, bytecode_offset, bytecode_size_table,
                     bytecode));

  __ Move(bytecode_size_table,
          ExternalReference::bytecode_size_table_address());

  // Check if the bytecode is a Wide or ExtraWide prefix bytecode.
  Label process_bytecode, extra_wide;
  STATIC_ASSERT(0 == static_cast<int>(interpreter::Bytecode::kWide));
  STATIC_ASSERT(1 == static_cast<int>(interpreter::Bytecode::kExtraWide));
  STATIC_ASSERT(2 == static_cast<int>(interpreter::Bytecode::kDebugBreakWide));
  STATIC_ASSERT(3 ==
                static_cast<int>(interpreter::Bytecode::kDebugBreakExtraWide));
  __ cmpb(bytecode, Immediate(0x3));
  __ j(above, &process_bytecode, Label::kNear);
  __ testb(bytecode, Immediate(0x1));
  __ j(not_equal, &extra_wide, Label::kNear);

  // Load the next bytecode and update table to the wide scaled table.
  __ incl(bytecode_offset);
  __ movzxbp(bytecode, Operand(bytecode_array, bytecode_offset, times_1, 0));
  __ addp(bytecode_size_table,
          Immediate(kIntSize * interpreter::Bytecodes::kBytecodeCount));
  __ jmp(&process_bytecode, Label::kNear);

  __ bind(&extra_wide);
  // Load the next bytecode and update table to the extra wide scaled table.
  __ incl(bytecode_offset);
  __ movzxbp(bytecode, Operand(bytecode_array, bytecode_offset, times_1, 0));
  __ addp(bytecode_size_table,
          Immediate(2 * kIntSize * interpreter::Bytecodes::kBytecodeCount));

  __ bind(&process_bytecode);

// Bailout to the return label if this is a return bytecode.
#define JUMP_IF_EQUAL(NAME)                                             \
  __ cmpb(bytecode,                                                     \
          Immediate(static_cast<int>(interpreter::Bytecode::k##NAME))); \
  __ j(equal, if_return, Label::kFar);
  RETURN_BYTECODE_LIST(JUMP_IF_EQUAL)
#undef JUMP_IF_EQUAL

  // Otherwise, load the size of the current bytecode and advance the offset.
  __ addl(bytecode_offset, Operand(bytecode_size_table, bytecode, times_4, 0));
}

// Generate code for entering a JS function with the interpreter.
// On entry to the function the receiver and arguments have been pushed on the
// stack left to right.  The actual argument count matches the formal parameter
// count expected by the function.
//
// The live registers are:
//   o rdi: the JS function object being called
//   o rdx: the incoming new target or generator object
//   o rsi: our context
//   o rbp: the caller's frame pointer
//   o rsp: stack pointer (pointing to return address)
//
// The function builds an interpreter frame.  See InterpreterFrameConstants in
// frames.h for its layout.
void Builtins::Generate_InterpreterEntryTrampoline(MacroAssembler* masm) {
  ProfileEntryHookStub::MaybeCallEntryHook(masm);

  Register closure = rdi;
  Register feedback_vector = rbx;

  // Load the feedback vector from the closure.
  __ movp(feedback_vector,
          FieldOperand(closure, JSFunction::kFeedbackCellOffset));
  __ movp(feedback_vector, FieldOperand(feedback_vector, Cell::kValueOffset));
  // Read off the optimized code slot in the feedback vector, and if there
  // is optimized code or an optimization marker, call that instead.
  MaybeTailCallOptimizedCodeSlot(masm, feedback_vector, rcx, r14, r15);

  // Open a frame scope to indicate that there is a frame on the stack.  The
  // MANUAL indicates that the scope shouldn't actually generate code to set up
  // the frame (that is done below).
  FrameScope frame_scope(masm, StackFrame::MANUAL);
  __ pushq(rbp);  // Caller's frame pointer.
  __ movp(rbp, rsp);
  __ Push(rsi);  // Callee's context.
  __ Push(rdi);  // Callee's JS function.

  // First check if there is optimized code in the feedback vector which we
  // could call instead.
  Label switch_to_optimized_code;
  Register optimized_code_entry = rcx;
  __ movp(rbx, FieldOperand(rdi, JSFunction::kFeedbackVectorOffset));
  __ movp(rbx, FieldOperand(rbx, Cell::kValueOffset));
  __ movp(rbx,
          FieldOperand(rbx, FeedbackVector::kOptimizedCodeIndex * kPointerSize +
                                FeedbackVector::kHeaderSize));
  __ movp(optimized_code_entry, FieldOperand(rbx, WeakCell::kValueOffset));
  __ JumpIfNotSmi(optimized_code_entry, &switch_to_optimized_code);

  // Get the bytecode array from the function object (or from the DebugInfo if
  // it is present) and load it into kInterpreterBytecodeArrayRegister.
  Label maybe_load_debug_bytecode_array, bytecode_array_loaded;
  __ movp(rax, FieldOperand(closure, JSFunction::kSharedFunctionInfoOffset));
  __ movp(kInterpreterBytecodeArrayRegister,
          FieldOperand(rax, SharedFunctionInfo::kFunctionDataOffset));
  GetSharedFunctionInfoBytecode(masm, kInterpreterBytecodeArrayRegister,
                                kScratchRegister);
  __ JumpIfNotSmi(FieldOperand(rax, SharedFunctionInfo::kDebugInfoOffset),
                  &maybe_load_debug_bytecode_array);
  __ bind(&bytecode_array_loaded);

<<<<<<< HEAD
  // Check whether we should continue to use the interpreter.
  // TODO(rmcilroy) Remove self healing once liveedit only has to deal with
  // Ignition bytecode.
  Label switch_to_different_code_kind;
  __ Move(rcx, masm->CodeObject());  // Self-reference to this code.
  __ cmpp(rcx, FieldOperand(rax, SharedFunctionInfo::kCodeOffset));
  __ j(not_equal, &switch_to_different_code_kind);

=======
>>>>>>> 84bd6f3c
  // Increment invocation count for the function.
  __ incl(
      FieldOperand(feedback_vector, FeedbackVector::kInvocationCountOffset));

  // Check function data field is actually a BytecodeArray object.
  if (FLAG_debug_code) {
    __ AssertNotSmi(kInterpreterBytecodeArrayRegister);
    __ CmpObjectType(kInterpreterBytecodeArrayRegister, BYTECODE_ARRAY_TYPE,
                     rax);
    __ Assert(
        equal,
        AbortReason::kFunctionDataShouldBeBytecodeArrayOnInterpreterEntry);
  }

  // Reset code age.
  __ movb(FieldOperand(kInterpreterBytecodeArrayRegister,
                       BytecodeArray::kBytecodeAgeOffset),
          Immediate(BytecodeArray::kNoAgeBytecodeAge));

  // Load initial bytecode offset.
  __ movp(kInterpreterBytecodeOffsetRegister,
          Immediate(BytecodeArray::kHeaderSize - kHeapObjectTag));

  // Push bytecode array and Smi tagged bytecode offset.
  __ Push(kInterpreterBytecodeArrayRegister);
  __ Integer32ToSmi(rcx, kInterpreterBytecodeOffsetRegister);
  __ Push(rcx);

  // Allocate the local and temporary register file on the stack.
  {
    // Load frame size from the BytecodeArray object.
    __ movl(rcx, FieldOperand(kInterpreterBytecodeArrayRegister,
                              BytecodeArray::kFrameSizeOffset));

    // Do a stack check to ensure we don't go over the limit.
    Label ok;
    __ movp(rax, rsp);
    __ subp(rax, rcx);
    __ CompareRoot(rax, Heap::kRealStackLimitRootIndex);
    __ j(above_equal, &ok, Label::kNear);
    __ CallRuntime(Runtime::kThrowStackOverflow);
    __ bind(&ok);

    // If ok, push undefined as the initial value for all register file entries.
    Label loop_header;
    Label loop_check;
    __ LoadRoot(rax, Heap::kUndefinedValueRootIndex);
    __ j(always, &loop_check, Label::kNear);
    __ bind(&loop_header);
    // TODO(rmcilroy): Consider doing more than one push per loop iteration.
    __ Push(rax);
    // Continue loop if not done.
    __ bind(&loop_check);
    __ subp(rcx, Immediate(kPointerSize));
    __ j(greater_equal, &loop_header, Label::kNear);
  }

  // If the bytecode array has a valid incoming new target or generator object
  // register, initialize it with incoming value which was passed in rdx.
  Label no_incoming_new_target_or_generator_register;
  __ movsxlq(
      rax,
      FieldOperand(kInterpreterBytecodeArrayRegister,
                   BytecodeArray::kIncomingNewTargetOrGeneratorRegisterOffset));
  __ testl(rax, rax);
  __ j(zero, &no_incoming_new_target_or_generator_register, Label::kNear);
  __ movp(Operand(rbp, rax, times_pointer_size, 0), rdx);
  __ bind(&no_incoming_new_target_or_generator_register);

  // Load accumulator with undefined.
  __ LoadRoot(kInterpreterAccumulatorRegister, Heap::kUndefinedValueRootIndex);

  // Load the dispatch table into a register and dispatch to the bytecode
  // handler at the current bytecode offset.
  Label do_dispatch;
  __ bind(&do_dispatch);
  __ Move(
      kInterpreterDispatchTableRegister,
      ExternalReference::interpreter_dispatch_table_address(masm->isolate()));
  __ movzxbp(r11, Operand(kInterpreterBytecodeArrayRegister,
                          kInterpreterBytecodeOffsetRegister, times_1, 0));
  __ movp(
      kJavaScriptCallCodeStartRegister,
      Operand(kInterpreterDispatchTableRegister, r11, times_pointer_size, 0));
  __ call(kJavaScriptCallCodeStartRegister);
  masm->isolate()->heap()->SetInterpreterEntryReturnPCOffset(masm->pc_offset());

  // Any returns to the entry trampoline are either due to the return bytecode
  // or the interpreter tail calling a builtin and then a dispatch.

  // Get bytecode array and bytecode offset from the stack frame.
  __ movp(kInterpreterBytecodeArrayRegister,
          Operand(rbp, InterpreterFrameConstants::kBytecodeArrayFromFp));
  __ movp(kInterpreterBytecodeOffsetRegister,
          Operand(rbp, InterpreterFrameConstants::kBytecodeOffsetFromFp));
  __ SmiToInteger32(kInterpreterBytecodeOffsetRegister,
                    kInterpreterBytecodeOffsetRegister);

  // Either return, or advance to the next bytecode and dispatch.
  Label do_return;
  __ movzxbp(rbx, Operand(kInterpreterBytecodeArrayRegister,
                          kInterpreterBytecodeOffsetRegister, times_1, 0));
  AdvanceBytecodeOffsetOrReturn(masm, kInterpreterBytecodeArrayRegister,
                                kInterpreterBytecodeOffsetRegister, rbx, rcx,
                                &do_return);
  __ jmp(&do_dispatch);

  __ bind(&do_return);
  // The return value is in rax.
  LeaveInterpreterFrame(masm, rbx, rcx);
  __ ret(0);

  // Load debug copy of the bytecode array if it exists.
  // kInterpreterBytecodeArrayRegister is already loaded with
  // SharedFunctionInfo::kFunctionDataOffset.
  __ bind(&maybe_load_debug_bytecode_array);
  __ movp(rax, FieldOperand(closure, JSFunction::kSharedFunctionInfoOffset));
  __ movp(rcx, FieldOperand(rax, SharedFunctionInfo::kDebugInfoOffset));
  __ movp(kScratchRegister,
          FieldOperand(rcx, DebugInfo::kDebugBytecodeArrayOffset));
  __ JumpIfRoot(kScratchRegister, Heap::kUndefinedValueRootIndex,
                &bytecode_array_loaded);

  __ movp(kInterpreterBytecodeArrayRegister, kScratchRegister);
  __ SmiToInteger32(rax, FieldOperand(rcx, DebugInfo::kFlagsOffset));
  __ andb(rax, Immediate(DebugInfo::kDebugExecutionMode));
  STATIC_ASSERT(static_cast<int>(DebugInfo::kDebugExecutionMode) ==
                static_cast<int>(DebugInfo::kSideEffects));
  ExternalReference debug_execution_mode_address =
      ExternalReference::debug_execution_mode_address(masm->isolate());
  Operand debug_execution_mode =
      masm->ExternalOperand(debug_execution_mode_address);
  __ cmpb(rax, debug_execution_mode);
  __ j(equal, &bytecode_array_loaded);

  __ Push(closure);
  __ Push(feedback_vector);
  __ Push(kInterpreterBytecodeArrayRegister);
  __ Push(closure);
  __ CallRuntime(Runtime::kDebugApplyInstrumentation);
  __ Pop(kInterpreterBytecodeArrayRegister);
  __ Pop(feedback_vector);
  __ Pop(closure);
  __ jmp(&bytecode_array_loaded);
<<<<<<< HEAD

  // If the shared code is no longer this entry trampoline, then the underlying
  // function has been switched to a different kind of code and we heal the
  // closure by switching the code entry field over to the new code as well.
  __ bind(&switch_to_different_code_kind);
  __ leave();  // Leave the frame so we can tail call.
  __ movp(rcx, FieldOperand(rdi, JSFunction::kSharedFunctionInfoOffset));
  __ movp(rcx, FieldOperand(rcx, SharedFunctionInfo::kCodeOffset));
  __ leap(rcx, FieldOperand(rcx, Code::kHeaderSize));
  __ movp(FieldOperand(rdi, JSFunction::kCodeEntryOffset), rcx);
  __ RecordWriteCodeEntryField(rdi, rcx, r15);
  __ jmp(rcx);

  // If there is optimized code on the type feedback vector, check if it is good
  // to run, and if so, self heal the closure and call the optimized code.
  __ bind(&switch_to_optimized_code);
  __ leave();
  Label gotta_call_runtime;

  // Check if the optimized code is marked for deopt.
  __ testl(FieldOperand(optimized_code_entry, Code::kKindSpecificFlags1Offset),
           Immediate(1 << Code::kMarkedForDeoptimizationBit));
  __ j(not_zero, &gotta_call_runtime);

  // Optimized code is good, get it into the closure and link the closure into
  // the optimized functions list, then tail call the optimized code.
  ReplaceClosureEntryWithOptimizedCode(masm, optimized_code_entry, rdi, r14,
                                       r15, rbx);
  __ jmp(optimized_code_entry);

  // Optimized code is marked for deopt, bailout to the CompileLazy runtime
  // function which will clear the feedback vector's optimized code slot.
  __ bind(&gotta_call_runtime);
  GenerateTailCallToReturnedCode(masm, Runtime::kEvictOptimizedCodeSlot);
}

static void Generate_StackOverflowCheck(
    MacroAssembler* masm, Register num_args, Register scratch,
    Label* stack_overflow,
    Label::Distance stack_overflow_distance = Label::kFar) {
  // Check the stack for overflow. We are not trying to catch
  // interruptions (e.g. debug break and preemption) here, so the "real stack
  // limit" is checked.
  __ LoadRoot(kScratchRegister, Heap::kRealStackLimitRootIndex);
  __ movp(scratch, rsp);
  // Make scratch the space we have left. The stack might already be overflowed
  // here which will cause scratch to become negative.
  __ subp(scratch, kScratchRegister);
  __ sarp(scratch, Immediate(kPointerSizeLog2));
  // Check if the arguments will overflow the stack.
  __ cmpp(scratch, num_args);
  // Signed comparison.
  __ j(less_equal, stack_overflow, stack_overflow_distance);
=======
>>>>>>> 84bd6f3c
}

static void Generate_InterpreterPushArgs(MacroAssembler* masm,
                                         Register num_args,
                                         Register start_address,
                                         Register scratch) {
  // Find the address of the last argument.
  __ Move(scratch, num_args);
  __ shlp(scratch, Immediate(kPointerSizeLog2));
  __ negp(scratch);
  __ addp(scratch, start_address);

  // Push the arguments.
  Label loop_header, loop_check;
  __ j(always, &loop_check, Label::kNear);
  __ bind(&loop_header);
  __ Push(Operand(start_address, 0));
  __ subp(start_address, Immediate(kPointerSize));
  __ bind(&loop_check);
  __ cmpp(start_address, scratch);
  __ j(greater, &loop_header, Label::kNear);
}

// static
void Builtins::Generate_InterpreterPushArgsThenCallImpl(
    MacroAssembler* masm, ConvertReceiverMode receiver_mode,
<<<<<<< HEAD
    TailCallMode tail_call_mode, InterpreterPushArgsMode mode) {
=======
    InterpreterPushArgsMode mode) {
  DCHECK(mode != InterpreterPushArgsMode::kArrayFunction);
>>>>>>> 84bd6f3c
  // ----------- S t a t e -------------
  //  -- rax : the number of arguments (not including the receiver)
  //  -- rbx : the address of the first argument to be pushed. Subsequent
  //           arguments should be consecutive above this, in the same order as
  //           they are to be pushed onto the stack.
  //  -- rdi : the target to call (can be any Object).
  // -----------------------------------
  Label stack_overflow;

  // Number of values to be pushed.
  __ leal(rcx, Operand(rax, 1));  // Add one for receiver.

  // Add a stack check before pushing arguments.
  Generate_StackOverflowCheck(masm, rcx, rdx, &stack_overflow);

  // Pop return address to allow tail-call after pushing arguments.
  __ PopReturnAddressTo(kScratchRegister);

  // Push "undefined" as the receiver arg if we need to.
  if (receiver_mode == ConvertReceiverMode::kNullOrUndefined) {
    __ PushRoot(Heap::kUndefinedValueRootIndex);
<<<<<<< HEAD
    __ subp(rcx, Immediate(1));  // Subtract one for receiver.
=======
    __ decl(rcx);  // Subtract one for receiver.
>>>>>>> 84bd6f3c
  }

  // rbx and rdx will be modified.
  Generate_InterpreterPushArgs(masm, rcx, rbx, rdx);

  if (mode == InterpreterPushArgsMode::kWithFinalSpread) {
    __ Pop(rbx);                 // Pass the spread in a register
    __ decl(rax);                // Subtract one for spread
  }

  // Call the target.
  __ PushReturnAddressFrom(kScratchRegister);  // Re-push return address.

<<<<<<< HEAD
  if (mode == InterpreterPushArgsMode::kJSFunction) {
    __ Jump(masm->isolate()->builtins()->CallFunction(receiver_mode,
                                                      tail_call_mode),
            RelocInfo::CODE_TARGET);
  } else if (mode == InterpreterPushArgsMode::kWithFinalSpread) {
    __ Jump(masm->isolate()->builtins()->CallWithSpread(),
            RelocInfo::CODE_TARGET);
  } else {
    __ Jump(masm->isolate()->builtins()->Call(receiver_mode, tail_call_mode),
=======
  if (mode == InterpreterPushArgsMode::kWithFinalSpread) {
    __ Jump(BUILTIN_CODE(masm->isolate(), CallWithSpread),
            RelocInfo::CODE_TARGET);
  } else {
    __ Jump(masm->isolate()->builtins()->Call(receiver_mode),
>>>>>>> 84bd6f3c
            RelocInfo::CODE_TARGET);
  }

  // Throw stack overflow exception.
  __ bind(&stack_overflow);
  {
    __ TailCallRuntime(Runtime::kThrowStackOverflow);
    // This should be unreachable.
    __ int3();
  }
}

// static
void Builtins::Generate_InterpreterPushArgsThenConstructImpl(
    MacroAssembler* masm, InterpreterPushArgsMode mode) {
  // ----------- S t a t e -------------
  //  -- rax : the number of arguments (not including the receiver)
  //  -- rdx : the new target (either the same as the constructor or
  //           the JSFunction on which new was invoked initially)
  //  -- rdi : the constructor to call (can be any Object)
  //  -- rbx : the allocation site feedback if available, undefined otherwise
  //  -- rcx : the address of the first argument to be pushed. Subsequent
  //           arguments should be consecutive above this, in the same order as
  //           they are to be pushed onto the stack.
  // -----------------------------------
  Label stack_overflow;

  // Add a stack check before pushing arguments.
  Generate_StackOverflowCheck(masm, rax, r8, &stack_overflow);

  // Pop return address to allow tail-call after pushing arguments.
  __ PopReturnAddressTo(kScratchRegister);

  // Push slot for the receiver to be constructed.
  __ Push(Immediate(0));

  // rcx and r8 will be modified.
  Generate_InterpreterPushArgs(masm, rax, rcx, r8);

  if (mode == InterpreterPushArgsMode::kWithFinalSpread) {
    __ Pop(rbx);                 // Pass the spread in a register
    __ decl(rax);                // Subtract one for spread

    // Push return address in preparation for the tail-call.
    __ PushReturnAddressFrom(kScratchRegister);
  } else {
    __ PushReturnAddressFrom(kScratchRegister);
    __ AssertUndefinedOrAllocationSite(rbx);
  }

  if (mode == InterpreterPushArgsMode::kArrayFunction) {
    // Tail call to the array construct stub (still in the caller
    // context at this point).
    __ AssertFunction(rdi);
    // Jump to the constructor function (rax, rbx, rdx passed on).
    ArrayConstructorStub array_constructor_stub(masm->isolate());
    __ Jump(array_constructor_stub.GetCode(), RelocInfo::CODE_TARGET);
  } else if (mode == InterpreterPushArgsMode::kWithFinalSpread) {
    // Call the constructor (rax, rdx, rdi passed on).
    __ Jump(BUILTIN_CODE(masm->isolate(), ConstructWithSpread),
            RelocInfo::CODE_TARGET);
  } else {
    DCHECK_EQ(InterpreterPushArgsMode::kOther, mode);
    // Call the constructor (rax, rdx, rdi passed on).
    __ Jump(BUILTIN_CODE(masm->isolate(), Construct), RelocInfo::CODE_TARGET);
  }

  // Throw stack overflow exception.
  __ bind(&stack_overflow);
  {
    __ TailCallRuntime(Runtime::kThrowStackOverflow);
    // This should be unreachable.
    __ int3();
  }
}

<<<<<<< HEAD
// static
void Builtins::Generate_InterpreterPushArgsThenConstructArray(
    MacroAssembler* masm) {
  // ----------- S t a t e -------------
  //  -- rax : the number of arguments (not including the receiver)
  //  -- rdx : the target to call checked to be Array function.
  //  -- rbx : the allocation site feedback
  //  -- rcx : the address of the first argument to be pushed. Subsequent
  //           arguments should be consecutive above this, in the same order as
  //           they are to be pushed onto the stack.
  // -----------------------------------
  Label stack_overflow;

  // Number of values to be pushed.
  __ Move(r8, rax);

  // Add a stack check before pushing arguments.
  Generate_StackOverflowCheck(masm, r8, rdi, &stack_overflow);

  // Pop return address to allow tail-call after pushing arguments.
  __ PopReturnAddressTo(kScratchRegister);

  // Push slot for the receiver to be constructed.
  __ Push(Immediate(0));

  // rcx and rdi will be modified.
  Generate_InterpreterPushArgs(masm, r8, rcx, rdi);

  // Push return address in preparation for the tail-call.
  __ PushReturnAddressFrom(kScratchRegister);

  // Array constructor expects constructor in rdi. It is same as rdx here.
  __ Move(rdi, rdx);

  ArrayConstructorStub stub(masm->isolate());
  __ TailCallStub(&stub);

  // Throw stack overflow exception.
  __ bind(&stack_overflow);
  {
    __ TailCallRuntime(Runtime::kThrowStackOverflow);
    // This should be unreachable.
    __ int3();
  }
}

=======
>>>>>>> 84bd6f3c
static void Generate_InterpreterEnterBytecode(MacroAssembler* masm) {
  // Set the return address to the correct point in the interpreter entry
  // trampoline.
  Label builtin_trampoline, trampoline_loaded;
  Smi* interpreter_entry_return_pc_offset(
      masm->isolate()->heap()->interpreter_entry_return_pc_offset());
  DCHECK_NE(interpreter_entry_return_pc_offset, Smi::kZero);

  // If the SFI function_data is an InterpreterData, get the trampoline stored
  // in it, otherwise get the trampoline from the builtins list.
  __ movp(rbx, Operand(rbp, StandardFrameConstants::kFunctionOffset));
  __ movp(rbx, FieldOperand(rbx, JSFunction::kSharedFunctionInfoOffset));
  __ movp(rbx, FieldOperand(rbx, SharedFunctionInfo::kFunctionDataOffset));
  __ CmpObjectType(rbx, INTERPRETER_DATA_TYPE, kScratchRegister);
  __ j(not_equal, &builtin_trampoline, Label::kNear);

  __ movp(rbx,
          FieldOperand(rbx, InterpreterData::kInterpreterTrampolineOffset));
  __ jmp(&trampoline_loaded, Label::kNear);

  __ bind(&builtin_trampoline);
  __ Move(rbx, BUILTIN_CODE(masm->isolate(), InterpreterEntryTrampoline));

  __ bind(&trampoline_loaded);
  __ addp(rbx, Immediate(interpreter_entry_return_pc_offset->value() +
                         Code::kHeaderSize - kHeapObjectTag));
  __ Push(rbx);

  // Initialize dispatch table register.
  __ Move(
      kInterpreterDispatchTableRegister,
      ExternalReference::interpreter_dispatch_table_address(masm->isolate()));

  // Get the bytecode array pointer from the frame.
  __ movp(kInterpreterBytecodeArrayRegister,
          Operand(rbp, InterpreterFrameConstants::kBytecodeArrayFromFp));

  if (FLAG_debug_code) {
    // Check function data field is actually a BytecodeArray object.
    __ AssertNotSmi(kInterpreterBytecodeArrayRegister);
    __ CmpObjectType(kInterpreterBytecodeArrayRegister, BYTECODE_ARRAY_TYPE,
                     rbx);
    __ Assert(
        equal,
        AbortReason::kFunctionDataShouldBeBytecodeArrayOnInterpreterEntry);
  }

  // Get the target bytecode offset from the frame.
  __ movp(kInterpreterBytecodeOffsetRegister,
          Operand(rbp, InterpreterFrameConstants::kBytecodeOffsetFromFp));
  __ SmiToInteger32(kInterpreterBytecodeOffsetRegister,
                    kInterpreterBytecodeOffsetRegister);

  // Dispatch to the target bytecode.
  __ movzxbp(r11, Operand(kInterpreterBytecodeArrayRegister,
                          kInterpreterBytecodeOffsetRegister, times_1, 0));
  __ movp(
      kJavaScriptCallCodeStartRegister,
      Operand(kInterpreterDispatchTableRegister, r11, times_pointer_size, 0));
  __ jmp(kJavaScriptCallCodeStartRegister);
}

void Builtins::Generate_InterpreterEnterBytecodeAdvance(MacroAssembler* masm) {
  // Get bytecode array and bytecode offset from the stack frame.
  __ movp(kInterpreterBytecodeArrayRegister,
          Operand(rbp, InterpreterFrameConstants::kBytecodeArrayFromFp));
  __ movp(kInterpreterBytecodeOffsetRegister,
          Operand(rbp, InterpreterFrameConstants::kBytecodeOffsetFromFp));
  __ SmiToInteger32(kInterpreterBytecodeOffsetRegister,
                    kInterpreterBytecodeOffsetRegister);

  // Load the current bytecode.
  __ movzxbp(rbx, Operand(kInterpreterBytecodeArrayRegister,
                          kInterpreterBytecodeOffsetRegister, times_1, 0));

  // Advance to the next bytecode.
  Label if_return;
  AdvanceBytecodeOffsetOrReturn(masm, kInterpreterBytecodeArrayRegister,
                                kInterpreterBytecodeOffsetRegister, rbx, rcx,
                                &if_return);

  // Convert new bytecode offset to a Smi and save in the stackframe.
  __ Integer32ToSmi(rbx, kInterpreterBytecodeOffsetRegister);
  __ movp(Operand(rbp, InterpreterFrameConstants::kBytecodeOffsetFromFp), rbx);

  Generate_InterpreterEnterBytecode(masm);

  // We should never take the if_return path.
  __ bind(&if_return);
  __ Abort(AbortReason::kInvalidBytecodeAdvance);
}

void Builtins::Generate_InterpreterEnterBytecodeDispatch(MacroAssembler* masm) {
  Generate_InterpreterEnterBytecode(masm);
}

// TODO(jupvfranco): investigate whether there is any case where the CompileLazy
// builtin does not set the code field in the JS function. If there isn't then
// we do not need this builtin and can jump directly to CompileLazy.
void Builtins::Generate_CompileLazyDeoptimizedCode(MacroAssembler* masm) {
  // Set the code slot inside the JSFunction to CompileLazy.
  __ Move(rcx, BUILTIN_CODE(masm->isolate(), CompileLazy));
  __ movp(FieldOperand(rdi, JSFunction::kCodeOffset), rcx);
  __ RecordWriteField(rdi, JSFunction::kCodeOffset, rcx, r15, kDontSaveFPRegs,
                      OMIT_REMEMBERED_SET, OMIT_SMI_CHECK);
  // Jump to compile lazy.
  Generate_CompileLazy(masm);
}

static void GetSharedFunctionInfoCode(MacroAssembler* masm, Register sfi_data,
                                      Register scratch1) {
  // Figure out the SFI's code object.
  Label done;
  Label check_is_bytecode_array;
  Label check_is_exported_function_data;
  Label check_is_fixed_array;
  Label check_is_pre_parsed_scope_data;
  Label check_is_function_template_info;
  Label check_is_interpreter_data;

  Register data_type = scratch1;

  // IsSmi: Is builtin
  __ JumpIfNotSmi(sfi_data, &check_is_bytecode_array);
  __ Move(scratch1, ExternalReference::builtins_address(masm->isolate()));
  SmiIndex index = masm->SmiToIndex(sfi_data, sfi_data, kPointerSizeLog2);
  __ movp(sfi_data, Operand(scratch1, index.reg, index.scale, 0));
  __ j(always, &done);

  // Get map for subsequent checks.
  __ bind(&check_is_bytecode_array);
  __ movp(data_type, FieldOperand(sfi_data, HeapObject::kMapOffset));
  __ movw(data_type, FieldOperand(data_type, Map::kInstanceTypeOffset));

  // IsBytecodeArray: Interpret bytecode
  __ cmpw(data_type, Immediate(BYTECODE_ARRAY_TYPE));
  __ j(not_equal, &check_is_exported_function_data);
  __ Move(sfi_data, BUILTIN_CODE(masm->isolate(), InterpreterEntryTrampoline));
  __ j(always, &done);

  // IsWasmExportedFunctionData: Use the wrapper code
  __ bind(&check_is_exported_function_data);
  __ cmpw(data_type, Immediate(WASM_EXPORTED_FUNCTION_DATA_TYPE));
  __ j(not_equal, &check_is_fixed_array);
  __ movp(sfi_data,
          FieldOperand(sfi_data, WasmExportedFunctionData::kWrapperCodeOffset));
  __ j(always, &done);

  // IsFixedArray: Instantiate using AsmWasmData
  __ bind(&check_is_fixed_array);
  __ cmpw(data_type, Immediate(FIXED_ARRAY_TYPE));
  __ j(not_equal, &check_is_pre_parsed_scope_data);
  __ Move(sfi_data, BUILTIN_CODE(masm->isolate(), InstantiateAsmJs));
  __ j(always, &done);

  // IsPreParsedScopeData: Compile lazy
  __ bind(&check_is_pre_parsed_scope_data);
  __ cmpw(data_type, Immediate(TUPLE2_TYPE));
  __ j(not_equal, &check_is_function_template_info);
  __ Move(sfi_data, BUILTIN_CODE(masm->isolate(), CompileLazy));
  __ j(always, &done);

  // IsFunctionTemplateInfo: API call
  __ bind(&check_is_function_template_info);
  __ cmpw(data_type, Immediate(FUNCTION_TEMPLATE_INFO_TYPE));
  __ j(not_equal, &check_is_interpreter_data);
  __ Move(sfi_data, BUILTIN_CODE(masm->isolate(), HandleApiCall));
  __ j(always, &done);

  // IsInterpreterData: Interpret bytecode with unique interpreter
  __ bind(&check_is_interpreter_data);
  if (FLAG_debug_code) {
    __ cmpw(data_type, Immediate(INTERPRETER_DATA_TYPE));
    __ Check(equal, AbortReason::kInvalidSharedFunctionInfoData);
  }
  __ movp(
      sfi_data,
      FieldOperand(sfi_data, InterpreterData::kInterpreterTrampolineOffset));

  __ bind(&done);
}

void Builtins::Generate_CompileLazy(MacroAssembler* masm) {
  // ----------- S t a t e -------------
  //  -- rax : argument count (preserved for callee)
  //  -- rdx : new target (preserved for callee)
  //  -- rdi : target function (preserved for callee)
  // -----------------------------------
  // First lookup code, maybe we don't need to compile!
  Label gotta_call_runtime;
<<<<<<< HEAD
  Label try_shared;

  Register closure = rdi;

  // Do we have a valid feedback vector?
  __ movp(rbx, FieldOperand(closure, JSFunction::kFeedbackVectorOffset));
  __ movp(rbx, FieldOperand(rbx, Cell::kValueOffset));
  __ JumpIfRoot(rbx, Heap::kUndefinedValueRootIndex, &gotta_call_runtime);

  // Is optimized code available in the feedback vector?
  Register entry = rcx;
  __ movp(entry,
          FieldOperand(rbx, FeedbackVector::kOptimizedCodeIndex * kPointerSize +
                                FeedbackVector::kHeaderSize));
  __ movp(entry, FieldOperand(entry, WeakCell::kValueOffset));
  __ JumpIfSmi(entry, &try_shared);

  // Found code, check if it is marked for deopt, if so call into runtime to
  // clear the optimized code slot.
  __ testl(FieldOperand(entry, Code::kKindSpecificFlags1Offset),
           Immediate(1 << Code::kMarkedForDeoptimizationBit));
  __ j(not_zero, &gotta_call_runtime);

  // Code is good, get it into the closure and tail call.
  ReplaceClosureEntryWithOptimizedCode(masm, entry, closure, r14, r15, rbx);
  __ jmp(entry);

  // We found no optimized code.
  __ bind(&try_shared);
=======

  Register closure = rdi;
  Register feedback_vector = rbx;

  // Do we have a valid feedback vector?
  __ movp(feedback_vector,
          FieldOperand(closure, JSFunction::kFeedbackCellOffset));
  __ movp(feedback_vector, FieldOperand(feedback_vector, Cell::kValueOffset));
  __ JumpIfRoot(feedback_vector, Heap::kUndefinedValueRootIndex,
                &gotta_call_runtime);

  // Is there an optimization marker or optimized code in the feedback vector?
  MaybeTailCallOptimizedCodeSlot(masm, feedback_vector, rcx, r14, r15);

  // We found no optimized code. Infer the code object needed for the SFI.
  Register entry = rcx;
>>>>>>> 84bd6f3c
  __ movp(entry, FieldOperand(closure, JSFunction::kSharedFunctionInfoOffset));
  __ movp(entry, FieldOperand(entry, SharedFunctionInfo::kFunctionDataOffset));
  GetSharedFunctionInfoCode(masm, entry, rbx);

  // If code entry points to anything other than CompileLazy, install that.
  __ Move(rbx, masm->CodeObject());
  __ cmpp(entry, rbx);
  __ j(equal, &gotta_call_runtime);

  // Install the SFI's code entry.
  __ movp(FieldOperand(closure, JSFunction::kCodeOffset), entry);
  __ movp(r14, entry);  // Write barrier clobbers r14 below.
  __ RecordWriteField(closure, JSFunction::kCodeOffset, r14, r15,
                      kDontSaveFPRegs, OMIT_REMEMBERED_SET, OMIT_SMI_CHECK);
  __ leap(entry, FieldOperand(entry, Code::kHeaderSize));
  __ jmp(entry);

  __ bind(&gotta_call_runtime);
  GenerateTailCallToReturnedCode(masm, Runtime::kCompileLazy);
}

<<<<<<< HEAD
void Builtins::Generate_CompileOptimized(MacroAssembler* masm) {
  GenerateTailCallToReturnedCode(masm,
                                 Runtime::kCompileOptimized_NotConcurrent);
}
=======
// Lazy deserialization design doc: http://goo.gl/dxkYDZ.
void Builtins::Generate_DeserializeLazy(MacroAssembler* masm) {
  // ----------- S t a t e -------------
  //  -- rax : argument count (preserved for callee)
  //  -- rdx : new target (preserved for callee)
  //  -- rdi : target function (preserved for callee)
  // -----------------------------------

  Label deserialize_in_runtime;

  Register target = rdi;  // Must be preserved
  Register scratch0 = rbx;
  Register scratch1 = r12;

  CHECK(scratch0 != rax && scratch0 != rdx && scratch0 != rdi);
  CHECK(scratch1 != rax && scratch1 != rdx && scratch1 != rdi);
  CHECK(scratch0 != scratch1);

  // Load the builtin id for lazy deserialization from SharedFunctionInfo.

  __ AssertFunction(target);
  __ movp(scratch0,
          FieldOperand(target, JSFunction::kSharedFunctionInfoOffset));
>>>>>>> 84bd6f3c

  __ movp(scratch1,
          FieldOperand(scratch0, SharedFunctionInfo::kFunctionDataOffset));
  __ AssertSmi(scratch1);

  // The builtin may already have been deserialized. If that is the case, it is
  // stored in the builtins table, and we can copy to correct code object to
  // both the shared function info and function without calling into runtime.
  //
  // Otherwise, we need to call into runtime to deserialize.

  {
    // Load the code object at builtins_table[builtin_id] into scratch1.

    __ SmiToInteger32(scratch1, scratch1);
    __ Move(scratch0, ExternalReference::builtins_address(masm->isolate()));
    __ movp(scratch1, Operand(scratch0, scratch1, times_pointer_size, 0));

    // Check if the loaded code object has already been deserialized. This is
    // the case iff it does not equal DeserializeLazy.

    __ Move(scratch0, masm->CodeObject());
    __ cmpp(scratch1, scratch0);
    __ j(equal, &deserialize_in_runtime);
  }

  {
    // If we've reached this spot, the target builtin has been deserialized and
    // we simply need to copy it over to the target function.

    Register target_builtin = scratch1;

    __ movp(FieldOperand(target, JSFunction::kCodeOffset), target_builtin);
    __ movp(r14, target_builtin);  // Write barrier clobbers r14 below.
    __ RecordWriteField(target, JSFunction::kCodeOffset, r14, r15,
                        kDontSaveFPRegs, OMIT_REMEMBERED_SET, OMIT_SMI_CHECK);

    // All copying is done. Jump to the deserialized code object.

    __ leap(target_builtin, FieldOperand(target_builtin, Code::kHeaderSize));
    __ jmp(target_builtin);
  }

  __ bind(&deserialize_in_runtime);
  GenerateTailCallToReturnedCode(masm, Runtime::kDeserializeLazy);
}

void Builtins::Generate_InstantiateAsmJs(MacroAssembler* masm) {
  // ----------- S t a t e -------------
  //  -- rax : argument count (preserved for callee)
  //  -- rdx : new target (preserved for callee)
  //  -- rdi : target function (preserved for callee)
  // -----------------------------------
  Label failed;
  {
    FrameScope scope(masm, StackFrame::INTERNAL);
    // Preserve argument count for later compare.
    __ movp(rcx, rax);
    // Push the number of arguments to the callee.
    __ Integer32ToSmi(rax, rax);
    __ Push(rax);
    // Push a copy of the target function and the new target.
    __ Push(rdi);
    __ Push(rdx);

    // The function.
    __ Push(rdi);
    // Copy arguments from caller (stdlib, foreign, heap).
    Label args_done;
    for (int j = 0; j < 4; ++j) {
      Label over;
      if (j < 3) {
        __ cmpp(rcx, Immediate(j));
        __ j(not_equal, &over, Label::kNear);
      }
      for (int i = j - 1; i >= 0; --i) {
        __ Push(Operand(
            rbp, StandardFrameConstants::kCallerSPOffset + i * kPointerSize));
      }
      for (int i = 0; i < 3 - j; ++i) {
        __ PushRoot(Heap::kUndefinedValueRootIndex);
      }
      if (j < 3) {
        __ jmp(&args_done, Label::kNear);
        __ bind(&over);
      }
    }
    __ bind(&args_done);

    // Call runtime, on success unwind frame, and parent frame.
    __ CallRuntime(Runtime::kInstantiateAsmJs, 4);
    // A smi 0 is returned on failure, an object on success.
    __ JumpIfSmi(rax, &failed, Label::kNear);

    __ Drop(2);
    __ Pop(rcx);
    __ SmiToInteger32(rcx, rcx);
    scope.GenerateLeaveFrame();

    __ PopReturnAddressTo(rbx);
    __ incp(rcx);
    __ leap(rsp, Operand(rsp, rcx, times_pointer_size, 0));
    __ PushReturnAddressFrom(rbx);
    __ ret(0);

    __ bind(&failed);
    // Restore target function and new target.
    __ Pop(rdx);
    __ Pop(rdi);
    __ Pop(rax);
    __ SmiToInteger32(rax, rax);
  }
  // On failure, tail call back to regular js by re-calling the function
  // which has be reset to the compile lazy builtin.
  __ movp(rcx, FieldOperand(rdi, JSFunction::kCodeOffset));
  __ addp(rcx, Immediate(Code::kHeaderSize - kHeapObjectTag));
  __ jmp(rcx);
}

namespace {
void Generate_ContinueToBuiltinHelper(MacroAssembler* masm,
                                      bool java_script_builtin,
                                      bool with_result) {
  const RegisterConfiguration* config(RegisterConfiguration::Default());
  int allocatable_register_count = config->num_allocatable_general_registers();
  if (with_result) {
    // Overwrite the hole inserted by the deoptimizer with the return value from
    // the LAZY deopt point.
    __ movq(Operand(rsp,
                    config->num_allocatable_general_registers() * kPointerSize +
                        BuiltinContinuationFrameConstants::kFixedFrameSize),
            rax);
  }
  for (int i = allocatable_register_count - 1; i >= 0; --i) {
    int code = config->GetAllocatableGeneralCode(i);
    __ popq(Register::from_code(code));
    if (java_script_builtin && code == kJavaScriptCallArgCountRegister.code()) {
      __ SmiToInteger32(Register::from_code(code), Register::from_code(code));
    }
  }
  __ movq(
      rbp,
      Operand(rsp, BuiltinContinuationFrameConstants::kFixedFrameSizeFromFp));
  const int offsetToPC =
      BuiltinContinuationFrameConstants::kFixedFrameSizeFromFp - kPointerSize;
  __ popq(Operand(rsp, offsetToPC));
  __ Drop(offsetToPC / kPointerSize);
  __ addq(Operand(rsp, 0), Immediate(Code::kHeaderSize - kHeapObjectTag));
  __ Ret();
}
}  // namespace

void Builtins::Generate_ContinueToCodeStubBuiltin(MacroAssembler* masm) {
  Generate_ContinueToBuiltinHelper(masm, false, false);
}

void Builtins::Generate_ContinueToCodeStubBuiltinWithResult(
    MacroAssembler* masm) {
  Generate_ContinueToBuiltinHelper(masm, false, true);
}

void Builtins::Generate_ContinueToJavaScriptBuiltin(MacroAssembler* masm) {
  Generate_ContinueToBuiltinHelper(masm, true, false);
}

void Builtins::Generate_ContinueToJavaScriptBuiltinWithResult(
    MacroAssembler* masm) {
  Generate_ContinueToBuiltinHelper(masm, true, true);
}

void Builtins::Generate_NotifyDeoptimized(MacroAssembler* masm) {
  // Enter an internal frame.
  {
    FrameScope scope(masm, StackFrame::INTERNAL);
    __ CallRuntime(Runtime::kNotifyDeoptimized);
    // Tear down internal frame.
  }

  DCHECK_EQ(kInterpreterAccumulatorRegister.code(), rax.code());
  __ movp(rax, Operand(rsp, kPCOnStackSize));
  __ ret(1 * kPointerSize);  // Remove rax.
}

// static
void Builtins::Generate_FunctionPrototypeApply(MacroAssembler* masm) {
  // ----------- S t a t e -------------
  //  -- rax     : argc
  //  -- rsp[0]  : return address
  //  -- rsp[8]  : argArray
  //  -- rsp[16] : thisArg
  //  -- rsp[24] : receiver
  // -----------------------------------

  // 1. Load receiver into rdi, argArray into rbx (if present), remove all
  // arguments from the stack (including the receiver), and push thisArg (if
  // present) instead.
  {
    Label no_arg_array, no_this_arg;
    StackArgumentsAccessor args(rsp, rax);
    __ LoadRoot(rdx, Heap::kUndefinedValueRootIndex);
    __ movp(rbx, rdx);
    __ movp(rdi, args.GetReceiverOperand());
    __ testp(rax, rax);
    __ j(zero, &no_this_arg, Label::kNear);
    {
      __ movp(rdx, args.GetArgumentOperand(1));
      __ cmpp(rax, Immediate(1));
      __ j(equal, &no_arg_array, Label::kNear);
      __ movp(rbx, args.GetArgumentOperand(2));
      __ bind(&no_arg_array);
    }
    __ bind(&no_this_arg);
    __ PopReturnAddressTo(rcx);
    __ leap(rsp, Operand(rsp, rax, times_pointer_size, kPointerSize));
    __ Push(rdx);
    __ PushReturnAddressFrom(rcx);
  }

  // ----------- S t a t e -------------
  //  -- rbx     : argArray
  //  -- rdi     : receiver
  //  -- rsp[0]  : return address
  //  -- rsp[8]  : thisArg
  // -----------------------------------

  // 2. We don't need to check explicitly for callable receiver here,
  // since that's the first thing the Call/CallWithArrayLike builtins
  // will do.

  // 3. Tail call with no arguments if argArray is null or undefined.
  Label no_arguments;
  __ JumpIfRoot(rbx, Heap::kNullValueRootIndex, &no_arguments, Label::kNear);
  __ JumpIfRoot(rbx, Heap::kUndefinedValueRootIndex, &no_arguments,
                Label::kNear);

  // 4a. Apply the receiver to the given argArray.
  __ Jump(BUILTIN_CODE(masm->isolate(), CallWithArrayLike),
          RelocInfo::CODE_TARGET);

  // 4b. The argArray is either null or undefined, so we tail call without any
  // arguments to the receiver. Since we did not create a frame for
  // Function.prototype.apply() yet, we use a normal Call builtin here.
  __ bind(&no_arguments);
  {
    __ Set(rax, 0);
    __ Jump(masm->isolate()->builtins()->Call(), RelocInfo::CODE_TARGET);
  }
}

// static
void Builtins::Generate_FunctionPrototypeCall(MacroAssembler* masm) {
  // Stack Layout:
  // rsp[0]           : Return address
  // rsp[8]           : Argument n
  // rsp[16]          : Argument n-1
  //  ...
  // rsp[8 * n]       : Argument 1
  // rsp[8 * (n + 1)] : Receiver (callable to call)
  //
  // rax contains the number of arguments, n, not counting the receiver.
  //
  // 1. Make sure we have at least one argument.
  {
    Label done;
    __ testp(rax, rax);
    __ j(not_zero, &done, Label::kNear);
    __ PopReturnAddressTo(rbx);
    __ PushRoot(Heap::kUndefinedValueRootIndex);
    __ PushReturnAddressFrom(rbx);
    __ incp(rax);
    __ bind(&done);
  }

  // 2. Get the callable to call (passed as receiver) from the stack.
  {
    StackArgumentsAccessor args(rsp, rax);
    __ movp(rdi, args.GetReceiverOperand());
  }

  // 3. Shift arguments and return address one slot down on the stack
  //    (overwriting the original receiver).  Adjust argument count to make
  //    the original first argument the new receiver.
  {
    Label loop;
    __ movp(rcx, rax);
    StackArgumentsAccessor args(rsp, rcx);
    __ bind(&loop);
    __ movp(rbx, args.GetArgumentOperand(1));
    __ movp(args.GetArgumentOperand(0), rbx);
    __ decp(rcx);
    __ j(not_zero, &loop);              // While non-zero.
    __ DropUnderReturnAddress(1, rbx);  // Drop one slot under return address.
    __ decp(rax);  // One fewer argument (first argument is new receiver).
  }

  // 4. Call the callable.
  // Since we did not create a frame for Function.prototype.call() yet,
  // we use a normal Call builtin here.
  __ Jump(masm->isolate()->builtins()->Call(), RelocInfo::CODE_TARGET);
}

void Builtins::Generate_ReflectApply(MacroAssembler* masm) {
  // ----------- S t a t e -------------
  //  -- rax     : argc
  //  -- rsp[0]  : return address
  //  -- rsp[8]  : argumentsList
  //  -- rsp[16] : thisArgument
  //  -- rsp[24] : target
  //  -- rsp[32] : receiver
  // -----------------------------------

  // 1. Load target into rdi (if present), argumentsList into rbx (if present),
  // remove all arguments from the stack (including the receiver), and push
  // thisArgument (if present) instead.
  {
    Label done;
    StackArgumentsAccessor args(rsp, rax);
    __ LoadRoot(rdi, Heap::kUndefinedValueRootIndex);
    __ movp(rdx, rdi);
    __ movp(rbx, rdi);
    __ cmpp(rax, Immediate(1));
    __ j(below, &done, Label::kNear);
    __ movp(rdi, args.GetArgumentOperand(1));  // target
    __ j(equal, &done, Label::kNear);
    __ movp(rdx, args.GetArgumentOperand(2));  // thisArgument
    __ cmpp(rax, Immediate(3));
    __ j(below, &done, Label::kNear);
    __ movp(rbx, args.GetArgumentOperand(3));  // argumentsList
    __ bind(&done);
    __ PopReturnAddressTo(rcx);
    __ leap(rsp, Operand(rsp, rax, times_pointer_size, kPointerSize));
    __ Push(rdx);
    __ PushReturnAddressFrom(rcx);
  }

  // ----------- S t a t e -------------
  //  -- rbx     : argumentsList
  //  -- rdi     : target
  //  -- rsp[0]  : return address
  //  -- rsp[8]  : thisArgument
  // -----------------------------------

  // 2. We don't need to check explicitly for callable target here,
  // since that's the first thing the Call/CallWithArrayLike builtins
  // will do.

  // 3. Apply the target to the given argumentsList.
  __ Jump(BUILTIN_CODE(masm->isolate(), CallWithArrayLike),
          RelocInfo::CODE_TARGET);
}

void Builtins::Generate_ReflectConstruct(MacroAssembler* masm) {
  // ----------- S t a t e -------------
  //  -- rax     : argc
  //  -- rsp[0]  : return address
  //  -- rsp[8]  : new.target (optional)
  //  -- rsp[16] : argumentsList
  //  -- rsp[24] : target
  //  -- rsp[32] : receiver
  // -----------------------------------

  // 1. Load target into rdi (if present), argumentsList into rbx (if present),
  // new.target into rdx (if present, otherwise use target), remove all
  // arguments from the stack (including the receiver), and push thisArgument
  // (if present) instead.
  {
    Label done;
    StackArgumentsAccessor args(rsp, rax);
    __ LoadRoot(rdi, Heap::kUndefinedValueRootIndex);
    __ movp(rdx, rdi);
    __ movp(rbx, rdi);
    __ cmpp(rax, Immediate(1));
    __ j(below, &done, Label::kNear);
    __ movp(rdi, args.GetArgumentOperand(1));  // target
    __ movp(rdx, rdi);                         // new.target defaults to target
    __ j(equal, &done, Label::kNear);
    __ movp(rbx, args.GetArgumentOperand(2));  // argumentsList
    __ cmpp(rax, Immediate(3));
    __ j(below, &done, Label::kNear);
    __ movp(rdx, args.GetArgumentOperand(3));  // new.target
    __ bind(&done);
    __ PopReturnAddressTo(rcx);
    __ leap(rsp, Operand(rsp, rax, times_pointer_size, kPointerSize));
    __ PushRoot(Heap::kUndefinedValueRootIndex);
    __ PushReturnAddressFrom(rcx);
  }

  // ----------- S t a t e -------------
  //  -- rbx     : argumentsList
  //  -- rdx     : new.target
  //  -- rdi     : target
  //  -- rsp[0]  : return address
  //  -- rsp[8]  : receiver (undefined)
  // -----------------------------------

  // 2. We don't need to check explicitly for constructor target here,
  // since that's the first thing the Construct/ConstructWithArrayLike
  // builtins will do.

  // 3. We don't need to check explicitly for constructor new.target here,
  // since that's the second thing the Construct/ConstructWithArrayLike
  // builtins will do.

  // 4. Construct the target with the given new.target and argumentsList.
  __ Jump(BUILTIN_CODE(masm->isolate(), ConstructWithArrayLike),
          RelocInfo::CODE_TARGET);
}

void Builtins::Generate_InternalArrayConstructor(MacroAssembler* masm) {
  // ----------- S t a t e -------------
  //  -- rax    : argc
  //  -- rsp[0] : return address
  //  -- rsp[8] : last argument
  // -----------------------------------
  Label generic_array_code;

<<<<<<< HEAD
  // Get the Array function.
  __ LoadNativeContextSlot(Context::ARRAY_FUNCTION_INDEX, rdi);

  if (FLAG_debug_code) {
    // Initial map for the builtin Array functions should be maps.
    __ movp(rbx, FieldOperand(rdi, JSFunction::kPrototypeOrInitialMapOffset));
    // Will both indicate a NULL and a Smi.
    STATIC_ASSERT(kSmiTag == 0);
    Condition not_smi = NegateCondition(masm->CheckSmi(rbx));
    __ Check(not_smi, kUnexpectedInitialMapForArrayFunction);
    __ CmpObjectType(rbx, MAP_TYPE, rcx);
    __ Check(equal, kUnexpectedInitialMapForArrayFunction);
  }

  __ movp(rdx, rdi);
  // Run the native code for the Array function called as a normal function.
  // tail call a stub
  __ LoadRoot(rbx, Heap::kUndefinedValueRootIndex);
  ArrayConstructorStub stub(masm->isolate());
  __ TailCallStub(&stub);
}

// static
void Builtins::Generate_NumberConstructor(MacroAssembler* masm) {
  // ----------- S t a t e -------------
  //  -- rax                 : number of arguments
  //  -- rdi                 : constructor function
  //  -- rsi                 : context
  //  -- rsp[0]              : return address
  //  -- rsp[(argc - n) * 8] : arg[n] (zero-based)
  //  -- rsp[(argc + 1) * 8] : receiver
  // -----------------------------------

  // 1. Load the first argument into rbx.
  Label no_arguments;
  {
    StackArgumentsAccessor args(rsp, rax);
    __ testp(rax, rax);
    __ j(zero, &no_arguments, Label::kNear);
    __ movp(rbx, args.GetArgumentOperand(1));
  }

  // 2a. Convert the first argument to a number.
  {
    FrameScope scope(masm, StackFrame::MANUAL);
    __ Integer32ToSmi(rax, rax);
    __ EnterBuiltinFrame(rsi, rdi, rax);
    __ movp(rax, rbx);
    __ Call(masm->isolate()->builtins()->ToNumber(), RelocInfo::CODE_TARGET);
    __ LeaveBuiltinFrame(rsi, rdi, rbx);  // Argc popped to rbx.
    __ SmiToInteger32(rbx, rbx);
  }

  {
    // Drop all arguments including the receiver.
    __ PopReturnAddressTo(rcx);
    __ leap(rsp, Operand(rsp, rbx, times_pointer_size, kPointerSize));
    __ PushReturnAddressFrom(rcx);
    __ Ret();
  }

  // 2b. No arguments, return +0 (already in rax).
  __ bind(&no_arguments);
  __ ret(1 * kPointerSize);
}

// static
void Builtins::Generate_NumberConstructor_ConstructStub(MacroAssembler* masm) {
  // ----------- S t a t e -------------
  //  -- rax                 : number of arguments
  //  -- rdi                 : constructor function
  //  -- rdx                 : new target
  //  -- rsi                 : context
  //  -- rsp[0]              : return address
  //  -- rsp[(argc - n) * 8] : arg[n] (zero-based)
  //  -- rsp[(argc + 1) * 8] : receiver
  // -----------------------------------

  // 1. Make sure we operate in the context of the called function.
  __ movp(rsi, FieldOperand(rdi, JSFunction::kContextOffset));

  // Store argc in r8.
  __ Integer32ToSmi(r8, rax);

  // 2. Load the first argument into rbx.
  {
    StackArgumentsAccessor args(rsp, rax);
    Label no_arguments, done;
    __ testp(rax, rax);
    __ j(zero, &no_arguments, Label::kNear);
    __ movp(rbx, args.GetArgumentOperand(1));
    __ jmp(&done, Label::kNear);
    __ bind(&no_arguments);
    __ Move(rbx, Smi::kZero);
    __ bind(&done);
  }

  // 3. Make sure rbx is a number.
  {
    Label done_convert;
    __ JumpIfSmi(rbx, &done_convert);
    __ CompareRoot(FieldOperand(rbx, HeapObject::kMapOffset),
                   Heap::kHeapNumberMapRootIndex);
    __ j(equal, &done_convert);
    {
      FrameScope scope(masm, StackFrame::MANUAL);
      __ EnterBuiltinFrame(rsi, rdi, r8);
      __ Push(rdx);
      __ Move(rax, rbx);
      __ Call(masm->isolate()->builtins()->ToNumber(), RelocInfo::CODE_TARGET);
      __ Move(rbx, rax);
      __ Pop(rdx);
      __ LeaveBuiltinFrame(rsi, rdi, r8);
    }
    __ bind(&done_convert);
  }

  // 4. Check if new target and constructor differ.
  Label drop_frame_and_ret, new_object;
  __ cmpp(rdx, rdi);
  __ j(not_equal, &new_object);

  // 5. Allocate a JSValue wrapper for the number.
  __ AllocateJSValue(rax, rdi, rbx, rcx, &new_object);
  __ jmp(&drop_frame_and_ret, Label::kNear);

  // 6. Fallback to the runtime to create new object.
  __ bind(&new_object);
  {
    FrameScope scope(masm, StackFrame::MANUAL);
    __ EnterBuiltinFrame(rsi, rdi, r8);
    __ Push(rbx);  // the first argument
    __ Call(CodeFactory::FastNewObject(masm->isolate()).code(),
            RelocInfo::CODE_TARGET);
    __ Pop(FieldOperand(rax, JSValue::kValueOffset));
    __ LeaveBuiltinFrame(rsi, rdi, r8);
  }

  __ bind(&drop_frame_and_ret);
  {
    // Drop all arguments including the receiver.
    __ PopReturnAddressTo(rcx);
    __ SmiToInteger32(r8, r8);
    __ leap(rsp, Operand(rsp, r8, times_pointer_size, kPointerSize));
    __ PushReturnAddressFrom(rcx);
    __ Ret();
  }
}

// static
void Builtins::Generate_StringConstructor(MacroAssembler* masm) {
  // ----------- S t a t e -------------
  //  -- rax                 : number of arguments
  //  -- rdi                 : constructor function
  //  -- rsi                 : context
  //  -- rsp[0]              : return address
  //  -- rsp[(argc - n) * 8] : arg[n] (zero-based)
  //  -- rsp[(argc + 1) * 8] : receiver
  // -----------------------------------

  // 1. Load the first argument into rax.
  Label no_arguments;
  {
    StackArgumentsAccessor args(rsp, rax);
    __ Integer32ToSmi(r8, rax);  // Store argc in r8.
    __ testp(rax, rax);
    __ j(zero, &no_arguments, Label::kNear);
    __ movp(rax, args.GetArgumentOperand(1));
  }

  // 2a. At least one argument, return rax if it's a string, otherwise
  // dispatch to appropriate conversion.
  Label drop_frame_and_ret, to_string, symbol_descriptive_string;
  {
    __ JumpIfSmi(rax, &to_string, Label::kNear);
    STATIC_ASSERT(FIRST_NONSTRING_TYPE == SYMBOL_TYPE);
    __ CmpObjectType(rax, FIRST_NONSTRING_TYPE, rdx);
    __ j(above, &to_string, Label::kNear);
    __ j(equal, &symbol_descriptive_string, Label::kNear);
    __ jmp(&drop_frame_and_ret, Label::kNear);
  }

  // 2b. No arguments, return the empty string (and pop the receiver).
  __ bind(&no_arguments);
  {
    __ LoadRoot(rax, Heap::kempty_stringRootIndex);
    __ ret(1 * kPointerSize);
  }

  // 3a. Convert rax to a string.
  __ bind(&to_string);
  {
    FrameScope scope(masm, StackFrame::MANUAL);
    __ EnterBuiltinFrame(rsi, rdi, r8);
    __ Call(masm->isolate()->builtins()->ToString(), RelocInfo::CODE_TARGET);
    __ LeaveBuiltinFrame(rsi, rdi, r8);
  }
  __ jmp(&drop_frame_and_ret, Label::kNear);

  // 3b. Convert symbol in rax to a string.
  __ bind(&symbol_descriptive_string);
  {
    __ PopReturnAddressTo(rcx);
    __ SmiToInteger32(r8, r8);
    __ leap(rsp, Operand(rsp, r8, times_pointer_size, kPointerSize));
    __ Push(rax);
    __ PushReturnAddressFrom(rcx);
    __ TailCallRuntime(Runtime::kSymbolDescriptiveString);
  }

  __ bind(&drop_frame_and_ret);
  {
    // Drop all arguments including the receiver.
    __ PopReturnAddressTo(rcx);
    __ SmiToInteger32(r8, r8);
    __ leap(rsp, Operand(rsp, r8, times_pointer_size, kPointerSize));
    __ PushReturnAddressFrom(rcx);
    __ Ret();
  }
}

// static
void Builtins::Generate_StringConstructor_ConstructStub(MacroAssembler* masm) {
  // ----------- S t a t e -------------
  //  -- rax                 : number of arguments
  //  -- rdi                 : constructor function
  //  -- rdx                 : new target
  //  -- rsi                 : context
  //  -- rsp[0]              : return address
  //  -- rsp[(argc - n) * 8] : arg[n] (zero-based)
  //  -- rsp[(argc + 1) * 8] : receiver
  // -----------------------------------

  // 1. Make sure we operate in the context of the called function.
  __ movp(rsi, FieldOperand(rdi, JSFunction::kContextOffset));

  // Store argc in r8.
  __ Integer32ToSmi(r8, rax);

  // 2. Load the first argument into rbx.
  {
    StackArgumentsAccessor args(rsp, rax);
    Label no_arguments, done;
    __ testp(rax, rax);
    __ j(zero, &no_arguments, Label::kNear);
    __ movp(rbx, args.GetArgumentOperand(1));
    __ jmp(&done, Label::kNear);
    __ bind(&no_arguments);
    __ LoadRoot(rbx, Heap::kempty_stringRootIndex);
    __ bind(&done);
  }

  // 3. Make sure rbx is a string.
  {
    Label convert, done_convert;
    __ JumpIfSmi(rbx, &convert, Label::kNear);
    __ CmpObjectType(rbx, FIRST_NONSTRING_TYPE, rcx);
    __ j(below, &done_convert);
    __ bind(&convert);
    {
      FrameScope scope(masm, StackFrame::MANUAL);
      __ EnterBuiltinFrame(rsi, rdi, r8);
      __ Push(rdx);
      __ Move(rax, rbx);
      __ Call(masm->isolate()->builtins()->ToString(), RelocInfo::CODE_TARGET);
      __ Move(rbx, rax);
      __ Pop(rdx);
      __ LeaveBuiltinFrame(rsi, rdi, r8);
    }
    __ bind(&done_convert);
=======
  if (FLAG_debug_code) {
    // Initial map for the builtin InternalArray functions should be maps.
    __ movp(rbx, FieldOperand(rdi, JSFunction::kPrototypeOrInitialMapOffset));
    // Will both indicate a nullptr and a Smi.
    STATIC_ASSERT(kSmiTag == 0);
    Condition not_smi = NegateCondition(masm->CheckSmi(rbx));
    __ Check(not_smi,
             AbortReason::kUnexpectedInitialMapForInternalArrayFunction);
    __ CmpObjectType(rbx, MAP_TYPE, rcx);
    __ Check(equal, AbortReason::kUnexpectedInitialMapForInternalArrayFunction);
>>>>>>> 84bd6f3c
  }

  // Run the native code for the InternalArray function called as a normal
  // function.
  // tail call a stub
  __ LoadRoot(rbx, Heap::kUndefinedValueRootIndex);
  InternalArrayConstructorStub stub(masm->isolate());
  __ TailCallStub(&stub);
}

void Builtins::Generate_ArrayConstructor(MacroAssembler* masm) {
  // ----------- S t a t e -------------
  //  -- rax    : argc
  //  -- rdi    : array function
  //  -- rsp[0] : return address
  //  -- rsp[8] : last argument
  // -----------------------------------
  Label generic_array_code;

  if (FLAG_debug_code) {
    // Initial map for the builtin Array functions should be maps.
    __ movp(rbx, FieldOperand(rdi, JSFunction::kPrototypeOrInitialMapOffset));
    // Will both indicate a nullptr and a Smi.
    STATIC_ASSERT(kSmiTag == 0);
    Condition not_smi = NegateCondition(masm->CheckSmi(rbx));
    __ Check(not_smi, AbortReason::kUnexpectedInitialMapForArrayFunction);
    __ CmpObjectType(rbx, MAP_TYPE, rcx);
    __ Check(equal, AbortReason::kUnexpectedInitialMapForArrayFunction);
  }

  // rbx is the AllocationSite - here undefined.
  __ LoadRoot(rbx, Heap::kUndefinedValueRootIndex);
  // If rdx (new target) is undefined, then this is the 'Call' case, so move
  // rdi (the constructor) to rdx.
  Label call;
  __ cmpp(rdx, rbx);
  __ j(not_equal, &call);
  __ movp(rdx, rdi);

  // Run the native code for the Array function called as a normal function.
  __ bind(&call);
  ArrayConstructorStub stub(masm->isolate());
  __ TailCallStub(&stub);
}

static void EnterArgumentsAdaptorFrame(MacroAssembler* masm) {
  __ pushq(rbp);
  __ movp(rbp, rsp);

  // Store the arguments adaptor context sentinel.
  __ Push(Immediate(StackFrame::TypeToMarker(StackFrame::ARGUMENTS_ADAPTOR)));

  // Push the function on the stack.
  __ Push(rdi);

  // Preserve the number of arguments on the stack. Must preserve rax,
  // rbx and rcx because these registers are used when copying the
  // arguments and the receiver.
  __ Integer32ToSmi(r8, rax);
  __ Push(r8);

  __ Push(Immediate(0));  // Padding.
}

static void LeaveArgumentsAdaptorFrame(MacroAssembler* masm) {
  // Retrieve the number of arguments from the stack. Number is a Smi.
  __ movp(rbx, Operand(rbp, ArgumentsAdaptorFrameConstants::kLengthOffset));

  // Leave the frame.
  __ movp(rsp, rbp);
  __ popq(rbp);

  // Remove caller arguments from the stack.
  __ PopReturnAddressTo(rcx);
  SmiIndex index = masm->SmiToIndex(rbx, rbx, kPointerSizeLog2);
  __ leap(rsp, Operand(rsp, index.reg, index.scale, 1 * kPointerSize));
  __ PushReturnAddressFrom(rcx);
}

// static
void Builtins::Generate_AllocateInNewSpace(MacroAssembler* masm) {
  // ----------- S t a t e -------------
  //  -- rdx    : requested object size (untagged)
  //  -- rsp[0] : return address
  // -----------------------------------
  __ Integer32ToSmi(rdx, rdx);
  __ PopReturnAddressTo(rcx);
  __ Push(rdx);
  __ PushReturnAddressFrom(rcx);
  __ Move(rsi, Smi::kZero);
  __ TailCallRuntime(Runtime::kAllocateInNewSpace);
}

// static
void Builtins::Generate_AllocateInOldSpace(MacroAssembler* masm) {
  // ----------- S t a t e -------------
  //  -- rdx    : requested object size (untagged)
  //  -- rsp[0] : return address
  // -----------------------------------
  __ Integer32ToSmi(rdx, rdx);
  __ PopReturnAddressTo(rcx);
  __ Push(rdx);
  __ Push(Smi::FromInt(AllocateTargetSpace::encode(OLD_SPACE)));
  __ PushReturnAddressFrom(rcx);
  __ Move(rsi, Smi::kZero);
  __ TailCallRuntime(Runtime::kAllocateInTargetSpace);
}

// static
void Builtins::Generate_Abort(MacroAssembler* masm) {
  // ----------- S t a t e -------------
  //  -- rdx    : message_id as Smi
  //  -- rsp[0] : return address
  // -----------------------------------
  __ PopReturnAddressTo(rcx);
  __ Push(rdx);
  __ PushReturnAddressFrom(rcx);
  __ Move(rsi, Smi::kZero);
  __ TailCallRuntime(Runtime::kAbort);
}

void Builtins::Generate_ArgumentsAdaptorTrampoline(MacroAssembler* masm) {
  // ----------- S t a t e -------------
  //  -- rax : actual number of arguments
  //  -- rbx : expected number of arguments
  //  -- rdx : new target (passed through to callee)
  //  -- rdi : function (passed through to callee)
  // -----------------------------------

  Label invoke, dont_adapt_arguments, stack_overflow;
  Counters* counters = masm->isolate()->counters();
  __ IncrementCounter(counters->arguments_adaptors(), 1);

  Label enough, too_few;
  __ cmpp(rax, rbx);
  __ j(less, &too_few);
  __ cmpp(rbx, Immediate(SharedFunctionInfo::kDontAdaptArgumentsSentinel));
  __ j(equal, &dont_adapt_arguments);

  {  // Enough parameters: Actual >= expected.
    __ bind(&enough);
    EnterArgumentsAdaptorFrame(masm);
    // The registers rcx and r8 will be modified. The register rbx is only read.
    Generate_StackOverflowCheck(masm, rbx, rcx, &stack_overflow);

    // Copy receiver and all expected arguments.
    const int offset = StandardFrameConstants::kCallerSPOffset;
    __ leap(rax, Operand(rbp, rax, times_pointer_size, offset));
    __ Set(r8, -1);  // account for receiver

    Label copy;
    __ bind(&copy);
    __ incp(r8);
    __ Push(Operand(rax, 0));
    __ subp(rax, Immediate(kPointerSize));
    __ cmpp(r8, rbx);
    __ j(less, &copy);
    __ jmp(&invoke);
  }

  {  // Too few parameters: Actual < expected.
    __ bind(&too_few);

    EnterArgumentsAdaptorFrame(masm);
    // The registers rcx and r8 will be modified. The register rbx is only read.
    Generate_StackOverflowCheck(masm, rbx, rcx, &stack_overflow);

    // Copy receiver and all actual arguments.
    const int offset = StandardFrameConstants::kCallerSPOffset;
    __ leap(rdi, Operand(rbp, rax, times_pointer_size, offset));
    __ Set(r8, -1);  // account for receiver

    Label copy;
    __ bind(&copy);
    __ incp(r8);
    __ Push(Operand(rdi, 0));
    __ subp(rdi, Immediate(kPointerSize));
    __ cmpp(r8, rax);
    __ j(less, &copy);

    // Fill remaining expected arguments with undefined values.
    Label fill;
    __ LoadRoot(kScratchRegister, Heap::kUndefinedValueRootIndex);
    __ bind(&fill);
    __ incp(r8);
    __ Push(kScratchRegister);
    __ cmpp(r8, rbx);
    __ j(less, &fill);

    // Restore function pointer.
    __ movp(rdi, Operand(rbp, ArgumentsAdaptorFrameConstants::kFunctionOffset));
  }

  // Call the entry point.
  __ bind(&invoke);
  __ movp(rax, rbx);
  // rax : expected number of arguments
  // rdx : new target (passed through to callee)
  // rdi : function (passed through to callee)
  static_assert(kJavaScriptCallCodeStartRegister == rcx, "ABI mismatch");
  __ movp(rcx, FieldOperand(rdi, JSFunction::kCodeOffset));
  __ addp(rcx, Immediate(Code::kHeaderSize - kHeapObjectTag));
  __ call(rcx);

  // Store offset of return address for deoptimizer.
  masm->isolate()->heap()->SetArgumentsAdaptorDeoptPCOffset(masm->pc_offset());

  // Leave frame and return.
  LeaveArgumentsAdaptorFrame(masm);
  __ ret(0);

  // -------------------------------------------
  // Dont adapt arguments.
  // -------------------------------------------
  __ bind(&dont_adapt_arguments);
  static_assert(kJavaScriptCallCodeStartRegister == rcx, "ABI mismatch");
  __ movp(rcx, FieldOperand(rdi, JSFunction::kCodeOffset));
  __ addp(rcx, Immediate(Code::kHeaderSize - kHeapObjectTag));
  __ jmp(rcx);

  __ bind(&stack_overflow);
  {
    FrameScope frame(masm, StackFrame::MANUAL);
    __ CallRuntime(Runtime::kThrowStackOverflow);
    __ int3();
  }
}

// static
void Builtins::Generate_CallOrConstructVarargs(MacroAssembler* masm,
                                               Handle<Code> code) {
  // ----------- S t a t e -------------
  //  -- rdi    : target
  //  -- rax    : number of parameters on the stack (not including the receiver)
  //  -- rbx    : arguments list (a FixedArray)
  //  -- rcx    : len (number of elements to push from args)
  //  -- rdx    : new.target (for [[Construct]])
  //  -- rsp[0] : return address
  // -----------------------------------
  __ AssertFixedArray(rbx);

  // Check for stack overflow.
  {
    // Check the stack for overflow. We are not trying to catch interruptions
    // (i.e. debug break and preemption) here, so check the "real stack limit".
    Label done;
    __ LoadRoot(kScratchRegister, Heap::kRealStackLimitRootIndex);
    __ movp(r8, rsp);
    // Make r8 the space we have left. The stack might already be overflowed
    // here which will cause r8 to become negative.
    __ subp(r8, kScratchRegister);
    __ sarp(r8, Immediate(kPointerSizeLog2));
    // Check if the arguments will overflow the stack.
    __ cmpp(r8, rcx);
    __ j(greater, &done, Label::kNear);  // Signed comparison.
    __ TailCallRuntime(Runtime::kThrowStackOverflow);
    __ bind(&done);
  }

  // Push additional arguments onto the stack.
  {
    __ PopReturnAddressTo(r8);
    __ Set(r9, 0);
    Label done, push, loop;
    __ bind(&loop);
    __ cmpl(r9, rcx);
    __ j(equal, &done, Label::kNear);
    // Turn the hole into undefined as we go.
    __ movp(r11,
            FieldOperand(rbx, r9, times_pointer_size, FixedArray::kHeaderSize));
    __ CompareRoot(r11, Heap::kTheHoleValueRootIndex);
    __ j(not_equal, &push, Label::kNear);
    __ LoadRoot(r11, Heap::kUndefinedValueRootIndex);
    __ bind(&push);
    __ Push(r11);
    __ incl(r9);
    __ jmp(&loop);
    __ bind(&done);
    __ PushReturnAddressFrom(r8);
    __ addq(rax, r9);
  }

  // Tail-call to the actual Call or Construct builtin.
  __ Jump(code, RelocInfo::CODE_TARGET);
}

// static
<<<<<<< HEAD
void Builtins::Generate_ForwardVarargs(MacroAssembler* masm,
                                       Handle<Code> code) {
=======
void Builtins::Generate_CallOrConstructForwardVarargs(MacroAssembler* masm,
                                                      CallOrConstructMode mode,
                                                      Handle<Code> code) {
>>>>>>> 84bd6f3c
  // ----------- S t a t e -------------
  //  -- rax : the number of arguments (not including the receiver)
  //  -- rdx : the new target (for [[Construct]] calls)
  //  -- rdi : the target to call (can be any Object)
  //  -- rcx : start index (to support rest parameters)
  // -----------------------------------

  // Check if new.target has a [[Construct]] internal method.
  if (mode == CallOrConstructMode::kConstruct) {
    Label new_target_constructor, new_target_not_constructor;
    __ JumpIfSmi(rdx, &new_target_not_constructor, Label::kNear);
    __ movp(rbx, FieldOperand(rdx, HeapObject::kMapOffset));
    __ testb(FieldOperand(rbx, Map::kBitFieldOffset),
             Immediate(Map::IsConstructorBit::kMask));
    __ j(not_zero, &new_target_constructor, Label::kNear);
    __ bind(&new_target_not_constructor);
    {
      FrameScope scope(masm, StackFrame::MANUAL);
      __ EnterFrame(StackFrame::INTERNAL);
      __ Push(rdx);
      __ CallRuntime(Runtime::kThrowNotConstructor);
    }
    __ bind(&new_target_constructor);
  }

  // Check if we have an arguments adaptor frame below the function frame.
  Label arguments_adaptor, arguments_done;
  __ movp(rbx, Operand(rbp, StandardFrameConstants::kCallerFPOffset));
  __ cmpp(Operand(rbx, CommonFrameConstants::kContextOrFrameTypeOffset),
          Immediate(StackFrame::TypeToMarker(StackFrame::ARGUMENTS_ADAPTOR)));
  __ j(equal, &arguments_adaptor, Label::kNear);
  {
    __ movp(r8, Operand(rbp, JavaScriptFrameConstants::kFunctionOffset));
    __ movp(r8, FieldOperand(r8, JSFunction::kSharedFunctionInfoOffset));
<<<<<<< HEAD
    __ LoadSharedFunctionInfoSpecialField(
        r8, r8, SharedFunctionInfo::kFormalParameterCountOffset);
=======
    __ movl(r8,
            FieldOperand(r8, SharedFunctionInfo::kFormalParameterCountOffset));
>>>>>>> 84bd6f3c
    __ movp(rbx, rbp);
  }
  __ jmp(&arguments_done, Label::kNear);
  __ bind(&arguments_adaptor);
  {
    __ SmiToInteger32(
        r8, Operand(rbx, ArgumentsAdaptorFrameConstants::kLengthOffset));
  }
  __ bind(&arguments_done);

  Label stack_done, stack_overflow;
  __ subl(r8, rcx);
  __ j(less_equal, &stack_done);
  {
    // Check for stack overflow.
    Generate_StackOverflowCheck(masm, r8, rcx, &stack_overflow, Label::kNear);

    // Forward the arguments from the caller frame.
    {
      Label loop;
      __ addl(rax, r8);
      __ PopReturnAddressTo(rcx);
      __ bind(&loop);
      {
        StackArgumentsAccessor args(rbx, r8, ARGUMENTS_DONT_CONTAIN_RECEIVER);
        __ Push(args.GetArgumentOperand(0));
        __ decl(r8);
        __ j(not_zero, &loop);
      }
      __ PushReturnAddressFrom(rcx);
    }
  }
  __ jmp(&stack_done, Label::kNear);
  __ bind(&stack_overflow);
  __ TailCallRuntime(Runtime::kThrowStackOverflow);
  __ bind(&stack_done);

  // Tail-call to the {code} handler.
  __ Jump(code, RelocInfo::CODE_TARGET);
}

// static
void Builtins::Generate_CallFunction(MacroAssembler* masm,
                                     ConvertReceiverMode mode) {
  // ----------- S t a t e -------------
  //  -- rax : the number of arguments (not including the receiver)
  //  -- rdi : the function to call (checked to be a JSFunction)
  // -----------------------------------
  StackArgumentsAccessor args(rsp, rax);
  __ AssertFunction(rdi);

  // ES6 section 9.2.1 [[Call]] ( thisArgument, argumentsList)
  // Check that the function is not a "classConstructor".
  Label class_constructor;
  __ movp(rdx, FieldOperand(rdi, JSFunction::kSharedFunctionInfoOffset));
  __ testl(FieldOperand(rdx, SharedFunctionInfo::kFlagsOffset),
           Immediate(SharedFunctionInfo::IsClassConstructorBit::kMask));
  __ j(not_zero, &class_constructor);

  // ----------- S t a t e -------------
  //  -- rax : the number of arguments (not including the receiver)
  //  -- rdx : the shared function info.
  //  -- rdi : the function to call (checked to be a JSFunction)
  // -----------------------------------

  // Enter the context of the function; ToObject has to run in the function
  // context, and we also need to take the global proxy from the function
  // context in case of conversion.
  __ movp(rsi, FieldOperand(rdi, JSFunction::kContextOffset));
  // We need to convert the receiver for non-native sloppy mode functions.
  Label done_convert;
  __ testl(FieldOperand(rdx, SharedFunctionInfo::kFlagsOffset),
           Immediate(SharedFunctionInfo::IsNativeBit::kMask |
                     SharedFunctionInfo::IsStrictBit::kMask));
  __ j(not_zero, &done_convert);
  {
    // ----------- S t a t e -------------
    //  -- rax : the number of arguments (not including the receiver)
    //  -- rdx : the shared function info.
    //  -- rdi : the function to call (checked to be a JSFunction)
    //  -- rsi : the function context.
    // -----------------------------------

    if (mode == ConvertReceiverMode::kNullOrUndefined) {
      // Patch receiver to global proxy.
      __ LoadGlobalProxy(rcx);
    } else {
      Label convert_to_object, convert_receiver;
      __ movp(rcx, args.GetReceiverOperand());
      __ JumpIfSmi(rcx, &convert_to_object, Label::kNear);
      STATIC_ASSERT(LAST_JS_RECEIVER_TYPE == LAST_TYPE);
      __ CmpObjectType(rcx, FIRST_JS_RECEIVER_TYPE, rbx);
      __ j(above_equal, &done_convert);
      if (mode != ConvertReceiverMode::kNotNullOrUndefined) {
        Label convert_global_proxy;
        __ JumpIfRoot(rcx, Heap::kUndefinedValueRootIndex,
                      &convert_global_proxy, Label::kNear);
        __ JumpIfNotRoot(rcx, Heap::kNullValueRootIndex, &convert_to_object,
                         Label::kNear);
        __ bind(&convert_global_proxy);
        {
          // Patch receiver to global proxy.
          __ LoadGlobalProxy(rcx);
        }
        __ jmp(&convert_receiver);
      }
      __ bind(&convert_to_object);
      {
        // Convert receiver using ToObject.
        // TODO(bmeurer): Inline the allocation here to avoid building the frame
        // in the fast case? (fall back to AllocateInNewSpace?)
        FrameScope scope(masm, StackFrame::INTERNAL);
        __ Integer32ToSmi(rax, rax);
        __ Push(rax);
        __ Push(rdi);
        __ movp(rax, rcx);
        __ Push(rsi);
        __ Call(BUILTIN_CODE(masm->isolate(), ToObject),
                RelocInfo::CODE_TARGET);
        __ Pop(rsi);
        __ movp(rcx, rax);
        __ Pop(rdi);
        __ Pop(rax);
        __ SmiToInteger32(rax, rax);
      }
      __ movp(rdx, FieldOperand(rdi, JSFunction::kSharedFunctionInfoOffset));
      __ bind(&convert_receiver);
    }
    __ movp(args.GetReceiverOperand(), rcx);
  }
  __ bind(&done_convert);

  // ----------- S t a t e -------------
  //  -- rax : the number of arguments (not including the receiver)
  //  -- rdx : the shared function info.
  //  -- rdi : the function to call (checked to be a JSFunction)
  //  -- rsi : the function context.
  // -----------------------------------

  __ movsxlq(
      rbx, FieldOperand(rdx, SharedFunctionInfo::kFormalParameterCountOffset));
  ParameterCount actual(rax);
  ParameterCount expected(rbx);

  __ InvokeFunctionCode(rdi, no_reg, expected, actual, JUMP_FUNCTION);

  // The function is a "classConstructor", need to raise an exception.
  __ bind(&class_constructor);
  {
    FrameScope frame(masm, StackFrame::INTERNAL);
    __ Push(rdi);
    __ CallRuntime(Runtime::kThrowConstructorNonCallableError);
  }
}

namespace {

void Generate_PushBoundArguments(MacroAssembler* masm) {
  // ----------- S t a t e -------------
  //  -- rax : the number of arguments (not including the receiver)
  //  -- rdx : new.target (only in case of [[Construct]])
  //  -- rdi : target (checked to be a JSBoundFunction)
  // -----------------------------------

  // Load [[BoundArguments]] into rcx and length of that into rbx.
  Label no_bound_arguments;
  __ movp(rcx, FieldOperand(rdi, JSBoundFunction::kBoundArgumentsOffset));
  __ SmiToInteger32(rbx, FieldOperand(rcx, FixedArray::kLengthOffset));
  __ testl(rbx, rbx);
  __ j(zero, &no_bound_arguments);
  {
    // ----------- S t a t e -------------
    //  -- rax : the number of arguments (not including the receiver)
    //  -- rdx : new.target (only in case of [[Construct]])
    //  -- rdi : target (checked to be a JSBoundFunction)
    //  -- rcx : the [[BoundArguments]] (implemented as FixedArray)
    //  -- rbx : the number of [[BoundArguments]] (checked to be non-zero)
    // -----------------------------------

    // Reserve stack space for the [[BoundArguments]].
    {
      Label done;
      __ leap(kScratchRegister, Operand(rbx, times_pointer_size, 0));
      __ subp(rsp, kScratchRegister);
      // Check the stack for overflow. We are not trying to catch interruptions
      // (i.e. debug break and preemption) here, so check the "real stack
      // limit".
      __ CompareRoot(rsp, Heap::kRealStackLimitRootIndex);
      __ j(greater, &done, Label::kNear);  // Signed comparison.
      // Restore the stack pointer.
      __ leap(rsp, Operand(rsp, rbx, times_pointer_size, 0));
      {
        FrameScope scope(masm, StackFrame::MANUAL);
        __ EnterFrame(StackFrame::INTERNAL);
        __ CallRuntime(Runtime::kThrowStackOverflow);
      }
      __ bind(&done);
    }

    // Adjust effective number of arguments to include return address.
    __ incl(rax);

    // Relocate arguments and return address down the stack.
    {
      Label loop;
      __ Set(rcx, 0);
      __ leap(rbx, Operand(rsp, rbx, times_pointer_size, 0));
      __ bind(&loop);
      __ movp(kScratchRegister, Operand(rbx, rcx, times_pointer_size, 0));
      __ movp(Operand(rsp, rcx, times_pointer_size, 0), kScratchRegister);
      __ incl(rcx);
      __ cmpl(rcx, rax);
      __ j(less, &loop);
    }

    // Copy [[BoundArguments]] to the stack (below the arguments).
    {
      Label loop;
      __ movp(rcx, FieldOperand(rdi, JSBoundFunction::kBoundArgumentsOffset));
      __ SmiToInteger32(rbx, FieldOperand(rcx, FixedArray::kLengthOffset));
      __ bind(&loop);
      __ decl(rbx);
      __ movp(kScratchRegister, FieldOperand(rcx, rbx, times_pointer_size,
                                             FixedArray::kHeaderSize));
      __ movp(Operand(rsp, rax, times_pointer_size, 0), kScratchRegister);
      __ leal(rax, Operand(rax, 1));
      __ j(greater, &loop);
    }

    // Adjust effective number of arguments (rax contains the number of
    // arguments from the call plus return address plus the number of
    // [[BoundArguments]]), so we need to subtract one for the return address.
    __ decl(rax);
  }
  __ bind(&no_bound_arguments);
}

}  // namespace

// static
void Builtins::Generate_CallBoundFunctionImpl(MacroAssembler* masm) {
  // ----------- S t a t e -------------
  //  -- rax : the number of arguments (not including the receiver)
  //  -- rdi : the function to call (checked to be a JSBoundFunction)
  // -----------------------------------
  __ AssertBoundFunction(rdi);

  // Patch the receiver to [[BoundThis]].
  StackArgumentsAccessor args(rsp, rax);
  __ movp(rbx, FieldOperand(rdi, JSBoundFunction::kBoundThisOffset));
  __ movp(args.GetReceiverOperand(), rbx);

  // Push the [[BoundArguments]] onto the stack.
  Generate_PushBoundArguments(masm);

  // Call the [[BoundTargetFunction]] via the Call builtin.
  __ movp(rdi, FieldOperand(rdi, JSBoundFunction::kBoundTargetFunctionOffset));
  __ Jump(BUILTIN_CODE(masm->isolate(), Call_ReceiverIsAny),
          RelocInfo::CODE_TARGET);
}

// static
void Builtins::Generate_Call(MacroAssembler* masm, ConvertReceiverMode mode) {
  // ----------- S t a t e -------------
  //  -- rax : the number of arguments (not including the receiver)
  //  -- rdi : the target to call (can be any Object)
  // -----------------------------------
  StackArgumentsAccessor args(rsp, rax);

  Label non_callable;
  __ JumpIfSmi(rdi, &non_callable);
  __ CmpObjectType(rdi, JS_FUNCTION_TYPE, rcx);
  __ Jump(masm->isolate()->builtins()->CallFunction(mode),
          RelocInfo::CODE_TARGET, equal);

  __ CmpInstanceType(rcx, JS_BOUND_FUNCTION_TYPE);
  __ Jump(BUILTIN_CODE(masm->isolate(), CallBoundFunction),
          RelocInfo::CODE_TARGET, equal);

  // Check if target has a [[Call]] internal method.
  __ testb(FieldOperand(rcx, Map::kBitFieldOffset),
           Immediate(Map::IsCallableBit::kMask));
  __ j(zero, &non_callable, Label::kNear);

  // Check if target is a proxy and call CallProxy external builtin
  __ CmpInstanceType(rcx, JS_PROXY_TYPE);
  __ Jump(BUILTIN_CODE(masm->isolate(), CallProxy), RelocInfo::CODE_TARGET,
          equal);

  // 2. Call to something else, which might have a [[Call]] internal method (if
  // not we raise an exception).

  // Overwrite the original receiver with the (original) target.
  __ movp(args.GetReceiverOperand(), rdi);
  // Let the "call_as_function_delegate" take care of the rest.
  __ LoadNativeContextSlot(Context::CALL_AS_FUNCTION_DELEGATE_INDEX, rdi);
  __ Jump(masm->isolate()->builtins()->CallFunction(
              ConvertReceiverMode::kNotNullOrUndefined),
          RelocInfo::CODE_TARGET);

  // 3. Call to something that is not callable.
  __ bind(&non_callable);
  {
    FrameScope scope(masm, StackFrame::INTERNAL);
    __ Push(rdi);
    __ CallRuntime(Runtime::kThrowCalledNonCallable);
  }
}

// static
void Builtins::Generate_ConstructFunction(MacroAssembler* masm) {
  // ----------- S t a t e -------------
  //  -- rax : the number of arguments (not including the receiver)
  //  -- rdx : the new target (checked to be a constructor)
  //  -- rdi : the constructor to call (checked to be a JSFunction)
  // -----------------------------------
  __ AssertConstructor(rdi);
  __ AssertFunction(rdi);

  // Calling convention for function specific ConstructStubs require
  // rbx to contain either an AllocationSite or undefined.
  __ LoadRoot(rbx, Heap::kUndefinedValueRootIndex);

  // Jump to JSBuiltinsConstructStub or JSConstructStubGeneric.
  __ movp(rcx, FieldOperand(rdi, JSFunction::kSharedFunctionInfoOffset));
  __ testl(FieldOperand(rcx, SharedFunctionInfo::kFlagsOffset),
           Immediate(SharedFunctionInfo::ConstructAsBuiltinBit::kMask));
  __ Jump(BUILTIN_CODE(masm->isolate(), JSBuiltinsConstructStub),
          RelocInfo::CODE_TARGET, not_zero);

  __ Jump(BUILTIN_CODE(masm->isolate(), JSConstructStubGeneric),
          RelocInfo::CODE_TARGET);
}

// static
void Builtins::Generate_ConstructBoundFunction(MacroAssembler* masm) {
  // ----------- S t a t e -------------
  //  -- rax : the number of arguments (not including the receiver)
  //  -- rdx : the new target (checked to be a constructor)
  //  -- rdi : the constructor to call (checked to be a JSBoundFunction)
  // -----------------------------------
  __ AssertConstructor(rdi);
  __ AssertBoundFunction(rdi);

  // Push the [[BoundArguments]] onto the stack.
  Generate_PushBoundArguments(masm);

  // Patch new.target to [[BoundTargetFunction]] if new.target equals target.
  {
    Label done;
    __ cmpp(rdi, rdx);
    __ j(not_equal, &done, Label::kNear);
    __ movp(rdx,
            FieldOperand(rdi, JSBoundFunction::kBoundTargetFunctionOffset));
    __ bind(&done);
  }

  // Construct the [[BoundTargetFunction]] via the Construct builtin.
  __ movp(rdi, FieldOperand(rdi, JSBoundFunction::kBoundTargetFunctionOffset));
  __ Jump(BUILTIN_CODE(masm->isolate(), Construct), RelocInfo::CODE_TARGET);
}

// static
void Builtins::Generate_Construct(MacroAssembler* masm) {
  // ----------- S t a t e -------------
  //  -- rax : the number of arguments (not including the receiver)
  //  -- rdx : the new target (either the same as the constructor or
  //           the JSFunction on which new was invoked initially)
  //  -- rdi : the constructor to call (can be any Object)
  // -----------------------------------
  StackArgumentsAccessor args(rsp, rax);

  // Check if target is a Smi.
  Label non_constructor;
  __ JumpIfSmi(rdi, &non_constructor);

  // Check if target has a [[Construct]] internal method.
  __ movq(rcx, FieldOperand(rdi, HeapObject::kMapOffset));
  __ testb(FieldOperand(rcx, Map::kBitFieldOffset),
           Immediate(Map::IsConstructorBit::kMask));
  __ j(zero, &non_constructor);

  // Dispatch based on instance type.
  __ CmpInstanceType(rcx, JS_FUNCTION_TYPE);
  __ Jump(BUILTIN_CODE(masm->isolate(), ConstructFunction),
          RelocInfo::CODE_TARGET, equal);

  // Only dispatch to bound functions after checking whether they are
  // constructors.
  __ CmpInstanceType(rcx, JS_BOUND_FUNCTION_TYPE);
  __ Jump(BUILTIN_CODE(masm->isolate(), ConstructBoundFunction),
          RelocInfo::CODE_TARGET, equal);

  // Only dispatch to proxies after checking whether they are constructors.
  __ CmpInstanceType(rcx, JS_PROXY_TYPE);
  __ Jump(BUILTIN_CODE(masm->isolate(), ConstructProxy), RelocInfo::CODE_TARGET,
          equal);

  // Called Construct on an exotic Object with a [[Construct]] internal method.
  {
    // Overwrite the original receiver with the (original) target.
    __ movp(args.GetReceiverOperand(), rdi);
    // Let the "call_as_constructor_delegate" take care of the rest.
    __ LoadNativeContextSlot(Context::CALL_AS_CONSTRUCTOR_DELEGATE_INDEX, rdi);
    __ Jump(masm->isolate()->builtins()->CallFunction(),
            RelocInfo::CODE_TARGET);
  }

  // Called Construct on an Object that doesn't have a [[Construct]] internal
  // method.
  __ bind(&non_constructor);
  __ Jump(BUILTIN_CODE(masm->isolate(), ConstructedNonConstructable),
          RelocInfo::CODE_TARGET);
}

<<<<<<< HEAD
// static
void Builtins::Generate_ConstructWithSpread(MacroAssembler* masm) {
  // ----------- S t a t e -------------
  //  -- rax : the number of arguments (not including the receiver)
  //  -- rdx : the new target (either the same as the constructor or
  //           the JSFunction on which new was invoked initially)
  //  -- rdi : the constructor to call (can be any Object)
  // -----------------------------------

  CheckSpreadAndPushToStack(masm);
  __ Jump(masm->isolate()->builtins()->Construct(), RelocInfo::CODE_TARGET);
}

=======
>>>>>>> 84bd6f3c
static void Generate_OnStackReplacementHelper(MacroAssembler* masm,
                                              bool has_handler_frame) {
  // Lookup the function in the JavaScript frame.
  if (has_handler_frame) {
    __ movp(rax, Operand(rbp, StandardFrameConstants::kCallerFPOffset));
    __ movp(rax, Operand(rax, JavaScriptFrameConstants::kFunctionOffset));
  } else {
    __ movp(rax, Operand(rbp, JavaScriptFrameConstants::kFunctionOffset));
  }

  {
    FrameScope scope(masm, StackFrame::INTERNAL);
    // Pass function as argument.
    __ Push(rax);
    __ CallRuntime(Runtime::kCompileForOnStackReplacement);
  }

  Label skip;
  // If the code object is null, just return to the caller.
  __ testp(rax, rax);
  __ j(not_equal, &skip, Label::kNear);
  __ ret(0);

  __ bind(&skip);

  // Drop any potential handler frame that is be sitting on top of the actual
  // JavaScript frame. This is the case then OSR is triggered from bytecode.
  if (has_handler_frame) {
    __ leave();
  }

  // Load deoptimization data from the code object.
  __ movp(rbx, Operand(rax, Code::kDeoptimizationDataOffset - kHeapObjectTag));

  // Load the OSR entrypoint offset from the deoptimization data.
  __ SmiToInteger32(rbx,
                    Operand(rbx, FixedArray::OffsetOfElementAt(
                                     DeoptimizationData::kOsrPcOffsetIndex) -
                                     kHeapObjectTag));

  // Compute the target address = code_obj + header_size + osr_offset
  __ leap(rax, Operand(rax, rbx, times_1, Code::kHeaderSize - kHeapObjectTag));

  // Overwrite the return address on the stack.
  __ movq(StackOperandForReturnAddress(0), rax);

  // And "return" to the OSR entry point of the function.
  __ ret(0);
}

void Builtins::Generate_OnStackReplacement(MacroAssembler* masm) {
  Generate_OnStackReplacementHelper(masm, false);
}

void Builtins::Generate_InterpreterOnStackReplacement(MacroAssembler* masm) {
  Generate_OnStackReplacementHelper(masm, true);
}

void Builtins::Generate_WasmCompileLazy(MacroAssembler* masm) {
  {
    FrameScope scope(masm, StackFrame::INTERNAL);

    // Save all parameter registers (see wasm-linkage.cc). They might be
    // overwritten in the runtime call below. We don't have any callee-saved
    // registers in wasm, so no need to store anything else.
<<<<<<< HEAD
    constexpr Register gp_regs[]{rax, rbx, rcx, rdx, rsi, rdi};
    constexpr XMMRegister xmm_regs[]{xmm1, xmm2, xmm3, xmm4, xmm5, xmm6};

    for (auto reg : gp_regs) {
      __ Push(reg);
    }
    __ subp(rsp, Immediate(16 * arraysize(xmm_regs)));
    for (int i = 0, e = arraysize(xmm_regs); i < e; ++i) {
      __ movdqu(Operand(rsp, 16 * i), xmm_regs[i]);
    }

    // Initialize rsi register with kZero, CEntryStub will use it to set the
    // current context on the isolate.
    __ Move(rsi, Smi::kZero);
    __ CallRuntime(Runtime::kWasmCompileLazy);
    // Store returned instruction start in r11.
    __ leap(r11, FieldOperand(rax, Code::kHeaderSize));

    // Restore registers.
    for (int i = arraysize(xmm_regs) - 1; i >= 0; --i) {
      __ movdqu(xmm_regs[i], Operand(rsp, 16 * i));
    }
    __ addp(rsp, Immediate(16 * arraysize(xmm_regs)));
    for (int i = arraysize(gp_regs) - 1; i >= 0; --i) {
      __ Pop(gp_regs[i]);
    }
  }
  // Now jump to the instructions of the returned code object.
  __ jmp(r11);
}

=======
    for (Register reg : wasm::kGpParamRegisters) {
      if (reg == kWasmInstanceRegister) continue;
      __ Push(reg);
    }
    __ subp(rsp, Immediate(16 * arraysize(wasm::kFpParamRegisters)));
    int offset = 0;
    for (DoubleRegister reg : wasm::kFpParamRegisters) {
      __ movdqu(Operand(rsp, offset), reg);
      offset += 16;
    }

    // Pass the WASM instance as an explicit argument to WasmCompileLazy.
    __ Push(kWasmInstanceRegister);
    // Initialize the JavaScript context with 0. CEntry will use it to
    // set the current context on the isolate.
    __ Move(kContextRegister, Smi::kZero);
    __ CallRuntime(Runtime::kWasmCompileLazy);
    // The entrypoint address is the first return value.
    __ movq(r11, kReturnRegister0);
    // The WASM instance is the second return value.
    __ movq(kWasmInstanceRegister, kReturnRegister1);

    // Restore registers.
    for (DoubleRegister reg : base::Reversed(wasm::kFpParamRegisters)) {
      offset -= 16;
      __ movdqu(reg, Operand(rsp, offset));
    }
    DCHECK_EQ(0, offset);
    __ addp(rsp, Immediate(16 * arraysize(wasm::kFpParamRegisters)));
    for (Register reg : base::Reversed(wasm::kGpParamRegisters)) {
      if (reg == kWasmInstanceRegister) continue;
      __ Pop(reg);
    }
  }
  // Finally, jump to the entrypoint.
  __ jmp(r11);
}

void Builtins::Generate_CEntry(MacroAssembler* masm, int result_size,
                               SaveFPRegsMode save_doubles, ArgvMode argv_mode,
                               bool builtin_exit_frame) {
  // rax: number of arguments including receiver
  // rbx: pointer to C function  (C callee-saved)
  // rbp: frame pointer of calling JS frame (restored after C call)
  // rsp: stack pointer  (restored after C call)
  // rsi: current context (restored)
  //
  // If argv_mode == kArgvInRegister:
  // r15: pointer to the first argument

  ProfileEntryHookStub::MaybeCallEntryHook(masm);

#ifdef _WIN64
  // Windows 64-bit ABI passes arguments in rcx, rdx, r8, r9. It requires the
  // stack to be aligned to 16 bytes. It only allows a single-word to be
  // returned in register rax. Larger return sizes must be written to an address
  // passed as a hidden first argument.
  const Register kCCallArg0 = rcx;
  const Register kCCallArg1 = rdx;
  const Register kCCallArg2 = r8;
  const Register kCCallArg3 = r9;
  const int kArgExtraStackSpace = 2;
  const int kMaxRegisterResultSize = 1;
#else
  // GCC / Clang passes arguments in rdi, rsi, rdx, rcx, r8, r9. Simple results
  // are returned in rax, and a struct of two pointers are returned in rax+rdx.
  // Larger return sizes must be written to an address passed as a hidden first
  // argument.
  const Register kCCallArg0 = rdi;
  const Register kCCallArg1 = rsi;
  const Register kCCallArg2 = rdx;
  const Register kCCallArg3 = rcx;
  const int kArgExtraStackSpace = 0;
  const int kMaxRegisterResultSize = 2;
#endif  // _WIN64

  // Enter the exit frame that transitions from JavaScript to C++.
  int arg_stack_space =
      kArgExtraStackSpace +
      (result_size <= kMaxRegisterResultSize ? 0 : result_size);
  if (argv_mode == kArgvInRegister) {
    DCHECK(save_doubles == kDontSaveFPRegs);
    DCHECK(!builtin_exit_frame);
    __ EnterApiExitFrame(arg_stack_space);
    // Move argc into r14 (argv is already in r15).
    __ movp(r14, rax);
  } else {
    __ EnterExitFrame(
        arg_stack_space, save_doubles == kSaveFPRegs,
        builtin_exit_frame ? StackFrame::BUILTIN_EXIT : StackFrame::EXIT);
  }

  // rbx: pointer to builtin function  (C callee-saved).
  // rbp: frame pointer of exit frame  (restored after C call).
  // rsp: stack pointer (restored after C call).
  // r14: number of arguments including receiver (C callee-saved).
  // r15: argv pointer (C callee-saved).

  // Check stack alignment.
  if (FLAG_debug_code) {
    __ CheckStackAlignment();
  }

  // Call C function. The arguments object will be created by stubs declared by
  // DECLARE_RUNTIME_FUNCTION().
  if (result_size <= kMaxRegisterResultSize) {
    // Pass a pointer to the Arguments object as the first argument.
    // Return result in single register (rax), or a register pair (rax, rdx).
    __ movp(kCCallArg0, r14);  // argc.
    __ movp(kCCallArg1, r15);  // argv.
    __ Move(kCCallArg2, ExternalReference::isolate_address(masm->isolate()));
  } else {
    DCHECK_LE(result_size, 2);
    // Pass a pointer to the result location as the first argument.
    __ leap(kCCallArg0, StackSpaceOperand(kArgExtraStackSpace));
    // Pass a pointer to the Arguments object as the second argument.
    __ movp(kCCallArg1, r14);  // argc.
    __ movp(kCCallArg2, r15);  // argv.
    __ Move(kCCallArg3, ExternalReference::isolate_address(masm->isolate()));
  }
  __ call(rbx);

  if (result_size > kMaxRegisterResultSize) {
    // Read result values stored on stack. Result is stored
    // above the the two Arguments object slots on Win64.
    DCHECK_LE(result_size, 2);
    __ movq(kReturnRegister0, StackSpaceOperand(kArgExtraStackSpace + 0));
    __ movq(kReturnRegister1, StackSpaceOperand(kArgExtraStackSpace + 1));
  }
  // Result is in rax or rdx:rax - do not destroy these registers!

  // Check result for exception sentinel.
  Label exception_returned;
  __ CompareRoot(rax, Heap::kExceptionRootIndex);
  __ j(equal, &exception_returned);

  // Check that there is no pending exception, otherwise we
  // should have returned the exception sentinel.
  if (FLAG_debug_code) {
    Label okay;
    __ LoadRoot(r14, Heap::kTheHoleValueRootIndex);
    ExternalReference pending_exception_address = ExternalReference::Create(
        IsolateAddressId::kPendingExceptionAddress, masm->isolate());
    Operand pending_exception_operand =
        masm->ExternalOperand(pending_exception_address);
    __ cmpp(r14, pending_exception_operand);
    __ j(equal, &okay, Label::kNear);
    __ int3();
    __ bind(&okay);
  }

  // Exit the JavaScript to C++ exit frame.
  __ LeaveExitFrame(save_doubles == kSaveFPRegs, argv_mode == kArgvOnStack);
  __ ret(0);

  // Handling of exception.
  __ bind(&exception_returned);

  ExternalReference pending_handler_context_address = ExternalReference::Create(
      IsolateAddressId::kPendingHandlerContextAddress, masm->isolate());
  ExternalReference pending_handler_entrypoint_address =
      ExternalReference::Create(
          IsolateAddressId::kPendingHandlerEntrypointAddress, masm->isolate());
  ExternalReference pending_handler_fp_address = ExternalReference::Create(
      IsolateAddressId::kPendingHandlerFPAddress, masm->isolate());
  ExternalReference pending_handler_sp_address = ExternalReference::Create(
      IsolateAddressId::kPendingHandlerSPAddress, masm->isolate());

  // Ask the runtime for help to determine the handler. This will set rax to
  // contain the current pending exception, don't clobber it.
  ExternalReference find_handler =
      ExternalReference::Create(Runtime::kUnwindAndFindExceptionHandler);
  {
    FrameScope scope(masm, StackFrame::MANUAL);
    __ movp(arg_reg_1, Immediate(0));  // argc.
    __ movp(arg_reg_2, Immediate(0));  // argv.
    __ Move(arg_reg_3, ExternalReference::isolate_address(masm->isolate()));
    __ PrepareCallCFunction(3);
    __ CallCFunction(find_handler, 3);
  }
  // Retrieve the handler context, SP and FP.
  __ movp(rsi, masm->ExternalOperand(pending_handler_context_address));
  __ movp(rsp, masm->ExternalOperand(pending_handler_sp_address));
  __ movp(rbp, masm->ExternalOperand(pending_handler_fp_address));

  // If the handler is a JS frame, restore the context to the frame. Note that
  // the context will be set to (rsi == 0) for non-JS frames.
  Label skip;
  __ testp(rsi, rsi);
  __ j(zero, &skip, Label::kNear);
  __ movp(Operand(rbp, StandardFrameConstants::kContextOffset), rsi);
  __ bind(&skip);

  // Reset the masking register. This is done independent of the underlying
  // feature flag {FLAG_branch_load_poisoning} to make the snapshot work with
  // both configurations. It is safe to always do this, because the underlying
  // register is caller-saved and can be arbitrarily clobbered.
  __ ResetSpeculationPoisonRegister();

  // Compute the handler entry address and jump to it.
  __ movp(rdi, masm->ExternalOperand(pending_handler_entrypoint_address));
  __ jmp(rdi);
}

void Builtins::Generate_DoubleToI(MacroAssembler* masm) {
  Label check_negative, process_64_bits, done;

  // Account for return address and saved regs.
  const int kArgumentOffset = 4 * kRegisterSize;

  MemOperand mantissa_operand(MemOperand(rsp, kArgumentOffset));
  MemOperand exponent_operand(
      MemOperand(rsp, kArgumentOffset + kDoubleSize / 2));

  // The result is returned on the stack.
  MemOperand return_operand = mantissa_operand;

  Register scratch1 = rbx;

  // Since we must use rcx for shifts below, use some other register (rax)
  // to calculate the result if ecx is the requested return register.
  Register result_reg = rax;
  // Save ecx if it isn't the return register and therefore volatile, or if it
  // is the return register, then save the temp register we use in its stead
  // for the result.
  Register save_reg = rax;
  __ pushq(rcx);
  __ pushq(scratch1);
  __ pushq(save_reg);

  __ movl(scratch1, mantissa_operand);
  __ Movsd(kScratchDoubleReg, mantissa_operand);
  __ movl(rcx, exponent_operand);

  __ andl(rcx, Immediate(HeapNumber::kExponentMask));
  __ shrl(rcx, Immediate(HeapNumber::kExponentShift));
  __ leal(result_reg, MemOperand(rcx, -HeapNumber::kExponentBias));
  __ cmpl(result_reg, Immediate(HeapNumber::kMantissaBits));
  __ j(below, &process_64_bits, Label::kNear);

  // Result is entirely in lower 32-bits of mantissa
  int delta = HeapNumber::kExponentBias + Double::kPhysicalSignificandSize;
  __ subl(rcx, Immediate(delta));
  __ xorl(result_reg, result_reg);
  __ cmpl(rcx, Immediate(31));
  __ j(above, &done, Label::kNear);
  __ shll_cl(scratch1);
  __ jmp(&check_negative, Label::kNear);

  __ bind(&process_64_bits);
  __ Cvttsd2siq(result_reg, kScratchDoubleReg);
  __ jmp(&done, Label::kNear);

  // If the double was negative, negate the integer result.
  __ bind(&check_negative);
  __ movl(result_reg, scratch1);
  __ negl(result_reg);
  __ cmpl(exponent_operand, Immediate(0));
  __ cmovl(greater, result_reg, scratch1);

  // Restore registers
  __ bind(&done);
  __ movl(return_operand, result_reg);
  __ popq(save_reg);
  __ popq(scratch1);
  __ popq(rcx);
  __ ret(0);
}

void Builtins::Generate_MathPowInternal(MacroAssembler* masm) {
  const Register exponent = MathPowTaggedDescriptor::exponent();
  DCHECK(exponent == rdx);
  const Register scratch = rcx;
  const XMMRegister double_result = xmm3;
  const XMMRegister double_base = xmm2;
  const XMMRegister double_exponent = xmm1;
  const XMMRegister double_scratch = xmm4;

  Label call_runtime, done, exponent_not_smi, int_exponent;

  // Save 1 in double_result - we need this several times later on.
  __ movp(scratch, Immediate(1));
  __ Cvtlsi2sd(double_result, scratch);

  Label fast_power, try_arithmetic_simplification;
  // Detect integer exponents stored as double.
  __ DoubleToI(exponent, double_exponent, double_scratch,
               &try_arithmetic_simplification, &try_arithmetic_simplification);
  __ jmp(&int_exponent);

  __ bind(&try_arithmetic_simplification);
  __ Cvttsd2si(exponent, double_exponent);
  // Skip to runtime if possibly NaN (indicated by the indefinite integer).
  __ cmpl(exponent, Immediate(0x1));
  __ j(overflow, &call_runtime);

  // Using FPU instructions to calculate power.
  Label fast_power_failed;
  __ bind(&fast_power);
  __ fnclex();  // Clear flags to catch exceptions later.
  // Transfer (B)ase and (E)xponent onto the FPU register stack.
  __ subp(rsp, Immediate(kDoubleSize));
  __ Movsd(Operand(rsp, 0), double_exponent);
  __ fld_d(Operand(rsp, 0));  // E
  __ Movsd(Operand(rsp, 0), double_base);
  __ fld_d(Operand(rsp, 0));  // B, E

  // Exponent is in st(1) and base is in st(0)
  // B ^ E = (2^(E * log2(B)) - 1) + 1 = (2^X - 1) + 1 for X = E * log2(B)
  // FYL2X calculates st(1) * log2(st(0))
  __ fyl2x();    // X
  __ fld(0);     // X, X
  __ frndint();  // rnd(X), X
  __ fsub(1);    // rnd(X), X-rnd(X)
  __ fxch(1);    // X - rnd(X), rnd(X)
  // F2XM1 calculates 2^st(0) - 1 for -1 < st(0) < 1
  __ f2xm1();   // 2^(X-rnd(X)) - 1, rnd(X)
  __ fld1();    // 1, 2^(X-rnd(X)) - 1, rnd(X)
  __ faddp(1);  // 2^(X-rnd(X)), rnd(X)
  // FSCALE calculates st(0) * 2^st(1)
  __ fscale();  // 2^X, rnd(X)
  __ fstp(1);
  // Bail out to runtime in case of exceptions in the status word.
  __ fnstsw_ax();
  __ testb(rax, Immediate(0x5F));  // Check for all but precision exception.
  __ j(not_zero, &fast_power_failed, Label::kNear);
  __ fstp_d(Operand(rsp, 0));
  __ Movsd(double_result, Operand(rsp, 0));
  __ addp(rsp, Immediate(kDoubleSize));
  __ jmp(&done);

  __ bind(&fast_power_failed);
  __ fninit();
  __ addp(rsp, Immediate(kDoubleSize));
  __ jmp(&call_runtime);

  // Calculate power with integer exponent.
  __ bind(&int_exponent);
  const XMMRegister double_scratch2 = double_exponent;
  // Back up exponent as we need to check if exponent is negative later.
  __ movp(scratch, exponent);                // Back up exponent.
  __ Movsd(double_scratch, double_base);     // Back up base.
  __ Movsd(double_scratch2, double_result);  // Load double_exponent with 1.

  // Get absolute value of exponent.
  Label no_neg, while_true, while_false;
  __ testl(scratch, scratch);
  __ j(positive, &no_neg, Label::kNear);
  __ negl(scratch);
  __ bind(&no_neg);

  __ j(zero, &while_false, Label::kNear);
  __ shrl(scratch, Immediate(1));
  // Above condition means CF==0 && ZF==0.  This means that the
  // bit that has been shifted out is 0 and the result is not 0.
  __ j(above, &while_true, Label::kNear);
  __ Movsd(double_result, double_scratch);
  __ j(zero, &while_false, Label::kNear);

  __ bind(&while_true);
  __ shrl(scratch, Immediate(1));
  __ Mulsd(double_scratch, double_scratch);
  __ j(above, &while_true, Label::kNear);
  __ Mulsd(double_result, double_scratch);
  __ j(not_zero, &while_true);

  __ bind(&while_false);
  // If the exponent is negative, return 1/result.
  __ testl(exponent, exponent);
  __ j(greater, &done);
  __ Divsd(double_scratch2, double_result);
  __ Movsd(double_result, double_scratch2);
  // Test whether result is zero.  Bail out to check for subnormal result.
  // Due to subnormals, x^-y == (1/x)^y does not hold in all cases.
  __ Xorpd(double_scratch2, double_scratch2);
  __ Ucomisd(double_scratch2, double_result);
  // double_exponent aliased as double_scratch2 has already been overwritten
  // and may not have contained the exponent value in the first place when the
  // input was a smi.  We reset it with exponent value before bailing out.
  __ j(not_equal, &done);
  __ Cvtlsi2sd(double_exponent, exponent);

  // Returning or bailing out.
  __ bind(&call_runtime);
  // Move base to the correct argument register.  Exponent is already in xmm1.
  __ Movsd(xmm0, double_base);
  DCHECK(double_exponent == xmm1);
  {
    AllowExternalCallThatCantCauseGC scope(masm);
    __ PrepareCallCFunction(2);
    __ CallCFunction(ExternalReference::power_double_double_function(), 2);
  }
  // Return value is in xmm0.
  __ Movsd(double_result, xmm0);

  __ bind(&done);
  __ ret(0);
}

>>>>>>> 84bd6f3c
#undef __

}  // namespace internal
}  // namespace v8

#endif  // V8_TARGET_ARCH_X64<|MERGE_RESOLUTION|>--- conflicted
+++ resolved
@@ -172,12 +172,7 @@
     // rdi: constructor function
     // rdx: new target
     ParameterCount actual(rax);
-<<<<<<< HEAD
-    __ InvokeFunction(rdi, rdx, actual, CALL_FUNCTION,
-                      CheckDebugStepCallWrapper());
-=======
     __ InvokeFunction(rdi, rdx, actual, CALL_FUNCTION);
->>>>>>> 84bd6f3c
 
     // Restore context from the frame.
     __ movp(rsi, Operand(rbp, ConstructFrameConstants::kContextOffset));
@@ -195,17 +190,10 @@
 
   __ ret(0);
 }
-<<<<<<< HEAD
-
-// The construct stub for ES5 constructor functions and ES6 class constructors.
-void Generate_JSConstructStubGeneric(MacroAssembler* masm,
-                                     bool restrict_constructor_return) {
-=======
 }  // namespace
 
 // The construct stub for ES5 constructor functions and ES6 class constructors.
 void Builtins::Generate_JSConstructStubGeneric(MacroAssembler* masm) {
->>>>>>> 84bd6f3c
   // ----------- S t a t e -------------
   //  -- rax: number of arguments (untagged)
   //  -- rdi: constructor function
@@ -224,29 +212,11 @@
     __ Push(rsi);
     __ Push(rcx);
     __ Push(rdi);
-<<<<<<< HEAD
-=======
     __ PushRoot(Heap::kTheHoleValueRootIndex);
->>>>>>> 84bd6f3c
     __ Push(rdx);
 
     // ----------- S t a t e -------------
     //  --         sp[0*kPointerSize]: new target
-<<<<<<< HEAD
-    //  -- rdi and sp[1*kPointerSize]: constructor function
-    //  --         sp[2*kPointerSize]: argument count
-    //  --         sp[3*kPointerSize]: context
-    // -----------------------------------
-
-    __ movp(rbx, FieldOperand(rdi, JSFunction::kSharedFunctionInfoOffset));
-    __ testb(FieldOperand(rbx, SharedFunctionInfo::kFunctionKindByteOffset),
-             Immediate(SharedFunctionInfo::kDerivedConstructorBitsWithinByte));
-    __ j(not_zero, &not_create_implicit_receiver);
-
-    // If not derived class constructor: Allocate the new receiver object.
-    __ IncrementCounter(masm->isolate()->counters()->constructed_objects(), 1);
-    __ Call(CodeFactory::FastNewObject(masm->isolate()).code(),
-=======
     //  --         sp[1*kPointerSize]: padding
     //  -- rdi and sp[2*kPointerSize]: constructor function
     //  --         sp[3*kPointerSize]: argument count
@@ -261,7 +231,6 @@
     // If not derived class constructor: Allocate the new receiver object.
     __ IncrementCounter(masm->isolate()->counters()->constructed_objects(), 1);
     __ Call(BUILTIN_CODE(masm->isolate(), FastNewObject),
->>>>>>> 84bd6f3c
             RelocInfo::CODE_TARGET);
     __ jmp(&post_instantiation_deopt_entry, Label::kNear);
 
@@ -271,18 +240,11 @@
 
     // ----------- S t a t e -------------
     //  -- rax                          implicit receiver
-<<<<<<< HEAD
-    //  -- Slot 3 / sp[0*kPointerSize]  new target
-    //  -- Slot 2 / sp[1*kPointerSize]  constructor function
-    //  -- Slot 1 / sp[2*kPointerSize]  number of arguments (tagged)
-    //  -- Slot 0 / sp[3*kPointerSize]  context
-=======
     //  -- Slot 4 / sp[0*kPointerSize]  new target
     //  -- Slot 3 / sp[1*kPointerSize]  padding
     //  -- Slot 2 / sp[2*kPointerSize]  constructor function
     //  -- Slot 1 / sp[3*kPointerSize]  number of arguments (tagged)
     //  -- Slot 0 / sp[4*kPointerSize]  context
->>>>>>> 84bd6f3c
     // -----------------------------------
     // Deoptimizer enters here.
     masm->isolate()->heap()->SetConstructStubCreateDeoptPCOffset(
@@ -301,16 +263,10 @@
     // ----------- S t a t e -------------
     //  -- sp[0*kPointerSize]  implicit receiver
     //  -- sp[1*kPointerSize]  implicit receiver
-<<<<<<< HEAD
-    //  -- sp[2*kPointerSize]  constructor function
-    //  -- sp[3*kPointerSize]  number of arguments (tagged)
-    //  -- sp[4*kPointerSize]  context
-=======
     //  -- sp[2*kPointerSize]  padding
     //  -- sp[3*kPointerSize]  constructor function
     //  -- sp[4*kPointerSize]  number of arguments (tagged)
     //  -- sp[5*kPointerSize]  context
->>>>>>> 84bd6f3c
     // -----------------------------------
 
     // Restore constructor function and argument count.
@@ -320,118 +276,6 @@
 
     // Set up pointer to last argument.
     __ leap(rbx, Operand(rbp, StandardFrameConstants::kCallerSPOffset));
-<<<<<<< HEAD
-
-    // Copy arguments and receiver to the expression stack.
-    Label loop, entry;
-    __ movp(rcx, rax);
-    // ----------- S t a t e -------------
-    //  --                        rax: number of arguments (untagged)
-    //  --                        rdx: new target
-    //  --                        rbx: pointer to last argument
-    //  --                        rcx: counter (tagged)
-    //  --         sp[0*kPointerSize]: implicit receiver
-    //  --         sp[1*kPointerSize]: implicit receiver
-    //  -- rdi and sp[2*kPointerSize]: constructor function
-    //  --         sp[3*kPointerSize]: number of arguments (tagged)
-    //  --         sp[4*kPointerSize]: context
-    // -----------------------------------
-    __ jmp(&entry, Label::kNear);
-    __ bind(&loop);
-    __ Push(Operand(rbx, rcx, times_pointer_size, 0));
-    __ bind(&entry);
-    __ decp(rcx);
-    __ j(greater_equal, &loop);
-
-    // Call the function.
-    ParameterCount actual(rax);
-    __ InvokeFunction(rdi, rdx, actual, CALL_FUNCTION,
-                      CheckDebugStepCallWrapper());
-
-    // ----------- S t a t e -------------
-    //  -- rax                 constructor result
-    //  -- sp[0*kPointerSize]  implicit receiver
-    //  -- sp[1*kPointerSize]  constructor function
-    //  -- sp[2*kPointerSize]  number of arguments
-    //  -- sp[3*kPointerSize]  context
-    // -----------------------------------
-
-    // Store offset of return address for deoptimizer.
-    masm->isolate()->heap()->SetConstructStubInvokeDeoptPCOffset(
-        masm->pc_offset());
-
-    // Restore context from the frame.
-    __ movp(rsi, Operand(rbp, ConstructFrameConstants::kContextOffset));
-
-    // If the result is an object (in the ECMA sense), we should get rid
-    // of the receiver and use the result; see ECMA-262 section 13.2.2-7
-    // on page 74.
-    Label use_receiver, do_throw, other_result, leave_frame;
-
-    // If the result is undefined, we jump out to using the implicit receiver.
-    __ JumpIfRoot(rax, Heap::kUndefinedValueRootIndex, &use_receiver,
-                  Label::kNear);
-
-    // Otherwise we do a smi check and fall through to check if the return value
-    // is a valid receiver.
-
-    // If the result is a smi, it is *not* an object in the ECMA sense.
-    __ JumpIfSmi(rax, &other_result, Label::kNear);
-
-    // If the type of the result (stored in its map) is less than
-    // FIRST_JS_RECEIVER_TYPE, it is not an object in the ECMA sense.
-    STATIC_ASSERT(LAST_JS_RECEIVER_TYPE == LAST_TYPE);
-    __ CmpObjectType(rax, FIRST_JS_RECEIVER_TYPE, rcx);
-    __ j(above_equal, &leave_frame, Label::kNear);
-
-    __ bind(&other_result);
-    // The result is now neither undefined nor an object.
-    if (restrict_constructor_return) {
-      // Throw if constructor function is a class constructor
-      __ movp(rbx, Operand(rbp, ConstructFrameConstants::kConstructorOffset));
-      __ movp(rbx, FieldOperand(rbx, JSFunction::kSharedFunctionInfoOffset));
-      __ testb(FieldOperand(rbx, SharedFunctionInfo::kFunctionKindByteOffset),
-               Immediate(SharedFunctionInfo::kClassConstructorBitsWithinByte));
-      __ j(Condition::zero, &use_receiver, Label::kNear);
-    } else {
-      __ jmp(&use_receiver, Label::kNear);
-    }
-
-    __ bind(&do_throw);
-    __ CallRuntime(Runtime::kThrowConstructorReturnedNonObject);
-
-    // Throw away the result of the constructor invocation and use the
-    // on-stack receiver as the result.
-    __ bind(&use_receiver);
-    __ movp(rax, Operand(rsp, 0 * kPointerSize));
-    __ JumpIfRoot(rax, Heap::kTheHoleValueRootIndex, &do_throw);
-
-    __ bind(&leave_frame);
-    // Restore the arguments count.
-    __ movp(rbx, Operand(rbp, ConstructFrameConstants::kLengthOffset));
-    // Leave construct frame.
-  }
-  // Remove caller arguments from the stack and return.
-  __ PopReturnAddressTo(rcx);
-  SmiIndex index = masm->SmiToIndex(rbx, rbx, kPointerSizeLog2);
-  __ leap(rsp, Operand(rsp, index.reg, index.scale, 1 * kPointerSize));
-  __ PushReturnAddressFrom(rcx);
-  __ ret(0);
-}
-}  // namespace
-
-void Builtins::Generate_JSConstructStubGenericRestrictedReturn(
-    MacroAssembler* masm) {
-  return Generate_JSConstructStubGeneric(masm, true);
-}
-void Builtins::Generate_JSConstructStubGenericUnrestrictedReturn(
-    MacroAssembler* masm) {
-  return Generate_JSConstructStubGeneric(masm, false);
-}
-void Builtins::Generate_JSConstructStubApi(MacroAssembler* masm) {
-  Generate_JSBuiltinsConstructStubHelper(masm);
-}
-=======
 
     // Copy arguments and receiver to the expression stack.
     Label loop, entry;
@@ -519,7 +363,6 @@
   __ ret(0);
 }
 
->>>>>>> 84bd6f3c
 void Builtins::Generate_JSBuiltinsConstructStub(MacroAssembler* masm) {
   Generate_JSBuiltinsConstructStubHelper(masm);
 }
@@ -711,26 +554,6 @@
 void Builtins::Generate_ResumeGeneratorTrampoline(MacroAssembler* masm) {
   // ----------- S t a t e -------------
   //  -- rax    : the value to pass to the generator
-<<<<<<< HEAD
-  //  -- rbx    : the JSGeneratorObject to resume
-  //  -- rdx    : the resume mode (tagged)
-  //  -- rcx    : the SuspendFlags of the earlier suspend call (tagged)
-  //  -- rsp[0] : return address
-  // -----------------------------------
-  // Untag rcx
-  __ shrq(rcx, Immediate(kSmiTagSize + kSmiShiftSize));
-  __ AssertGeneratorObject(rbx, rcx);
-
-  // Store input value into generator object.
-  Label async_await, done_store_input;
-
-  __ andb(rcx, Immediate(static_cast<int>(SuspendFlags::kAsyncGeneratorAwait)));
-  __ cmpb(rcx, Immediate(static_cast<int>(SuspendFlags::kAsyncGeneratorAwait)));
-  __ j(equal, &async_await);
-
-  __ movp(FieldOperand(rbx, JSGeneratorObject::kInputOrDebugPosOffset), rax);
-  __ RecordWriteField(rbx, JSGeneratorObject::kInputOrDebugPosOffset, rax, rcx,
-=======
   //  -- rdx    : the JSGeneratorObject to resume
   //  -- rsp[0] : return address
   // -----------------------------------
@@ -739,19 +562,7 @@
   // Store input value into generator object.
   __ movp(FieldOperand(rdx, JSGeneratorObject::kInputOrDebugPosOffset), rax);
   __ RecordWriteField(rdx, JSGeneratorObject::kInputOrDebugPosOffset, rax, rcx,
->>>>>>> 84bd6f3c
                       kDontSaveFPRegs);
-  __ j(always, &done_store_input, Label::kNear);
-
-  __ bind(&async_await);
-  __ movp(
-      FieldOperand(rbx, JSAsyncGeneratorObject::kAwaitInputOrDebugPosOffset),
-      rax);
-  __ RecordWriteField(rbx, JSAsyncGeneratorObject::kAwaitInputOrDebugPosOffset,
-                      rax, rcx, kDontSaveFPRegs);
-
-  __ bind(&done_store_input);
-  // `rcx` no longer holds SuspendFlags
 
   // Load suspended function and context.
   __ movp(rdi, FieldOperand(rdx, JSGeneratorObject::kFunctionOffset));
@@ -878,37 +689,6 @@
   __ movp(scratch1, optimized_code);  // Write barrier clobbers scratch1 below.
   __ RecordWriteField(closure, JSFunction::kCodeOffset, scratch1, scratch2,
                       kDontSaveFPRegs, OMIT_REMEMBERED_SET, OMIT_SMI_CHECK);
-}
-
-static void ReplaceClosureEntryWithOptimizedCode(
-    MacroAssembler* masm, Register optimized_code_entry, Register closure,
-    Register scratch1, Register scratch2, Register scratch3) {
-  Register native_context = scratch1;
-
-  // Store the optimized code in the closure.
-  __ leap(optimized_code_entry,
-          FieldOperand(optimized_code_entry, Code::kHeaderSize));
-  __ movp(FieldOperand(closure, JSFunction::kCodeEntryOffset),
-          optimized_code_entry);
-  __ RecordWriteCodeEntryField(closure, optimized_code_entry, scratch2);
-
-  // Link the closure into the optimized function list.
-  __ movp(native_context, NativeContextOperand());
-  __ movp(scratch3,
-          ContextOperand(native_context, Context::OPTIMIZED_FUNCTIONS_LIST));
-  __ movp(FieldOperand(closure, JSFunction::kNextFunctionLinkOffset), scratch3);
-  __ RecordWriteField(closure, JSFunction::kNextFunctionLinkOffset, scratch3,
-                      scratch2, kDontSaveFPRegs, EMIT_REMEMBERED_SET,
-                      OMIT_SMI_CHECK);
-  const int function_list_offset =
-      Context::SlotOffset(Context::OPTIMIZED_FUNCTIONS_LIST);
-  __ movp(ContextOperand(native_context, Context::OPTIMIZED_FUNCTIONS_LIST),
-          closure);
-  // Save closure before the write barrier.
-  __ movp(scratch3, closure);
-  __ RecordWriteContextSlot(native_context, function_list_offset, closure,
-                            scratch2, kDontSaveFPRegs);
-  __ movp(closure, scratch3);
 }
 
 static void LeaveInterpreterFrame(MacroAssembler* masm, Register scratch1,
@@ -1130,18 +910,6 @@
   __ Push(rsi);  // Callee's context.
   __ Push(rdi);  // Callee's JS function.
 
-  // First check if there is optimized code in the feedback vector which we
-  // could call instead.
-  Label switch_to_optimized_code;
-  Register optimized_code_entry = rcx;
-  __ movp(rbx, FieldOperand(rdi, JSFunction::kFeedbackVectorOffset));
-  __ movp(rbx, FieldOperand(rbx, Cell::kValueOffset));
-  __ movp(rbx,
-          FieldOperand(rbx, FeedbackVector::kOptimizedCodeIndex * kPointerSize +
-                                FeedbackVector::kHeaderSize));
-  __ movp(optimized_code_entry, FieldOperand(rbx, WeakCell::kValueOffset));
-  __ JumpIfNotSmi(optimized_code_entry, &switch_to_optimized_code);
-
   // Get the bytecode array from the function object (or from the DebugInfo if
   // it is present) and load it into kInterpreterBytecodeArrayRegister.
   Label maybe_load_debug_bytecode_array, bytecode_array_loaded;
@@ -1154,17 +922,6 @@
                   &maybe_load_debug_bytecode_array);
   __ bind(&bytecode_array_loaded);
 
-<<<<<<< HEAD
-  // Check whether we should continue to use the interpreter.
-  // TODO(rmcilroy) Remove self healing once liveedit only has to deal with
-  // Ignition bytecode.
-  Label switch_to_different_code_kind;
-  __ Move(rcx, masm->CodeObject());  // Self-reference to this code.
-  __ cmpp(rcx, FieldOperand(rax, SharedFunctionInfo::kCodeOffset));
-  __ j(not_equal, &switch_to_different_code_kind);
-
-=======
->>>>>>> 84bd6f3c
   // Increment invocation count for the function.
   __ incl(
       FieldOperand(feedback_vector, FeedbackVector::kInvocationCountOffset));
@@ -1309,62 +1066,6 @@
   __ Pop(feedback_vector);
   __ Pop(closure);
   __ jmp(&bytecode_array_loaded);
-<<<<<<< HEAD
-
-  // If the shared code is no longer this entry trampoline, then the underlying
-  // function has been switched to a different kind of code and we heal the
-  // closure by switching the code entry field over to the new code as well.
-  __ bind(&switch_to_different_code_kind);
-  __ leave();  // Leave the frame so we can tail call.
-  __ movp(rcx, FieldOperand(rdi, JSFunction::kSharedFunctionInfoOffset));
-  __ movp(rcx, FieldOperand(rcx, SharedFunctionInfo::kCodeOffset));
-  __ leap(rcx, FieldOperand(rcx, Code::kHeaderSize));
-  __ movp(FieldOperand(rdi, JSFunction::kCodeEntryOffset), rcx);
-  __ RecordWriteCodeEntryField(rdi, rcx, r15);
-  __ jmp(rcx);
-
-  // If there is optimized code on the type feedback vector, check if it is good
-  // to run, and if so, self heal the closure and call the optimized code.
-  __ bind(&switch_to_optimized_code);
-  __ leave();
-  Label gotta_call_runtime;
-
-  // Check if the optimized code is marked for deopt.
-  __ testl(FieldOperand(optimized_code_entry, Code::kKindSpecificFlags1Offset),
-           Immediate(1 << Code::kMarkedForDeoptimizationBit));
-  __ j(not_zero, &gotta_call_runtime);
-
-  // Optimized code is good, get it into the closure and link the closure into
-  // the optimized functions list, then tail call the optimized code.
-  ReplaceClosureEntryWithOptimizedCode(masm, optimized_code_entry, rdi, r14,
-                                       r15, rbx);
-  __ jmp(optimized_code_entry);
-
-  // Optimized code is marked for deopt, bailout to the CompileLazy runtime
-  // function which will clear the feedback vector's optimized code slot.
-  __ bind(&gotta_call_runtime);
-  GenerateTailCallToReturnedCode(masm, Runtime::kEvictOptimizedCodeSlot);
-}
-
-static void Generate_StackOverflowCheck(
-    MacroAssembler* masm, Register num_args, Register scratch,
-    Label* stack_overflow,
-    Label::Distance stack_overflow_distance = Label::kFar) {
-  // Check the stack for overflow. We are not trying to catch
-  // interruptions (e.g. debug break and preemption) here, so the "real stack
-  // limit" is checked.
-  __ LoadRoot(kScratchRegister, Heap::kRealStackLimitRootIndex);
-  __ movp(scratch, rsp);
-  // Make scratch the space we have left. The stack might already be overflowed
-  // here which will cause scratch to become negative.
-  __ subp(scratch, kScratchRegister);
-  __ sarp(scratch, Immediate(kPointerSizeLog2));
-  // Check if the arguments will overflow the stack.
-  __ cmpp(scratch, num_args);
-  // Signed comparison.
-  __ j(less_equal, stack_overflow, stack_overflow_distance);
-=======
->>>>>>> 84bd6f3c
 }
 
 static void Generate_InterpreterPushArgs(MacroAssembler* masm,
@@ -1391,12 +1092,8 @@
 // static
 void Builtins::Generate_InterpreterPushArgsThenCallImpl(
     MacroAssembler* masm, ConvertReceiverMode receiver_mode,
-<<<<<<< HEAD
-    TailCallMode tail_call_mode, InterpreterPushArgsMode mode) {
-=======
     InterpreterPushArgsMode mode) {
   DCHECK(mode != InterpreterPushArgsMode::kArrayFunction);
->>>>>>> 84bd6f3c
   // ----------- S t a t e -------------
   //  -- rax : the number of arguments (not including the receiver)
   //  -- rbx : the address of the first argument to be pushed. Subsequent
@@ -1418,11 +1115,7 @@
   // Push "undefined" as the receiver arg if we need to.
   if (receiver_mode == ConvertReceiverMode::kNullOrUndefined) {
     __ PushRoot(Heap::kUndefinedValueRootIndex);
-<<<<<<< HEAD
-    __ subp(rcx, Immediate(1));  // Subtract one for receiver.
-=======
     __ decl(rcx);  // Subtract one for receiver.
->>>>>>> 84bd6f3c
   }
 
   // rbx and rdx will be modified.
@@ -1436,23 +1129,11 @@
   // Call the target.
   __ PushReturnAddressFrom(kScratchRegister);  // Re-push return address.
 
-<<<<<<< HEAD
-  if (mode == InterpreterPushArgsMode::kJSFunction) {
-    __ Jump(masm->isolate()->builtins()->CallFunction(receiver_mode,
-                                                      tail_call_mode),
-            RelocInfo::CODE_TARGET);
-  } else if (mode == InterpreterPushArgsMode::kWithFinalSpread) {
-    __ Jump(masm->isolate()->builtins()->CallWithSpread(),
-            RelocInfo::CODE_TARGET);
-  } else {
-    __ Jump(masm->isolate()->builtins()->Call(receiver_mode, tail_call_mode),
-=======
   if (mode == InterpreterPushArgsMode::kWithFinalSpread) {
     __ Jump(BUILTIN_CODE(masm->isolate(), CallWithSpread),
             RelocInfo::CODE_TARGET);
   } else {
     __ Jump(masm->isolate()->builtins()->Call(receiver_mode),
->>>>>>> 84bd6f3c
             RelocInfo::CODE_TARGET);
   }
 
@@ -1529,55 +1210,6 @@
   }
 }
 
-<<<<<<< HEAD
-// static
-void Builtins::Generate_InterpreterPushArgsThenConstructArray(
-    MacroAssembler* masm) {
-  // ----------- S t a t e -------------
-  //  -- rax : the number of arguments (not including the receiver)
-  //  -- rdx : the target to call checked to be Array function.
-  //  -- rbx : the allocation site feedback
-  //  -- rcx : the address of the first argument to be pushed. Subsequent
-  //           arguments should be consecutive above this, in the same order as
-  //           they are to be pushed onto the stack.
-  // -----------------------------------
-  Label stack_overflow;
-
-  // Number of values to be pushed.
-  __ Move(r8, rax);
-
-  // Add a stack check before pushing arguments.
-  Generate_StackOverflowCheck(masm, r8, rdi, &stack_overflow);
-
-  // Pop return address to allow tail-call after pushing arguments.
-  __ PopReturnAddressTo(kScratchRegister);
-
-  // Push slot for the receiver to be constructed.
-  __ Push(Immediate(0));
-
-  // rcx and rdi will be modified.
-  Generate_InterpreterPushArgs(masm, r8, rcx, rdi);
-
-  // Push return address in preparation for the tail-call.
-  __ PushReturnAddressFrom(kScratchRegister);
-
-  // Array constructor expects constructor in rdi. It is same as rdx here.
-  __ Move(rdi, rdx);
-
-  ArrayConstructorStub stub(masm->isolate());
-  __ TailCallStub(&stub);
-
-  // Throw stack overflow exception.
-  __ bind(&stack_overflow);
-  {
-    __ TailCallRuntime(Runtime::kThrowStackOverflow);
-    // This should be unreachable.
-    __ int3();
-  }
-}
-
-=======
->>>>>>> 84bd6f3c
 static void Generate_InterpreterEnterBytecode(MacroAssembler* masm) {
   // Set the return address to the correct point in the interpreter entry
   // trampoline.
@@ -1768,37 +1400,6 @@
   // -----------------------------------
   // First lookup code, maybe we don't need to compile!
   Label gotta_call_runtime;
-<<<<<<< HEAD
-  Label try_shared;
-
-  Register closure = rdi;
-
-  // Do we have a valid feedback vector?
-  __ movp(rbx, FieldOperand(closure, JSFunction::kFeedbackVectorOffset));
-  __ movp(rbx, FieldOperand(rbx, Cell::kValueOffset));
-  __ JumpIfRoot(rbx, Heap::kUndefinedValueRootIndex, &gotta_call_runtime);
-
-  // Is optimized code available in the feedback vector?
-  Register entry = rcx;
-  __ movp(entry,
-          FieldOperand(rbx, FeedbackVector::kOptimizedCodeIndex * kPointerSize +
-                                FeedbackVector::kHeaderSize));
-  __ movp(entry, FieldOperand(entry, WeakCell::kValueOffset));
-  __ JumpIfSmi(entry, &try_shared);
-
-  // Found code, check if it is marked for deopt, if so call into runtime to
-  // clear the optimized code slot.
-  __ testl(FieldOperand(entry, Code::kKindSpecificFlags1Offset),
-           Immediate(1 << Code::kMarkedForDeoptimizationBit));
-  __ j(not_zero, &gotta_call_runtime);
-
-  // Code is good, get it into the closure and tail call.
-  ReplaceClosureEntryWithOptimizedCode(masm, entry, closure, r14, r15, rbx);
-  __ jmp(entry);
-
-  // We found no optimized code.
-  __ bind(&try_shared);
-=======
 
   Register closure = rdi;
   Register feedback_vector = rbx;
@@ -1815,7 +1416,6 @@
 
   // We found no optimized code. Infer the code object needed for the SFI.
   Register entry = rcx;
->>>>>>> 84bd6f3c
   __ movp(entry, FieldOperand(closure, JSFunction::kSharedFunctionInfoOffset));
   __ movp(entry, FieldOperand(entry, SharedFunctionInfo::kFunctionDataOffset));
   GetSharedFunctionInfoCode(masm, entry, rbx);
@@ -1837,12 +1437,6 @@
   GenerateTailCallToReturnedCode(masm, Runtime::kCompileLazy);
 }
 
-<<<<<<< HEAD
-void Builtins::Generate_CompileOptimized(MacroAssembler* masm) {
-  GenerateTailCallToReturnedCode(masm,
-                                 Runtime::kCompileOptimized_NotConcurrent);
-}
-=======
 // Lazy deserialization design doc: http://goo.gl/dxkYDZ.
 void Builtins::Generate_DeserializeLazy(MacroAssembler* masm) {
   // ----------- S t a t e -------------
@@ -1866,7 +1460,6 @@
   __ AssertFunction(target);
   __ movp(scratch0,
           FieldOperand(target, JSFunction::kSharedFunctionInfoOffset));
->>>>>>> 84bd6f3c
 
   __ movp(scratch1,
           FieldOperand(scratch0, SharedFunctionInfo::kFunctionDataOffset));
@@ -2283,278 +1876,6 @@
   // -----------------------------------
   Label generic_array_code;
 
-<<<<<<< HEAD
-  // Get the Array function.
-  __ LoadNativeContextSlot(Context::ARRAY_FUNCTION_INDEX, rdi);
-
-  if (FLAG_debug_code) {
-    // Initial map for the builtin Array functions should be maps.
-    __ movp(rbx, FieldOperand(rdi, JSFunction::kPrototypeOrInitialMapOffset));
-    // Will both indicate a NULL and a Smi.
-    STATIC_ASSERT(kSmiTag == 0);
-    Condition not_smi = NegateCondition(masm->CheckSmi(rbx));
-    __ Check(not_smi, kUnexpectedInitialMapForArrayFunction);
-    __ CmpObjectType(rbx, MAP_TYPE, rcx);
-    __ Check(equal, kUnexpectedInitialMapForArrayFunction);
-  }
-
-  __ movp(rdx, rdi);
-  // Run the native code for the Array function called as a normal function.
-  // tail call a stub
-  __ LoadRoot(rbx, Heap::kUndefinedValueRootIndex);
-  ArrayConstructorStub stub(masm->isolate());
-  __ TailCallStub(&stub);
-}
-
-// static
-void Builtins::Generate_NumberConstructor(MacroAssembler* masm) {
-  // ----------- S t a t e -------------
-  //  -- rax                 : number of arguments
-  //  -- rdi                 : constructor function
-  //  -- rsi                 : context
-  //  -- rsp[0]              : return address
-  //  -- rsp[(argc - n) * 8] : arg[n] (zero-based)
-  //  -- rsp[(argc + 1) * 8] : receiver
-  // -----------------------------------
-
-  // 1. Load the first argument into rbx.
-  Label no_arguments;
-  {
-    StackArgumentsAccessor args(rsp, rax);
-    __ testp(rax, rax);
-    __ j(zero, &no_arguments, Label::kNear);
-    __ movp(rbx, args.GetArgumentOperand(1));
-  }
-
-  // 2a. Convert the first argument to a number.
-  {
-    FrameScope scope(masm, StackFrame::MANUAL);
-    __ Integer32ToSmi(rax, rax);
-    __ EnterBuiltinFrame(rsi, rdi, rax);
-    __ movp(rax, rbx);
-    __ Call(masm->isolate()->builtins()->ToNumber(), RelocInfo::CODE_TARGET);
-    __ LeaveBuiltinFrame(rsi, rdi, rbx);  // Argc popped to rbx.
-    __ SmiToInteger32(rbx, rbx);
-  }
-
-  {
-    // Drop all arguments including the receiver.
-    __ PopReturnAddressTo(rcx);
-    __ leap(rsp, Operand(rsp, rbx, times_pointer_size, kPointerSize));
-    __ PushReturnAddressFrom(rcx);
-    __ Ret();
-  }
-
-  // 2b. No arguments, return +0 (already in rax).
-  __ bind(&no_arguments);
-  __ ret(1 * kPointerSize);
-}
-
-// static
-void Builtins::Generate_NumberConstructor_ConstructStub(MacroAssembler* masm) {
-  // ----------- S t a t e -------------
-  //  -- rax                 : number of arguments
-  //  -- rdi                 : constructor function
-  //  -- rdx                 : new target
-  //  -- rsi                 : context
-  //  -- rsp[0]              : return address
-  //  -- rsp[(argc - n) * 8] : arg[n] (zero-based)
-  //  -- rsp[(argc + 1) * 8] : receiver
-  // -----------------------------------
-
-  // 1. Make sure we operate in the context of the called function.
-  __ movp(rsi, FieldOperand(rdi, JSFunction::kContextOffset));
-
-  // Store argc in r8.
-  __ Integer32ToSmi(r8, rax);
-
-  // 2. Load the first argument into rbx.
-  {
-    StackArgumentsAccessor args(rsp, rax);
-    Label no_arguments, done;
-    __ testp(rax, rax);
-    __ j(zero, &no_arguments, Label::kNear);
-    __ movp(rbx, args.GetArgumentOperand(1));
-    __ jmp(&done, Label::kNear);
-    __ bind(&no_arguments);
-    __ Move(rbx, Smi::kZero);
-    __ bind(&done);
-  }
-
-  // 3. Make sure rbx is a number.
-  {
-    Label done_convert;
-    __ JumpIfSmi(rbx, &done_convert);
-    __ CompareRoot(FieldOperand(rbx, HeapObject::kMapOffset),
-                   Heap::kHeapNumberMapRootIndex);
-    __ j(equal, &done_convert);
-    {
-      FrameScope scope(masm, StackFrame::MANUAL);
-      __ EnterBuiltinFrame(rsi, rdi, r8);
-      __ Push(rdx);
-      __ Move(rax, rbx);
-      __ Call(masm->isolate()->builtins()->ToNumber(), RelocInfo::CODE_TARGET);
-      __ Move(rbx, rax);
-      __ Pop(rdx);
-      __ LeaveBuiltinFrame(rsi, rdi, r8);
-    }
-    __ bind(&done_convert);
-  }
-
-  // 4. Check if new target and constructor differ.
-  Label drop_frame_and_ret, new_object;
-  __ cmpp(rdx, rdi);
-  __ j(not_equal, &new_object);
-
-  // 5. Allocate a JSValue wrapper for the number.
-  __ AllocateJSValue(rax, rdi, rbx, rcx, &new_object);
-  __ jmp(&drop_frame_and_ret, Label::kNear);
-
-  // 6. Fallback to the runtime to create new object.
-  __ bind(&new_object);
-  {
-    FrameScope scope(masm, StackFrame::MANUAL);
-    __ EnterBuiltinFrame(rsi, rdi, r8);
-    __ Push(rbx);  // the first argument
-    __ Call(CodeFactory::FastNewObject(masm->isolate()).code(),
-            RelocInfo::CODE_TARGET);
-    __ Pop(FieldOperand(rax, JSValue::kValueOffset));
-    __ LeaveBuiltinFrame(rsi, rdi, r8);
-  }
-
-  __ bind(&drop_frame_and_ret);
-  {
-    // Drop all arguments including the receiver.
-    __ PopReturnAddressTo(rcx);
-    __ SmiToInteger32(r8, r8);
-    __ leap(rsp, Operand(rsp, r8, times_pointer_size, kPointerSize));
-    __ PushReturnAddressFrom(rcx);
-    __ Ret();
-  }
-}
-
-// static
-void Builtins::Generate_StringConstructor(MacroAssembler* masm) {
-  // ----------- S t a t e -------------
-  //  -- rax                 : number of arguments
-  //  -- rdi                 : constructor function
-  //  -- rsi                 : context
-  //  -- rsp[0]              : return address
-  //  -- rsp[(argc - n) * 8] : arg[n] (zero-based)
-  //  -- rsp[(argc + 1) * 8] : receiver
-  // -----------------------------------
-
-  // 1. Load the first argument into rax.
-  Label no_arguments;
-  {
-    StackArgumentsAccessor args(rsp, rax);
-    __ Integer32ToSmi(r8, rax);  // Store argc in r8.
-    __ testp(rax, rax);
-    __ j(zero, &no_arguments, Label::kNear);
-    __ movp(rax, args.GetArgumentOperand(1));
-  }
-
-  // 2a. At least one argument, return rax if it's a string, otherwise
-  // dispatch to appropriate conversion.
-  Label drop_frame_and_ret, to_string, symbol_descriptive_string;
-  {
-    __ JumpIfSmi(rax, &to_string, Label::kNear);
-    STATIC_ASSERT(FIRST_NONSTRING_TYPE == SYMBOL_TYPE);
-    __ CmpObjectType(rax, FIRST_NONSTRING_TYPE, rdx);
-    __ j(above, &to_string, Label::kNear);
-    __ j(equal, &symbol_descriptive_string, Label::kNear);
-    __ jmp(&drop_frame_and_ret, Label::kNear);
-  }
-
-  // 2b. No arguments, return the empty string (and pop the receiver).
-  __ bind(&no_arguments);
-  {
-    __ LoadRoot(rax, Heap::kempty_stringRootIndex);
-    __ ret(1 * kPointerSize);
-  }
-
-  // 3a. Convert rax to a string.
-  __ bind(&to_string);
-  {
-    FrameScope scope(masm, StackFrame::MANUAL);
-    __ EnterBuiltinFrame(rsi, rdi, r8);
-    __ Call(masm->isolate()->builtins()->ToString(), RelocInfo::CODE_TARGET);
-    __ LeaveBuiltinFrame(rsi, rdi, r8);
-  }
-  __ jmp(&drop_frame_and_ret, Label::kNear);
-
-  // 3b. Convert symbol in rax to a string.
-  __ bind(&symbol_descriptive_string);
-  {
-    __ PopReturnAddressTo(rcx);
-    __ SmiToInteger32(r8, r8);
-    __ leap(rsp, Operand(rsp, r8, times_pointer_size, kPointerSize));
-    __ Push(rax);
-    __ PushReturnAddressFrom(rcx);
-    __ TailCallRuntime(Runtime::kSymbolDescriptiveString);
-  }
-
-  __ bind(&drop_frame_and_ret);
-  {
-    // Drop all arguments including the receiver.
-    __ PopReturnAddressTo(rcx);
-    __ SmiToInteger32(r8, r8);
-    __ leap(rsp, Operand(rsp, r8, times_pointer_size, kPointerSize));
-    __ PushReturnAddressFrom(rcx);
-    __ Ret();
-  }
-}
-
-// static
-void Builtins::Generate_StringConstructor_ConstructStub(MacroAssembler* masm) {
-  // ----------- S t a t e -------------
-  //  -- rax                 : number of arguments
-  //  -- rdi                 : constructor function
-  //  -- rdx                 : new target
-  //  -- rsi                 : context
-  //  -- rsp[0]              : return address
-  //  -- rsp[(argc - n) * 8] : arg[n] (zero-based)
-  //  -- rsp[(argc + 1) * 8] : receiver
-  // -----------------------------------
-
-  // 1. Make sure we operate in the context of the called function.
-  __ movp(rsi, FieldOperand(rdi, JSFunction::kContextOffset));
-
-  // Store argc in r8.
-  __ Integer32ToSmi(r8, rax);
-
-  // 2. Load the first argument into rbx.
-  {
-    StackArgumentsAccessor args(rsp, rax);
-    Label no_arguments, done;
-    __ testp(rax, rax);
-    __ j(zero, &no_arguments, Label::kNear);
-    __ movp(rbx, args.GetArgumentOperand(1));
-    __ jmp(&done, Label::kNear);
-    __ bind(&no_arguments);
-    __ LoadRoot(rbx, Heap::kempty_stringRootIndex);
-    __ bind(&done);
-  }
-
-  // 3. Make sure rbx is a string.
-  {
-    Label convert, done_convert;
-    __ JumpIfSmi(rbx, &convert, Label::kNear);
-    __ CmpObjectType(rbx, FIRST_NONSTRING_TYPE, rcx);
-    __ j(below, &done_convert);
-    __ bind(&convert);
-    {
-      FrameScope scope(masm, StackFrame::MANUAL);
-      __ EnterBuiltinFrame(rsi, rdi, r8);
-      __ Push(rdx);
-      __ Move(rax, rbx);
-      __ Call(masm->isolate()->builtins()->ToString(), RelocInfo::CODE_TARGET);
-      __ Move(rbx, rax);
-      __ Pop(rdx);
-      __ LeaveBuiltinFrame(rsi, rdi, r8);
-    }
-    __ bind(&done_convert);
-=======
   if (FLAG_debug_code) {
     // Initial map for the builtin InternalArray functions should be maps.
     __ movp(rbx, FieldOperand(rdi, JSFunction::kPrototypeOrInitialMapOffset));
@@ -2565,7 +1886,6 @@
              AbortReason::kUnexpectedInitialMapForInternalArrayFunction);
     __ CmpObjectType(rbx, MAP_TYPE, rcx);
     __ Check(equal, AbortReason::kUnexpectedInitialMapForInternalArrayFunction);
->>>>>>> 84bd6f3c
   }
 
   // Run the native code for the InternalArray function called as a normal
@@ -2853,14 +2173,9 @@
 }
 
 // static
-<<<<<<< HEAD
-void Builtins::Generate_ForwardVarargs(MacroAssembler* masm,
-                                       Handle<Code> code) {
-=======
 void Builtins::Generate_CallOrConstructForwardVarargs(MacroAssembler* masm,
                                                       CallOrConstructMode mode,
                                                       Handle<Code> code) {
->>>>>>> 84bd6f3c
   // ----------- S t a t e -------------
   //  -- rax : the number of arguments (not including the receiver)
   //  -- rdx : the new target (for [[Construct]] calls)
@@ -2895,13 +2210,8 @@
   {
     __ movp(r8, Operand(rbp, JavaScriptFrameConstants::kFunctionOffset));
     __ movp(r8, FieldOperand(r8, JSFunction::kSharedFunctionInfoOffset));
-<<<<<<< HEAD
-    __ LoadSharedFunctionInfoSpecialField(
-        r8, r8, SharedFunctionInfo::kFormalParameterCountOffset);
-=======
     __ movl(r8,
             FieldOperand(r8, SharedFunctionInfo::kFormalParameterCountOffset));
->>>>>>> 84bd6f3c
     __ movp(rbx, rbp);
   }
   __ jmp(&arguments_done, Label::kNear);
@@ -3317,22 +2627,6 @@
           RelocInfo::CODE_TARGET);
 }
 
-<<<<<<< HEAD
-// static
-void Builtins::Generate_ConstructWithSpread(MacroAssembler* masm) {
-  // ----------- S t a t e -------------
-  //  -- rax : the number of arguments (not including the receiver)
-  //  -- rdx : the new target (either the same as the constructor or
-  //           the JSFunction on which new was invoked initially)
-  //  -- rdi : the constructor to call (can be any Object)
-  // -----------------------------------
-
-  CheckSpreadAndPushToStack(masm);
-  __ Jump(masm->isolate()->builtins()->Construct(), RelocInfo::CODE_TARGET);
-}
-
-=======
->>>>>>> 84bd6f3c
 static void Generate_OnStackReplacementHelper(MacroAssembler* masm,
                                               bool has_handler_frame) {
   // Lookup the function in the JavaScript frame.
@@ -3398,39 +2692,6 @@
     // Save all parameter registers (see wasm-linkage.cc). They might be
     // overwritten in the runtime call below. We don't have any callee-saved
     // registers in wasm, so no need to store anything else.
-<<<<<<< HEAD
-    constexpr Register gp_regs[]{rax, rbx, rcx, rdx, rsi, rdi};
-    constexpr XMMRegister xmm_regs[]{xmm1, xmm2, xmm3, xmm4, xmm5, xmm6};
-
-    for (auto reg : gp_regs) {
-      __ Push(reg);
-    }
-    __ subp(rsp, Immediate(16 * arraysize(xmm_regs)));
-    for (int i = 0, e = arraysize(xmm_regs); i < e; ++i) {
-      __ movdqu(Operand(rsp, 16 * i), xmm_regs[i]);
-    }
-
-    // Initialize rsi register with kZero, CEntryStub will use it to set the
-    // current context on the isolate.
-    __ Move(rsi, Smi::kZero);
-    __ CallRuntime(Runtime::kWasmCompileLazy);
-    // Store returned instruction start in r11.
-    __ leap(r11, FieldOperand(rax, Code::kHeaderSize));
-
-    // Restore registers.
-    for (int i = arraysize(xmm_regs) - 1; i >= 0; --i) {
-      __ movdqu(xmm_regs[i], Operand(rsp, 16 * i));
-    }
-    __ addp(rsp, Immediate(16 * arraysize(xmm_regs)));
-    for (int i = arraysize(gp_regs) - 1; i >= 0; --i) {
-      __ Pop(gp_regs[i]);
-    }
-  }
-  // Now jump to the instructions of the returned code object.
-  __ jmp(r11);
-}
-
-=======
     for (Register reg : wasm::kGpParamRegisters) {
       if (reg == kWasmInstanceRegister) continue;
       __ Push(reg);
@@ -3830,7 +3091,6 @@
   __ ret(0);
 }
 
->>>>>>> 84bd6f3c
 #undef __
 
 }  // namespace internal
