// Copyright 2016 the V8 project authors. All rights reserved.
// Use of this source code is governed by a BSD-style license that can be
// found in the LICENSE file.

#include "src/builtins/builtins-utils.h"
#include "src/builtins/builtins.h"
#include "src/conversions.h"
#include "src/counters.h"
#include "src/heap/factory.h"
#include "src/isolate.h"
#include "src/objects-inl.h"

namespace v8 {
namespace internal {

// -----------------------------------------------------------------------------
// ES #sec-dataview-objects

// ES #sec-dataview-constructor
BUILTIN(DataViewConstructor) {
  HandleScope scope(isolate);
  if (args.new_target()->IsUndefined(isolate)) {  // [[Call]]
    THROW_NEW_ERROR_RETURN_FAILURE(
        isolate, NewTypeError(MessageTemplate::kConstructorNotFunction,
                              isolate->factory()->NewStringFromAsciiChecked(
                                  "DataView")));
  } else {  // [[Construct]]
    Handle<JSFunction> target = args.target();
    Handle<JSReceiver> new_target = Handle<JSReceiver>::cast(args.new_target());
    Handle<Object> buffer = args.atOrUndefined(isolate, 1);
    Handle<Object> byte_offset = args.atOrUndefined(isolate, 2);
    Handle<Object> byte_length = args.atOrUndefined(isolate, 3);

    // 2. If Type(buffer) is not Object, throw a TypeError exception.
    // 3. If buffer does not have an [[ArrayBufferData]] internal slot, throw a
    //    TypeError exception.
    if (!buffer->IsJSArrayBuffer()) {
      THROW_NEW_ERROR_RETURN_FAILURE(
          isolate, NewTypeError(MessageTemplate::kDataViewNotArrayBuffer));
    }
    Handle<JSArrayBuffer> array_buffer = Handle<JSArrayBuffer>::cast(buffer);

    // 4. Let offset be ? ToIndex(byteOffset).
    Handle<Object> offset;
    ASSIGN_RETURN_FAILURE_ON_EXCEPTION(
        isolate, offset,
        Object::ToIndex(isolate, byte_offset, MessageTemplate::kInvalidOffset));

    // 5. If IsDetachedBuffer(buffer) is true, throw a TypeError exception.
    //    We currently violate the specification at this point. TODO: Fix that.

    // 6. Let bufferByteLength be the value of buffer's
    // [[ArrayBufferByteLength]] internal slot.
    double const buffer_byte_length = array_buffer->byte_length()->Number();

    // 7. If offset > bufferByteLength, throw a RangeError exception.
    if (offset->Number() > buffer_byte_length) {
      THROW_NEW_ERROR_RETURN_FAILURE(
          isolate, NewRangeError(MessageTemplate::kInvalidOffset, offset));
    }

<<<<<<< HEAD
  // 10. Let O be ? OrdinaryCreateFromConstructor(NewTarget,
  //     "%DataViewPrototype%", «[[DataView]], [[ViewedArrayBuffer]],
  //     [[ByteLength]], [[ByteOffset]]»).
  // 11. Set O's [[DataView]] internal slot to true.
  Handle<JSObject> result;
  ASSIGN_RETURN_FAILURE_ON_EXCEPTION(isolate, result,
                                     JSObject::New(target, new_target));
  for (int i = 0; i < ArrayBufferView::kEmbedderFieldCount; ++i) {
    Handle<JSDataView>::cast(result)->SetEmbedderField(i, Smi::kZero);
  }
=======
    Handle<Object> view_byte_length;
    if (byte_length->IsUndefined(isolate)) {
      // 8. If byteLength is either not present or undefined, then
      //       a. Let viewByteLength be bufferByteLength - offset.
      view_byte_length =
          isolate->factory()->NewNumber(buffer_byte_length - offset->Number());
    } else {
      // 9. Else,
      //       a. Let viewByteLength be ? ToIndex(byteLength).
      //       b. If offset+viewByteLength > bufferByteLength, throw a
      //          RangeError exception.
      ASSIGN_RETURN_FAILURE_ON_EXCEPTION(
          isolate, view_byte_length,
          Object::ToIndex(isolate, byte_length,
                          MessageTemplate::kInvalidDataViewLength));
      if (offset->Number() + view_byte_length->Number() > buffer_byte_length) {
        THROW_NEW_ERROR_RETURN_FAILURE(
            isolate, NewRangeError(MessageTemplate::kInvalidDataViewLength));
      }
    }
>>>>>>> 84bd6f3c

    // 10. Let O be ? OrdinaryCreateFromConstructor(NewTarget,
    //     "%DataViewPrototype%", «[[DataView]], [[ViewedArrayBuffer]],
    //     [[ByteLength]], [[ByteOffset]]»).
    Handle<JSObject> result;
    ASSIGN_RETURN_FAILURE_ON_EXCEPTION(isolate, result,
                                       JSObject::New(target, new_target));
    for (int i = 0; i < ArrayBufferView::kEmbedderFieldCount; ++i) {
      Handle<JSDataView>::cast(result)->SetEmbedderField(i, Smi::kZero);
    }

    // 11. Set O's [[ViewedArrayBuffer]] internal slot to buffer.
    Handle<JSDataView>::cast(result)->set_buffer(*array_buffer);

    // 12. Set O's [[ByteLength]] internal slot to viewByteLength.
    Handle<JSDataView>::cast(result)->set_byte_length(*view_byte_length);

    // 13. Set O's [[ByteOffset]] internal slot to offset.
    Handle<JSDataView>::cast(result)->set_byte_offset(*offset);

    // 14. Return O.
    return *result;
  }
}

// ES6 section 24.2.4.1 get DataView.prototype.buffer
BUILTIN(DataViewPrototypeGetBuffer) {
  HandleScope scope(isolate);
  CHECK_RECEIVER(JSDataView, data_view, "get DataView.prototype.buffer");
  return data_view->buffer();
}

// ES6 section 24.2.4.2 get DataView.prototype.byteLength
BUILTIN(DataViewPrototypeGetByteLength) {
  HandleScope scope(isolate);
  CHECK_RECEIVER(JSDataView, data_view, "get DataView.prototype.byteLength");
  // TODO(bmeurer): According to the ES6 spec, we should throw a TypeError
  // here if the JSArrayBuffer of the {data_view} was neutered.
  return data_view->byte_length();
}

// ES6 section 24.2.4.3 get DataView.prototype.byteOffset
BUILTIN(DataViewPrototypeGetByteOffset) {
  HandleScope scope(isolate);
  CHECK_RECEIVER(JSDataView, data_view, "get DataView.prototype.byteOffset");
  // TODO(bmeurer): According to the ES6 spec, we should throw a TypeError
  // here if the JSArrayBuffer of the {data_view} was neutered.
  return data_view->byte_offset();
}

namespace {

bool NeedToFlipBytes(bool is_little_endian) {
#ifdef V8_TARGET_LITTLE_ENDIAN
  return !is_little_endian;
#else
  return is_little_endian;
#endif
}

template <size_t n>
void CopyBytes(uint8_t* target, uint8_t const* source) {
  for (size_t i = 0; i < n; i++) {
    *(target++) = *(source++);
  }
}

template <size_t n>
void FlipBytes(uint8_t* target, uint8_t const* source) {
  source = source + (n - 1);
  for (size_t i = 0; i < n; i++) {
    *(target++) = *(source--);
  }
}

template <typename T>
MaybeHandle<Object> AllocateResult(Isolate* isolate, T value) {
  return isolate->factory()->NewNumber(value);
}

template <>
MaybeHandle<Object> AllocateResult(Isolate* isolate, int64_t value) {
  return BigInt::FromInt64(isolate, value);
}

template <>
MaybeHandle<Object> AllocateResult(Isolate* isolate, uint64_t value) {
  return BigInt::FromUint64(isolate, value);
}

// ES6 section 24.2.1.1 GetViewValue (view, requestIndex, isLittleEndian, type)
template <typename T>
MaybeHandle<Object> GetViewValue(Isolate* isolate, Handle<JSDataView> data_view,
                                 Handle<Object> request_index,
                                 bool is_little_endian, const char* method) {
  ASSIGN_RETURN_ON_EXCEPTION(
      isolate, request_index,
      Object::ToIndex(isolate, request_index,
                      MessageTemplate::kInvalidDataViewAccessorOffset),
      Object);
  size_t get_index = 0;
  if (!TryNumberToSize(*request_index, &get_index)) {
    THROW_NEW_ERROR(
        isolate, NewRangeError(MessageTemplate::kInvalidDataViewAccessorOffset),
        Object);
  }
  Handle<JSArrayBuffer> buffer(JSArrayBuffer::cast(data_view->buffer()),
                               isolate);
  if (buffer->was_neutered()) {
    Handle<String> operation =
        isolate->factory()->NewStringFromAsciiChecked(method);
    THROW_NEW_ERROR(
        isolate, NewTypeError(MessageTemplate::kDetachedOperation, operation),
        Object);
  }
  size_t const data_view_byte_offset = NumberToSize(data_view->byte_offset());
  size_t const data_view_byte_length = NumberToSize(data_view->byte_length());
  if (get_index + sizeof(T) > data_view_byte_length ||
      get_index + sizeof(T) < get_index) {  // overflow
    THROW_NEW_ERROR(
        isolate, NewRangeError(MessageTemplate::kInvalidDataViewAccessorOffset),
        Object);
  }
  union {
    T data;
    uint8_t bytes[sizeof(T)];
  } v;
  size_t const buffer_offset = data_view_byte_offset + get_index;
  DCHECK_GE(NumberToSize(buffer->byte_length()), buffer_offset + sizeof(T));
  uint8_t const* const source =
      static_cast<uint8_t*>(buffer->backing_store()) + buffer_offset;
  if (NeedToFlipBytes(is_little_endian)) {
    FlipBytes<sizeof(T)>(v.bytes, source);
  } else {
    CopyBytes<sizeof(T)>(v.bytes, source);
  }
  return AllocateResult<T>(isolate, v.data);
}

template <typename T>
MaybeHandle<Object> DataViewConvertInput(Isolate* isolate,
                                         Handle<Object> input) {
  return Object::ToNumber(input);
}

template <>
MaybeHandle<Object> DataViewConvertInput<int64_t>(Isolate* isolate,
                                                  Handle<Object> input) {
  return BigInt::FromObject(isolate, input);
}

template <>
MaybeHandle<Object> DataViewConvertInput<uint64_t>(Isolate* isolate,
                                                   Handle<Object> input) {
  return BigInt::FromObject(isolate, input);
}

template <typename T>
T DataViewConvertValue(Handle<Object> value);

template <>
int8_t DataViewConvertValue<int8_t>(Handle<Object> value) {
  return static_cast<int8_t>(DoubleToInt32(value->Number()));
}

template <>
int16_t DataViewConvertValue<int16_t>(Handle<Object> value) {
  return static_cast<int16_t>(DoubleToInt32(value->Number()));
}

template <>
int32_t DataViewConvertValue<int32_t>(Handle<Object> value) {
  return DoubleToInt32(value->Number());
}

template <>
uint8_t DataViewConvertValue<uint8_t>(Handle<Object> value) {
  return static_cast<uint8_t>(DoubleToUint32(value->Number()));
}

template <>
uint16_t DataViewConvertValue<uint16_t>(Handle<Object> value) {
  return static_cast<uint16_t>(DoubleToUint32(value->Number()));
}

template <>
uint32_t DataViewConvertValue<uint32_t>(Handle<Object> value) {
  return DoubleToUint32(value->Number());
}

template <>
float DataViewConvertValue<float>(Handle<Object> value) {
  return static_cast<float>(value->Number());
}

template <>
double DataViewConvertValue<double>(Handle<Object> value) {
  return value->Number();
}

template <>
int64_t DataViewConvertValue<int64_t>(Handle<Object> value) {
  return BigInt::cast(*value)->AsInt64();
}

template <>
uint64_t DataViewConvertValue<uint64_t>(Handle<Object> value) {
  return BigInt::cast(*value)->AsUint64();
}

// ES6 section 24.2.1.2 SetViewValue (view, requestIndex, isLittleEndian, type,
//                                    value)
template <typename T>
MaybeHandle<Object> SetViewValue(Isolate* isolate, Handle<JSDataView> data_view,
                                 Handle<Object> request_index,
                                 bool is_little_endian, Handle<Object> value,
                                 const char* method) {
  ASSIGN_RETURN_ON_EXCEPTION(
      isolate, request_index,
      Object::ToIndex(isolate, request_index,
                      MessageTemplate::kInvalidDataViewAccessorOffset),
      Object);
  ASSIGN_RETURN_ON_EXCEPTION(isolate, value,
                             DataViewConvertInput<T>(isolate, value), Object);
  size_t get_index = 0;
  if (!TryNumberToSize(*request_index, &get_index)) {
    THROW_NEW_ERROR(
        isolate, NewRangeError(MessageTemplate::kInvalidDataViewAccessorOffset),
        Object);
  }
  Handle<JSArrayBuffer> buffer(JSArrayBuffer::cast(data_view->buffer()),
                               isolate);
  if (buffer->was_neutered()) {
    Handle<String> operation =
        isolate->factory()->NewStringFromAsciiChecked(method);
    THROW_NEW_ERROR(
        isolate, NewTypeError(MessageTemplate::kDetachedOperation, operation),
        Object);
  }
  size_t const data_view_byte_offset = NumberToSize(data_view->byte_offset());
  size_t const data_view_byte_length = NumberToSize(data_view->byte_length());
  if (get_index + sizeof(T) > data_view_byte_length ||
      get_index + sizeof(T) < get_index) {  // overflow
    THROW_NEW_ERROR(
        isolate, NewRangeError(MessageTemplate::kInvalidDataViewAccessorOffset),
        Object);
  }
  union {
    T data;
    uint8_t bytes[sizeof(T)];
  } v;
  v.data = DataViewConvertValue<T>(value);
  size_t const buffer_offset = data_view_byte_offset + get_index;
  DCHECK(NumberToSize(buffer->byte_length()) >= buffer_offset + sizeof(T));
  uint8_t* const target =
      static_cast<uint8_t*>(buffer->backing_store()) + buffer_offset;
  if (NeedToFlipBytes(is_little_endian)) {
    FlipBytes<sizeof(T)>(target, v.bytes);
  } else {
    CopyBytes<sizeof(T)>(target, v.bytes);
  }
  return isolate->factory()->undefined_value();
}

}  // namespace

#define DATA_VIEW_PROTOTYPE_GET(Type, type)                                \
  BUILTIN(DataViewPrototypeGet##Type) {                                    \
    HandleScope scope(isolate);                                            \
    CHECK_RECEIVER(JSDataView, data_view, "DataView.prototype.get" #Type); \
    Handle<Object> byte_offset = args.atOrUndefined(isolate, 1);           \
    Handle<Object> is_little_endian = args.atOrUndefined(isolate, 2);      \
    Handle<Object> result;                                                 \
    ASSIGN_RETURN_FAILURE_ON_EXCEPTION(                                    \
        isolate, result,                                                   \
        GetViewValue<type>(isolate, data_view, byte_offset,                \
                           is_little_endian->BooleanValue(),               \
                           "DataView.prototype.get" #Type));               \
    return *result;                                                        \
  }
DATA_VIEW_PROTOTYPE_GET(Int8, int8_t)
DATA_VIEW_PROTOTYPE_GET(Uint8, uint8_t)
DATA_VIEW_PROTOTYPE_GET(Int16, int16_t)
DATA_VIEW_PROTOTYPE_GET(Uint16, uint16_t)
DATA_VIEW_PROTOTYPE_GET(Int32, int32_t)
DATA_VIEW_PROTOTYPE_GET(Uint32, uint32_t)
DATA_VIEW_PROTOTYPE_GET(Float32, float)
DATA_VIEW_PROTOTYPE_GET(Float64, double)
DATA_VIEW_PROTOTYPE_GET(BigInt64, int64_t)
DATA_VIEW_PROTOTYPE_GET(BigUint64, uint64_t)
#undef DATA_VIEW_PROTOTYPE_GET

#define DATA_VIEW_PROTOTYPE_SET(Type, type)                                \
  BUILTIN(DataViewPrototypeSet##Type) {                                    \
    HandleScope scope(isolate);                                            \
    CHECK_RECEIVER(JSDataView, data_view, "DataView.prototype.set" #Type); \
    Handle<Object> byte_offset = args.atOrUndefined(isolate, 1);           \
    Handle<Object> value = args.atOrUndefined(isolate, 2);                 \
    Handle<Object> is_little_endian = args.atOrUndefined(isolate, 3);      \
    Handle<Object> result;                                                 \
    ASSIGN_RETURN_FAILURE_ON_EXCEPTION(                                    \
        isolate, result,                                                   \
        SetViewValue<type>(isolate, data_view, byte_offset,                \
                           is_little_endian->BooleanValue(), value,        \
                           "DataView.prototype.get" #Type));               \
    return *result;                                                        \
  }
DATA_VIEW_PROTOTYPE_SET(Int8, int8_t)
DATA_VIEW_PROTOTYPE_SET(Uint8, uint8_t)
DATA_VIEW_PROTOTYPE_SET(Int16, int16_t)
DATA_VIEW_PROTOTYPE_SET(Uint16, uint16_t)
DATA_VIEW_PROTOTYPE_SET(Int32, int32_t)
DATA_VIEW_PROTOTYPE_SET(Uint32, uint32_t)
DATA_VIEW_PROTOTYPE_SET(Float32, float)
DATA_VIEW_PROTOTYPE_SET(Float64, double)
DATA_VIEW_PROTOTYPE_SET(BigInt64, int64_t)
DATA_VIEW_PROTOTYPE_SET(BigUint64, uint64_t)
#undef DATA_VIEW_PROTOTYPE_SET

}  // namespace internal
}  // namespace v8<|MERGE_RESOLUTION|>--- conflicted
+++ resolved
@@ -59,18 +59,6 @@
           isolate, NewRangeError(MessageTemplate::kInvalidOffset, offset));
     }
 
-<<<<<<< HEAD
-  // 10. Let O be ? OrdinaryCreateFromConstructor(NewTarget,
-  //     "%DataViewPrototype%", «[[DataView]], [[ViewedArrayBuffer]],
-  //     [[ByteLength]], [[ByteOffset]]»).
-  // 11. Set O's [[DataView]] internal slot to true.
-  Handle<JSObject> result;
-  ASSIGN_RETURN_FAILURE_ON_EXCEPTION(isolate, result,
-                                     JSObject::New(target, new_target));
-  for (int i = 0; i < ArrayBufferView::kEmbedderFieldCount; ++i) {
-    Handle<JSDataView>::cast(result)->SetEmbedderField(i, Smi::kZero);
-  }
-=======
     Handle<Object> view_byte_length;
     if (byte_length->IsUndefined(isolate)) {
       // 8. If byteLength is either not present or undefined, then
@@ -91,7 +79,6 @@
             isolate, NewRangeError(MessageTemplate::kInvalidDataViewLength));
       }
     }
->>>>>>> 84bd6f3c
 
     // 10. Let O be ? OrdinaryCreateFromConstructor(NewTarget,
     //     "%DataViewPrototype%", «[[DataView]], [[ViewedArrayBuffer]],
