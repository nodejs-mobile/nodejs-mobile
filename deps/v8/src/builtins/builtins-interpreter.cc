// Copyright 2016 the V8 project authors. All rights reserved.
// Use of this source code is governed by a BSD-style license that can be
// found in the LICENSE file.

#include "src/builtins/builtins-utils.h"
#include "src/builtins/builtins.h"
#include "src/globals.h"
#include "src/handles-inl.h"
#include "src/objects-inl.h"

namespace v8 {
namespace internal {

Handle<Code> Builtins::InterpreterPushArgsThenCall(
<<<<<<< HEAD
    ConvertReceiverMode receiver_mode, TailCallMode tail_call_mode,
    InterpreterPushArgsMode mode) {
  switch (mode) {
    case InterpreterPushArgsMode::kJSFunction:
      if (tail_call_mode == TailCallMode::kDisallow) {
        switch (receiver_mode) {
          case ConvertReceiverMode::kNullOrUndefined:
            return InterpreterPushUndefinedAndArgsThenCallFunction();
          case ConvertReceiverMode::kNotNullOrUndefined:
          case ConvertReceiverMode::kAny:
            return InterpreterPushArgsThenCallFunction();
        }
      } else {
        CHECK_EQ(receiver_mode, ConvertReceiverMode::kAny);
        return InterpreterPushArgsThenTailCallFunction();
      }
    case InterpreterPushArgsMode::kWithFinalSpread:
      CHECK(tail_call_mode == TailCallMode::kDisallow);
      return InterpreterPushArgsThenCallWithFinalSpread();
    case InterpreterPushArgsMode::kOther:
      if (tail_call_mode == TailCallMode::kDisallow) {
        switch (receiver_mode) {
          case ConvertReceiverMode::kNullOrUndefined:
            return InterpreterPushUndefinedAndArgsThenCall();
          case ConvertReceiverMode::kNotNullOrUndefined:
          case ConvertReceiverMode::kAny:
            return InterpreterPushArgsThenCall();
        }
      } else {
        CHECK_EQ(receiver_mode, ConvertReceiverMode::kAny);
        return InterpreterPushArgsThenTailCall();
      }
  }
  UNREACHABLE();
  return Handle<Code>::null();
=======
    ConvertReceiverMode receiver_mode, InterpreterPushArgsMode mode) {
  switch (mode) {
    case InterpreterPushArgsMode::kArrayFunction:
      // There is no special-case handling of calls to Array. They will all go
      // through the kOther case below.
      UNREACHABLE();
    case InterpreterPushArgsMode::kWithFinalSpread:
      return builtin_handle(kInterpreterPushArgsThenCallWithFinalSpread);
    case InterpreterPushArgsMode::kOther:
      switch (receiver_mode) {
        case ConvertReceiverMode::kNullOrUndefined:
          return builtin_handle(kInterpreterPushUndefinedAndArgsThenCall);
        case ConvertReceiverMode::kNotNullOrUndefined:
        case ConvertReceiverMode::kAny:
          return builtin_handle(kInterpreterPushArgsThenCall);
      }
  }
  UNREACHABLE();
>>>>>>> 84bd6f3c
}

Handle<Code> Builtins::InterpreterPushArgsThenConstruct(
    InterpreterPushArgsMode mode) {
  switch (mode) {
<<<<<<< HEAD
    case InterpreterPushArgsMode::kJSFunction:
      return InterpreterPushArgsThenConstructFunction();
    case InterpreterPushArgsMode::kWithFinalSpread:
      return InterpreterPushArgsThenConstructWithFinalSpread();
    case InterpreterPushArgsMode::kOther:
      return InterpreterPushArgsThenConstruct();
  }
  UNREACHABLE();
  return Handle<Code>::null();
=======
    case InterpreterPushArgsMode::kArrayFunction:
      return builtin_handle(kInterpreterPushArgsThenConstructArrayFunction);
    case InterpreterPushArgsMode::kWithFinalSpread:
      return builtin_handle(kInterpreterPushArgsThenConstructWithFinalSpread);
    case InterpreterPushArgsMode::kOther:
      return builtin_handle(kInterpreterPushArgsThenConstruct);
  }
  UNREACHABLE();
>>>>>>> 84bd6f3c
}

}  // namespace internal
}  // namespace v8<|MERGE_RESOLUTION|>--- conflicted
+++ resolved
@@ -12,43 +12,6 @@
 namespace internal {
 
 Handle<Code> Builtins::InterpreterPushArgsThenCall(
-<<<<<<< HEAD
-    ConvertReceiverMode receiver_mode, TailCallMode tail_call_mode,
-    InterpreterPushArgsMode mode) {
-  switch (mode) {
-    case InterpreterPushArgsMode::kJSFunction:
-      if (tail_call_mode == TailCallMode::kDisallow) {
-        switch (receiver_mode) {
-          case ConvertReceiverMode::kNullOrUndefined:
-            return InterpreterPushUndefinedAndArgsThenCallFunction();
-          case ConvertReceiverMode::kNotNullOrUndefined:
-          case ConvertReceiverMode::kAny:
-            return InterpreterPushArgsThenCallFunction();
-        }
-      } else {
-        CHECK_EQ(receiver_mode, ConvertReceiverMode::kAny);
-        return InterpreterPushArgsThenTailCallFunction();
-      }
-    case InterpreterPushArgsMode::kWithFinalSpread:
-      CHECK(tail_call_mode == TailCallMode::kDisallow);
-      return InterpreterPushArgsThenCallWithFinalSpread();
-    case InterpreterPushArgsMode::kOther:
-      if (tail_call_mode == TailCallMode::kDisallow) {
-        switch (receiver_mode) {
-          case ConvertReceiverMode::kNullOrUndefined:
-            return InterpreterPushUndefinedAndArgsThenCall();
-          case ConvertReceiverMode::kNotNullOrUndefined:
-          case ConvertReceiverMode::kAny:
-            return InterpreterPushArgsThenCall();
-        }
-      } else {
-        CHECK_EQ(receiver_mode, ConvertReceiverMode::kAny);
-        return InterpreterPushArgsThenTailCall();
-      }
-  }
-  UNREACHABLE();
-  return Handle<Code>::null();
-=======
     ConvertReceiverMode receiver_mode, InterpreterPushArgsMode mode) {
   switch (mode) {
     case InterpreterPushArgsMode::kArrayFunction:
@@ -67,23 +30,11 @@
       }
   }
   UNREACHABLE();
->>>>>>> 84bd6f3c
 }
 
 Handle<Code> Builtins::InterpreterPushArgsThenConstruct(
     InterpreterPushArgsMode mode) {
   switch (mode) {
-<<<<<<< HEAD
-    case InterpreterPushArgsMode::kJSFunction:
-      return InterpreterPushArgsThenConstructFunction();
-    case InterpreterPushArgsMode::kWithFinalSpread:
-      return InterpreterPushArgsThenConstructWithFinalSpread();
-    case InterpreterPushArgsMode::kOther:
-      return InterpreterPushArgsThenConstruct();
-  }
-  UNREACHABLE();
-  return Handle<Code>::null();
-=======
     case InterpreterPushArgsMode::kArrayFunction:
       return builtin_handle(kInterpreterPushArgsThenConstructArrayFunction);
     case InterpreterPushArgsMode::kWithFinalSpread:
@@ -92,7 +43,6 @@
       return builtin_handle(kInterpreterPushArgsThenConstruct);
   }
   UNREACHABLE();
->>>>>>> 84bd6f3c
 }
 
 }  // namespace internal
