--- conflicted
+++ resolved
@@ -142,294 +142,6 @@
   __ TailCallStub(&stub);
 }
 
-<<<<<<< HEAD
-// static
-void Builtins::Generate_NumberConstructor(MacroAssembler* masm) {
-  // ----------- S t a t e -------------
-  //  -- r3                     : number of arguments
-  //  -- r4                     : constructor function
-  //  -- cp                     : context
-  //  -- lr                     : return address
-  //  -- sp[(argc - n - 1) * 4] : arg[n] (zero based)
-  //  -- sp[argc * 4]           : receiver
-  // -----------------------------------
-
-  // 1. Load the first argument into r3.
-  Label no_arguments;
-  {
-    __ mr(r5, r3);  // Store argc in r5.
-    __ cmpi(r3, Operand::Zero());
-    __ beq(&no_arguments);
-    __ subi(r3, r3, Operand(1));
-    __ ShiftLeftImm(r3, r3, Operand(kPointerSizeLog2));
-    __ LoadPX(r3, MemOperand(sp, r3));
-  }
-
-  // 2a. Convert the first argument to a number.
-  {
-    FrameScope scope(masm, StackFrame::MANUAL);
-    __ SmiTag(r5);
-    __ EnterBuiltinFrame(cp, r4, r5);
-    __ Call(masm->isolate()->builtins()->ToNumber(), RelocInfo::CODE_TARGET);
-    __ LeaveBuiltinFrame(cp, r4, r5);
-    __ SmiUntag(r5);
-  }
-
-  {
-    // Drop all arguments including the receiver.
-    __ Drop(r5);
-    __ Ret(1);
-  }
-
-  // 2b. No arguments, return +0.
-  __ bind(&no_arguments);
-  __ LoadSmiLiteral(r3, Smi::kZero);
-  __ Ret(1);
-}
-
-// static
-void Builtins::Generate_NumberConstructor_ConstructStub(MacroAssembler* masm) {
-  // ----------- S t a t e -------------
-  //  -- r3                     : number of arguments
-  //  -- r4                     : constructor function
-  //  -- r6                     : new target
-  //  -- cp                     : context
-  //  -- lr                     : return address
-  //  -- sp[(argc - n - 1) * 4] : arg[n] (zero based)
-  //  -- sp[argc * 4]           : receiver
-  // -----------------------------------
-
-  // 1. Make sure we operate in the context of the called function.
-  __ LoadP(cp, FieldMemOperand(r4, JSFunction::kContextOffset));
-
-  // 2. Load the first argument into r5.
-  {
-    Label no_arguments, done;
-    __ mr(r9, r3);  // Store argc in r9.
-    __ cmpi(r3, Operand::Zero());
-    __ beq(&no_arguments);
-    __ subi(r3, r3, Operand(1));
-    __ ShiftLeftImm(r5, r3, Operand(kPointerSizeLog2));
-    __ LoadPX(r5, MemOperand(sp, r5));
-    __ b(&done);
-    __ bind(&no_arguments);
-    __ LoadSmiLiteral(r5, Smi::kZero);
-    __ bind(&done);
-  }
-
-  // 3. Make sure r5 is a number.
-  {
-    Label done_convert;
-    __ JumpIfSmi(r5, &done_convert);
-    __ CompareObjectType(r5, r7, r7, HEAP_NUMBER_TYPE);
-    __ beq(&done_convert);
-    {
-      FrameScope scope(masm, StackFrame::MANUAL);
-      __ SmiTag(r9);
-      __ EnterBuiltinFrame(cp, r4, r9);
-      __ Push(r6);
-      __ mr(r3, r5);
-      __ Call(masm->isolate()->builtins()->ToNumber(), RelocInfo::CODE_TARGET);
-      __ mr(r5, r3);
-      __ Pop(r6);
-      __ LeaveBuiltinFrame(cp, r4, r9);
-      __ SmiUntag(r9);
-    }
-    __ bind(&done_convert);
-  }
-
-  // 4. Check if new target and constructor differ.
-  Label drop_frame_and_ret, new_object;
-  __ cmp(r4, r6);
-  __ bne(&new_object);
-
-  // 5. Allocate a JSValue wrapper for the number.
-  __ AllocateJSValue(r3, r4, r5, r7, r8, &new_object);
-  __ b(&drop_frame_and_ret);
-
-  // 6. Fallback to the runtime to create new object.
-  __ bind(&new_object);
-  {
-    FrameScope scope(masm, StackFrame::MANUAL);
-    __ SmiTag(r9);
-    __ EnterBuiltinFrame(cp, r4, r9);
-    __ Push(r5);  // first argument
-    __ Call(CodeFactory::FastNewObject(masm->isolate()).code(),
-            RelocInfo::CODE_TARGET);
-    __ Pop(r5);
-    __ LeaveBuiltinFrame(cp, r4, r9);
-    __ SmiUntag(r9);
-  }
-  __ StoreP(r5, FieldMemOperand(r3, JSValue::kValueOffset), r0);
-
-  __ bind(&drop_frame_and_ret);
-  {
-    __ Drop(r9);
-    __ Ret(1);
-  }
-}
-
-// static
-void Builtins::Generate_StringConstructor(MacroAssembler* masm) {
-  // ----------- S t a t e -------------
-  //  -- r3                     : number of arguments
-  //  -- r4                     : constructor function
-  //  -- cp                     : context
-  //  -- lr                     : return address
-  //  -- sp[(argc - n - 1) * 4] : arg[n] (zero based)
-  //  -- sp[argc * 4]           : receiver
-  // -----------------------------------
-
-  // 1. Load the first argument into r3.
-  Label no_arguments;
-  {
-    __ mr(r5, r3);  // Store argc in r5.
-    __ cmpi(r3, Operand::Zero());
-    __ beq(&no_arguments);
-    __ subi(r3, r3, Operand(1));
-    __ ShiftLeftImm(r3, r3, Operand(kPointerSizeLog2));
-    __ LoadPX(r3, MemOperand(sp, r3));
-  }
-
-  // 2a. At least one argument, return r3 if it's a string, otherwise
-  // dispatch to appropriate conversion.
-  Label drop_frame_and_ret, to_string, symbol_descriptive_string;
-  {
-    __ JumpIfSmi(r3, &to_string);
-    STATIC_ASSERT(FIRST_NONSTRING_TYPE == SYMBOL_TYPE);
-    __ CompareObjectType(r3, r6, r6, FIRST_NONSTRING_TYPE);
-    __ bgt(&to_string);
-    __ beq(&symbol_descriptive_string);
-    __ b(&drop_frame_and_ret);
-  }
-
-  // 2b. No arguments, return the empty string (and pop the receiver).
-  __ bind(&no_arguments);
-  {
-    __ LoadRoot(r3, Heap::kempty_stringRootIndex);
-    __ Ret(1);
-  }
-
-  // 3a. Convert r3 to a string.
-  __ bind(&to_string);
-  {
-    FrameScope scope(masm, StackFrame::MANUAL);
-    __ SmiTag(r5);
-    __ EnterBuiltinFrame(cp, r4, r5);
-    __ Call(masm->isolate()->builtins()->ToString(), RelocInfo::CODE_TARGET);
-    __ LeaveBuiltinFrame(cp, r4, r5);
-    __ SmiUntag(r5);
-  }
-  __ b(&drop_frame_and_ret);
-
-  // 3b. Convert symbol in r3 to a string.
-  __ bind(&symbol_descriptive_string);
-  {
-    __ Drop(r5);
-    __ Drop(1);
-    __ Push(r3);
-    __ TailCallRuntime(Runtime::kSymbolDescriptiveString);
-  }
-
-  __ bind(&drop_frame_and_ret);
-  {
-    __ Drop(r5);
-    __ Ret(1);
-  }
-}
-
-// static
-void Builtins::Generate_StringConstructor_ConstructStub(MacroAssembler* masm) {
-  // ----------- S t a t e -------------
-  //  -- r3                     : number of arguments
-  //  -- r4                     : constructor function
-  //  -- r6                     : new target
-  //  -- cp                     : context
-  //  -- lr                     : return address
-  //  -- sp[(argc - n - 1) * 4] : arg[n] (zero based)
-  //  -- sp[argc * 4]           : receiver
-  // -----------------------------------
-
-  // 1. Make sure we operate in the context of the called function.
-  __ LoadP(cp, FieldMemOperand(r4, JSFunction::kContextOffset));
-
-  // 2. Load the first argument into r5.
-  {
-    Label no_arguments, done;
-    __ mr(r9, r3);  // Store argc in r9.
-    __ cmpi(r3, Operand::Zero());
-    __ beq(&no_arguments);
-    __ subi(r3, r3, Operand(1));
-    __ ShiftLeftImm(r5, r3, Operand(kPointerSizeLog2));
-    __ LoadPX(r5, MemOperand(sp, r5));
-    __ b(&done);
-    __ bind(&no_arguments);
-    __ LoadRoot(r5, Heap::kempty_stringRootIndex);
-    __ bind(&done);
-  }
-
-  // 3. Make sure r5 is a string.
-  {
-    Label convert, done_convert;
-    __ JumpIfSmi(r5, &convert);
-    __ CompareObjectType(r5, r7, r7, FIRST_NONSTRING_TYPE);
-    __ blt(&done_convert);
-    __ bind(&convert);
-    {
-      FrameScope scope(masm, StackFrame::MANUAL);
-      __ SmiTag(r9);
-      __ EnterBuiltinFrame(cp, r4, r9);
-      __ Push(r6);
-      __ mr(r3, r5);
-      __ Call(masm->isolate()->builtins()->ToString(), RelocInfo::CODE_TARGET);
-      __ mr(r5, r3);
-      __ Pop(r6);
-      __ LeaveBuiltinFrame(cp, r4, r9);
-      __ SmiUntag(r9);
-    }
-    __ bind(&done_convert);
-  }
-
-  // 4. Check if new target and constructor differ.
-  Label drop_frame_and_ret, new_object;
-  __ cmp(r4, r6);
-  __ bne(&new_object);
-
-  // 5. Allocate a JSValue wrapper for the string.
-  __ AllocateJSValue(r3, r4, r5, r7, r8, &new_object);
-  __ b(&drop_frame_and_ret);
-
-  // 6. Fallback to the runtime to create new object.
-  __ bind(&new_object);
-  {
-    FrameScope scope(masm, StackFrame::MANUAL);
-    __ SmiTag(r9);
-    __ EnterBuiltinFrame(cp, r4, r9);
-    __ Push(r5);  // first argument
-    __ Call(CodeFactory::FastNewObject(masm->isolate()).code(),
-            RelocInfo::CODE_TARGET);
-    __ Pop(r5);
-    __ LeaveBuiltinFrame(cp, r4, r9);
-    __ SmiUntag(r9);
-  }
-  __ StoreP(r5, FieldMemOperand(r3, JSValue::kValueOffset), r0);
-
-  __ bind(&drop_frame_and_ret);
-  {
-    __ Drop(r9);
-    __ Ret(1);
-  }
-}
-
-static void GenerateTailCallToSharedCode(MacroAssembler* masm) {
-  __ LoadP(ip, FieldMemOperand(r4, JSFunction::kSharedFunctionInfoOffset));
-  __ LoadP(ip, FieldMemOperand(ip, SharedFunctionInfo::kCodeOffset));
-  __ addi(ip, ip, Operand(Code::kHeaderSize - kHeapObjectTag));
-  __ JumpToJSEntry(ip);
-}
-
-=======
->>>>>>> 84bd6f3c
 static void GenerateTailCallToReturnedCode(MacroAssembler* masm,
                                            Runtime::FunctionId function_id) {
   // ----------- S t a t e -------------
@@ -515,12 +227,7 @@
     {
       ConstantPoolUnavailableScope constant_pool_unavailable(masm);
       ParameterCount actual(r3);
-<<<<<<< HEAD
-      __ InvokeFunction(r4, r6, actual, CALL_FUNCTION,
-                        CheckDebugStepCallWrapper());
-=======
       __ InvokeFunction(r4, r6, actual, CALL_FUNCTION);
->>>>>>> 84bd6f3c
     }
 
     // Restore context from the frame.
@@ -539,16 +246,10 @@
   __ blr();
 }
 
-<<<<<<< HEAD
-// The construct stub for ES5 constructor functions and ES6 class constructors.
-void Generate_JSConstructStubGeneric(MacroAssembler* masm,
-                                     bool restrict_constructor_return) {
-=======
 }  // namespace
 
 // The construct stub for ES5 constructor functions and ES6 class constructors.
 void Builtins::Generate_JSConstructStubGeneric(MacroAssembler* masm) {
->>>>>>> 84bd6f3c
   // ----------- S t a t e -------------
   //  --      r3: number of arguments (untagged)
   //  --      r4: constructor function
@@ -565,23 +266,6 @@
 
     // Preserve the incoming parameters on the stack.
     __ SmiTag(r3);
-<<<<<<< HEAD
-    __ Push(cp, r3, r4, r6);
-
-    // ----------- S t a t e -------------
-    //  --        sp[0*kPointerSize]: new target
-    //  -- r4 and sp[1*kPointerSize]: constructor function
-    //  --        sp[2*kPointerSize]: number of arguments (tagged)
-    //  --        sp[3*kPointerSize]: context
-    // -----------------------------------
-
-    __ LoadP(r7, FieldMemOperand(r4, JSFunction::kSharedFunctionInfoOffset));
-    __ lwz(r7, FieldMemOperand(r7, SharedFunctionInfo::kCompilerHintsOffset));
-    __ TestBitMask(r7,
-                   FunctionKind::kDerivedConstructor
-                       << SharedFunctionInfo::kFunctionKindShift,
-                   r0);
-=======
     __ Push(cp, r3, r4);
     __ PushRoot(Heap::kUndefinedValueRootIndex);
     __ Push(r6);
@@ -597,17 +281,12 @@
     __ LoadP(r7, FieldMemOperand(r4, JSFunction::kSharedFunctionInfoOffset));
     __ lwz(r7, FieldMemOperand(r7, SharedFunctionInfo::kFlagsOffset));
     __ TestBitMask(r7, SharedFunctionInfo::IsDerivedConstructorBit::kMask, r0);
->>>>>>> 84bd6f3c
     __ bne(&not_create_implicit_receiver, cr0);
 
     // If not derived class constructor: Allocate the new receiver object.
     __ IncrementCounter(masm->isolate()->counters()->constructed_objects(), 1,
                         r7, r8);
-<<<<<<< HEAD
-    __ Call(CodeFactory::FastNewObject(masm->isolate()).code(),
-=======
     __ Call(BUILTIN_CODE(masm->isolate(), FastNewObject),
->>>>>>> 84bd6f3c
             RelocInfo::CODE_TARGET);
     __ b(&post_instantiation_deopt_entry);
 
@@ -617,18 +296,11 @@
 
     // ----------- S t a t e -------------
     //  --                          r3: receiver
-<<<<<<< HEAD
-    //  -- Slot 3 / sp[0*kPointerSize]: new target
-    //  -- Slot 2 / sp[1*kPointerSize]: constructor function
-    //  -- Slot 1 / sp[2*kPointerSize]: number of arguments (tagged)
-    //  -- Slot 0 / sp[3*kPointerSize]: context
-=======
     //  -- Slot 4 / sp[0*kPointerSize]: new target
     //  -- Slot 3 / sp[1*kPointerSize]: padding
     //  -- Slot 2 / sp[2*kPointerSize]: constructor function
     //  -- Slot 1 / sp[3*kPointerSize]: number of arguments (tagged)
     //  -- Slot 0 / sp[4*kPointerSize]: context
->>>>>>> 84bd6f3c
     // -----------------------------------
     // Deoptimizer enters here.
     masm->isolate()->heap()->SetConstructStubCreateDeoptPCOffset(
@@ -646,16 +318,10 @@
     //  --                 r6: new target
     //  -- sp[0*kPointerSize]: implicit receiver
     //  -- sp[1*kPointerSize]: implicit receiver
-<<<<<<< HEAD
-    //  -- sp[2*kPointerSize]: constructor function
-    //  -- sp[3*kPointerSize]: number of arguments (tagged)
-    //  -- sp[4*kPointerSize]: context
-=======
     //  -- sp[2*kPointerSize]: padding
     //  -- sp[3*kPointerSize]: constructor function
     //  -- sp[4*kPointerSize]: number of arguments (tagged)
     //  -- sp[5*kPointerSize]: context
->>>>>>> 84bd6f3c
     // -----------------------------------
 
     // Restore constructor function and argument count.
@@ -675,16 +341,10 @@
     //  --                        cr0: condition indicating whether r3 is zero
     //  --        sp[0*kPointerSize]: implicit receiver
     //  --        sp[1*kPointerSize]: implicit receiver
-<<<<<<< HEAD
-    //  -- r4 and sp[2*kPointerSize]: constructor function
-    //  --        sp[3*kPointerSize]: number of arguments (tagged)
-    //  --        sp[4*kPointerSize]: context
-=======
     //  --        sp[2*kPointerSize]: padding
     //  -- r4 and sp[3*kPointerSize]: constructor function
     //  --        sp[4*kPointerSize]: number of arguments (tagged)
     //  --        sp[5*kPointerSize]: context
->>>>>>> 84bd6f3c
     // -----------------------------------
     __ beq(&no_args, cr0);
     __ ShiftLeftImm(ip, r3, Operand(kPointerSizeLog2));
@@ -701,93 +361,8 @@
     {
       ConstantPoolUnavailableScope constant_pool_unavailable(masm);
       ParameterCount actual(r3);
-<<<<<<< HEAD
-      __ InvokeFunction(r4, r6, actual, CALL_FUNCTION,
-                        CheckDebugStepCallWrapper());
-    }
-
-    // ----------- S t a t e -------------
-    //  --                 r0: constructor result
-    //  -- sp[0*kPointerSize]: implicit receiver
-    //  -- sp[1*kPointerSize]: constructor function
-    //  -- sp[2*kPointerSize]: number of arguments
-    //  -- sp[3*kPointerSize]: context
-    // -----------------------------------
-
-    // Store offset of return address for deoptimizer.
-    masm->isolate()->heap()->SetConstructStubInvokeDeoptPCOffset(
-        masm->pc_offset());
-
-    // Restore the context from the frame.
-    __ LoadP(cp, MemOperand(fp, ConstructFrameConstants::kContextOffset));
-
-    // If the result is an object (in the ECMA sense), we should get rid
-    // of the receiver and use the result; see ECMA-262 section 13.2.2-7
-    // on page 74.
-    Label use_receiver, do_throw, other_result, leave_frame;
-
-    // If the result is undefined, we jump out to using the implicit receiver.
-    __ JumpIfRoot(r3, Heap::kUndefinedValueRootIndex, &use_receiver);
-
-    // Otherwise we do a smi check and fall through to check if the return value
-    // is a valid receiver.
-
-    // If the result is a smi, it is *not* an object in the ECMA sense.
-    __ JumpIfSmi(r3, &other_result);
-
-    // If the type of the result (stored in its map) is less than
-    // FIRST_JS_RECEIVER_TYPE, it is not an object in the ECMA sense.
-    STATIC_ASSERT(LAST_JS_RECEIVER_TYPE == LAST_TYPE);
-    __ CompareObjectType(r3, r7, r7, FIRST_JS_RECEIVER_TYPE);
-    __ bge(&leave_frame);
-
-    __ bind(&other_result);
-    // The result is now neither undefined nor an object.
-    if (restrict_constructor_return) {
-      // Throw if constructor function is a class constructor
-      __ LoadP(r7, MemOperand(fp, ConstructFrameConstants::kConstructorOffset));
-      __ LoadP(r7, FieldMemOperand(r7, JSFunction::kSharedFunctionInfoOffset));
-      __ lwz(r7, FieldMemOperand(r7, SharedFunctionInfo::kCompilerHintsOffset));
-      __ TestBitMask(r7,
-                     FunctionKind::kClassConstructor
-                         << SharedFunctionInfo::kFunctionKindShift,
-                     r0);
-      __ beq(&use_receiver, cr0);
-
-    } else {
-      __ b(&use_receiver);
-    }
-
-    __ bind(&do_throw);
-    {
-      FrameAndConstantPoolScope scope(masm, StackFrame::INTERNAL);
-      __ CallRuntime(Runtime::kThrowConstructorReturnedNonObject);
-    }
-
-    // Throw away the result of the constructor invocation and use the
-    // on-stack receiver as the result.
-    __ bind(&use_receiver);
-    __ LoadP(r3, MemOperand(sp));
-    __ JumpIfRoot(r3, Heap::kTheHoleValueRootIndex, &do_throw);
-
-    __ bind(&leave_frame);
-    // Restore smi-tagged arguments count from the frame.
-    __ LoadP(r4, MemOperand(fp, ConstructFrameConstants::kLengthOffset));
-    // Leave construct frame.
-  }
-
-  // Remove caller arguments from the stack and return.
-  STATIC_ASSERT(kSmiTagSize == 1 && kSmiTag == 0);
-
-  __ SmiToPtrArrayOffset(r4, r4);
-  __ add(sp, sp, r4);
-  __ addi(sp, sp, Operand(kPointerSize));
-  __ blr();
-}
-=======
       __ InvokeFunction(r4, r6, actual, CALL_FUNCTION);
     }
->>>>>>> 84bd6f3c
 
     // ----------- S t a t e -------------
     //  --                 r0: constructor result
@@ -798,18 +373,6 @@
     //  -- sp[4*kPointerSize]: context
     // -----------------------------------
 
-<<<<<<< HEAD
-void Builtins::Generate_JSConstructStubGenericRestrictedReturn(
-    MacroAssembler* masm) {
-  Generate_JSConstructStubGeneric(masm, true);
-}
-void Builtins::Generate_JSConstructStubGenericUnrestrictedReturn(
-    MacroAssembler* masm) {
-  Generate_JSConstructStubGeneric(masm, false);
-}
-void Builtins::Generate_JSConstructStubApi(MacroAssembler* masm) {
-  Generate_JSBuiltinsConstructStubHelper(masm);
-=======
     // Store offset of return address for deoptimizer.
     masm->isolate()->heap()->SetConstructStubInvokeDeoptPCOffset(
         masm->pc_offset());
@@ -860,12 +423,10 @@
   __ add(sp, sp, r4);
   __ addi(sp, sp, Operand(kPointerSize));
   __ blr();
->>>>>>> 84bd6f3c
-}
+}
+
 void Builtins::Generate_JSBuiltinsConstructStub(MacroAssembler* masm) {
   Generate_JSBuiltinsConstructStubHelper(masm);
-<<<<<<< HEAD
-=======
 }
 
 static void GetSharedFunctionInfoBytecode(MacroAssembler* masm,
@@ -878,7 +439,6 @@
   __ LoadP(sfi_data,
            FieldMemOperand(sfi_data, InterpreterData::kBytecodeArrayOffset));
   __ bind(&done);
->>>>>>> 84bd6f3c
 }
 
 // static
@@ -886,41 +446,15 @@
   // ----------- S t a t e -------------
   //  -- r3 : the value to pass to the generator
   //  -- r4 : the JSGeneratorObject to resume
-<<<<<<< HEAD
-  //  -- r5 : the resume mode (tagged)
-  //  -- r6 : the SuspendFlags of the earlier suspend call (tagged)
-=======
->>>>>>> 84bd6f3c
   //  -- lr : return address
   // -----------------------------------
-  __ SmiUntag(r6);
-  __ AssertGeneratorObject(r4, r6);
+  __ AssertGeneratorObject(r4);
 
   // Store input value into generator object.
-  Label async_await, done_store_input;
-
-  __ andi(r6, r6,
-          Operand(static_cast<int>(SuspendFlags::kAsyncGeneratorAwait)));
-  __ cmpi(r6, Operand(static_cast<int>(SuspendFlags::kAsyncGeneratorAwait)));
-  __ beq(&async_await);
-
   __ StoreP(r3, FieldMemOperand(r4, JSGeneratorObject::kInputOrDebugPosOffset),
             r0);
   __ RecordWriteField(r4, JSGeneratorObject::kInputOrDebugPosOffset, r3, r6,
                       kLRHasNotBeenSaved, kDontSaveFPRegs);
-  __ b(&done_store_input);
-
-  __ bind(&async_await);
-  __ StoreP(
-      r3,
-      FieldMemOperand(r4, JSAsyncGeneratorObject::kAwaitInputOrDebugPosOffset),
-      r0);
-  __ RecordWriteField(r4, JSAsyncGeneratorObject::kAwaitInputOrDebugPosOffset,
-                      r3, r6, kLRHasNotBeenSaved, kDontSaveFPRegs);
-  __ b(&done_store_input);
-
-  __ bind(&done_store_input);
-  // `r6` no longer holds SuspendFlags
 
   // Load suspended function and context.
   __ LoadP(r7, FieldMemOperand(r4, JSGeneratorObject::kFunctionOffset));
@@ -1145,41 +679,6 @@
   Generate_JSEntryTrampolineHelper(masm, true);
 }
 
-<<<<<<< HEAD
-static void ReplaceClosureEntryWithOptimizedCode(
-    MacroAssembler* masm, Register optimized_code_entry, Register closure,
-    Register scratch1, Register scratch2, Register scratch3) {
-  Register native_context = scratch1;
-  // Store code entry in the closure.
-  __ addi(optimized_code_entry, optimized_code_entry,
-          Operand(Code::kHeaderSize - kHeapObjectTag));
-  __ StoreP(optimized_code_entry,
-            FieldMemOperand(closure, JSFunction::kCodeEntryOffset), r0);
-  __ RecordWriteCodeEntryField(closure, optimized_code_entry, scratch2);
-
-  // Link the closure into the optimized function list.
-  // r7 : code entry
-  // r10: native context
-  // r4 : closure
-  __ LoadP(native_context, NativeContextMemOperand());
-  __ LoadP(scratch2, ContextMemOperand(native_context,
-                                       Context::OPTIMIZED_FUNCTIONS_LIST));
-  __ StoreP(scratch2,
-            FieldMemOperand(closure, JSFunction::kNextFunctionLinkOffset), r0);
-  __ RecordWriteField(closure, JSFunction::kNextFunctionLinkOffset, scratch2,
-                      scratch3, kLRHasNotBeenSaved, kDontSaveFPRegs,
-                      EMIT_REMEMBERED_SET, OMIT_SMI_CHECK);
-  const int function_list_offset =
-      Context::SlotOffset(Context::OPTIMIZED_FUNCTIONS_LIST);
-  __ StoreP(
-      closure,
-      ContextMemOperand(native_context, Context::OPTIMIZED_FUNCTIONS_LIST), r0);
-  // Save closure before the write barrier.
-  __ mr(scratch2, closure);
-  __ RecordWriteContextSlot(native_context, function_list_offset, closure,
-                            scratch3, kLRHasNotBeenSaved, kDontSaveFPRegs);
-  __ mr(closure, scratch2);
-=======
 static void ReplaceClosureCodeWithOptimizedCode(
     MacroAssembler* masm, Register optimized_code, Register closure,
     Register scratch1, Register scratch2, Register scratch3) {
@@ -1190,7 +689,6 @@
   __ RecordWriteField(closure, JSFunction::kCodeOffset, scratch1, scratch2,
                       kLRHasNotBeenSaved, kDontSaveFPRegs, OMIT_REMEMBERED_SET,
                       OMIT_SMI_CHECK);
->>>>>>> 84bd6f3c
 }
 
 static void LeaveInterpreterFrame(MacroAssembler* masm, Register scratch) {
@@ -1412,21 +910,6 @@
   FrameScope frame_scope(masm, StackFrame::MANUAL);
   __ PushStandardFrame(closure);
 
-  // First check if there is optimized code in the feedback vector which we
-  // could call instead.
-  Label switch_to_optimized_code;
-
-  Register optimized_code_entry = r7;
-  __ LoadP(r3, FieldMemOperand(r4, JSFunction::kFeedbackVectorOffset));
-  __ LoadP(r3, FieldMemOperand(r3, Cell::kValueOffset));
-  __ LoadP(
-      optimized_code_entry,
-      FieldMemOperand(r3, FeedbackVector::kOptimizedCodeIndex * kPointerSize +
-                              FeedbackVector::kHeaderSize));
-  __ LoadP(optimized_code_entry,
-           FieldMemOperand(optimized_code_entry, WeakCell::kValueOffset));
-  __ JumpIfNotSmi(optimized_code_entry, &switch_to_optimized_code);
-
   // Get the bytecode array from the function object (or from the DebugInfo if
   // it is present) and load it into kInterpreterBytecodeArrayRegister.
   Label maybe_load_debug_bytecode_array, bytecode_array_loaded;
@@ -1434,28 +917,11 @@
   // Load original bytecode array or the debug copy.
   __ LoadP(kInterpreterBytecodeArrayRegister,
            FieldMemOperand(r3, SharedFunctionInfo::kFunctionDataOffset));
-<<<<<<< HEAD
-  __ TestIfSmi(debug_info, r0);
-  __ beq(&array_done, cr0);
-  __ LoadP(kInterpreterBytecodeArrayRegister,
-           FieldMemOperand(debug_info, DebugInfo::kDebugBytecodeArrayIndex));
-  __ bind(&array_done);
-
-  // Check whether we should continue to use the interpreter.
-  // TODO(rmcilroy) Remove self healing once liveedit only has to deal with
-  // Ignition bytecode.
-  Label switch_to_different_code_kind;
-  __ LoadP(r3, FieldMemOperand(r3, SharedFunctionInfo::kCodeOffset));
-  __ mov(ip, Operand(masm->CodeObject()));  // Self-reference to this code.
-  __ cmp(r3, ip);
-  __ bne(&switch_to_different_code_kind);
-=======
   GetSharedFunctionInfoBytecode(masm, kInterpreterBytecodeArrayRegister, r7);
   __ LoadP(r7, FieldMemOperand(r3, SharedFunctionInfo::kDebugInfoOffset));
   __ TestIfSmi(r7, r0);
   __ bne(&maybe_load_debug_bytecode_array, cr0);
   __ bind(&bytecode_array_loaded);
->>>>>>> 84bd6f3c
 
   // Increment invocation count for the function.
   __ LoadWord(
@@ -1578,42 +1044,6 @@
   LeaveInterpreterFrame(masm, r5);
   __ blr();
 
-<<<<<<< HEAD
-  // If the shared code is no longer this entry trampoline, then the underlying
-  // function has been switched to a different kind of code and we heal the
-  // closure by switching the code entry field over to the new code as well.
-  __ bind(&switch_to_different_code_kind);
-  __ LeaveFrame(StackFrame::JAVA_SCRIPT);
-  __ LoadP(r7, FieldMemOperand(r4, JSFunction::kSharedFunctionInfoOffset));
-  __ LoadP(r7, FieldMemOperand(r7, SharedFunctionInfo::kCodeOffset));
-  __ addi(r7, r7, Operand(Code::kHeaderSize - kHeapObjectTag));
-  __ StoreP(r7, FieldMemOperand(r4, JSFunction::kCodeEntryOffset), r0);
-  __ RecordWriteCodeEntryField(r4, r7, r8);
-  __ JumpToJSEntry(r7);
-
-  // If there is optimized code on the type feedback vector, check if it is good
-  // to run, and if so, self heal the closure and call the optimized code.
-  __ bind(&switch_to_optimized_code);
-  __ LeaveFrame(StackFrame::JAVA_SCRIPT);
-  Label gotta_call_runtime;
-
-  // Check if the optimized code is marked for deopt.
-  __ lwz(r8, FieldMemOperand(optimized_code_entry,
-                             Code::kKindSpecificFlags1Offset));
-  __ TestBit(r8, Code::kMarkedForDeoptimizationBit, r0);
-  __ bne(&gotta_call_runtime, cr0);
-
-  // Optimized code is good, get it into the closure and link the closure into
-  // the optimized functions list, then tail call the optimized code.
-  ReplaceClosureEntryWithOptimizedCode(masm, optimized_code_entry, r4, r9, r8,
-                                       r5);
-  __ JumpToJSEntry(optimized_code_entry);
-
-  // Optimized code is marked for deopt, bailout to the CompileLazy runtime
-  // function which will clear the feedback vector's optimized code slot.
-  __ bind(&gotta_call_runtime);
-  GenerateTailCallToReturnedCode(masm, Runtime::kEvictOptimizedCodeSlot);
-=======
   // Load debug copy of the bytecode array if it exists.
   // kInterpreterBytecodeArrayRegister is already loaded with
   // SharedFunctionInfo::kFunctionDataOffset.
@@ -1639,7 +1069,6 @@
   __ CallRuntime(Runtime::kDebugApplyInstrumentation);
   __ Pop(closure, feedback_vector, kInterpreterBytecodeArrayRegister);
   __ b(&bytecode_array_loaded);
->>>>>>> 84bd6f3c
 }
 
 static void Generate_StackOverflowCheck(MacroAssembler* masm, Register num_args,
@@ -1661,13 +1090,9 @@
 static void Generate_InterpreterPushArgs(MacroAssembler* masm,
                                          Register num_args, Register index,
                                          Register count, Register scratch) {
-<<<<<<< HEAD
-  Label loop;
-=======
   Label loop, skip;
   __ cmpi(count, Operand::Zero());
   __ beq(&skip);
->>>>>>> 84bd6f3c
   __ addi(index, index, Operand(kPointerSize));  // Bias up for LoadPU
   __ mtctr(count);
   __ bind(&loop);
@@ -1680,12 +1105,8 @@
 // static
 void Builtins::Generate_InterpreterPushArgsThenCallImpl(
     MacroAssembler* masm, ConvertReceiverMode receiver_mode,
-<<<<<<< HEAD
-    TailCallMode tail_call_mode, InterpreterPushArgsMode mode) {
-=======
     InterpreterPushArgsMode mode) {
   DCHECK(mode != InterpreterPushArgsMode::kArrayFunction);
->>>>>>> 84bd6f3c
   // ----------- S t a t e -------------
   //  -- r3 : the number of arguments (not including the receiver)
   //  -- r5 : the address of the first argument to be pushed. Subsequent
@@ -1708,14 +1129,11 @@
 
   // Push the arguments. r5, r6, r7 will be modified.
   Generate_InterpreterPushArgs(masm, r6, r5, r6, r7);
-<<<<<<< HEAD
-=======
 
   if (mode == InterpreterPushArgsMode::kWithFinalSpread) {
     __ Pop(r5);                   // Pass the spread in a register
     __ subi(r3, r3, Operand(1));  // Subtract one for spread
   }
->>>>>>> 84bd6f3c
 
   // Call the target.
   if (mode == InterpreterPushArgsMode::kWithFinalSpread) {
@@ -1789,43 +1207,6 @@
   }
 }
 
-<<<<<<< HEAD
-// static
-void Builtins::Generate_InterpreterPushArgsThenConstructArray(
-    MacroAssembler* masm) {
-  // ----------- S t a t e -------------
-  // -- r3 : argument count (not including receiver)
-  // -- r4 : target to call verified to be Array function
-  // -- r5 : allocation site feedback if available, undefined otherwise.
-  // -- r6 : address of the first argument
-  // -----------------------------------
-  Label stack_overflow;
-
-  // Push a slot for the receiver to be constructed.
-  __ li(r0, Operand::Zero());
-  __ push(r0);
-
-  Generate_StackOverflowCheck(masm, r3, ip, &stack_overflow);
-
-  // Push the arguments. r6, r8, r3 will be modified.
-  Generate_InterpreterPushArgs(masm, r3, r6, r3, r8);
-
-  // Array constructor expects constructor in r6. It is same as r4 here.
-  __ mr(r6, r4);
-
-  ArrayConstructorStub stub(masm->isolate());
-  __ TailCallStub(&stub);
-
-  __ bind(&stack_overflow);
-  {
-    __ TailCallRuntime(Runtime::kThrowStackOverflow);
-    // Unreachable code.
-    __ bkpt(0);
-  }
-}
-
-=======
->>>>>>> 84bd6f3c
 static void Generate_InterpreterEnterBytecode(MacroAssembler* masm) {
   // Set the return address to the correct point in the interpreter entry
   // trampoline.
@@ -2019,16 +1400,9 @@
   // -----------------------------------
   // First lookup code, maybe we don't need to compile!
   Label gotta_call_runtime;
-<<<<<<< HEAD
-  Label try_shared;
-
-  Register closure = r4;
-  Register index = r5;
-=======
 
   Register closure = r4;
   Register feedback_vector = r5;
->>>>>>> 84bd6f3c
 
   // Do we have a valid feedback vector?
   __ LoadP(feedback_vector,
@@ -2038,34 +1412,11 @@
   __ JumpIfRoot(feedback_vector, Heap::kUndefinedValueRootIndex,
                 &gotta_call_runtime);
 
-<<<<<<< HEAD
-  // Is optimized code available in the feedback vector?
-  Register entry = r7;
-  __ LoadP(entry, FieldMemOperand(index, FeedbackVector::kOptimizedCodeIndex *
-                                                 kPointerSize +
-                                             FeedbackVector::kHeaderSize));
-  __ LoadP(entry, FieldMemOperand(entry, WeakCell::kValueOffset));
-  __ JumpIfSmi(entry, &try_shared);
-
-  // Found code, check if it is marked for deopt, if so call into runtime to
-  // clear the optimized code slot.
-  __ lwz(r8, FieldMemOperand(entry, Code::kKindSpecificFlags1Offset));
-  __ TestBit(r8, Code::kMarkedForDeoptimizationBit, r0);
-  __ bne(&gotta_call_runtime, cr0);
-
-  // Code is good, get it into the closure and tail call.
-  ReplaceClosureEntryWithOptimizedCode(masm, entry, closure, r9, r8, r5);
-  __ JumpToJSEntry(entry);
-
-  // We found no optimized code.
-  __ bind(&try_shared);
-=======
   // Is there an optimization marker or optimized code in the feedback vector?
   MaybeTailCallOptimizedCodeSlot(masm, feedback_vector, r7, r9, r8);
 
   // We found no optimized code. Infer the code object needed for the SFI.
   Register entry = r7;
->>>>>>> 84bd6f3c
   __ LoadP(entry,
            FieldMemOperand(closure, JSFunction::kSharedFunctionInfoOffset));
   __ LoadP(entry,
@@ -2090,12 +1441,6 @@
   GenerateTailCallToReturnedCode(masm, Runtime::kCompileLazy);
 }
 
-<<<<<<< HEAD
-void Builtins::Generate_CompileOptimized(MacroAssembler* masm) {
-  GenerateTailCallToReturnedCode(masm,
-                                 Runtime::kCompileOptimized_NotConcurrent);
-}
-=======
 // Lazy deserialization design doc: http://goo.gl/dxkYDZ.
 void Builtins::Generate_DeserializeLazy(MacroAssembler* masm) {
   // ----------- S t a t e -------------
@@ -2165,7 +1510,6 @@
     __ mr(ip, target_builtin);
     __ Jump(ip);
   }
->>>>>>> 84bd6f3c
 
   __ bind(&deserialize_in_runtime);
   GenerateTailCallToReturnedCode(masm, Runtime::kDeserializeLazy);
@@ -2299,24 +1643,6 @@
   __ LoadP(r3, MemOperand(sp, 0 * kPointerSize));
   __ addi(sp, sp, Operand(1 * kPointerSize));
   __ Ret();
-<<<<<<< HEAD
-
-  __ bind(&unknown_state);
-  __ stop("no cases left");
-}
-
-void Builtins::Generate_NotifyDeoptimized(MacroAssembler* masm) {
-  Generate_NotifyDeoptimizedHelper(masm, Deoptimizer::EAGER);
-}
-
-void Builtins::Generate_NotifySoftDeoptimized(MacroAssembler* masm) {
-  Generate_NotifyDeoptimizedHelper(masm, Deoptimizer::SOFT);
-}
-
-void Builtins::Generate_NotifyLazyDeoptimized(MacroAssembler* masm) {
-  Generate_NotifyDeoptimizedHelper(masm, Deoptimizer::LAZY);
-=======
->>>>>>> 84bd6f3c
 }
 
 static void Generate_OnStackReplacementHelper(MacroAssembler* masm,
@@ -2678,14 +2004,9 @@
 }
 
 // static
-<<<<<<< HEAD
-void Builtins::Generate_ForwardVarargs(MacroAssembler* masm,
-                                       Handle<Code> code) {
-=======
 void Builtins::Generate_CallOrConstructForwardVarargs(MacroAssembler* masm,
                                                       CallOrConstructMode mode,
                                                       Handle<Code> code) {
->>>>>>> 84bd6f3c
   // ----------- S t a t e -------------
   //  -- r3 : the number of arguments (not including the receiver)
   //  -- r6 : the new.target (for [[Construct]] calls)
@@ -2731,23 +2052,11 @@
   {
     // Load the length from the ArgumentsAdaptorFrame.
     __ LoadP(r8, MemOperand(r7, ArgumentsAdaptorFrameConstants::kLengthOffset));
-<<<<<<< HEAD
-#if V8_TARGET_ARCH_PPC64
     __ SmiUntag(r8);
-#endif
-=======
-    __ SmiUntag(r8);
->>>>>>> 84bd6f3c
   }
   __ bind(&arguments_done);
 
   Label stack_done, stack_overflow;
-<<<<<<< HEAD
-#if !V8_TARGET_ARCH_PPC64
-  __ SmiUntag(r8);
-#endif
-=======
->>>>>>> 84bd6f3c
   __ sub(r8, r8, r5);
   __ cmpi(r8, Operand::Zero());
   __ ble(&stack_done);
@@ -3327,21 +2636,6 @@
     // Save all parameter registers (see wasm-linkage.cc). They might be
     // overwritten in the runtime call below. We don't have any callee-saved
     // registers in wasm, so no need to store anything else.
-<<<<<<< HEAD
-    const RegList gp_regs = r3.bit() | r4.bit() | r5.bit() | r6.bit() |
-                            r7.bit() | r8.bit() | r9.bit() | r10.bit();
-    const RegList fp_regs = d1.bit() | d2.bit() | d3.bit() | d4.bit() |
-                            d5.bit() | d6.bit() | d7.bit() | d8.bit();
-    __ MultiPush(gp_regs);
-    __ MultiPushDoubles(fp_regs);
-
-    // Initialize cp register with kZero, CEntryStub will use it to set the
-    // current context on the isolate.
-    __ LoadSmiLiteral(cp, Smi::kZero);
-    __ CallRuntime(Runtime::kWasmCompileLazy);
-    // Store returned instruction start in r11.
-    __ addi(r11, r3, Operand(Code::kHeaderSize - kHeapObjectTag));
-=======
     constexpr RegList gp_regs = Register::ListOf<r3, r4, r5, r6, r7, r8, r9>();
     constexpr RegList fp_regs =
         DoubleRegister::ListOf<d1, d2, d3, d4, d5, d6, d7, d8>();
@@ -3358,18 +2652,11 @@
     __ mr(r11, kReturnRegister0);
     // The WASM instance is the second return value.
     __ mr(kWasmInstanceRegister, kReturnRegister1);
->>>>>>> 84bd6f3c
 
     // Restore registers.
     __ MultiPopDoubles(fp_regs);
     __ MultiPop(gp_regs);
   }
-<<<<<<< HEAD
-  // Now jump to the instructions of the returned code object.
-  __ Jump(r11);
-}
-
-=======
   // Finally, jump to the entrypoint.
   __ Jump(r11);
 }
@@ -3777,7 +3064,6 @@
   __ Ret();
 }
 
->>>>>>> 84bd6f3c
 #undef __
 }  // namespace internal
 }  // namespace v8
