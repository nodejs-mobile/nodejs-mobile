// Copyright 2016 the V8 project authors. All rights reserved.
// Use of this source code is governed by a BSD-style license that can be
// found in the LICENSE file.

#include "src/builtins/builtins-utils.h"
#include "src/builtins/builtins.h"
#include "src/code-factory.h"
#include "src/compiler.h"
#include "src/conversions.h"
#include "src/counters.h"
#include "src/lookup.h"
#include "src/objects-inl.h"
#include "src/objects/api-callbacks.h"
#include "src/string-builder.h"

namespace v8 {
namespace internal {

namespace {

// ES6 section 19.2.1.1.1 CreateDynamicFunction
MaybeHandle<Object> CreateDynamicFunction(Isolate* isolate,
                                          BuiltinArguments args,
                                          const char* token) {
  // Compute number of arguments, ignoring the receiver.
  DCHECK_LE(1, args.length());
  int const argc = args.length() - 1;

  Handle<JSFunction> target = args.target();
  Handle<JSObject> target_global_proxy(target->global_proxy(), isolate);

  if (!Builtins::AllowDynamicFunction(isolate, target, target_global_proxy)) {
    isolate->CountUsage(v8::Isolate::kFunctionConstructorReturnedUndefined);
    return isolate->factory()->undefined_value();
  }

  // Build the source string.
  Handle<String> source;
  int parameters_end_pos = kNoSourcePosition;
  {
    IncrementalStringBuilder builder(isolate);
    builder.AppendCharacter('(');
    builder.AppendCString(token);
    if (FLAG_harmony_function_tostring) {
      builder.AppendCString(" anonymous(");
    } else {
      builder.AppendCharacter('(');
    }
    bool parenthesis_in_arg_string = false;
    if (argc > 1) {
      for (int i = 1; i < argc; ++i) {
        if (i > 1) builder.AppendCharacter(',');
        Handle<String> param;
        ASSIGN_RETURN_ON_EXCEPTION(
            isolate, param, Object::ToString(isolate, args.at(i)), Object);
        param = String::Flatten(param);
        builder.AppendString(param);
        if (!FLAG_harmony_function_tostring) {
          // If the formal parameters string include ) - an illegal
          // character - it may make the combined function expression
          // compile. We avoid this problem by checking for this early on.
          DisallowHeapAllocation no_gc;  // Ensure vectors stay valid.
          String::FlatContent param_content = param->GetFlatContent();
          for (int i = 0, length = param->length(); i < length; ++i) {
            if (param_content.Get(i) == ')') {
              parenthesis_in_arg_string = true;
              break;
            }
          }
        }
      }
      if (!FLAG_harmony_function_tostring) {
        // If the formal parameters include an unbalanced block comment, the
        // function must be rejected. Since JavaScript does not allow nested
        // comments we can include a trailing block comment to catch this.
        builder.AppendCString("\n/*``*/");
      }
    }
    if (FLAG_harmony_function_tostring) {
      builder.AppendCharacter('\n');
      parameters_end_pos = builder.Length();
    }
    builder.AppendCString(") {\n");
    if (argc > 0) {
      Handle<String> body;
      ASSIGN_RETURN_ON_EXCEPTION(
          isolate, body, Object::ToString(isolate, args.at(argc)), Object);
      builder.AppendString(body);
    }
    builder.AppendCString("\n})");
    ASSIGN_RETURN_ON_EXCEPTION(isolate, source, builder.Finish(), Object);

    // The SyntaxError must be thrown after all the (observable) ToString
    // conversions are done.
    if (parenthesis_in_arg_string) {
      THROW_NEW_ERROR(isolate,
                      NewSyntaxError(MessageTemplate::kParenthesisInArgString),
                      Object);
    }
  }

  // Compile the string in the constructor and not a helper so that errors to
  // come from here.
  Handle<JSFunction> function;
  {
    ASSIGN_RETURN_ON_EXCEPTION(
        isolate, function,
        Compiler::GetFunctionFromString(
            handle(target->native_context(), isolate), source,
            ONLY_SINGLE_FUNCTION_LITERAL, parameters_end_pos),
        Object);
    Handle<Object> result;
    ASSIGN_RETURN_ON_EXCEPTION(
        isolate, result,
        Execution::Call(isolate, function, target_global_proxy, 0, nullptr),
        Object);
    function = Handle<JSFunction>::cast(result);
    function->shared()->set_name_should_print_as_anonymous(true);
  }

  // If new.target is equal to target then the function created
  // is already correctly setup and nothing else should be done
  // here. But if new.target is not equal to target then we are
  // have a Function builtin subclassing case and therefore the
  // function has wrong initial map. To fix that we create a new
  // function object with correct initial map.
  Handle<Object> unchecked_new_target = args.new_target();
  if (!unchecked_new_target->IsUndefined(isolate) &&
      !unchecked_new_target.is_identical_to(target)) {
    Handle<JSReceiver> new_target =
        Handle<JSReceiver>::cast(unchecked_new_target);
    Handle<Map> initial_map;
    ASSIGN_RETURN_ON_EXCEPTION(
        isolate, initial_map,
        JSFunction::GetDerivedMap(isolate, target, new_target), Object);

    Handle<SharedFunctionInfo> shared_info(function->shared(), isolate);
    Handle<Map> map = Map::AsLanguageMode(initial_map, shared_info);

    Handle<Context> context(function->context(), isolate);
    function = isolate->factory()->NewFunctionFromSharedFunctionInfo(
        map, shared_info, context, NOT_TENURED);
  }
  return function;
}

}  // namespace

// ES6 section 19.2.1.1 Function ( p1, p2, ... , pn, body )
BUILTIN(FunctionConstructor) {
  HandleScope scope(isolate);
  Handle<Object> result;
  ASSIGN_RETURN_FAILURE_ON_EXCEPTION(
      isolate, result, CreateDynamicFunction(isolate, args, "function"));
  return *result;
}

// ES6 section 25.2.1.1 GeneratorFunction (p1, p2, ... , pn, body)
BUILTIN(GeneratorFunctionConstructor) {
  HandleScope scope(isolate);
  RETURN_RESULT_OR_FAILURE(isolate,
                           CreateDynamicFunction(isolate, args, "function*"));
}

BUILTIN(AsyncFunctionConstructor) {
  HandleScope scope(isolate);
  Handle<Object> maybe_func;
  ASSIGN_RETURN_FAILURE_ON_EXCEPTION(
      isolate, maybe_func,
      CreateDynamicFunction(isolate, args, "async function"));
  if (!maybe_func->IsJSFunction()) return *maybe_func;

  // Do not lazily compute eval position for AsyncFunction, as they may not be
  // determined after the function is resumed.
  Handle<JSFunction> func = Handle<JSFunction>::cast(maybe_func);
  Handle<Script> script = handle(Script::cast(func->shared()->script()));
  int position = script->GetEvalPosition();
  USE(position);

  return *func;
}

BUILTIN(AsyncGeneratorFunctionConstructor) {
  HandleScope scope(isolate);
  Handle<Object> maybe_func;
  ASSIGN_RETURN_FAILURE_ON_EXCEPTION(
      isolate, maybe_func,
      CreateDynamicFunction(isolate, args, "async function*"));
  if (!maybe_func->IsJSFunction()) return *maybe_func;

  // Do not lazily compute eval position for AsyncFunction, as they may not be
  // determined after the function is resumed.
  Handle<JSFunction> func = Handle<JSFunction>::cast(maybe_func);
  Handle<Script> script = handle(Script::cast(func->shared()->script()));
  int position = script->GetEvalPosition();
  USE(position);

  return *func;
}

namespace {

Object* DoFunctionBind(Isolate* isolate, BuiltinArguments args) {
  HandleScope scope(isolate);
  DCHECK_LE(1, args.length());
  if (!args.receiver()->IsCallable()) {
    THROW_NEW_ERROR_RETURN_FAILURE(
        isolate, NewTypeError(MessageTemplate::kFunctionBind));
  }

  // Allocate the bound function with the given {this_arg} and {args}.
  Handle<JSReceiver> target = args.at<JSReceiver>(0);
  Handle<Object> this_arg = isolate->factory()->undefined_value();
  ScopedVector<Handle<Object>> argv(std::max(0, args.length() - 2));
  if (args.length() > 1) {
    this_arg = args.at(1);
    for (int i = 2; i < args.length(); ++i) {
      argv[i - 2] = args.at(i);
    }
  }
  Handle<JSBoundFunction> function;
  ASSIGN_RETURN_FAILURE_ON_EXCEPTION(
      isolate, function,
      isolate->factory()->NewJSBoundFunction(target, this_arg, argv));

  LookupIterator length_lookup(target, isolate->factory()->length_string(),
                               target, LookupIterator::OWN);
  // Setup the "length" property based on the "length" of the {target}.
  // If the targets length is the default JSFunction accessor, we can keep the
  // accessor that's installed by default on the JSBoundFunction. It lazily
  // computes the value from the underlying internal length.
  if (!target->IsJSFunction() ||
      length_lookup.state() != LookupIterator::ACCESSOR ||
      !length_lookup.GetAccessors()->IsAccessorInfo()) {
    Handle<Object> length(Smi::kZero, isolate);
    Maybe<PropertyAttributes> attributes =
        JSReceiver::GetPropertyAttributes(&length_lookup);
    if (attributes.IsNothing()) return isolate->heap()->exception();
    if (attributes.FromJust() != ABSENT) {
      Handle<Object> target_length;
      ASSIGN_RETURN_FAILURE_ON_EXCEPTION(isolate, target_length,
                                         Object::GetProperty(&length_lookup));
      if (target_length->IsNumber()) {
        length = isolate->factory()->NewNumber(std::max(
            0.0, DoubleToInteger(target_length->Number()) - argv.length()));
      }
    }
    LookupIterator it(function, isolate->factory()->length_string(), function);
    DCHECK_EQ(LookupIterator::ACCESSOR, it.state());
    RETURN_FAILURE_ON_EXCEPTION(isolate,
                                JSObject::DefineOwnPropertyIgnoreAttributes(
                                    &it, length, it.property_attributes()));
  }

  // Setup the "name" property based on the "name" of the {target}.
  // If the target's name is the default JSFunction accessor, we can keep the
  // accessor that's installed by default on the JSBoundFunction. It lazily
  // computes the value from the underlying internal name.
  LookupIterator name_lookup(target, isolate->factory()->name_string(), target);
  if (!target->IsJSFunction() ||
      name_lookup.state() != LookupIterator::ACCESSOR ||
      !name_lookup.GetAccessors()->IsAccessorInfo() ||
      (name_lookup.IsFound() && !name_lookup.HolderIsReceiver())) {
    Handle<Object> target_name;
    ASSIGN_RETURN_FAILURE_ON_EXCEPTION(isolate, target_name,
                                       Object::GetProperty(&name_lookup));
    Handle<String> name;
    if (target_name->IsString()) {
      ASSIGN_RETURN_FAILURE_ON_EXCEPTION(
          isolate, name,
          Name::ToFunctionName(Handle<String>::cast(target_name)));
      ASSIGN_RETURN_FAILURE_ON_EXCEPTION(
          isolate, name, isolate->factory()->NewConsString(
                             isolate->factory()->bound__string(), name));
    } else {
      name = isolate->factory()->bound__string();
    }
    LookupIterator it(function, isolate->factory()->name_string());
    DCHECK_EQ(LookupIterator::ACCESSOR, it.state());
    RETURN_FAILURE_ON_EXCEPTION(isolate,
                                JSObject::DefineOwnPropertyIgnoreAttributes(
                                    &it, name, it.property_attributes()));
  }
  return *function;
}

}  // namespace

// ES6 section 19.2.3.2 Function.prototype.bind ( thisArg, ...args )
BUILTIN(FunctionPrototypeBind) { return DoFunctionBind(isolate, args); }

<<<<<<< HEAD
// TODO(verwaest): This is a temporary helper until the FastFunctionBind stub
// can tailcall to the builtin directly.
RUNTIME_FUNCTION(Runtime_FunctionBind) {
  DCHECK_EQ(2, args.length());
  Arguments* incoming = reinterpret_cast<Arguments*>(args[0]);
  // Rewrap the arguments as builtins arguments.
  int argc = incoming->length() + BuiltinArguments::kNumExtraArgsWithReceiver;
  BuiltinArguments caller_args(argc, incoming->arguments() + 1);
  return DoFunctionBind(isolate, caller_args);
}

=======
>>>>>>> 84bd6f3c
// ES6 section 19.2.3.5 Function.prototype.toString ( )
BUILTIN(FunctionPrototypeToString) {
  HandleScope scope(isolate);
  Handle<Object> receiver = args.receiver();
  if (receiver->IsJSBoundFunction()) {
    return *JSBoundFunction::ToString(Handle<JSBoundFunction>::cast(receiver));
  }
  if (receiver->IsJSFunction()) {
    return *JSFunction::ToString(Handle<JSFunction>::cast(receiver));
  }
  // With the revised toString behavior, all callable objects are valid
  // receivers for this method.
  if (FLAG_harmony_function_tostring && receiver->IsJSReceiver() &&
      JSReceiver::cast(*receiver)->map()->is_callable()) {
    return isolate->heap()->function_native_code_string();
  }
  THROW_NEW_ERROR_RETURN_FAILURE(
      isolate, NewTypeError(MessageTemplate::kNotGeneric,
                            isolate->factory()->NewStringFromAsciiChecked(
                                "Function.prototype.toString"),
                            isolate->factory()->Function_string()));
}

}  // namespace internal
}  // namespace v8<|MERGE_RESOLUTION|>--- conflicted
+++ resolved
@@ -289,20 +289,6 @@
 // ES6 section 19.2.3.2 Function.prototype.bind ( thisArg, ...args )
 BUILTIN(FunctionPrototypeBind) { return DoFunctionBind(isolate, args); }
 
-<<<<<<< HEAD
-// TODO(verwaest): This is a temporary helper until the FastFunctionBind stub
-// can tailcall to the builtin directly.
-RUNTIME_FUNCTION(Runtime_FunctionBind) {
-  DCHECK_EQ(2, args.length());
-  Arguments* incoming = reinterpret_cast<Arguments*>(args[0]);
-  // Rewrap the arguments as builtins arguments.
-  int argc = incoming->length() + BuiltinArguments::kNumExtraArgsWithReceiver;
-  BuiltinArguments caller_args(argc, incoming->arguments() + 1);
-  return DoFunctionBind(isolate, caller_args);
-}
-
-=======
->>>>>>> 84bd6f3c
 // ES6 section 19.2.3.5 Function.prototype.toString ( )
 BUILTIN(FunctionPrototypeToString) {
   HandleScope scope(isolate);
