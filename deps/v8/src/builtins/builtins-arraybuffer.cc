--- conflicted
+++ resolved
@@ -25,11 +25,6 @@
 
 namespace {
 
-<<<<<<< HEAD
-namespace {
-
-=======
->>>>>>> 84bd6f3c
 Object* ConstructBuffer(Isolate* isolate, Handle<JSFunction> target,
                         Handle<JSReceiver> new_target, Handle<Object> length,
                         bool initialize) {
@@ -55,27 +50,6 @@
 }
 
 }  // namespace
-<<<<<<< HEAD
-
-// ES6 section 24.1.2.1 ArrayBuffer ( length ) for the [[Construct]] case.
-BUILTIN(ArrayBufferConstructor_ConstructStub) {
-  HandleScope scope(isolate);
-  Handle<JSFunction> target = args.target();
-  Handle<JSReceiver> new_target = Handle<JSReceiver>::cast(args.new_target());
-  Handle<Object> length = args.atOrUndefined(isolate, 1);
-  DCHECK(*target == target->native_context()->array_buffer_fun() ||
-         *target == target->native_context()->shared_array_buffer_fun());
-
-  Handle<Object> number_length;
-  ASSIGN_RETURN_FAILURE_ON_EXCEPTION(isolate, number_length,
-                                     Object::ToInteger(isolate, length));
-  if (number_length->Number() < 0.0) {
-    THROW_NEW_ERROR_RETURN_FAILURE(
-        isolate, NewRangeError(MessageTemplate::kInvalidArrayBufferLength));
-  }
-
-  return ConstructBuffer(isolate, target, new_target, number_length, true);
-=======
 
 // ES #sec-arraybuffer-constructor
 BUILTIN(ArrayBufferConstructor) {
@@ -101,7 +75,6 @@
 
     return ConstructBuffer(isolate, target, new_target, number_length, true);
   }
->>>>>>> 84bd6f3c
 }
 
 // This is a helper to construct an ArrayBuffer with uinitialized memory.
