// Copyright 2016 the V8 project authors. All rights reserved.
// Use of this source code is governed by a BSD-style license that can be
// found in the LICENSE file.

#include "src/builtins/builtins-utils.h"
#include "src/builtins/builtins.h"
#include "src/handles-inl.h"
#include "src/isolate.h"
#include "src/objects-inl.h"

namespace v8 {
namespace internal {

Handle<Code> Builtins::CallFunction(ConvertReceiverMode mode) {
  switch (mode) {
    case ConvertReceiverMode::kNullOrUndefined:
      return builtin_handle(kCallFunction_ReceiverIsNullOrUndefined);
    case ConvertReceiverMode::kNotNullOrUndefined:
      return builtin_handle(kCallFunction_ReceiverIsNotNullOrUndefined);
    case ConvertReceiverMode::kAny:
      return builtin_handle(kCallFunction_ReceiverIsAny);
  }
  UNREACHABLE();
}

Handle<Code> Builtins::Call(ConvertReceiverMode mode) {
  switch (mode) {
    case ConvertReceiverMode::kNullOrUndefined:
      return builtin_handle(kCall_ReceiverIsNullOrUndefined);
    case ConvertReceiverMode::kNotNullOrUndefined:
      return builtin_handle(kCall_ReceiverIsNotNullOrUndefined);
    case ConvertReceiverMode::kAny:
      return builtin_handle(kCall_ReceiverIsAny);
  }
  UNREACHABLE();
<<<<<<< HEAD
  return Handle<Code>::null();
}

Handle<Code> Builtins::CallBoundFunction(TailCallMode tail_call_mode) {
  switch (tail_call_mode) {
    case TailCallMode::kDisallow:
      return CallBoundFunction();
    case TailCallMode::kAllow:
      return TailCallBoundFunction();
  }
  UNREACHABLE();
  return Handle<Code>::null();
=======
>>>>>>> 84bd6f3c
}

}  // namespace internal
}  // namespace v8<|MERGE_RESOLUTION|>--- conflicted
+++ resolved
@@ -33,21 +33,6 @@
       return builtin_handle(kCall_ReceiverIsAny);
   }
   UNREACHABLE();
-<<<<<<< HEAD
-  return Handle<Code>::null();
-}
-
-Handle<Code> Builtins::CallBoundFunction(TailCallMode tail_call_mode) {
-  switch (tail_call_mode) {
-    case TailCallMode::kDisallow:
-      return CallBoundFunction();
-    case TailCallMode::kAllow:
-      return TailCallBoundFunction();
-  }
-  UNREACHABLE();
-  return Handle<Code>::null();
-=======
->>>>>>> 84bd6f3c
 }
 
 }  // namespace internal
