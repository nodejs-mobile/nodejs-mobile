--- conflicted
+++ resolved
@@ -4,15 +4,6 @@
 
 #if V8_TARGET_ARCH_ARM64
 
-<<<<<<< HEAD
-#include "src/arm64/frames-arm64.h"
-#include "src/arm64/macro-assembler-arm64-inl.h"
-#include "src/codegen.h"
-#include "src/counters.h"
-#include "src/debug/debug.h"
-#include "src/deoptimizer.h"
-#include "src/full-codegen/full-codegen.h"
-=======
 #include "src/arm64/macro-assembler-arm64-inl.h"
 #include "src/code-factory.h"
 #include "src/code-stubs.h"
@@ -21,7 +12,6 @@
 #include "src/deoptimizer.h"
 #include "src/frame-constants.h"
 #include "src/frames.h"
->>>>>>> 84bd6f3c
 #include "src/objects-inl.h"
 #include "src/runtime/runtime.h"
 
@@ -150,291 +140,6 @@
   __ TailCallStub(&stub);
 }
 
-<<<<<<< HEAD
-// static
-void Builtins::Generate_NumberConstructor(MacroAssembler* masm) {
-  // ----------- S t a t e -------------
-  //  -- x0                     : number of arguments
-  //  -- x1                     : constructor function
-  //  -- cp                     : context
-  //  -- lr                     : return address
-  //  -- sp[(argc - n - 1) * 8] : arg[n] (zero based)
-  //  -- sp[argc * 8]           : receiver
-  // -----------------------------------
-  ASM_LOCATION("Builtins::Generate_NumberConstructor");
-
-  // 1. Load the first argument into x0.
-  Label no_arguments;
-  {
-    __ Cbz(x0, &no_arguments);
-    __ Mov(x2, x0);  // Store argc in x2.
-    __ Sub(x0, x0, 1);
-    __ Ldr(x0, MemOperand(jssp, x0, LSL, kPointerSizeLog2));
-  }
-
-  // 2a. Convert first argument to number.
-  {
-    FrameScope scope(masm, StackFrame::MANUAL);
-    __ SmiTag(x2);
-    __ EnterBuiltinFrame(cp, x1, x2);
-    __ Call(masm->isolate()->builtins()->ToNumber(), RelocInfo::CODE_TARGET);
-    __ LeaveBuiltinFrame(cp, x1, x2);
-    __ SmiUntag(x2);
-  }
-
-  {
-    // Drop all arguments.
-    __ Drop(x2);
-  }
-
-  // 2b. No arguments, return +0 (already in x0).
-  __ Bind(&no_arguments);
-  __ Drop(1);
-  __ Ret();
-}
-
-// static
-void Builtins::Generate_NumberConstructor_ConstructStub(MacroAssembler* masm) {
-  // ----------- S t a t e -------------
-  //  -- x0                     : number of arguments
-  //  -- x1                     : constructor function
-  //  -- x3                     : new target
-  //  -- cp                     : context
-  //  -- lr                     : return address
-  //  -- sp[(argc - n - 1) * 8] : arg[n] (zero based)
-  //  -- sp[argc * 8]           : receiver
-  // -----------------------------------
-  ASM_LOCATION("Builtins::Generate_NumberConstructor_ConstructStub");
-
-  // 1. Make sure we operate in the context of the called function.
-  __ Ldr(cp, FieldMemOperand(x1, JSFunction::kContextOffset));
-
-  // 2. Load the first argument into x2.
-  {
-    Label no_arguments, done;
-    __ Move(x6, x0);  // Store argc in x6.
-    __ Cbz(x0, &no_arguments);
-    __ Sub(x0, x0, 1);
-    __ Ldr(x2, MemOperand(jssp, x0, LSL, kPointerSizeLog2));
-    __ B(&done);
-    __ Bind(&no_arguments);
-    __ Mov(x2, Smi::kZero);
-    __ Bind(&done);
-  }
-
-  // 3. Make sure x2 is a number.
-  {
-    Label done_convert;
-    __ JumpIfSmi(x2, &done_convert);
-    __ JumpIfObjectType(x2, x4, x4, HEAP_NUMBER_TYPE, &done_convert, eq);
-    {
-      FrameScope scope(masm, StackFrame::MANUAL);
-      __ SmiTag(x6);
-      __ EnterBuiltinFrame(cp, x1, x6);
-      __ Push(x3);
-      __ Move(x0, x2);
-      __ Call(masm->isolate()->builtins()->ToNumber(), RelocInfo::CODE_TARGET);
-      __ Move(x2, x0);
-      __ Pop(x3);
-      __ LeaveBuiltinFrame(cp, x1, x6);
-      __ SmiUntag(x6);
-    }
-    __ Bind(&done_convert);
-  }
-
-  // 4. Check if new target and constructor differ.
-  Label drop_frame_and_ret, new_object;
-  __ Cmp(x1, x3);
-  __ B(ne, &new_object);
-
-  // 5. Allocate a JSValue wrapper for the number.
-  __ AllocateJSValue(x0, x1, x2, x4, x5, &new_object);
-  __ B(&drop_frame_and_ret);
-
-  // 6. Fallback to the runtime to create new object.
-  __ bind(&new_object);
-  {
-    FrameScope scope(masm, StackFrame::MANUAL);
-    __ SmiTag(x6);
-    __ EnterBuiltinFrame(cp, x1, x6);
-    __ Push(x2);  // first argument
-    __ Call(CodeFactory::FastNewObject(masm->isolate()).code(),
-            RelocInfo::CODE_TARGET);
-    __ Pop(x2);
-    __ LeaveBuiltinFrame(cp, x1, x6);
-    __ SmiUntag(x6);
-  }
-  __ Str(x2, FieldMemOperand(x0, JSValue::kValueOffset));
-
-  __ bind(&drop_frame_and_ret);
-  {
-    __ Drop(x6);
-    __ Drop(1);
-    __ Ret();
-  }
-}
-
-// static
-void Builtins::Generate_StringConstructor(MacroAssembler* masm) {
-  // ----------- S t a t e -------------
-  //  -- x0                     : number of arguments
-  //  -- x1                     : constructor function
-  //  -- cp                     : context
-  //  -- lr                     : return address
-  //  -- sp[(argc - n - 1) * 8] : arg[n] (zero based)
-  //  -- sp[argc * 8]           : receiver
-  // -----------------------------------
-  ASM_LOCATION("Builtins::Generate_StringConstructor");
-
-  // 1. Load the first argument into x0.
-  Label no_arguments;
-  {
-    __ Cbz(x0, &no_arguments);
-    __ Mov(x2, x0);  // Store argc in x2.
-    __ Sub(x0, x0, 1);
-    __ Ldr(x0, MemOperand(jssp, x0, LSL, kPointerSizeLog2));
-  }
-
-  // 2a. At least one argument, return x0 if it's a string, otherwise
-  // dispatch to appropriate conversion.
-  Label drop_frame_and_ret, to_string, symbol_descriptive_string;
-  {
-    __ JumpIfSmi(x0, &to_string);
-    STATIC_ASSERT(FIRST_NONSTRING_TYPE == SYMBOL_TYPE);
-    __ CompareObjectType(x0, x3, x3, FIRST_NONSTRING_TYPE);
-    __ B(hi, &to_string);
-    __ B(eq, &symbol_descriptive_string);
-    __ b(&drop_frame_and_ret);
-  }
-
-  // 2b. No arguments, return the empty string (and pop the receiver).
-  __ Bind(&no_arguments);
-  {
-    __ LoadRoot(x0, Heap::kempty_stringRootIndex);
-    __ Drop(1);
-    __ Ret();
-  }
-
-  // 3a. Convert x0 to a string.
-  __ Bind(&to_string);
-  {
-    FrameScope scope(masm, StackFrame::MANUAL);
-    __ SmiTag(x2);
-    __ EnterBuiltinFrame(cp, x1, x2);
-    __ Call(masm->isolate()->builtins()->ToString(), RelocInfo::CODE_TARGET);
-    __ LeaveBuiltinFrame(cp, x1, x2);
-    __ SmiUntag(x2);
-  }
-  __ b(&drop_frame_and_ret);
-
-  // 3b. Convert symbol in x0 to a string.
-  __ Bind(&symbol_descriptive_string);
-  {
-    __ Drop(x2);
-    __ Drop(1);
-    __ Push(x0);
-    __ TailCallRuntime(Runtime::kSymbolDescriptiveString);
-  }
-
-  __ bind(&drop_frame_and_ret);
-  {
-    __ Drop(x2);
-    __ Drop(1);
-    __ Ret();
-  }
-}
-
-// static
-void Builtins::Generate_StringConstructor_ConstructStub(MacroAssembler* masm) {
-  // ----------- S t a t e -------------
-  //  -- x0                     : number of arguments
-  //  -- x1                     : constructor function
-  //  -- x3                     : new target
-  //  -- cp                     : context
-  //  -- lr                     : return address
-  //  -- sp[(argc - n - 1) * 8] : arg[n] (zero based)
-  //  -- sp[argc * 8]           : receiver
-  // -----------------------------------
-  ASM_LOCATION("Builtins::Generate_StringConstructor_ConstructStub");
-
-  // 1. Make sure we operate in the context of the called function.
-  __ Ldr(cp, FieldMemOperand(x1, JSFunction::kContextOffset));
-
-  // 2. Load the first argument into x2.
-  {
-    Label no_arguments, done;
-    __ mov(x6, x0);  // Store argc in x6.
-    __ Cbz(x0, &no_arguments);
-    __ Sub(x0, x0, 1);
-    __ Ldr(x2, MemOperand(jssp, x0, LSL, kPointerSizeLog2));
-    __ B(&done);
-    __ Bind(&no_arguments);
-    __ LoadRoot(x2, Heap::kempty_stringRootIndex);
-    __ Bind(&done);
-  }
-
-  // 3. Make sure x2 is a string.
-  {
-    Label convert, done_convert;
-    __ JumpIfSmi(x2, &convert);
-    __ JumpIfObjectType(x2, x4, x4, FIRST_NONSTRING_TYPE, &done_convert, lo);
-    __ Bind(&convert);
-    {
-      FrameScope scope(masm, StackFrame::MANUAL);
-      __ SmiTag(x6);
-      __ EnterBuiltinFrame(cp, x1, x6);
-      __ Push(x3);
-      __ Move(x0, x2);
-      __ Call(masm->isolate()->builtins()->ToString(), RelocInfo::CODE_TARGET);
-      __ Move(x2, x0);
-      __ Pop(x3);
-      __ LeaveBuiltinFrame(cp, x1, x6);
-      __ SmiUntag(x6);
-    }
-    __ Bind(&done_convert);
-  }
-
-  // 4. Check if new target and constructor differ.
-  Label drop_frame_and_ret, new_object;
-  __ Cmp(x1, x3);
-  __ B(ne, &new_object);
-
-  // 5. Allocate a JSValue wrapper for the string.
-  __ AllocateJSValue(x0, x1, x2, x4, x5, &new_object);
-  __ B(&drop_frame_and_ret);
-
-  // 6. Fallback to the runtime to create new object.
-  __ bind(&new_object);
-  {
-    FrameScope scope(masm, StackFrame::MANUAL);
-    __ SmiTag(x6);
-    __ EnterBuiltinFrame(cp, x1, x6);
-    __ Push(x2);  // first argument
-    __ Call(CodeFactory::FastNewObject(masm->isolate()).code(),
-            RelocInfo::CODE_TARGET);
-    __ Pop(x2);
-    __ LeaveBuiltinFrame(cp, x1, x6);
-    __ SmiUntag(x6);
-  }
-  __ Str(x2, FieldMemOperand(x0, JSValue::kValueOffset));
-
-  __ bind(&drop_frame_and_ret);
-  {
-    __ Drop(x6);
-    __ Drop(1);
-    __ Ret();
-  }
-}
-
-static void GenerateTailCallToSharedCode(MacroAssembler* masm) {
-  __ Ldr(x2, FieldMemOperand(x1, JSFunction::kSharedFunctionInfoOffset));
-  __ Ldr(x2, FieldMemOperand(x2, SharedFunctionInfo::kCodeOffset));
-  __ Add(x2, x2, Code::kHeaderSize - kHeapObjectTag);
-  __ Br(x2);
-}
-
-=======
->>>>>>> 84bd6f3c
 static void GenerateTailCallToReturnedCode(MacroAssembler* masm,
                                            Runtime::FunctionId function_id) {
   // ----------- S t a t e -------------
@@ -482,60 +187,6 @@
   // Enter a construct frame.
   {
     FrameScope scope(masm, StackFrame::CONSTRUCT);
-<<<<<<< HEAD
-
-    // Preserve the incoming parameters on the stack.
-    __ SmiTag(x0);
-    __ Push(cp, x0);
-    __ SmiUntag(x0);
-
-    __ PushRoot(Heap::kTheHoleValueRootIndex);
-
-    // Set up pointer to last argument.
-    __ Add(x2, fp, StandardFrameConstants::kCallerSPOffset);
-
-    // Copy arguments and receiver to the expression stack.
-    // Copy 2 values every loop to use ldp/stp.
-
-    // Compute pointer behind the first argument.
-    __ Add(x4, x2, Operand(x0, LSL, kPointerSizeLog2));
-    Label loop, entry, done_copying_arguments;
-    // ----------- S t a t e -------------
-    //  --                        x0: number of arguments (untagged)
-    //  --                        x1: constructor function
-    //  --                        x3: new target
-    //  --                        x2: pointer to last argument (caller sp)
-    //  --                        x4: pointer to argument last copied
-    //  --        sp[0*kPointerSize]: the hole (receiver)
-    //  --        sp[1*kPointerSize]: number of arguments (tagged)
-    //  --        sp[2*kPointerSize]: context
-    // -----------------------------------
-    __ B(&entry);
-    __ Bind(&loop);
-    __ Ldp(x10, x11, MemOperand(x4, -2 * kPointerSize, PreIndex));
-    __ Push(x11, x10);
-    __ Bind(&entry);
-    __ Cmp(x4, x2);
-    __ B(gt, &loop);
-    // Because we copied values 2 by 2 we may have copied one extra value.
-    // Drop it if that is the case.
-    __ B(eq, &done_copying_arguments);
-    __ Drop(1);
-    __ Bind(&done_copying_arguments);
-
-    // Call the function.
-    // x0: number of arguments
-    // x1: constructor function
-    // x3: new target
-    ParameterCount actual(x0);
-    __ InvokeFunction(x1, x3, actual, CALL_FUNCTION,
-                      CheckDebugStepCallWrapper());
-
-    // Restore the context from the frame.
-    __ Ldr(cp, MemOperand(fp, ConstructFrameConstants::kContextOffset));
-    // Restore smi-tagged arguments count from the frame.
-    __ Peek(x1, 0);
-=======
     Label already_aligned;
     Register argc = x0;
 
@@ -617,64 +268,10 @@
     // argc parity.
     __ Ldrsw(x1,
              UntagSmiMemOperand(fp, ConstructFrameConstants::kLengthOffset));
->>>>>>> 84bd6f3c
     // Leave construct frame.
   }
 
   // Remove caller arguments from the stack and return.
-<<<<<<< HEAD
-  __ DropBySMI(x1);
-  __ Drop(1);
-  __ Ret();
-}
-
-// The construct stub for ES5 constructor functions and ES6 class constructors.
-void Generate_JSConstructStubGeneric(MacroAssembler* masm,
-                                     bool restrict_constructor_return) {
-  // ----------- S t a t e -------------
-  //  -- x0     : number of arguments
-  //  -- x1     : constructor function
-  //  -- x3     : new target
-  //  -- lr     : return address
-  //  -- cp     : context pointer
-  //  -- sp[...]: constructor arguments
-  // -----------------------------------
-
-  ASM_LOCATION("Builtins::Generate_JSConstructStubHelper");
-
-  // Enter a construct frame.
-  {
-    FrameScope scope(masm, StackFrame::CONSTRUCT);
-    Label post_instantiation_deopt_entry, not_create_implicit_receiver;
-
-    // Preserve the incoming parameters on the stack.
-    __ SmiTag(x0);
-    __ Push(cp, x0, x1, x3);
-
-    // ----------- S t a t e -------------
-    //  --        sp[0*kPointerSize]: new target
-    //  -- x1 and sp[1*kPointerSize]: constructor function
-    //  --        sp[2*kPointerSize]: number of arguments (tagged)
-    //  --        sp[3*kPointerSize]: context
-    // -----------------------------------
-
-    __ Ldr(x4, FieldMemOperand(x1, JSFunction::kSharedFunctionInfoOffset));
-    __ Ldrb(x4,
-            FieldMemOperand(x4, SharedFunctionInfo::kFunctionKindByteOffset));
-    __ tst(x4, Operand(SharedFunctionInfo::kDerivedConstructorBitsWithinByte));
-    __ B(ne, &not_create_implicit_receiver);
-
-    // If not derived class constructor: Allocate the new receiver object.
-    __ IncrementCounter(masm->isolate()->counters()->constructed_objects(), 1,
-                        x4, x5);
-    __ Call(CodeFactory::FastNewObject(masm->isolate()).code(),
-            RelocInfo::CODE_TARGET);
-    __ B(&post_instantiation_deopt_entry);
-
-    // Else: use TheHoleValue as receiver for constructor call
-    __ bind(&not_create_implicit_receiver);
-    __ LoadRoot(x0, Heap::kTheHoleValueRootIndex);
-=======
   __ DropArguments(x1, TurboAssembler::kCountExcludesReceiver);
   __ Ret();
 }
@@ -746,7 +343,6 @@
     // Deoptimizer enters here.
     masm->isolate()->heap()->SetConstructStubCreateDeoptPCOffset(
         masm->pc_offset());
->>>>>>> 84bd6f3c
 
     __ Bind(&post_instantiation_deopt_entry);
 
@@ -774,13 +370,6 @@
     __ Push(x0, x0);
 
     // ----------- S t a t e -------------
-<<<<<<< HEAD
-    //  --                          x0: receiver
-    //  -- Slot 3 / sp[0*kPointerSize]: new target
-    //  -- Slot 2 / sp[1*kPointerSize]: constructor function
-    //  -- Slot 1 / sp[2*kPointerSize]: number of arguments (tagged)
-    //  -- Slot 0 / sp[3*kPointerSize]: context
-=======
     //  --                        x3: new target
     //  --                       x12: number of arguments (untagged)
     //  --        sp[0*kPointerSize]: implicit receiver (overwrite if argc odd)
@@ -790,80 +379,8 @@
     //  -- x1 and sp[4*kPointerSize]: constructor function
     //  --        sp[5*kPointerSize]: number of arguments (tagged)
     //  --        sp[6*kPointerSize]: context
->>>>>>> 84bd6f3c
     // -----------------------------------
-    // Deoptimizer enters here.
-    masm->isolate()->heap()->SetConstructStubCreateDeoptPCOffset(
-        masm->pc_offset());
-    __ bind(&post_instantiation_deopt_entry);
-
-<<<<<<< HEAD
-    // Restore new target.
-    __ Pop(x3);
-    // Push the allocated receiver to the stack. We need two copies
-    // because we may have to return the original one and the calling
-    // conventions dictate that the called function pops the receiver.
-    __ Push(x0, x0);
-
-    // ----------- S t a t e -------------
-    //  --                 x3: new target
-    //  -- sp[0*kPointerSize]: implicit receiver
-    //  -- sp[1*kPointerSize]: implicit receiver
-    //  -- sp[2*kPointerSize]: constructor function
-    //  -- sp[3*kPointerSize]: number of arguments (tagged)
-    //  -- sp[4*kPointerSize]: context
-    // -----------------------------------
-
-    // Restore constructor function and argument count.
-    __ Ldr(x1, MemOperand(fp, ConstructFrameConstants::kConstructorOffset));
-    __ Ldr(x0, MemOperand(fp, ConstructFrameConstants::kLengthOffset));
-    __ SmiUntag(x0);
-
-    // Set up pointer to last argument.
-    __ Add(x2, fp, StandardFrameConstants::kCallerSPOffset);
-
-    // Copy arguments and receiver to the expression stack.
-    // Copy 2 values every loop to use ldp/stp.
-
-    // Compute pointer behind the first argument.
-    __ Add(x4, x2, Operand(x0, LSL, kPointerSizeLog2));
-    Label loop, entry, done_copying_arguments;
-    // ----------- S t a t e -------------
-    //  --                        x0: number of arguments (untagged)
-    //  --                        x3: new target
-    //  --                        x2: pointer to last argument (caller sp)
-    //  --                        x4: pointer to argument last copied
-    //  --        sp[0*kPointerSize]: implicit receiver
-    //  --        sp[1*kPointerSize]: implicit receiver
-    //  -- x1 and sp[2*kPointerSize]: constructor function
-    //  --        sp[3*kPointerSize]: number of arguments (tagged)
-    //  --        sp[4*kPointerSize]: context
-    // -----------------------------------
-    __ B(&entry);
-    __ Bind(&loop);
-    __ Ldp(x10, x11, MemOperand(x4, -2 * kPointerSize, PreIndex));
-    __ Push(x11, x10);
-    __ Bind(&entry);
-    __ Cmp(x4, x2);
-    __ B(gt, &loop);
-    // Because we copied values 2 by 2 we may have copied one extra value.
-    // Drop it if that is the case.
-    __ B(eq, &done_copying_arguments);
-    __ Drop(1);
-    __ Bind(&done_copying_arguments);
-
-    // Call the function.
-    ParameterCount actual(x0);
-    __ InvokeFunction(x1, x3, actual, CALL_FUNCTION,
-                      CheckDebugStepCallWrapper());
-
-    // ----------- S t a t e -------------
-    //  --                 x0: constructor result
-    //  -- sp[0*kPointerSize]: implicit receiver
-    //  -- sp[1*kPointerSize]: constructor function
-    //  -- sp[2*kPointerSize]: number of arguments
-    //  -- sp[3*kPointerSize]: context
-=======
+
     // Round the number of arguments down to the next even number, and claim
     // slots for the arguments. If the number of arguments was odd, the last
     // argument will overwrite one of the receivers pushed above.
@@ -892,13 +409,11 @@
     //  -- sp[2*kPointerSize]: constructor function
     //  -- sp[3*kPointerSize]: number of arguments
     //  -- sp[4*kPointerSize]: context
->>>>>>> 84bd6f3c
     // -----------------------------------
 
     // Store offset of return address for deoptimizer.
     masm->isolate()->heap()->SetConstructStubInvokeDeoptPCOffset(
         masm->pc_offset());
-<<<<<<< HEAD
 
     // Restore the context from the frame.
     __ Ldr(cp, MemOperand(fp, ConstructFrameConstants::kContextOffset));
@@ -906,7 +421,7 @@
     // If the result is an object (in the ECMA sense), we should get rid
     // of the receiver and use the result; see ECMA-262 section 13.2.2-7
     // on page 74.
-    Label use_receiver, do_throw, other_result, leave_frame;
+    Label use_receiver, do_throw, leave_frame;
 
     // If the result is undefined, we jump out to using the implicit receiver.
     __ CompareRoot(x0, Heap::kUndefinedValueRootIndex);
@@ -916,27 +431,13 @@
     // is a valid receiver.
 
     // If the result is a smi, it is *not* an object in the ECMA sense.
-    __ JumpIfSmi(x0, &other_result);
+    __ JumpIfSmi(x0, &use_receiver);
 
     // If the type of the result (stored in its map) is less than
     // FIRST_JS_RECEIVER_TYPE, it is not an object in the ECMA sense.
     STATIC_ASSERT(LAST_JS_RECEIVER_TYPE == LAST_TYPE);
     __ JumpIfObjectType(x0, x4, x5, FIRST_JS_RECEIVER_TYPE, &leave_frame, ge);
-
-    __ Bind(&other_result);
-    // The result is now neither undefined nor an object.
-    if (restrict_constructor_return) {
-      // Throw if constructor function is a class constructor
-      __ Ldr(x4, MemOperand(fp, ConstructFrameConstants::kConstructorOffset));
-      __ Ldr(x4, FieldMemOperand(x4, JSFunction::kSharedFunctionInfoOffset));
-      __ Ldrb(x4,
-              FieldMemOperand(x4, SharedFunctionInfo::kFunctionKindByteOffset));
-      __ tst(x4, Operand(SharedFunctionInfo::kClassConstructorBitsWithinByte));
-      __ B(eq, &use_receiver);
-
-    } else {
-      __ B(&use_receiver);
-    }
+    __ B(&use_receiver);
 
     __ Bind(&do_throw);
     __ CallRuntime(Runtime::kThrowConstructorReturnedNonObject);
@@ -950,64 +451,6 @@
 
     __ Bind(&leave_frame);
     // Restore smi-tagged arguments count from the frame.
-    __ Ldr(x1, MemOperand(fp, ConstructFrameConstants::kLengthOffset));
-    // Leave construct frame.
-  }
-  // Remove caller arguments from the stack and return.
-  __ DropBySMI(x1);
-  __ Drop(1);
-  __ Ret();
-}
-}  // namespace
-
-void Builtins::Generate_JSConstructStubGenericRestrictedReturn(
-    MacroAssembler* masm) {
-  Generate_JSConstructStubGeneric(masm, true);
-}
-void Builtins::Generate_JSConstructStubGenericUnrestrictedReturn(
-    MacroAssembler* masm) {
-  Generate_JSConstructStubGeneric(masm, false);
-}
-void Builtins::Generate_JSConstructStubApi(MacroAssembler* masm) {
-  Generate_JSBuiltinsConstructStubHelper(masm);
-=======
-
-    // Restore the context from the frame.
-    __ Ldr(cp, MemOperand(fp, ConstructFrameConstants::kContextOffset));
-
-    // If the result is an object (in the ECMA sense), we should get rid
-    // of the receiver and use the result; see ECMA-262 section 13.2.2-7
-    // on page 74.
-    Label use_receiver, do_throw, leave_frame;
-
-    // If the result is undefined, we jump out to using the implicit receiver.
-    __ CompareRoot(x0, Heap::kUndefinedValueRootIndex);
-    __ B(eq, &use_receiver);
-
-    // Otherwise we do a smi check and fall through to check if the return value
-    // is a valid receiver.
-
-    // If the result is a smi, it is *not* an object in the ECMA sense.
-    __ JumpIfSmi(x0, &use_receiver);
-
-    // If the type of the result (stored in its map) is less than
-    // FIRST_JS_RECEIVER_TYPE, it is not an object in the ECMA sense.
-    STATIC_ASSERT(LAST_JS_RECEIVER_TYPE == LAST_TYPE);
-    __ JumpIfObjectType(x0, x4, x5, FIRST_JS_RECEIVER_TYPE, &leave_frame, ge);
-    __ B(&use_receiver);
-
-    __ Bind(&do_throw);
-    __ CallRuntime(Runtime::kThrowConstructorReturnedNonObject);
-
-    // Throw away the result of the constructor invocation and use the
-    // on-stack receiver as the result.
-    __ Bind(&use_receiver);
-    __ Peek(x0, 0 * kPointerSize);
-    __ CompareRoot(x0, Heap::kTheHoleValueRootIndex);
-    __ B(eq, &do_throw);
-
-    __ Bind(&leave_frame);
-    // Restore smi-tagged arguments count from the frame.
     __ Ldrsw(x1,
              UntagSmiMemOperand(fp, ConstructFrameConstants::kLengthOffset));
     // Leave construct frame.
@@ -1015,7 +458,6 @@
   // Remove caller arguments from the stack and return.
   __ DropArguments(x1, TurboAssembler::kCountExcludesReceiver);
   __ Ret();
->>>>>>> 84bd6f3c
 }
 void Builtins::Generate_JSBuiltinsConstructStub(MacroAssembler* masm) {
   Generate_JSBuiltinsConstructStubHelper(masm);
@@ -1032,36 +474,14 @@
   // ----------- S t a t e -------------
   //  -- x0 : the value to pass to the generator
   //  -- x1 : the JSGeneratorObject to resume
-<<<<<<< HEAD
-  //  -- x2 : the resume mode (tagged)
-  //  -- x3 : the SuspendFlags of the earlier suspend call (tagged)
-=======
->>>>>>> 84bd6f3c
   //  -- lr : return address
   // -----------------------------------
-  __ SmiUntag(x3);
-  __ AssertGeneratorObject(x1, x3);
+  __ AssertGeneratorObject(x1);
 
   // Store input value into generator object.
-  Label async_await, done_store_input;
-
-  __ And(x3, x3, Operand(static_cast<int>(SuspendFlags::kAsyncGeneratorAwait)));
-  __ Cmp(x3, Operand(static_cast<int>(SuspendFlags::kAsyncGeneratorAwait)));
-  __ B(eq, &async_await);
-
   __ Str(x0, FieldMemOperand(x1, JSGeneratorObject::kInputOrDebugPosOffset));
   __ RecordWriteField(x1, JSGeneratorObject::kInputOrDebugPosOffset, x0, x3,
                       kLRHasNotBeenSaved, kDontSaveFPRegs);
-  __ b(&done_store_input);
-
-  __ Bind(&async_await);
-  __ Str(x0, FieldMemOperand(
-                 x1, JSAsyncGeneratorObject::kAwaitInputOrDebugPosOffset));
-  __ RecordWriteField(x1, JSAsyncGeneratorObject::kAwaitInputOrDebugPosOffset,
-                      x0, x3, kLRHasNotBeenSaved, kDontSaveFPRegs);
-
-  __ Bind(&done_store_input);
-  // `x3` no longer holds SuspendFlags
 
   // Load suspended function and context.
   __ Ldr(x4, FieldMemOperand(x1, JSGeneratorObject::kFunctionOffset));
@@ -1403,43 +823,8 @@
   // object.
   __ JumpIfNotSmi(optimized_code_entry, &optimized_code_slot_is_weak_ref);
 
-<<<<<<< HEAD
-static void ReplaceClosureEntryWithOptimizedCode(
-    MacroAssembler* masm, Register optimized_code_entry, Register closure,
-    Register scratch1, Register scratch2, Register scratch3) {
-  Register native_context = scratch1;
-
-  // Store code entry in the closure.
-  __ Add(optimized_code_entry, optimized_code_entry,
-         Operand(Code::kHeaderSize - kHeapObjectTag));
-  __ Str(optimized_code_entry,
-         FieldMemOperand(closure, JSFunction::kCodeEntryOffset));
-  __ RecordWriteCodeEntryField(closure, optimized_code_entry, scratch2);
-
-  // Link the closure into the optimized function list.
-  __ Ldr(native_context, NativeContextMemOperand());
-  __ Ldr(scratch2,
-         ContextMemOperand(native_context, Context::OPTIMIZED_FUNCTIONS_LIST));
-  __ Str(scratch2,
-         FieldMemOperand(closure, JSFunction::kNextFunctionLinkOffset));
-  __ RecordWriteField(closure, JSFunction::kNextFunctionLinkOffset, scratch2,
-                      scratch3, kLRHasNotBeenSaved, kDontSaveFPRegs,
-                      EMIT_REMEMBERED_SET, OMIT_SMI_CHECK);
-  const int function_list_offset =
-      Context::SlotOffset(Context::OPTIMIZED_FUNCTIONS_LIST);
-  __ Str(closure,
-         ContextMemOperand(native_context, Context::OPTIMIZED_FUNCTIONS_LIST));
-  __ Mov(scratch2, closure);
-  __ RecordWriteContextSlot(native_context, function_list_offset, scratch2,
-                            scratch3, kLRHasNotBeenSaved, kDontSaveFPRegs);
-}
-
-static void LeaveInterpreterFrame(MacroAssembler* masm, Register scratch) {
-  Register args_count = scratch;
-=======
   {
     // Optimized code slot is a Smi optimization marker.
->>>>>>> 84bd6f3c
 
     // Fall through if no optimization trigger.
     __ CompareAndBranch(optimized_code_entry,
@@ -1597,20 +982,6 @@
   FrameScope frame_scope(masm, StackFrame::MANUAL);
   __ Push(lr, fp, cp, closure);
   __ Add(fp, sp, StandardFrameConstants::kFixedFrameSizeFromFp);
-
-  // First check if there is optimized code in the feedback vector which we
-  // could call instead.
-  Label switch_to_optimized_code;
-  Register optimized_code_entry = x7;
-  __ Ldr(x0, FieldMemOperand(x1, JSFunction::kFeedbackVectorOffset));
-  __ Ldr(x0, FieldMemOperand(x0, Cell::kValueOffset));
-  __ Ldr(
-      optimized_code_entry,
-      FieldMemOperand(x0, FeedbackVector::kOptimizedCodeIndex * kPointerSize +
-                              FeedbackVector::kHeaderSize));
-  __ Ldr(optimized_code_entry,
-         FieldMemOperand(optimized_code_entry, WeakCell::kValueOffset));
-  __ JumpIfNotSmi(optimized_code_entry, &switch_to_optimized_code);
 
   // Get the bytecode array from the function object (or from the DebugInfo if
   // it is present) and load it into kInterpreterBytecodeArrayRegister.
@@ -1630,17 +1001,6 @@
   __ JumpIfNotSmi(x11, &maybe_load_debug_bytecode_array);
   __ Bind(&bytecode_array_loaded);
 
-<<<<<<< HEAD
-  // Check whether we should continue to use the interpreter.
-  // TODO(rmcilroy) Remove self healing once liveedit only has to deal with
-  // Ignition bytecode.
-  Label switch_to_different_code_kind;
-  __ Ldr(x0, FieldMemOperand(x0, SharedFunctionInfo::kCodeOffset));
-  __ Cmp(x0, Operand(masm->CodeObject()));  // Self-reference to this code.
-  __ B(ne, &switch_to_different_code_kind);
-
-=======
->>>>>>> 84bd6f3c
   // Increment invocation count for the function.
   __ Ldr(x11, FieldMemOperand(closure, JSFunction::kFeedbackCellOffset));
   __ Ldr(x11, FieldMemOperand(x11, Cell::kValueOffset));
@@ -1753,56 +1113,12 @@
   LeaveInterpreterFrame(masm, x2);
   __ Ret();
 
-<<<<<<< HEAD
-  // Load debug copy of the bytecode array.
-  __ Bind(&load_debug_bytecode_array);
-  __ Ldr(kInterpreterBytecodeArrayRegister,
-         FieldMemOperand(debug_info, DebugInfo::kDebugBytecodeArrayIndex));
-  __ B(&bytecode_array_loaded);
-
-  // If the shared code is no longer this entry trampoline, then the underlying
-  // function has been switched to a different kind of code and we heal the
-  // closure by switching the code entry field over to the new code as well.
-  __ bind(&switch_to_different_code_kind);
-  __ LeaveFrame(StackFrame::JAVA_SCRIPT);
-  __ Ldr(x7, FieldMemOperand(x1, JSFunction::kSharedFunctionInfoOffset));
-  __ Ldr(x7, FieldMemOperand(x7, SharedFunctionInfo::kCodeOffset));
-  __ Add(x7, x7, Operand(Code::kHeaderSize - kHeapObjectTag));
-  __ Str(x7, FieldMemOperand(x1, JSFunction::kCodeEntryOffset));
-  __ RecordWriteCodeEntryField(x1, x7, x5);
-  __ Jump(x7);
-
-  // If there is optimized code on the type feedback vector, check if it is good
-  // to run, and if so, self heal the closure and call the optimized code.
-  __ bind(&switch_to_optimized_code);
-  __ LeaveFrame(StackFrame::JAVA_SCRIPT);
-  Label gotta_call_runtime;
-
-  // Check if the optimized code is marked for deopt.
-  __ Ldr(w8, FieldMemOperand(optimized_code_entry,
-                             Code::kKindSpecificFlags1Offset));
-  __ TestAndBranchIfAnySet(w8, 1 << Code::kMarkedForDeoptimizationBit,
-                           &gotta_call_runtime);
-
-  // Optimized code is good, get it into the closure and link the closure into
-  // the optimized functions list, then tail call the optimized code.
-  ReplaceClosureEntryWithOptimizedCode(masm, optimized_code_entry, x1, x4, x5,
-                                       x13);
-  __ Jump(optimized_code_entry);
-
-  // Optimized code is marked for deopt, bailout to the CompileLazy runtime
-  // function which will clear the feedback vector's optimized code slot.
-  __ bind(&gotta_call_runtime);
-  GenerateTailCallToReturnedCode(masm, Runtime::kEvictOptimizedCodeSlot);
-}
-=======
   // Load debug copy of the bytecode array if it exists.
   // kInterpreterBytecodeArrayRegister is already loaded with
   // SharedFunctionInfo::kFunctionDataOffset.
   __ Bind(&maybe_load_debug_bytecode_array);
   __ Ldr(x10, FieldMemOperand(x11, DebugInfo::kDebugBytecodeArrayOffset));
   __ JumpIfRoot(x10, Heap::kUndefinedValueRootIndex, &bytecode_array_loaded);
->>>>>>> 84bd6f3c
 
   __ Mov(kInterpreterBytecodeArrayRegister, x10);
   __ Ldr(x10, UntagSmiFieldMemOperand(x11, DebugInfo::kFlagsOffset));
@@ -1824,14 +1140,6 @@
 }
 
 static void Generate_InterpreterPushArgs(MacroAssembler* masm,
-<<<<<<< HEAD
-                                         Register num_args, Register index,
-                                         Register last_arg, Register stack_addr,
-                                         Register scratch) {
-  __ Mov(scratch, num_args);
-  __ lsl(scratch, scratch, kPointerSizeLog2);
-  __ sub(last_arg, index, scratch);
-=======
                                          Register num_args,
                                          Register first_arg_index,
                                          Register spread_arg_out,
@@ -1895,7 +1203,6 @@
   __ Sub(last_arg_addr, first_arg_index,
          Operand(slots_to_copy, LSL, kPointerSizeLog2));
   __ Add(last_arg_addr, last_arg_addr, kPointerSize);
->>>>>>> 84bd6f3c
 
   // Load the final spread argument into spread_arg_out, if necessary.
   if (mode == InterpreterPushArgsMode::kWithFinalSpread) {
@@ -1910,12 +1217,8 @@
 // static
 void Builtins::Generate_InterpreterPushArgsThenCallImpl(
     MacroAssembler* masm, ConvertReceiverMode receiver_mode,
-<<<<<<< HEAD
-    TailCallMode tail_call_mode, InterpreterPushArgsMode mode) {
-=======
     InterpreterPushArgsMode mode) {
   DCHECK(mode != InterpreterPushArgsMode::kArrayFunction);
->>>>>>> 84bd6f3c
   // ----------- S t a t e -------------
   //  -- x0 : the number of arguments (not including the receiver)
   //  -- x2 : the address of the first argument to be pushed. Subsequent
@@ -1924,22 +1227,6 @@
   //  -- x1 : the target to call (can be any Object).
   // -----------------------------------
 
-<<<<<<< HEAD
-  // Add one for the receiver.
-  __ add(x3, x0, Operand(1));
-
-  // Add a stack check before pushing arguments.
-  Generate_StackOverflowCheck(masm, x3, x6, &stack_overflow);
-
-  // Push "undefined" as the receiver arg if we need to.
-  if (receiver_mode == ConvertReceiverMode::kNullOrUndefined) {
-    __ PushRoot(Heap::kUndefinedValueRootIndex);
-    __ Mov(x3, x0);  // Argument count is correct.
-  }
-
-  // Push the arguments. x2, x4, x5, x6 will be modified.
-  Generate_InterpreterPushArgs(masm, x3, x2, x4, x5, x6);
-=======
   // Push the arguments. num_args may be updated according to mode.
   // spread_arg_out will be updated to contain the last spread argument, when
   // mode == InterpreterPushArgsMode::kWithFinalSpread.
@@ -1949,7 +1236,6 @@
       (mode == InterpreterPushArgsMode::kWithFinalSpread) ? x2 : no_reg;
   Generate_InterpreterPushArgs(masm, num_args, first_arg_index, spread_arg_out,
                                receiver_mode, mode);
->>>>>>> 84bd6f3c
 
   // Call the target.
   if (mode == InterpreterPushArgsMode::kWithFinalSpread) {
@@ -1971,21 +1257,6 @@
   // -- x2 : allocation site feedback if available, undefined otherwise
   // -- x4 : address of the first argument
   // -----------------------------------
-<<<<<<< HEAD
-  Label stack_overflow;
-
-  // Push a slot for the receiver.
-  __ Push(xzr);
-
-  // Add a stack check before pushing arguments.
-  Generate_StackOverflowCheck(masm, x0, x7, &stack_overflow);
-
-  // Push the arguments. x5, x4, x6, x7 will be modified.
-  Generate_InterpreterPushArgs(masm, x0, x4, x5, x6, x7);
-
-  __ AssertUndefinedOrAllocationSite(x2, x6);
-  if (mode == InterpreterPushArgsMode::kJSFunction) {
-=======
   __ AssertUndefinedOrAllocationSite(x2);
 
   // Push the arguments. num_args may be updated according to mode.
@@ -1999,7 +1270,6 @@
                                ConvertReceiverMode::kNullOrUndefined, mode);
 
   if (mode == InterpreterPushArgsMode::kArrayFunction) {
->>>>>>> 84bd6f3c
     __ AssertFunction(x1);
 
     // Tail call to the array construct stub (still in the caller
@@ -2013,50 +1283,7 @@
   } else {
     DCHECK_EQ(InterpreterPushArgsMode::kOther, mode);
     // Call the constructor with x0, x1, and x3 unmodified.
-<<<<<<< HEAD
-    __ Jump(masm->isolate()->builtins()->Construct(), RelocInfo::CODE_TARGET);
-  }
-
-  __ bind(&stack_overflow);
-  {
-    __ TailCallRuntime(Runtime::kThrowStackOverflow);
-    __ Unreachable();
-  }
-}
-
-// static
-void Builtins::Generate_InterpreterPushArgsThenConstructArray(
-    MacroAssembler* masm) {
-  // ----------- S t a t e -------------
-  // -- x0 : argument count (not including receiver)
-  // -- x1 : target to call verified to be Array function
-  // -- x2 : allocation site feedback if available, undefined otherwise.
-  // -- x3 : address of the first argument
-  // -----------------------------------
-  Label stack_overflow;
-
-  // Push a slot for the receiver.
-  __ Push(xzr);
-
-  // Add a stack check before pushing arguments.
-  Generate_StackOverflowCheck(masm, x0, x7, &stack_overflow);
-
-  // Push the arguments. x3, x5, x6, x7 will be modified.
-  Generate_InterpreterPushArgs(masm, x0, x3, x5, x6, x7);
-
-  // Array constructor expects constructor in x3. It is same as call target.
-  __ mov(x3, x1);
-
-  ArrayConstructorStub stub(masm->isolate());
-  __ TailCallStub(&stub);
-
-  __ bind(&stack_overflow);
-  {
-    __ TailCallRuntime(Runtime::kThrowStackOverflow);
-    __ Unreachable();
-=======
     __ Jump(BUILTIN_CODE(masm->isolate(), Construct), RelocInfo::CODE_TARGET);
->>>>>>> 84bd6f3c
   }
 }
 
@@ -2247,39 +1474,6 @@
   // -----------------------------------
   // First lookup code, maybe we don't need to compile!
   Label gotta_call_runtime;
-<<<<<<< HEAD
-  Label try_shared;
-
-  Register closure = x1;
-  Register index = x2;
-
-  // Do we have a valid feedback vector?
-  __ Ldr(index, FieldMemOperand(closure, JSFunction::kFeedbackVectorOffset));
-  __ Ldr(index, FieldMemOperand(index, Cell::kValueOffset));
-  __ JumpIfRoot(index, Heap::kUndefinedValueRootIndex, &gotta_call_runtime);
-
-  // Is optimized code available in the feedback vector?
-  Register entry = x7;
-  __ Ldr(entry, FieldMemOperand(
-                    index, FeedbackVector::kOptimizedCodeIndex * kPointerSize +
-                               FeedbackVector::kHeaderSize));
-  __ Ldr(entry, FieldMemOperand(entry, WeakCell::kValueOffset));
-  __ JumpIfSmi(entry, &try_shared);
-
-  // Found code, check if it is marked for deopt, if so call into runtime to
-  // clear the optimized code slot.
-  __ Ldr(w8, FieldMemOperand(entry, Code::kKindSpecificFlags1Offset));
-  __ TestAndBranchIfAnySet(w8, 1 << Code::kMarkedForDeoptimizationBit,
-                           &gotta_call_runtime);
-
-  // Code is good, get it into the closure and tail call.
-  ReplaceClosureEntryWithOptimizedCode(masm, entry, closure, x4, x5, x13);
-  __ Jump(entry);
-
-  // We found no optimized code.
-  Register temp = x5;
-  __ Bind(&try_shared);
-=======
 
   Register closure = x1;
   Register feedback_vector = x2;
@@ -2296,7 +1490,6 @@
 
   // We found no optimized code. Infer the code object needed for the SFI.
   Register entry = x7;
->>>>>>> 84bd6f3c
   __ Ldr(entry,
          FieldMemOperand(closure, JSFunction::kSharedFunctionInfoOffset));
   __ Ldr(entry,
@@ -2321,12 +1514,6 @@
   GenerateTailCallToReturnedCode(masm, Runtime::kCompileLazy);
 }
 
-<<<<<<< HEAD
-void Builtins::Generate_CompileOptimized(MacroAssembler* masm) {
-  GenerateTailCallToReturnedCode(masm,
-                                 Runtime::kCompileOptimized_NotConcurrent);
-}
-=======
 // Lazy deserialization design doc: http://goo.gl/dxkYDZ.
 void Builtins::Generate_DeserializeLazy(MacroAssembler* masm) {
   // ----------- S t a t e -------------
@@ -2375,7 +1562,6 @@
     __ Cmp(scratch1, scratch0);
     __ B(eq, &deserialize_in_runtime);
   }
->>>>>>> 84bd6f3c
 
   {
     // If we've reached this spot, the target builtin has been deserialized and
@@ -2576,24 +1762,6 @@
   DCHECK_EQ(kInterpreterAccumulatorRegister.code(), x0.code());
   __ Pop(x0, padreg);
   __ Ret();
-<<<<<<< HEAD
-
-  __ Bind(&unknown_state);
-  __ Abort(kInvalidFullCodegenState);
-}
-
-void Builtins::Generate_NotifyDeoptimized(MacroAssembler* masm) {
-  Generate_NotifyDeoptimizedHelper(masm, Deoptimizer::EAGER);
-}
-
-void Builtins::Generate_NotifyLazyDeoptimized(MacroAssembler* masm) {
-  Generate_NotifyDeoptimizedHelper(masm, Deoptimizer::LAZY);
-}
-
-void Builtins::Generate_NotifySoftDeoptimized(MacroAssembler* masm) {
-  Generate_NotifyDeoptimizedHelper(masm, Deoptimizer::SOFT);
-=======
->>>>>>> 84bd6f3c
 }
 
 static void Generate_OnStackReplacementHelper(MacroAssembler* masm,
@@ -3110,14 +2278,9 @@
 }
 
 // static
-<<<<<<< HEAD
-void Builtins::Generate_ForwardVarargs(MacroAssembler* masm,
-                                       Handle<Code> code) {
-=======
 void Builtins::Generate_CallOrConstructForwardVarargs(MacroAssembler* masm,
                                                       CallOrConstructMode mode,
                                                       Handle<Code> code) {
->>>>>>> 84bd6f3c
   // ----------- S t a t e -------------
   //  -- x0 : the number of arguments (not including the receiver)
   //  -- x3 : the new.target (for [[Construct]] calls)
@@ -3125,27 +2288,6 @@
   //  -- x2 : start index (to support rest parameters)
   // -----------------------------------
 
-<<<<<<< HEAD
-  // Check if we have an arguments adaptor frame below the function frame.
-  Label arguments_adaptor, arguments_done;
-  __ Ldr(x5, MemOperand(fp, StandardFrameConstants::kCallerFPOffset));
-  __ Ldr(x4, MemOperand(x5, CommonFrameConstants::kContextOrFrameTypeOffset));
-  __ Cmp(x4, StackFrame::TypeToMarker(StackFrame::ARGUMENTS_ADAPTOR));
-  __ B(eq, &arguments_adaptor);
-  {
-    __ Ldr(x6, MemOperand(fp, JavaScriptFrameConstants::kFunctionOffset));
-    __ Ldr(x6, FieldMemOperand(x6, JSFunction::kSharedFunctionInfoOffset));
-    __ Ldrsw(x6, FieldMemOperand(
-                     x6, SharedFunctionInfo::kFormalParameterCountOffset));
-    __ Mov(x5, fp);
-  }
-  __ B(&arguments_done);
-  __ Bind(&arguments_adaptor);
-  {
-    // Just load the length from ArgumentsAdaptorFrame.
-    __ Ldrsw(x6, UntagSmiMemOperand(
-                     x5, ArgumentsAdaptorFrameConstants::kLengthOffset));
-=======
   Register argc = x0;
   Register start_index = x2;
 
@@ -3165,30 +2307,8 @@
       __ CallRuntime(Runtime::kThrowNotConstructor);
     }
     __ Bind(&new_target_constructor);
->>>>>>> 84bd6f3c
-  }
-
-<<<<<<< HEAD
-  Label stack_done, stack_overflow;
-  __ Subs(x6, x6, x2);
-  __ B(le, &stack_done);
-  {
-    // Check for stack overflow.
-    Generate_StackOverflowCheck(masm, x6, x2, &stack_overflow);
-
-    // Forward the arguments from the caller frame.
-    {
-      Label loop;
-      __ Add(x5, x5, kPointerSize);
-      __ Add(x0, x0, x6);
-      __ bind(&loop);
-      {
-        __ Ldr(x4, MemOperand(x5, x6, LSL, kPointerSizeLog2));
-        __ Push(x4);
-        __ Subs(x6, x6, 1);
-        __ B(ne, &loop);
-      }
-=======
+  }
+
   // Check if we have an arguments adaptor frame below the function frame.
   // args_fp will point to the frame that contains the actual arguments, which
   // will be the current frame unless we have an arguments adaptor frame, in
@@ -3220,7 +2340,6 @@
       __ Ldrsw(len,
                UntagSmiMemOperand(
                    args_fp, ArgumentsAdaptorFrameConstants::kLengthOffset));
->>>>>>> 84bd6f3c
     }
     __ Bind(&arguments_done);
   }
@@ -3888,46 +3007,12 @@
 }
 
 void Builtins::Generate_WasmCompileLazy(MacroAssembler* masm) {
-<<<<<<< HEAD
-  // Wasm code uses the csp. This builtin excepts to use the jssp.
-  // Thus, move csp to jssp when entering this builtin (called from wasm).
-  DCHECK(masm->StackPointer().is(jssp));
-  __ Move(jssp, csp);
-=======
->>>>>>> 84bd6f3c
   {
     FrameScope scope(masm, StackFrame::INTERNAL);
 
     // Save all parameter registers (see wasm-linkage.cc). They might be
     // overwritten in the runtime call below. We don't have any callee-saved
     // registers in wasm, so no need to store anything else.
-<<<<<<< HEAD
-    const RegList gp_regs = x0.Bit() | x1.Bit() | x2.Bit() | x3.Bit() |
-                            x4.Bit() | x5.Bit() | x6.Bit() | x7.Bit();
-    const RegList fp_regs = d0.Bit() | d1.Bit() | d2.Bit() | d3.Bit() |
-                            d4.Bit() | d5.Bit() | d6.Bit() | d7.Bit();
-    __ PushXRegList(gp_regs);
-    __ PushDRegList(fp_regs);
-
-    // Initialize cp register with kZero, CEntryStub will use it to set the
-    // current context on the isolate.
-    __ Move(cp, Smi::kZero);
-    __ CallRuntime(Runtime::kWasmCompileLazy);
-    // Store returned instruction start in x8.
-    __ Add(x8, x0, Code::kHeaderSize - kHeapObjectTag);
-
-    // Restore registers.
-    __ PopDRegList(fp_regs);
-    __ PopXRegList(gp_regs);
-  }
-  // Move back to csp land. jssp now has the same value as when entering this
-  // function, but csp might have changed in the runtime call.
-  __ Move(csp, jssp);
-  // Now jump to the instructions of the returned code object.
-  __ Jump(x8);
-}
-
-=======
     constexpr RegList gp_regs = Register::ListOf<x0, x1, x2, x3, x4, x5>();
     constexpr RegList fp_regs =
         Register::ListOf<d0, d1, d2, d3, d4, d5, d6, d7>();
@@ -4356,7 +3441,6 @@
   __ Ret();
 }
 
->>>>>>> 84bd6f3c
 #undef __
 
 }  // namespace internal
