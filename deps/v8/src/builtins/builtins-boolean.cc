// Copyright 2016 the V8 project authors. All rights reserved.
// Use of this source code is governed by a BSD-style license that can be
// found in the LICENSE file.

#include "src/builtins/builtins-utils.h"
#include "src/builtins/builtins.h"
#include "src/counters.h"
#include "src/objects-inl.h"

namespace v8 {
namespace internal {

// -----------------------------------------------------------------------------
// ES #sec-boolean-objects

// ES #sec-boolean-constructor
BUILTIN(BooleanConstructor) {
  HandleScope scope(isolate);
<<<<<<< HEAD
  Handle<Object> value = args.atOrUndefined(isolate, 1);
  return isolate->heap()->ToBoolean(value->BooleanValue());
}

// ES6 section 19.3.1.1 Boolean ( value ) for the [[Construct]] case.
BUILTIN(BooleanConstructor_ConstructStub) {
  HandleScope scope(isolate);
  Handle<Object> value = args.atOrUndefined(isolate, 1);
  Handle<JSFunction> target = args.target();
  Handle<JSReceiver> new_target = Handle<JSReceiver>::cast(args.new_target());
  DCHECK(*target == target->native_context()->boolean_function());
  Handle<JSObject> result;
  ASSIGN_RETURN_FAILURE_ON_EXCEPTION(isolate, result,
                                     JSObject::New(target, new_target));
  Handle<JSValue>::cast(result)->set_value(
      isolate->heap()->ToBoolean(value->BooleanValue()));
  return *result;
=======
  if (args.new_target()->IsUndefined(isolate)) {  // [[Call]]
    Handle<Object> value = args.atOrUndefined(isolate, 1);
    return isolate->heap()->ToBoolean(value->BooleanValue());
  } else {  // [[Construct]]
    HandleScope scope(isolate);
    Handle<Object> value = args.atOrUndefined(isolate, 1);
    Handle<JSFunction> target = args.target();
    Handle<JSReceiver> new_target = Handle<JSReceiver>::cast(args.new_target());
    DCHECK(*target == target->native_context()->boolean_function());
    Handle<JSObject> result;
    ASSIGN_RETURN_FAILURE_ON_EXCEPTION(isolate, result,
                                       JSObject::New(target, new_target));
    Handle<JSValue>::cast(result)->set_value(
        isolate->heap()->ToBoolean(value->BooleanValue()));
    return *result;
  }
>>>>>>> 84bd6f3c
}

}  // namespace internal
}  // namespace v8<|MERGE_RESOLUTION|>--- conflicted
+++ resolved
@@ -16,25 +16,6 @@
 // ES #sec-boolean-constructor
 BUILTIN(BooleanConstructor) {
   HandleScope scope(isolate);
-<<<<<<< HEAD
-  Handle<Object> value = args.atOrUndefined(isolate, 1);
-  return isolate->heap()->ToBoolean(value->BooleanValue());
-}
-
-// ES6 section 19.3.1.1 Boolean ( value ) for the [[Construct]] case.
-BUILTIN(BooleanConstructor_ConstructStub) {
-  HandleScope scope(isolate);
-  Handle<Object> value = args.atOrUndefined(isolate, 1);
-  Handle<JSFunction> target = args.target();
-  Handle<JSReceiver> new_target = Handle<JSReceiver>::cast(args.new_target());
-  DCHECK(*target == target->native_context()->boolean_function());
-  Handle<JSObject> result;
-  ASSIGN_RETURN_FAILURE_ON_EXCEPTION(isolate, result,
-                                     JSObject::New(target, new_target));
-  Handle<JSValue>::cast(result)->set_value(
-      isolate->heap()->ToBoolean(value->BooleanValue()));
-  return *result;
-=======
   if (args.new_target()->IsUndefined(isolate)) {  // [[Call]]
     Handle<Object> value = args.atOrUndefined(isolate, 1);
     return isolate->heap()->ToBoolean(value->BooleanValue());
@@ -51,7 +32,6 @@
         isolate->heap()->ToBoolean(value->BooleanValue()));
     return *result;
   }
->>>>>>> 84bd6f3c
 }
 
 }  // namespace internal
