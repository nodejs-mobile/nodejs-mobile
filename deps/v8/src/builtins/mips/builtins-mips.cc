--- conflicted
+++ resolved
@@ -146,288 +146,6 @@
   __ TailCallStub(&stub);
 }
 
-<<<<<<< HEAD
-// static
-void Builtins::Generate_NumberConstructor(MacroAssembler* masm) {
-  // ----------- S t a t e -------------
-  //  -- a0                     : number of arguments
-  //  -- a1                     : constructor function
-  //  -- cp                     : context
-  //  -- ra                     : return address
-  //  -- sp[(argc - n - 1) * 4] : arg[n] (zero based)
-  //  -- sp[argc * 4]           : receiver
-  // -----------------------------------
-
-  // 1. Load the first argument into a0.
-  Label no_arguments;
-  {
-    __ Branch(USE_DELAY_SLOT, &no_arguments, eq, a0, Operand(zero_reg));
-    __ Subu(t1, a0, Operand(1));  // In delay slot.
-    __ mov(t0, a0);               // Store argc in t0.
-    __ Lsa(at, sp, t1, kPointerSizeLog2);
-    __ lw(a0, MemOperand(at));
-  }
-
-  // 2a. Convert first argument to number.
-  {
-    FrameScope scope(masm, StackFrame::MANUAL);
-    __ SmiTag(t0);
-    __ EnterBuiltinFrame(cp, a1, t0);
-    __ Call(masm->isolate()->builtins()->ToNumber(), RelocInfo::CODE_TARGET);
-    __ LeaveBuiltinFrame(cp, a1, t0);
-    __ SmiUntag(t0);
-  }
-
-  {
-    // Drop all arguments including the receiver.
-    __ Lsa(sp, sp, t0, kPointerSizeLog2);
-    __ DropAndRet(1);
-  }
-
-  // 2b. No arguments, return +0.
-  __ bind(&no_arguments);
-  __ Move(v0, Smi::kZero);
-  __ DropAndRet(1);
-}
-
-// static
-void Builtins::Generate_NumberConstructor_ConstructStub(MacroAssembler* masm) {
-  // ----------- S t a t e -------------
-  //  -- a0                     : number of arguments
-  //  -- a1                     : constructor function
-  //  -- a3                     : new target
-  //  -- cp                     : context
-  //  -- ra                     : return address
-  //  -- sp[(argc - n - 1) * 4] : arg[n] (zero based)
-  //  -- sp[argc * 4]           : receiver
-  // -----------------------------------
-
-  // 1. Make sure we operate in the context of the called function.
-  __ lw(cp, FieldMemOperand(a1, JSFunction::kContextOffset));
-
-  // 2. Load the first argument into a0.
-  {
-    Label no_arguments, done;
-    __ mov(t0, a0);  // Store argc in t0.
-    __ Branch(USE_DELAY_SLOT, &no_arguments, eq, a0, Operand(zero_reg));
-    __ Subu(t1, a0, Operand(1));  // In delay slot.
-    __ Lsa(at, sp, t1, kPointerSizeLog2);
-    __ lw(a0, MemOperand(at));
-    __ jmp(&done);
-    __ bind(&no_arguments);
-    __ Move(a0, Smi::kZero);
-    __ bind(&done);
-  }
-
-  // 3. Make sure a0 is a number.
-  {
-    Label done_convert;
-    __ JumpIfSmi(a0, &done_convert);
-    __ GetObjectType(a0, a2, a2);
-    __ Branch(&done_convert, eq, a2, Operand(HEAP_NUMBER_TYPE));
-    {
-      FrameScope scope(masm, StackFrame::MANUAL);
-      __ SmiTag(t0);
-      __ EnterBuiltinFrame(cp, a1, t0);
-      __ Push(a3);
-      __ Call(masm->isolate()->builtins()->ToNumber(), RelocInfo::CODE_TARGET);
-      __ Move(a0, v0);
-      __ Pop(a3);
-      __ LeaveBuiltinFrame(cp, a1, t0);
-      __ SmiUntag(t0);
-    }
-    __ bind(&done_convert);
-  }
-
-  // 4. Check if new target and constructor differ.
-  Label drop_frame_and_ret, new_object;
-  __ Branch(&new_object, ne, a1, Operand(a3));
-
-  // 5. Allocate a JSValue wrapper for the number.
-  __ AllocateJSValue(v0, a1, a0, a2, t1, &new_object);
-  __ jmp(&drop_frame_and_ret);
-
-  // 6. Fallback to the runtime to create new object.
-  __ bind(&new_object);
-  {
-    FrameScope scope(masm, StackFrame::MANUAL);
-    __ SmiTag(t0);
-    __ EnterBuiltinFrame(cp, a1, t0);
-    __ Push(a0);  // first argument
-    __ Call(CodeFactory::FastNewObject(masm->isolate()).code(),
-            RelocInfo::CODE_TARGET);
-    __ Pop(a0);
-    __ LeaveBuiltinFrame(cp, a1, t0);
-    __ SmiUntag(t0);
-  }
-  __ sw(a0, FieldMemOperand(v0, JSValue::kValueOffset));
-
-  __ bind(&drop_frame_and_ret);
-  {
-    __ Lsa(sp, sp, t0, kPointerSizeLog2);
-    __ DropAndRet(1);
-  }
-}
-
-// static
-void Builtins::Generate_StringConstructor(MacroAssembler* masm) {
-  // ----------- S t a t e -------------
-  //  -- a0                     : number of arguments
-  //  -- a1                     : constructor function
-  //  -- cp                     : context
-  //  -- ra                     : return address
-  //  -- sp[(argc - n - 1) * 4] : arg[n] (zero based)
-  //  -- sp[argc * 4]           : receiver
-  // -----------------------------------
-
-  // 1. Load the first argument into a0.
-  Label no_arguments;
-  {
-    __ Branch(USE_DELAY_SLOT, &no_arguments, eq, a0, Operand(zero_reg));
-    __ Subu(t1, a0, Operand(1));
-    __ mov(t0, a0);  // Store argc in t0.
-    __ Lsa(at, sp, t1, kPointerSizeLog2);
-    __ lw(a0, MemOperand(at));
-  }
-
-  // 2a. At least one argument, return a0 if it's a string, otherwise
-  // dispatch to appropriate conversion.
-  Label drop_frame_and_ret, to_string, symbol_descriptive_string;
-  {
-    __ JumpIfSmi(a0, &to_string);
-    __ GetObjectType(a0, t1, t1);
-    STATIC_ASSERT(FIRST_NONSTRING_TYPE == SYMBOL_TYPE);
-    __ Subu(t1, t1, Operand(FIRST_NONSTRING_TYPE));
-    __ Branch(&symbol_descriptive_string, eq, t1, Operand(zero_reg));
-    __ Branch(&to_string, gt, t1, Operand(zero_reg));
-    __ mov(v0, a0);
-    __ jmp(&drop_frame_and_ret);
-  }
-
-  // 2b. No arguments, return the empty string (and pop the receiver).
-  __ bind(&no_arguments);
-  {
-    __ LoadRoot(v0, Heap::kempty_stringRootIndex);
-    __ DropAndRet(1);
-  }
-
-  // 3a. Convert a0 to a string.
-  __ bind(&to_string);
-  {
-    FrameScope scope(masm, StackFrame::MANUAL);
-    __ SmiTag(t0);
-    __ EnterBuiltinFrame(cp, a1, t0);
-    __ Call(masm->isolate()->builtins()->ToString(), RelocInfo::CODE_TARGET);
-    __ LeaveBuiltinFrame(cp, a1, t0);
-    __ SmiUntag(t0);
-  }
-  __ jmp(&drop_frame_and_ret);
-
-  // 3b. Convert symbol in a0 to a string.
-  __ bind(&symbol_descriptive_string);
-  {
-    __ Lsa(sp, sp, t0, kPointerSizeLog2);
-    __ Drop(1);
-    __ Push(a0);
-    __ TailCallRuntime(Runtime::kSymbolDescriptiveString);
-  }
-
-  __ bind(&drop_frame_and_ret);
-  {
-    __ Lsa(sp, sp, t0, kPointerSizeLog2);
-    __ DropAndRet(1);
-  }
-}
-
-// static
-void Builtins::Generate_StringConstructor_ConstructStub(MacroAssembler* masm) {
-  // ----------- S t a t e -------------
-  //  -- a0                     : number of arguments
-  //  -- a1                     : constructor function
-  //  -- a3                     : new target
-  //  -- cp                     : context
-  //  -- ra                     : return address
-  //  -- sp[(argc - n - 1) * 4] : arg[n] (zero based)
-  //  -- sp[argc * 4]           : receiver
-  // -----------------------------------
-
-  // 1. Make sure we operate in the context of the called function.
-  __ lw(cp, FieldMemOperand(a1, JSFunction::kContextOffset));
-
-  // 2. Load the first argument into a0.
-  {
-    Label no_arguments, done;
-    __ mov(t0, a0);  // Store argc in t0.
-    __ Branch(USE_DELAY_SLOT, &no_arguments, eq, a0, Operand(zero_reg));
-    __ Subu(t1, a0, Operand(1));
-    __ Lsa(at, sp, t1, kPointerSizeLog2);
-    __ lw(a0, MemOperand(at));
-    __ jmp(&done);
-    __ bind(&no_arguments);
-    __ LoadRoot(a0, Heap::kempty_stringRootIndex);
-    __ bind(&done);
-  }
-
-  // 3. Make sure a0 is a string.
-  {
-    Label convert, done_convert;
-    __ JumpIfSmi(a0, &convert);
-    __ GetObjectType(a0, a2, a2);
-    __ And(t1, a2, Operand(kIsNotStringMask));
-    __ Branch(&done_convert, eq, t1, Operand(zero_reg));
-    __ bind(&convert);
-    {
-      FrameScope scope(masm, StackFrame::MANUAL);
-      __ SmiTag(t0);
-      __ EnterBuiltinFrame(cp, a1, t0);
-      __ Push(a3);
-      __ Call(masm->isolate()->builtins()->ToString(), RelocInfo::CODE_TARGET);
-      __ Move(a0, v0);
-      __ Pop(a3);
-      __ LeaveBuiltinFrame(cp, a1, t0);
-      __ SmiUntag(t0);
-    }
-    __ bind(&done_convert);
-  }
-
-  // 4. Check if new target and constructor differ.
-  Label drop_frame_and_ret, new_object;
-  __ Branch(&new_object, ne, a1, Operand(a3));
-
-  // 5. Allocate a JSValue wrapper for the string.
-  __ AllocateJSValue(v0, a1, a0, a2, t1, &new_object);
-  __ jmp(&drop_frame_and_ret);
-
-  // 6. Fallback to the runtime to create new object.
-  __ bind(&new_object);
-  {
-    FrameScope scope(masm, StackFrame::MANUAL);
-    __ SmiTag(t0);
-    __ EnterBuiltinFrame(cp, a1, t0);
-    __ Push(a0);  // first argument
-    __ Call(CodeFactory::FastNewObject(masm->isolate()).code(),
-            RelocInfo::CODE_TARGET);
-    __ Pop(a0);
-    __ LeaveBuiltinFrame(cp, a1, t0);
-    __ SmiUntag(t0);
-  }
-  __ sw(a0, FieldMemOperand(v0, JSValue::kValueOffset));
-
-  __ bind(&drop_frame_and_ret);
-  {
-    __ Lsa(sp, sp, t0, kPointerSizeLog2);
-    __ DropAndRet(1);
-  }
-}
-
-static void GenerateTailCallToSharedCode(MacroAssembler* masm) {
-  __ lw(a2, FieldMemOperand(a1, JSFunction::kSharedFunctionInfoOffset));
-  __ lw(a2, FieldMemOperand(a2, SharedFunctionInfo::kCodeOffset));
-  __ Jump(at, a2, Code::kHeaderSize - kHeapObjectTag);
-}
-
-=======
->>>>>>> 84bd6f3c
 static void GenerateTailCallToReturnedCode(MacroAssembler* masm,
                                            Runtime::FunctionId function_id) {
   // ----------- S t a t e -------------
@@ -449,29 +167,9 @@
     __ SmiUntag(a0);
   }
 
-<<<<<<< HEAD
-  __ Jump(at, v0, Code::kHeaderSize - kHeapObjectTag);
-}
-
-void Builtins::Generate_InOptimizationQueue(MacroAssembler* masm) {
-  // Checking whether the queued function is ready for install is optional,
-  // since we come across interrupts and stack checks elsewhere.  However,
-  // not checking may delay installing ready functions, and always checking
-  // would be quite expensive.  A good compromise is to first check against
-  // stack limit as a cue for an interrupt signal.
-  Label ok;
-  __ LoadRoot(t0, Heap::kStackLimitRootIndex);
-  __ Branch(&ok, hs, sp, Operand(t0));
-
-  GenerateTailCallToReturnedCode(masm, Runtime::kTryInstallOptimizedCode);
-
-  __ bind(&ok);
-  GenerateTailCallToSharedCode(masm);
-=======
   static_assert(kJavaScriptCallCodeStartRegister == a2, "ABI mismatch");
   __ Addu(a2, v0, Code::kHeaderSize - kHeapObjectTag);
   __ Jump(a2);
->>>>>>> 84bd6f3c
 }
 
 namespace {
@@ -527,21 +225,12 @@
     // a1: constructor function
     // a3: new target
     ParameterCount actual(a0);
-<<<<<<< HEAD
-    __ InvokeFunction(a1, a3, actual, CALL_FUNCTION,
-                      CheckDebugStepCallWrapper());
-=======
     __ InvokeFunction(a1, a3, actual, CALL_FUNCTION);
->>>>>>> 84bd6f3c
 
     // Restore context from the frame.
     __ lw(cp, MemOperand(fp, ConstructFrameConstants::kContextOffset));
     // Restore smi-tagged arguments count from the frame.
-<<<<<<< HEAD
-    __ lw(a1, MemOperand(sp));
-=======
     __ lw(a1, MemOperand(fp, ConstructFrameConstants::kLengthOffset));
->>>>>>> 84bd6f3c
     // Leave construct frame.
   }
 
@@ -551,16 +240,10 @@
   __ Ret();
 }
 
-<<<<<<< HEAD
-// The construct stub for ES5 constructor functions and ES6 class constructors.
-void Generate_JSConstructStubGeneric(MacroAssembler* masm,
-                                     bool restrict_constructor_return) {
-=======
 }  // namespace
 
 // The construct stub for ES5 constructor functions and ES6 class constructors.
 void Builtins::Generate_JSConstructStubGeneric(MacroAssembler* masm) {
->>>>>>> 84bd6f3c
   // ----------- S t a t e -------------
   //  --      a0: number of arguments (untagged)
   //  --      a1: constructor function
@@ -577,22 +260,6 @@
 
     // Preserve the incoming parameters on the stack.
     __ SmiTag(a0);
-<<<<<<< HEAD
-    __ Push(cp, a0, a1, a3);
-
-    // ----------- S t a t e -------------
-    //  --        sp[0*kPointerSize]: new target
-    //  -- a1 and sp[1*kPointerSize]: constructor function
-    //  --        sp[2*kPointerSize]: number of arguments (tagged)
-    //  --        sp[3*kPointerSize]: context
-    // -----------------------------------
-
-    __ lw(t2, FieldMemOperand(a1, JSFunction::kSharedFunctionInfoOffset));
-    __ lbu(t2,
-           FieldMemOperand(t2, SharedFunctionInfo::kFunctionKindByteOffset));
-    __ And(t2, t2,
-           Operand(SharedFunctionInfo::kDerivedConstructorBitsWithinByte));
-=======
     __ Push(cp, a0, a1);
     __ PushRoot(Heap::kTheHoleValueRootIndex);
     __ Push(a3);
@@ -608,28 +275,11 @@
     __ lw(t2, FieldMemOperand(a1, JSFunction::kSharedFunctionInfoOffset));
     __ lw(t2, FieldMemOperand(t2, SharedFunctionInfo::kFlagsOffset));
     __ And(t2, t2, Operand(SharedFunctionInfo::IsDerivedConstructorBit::kMask));
->>>>>>> 84bd6f3c
     __ Branch(&not_create_implicit_receiver, ne, t2, Operand(zero_reg));
 
     // If not derived class constructor: Allocate the new receiver object.
     __ IncrementCounter(masm->isolate()->counters()->constructed_objects(), 1,
                         t2, t3);
-<<<<<<< HEAD
-    __ Call(CodeFactory::FastNewObject(masm->isolate()).code(),
-            RelocInfo::CODE_TARGET);
-    __ Branch(&post_instantiation_deopt_entry);
-
-    // Else: use TheHoleValue as receiver for constructor call
-    __ bind(&not_create_implicit_receiver);
-    __ LoadRoot(v0, Heap::kTheHoleValueRootIndex);
-
-    // ----------- S t a t e -------------
-    //  --                          v0: receiver
-    //  -- Slot 3 / sp[0*kPointerSize]: new target
-    //  -- Slot 2 / sp[1*kPointerSize]: constructor function
-    //  -- Slot 1 / sp[2*kPointerSize]: number of arguments (tagged)
-    //  -- Slot 0 / sp[3*kPointerSize]: context
-=======
     __ Call(BUILTIN_CODE(masm->isolate(), FastNewObject),
             RelocInfo::CODE_TARGET);
     __ Branch(&post_instantiation_deopt_entry);
@@ -645,7 +295,6 @@
     //  -- Slot 2 / sp[2*kPointerSize]: constructor function
     //  -- Slot 1 / sp[3*kPointerSize]: number of arguments (tagged)
     //  -- Slot 0 / sp[4*kPointerSize]: context
->>>>>>> 84bd6f3c
     // -----------------------------------
     // Deoptimizer enters here.
     masm->isolate()->heap()->SetConstructStubCreateDeoptPCOffset(
@@ -663,16 +312,10 @@
     //  --                 r3: new target
     //  -- sp[0*kPointerSize]: implicit receiver
     //  -- sp[1*kPointerSize]: implicit receiver
-<<<<<<< HEAD
-    //  -- sp[2*kPointerSize]: constructor function
-    //  -- sp[3*kPointerSize]: number of arguments (tagged)
-    //  -- sp[4*kPointerSize]: context
-=======
     //  -- sp[2*kPointerSize]: padding
     //  -- sp[3*kPointerSize]: constructor function
     //  -- sp[4*kPointerSize]: number of arguments (tagged)
     //  -- sp[5*kPointerSize]: context
->>>>>>> 84bd6f3c
     // -----------------------------------
 
     // Restore constructor function and argument count.
@@ -693,16 +336,10 @@
     //  --                        t3: counter
     //  --        sp[0*kPointerSize]: implicit receiver
     //  --        sp[1*kPointerSize]: implicit receiver
-<<<<<<< HEAD
-    //  -- a1 and sp[2*kPointerSize]: constructor function
-    //  --        sp[3*kPointerSize]: number of arguments (tagged)
-    //  --        sp[4*kPointerSize]: context
-=======
     //  --        sp[2*kPointerSize]: padding
     //  -- a1 and sp[3*kPointerSize]: constructor function
     //  --        sp[4*kPointerSize]: number of arguments (tagged)
     //  --        sp[5*kPointerSize]: context
->>>>>>> 84bd6f3c
     // -----------------------------------
     __ jmp(&entry);
     __ bind(&loop);
@@ -712,102 +349,11 @@
     __ bind(&entry);
     __ Addu(t3, t3, Operand(-1));
     __ Branch(&loop, greater_equal, t3, Operand(zero_reg));
-<<<<<<< HEAD
-
-    // Call the function.
-    ParameterCount actual(a0);
-    __ InvokeFunction(a1, a3, actual, CALL_FUNCTION,
-                      CheckDebugStepCallWrapper());
-
-    // ----------- S t a t e -------------
-    //  --                 v0: constructor result
-    //  -- sp[0*kPointerSize]: implicit receiver
-    //  -- sp[1*kPointerSize]: constructor function
-    //  -- sp[2*kPointerSize]: number of arguments
-    //  -- sp[3*kPointerSize]: context
-    // -----------------------------------
-
-    // Store offset of return address for deoptimizer.
-    masm->isolate()->heap()->SetConstructStubInvokeDeoptPCOffset(
-        masm->pc_offset());
-
-    // Restore the context from the frame.
-    __ lw(cp, MemOperand(fp, ConstructFrameConstants::kContextOffset));
-
-    // If the result is an object (in the ECMA sense), we should get rid
-    // of the receiver and use the result; see ECMA-262 section 13.2.2-7
-    // on page 74.
-    Label use_receiver, do_throw, other_result, leave_frame;
-
-    // If the result is undefined, we jump out to using the implicit receiver.
-    __ JumpIfRoot(v0, Heap::kUndefinedValueRootIndex, &use_receiver);
-
-    // Otherwise we do a smi check and fall through to check if the return value
-    // is a valid receiver.
-
-    // If the result is a smi, it is *not* an object in the ECMA sense.
-    __ JumpIfSmi(v0, &other_result);
-
-    // If the type of the result (stored in its map) is less than
-    // FIRST_JS_RECEIVER_TYPE, it is not an object in the ECMA sense.
-    __ GetObjectType(v0, t2, t2);
-    STATIC_ASSERT(LAST_JS_RECEIVER_TYPE == LAST_TYPE);
-    __ Branch(&leave_frame, greater_equal, t2, Operand(FIRST_JS_RECEIVER_TYPE));
-
-    __ bind(&other_result);
-    // The result is now neither undefined nor an object.
-    if (restrict_constructor_return) {
-      // Throw if constructor function is a class constructor
-      __ lw(a1, MemOperand(fp, ConstructFrameConstants::kConstructorOffset));
-      __ lw(t2, FieldMemOperand(a1, JSFunction::kSharedFunctionInfoOffset));
-      __ lbu(t2,
-             FieldMemOperand(t2, SharedFunctionInfo::kFunctionKindByteOffset));
-      __ And(t2, t2,
-             Operand(SharedFunctionInfo::kClassConstructorBitsWithinByte));
-      __ Branch(&use_receiver, eq, t2, Operand(zero_reg));
-    } else {
-      __ Branch(&use_receiver);
-    }
-
-    __ bind(&do_throw);
-    __ CallRuntime(Runtime::kThrowConstructorReturnedNonObject);
-
-    // Throw away the result of the constructor invocation and use the
-    // on-stack receiver as the result.
-    __ bind(&use_receiver);
-    __ lw(v0, MemOperand(sp, 0 * kPointerSize));
-    __ JumpIfRoot(v0, Heap::kTheHoleValueRootIndex, &do_throw);
-
-    __ bind(&leave_frame);
-    // Restore smi-tagged arguments count from the frame.
-    __ lw(a1, MemOperand(fp, ConstructFrameConstants::kLengthOffset));
-    // Leave construct frame.
-  }
-  // Remove caller arguments from the stack and return.
-  __ Lsa(sp, sp, a1, kPointerSizeLog2 - kSmiTagSize);
-  __ Addu(sp, sp, kPointerSize);
-  __ Ret();
-}
-=======
->>>>>>> 84bd6f3c
 
     // Call the function.
     ParameterCount actual(a0);
     __ InvokeFunction(a1, a3, actual, CALL_FUNCTION);
 
-<<<<<<< HEAD
-void Builtins::Generate_JSConstructStubGenericRestrictedReturn(
-    MacroAssembler* masm) {
-  Generate_JSConstructStubGeneric(masm, true);
-}
-void Builtins::Generate_JSConstructStubGenericUnrestrictedReturn(
-    MacroAssembler* masm) {
-  Generate_JSConstructStubGeneric(masm, false);
-}
-void Builtins::Generate_JSConstructStubApi(MacroAssembler* masm) {
-  Generate_JSBuiltinsConstructStubHelper(masm);
-}
-=======
     // ----------- S t a t e -------------
     //  --                 v0: constructor result
     //  -- sp[0*kPointerSize]: implicit receiver
@@ -865,7 +411,6 @@
   __ Ret();
 }
 
->>>>>>> 84bd6f3c
 void Builtins::Generate_JSBuiltinsConstructStub(MacroAssembler* masm) {
   Generate_JSBuiltinsConstructStubHelper(masm);
 }
@@ -997,41 +542,15 @@
   // ----------- S t a t e -------------
   //  -- v0 : the value to pass to the generator
   //  -- a1 : the JSGeneratorObject to resume
-<<<<<<< HEAD
-  //  -- a2 : the resume mode (tagged)
-  //  -- a3 : the SuspendFlags of the earlier suspend call (tagged)
   //  -- ra : return address
   // -----------------------------------
 
-  __ SmiUntag(a3);
-  __ AssertGeneratorObject(a1, a3);
-=======
-  //  -- ra : return address
-  // -----------------------------------
-
   __ AssertGeneratorObject(a1);
->>>>>>> 84bd6f3c
 
   // Store input value into generator object.
-  Label async_await, done_store_input;
-
-  __ And(t8, a3, Operand(static_cast<int>(SuspendFlags::kAsyncGeneratorAwait)));
-  __ Branch(&async_await, equal, t8,
-            Operand(static_cast<int>(SuspendFlags::kAsyncGeneratorAwait)));
-
   __ sw(v0, FieldMemOperand(a1, JSGeneratorObject::kInputOrDebugPosOffset));
   __ RecordWriteField(a1, JSGeneratorObject::kInputOrDebugPosOffset, v0, a3,
                       kRAHasNotBeenSaved, kDontSaveFPRegs);
-  __ jmp(&done_store_input);
-
-  __ bind(&async_await);
-  __ sw(v0, FieldMemOperand(
-                a1, JSAsyncGeneratorObject::kAwaitInputOrDebugPosOffset));
-  __ RecordWriteField(a1, JSAsyncGeneratorObject::kAwaitInputOrDebugPosOffset,
-                      v0, a3, kRAHasNotBeenSaved, kDontSaveFPRegs);
-
-  __ bind(&done_store_input);
-  // `a3` no longer holds SuspendFlags
 
   // Load suspended function and context.
   __ lw(t0, FieldMemOperand(a1, JSGeneratorObject::kFunctionOffset));
@@ -1154,38 +673,6 @@
   __ RecordWriteField(closure, JSFunction::kCodeOffset, scratch1, scratch2,
                       kRAHasNotBeenSaved, kDontSaveFPRegs, OMIT_REMEMBERED_SET,
                       OMIT_SMI_CHECK);
-}
-
-static void ReplaceClosureEntryWithOptimizedCode(
-    MacroAssembler* masm, Register optimized_code_entry, Register closure,
-    Register scratch1, Register scratch2, Register scratch3) {
-  Register native_context = scratch1;
-
-  // Store code entry in the closure.
-  __ Addu(optimized_code_entry, optimized_code_entry,
-          Operand(Code::kHeaderSize - kHeapObjectTag));
-  __ sw(optimized_code_entry,
-        FieldMemOperand(closure, JSFunction::kCodeEntryOffset));
-  __ RecordWriteCodeEntryField(closure, optimized_code_entry, scratch2);
-
-  // Link the closure into the optimized function list.
-  __ lw(native_context, NativeContextMemOperand());
-  __ lw(scratch2,
-        ContextMemOperand(native_context, Context::OPTIMIZED_FUNCTIONS_LIST));
-  __ sw(scratch2,
-        FieldMemOperand(closure, JSFunction::kNextFunctionLinkOffset));
-  __ RecordWriteField(closure, JSFunction::kNextFunctionLinkOffset, scratch2,
-                      scratch3, kRAHasNotBeenSaved, kDontSaveFPRegs,
-                      EMIT_REMEMBERED_SET, OMIT_SMI_CHECK);
-  const int function_list_offset =
-      Context::SlotOffset(Context::OPTIMIZED_FUNCTIONS_LIST);
-  __ sw(closure,
-        ContextMemOperand(native_context, Context::OPTIMIZED_FUNCTIONS_LIST));
-  // Save closure before the write barrier.
-  __ mov(scratch2, closure);
-  __ RecordWriteContextSlot(native_context, function_list_offset, closure,
-                            scratch3, kRAHasNotBeenSaved, kDontSaveFPRegs);
-  __ mov(closure, scratch2);
 }
 
 static void LeaveInterpreterFrame(MacroAssembler* masm, Register scratch) {
@@ -1400,19 +887,6 @@
   FrameScope frame_scope(masm, StackFrame::MANUAL);
   __ PushStandardFrame(closure);
 
-  // First check if there is optimized code in the feedback vector which we
-  // could call instead.
-  Label switch_to_optimized_code;
-  Register optimized_code_entry = t0;
-  __ lw(a0, FieldMemOperand(a1, JSFunction::kFeedbackVectorOffset));
-  __ lw(a0, FieldMemOperand(a0, Cell::kValueOffset));
-  __ lw(optimized_code_entry,
-        FieldMemOperand(a0, FeedbackVector::kOptimizedCodeIndex * kPointerSize +
-                                FeedbackVector::kHeaderSize));
-  __ lw(optimized_code_entry,
-        FieldMemOperand(optimized_code_entry, WeakCell::kValueOffset));
-  __ JumpIfNotSmi(optimized_code_entry, &switch_to_optimized_code);
-
   // Get the bytecode array from the function object (or from the DebugInfo if
   // it is present) and load it into kInterpreterBytecodeArrayRegister.
   Label maybe_load_debug_bytecode_array, bytecode_array_loaded;
@@ -1424,17 +898,6 @@
   __ JumpIfNotSmi(t0, &maybe_load_debug_bytecode_array);
   __ bind(&bytecode_array_loaded);
 
-<<<<<<< HEAD
-  // Check whether we should continue to use the interpreter.
-  // TODO(rmcilroy) Remove self healing once liveedit only has to deal with
-  // Ignition bytecode.
-  Label switch_to_different_code_kind;
-  __ lw(a0, FieldMemOperand(a0, SharedFunctionInfo::kCodeOffset));
-  __ Branch(&switch_to_different_code_kind, ne, a0,
-            Operand(masm->CodeObject()));  // Self-reference to this code.
-
-=======
->>>>>>> 84bd6f3c
   // Increment invocation count for the function.
   __ lw(t0, FieldMemOperand(feedback_vector,
                             FeedbackVector::kInvocationCountOffset));
@@ -1568,42 +1031,6 @@
                 static_cast<int>(DebugInfo::kSideEffects));
   __ Branch(&bytecode_array_loaded, eq, t0, Operand(t1));
 
-<<<<<<< HEAD
-  // If the shared code is no longer this entry trampoline, then the underlying
-  // function has been switched to a different kind of code and we heal the
-  // closure by switching the code entry field over to the new code as well.
-  __ bind(&switch_to_different_code_kind);
-  __ LeaveFrame(StackFrame::JAVA_SCRIPT);
-  __ lw(t0, FieldMemOperand(a1, JSFunction::kSharedFunctionInfoOffset));
-  __ lw(t0, FieldMemOperand(t0, SharedFunctionInfo::kCodeOffset));
-  __ Addu(t0, t0, Operand(Code::kHeaderSize - kHeapObjectTag));
-  __ sw(t0, FieldMemOperand(a1, JSFunction::kCodeEntryOffset));
-  __ RecordWriteCodeEntryField(a1, t0, t1);
-  __ Jump(t0);
-
-  // If there is optimized code on the type feedback vector, check if it is good
-  // to run, and if so, self heal the closure and call the optimized code.
-  __ bind(&switch_to_optimized_code);
-  __ LeaveFrame(StackFrame::JAVA_SCRIPT);
-  Label gotta_call_runtime;
-
-  // Check if the optimized code is marked for deopt.
-  __ lw(t1,
-        FieldMemOperand(optimized_code_entry, Code::kKindSpecificFlags1Offset));
-  __ And(t1, t1, Operand(1 << Code::kMarkedForDeoptimizationBit));
-  __ Branch(&gotta_call_runtime, ne, t1, Operand(zero_reg));
-
-  // Optimized code is good, get it into the closure and link the closure into
-  // the optimized functions list, then tail call the optimized code.
-  ReplaceClosureEntryWithOptimizedCode(masm, optimized_code_entry, a1, t3, t1,
-                                       t2);
-  __ Jump(optimized_code_entry);
-
-  // Optimized code is marked for deopt, bailout to the CompileLazy runtime
-  // function which will clear the feedback vector's optimized code slot.
-  __ bind(&gotta_call_runtime);
-  GenerateTailCallToReturnedCode(masm, Runtime::kEvictOptimizedCodeSlot);
-=======
   __ push(closure);
   __ push(feedback_vector);
   __ push(kInterpreterBytecodeArrayRegister);
@@ -1613,7 +1040,6 @@
   __ pop(feedback_vector);
   __ pop(closure);
   __ Branch(&bytecode_array_loaded);
->>>>>>> 84bd6f3c
 }
 
 
@@ -1655,12 +1081,8 @@
 // static
 void Builtins::Generate_InterpreterPushArgsThenCallImpl(
     MacroAssembler* masm, ConvertReceiverMode receiver_mode,
-<<<<<<< HEAD
-    TailCallMode tail_call_mode, InterpreterPushArgsMode mode) {
-=======
     InterpreterPushArgsMode mode) {
   DCHECK(mode != InterpreterPushArgsMode::kArrayFunction);
->>>>>>> 84bd6f3c
   // ----------- S t a t e -------------
   //  -- a0 : the number of arguments (not including the receiver)
   //  -- a2 : the address of the first argument to be pushed. Subsequent
@@ -1682,14 +1104,11 @@
 
   // This function modifies a2, t4 and t1.
   Generate_InterpreterPushArgs(masm, t0, a2, t4, t1);
-<<<<<<< HEAD
-=======
 
   if (mode == InterpreterPushArgsMode::kWithFinalSpread) {
     __ Pop(a2);                   // Pass the spread in a register
     __ Subu(a0, a0, Operand(1));  // Subtract one for spread
   }
->>>>>>> 84bd6f3c
 
   // Call the target.
   if (mode == InterpreterPushArgsMode::kWithFinalSpread) {
@@ -1740,14 +1159,8 @@
 
     // Tail call to the array construct stub (still in the caller
     // context at this point).
-<<<<<<< HEAD
-    __ lw(t0, FieldMemOperand(a1, JSFunction::kSharedFunctionInfoOffset));
-    __ lw(t0, FieldMemOperand(t0, SharedFunctionInfo::kConstructStubOffset));
-    __ Jump(at, t0, Code::kHeaderSize - kHeapObjectTag);
-=======
     ArrayConstructorStub array_constructor_stub(masm->isolate());
     __ Jump(array_constructor_stub.GetCode(), RelocInfo::CODE_TARGET);
->>>>>>> 84bd6f3c
   } else if (mode == InterpreterPushArgsMode::kWithFinalSpread) {
     // Call the constructor with a0, a1, and a3 unmodified.
     __ Jump(BUILTIN_CODE(masm->isolate(), ConstructWithSpread),
@@ -1757,37 +1170,6 @@
     // Call the constructor with a0, a1, and a3 unmodified.
     __ Jump(BUILTIN_CODE(masm->isolate(), Construct), RelocInfo::CODE_TARGET);
   }
-<<<<<<< HEAD
-}
-
-// static
-void Builtins::Generate_InterpreterPushArgsThenConstructArray(
-    MacroAssembler* masm) {
-  // ----------- S t a t e -------------
-  //  -- a0 : the number of arguments (not including the receiver)
-  //  -- a1 : the target to call checked to be Array function.
-  //  -- a2 : allocation site feedback.
-  //  -- a3 : the address of the first argument to be pushed. Subsequent
-  //          arguments should be consecutive above this, in the same order as
-  //          they are to be pushed onto the stack.
-  // -----------------------------------
-  Label stack_overflow;
-
-  // Push a slot for the receiver.
-  __ push(zero_reg);
-
-  Generate_StackOverflowCheck(masm, a0, t1, t4, &stack_overflow);
-
-  // This function modifies a3, t1, and t4.
-  Generate_InterpreterPushArgs(masm, a0, a3, t1, t4);
-
-  // ArrayConstructor stub expects constructor in a3. Set it here.
-  __ mov(a3, a1);
-
-  ArrayConstructorStub stub(masm->isolate());
-  __ TailCallStub(&stub);
-=======
->>>>>>> 84bd6f3c
 
   __ bind(&stack_overflow);
   {
@@ -1987,48 +1369,6 @@
   // -----------------------------------
   // First lookup code, maybe we don't need to compile!
   Label gotta_call_runtime;
-<<<<<<< HEAD
-  Label try_shared;
-
-  Register closure = a1;
-  Register index = a2;
-
-  // Do we have a valid feedback vector?
-  __ lw(index, FieldMemOperand(closure, JSFunction::kFeedbackVectorOffset));
-  __ lw(index, FieldMemOperand(index, Cell::kValueOffset));
-  __ JumpIfRoot(index, Heap::kUndefinedValueRootIndex, &gotta_call_runtime);
-
-  // Is optimized code available in the feedback vector?
-  Register entry = t0;
-  __ lw(entry, FieldMemOperand(
-                   index, FeedbackVector::kOptimizedCodeIndex * kPointerSize +
-                              FeedbackVector::kHeaderSize));
-  __ lw(entry, FieldMemOperand(entry, WeakCell::kValueOffset));
-  __ JumpIfSmi(entry, &try_shared);
-
-  // Found code, check if it is marked for deopt, if so call into runtime to
-  // clear the optimized code slot.
-  __ lw(t1, FieldMemOperand(entry, Code::kKindSpecificFlags1Offset));
-  __ And(t1, t1, Operand(1 << Code::kMarkedForDeoptimizationBit));
-  __ Branch(&gotta_call_runtime, ne, t1, Operand(zero_reg));
-
-  // Code is good, get it into the closure and tail call.
-  ReplaceClosureEntryWithOptimizedCode(masm, entry, closure, t3, t1, t2);
-  __ Jump(entry);
-
-  // We found no optimized code.
-  __ bind(&try_shared);
-  __ lw(entry, FieldMemOperand(closure, JSFunction::kSharedFunctionInfoOffset));
-  // Is the shared function marked for tier up?
-  __ lbu(t1, FieldMemOperand(entry,
-                             SharedFunctionInfo::kMarkedForTierUpByteOffset));
-  __ And(t1, t1,
-         Operand(1 << SharedFunctionInfo::kMarkedForTierUpBitWithinByte));
-  __ Branch(&gotta_call_runtime, ne, t1, Operand(zero_reg));
-
-  // If SFI points to anything other than CompileLazy, install that.
-  __ lw(entry, FieldMemOperand(entry, SharedFunctionInfo::kCodeOffset));
-=======
 
   Register closure = a1;
   Register feedback_vector = a2;
@@ -2050,7 +1390,6 @@
   GetSharedFunctionInfoCode(masm, entry, t1);
 
   // If code entry points to anything other than CompileLazy, install that.
->>>>>>> 84bd6f3c
   __ Move(t1, masm->CodeObject());
   __ Branch(&gotta_call_runtime, eq, entry, Operand(t1));
 
@@ -2066,12 +1405,6 @@
   GenerateTailCallToReturnedCode(masm, Runtime::kCompileLazy);
 }
 
-<<<<<<< HEAD
-void Builtins::Generate_CompileOptimized(MacroAssembler* masm) {
-  GenerateTailCallToReturnedCode(masm,
-                                 Runtime::kCompileOptimized_NotConcurrent);
-}
-=======
 // Lazy deserialization design doc: http://goo.gl/dxkYDZ.
 void Builtins::Generate_DeserializeLazy(MacroAssembler* masm) {
   // ----------- S t a t e -------------
@@ -2089,7 +1422,6 @@
   CHECK(scratch0 != a0 && scratch0 != a3 && scratch0 != a1);
   CHECK(scratch1 != a0 && scratch1 != a3 && scratch1 != a1);
   CHECK(scratch0 != scratch1);
->>>>>>> 84bd6f3c
 
   // Load the builtin id for lazy deserialization from SharedFunctionInfo.
 
@@ -2200,83 +1532,12 @@
     __ Pop(a0, a1, a3);
     __ SmiUntag(a0);
   }
-<<<<<<< HEAD
-  // On failure, tail call back to regular js.
-  GenerateTailCallToReturnedCode(masm, Runtime::kCompileLazy);
-}
-
-static void GenerateMakeCodeYoungAgainCommon(MacroAssembler* masm) {
-  // For now, we are relying on the fact that make_code_young doesn't do any
-  // garbage collection which allows us to save/restore the registers without
-  // worrying about which of them contain pointers. We also don't build an
-  // internal frame to make the code faster, since we shouldn't have to do stack
-  // crawls in MakeCodeYoung. This seems a bit fragile.
-
-  // Set a0 to point to the head of the PlatformCodeAge sequence.
-  __ Subu(a0, a0, Operand(kNoCodeAgeSequenceLength - Assembler::kInstrSize));
-
-  // The following registers must be saved and restored when calling through to
-  // the runtime:
-  //   a0 - contains return address (beginning of patch sequence)
-  //   a1 - isolate
-  //   a3 - new target
-  RegList saved_regs =
-      (a0.bit() | a1.bit() | a3.bit() | ra.bit() | fp.bit()) & ~sp.bit();
-  FrameScope scope(masm, StackFrame::MANUAL);
-  __ MultiPush(saved_regs);
-  __ PrepareCallCFunction(2, 0, a2);
-  __ li(a1, Operand(ExternalReference::isolate_address(masm->isolate())));
-  __ CallCFunction(
-      ExternalReference::get_make_code_young_function(masm->isolate()), 2);
-  __ MultiPop(saved_regs);
-  __ Jump(a0);
-}
-
-#define DEFINE_CODE_AGE_BUILTIN_GENERATOR(C)                              \
-  void Builtins::Generate_Make##C##CodeYoungAgain(MacroAssembler* masm) { \
-    GenerateMakeCodeYoungAgainCommon(masm);                               \
-  }
-CODE_AGE_LIST(DEFINE_CODE_AGE_BUILTIN_GENERATOR)
-#undef DEFINE_CODE_AGE_BUILTIN_GENERATOR
-
-void Builtins::Generate_MarkCodeAsExecutedOnce(MacroAssembler* masm) {
-  // For now, as in GenerateMakeCodeYoungAgainCommon, we are relying on the fact
-  // that make_code_young doesn't do any garbage collection which allows us to
-  // save/restore the registers without worrying about which of them contain
-  // pointers.
-
-  // Set a0 to point to the head of the PlatformCodeAge sequence.
-  __ Subu(a0, a0, Operand(kNoCodeAgeSequenceLength - Assembler::kInstrSize));
-
-  // The following registers must be saved and restored when calling through to
-  // the runtime:
-  //   a0 - contains return address (beginning of patch sequence)
-  //   a1 - isolate
-  //   a3 - new target
-  RegList saved_regs =
-      (a0.bit() | a1.bit() | a3.bit() | ra.bit() | fp.bit()) & ~sp.bit();
-  FrameScope scope(masm, StackFrame::MANUAL);
-  __ MultiPush(saved_regs);
-  __ PrepareCallCFunction(2, 0, a2);
-  __ li(a1, Operand(ExternalReference::isolate_address(masm->isolate())));
-  __ CallCFunction(
-      ExternalReference::get_mark_code_as_executed_function(masm->isolate()),
-      2);
-  __ MultiPop(saved_regs);
-
-  // Perform prologue operations usually performed by the young code stub.
-  __ PushStandardFrame(a1);
-
-  // Jump to point after the code-age stub.
-  __ Jump(a0, kNoCodeAgeSequenceLength);
-=======
   // On failure, tail call back to regular js by re-calling the function
   // which has be reset to the compile lazy builtin.
   static_assert(kJavaScriptCallCodeStartRegister == a2, "ABI mismatch");
   __ lw(a2, FieldMemOperand(a1, JSFunction::kCodeOffset));
   __ Addu(a2, a2, Code::kHeaderSize - kHeapObjectTag);
   __ Jump(a2);
->>>>>>> 84bd6f3c
 }
 
 namespace {
@@ -2339,26 +1600,7 @@
   __ lw(v0, MemOperand(sp, 0 * kPointerSize));
   __ Ret(USE_DELAY_SLOT);
   // Safe to fill delay slot Addu will emit one instruction.
-<<<<<<< HEAD
-  __ Addu(sp, sp, Operand(2 * kPointerSize));  // Remove state.
-
-  __ bind(&unknown_state);
-  __ stop("no cases left");
-}
-
-void Builtins::Generate_NotifyDeoptimized(MacroAssembler* masm) {
-  Generate_NotifyDeoptimizedHelper(masm, Deoptimizer::EAGER);
-}
-
-void Builtins::Generate_NotifySoftDeoptimized(MacroAssembler* masm) {
-  Generate_NotifyDeoptimizedHelper(masm, Deoptimizer::SOFT);
-}
-
-void Builtins::Generate_NotifyLazyDeoptimized(MacroAssembler* masm) {
-  Generate_NotifyDeoptimizedHelper(masm, Deoptimizer::LAZY);
-=======
   __ Addu(sp, sp, Operand(1 * kPointerSize));  // Remove accumulator.
->>>>>>> 84bd6f3c
 }
 
 static void Generate_OnStackReplacementHelper(MacroAssembler* masm,
@@ -2700,14 +1942,9 @@
 }
 
 // static
-<<<<<<< HEAD
-void Builtins::Generate_ForwardVarargs(MacroAssembler* masm,
-                                       Handle<Code> code) {
-=======
 void Builtins::Generate_CallOrConstructForwardVarargs(MacroAssembler* masm,
                                                       CallOrConstructMode mode,
                                                       Handle<Code> code) {
->>>>>>> 84bd6f3c
   // ----------- S t a t e -------------
   //  -- a0 : the number of arguments (not including the receiver)
   //  -- a3 : the new.target (for [[Construct]] calls)
@@ -2751,18 +1988,11 @@
   {
     // Just get the length from the ArgumentsAdaptorFrame.
     __ lw(t2, MemOperand(t3, ArgumentsAdaptorFrameConstants::kLengthOffset));
-<<<<<<< HEAD
-=======
     __ SmiUntag(t2);
->>>>>>> 84bd6f3c
   }
   __ bind(&arguments_done);
 
   Label stack_done, stack_overflow;
-<<<<<<< HEAD
-  __ SmiUntag(t2);
-=======
->>>>>>> 84bd6f3c
   __ Subu(t2, t2, a2);
   __ Branch(&stack_done, le, t2, Operand(zero_reg));
   {
@@ -2775,15 +2005,9 @@
       __ Addu(a0, a0, t2);
       __ bind(&loop);
       {
-<<<<<<< HEAD
-        __ Lsa(at, t3, t2, kPointerSizeLog2);
-        __ lw(at, MemOperand(at, 1 * kPointerSize));
-        __ push(at);
-=======
         __ Lsa(kScratchReg, t3, t2, kPointerSizeLog2);
         __ lw(kScratchReg, MemOperand(kScratchReg, 1 * kPointerSize));
         __ push(kScratchReg);
->>>>>>> 84bd6f3c
         __ Subu(t2, t2, Operand(1));
         __ Branch(&loop, ne, t2, Operand(zero_reg));
       }
@@ -2987,15 +2211,8 @@
 
   // Call the [[BoundTargetFunction]] via the Call builtin.
   __ lw(a1, FieldMemOperand(a1, JSBoundFunction::kBoundTargetFunctionOffset));
-<<<<<<< HEAD
-  __ li(at, Operand(ExternalReference(Builtins::kCall_ReceiverIsAny,
-                                      masm->isolate())));
-  __ lw(at, MemOperand(at));
-  __ Jump(at, Code::kHeaderSize - kHeapObjectTag);
-=======
   __ Jump(BUILTIN_CODE(masm->isolate(), Call_ReceiverIsAny),
           RelocInfo::CODE_TARGET);
->>>>>>> 84bd6f3c
 }
 
 // static
@@ -3062,10 +2279,6 @@
 
   // Jump to JSBuiltinsConstructStub or JSConstructStubGeneric.
   __ lw(t0, FieldMemOperand(a1, JSFunction::kSharedFunctionInfoOffset));
-<<<<<<< HEAD
-  __ lw(t0, FieldMemOperand(t0, SharedFunctionInfo::kConstructStubOffset));
-  __ Jump(at, t0, Code::kHeaderSize - kHeapObjectTag);
-=======
   __ lw(t0, FieldMemOperand(t0, SharedFunctionInfo::kFlagsOffset));
   __ And(t0, t0, Operand(SharedFunctionInfo::ConstructAsBuiltinBit::kMask));
   __ Branch(&call_generic_stub, eq, t0, Operand(zero_reg));
@@ -3076,7 +2289,6 @@
   __ bind(&call_generic_stub);
   __ Jump(BUILTIN_CODE(masm->isolate(), JSConstructStubGeneric),
           RelocInfo::CODE_TARGET);
->>>>>>> 84bd6f3c
 }
 
 // static
@@ -3165,31 +2377,7 @@
 
   // Construct the [[BoundTargetFunction]] via the Construct builtin.
   __ lw(a1, FieldMemOperand(a1, JSBoundFunction::kBoundTargetFunctionOffset));
-<<<<<<< HEAD
-  __ li(at, Operand(ExternalReference(Builtins::kConstruct, masm->isolate())));
-  __ lw(at, MemOperand(at));
-  __ Jump(at, Code::kHeaderSize - kHeapObjectTag);
-}
-
-// static
-void Builtins::Generate_ConstructProxy(MacroAssembler* masm) {
-  // ----------- S t a t e -------------
-  //  -- a0 : the number of arguments (not including the receiver)
-  //  -- a1 : the constructor to call (checked to be a JSProxy)
-  //  -- a3 : the new target (either the same as the constructor or
-  //          the JSFunction on which new was invoked initially)
-  // -----------------------------------
-
-  // Call into the Runtime for Proxy [[Construct]].
-  __ Push(a1, a3);
-  // Include the pushed new_target, constructor and the receiver.
-  __ Addu(a0, a0, Operand(3));
-  // Tail-call to the runtime.
-  __ JumpToExternalReference(
-      ExternalReference(Runtime::kJSProxyConstruct, masm->isolate()));
-=======
   __ Jump(BUILTIN_CODE(masm->isolate(), Construct), RelocInfo::CODE_TARGET);
->>>>>>> 84bd6f3c
 }
 
 // static
@@ -3423,16 +2611,6 @@
     // Save all parameter registers (see wasm-linkage.cc). They might be
     // overwritten in the runtime call below. We don't have any callee-saved
     // registers in wasm, so no need to store anything else.
-<<<<<<< HEAD
-    const RegList gp_regs = a0.bit() | a1.bit() | a2.bit() | a3.bit();
-    const RegList fp_regs = f2.bit() | f4.bit() | f6.bit() | f8.bit() |
-                            f10.bit() | f12.bit() | f14.bit();
-    __ MultiPush(gp_regs);
-    __ MultiPushFPU(fp_regs);
-
-    __ Move(kContextRegister, Smi::kZero);
-    __ CallRuntime(Runtime::kWasmCompileLazy);
-=======
     constexpr RegList gp_regs = Register::ListOf<a1, a2, a3>();
     constexpr RegList fp_regs =
         DoubleRegister::ListOf<f2, f4, f6, f8, f10, f12, f14>();
@@ -3447,16 +2625,11 @@
     __ CallRuntime(Runtime::kWasmCompileLazy);
     // The WASM instance is the second return value.
     __ mov(kWasmInstanceRegister, kReturnRegister1);
->>>>>>> 84bd6f3c
 
     // Restore registers.
     __ MultiPopFPU(fp_regs);
     __ MultiPop(gp_regs);
   }
-<<<<<<< HEAD
-  // Now jump to the instructions of the returned code object.
-  __ Jump(at, v0, Code::kHeaderSize - kHeapObjectTag);
-=======
   // Finally, jump to the entrypoint.
   __ Jump(kScratchReg, v0, 0);
 }
@@ -3858,7 +3031,6 @@
 
   __ bind(&done);
   __ Ret();
->>>>>>> 84bd6f3c
 }
 
 #undef __
