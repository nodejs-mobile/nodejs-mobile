// Copyright 2016 the V8 project authors. All rights reserved.
// Use of this source code is governed by a BSD-style license that can be
// found in the LICENSE file.

#include "src/builtins/builtins.h"
#include "src/builtins/builtins-utils.h"

#include "src/code-factory.h"
#include "src/code-stub-assembler.h"
#include "src/contexts.h"
#include "src/counters.h"
#include "src/elements.h"
#include "src/global-handles.h"
#include "src/isolate.h"
#include "src/lookup.h"
#include "src/objects-inl.h"
#include "src/objects/hash-table-inl.h"
#include "src/prototype.h"

namespace v8 {
namespace internal {

namespace {

inline bool ClampedToInteger(Isolate* isolate, Object* object, int* out) {
  // This is an extended version of ECMA-262 7.1.11 handling signed values
  // Try to convert object to a number and clamp values to [kMinInt, kMaxInt]
  if (object->IsSmi()) {
    *out = Smi::ToInt(object);
    return true;
  } else if (object->IsHeapNumber()) {
    double value = HeapNumber::cast(object)->value();
    if (std::isnan(value)) {
      *out = 0;
    } else if (value > kMaxInt) {
      *out = kMaxInt;
    } else if (value < kMinInt) {
      *out = kMinInt;
    } else {
      *out = static_cast<int>(value);
    }
    return true;
  } else if (object->IsNullOrUndefined(isolate)) {
    *out = 0;
    return true;
  } else if (object->IsBoolean()) {
    *out = object->IsTrue(isolate);
    return true;
  }
  return false;
}

inline bool IsJSArrayFastElementMovingAllowed(Isolate* isolate,
                                              JSArray* receiver) {
  return JSObject::PrototypeHasNoElements(isolate, receiver);
}

inline bool HasSimpleElements(JSObject* current) {
  return !current->map()->IsCustomElementsReceiverMap() &&
         !current->GetElementsAccessor()->HasAccessors(current);
}

inline bool HasOnlySimpleReceiverElements(Isolate* isolate,
                                          JSObject* receiver) {
  // Check that we have no accessors on the receiver's elements.
  if (!HasSimpleElements(receiver)) return false;
  return JSObject::PrototypeHasNoElements(isolate, receiver);
}

inline bool HasOnlySimpleElements(Isolate* isolate, JSReceiver* receiver) {
  DisallowHeapAllocation no_gc;
  PrototypeIterator iter(isolate, receiver, kStartAtReceiver);
  for (; !iter.IsAtEnd(); iter.Advance()) {
    if (iter.GetCurrent()->IsJSProxy()) return false;
    JSObject* current = iter.GetCurrent<JSObject>();
    if (!HasSimpleElements(current)) return false;
  }
  return true;
}

// Returns |false| if not applicable.
V8_WARN_UNUSED_RESULT
inline bool EnsureJSArrayWithWritableFastElements(Isolate* isolate,
                                                  Handle<Object> receiver,
                                                  BuiltinArguments* args,
                                                  int first_added_arg) {
  if (!receiver->IsJSArray()) return false;
  Handle<JSArray> array = Handle<JSArray>::cast(receiver);
  ElementsKind origin_kind = array->GetElementsKind();
  if (IsDictionaryElementsKind(origin_kind)) return false;
  if (!array->map()->is_extensible()) return false;
  if (args == nullptr) return true;

  // If there may be elements accessors in the prototype chain, the fast path
  // cannot be used if there arguments to add to the array.
  if (!IsJSArrayFastElementMovingAllowed(isolate, *array)) return false;

  // Adding elements to the array prototype would break code that makes sure
  // it has no elements. Handle that elsewhere.
  if (isolate->IsAnyInitialArrayPrototype(array)) return false;

  // Need to ensure that the arguments passed in args can be contained in
  // the array.
  int args_length = args->length();
  if (first_added_arg >= args_length) return true;

  if (IsObjectElementsKind(origin_kind)) return true;
  ElementsKind target_kind = origin_kind;
  {
    DisallowHeapAllocation no_gc;
    for (int i = first_added_arg; i < args_length; i++) {
      Object* arg = (*args)[i];
      if (arg->IsHeapObject()) {
        if (arg->IsHeapNumber()) {
          target_kind = PACKED_DOUBLE_ELEMENTS;
        } else {
          target_kind = PACKED_ELEMENTS;
          break;
        }
      }
    }
  }
  if (target_kind != origin_kind) {
    // Use a short-lived HandleScope to avoid creating several copies of the
    // elements handle which would cause issues when left-trimming later-on.
    HandleScope scope(isolate);
    JSObject::TransitionElementsKind(array, target_kind);
  }
  return true;
}

V8_WARN_UNUSED_RESULT static Object* CallJsIntrinsic(
    Isolate* isolate, Handle<JSFunction> function, BuiltinArguments args) {
  HandleScope handleScope(isolate);
  int argc = args.length() - 1;
  ScopedVector<Handle<Object>> argv(argc);
  for (int i = 0; i < argc; ++i) {
    argv[i] = args.at(i + 1);
  }
  RETURN_RESULT_OR_FAILURE(
      isolate,
      Execution::Call(isolate, function, args.receiver(), argc, argv.start()));
}
}  // namespace

BUILTIN(ArrayPush) {
  HandleScope scope(isolate);
  Handle<Object> receiver = args.receiver();
  if (!EnsureJSArrayWithWritableFastElements(isolate, receiver, &args, 1)) {
    return CallJsIntrinsic(isolate, isolate->array_push(), args);
  }
  // Fast Elements Path
  int to_add = args.length() - 1;
  Handle<JSArray> array = Handle<JSArray>::cast(receiver);
  int len = Smi::ToInt(array->length());
  if (to_add == 0) return Smi::FromInt(len);

  // Currently fixed arrays cannot grow too big, so we should never hit this.
  DCHECK_LE(to_add, Smi::kMaxValue - Smi::ToInt(array->length()));

  if (JSArray::HasReadOnlyLength(array)) {
    return CallJsIntrinsic(isolate, isolate->array_push(), args);
  }

  ElementsAccessor* accessor = array->GetElementsAccessor();
  int new_length = accessor->Push(array, &args, to_add);
  return Smi::FromInt(new_length);
}

BUILTIN(ArrayPop) {
  HandleScope scope(isolate);
  Handle<Object> receiver = args.receiver();
  if (!EnsureJSArrayWithWritableFastElements(isolate, receiver, nullptr, 0)) {
    return CallJsIntrinsic(isolate, isolate->array_pop(), args);
  }

  Handle<JSArray> array = Handle<JSArray>::cast(receiver);

  uint32_t len = static_cast<uint32_t>(Smi::ToInt(array->length()));
  if (len == 0) return isolate->heap()->undefined_value();

  if (JSArray::HasReadOnlyLength(array)) {
    return CallJsIntrinsic(isolate, isolate->array_pop(), args);
  }

  Handle<Object> result;
  if (IsJSArrayFastElementMovingAllowed(isolate, JSArray::cast(*receiver))) {
    // Fast Elements Path
    result = array->GetElementsAccessor()->Pop(array);
  } else {
    // Use Slow Lookup otherwise
    uint32_t new_length = len - 1;
    ASSIGN_RETURN_FAILURE_ON_EXCEPTION(
        isolate, result, JSReceiver::GetElement(isolate, array, new_length));
    JSArray::SetLength(array, new_length);
  }
  return *result;
}

BUILTIN(ArrayShift) {
  HandleScope scope(isolate);
  Heap* heap = isolate->heap();
  Handle<Object> receiver = args.receiver();
  if (!EnsureJSArrayWithWritableFastElements(isolate, receiver, nullptr, 0) ||
      !IsJSArrayFastElementMovingAllowed(isolate, JSArray::cast(*receiver))) {
    return CallJsIntrinsic(isolate, isolate->array_shift(), args);
  }
  Handle<JSArray> array = Handle<JSArray>::cast(receiver);

  int len = Smi::ToInt(array->length());
  if (len == 0) return heap->undefined_value();

  if (JSArray::HasReadOnlyLength(array)) {
    return CallJsIntrinsic(isolate, isolate->array_shift(), args);
  }

  Handle<Object> first = array->GetElementsAccessor()->Shift(array);
  return *first;
}

BUILTIN(ArrayUnshift) {
  HandleScope scope(isolate);
  Handle<Object> receiver = args.receiver();
  if (!EnsureJSArrayWithWritableFastElements(isolate, receiver, &args, 1)) {
    return CallJsIntrinsic(isolate, isolate->array_unshift(), args);
  }
  Handle<JSArray> array = Handle<JSArray>::cast(receiver);
  int to_add = args.length() - 1;
  if (to_add == 0) return array->length();

  // Currently fixed arrays cannot grow too big, so we should never hit this.
  DCHECK_LE(to_add, Smi::kMaxValue - Smi::ToInt(array->length()));

  if (JSArray::HasReadOnlyLength(array)) {
    return CallJsIntrinsic(isolate, isolate->array_unshift(), args);
  }

  ElementsAccessor* accessor = array->GetElementsAccessor();
  int new_length = accessor->Unshift(array, &args, to_add);
  return Smi::FromInt(new_length);
}

<<<<<<< HEAD
BUILTIN(ArraySlice) {
  HandleScope scope(isolate);
  Handle<Object> receiver = args.receiver();
  int len = -1;
  int relative_start = 0;
  int relative_end = 0;

  if (receiver->IsJSArray()) {
    DisallowHeapAllocation no_gc;
    JSArray* array = JSArray::cast(*receiver);
    if (V8_UNLIKELY(!array->HasFastElements() ||
                    !IsJSArrayFastElementMovingAllowed(isolate, array) ||
                    !isolate->IsArraySpeciesLookupChainIntact() ||
                    // If this is a subclass of Array, then call out to JS
                    !array->HasArrayPrototype(isolate))) {
      AllowHeapAllocation allow_allocation;
      return CallJsIntrinsic(isolate, isolate->array_slice(), args);
    }
    len = Smi::cast(array->length())->value();
  } else if (receiver->IsJSObject() &&
             GetSloppyArgumentsLength(isolate, Handle<JSObject>::cast(receiver),
                                      &len)) {
    // Array.prototype.slice.call(arguments, ...) is quite a common idiom
    // (notably more than 50% of invocations in Web apps).
    // Treat it in C++ as well.
    DCHECK(JSObject::cast(*receiver)->HasFastElements() ||
           JSObject::cast(*receiver)->HasFastArgumentsElements());
  } else {
    AllowHeapAllocation allow_allocation;
    return CallJsIntrinsic(isolate, isolate->array_slice(), args);
  }
  DCHECK_LE(0, len);
  int argument_count = args.length() - 1;
  // Note carefully chosen defaults---if argument is missing,
  // it's undefined which gets converted to 0 for relative_start
  // and to len for relative_end.
  relative_start = 0;
  relative_end = len;
  if (argument_count > 0) {
    DisallowHeapAllocation no_gc;
    if (!ClampedToInteger(isolate, args[1], &relative_start)) {
      AllowHeapAllocation allow_allocation;
      return CallJsIntrinsic(isolate, isolate->array_slice(), args);
    }
    if (argument_count > 1) {
      Object* end_arg = args[2];
      // slice handles the end_arg specially
      if (end_arg->IsUndefined(isolate)) {
        relative_end = len;
      } else if (!ClampedToInteger(isolate, end_arg, &relative_end)) {
        AllowHeapAllocation allow_allocation;
        return CallJsIntrinsic(isolate, isolate->array_slice(), args);
      }
    }
  }

  // ECMAScript 232, 3rd Edition, Section 15.4.4.10, step 6.
  uint32_t actual_start = (relative_start < 0) ? Max(len + relative_start, 0)
                                               : Min(relative_start, len);

  // ECMAScript 232, 3rd Edition, Section 15.4.4.10, step 8.
  uint32_t actual_end =
      (relative_end < 0) ? Max(len + relative_end, 0) : Min(relative_end, len);

  Handle<JSObject> object = Handle<JSObject>::cast(receiver);
  ElementsAccessor* accessor = object->GetElementsAccessor();
  return *accessor->Slice(object, actual_start, actual_end);
}

=======
>>>>>>> 84bd6f3c
BUILTIN(ArraySplice) {
  HandleScope scope(isolate);
  Handle<Object> receiver = args.receiver();
  if (V8_UNLIKELY(
          !EnsureJSArrayWithWritableFastElements(isolate, receiver, &args, 3) ||
          // If this is a subclass of Array, then call out to JS.
          !Handle<JSArray>::cast(receiver)->HasArrayPrototype(isolate) ||
          // If anything with @@species has been messed with, call out to JS.
          !isolate->IsArraySpeciesLookupChainIntact())) {
    return CallJsIntrinsic(isolate, isolate->array_splice(), args);
  }
  Handle<JSArray> array = Handle<JSArray>::cast(receiver);

  int argument_count = args.length() - 1;
  int relative_start = 0;
  if (argument_count > 0) {
    DisallowHeapAllocation no_gc;
    if (!ClampedToInteger(isolate, args[1], &relative_start)) {
      AllowHeapAllocation allow_allocation;
      return CallJsIntrinsic(isolate, isolate->array_splice(), args);
    }
  }
  int len = Smi::ToInt(array->length());
  // clip relative start to [0, len]
  int actual_start = (relative_start < 0) ? Max(len + relative_start, 0)
                                          : Min(relative_start, len);

  int actual_delete_count;
  if (argument_count == 1) {
    // SpiderMonkey, TraceMonkey and JSC treat the case where no delete count is
    // given as a request to delete all the elements from the start.
    // And it differs from the case of undefined delete count.
    // This does not follow ECMA-262, but we do the same for compatibility.
    DCHECK_GE(len - actual_start, 0);
    actual_delete_count = len - actual_start;
  } else {
    int delete_count = 0;
    DisallowHeapAllocation no_gc;
    if (argument_count > 1) {
      if (!ClampedToInteger(isolate, args[2], &delete_count)) {
        AllowHeapAllocation allow_allocation;
        return CallJsIntrinsic(isolate, isolate->array_splice(), args);
      }
    }
    actual_delete_count = Min(Max(delete_count, 0), len - actual_start);
  }

  int add_count = (argument_count > 1) ? (argument_count - 2) : 0;
  int new_length = len - actual_delete_count + add_count;

  if (new_length != len && JSArray::HasReadOnlyLength(array)) {
    AllowHeapAllocation allow_allocation;
    return CallJsIntrinsic(isolate, isolate->array_splice(), args);
  }
  ElementsAccessor* accessor = array->GetElementsAccessor();
  Handle<JSArray> result_array = accessor->Splice(
      array, actual_start, actual_delete_count, &args, add_count);
  return *result_array;
}

// Array Concat -------------------------------------------------------------

namespace {

/**
 * A simple visitor visits every element of Array's.
 * The backend storage can be a fixed array for fast elements case,
 * or a dictionary for sparse array. Since Dictionary is a subtype
 * of FixedArray, the class can be used by both fast and slow cases.
 * The second parameter of the constructor, fast_elements, specifies
 * whether the storage is a FixedArray or Dictionary.
 *
 * An index limit is used to deal with the situation that a result array
 * length overflows 32-bit non-negative integer.
 */
class ArrayConcatVisitor {
 public:
  ArrayConcatVisitor(Isolate* isolate, Handle<HeapObject> storage,
                     bool fast_elements)
      : isolate_(isolate),
        storage_(isolate->global_handles()->Create(*storage)),
        index_offset_(0u),
        bit_field_(FastElementsField::encode(fast_elements) |
                   ExceedsLimitField::encode(false) |
                   IsFixedArrayField::encode(storage->IsFixedArray()) |
                   HasSimpleElementsField::encode(
                       storage->IsFixedArray() ||
                       !storage->map()->IsCustomElementsReceiverMap())) {
    DCHECK(!(this->fast_elements() && !is_fixed_array()));
  }

  ~ArrayConcatVisitor() { clear_storage(); }

  V8_WARN_UNUSED_RESULT bool visit(uint32_t i, Handle<Object> elm) {
    uint32_t index = index_offset_ + i;

    if (i >= JSObject::kMaxElementCount - index_offset_) {
      set_exceeds_array_limit(true);
      // Exception hasn't been thrown at this point. Return true to
      // break out, and caller will throw. !visit would imply that
      // there is already a pending exception.
      return true;
    }

    if (!is_fixed_array()) {
      LookupIterator it(isolate_, storage_, index, LookupIterator::OWN);
      MAYBE_RETURN(JSReceiver::CreateDataProperty(&it, elm, kThrowOnError),
                   false);
      return true;
    }

    if (fast_elements()) {
      if (index < static_cast<uint32_t>(storage_fixed_array()->length())) {
        storage_fixed_array()->set(index, *elm);
        return true;
      }
      // Our initial estimate of length was foiled, possibly by
      // getters on the arrays increasing the length of later arrays
      // during iteration.
      // This shouldn't happen in anything but pathological cases.
      SetDictionaryMode();
      // Fall-through to dictionary mode.
    }
    DCHECK(!fast_elements());
    Handle<NumberDictionary> dict(NumberDictionary::cast(*storage_));
    // The object holding this backing store has just been allocated, so
    // it cannot yet be used as a prototype.
    Handle<JSObject> not_a_prototype_holder;
    Handle<NumberDictionary> result =
        NumberDictionary::Set(dict, index, elm, not_a_prototype_holder);
    if (!result.is_identical_to(dict)) {
      // Dictionary needed to grow.
      clear_storage();
      set_storage(*result);
    }
    return true;
  }

  uint32_t index_offset() const { return index_offset_; }

  void increase_index_offset(uint32_t delta) {
    if (JSObject::kMaxElementCount - index_offset_ < delta) {
      index_offset_ = JSObject::kMaxElementCount;
    } else {
      index_offset_ += delta;
    }
    // If the initial length estimate was off (see special case in visit()),
    // but the array blowing the limit didn't contain elements beyond the
    // provided-for index range, go to dictionary mode now.
    if (fast_elements() &&
        index_offset_ >
            static_cast<uint32_t>(FixedArrayBase::cast(*storage_)->length())) {
      SetDictionaryMode();
    }
  }

  bool exceeds_array_limit() const {
    return ExceedsLimitField::decode(bit_field_);
  }

  Handle<JSArray> ToArray() {
    DCHECK(is_fixed_array());
    Handle<JSArray> array = isolate_->factory()->NewJSArray(0);
    Handle<Object> length =
        isolate_->factory()->NewNumber(static_cast<double>(index_offset_));
    Handle<Map> map = JSObject::GetElementsTransitionMap(
        array, fast_elements() ? HOLEY_ELEMENTS : DICTIONARY_ELEMENTS);
    array->set_length(*length);
    array->set_elements(*storage_fixed_array());
    array->synchronized_set_map(*map);
    return array;
  }

  V8_WARN_UNUSED_RESULT MaybeHandle<JSReceiver> ToJSReceiver() {
    DCHECK(!is_fixed_array());
    Handle<JSReceiver> result = Handle<JSReceiver>::cast(storage_);
    Handle<Object> length =
        isolate_->factory()->NewNumber(static_cast<double>(index_offset_));
    RETURN_ON_EXCEPTION(
        isolate_,
        JSReceiver::SetProperty(result, isolate_->factory()->length_string(),
                                length, LanguageMode::kStrict),
        JSReceiver);
    return result;
  }
  bool has_simple_elements() const {
    return HasSimpleElementsField::decode(bit_field_);
  }

 private:
  // Convert storage to dictionary mode.
  void SetDictionaryMode() {
    DCHECK(fast_elements() && is_fixed_array());
    Handle<FixedArray> current_storage = storage_fixed_array();
    Handle<NumberDictionary> slow_storage(
        NumberDictionary::New(isolate_, current_storage->length()));
    uint32_t current_length = static_cast<uint32_t>(current_storage->length());
    FOR_WITH_HANDLE_SCOPE(
        isolate_, uint32_t, i = 0, i, i < current_length, i++, {
          Handle<Object> element(current_storage->get(i), isolate_);
          if (!element->IsTheHole(isolate_)) {
            // The object holding this backing store has just been allocated, so
            // it cannot yet be used as a prototype.
            Handle<JSObject> not_a_prototype_holder;
            Handle<NumberDictionary> new_storage = NumberDictionary::Set(
                slow_storage, i, element, not_a_prototype_holder);
            if (!new_storage.is_identical_to(slow_storage)) {
              slow_storage = loop_scope.CloseAndEscape(new_storage);
            }
          }
        });
    clear_storage();
    set_storage(*slow_storage);
    set_fast_elements(false);
  }

  inline void clear_storage() { GlobalHandles::Destroy(storage_.location()); }

  inline void set_storage(FixedArray* storage) {
    DCHECK(is_fixed_array());
    DCHECK(has_simple_elements());
    storage_ = isolate_->global_handles()->Create(storage);
  }

  class FastElementsField : public BitField<bool, 0, 1> {};
  class ExceedsLimitField : public BitField<bool, 1, 1> {};
  class IsFixedArrayField : public BitField<bool, 2, 1> {};
  class HasSimpleElementsField : public BitField<bool, 3, 1> {};

  bool fast_elements() const { return FastElementsField::decode(bit_field_); }
  void set_fast_elements(bool fast) {
    bit_field_ = FastElementsField::update(bit_field_, fast);
  }
  void set_exceeds_array_limit(bool exceeds) {
    bit_field_ = ExceedsLimitField::update(bit_field_, exceeds);
  }
  bool is_fixed_array() const { return IsFixedArrayField::decode(bit_field_); }
  Handle<FixedArray> storage_fixed_array() {
    DCHECK(is_fixed_array());
    DCHECK(has_simple_elements());
    return Handle<FixedArray>::cast(storage_);
  }

  Isolate* isolate_;
  Handle<Object> storage_;  // Always a global handle.
  // Index after last seen index. Always less than or equal to
  // JSObject::kMaxElementCount.
  uint32_t index_offset_;
  uint32_t bit_field_;
};

uint32_t EstimateElementCount(Handle<JSArray> array) {
  DisallowHeapAllocation no_gc;
  uint32_t length = static_cast<uint32_t>(array->length()->Number());
  int element_count = 0;
  switch (array->GetElementsKind()) {
    case PACKED_SMI_ELEMENTS:
    case HOLEY_SMI_ELEMENTS:
    case PACKED_ELEMENTS:
    case HOLEY_ELEMENTS: {
      // Fast elements can't have lengths that are not representable by
      // a 32-bit signed integer.
      DCHECK_GE(static_cast<int32_t>(FixedArray::kMaxLength), 0);
      int fast_length = static_cast<int>(length);
      Isolate* isolate = array->GetIsolate();
      FixedArray* elements = FixedArray::cast(array->elements());
      for (int i = 0; i < fast_length; i++) {
        if (!elements->get(i)->IsTheHole(isolate)) element_count++;
      }
      break;
    }
    case PACKED_DOUBLE_ELEMENTS:
    case HOLEY_DOUBLE_ELEMENTS: {
      // Fast elements can't have lengths that are not representable by
      // a 32-bit signed integer.
      DCHECK_GE(static_cast<int32_t>(FixedDoubleArray::kMaxLength), 0);
      int fast_length = static_cast<int>(length);
      if (array->elements()->IsFixedArray()) {
        DCHECK_EQ(FixedArray::cast(array->elements())->length(), 0);
        break;
      }
      FixedDoubleArray* elements = FixedDoubleArray::cast(array->elements());
      for (int i = 0; i < fast_length; i++) {
        if (!elements->is_the_hole(i)) element_count++;
      }
      break;
    }
    case DICTIONARY_ELEMENTS: {
      NumberDictionary* dictionary = NumberDictionary::cast(array->elements());
      Isolate* isolate = dictionary->GetIsolate();
      int capacity = dictionary->Capacity();
      for (int i = 0; i < capacity; i++) {
        Object* key = dictionary->KeyAt(i);
        if (dictionary->IsKey(isolate, key)) {
          element_count++;
        }
      }
      break;
    }
#define TYPED_ARRAY_CASE(Type, type, TYPE, ctype, size) case TYPE##_ELEMENTS:

      TYPED_ARRAYS(TYPED_ARRAY_CASE)
#undef TYPED_ARRAY_CASE
      // External arrays are always dense.
      return length;
    case NO_ELEMENTS:
      return 0;
    case FAST_SLOPPY_ARGUMENTS_ELEMENTS:
    case SLOW_SLOPPY_ARGUMENTS_ELEMENTS:
    case FAST_STRING_WRAPPER_ELEMENTS:
    case SLOW_STRING_WRAPPER_ELEMENTS:
      UNREACHABLE();
  }
  // As an estimate, we assume that the prototype doesn't contain any
  // inherited elements.
  return element_count;
}

void CollectElementIndices(Handle<JSObject> object, uint32_t range,
                           std::vector<uint32_t>* indices) {
  Isolate* isolate = object->GetIsolate();
  ElementsKind kind = object->GetElementsKind();
  switch (kind) {
    case PACKED_SMI_ELEMENTS:
    case PACKED_ELEMENTS:
    case HOLEY_SMI_ELEMENTS:
    case HOLEY_ELEMENTS: {
      DisallowHeapAllocation no_gc;
      FixedArray* elements = FixedArray::cast(object->elements());
      uint32_t length = static_cast<uint32_t>(elements->length());
      if (range < length) length = range;
      for (uint32_t i = 0; i < length; i++) {
        if (!elements->get(i)->IsTheHole(isolate)) {
          indices->push_back(i);
        }
      }
      break;
    }
    case HOLEY_DOUBLE_ELEMENTS:
    case PACKED_DOUBLE_ELEMENTS: {
      if (object->elements()->IsFixedArray()) {
        DCHECK_EQ(object->elements()->length(), 0);
        break;
      }
      Handle<FixedDoubleArray> elements(
          FixedDoubleArray::cast(object->elements()));
      uint32_t length = static_cast<uint32_t>(elements->length());
      if (range < length) length = range;
      for (uint32_t i = 0; i < length; i++) {
        if (!elements->is_the_hole(i)) {
          indices->push_back(i);
        }
      }
      break;
    }
    case DICTIONARY_ELEMENTS: {
      DisallowHeapAllocation no_gc;
      NumberDictionary* dict = NumberDictionary::cast(object->elements());
      uint32_t capacity = dict->Capacity();
      FOR_WITH_HANDLE_SCOPE(isolate, uint32_t, j = 0, j, j < capacity, j++, {
        Object* k = dict->KeyAt(j);
        if (!dict->IsKey(isolate, k)) continue;
        DCHECK(k->IsNumber());
        uint32_t index = static_cast<uint32_t>(k->Number());
        if (index < range) {
          indices->push_back(index);
        }
      });
      break;
    }
#define TYPED_ARRAY_CASE(Type, type, TYPE, ctype, size) case TYPE##_ELEMENTS:

      TYPED_ARRAYS(TYPED_ARRAY_CASE)
#undef TYPED_ARRAY_CASE
      {
        uint32_t length = static_cast<uint32_t>(
            FixedArrayBase::cast(object->elements())->length());
        if (range <= length) {
          length = range;
          // We will add all indices, so we might as well clear it first
          // and avoid duplicates.
          indices->clear();
        }
        for (uint32_t i = 0; i < length; i++) {
          indices->push_back(i);
        }
        if (length == range) return;  // All indices accounted for already.
        break;
      }
    case FAST_SLOPPY_ARGUMENTS_ELEMENTS:
    case SLOW_SLOPPY_ARGUMENTS_ELEMENTS: {
      DisallowHeapAllocation no_gc;
      FixedArrayBase* elements = object->elements();
      JSObject* raw_object = *object;
      ElementsAccessor* accessor = object->GetElementsAccessor();
      for (uint32_t i = 0; i < range; i++) {
        if (accessor->HasElement(raw_object, i, elements)) {
<<<<<<< HEAD
          indices->Add(i);
=======
          indices->push_back(i);
>>>>>>> 84bd6f3c
        }
      }
      break;
    }
    case FAST_STRING_WRAPPER_ELEMENTS:
    case SLOW_STRING_WRAPPER_ELEMENTS: {
      DCHECK(object->IsJSValue());
      Handle<JSValue> js_value = Handle<JSValue>::cast(object);
      DCHECK(js_value->value()->IsString());
      Handle<String> string(String::cast(js_value->value()), isolate);
      uint32_t length = static_cast<uint32_t>(string->length());
      uint32_t i = 0;
      uint32_t limit = Min(length, range);
      for (; i < limit; i++) {
        indices->push_back(i);
      }
      ElementsAccessor* accessor = object->GetElementsAccessor();
      for (; i < range; i++) {
        if (accessor->HasElement(*object, i)) {
<<<<<<< HEAD
          indices->Add(i);
=======
          indices->push_back(i);
>>>>>>> 84bd6f3c
        }
      }
      break;
    }
    case NO_ELEMENTS:
      break;
  }

  PrototypeIterator iter(isolate, object);
  if (!iter.IsAtEnd()) {
    // The prototype will usually have no inherited element indices,
    // but we have to check.
    CollectElementIndices(PrototypeIterator::GetCurrent<JSObject>(iter), range,
                          indices);
  }
}

bool IterateElementsSlow(Isolate* isolate, Handle<JSReceiver> receiver,
                         uint32_t length, ArrayConcatVisitor* visitor) {
  FOR_WITH_HANDLE_SCOPE(isolate, uint32_t, i = 0, i, i < length, ++i, {
    Maybe<bool> maybe = JSReceiver::HasElement(receiver, i);
    if (maybe.IsNothing()) return false;
    if (maybe.FromJust()) {
      Handle<Object> element_value;
      ASSIGN_RETURN_ON_EXCEPTION_VALUE(
          isolate, element_value, JSReceiver::GetElement(isolate, receiver, i),
          false);
      if (!visitor->visit(i, element_value)) return false;
    }
  });
  visitor->increase_index_offset(length);
  return true;
}
/**
 * A helper function that visits "array" elements of a JSReceiver in numerical
 * order.
 *
 * The visitor argument called for each existing element in the array
 * with the element index and the element's value.
 * Afterwards it increments the base-index of the visitor by the array
 * length.
 * Returns false if any access threw an exception, otherwise true.
 */
bool IterateElements(Isolate* isolate, Handle<JSReceiver> receiver,
                     ArrayConcatVisitor* visitor) {
  uint32_t length = 0;

  if (receiver->IsJSArray()) {
    Handle<JSArray> array = Handle<JSArray>::cast(receiver);
    length = static_cast<uint32_t>(array->length()->Number());
  } else {
    Handle<Object> val;
    ASSIGN_RETURN_ON_EXCEPTION_VALUE(
        isolate, val, Object::GetLengthFromArrayLike(isolate, receiver), false);
    if (visitor->index_offset() + val->Number() > kMaxSafeInteger) {
      isolate->Throw(*isolate->factory()->NewTypeError(
          MessageTemplate::kInvalidArrayLength));
      return false;
    }
    // TODO(caitp): Support larger element indexes (up to 2^53-1).
    if (!val->ToUint32(&length)) {
      length = 0;
    }
    // TODO(cbruni): handle other element kind as well
    return IterateElementsSlow(isolate, receiver, length, visitor);
  }

  if (!HasOnlySimpleElements(isolate, *receiver) ||
      !visitor->has_simple_elements()) {
    return IterateElementsSlow(isolate, receiver, length, visitor);
  }
  Handle<JSObject> array = Handle<JSObject>::cast(receiver);

  switch (array->GetElementsKind()) {
    case PACKED_SMI_ELEMENTS:
    case PACKED_ELEMENTS:
    case HOLEY_SMI_ELEMENTS:
    case HOLEY_ELEMENTS: {
      // Run through the elements FixedArray and use HasElement and GetElement
      // to check the prototype for missing elements.
      Handle<FixedArray> elements(FixedArray::cast(array->elements()));
      int fast_length = static_cast<int>(length);
      DCHECK(fast_length <= elements->length());
      FOR_WITH_HANDLE_SCOPE(isolate, int, j = 0, j, j < fast_length, j++, {
        Handle<Object> element_value(elements->get(j), isolate);
        if (!element_value->IsTheHole(isolate)) {
          if (!visitor->visit(j, element_value)) return false;
        } else {
          Maybe<bool> maybe = JSReceiver::HasElement(array, j);
          if (maybe.IsNothing()) return false;
          if (maybe.FromJust()) {
            // Call GetElement on array, not its prototype, or getters won't
            // have the correct receiver.
            ASSIGN_RETURN_ON_EXCEPTION_VALUE(
                isolate, element_value,
                JSReceiver::GetElement(isolate, array, j), false);
            if (!visitor->visit(j, element_value)) return false;
          }
        }
      });
      break;
    }
    case HOLEY_DOUBLE_ELEMENTS:
    case PACKED_DOUBLE_ELEMENTS: {
      // Empty array is FixedArray but not FixedDoubleArray.
      if (length == 0) break;
      // Run through the elements FixedArray and use HasElement and GetElement
      // to check the prototype for missing elements.
      if (array->elements()->IsFixedArray()) {
        DCHECK_EQ(array->elements()->length(), 0);
        break;
      }
      Handle<FixedDoubleArray> elements(
          FixedDoubleArray::cast(array->elements()));
      int fast_length = static_cast<int>(length);
      DCHECK(fast_length <= elements->length());
      FOR_WITH_HANDLE_SCOPE(isolate, int, j = 0, j, j < fast_length, j++, {
        if (!elements->is_the_hole(j)) {
          double double_value = elements->get_scalar(j);
          Handle<Object> element_value =
              isolate->factory()->NewNumber(double_value);
          if (!visitor->visit(j, element_value)) return false;
        } else {
          Maybe<bool> maybe = JSReceiver::HasElement(array, j);
          if (maybe.IsNothing()) return false;
          if (maybe.FromJust()) {
            // Call GetElement on array, not its prototype, or getters won't
            // have the correct receiver.
            Handle<Object> element_value;
            ASSIGN_RETURN_ON_EXCEPTION_VALUE(
                isolate, element_value,
                JSReceiver::GetElement(isolate, array, j), false);
            if (!visitor->visit(j, element_value)) return false;
          }
        }
      });
      break;
    }

    case DICTIONARY_ELEMENTS: {
      Handle<NumberDictionary> dict(array->element_dictionary());
      std::vector<uint32_t> indices;
      indices.reserve(dict->Capacity() / 2);

      // Collect all indices in the object and the prototypes less
      // than length. This might introduce duplicates in the indices list.
      CollectElementIndices(array, length, &indices);
      std::sort(indices.begin(), indices.end());
      size_t n = indices.size();
      FOR_WITH_HANDLE_SCOPE(isolate, size_t, j = 0, j, j < n, (void)0, {
        uint32_t index = indices[j];
        Handle<Object> element;
        ASSIGN_RETURN_ON_EXCEPTION_VALUE(
            isolate, element, JSReceiver::GetElement(isolate, array, index),
            false);
        if (!visitor->visit(index, element)) return false;
        // Skip to next different index (i.e., omit duplicates).
        do {
          j++;
        } while (j < n && indices[j] == index);
      });
      break;
    }
    case FAST_SLOPPY_ARGUMENTS_ELEMENTS:
    case SLOW_SLOPPY_ARGUMENTS_ELEMENTS: {
      FOR_WITH_HANDLE_SCOPE(
          isolate, uint32_t, index = 0, index, index < length, index++, {
            Handle<Object> element;
            ASSIGN_RETURN_ON_EXCEPTION_VALUE(
                isolate, element, JSReceiver::GetElement(isolate, array, index),
                false);
            if (!visitor->visit(index, element)) return false;
          });
      break;
    }
    case NO_ELEMENTS:
      break;
#define TYPED_ARRAY_CASE(Type, type, TYPE, ctype, size) case TYPE##_ELEMENTS:
      TYPED_ARRAYS(TYPED_ARRAY_CASE)
#undef TYPED_ARRAY_CASE
      return IterateElementsSlow(isolate, receiver, length, visitor);
    case FAST_STRING_WRAPPER_ELEMENTS:
    case SLOW_STRING_WRAPPER_ELEMENTS:
      // |array| is guaranteed to be an array or typed array.
      UNREACHABLE();
      break;
  }
  visitor->increase_index_offset(length);
  return true;
}

static Maybe<bool> IsConcatSpreadable(Isolate* isolate, Handle<Object> obj) {
  HandleScope handle_scope(isolate);
  if (!obj->IsJSReceiver()) return Just(false);
  if (!isolate->IsIsConcatSpreadableLookupChainIntact(JSReceiver::cast(*obj))) {
    // Slow path if @@isConcatSpreadable has been used.
    Handle<Symbol> key(isolate->factory()->is_concat_spreadable_symbol());
    Handle<Object> value;
    MaybeHandle<Object> maybeValue =
        i::Runtime::GetObjectProperty(isolate, obj, key);
    if (!maybeValue.ToHandle(&value)) return Nothing<bool>();
    if (!value->IsUndefined(isolate)) return Just(value->BooleanValue());
  }
  return Object::IsArray(obj);
}

Object* Slow_ArrayConcat(BuiltinArguments* args, Handle<Object> species,
                         Isolate* isolate) {
  int argument_count = args->length();

  bool is_array_species = *species == isolate->context()->array_function();

  // Pass 1: estimate the length and number of elements of the result.
  // The actual length can be larger if any of the arguments have getters
  // that mutate other arguments (but will otherwise be precise).
  // The number of elements is precise if there are no inherited elements.

  ElementsKind kind = PACKED_SMI_ELEMENTS;

  uint32_t estimate_result_length = 0;
  uint32_t estimate_nof = 0;
  FOR_WITH_HANDLE_SCOPE(isolate, int, i = 0, i, i < argument_count, i++, {
    Handle<Object> obj((*args)[i], isolate);
    uint32_t length_estimate;
    uint32_t element_estimate;
    if (obj->IsJSArray()) {
      Handle<JSArray> array(Handle<JSArray>::cast(obj));
      length_estimate = static_cast<uint32_t>(array->length()->Number());
      if (length_estimate != 0) {
        ElementsKind array_kind =
            GetPackedElementsKind(array->GetElementsKind());
        kind = GetMoreGeneralElementsKind(kind, array_kind);
      }
      element_estimate = EstimateElementCount(array);
    } else {
      if (obj->IsHeapObject()) {
        kind = GetMoreGeneralElementsKind(
            kind, obj->IsNumber() ? PACKED_DOUBLE_ELEMENTS : PACKED_ELEMENTS);
      }
      length_estimate = 1;
      element_estimate = 1;
    }
    // Avoid overflows by capping at kMaxElementCount.
    if (JSObject::kMaxElementCount - estimate_result_length < length_estimate) {
      estimate_result_length = JSObject::kMaxElementCount;
    } else {
      estimate_result_length += length_estimate;
    }
    if (JSObject::kMaxElementCount - estimate_nof < element_estimate) {
      estimate_nof = JSObject::kMaxElementCount;
    } else {
      estimate_nof += element_estimate;
    }
  });

  // If estimated number of elements is more than half of length, a
  // fixed array (fast case) is more time and space-efficient than a
  // dictionary.
  bool fast_case = is_array_species &&
                   (estimate_nof * 2) >= estimate_result_length &&
                   isolate->IsIsConcatSpreadableLookupChainIntact();

  if (fast_case && kind == PACKED_DOUBLE_ELEMENTS) {
    Handle<FixedArrayBase> storage =
        isolate->factory()->NewFixedDoubleArray(estimate_result_length);
    int j = 0;
    bool failure = false;
    if (estimate_result_length > 0) {
      Handle<FixedDoubleArray> double_storage =
          Handle<FixedDoubleArray>::cast(storage);
      for (int i = 0; i < argument_count; i++) {
        Handle<Object> obj((*args)[i], isolate);
        if (obj->IsSmi()) {
          double_storage->set(j, Smi::ToInt(*obj));
          j++;
        } else if (obj->IsNumber()) {
          double_storage->set(j, obj->Number());
          j++;
        } else {
          DisallowHeapAllocation no_gc;
          JSArray* array = JSArray::cast(*obj);
          uint32_t length = static_cast<uint32_t>(array->length()->Number());
          switch (array->GetElementsKind()) {
            case HOLEY_DOUBLE_ELEMENTS:
            case PACKED_DOUBLE_ELEMENTS: {
              // Empty array is FixedArray but not FixedDoubleArray.
              if (length == 0) break;
              FixedDoubleArray* elements =
                  FixedDoubleArray::cast(array->elements());
              for (uint32_t i = 0; i < length; i++) {
                if (elements->is_the_hole(i)) {
                  // TODO(jkummerow/verwaest): We could be a bit more clever
                  // here: Check if there are no elements/getters on the
                  // prototype chain, and if so, allow creation of a holey
                  // result array.
                  // Same thing below (holey smi case).
                  failure = true;
                  break;
                }
                double double_value = elements->get_scalar(i);
                double_storage->set(j, double_value);
                j++;
              }
              break;
            }
            case HOLEY_SMI_ELEMENTS:
            case PACKED_SMI_ELEMENTS: {
              Object* the_hole = isolate->heap()->the_hole_value();
              FixedArray* elements(FixedArray::cast(array->elements()));
              for (uint32_t i = 0; i < length; i++) {
                Object* element = elements->get(i);
                if (element == the_hole) {
                  failure = true;
                  break;
                }
                int32_t int_value = Smi::ToInt(element);
                double_storage->set(j, int_value);
                j++;
              }
              break;
            }
            case HOLEY_ELEMENTS:
            case PACKED_ELEMENTS:
            case DICTIONARY_ELEMENTS:
            case NO_ELEMENTS:
              DCHECK_EQ(0u, length);
              break;
            default:
              UNREACHABLE();
          }
        }
        if (failure) break;
      }
    }
    if (!failure) {
      return *isolate->factory()->NewJSArrayWithElements(storage, kind, j);
    }
    // In case of failure, fall through.
  }

  Handle<HeapObject> storage;
  if (fast_case) {
    // The backing storage array must have non-existing elements to preserve
    // holes across concat operations.
    storage =
        isolate->factory()->NewFixedArrayWithHoles(estimate_result_length);
  } else if (is_array_species) {
    storage = NumberDictionary::New(isolate, estimate_nof);
  } else {
    DCHECK(species->IsConstructor());
    Handle<Object> length(Smi::kZero, isolate);
    Handle<Object> storage_object;
    ASSIGN_RETURN_FAILURE_ON_EXCEPTION(
        isolate, storage_object,
        Execution::New(isolate, species, species, 1, &length));
    storage = Handle<HeapObject>::cast(storage_object);
  }

  ArrayConcatVisitor visitor(isolate, storage, fast_case);

  for (int i = 0; i < argument_count; i++) {
    Handle<Object> obj((*args)[i], isolate);
    Maybe<bool> spreadable = IsConcatSpreadable(isolate, obj);
    MAYBE_RETURN(spreadable, isolate->heap()->exception());
    if (spreadable.FromJust()) {
      Handle<JSReceiver> object = Handle<JSReceiver>::cast(obj);
      if (!IterateElements(isolate, object, &visitor)) {
        return isolate->heap()->exception();
      }
    } else {
      if (!visitor.visit(0, obj)) return isolate->heap()->exception();
      visitor.increase_index_offset(1);
    }
  }

  if (visitor.exceeds_array_limit()) {
    THROW_NEW_ERROR_RETURN_FAILURE(
        isolate, NewRangeError(MessageTemplate::kInvalidArrayLength));
  }

  if (is_array_species) {
    return *visitor.ToArray();
  } else {
    RETURN_RESULT_OR_FAILURE(isolate, visitor.ToJSReceiver());
  }
}

bool IsSimpleArray(Isolate* isolate, Handle<JSArray> obj) {
  DisallowHeapAllocation no_gc;
  Map* map = obj->map();
  // If there is only the 'length' property we are fine.
  if (map->prototype() ==
          isolate->native_context()->initial_array_prototype() &&
      map->NumberOfOwnDescriptors() == 1) {
    return true;
  }
  // TODO(cbruni): slower lookup for array subclasses and support slow
  // @@IsConcatSpreadable lookup.
  return false;
}

MaybeHandle<JSArray> Fast_ArrayConcat(Isolate* isolate,
                                      BuiltinArguments* args) {
  if (!isolate->IsIsConcatSpreadableLookupChainIntact()) {
    return MaybeHandle<JSArray>();
  }
  // We shouldn't overflow when adding another len.
  const int kHalfOfMaxInt = 1 << (kBitsPerInt - 2);
  STATIC_ASSERT(FixedArray::kMaxLength < kHalfOfMaxInt);
  STATIC_ASSERT(FixedDoubleArray::kMaxLength < kHalfOfMaxInt);
  USE(kHalfOfMaxInt);

  int n_arguments = args->length();
  int result_len = 0;
  {
    DisallowHeapAllocation no_gc;
    // Iterate through all the arguments performing checks
    // and calculating total length.
    for (int i = 0; i < n_arguments; i++) {
      Object* arg = (*args)[i];
      if (!arg->IsJSArray()) return MaybeHandle<JSArray>();
      if (!HasOnlySimpleReceiverElements(isolate, JSObject::cast(arg))) {
        return MaybeHandle<JSArray>();
      }
      // TODO(cbruni): support fast concatenation of DICTIONARY_ELEMENTS.
      if (!JSObject::cast(arg)->HasFastElements()) {
        return MaybeHandle<JSArray>();
      }
      Handle<JSArray> array(JSArray::cast(arg), isolate);
      if (!IsSimpleArray(isolate, array)) {
        return MaybeHandle<JSArray>();
      }
      // The Array length is guaranted to be <= kHalfOfMaxInt thus we won't
      // overflow.
      result_len += Smi::ToInt(array->length());
      DCHECK_GE(result_len, 0);
      // Throw an Error if we overflow the FixedArray limits
      if (FixedDoubleArray::kMaxLength < result_len ||
          FixedArray::kMaxLength < result_len) {
        AllowHeapAllocation gc;
        THROW_NEW_ERROR(isolate,
                        NewRangeError(MessageTemplate::kInvalidArrayLength),
                        JSArray);
      }
    }
  }
  return ElementsAccessor::Concat(isolate, args, n_arguments, result_len);
}

}  // namespace

// ES6 22.1.3.1 Array.prototype.concat
BUILTIN(ArrayConcat) {
  HandleScope scope(isolate);

  Handle<Object> receiver = args.receiver();
  ASSIGN_RETURN_FAILURE_ON_EXCEPTION(
      isolate, receiver,
      Object::ToObject(isolate, args.receiver(), "Array.prototype.concat"));
  args[0] = *receiver;

  Handle<JSArray> result_array;

  // Avoid a real species read to avoid extra lookups to the array constructor
  if (V8_LIKELY(receiver->IsJSArray() &&
                Handle<JSArray>::cast(receiver)->HasArrayPrototype(isolate) &&
                isolate->IsArraySpeciesLookupChainIntact())) {
    if (Fast_ArrayConcat(isolate, &args).ToHandle(&result_array)) {
      return *result_array;
    }
    if (isolate->has_pending_exception()) return isolate->heap()->exception();
  }
  // Reading @@species happens before anything else with a side effect, so
  // we can do it here to determine whether to take the fast path.
  Handle<Object> species;
  ASSIGN_RETURN_FAILURE_ON_EXCEPTION(
      isolate, species, Object::ArraySpeciesConstructor(isolate, receiver));
  if (*species == *isolate->array_function()) {
    if (Fast_ArrayConcat(isolate, &args).ToHandle(&result_array)) {
      return *result_array;
    }
    if (isolate->has_pending_exception()) return isolate->heap()->exception();
  }
  return Slow_ArrayConcat(&args, species, isolate);
}

}  // namespace internal
}  // namespace v8<|MERGE_RESOLUTION|>--- conflicted
+++ resolved
@@ -240,78 +240,6 @@
   return Smi::FromInt(new_length);
 }
 
-<<<<<<< HEAD
-BUILTIN(ArraySlice) {
-  HandleScope scope(isolate);
-  Handle<Object> receiver = args.receiver();
-  int len = -1;
-  int relative_start = 0;
-  int relative_end = 0;
-
-  if (receiver->IsJSArray()) {
-    DisallowHeapAllocation no_gc;
-    JSArray* array = JSArray::cast(*receiver);
-    if (V8_UNLIKELY(!array->HasFastElements() ||
-                    !IsJSArrayFastElementMovingAllowed(isolate, array) ||
-                    !isolate->IsArraySpeciesLookupChainIntact() ||
-                    // If this is a subclass of Array, then call out to JS
-                    !array->HasArrayPrototype(isolate))) {
-      AllowHeapAllocation allow_allocation;
-      return CallJsIntrinsic(isolate, isolate->array_slice(), args);
-    }
-    len = Smi::cast(array->length())->value();
-  } else if (receiver->IsJSObject() &&
-             GetSloppyArgumentsLength(isolate, Handle<JSObject>::cast(receiver),
-                                      &len)) {
-    // Array.prototype.slice.call(arguments, ...) is quite a common idiom
-    // (notably more than 50% of invocations in Web apps).
-    // Treat it in C++ as well.
-    DCHECK(JSObject::cast(*receiver)->HasFastElements() ||
-           JSObject::cast(*receiver)->HasFastArgumentsElements());
-  } else {
-    AllowHeapAllocation allow_allocation;
-    return CallJsIntrinsic(isolate, isolate->array_slice(), args);
-  }
-  DCHECK_LE(0, len);
-  int argument_count = args.length() - 1;
-  // Note carefully chosen defaults---if argument is missing,
-  // it's undefined which gets converted to 0 for relative_start
-  // and to len for relative_end.
-  relative_start = 0;
-  relative_end = len;
-  if (argument_count > 0) {
-    DisallowHeapAllocation no_gc;
-    if (!ClampedToInteger(isolate, args[1], &relative_start)) {
-      AllowHeapAllocation allow_allocation;
-      return CallJsIntrinsic(isolate, isolate->array_slice(), args);
-    }
-    if (argument_count > 1) {
-      Object* end_arg = args[2];
-      // slice handles the end_arg specially
-      if (end_arg->IsUndefined(isolate)) {
-        relative_end = len;
-      } else if (!ClampedToInteger(isolate, end_arg, &relative_end)) {
-        AllowHeapAllocation allow_allocation;
-        return CallJsIntrinsic(isolate, isolate->array_slice(), args);
-      }
-    }
-  }
-
-  // ECMAScript 232, 3rd Edition, Section 15.4.4.10, step 6.
-  uint32_t actual_start = (relative_start < 0) ? Max(len + relative_start, 0)
-                                               : Min(relative_start, len);
-
-  // ECMAScript 232, 3rd Edition, Section 15.4.4.10, step 8.
-  uint32_t actual_end =
-      (relative_end < 0) ? Max(len + relative_end, 0) : Min(relative_end, len);
-
-  Handle<JSObject> object = Handle<JSObject>::cast(receiver);
-  ElementsAccessor* accessor = object->GetElementsAccessor();
-  return *accessor->Slice(object, actual_start, actual_end);
-}
-
-=======
->>>>>>> 84bd6f3c
 BUILTIN(ArraySplice) {
   HandleScope scope(isolate);
   Handle<Object> receiver = args.receiver();
@@ -709,11 +637,7 @@
       ElementsAccessor* accessor = object->GetElementsAccessor();
       for (uint32_t i = 0; i < range; i++) {
         if (accessor->HasElement(raw_object, i, elements)) {
-<<<<<<< HEAD
-          indices->Add(i);
-=======
           indices->push_back(i);
->>>>>>> 84bd6f3c
         }
       }
       break;
@@ -733,11 +657,7 @@
       ElementsAccessor* accessor = object->GetElementsAccessor();
       for (; i < range; i++) {
         if (accessor->HasElement(*object, i)) {
-<<<<<<< HEAD
-          indices->Add(i);
-=======
           indices->push_back(i);
->>>>>>> 84bd6f3c
         }
       }
       break;
