--- conflicted
+++ resolved
@@ -102,13 +102,8 @@
     return Builtin_Impl_##name(args, isolate);                                \
   }                                                                           \
                                                                               \
-<<<<<<< HEAD
-  MUST_USE_RESULT static Object* Builtin_Impl_##name(BuiltinArguments args,   \
-                                                     Isolate* isolate)
-=======
   V8_WARN_UNUSED_RESULT static Object* Builtin_Impl_##name(                   \
       BuiltinArguments args, Isolate* isolate)
->>>>>>> 84bd6f3c
 
 // ----------------------------------------------------------------------------
 
