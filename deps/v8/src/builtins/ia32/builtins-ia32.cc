// Copyright 2012 the V8 project authors. All rights reserved.
// Use of this source code is governed by a BSD-style license that can be
// found in the LICENSE file.

#if V8_TARGET_ARCH_IA32

#include "src/base/adapters.h"
#include "src/code-factory.h"
#include "src/debug/debug.h"
#include "src/deoptimizer.h"
#include "src/frame-constants.h"
#include "src/frames.h"
#include "src/objects-inl.h"
#include "src/wasm/wasm-linkage.h"

namespace v8 {
namespace internal {

#define __ ACCESS_MASM(masm)

void Builtins::Generate_Adaptor(MacroAssembler* masm, Address address,
                                ExitFrameType exit_frame_type) {
  __ mov(ebx, Immediate(ExternalReference::Create(address)));
  if (exit_frame_type == BUILTIN_EXIT) {
    __ Jump(BUILTIN_CODE(masm->isolate(), AdaptorWithBuiltinExitFrame),
            RelocInfo::CODE_TARGET);
  } else {
    DCHECK(exit_frame_type == EXIT);
    __ Jump(BUILTIN_CODE(masm->isolate(), AdaptorWithExitFrame),
            RelocInfo::CODE_TARGET);
  }
}

namespace {

void AdaptorWithExitFrameType(MacroAssembler* masm,
                              Builtins::ExitFrameType exit_frame_type) {
  // ----------- S t a t e -------------
  //  -- eax                : number of arguments excluding receiver
  //  -- ebx                : entry point
  //  -- edi                : target
  //  -- edx                : new.target
  //  -- esp[0]             : return address
  //  -- esp[4]             : last argument
  //  -- ...
  //  -- esp[4 * argc]      : first argument
  //  -- esp[4 * (argc +1)] : receiver
  // -----------------------------------
  __ AssertFunction(edi);

  // Make sure we operate in the context of the called function (for example
  // ConstructStubs implemented in C++ will be run in the context of the caller
  // instead of the callee, due to the way that [[Construct]] is defined for
  // ordinary functions).
  __ mov(esi, FieldOperand(edi, JSFunction::kContextOffset));

  // CEntry expects eax to contain the number of arguments including the
  // receiver and the extra arguments.
  __ add(eax, Immediate(BuiltinExitFrameConstants::kNumExtraArgsWithReceiver));

  // Insert extra arguments.
  __ PopReturnAddressTo(ecx);
  __ SmiTag(eax);
  __ PushRoot(Heap::kTheHoleValueRootIndex);  // Padding.
  __ Push(eax);
  __ SmiUntag(eax);
  __ Push(edi);
  __ Push(edx);
  __ PushReturnAddressFrom(ecx);

  // Jump to the C entry runtime stub directly here instead of using
  // JumpToExternalReference because ebx is loaded by Generate_adaptor.
  Handle<Code> code =
      CodeFactory::CEntry(masm->isolate(), 1, kDontSaveFPRegs, kArgvOnStack,
                          exit_frame_type == Builtins::BUILTIN_EXIT);
  __ Jump(code, RelocInfo::CODE_TARGET);
}
}  // namespace

void Builtins::Generate_AdaptorWithExitFrame(MacroAssembler* masm) {
  AdaptorWithExitFrameType(masm, EXIT);
}

void Builtins::Generate_AdaptorWithBuiltinExitFrame(MacroAssembler* masm) {
  AdaptorWithExitFrameType(masm, BUILTIN_EXIT);
}

static void GenerateTailCallToReturnedCode(MacroAssembler* masm,
                                           Runtime::FunctionId function_id) {
  // ----------- S t a t e -------------
  //  -- eax : argument count (preserved for callee)
  //  -- edx : new target (preserved for callee)
  //  -- edi : target function (preserved for callee)
  // -----------------------------------
  {
    FrameScope scope(masm, StackFrame::INTERNAL);
    // Push the number of arguments to the callee.
    __ SmiTag(eax);
    __ push(eax);
    // Push a copy of the target function and the new target.
    __ push(edi);
    __ push(edx);
    // Function is also the parameter to the runtime call.
    __ push(edi);

    __ CallRuntime(function_id, 1);
    __ mov(ecx, eax);

    // Restore target function and new target.
    __ pop(edx);
    __ pop(edi);
    __ pop(eax);
    __ SmiUntag(eax);
  }

  static_assert(kJavaScriptCallCodeStartRegister == ecx, "ABI mismatch");
  __ lea(ecx, FieldOperand(ecx, Code::kHeaderSize));
  __ jmp(ecx);
}

namespace {

void Generate_JSBuiltinsConstructStubHelper(MacroAssembler* masm) {
  // ----------- S t a t e -------------
  //  -- eax: number of arguments
  //  -- edi: constructor function
  //  -- edx: new target
  //  -- esi: context
  // -----------------------------------

  // Enter a construct frame.
  {
    FrameScope scope(masm, StackFrame::CONSTRUCT);

    // Preserve the incoming parameters on the stack.
    __ SmiTag(eax);
    __ push(esi);
    __ push(eax);
    __ SmiUntag(eax);

    // The receiver for the builtin/api call.
    __ PushRoot(Heap::kTheHoleValueRootIndex);

    // Set up pointer to last argument.
    __ lea(ebx, Operand(ebp, StandardFrameConstants::kCallerSPOffset));

    // Copy arguments and receiver to the expression stack.
    Label loop, entry;
    __ mov(ecx, eax);
    // ----------- S t a t e -------------
    //  --                eax: number of arguments (untagged)
    //  --                edi: constructor function
    //  --                edx: new target
    //  --                ebx: pointer to last argument
    //  --                ecx: counter
    //  -- sp[0*kPointerSize]: the hole (receiver)
    //  -- sp[1*kPointerSize]: number of arguments (tagged)
    //  -- sp[2*kPointerSize]: context
    // -----------------------------------
    __ jmp(&entry);
    __ bind(&loop);
    __ push(Operand(ebx, ecx, times_4, 0));
    __ bind(&entry);
    __ dec(ecx);
    __ j(greater_equal, &loop);

    // Call the function.
    // eax: number of arguments (untagged)
    // edi: constructor function
    // edx: new target
    ParameterCount actual(eax);
<<<<<<< HEAD
    __ InvokeFunction(edi, edx, actual, CALL_FUNCTION,
                      CheckDebugStepCallWrapper());
=======
    __ InvokeFunction(edi, edx, actual, CALL_FUNCTION);
>>>>>>> 84bd6f3c

    // Restore context from the frame.
    __ mov(esi, Operand(ebp, ConstructFrameConstants::kContextOffset));
    // Restore smi-tagged arguments count from the frame.
    __ mov(ebx, Operand(ebp, ConstructFrameConstants::kLengthOffset));
    // Leave construct frame.
  }

  // Remove caller arguments from the stack and return.
  STATIC_ASSERT(kSmiTagSize == 1 && kSmiTag == 0);
  __ pop(ecx);
  __ lea(esp, Operand(esp, ebx, times_2, 1 * kPointerSize));  // 1 ~ receiver
  __ push(ecx);
  __ ret(0);
}

<<<<<<< HEAD
// The construct stub for ES5 constructor functions and ES6 class constructors.
void Generate_JSConstructStubGeneric(MacroAssembler* masm,
                                     bool restrict_constructor_return) {
=======
}  // namespace

// The construct stub for ES5 constructor functions and ES6 class constructors.
void Builtins::Generate_JSConstructStubGeneric(MacroAssembler* masm) {
>>>>>>> 84bd6f3c
  // ----------- S t a t e -------------
  //  -- eax: number of arguments (untagged)
  //  -- edi: constructor function
  //  -- edx: new target
  //  -- esi: context
  //  -- sp[...]: constructor arguments
  // -----------------------------------
<<<<<<< HEAD

  // Enter a construct frame.
  {
    FrameScope scope(masm, StackFrame::CONSTRUCT);
    Label post_instantiation_deopt_entry, not_create_implicit_receiver;

=======

  // Enter a construct frame.
  {
    FrameScope scope(masm, StackFrame::CONSTRUCT);
    Label post_instantiation_deopt_entry, not_create_implicit_receiver;

>>>>>>> 84bd6f3c
    // Preserve the incoming parameters on the stack.
    __ mov(ecx, eax);
    __ SmiTag(ecx);
    __ Push(esi);
    __ Push(ecx);
    __ Push(edi);
<<<<<<< HEAD
=======
    __ PushRoot(Heap::kTheHoleValueRootIndex);
>>>>>>> 84bd6f3c
    __ Push(edx);

    // ----------- S t a t e -------------
    //  --         sp[0*kPointerSize]: new target
<<<<<<< HEAD
    //  -- edi and sp[1*kPointerSize]: constructor function
    //  --         sp[2*kPointerSize]: argument count
    //  --         sp[3*kPointerSize]: context
    // -----------------------------------

    __ mov(ebx, FieldOperand(edi, JSFunction::kSharedFunctionInfoOffset));
    __ test_b(FieldOperand(ebx, SharedFunctionInfo::kFunctionKindByteOffset),
              Immediate(SharedFunctionInfo::kDerivedConstructorBitsWithinByte));
=======
    //  --         sp[1*kPointerSize]: padding
    //  -- edi and sp[2*kPointerSize]: constructor function
    //  --         sp[3*kPointerSize]: argument count
    //  --         sp[4*kPointerSize]: context
    // -----------------------------------

    __ mov(ebx, FieldOperand(edi, JSFunction::kSharedFunctionInfoOffset));
    __ test(FieldOperand(ebx, SharedFunctionInfo::kFlagsOffset),
            Immediate(SharedFunctionInfo::IsDerivedConstructorBit::kMask));
>>>>>>> 84bd6f3c
    __ j(not_zero, &not_create_implicit_receiver);

    // If not derived class constructor: Allocate the new receiver object.
    __ IncrementCounter(masm->isolate()->counters()->constructed_objects(), 1);
<<<<<<< HEAD
    __ Call(CodeFactory::FastNewObject(masm->isolate()).code(),
=======
    __ Call(BUILTIN_CODE(masm->isolate(), FastNewObject),
>>>>>>> 84bd6f3c
            RelocInfo::CODE_TARGET);
    __ jmp(&post_instantiation_deopt_entry, Label::kNear);

    // Else: use TheHoleValue as receiver for constructor call
    __ bind(&not_create_implicit_receiver);
    __ LoadRoot(eax, Heap::kTheHoleValueRootIndex);

    // ----------- S t a t e -------------
    //  --                         eax: implicit receiver
<<<<<<< HEAD
    //  -- Slot 3 / sp[0*kPointerSize]: new target
    //  -- Slot 2 / sp[1*kPointerSize]: constructor function
    //  -- Slot 1 / sp[2*kPointerSize]: number of arguments (tagged)
    //  -- Slot 0 / sp[3*kPointerSize]: context
=======
    //  -- Slot 4 / sp[0*kPointerSize]: new target
    //  -- Slot 3 / sp[1*kPointerSize]: padding
    //  -- Slot 2 / sp[2*kPointerSize]: constructor function
    //  -- Slot 1 / sp[3*kPointerSize]: number of arguments (tagged)
    //  -- Slot 0 / sp[4*kPointerSize]: context
>>>>>>> 84bd6f3c
    // -----------------------------------
    // Deoptimizer enters here.
    masm->isolate()->heap()->SetConstructStubCreateDeoptPCOffset(
        masm->pc_offset());
    __ bind(&post_instantiation_deopt_entry);

    // Restore new target.
    __ Pop(edx);

    // Push the allocated receiver to the stack. We need two copies
    // because we may have to return the original one and the calling
    // conventions dictate that the called function pops the receiver.
    __ Push(eax);
    __ Push(eax);

    // ----------- S t a t e -------------
    //  --                edx: new target
    //  -- sp[0*kPointerSize]: implicit receiver
    //  -- sp[1*kPointerSize]: implicit receiver
<<<<<<< HEAD
    //  -- sp[2*kPointerSize]: constructor function
    //  -- sp[3*kPointerSize]: number of arguments (tagged)
    //  -- sp[4*kPointerSize]: context
=======
    //  -- sp[2*kPointerSize]: padding
    //  -- sp[3*kPointerSize]: constructor function
    //  -- sp[4*kPointerSize]: number of arguments (tagged)
    //  -- sp[5*kPointerSize]: context
>>>>>>> 84bd6f3c
    // -----------------------------------

    // Restore constructor function and argument count.
    __ mov(edi, Operand(ebp, ConstructFrameConstants::kConstructorOffset));
    __ mov(eax, Operand(ebp, ConstructFrameConstants::kLengthOffset));
    __ SmiUntag(eax);

    // Set up pointer to last argument.
    __ lea(ebx, Operand(ebp, StandardFrameConstants::kCallerSPOffset));

    // Copy arguments and receiver to the expression stack.
    Label loop, entry;
    __ mov(ecx, eax);
    // ----------- S t a t e -------------
    //  --                        eax: number of arguments (untagged)
    //  --                        edx: new target
    //  --                        ebx: pointer to last argument
    //  --                        ecx: counter (tagged)
    //  --         sp[0*kPointerSize]: implicit receiver
    //  --         sp[1*kPointerSize]: implicit receiver
<<<<<<< HEAD
    //  -- edi and sp[2*kPointerSize]: constructor function
    //  --         sp[3*kPointerSize]: number of arguments (tagged)
    //  --         sp[4*kPointerSize]: context
=======
    //  --         sp[2*kPointerSize]: padding
    //  -- edi and sp[3*kPointerSize]: constructor function
    //  --         sp[4*kPointerSize]: number of arguments (tagged)
    //  --         sp[5*kPointerSize]: context
>>>>>>> 84bd6f3c
    // -----------------------------------
    __ jmp(&entry, Label::kNear);
    __ bind(&loop);
    __ Push(Operand(ebx, ecx, times_pointer_size, 0));
    __ bind(&entry);
    __ dec(ecx);
    __ j(greater_equal, &loop);
<<<<<<< HEAD

    // Call the function.
    ParameterCount actual(eax);
    __ InvokeFunction(edi, edx, actual, CALL_FUNCTION,
                      CheckDebugStepCallWrapper());

    // ----------- S t a t e -------------
    //  --                eax: constructor result
    //  -- sp[0*kPointerSize]: implicit receiver
    //  -- sp[1*kPointerSize]: constructor function
    //  -- sp[2*kPointerSize]: number of arguments
    //  -- sp[3*kPointerSize]: context
    // -----------------------------------

    // Store offset of return address for deoptimizer.
    masm->isolate()->heap()->SetConstructStubInvokeDeoptPCOffset(
        masm->pc_offset());

    // Restore context from the frame.
    __ mov(esi, Operand(ebp, ConstructFrameConstants::kContextOffset));

    // If the result is an object (in the ECMA sense), we should get rid
    // of the receiver and use the result; see ECMA-262 section 13.2.2-7
    // on page 74.
    Label use_receiver, do_throw, other_result, leave_frame;

    // If the result is undefined, we jump out to using the implicit receiver.
    __ JumpIfRoot(eax, Heap::kUndefinedValueRootIndex, &use_receiver,
                  Label::kNear);

    // Otherwise we do a smi check and fall through to check if the return value
    // is a valid receiver.

    // If the result is a smi, it is *not* an object in the ECMA sense.
    __ JumpIfSmi(eax, &other_result, Label::kNear);

    // If the type of the result (stored in its map) is less than
    // FIRST_JS_RECEIVER_TYPE, it is not an object in the ECMA sense.
    STATIC_ASSERT(LAST_JS_RECEIVER_TYPE == LAST_TYPE);
    __ CmpObjectType(eax, FIRST_JS_RECEIVER_TYPE, ecx);
    __ j(above_equal, &leave_frame, Label::kNear);

    __ bind(&other_result);
    // The result is now neither undefined nor an object.
    if (restrict_constructor_return) {
      // Throw if constructor function is a class constructor
      __ mov(ebx, Operand(ebp, ConstructFrameConstants::kConstructorOffset));
      __ mov(ebx, FieldOperand(ebx, JSFunction::kSharedFunctionInfoOffset));
      __ test_b(FieldOperand(ebx, SharedFunctionInfo::kFunctionKindByteOffset),
                Immediate(SharedFunctionInfo::kClassConstructorBitsWithinByte));
      __ j(Condition::zero, &use_receiver, Label::kNear);
    } else {
      __ jmp(&use_receiver, Label::kNear);
    }

    __ bind(&do_throw);
    __ CallRuntime(Runtime::kThrowConstructorReturnedNonObject);

    // Throw away the result of the constructor invocation and use the
    // on-stack receiver as the result.
    __ bind(&use_receiver);
    __ mov(eax, Operand(esp, 0 * kPointerSize));
    __ JumpIfRoot(eax, Heap::kTheHoleValueRootIndex, &do_throw);

    __ bind(&leave_frame);
    // Restore smi-tagged arguments count from the frame.
    __ mov(ebx, Operand(ebp, ConstructFrameConstants::kLengthOffset));
    // Leave construct frame.
  }
  // Remove caller arguments from the stack and return.
  STATIC_ASSERT(kSmiTagSize == 1 && kSmiTag == 0);
  __ pop(ecx);
  __ lea(esp, Operand(esp, ebx, times_2, 1 * kPointerSize));  // 1 ~ receiver
  __ push(ecx);
  __ ret(0);
}
}  // namespace

void Builtins::Generate_JSConstructStubGenericRestrictedReturn(
    MacroAssembler* masm) {
  return Generate_JSConstructStubGeneric(masm, true);
}
void Builtins::Generate_JSConstructStubGenericUnrestrictedReturn(
    MacroAssembler* masm) {
  return Generate_JSConstructStubGeneric(masm, false);
}
void Builtins::Generate_JSConstructStubApi(MacroAssembler* masm) {
  Generate_JSBuiltinsConstructStubHelper(masm);
}
=======

    // Call the function.
    ParameterCount actual(eax);
    __ InvokeFunction(edi, edx, actual, CALL_FUNCTION);

    // ----------- S t a t e -------------
    //  --                eax: constructor result
    //  -- sp[0*kPointerSize]: implicit receiver
    //  -- sp[1*kPointerSize]: padding
    //  -- sp[2*kPointerSize]: constructor function
    //  -- sp[3*kPointerSize]: number of arguments
    //  -- sp[4*kPointerSize]: context
    // -----------------------------------

    // Store offset of return address for deoptimizer.
    masm->isolate()->heap()->SetConstructStubInvokeDeoptPCOffset(
        masm->pc_offset());

    // Restore context from the frame.
    __ mov(esi, Operand(ebp, ConstructFrameConstants::kContextOffset));

    // If the result is an object (in the ECMA sense), we should get rid
    // of the receiver and use the result; see ECMA-262 section 13.2.2-7
    // on page 74.
    Label use_receiver, do_throw, leave_frame;

    // If the result is undefined, we jump out to using the implicit receiver.
    __ JumpIfRoot(eax, Heap::kUndefinedValueRootIndex, &use_receiver,
                  Label::kNear);

    // Otherwise we do a smi check and fall through to check if the return value
    // is a valid receiver.

    // If the result is a smi, it is *not* an object in the ECMA sense.
    __ JumpIfSmi(eax, &use_receiver, Label::kNear);

    // If the type of the result (stored in its map) is less than
    // FIRST_JS_RECEIVER_TYPE, it is not an object in the ECMA sense.
    STATIC_ASSERT(LAST_JS_RECEIVER_TYPE == LAST_TYPE);
    __ CmpObjectType(eax, FIRST_JS_RECEIVER_TYPE, ecx);
    __ j(above_equal, &leave_frame, Label::kNear);
    __ jmp(&use_receiver, Label::kNear);

    __ bind(&do_throw);
    __ CallRuntime(Runtime::kThrowConstructorReturnedNonObject);

    // Throw away the result of the constructor invocation and use the
    // on-stack receiver as the result.
    __ bind(&use_receiver);
    __ mov(eax, Operand(esp, 0 * kPointerSize));
    __ JumpIfRoot(eax, Heap::kTheHoleValueRootIndex, &do_throw);

    __ bind(&leave_frame);
    // Restore smi-tagged arguments count from the frame.
    __ mov(ebx, Operand(ebp, ConstructFrameConstants::kLengthOffset));
    // Leave construct frame.
  }
  // Remove caller arguments from the stack and return.
  STATIC_ASSERT(kSmiTagSize == 1 && kSmiTag == 0);
  __ pop(ecx);
  __ lea(esp, Operand(esp, ebx, times_2, 1 * kPointerSize));  // 1 ~ receiver
  __ push(ecx);
  __ ret(0);
}

>>>>>>> 84bd6f3c
void Builtins::Generate_JSBuiltinsConstructStub(MacroAssembler* masm) {
  Generate_JSBuiltinsConstructStubHelper(masm);
}

void Builtins::Generate_ConstructedNonConstructable(MacroAssembler* masm) {
  FrameScope scope(masm, StackFrame::INTERNAL);
  __ push(edi);
  __ CallRuntime(Runtime::kThrowConstructedNonConstructable);
}

static void Generate_StackOverflowCheck(MacroAssembler* masm, Register num_args,
                                        Register scratch1, Register scratch2,
                                        Label* stack_overflow,
                                        bool include_receiver = false) {
  // Check the stack for overflow. We are not trying to catch
  // interruptions (e.g. debug break and preemption) here, so the "real stack
  // limit" is checked.
  ExternalReference real_stack_limit =
      ExternalReference::address_of_real_stack_limit(masm->isolate());
  __ mov(scratch1, Operand::StaticVariable(real_stack_limit));
  // Make scratch2 the space we have left. The stack might already be overflowed
  // here which will cause scratch2 to become negative.
  __ mov(scratch2, esp);
  __ sub(scratch2, scratch1);
  // Make scratch1 the space we need for the array when it is unrolled onto the
  // stack.
  __ mov(scratch1, num_args);
  if (include_receiver) {
    __ add(scratch1, Immediate(1));
  }
  __ shl(scratch1, kPointerSizeLog2);
  // Check if the arguments will overflow the stack.
  __ cmp(scratch2, scratch1);
  __ j(less_equal, stack_overflow);  // Signed comparison.
}

static void Generate_JSEntryTrampolineHelper(MacroAssembler* masm,
                                             bool is_construct) {
  ProfileEntryHookStub::MaybeCallEntryHook(masm);

  {
    FrameScope scope(masm, StackFrame::INTERNAL);

    // Setup the context (we need to use the caller context from the isolate).
    ExternalReference context_address = ExternalReference::Create(
        IsolateAddressId::kContextAddress, masm->isolate());
    __ mov(esi, Operand::StaticVariable(context_address));

    // Load the previous frame pointer (ebx) to access C arguments
    __ mov(ebx, Operand(ebp, 0));

    // Push the function and the receiver onto the stack.
    __ push(Operand(ebx, EntryFrameConstants::kFunctionArgOffset));
    __ push(Operand(ebx, EntryFrameConstants::kReceiverArgOffset));

    // Load the number of arguments and setup pointer to the arguments.
    __ mov(eax, Operand(ebx, EntryFrameConstants::kArgcOffset));
    __ mov(ebx, Operand(ebx, EntryFrameConstants::kArgvOffset));

    // Check if we have enough stack space to push all arguments.
    // Argument count in eax. Clobbers ecx and edx.
    Label enough_stack_space, stack_overflow;
    Generate_StackOverflowCheck(masm, eax, ecx, edx, &stack_overflow);
    __ jmp(&enough_stack_space);

    __ bind(&stack_overflow);
    __ CallRuntime(Runtime::kThrowStackOverflow);
    // This should be unreachable.
    __ int3();

    __ bind(&enough_stack_space);

    // Copy arguments to the stack in a loop.
    Label loop, entry;
    __ Move(ecx, Immediate(0));
    __ jmp(&entry, Label::kNear);
    __ bind(&loop);
    __ mov(edx, Operand(ebx, ecx, times_4, 0));  // push parameter from argv
    __ push(Operand(edx, 0));                    // dereference handle
    __ inc(ecx);
    __ bind(&entry);
    __ cmp(ecx, eax);
    __ j(not_equal, &loop);

    // Load the previous frame pointer (ebx) to access C arguments
    __ mov(ebx, Operand(ebp, 0));

    // Get the new.target and function from the frame.
    __ mov(edx, Operand(ebx, EntryFrameConstants::kNewTargetArgOffset));
    __ mov(edi, Operand(ebx, EntryFrameConstants::kFunctionArgOffset));

    // Invoke the code.
    Handle<Code> builtin = is_construct
                               ? BUILTIN_CODE(masm->isolate(), Construct)
                               : masm->isolate()->builtins()->Call();
    __ Call(builtin, RelocInfo::CODE_TARGET);

    // Exit the internal frame. Notice that this also removes the empty.
    // context and the function left on the stack by the code
    // invocation.
  }
  __ ret(0);
}

void Builtins::Generate_JSEntryTrampoline(MacroAssembler* masm) {
  Generate_JSEntryTrampolineHelper(masm, false);
}

void Builtins::Generate_JSConstructEntryTrampoline(MacroAssembler* masm) {
  Generate_JSEntryTrampolineHelper(masm, true);
}

static void GetSharedFunctionInfoBytecode(MacroAssembler* masm,
                                          Register sfi_data,
                                          Register scratch1) {
  Label done;

  __ CmpObjectType(sfi_data, INTERPRETER_DATA_TYPE, scratch1);
  __ j(not_equal, &done, Label::kNear);
  __ mov(sfi_data,
         FieldOperand(sfi_data, InterpreterData::kBytecodeArrayOffset));

  __ bind(&done);
}

// static
void Builtins::Generate_ResumeGeneratorTrampoline(MacroAssembler* masm) {
  // ----------- S t a t e -------------
  //  -- eax    : the value to pass to the generator
<<<<<<< HEAD
  //  -- ebx    : the JSGeneratorObject to resume
  //  -- edx    : the resume mode (tagged)
  //  -- ecx    : the SuspendFlags of the earlier suspend call (tagged)
  //  -- esp[0] : return address
  // -----------------------------------
  __ SmiUntag(ecx);
  __ AssertGeneratorObject(ebx, ecx);

  // Store input value into generator object.
  Label async_await, done_store_input;

  __ and_(ecx, Immediate(static_cast<int>(SuspendFlags::kAsyncGeneratorAwait)));
  __ cmpb(ecx, Immediate(static_cast<int>(SuspendFlags::kAsyncGeneratorAwait)));
  __ j(equal, &async_await, Label::kNear);

  __ mov(FieldOperand(ebx, JSGeneratorObject::kInputOrDebugPosOffset), eax);
  __ RecordWriteField(ebx, JSGeneratorObject::kInputOrDebugPosOffset, eax, ecx,
=======
  //  -- edx    : the JSGeneratorObject to resume
  //  -- esp[0] : return address
  // -----------------------------------
  __ AssertGeneratorObject(edx);

  // Store input value into generator object.
  __ mov(FieldOperand(edx, JSGeneratorObject::kInputOrDebugPosOffset), eax);
  __ RecordWriteField(edx, JSGeneratorObject::kInputOrDebugPosOffset, eax, ecx,
>>>>>>> 84bd6f3c
                      kDontSaveFPRegs);
  __ jmp(&done_store_input, Label::kNear);

  __ bind(&async_await);
  __ mov(FieldOperand(ebx, JSAsyncGeneratorObject::kAwaitInputOrDebugPosOffset),
         eax);
  __ RecordWriteField(ebx, JSAsyncGeneratorObject::kAwaitInputOrDebugPosOffset,
                      eax, ecx, kDontSaveFPRegs);
  __ jmp(&done_store_input, Label::kNear);

  __ bind(&done_store_input);
  // `ecx` no longer holds SuspendFlags

  // Load suspended function and context.
  __ mov(edi, FieldOperand(edx, JSGeneratorObject::kFunctionOffset));
  __ mov(esi, FieldOperand(edi, JSFunction::kContextOffset));

  // Flood function if we are stepping.
  Label prepare_step_in_if_stepping, prepare_step_in_suspended_generator;
  Label stepping_prepared;
  ExternalReference debug_hook =
      ExternalReference::debug_hook_on_function_call_address(masm->isolate());
  __ cmpb(Operand::StaticVariable(debug_hook), Immediate(0));
  __ j(not_equal, &prepare_step_in_if_stepping);

  // Flood function if we need to continue stepping in the suspended generator.
  ExternalReference debug_suspended_generator =
      ExternalReference::debug_suspended_generator_address(masm->isolate());
  __ cmp(edx, Operand::StaticVariable(debug_suspended_generator));
  __ j(equal, &prepare_step_in_suspended_generator);
  __ bind(&stepping_prepared);

  // Check the stack for overflow. We are not trying to catch interruptions
  // (i.e. debug break and preemption) here, so check the "real stack limit".
  Label stack_overflow;
  __ CompareRoot(esp, ecx, Heap::kRealStackLimitRootIndex);
  __ j(below, &stack_overflow);

  // Pop return address.
  __ PopReturnAddressTo(eax);

  // Push receiver.
  __ Push(FieldOperand(edx, JSGeneratorObject::kReceiverOffset));

  // ----------- S t a t e -------------
  //  -- eax    : return address
  //  -- edx    : the JSGeneratorObject to resume
  //  -- edi    : generator function
  //  -- esi    : generator context
  //  -- esp[0] : generator receiver
  // -----------------------------------

  // Push holes for arguments to generator function. Since the parser forced
  // context allocation for any variables in generators, the actual argument
  // values have already been copied into the context and these dummy values
  // will never be used.
  __ mov(ecx, FieldOperand(edi, JSFunction::kSharedFunctionInfoOffset));
  __ mov(ecx,
         FieldOperand(ecx, SharedFunctionInfo::kFormalParameterCountOffset));
  {
    Label done_loop, loop;
    __ bind(&loop);
    __ sub(ecx, Immediate(1));
    __ j(carry, &done_loop, Label::kNear);
    __ PushRoot(Heap::kTheHoleValueRootIndex);
    __ jmp(&loop);
    __ bind(&done_loop);
  }

  // Underlying function needs to have bytecode available.
  if (FLAG_debug_code) {
    __ mov(ecx, FieldOperand(edi, JSFunction::kSharedFunctionInfoOffset));
    __ mov(ecx, FieldOperand(ecx, SharedFunctionInfo::kFunctionDataOffset));
    __ Push(eax);
    GetSharedFunctionInfoBytecode(masm, ecx, eax);
    __ Pop(eax);
    __ CmpObjectType(ecx, BYTECODE_ARRAY_TYPE, ecx);
    __ Assert(equal, AbortReason::kMissingBytecodeArray);
  }

  // Resume (Ignition/TurboFan) generator object.
  {
    __ PushReturnAddressFrom(eax);
    __ mov(eax, FieldOperand(edi, JSFunction::kSharedFunctionInfoOffset));
    __ mov(eax,
           FieldOperand(eax, SharedFunctionInfo::kFormalParameterCountOffset));
    // We abuse new.target both to indicate that this is a resume call and to
    // pass in the generator object.  In ordinary calls, new.target is always
    // undefined because generator functions are non-constructable.
    static_assert(kJavaScriptCallCodeStartRegister == ecx, "ABI mismatch");
    __ mov(ecx, FieldOperand(edi, JSFunction::kCodeOffset));
    __ add(ecx, Immediate(Code::kHeaderSize - kHeapObjectTag));
    __ jmp(ecx);
  }

  __ bind(&prepare_step_in_if_stepping);
  {
    FrameScope scope(masm, StackFrame::INTERNAL);
    __ Push(edx);
    __ Push(edi);
    // Push hole as receiver since we do not use it for stepping.
    __ PushRoot(Heap::kTheHoleValueRootIndex);
    __ CallRuntime(Runtime::kDebugOnFunctionCall);
    __ Pop(edx);
    __ mov(edi, FieldOperand(edx, JSGeneratorObject::kFunctionOffset));
  }
  __ jmp(&stepping_prepared);

  __ bind(&prepare_step_in_suspended_generator);
  {
    FrameScope scope(masm, StackFrame::INTERNAL);
    __ Push(edx);
    __ CallRuntime(Runtime::kDebugPrepareStepInSuspendedGenerator);
    __ Pop(edx);
    __ mov(edi, FieldOperand(edx, JSGeneratorObject::kFunctionOffset));
  }
  __ jmp(&stepping_prepared);

  __ bind(&stack_overflow);
  {
    FrameScope scope(masm, StackFrame::INTERNAL);
    __ CallRuntime(Runtime::kThrowStackOverflow);
    __ int3();  // This should be unreachable.
  }
}

static void ReplaceClosureCodeWithOptimizedCode(
    MacroAssembler* masm, Register optimized_code, Register closure,
    Register scratch1, Register scratch2, Register scratch3) {

  // Store the optimized code in the closure.
  __ mov(FieldOperand(closure, JSFunction::kCodeOffset), optimized_code);
  __ mov(scratch1, optimized_code);  // Write barrier clobbers scratch1 below.
  __ RecordWriteField(closure, JSFunction::kCodeOffset, scratch1, scratch2,
                      kDontSaveFPRegs, OMIT_REMEMBERED_SET, OMIT_SMI_CHECK);
}

static void ReplaceClosureEntryWithOptimizedCode(
    MacroAssembler* masm, Register optimized_code_entry, Register closure,
    Register scratch1, Register scratch2, Register scratch3) {
  Register native_context = scratch1;

  // Store the optimized code in the closure.
  __ lea(optimized_code_entry,
         FieldOperand(optimized_code_entry, Code::kHeaderSize));
  __ mov(FieldOperand(closure, JSFunction::kCodeEntryOffset),
         optimized_code_entry);
  __ RecordWriteCodeEntryField(closure, optimized_code_entry, scratch2);

  // Link the closure into the optimized function list.
  __ mov(native_context, NativeContextOperand());
  __ mov(scratch3,
         ContextOperand(native_context, Context::OPTIMIZED_FUNCTIONS_LIST));
  __ mov(FieldOperand(closure, JSFunction::kNextFunctionLinkOffset), scratch3);
  __ RecordWriteField(closure, JSFunction::kNextFunctionLinkOffset, scratch3,
                      scratch2, kDontSaveFPRegs, EMIT_REMEMBERED_SET,
                      OMIT_SMI_CHECK);
  const int function_list_offset =
      Context::SlotOffset(Context::OPTIMIZED_FUNCTIONS_LIST);
  __ mov(ContextOperand(native_context, Context::OPTIMIZED_FUNCTIONS_LIST),
         closure);
  // Save closure before the write barrier.
  __ mov(scratch3, closure);
  __ RecordWriteContextSlot(native_context, function_list_offset, closure,
                            scratch2, kDontSaveFPRegs);
  __ mov(closure, scratch3);
}

static void LeaveInterpreterFrame(MacroAssembler* masm, Register scratch1,
                                  Register scratch2) {
  Register args_count = scratch1;
  Register return_pc = scratch2;

  // Get the arguments + receiver count.
  __ mov(args_count,
         Operand(ebp, InterpreterFrameConstants::kBytecodeArrayFromFp));
  __ mov(args_count,
         FieldOperand(args_count, BytecodeArray::kParameterSizeOffset));

  // Leave the frame (also dropping the register file).
  __ leave();

  // Drop receiver + arguments.
  __ pop(return_pc);
  __ add(esp, args_count);
  __ push(return_pc);
}

// Tail-call |function_id| if |smi_entry| == |marker|
static void TailCallRuntimeIfMarkerEquals(MacroAssembler* masm,
                                          Register smi_entry,
                                          OptimizationMarker marker,
                                          Runtime::FunctionId function_id) {
  Label no_match;
  __ cmp(smi_entry, Immediate(Smi::FromEnum(marker)));
  __ j(not_equal, &no_match, Label::kNear);
  GenerateTailCallToReturnedCode(masm, function_id);
  __ bind(&no_match);
}

static void MaybeTailCallOptimizedCodeSlot(MacroAssembler* masm,
                                           Register feedback_vector,
                                           Register scratch) {
  // ----------- S t a t e -------------
  //  -- eax : argument count (preserved for callee if needed, and caller)
  //  -- edx : new target (preserved for callee if needed, and caller)
  //  -- edi : target function (preserved for callee if needed, and caller)
  //  -- feedback vector (preserved for caller if needed)
  // -----------------------------------
  DCHECK(!AreAliased(feedback_vector, eax, edx, edi, scratch));

  Label optimized_code_slot_is_weak_ref, fallthrough;

  Register closure = edi;
  Register optimized_code_entry = scratch;

  __ mov(optimized_code_entry,
         FieldOperand(feedback_vector, FeedbackVector::kOptimizedCodeOffset));

  // Check if the code entry is a Smi. If yes, we interpret it as an
  // optimisation marker. Otherwise, interpret it as a weak reference to a code
  // object.
  __ JumpIfNotSmi(optimized_code_entry, &optimized_code_slot_is_weak_ref);

  {
    // Optimized code slot is an optimization marker.

    // Fall through if no optimization trigger.
    __ cmp(optimized_code_entry,
           Immediate(Smi::FromEnum(OptimizationMarker::kNone)));
    __ j(equal, &fallthrough);

    TailCallRuntimeIfMarkerEquals(masm, optimized_code_entry,
                                  OptimizationMarker::kLogFirstExecution,
                                  Runtime::kFunctionFirstExecution);
    TailCallRuntimeIfMarkerEquals(masm, optimized_code_entry,
                                  OptimizationMarker::kCompileOptimized,
                                  Runtime::kCompileOptimized_NotConcurrent);
    TailCallRuntimeIfMarkerEquals(
        masm, optimized_code_entry,
        OptimizationMarker::kCompileOptimizedConcurrent,
        Runtime::kCompileOptimized_Concurrent);

    {
      // Otherwise, the marker is InOptimizationQueue, so fall through hoping
      // that an interrupt will eventually update the slot with optimized code.
      if (FLAG_debug_code) {
        __ cmp(
            optimized_code_entry,
            Immediate(Smi::FromEnum(OptimizationMarker::kInOptimizationQueue)));
        __ Assert(equal, AbortReason::kExpectedOptimizationSentinel);
      }
      __ jmp(&fallthrough);
    }
  }

  {
    // Optimized code slot is a weak reference.
    __ bind(&optimized_code_slot_is_weak_ref);

    __ LoadWeakValue(optimized_code_entry, &fallthrough);

    __ push(eax);
    __ push(edx);

    // Check if the optimized code is marked for deopt. If it is, bailout to a
    // given label.
    Label found_deoptimized_code;
    __ mov(eax,
           FieldOperand(optimized_code_entry, Code::kCodeDataContainerOffset));
    __ test(FieldOperand(eax, CodeDataContainer::kKindSpecificFlagsOffset),
            Immediate(1 << Code::kMarkedForDeoptimizationBit));
    __ j(not_zero, &found_deoptimized_code);

    // Optimized code is good, get it into the closure and link the closure into
    // the optimized functions list, then tail call the optimized code.
    // The feedback vector is no longer used, so re-use it as a scratch
    // register.
    ReplaceClosureCodeWithOptimizedCode(masm, optimized_code_entry, closure,
                                        edx, eax, feedback_vector);
    static_assert(kJavaScriptCallCodeStartRegister == ecx, "ABI mismatch");
    __ Move(ecx, optimized_code_entry);
    __ add(ecx, Immediate(Code::kHeaderSize - kHeapObjectTag));
    __ pop(edx);
    __ pop(eax);
    __ jmp(ecx);

    // Optimized code slot contains deoptimized code, evict it and re-enter the
    // closure's code.
    __ bind(&found_deoptimized_code);
    __ pop(edx);
    __ pop(eax);
    GenerateTailCallToReturnedCode(masm, Runtime::kEvictOptimizedCodeSlot);
  }

  // Fall-through if the optimized code cell is clear and there is no
  // optimization marker.
  __ bind(&fallthrough);
}

// Advance the current bytecode offset. This simulates what all bytecode
// handlers do upon completion of the underlying operation. Will bail out to a
// label if the bytecode (without prefix) is a return bytecode.
static void AdvanceBytecodeOffsetOrReturn(MacroAssembler* masm,
                                          Register bytecode_array,
                                          Register bytecode_offset,
                                          Register bytecode, Register scratch1,
                                          Label* if_return) {
  Register bytecode_size_table = scratch1;
  DCHECK(!AreAliased(bytecode_array, bytecode_offset, bytecode_size_table,
                     bytecode));

  __ Move(bytecode_size_table,
          Immediate(ExternalReference::bytecode_size_table_address()));

  // Check if the bytecode is a Wide or ExtraWide prefix bytecode.
  Label process_bytecode, extra_wide;
  STATIC_ASSERT(0 == static_cast<int>(interpreter::Bytecode::kWide));
  STATIC_ASSERT(1 == static_cast<int>(interpreter::Bytecode::kExtraWide));
  STATIC_ASSERT(2 == static_cast<int>(interpreter::Bytecode::kDebugBreakWide));
  STATIC_ASSERT(3 ==
                static_cast<int>(interpreter::Bytecode::kDebugBreakExtraWide));
  __ cmpb(bytecode, Immediate(0x3));
  __ j(above, &process_bytecode, Label::kNear);
  __ test(bytecode, Immediate(0x1));
  __ j(not_equal, &extra_wide, Label::kNear);

  // Load the next bytecode and update table to the wide scaled table.
  __ inc(bytecode_offset);
  __ movzx_b(bytecode, Operand(bytecode_array, bytecode_offset, times_1, 0));
  __ add(bytecode_size_table,
         Immediate(kIntSize * interpreter::Bytecodes::kBytecodeCount));
  __ jmp(&process_bytecode, Label::kNear);

  __ bind(&extra_wide);
  // Load the next bytecode and update table to the extra wide scaled table.
  __ inc(bytecode_offset);
  __ movzx_b(bytecode, Operand(bytecode_array, bytecode_offset, times_1, 0));
  __ add(bytecode_size_table,
         Immediate(2 * kIntSize * interpreter::Bytecodes::kBytecodeCount));

  __ bind(&process_bytecode);

// Bailout to the return label if this is a return bytecode.
#define JUMP_IF_EQUAL(NAME)                                             \
  __ cmpb(bytecode,                                                     \
          Immediate(static_cast<int>(interpreter::Bytecode::k##NAME))); \
  __ j(equal, if_return, Label::kNear);
  RETURN_BYTECODE_LIST(JUMP_IF_EQUAL)
#undef JUMP_IF_EQUAL

  // Otherwise, load the size of the current bytecode and advance the offset.
  __ add(bytecode_offset, Operand(bytecode_size_table, bytecode, times_4, 0));
}

// Generate code for entering a JS function with the interpreter.
// On entry to the function the receiver and arguments have been pushed on the
// stack left to right.  The actual argument count matches the formal parameter
// count expected by the function.
//
// The live registers are:
//   o edi: the JS function object being called
//   o edx: the incoming new target or generator object
//   o esi: our context
//   o ebp: the caller's frame pointer
//   o esp: stack pointer (pointing to return address)
//
// The function builds an interpreter frame.  See InterpreterFrameConstants in
// frames.h for its layout.
void Builtins::Generate_InterpreterEntryTrampoline(MacroAssembler* masm) {
  ProfileEntryHookStub::MaybeCallEntryHook(masm);

  Register closure = edi;
  Register feedback_vector = ebx;

  // Load the feedback vector from the closure.
  __ mov(feedback_vector,
         FieldOperand(closure, JSFunction::kFeedbackCellOffset));
  __ mov(feedback_vector, FieldOperand(feedback_vector, Cell::kValueOffset));
  // Read off the optimized code slot in the feedback vector, and if there
  // is optimized code or an optimization marker, call that instead.
  MaybeTailCallOptimizedCodeSlot(masm, feedback_vector, ecx);

  // Open a frame scope to indicate that there is a frame on the stack.  The
  // MANUAL indicates that the scope shouldn't actually generate code to set
  // up the frame (that is done below).
  FrameScope frame_scope(masm, StackFrame::MANUAL);
  __ push(ebp);  // Caller's frame pointer.
  __ mov(ebp, esp);
  __ push(esi);  // Callee's context.
  __ push(edi);  // Callee's JS function.

  // First check if there is optimized code in the feedback vector which we
  // could call instead.
  Label switch_to_optimized_code;
  Register optimized_code_entry = ecx;
  __ mov(ebx, FieldOperand(edi, JSFunction::kFeedbackVectorOffset));
  __ mov(ebx, FieldOperand(ebx, Cell::kValueOffset));
  __ mov(optimized_code_entry,
         FieldOperand(ebx, FeedbackVector::kOptimizedCodeIndex * kPointerSize +
                               FeedbackVector::kHeaderSize));
  __ mov(optimized_code_entry,
         FieldOperand(optimized_code_entry, WeakCell::kValueOffset));
  __ JumpIfNotSmi(optimized_code_entry, &switch_to_optimized_code);

  // Get the bytecode array from the function object (or from the DebugInfo if
  // it is present) and load it into kInterpreterBytecodeArrayRegister.
  Label maybe_load_debug_bytecode_array, bytecode_array_loaded,
      apply_instrumentation;
  __ mov(eax, FieldOperand(edi, JSFunction::kSharedFunctionInfoOffset));
  __ mov(kInterpreterBytecodeArrayRegister,
         FieldOperand(eax, SharedFunctionInfo::kFunctionDataOffset));
  __ Push(eax);
  GetSharedFunctionInfoBytecode(masm, kInterpreterBytecodeArrayRegister, eax);
  __ Pop(eax);
  __ JumpIfNotSmi(FieldOperand(eax, SharedFunctionInfo::kDebugInfoOffset),
                  &maybe_load_debug_bytecode_array);
  __ bind(&bytecode_array_loaded);

<<<<<<< HEAD
  // Check whether we should continue to use the interpreter.
  // TODO(rmcilroy) Remove self healing once liveedit only has to deal with
  // Ignition bytecode.
  Label switch_to_different_code_kind;
  __ Move(ecx, masm->CodeObject());  // Self-reference to this code.
  __ cmp(ecx, FieldOperand(eax, SharedFunctionInfo::kCodeOffset));
  __ j(not_equal, &switch_to_different_code_kind);

  // Increment invocation count for the function.
  __ EmitLoadFeedbackVector(ecx);
  __ add(
      FieldOperand(ecx, FeedbackVector::kInvocationCountIndex * kPointerSize +
                            FeedbackVector::kHeaderSize),
      Immediate(Smi::FromInt(1)));
=======
  __ inc(FieldOperand(feedback_vector, FeedbackVector::kInvocationCountOffset));
>>>>>>> 84bd6f3c

  // Check function data field is actually a BytecodeArray object.
  if (FLAG_debug_code) {
    __ AssertNotSmi(kInterpreterBytecodeArrayRegister);
    __ CmpObjectType(kInterpreterBytecodeArrayRegister, BYTECODE_ARRAY_TYPE,
                     eax);
    __ Assert(
        equal,
        AbortReason::kFunctionDataShouldBeBytecodeArrayOnInterpreterEntry);
  }

  // Reset code age.
  __ mov_b(FieldOperand(kInterpreterBytecodeArrayRegister,
                        BytecodeArray::kBytecodeAgeOffset),
           Immediate(BytecodeArray::kNoAgeBytecodeAge));

  // Push bytecode array.
  __ push(kInterpreterBytecodeArrayRegister);
  // Push Smi tagged initial bytecode array offset.
  __ push(Immediate(Smi::FromInt(BytecodeArray::kHeaderSize - kHeapObjectTag)));

  // Allocate the local and temporary register file on the stack.
  {
    // Load frame size from the BytecodeArray object.
    __ mov(ebx, FieldOperand(kInterpreterBytecodeArrayRegister,
                             BytecodeArray::kFrameSizeOffset));

    // Do a stack check to ensure we don't go over the limit.
    Label ok;
    __ mov(ecx, esp);
    __ sub(ecx, ebx);
    ExternalReference stack_limit =
        ExternalReference::address_of_real_stack_limit(masm->isolate());
    __ cmp(ecx, Operand::StaticVariable(stack_limit));
    __ j(above_equal, &ok);
    __ CallRuntime(Runtime::kThrowStackOverflow);
    __ bind(&ok);

    // If ok, push undefined as the initial value for all register file entries.
    Label loop_header;
    Label loop_check;
    __ mov(eax, Immediate(masm->isolate()->factory()->undefined_value()));
    __ jmp(&loop_check);
    __ bind(&loop_header);
    // TODO(rmcilroy): Consider doing more than one push per loop iteration.
    __ push(eax);
    // Continue loop if not done.
    __ bind(&loop_check);
    __ sub(ebx, Immediate(kPointerSize));
    __ j(greater_equal, &loop_header);
  }

  // If the bytecode array has a valid incoming new target or generator object
  // register, initialize it with incoming value which was passed in edx.
  Label no_incoming_new_target_or_generator_register;
  __ mov(eax, FieldOperand(
                  kInterpreterBytecodeArrayRegister,
                  BytecodeArray::kIncomingNewTargetOrGeneratorRegisterOffset));
  __ test(eax, eax);
  __ j(zero, &no_incoming_new_target_or_generator_register);
  __ mov(Operand(ebp, eax, times_pointer_size, 0), edx);
  __ bind(&no_incoming_new_target_or_generator_register);

  // Load accumulator and bytecode offset into registers.
  __ LoadRoot(kInterpreterAccumulatorRegister, Heap::kUndefinedValueRootIndex);
  __ mov(kInterpreterBytecodeOffsetRegister,
         Immediate(BytecodeArray::kHeaderSize - kHeapObjectTag));

  // Load the dispatch table into a register and dispatch to the bytecode
  // handler at the current bytecode offset.
  Label do_dispatch;
  __ bind(&do_dispatch);
  __ mov(kInterpreterDispatchTableRegister,
         Immediate(ExternalReference::interpreter_dispatch_table_address(
             masm->isolate())));
  __ movzx_b(ebx, Operand(kInterpreterBytecodeArrayRegister,
                          kInterpreterBytecodeOffsetRegister, times_1, 0));
  __ mov(
      kJavaScriptCallCodeStartRegister,
      Operand(kInterpreterDispatchTableRegister, ebx, times_pointer_size, 0));
  __ call(kJavaScriptCallCodeStartRegister);
  masm->isolate()->heap()->SetInterpreterEntryReturnPCOffset(masm->pc_offset());

  // Any returns to the entry trampoline are either due to the return bytecode
  // or the interpreter tail calling a builtin and then a dispatch.

  // Get bytecode array and bytecode offset from the stack frame.
  __ mov(kInterpreterBytecodeArrayRegister,
         Operand(ebp, InterpreterFrameConstants::kBytecodeArrayFromFp));
  __ mov(kInterpreterBytecodeOffsetRegister,
         Operand(ebp, InterpreterFrameConstants::kBytecodeOffsetFromFp));
  __ SmiUntag(kInterpreterBytecodeOffsetRegister);

  // Either return, or advance to the next bytecode and dispatch.
  Label do_return;
  __ movzx_b(ebx, Operand(kInterpreterBytecodeArrayRegister,
                          kInterpreterBytecodeOffsetRegister, times_1, 0));
  AdvanceBytecodeOffsetOrReturn(masm, kInterpreterBytecodeArrayRegister,
                                kInterpreterBytecodeOffsetRegister, ebx, ecx,
                                &do_return);
  __ jmp(&do_dispatch);

  __ bind(&do_return);
  // The return value is in eax.
  LeaveInterpreterFrame(masm, ebx, ecx);
  __ ret(0);

  // Load debug copy of the bytecode array if it exists.
  // kInterpreterBytecodeArrayRegister is already loaded with
  // SharedFunctionInfo::kFunctionDataOffset.
  __ bind(&maybe_load_debug_bytecode_array);
  __ mov(eax, FieldOperand(eax, SharedFunctionInfo::kDebugInfoOffset));
  __ mov(ecx, FieldOperand(eax, DebugInfo::kDebugBytecodeArrayOffset));
  __ JumpIfRoot(ecx, Heap::kUndefinedValueRootIndex, &bytecode_array_loaded);

<<<<<<< HEAD
  // If the shared code is no longer this entry trampoline, then the underlying
  // function has been switched to a different kind of code and we heal the
  // closure by switching the code entry field over to the new code as well.
  __ bind(&switch_to_different_code_kind);
  __ pop(edx);  // Callee's new target.
  __ pop(edi);  // Callee's JS function.
  __ pop(esi);  // Callee's context.
  __ leave();   // Leave the frame so we can tail call.
  __ mov(ecx, FieldOperand(edi, JSFunction::kSharedFunctionInfoOffset));
  __ mov(ecx, FieldOperand(ecx, SharedFunctionInfo::kCodeOffset));
  __ lea(ecx, FieldOperand(ecx, Code::kHeaderSize));
  __ mov(FieldOperand(edi, JSFunction::kCodeEntryOffset), ecx);
  __ RecordWriteCodeEntryField(edi, ecx, ebx);
  __ jmp(ecx);

  // If there is optimized code on the type feedback vector, check if it is good
  // to run, and if so, self heal the closure and call the optimized code.
  __ bind(&switch_to_optimized_code);
  Label gotta_call_runtime;

  // Check if the optimized code is marked for deopt.
  __ test(FieldOperand(optimized_code_entry, Code::kKindSpecificFlags1Offset),
          Immediate(1 << Code::kMarkedForDeoptimizationBit));
  __ j(not_zero, &gotta_call_runtime);

  // Optimized code is good, get it into the closure and link the closure into
  // the optimized functions list, then tail call the optimized code.
  __ push(edx);
  ReplaceClosureEntryWithOptimizedCode(masm, optimized_code_entry, edi, edx,
                                       eax, ebx);
  __ pop(edx);
  __ leave();
  __ jmp(optimized_code_entry);

  // Optimized code is marked for deopt, bailout to the CompileLazy runtime
  // function which will clear the feedback vector's optimized code slot.
  __ bind(&gotta_call_runtime);
  __ leave();
  GenerateTailCallToReturnedCode(masm, Runtime::kEvictOptimizedCodeSlot);
=======
  __ mov(kInterpreterBytecodeArrayRegister, ecx);
  __ mov(ecx, FieldOperand(eax, DebugInfo::kFlagsOffset));
  __ SmiUntag(ecx);
  __ and_(ecx, Immediate(DebugInfo::kDebugExecutionMode));
  STATIC_ASSERT(static_cast<int>(DebugInfo::kDebugExecutionMode) ==
                static_cast<int>(DebugInfo::kSideEffects));
  ExternalReference debug_execution_mode =
      ExternalReference::debug_execution_mode_address(masm->isolate());
  __ cmp(ecx, Operand::StaticVariable(debug_execution_mode));
  __ j(equal, &bytecode_array_loaded);

  __ pop(ecx);  // get JSFunction from stack
  __ push(ecx);
  __ push(ebx);  // preserve feedback_vector and bytecode array register
  __ push(kInterpreterBytecodeArrayRegister);
  __ push(ecx);  // pass function as argument
  __ CallRuntime(Runtime::kDebugApplyInstrumentation);
  __ pop(kInterpreterBytecodeArrayRegister);
  __ pop(ebx);
  __ jmp(&bytecode_array_loaded);
>>>>>>> 84bd6f3c
}


static void Generate_InterpreterPushArgs(MacroAssembler* masm,
                                         Register array_limit,
                                         Register start_address) {
  // ----------- S t a t e -------------
  //  -- start_address : Pointer to the last argument in the args array.
  //  -- array_limit : Pointer to one before the first argument in the
  //                   args array.
  // -----------------------------------
  Label loop_header, loop_check;
  __ jmp(&loop_check);
  __ bind(&loop_header);
  __ Push(Operand(start_address, 0));
  __ sub(start_address, Immediate(kPointerSize));
  __ bind(&loop_check);
  __ cmp(start_address, array_limit);
  __ j(greater, &loop_header, Label::kNear);
}

// static
void Builtins::Generate_InterpreterPushArgsThenCallImpl(
    MacroAssembler* masm, ConvertReceiverMode receiver_mode,
<<<<<<< HEAD
    TailCallMode tail_call_mode, InterpreterPushArgsMode mode) {
=======
    InterpreterPushArgsMode mode) {
  DCHECK(mode != InterpreterPushArgsMode::kArrayFunction);
>>>>>>> 84bd6f3c
  // ----------- S t a t e -------------
  //  -- eax : the number of arguments (not including the receiver)
  //  -- ebx : the address of the first argument to be pushed. Subsequent
  //           arguments should be consecutive above this, in the same order as
  //           they are to be pushed onto the stack.
  //  -- edi : the target to call (can be any Object).
  // -----------------------------------
  Label stack_overflow;
  // Compute the expected number of arguments.
  __ mov(ecx, eax);
  __ add(ecx, Immediate(1));  // Add one for receiver.

  // Add a stack check before pushing the arguments. We need an extra register
  // to perform a stack check. So push it onto the stack temporarily. This
  // might cause stack overflow, but it will be detected by the check.
  __ Push(edi);
  Generate_StackOverflowCheck(masm, ecx, edx, edi, &stack_overflow);
  __ Pop(edi);

  // Pop return address to allow tail-call after pushing arguments.
  __ Pop(edx);

  // Push "undefined" as the receiver arg if we need to.
  if (receiver_mode == ConvertReceiverMode::kNullOrUndefined) {
    __ PushRoot(Heap::kUndefinedValueRootIndex);
    __ sub(ecx, Immediate(1));  // Subtract one for receiver.
  }

  // Find the address of the last argument.
  __ shl(ecx, kPointerSizeLog2);
  __ neg(ecx);
  __ add(ecx, ebx);
  Generate_InterpreterPushArgs(masm, ecx, ebx);

  if (mode == InterpreterPushArgsMode::kWithFinalSpread) {
    __ Pop(ebx);                // Pass the spread in a register
    __ sub(eax, Immediate(1));  // Subtract one for spread
  }

  // Call the target.
  __ Push(edx);  // Re-push return address.

  if (mode == InterpreterPushArgsMode::kWithFinalSpread) {
    __ Jump(BUILTIN_CODE(masm->isolate(), CallWithSpread),
            RelocInfo::CODE_TARGET);
  } else {
    __ Jump(masm->isolate()->builtins()->Call(ConvertReceiverMode::kAny),
            RelocInfo::CODE_TARGET);
  }

  __ bind(&stack_overflow);
  {
    // Pop the temporary registers, so that return address is on top of stack.
    __ Pop(edi);

    __ TailCallRuntime(Runtime::kThrowStackOverflow);

    // This should be unreachable.
    __ int3();
  }
}

namespace {

// This function modified start_addr, and only reads the contents of num_args
// register. scratch1 and scratch2 are used as temporary registers. Their
// original values are restored after the use.
void Generate_InterpreterPushZeroAndArgsAndReturnAddress(
    MacroAssembler* masm, Register num_args, Register start_addr,
    Register scratch1, Register scratch2, int num_slots_above_ret_addr,
    Label* stack_overflow) {
  // We have to move return address and the temporary registers above it
  // before we can copy arguments onto the stack. To achieve this:
  // Step 1: Increment the stack pointer by num_args + 1 (for receiver).
  // Step 2: Move the return address and values above it to the top of stack.
  // Step 3: Copy the arguments into the correct locations.
  //  current stack    =====>    required stack layout
  // |             |            | scratch1      | (2) <-- esp(1)
  // |             |            | ....          | (2)
  // |             |            | scratch-n     | (2)
  // |             |            | return addr   | (2)
  // |             |            | arg N         | (3)
  // | scratch1    | <-- esp    | ....          |
  // | ....        |            | arg 1         |
  // | scratch-n   |            | arg 0         |
  // | return addr |            | receiver slot |

  // Check for stack overflow before we increment the stack pointer.
  Generate_StackOverflowCheck(masm, num_args, scratch1, scratch2,
                              stack_overflow, true);

// Step 1 - Update the stack pointer. scratch1 already contains the required
// increment to the stack. i.e. num_args + 1 stack slots. This is computed in
// the Generate_StackOverflowCheck.

#ifdef _MSC_VER
  // TODO(mythria): Move it to macro assembler.
  // In windows, we cannot increment the stack size by more than one page
  // (mimimum page size is 4KB) without accessing at least one byte on the
  // page. Check this:
  // https://msdn.microsoft.com/en-us/library/aa227153(v=vs.60).aspx.
  const int page_size = 4 * 1024;
  Label check_offset, update_stack_pointer;
  __ bind(&check_offset);
  __ cmp(scratch1, page_size);
  __ j(less, &update_stack_pointer);
  __ sub(esp, Immediate(page_size));
  // Just to touch the page, before we increment further.
  __ mov(Operand(esp, 0), Immediate(0));
  __ sub(scratch1, Immediate(page_size));
  __ jmp(&check_offset);
  __ bind(&update_stack_pointer);
#endif

  __ sub(esp, scratch1);

  // Step 2 move return_address and slots above it to the correct locations.
  // Move from top to bottom, otherwise we may overwrite when num_args = 0 or 1,
  // basically when the source and destination overlap. We at least need one
  // extra slot for receiver, so no extra checks are required to avoid copy.
  for (int i = 0; i < num_slots_above_ret_addr + 1; i++) {
    __ mov(scratch1,
           Operand(esp, num_args, times_pointer_size, (i + 1) * kPointerSize));
    __ mov(Operand(esp, i * kPointerSize), scratch1);
  }

  // Step 3 copy arguments to correct locations.
  // Slot meant for receiver contains return address. Reset it so that
  // we will not incorrectly interpret return address as an object.
  __ mov(Operand(esp, num_args, times_pointer_size,
                 (num_slots_above_ret_addr + 1) * kPointerSize),
         Immediate(0));
  __ mov(scratch1, num_args);

  Label loop_header, loop_check;
  __ jmp(&loop_check);
  __ bind(&loop_header);
  __ mov(scratch2, Operand(start_addr, 0));
  __ mov(Operand(esp, scratch1, times_pointer_size,
                 num_slots_above_ret_addr * kPointerSize),
         scratch2);
  __ sub(start_addr, Immediate(kPointerSize));
  __ sub(scratch1, Immediate(1));
  __ bind(&loop_check);
  __ cmp(scratch1, Immediate(0));
  __ j(greater, &loop_header, Label::kNear);
}

}  // end anonymous namespace

// static
void Builtins::Generate_InterpreterPushArgsThenConstructImpl(
    MacroAssembler* masm, InterpreterPushArgsMode mode) {
  // ----------- S t a t e -------------
  //  -- eax : the number of arguments (not including the receiver)
  //  -- edx : the new target
  //  -- edi : the constructor
  //  -- ebx : allocation site feedback (if available or undefined)
  //  -- ecx : the address of the first argument to be pushed. Subsequent
  //           arguments should be consecutive above this, in the same order as
  //           they are to be pushed onto the stack.
  // -----------------------------------
  Label stack_overflow;
  // We need two scratch registers. Push edi and edx onto stack.
  __ Push(edi);
  __ Push(edx);

  // Push arguments and move return address to the top of stack.
  // The eax register is readonly. The ecx register will be modified. The edx
  // and edi registers will be modified but restored to their original values.
  Generate_InterpreterPushZeroAndArgsAndReturnAddress(masm, eax, ecx, edx, edi,
                                                      2, &stack_overflow);

  // Restore edi and edx
  __ Pop(edx);
  __ Pop(edi);

  if (mode == InterpreterPushArgsMode::kWithFinalSpread) {
    __ PopReturnAddressTo(ecx);
    __ Pop(ebx);  // Pass the spread in a register
    __ PushReturnAddressFrom(ecx);
    __ sub(eax, Immediate(1));  // Subtract one for spread
  } else {
    __ AssertUndefinedOrAllocationSite(ebx);
  }

  if (mode == InterpreterPushArgsMode::kArrayFunction) {
    // Tail call to the array construct stub (still in the caller
    // context at this point).
    __ AssertFunction(edi);
    ArrayConstructorStub array_constructor_stub(masm->isolate());
    __ Jump(array_constructor_stub.GetCode(), RelocInfo::CODE_TARGET);
  } else if (mode == InterpreterPushArgsMode::kWithFinalSpread) {
    // Call the constructor with unmodified eax, edi, edx values.
    __ Jump(BUILTIN_CODE(masm->isolate(), ConstructWithSpread),
            RelocInfo::CODE_TARGET);
  } else {
    DCHECK_EQ(InterpreterPushArgsMode::kOther, mode);
    // Call the constructor with unmodified eax, edi, edx values.
    __ Jump(BUILTIN_CODE(masm->isolate(), Construct), RelocInfo::CODE_TARGET);
  }

  __ bind(&stack_overflow);
  {
    // Pop the temporary registers, so that return address is on top of stack.
    __ Pop(edx);
    __ Pop(edi);

    __ TailCallRuntime(Runtime::kThrowStackOverflow);

    // This should be unreachable.
    __ int3();
  }
}

<<<<<<< HEAD
// static
void Builtins::Generate_InterpreterPushArgsThenConstructArray(
    MacroAssembler* masm) {
  // ----------- S t a t e -------------
  //  -- eax : the number of arguments (not including the receiver)
  //  -- edx : the target to call checked to be Array function.
  //  -- ebx : the allocation site feedback
  //  -- ecx : the address of the first argument to be pushed. Subsequent
  //           arguments should be consecutive above this, in the same order as
  //           they are to be pushed onto the stack.
  // -----------------------------------
  Label stack_overflow;
  // We need two scratch registers. Register edi is available, push edx onto
  // stack.
  __ Push(edx);

  // Push arguments and move return address to the top of stack.
  // The eax register is readonly. The ecx register will be modified. The edx
  // and edi registers will be modified but restored to their original values.
  Generate_InterpreterPushZeroAndArgsAndReturnAddress(masm, eax, ecx, edx, edi,
                                                      1, &stack_overflow);

  // Restore edx.
  __ Pop(edx);

  // Array constructor expects constructor in edi. It is same as edx here.
  __ Move(edi, edx);

  ArrayConstructorStub stub(masm->isolate());
  __ TailCallStub(&stub);

  __ bind(&stack_overflow);
  {
    // Pop the temporary registers, so that return address is on top of stack.
    __ Pop(edx);

    __ TailCallRuntime(Runtime::kThrowStackOverflow);

    // This should be unreachable.
    __ int3();
  }
}

=======
>>>>>>> 84bd6f3c
static void Generate_InterpreterEnterBytecode(MacroAssembler* masm) {
  // Set the return address to the correct point in the interpreter entry
  // trampoline.
  Label builtin_trampoline, trampoline_loaded;
  Smi* interpreter_entry_return_pc_offset(
      masm->isolate()->heap()->interpreter_entry_return_pc_offset());
  DCHECK_NE(interpreter_entry_return_pc_offset, Smi::kZero);

  // If the SFI function_data is an InterpreterData, get the trampoline stored
  // in it, otherwise get the trampoline from the builtins list.
  __ mov(ebx, Operand(ebp, StandardFrameConstants::kFunctionOffset));
  __ mov(ebx, FieldOperand(ebx, JSFunction::kSharedFunctionInfoOffset));
  __ mov(ebx, FieldOperand(ebx, SharedFunctionInfo::kFunctionDataOffset));
  __ Push(eax);
  __ CmpObjectType(ebx, INTERPRETER_DATA_TYPE, eax);
  __ j(not_equal, &builtin_trampoline, Label::kNear);

  __ mov(ebx, FieldOperand(ebx, InterpreterData::kInterpreterTrampolineOffset));
  __ jmp(&trampoline_loaded, Label::kNear);

  __ bind(&builtin_trampoline);
  __ Move(ebx, BUILTIN_CODE(masm->isolate(), InterpreterEntryTrampoline));

  __ bind(&trampoline_loaded);
  __ Pop(eax);
  __ add(ebx, Immediate(interpreter_entry_return_pc_offset->value() +
                        Code::kHeaderSize - kHeapObjectTag));
  __ push(ebx);

  // Initialize the dispatch table register.
  __ mov(kInterpreterDispatchTableRegister,
         Immediate(ExternalReference::interpreter_dispatch_table_address(
             masm->isolate())));

  // Get the bytecode array pointer from the frame.
  __ mov(kInterpreterBytecodeArrayRegister,
         Operand(ebp, InterpreterFrameConstants::kBytecodeArrayFromFp));

  if (FLAG_debug_code) {
    // Check function data field is actually a BytecodeArray object.
    __ AssertNotSmi(kInterpreterBytecodeArrayRegister);
    __ CmpObjectType(kInterpreterBytecodeArrayRegister, BYTECODE_ARRAY_TYPE,
                     ebx);
    __ Assert(
        equal,
        AbortReason::kFunctionDataShouldBeBytecodeArrayOnInterpreterEntry);
  }

  // Get the target bytecode offset from the frame.
  __ mov(kInterpreterBytecodeOffsetRegister,
         Operand(ebp, InterpreterFrameConstants::kBytecodeOffsetFromFp));
  __ SmiUntag(kInterpreterBytecodeOffsetRegister);

  // Dispatch to the target bytecode.
  __ movzx_b(ebx, Operand(kInterpreterBytecodeArrayRegister,
                          kInterpreterBytecodeOffsetRegister, times_1, 0));
  __ mov(
      kJavaScriptCallCodeStartRegister,
      Operand(kInterpreterDispatchTableRegister, ebx, times_pointer_size, 0));
  __ jmp(kJavaScriptCallCodeStartRegister);
}

void Builtins::Generate_InterpreterEnterBytecodeAdvance(MacroAssembler* masm) {
  // Get bytecode array and bytecode offset from the stack frame.
  __ mov(kInterpreterBytecodeArrayRegister,
         Operand(ebp, InterpreterFrameConstants::kBytecodeArrayFromFp));
  __ mov(kInterpreterBytecodeOffsetRegister,
         Operand(ebp, InterpreterFrameConstants::kBytecodeOffsetFromFp));
  __ SmiUntag(kInterpreterBytecodeOffsetRegister);

  // Load the current bytecode
  __ movzx_b(ebx, Operand(kInterpreterBytecodeArrayRegister,
                          kInterpreterBytecodeOffsetRegister, times_1, 0));

  // Advance to the next bytecode.
  Label if_return;
  AdvanceBytecodeOffsetOrReturn(masm, kInterpreterBytecodeArrayRegister,
                                kInterpreterBytecodeOffsetRegister, ebx, ecx,
                                &if_return);

  // Convert new bytecode offset to a Smi and save in the stackframe.
  __ mov(ebx, kInterpreterBytecodeOffsetRegister);
  __ SmiTag(ebx);
  __ mov(Operand(ebp, InterpreterFrameConstants::kBytecodeOffsetFromFp), ebx);

  Generate_InterpreterEnterBytecode(masm);

  // We should never take the if_return path.
  __ bind(&if_return);
  __ Abort(AbortReason::kInvalidBytecodeAdvance);
}

void Builtins::Generate_InterpreterEnterBytecodeDispatch(MacroAssembler* masm) {
  Generate_InterpreterEnterBytecode(masm);
}

void Builtins::Generate_CompileLazyDeoptimizedCode(MacroAssembler* masm) {
  // Set the code slot inside the JSFunction to CompileLazy.
  __ Move(ecx, BUILTIN_CODE(masm->isolate(), CompileLazy));
  __ mov(FieldOperand(edi, JSFunction::kCodeOffset), ecx);
  __ RecordWriteField(edi, JSFunction::kCodeOffset, ecx, ebx, kDontSaveFPRegs,
                      OMIT_REMEMBERED_SET, OMIT_SMI_CHECK);
  // Jump to compile lazy.
  Generate_CompileLazy(masm);
}

static void GetSharedFunctionInfoCode(MacroAssembler* masm, Register sfi_data,
                                      Register scratch1) {
  // Figure out the SFI's code object.
  Label done;
  Label check_is_bytecode_array;
  Label check_is_exported_function_data;
  Label check_is_fixed_array;
  Label check_is_pre_parsed_scope_data;
  Label check_is_function_template_info;
  Label check_is_interpreter_data;

  Register data_type = scratch1;

  // IsSmi: Is builtin
  __ JumpIfNotSmi(sfi_data, &check_is_bytecode_array);
  __ mov(scratch1,
         Immediate(ExternalReference::builtins_address(masm->isolate())));
  // Avoid untagging the Smi unnecessarily.
  STATIC_ASSERT(times_2 == times_pointer_size - kSmiTagSize);
  __ mov(sfi_data, Operand(scratch1, sfi_data, times_2, 0));
  __ jmp(&done);

  // Get map for subsequent checks.
  __ bind(&check_is_bytecode_array);
  __ mov(data_type, FieldOperand(sfi_data, HeapObject::kMapOffset));
  __ mov(data_type, FieldOperand(data_type, Map::kInstanceTypeOffset));

  // IsBytecodeArray: Interpret bytecode
  __ cmpw(data_type, Immediate(BYTECODE_ARRAY_TYPE));
  __ j(not_equal, &check_is_exported_function_data);
  __ Move(sfi_data, BUILTIN_CODE(masm->isolate(), InterpreterEntryTrampoline));
  __ jmp(&done);

  // IsWasmExportedFunctionData: Use the wrapper code
  __ bind(&check_is_exported_function_data);
  __ cmpw(data_type, Immediate(WASM_EXPORTED_FUNCTION_DATA_TYPE));
  __ j(not_equal, &check_is_fixed_array);
  __ mov(sfi_data,
         FieldOperand(sfi_data, WasmExportedFunctionData::kWrapperCodeOffset));
  __ jmp(&done);

  // IsFixedArray: Instantiate using AsmWasmData
  __ bind(&check_is_fixed_array);
  __ cmpw(data_type, Immediate(FIXED_ARRAY_TYPE));
  __ j(not_equal, &check_is_pre_parsed_scope_data);
  __ Move(sfi_data, BUILTIN_CODE(masm->isolate(), InstantiateAsmJs));
  __ jmp(&done);

  // IsPreParsedScopeData: Compile lazy
  __ bind(&check_is_pre_parsed_scope_data);
  __ cmpw(data_type, Immediate(TUPLE2_TYPE));
  __ j(not_equal, &check_is_function_template_info);
  __ Move(sfi_data, BUILTIN_CODE(masm->isolate(), CompileLazy));
  __ jmp(&done);

  // IsFunctionTemplateInfo: API call
  __ bind(&check_is_function_template_info);
  __ cmpw(data_type, Immediate(FUNCTION_TEMPLATE_INFO_TYPE));
  __ j(not_equal, &check_is_interpreter_data);
  __ Move(sfi_data, BUILTIN_CODE(masm->isolate(), HandleApiCall));
  __ jmp(&done);

  // IsInterpreterData: Interpret bytecode
  __ bind(&check_is_interpreter_data);
  if (FLAG_debug_code) {
    __ cmpw(data_type, Immediate(INTERPRETER_DATA_TYPE));
    __ Check(equal, AbortReason::kInvalidSharedFunctionInfoData);
  }
  __ mov(sfi_data,
         FieldOperand(sfi_data, InterpreterData::kInterpreterTrampolineOffset));

  __ bind(&done);
}

void Builtins::Generate_CompileLazy(MacroAssembler* masm) {
  // ----------- S t a t e -------------
  //  -- eax : argument count (preserved for callee)
  //  -- edx : new target (preserved for callee)
  //  -- edi : target function (preserved for callee)
  // -----------------------------------
  // First lookup code, maybe we don't need to compile!
  Label gotta_call_runtime;
<<<<<<< HEAD
  Label try_shared;
=======
>>>>>>> 84bd6f3c

  Register closure = edi;
  Register feedback_vector = ebx;

  // Do we have a valid feedback vector?
<<<<<<< HEAD
  __ mov(ebx, FieldOperand(closure, JSFunction::kFeedbackVectorOffset));
  __ mov(ebx, FieldOperand(ebx, Cell::kValueOffset));
  __ JumpIfRoot(ebx, Heap::kUndefinedValueRootIndex, &gotta_call_runtime);

  // Is optimized code available in the feedback vector?
  Register entry = ecx;
  __ mov(entry,
         FieldOperand(ebx, FeedbackVector::kOptimizedCodeIndex * kPointerSize +
                               FeedbackVector::kHeaderSize));
  __ mov(entry, FieldOperand(entry, WeakCell::kValueOffset));
  __ JumpIfSmi(entry, &try_shared);

  // Found code, check if it is marked for deopt, if so call into runtime to
  // clear the optimized code slot.
  __ test(FieldOperand(entry, Code::kKindSpecificFlags1Offset),
          Immediate(1 << Code::kMarkedForDeoptimizationBit));
  __ j(not_zero, &gotta_call_runtime);

  // Code is good, get it into the closure and tail call.
  __ push(argument_count);
  __ push(new_target);
  ReplaceClosureEntryWithOptimizedCode(masm, entry, closure, edx, eax, ebx);
  __ pop(new_target);
  __ pop(argument_count);
  __ jmp(entry);

  // We found no optimized code.
  __ bind(&try_shared);
  __ mov(entry, FieldOperand(closure, JSFunction::kSharedFunctionInfoOffset));
  // Is the shared function marked for tier up?
  __ test_b(FieldOperand(entry, SharedFunctionInfo::kMarkedForTierUpByteOffset),
            Immediate(1 << SharedFunctionInfo::kMarkedForTierUpBitWithinByte));
  __ j(not_zero, &gotta_call_runtime);
=======
  __ mov(feedback_vector,
         FieldOperand(closure, JSFunction::kFeedbackCellOffset));
  __ mov(feedback_vector, FieldOperand(feedback_vector, Cell::kValueOffset));
  __ JumpIfRoot(feedback_vector, Heap::kUndefinedValueRootIndex,
                &gotta_call_runtime);

  // Is there an optimization marker or optimized code in the feedback vector?
  MaybeTailCallOptimizedCodeSlot(masm, feedback_vector, ecx);

  // We found no optimized code. Infer the code object needed for the SFI.
  Register entry = ecx;
  __ mov(entry, FieldOperand(closure, JSFunction::kSharedFunctionInfoOffset));
  __ mov(entry, FieldOperand(entry, SharedFunctionInfo::kFunctionDataOffset));
  GetSharedFunctionInfoCode(masm, entry, ebx);
>>>>>>> 84bd6f3c

  // If code entry points to anything other than CompileLazy, install that.
  __ Move(ebx, masm->CodeObject());
  __ cmp(entry, ebx);
  __ j(equal, &gotta_call_runtime);

  // Install the SFI's code entry.
  __ mov(FieldOperand(closure, JSFunction::kCodeOffset), entry);
  __ RecordWriteField(closure, JSFunction::kCodeOffset, entry, ebx,
                      kDontSaveFPRegs, OMIT_REMEMBERED_SET, OMIT_SMI_CHECK);
  __ mov(entry, FieldOperand(closure, JSFunction::kCodeOffset));
  __ lea(entry, FieldOperand(entry, Code::kHeaderSize));
  __ jmp(entry);

  __ bind(&gotta_call_runtime);
<<<<<<< HEAD

  GenerateTailCallToReturnedCode(masm, Runtime::kCompileLazy);
}

void Builtins::Generate_CompileOptimized(MacroAssembler* masm) {
  GenerateTailCallToReturnedCode(masm,
                                 Runtime::kCompileOptimized_NotConcurrent);
}
=======
  GenerateTailCallToReturnedCode(masm, Runtime::kCompileLazy);
}

// Lazy deserialization design doc: http://goo.gl/dxkYDZ.
void Builtins::Generate_DeserializeLazy(MacroAssembler* masm) {
  // ----------- S t a t e -------------
  //  -- eax : argument count (preserved for callee)
  //  -- edx : new target (preserved for callee)
  //  -- edi : target function (preserved for callee)
  // -----------------------------------

  Label deserialize_in_runtime;

  Register target = edi;  // Must be preserved
  Register scratch0 = ebx;
  Register scratch1 = ecx;

  CHECK(scratch0 != eax && scratch0 != edx && scratch0 != edi);
  CHECK(scratch1 != eax && scratch1 != edx && scratch1 != edi);
  CHECK(scratch0 != scratch1);

  // Load the builtin id for lazy deserialization from SharedFunctionInfo.

  __ AssertFunction(target);
  __ mov(scratch0, FieldOperand(target, JSFunction::kSharedFunctionInfoOffset));

  __ mov(scratch1,
         FieldOperand(scratch0, SharedFunctionInfo::kFunctionDataOffset));
  __ AssertSmi(scratch1);

  // The builtin may already have been deserialized. If that is the case, it is
  // stored in the builtins table, and we can copy to correct code object to
  // both the shared function info and function without calling into runtime.
  //
  // Otherwise, we need to call into runtime to deserialize.

  {
    // Load the code object at builtins_table[builtin_id] into scratch1.

    __ SmiUntag(scratch1);
    __ mov(scratch0,
           Immediate(ExternalReference::builtins_address(masm->isolate())));
    __ mov(scratch1, Operand(scratch0, scratch1, times_pointer_size, 0));

    // Check if the loaded code object has already been deserialized. This is
    // the case iff it does not equal DeserializeLazy.

    __ Move(scratch0, masm->CodeObject());
    __ cmp(scratch1, scratch0);
    __ j(equal, &deserialize_in_runtime);
  }

  {
    // If we've reached this spot, the target builtin has been deserialized and
    // we simply need to copy it over to the target function.

    Register target_builtin = scratch1;

    __ mov(FieldOperand(target, JSFunction::kCodeOffset), target_builtin);
    __ push(eax);  // Write barrier clobbers these below.
    __ push(target_builtin);
    __ RecordWriteField(target, JSFunction::kCodeOffset, target_builtin, eax,
                        kDontSaveFPRegs, OMIT_REMEMBERED_SET, OMIT_SMI_CHECK);
    __ pop(target_builtin);
    __ pop(eax);

    // All copying is done. Jump to the deserialized code object.
>>>>>>> 84bd6f3c

    __ lea(target_builtin, FieldOperand(target_builtin, Code::kHeaderSize));
    __ jmp(target_builtin);
  }

  __ bind(&deserialize_in_runtime);
  GenerateTailCallToReturnedCode(masm, Runtime::kDeserializeLazy);
}

void Builtins::Generate_InstantiateAsmJs(MacroAssembler* masm) {
  // ----------- S t a t e -------------
  //  -- eax : argument count (preserved for callee)
  //  -- edx : new target (preserved for callee)
  //  -- edi : target function (preserved for callee)
  // -----------------------------------
  Label failed;
  {
    FrameScope scope(masm, StackFrame::INTERNAL);
    // Preserve argument count for later compare.
    __ mov(ecx, eax);
    // Push the number of arguments to the callee.
    __ SmiTag(eax);
    __ push(eax);
    // Push a copy of the target function and the new target.
    __ push(edi);
    __ push(edx);

    // The function.
    __ push(edi);
    // Copy arguments from caller (stdlib, foreign, heap).
    Label args_done;
    for (int j = 0; j < 4; ++j) {
      Label over;
      if (j < 3) {
        __ cmp(ecx, Immediate(j));
        __ j(not_equal, &over, Label::kNear);
      }
      for (int i = j - 1; i >= 0; --i) {
        __ Push(Operand(
            ebp, StandardFrameConstants::kCallerSPOffset + i * kPointerSize));
      }
      for (int i = 0; i < 3 - j; ++i) {
        __ PushRoot(Heap::kUndefinedValueRootIndex);
      }
      if (j < 3) {
        __ jmp(&args_done, Label::kNear);
        __ bind(&over);
      }
    }
    __ bind(&args_done);

    // Call runtime, on success unwind frame, and parent frame.
    __ CallRuntime(Runtime::kInstantiateAsmJs, 4);
    // A smi 0 is returned on failure, an object on success.
    __ JumpIfSmi(eax, &failed, Label::kNear);

    __ Drop(2);
    __ Pop(ecx);
    __ SmiUntag(ecx);
    scope.GenerateLeaveFrame();

    __ PopReturnAddressTo(ebx);
    __ inc(ecx);
    __ lea(esp, Operand(esp, ecx, times_pointer_size, 0));
    __ PushReturnAddressFrom(ebx);
    __ ret(0);

    __ bind(&failed);
    // Restore target function and new target.
    __ pop(edx);
    __ pop(edi);
    __ pop(eax);
    __ SmiUntag(eax);
  }
  // On failure, tail call back to regular js by re-calling the function
  // which has be reset to the compile lazy builtin.
  static_assert(kJavaScriptCallCodeStartRegister == ecx, "ABI mismatch");
  __ mov(ecx, FieldOperand(edi, JSFunction::kCodeOffset));
  __ add(ecx, Immediate(Code::kHeaderSize - kHeapObjectTag));
  __ jmp(ecx);
}

namespace {
void Generate_ContinueToBuiltinHelper(MacroAssembler* masm,
                                      bool java_script_builtin,
                                      bool with_result) {
  const RegisterConfiguration* config(RegisterConfiguration::Default());
  int allocatable_register_count = config->num_allocatable_general_registers();
  if (with_result) {
    // Overwrite the hole inserted by the deoptimizer with the return value from
    // the LAZY deopt point.
    __ mov(Operand(esp,
                   config->num_allocatable_general_registers() * kPointerSize +
                       BuiltinContinuationFrameConstants::kFixedFrameSize),
           eax);
  }
  for (int i = allocatable_register_count - 1; i >= 0; --i) {
    int code = config->GetAllocatableGeneralCode(i);
    __ pop(Register::from_code(code));
    if (java_script_builtin && code == kJavaScriptCallArgCountRegister.code()) {
      __ SmiUntag(Register::from_code(code));
    }
  }
  __ mov(
      ebp,
      Operand(esp, BuiltinContinuationFrameConstants::kFixedFrameSizeFromFp));
  const int offsetToPC =
      BuiltinContinuationFrameConstants::kFixedFrameSizeFromFp - kPointerSize;
  __ pop(Operand(esp, offsetToPC));
  __ Drop(offsetToPC / kPointerSize);
  __ add(Operand(esp, 0), Immediate(Code::kHeaderSize - kHeapObjectTag));
  __ ret(0);
}
}  // namespace

void Builtins::Generate_ContinueToCodeStubBuiltin(MacroAssembler* masm) {
  Generate_ContinueToBuiltinHelper(masm, false, false);
}

void Builtins::Generate_ContinueToCodeStubBuiltinWithResult(
    MacroAssembler* masm) {
  Generate_ContinueToBuiltinHelper(masm, false, true);
}

void Builtins::Generate_ContinueToJavaScriptBuiltin(MacroAssembler* masm) {
  Generate_ContinueToBuiltinHelper(masm, true, false);
}

void Builtins::Generate_ContinueToJavaScriptBuiltinWithResult(
    MacroAssembler* masm) {
  Generate_ContinueToBuiltinHelper(masm, true, true);
}

void Builtins::Generate_NotifyDeoptimized(MacroAssembler* masm) {
  {
    FrameScope scope(masm, StackFrame::INTERNAL);
    __ CallRuntime(Runtime::kNotifyDeoptimized);
    // Tear down internal frame.
  }

  DCHECK_EQ(kInterpreterAccumulatorRegister.code(), eax.code());
  __ mov(eax, Operand(esp, 1 * kPointerSize));
  __ ret(1 * kPointerSize);  // Remove eax.
}

// static
void Builtins::Generate_FunctionPrototypeApply(MacroAssembler* masm) {
  // ----------- S t a t e -------------
  //  -- eax     : argc
  //  -- esp[0]  : return address
  //  -- esp[4]  : argArray
  //  -- esp[8]  : thisArg
  //  -- esp[12] : receiver
  // -----------------------------------

  // 1. Load receiver into edi, argArray into ebx (if present), remove all
  // arguments from the stack (including the receiver), and push thisArg (if
  // present) instead.
  {
    Label no_arg_array, no_this_arg;
    __ LoadRoot(edx, Heap::kUndefinedValueRootIndex);
    __ mov(ebx, edx);
    __ mov(edi, Operand(esp, eax, times_pointer_size, kPointerSize));
    __ test(eax, eax);
    __ j(zero, &no_this_arg, Label::kNear);
    {
      __ mov(edx, Operand(esp, eax, times_pointer_size, 0));
      __ cmp(eax, Immediate(1));
      __ j(equal, &no_arg_array, Label::kNear);
      __ mov(ebx, Operand(esp, eax, times_pointer_size, -kPointerSize));
      __ bind(&no_arg_array);
    }
    __ bind(&no_this_arg);
    __ PopReturnAddressTo(ecx);
    __ lea(esp, Operand(esp, eax, times_pointer_size, kPointerSize));
    __ Push(edx);
    __ PushReturnAddressFrom(ecx);
  }

  // ----------- S t a t e -------------
  //  -- ebx    : argArray
  //  -- edi    : receiver
  //  -- esp[0] : return address
  //  -- esp[4] : thisArg
  // -----------------------------------

  // 2. We don't need to check explicitly for callable receiver here,
  // since that's the first thing the Call/CallWithArrayLike builtins
  // will do.

  // 3. Tail call with no arguments if argArray is null or undefined.
  Label no_arguments;
  __ JumpIfRoot(ebx, Heap::kNullValueRootIndex, &no_arguments, Label::kNear);
  __ JumpIfRoot(ebx, Heap::kUndefinedValueRootIndex, &no_arguments,
                Label::kNear);

  // 4a. Apply the receiver to the given argArray.
  __ Jump(BUILTIN_CODE(masm->isolate(), CallWithArrayLike),
          RelocInfo::CODE_TARGET);

  // 4b. The argArray is either null or undefined, so we tail call without any
  // arguments to the receiver.
  __ bind(&no_arguments);
  {
    __ Set(eax, 0);
    __ Jump(masm->isolate()->builtins()->Call(), RelocInfo::CODE_TARGET);
  }
}

// static
void Builtins::Generate_FunctionPrototypeCall(MacroAssembler* masm) {
  // Stack Layout:
  // esp[0]           : Return address
  // esp[8]           : Argument n
  // esp[16]          : Argument n-1
  //  ...
  // esp[8 * n]       : Argument 1
  // esp[8 * (n + 1)] : Receiver (callable to call)
  //
  // eax contains the number of arguments, n, not counting the receiver.
  //
  // 1. Make sure we have at least one argument.
  {
    Label done;
    __ test(eax, eax);
    __ j(not_zero, &done, Label::kNear);
    __ PopReturnAddressTo(ebx);
    __ PushRoot(Heap::kUndefinedValueRootIndex);
    __ PushReturnAddressFrom(ebx);
    __ inc(eax);
    __ bind(&done);
  }

  // 2. Get the callable to call (passed as receiver) from the stack.
  __ mov(edi, Operand(esp, eax, times_pointer_size, kPointerSize));

  // 3. Shift arguments and return address one slot down on the stack
  //    (overwriting the original receiver).  Adjust argument count to make
  //    the original first argument the new receiver.
  {
    Label loop;
    __ mov(ecx, eax);
    __ bind(&loop);
    __ mov(ebx, Operand(esp, ecx, times_pointer_size, 0));
    __ mov(Operand(esp, ecx, times_pointer_size, kPointerSize), ebx);
    __ dec(ecx);
    __ j(not_sign, &loop);  // While non-negative (to copy return address).
    __ pop(ebx);            // Discard copy of return address.
    __ dec(eax);  // One fewer argument (first argument is new receiver).
  }

  // 4. Call the callable.
  __ Jump(masm->isolate()->builtins()->Call(), RelocInfo::CODE_TARGET);
}

void Builtins::Generate_ReflectApply(MacroAssembler* masm) {
  // ----------- S t a t e -------------
  //  -- eax     : argc
  //  -- esp[0]  : return address
  //  -- esp[4]  : argumentsList
  //  -- esp[8]  : thisArgument
  //  -- esp[12] : target
  //  -- esp[16] : receiver
  // -----------------------------------

  // 1. Load target into edi (if present), argumentsList into ebx (if present),
  // remove all arguments from the stack (including the receiver), and push
  // thisArgument (if present) instead.
  {
    Label done;
    __ LoadRoot(edi, Heap::kUndefinedValueRootIndex);
    __ mov(edx, edi);
    __ mov(ebx, edi);
    __ cmp(eax, Immediate(1));
    __ j(below, &done, Label::kNear);
    __ mov(edi, Operand(esp, eax, times_pointer_size, -0 * kPointerSize));
    __ j(equal, &done, Label::kNear);
    __ mov(edx, Operand(esp, eax, times_pointer_size, -1 * kPointerSize));
    __ cmp(eax, Immediate(3));
    __ j(below, &done, Label::kNear);
    __ mov(ebx, Operand(esp, eax, times_pointer_size, -2 * kPointerSize));
    __ bind(&done);
    __ PopReturnAddressTo(ecx);
    __ lea(esp, Operand(esp, eax, times_pointer_size, kPointerSize));
    __ Push(edx);
    __ PushReturnAddressFrom(ecx);
  }

  // ----------- S t a t e -------------
  //  -- ebx    : argumentsList
  //  -- edi    : target
  //  -- esp[0] : return address
  //  -- esp[4] : thisArgument
  // -----------------------------------

  // 2. We don't need to check explicitly for callable target here,
  // since that's the first thing the Call/CallWithArrayLike builtins
  // will do.

  // 3. Apply the target to the given argumentsList.
  __ Jump(BUILTIN_CODE(masm->isolate(), CallWithArrayLike),
          RelocInfo::CODE_TARGET);
}

void Builtins::Generate_ReflectConstruct(MacroAssembler* masm) {
  // ----------- S t a t e -------------
  //  -- eax     : argc
  //  -- esp[0]  : return address
  //  -- esp[4]  : new.target (optional)
  //  -- esp[8]  : argumentsList
  //  -- esp[12] : target
  //  -- esp[16] : receiver
  // -----------------------------------

  // 1. Load target into edi (if present), argumentsList into ebx (if present),
  // new.target into edx (if present, otherwise use target), remove all
  // arguments from the stack (including the receiver), and push thisArgument
  // (if present) instead.
  {
    Label done;
    __ LoadRoot(edi, Heap::kUndefinedValueRootIndex);
    __ mov(edx, edi);
    __ mov(ebx, edi);
    __ cmp(eax, Immediate(1));
    __ j(below, &done, Label::kNear);
    __ mov(edi, Operand(esp, eax, times_pointer_size, -0 * kPointerSize));
    __ mov(edx, edi);
    __ j(equal, &done, Label::kNear);
    __ mov(ebx, Operand(esp, eax, times_pointer_size, -1 * kPointerSize));
    __ cmp(eax, Immediate(3));
    __ j(below, &done, Label::kNear);
    __ mov(edx, Operand(esp, eax, times_pointer_size, -2 * kPointerSize));
    __ bind(&done);
    __ PopReturnAddressTo(ecx);
    __ lea(esp, Operand(esp, eax, times_pointer_size, kPointerSize));
    __ PushRoot(Heap::kUndefinedValueRootIndex);
    __ PushReturnAddressFrom(ecx);
  }

  // ----------- S t a t e -------------
  //  -- ebx    : argumentsList
  //  -- edx    : new.target
  //  -- edi    : target
  //  -- esp[0] : return address
  //  -- esp[4] : receiver (undefined)
  // -----------------------------------

  // 2. We don't need to check explicitly for constructor target here,
  // since that's the first thing the Construct/ConstructWithArrayLike
  // builtins will do.

  // 3. We don't need to check explicitly for constructor new.target here,
  // since that's the second thing the Construct/ConstructWithArrayLike
  // builtins will do.

  // 4. Construct the target with the given new.target and argumentsList.
  __ Jump(BUILTIN_CODE(masm->isolate(), ConstructWithArrayLike),
          RelocInfo::CODE_TARGET);
}

void Builtins::Generate_InternalArrayConstructor(MacroAssembler* masm) {
  // ----------- S t a t e -------------
  //  -- eax : argc
  //  -- esp[0] : return address
  //  -- esp[4] : last argument
  // -----------------------------------
  Label generic_array_code;

  if (FLAG_debug_code) {
    // Initial map for the builtin InternalArray function should be a map.
    __ mov(ebx, FieldOperand(edi, JSFunction::kPrototypeOrInitialMapOffset));
    // Will both indicate a nullptr and a Smi.
    __ test(ebx, Immediate(kSmiTagMask));
    __ Assert(not_zero,
              AbortReason::kUnexpectedInitialMapForInternalArrayFunction);
    __ CmpObjectType(ebx, MAP_TYPE, ecx);
    __ Assert(equal,
              AbortReason::kUnexpectedInitialMapForInternalArrayFunction);
  }

  // Run the native code for the InternalArray function called as a normal
  // function.
  // tail call a stub
  __ mov(ebx, masm->isolate()->factory()->undefined_value());
  InternalArrayConstructorStub stub(masm->isolate());
  __ TailCallStub(&stub);
}

void Builtins::Generate_ArrayConstructor(MacroAssembler* masm) {
  // ----------- S t a t e -------------
  //  -- eax : argc
  //  -- edi    : array function
  //  -- esp[0] : return address
  //  -- esp[4] : last argument
  // -----------------------------------
  Label generic_array_code;

  if (FLAG_debug_code) {
    // Initial map for the builtin Array function should be a map.
    __ mov(ebx, FieldOperand(edi, JSFunction::kPrototypeOrInitialMapOffset));
    // Will both indicate a nullptr and a Smi.
    __ test(ebx, Immediate(kSmiTagMask));
    __ Assert(not_zero, AbortReason::kUnexpectedInitialMapForArrayFunction);
    __ CmpObjectType(ebx, MAP_TYPE, ecx);
    __ Assert(equal, AbortReason::kUnexpectedInitialMapForArrayFunction);
  }

  // ebx is the AllocationSite - here undefined.
  __ mov(ebx, masm->isolate()->factory()->undefined_value());
  // If edx (new target) is undefined, then this is the 'Call' case, so move
  // edi (the constructor) to rdx.
  Label call;
  __ cmp(edx, ebx);
  __ j(not_equal, &call);
  __ mov(edx, edi);

  // Run the native code for the Array function called as a normal function.
  __ bind(&call);
  ArrayConstructorStub stub(masm->isolate());
  __ TailCallStub(&stub);
}

<<<<<<< HEAD
// static
void Builtins::Generate_NumberConstructor(MacroAssembler* masm) {
  // ----------- S t a t e -------------
  //  -- eax                 : number of arguments
  //  -- edi                 : constructor function
  //  -- esi                 : context
  //  -- esp[0]              : return address
  //  -- esp[(argc - n) * 4] : arg[n] (zero-based)
  //  -- esp[(argc + 1) * 4] : receiver
  // -----------------------------------

  // 1. Load the first argument into ebx.
  Label no_arguments;
  {
    __ test(eax, eax);
    __ j(zero, &no_arguments, Label::kNear);
    __ mov(ebx, Operand(esp, eax, times_pointer_size, 0));
  }

  // 2a. Convert the first argument to a number.
  {
    FrameScope scope(masm, StackFrame::MANUAL);
    __ SmiTag(eax);
    __ EnterBuiltinFrame(esi, edi, eax);
    __ mov(eax, ebx);
    __ Call(masm->isolate()->builtins()->ToNumber(), RelocInfo::CODE_TARGET);
    __ LeaveBuiltinFrame(esi, edi, ebx);  // Argc popped to ebx.
    __ SmiUntag(ebx);
  }

  {
    // Drop all arguments including the receiver.
    __ PopReturnAddressTo(ecx);
    __ lea(esp, Operand(esp, ebx, times_pointer_size, kPointerSize));
    __ PushReturnAddressFrom(ecx);
    __ Ret();
  }

  // 2b. No arguments, return +0 (already in eax).
  __ bind(&no_arguments);
  __ ret(1 * kPointerSize);
}

// static
void Builtins::Generate_NumberConstructor_ConstructStub(MacroAssembler* masm) {
  // ----------- S t a t e -------------
  //  -- eax                 : number of arguments
  //  -- edi                 : constructor function
  //  -- edx                 : new target
  //  -- esi                 : context
  //  -- esp[0]              : return address
  //  -- esp[(argc - n) * 4] : arg[n] (zero-based)
  //  -- esp[(argc + 1) * 4] : receiver
  // -----------------------------------

  // 1. Make sure we operate in the context of the called function.
  __ mov(esi, FieldOperand(edi, JSFunction::kContextOffset));

  // Store argc in r8.
  __ mov(ecx, eax);
  __ SmiTag(ecx);

  // 2. Load the first argument into ebx.
  {
    Label no_arguments, done;
    __ test(eax, eax);
    __ j(zero, &no_arguments, Label::kNear);
    __ mov(ebx, Operand(esp, eax, times_pointer_size, 0));
    __ jmp(&done, Label::kNear);
    __ bind(&no_arguments);
    __ Move(ebx, Smi::kZero);
    __ bind(&done);
  }

  // 3. Make sure ebx is a number.
  {
    Label done_convert;
    __ JumpIfSmi(ebx, &done_convert);
    __ CompareRoot(FieldOperand(ebx, HeapObject::kMapOffset),
                   Heap::kHeapNumberMapRootIndex);
    __ j(equal, &done_convert);
    {
      FrameScope scope(masm, StackFrame::MANUAL);
      __ EnterBuiltinFrame(esi, edi, ecx);
      __ Push(edx);
      __ Move(eax, ebx);
      __ Call(masm->isolate()->builtins()->ToNumber(), RelocInfo::CODE_TARGET);
      __ Move(ebx, eax);
      __ Pop(edx);
      __ LeaveBuiltinFrame(esi, edi, ecx);
    }
    __ bind(&done_convert);
  }

  // 4. Check if new target and constructor differ.
  Label drop_frame_and_ret, done_alloc, new_object;
  __ cmp(edx, edi);
  __ j(not_equal, &new_object);

  // 5. Allocate a JSValue wrapper for the number.
  __ AllocateJSValue(eax, edi, ebx, esi, &done_alloc);
  __ jmp(&drop_frame_and_ret);

  __ bind(&done_alloc);
  __ mov(esi, FieldOperand(edi, JSFunction::kContextOffset));  // Restore esi.

  // 6. Fallback to the runtime to create new object.
  __ bind(&new_object);
  {
    FrameScope scope(masm, StackFrame::MANUAL);
    __ EnterBuiltinFrame(esi, edi, ecx);
    __ Push(ebx);  // the first argument
    __ Call(CodeFactory::FastNewObject(masm->isolate()).code(),
            RelocInfo::CODE_TARGET);
    __ Pop(FieldOperand(eax, JSValue::kValueOffset));
    __ LeaveBuiltinFrame(esi, edi, ecx);
  }

  __ bind(&drop_frame_and_ret);
  {
    // Drop all arguments including the receiver.
    __ PopReturnAddressTo(esi);
    __ SmiUntag(ecx);
    __ lea(esp, Operand(esp, ecx, times_pointer_size, kPointerSize));
    __ PushReturnAddressFrom(esi);
    __ Ret();
  }
}

// static
void Builtins::Generate_StringConstructor(MacroAssembler* masm) {
  // ----------- S t a t e -------------
  //  -- eax                 : number of arguments
  //  -- edi                 : constructor function
  //  -- esi                 : context
  //  -- esp[0]              : return address
  //  -- esp[(argc - n) * 4] : arg[n] (zero-based)
  //  -- esp[(argc + 1) * 4] : receiver
  // -----------------------------------

  // 1. Load the first argument into eax.
  Label no_arguments;
  {
    __ mov(ebx, eax);  // Store argc in ebx.
    __ test(eax, eax);
    __ j(zero, &no_arguments, Label::kNear);
    __ mov(eax, Operand(esp, eax, times_pointer_size, 0));
  }

  // 2a. At least one argument, return eax if it's a string, otherwise
  // dispatch to appropriate conversion.
  Label drop_frame_and_ret, to_string, symbol_descriptive_string;
  {
    __ JumpIfSmi(eax, &to_string, Label::kNear);
    STATIC_ASSERT(FIRST_NONSTRING_TYPE == SYMBOL_TYPE);
    __ CmpObjectType(eax, FIRST_NONSTRING_TYPE, edx);
    __ j(above, &to_string, Label::kNear);
    __ j(equal, &symbol_descriptive_string, Label::kNear);
    __ jmp(&drop_frame_and_ret, Label::kNear);
  }

  // 2b. No arguments, return the empty string (and pop the receiver).
  __ bind(&no_arguments);
  {
    __ LoadRoot(eax, Heap::kempty_stringRootIndex);
    __ ret(1 * kPointerSize);
  }

  // 3a. Convert eax to a string.
  __ bind(&to_string);
  {
    FrameScope scope(masm, StackFrame::MANUAL);
    __ SmiTag(ebx);
    __ EnterBuiltinFrame(esi, edi, ebx);
    __ Call(masm->isolate()->builtins()->ToString(), RelocInfo::CODE_TARGET);
    __ LeaveBuiltinFrame(esi, edi, ebx);
    __ SmiUntag(ebx);
  }
  __ jmp(&drop_frame_and_ret, Label::kNear);

  // 3b. Convert symbol in eax to a string.
  __ bind(&symbol_descriptive_string);
  {
    __ PopReturnAddressTo(ecx);
    __ lea(esp, Operand(esp, ebx, times_pointer_size, kPointerSize));
    __ Push(eax);
    __ PushReturnAddressFrom(ecx);
    __ TailCallRuntime(Runtime::kSymbolDescriptiveString);
  }

  __ bind(&drop_frame_and_ret);
  {
    // Drop all arguments including the receiver.
    __ PopReturnAddressTo(ecx);
    __ lea(esp, Operand(esp, ebx, times_pointer_size, kPointerSize));
    __ PushReturnAddressFrom(ecx);
    __ Ret();
  }
}

// static
void Builtins::Generate_StringConstructor_ConstructStub(MacroAssembler* masm) {
  // ----------- S t a t e -------------
  //  -- eax                 : number of arguments
  //  -- edi                 : constructor function
  //  -- edx                 : new target
  //  -- esi                 : context
  //  -- esp[0]              : return address
  //  -- esp[(argc - n) * 4] : arg[n] (zero-based)
  //  -- esp[(argc + 1) * 4] : receiver
  // -----------------------------------

  // 1. Make sure we operate in the context of the called function.
  __ mov(esi, FieldOperand(edi, JSFunction::kContextOffset));

  __ mov(ebx, eax);

  // 2. Load the first argument into eax.
  {
    Label no_arguments, done;
    __ test(ebx, ebx);
    __ j(zero, &no_arguments, Label::kNear);
    __ mov(eax, Operand(esp, ebx, times_pointer_size, 0));
    __ jmp(&done, Label::kNear);
    __ bind(&no_arguments);
    __ LoadRoot(eax, Heap::kempty_stringRootIndex);
    __ bind(&done);
  }

  // 3. Make sure eax is a string.
  {
    Label convert, done_convert;
    __ JumpIfSmi(eax, &convert, Label::kNear);
    __ CmpObjectType(eax, FIRST_NONSTRING_TYPE, ecx);
    __ j(below, &done_convert);
    __ bind(&convert);
    {
      FrameScope scope(masm, StackFrame::MANUAL);
      __ SmiTag(ebx);
      __ EnterBuiltinFrame(esi, edi, ebx);
      __ Push(edx);
      __ Call(masm->isolate()->builtins()->ToString(), RelocInfo::CODE_TARGET);
      __ Pop(edx);
      __ LeaveBuiltinFrame(esi, edi, ebx);
      __ SmiUntag(ebx);
    }
    __ bind(&done_convert);
  }

  // 4. Check if new target and constructor differ.
  Label drop_frame_and_ret, done_alloc, new_object;
  __ cmp(edx, edi);
  __ j(not_equal, &new_object);

  // 5. Allocate a JSValue wrapper for the string.
  // AllocateJSValue can't handle src == dst register. Reuse esi and restore it
  // as needed after the call.
  __ mov(esi, eax);
  __ AllocateJSValue(eax, edi, esi, ecx, &done_alloc);
  __ jmp(&drop_frame_and_ret);

  __ bind(&done_alloc);
  {
    // Restore eax to the first argument and esi to the context.
    __ mov(eax, esi);
    __ mov(esi, FieldOperand(edi, JSFunction::kContextOffset));
  }

  // 6. Fallback to the runtime to create new object.
  __ bind(&new_object);
  {
    FrameScope scope(masm, StackFrame::MANUAL);
    __ SmiTag(ebx);
    __ EnterBuiltinFrame(esi, edi, ebx);
    __ Push(eax);  // the first argument
    __ Call(CodeFactory::FastNewObject(masm->isolate()).code(),
            RelocInfo::CODE_TARGET);
    __ Pop(FieldOperand(eax, JSValue::kValueOffset));
    __ LeaveBuiltinFrame(esi, edi, ebx);
    __ SmiUntag(ebx);
  }

  __ bind(&drop_frame_and_ret);
  {
    // Drop all arguments including the receiver.
    __ PopReturnAddressTo(ecx);
    __ lea(esp, Operand(esp, ebx, times_pointer_size, kPointerSize));
    __ PushReturnAddressFrom(ecx);
    __ Ret();
  }
}

=======
>>>>>>> 84bd6f3c
static void EnterArgumentsAdaptorFrame(MacroAssembler* masm) {
  __ push(ebp);
  __ mov(ebp, esp);

  // Store the arguments adaptor context sentinel.
  __ push(Immediate(StackFrame::TypeToMarker(StackFrame::ARGUMENTS_ADAPTOR)));

  // Push the function on the stack.
  __ push(edi);

  // Preserve the number of arguments on the stack. Must preserve eax,
  // ebx and ecx because these registers are used when copying the
  // arguments and the receiver.
  STATIC_ASSERT(kSmiTagSize == 1);
  __ lea(edi, Operand(eax, eax, times_1, kSmiTag));
  __ push(edi);

  __ Push(Immediate(0));  // Padding.
}

static void LeaveArgumentsAdaptorFrame(MacroAssembler* masm) {
  // Retrieve the number of arguments from the stack.
  __ mov(ebx, Operand(ebp, ArgumentsAdaptorFrameConstants::kLengthOffset));

  // Leave the frame.
  __ leave();

  // Remove caller arguments from the stack.
  STATIC_ASSERT(kSmiTagSize == 1 && kSmiTag == 0);
  __ pop(ecx);
  __ lea(esp, Operand(esp, ebx, times_2, 1 * kPointerSize));  // 1 ~ receiver
  __ push(ecx);
}

// static
void Builtins::Generate_CallOrConstructVarargs(MacroAssembler* masm,
                                               Handle<Code> code) {
  // ----------- S t a t e -------------
  //  -- edi    : target
  //  -- eax    : number of parameters on the stack (not including the receiver)
  //  -- ebx    : arguments list (a FixedArray)
  //  -- ecx    : len (number of elements to from args)
  //  -- edx    : new.target (checked to be constructor or undefined)
  //  -- esp[0] : return address.
  // -----------------------------------
  __ AssertFixedArray(ebx);

  // We need to preserve eax, edi and ebx.
  __ movd(xmm0, edx);
  __ movd(xmm1, edi);
  __ movd(xmm2, eax);

  // Check for stack overflow.
  {
    // Check the stack for overflow. We are not trying to catch interruptions
    // (i.e. debug break and preemption) here, so check the "real stack limit".
    Label done;
    ExternalReference real_stack_limit =
        ExternalReference::address_of_real_stack_limit(masm->isolate());
    __ mov(edx, Operand::StaticVariable(real_stack_limit));
    // Make edx the space we have left. The stack might already be overflowed
    // here which will cause edx to become negative.
    __ neg(edx);
    __ add(edx, esp);
    __ sar(edx, kPointerSizeLog2);
    // Check if the arguments will overflow the stack.
    __ cmp(edx, ecx);
    __ j(greater, &done, Label::kNear);  // Signed comparison.
    __ TailCallRuntime(Runtime::kThrowStackOverflow);
    __ bind(&done);
  }

  // Push additional arguments onto the stack.
  {
    __ PopReturnAddressTo(edx);
    __ Move(eax, Immediate(0));
    Label done, push, loop;
    __ bind(&loop);
    __ cmp(eax, ecx);
    __ j(equal, &done, Label::kNear);
    // Turn the hole into undefined as we go.
    __ mov(edi,
           FieldOperand(ebx, eax, times_pointer_size, FixedArray::kHeaderSize));
    __ CompareRoot(edi, Heap::kTheHoleValueRootIndex);
    __ j(not_equal, &push, Label::kNear);
    __ LoadRoot(edi, Heap::kUndefinedValueRootIndex);
    __ bind(&push);
    __ Push(edi);
    __ inc(eax);
    __ jmp(&loop);
    __ bind(&done);
    __ PushReturnAddressFrom(edx);
  }

  // Restore eax, edi and edx.
  __ movd(eax, xmm2);
  __ movd(edi, xmm1);
  __ movd(edx, xmm0);

  // Compute the actual parameter count.
  __ add(eax, ecx);

  // Tail-call to the actual Call or Construct builtin.
  __ Jump(code, RelocInfo::CODE_TARGET);
}

// static
<<<<<<< HEAD
void Builtins::Generate_ForwardVarargs(MacroAssembler* masm,
                                       Handle<Code> code) {
=======
void Builtins::Generate_CallOrConstructForwardVarargs(MacroAssembler* masm,
                                                      CallOrConstructMode mode,
                                                      Handle<Code> code) {
>>>>>>> 84bd6f3c
  // ----------- S t a t e -------------
  //  -- eax : the number of arguments (not including the receiver)
  //  -- edi : the target to call (can be any Object)
  //  -- edx : the new target (for [[Construct]] calls)
  //  -- ecx : start index (to support rest parameters)
  // -----------------------------------

<<<<<<< HEAD
=======
  // Check if new.target has a [[Construct]] internal method.
  if (mode == CallOrConstructMode::kConstruct) {
    Label new_target_constructor, new_target_not_constructor;
    __ JumpIfSmi(edx, &new_target_not_constructor, Label::kNear);
    __ mov(ebx, FieldOperand(edx, HeapObject::kMapOffset));
    __ test_b(FieldOperand(ebx, Map::kBitFieldOffset),
              Immediate(Map::IsConstructorBit::kMask));
    __ j(not_zero, &new_target_constructor, Label::kNear);
    __ bind(&new_target_not_constructor);
    {
      FrameScope scope(masm, StackFrame::MANUAL);
      __ EnterFrame(StackFrame::INTERNAL);
      __ Push(edx);
      __ CallRuntime(Runtime::kThrowNotConstructor);
    }
    __ bind(&new_target_constructor);
  }

>>>>>>> 84bd6f3c
  // Preserve new.target (in case of [[Construct]]).
  __ movd(xmm0, edx);

  // Check if we have an arguments adaptor frame below the function frame.
  Label arguments_adaptor, arguments_done;
  __ mov(ebx, Operand(ebp, StandardFrameConstants::kCallerFPOffset));
  __ cmp(Operand(ebx, CommonFrameConstants::kContextOrFrameTypeOffset),
         Immediate(StackFrame::TypeToMarker(StackFrame::ARGUMENTS_ADAPTOR)));
  __ j(equal, &arguments_adaptor, Label::kNear);
  {
    __ mov(edx, Operand(ebp, JavaScriptFrameConstants::kFunctionOffset));
    __ mov(edx, FieldOperand(edx, JSFunction::kSharedFunctionInfoOffset));
    __ mov(edx,
           FieldOperand(edx, SharedFunctionInfo::kFormalParameterCountOffset));
    __ mov(ebx, ebp);
  }
  __ jmp(&arguments_done, Label::kNear);
  __ bind(&arguments_adaptor);
  {
    // Just load the length from the ArgumentsAdaptorFrame.
    __ mov(edx, Operand(ebx, ArgumentsAdaptorFrameConstants::kLengthOffset));
<<<<<<< HEAD
=======
    __ SmiUntag(edx);
>>>>>>> 84bd6f3c
  }
  __ bind(&arguments_done);

  Label stack_done;
<<<<<<< HEAD
  __ SmiUntag(edx);
=======
>>>>>>> 84bd6f3c
  __ sub(edx, ecx);
  __ j(less_equal, &stack_done);
  {
    // Check for stack overflow.
    {
      // Check the stack for overflow. We are not trying to catch interruptions
      // (i.e. debug break and preemption) here, so check the "real stack
      // limit".
      Label done;
      __ LoadRoot(ecx, Heap::kRealStackLimitRootIndex);
      // Make ecx the space we have left. The stack might already be
      // overflowed here which will cause ecx to become negative.
      __ neg(ecx);
      __ add(ecx, esp);
      __ sar(ecx, kPointerSizeLog2);
      // Check if the arguments will overflow the stack.
      __ cmp(ecx, edx);
      __ j(greater, &done, Label::kNear);  // Signed comparison.
      __ TailCallRuntime(Runtime::kThrowStackOverflow);
      __ bind(&done);
    }

    // Forward the arguments from the caller frame.
    {
      Label loop;
      __ add(eax, edx);
      __ PopReturnAddressTo(ecx);
      __ bind(&loop);
      {
        __ Push(Operand(ebx, edx, times_pointer_size, 1 * kPointerSize));
        __ dec(edx);
        __ j(not_zero, &loop);
      }
      __ PushReturnAddressFrom(ecx);
    }
  }
  __ bind(&stack_done);

  // Restore new.target (in case of [[Construct]]).
  __ movd(edx, xmm0);
<<<<<<< HEAD

  // Tail-call to the {code} handler.
  __ Jump(code, RelocInfo::CODE_TARGET);
}

namespace {

// Drops top JavaScript frame and an arguments adaptor frame below it (if
// present) preserving all the arguments prepared for current call.
// Does nothing if debugger is currently active.
// ES6 14.6.3. PrepareForTailCall
//
// Stack structure for the function g() tail calling f():
//
// ------- Caller frame: -------
// |  ...
// |  g()'s arg M
// |  ...
// |  g()'s arg 1
// |  g()'s receiver arg
// |  g()'s caller pc
// ------- g()'s frame: -------
// |  g()'s caller fp      <- fp
// |  g()'s context
// |  function pointer: g
// |  -------------------------
// |  ...
// |  ...
// |  f()'s arg N
// |  ...
// |  f()'s arg 1
// |  f()'s receiver arg
// |  f()'s caller pc      <- sp
// ----------------------
//
void PrepareForTailCall(MacroAssembler* masm, Register args_reg,
                        Register scratch1, Register scratch2,
                        Register scratch3) {
  DCHECK(!AreAliased(args_reg, scratch1, scratch2, scratch3));
  Comment cmnt(masm, "[ PrepareForTailCall");

  // Prepare for tail call only if ES2015 tail call elimination is enabled.
  Label done;
  ExternalReference is_tail_call_elimination_enabled =
      ExternalReference::is_tail_call_elimination_enabled_address(
          masm->isolate());
  __ movzx_b(scratch1,
             Operand::StaticVariable(is_tail_call_elimination_enabled));
  __ cmp(scratch1, Immediate(0));
  __ j(equal, &done, Label::kNear);

  // Drop possible interpreter handler/stub frame.
  {
    Label no_interpreter_frame;
    __ cmp(Operand(ebp, CommonFrameConstants::kContextOrFrameTypeOffset),
           Immediate(StackFrame::TypeToMarker(StackFrame::STUB)));
    __ j(not_equal, &no_interpreter_frame, Label::kNear);
    __ mov(ebp, Operand(ebp, StandardFrameConstants::kCallerFPOffset));
    __ bind(&no_interpreter_frame);
  }

  // Check if next frame is an arguments adaptor frame.
  Register caller_args_count_reg = scratch1;
  Label no_arguments_adaptor, formal_parameter_count_loaded;
  __ mov(scratch2, Operand(ebp, StandardFrameConstants::kCallerFPOffset));
  __ cmp(Operand(scratch2, CommonFrameConstants::kContextOrFrameTypeOffset),
         Immediate(StackFrame::TypeToMarker(StackFrame::ARGUMENTS_ADAPTOR)));
  __ j(not_equal, &no_arguments_adaptor, Label::kNear);

  // Drop current frame and load arguments count from arguments adaptor frame.
  __ mov(ebp, scratch2);
  __ mov(caller_args_count_reg,
         Operand(ebp, ArgumentsAdaptorFrameConstants::kLengthOffset));
  __ SmiUntag(caller_args_count_reg);
  __ jmp(&formal_parameter_count_loaded, Label::kNear);

  __ bind(&no_arguments_adaptor);
  // Load caller's formal parameter count
  __ mov(scratch1, Operand(ebp, JavaScriptFrameConstants::kFunctionOffset));
  __ mov(scratch1,
         FieldOperand(scratch1, JSFunction::kSharedFunctionInfoOffset));
  __ mov(
      caller_args_count_reg,
      FieldOperand(scratch1, SharedFunctionInfo::kFormalParameterCountOffset));
  __ SmiUntag(caller_args_count_reg);

  __ bind(&formal_parameter_count_loaded);
=======
>>>>>>> 84bd6f3c

  // Tail-call to the {code} handler.
  __ Jump(code, RelocInfo::CODE_TARGET);
}

// static
void Builtins::Generate_CallFunction(MacroAssembler* masm,
                                     ConvertReceiverMode mode) {
  // ----------- S t a t e -------------
  //  -- eax : the number of arguments (not including the receiver)
  //  -- edi : the function to call (checked to be a JSFunction)
  // -----------------------------------
  __ AssertFunction(edi);

  // See ES6 section 9.2.1 [[Call]] ( thisArgument, argumentsList)
  // Check that the function is not a "classConstructor".
  Label class_constructor;
  __ mov(edx, FieldOperand(edi, JSFunction::kSharedFunctionInfoOffset));
  __ test(FieldOperand(edx, SharedFunctionInfo::kFlagsOffset),
          Immediate(SharedFunctionInfo::IsClassConstructorBit::kMask));
  __ j(not_zero, &class_constructor);

  // Enter the context of the function; ToObject has to run in the function
  // context, and we also need to take the global proxy from the function
  // context in case of conversion.
  __ mov(esi, FieldOperand(edi, JSFunction::kContextOffset));
  // We need to convert the receiver for non-native sloppy mode functions.
  Label done_convert;
  __ test(FieldOperand(edx, SharedFunctionInfo::kFlagsOffset),
          Immediate(SharedFunctionInfo::IsNativeBit::kMask |
                    SharedFunctionInfo::IsStrictBit::kMask));
  __ j(not_zero, &done_convert);
  {
    // ----------- S t a t e -------------
    //  -- eax : the number of arguments (not including the receiver)
    //  -- edx : the shared function info.
    //  -- edi : the function to call (checked to be a JSFunction)
    //  -- esi : the function context.
    // -----------------------------------

    if (mode == ConvertReceiverMode::kNullOrUndefined) {
      // Patch receiver to global proxy.
      __ LoadGlobalProxy(ecx);
    } else {
      Label convert_to_object, convert_receiver;
      __ mov(ecx, Operand(esp, eax, times_pointer_size, kPointerSize));
      __ JumpIfSmi(ecx, &convert_to_object, Label::kNear);
      STATIC_ASSERT(LAST_JS_RECEIVER_TYPE == LAST_TYPE);
      __ CmpObjectType(ecx, FIRST_JS_RECEIVER_TYPE, ebx);
      __ j(above_equal, &done_convert);
      if (mode != ConvertReceiverMode::kNotNullOrUndefined) {
        Label convert_global_proxy;
        __ JumpIfRoot(ecx, Heap::kUndefinedValueRootIndex,
                      &convert_global_proxy, Label::kNear);
        __ JumpIfNotRoot(ecx, Heap::kNullValueRootIndex, &convert_to_object,
                         Label::kNear);
        __ bind(&convert_global_proxy);
        {
          // Patch receiver to global proxy.
          __ LoadGlobalProxy(ecx);
        }
        __ jmp(&convert_receiver);
      }
      __ bind(&convert_to_object);
      {
        // Convert receiver using ToObject.
        // TODO(bmeurer): Inline the allocation here to avoid building the frame
        // in the fast case? (fall back to AllocateInNewSpace?)
        FrameScope scope(masm, StackFrame::INTERNAL);
        __ SmiTag(eax);
        __ Push(eax);
        __ Push(edi);
        __ mov(eax, ecx);
        __ Push(esi);
        __ Call(BUILTIN_CODE(masm->isolate(), ToObject),
                RelocInfo::CODE_TARGET);
        __ Pop(esi);
        __ mov(ecx, eax);
        __ Pop(edi);
        __ Pop(eax);
        __ SmiUntag(eax);
      }
      __ mov(edx, FieldOperand(edi, JSFunction::kSharedFunctionInfoOffset));
      __ bind(&convert_receiver);
    }
    __ mov(Operand(esp, eax, times_pointer_size, kPointerSize), ecx);
  }
  __ bind(&done_convert);

  // ----------- S t a t e -------------
  //  -- eax : the number of arguments (not including the receiver)
  //  -- edx : the shared function info.
  //  -- edi : the function to call (checked to be a JSFunction)
  //  -- esi : the function context.
  // -----------------------------------

  __ mov(ebx,
         FieldOperand(edx, SharedFunctionInfo::kFormalParameterCountOffset));
  ParameterCount actual(eax);
  ParameterCount expected(ebx);
  __ InvokeFunctionCode(edi, no_reg, expected, actual, JUMP_FUNCTION);
  // The function is a "classConstructor", need to raise an exception.
  __ bind(&class_constructor);
  {
    FrameScope frame(masm, StackFrame::INTERNAL);
    __ push(edi);
    __ CallRuntime(Runtime::kThrowConstructorNonCallableError);
  }
}

namespace {

void Generate_PushBoundArguments(MacroAssembler* masm) {
  // ----------- S t a t e -------------
  //  -- eax : the number of arguments (not including the receiver)
  //  -- edx : new.target (only in case of [[Construct]])
  //  -- edi : target (checked to be a JSBoundFunction)
  // -----------------------------------

  // Load [[BoundArguments]] into ecx and length of that into ebx.
  Label no_bound_arguments;
  __ mov(ecx, FieldOperand(edi, JSBoundFunction::kBoundArgumentsOffset));
  __ mov(ebx, FieldOperand(ecx, FixedArray::kLengthOffset));
  __ SmiUntag(ebx);
  __ test(ebx, ebx);
  __ j(zero, &no_bound_arguments);
  {
    // ----------- S t a t e -------------
    //  -- eax : the number of arguments (not including the receiver)
    //  -- edx : new.target (only in case of [[Construct]])
    //  -- edi : target (checked to be a JSBoundFunction)
    //  -- ecx : the [[BoundArguments]] (implemented as FixedArray)
    //  -- ebx : the number of [[BoundArguments]]
    // -----------------------------------

    // Reserve stack space for the [[BoundArguments]].
    {
      Label done;
      __ lea(ecx, Operand(ebx, times_pointer_size, 0));
      __ sub(esp, ecx);
      // Check the stack for overflow. We are not trying to catch interruptions
      // (i.e. debug break and preemption) here, so check the "real stack
      // limit".
      __ CompareRoot(esp, ecx, Heap::kRealStackLimitRootIndex);
      __ j(greater, &done, Label::kNear);  // Signed comparison.
      // Restore the stack pointer.
      __ lea(esp, Operand(esp, ebx, times_pointer_size, 0));
      {
        FrameScope scope(masm, StackFrame::MANUAL);
        __ EnterFrame(StackFrame::INTERNAL);
        __ CallRuntime(Runtime::kThrowStackOverflow);
      }
      __ bind(&done);
    }

    // Adjust effective number of arguments to include return address.
    __ inc(eax);

    // Relocate arguments and return address down the stack.
    {
      Label loop;
      __ Set(ecx, 0);
      __ lea(ebx, Operand(esp, ebx, times_pointer_size, 0));
      __ bind(&loop);
      __ movd(xmm0, Operand(ebx, ecx, times_pointer_size, 0));
      __ movd(Operand(esp, ecx, times_pointer_size, 0), xmm0);
      __ inc(ecx);
      __ cmp(ecx, eax);
      __ j(less, &loop);
    }

    // Copy [[BoundArguments]] to the stack (below the arguments).
    {
      Label loop;
      __ mov(ecx, FieldOperand(edi, JSBoundFunction::kBoundArgumentsOffset));
      __ mov(ebx, FieldOperand(ecx, FixedArray::kLengthOffset));
      __ SmiUntag(ebx);
      __ bind(&loop);
      __ dec(ebx);
      __ movd(xmm0, FieldOperand(ecx, ebx, times_pointer_size,
                                 FixedArray::kHeaderSize));
      __ movd(Operand(esp, eax, times_pointer_size, 0), xmm0);
      __ lea(eax, Operand(eax, 1));
      __ j(greater, &loop);
    }

    // Adjust effective number of arguments (eax contains the number of
    // arguments from the call plus return address plus the number of
    // [[BoundArguments]]), so we need to subtract one for the return address.
    __ dec(eax);
  }
  __ bind(&no_bound_arguments);
}

}  // namespace

// static
void Builtins::Generate_CallBoundFunctionImpl(MacroAssembler* masm) {
  // ----------- S t a t e -------------
  //  -- eax : the number of arguments (not including the receiver)
  //  -- edi : the function to call (checked to be a JSBoundFunction)
  // -----------------------------------
  __ AssertBoundFunction(edi);

  // Patch the receiver to [[BoundThis]].
  __ mov(ebx, FieldOperand(edi, JSBoundFunction::kBoundThisOffset));
  __ mov(Operand(esp, eax, times_pointer_size, kPointerSize), ebx);

  // Push the [[BoundArguments]] onto the stack.
  Generate_PushBoundArguments(masm);

  // Call the [[BoundTargetFunction]] via the Call builtin.
  __ mov(edi, FieldOperand(edi, JSBoundFunction::kBoundTargetFunctionOffset));
  __ Jump(BUILTIN_CODE(masm->isolate(), Call_ReceiverIsAny),
          RelocInfo::CODE_TARGET);
}

// static
void Builtins::Generate_Call(MacroAssembler* masm, ConvertReceiverMode mode) {
  // ----------- S t a t e -------------
  //  -- eax : the number of arguments (not including the receiver)
  //  -- edi : the target to call (can be any Object).
  // -----------------------------------

  Label non_callable, non_function, non_smi;
  __ JumpIfSmi(edi, &non_callable);
  __ bind(&non_smi);
  __ CmpObjectType(edi, JS_FUNCTION_TYPE, ecx);
  __ j(equal, masm->isolate()->builtins()->CallFunction(mode),
       RelocInfo::CODE_TARGET);
  __ CmpInstanceType(ecx, JS_BOUND_FUNCTION_TYPE);
  __ j(equal, BUILTIN_CODE(masm->isolate(), CallBoundFunction),
       RelocInfo::CODE_TARGET);

  // Check if target is a proxy and call CallProxy external builtin
  __ test_b(FieldOperand(ecx, Map::kBitFieldOffset),
            Immediate(Map::IsCallableBit::kMask));
  __ j(zero, &non_callable);

  // Call CallProxy external builtin
  __ CmpInstanceType(ecx, JS_PROXY_TYPE);
  __ j(not_equal, &non_function);
  __ Jump(BUILTIN_CODE(masm->isolate(), CallProxy), RelocInfo::CODE_TARGET);

  // 2. Call to something else, which might have a [[Call]] internal method (if
  // not we raise an exception).
  __ bind(&non_function);
  // Overwrite the original receiver with the (original) target.
  __ mov(Operand(esp, eax, times_pointer_size, kPointerSize), edi);
  // Let the "call_as_function_delegate" take care of the rest.
  __ LoadGlobalFunction(Context::CALL_AS_FUNCTION_DELEGATE_INDEX, edi);
  __ Jump(masm->isolate()->builtins()->CallFunction(
              ConvertReceiverMode::kNotNullOrUndefined),
          RelocInfo::CODE_TARGET);

  // 3. Call to something that is not callable.
  __ bind(&non_callable);
  {
    FrameScope scope(masm, StackFrame::INTERNAL);
    __ Push(edi);
    __ CallRuntime(Runtime::kThrowCalledNonCallable);
  }
}

// static
void Builtins::Generate_ConstructFunction(MacroAssembler* masm) {
  // ----------- S t a t e -------------
  //  -- eax : the number of arguments (not including the receiver)
  //  -- edx : the new target (checked to be a constructor)
  //  -- edi : the constructor to call (checked to be a JSFunction)
  // -----------------------------------
  __ AssertConstructor(edi);
  __ AssertFunction(edi);

  // Calling convention for function specific ConstructStubs require
  // ebx to contain either an AllocationSite or undefined.
  __ LoadRoot(ebx, Heap::kUndefinedValueRootIndex);

  Label call_generic_stub;

  // Jump to JSBuiltinsConstructStub or JSConstructStubGeneric.
  __ mov(ecx, FieldOperand(edi, JSFunction::kSharedFunctionInfoOffset));
  __ test(FieldOperand(ecx, SharedFunctionInfo::kFlagsOffset),
          Immediate(SharedFunctionInfo::ConstructAsBuiltinBit::kMask));
  __ j(zero, &call_generic_stub, Label::kNear);

  __ Jump(BUILTIN_CODE(masm->isolate(), JSBuiltinsConstructStub),
          RelocInfo::CODE_TARGET);

  __ bind(&call_generic_stub);
  __ Jump(BUILTIN_CODE(masm->isolate(), JSConstructStubGeneric),
          RelocInfo::CODE_TARGET);
}

// static
void Builtins::Generate_ConstructBoundFunction(MacroAssembler* masm) {
  // ----------- S t a t e -------------
  //  -- eax : the number of arguments (not including the receiver)
  //  -- edx : the new target (checked to be a constructor)
  //  -- edi : the constructor to call (checked to be a JSBoundFunction)
  // -----------------------------------
  __ AssertConstructor(edi);
  __ AssertBoundFunction(edi);

  // Push the [[BoundArguments]] onto the stack.
  Generate_PushBoundArguments(masm);

  // Patch new.target to [[BoundTargetFunction]] if new.target equals target.
  {
    Label done;
    __ cmp(edi, edx);
    __ j(not_equal, &done, Label::kNear);
    __ mov(edx, FieldOperand(edi, JSBoundFunction::kBoundTargetFunctionOffset));
    __ bind(&done);
  }

  // Construct the [[BoundTargetFunction]] via the Construct builtin.
  __ mov(edi, FieldOperand(edi, JSBoundFunction::kBoundTargetFunctionOffset));
  __ Jump(BUILTIN_CODE(masm->isolate(), Construct), RelocInfo::CODE_TARGET);
}

// static
void Builtins::Generate_Construct(MacroAssembler* masm) {
  // ----------- S t a t e -------------
  //  -- eax : the number of arguments (not including the receiver)
  //  -- edx : the new target (either the same as the constructor or
  //           the JSFunction on which new was invoked initially)
  //  -- edi : the constructor to call (can be any Object)
  // -----------------------------------

  // Check if target is a Smi.
  Label non_constructor, non_proxy;
  __ JumpIfSmi(edi, &non_constructor, Label::kNear);

  // Check if target has a [[Construct]] internal method.
  __ mov(ecx, FieldOperand(edi, HeapObject::kMapOffset));
  __ test_b(FieldOperand(ecx, Map::kBitFieldOffset),
            Immediate(Map::IsConstructorBit::kMask));
  __ j(zero, &non_constructor, Label::kNear);

  // Dispatch based on instance type.
  __ CmpInstanceType(ecx, JS_FUNCTION_TYPE);
  __ j(equal, BUILTIN_CODE(masm->isolate(), ConstructFunction),
       RelocInfo::CODE_TARGET);

  // Only dispatch to bound functions after checking whether they are
  // constructors.
  __ CmpInstanceType(ecx, JS_BOUND_FUNCTION_TYPE);
  __ j(equal, BUILTIN_CODE(masm->isolate(), ConstructBoundFunction),
       RelocInfo::CODE_TARGET);

  // Only dispatch to proxies after checking whether they are constructors.
  __ CmpInstanceType(ecx, JS_PROXY_TYPE);
  __ j(not_equal, &non_proxy);
  __ Jump(BUILTIN_CODE(masm->isolate(), ConstructProxy),
          RelocInfo::CODE_TARGET);

  // Called Construct on an exotic Object with a [[Construct]] internal method.
  __ bind(&non_proxy);
  {
    // Overwrite the original receiver with the (original) target.
    __ mov(Operand(esp, eax, times_pointer_size, kPointerSize), edi);
    // Let the "call_as_constructor_delegate" take care of the rest.
    __ LoadGlobalFunction(Context::CALL_AS_CONSTRUCTOR_DELEGATE_INDEX, edi);
    __ Jump(masm->isolate()->builtins()->CallFunction(),
            RelocInfo::CODE_TARGET);
  }

  // Called Construct on an Object that doesn't have a [[Construct]] internal
  // method.
  __ bind(&non_constructor);
  __ Jump(BUILTIN_CODE(masm->isolate(), ConstructedNonConstructable),
          RelocInfo::CODE_TARGET);
}

// static
void Builtins::Generate_AllocateInNewSpace(MacroAssembler* masm) {
  // ----------- S t a t e -------------
  //  -- edx    : requested object size (untagged)
  //  -- esp[0] : return address
  // -----------------------------------
  __ SmiTag(edx);
  __ PopReturnAddressTo(ecx);
  __ Push(edx);
  __ PushReturnAddressFrom(ecx);
  __ Move(esi, Smi::kZero);
  __ TailCallRuntime(Runtime::kAllocateInNewSpace);
}

// static
void Builtins::Generate_AllocateInOldSpace(MacroAssembler* masm) {
  // ----------- S t a t e -------------
  //  -- edx    : requested object size (untagged)
  //  -- esp[0] : return address
  // -----------------------------------
  __ SmiTag(edx);
  __ PopReturnAddressTo(ecx);
  __ Push(edx);
  __ Push(Smi::FromInt(AllocateTargetSpace::encode(OLD_SPACE)));
  __ PushReturnAddressFrom(ecx);
  __ Move(esi, Smi::kZero);
  __ TailCallRuntime(Runtime::kAllocateInTargetSpace);
}

// static
void Builtins::Generate_Abort(MacroAssembler* masm) {
  // ----------- S t a t e -------------
  //  -- edx    : message_id as Smi
  //  -- esp[0] : return address
  // -----------------------------------
  __ PopReturnAddressTo(ecx);
  __ Push(edx);
  __ PushReturnAddressFrom(ecx);
  __ Move(esi, Smi::kZero);
  __ TailCallRuntime(Runtime::kAbort);
}

void Builtins::Generate_ArgumentsAdaptorTrampoline(MacroAssembler* masm) {
  // ----------- S t a t e -------------
  //  -- eax : actual number of arguments
  //  -- ebx : expected number of arguments
  //  -- edx : new target (passed through to callee)
  //  -- edi : function (passed through to callee)
  // -----------------------------------

  Label invoke, dont_adapt_arguments, stack_overflow;
  __ IncrementCounter(masm->isolate()->counters()->arguments_adaptors(), 1);

  Label enough, too_few;
  __ cmp(eax, ebx);
  __ j(less, &too_few);
  __ cmp(ebx, SharedFunctionInfo::kDontAdaptArgumentsSentinel);
  __ j(equal, &dont_adapt_arguments);

  {  // Enough parameters: Actual >= expected.
    __ bind(&enough);
    EnterArgumentsAdaptorFrame(masm);
    // edi is used as a scratch register. It should be restored from the frame
    // when needed.
    Generate_StackOverflowCheck(masm, ebx, ecx, edi, &stack_overflow);

    // Copy receiver and all expected arguments.
    const int offset = StandardFrameConstants::kCallerSPOffset;
    __ lea(edi, Operand(ebp, eax, times_4, offset));
    __ mov(eax, -1);  // account for receiver

    Label copy;
    __ bind(&copy);
    __ inc(eax);
    __ push(Operand(edi, 0));
    __ sub(edi, Immediate(kPointerSize));
    __ cmp(eax, ebx);
    __ j(less, &copy);
    // eax now contains the expected number of arguments.
    __ jmp(&invoke);
  }

  {  // Too few parameters: Actual < expected.
    __ bind(&too_few);
    EnterArgumentsAdaptorFrame(masm);
    // edi is used as a scratch register. It should be restored from the frame
    // when needed.
    Generate_StackOverflowCheck(masm, ebx, ecx, edi, &stack_overflow);

    // Remember expected arguments in ecx.
    __ mov(ecx, ebx);

    // Copy receiver and all actual arguments.
    const int offset = StandardFrameConstants::kCallerSPOffset;
    __ lea(edi, Operand(ebp, eax, times_4, offset));
    // ebx = expected - actual.
    __ sub(ebx, eax);
    // eax = -actual - 1
    __ neg(eax);
    __ sub(eax, Immediate(1));

    Label copy;
    __ bind(&copy);
    __ inc(eax);
    __ push(Operand(edi, 0));
    __ sub(edi, Immediate(kPointerSize));
    __ test(eax, eax);
    __ j(not_zero, &copy);

    // Fill remaining expected arguments with undefined values.
    Label fill;
    __ bind(&fill);
    __ inc(eax);
    __ push(Immediate(masm->isolate()->factory()->undefined_value()));
    __ cmp(eax, ebx);
    __ j(less, &fill);

    // Restore expected arguments.
    __ mov(eax, ecx);
  }

  // Call the entry point.
  __ bind(&invoke);
  // Restore function pointer.
  __ mov(edi, Operand(ebp, ArgumentsAdaptorFrameConstants::kFunctionOffset));
  // eax : expected number of arguments
  // edx : new target (passed through to callee)
  // edi : function (passed through to callee)
  static_assert(kJavaScriptCallCodeStartRegister == ecx, "ABI mismatch");
  __ mov(ecx, FieldOperand(edi, JSFunction::kCodeOffset));
  __ add(ecx, Immediate(Code::kHeaderSize - kHeapObjectTag));
  __ call(ecx);

  // Store offset of return address for deoptimizer.
  masm->isolate()->heap()->SetArgumentsAdaptorDeoptPCOffset(masm->pc_offset());

  // Leave frame and return.
  LeaveArgumentsAdaptorFrame(masm);
  __ ret(0);

  // -------------------------------------------
  // Dont adapt arguments.
  // -------------------------------------------
  __ bind(&dont_adapt_arguments);
  static_assert(kJavaScriptCallCodeStartRegister == ecx, "ABI mismatch");
  __ mov(ecx, FieldOperand(edi, JSFunction::kCodeOffset));
  __ add(ecx, Immediate(Code::kHeaderSize - kHeapObjectTag));
  __ jmp(ecx);

  __ bind(&stack_overflow);
  {
    FrameScope frame(masm, StackFrame::MANUAL);
    __ CallRuntime(Runtime::kThrowStackOverflow);
    __ int3();
  }
}

static void Generate_OnStackReplacementHelper(MacroAssembler* masm,
                                              bool has_handler_frame) {
  // Lookup the function in the JavaScript frame.
  if (has_handler_frame) {
    __ mov(eax, Operand(ebp, StandardFrameConstants::kCallerFPOffset));
    __ mov(eax, Operand(eax, JavaScriptFrameConstants::kFunctionOffset));
  } else {
    __ mov(eax, Operand(ebp, JavaScriptFrameConstants::kFunctionOffset));
  }

  {
    FrameScope scope(masm, StackFrame::INTERNAL);
    // Pass function as argument.
    __ push(eax);
    __ CallRuntime(Runtime::kCompileForOnStackReplacement);
  }

  Label skip;
  // If the code object is null, just return to the caller.
  __ cmp(eax, Immediate(0));
  __ j(not_equal, &skip, Label::kNear);
  __ ret(0);

  __ bind(&skip);

  // Drop any potential handler frame that is be sitting on top of the actual
  // JavaScript frame. This is the case then OSR is triggered from bytecode.
  if (has_handler_frame) {
    __ leave();
  }

  // Load deoptimization data from the code object.
  __ mov(ebx, Operand(eax, Code::kDeoptimizationDataOffset - kHeapObjectTag));

  // Load the OSR entrypoint offset from the deoptimization data.
  __ mov(ebx, Operand(ebx, FixedArray::OffsetOfElementAt(
                               DeoptimizationData::kOsrPcOffsetIndex) -
                               kHeapObjectTag));
  __ SmiUntag(ebx);

  // Compute the target address = code_obj + header_size + osr_offset
  __ lea(eax, Operand(eax, ebx, times_1, Code::kHeaderSize - kHeapObjectTag));

  // Overwrite the return address on the stack.
  __ mov(Operand(esp, 0), eax);

  // And "return" to the OSR entry point of the function.
  __ ret(0);
}

void Builtins::Generate_OnStackReplacement(MacroAssembler* masm) {
  Generate_OnStackReplacementHelper(masm, false);
}

void Builtins::Generate_InterpreterOnStackReplacement(MacroAssembler* masm) {
  Generate_OnStackReplacementHelper(masm, true);
}

void Builtins::Generate_WasmCompileLazy(MacroAssembler* masm) {
  {
    FrameScope scope(masm, StackFrame::INTERNAL);

    // Save all parameter registers (see wasm-linkage.cc). They might be
    // overwritten in the runtime call below. We don't have any callee-saved
    // registers in wasm, so no need to store anything else.
<<<<<<< HEAD
    constexpr Register gp_regs[]{eax, ebx, ecx, edx, esi};
    constexpr XMMRegister xmm_regs[]{xmm1, xmm2, xmm3, xmm4, xmm5, xmm6};

    for (auto reg : gp_regs) {
      __ Push(reg);
    }
    __ sub(esp, Immediate(16 * arraysize(xmm_regs)));
    for (int i = 0, e = arraysize(xmm_regs); i < e; ++i) {
      __ movdqu(Operand(esp, 16 * i), xmm_regs[i]);
    }

    // Initialize rsi register with kZero, CEntryStub will use it to set the
    // current context on the isolate.
    __ Move(esi, Smi::kZero);
    __ CallRuntime(Runtime::kWasmCompileLazy);
    // Store returned instruction start in edi.
    __ lea(edi, FieldOperand(eax, Code::kHeaderSize));

    // Restore registers.
    for (int i = arraysize(xmm_regs) - 1; i >= 0; --i) {
      __ movdqu(xmm_regs[i], Operand(esp, 16 * i));
    }
    __ add(esp, Immediate(16 * arraysize(xmm_regs)));
    for (int i = arraysize(gp_regs) - 1; i >= 0; --i) {
      __ Pop(gp_regs[i]);
    }
  }
  // Now jump to the instructions of the returned code object.
  __ jmp(edi);
}

=======
    for (Register reg : wasm::kGpParamRegisters) {
      if (reg == kWasmInstanceRegister) continue;
      __ Push(reg);
    }
    __ sub(esp, Immediate(16 * arraysize(wasm::kFpParamRegisters)));
    int offset = 0;
    for (DoubleRegister reg : wasm::kFpParamRegisters) {
      __ movdqu(Operand(esp, offset), reg);
      offset += 16;
    }

    // Pass the WASM instance as an explicit argument to WasmCompileLazy.
    __ Push(kWasmInstanceRegister);
    // Initialize the JavaScript context with 0. CEntry will use it to
    // set the current context on the isolate.
    __ Move(kContextRegister, Smi::kZero);
    __ CallRuntime(Runtime::kWasmCompileLazy);
    // The entrypoint address is the first return value.
    __ mov(edi, kReturnRegister0);
    // The WASM instance is the second return value.
    __ mov(kWasmInstanceRegister, kReturnRegister1);

    // Restore registers.
    for (DoubleRegister reg : base::Reversed(wasm::kFpParamRegisters)) {
      offset -= 16;
      __ movdqu(reg, Operand(esp, offset));
    }
    DCHECK_EQ(0, offset);
    __ add(esp, Immediate(16 * arraysize(wasm::kFpParamRegisters)));
    for (Register reg : base::Reversed(wasm::kGpParamRegisters)) {
      if (reg == kWasmInstanceRegister) continue;
      __ Pop(reg);
    }
  }
  // Finally, jump to the entrypoint.
  __ jmp(edi);
}

void Builtins::Generate_CEntry(MacroAssembler* masm, int result_size,
                               SaveFPRegsMode save_doubles, ArgvMode argv_mode,
                               bool builtin_exit_frame) {
  // eax: number of arguments including receiver
  // ebx: pointer to C function  (C callee-saved)
  // ebp: frame pointer  (restored after C call)
  // esp: stack pointer  (restored after C call)
  // esi: current context (C callee-saved)
  // edi: JS function of the caller (C callee-saved)
  //
  // If argv_mode == kArgvInRegister:
  // ecx: pointer to the first argument

  ProfileEntryHookStub::MaybeCallEntryHook(masm);

  // Reserve space on the stack for the three arguments passed to the call. If
  // result size is greater than can be returned in registers, also reserve
  // space for the hidden argument for the result location, and space for the
  // result itself.
  int arg_stack_space = 3;

  // Enter the exit frame that transitions from JavaScript to C++.
  if (argv_mode == kArgvInRegister) {
    DCHECK(save_doubles == kDontSaveFPRegs);
    DCHECK(!builtin_exit_frame);
    __ EnterApiExitFrame(arg_stack_space);

    // Move argc and argv into the correct registers.
    __ mov(esi, ecx);
    __ mov(edi, eax);
  } else {
    __ EnterExitFrame(
        arg_stack_space, save_doubles == kSaveFPRegs,
        builtin_exit_frame ? StackFrame::BUILTIN_EXIT : StackFrame::EXIT);
  }

  // ebx: pointer to C function  (C callee-saved)
  // ebp: frame pointer  (restored after C call)
  // esp: stack pointer  (restored after C call)
  // edi: number of arguments including receiver  (C callee-saved)
  // esi: pointer to the first argument (C callee-saved)

  // Result returned in eax, or eax+edx if result size is 2.

  // Check stack alignment.
  if (FLAG_debug_code) {
    __ CheckStackAlignment();
  }
  // Call C function.
  __ mov(Operand(esp, 0 * kPointerSize), edi);  // argc.
  __ mov(Operand(esp, 1 * kPointerSize), esi);  // argv.
  __ mov(Operand(esp, 2 * kPointerSize),
         Immediate(ExternalReference::isolate_address(masm->isolate())));
  __ call(ebx);

  // Result is in eax or edx:eax - do not destroy these registers!

  // Check result for exception sentinel.
  Label exception_returned;
  __ cmp(eax, masm->isolate()->factory()->exception());
  __ j(equal, &exception_returned);

  // Check that there is no pending exception, otherwise we
  // should have returned the exception sentinel.
  if (FLAG_debug_code) {
    __ push(edx);
    __ mov(edx, Immediate(masm->isolate()->factory()->the_hole_value()));
    Label okay;
    ExternalReference pending_exception_address = ExternalReference::Create(
        IsolateAddressId::kPendingExceptionAddress, masm->isolate());
    __ cmp(edx, Operand::StaticVariable(pending_exception_address));
    // Cannot use check here as it attempts to generate call into runtime.
    __ j(equal, &okay, Label::kNear);
    __ int3();
    __ bind(&okay);
    __ pop(edx);
  }

  // Exit the JavaScript to C++ exit frame.
  __ LeaveExitFrame(save_doubles == kSaveFPRegs, argv_mode == kArgvOnStack);
  __ ret(0);

  // Handling of exception.
  __ bind(&exception_returned);

  ExternalReference pending_handler_context_address = ExternalReference::Create(
      IsolateAddressId::kPendingHandlerContextAddress, masm->isolate());
  ExternalReference pending_handler_entrypoint_address =
      ExternalReference::Create(
          IsolateAddressId::kPendingHandlerEntrypointAddress, masm->isolate());
  ExternalReference pending_handler_fp_address = ExternalReference::Create(
      IsolateAddressId::kPendingHandlerFPAddress, masm->isolate());
  ExternalReference pending_handler_sp_address = ExternalReference::Create(
      IsolateAddressId::kPendingHandlerSPAddress, masm->isolate());

  // Ask the runtime for help to determine the handler. This will set eax to
  // contain the current pending exception, don't clobber it.
  ExternalReference find_handler =
      ExternalReference::Create(Runtime::kUnwindAndFindExceptionHandler);
  {
    FrameScope scope(masm, StackFrame::MANUAL);
    __ PrepareCallCFunction(3, eax);
    __ mov(Operand(esp, 0 * kPointerSize), Immediate(0));  // argc.
    __ mov(Operand(esp, 1 * kPointerSize), Immediate(0));  // argv.
    __ mov(Operand(esp, 2 * kPointerSize),
           Immediate(ExternalReference::isolate_address(masm->isolate())));
    __ CallCFunction(find_handler, 3);
  }

  // Retrieve the handler context, SP and FP.
  __ mov(esi, Operand::StaticVariable(pending_handler_context_address));
  __ mov(esp, Operand::StaticVariable(pending_handler_sp_address));
  __ mov(ebp, Operand::StaticVariable(pending_handler_fp_address));

  // If the handler is a JS frame, restore the context to the frame. Note that
  // the context will be set to (esi == 0) for non-JS frames.
  Label skip;
  __ test(esi, esi);
  __ j(zero, &skip, Label::kNear);
  __ mov(Operand(ebp, StandardFrameConstants::kContextOffset), esi);
  __ bind(&skip);

  // Reset the masking register. This is done independent of the underlying
  // feature flag {FLAG_branch_load_poisoning} to make the snapshot work with
  // both configurations. It is safe to always do this, because the underlying
  // register is caller-saved and can be arbitrarily clobbered.
  __ ResetSpeculationPoisonRegister();

  // Compute the handler entry address and jump to it.
  __ mov(edi, Operand::StaticVariable(pending_handler_entrypoint_address));
  __ jmp(edi);
}

void Builtins::Generate_DoubleToI(MacroAssembler* masm) {
  Label check_negative, process_64_bits, done;

  // Account for return address and saved regs.
  const int kArgumentOffset = 4 * kPointerSize;

  MemOperand mantissa_operand(MemOperand(esp, kArgumentOffset));
  MemOperand exponent_operand(
      MemOperand(esp, kArgumentOffset + kDoubleSize / 2));

  // The result is returned on the stack.
  MemOperand return_operand = mantissa_operand;

  Register scratch1 = ebx;

  // Since we must use ecx for shifts below, use some other register (eax)
  // to calculate the result.
  Register result_reg = eax;
  // Save ecx if it isn't the return register and therefore volatile, or if it
  // is the return register, then save the temp register we use in its stead for
  // the result.
  Register save_reg = eax;
  __ push(ecx);
  __ push(scratch1);
  __ push(save_reg);

  __ mov(scratch1, mantissa_operand);
  if (CpuFeatures::IsSupported(SSE3)) {
    CpuFeatureScope scope(masm, SSE3);
    // Load x87 register with heap number.
    __ fld_d(mantissa_operand);
  }
  __ mov(ecx, exponent_operand);

  __ and_(ecx, HeapNumber::kExponentMask);
  __ shr(ecx, HeapNumber::kExponentShift);
  __ lea(result_reg, MemOperand(ecx, -HeapNumber::kExponentBias));
  __ cmp(result_reg, Immediate(HeapNumber::kMantissaBits));
  __ j(below, &process_64_bits);

  // Result is entirely in lower 32-bits of mantissa
  int delta = HeapNumber::kExponentBias + Double::kPhysicalSignificandSize;
  if (CpuFeatures::IsSupported(SSE3)) {
    __ fstp(0);
  }
  __ sub(ecx, Immediate(delta));
  __ xor_(result_reg, result_reg);
  __ cmp(ecx, Immediate(31));
  __ j(above, &done);
  __ shl_cl(scratch1);
  __ jmp(&check_negative);

  __ bind(&process_64_bits);
  if (CpuFeatures::IsSupported(SSE3)) {
    CpuFeatureScope scope(masm, SSE3);
    // Reserve space for 64 bit answer.
    __ sub(esp, Immediate(kDoubleSize));  // Nolint.
    // Do conversion, which cannot fail because we checked the exponent.
    __ fisttp_d(Operand(esp, 0));
    __ mov(result_reg, Operand(esp, 0));  // Load low word of answer as result
    __ add(esp, Immediate(kDoubleSize));
    __ jmp(&done);
  } else {
    // Result must be extracted from shifted 32-bit mantissa
    __ sub(ecx, Immediate(delta));
    __ neg(ecx);
    __ mov(result_reg, exponent_operand);
    __ and_(result_reg,
            Immediate(static_cast<uint32_t>(Double::kSignificandMask >> 32)));
    __ add(result_reg,
           Immediate(static_cast<uint32_t>(Double::kHiddenBit >> 32)));
    __ shrd_cl(scratch1, result_reg);
    __ shr_cl(result_reg);
    __ test(ecx, Immediate(32));
    __ cmov(not_equal, scratch1, result_reg);
  }

  // If the double was negative, negate the integer result.
  __ bind(&check_negative);
  __ mov(result_reg, scratch1);
  __ neg(result_reg);
  __ cmp(exponent_operand, Immediate(0));
  __ cmov(greater, result_reg, scratch1);

  // Restore registers
  __ bind(&done);
  __ mov(return_operand, result_reg);
  __ pop(save_reg);
  __ pop(scratch1);
  __ pop(ecx);
  __ ret(0);
}

void Builtins::Generate_MathPowInternal(MacroAssembler* masm) {
  const Register exponent = MathPowTaggedDescriptor::exponent();
  DCHECK(exponent == eax);
  const Register scratch = ecx;
  const XMMRegister double_result = xmm3;
  const XMMRegister double_base = xmm2;
  const XMMRegister double_exponent = xmm1;
  const XMMRegister double_scratch = xmm4;

  Label call_runtime, done, exponent_not_smi, int_exponent;

  // Save 1 in double_result - we need this several times later on.
  __ mov(scratch, Immediate(1));
  __ Cvtsi2sd(double_result, scratch);

  Label fast_power, try_arithmetic_simplification;
  __ DoubleToI(exponent, double_exponent, double_scratch,
               &try_arithmetic_simplification, &try_arithmetic_simplification);
  __ jmp(&int_exponent);

  __ bind(&try_arithmetic_simplification);
  // Skip to runtime if possibly NaN (indicated by the indefinite integer).
  __ cvttsd2si(exponent, Operand(double_exponent));
  __ cmp(exponent, Immediate(0x1));
  __ j(overflow, &call_runtime);

  // Using FPU instructions to calculate power.
  Label fast_power_failed;
  __ bind(&fast_power);
  __ fnclex();  // Clear flags to catch exceptions later.
  // Transfer (B)ase and (E)xponent onto the FPU register stack.
  __ sub(esp, Immediate(kDoubleSize));
  __ movsd(Operand(esp, 0), double_exponent);
  __ fld_d(Operand(esp, 0));  // E
  __ movsd(Operand(esp, 0), double_base);
  __ fld_d(Operand(esp, 0));  // B, E

  // Exponent is in st(1) and base is in st(0)
  // B ^ E = (2^(E * log2(B)) - 1) + 1 = (2^X - 1) + 1 for X = E * log2(B)
  // FYL2X calculates st(1) * log2(st(0))
  __ fyl2x();    // X
  __ fld(0);     // X, X
  __ frndint();  // rnd(X), X
  __ fsub(1);    // rnd(X), X-rnd(X)
  __ fxch(1);    // X - rnd(X), rnd(X)
  // F2XM1 calculates 2^st(0) - 1 for -1 < st(0) < 1
  __ f2xm1();   // 2^(X-rnd(X)) - 1, rnd(X)
  __ fld1();    // 1, 2^(X-rnd(X)) - 1, rnd(X)
  __ faddp(1);  // 2^(X-rnd(X)), rnd(X)
  // FSCALE calculates st(0) * 2^st(1)
  __ fscale();  // 2^X, rnd(X)
  __ fstp(1);   // 2^X
  // Bail out to runtime in case of exceptions in the status word.
  __ fnstsw_ax();
  __ test_b(eax, Immediate(0x5F));  // We check for all but precision exception.
  __ j(not_zero, &fast_power_failed, Label::kNear);
  __ fstp_d(Operand(esp, 0));
  __ movsd(double_result, Operand(esp, 0));
  __ add(esp, Immediate(kDoubleSize));
  __ jmp(&done);

  __ bind(&fast_power_failed);
  __ fninit();
  __ add(esp, Immediate(kDoubleSize));
  __ jmp(&call_runtime);

  // Calculate power with integer exponent.
  __ bind(&int_exponent);
  const XMMRegister double_scratch2 = double_exponent;
  __ mov(scratch, exponent);                 // Back up exponent.
  __ movsd(double_scratch, double_base);     // Back up base.
  __ movsd(double_scratch2, double_result);  // Load double_exponent with 1.

  // Get absolute value of exponent.
  Label no_neg, while_true, while_false;
  __ test(scratch, scratch);
  __ j(positive, &no_neg, Label::kNear);
  __ neg(scratch);
  __ bind(&no_neg);

  __ j(zero, &while_false, Label::kNear);
  __ shr(scratch, 1);
  // Above condition means CF==0 && ZF==0.  This means that the
  // bit that has been shifted out is 0 and the result is not 0.
  __ j(above, &while_true, Label::kNear);
  __ movsd(double_result, double_scratch);
  __ j(zero, &while_false, Label::kNear);

  __ bind(&while_true);
  __ shr(scratch, 1);
  __ mulsd(double_scratch, double_scratch);
  __ j(above, &while_true, Label::kNear);
  __ mulsd(double_result, double_scratch);
  __ j(not_zero, &while_true);

  __ bind(&while_false);
  // scratch has the original value of the exponent - if the exponent is
  // negative, return 1/result.
  __ test(exponent, exponent);
  __ j(positive, &done);
  __ divsd(double_scratch2, double_result);
  __ movsd(double_result, double_scratch2);
  // Test whether result is zero.  Bail out to check for subnormal result.
  // Due to subnormals, x^-y == (1/x)^y does not hold in all cases.
  __ xorps(double_scratch2, double_scratch2);
  __ ucomisd(double_scratch2, double_result);  // Result cannot be NaN.
  // double_exponent aliased as double_scratch2 has already been overwritten
  // and may not have contained the exponent value in the first place when the
  // exponent is a smi.  We reset it with exponent value before bailing out.
  __ j(not_equal, &done);
  __ Cvtsi2sd(double_exponent, exponent);

  // Returning or bailing out.
  __ bind(&call_runtime);
  {
    AllowExternalCallThatCantCauseGC scope(masm);
    __ PrepareCallCFunction(4, scratch);
    __ movsd(Operand(esp, 0 * kDoubleSize), double_base);
    __ movsd(Operand(esp, 1 * kDoubleSize), double_exponent);
    __ CallCFunction(ExternalReference::power_double_double_function(), 4);
  }
  // Return value is in st(0) on ia32.
  // Store it into the (fixed) result register.
  __ sub(esp, Immediate(kDoubleSize));
  __ fstp_d(Operand(esp, 0));
  __ movsd(double_result, Operand(esp, 0));
  __ add(esp, Immediate(kDoubleSize));

  __ bind(&done);
  __ ret(0);
}

>>>>>>> 84bd6f3c
#undef __

}  // namespace internal
}  // namespace v8

#endif  // V8_TARGET_ARCH_IA32<|MERGE_RESOLUTION|>--- conflicted
+++ resolved
@@ -169,12 +169,7 @@
     // edi: constructor function
     // edx: new target
     ParameterCount actual(eax);
-<<<<<<< HEAD
-    __ InvokeFunction(edi, edx, actual, CALL_FUNCTION,
-                      CheckDebugStepCallWrapper());
-=======
     __ InvokeFunction(edi, edx, actual, CALL_FUNCTION);
->>>>>>> 84bd6f3c
 
     // Restore context from the frame.
     __ mov(esi, Operand(ebp, ConstructFrameConstants::kContextOffset));
@@ -191,16 +186,10 @@
   __ ret(0);
 }
 
-<<<<<<< HEAD
-// The construct stub for ES5 constructor functions and ES6 class constructors.
-void Generate_JSConstructStubGeneric(MacroAssembler* masm,
-                                     bool restrict_constructor_return) {
-=======
 }  // namespace
 
 // The construct stub for ES5 constructor functions and ES6 class constructors.
 void Builtins::Generate_JSConstructStubGeneric(MacroAssembler* masm) {
->>>>>>> 84bd6f3c
   // ----------- S t a t e -------------
   //  -- eax: number of arguments (untagged)
   //  -- edi: constructor function
@@ -208,45 +197,23 @@
   //  -- esi: context
   //  -- sp[...]: constructor arguments
   // -----------------------------------
-<<<<<<< HEAD
 
   // Enter a construct frame.
   {
     FrameScope scope(masm, StackFrame::CONSTRUCT);
     Label post_instantiation_deopt_entry, not_create_implicit_receiver;
 
-=======
-
-  // Enter a construct frame.
-  {
-    FrameScope scope(masm, StackFrame::CONSTRUCT);
-    Label post_instantiation_deopt_entry, not_create_implicit_receiver;
-
->>>>>>> 84bd6f3c
     // Preserve the incoming parameters on the stack.
     __ mov(ecx, eax);
     __ SmiTag(ecx);
     __ Push(esi);
     __ Push(ecx);
     __ Push(edi);
-<<<<<<< HEAD
-=======
     __ PushRoot(Heap::kTheHoleValueRootIndex);
->>>>>>> 84bd6f3c
     __ Push(edx);
 
     // ----------- S t a t e -------------
     //  --         sp[0*kPointerSize]: new target
-<<<<<<< HEAD
-    //  -- edi and sp[1*kPointerSize]: constructor function
-    //  --         sp[2*kPointerSize]: argument count
-    //  --         sp[3*kPointerSize]: context
-    // -----------------------------------
-
-    __ mov(ebx, FieldOperand(edi, JSFunction::kSharedFunctionInfoOffset));
-    __ test_b(FieldOperand(ebx, SharedFunctionInfo::kFunctionKindByteOffset),
-              Immediate(SharedFunctionInfo::kDerivedConstructorBitsWithinByte));
-=======
     //  --         sp[1*kPointerSize]: padding
     //  -- edi and sp[2*kPointerSize]: constructor function
     //  --         sp[3*kPointerSize]: argument count
@@ -256,16 +223,11 @@
     __ mov(ebx, FieldOperand(edi, JSFunction::kSharedFunctionInfoOffset));
     __ test(FieldOperand(ebx, SharedFunctionInfo::kFlagsOffset),
             Immediate(SharedFunctionInfo::IsDerivedConstructorBit::kMask));
->>>>>>> 84bd6f3c
     __ j(not_zero, &not_create_implicit_receiver);
 
     // If not derived class constructor: Allocate the new receiver object.
     __ IncrementCounter(masm->isolate()->counters()->constructed_objects(), 1);
-<<<<<<< HEAD
-    __ Call(CodeFactory::FastNewObject(masm->isolate()).code(),
-=======
     __ Call(BUILTIN_CODE(masm->isolate(), FastNewObject),
->>>>>>> 84bd6f3c
             RelocInfo::CODE_TARGET);
     __ jmp(&post_instantiation_deopt_entry, Label::kNear);
 
@@ -275,18 +237,11 @@
 
     // ----------- S t a t e -------------
     //  --                         eax: implicit receiver
-<<<<<<< HEAD
-    //  -- Slot 3 / sp[0*kPointerSize]: new target
-    //  -- Slot 2 / sp[1*kPointerSize]: constructor function
-    //  -- Slot 1 / sp[2*kPointerSize]: number of arguments (tagged)
-    //  -- Slot 0 / sp[3*kPointerSize]: context
-=======
     //  -- Slot 4 / sp[0*kPointerSize]: new target
     //  -- Slot 3 / sp[1*kPointerSize]: padding
     //  -- Slot 2 / sp[2*kPointerSize]: constructor function
     //  -- Slot 1 / sp[3*kPointerSize]: number of arguments (tagged)
     //  -- Slot 0 / sp[4*kPointerSize]: context
->>>>>>> 84bd6f3c
     // -----------------------------------
     // Deoptimizer enters here.
     masm->isolate()->heap()->SetConstructStubCreateDeoptPCOffset(
@@ -306,16 +261,10 @@
     //  --                edx: new target
     //  -- sp[0*kPointerSize]: implicit receiver
     //  -- sp[1*kPointerSize]: implicit receiver
-<<<<<<< HEAD
-    //  -- sp[2*kPointerSize]: constructor function
-    //  -- sp[3*kPointerSize]: number of arguments (tagged)
-    //  -- sp[4*kPointerSize]: context
-=======
     //  -- sp[2*kPointerSize]: padding
     //  -- sp[3*kPointerSize]: constructor function
     //  -- sp[4*kPointerSize]: number of arguments (tagged)
     //  -- sp[5*kPointerSize]: context
->>>>>>> 84bd6f3c
     // -----------------------------------
 
     // Restore constructor function and argument count.
@@ -336,16 +285,10 @@
     //  --                        ecx: counter (tagged)
     //  --         sp[0*kPointerSize]: implicit receiver
     //  --         sp[1*kPointerSize]: implicit receiver
-<<<<<<< HEAD
-    //  -- edi and sp[2*kPointerSize]: constructor function
-    //  --         sp[3*kPointerSize]: number of arguments (tagged)
-    //  --         sp[4*kPointerSize]: context
-=======
     //  --         sp[2*kPointerSize]: padding
     //  -- edi and sp[3*kPointerSize]: constructor function
     //  --         sp[4*kPointerSize]: number of arguments (tagged)
     //  --         sp[5*kPointerSize]: context
->>>>>>> 84bd6f3c
     // -----------------------------------
     __ jmp(&entry, Label::kNear);
     __ bind(&loop);
@@ -353,97 +296,6 @@
     __ bind(&entry);
     __ dec(ecx);
     __ j(greater_equal, &loop);
-<<<<<<< HEAD
-
-    // Call the function.
-    ParameterCount actual(eax);
-    __ InvokeFunction(edi, edx, actual, CALL_FUNCTION,
-                      CheckDebugStepCallWrapper());
-
-    // ----------- S t a t e -------------
-    //  --                eax: constructor result
-    //  -- sp[0*kPointerSize]: implicit receiver
-    //  -- sp[1*kPointerSize]: constructor function
-    //  -- sp[2*kPointerSize]: number of arguments
-    //  -- sp[3*kPointerSize]: context
-    // -----------------------------------
-
-    // Store offset of return address for deoptimizer.
-    masm->isolate()->heap()->SetConstructStubInvokeDeoptPCOffset(
-        masm->pc_offset());
-
-    // Restore context from the frame.
-    __ mov(esi, Operand(ebp, ConstructFrameConstants::kContextOffset));
-
-    // If the result is an object (in the ECMA sense), we should get rid
-    // of the receiver and use the result; see ECMA-262 section 13.2.2-7
-    // on page 74.
-    Label use_receiver, do_throw, other_result, leave_frame;
-
-    // If the result is undefined, we jump out to using the implicit receiver.
-    __ JumpIfRoot(eax, Heap::kUndefinedValueRootIndex, &use_receiver,
-                  Label::kNear);
-
-    // Otherwise we do a smi check and fall through to check if the return value
-    // is a valid receiver.
-
-    // If the result is a smi, it is *not* an object in the ECMA sense.
-    __ JumpIfSmi(eax, &other_result, Label::kNear);
-
-    // If the type of the result (stored in its map) is less than
-    // FIRST_JS_RECEIVER_TYPE, it is not an object in the ECMA sense.
-    STATIC_ASSERT(LAST_JS_RECEIVER_TYPE == LAST_TYPE);
-    __ CmpObjectType(eax, FIRST_JS_RECEIVER_TYPE, ecx);
-    __ j(above_equal, &leave_frame, Label::kNear);
-
-    __ bind(&other_result);
-    // The result is now neither undefined nor an object.
-    if (restrict_constructor_return) {
-      // Throw if constructor function is a class constructor
-      __ mov(ebx, Operand(ebp, ConstructFrameConstants::kConstructorOffset));
-      __ mov(ebx, FieldOperand(ebx, JSFunction::kSharedFunctionInfoOffset));
-      __ test_b(FieldOperand(ebx, SharedFunctionInfo::kFunctionKindByteOffset),
-                Immediate(SharedFunctionInfo::kClassConstructorBitsWithinByte));
-      __ j(Condition::zero, &use_receiver, Label::kNear);
-    } else {
-      __ jmp(&use_receiver, Label::kNear);
-    }
-
-    __ bind(&do_throw);
-    __ CallRuntime(Runtime::kThrowConstructorReturnedNonObject);
-
-    // Throw away the result of the constructor invocation and use the
-    // on-stack receiver as the result.
-    __ bind(&use_receiver);
-    __ mov(eax, Operand(esp, 0 * kPointerSize));
-    __ JumpIfRoot(eax, Heap::kTheHoleValueRootIndex, &do_throw);
-
-    __ bind(&leave_frame);
-    // Restore smi-tagged arguments count from the frame.
-    __ mov(ebx, Operand(ebp, ConstructFrameConstants::kLengthOffset));
-    // Leave construct frame.
-  }
-  // Remove caller arguments from the stack and return.
-  STATIC_ASSERT(kSmiTagSize == 1 && kSmiTag == 0);
-  __ pop(ecx);
-  __ lea(esp, Operand(esp, ebx, times_2, 1 * kPointerSize));  // 1 ~ receiver
-  __ push(ecx);
-  __ ret(0);
-}
-}  // namespace
-
-void Builtins::Generate_JSConstructStubGenericRestrictedReturn(
-    MacroAssembler* masm) {
-  return Generate_JSConstructStubGeneric(masm, true);
-}
-void Builtins::Generate_JSConstructStubGenericUnrestrictedReturn(
-    MacroAssembler* masm) {
-  return Generate_JSConstructStubGeneric(masm, false);
-}
-void Builtins::Generate_JSConstructStubApi(MacroAssembler* masm) {
-  Generate_JSBuiltinsConstructStubHelper(masm);
-}
-=======
 
     // Call the function.
     ParameterCount actual(eax);
@@ -509,7 +361,6 @@
   __ ret(0);
 }
 
->>>>>>> 84bd6f3c
 void Builtins::Generate_JSBuiltinsConstructStub(MacroAssembler* masm) {
   Generate_JSBuiltinsConstructStubHelper(masm);
 }
@@ -639,25 +490,6 @@
 void Builtins::Generate_ResumeGeneratorTrampoline(MacroAssembler* masm) {
   // ----------- S t a t e -------------
   //  -- eax    : the value to pass to the generator
-<<<<<<< HEAD
-  //  -- ebx    : the JSGeneratorObject to resume
-  //  -- edx    : the resume mode (tagged)
-  //  -- ecx    : the SuspendFlags of the earlier suspend call (tagged)
-  //  -- esp[0] : return address
-  // -----------------------------------
-  __ SmiUntag(ecx);
-  __ AssertGeneratorObject(ebx, ecx);
-
-  // Store input value into generator object.
-  Label async_await, done_store_input;
-
-  __ and_(ecx, Immediate(static_cast<int>(SuspendFlags::kAsyncGeneratorAwait)));
-  __ cmpb(ecx, Immediate(static_cast<int>(SuspendFlags::kAsyncGeneratorAwait)));
-  __ j(equal, &async_await, Label::kNear);
-
-  __ mov(FieldOperand(ebx, JSGeneratorObject::kInputOrDebugPosOffset), eax);
-  __ RecordWriteField(ebx, JSGeneratorObject::kInputOrDebugPosOffset, eax, ecx,
-=======
   //  -- edx    : the JSGeneratorObject to resume
   //  -- esp[0] : return address
   // -----------------------------------
@@ -666,19 +498,7 @@
   // Store input value into generator object.
   __ mov(FieldOperand(edx, JSGeneratorObject::kInputOrDebugPosOffset), eax);
   __ RecordWriteField(edx, JSGeneratorObject::kInputOrDebugPosOffset, eax, ecx,
->>>>>>> 84bd6f3c
                       kDontSaveFPRegs);
-  __ jmp(&done_store_input, Label::kNear);
-
-  __ bind(&async_await);
-  __ mov(FieldOperand(ebx, JSAsyncGeneratorObject::kAwaitInputOrDebugPosOffset),
-         eax);
-  __ RecordWriteField(ebx, JSAsyncGeneratorObject::kAwaitInputOrDebugPosOffset,
-                      eax, ecx, kDontSaveFPRegs);
-  __ jmp(&done_store_input, Label::kNear);
-
-  __ bind(&done_store_input);
-  // `ecx` no longer holds SuspendFlags
 
   // Load suspended function and context.
   __ mov(edi, FieldOperand(edx, JSGeneratorObject::kFunctionOffset));
@@ -802,37 +622,6 @@
   __ mov(scratch1, optimized_code);  // Write barrier clobbers scratch1 below.
   __ RecordWriteField(closure, JSFunction::kCodeOffset, scratch1, scratch2,
                       kDontSaveFPRegs, OMIT_REMEMBERED_SET, OMIT_SMI_CHECK);
-}
-
-static void ReplaceClosureEntryWithOptimizedCode(
-    MacroAssembler* masm, Register optimized_code_entry, Register closure,
-    Register scratch1, Register scratch2, Register scratch3) {
-  Register native_context = scratch1;
-
-  // Store the optimized code in the closure.
-  __ lea(optimized_code_entry,
-         FieldOperand(optimized_code_entry, Code::kHeaderSize));
-  __ mov(FieldOperand(closure, JSFunction::kCodeEntryOffset),
-         optimized_code_entry);
-  __ RecordWriteCodeEntryField(closure, optimized_code_entry, scratch2);
-
-  // Link the closure into the optimized function list.
-  __ mov(native_context, NativeContextOperand());
-  __ mov(scratch3,
-         ContextOperand(native_context, Context::OPTIMIZED_FUNCTIONS_LIST));
-  __ mov(FieldOperand(closure, JSFunction::kNextFunctionLinkOffset), scratch3);
-  __ RecordWriteField(closure, JSFunction::kNextFunctionLinkOffset, scratch3,
-                      scratch2, kDontSaveFPRegs, EMIT_REMEMBERED_SET,
-                      OMIT_SMI_CHECK);
-  const int function_list_offset =
-      Context::SlotOffset(Context::OPTIMIZED_FUNCTIONS_LIST);
-  __ mov(ContextOperand(native_context, Context::OPTIMIZED_FUNCTIONS_LIST),
-         closure);
-  // Save closure before the write barrier.
-  __ mov(scratch3, closure);
-  __ RecordWriteContextSlot(native_context, function_list_offset, closure,
-                            scratch2, kDontSaveFPRegs);
-  __ mov(closure, scratch3);
 }
 
 static void LeaveInterpreterFrame(MacroAssembler* masm, Register scratch1,
@@ -1059,19 +848,6 @@
   __ push(esi);  // Callee's context.
   __ push(edi);  // Callee's JS function.
 
-  // First check if there is optimized code in the feedback vector which we
-  // could call instead.
-  Label switch_to_optimized_code;
-  Register optimized_code_entry = ecx;
-  __ mov(ebx, FieldOperand(edi, JSFunction::kFeedbackVectorOffset));
-  __ mov(ebx, FieldOperand(ebx, Cell::kValueOffset));
-  __ mov(optimized_code_entry,
-         FieldOperand(ebx, FeedbackVector::kOptimizedCodeIndex * kPointerSize +
-                               FeedbackVector::kHeaderSize));
-  __ mov(optimized_code_entry,
-         FieldOperand(optimized_code_entry, WeakCell::kValueOffset));
-  __ JumpIfNotSmi(optimized_code_entry, &switch_to_optimized_code);
-
   // Get the bytecode array from the function object (or from the DebugInfo if
   // it is present) and load it into kInterpreterBytecodeArrayRegister.
   Label maybe_load_debug_bytecode_array, bytecode_array_loaded,
@@ -1086,24 +862,7 @@
                   &maybe_load_debug_bytecode_array);
   __ bind(&bytecode_array_loaded);
 
-<<<<<<< HEAD
-  // Check whether we should continue to use the interpreter.
-  // TODO(rmcilroy) Remove self healing once liveedit only has to deal with
-  // Ignition bytecode.
-  Label switch_to_different_code_kind;
-  __ Move(ecx, masm->CodeObject());  // Self-reference to this code.
-  __ cmp(ecx, FieldOperand(eax, SharedFunctionInfo::kCodeOffset));
-  __ j(not_equal, &switch_to_different_code_kind);
-
-  // Increment invocation count for the function.
-  __ EmitLoadFeedbackVector(ecx);
-  __ add(
-      FieldOperand(ecx, FeedbackVector::kInvocationCountIndex * kPointerSize +
-                            FeedbackVector::kHeaderSize),
-      Immediate(Smi::FromInt(1)));
-=======
   __ inc(FieldOperand(feedback_vector, FeedbackVector::kInvocationCountOffset));
->>>>>>> 84bd6f3c
 
   // Check function data field is actually a BytecodeArray object.
   if (FLAG_debug_code) {
@@ -1219,47 +978,6 @@
   __ mov(ecx, FieldOperand(eax, DebugInfo::kDebugBytecodeArrayOffset));
   __ JumpIfRoot(ecx, Heap::kUndefinedValueRootIndex, &bytecode_array_loaded);
 
-<<<<<<< HEAD
-  // If the shared code is no longer this entry trampoline, then the underlying
-  // function has been switched to a different kind of code and we heal the
-  // closure by switching the code entry field over to the new code as well.
-  __ bind(&switch_to_different_code_kind);
-  __ pop(edx);  // Callee's new target.
-  __ pop(edi);  // Callee's JS function.
-  __ pop(esi);  // Callee's context.
-  __ leave();   // Leave the frame so we can tail call.
-  __ mov(ecx, FieldOperand(edi, JSFunction::kSharedFunctionInfoOffset));
-  __ mov(ecx, FieldOperand(ecx, SharedFunctionInfo::kCodeOffset));
-  __ lea(ecx, FieldOperand(ecx, Code::kHeaderSize));
-  __ mov(FieldOperand(edi, JSFunction::kCodeEntryOffset), ecx);
-  __ RecordWriteCodeEntryField(edi, ecx, ebx);
-  __ jmp(ecx);
-
-  // If there is optimized code on the type feedback vector, check if it is good
-  // to run, and if so, self heal the closure and call the optimized code.
-  __ bind(&switch_to_optimized_code);
-  Label gotta_call_runtime;
-
-  // Check if the optimized code is marked for deopt.
-  __ test(FieldOperand(optimized_code_entry, Code::kKindSpecificFlags1Offset),
-          Immediate(1 << Code::kMarkedForDeoptimizationBit));
-  __ j(not_zero, &gotta_call_runtime);
-
-  // Optimized code is good, get it into the closure and link the closure into
-  // the optimized functions list, then tail call the optimized code.
-  __ push(edx);
-  ReplaceClosureEntryWithOptimizedCode(masm, optimized_code_entry, edi, edx,
-                                       eax, ebx);
-  __ pop(edx);
-  __ leave();
-  __ jmp(optimized_code_entry);
-
-  // Optimized code is marked for deopt, bailout to the CompileLazy runtime
-  // function which will clear the feedback vector's optimized code slot.
-  __ bind(&gotta_call_runtime);
-  __ leave();
-  GenerateTailCallToReturnedCode(masm, Runtime::kEvictOptimizedCodeSlot);
-=======
   __ mov(kInterpreterBytecodeArrayRegister, ecx);
   __ mov(ecx, FieldOperand(eax, DebugInfo::kFlagsOffset));
   __ SmiUntag(ecx);
@@ -1280,7 +998,6 @@
   __ pop(kInterpreterBytecodeArrayRegister);
   __ pop(ebx);
   __ jmp(&bytecode_array_loaded);
->>>>>>> 84bd6f3c
 }
 
 
@@ -1305,12 +1022,8 @@
 // static
 void Builtins::Generate_InterpreterPushArgsThenCallImpl(
     MacroAssembler* masm, ConvertReceiverMode receiver_mode,
-<<<<<<< HEAD
-    TailCallMode tail_call_mode, InterpreterPushArgsMode mode) {
-=======
     InterpreterPushArgsMode mode) {
   DCHECK(mode != InterpreterPushArgsMode::kArrayFunction);
->>>>>>> 84bd6f3c
   // ----------- S t a t e -------------
   //  -- eax : the number of arguments (not including the receiver)
   //  -- ebx : the address of the first argument to be pushed. Subsequent
@@ -1526,52 +1239,6 @@
   }
 }
 
-<<<<<<< HEAD
-// static
-void Builtins::Generate_InterpreterPushArgsThenConstructArray(
-    MacroAssembler* masm) {
-  // ----------- S t a t e -------------
-  //  -- eax : the number of arguments (not including the receiver)
-  //  -- edx : the target to call checked to be Array function.
-  //  -- ebx : the allocation site feedback
-  //  -- ecx : the address of the first argument to be pushed. Subsequent
-  //           arguments should be consecutive above this, in the same order as
-  //           they are to be pushed onto the stack.
-  // -----------------------------------
-  Label stack_overflow;
-  // We need two scratch registers. Register edi is available, push edx onto
-  // stack.
-  __ Push(edx);
-
-  // Push arguments and move return address to the top of stack.
-  // The eax register is readonly. The ecx register will be modified. The edx
-  // and edi registers will be modified but restored to their original values.
-  Generate_InterpreterPushZeroAndArgsAndReturnAddress(masm, eax, ecx, edx, edi,
-                                                      1, &stack_overflow);
-
-  // Restore edx.
-  __ Pop(edx);
-
-  // Array constructor expects constructor in edi. It is same as edx here.
-  __ Move(edi, edx);
-
-  ArrayConstructorStub stub(masm->isolate());
-  __ TailCallStub(&stub);
-
-  __ bind(&stack_overflow);
-  {
-    // Pop the temporary registers, so that return address is on top of stack.
-    __ Pop(edx);
-
-    __ TailCallRuntime(Runtime::kThrowStackOverflow);
-
-    // This should be unreachable.
-    __ int3();
-  }
-}
-
-=======
->>>>>>> 84bd6f3c
 static void Generate_InterpreterEnterBytecode(MacroAssembler* masm) {
   // Set the return address to the correct point in the interpreter entry
   // trampoline.
@@ -1760,50 +1427,11 @@
   // -----------------------------------
   // First lookup code, maybe we don't need to compile!
   Label gotta_call_runtime;
-<<<<<<< HEAD
-  Label try_shared;
-=======
->>>>>>> 84bd6f3c
 
   Register closure = edi;
   Register feedback_vector = ebx;
 
   // Do we have a valid feedback vector?
-<<<<<<< HEAD
-  __ mov(ebx, FieldOperand(closure, JSFunction::kFeedbackVectorOffset));
-  __ mov(ebx, FieldOperand(ebx, Cell::kValueOffset));
-  __ JumpIfRoot(ebx, Heap::kUndefinedValueRootIndex, &gotta_call_runtime);
-
-  // Is optimized code available in the feedback vector?
-  Register entry = ecx;
-  __ mov(entry,
-         FieldOperand(ebx, FeedbackVector::kOptimizedCodeIndex * kPointerSize +
-                               FeedbackVector::kHeaderSize));
-  __ mov(entry, FieldOperand(entry, WeakCell::kValueOffset));
-  __ JumpIfSmi(entry, &try_shared);
-
-  // Found code, check if it is marked for deopt, if so call into runtime to
-  // clear the optimized code slot.
-  __ test(FieldOperand(entry, Code::kKindSpecificFlags1Offset),
-          Immediate(1 << Code::kMarkedForDeoptimizationBit));
-  __ j(not_zero, &gotta_call_runtime);
-
-  // Code is good, get it into the closure and tail call.
-  __ push(argument_count);
-  __ push(new_target);
-  ReplaceClosureEntryWithOptimizedCode(masm, entry, closure, edx, eax, ebx);
-  __ pop(new_target);
-  __ pop(argument_count);
-  __ jmp(entry);
-
-  // We found no optimized code.
-  __ bind(&try_shared);
-  __ mov(entry, FieldOperand(closure, JSFunction::kSharedFunctionInfoOffset));
-  // Is the shared function marked for tier up?
-  __ test_b(FieldOperand(entry, SharedFunctionInfo::kMarkedForTierUpByteOffset),
-            Immediate(1 << SharedFunctionInfo::kMarkedForTierUpBitWithinByte));
-  __ j(not_zero, &gotta_call_runtime);
-=======
   __ mov(feedback_vector,
          FieldOperand(closure, JSFunction::kFeedbackCellOffset));
   __ mov(feedback_vector, FieldOperand(feedback_vector, Cell::kValueOffset));
@@ -1818,7 +1446,6 @@
   __ mov(entry, FieldOperand(closure, JSFunction::kSharedFunctionInfoOffset));
   __ mov(entry, FieldOperand(entry, SharedFunctionInfo::kFunctionDataOffset));
   GetSharedFunctionInfoCode(masm, entry, ebx);
->>>>>>> 84bd6f3c
 
   // If code entry points to anything other than CompileLazy, install that.
   __ Move(ebx, masm->CodeObject());
@@ -1834,16 +1461,6 @@
   __ jmp(entry);
 
   __ bind(&gotta_call_runtime);
-<<<<<<< HEAD
-
-  GenerateTailCallToReturnedCode(masm, Runtime::kCompileLazy);
-}
-
-void Builtins::Generate_CompileOptimized(MacroAssembler* masm) {
-  GenerateTailCallToReturnedCode(masm,
-                                 Runtime::kCompileOptimized_NotConcurrent);
-}
-=======
   GenerateTailCallToReturnedCode(masm, Runtime::kCompileLazy);
 }
 
@@ -1911,7 +1528,6 @@
     __ pop(eax);
 
     // All copying is done. Jump to the deserialized code object.
->>>>>>> 84bd6f3c
 
     __ lea(target_builtin, FieldOperand(target_builtin, Code::kHeaderSize));
     __ jmp(target_builtin);
@@ -2334,301 +1950,6 @@
   __ TailCallStub(&stub);
 }
 
-<<<<<<< HEAD
-// static
-void Builtins::Generate_NumberConstructor(MacroAssembler* masm) {
-  // ----------- S t a t e -------------
-  //  -- eax                 : number of arguments
-  //  -- edi                 : constructor function
-  //  -- esi                 : context
-  //  -- esp[0]              : return address
-  //  -- esp[(argc - n) * 4] : arg[n] (zero-based)
-  //  -- esp[(argc + 1) * 4] : receiver
-  // -----------------------------------
-
-  // 1. Load the first argument into ebx.
-  Label no_arguments;
-  {
-    __ test(eax, eax);
-    __ j(zero, &no_arguments, Label::kNear);
-    __ mov(ebx, Operand(esp, eax, times_pointer_size, 0));
-  }
-
-  // 2a. Convert the first argument to a number.
-  {
-    FrameScope scope(masm, StackFrame::MANUAL);
-    __ SmiTag(eax);
-    __ EnterBuiltinFrame(esi, edi, eax);
-    __ mov(eax, ebx);
-    __ Call(masm->isolate()->builtins()->ToNumber(), RelocInfo::CODE_TARGET);
-    __ LeaveBuiltinFrame(esi, edi, ebx);  // Argc popped to ebx.
-    __ SmiUntag(ebx);
-  }
-
-  {
-    // Drop all arguments including the receiver.
-    __ PopReturnAddressTo(ecx);
-    __ lea(esp, Operand(esp, ebx, times_pointer_size, kPointerSize));
-    __ PushReturnAddressFrom(ecx);
-    __ Ret();
-  }
-
-  // 2b. No arguments, return +0 (already in eax).
-  __ bind(&no_arguments);
-  __ ret(1 * kPointerSize);
-}
-
-// static
-void Builtins::Generate_NumberConstructor_ConstructStub(MacroAssembler* masm) {
-  // ----------- S t a t e -------------
-  //  -- eax                 : number of arguments
-  //  -- edi                 : constructor function
-  //  -- edx                 : new target
-  //  -- esi                 : context
-  //  -- esp[0]              : return address
-  //  -- esp[(argc - n) * 4] : arg[n] (zero-based)
-  //  -- esp[(argc + 1) * 4] : receiver
-  // -----------------------------------
-
-  // 1. Make sure we operate in the context of the called function.
-  __ mov(esi, FieldOperand(edi, JSFunction::kContextOffset));
-
-  // Store argc in r8.
-  __ mov(ecx, eax);
-  __ SmiTag(ecx);
-
-  // 2. Load the first argument into ebx.
-  {
-    Label no_arguments, done;
-    __ test(eax, eax);
-    __ j(zero, &no_arguments, Label::kNear);
-    __ mov(ebx, Operand(esp, eax, times_pointer_size, 0));
-    __ jmp(&done, Label::kNear);
-    __ bind(&no_arguments);
-    __ Move(ebx, Smi::kZero);
-    __ bind(&done);
-  }
-
-  // 3. Make sure ebx is a number.
-  {
-    Label done_convert;
-    __ JumpIfSmi(ebx, &done_convert);
-    __ CompareRoot(FieldOperand(ebx, HeapObject::kMapOffset),
-                   Heap::kHeapNumberMapRootIndex);
-    __ j(equal, &done_convert);
-    {
-      FrameScope scope(masm, StackFrame::MANUAL);
-      __ EnterBuiltinFrame(esi, edi, ecx);
-      __ Push(edx);
-      __ Move(eax, ebx);
-      __ Call(masm->isolate()->builtins()->ToNumber(), RelocInfo::CODE_TARGET);
-      __ Move(ebx, eax);
-      __ Pop(edx);
-      __ LeaveBuiltinFrame(esi, edi, ecx);
-    }
-    __ bind(&done_convert);
-  }
-
-  // 4. Check if new target and constructor differ.
-  Label drop_frame_and_ret, done_alloc, new_object;
-  __ cmp(edx, edi);
-  __ j(not_equal, &new_object);
-
-  // 5. Allocate a JSValue wrapper for the number.
-  __ AllocateJSValue(eax, edi, ebx, esi, &done_alloc);
-  __ jmp(&drop_frame_and_ret);
-
-  __ bind(&done_alloc);
-  __ mov(esi, FieldOperand(edi, JSFunction::kContextOffset));  // Restore esi.
-
-  // 6. Fallback to the runtime to create new object.
-  __ bind(&new_object);
-  {
-    FrameScope scope(masm, StackFrame::MANUAL);
-    __ EnterBuiltinFrame(esi, edi, ecx);
-    __ Push(ebx);  // the first argument
-    __ Call(CodeFactory::FastNewObject(masm->isolate()).code(),
-            RelocInfo::CODE_TARGET);
-    __ Pop(FieldOperand(eax, JSValue::kValueOffset));
-    __ LeaveBuiltinFrame(esi, edi, ecx);
-  }
-
-  __ bind(&drop_frame_and_ret);
-  {
-    // Drop all arguments including the receiver.
-    __ PopReturnAddressTo(esi);
-    __ SmiUntag(ecx);
-    __ lea(esp, Operand(esp, ecx, times_pointer_size, kPointerSize));
-    __ PushReturnAddressFrom(esi);
-    __ Ret();
-  }
-}
-
-// static
-void Builtins::Generate_StringConstructor(MacroAssembler* masm) {
-  // ----------- S t a t e -------------
-  //  -- eax                 : number of arguments
-  //  -- edi                 : constructor function
-  //  -- esi                 : context
-  //  -- esp[0]              : return address
-  //  -- esp[(argc - n) * 4] : arg[n] (zero-based)
-  //  -- esp[(argc + 1) * 4] : receiver
-  // -----------------------------------
-
-  // 1. Load the first argument into eax.
-  Label no_arguments;
-  {
-    __ mov(ebx, eax);  // Store argc in ebx.
-    __ test(eax, eax);
-    __ j(zero, &no_arguments, Label::kNear);
-    __ mov(eax, Operand(esp, eax, times_pointer_size, 0));
-  }
-
-  // 2a. At least one argument, return eax if it's a string, otherwise
-  // dispatch to appropriate conversion.
-  Label drop_frame_and_ret, to_string, symbol_descriptive_string;
-  {
-    __ JumpIfSmi(eax, &to_string, Label::kNear);
-    STATIC_ASSERT(FIRST_NONSTRING_TYPE == SYMBOL_TYPE);
-    __ CmpObjectType(eax, FIRST_NONSTRING_TYPE, edx);
-    __ j(above, &to_string, Label::kNear);
-    __ j(equal, &symbol_descriptive_string, Label::kNear);
-    __ jmp(&drop_frame_and_ret, Label::kNear);
-  }
-
-  // 2b. No arguments, return the empty string (and pop the receiver).
-  __ bind(&no_arguments);
-  {
-    __ LoadRoot(eax, Heap::kempty_stringRootIndex);
-    __ ret(1 * kPointerSize);
-  }
-
-  // 3a. Convert eax to a string.
-  __ bind(&to_string);
-  {
-    FrameScope scope(masm, StackFrame::MANUAL);
-    __ SmiTag(ebx);
-    __ EnterBuiltinFrame(esi, edi, ebx);
-    __ Call(masm->isolate()->builtins()->ToString(), RelocInfo::CODE_TARGET);
-    __ LeaveBuiltinFrame(esi, edi, ebx);
-    __ SmiUntag(ebx);
-  }
-  __ jmp(&drop_frame_and_ret, Label::kNear);
-
-  // 3b. Convert symbol in eax to a string.
-  __ bind(&symbol_descriptive_string);
-  {
-    __ PopReturnAddressTo(ecx);
-    __ lea(esp, Operand(esp, ebx, times_pointer_size, kPointerSize));
-    __ Push(eax);
-    __ PushReturnAddressFrom(ecx);
-    __ TailCallRuntime(Runtime::kSymbolDescriptiveString);
-  }
-
-  __ bind(&drop_frame_and_ret);
-  {
-    // Drop all arguments including the receiver.
-    __ PopReturnAddressTo(ecx);
-    __ lea(esp, Operand(esp, ebx, times_pointer_size, kPointerSize));
-    __ PushReturnAddressFrom(ecx);
-    __ Ret();
-  }
-}
-
-// static
-void Builtins::Generate_StringConstructor_ConstructStub(MacroAssembler* masm) {
-  // ----------- S t a t e -------------
-  //  -- eax                 : number of arguments
-  //  -- edi                 : constructor function
-  //  -- edx                 : new target
-  //  -- esi                 : context
-  //  -- esp[0]              : return address
-  //  -- esp[(argc - n) * 4] : arg[n] (zero-based)
-  //  -- esp[(argc + 1) * 4] : receiver
-  // -----------------------------------
-
-  // 1. Make sure we operate in the context of the called function.
-  __ mov(esi, FieldOperand(edi, JSFunction::kContextOffset));
-
-  __ mov(ebx, eax);
-
-  // 2. Load the first argument into eax.
-  {
-    Label no_arguments, done;
-    __ test(ebx, ebx);
-    __ j(zero, &no_arguments, Label::kNear);
-    __ mov(eax, Operand(esp, ebx, times_pointer_size, 0));
-    __ jmp(&done, Label::kNear);
-    __ bind(&no_arguments);
-    __ LoadRoot(eax, Heap::kempty_stringRootIndex);
-    __ bind(&done);
-  }
-
-  // 3. Make sure eax is a string.
-  {
-    Label convert, done_convert;
-    __ JumpIfSmi(eax, &convert, Label::kNear);
-    __ CmpObjectType(eax, FIRST_NONSTRING_TYPE, ecx);
-    __ j(below, &done_convert);
-    __ bind(&convert);
-    {
-      FrameScope scope(masm, StackFrame::MANUAL);
-      __ SmiTag(ebx);
-      __ EnterBuiltinFrame(esi, edi, ebx);
-      __ Push(edx);
-      __ Call(masm->isolate()->builtins()->ToString(), RelocInfo::CODE_TARGET);
-      __ Pop(edx);
-      __ LeaveBuiltinFrame(esi, edi, ebx);
-      __ SmiUntag(ebx);
-    }
-    __ bind(&done_convert);
-  }
-
-  // 4. Check if new target and constructor differ.
-  Label drop_frame_and_ret, done_alloc, new_object;
-  __ cmp(edx, edi);
-  __ j(not_equal, &new_object);
-
-  // 5. Allocate a JSValue wrapper for the string.
-  // AllocateJSValue can't handle src == dst register. Reuse esi and restore it
-  // as needed after the call.
-  __ mov(esi, eax);
-  __ AllocateJSValue(eax, edi, esi, ecx, &done_alloc);
-  __ jmp(&drop_frame_and_ret);
-
-  __ bind(&done_alloc);
-  {
-    // Restore eax to the first argument and esi to the context.
-    __ mov(eax, esi);
-    __ mov(esi, FieldOperand(edi, JSFunction::kContextOffset));
-  }
-
-  // 6. Fallback to the runtime to create new object.
-  __ bind(&new_object);
-  {
-    FrameScope scope(masm, StackFrame::MANUAL);
-    __ SmiTag(ebx);
-    __ EnterBuiltinFrame(esi, edi, ebx);
-    __ Push(eax);  // the first argument
-    __ Call(CodeFactory::FastNewObject(masm->isolate()).code(),
-            RelocInfo::CODE_TARGET);
-    __ Pop(FieldOperand(eax, JSValue::kValueOffset));
-    __ LeaveBuiltinFrame(esi, edi, ebx);
-    __ SmiUntag(ebx);
-  }
-
-  __ bind(&drop_frame_and_ret);
-  {
-    // Drop all arguments including the receiver.
-    __ PopReturnAddressTo(ecx);
-    __ lea(esp, Operand(esp, ebx, times_pointer_size, kPointerSize));
-    __ PushReturnAddressFrom(ecx);
-    __ Ret();
-  }
-}
-
-=======
->>>>>>> 84bd6f3c
 static void EnterArgumentsAdaptorFrame(MacroAssembler* masm) {
   __ push(ebp);
   __ mov(ebp, esp);
@@ -2736,14 +2057,9 @@
 }
 
 // static
-<<<<<<< HEAD
-void Builtins::Generate_ForwardVarargs(MacroAssembler* masm,
-                                       Handle<Code> code) {
-=======
 void Builtins::Generate_CallOrConstructForwardVarargs(MacroAssembler* masm,
                                                       CallOrConstructMode mode,
                                                       Handle<Code> code) {
->>>>>>> 84bd6f3c
   // ----------- S t a t e -------------
   //  -- eax : the number of arguments (not including the receiver)
   //  -- edi : the target to call (can be any Object)
@@ -2751,8 +2067,6 @@
   //  -- ecx : start index (to support rest parameters)
   // -----------------------------------
 
-<<<<<<< HEAD
-=======
   // Check if new.target has a [[Construct]] internal method.
   if (mode == CallOrConstructMode::kConstruct) {
     Label new_target_constructor, new_target_not_constructor;
@@ -2771,7 +2085,6 @@
     __ bind(&new_target_constructor);
   }
 
->>>>>>> 84bd6f3c
   // Preserve new.target (in case of [[Construct]]).
   __ movd(xmm0, edx);
 
@@ -2793,18 +2106,11 @@
   {
     // Just load the length from the ArgumentsAdaptorFrame.
     __ mov(edx, Operand(ebx, ArgumentsAdaptorFrameConstants::kLengthOffset));
-<<<<<<< HEAD
-=======
     __ SmiUntag(edx);
->>>>>>> 84bd6f3c
   }
   __ bind(&arguments_done);
 
   Label stack_done;
-<<<<<<< HEAD
-  __ SmiUntag(edx);
-=======
->>>>>>> 84bd6f3c
   __ sub(edx, ecx);
   __ j(less_equal, &stack_done);
   {
@@ -2845,96 +2151,6 @@
 
   // Restore new.target (in case of [[Construct]]).
   __ movd(edx, xmm0);
-<<<<<<< HEAD
-
-  // Tail-call to the {code} handler.
-  __ Jump(code, RelocInfo::CODE_TARGET);
-}
-
-namespace {
-
-// Drops top JavaScript frame and an arguments adaptor frame below it (if
-// present) preserving all the arguments prepared for current call.
-// Does nothing if debugger is currently active.
-// ES6 14.6.3. PrepareForTailCall
-//
-// Stack structure for the function g() tail calling f():
-//
-// ------- Caller frame: -------
-// |  ...
-// |  g()'s arg M
-// |  ...
-// |  g()'s arg 1
-// |  g()'s receiver arg
-// |  g()'s caller pc
-// ------- g()'s frame: -------
-// |  g()'s caller fp      <- fp
-// |  g()'s context
-// |  function pointer: g
-// |  -------------------------
-// |  ...
-// |  ...
-// |  f()'s arg N
-// |  ...
-// |  f()'s arg 1
-// |  f()'s receiver arg
-// |  f()'s caller pc      <- sp
-// ----------------------
-//
-void PrepareForTailCall(MacroAssembler* masm, Register args_reg,
-                        Register scratch1, Register scratch2,
-                        Register scratch3) {
-  DCHECK(!AreAliased(args_reg, scratch1, scratch2, scratch3));
-  Comment cmnt(masm, "[ PrepareForTailCall");
-
-  // Prepare for tail call only if ES2015 tail call elimination is enabled.
-  Label done;
-  ExternalReference is_tail_call_elimination_enabled =
-      ExternalReference::is_tail_call_elimination_enabled_address(
-          masm->isolate());
-  __ movzx_b(scratch1,
-             Operand::StaticVariable(is_tail_call_elimination_enabled));
-  __ cmp(scratch1, Immediate(0));
-  __ j(equal, &done, Label::kNear);
-
-  // Drop possible interpreter handler/stub frame.
-  {
-    Label no_interpreter_frame;
-    __ cmp(Operand(ebp, CommonFrameConstants::kContextOrFrameTypeOffset),
-           Immediate(StackFrame::TypeToMarker(StackFrame::STUB)));
-    __ j(not_equal, &no_interpreter_frame, Label::kNear);
-    __ mov(ebp, Operand(ebp, StandardFrameConstants::kCallerFPOffset));
-    __ bind(&no_interpreter_frame);
-  }
-
-  // Check if next frame is an arguments adaptor frame.
-  Register caller_args_count_reg = scratch1;
-  Label no_arguments_adaptor, formal_parameter_count_loaded;
-  __ mov(scratch2, Operand(ebp, StandardFrameConstants::kCallerFPOffset));
-  __ cmp(Operand(scratch2, CommonFrameConstants::kContextOrFrameTypeOffset),
-         Immediate(StackFrame::TypeToMarker(StackFrame::ARGUMENTS_ADAPTOR)));
-  __ j(not_equal, &no_arguments_adaptor, Label::kNear);
-
-  // Drop current frame and load arguments count from arguments adaptor frame.
-  __ mov(ebp, scratch2);
-  __ mov(caller_args_count_reg,
-         Operand(ebp, ArgumentsAdaptorFrameConstants::kLengthOffset));
-  __ SmiUntag(caller_args_count_reg);
-  __ jmp(&formal_parameter_count_loaded, Label::kNear);
-
-  __ bind(&no_arguments_adaptor);
-  // Load caller's formal parameter count
-  __ mov(scratch1, Operand(ebp, JavaScriptFrameConstants::kFunctionOffset));
-  __ mov(scratch1,
-         FieldOperand(scratch1, JSFunction::kSharedFunctionInfoOffset));
-  __ mov(
-      caller_args_count_reg,
-      FieldOperand(scratch1, SharedFunctionInfo::kFormalParameterCountOffset));
-  __ SmiUntag(caller_args_count_reg);
-
-  __ bind(&formal_parameter_count_loaded);
-=======
->>>>>>> 84bd6f3c
 
   // Tail-call to the {code} handler.
   __ Jump(code, RelocInfo::CODE_TARGET);
@@ -3532,39 +2748,6 @@
     // Save all parameter registers (see wasm-linkage.cc). They might be
     // overwritten in the runtime call below. We don't have any callee-saved
     // registers in wasm, so no need to store anything else.
-<<<<<<< HEAD
-    constexpr Register gp_regs[]{eax, ebx, ecx, edx, esi};
-    constexpr XMMRegister xmm_regs[]{xmm1, xmm2, xmm3, xmm4, xmm5, xmm6};
-
-    for (auto reg : gp_regs) {
-      __ Push(reg);
-    }
-    __ sub(esp, Immediate(16 * arraysize(xmm_regs)));
-    for (int i = 0, e = arraysize(xmm_regs); i < e; ++i) {
-      __ movdqu(Operand(esp, 16 * i), xmm_regs[i]);
-    }
-
-    // Initialize rsi register with kZero, CEntryStub will use it to set the
-    // current context on the isolate.
-    __ Move(esi, Smi::kZero);
-    __ CallRuntime(Runtime::kWasmCompileLazy);
-    // Store returned instruction start in edi.
-    __ lea(edi, FieldOperand(eax, Code::kHeaderSize));
-
-    // Restore registers.
-    for (int i = arraysize(xmm_regs) - 1; i >= 0; --i) {
-      __ movdqu(xmm_regs[i], Operand(esp, 16 * i));
-    }
-    __ add(esp, Immediate(16 * arraysize(xmm_regs)));
-    for (int i = arraysize(gp_regs) - 1; i >= 0; --i) {
-      __ Pop(gp_regs[i]);
-    }
-  }
-  // Now jump to the instructions of the returned code object.
-  __ jmp(edi);
-}
-
-=======
     for (Register reg : wasm::kGpParamRegisters) {
       if (reg == kWasmInstanceRegister) continue;
       __ Push(reg);
@@ -3961,7 +3144,6 @@
   __ ret(0);
 }
 
->>>>>>> 84bd6f3c
 #undef __
 
 }  // namespace internal
