// Copyright 2016 the V8 project authors. All rights reserved.
// Use of this source code is governed by a BSD-style license that can be
// found in the LICENSE file.

#include "src/builtins/builtins-utils.h"
#include "src/builtins/builtins.h"
#include "src/code-factory.h"
#include "src/code-stub-assembler.h"
#include "src/counters.h"
#include "src/keys.h"
#include "src/lookup.h"
#include "src/objects-inl.h"
#include "src/property-descriptor.h"

namespace v8 {
namespace internal {

// -----------------------------------------------------------------------------
// ES6 section 19.1 Object Objects

<<<<<<< HEAD
// ES6 19.1.2.1 Object.assign
BUILTIN(ObjectAssign) {
  HandleScope scope(isolate);
  Handle<Object> target = args.atOrUndefined(isolate, 1);

  // 1. Let to be ? ToObject(target).
  ASSIGN_RETURN_FAILURE_ON_EXCEPTION(isolate, target,
                                     Object::ToObject(isolate, target));
  Handle<JSReceiver> to = Handle<JSReceiver>::cast(target);
  // 2. If only one argument was passed, return to.
  if (args.length() == 2) return *to;
  // 3. Let sources be the List of argument values starting with the
  //    second argument.
  // 4. For each element nextSource of sources, in ascending index order,
  for (int i = 2; i < args.length(); ++i) {
    Handle<Object> next_source = args.at(i);
    MAYBE_RETURN(JSReceiver::SetOrCopyDataProperties(isolate, to, next_source),
                 isolate->heap()->exception());
  }
  // 5. Return to.
  return *to;
}

=======
>>>>>>> 84bd6f3c
// ES6 section 19.1.3.4 Object.prototype.propertyIsEnumerable ( V )
BUILTIN(ObjectPrototypePropertyIsEnumerable) {
  HandleScope scope(isolate);
  Handle<JSReceiver> object;
  Handle<Name> name;
  ASSIGN_RETURN_FAILURE_ON_EXCEPTION(
      isolate, name, Object::ToName(isolate, args.atOrUndefined(isolate, 1)));
  ASSIGN_RETURN_FAILURE_ON_EXCEPTION(
      isolate, object, JSReceiver::ToObject(isolate, args.receiver()));
  Maybe<PropertyAttributes> maybe =
      JSReceiver::GetOwnPropertyAttributes(object, name);
  if (maybe.IsNothing()) return isolate->heap()->exception();
  if (maybe.FromJust() == ABSENT) return isolate->heap()->false_value();
  return isolate->heap()->ToBoolean((maybe.FromJust() & DONT_ENUM) == 0);
}

// ES6 section 19.1.2.3 Object.defineProperties
BUILTIN(ObjectDefineProperties) {
  HandleScope scope(isolate);
  DCHECK_EQ(3, args.length());
  Handle<Object> target = args.at(1);
  Handle<Object> properties = args.at(2);

  RETURN_RESULT_OR_FAILURE(
      isolate, JSReceiver::DefineProperties(isolate, target, properties));
}

// ES6 section 19.1.2.4 Object.defineProperty
BUILTIN(ObjectDefineProperty) {
  HandleScope scope(isolate);
  DCHECK_EQ(4, args.length());
  Handle<Object> target = args.at(1);
  Handle<Object> key = args.at(2);
  Handle<Object> attributes = args.at(3);

  return JSReceiver::DefineProperty(isolate, target, key, attributes);
}

namespace {

template <AccessorComponent which_accessor>
Object* ObjectDefineAccessor(Isolate* isolate, Handle<Object> object,
                             Handle<Object> name, Handle<Object> accessor) {
  // 1. Let O be ? ToObject(this value).
  Handle<JSReceiver> receiver;
<<<<<<< HEAD
  ASSIGN_RETURN_FAILURE_ON_EXCEPTION(
      isolate, receiver,
      FLAG_harmony_strict_legacy_accessor_builtins
          ? Object::ToObject(isolate, object)
          : Object::ConvertReceiver(isolate, object));
=======
  ASSIGN_RETURN_FAILURE_ON_EXCEPTION(isolate, receiver,
                                     Object::ToObject(isolate, object));
>>>>>>> 84bd6f3c
  // 2. If IsCallable(getter) is false, throw a TypeError exception.
  if (!accessor->IsCallable()) {
    MessageTemplate::Template message =
        which_accessor == ACCESSOR_GETTER
            ? MessageTemplate::kObjectGetterExpectingFunction
            : MessageTemplate::kObjectSetterExpectingFunction;
    THROW_NEW_ERROR_RETURN_FAILURE(isolate, NewTypeError(message));
  }
  // 3. Let desc be PropertyDescriptor{[[Get]]: getter, [[Enumerable]]: true,
  //                                   [[Configurable]]: true}.
  PropertyDescriptor desc;
  if (which_accessor == ACCESSOR_GETTER) {
    desc.set_get(accessor);
  } else {
    DCHECK(which_accessor == ACCESSOR_SETTER);
    desc.set_set(accessor);
  }
  desc.set_enumerable(true);
  desc.set_configurable(true);
  // 4. Let key be ? ToPropertyKey(P).
  ASSIGN_RETURN_FAILURE_ON_EXCEPTION(isolate, name,
                                     Object::ToPropertyKey(isolate, name));
  // 5. Perform ? DefinePropertyOrThrow(O, key, desc).
  // To preserve legacy behavior, we ignore errors silently rather than
  // throwing an exception.
<<<<<<< HEAD
  Maybe<bool> success = JSReceiver::DefineOwnProperty(
      isolate, receiver, name, &desc,
      FLAG_harmony_strict_legacy_accessor_builtins ? Object::THROW_ON_ERROR
                                                   : Object::DONT_THROW);
=======
  Maybe<bool> success = JSReceiver::DefineOwnProperty(isolate, receiver, name,
                                                      &desc, kThrowOnError);
>>>>>>> 84bd6f3c
  MAYBE_RETURN(success, isolate->heap()->exception());
  if (!success.FromJust()) {
    isolate->CountUsage(v8::Isolate::kDefineGetterOrSetterWouldThrow);
  }
  // 6. Return undefined.
  return isolate->heap()->undefined_value();
}

Object* ObjectLookupAccessor(Isolate* isolate, Handle<Object> object,
                             Handle<Object> key, AccessorComponent component) {
<<<<<<< HEAD
  ASSIGN_RETURN_FAILURE_ON_EXCEPTION(
      isolate, object,
      FLAG_harmony_strict_legacy_accessor_builtins
          ? Object::ToObject(isolate, object)
          : Object::ConvertReceiver(isolate, object));
=======
  ASSIGN_RETURN_FAILURE_ON_EXCEPTION(isolate, object,
                                     Object::ToObject(isolate, object));
>>>>>>> 84bd6f3c
  ASSIGN_RETURN_FAILURE_ON_EXCEPTION(isolate, key,
                                     Object::ToPropertyKey(isolate, key));
  bool success = false;
  LookupIterator it = LookupIterator::PropertyOrElement(
      isolate, object, key, &success,
      LookupIterator::PROTOTYPE_CHAIN_SKIP_INTERCEPTOR);
  DCHECK(success);

  for (; it.IsFound(); it.Next()) {
    switch (it.state()) {
      case LookupIterator::INTERCEPTOR:
      case LookupIterator::NOT_FOUND:
      case LookupIterator::TRANSITION:
        UNREACHABLE();

      case LookupIterator::ACCESS_CHECK:
        if (it.HasAccess()) continue;
        isolate->ReportFailedAccessCheck(it.GetHolder<JSObject>());
        RETURN_FAILURE_IF_SCHEDULED_EXCEPTION(isolate);
        return isolate->heap()->undefined_value();

      case LookupIterator::JSPROXY: {
        PropertyDescriptor desc;
        Maybe<bool> found = JSProxy::GetOwnPropertyDescriptor(
            isolate, it.GetHolder<JSProxy>(), it.GetName(), &desc);
        MAYBE_RETURN(found, isolate->heap()->exception());
        if (found.FromJust()) {
          if (component == ACCESSOR_GETTER && desc.has_get()) {
            return *desc.get();
          }
          if (component == ACCESSOR_SETTER && desc.has_set()) {
            return *desc.set();
          }
          return isolate->heap()->undefined_value();
        }
        Handle<Object> prototype;
        ASSIGN_RETURN_FAILURE_ON_EXCEPTION(
            isolate, prototype, JSProxy::GetPrototype(it.GetHolder<JSProxy>()));
        if (prototype->IsNull(isolate)) {
          return isolate->heap()->undefined_value();
        }
        return ObjectLookupAccessor(isolate, prototype, key, component);
      }

      case LookupIterator::INTEGER_INDEXED_EXOTIC:
      case LookupIterator::DATA:
        return isolate->heap()->undefined_value();

      case LookupIterator::ACCESSOR: {
        Handle<Object> maybe_pair = it.GetAccessors();
        if (maybe_pair->IsAccessorPair()) {
          return *AccessorPair::GetComponent(
              Handle<AccessorPair>::cast(maybe_pair), component);
        }
      }
    }
  }

  return isolate->heap()->undefined_value();
}

}  // namespace

// ES6 B.2.2.2 a.k.a.
// https://tc39.github.io/ecma262/#sec-object.prototype.__defineGetter__
BUILTIN(ObjectDefineGetter) {
  HandleScope scope(isolate);
  Handle<Object> object = args.at(0);  // Receiver.
  Handle<Object> name = args.at(1);
  Handle<Object> getter = args.at(2);
  return ObjectDefineAccessor<ACCESSOR_GETTER>(isolate, object, name, getter);
}

// ES6 B.2.2.3 a.k.a.
// https://tc39.github.io/ecma262/#sec-object.prototype.__defineSetter__
BUILTIN(ObjectDefineSetter) {
  HandleScope scope(isolate);
  Handle<Object> object = args.at(0);  // Receiver.
  Handle<Object> name = args.at(1);
  Handle<Object> setter = args.at(2);
  return ObjectDefineAccessor<ACCESSOR_SETTER>(isolate, object, name, setter);
}

// ES6 B.2.2.4 a.k.a.
// https://tc39.github.io/ecma262/#sec-object.prototype.__lookupGetter__
BUILTIN(ObjectLookupGetter) {
  HandleScope scope(isolate);
  Handle<Object> object = args.at(0);
  Handle<Object> name = args.at(1);
  return ObjectLookupAccessor(isolate, object, name, ACCESSOR_GETTER);
}

// ES6 B.2.2.5 a.k.a.
// https://tc39.github.io/ecma262/#sec-object.prototype.__lookupSetter__
BUILTIN(ObjectLookupSetter) {
  HandleScope scope(isolate);
  Handle<Object> object = args.at(0);
  Handle<Object> name = args.at(1);
  return ObjectLookupAccessor(isolate, object, name, ACCESSOR_SETTER);
}

// ES6 section 19.1.2.5 Object.freeze ( O )
BUILTIN(ObjectFreeze) {
  HandleScope scope(isolate);
  Handle<Object> object = args.atOrUndefined(isolate, 1);
  if (object->IsJSReceiver()) {
    MAYBE_RETURN(JSReceiver::SetIntegrityLevel(Handle<JSReceiver>::cast(object),
                                               FROZEN, kThrowOnError),
                 isolate->heap()->exception());
  }
  return *object;
}

// ES section 19.1.2.9 Object.getPrototypeOf ( O )
BUILTIN(ObjectGetPrototypeOf) {
  HandleScope scope(isolate);
  Handle<Object> object = args.atOrUndefined(isolate, 1);

  Handle<JSReceiver> receiver;
  ASSIGN_RETURN_FAILURE_ON_EXCEPTION(isolate, receiver,
                                     Object::ToObject(isolate, object));

  RETURN_RESULT_OR_FAILURE(isolate,
                           JSReceiver::GetPrototype(isolate, receiver));
}

// ES6 section 19.1.2.21 Object.setPrototypeOf ( O, proto )
BUILTIN(ObjectSetPrototypeOf) {
  HandleScope scope(isolate);

  // 1. Let O be ? RequireObjectCoercible(O).
  Handle<Object> object = args.atOrUndefined(isolate, 1);
  if (object->IsNullOrUndefined(isolate)) {
    THROW_NEW_ERROR_RETURN_FAILURE(
        isolate, NewTypeError(MessageTemplate::kCalledOnNullOrUndefined,
                              isolate->factory()->NewStringFromAsciiChecked(
                                  "Object.setPrototypeOf")));
  }

  // 2. If Type(proto) is neither Object nor Null, throw a TypeError exception.
  Handle<Object> proto = args.atOrUndefined(isolate, 2);
  if (!proto->IsNull(isolate) && !proto->IsJSReceiver()) {
    THROW_NEW_ERROR_RETURN_FAILURE(
        isolate, NewTypeError(MessageTemplate::kProtoObjectOrNull, proto));
  }

  // 3. If Type(O) is not Object, return O.
  if (!object->IsJSReceiver()) return *object;
  Handle<JSReceiver> receiver = Handle<JSReceiver>::cast(object);

  // 4. Let status be ? O.[[SetPrototypeOf]](proto).
  // 5. If status is false, throw a TypeError exception.
  MAYBE_RETURN(JSReceiver::SetPrototype(receiver, proto, true, kThrowOnError),
               isolate->heap()->exception());

  // 6. Return O.
  return *receiver;
}

// ES6 section B.2.2.1.1 get Object.prototype.__proto__
BUILTIN(ObjectPrototypeGetProto) {
  HandleScope scope(isolate);
  // 1. Let O be ? ToObject(this value).
  Handle<JSReceiver> receiver;
  ASSIGN_RETURN_FAILURE_ON_EXCEPTION(
      isolate, receiver, Object::ToObject(isolate, args.receiver()));

  // 2. Return ? O.[[GetPrototypeOf]]().
  RETURN_RESULT_OR_FAILURE(isolate,
                           JSReceiver::GetPrototype(isolate, receiver));
}

// ES6 section B.2.2.1.2 set Object.prototype.__proto__
BUILTIN(ObjectPrototypeSetProto) {
  HandleScope scope(isolate);
  // 1. Let O be ? RequireObjectCoercible(this value).
  Handle<Object> object = args.receiver();
  if (object->IsNullOrUndefined(isolate)) {
    THROW_NEW_ERROR_RETURN_FAILURE(
        isolate, NewTypeError(MessageTemplate::kCalledOnNullOrUndefined,
                              isolate->factory()->NewStringFromAsciiChecked(
                                  "set Object.prototype.__proto__")));
  }

  // 2. If Type(proto) is neither Object nor Null, return undefined.
  Handle<Object> proto = args.at(1);
  if (!proto->IsNull(isolate) && !proto->IsJSReceiver()) {
    return isolate->heap()->undefined_value();
  }

  // 3. If Type(O) is not Object, return undefined.
  if (!object->IsJSReceiver()) return isolate->heap()->undefined_value();
  Handle<JSReceiver> receiver = Handle<JSReceiver>::cast(object);

  // 4. Let status be ? O.[[SetPrototypeOf]](proto).
  // 5. If status is false, throw a TypeError exception.
  MAYBE_RETURN(JSReceiver::SetPrototype(receiver, proto, true, kThrowOnError),
               isolate->heap()->exception());

  // Return undefined.
  return isolate->heap()->undefined_value();
}

namespace {

Object* GetOwnPropertyKeys(Isolate* isolate, BuiltinArguments args,
                           PropertyFilter filter) {
  HandleScope scope(isolate);
  Handle<Object> object = args.atOrUndefined(isolate, 1);
  Handle<JSReceiver> receiver;
  ASSIGN_RETURN_FAILURE_ON_EXCEPTION(isolate, receiver,
                                     Object::ToObject(isolate, object));
  Handle<FixedArray> keys;
  ASSIGN_RETURN_FAILURE_ON_EXCEPTION(
      isolate, keys,
      KeyAccumulator::GetKeys(receiver, KeyCollectionMode::kOwnOnly, filter,
                              GetKeysConversion::kConvertToString));
  return *isolate->factory()->NewJSArrayWithElements(keys);
}

}  // namespace

// ES6 section 19.1.2.7 Object.getOwnPropertyNames ( O )
BUILTIN(ObjectGetOwnPropertyNames) {
  return GetOwnPropertyKeys(isolate, args, SKIP_SYMBOLS);
}

// ES6 section 19.1.2.8 Object.getOwnPropertySymbols ( O )
BUILTIN(ObjectGetOwnPropertySymbols) {
  return GetOwnPropertyKeys(isolate, args, SKIP_STRINGS);
}

// ES6 section 19.1.2.11 Object.isExtensible ( O )
BUILTIN(ObjectIsExtensible) {
  HandleScope scope(isolate);
  Handle<Object> object = args.atOrUndefined(isolate, 1);
  Maybe<bool> result =
      object->IsJSReceiver()
          ? JSReceiver::IsExtensible(Handle<JSReceiver>::cast(object))
          : Just(false);
  MAYBE_RETURN(result, isolate->heap()->exception());
  return isolate->heap()->ToBoolean(result.FromJust());
}

// ES6 section 19.1.2.12 Object.isFrozen ( O )
BUILTIN(ObjectIsFrozen) {
  HandleScope scope(isolate);
  Handle<Object> object = args.atOrUndefined(isolate, 1);
  Maybe<bool> result = object->IsJSReceiver()
                           ? JSReceiver::TestIntegrityLevel(
                                 Handle<JSReceiver>::cast(object), FROZEN)
                           : Just(true);
  MAYBE_RETURN(result, isolate->heap()->exception());
  return isolate->heap()->ToBoolean(result.FromJust());
}

// ES6 section 19.1.2.13 Object.isSealed ( O )
BUILTIN(ObjectIsSealed) {
  HandleScope scope(isolate);
  Handle<Object> object = args.atOrUndefined(isolate, 1);
  Maybe<bool> result = object->IsJSReceiver()
                           ? JSReceiver::TestIntegrityLevel(
                                 Handle<JSReceiver>::cast(object), SEALED)
                           : Just(true);
  MAYBE_RETURN(result, isolate->heap()->exception());
  return isolate->heap()->ToBoolean(result.FromJust());
}

<<<<<<< HEAD
BUILTIN(ObjectValues) {
  HandleScope scope(isolate);
  Handle<Object> object = args.atOrUndefined(isolate, 1);
  Handle<JSReceiver> receiver;
  ASSIGN_RETURN_FAILURE_ON_EXCEPTION(isolate, receiver,
                                     Object::ToObject(isolate, object));
  Handle<FixedArray> values;
  ASSIGN_RETURN_FAILURE_ON_EXCEPTION(
      isolate, values, JSReceiver::GetOwnValues(receiver, ENUMERABLE_STRINGS));
  return *isolate->factory()->NewJSArrayWithElements(values);
}

BUILTIN(ObjectEntries) {
  HandleScope scope(isolate);
  Handle<Object> object = args.atOrUndefined(isolate, 1);
  Handle<JSReceiver> receiver;
  ASSIGN_RETURN_FAILURE_ON_EXCEPTION(isolate, receiver,
                                     Object::ToObject(isolate, object));
  Handle<FixedArray> entries;
  ASSIGN_RETURN_FAILURE_ON_EXCEPTION(
      isolate, entries,
      JSReceiver::GetOwnEntries(receiver, ENUMERABLE_STRINGS));
  return *isolate->factory()->NewJSArrayWithElements(entries);
}

=======
>>>>>>> 84bd6f3c
BUILTIN(ObjectGetOwnPropertyDescriptors) {
  HandleScope scope(isolate);
  Handle<Object> object = args.atOrUndefined(isolate, 1);

  Handle<JSReceiver> receiver;
  ASSIGN_RETURN_FAILURE_ON_EXCEPTION(isolate, receiver,
                                     Object::ToObject(isolate, object));

  Handle<FixedArray> keys;
  ASSIGN_RETURN_FAILURE_ON_EXCEPTION(
      isolate, keys, KeyAccumulator::GetKeys(
                         receiver, KeyCollectionMode::kOwnOnly, ALL_PROPERTIES,
                         GetKeysConversion::kConvertToString));

  Handle<JSObject> descriptors =
      isolate->factory()->NewJSObject(isolate->object_function());

  for (int i = 0; i < keys->length(); ++i) {
    Handle<Name> key = Handle<Name>::cast(FixedArray::get(*keys, i, isolate));
    PropertyDescriptor descriptor;
    Maybe<bool> did_get_descriptor = JSReceiver::GetOwnPropertyDescriptor(
        isolate, receiver, key, &descriptor);
    MAYBE_RETURN(did_get_descriptor, isolate->heap()->exception());

    if (!did_get_descriptor.FromJust()) continue;
    Handle<Object> from_descriptor = descriptor.ToObject(isolate);

    LookupIterator it = LookupIterator::PropertyOrElement(
        isolate, descriptors, key, descriptors, LookupIterator::OWN);
    Maybe<bool> success =
        JSReceiver::CreateDataProperty(&it, from_descriptor, kDontThrow);
    CHECK(success.FromJust());
  }

  return *descriptors;
}

// ES6 section 19.1.2.15 Object.preventExtensions ( O )
BUILTIN(ObjectPreventExtensions) {
  HandleScope scope(isolate);
  Handle<Object> object = args.atOrUndefined(isolate, 1);
  if (object->IsJSReceiver()) {
    MAYBE_RETURN(JSReceiver::PreventExtensions(Handle<JSReceiver>::cast(object),
                                               kThrowOnError),
                 isolate->heap()->exception());
  }
  return *object;
}

// ES6 section 19.1.2.17 Object.seal ( O )
BUILTIN(ObjectSeal) {
  HandleScope scope(isolate);
  Handle<Object> object = args.atOrUndefined(isolate, 1);
  if (object->IsJSReceiver()) {
    MAYBE_RETURN(JSReceiver::SetIntegrityLevel(Handle<JSReceiver>::cast(object),
                                               SEALED, kThrowOnError),
                 isolate->heap()->exception());
  }
  return *object;
}

}  // namespace internal
}  // namespace v8<|MERGE_RESOLUTION|>--- conflicted
+++ resolved
@@ -18,32 +18,6 @@
 // -----------------------------------------------------------------------------
 // ES6 section 19.1 Object Objects
 
-<<<<<<< HEAD
-// ES6 19.1.2.1 Object.assign
-BUILTIN(ObjectAssign) {
-  HandleScope scope(isolate);
-  Handle<Object> target = args.atOrUndefined(isolate, 1);
-
-  // 1. Let to be ? ToObject(target).
-  ASSIGN_RETURN_FAILURE_ON_EXCEPTION(isolate, target,
-                                     Object::ToObject(isolate, target));
-  Handle<JSReceiver> to = Handle<JSReceiver>::cast(target);
-  // 2. If only one argument was passed, return to.
-  if (args.length() == 2) return *to;
-  // 3. Let sources be the List of argument values starting with the
-  //    second argument.
-  // 4. For each element nextSource of sources, in ascending index order,
-  for (int i = 2; i < args.length(); ++i) {
-    Handle<Object> next_source = args.at(i);
-    MAYBE_RETURN(JSReceiver::SetOrCopyDataProperties(isolate, to, next_source),
-                 isolate->heap()->exception());
-  }
-  // 5. Return to.
-  return *to;
-}
-
-=======
->>>>>>> 84bd6f3c
 // ES6 section 19.1.3.4 Object.prototype.propertyIsEnumerable ( V )
 BUILTIN(ObjectPrototypePropertyIsEnumerable) {
   HandleScope scope(isolate);
@@ -89,16 +63,8 @@
                              Handle<Object> name, Handle<Object> accessor) {
   // 1. Let O be ? ToObject(this value).
   Handle<JSReceiver> receiver;
-<<<<<<< HEAD
-  ASSIGN_RETURN_FAILURE_ON_EXCEPTION(
-      isolate, receiver,
-      FLAG_harmony_strict_legacy_accessor_builtins
-          ? Object::ToObject(isolate, object)
-          : Object::ConvertReceiver(isolate, object));
-=======
   ASSIGN_RETURN_FAILURE_ON_EXCEPTION(isolate, receiver,
                                      Object::ToObject(isolate, object));
->>>>>>> 84bd6f3c
   // 2. If IsCallable(getter) is false, throw a TypeError exception.
   if (!accessor->IsCallable()) {
     MessageTemplate::Template message =
@@ -124,15 +90,8 @@
   // 5. Perform ? DefinePropertyOrThrow(O, key, desc).
   // To preserve legacy behavior, we ignore errors silently rather than
   // throwing an exception.
-<<<<<<< HEAD
-  Maybe<bool> success = JSReceiver::DefineOwnProperty(
-      isolate, receiver, name, &desc,
-      FLAG_harmony_strict_legacy_accessor_builtins ? Object::THROW_ON_ERROR
-                                                   : Object::DONT_THROW);
-=======
   Maybe<bool> success = JSReceiver::DefineOwnProperty(isolate, receiver, name,
                                                       &desc, kThrowOnError);
->>>>>>> 84bd6f3c
   MAYBE_RETURN(success, isolate->heap()->exception());
   if (!success.FromJust()) {
     isolate->CountUsage(v8::Isolate::kDefineGetterOrSetterWouldThrow);
@@ -143,16 +102,8 @@
 
 Object* ObjectLookupAccessor(Isolate* isolate, Handle<Object> object,
                              Handle<Object> key, AccessorComponent component) {
-<<<<<<< HEAD
-  ASSIGN_RETURN_FAILURE_ON_EXCEPTION(
-      isolate, object,
-      FLAG_harmony_strict_legacy_accessor_builtins
-          ? Object::ToObject(isolate, object)
-          : Object::ConvertReceiver(isolate, object));
-=======
   ASSIGN_RETURN_FAILURE_ON_EXCEPTION(isolate, object,
                                      Object::ToObject(isolate, object));
->>>>>>> 84bd6f3c
   ASSIGN_RETURN_FAILURE_ON_EXCEPTION(isolate, key,
                                      Object::ToPropertyKey(isolate, key));
   bool success = false;
@@ -421,34 +372,6 @@
   return isolate->heap()->ToBoolean(result.FromJust());
 }
 
-<<<<<<< HEAD
-BUILTIN(ObjectValues) {
-  HandleScope scope(isolate);
-  Handle<Object> object = args.atOrUndefined(isolate, 1);
-  Handle<JSReceiver> receiver;
-  ASSIGN_RETURN_FAILURE_ON_EXCEPTION(isolate, receiver,
-                                     Object::ToObject(isolate, object));
-  Handle<FixedArray> values;
-  ASSIGN_RETURN_FAILURE_ON_EXCEPTION(
-      isolate, values, JSReceiver::GetOwnValues(receiver, ENUMERABLE_STRINGS));
-  return *isolate->factory()->NewJSArrayWithElements(values);
-}
-
-BUILTIN(ObjectEntries) {
-  HandleScope scope(isolate);
-  Handle<Object> object = args.atOrUndefined(isolate, 1);
-  Handle<JSReceiver> receiver;
-  ASSIGN_RETURN_FAILURE_ON_EXCEPTION(isolate, receiver,
-                                     Object::ToObject(isolate, object));
-  Handle<FixedArray> entries;
-  ASSIGN_RETURN_FAILURE_ON_EXCEPTION(
-      isolate, entries,
-      JSReceiver::GetOwnEntries(receiver, ENUMERABLE_STRINGS));
-  return *isolate->factory()->NewJSArrayWithElements(entries);
-}
-
-=======
->>>>>>> 84bd6f3c
 BUILTIN(ObjectGetOwnPropertyDescriptors) {
   HandleScope scope(isolate);
   Handle<Object> object = args.atOrUndefined(isolate, 1);
