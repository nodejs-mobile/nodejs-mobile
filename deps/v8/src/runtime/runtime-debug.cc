// Copyright 2014 the V8 project authors. All rights reserved.
// Use of this source code is governed by a BSD-style license that can be
// found in the LICENSE file.

#include "src/runtime/runtime-utils.h"

#include <vector>

#include "src/arguments.h"
#include "src/compiler.h"
#include "src/debug/debug-coverage.h"
#include "src/debug/debug-evaluate.h"
#include "src/debug/debug-frames.h"
#include "src/debug/debug-scopes.h"
#include "src/debug/debug.h"
#include "src/debug/liveedit.h"
#include "src/frames-inl.h"
#include "src/globals.h"
#include "src/interpreter/bytecode-array-accessor.h"
#include "src/interpreter/bytecodes.h"
#include "src/interpreter/interpreter.h"
#include "src/isolate-inl.h"
#include "src/objects/debug-objects-inl.h"
#include "src/runtime/runtime.h"
#include "src/snapshot/snapshot.h"
#include "src/wasm/wasm-objects-inl.h"

namespace v8 {
namespace internal {

RUNTIME_FUNCTION_RETURN_PAIR(Runtime_DebugBreakOnBytecode) {
  using interpreter::Bytecode;
  using interpreter::Bytecodes;
  using interpreter::OperandScale;

  SealHandleScope shs(isolate);
  DCHECK_EQ(1, args.length());
  CONVERT_ARG_HANDLE_CHECKED(Object, value, 0);
  HandleScope scope(isolate);
  // Return value can be changed by debugger. Last set value will be used as
  // return value.
  ReturnValueScope result_scope(isolate->debug());
  isolate->debug()->set_return_value(*value);

  // Get the top-most JavaScript frame.
  JavaScriptFrameIterator it(isolate);
  if (isolate->debug_execution_mode() == DebugInfo::kBreakpoints) {
    isolate->debug()->Break(it.frame(), handle(it.frame()->function()));
  }

  // Return the handler from the original bytecode array.
  DCHECK(it.frame()->is_interpreted());
  InterpretedFrame* interpreted_frame =
      reinterpret_cast<InterpretedFrame*>(it.frame());
  SharedFunctionInfo* shared = interpreted_frame->function()->shared();
  BytecodeArray* bytecode_array = shared->GetBytecodeArray();
  int bytecode_offset = interpreted_frame->GetBytecodeOffset();
  Bytecode bytecode = Bytecodes::FromByte(bytecode_array->get(bytecode_offset));

  bool side_effect_check_failed = false;
  if (isolate->debug_execution_mode() == DebugInfo::kSideEffects) {
    side_effect_check_failed =
        !isolate->debug()->PerformSideEffectCheckAtBytecode(interpreted_frame);
  }

  if (Bytecodes::Returns(bytecode)) {
    // If we are returning (or suspending), reset the bytecode array on the
    // interpreted stack frame to the non-debug variant so that the interpreter
    // entry trampoline sees the return/suspend bytecode rather than the
    // DebugBreak.
    interpreted_frame->PatchBytecodeArray(bytecode_array);
  }

<<<<<<< HEAD
RUNTIME_FUNCTION(Runtime_HandleDebuggerStatement) {
  SealHandleScope shs(isolate);
  DCHECK_EQ(0, args.length());
  if (isolate->debug()->break_points_active()) {
    isolate->debug()->HandleDebugBreak(kIgnoreIfTopFrameBlackboxed);
=======
  // We do not have to deal with operand scale here. If the bytecode at the
  // break is prefixed by operand scaling, we would have patched over the
  // scaling prefix. We now simply dispatch to the handler for the prefix.
  // We need to deserialize now to ensure we don't hit the debug break again
  // after deserializing.
  OperandScale operand_scale = OperandScale::kSingle;
  isolate->interpreter()->GetAndMaybeDeserializeBytecodeHandler(bytecode,
                                                                operand_scale);

  if (side_effect_check_failed) {
    return MakePair(isolate->heap()->exception(),
                    Smi::FromInt(static_cast<uint8_t>(bytecode)));
>>>>>>> 84bd6f3c
  }
  Object* interrupt_object = isolate->stack_guard()->HandleInterrupts();
  if (interrupt_object->IsException(isolate)) {
    return MakePair(interrupt_object,
                    Smi::FromInt(static_cast<uint8_t>(bytecode)));
  }
  return MakePair(isolate->debug()->return_value(),
                  Smi::FromInt(static_cast<uint8_t>(bytecode)));
}

RUNTIME_FUNCTION(Runtime_DebugBreakAtEntry) {
  HandleScope scope(isolate);
  DCHECK_EQ(1, args.length());
  CONVERT_ARG_HANDLE_CHECKED(JSFunction, function, 0);
  USE(function);

  DCHECK(function->shared()->HasDebugInfo());
  DCHECK(function->shared()->GetDebugInfo()->BreakAtEntry());

  // Get the top-most JavaScript frame.
  JavaScriptFrameIterator it(isolate);
  DCHECK_EQ(*function, it.frame()->function());
  isolate->debug()->Break(it.frame(), function);

  return isolate->heap()->undefined_value();
}

RUNTIME_FUNCTION(Runtime_DebugApplyInstrumentation) {
  HandleScope scope(isolate);
  DCHECK_EQ(1, args.length());
  CONVERT_ARG_HANDLE_CHECKED(JSFunction, function, 0);
  isolate->debug()->ApplyInstrumentation(handle(function->shared()));
  return isolate->heap()->undefined_value();
}

RUNTIME_FUNCTION(Runtime_HandleDebuggerStatement) {
  SealHandleScope shs(isolate);
  DCHECK_EQ(0, args.length());
  if (isolate->debug()->break_points_active()) {
    isolate->debug()->HandleDebugBreak(kIgnoreIfTopFrameBlackboxed);
  }
  return isolate->stack_guard()->HandleInterrupts();
}


RUNTIME_FUNCTION(Runtime_ScheduleBreak) {
  SealHandleScope shs(isolate);
  DCHECK_EQ(0, args.length());
  isolate->stack_guard()->RequestDebugBreak();
  return isolate->heap()->undefined_value();
}

static Handle<Object> DebugGetProperty(LookupIterator* it,
                                       bool* has_caught = nullptr) {
  for (; it->IsFound(); it->Next()) {
    switch (it->state()) {
      case LookupIterator::NOT_FOUND:
      case LookupIterator::TRANSITION:
        UNREACHABLE();
      case LookupIterator::ACCESS_CHECK:
        // Ignore access checks.
        break;
      case LookupIterator::INTEGER_INDEXED_EXOTIC:
      case LookupIterator::INTERCEPTOR:
      case LookupIterator::JSPROXY:
        return it->isolate()->factory()->undefined_value();
      case LookupIterator::ACCESSOR: {
        Handle<Object> accessors = it->GetAccessors();
        if (!accessors->IsAccessorInfo()) {
          return it->isolate()->factory()->undefined_value();
        }
        MaybeHandle<Object> maybe_result =
            JSObject::GetPropertyWithAccessor(it);
        Handle<Object> result;
        if (!maybe_result.ToHandle(&result)) {
          result = handle(it->isolate()->pending_exception(), it->isolate());
          it->isolate()->clear_pending_exception();
          if (has_caught != nullptr) *has_caught = true;
        }
        return result;
      }

      case LookupIterator::DATA:
        return it->GetDataValue();
    }
  }

  return it->isolate()->factory()->undefined_value();
}

template <class IteratorType>
static MaybeHandle<JSArray> GetIteratorInternalProperties(
    Isolate* isolate, Handle<IteratorType> object) {
  Factory* factory = isolate->factory();
  Handle<IteratorType> iterator = Handle<IteratorType>::cast(object);
  const char* kind = nullptr;
  switch (iterator->map()->instance_type()) {
    case JS_MAP_KEY_ITERATOR_TYPE:
      kind = "keys";
      break;
    case JS_MAP_KEY_VALUE_ITERATOR_TYPE:
    case JS_SET_KEY_VALUE_ITERATOR_TYPE:
      kind = "entries";
      break;
    case JS_MAP_VALUE_ITERATOR_TYPE:
    case JS_SET_VALUE_ITERATOR_TYPE:
      kind = "values";
      break;
    default:
      UNREACHABLE();
  }

  Handle<FixedArray> result = factory->NewFixedArray(2 * 3);
  Handle<String> has_more =
      factory->NewStringFromAsciiChecked("[[IteratorHasMore]]");
  result->set(0, *has_more);
  result->set(1, isolate->heap()->ToBoolean(iterator->HasMore()));

  Handle<String> index =
      factory->NewStringFromAsciiChecked("[[IteratorIndex]]");
  result->set(2, *index);
  result->set(3, iterator->index());

  Handle<String> iterator_kind =
      factory->NewStringFromAsciiChecked("[[IteratorKind]]");
  result->set(4, *iterator_kind);
  Handle<String> kind_str = factory->NewStringFromAsciiChecked(kind);
  result->set(5, *kind_str);
  return factory->NewJSArrayWithElements(result);
}


MaybeHandle<JSArray> Runtime::GetInternalProperties(Isolate* isolate,
                                                    Handle<Object> object) {
  Factory* factory = isolate->factory();
  if (object->IsJSBoundFunction()) {
    Handle<JSBoundFunction> function = Handle<JSBoundFunction>::cast(object);

    Handle<FixedArray> result = factory->NewFixedArray(2 * 3);
    Handle<String> target =
        factory->NewStringFromAsciiChecked("[[TargetFunction]]");
    result->set(0, *target);
    result->set(1, function->bound_target_function());

    Handle<String> bound_this =
        factory->NewStringFromAsciiChecked("[[BoundThis]]");
    result->set(2, *bound_this);
    result->set(3, function->bound_this());

    Handle<String> bound_args =
        factory->NewStringFromAsciiChecked("[[BoundArgs]]");
    result->set(4, *bound_args);
    Handle<FixedArray> bound_arguments =
        factory->CopyFixedArray(handle(function->bound_arguments(), isolate));
    Handle<JSArray> arguments_array =
        factory->NewJSArrayWithElements(bound_arguments);
    result->set(5, *arguments_array);
    return factory->NewJSArrayWithElements(result);
  } else if (object->IsJSMapIterator()) {
    Handle<JSMapIterator> iterator = Handle<JSMapIterator>::cast(object);
    return GetIteratorInternalProperties(isolate, iterator);
  } else if (object->IsJSSetIterator()) {
    Handle<JSSetIterator> iterator = Handle<JSSetIterator>::cast(object);
    return GetIteratorInternalProperties(isolate, iterator);
  } else if (object->IsJSGeneratorObject()) {
    Handle<JSGeneratorObject> generator =
        Handle<JSGeneratorObject>::cast(object);

    const char* status = "suspended";
    if (generator->is_closed()) {
      status = "closed";
    } else if (generator->is_executing()) {
      status = "running";
    } else {
      DCHECK(generator->is_suspended());
    }

    Handle<FixedArray> result = factory->NewFixedArray(2 * 3);
    Handle<String> generator_status =
        factory->NewStringFromAsciiChecked("[[GeneratorStatus]]");
    result->set(0, *generator_status);
    Handle<String> status_str = factory->NewStringFromAsciiChecked(status);
    result->set(1, *status_str);

    Handle<String> function =
        factory->NewStringFromAsciiChecked("[[GeneratorFunction]]");
    result->set(2, *function);
    result->set(3, generator->function());

    Handle<String> receiver =
        factory->NewStringFromAsciiChecked("[[GeneratorReceiver]]");
    result->set(4, *receiver);
    result->set(5, generator->receiver());
    return factory->NewJSArrayWithElements(result);
  } else if (object->IsJSPromise()) {
    Handle<JSPromise> promise = Handle<JSPromise>::cast(object);
    const char* status = JSPromise::Status(promise->status());
    Handle<FixedArray> result = factory->NewFixedArray(2 * 2);
    Handle<String> promise_status =
        factory->NewStringFromAsciiChecked("[[PromiseStatus]]");
    result->set(0, *promise_status);
    Handle<String> status_str = factory->NewStringFromAsciiChecked(status);
    result->set(1, *status_str);

    Handle<Object> value_obj(promise->status() == Promise::kPending
                                 ? isolate->heap()->undefined_value()
                                 : promise->result(),
                             isolate);
    Handle<String> promise_value =
        factory->NewStringFromAsciiChecked("[[PromiseValue]]");
    result->set(2, *promise_value);
    result->set(3, *value_obj);
    return factory->NewJSArrayWithElements(result);
  } else if (object->IsJSProxy()) {
    Handle<JSProxy> js_proxy = Handle<JSProxy>::cast(object);
    Handle<FixedArray> result = factory->NewFixedArray(3 * 2);

    Handle<String> handler_str =
        factory->NewStringFromAsciiChecked("[[Handler]]");
    result->set(0, *handler_str);
    result->set(1, js_proxy->handler());

    Handle<String> target_str =
        factory->NewStringFromAsciiChecked("[[Target]]");
    result->set(2, *target_str);
    result->set(3, js_proxy->target());

    Handle<String> is_revoked_str =
        factory->NewStringFromAsciiChecked("[[IsRevoked]]");
    result->set(4, *is_revoked_str);
    result->set(5, isolate->heap()->ToBoolean(js_proxy->IsRevoked()));
    return factory->NewJSArrayWithElements(result);
  } else if (object->IsJSValue()) {
    Handle<JSValue> js_value = Handle<JSValue>::cast(object);

    Handle<FixedArray> result = factory->NewFixedArray(2);
    Handle<String> primitive_value =
        factory->NewStringFromAsciiChecked("[[PrimitiveValue]]");
    result->set(0, *primitive_value);
    result->set(1, js_value->value());
    return factory->NewJSArrayWithElements(result);
  }
  return factory->NewJSArray(0);
}


RUNTIME_FUNCTION(Runtime_DebugGetInternalProperties) {
  HandleScope scope(isolate);
  DCHECK_EQ(1, args.length());
  CONVERT_ARG_HANDLE_CHECKED(Object, obj, 0);
  RETURN_RESULT_OR_FAILURE(isolate,
                           Runtime::GetInternalProperties(isolate, obj));
}


// Get debugger related details for an object property, in the following format:
// 0: Property value
// 1: Property details
// 2: Property value is exception
// 3: Getter function if defined
// 4: Setter function if defined
// Items 2-4 are only filled if the property has either a getter or a setter.
RUNTIME_FUNCTION(Runtime_DebugGetPropertyDetails) {
  HandleScope scope(isolate);
  DCHECK_EQ(2, args.length());
  CONVERT_ARG_HANDLE_CHECKED(JSObject, obj, 0);
  CONVERT_ARG_HANDLE_CHECKED(Object, name_obj, 1);

  // Convert the {name_obj} to a Name.
  Handle<Name> name;
  ASSIGN_RETURN_FAILURE_ON_EXCEPTION(isolate, name,
                                     Object::ToName(isolate, name_obj));

  // Make sure to set the current context to the context before the debugger was
  // entered (if the debugger is entered). The reason for switching context here
  // is that for some property lookups (accessors and interceptors) callbacks
  // into the embedding application can occur, and the embedding application
  // could have the assumption that its own native context is the current
  // context and not some internal debugger context.
  SaveContext save(isolate);
  if (isolate->debug()->in_debug_scope()) {
    isolate->set_context(*isolate->debug()->debugger_entry()->GetContext());
  }

  // Check if the name is trivially convertible to an index and get the element
  // if so.
  uint32_t index;
  // TODO(verwaest): Make sure DebugGetProperty can handle arrays, and remove
  // this special case.
  if (name->AsArrayIndex(&index)) {
    Handle<FixedArray> details = isolate->factory()->NewFixedArray(2);
    Handle<Object> element_or_char;
    ASSIGN_RETURN_FAILURE_ON_EXCEPTION(
        isolate, element_or_char, JSReceiver::GetElement(isolate, obj, index));
    details->set(0, *element_or_char);
    details->set(1, PropertyDetails::Empty().AsSmi());
    return *isolate->factory()->NewJSArrayWithElements(details);
  }

  LookupIterator it(obj, name, LookupIterator::OWN);
  bool has_caught = false;
  Handle<Object> value = DebugGetProperty(&it, &has_caught);
  if (!it.IsFound()) return isolate->heap()->undefined_value();

  Handle<Object> maybe_pair;
  if (it.state() == LookupIterator::ACCESSOR) {
    maybe_pair = it.GetAccessors();
  }

  // If the callback object is a fixed array then it contains JavaScript
  // getter and/or setter.
  bool has_js_accessors = !maybe_pair.is_null() && maybe_pair->IsAccessorPair();
  Handle<FixedArray> details =
      isolate->factory()->NewFixedArray(has_js_accessors ? 6 : 3);
  details->set(0, *value);
  // TODO(verwaest): Get rid of this random way of handling interceptors.
  PropertyDetails d = it.state() == LookupIterator::INTERCEPTOR
                          ? PropertyDetails::Empty()
                          : it.property_details();
  details->set(1, d.AsSmi());
  details->set(
      2, isolate->heap()->ToBoolean(it.state() == LookupIterator::INTERCEPTOR));
  if (has_js_accessors) {
    Handle<AccessorPair> accessors = Handle<AccessorPair>::cast(maybe_pair);
    details->set(3, isolate->heap()->ToBoolean(has_caught));
    Handle<Object> getter =
        AccessorPair::GetComponent(accessors, ACCESSOR_GETTER);
    Handle<Object> setter =
        AccessorPair::GetComponent(accessors, ACCESSOR_SETTER);
    details->set(4, *getter);
    details->set(5, *setter);
  }

  return *isolate->factory()->NewJSArrayWithElements(details);
}


RUNTIME_FUNCTION(Runtime_DebugGetProperty) {
  HandleScope scope(isolate);

  DCHECK_EQ(2, args.length());

  CONVERT_ARG_HANDLE_CHECKED(Object, obj, 0);
  CONVERT_ARG_HANDLE_CHECKED(Name, name, 1);

  LookupIterator it(obj, name);
  return *DebugGetProperty(&it);
}

// Return the property kind calculated from the property details.
// args[0]: smi with property details.
RUNTIME_FUNCTION(Runtime_DebugPropertyKindFromDetails) {
  SealHandleScope shs(isolate);
  DCHECK_EQ(1, args.length());
  CONVERT_PROPERTY_DETAILS_CHECKED(details, 0);
  return Smi::FromInt(static_cast<int>(details.kind()));
}


// Return the property attribute calculated from the property details.
// args[0]: smi with property details.
RUNTIME_FUNCTION(Runtime_DebugPropertyAttributesFromDetails) {
  SealHandleScope shs(isolate);
  DCHECK_EQ(1, args.length());
  CONVERT_PROPERTY_DETAILS_CHECKED(details, 0);
  return Smi::FromInt(static_cast<int>(details.attributes()));
}


RUNTIME_FUNCTION(Runtime_CheckExecutionState) {
  SealHandleScope shs(isolate);
  DCHECK_EQ(1, args.length());
  CONVERT_NUMBER_CHECKED(int, break_id, Int32, args[0]);
  CHECK(isolate->debug()->CheckExecutionState(break_id));
  return isolate->heap()->true_value();
}


RUNTIME_FUNCTION(Runtime_GetFrameCount) {
  HandleScope scope(isolate);
  DCHECK_EQ(1, args.length());
  CONVERT_NUMBER_CHECKED(int, break_id, Int32, args[0]);
  CHECK(isolate->debug()->CheckExecutionState(break_id));

  // Count all frames which are relevant to debugging stack trace.
  int n = 0;
  StackFrame::Id id = isolate->debug()->break_frame_id();
  if (id == StackFrame::NO_ID) {
    // If there is no JavaScript stack frame count is 0.
    return Smi::kZero;
  }

  std::vector<FrameSummary> frames;
  for (StackTraceFrameIterator it(isolate, id); !it.done(); it.Advance()) {
    frames.clear();
    it.frame()->Summarize(&frames);
    for (size_t i = frames.size(); i != 0; i--) {
      // Omit functions from native and extension scripts.
      if (frames[i - 1].is_subject_to_debugging()) n++;
    }
  }
  return Smi::FromInt(n);
}

static const int kFrameDetailsFrameIdIndex = 0;
static const int kFrameDetailsReceiverIndex = 1;
static const int kFrameDetailsFunctionIndex = 2;
static const int kFrameDetailsScriptIndex = 3;
static const int kFrameDetailsArgumentCountIndex = 4;
static const int kFrameDetailsLocalCountIndex = 5;
static const int kFrameDetailsSourcePositionIndex = 6;
static const int kFrameDetailsConstructCallIndex = 7;
static const int kFrameDetailsAtReturnIndex = 8;
static const int kFrameDetailsFlagsIndex = 9;
static const int kFrameDetailsFirstDynamicIndex = 10;

// Return an array with frame details
// args[0]: number: break id
// args[1]: number: frame index
//
// The array returned contains the following information:
// 0: Frame id
// 1: Receiver
// 2: Function
// 3: Script
// 4: Argument count
// 5: Local count
// 6: Source position
// 7: Constructor call
// 8: Is at return
// 9: Flags
// Arguments name, value
// Locals name, value
// Return value if any
RUNTIME_FUNCTION(Runtime_GetFrameDetails) {
  HandleScope scope(isolate);
  DCHECK_EQ(2, args.length());
  CONVERT_NUMBER_CHECKED(int, break_id, Int32, args[0]);
  CHECK(isolate->debug()->CheckExecutionState(break_id));

  CONVERT_NUMBER_CHECKED(int, index, Int32, args[1]);
  Heap* heap = isolate->heap();

  // Find the relevant frame with the requested index.
  StackFrame::Id id = isolate->debug()->break_frame_id();
  if (id == StackFrame::NO_ID) {
    // If there are no JavaScript stack frames return undefined.
    return heap->undefined_value();
  }

  StackTraceFrameIterator it(isolate, id);
  // Inlined frame index in optimized frame, starting from outer function.
  int inlined_frame_index =
      DebugFrameHelper::FindIndexedNonNativeFrame(&it, index);
  if (inlined_frame_index == -1) return heap->undefined_value();

  FrameInspector frame_inspector(it.frame(), inlined_frame_index, isolate);

  // Traverse the saved contexts chain to find the active context for the
  // selected frame.
  SaveContext* save =
      DebugFrameHelper::FindSavedContextForFrame(isolate, it.frame());

  // Get the frame id.
  Handle<Object> frame_id(DebugFrameHelper::WrapFrameId(it.frame()->id()),
                          isolate);

  if (frame_inspector.IsWasm()) {
    // Create the details array (no dynamic information for wasm).
    Handle<FixedArray> details =
        isolate->factory()->NewFixedArray(kFrameDetailsFirstDynamicIndex);

    // Add the frame id.
    details->set(kFrameDetailsFrameIdIndex, *frame_id);

    // Add the function name.
    Handle<String> func_name = frame_inspector.GetFunctionName();
    details->set(kFrameDetailsFunctionIndex, *func_name);

    // Add the script wrapper
    Handle<Object> script_wrapper =
        Script::GetWrapper(frame_inspector.GetScript());
    details->set(kFrameDetailsScriptIndex, *script_wrapper);

    // Add the arguments count.
    details->set(kFrameDetailsArgumentCountIndex, Smi::kZero);

    // Add the locals count
    details->set(kFrameDetailsLocalCountIndex, Smi::kZero);

    // Add the source position.
    int position = frame_inspector.GetSourcePosition();
    details->set(kFrameDetailsSourcePositionIndex, Smi::FromInt(position));

    // Add the constructor information.
    details->set(kFrameDetailsConstructCallIndex, heap->ToBoolean(false));

    // Add the at return information.
    details->set(kFrameDetailsAtReturnIndex, heap->ToBoolean(false));

    // Add flags to indicate information on whether this frame is
    //   bit 0: invoked in the debugger context.
    //   bit 1: optimized frame.
    //   bit 2: inlined in optimized frame
    int flags = inlined_frame_index << 2;
    if (*save->context() == *isolate->debug()->debug_context()) {
      flags |= 1 << 0;
    }
    details->set(kFrameDetailsFlagsIndex, Smi::FromInt(flags));

    return *isolate->factory()->NewJSArrayWithElements(details);
  }

  // Find source position in unoptimized code.
  int position = frame_inspector.GetSourcePosition();

  // Handle JavaScript frames.
  bool is_optimized = it.frame()->is_optimized();

  // Check for constructor frame.
  bool constructor = frame_inspector.IsConstructor();

  // Get scope info and read from it for local variable information.
  Handle<JSFunction> function =
      Handle<JSFunction>::cast(frame_inspector.GetFunction());
  CHECK(function->shared()->IsSubjectToDebugging());
  Handle<SharedFunctionInfo> shared(function->shared());
  Handle<ScopeInfo> scope_info(shared->scope_info());
  DCHECK(*scope_info != ScopeInfo::Empty(isolate));

  // Get the locals names and values into a temporary array.
  Handle<Object> maybe_context = frame_inspector.GetContext();
  const int local_count_with_synthetic = maybe_context->IsContext()
                                             ? scope_info->LocalCount()
                                             : scope_info->StackLocalCount();
  int local_count = local_count_with_synthetic;
  for (int slot = 0; slot < local_count_with_synthetic; ++slot) {
    // Hide compiler-introduced temporary variables, whether on the stack or on
    // the context.
    if (ScopeInfo::VariableIsSynthetic(scope_info->LocalName(slot))) {
      local_count--;
    }
  }

  std::vector<Handle<Object>> locals;
  // Fill in the values of the locals.
  int i = 0;
  for (; i < scope_info->StackLocalCount(); ++i) {
    // Use the value from the stack.
    if (ScopeInfo::VariableIsSynthetic(scope_info->LocalName(i))) continue;
    locals.emplace_back(scope_info->LocalName(i), isolate);
    Handle<Object> value =
        frame_inspector.GetExpression(scope_info->StackLocalIndex(i));
    // TODO(yangguo): We convert optimized out values to {undefined} when they
    // are passed to the debugger. Eventually we should handle them somehow.
    if (value->IsOptimizedOut(isolate)) {
      value = isolate->factory()->undefined_value();
    }
    locals.push_back(value);
  }
  if (static_cast<int>(locals.size()) < local_count * 2) {
    // Get the context containing declarations.
    DCHECK(maybe_context->IsContext());
    Handle<Context> context(Context::cast(*maybe_context)->closure_context());

    for (; i < scope_info->LocalCount(); ++i) {
      Handle<String> name(scope_info->LocalName(i));
      if (ScopeInfo::VariableIsSynthetic(*name)) continue;
      VariableMode mode;
      InitializationFlag init_flag;
      MaybeAssignedFlag maybe_assigned_flag;
      locals.push_back(name);
      int context_slot_index = ScopeInfo::ContextSlotIndex(
          scope_info, name, &mode, &init_flag, &maybe_assigned_flag);
      Object* value = context->get(context_slot_index);
      locals.emplace_back(value, isolate);
    }
  }

  // Check whether this frame is positioned at return. If not top
  // frame or if the frame is optimized it cannot be at a return.
  bool at_return = false;
  if (!is_optimized && index == 0) {
    at_return = isolate->debug()->IsBreakAtReturn(it.javascript_frame());
  }

  // If positioned just before return find the value to be returned and add it
  // to the frame information.
  Handle<Object> return_value = isolate->factory()->undefined_value();
  if (at_return) {
    return_value = handle(isolate->debug()->return_value(), isolate);
  }

  // Now advance to the arguments adapter frame (if any). It contains all
  // the provided parameters whereas the function frame always have the number
  // of arguments matching the functions parameters. The rest of the
  // information (except for what is collected above) is the same.
  if ((inlined_frame_index == 0) &&
      it.javascript_frame()->has_adapted_arguments()) {
    it.AdvanceOneFrame();
    DCHECK(it.frame()->is_arguments_adaptor());
    frame_inspector.SetArgumentsFrame(it.frame());
  }

  // Find the number of arguments to fill. At least fill the number of
  // parameters for the function and fill more if more parameters are provided.
  int argument_count = scope_info->ParameterCount();
  if (argument_count < frame_inspector.GetParametersCount()) {
    argument_count = frame_inspector.GetParametersCount();
  }

  // Calculate the size of the result.
  int details_size = kFrameDetailsFirstDynamicIndex +
                     2 * (argument_count + local_count) + (at_return ? 1 : 0);
  Handle<FixedArray> details = isolate->factory()->NewFixedArray(details_size);

  // Add the frame id.
  details->set(kFrameDetailsFrameIdIndex, *frame_id);

  // Add the function (same as in function frame).
  details->set(kFrameDetailsFunctionIndex, *(frame_inspector.GetFunction()));

  // Add the script wrapper
  Handle<Object> script_wrapper =
      Script::GetWrapper(frame_inspector.GetScript());
  details->set(kFrameDetailsScriptIndex, *script_wrapper);

  // Add the arguments count.
  details->set(kFrameDetailsArgumentCountIndex, Smi::FromInt(argument_count));

  // Add the locals count
  details->set(kFrameDetailsLocalCountIndex, Smi::FromInt(local_count));

  // Add the source position.
  if (position != kNoSourcePosition) {
    details->set(kFrameDetailsSourcePositionIndex, Smi::FromInt(position));
  } else {
    details->set(kFrameDetailsSourcePositionIndex, heap->undefined_value());
  }

  // Add the constructor information.
  details->set(kFrameDetailsConstructCallIndex, heap->ToBoolean(constructor));

  // Add the at return information.
  details->set(kFrameDetailsAtReturnIndex, heap->ToBoolean(at_return));

  // Add flags to indicate information on whether this frame is
  //   bit 0: invoked in the debugger context.
  //   bit 1: optimized frame.
  //   bit 2: inlined in optimized frame
  int flags = 0;
  if (*save->context() == *isolate->debug()->debug_context()) {
    flags |= 1 << 0;
  }
  if (is_optimized) {
    flags |= 1 << 1;
    flags |= inlined_frame_index << 2;
  }
  details->set(kFrameDetailsFlagsIndex, Smi::FromInt(flags));

  // Fill the dynamic part.
  int details_index = kFrameDetailsFirstDynamicIndex;

  // Add arguments name and value.
  for (int i = 0; i < argument_count; i++) {
    // Name of the argument.
    if (i < scope_info->ParameterCount()) {
      details->set(details_index++, scope_info->ParameterName(i));
    } else {
      details->set(details_index++, heap->undefined_value());
    }

    // Parameter value.
    if (i < frame_inspector.GetParametersCount()) {
      // Get the value from the stack.
      details->set(details_index++, *(frame_inspector.GetParameter(i)));
    } else {
      details->set(details_index++, heap->undefined_value());
    }
  }

  // Add locals name and value from the temporary copy from the function frame.
  for (const auto& local : locals) details->set(details_index++, *local);

  // Add the value being returned.
  if (at_return) {
    details->set(details_index++, *return_value);
  }

  // Add the receiver (same as in function frame).
  Handle<Object> receiver = frame_inspector.GetReceiver();
  DCHECK(function->shared()->IsUserJavaScript());
  // Optimized frames only restore the receiver as best-effort (see
  // OptimizedFrame::Summarize).
  DCHECK_IMPLIES(!is_optimized && is_sloppy(shared->language_mode()),
                 receiver->IsJSReceiver());
  details->set(kFrameDetailsReceiverIndex, *receiver);

  DCHECK_EQ(details_size, details_index);
  return *isolate->factory()->NewJSArrayWithElements(details);
}


RUNTIME_FUNCTION(Runtime_GetScopeCount) {
  HandleScope scope(isolate);
  DCHECK_EQ(2, args.length());
  CONVERT_NUMBER_CHECKED(int, break_id, Int32, args[0]);
  CHECK(isolate->debug()->CheckExecutionState(break_id));

  CONVERT_SMI_ARG_CHECKED(wrapped_id, 1);

  // Get the frame where the debugging is performed.
  StackFrame::Id id = DebugFrameHelper::UnwrapFrameId(wrapped_id);
  StackTraceFrameIterator it(isolate, id);
  StandardFrame* frame = it.frame();
  if (it.frame()->is_wasm()) return 0;

  FrameInspector frame_inspector(frame, 0, isolate);

  // Count the visible scopes.
  int n = 0;
  for (ScopeIterator it(isolate, &frame_inspector); !it.Done(); it.Next()) {
    n++;
  }

  return Smi::FromInt(n);
}


// Return an array with scope details
// args[0]: number: break id
// args[1]: number: frame index
// args[2]: number: inlined frame index
// args[3]: number: scope index
//
// The array returned contains the following information:
// 0: Scope type
// 1: Scope object
RUNTIME_FUNCTION(Runtime_GetScopeDetails) {
  HandleScope scope(isolate);
  DCHECK_EQ(4, args.length());
  CONVERT_NUMBER_CHECKED(int, break_id, Int32, args[0]);
  CHECK(isolate->debug()->CheckExecutionState(break_id));

  CONVERT_SMI_ARG_CHECKED(wrapped_id, 1);
  CONVERT_NUMBER_CHECKED(int, inlined_jsframe_index, Int32, args[2]);
  CONVERT_NUMBER_CHECKED(int, index, Int32, args[3]);

  // Get the frame where the debugging is performed.
  StackFrame::Id id = DebugFrameHelper::UnwrapFrameId(wrapped_id);
  StackTraceFrameIterator frame_it(isolate, id);
  // Wasm has no scopes, this must be javascript.
  JavaScriptFrame* frame = JavaScriptFrame::cast(frame_it.frame());
  FrameInspector frame_inspector(frame, inlined_jsframe_index, isolate);

  // Find the requested scope.
  int n = 0;
  ScopeIterator it(isolate, &frame_inspector);
  for (; !it.Done() && n < index; it.Next()) {
    n++;
  }
  if (it.Done()) {
    return isolate->heap()->undefined_value();
  }
  RETURN_RESULT_OR_FAILURE(isolate, it.MaterializeScopeDetails());
}


// Return an array of scope details
// args[0]: number: break id
// args[1]: number: frame index
// args[2]: number: inlined frame index
// args[3]: boolean: ignore nested scopes
//
// The array returned contains arrays with the following information:
// 0: Scope type
// 1: Scope object
RUNTIME_FUNCTION(Runtime_GetAllScopesDetails) {
  HandleScope scope(isolate);
  DCHECK(args.length() == 3 || args.length() == 4);
  CONVERT_NUMBER_CHECKED(int, break_id, Int32, args[0]);
  CHECK(isolate->debug()->CheckExecutionState(break_id));

  CONVERT_SMI_ARG_CHECKED(wrapped_id, 1);
  CONVERT_NUMBER_CHECKED(int, inlined_frame_index, Int32, args[2]);

  ScopeIterator::Option option = ScopeIterator::DEFAULT;
  if (args.length() == 4) {
    CONVERT_BOOLEAN_ARG_CHECKED(flag, 3);
    if (flag) option = ScopeIterator::IGNORE_NESTED_SCOPES;
  }

  // Get the frame where the debugging is performed.
  StackFrame::Id id = DebugFrameHelper::UnwrapFrameId(wrapped_id);
  StackTraceFrameIterator frame_it(isolate, id);
  StandardFrame* frame = frame_it.frame();

  // Handle wasm frames specially. They provide exactly two scopes (global /
  // local).
  if (frame->is_wasm_interpreter_entry()) {
    Handle<WasmDebugInfo> debug_info(
<<<<<<< HEAD
        WasmInterpreterEntryFrame::cast(frame)->wasm_instance()->debug_info(),
        isolate);
=======
        WasmInterpreterEntryFrame::cast(frame)->debug_info(), isolate);
>>>>>>> 84bd6f3c
    return *WasmDebugInfo::GetScopeDetails(debug_info, frame->fp(),
                                           inlined_frame_index);
  }

  FrameInspector frame_inspector(frame, inlined_frame_index, isolate);
<<<<<<< HEAD
  List<Handle<JSObject>> result(4);
=======
  std::vector<Handle<JSObject>> result;
>>>>>>> 84bd6f3c
  ScopeIterator it(isolate, &frame_inspector, option);
  for (; !it.Done(); it.Next()) {
    Handle<JSObject> details;
    ASSIGN_RETURN_FAILURE_ON_EXCEPTION(isolate, details,
                                       it.MaterializeScopeDetails());
    result.push_back(details);
  }

  int result_size = static_cast<int>(result.size());
  Handle<FixedArray> array = isolate->factory()->NewFixedArray(result_size);
  for (int i = 0; i < result_size; ++i) {
    array->set(i, *result[i]);
  }
  return *isolate->factory()->NewJSArrayWithElements(array);
}


RUNTIME_FUNCTION(Runtime_GetFunctionScopeCount) {
  HandleScope scope(isolate);
  DCHECK_EQ(1, args.length());

  // Check arguments.
  CONVERT_ARG_HANDLE_CHECKED(JSReceiver, function, 0);

  // Count the visible scopes.
  int n = 0;
  if (function->IsJSFunction()) {
    for (ScopeIterator it(isolate, Handle<JSFunction>::cast(function));
         !it.Done(); it.Next()) {
      n++;
    }
  }

  return Smi::FromInt(n);
}


RUNTIME_FUNCTION(Runtime_GetFunctionScopeDetails) {
  HandleScope scope(isolate);
  DCHECK_EQ(2, args.length());

  // Check arguments.
  CONVERT_ARG_HANDLE_CHECKED(JSFunction, fun, 0);
  CONVERT_NUMBER_CHECKED(int, index, Int32, args[1]);

  // Find the requested scope.
  int n = 0;
  ScopeIterator it(isolate, fun);
  for (; !it.Done() && n < index; it.Next()) {
    n++;
  }
  if (it.Done()) {
    return isolate->heap()->undefined_value();
  }

  RETURN_RESULT_OR_FAILURE(isolate, it.MaterializeScopeDetails());
}

RUNTIME_FUNCTION(Runtime_GetGeneratorScopeCount) {
  HandleScope scope(isolate);
  DCHECK_EQ(1, args.length());

  if (!args[0]->IsJSGeneratorObject()) return Smi::kZero;

  // Check arguments.
  CONVERT_ARG_HANDLE_CHECKED(JSGeneratorObject, gen, 0);

  // Only inspect suspended generator scopes.
  if (!gen->is_suspended()) {
    return Smi::kZero;
  }

  // Count the visible scopes.
  int n = 0;
  for (ScopeIterator it(isolate, gen); !it.Done(); it.Next()) {
    n++;
  }

  return Smi::FromInt(n);
}

RUNTIME_FUNCTION(Runtime_GetGeneratorScopeDetails) {
  HandleScope scope(isolate);
  DCHECK_EQ(2, args.length());

  if (!args[0]->IsJSGeneratorObject()) {
    return isolate->heap()->undefined_value();
  }

  // Check arguments.
  CONVERT_ARG_HANDLE_CHECKED(JSGeneratorObject, gen, 0);
  CONVERT_NUMBER_CHECKED(int, index, Int32, args[1]);

  // Only inspect suspended generator scopes.
  if (!gen->is_suspended()) {
    return isolate->heap()->undefined_value();
  }

  // Find the requested scope.
  int n = 0;
  ScopeIterator it(isolate, gen);
  for (; !it.Done() && n < index; it.Next()) {
    n++;
  }
  if (it.Done()) {
    return isolate->heap()->undefined_value();
  }

  RETURN_RESULT_OR_FAILURE(isolate, it.MaterializeScopeDetails());
}

static bool SetScopeVariableValue(ScopeIterator* it, int index,
                                  Handle<String> variable_name,
                                  Handle<Object> new_value) {
  for (int n = 0; !it->Done() && n < index; it->Next()) {
    n++;
  }
  if (it->Done()) {
    return false;
  }
  return it->SetVariableValue(variable_name, new_value);
}


// Change variable value in closure or local scope
// args[0]: number or JsFunction: break id or function
// args[1]: number: frame index (when arg[0] is break id)
// args[2]: number: inlined frame index (when arg[0] is break id)
// args[3]: number: scope index
// args[4]: string: variable name
// args[5]: object: new value
//
// Return true if success and false otherwise
RUNTIME_FUNCTION(Runtime_SetScopeVariableValue) {
  HandleScope scope(isolate);
  DCHECK_EQ(6, args.length());

  // Check arguments.
  CONVERT_NUMBER_CHECKED(int, index, Int32, args[3]);
  CONVERT_ARG_HANDLE_CHECKED(String, variable_name, 4);
  CONVERT_ARG_HANDLE_CHECKED(Object, new_value, 5);

  bool res;
  if (args[0]->IsNumber()) {
    CONVERT_NUMBER_CHECKED(int, break_id, Int32, args[0]);
    CHECK(isolate->debug()->CheckExecutionState(break_id));

    CONVERT_SMI_ARG_CHECKED(wrapped_id, 1);
    CONVERT_NUMBER_CHECKED(int, inlined_jsframe_index, Int32, args[2]);

    // Get the frame where the debugging is performed.
    StackFrame::Id id = DebugFrameHelper::UnwrapFrameId(wrapped_id);
    StackTraceFrameIterator frame_it(isolate, id);
    // Wasm has no scopes, this must be javascript.
    JavaScriptFrame* frame = JavaScriptFrame::cast(frame_it.frame());
    FrameInspector frame_inspector(frame, inlined_jsframe_index, isolate);

    ScopeIterator it(isolate, &frame_inspector);
    res = SetScopeVariableValue(&it, index, variable_name, new_value);
  } else if (args[0]->IsJSFunction()) {
    CONVERT_ARG_HANDLE_CHECKED(JSFunction, fun, 0);
    ScopeIterator it(isolate, fun);
    res = SetScopeVariableValue(&it, index, variable_name, new_value);
  } else {
    CONVERT_ARG_HANDLE_CHECKED(JSGeneratorObject, gen, 0);
    ScopeIterator it(isolate, gen);
    res = SetScopeVariableValue(&it, index, variable_name, new_value);
  }

  return isolate->heap()->ToBoolean(res);
}


RUNTIME_FUNCTION(Runtime_GetBreakLocations) {
  HandleScope scope(isolate);
  DCHECK_EQ(1, args.length());
  CHECK(isolate->debug()->is_active());
  CONVERT_ARG_HANDLE_CHECKED(JSFunction, fun, 0);

  Handle<SharedFunctionInfo> shared(fun->shared());
  // Find the number of break points
  Handle<Object> break_locations = Debug::GetSourceBreakLocations(shared);
  if (break_locations->IsUndefined(isolate)) {
    return isolate->heap()->undefined_value();
  }
  // Return array as JS array
  return *isolate->factory()->NewJSArrayWithElements(
      Handle<FixedArray>::cast(break_locations));
}


// Change the state of break on exceptions.
// args[0]: Enum value indicating whether to affect caught/uncaught exceptions.
// args[1]: Boolean indicating on/off.
RUNTIME_FUNCTION(Runtime_ChangeBreakOnException) {
  HandleScope scope(isolate);
  DCHECK_EQ(2, args.length());
  CONVERT_NUMBER_CHECKED(uint32_t, type_arg, Uint32, args[0]);
  CONVERT_BOOLEAN_ARG_CHECKED(enable, 1);

  // If the number doesn't match an enum value, the ChangeBreakOnException
  // function will default to affecting caught exceptions.
  ExceptionBreakType type = static_cast<ExceptionBreakType>(type_arg);
  // Update break point state.
  isolate->debug()->ChangeBreakOnException(type, enable);
  return isolate->heap()->undefined_value();
}


// Returns the state of break on exceptions
// args[0]: boolean indicating uncaught exceptions
RUNTIME_FUNCTION(Runtime_IsBreakOnException) {
  HandleScope scope(isolate);
  DCHECK_EQ(1, args.length());
  CONVERT_NUMBER_CHECKED(uint32_t, type_arg, Uint32, args[0]);

  ExceptionBreakType type = static_cast<ExceptionBreakType>(type_arg);
  bool result = isolate->debug()->IsBreakOnException(type);
  return Smi::FromInt(result);
}


// Prepare for stepping
// args[0]: break id for checking execution state
// args[1]: step action from the enumeration StepAction
// args[2]: number of times to perform the step, for step out it is the number
//          of frames to step down.
RUNTIME_FUNCTION(Runtime_PrepareStep) {
  HandleScope scope(isolate);
  DCHECK_EQ(2, args.length());
  CONVERT_NUMBER_CHECKED(int, break_id, Int32, args[0]);
  CHECK(isolate->debug()->CheckExecutionState(break_id));

  if (!args[1]->IsNumber()) {
    return isolate->Throw(isolate->heap()->illegal_argument_string());
  }

  // Get the step action and check validity.
  StepAction step_action = static_cast<StepAction>(NumberToInt32(args[1]));
  if (step_action != StepIn && step_action != StepNext &&
      step_action != StepOut) {
    return isolate->Throw(isolate->heap()->illegal_argument_string());
  }

  // Clear all current stepping setup.
  isolate->debug()->ClearStepping();

  // Prepare step.
  isolate->debug()->PrepareStep(static_cast<StepAction>(step_action));
  return isolate->heap()->undefined_value();
}

// Clear all stepping set by PrepareStep.
RUNTIME_FUNCTION(Runtime_ClearStepping) {
  HandleScope scope(isolate);
  DCHECK_EQ(0, args.length());
  CHECK(isolate->debug()->is_active());
  isolate->debug()->ClearStepping();
  return isolate->heap()->undefined_value();
}


RUNTIME_FUNCTION(Runtime_DebugEvaluate) {
  HandleScope scope(isolate);

  // Check the execution state and decode arguments frame and source to be
  // evaluated.
  DCHECK_EQ(5, args.length());
  CONVERT_NUMBER_CHECKED(int, break_id, Int32, args[0]);
  CHECK(isolate->debug()->CheckExecutionState(break_id));

  CONVERT_SMI_ARG_CHECKED(wrapped_id, 1);
  CONVERT_NUMBER_CHECKED(int, inlined_jsframe_index, Int32, args[2]);
  CONVERT_ARG_HANDLE_CHECKED(String, source, 3);
  CONVERT_BOOLEAN_ARG_CHECKED(throw_on_side_effect, 4);

  StackFrame::Id id = DebugFrameHelper::UnwrapFrameId(wrapped_id);

  RETURN_RESULT_OR_FAILURE(
      isolate, DebugEvaluate::Local(isolate, id, inlined_jsframe_index, source,
                                    throw_on_side_effect));
}


RUNTIME_FUNCTION(Runtime_DebugEvaluateGlobal) {
  HandleScope scope(isolate);

  // Check the execution state and decode arguments frame and source to be
  // evaluated.
  DCHECK_EQ(2, args.length());
  CONVERT_NUMBER_CHECKED(int, break_id, Int32, args[0]);
  CHECK(isolate->debug()->CheckExecutionState(break_id));

  CONVERT_ARG_HANDLE_CHECKED(String, source, 1);

  RETURN_RESULT_OR_FAILURE(isolate,
                           DebugEvaluate::Global(isolate, source, false));
}


RUNTIME_FUNCTION(Runtime_DebugGetLoadedScripts) {
  HandleScope scope(isolate);
  DCHECK_EQ(0, args.length());

  Handle<FixedArray> instances;
  {
    DebugScope debug_scope(isolate->debug());
    if (debug_scope.failed()) {
      DCHECK(isolate->has_pending_exception());
      return isolate->heap()->exception();
    }
    // Fill the script objects.
    instances = isolate->debug()->GetLoadedScripts();
  }

  // Convert the script objects to proper JS objects.
  for (int i = 0; i < instances->length(); i++) {
    Handle<Script> script = Handle<Script>(Script::cast(instances->get(i)));
    // Get the script wrapper in a local handle before calling GetScriptWrapper,
    // because using
    //   instances->set(i, *GetScriptWrapper(script))
    // is unsafe as GetScriptWrapper might call GC and the C++ compiler might
    // already have dereferenced the instances handle.
    Handle<JSObject> wrapper = Script::GetWrapper(script);
    instances->set(i, *wrapper);
  }

  // Return result as a JS array.
  return *isolate->factory()->NewJSArrayWithElements(instances);
}

static bool HasInPrototypeChainIgnoringProxies(Isolate* isolate,
                                               JSObject* object,
                                               Object* proto) {
  PrototypeIterator iter(isolate, object, kStartAtReceiver);
  while (true) {
    iter.AdvanceIgnoringProxies();
    if (iter.IsAtEnd()) return false;
    if (iter.GetCurrent() == proto) return true;
  }
}


// Scan the heap for objects with direct references to an object
// args[0]: the object to find references to
// args[1]: constructor function for instances to exclude (Mirror)
// args[2]: the the maximum number of objects to return
RUNTIME_FUNCTION(Runtime_DebugReferencedBy) {
  HandleScope scope(isolate);
  DCHECK_EQ(3, args.length());
  CONVERT_ARG_HANDLE_CHECKED(JSObject, target, 0);
  CONVERT_ARG_HANDLE_CHECKED(Object, filter, 1);
  CHECK(filter->IsUndefined(isolate) || filter->IsJSObject());
  CONVERT_NUMBER_CHECKED(int32_t, max_references, Int32, args[2]);
  CHECK_GE(max_references, 0);

  std::vector<Handle<JSObject>> instances;
  Heap* heap = isolate->heap();
  {
    HeapIterator iterator(heap, HeapIterator::kFilterUnreachable);
    // Get the constructor function for context extension and arguments array.
    Object* arguments_fun = isolate->sloppy_arguments_map()->GetConstructor();
    HeapObject* heap_obj;
    while ((heap_obj = iterator.next()) != nullptr) {
      if (!heap_obj->IsJSObject()) continue;
      JSObject* obj = JSObject::cast(heap_obj);
      if (obj->IsJSContextExtensionObject()) continue;
      if (obj->map()->GetConstructor() == arguments_fun) continue;
      if (!obj->ReferencesObject(*target)) continue;
      // Check filter if supplied. This is normally used to avoid
      // references from mirror objects.
      if (!filter->IsUndefined(isolate) &&
          HasInPrototypeChainIgnoringProxies(isolate, obj, *filter)) {
        continue;
      }
      if (obj->IsJSGlobalObject()) {
        obj = JSGlobalObject::cast(obj)->global_proxy();
      }
      instances.emplace_back(obj);
      if (static_cast<int32_t>(instances.size()) == max_references) break;
    }
    // Iterate the rest of the heap to satisfy HeapIterator constraints.
    while (iterator.next()) {
    }
  }

  Handle<FixedArray> result;
  if (instances.size() == 1 && instances.back().is_identical_to(target)) {
    // Check for circular reference only. This can happen when the object is
    // only referenced from mirrors and has a circular reference in which case
    // the object is not really alive and would have been garbage collected if
    // not referenced from the mirror.
    result = isolate->factory()->empty_fixed_array();
  } else {
    int instances_size = static_cast<int>(instances.size());
    result = isolate->factory()->NewFixedArray(instances_size);
    for (int i = 0; i < instances_size; ++i) result->set(i, *instances[i]);
  }
  return *isolate->factory()->NewJSArrayWithElements(result);
}


// Scan the heap for objects constructed by a specific function.
// args[0]: the constructor to find instances of
// args[1]: the the maximum number of objects to return
RUNTIME_FUNCTION(Runtime_DebugConstructedBy) {
  HandleScope scope(isolate);
  DCHECK_EQ(2, args.length());
  CONVERT_ARG_HANDLE_CHECKED(JSFunction, constructor, 0);
  CONVERT_NUMBER_CHECKED(int32_t, max_references, Int32, args[1]);
  CHECK_GE(max_references, 0);

  std::vector<Handle<JSObject>> instances;
  Heap* heap = isolate->heap();
  {
    HeapIterator iterator(heap, HeapIterator::kFilterUnreachable);
    HeapObject* heap_obj;
    while ((heap_obj = iterator.next()) != nullptr) {
      if (!heap_obj->IsJSObject()) continue;
      JSObject* obj = JSObject::cast(heap_obj);
      if (obj->map()->GetConstructor() != *constructor) continue;
      instances.emplace_back(obj);
      if (static_cast<int32_t>(instances.size()) == max_references) break;
    }
    // Iterate the rest of the heap to satisfy HeapIterator constraints.
    while (iterator.next()) {
    }
  }

  int instances_size = static_cast<int>(instances.size());
  Handle<FixedArray> result = isolate->factory()->NewFixedArray(instances_size);
  for (int i = 0; i < instances_size; ++i) result->set(i, *instances[i]);
  return *isolate->factory()->NewJSArrayWithElements(result);
}


// Find the effective prototype object as returned by __proto__.
// args[0]: the object to find the prototype for.
RUNTIME_FUNCTION(Runtime_DebugGetPrototype) {
  HandleScope shs(isolate);
  DCHECK_EQ(1, args.length());
  CONVERT_ARG_HANDLE_CHECKED(JSObject, obj, 0);
  // TODO(1543): Come up with a solution for clients to handle potential errors
  // thrown by an intermediate proxy.
  RETURN_RESULT_OR_FAILURE(isolate, JSReceiver::GetPrototype(isolate, obj));
}


// Patches script source (should be called upon BeforeCompile event).
// TODO(5530): Remove once uses in debug.js are gone.
RUNTIME_FUNCTION(Runtime_DebugSetScriptSource) {
  HandleScope scope(isolate);
  DCHECK_EQ(2, args.length());

  CONVERT_ARG_HANDLE_CHECKED(JSValue, script_wrapper, 0);
  CONVERT_ARG_HANDLE_CHECKED(String, source, 1);

  CHECK(script_wrapper->value()->IsScript());
  Handle<Script> script(Script::cast(script_wrapper->value()));

  // The following condition is not guaranteed to hold and a failure is also
  // propagated to callers. Hence we fail gracefully here and don't crash.
  if (script->compilation_state() != Script::COMPILATION_STATE_INITIAL) {
    return isolate->ThrowIllegalOperation();
  }

  script->set_source(*source);

  return isolate->heap()->undefined_value();
}


RUNTIME_FUNCTION(Runtime_FunctionGetInferredName) {
  SealHandleScope shs(isolate);
  DCHECK_EQ(1, args.length());

  CONVERT_ARG_CHECKED(Object, f, 0);
  if (f->IsJSFunction()) {
    return JSFunction::cast(f)->shared()->inferred_name();
  }
  return isolate->heap()->empty_string();
}


RUNTIME_FUNCTION(Runtime_FunctionGetDebugName) {
  HandleScope scope(isolate);
  DCHECK_EQ(1, args.length());

  CONVERT_ARG_HANDLE_CHECKED(JSReceiver, function, 0);

  if (function->IsJSBoundFunction()) {
    RETURN_RESULT_OR_FAILURE(
        isolate, JSBoundFunction::GetName(
                     isolate, Handle<JSBoundFunction>::cast(function)));
  } else {
    return *JSFunction::GetDebugName(Handle<JSFunction>::cast(function));
  }
}


RUNTIME_FUNCTION(Runtime_GetDebugContext) {
  HandleScope scope(isolate);
  DCHECK_EQ(0, args.length());
  Handle<Context> context;
  {
    DebugScope debug_scope(isolate->debug());
    if (debug_scope.failed()) {
      DCHECK(isolate->has_pending_exception());
      return isolate->heap()->exception();
    }
    context = isolate->debug()->GetDebugContext();
  }
  if (context.is_null()) return isolate->heap()->undefined_value();
  context->set_security_token(isolate->native_context()->security_token());
  return context->global_proxy();
}


// Performs a GC.
// Presently, it only does a full GC.
RUNTIME_FUNCTION(Runtime_CollectGarbage) {
  SealHandleScope shs(isolate);
  DCHECK_EQ(1, args.length());
  isolate->heap()->CollectAllGarbage(Heap::kAbortIncrementalMarkingMask,
                                     GarbageCollectionReason::kRuntime);
  return isolate->heap()->undefined_value();
}


// Gets the current heap usage.
RUNTIME_FUNCTION(Runtime_GetHeapUsage) {
  SealHandleScope shs(isolate);
  DCHECK_EQ(0, args.length());
  int usage = static_cast<int>(isolate->heap()->SizeOfObjects());
  if (!Smi::IsValid(usage)) {
    return *isolate->factory()->NewNumberFromInt(usage);
  }
  return Smi::FromInt(usage);
}


// Finds the script object from the script data. NOTE: This operation uses
// heap traversal to find the function generated for the source position
// for the requested break point. For lazily compiled functions several heap
// traversals might be required rendering this operation as a rather slow
// operation. However for setting break points which is normally done through
// some kind of user interaction the performance is not crucial.
RUNTIME_FUNCTION(Runtime_GetScript) {
  HandleScope scope(isolate);
  DCHECK_EQ(1, args.length());
  CONVERT_ARG_HANDLE_CHECKED(String, script_name, 0);

  Handle<Script> found;
  {
    Script::Iterator iterator(isolate);
    Script* script = nullptr;
    while ((script = iterator.Next()) != nullptr) {
      if (!script->name()->IsString()) continue;
      String* name = String::cast(script->name());
      if (name->Equals(*script_name)) {
        found = Handle<Script>(script, isolate);
        break;
      }
    }
  }

  if (found.is_null()) return isolate->heap()->undefined_value();
  return *Script::GetWrapper(found);
}

// TODO(5530): Remove once uses in debug.js are gone.
RUNTIME_FUNCTION(Runtime_ScriptLineCount) {
  HandleScope scope(isolate);
  DCHECK_EQ(1, args.length());
  CONVERT_ARG_CHECKED(JSValue, script, 0);

  CHECK(script->value()->IsScript());
  Handle<Script> script_handle = Handle<Script>(Script::cast(script->value()));

  if (script_handle->type() == Script::TYPE_WASM) {
    // Return 0 for now; this function will disappear soon anyway.
    return Smi::FromInt(0);
  }

  Script::InitLineEnds(script_handle);

  FixedArray* line_ends_array = FixedArray::cast(script_handle->line_ends());
  return Smi::FromInt(line_ends_array->length());
}

namespace {

int ScriptLinePosition(Handle<Script> script, int line) {
  if (line < 0) return -1;

  if (script->type() == Script::TYPE_WASM) {
    return WasmModuleObject::cast(script->wasm_module_object())
        ->shared()
        ->GetFunctionOffset(line);
  }

  Script::InitLineEnds(script);

  FixedArray* line_ends_array = FixedArray::cast(script->line_ends());
  const int line_count = line_ends_array->length();
  DCHECK_LT(0, line_count);

  if (line == 0) return 0;
  // If line == line_count, we return the first position beyond the last line.
  if (line > line_count) return -1;
  return Smi::ToInt(line_ends_array->get(line - 1)) + 1;
}

}  // namespace

static Handle<Object> GetJSPositionInfo(Handle<Script> script, int position,
                                        Script::OffsetFlag offset_flag,
                                        Isolate* isolate) {
  Script::PositionInfo info;
  if (!Script::GetPositionInfo(script, position, &info, offset_flag)) {
    return isolate->factory()->null_value();
  }

  Handle<String> source = handle(String::cast(script->source()), isolate);
  Handle<String> sourceText = script->type() == Script::TYPE_WASM
                                  ? isolate->factory()->empty_string()
                                  : isolate->factory()->NewSubString(
                                        source, info.line_start, info.line_end);

  Handle<JSObject> jsinfo =
      isolate->factory()->NewJSObject(isolate->object_function());

  JSObject::AddProperty(jsinfo, isolate->factory()->script_string(), script,
                        NONE);
  JSObject::AddProperty(jsinfo, isolate->factory()->position_string(),
                        handle(Smi::FromInt(position), isolate), NONE);
  JSObject::AddProperty(jsinfo, isolate->factory()->line_string(),
                        handle(Smi::FromInt(info.line), isolate), NONE);
  JSObject::AddProperty(jsinfo, isolate->factory()->column_string(),
                        handle(Smi::FromInt(info.column), isolate), NONE);
  JSObject::AddProperty(jsinfo, isolate->factory()->sourceText_string(),
                        sourceText, NONE);

  return jsinfo;
}

namespace {

int ScriptLinePositionWithOffset(Handle<Script> script, int line, int offset) {
  if (line < 0 || offset < 0) return -1;

  if (line == 0 || offset == 0)
    return ScriptLinePosition(script, line) + offset;

  Script::PositionInfo info;
  if (!Script::GetPositionInfo(script, offset, &info, Script::NO_OFFSET)) {
    return -1;
  }

  const int total_line = info.line + line;
  return ScriptLinePosition(script, total_line);
}

Handle<Object> ScriptLocationFromLine(Isolate* isolate, Handle<Script> script,
                                      Handle<Object> opt_line,
                                      Handle<Object> opt_column,
                                      int32_t offset) {
  // Line and column are possibly undefined and we need to handle these cases,
  // additionally subtracting corresponding offsets.

  int32_t line = 0;
  if (!opt_line->IsNullOrUndefined(isolate)) {
    CHECK(opt_line->IsNumber());
    line = NumberToInt32(*opt_line) - script->line_offset();
  }

  int32_t column = 0;
  if (!opt_column->IsNullOrUndefined(isolate)) {
    CHECK(opt_column->IsNumber());
    column = NumberToInt32(*opt_column);
    if (line == 0) column -= script->column_offset();
  }

  int line_position = ScriptLinePositionWithOffset(script, line, offset);
  if (line_position < 0 || column < 0) return isolate->factory()->null_value();

  return GetJSPositionInfo(script, line_position + column, Script::NO_OFFSET,
                           isolate);
}

// Slow traversal over all scripts on the heap.
bool GetScriptById(Isolate* isolate, int needle, Handle<Script>* result) {
  Script::Iterator iterator(isolate);
  Script* script = nullptr;
  while ((script = iterator.Next()) != nullptr) {
    if (script->id() == needle) {
      *result = handle(script);
      return true;
    }
  }

  return false;
}

}  // namespace

// Get information on a specific source line and column possibly offset by a
// fixed source position. This function is used to find a source position from
// a line and column position. The fixed source position offset is typically
// used to find a source position in a function based on a line and column in
// the source for the function alone. The offset passed will then be the
// start position of the source for the function within the full script source.
// Note that incoming line and column parameters may be undefined, and are
// assumed to be passed *with* offsets.
// TODO(5530): Remove once uses in debug.js are gone.
RUNTIME_FUNCTION(Runtime_ScriptLocationFromLine) {
  HandleScope scope(isolate);
  DCHECK_EQ(4, args.length());
  CONVERT_ARG_HANDLE_CHECKED(JSValue, script, 0);
  CONVERT_ARG_HANDLE_CHECKED(Object, opt_line, 1);
  CONVERT_ARG_HANDLE_CHECKED(Object, opt_column, 2);
  CONVERT_NUMBER_CHECKED(int32_t, offset, Int32, args[3]);

  CHECK(script->value()->IsScript());
  Handle<Script> script_handle = Handle<Script>(Script::cast(script->value()));

  return *ScriptLocationFromLine(isolate, script_handle, opt_line, opt_column,
                                 offset);
}

// TODO(5530): Rename once conflicting function has been deleted.
RUNTIME_FUNCTION(Runtime_ScriptLocationFromLine2) {
  HandleScope scope(isolate);
  DCHECK_EQ(4, args.length());
  CONVERT_NUMBER_CHECKED(int32_t, scriptid, Int32, args[0]);
  CONVERT_ARG_HANDLE_CHECKED(Object, opt_line, 1);
  CONVERT_ARG_HANDLE_CHECKED(Object, opt_column, 2);
  CONVERT_NUMBER_CHECKED(int32_t, offset, Int32, args[3]);

  Handle<Script> script;
  CHECK(GetScriptById(isolate, scriptid, &script));

  return *ScriptLocationFromLine(isolate, script, opt_line, opt_column, offset);
}

// TODO(5530): Remove once uses in debug.js are gone.
RUNTIME_FUNCTION(Runtime_ScriptPositionInfo) {
  HandleScope scope(isolate);
  DCHECK_EQ(3, args.length());
  CONVERT_ARG_CHECKED(JSValue, script, 0);
  CONVERT_NUMBER_CHECKED(int32_t, position, Int32, args[1]);
  CONVERT_BOOLEAN_ARG_CHECKED(with_offset, 2);

  CHECK(script->value()->IsScript());
  Handle<Script> script_handle = Handle<Script>(Script::cast(script->value()));

  const Script::OffsetFlag offset_flag =
      with_offset ? Script::WITH_OFFSET : Script::NO_OFFSET;
  return *GetJSPositionInfo(script_handle, position, offset_flag, isolate);
}

// TODO(5530): Rename once conflicting function has been deleted.
RUNTIME_FUNCTION(Runtime_ScriptPositionInfo2) {
  HandleScope scope(isolate);
  DCHECK_EQ(3, args.length());
  CONVERT_NUMBER_CHECKED(int32_t, scriptid, Int32, args[0]);
  CONVERT_NUMBER_CHECKED(int32_t, position, Int32, args[1]);
  CONVERT_BOOLEAN_ARG_CHECKED(with_offset, 2);

  Handle<Script> script;
  CHECK(GetScriptById(isolate, scriptid, &script));

  const Script::OffsetFlag offset_flag =
      with_offset ? Script::WITH_OFFSET : Script::NO_OFFSET;
  return *GetJSPositionInfo(script, position, offset_flag, isolate);
}

// On function call, depending on circumstances, prepare for stepping in,
// or perform a side effect check.
RUNTIME_FUNCTION(Runtime_DebugOnFunctionCall) {
  HandleScope scope(isolate);
  DCHECK_EQ(2, args.length());
  CONVERT_ARG_HANDLE_CHECKED(JSFunction, fun, 0);
  CONVERT_ARG_HANDLE_CHECKED(Object, receiver, 1);
  if (isolate->debug()->needs_check_on_function_call()) {
    // Ensure that the callee will perform debug check on function call too.
    Deoptimizer::DeoptimizeFunction(*fun);
    if (isolate->debug()->last_step_action() >= StepIn) {
      DCHECK_EQ(isolate->debug_execution_mode(), DebugInfo::kBreakpoints);
      isolate->debug()->PrepareStepIn(fun);
    }
    if (isolate->debug_execution_mode() == DebugInfo::kSideEffects &&
        !isolate->debug()->PerformSideEffectCheck(fun, receiver)) {
      return isolate->heap()->exception();
    }
  }
  return isolate->heap()->undefined_value();
}

// Set one shot breakpoints for the suspended generator object.
RUNTIME_FUNCTION(Runtime_DebugPrepareStepInSuspendedGenerator) {
  HandleScope scope(isolate);
  DCHECK_EQ(0, args.length());
  isolate->debug()->PrepareStepInSuspendedGenerator();
  return isolate->heap()->undefined_value();
}

RUNTIME_FUNCTION(Runtime_DebugPushPromise) {
  DCHECK_EQ(1, args.length());
  HandleScope scope(isolate);
  CONVERT_ARG_HANDLE_CHECKED(JSObject, promise, 0);
  isolate->PushPromise(promise);
  return isolate->heap()->undefined_value();
}


RUNTIME_FUNCTION(Runtime_DebugPopPromise) {
  DCHECK_EQ(0, args.length());
  SealHandleScope shs(isolate);
  isolate->PopPromise();
  return isolate->heap()->undefined_value();
}

RUNTIME_FUNCTION(Runtime_DebugAsyncFunctionPromiseCreated) {
  DCHECK_EQ(1, args.length());
  HandleScope scope(isolate);
  CONVERT_ARG_HANDLE_CHECKED(JSObject, promise, 0);
  isolate->PushPromise(promise);
  int id = isolate->debug()->NextAsyncTaskId(promise);
  Handle<Symbol> async_stack_id_symbol =
      isolate->factory()->promise_async_stack_id_symbol();
  JSObject::SetProperty(promise, async_stack_id_symbol,
                        handle(Smi::FromInt(id), isolate),
                        LanguageMode::kStrict)
      .Assert();
  return isolate->heap()->undefined_value();
}

RUNTIME_FUNCTION(Runtime_DebugIsActive) {
  SealHandleScope shs(isolate);
  return Smi::FromInt(isolate->debug()->is_active());
}

namespace {
Handle<JSObject> MakeRangeObject(Isolate* isolate, const CoverageBlock& range) {
  Factory* factory = isolate->factory();

  Handle<String> start_string = factory->InternalizeUtf8String("start");
  Handle<String> end_string = factory->InternalizeUtf8String("end");
  Handle<String> count_string = factory->InternalizeUtf8String("count");

  Handle<JSObject> range_obj = factory->NewJSObjectWithNullProto();
  JSObject::AddProperty(range_obj, start_string,
                        factory->NewNumberFromInt(range.start), NONE);
  JSObject::AddProperty(range_obj, end_string,
                        factory->NewNumberFromInt(range.end), NONE);
  JSObject::AddProperty(range_obj, count_string,
                        factory->NewNumberFromUint(range.count), NONE);

  return range_obj;
}
}  // namespace

RUNTIME_FUNCTION(Runtime_DebugCollectCoverage) {
  HandleScope scope(isolate);
  DCHECK_EQ(0, args.length());
  // Collect coverage data.
  std::unique_ptr<Coverage> coverage;
  if (isolate->is_best_effort_code_coverage()) {
<<<<<<< HEAD
    coverage.reset(Coverage::CollectBestEffort(isolate));
  } else {
    coverage.reset(Coverage::CollectPrecise(isolate));
=======
    coverage = Coverage::CollectBestEffort(isolate);
  } else {
    coverage = Coverage::CollectPrecise(isolate);
>>>>>>> 84bd6f3c
  }
  Factory* factory = isolate->factory();
  // Turn the returned data structure into JavaScript.
  // Create an array of scripts.
  int num_scripts = static_cast<int>(coverage->size());
  // Prepare property keys.
  Handle<FixedArray> scripts_array = factory->NewFixedArray(num_scripts);
  Handle<String> script_string = factory->NewStringFromStaticChars("script");
  for (int i = 0; i < num_scripts; i++) {
    const auto& script_data = coverage->at(i);
    HandleScope inner_scope(isolate);

    std::vector<CoverageBlock> ranges;
    int num_functions = static_cast<int>(script_data.functions.size());
    for (int j = 0; j < num_functions; j++) {
      const auto& function_data = script_data.functions[j];
      ranges.emplace_back(function_data.start, function_data.end,
                          function_data.count);
      for (size_t k = 0; k < function_data.blocks.size(); k++) {
        const auto& block_data = function_data.blocks[k];
        ranges.emplace_back(block_data.start, block_data.end, block_data.count);
      }
    }

    int num_ranges = static_cast<int>(ranges.size());
    Handle<FixedArray> ranges_array = factory->NewFixedArray(num_ranges);
    for (int j = 0; j < num_ranges; j++) {
      Handle<JSObject> range_object = MakeRangeObject(isolate, ranges[j]);
      ranges_array->set(j, *range_object);
    }

    Handle<JSArray> script_obj =
        factory->NewJSArrayWithElements(ranges_array, PACKED_ELEMENTS);
    Handle<JSObject> wrapper = Script::GetWrapper(script_data.script);
    JSObject::AddProperty(script_obj, script_string, wrapper, NONE);
    scripts_array->set(i, *script_obj);
  }
  return *factory->NewJSArrayWithElements(scripts_array, PACKED_ELEMENTS);
}

RUNTIME_FUNCTION(Runtime_DebugTogglePreciseCoverage) {
  SealHandleScope shs(isolate);
  CONVERT_BOOLEAN_ARG_CHECKED(enable, 0);
  Coverage::SelectMode(isolate, enable ? debug::Coverage::kPreciseCount
                                       : debug::Coverage::kBestEffort);
<<<<<<< HEAD
=======
  return isolate->heap()->undefined_value();
}

RUNTIME_FUNCTION(Runtime_DebugToggleBlockCoverage) {
  SealHandleScope shs(isolate);
  CONVERT_BOOLEAN_ARG_CHECKED(enable, 0);
  Coverage::SelectMode(isolate, enable ? debug::Coverage::kBlockCount
                                       : debug::Coverage::kBestEffort);
  return isolate->heap()->undefined_value();
}

RUNTIME_FUNCTION(Runtime_IncBlockCounter) {
  SealHandleScope scope(isolate);
  DCHECK_EQ(2, args.length());
  CONVERT_ARG_CHECKED(JSFunction, function, 0);
  CONVERT_SMI_ARG_CHECKED(coverage_array_slot_index, 1);

  // It's quite possible that a function contains IncBlockCounter bytecodes, but
  // no coverage info exists. This happens e.g. by selecting the best-effort
  // coverage collection mode, which triggers deletion of all coverage infos in
  // order to avoid memory leaks.

  SharedFunctionInfo* shared = function->shared();
  if (shared->HasCoverageInfo()) {
    CoverageInfo* coverage_info = shared->GetCoverageInfo();
    coverage_info->IncrementBlockCount(coverage_array_slot_index);
  }

>>>>>>> 84bd6f3c
  return isolate->heap()->undefined_value();
}

}  // namespace internal
}  // namespace v8<|MERGE_RESOLUTION|>--- conflicted
+++ resolved
@@ -71,13 +71,6 @@
     interpreted_frame->PatchBytecodeArray(bytecode_array);
   }
 
-<<<<<<< HEAD
-RUNTIME_FUNCTION(Runtime_HandleDebuggerStatement) {
-  SealHandleScope shs(isolate);
-  DCHECK_EQ(0, args.length());
-  if (isolate->debug()->break_points_active()) {
-    isolate->debug()->HandleDebugBreak(kIgnoreIfTopFrameBlackboxed);
-=======
   // We do not have to deal with operand scale here. If the bytecode at the
   // break is prefixed by operand scaling, we would have patched over the
   // scaling prefix. We now simply dispatch to the handler for the prefix.
@@ -90,7 +83,6 @@
   if (side_effect_check_failed) {
     return MakePair(isolate->heap()->exception(),
                     Smi::FromInt(static_cast<uint8_t>(bytecode)));
->>>>>>> 84bd6f3c
   }
   Object* interrupt_object = isolate->stack_guard()->HandleInterrupts();
   if (interrupt_object->IsException(isolate)) {
@@ -892,22 +884,13 @@
   // local).
   if (frame->is_wasm_interpreter_entry()) {
     Handle<WasmDebugInfo> debug_info(
-<<<<<<< HEAD
-        WasmInterpreterEntryFrame::cast(frame)->wasm_instance()->debug_info(),
-        isolate);
-=======
         WasmInterpreterEntryFrame::cast(frame)->debug_info(), isolate);
->>>>>>> 84bd6f3c
     return *WasmDebugInfo::GetScopeDetails(debug_info, frame->fp(),
                                            inlined_frame_index);
   }
 
   FrameInspector frame_inspector(frame, inlined_frame_index, isolate);
-<<<<<<< HEAD
-  List<Handle<JSObject>> result(4);
-=======
   std::vector<Handle<JSObject>> result;
->>>>>>> 84bd6f3c
   ScopeIterator it(isolate, &frame_inspector, option);
   for (; !it.Done(); it.Next()) {
     Handle<JSObject> details;
@@ -1777,15 +1760,9 @@
   // Collect coverage data.
   std::unique_ptr<Coverage> coverage;
   if (isolate->is_best_effort_code_coverage()) {
-<<<<<<< HEAD
-    coverage.reset(Coverage::CollectBestEffort(isolate));
-  } else {
-    coverage.reset(Coverage::CollectPrecise(isolate));
-=======
     coverage = Coverage::CollectBestEffort(isolate);
   } else {
     coverage = Coverage::CollectPrecise(isolate);
->>>>>>> 84bd6f3c
   }
   Factory* factory = isolate->factory();
   // Turn the returned data structure into JavaScript.
@@ -1831,8 +1808,6 @@
   CONVERT_BOOLEAN_ARG_CHECKED(enable, 0);
   Coverage::SelectMode(isolate, enable ? debug::Coverage::kPreciseCount
                                        : debug::Coverage::kBestEffort);
-<<<<<<< HEAD
-=======
   return isolate->heap()->undefined_value();
 }
 
@@ -1861,7 +1836,6 @@
     coverage_info->IncrementBlockCount(coverage_array_slot_index);
   }
 
->>>>>>> 84bd6f3c
   return isolate->heap()->undefined_value();
 }
 
