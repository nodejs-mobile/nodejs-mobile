// Copyright 2014 the V8 project authors. All rights reserved.
// Use of this source code is governed by a BSD-style license that can be
// found in the LICENSE file.

#include "src/runtime/runtime-utils.h"

#include "src/arguments.h"
#include "src/elements.h"
<<<<<<< HEAD
#include "src/factory.h"
=======
#include "src/heap/factory.h"
>>>>>>> 84bd6f3c
#include "src/messages.h"
#include "src/objects-inl.h"
#include "src/runtime/runtime.h"

namespace v8 {
namespace internal {

<<<<<<< HEAD
RUNTIME_FUNCTION(Runtime_ArrayBufferGetByteLength) {
  SealHandleScope shs(isolate);
  DCHECK_EQ(1, args.length());
  CONVERT_ARG_CHECKED(JSArrayBuffer, holder, 0);
  return holder->byte_length();
}


=======
>>>>>>> 84bd6f3c
RUNTIME_FUNCTION(Runtime_ArrayBufferNeuter) {
  HandleScope scope(isolate);
  DCHECK_EQ(1, args.length());
  Handle<Object> argument = args.at(0);
  // This runtime function is exposed in ClusterFuzz and as such has to
  // support arbitrary arguments.
  if (!argument->IsJSArrayBuffer()) {
    THROW_NEW_ERROR_RETURN_FAILURE(
        isolate, NewTypeError(MessageTemplate::kNotTypedArray));
  }
  Handle<JSArrayBuffer> array_buffer = Handle<JSArrayBuffer>::cast(argument);
<<<<<<< HEAD

  if (array_buffer->backing_store() == NULL) {
    CHECK(Smi::kZero == array_buffer->byte_length());
=======
  if (!array_buffer->is_neuterable()) {
    return isolate->heap()->undefined_value();
  }
  if (array_buffer->backing_store() == nullptr) {
    CHECK_EQ(Smi::kZero, array_buffer->byte_length());
>>>>>>> 84bd6f3c
    return isolate->heap()->undefined_value();
  }
  // Shared array buffers should never be neutered.
  CHECK(!array_buffer->is_shared());
  DCHECK(!array_buffer->is_external());
  void* backing_store = array_buffer->backing_store();
  size_t byte_length = NumberToSize(array_buffer->byte_length());
  array_buffer->set_is_external(true);
  isolate->heap()->UnregisterArrayBuffer(*array_buffer);
  array_buffer->Neuter();
  isolate->array_buffer_allocator()->Free(backing_store, byte_length);
  return isolate->heap()->undefined_value();
}

RUNTIME_FUNCTION(Runtime_TypedArrayCopyElements) {
<<<<<<< HEAD
  HandleScope scope(isolate);
  DCHECK_EQ(3, args.length());
  CONVERT_ARG_HANDLE_CHECKED(JSTypedArray, destination, 0);
  CONVERT_ARG_HANDLE_CHECKED(JSReceiver, source, 1);
  CONVERT_NUMBER_ARG_HANDLE_CHECKED(length_obj, 2);

  size_t length;
  CHECK(TryNumberToSize(*length_obj, &length));

  Handle<JSTypedArray> destination_ta = Handle<JSTypedArray>::cast(destination);

  ElementsAccessor* accessor = destination_ta->GetElementsAccessor();
  return accessor->CopyElements(source, destination, length);
}

#define BUFFER_VIEW_GETTER(Type, getter, accessor)   \
  RUNTIME_FUNCTION(Runtime_##Type##Get##getter) {    \
    HandleScope scope(isolate);                      \
    DCHECK_EQ(1, args.length());                     \
    CONVERT_ARG_HANDLE_CHECKED(JS##Type, holder, 0); \
    return holder->accessor();                       \
  }

BUFFER_VIEW_GETTER(ArrayBufferView, ByteLength, byte_length)
BUFFER_VIEW_GETTER(ArrayBufferView, ByteOffset, byte_offset)
BUFFER_VIEW_GETTER(TypedArray, Length, length)

#undef BUFFER_VIEW_GETTER

RUNTIME_FUNCTION(Runtime_ArrayBufferViewWasNeutered) {
  HandleScope scope(isolate);
  DCHECK_EQ(1, args.length());
  return isolate->heap()->ToBoolean(JSTypedArray::cast(args[0])->WasNeutered());
}

=======
  HandleScope scope(isolate);
  DCHECK_EQ(3, args.length());
  CONVERT_ARG_HANDLE_CHECKED(JSTypedArray, target, 0);
  CONVERT_ARG_HANDLE_CHECKED(Object, source, 1);
  CONVERT_NUMBER_ARG_HANDLE_CHECKED(length_obj, 2);

  size_t length;
  CHECK(TryNumberToSize(*length_obj, &length));

  ElementsAccessor* accessor = target->GetElementsAccessor();
  return accessor->CopyElements(source, target, length);
}

RUNTIME_FUNCTION(Runtime_TypedArrayGetLength) {
  HandleScope scope(isolate);
  DCHECK_EQ(1, args.length());
  CONVERT_ARG_HANDLE_CHECKED(JSTypedArray, holder, 0);
  return holder->length();
}

RUNTIME_FUNCTION(Runtime_ArrayBufferViewWasNeutered) {
  HandleScope scope(isolate);
  DCHECK_EQ(1, args.length());
  return isolate->heap()->ToBoolean(JSTypedArray::cast(args[0])->WasNeutered());
}

>>>>>>> 84bd6f3c
RUNTIME_FUNCTION(Runtime_TypedArrayGetBuffer) {
  HandleScope scope(isolate);
  DCHECK_EQ(1, args.length());
  CONVERT_ARG_HANDLE_CHECKED(JSTypedArray, holder, 0);
  return *holder->GetBuffer();
}


<<<<<<< HEAD
// Return codes for Runtime_TypedArraySetFastCases.
// Should be synchronized with typedarray.js natives.
enum TypedArraySetResultCodes {
  // Set from typed array of the same type.
  // This is processed by TypedArraySetFastCases
  TYPED_ARRAY_SET_TYPED_ARRAY_SAME_TYPE = 0,
  // Set from typed array of the different type, overlapping in memory.
  TYPED_ARRAY_SET_TYPED_ARRAY_OVERLAPPING = 1,
  // Set from typed array of the different type, non-overlapping.
  TYPED_ARRAY_SET_TYPED_ARRAY_NONOVERLAPPING = 2,
  // Set from non-typed array.
  TYPED_ARRAY_SET_NON_TYPED_ARRAY = 3
};


RUNTIME_FUNCTION(Runtime_TypedArraySetFastCases) {
  HandleScope scope(isolate);
  DCHECK_EQ(3, args.length());
  if (!args[0]->IsJSTypedArray()) {
    THROW_NEW_ERROR_RETURN_FAILURE(
        isolate, NewTypeError(MessageTemplate::kNotTypedArray));
  }

  if (!args[1]->IsJSTypedArray()) {
    return Smi::FromInt(TYPED_ARRAY_SET_NON_TYPED_ARRAY);
  }

  CONVERT_ARG_HANDLE_CHECKED(JSTypedArray, target_obj, 0);
  CONVERT_ARG_HANDLE_CHECKED(JSTypedArray, source_obj, 1);
  CONVERT_NUMBER_ARG_HANDLE_CHECKED(offset_obj, 2);

  Handle<JSTypedArray> target(JSTypedArray::cast(*target_obj));
  Handle<JSTypedArray> source(JSTypedArray::cast(*source_obj));
  size_t offset = 0;
  CHECK(TryNumberToSize(*offset_obj, &offset));
  size_t target_length = target->length_value();
  size_t source_length = source->length_value();
  size_t target_byte_length = NumberToSize(target->byte_length());
  size_t source_byte_length = NumberToSize(source->byte_length());
  if (offset > target_length || offset + source_length > target_length ||
      offset + source_length < offset) {  // overflow
    THROW_NEW_ERROR_RETURN_FAILURE(
        isolate, NewRangeError(MessageTemplate::kTypedArraySetSourceTooLarge));
  }

  size_t target_offset = NumberToSize(target->byte_offset());
  size_t source_offset = NumberToSize(source->byte_offset());
  uint8_t* target_base =
      static_cast<uint8_t*>(target->GetBuffer()->backing_store()) +
      target_offset;
  uint8_t* source_base =
      static_cast<uint8_t*>(source->GetBuffer()->backing_store()) +
      source_offset;

  // Typed arrays of the same type: use memmove.
  if (target->type() == source->type()) {
    memmove(target_base + offset * target->element_size(), source_base,
            source_byte_length);
    return Smi::FromInt(TYPED_ARRAY_SET_TYPED_ARRAY_SAME_TYPE);
  }

  // Typed arrays of different types over the same backing store
  if ((source_base <= target_base &&
       source_base + source_byte_length > target_base) ||
      (target_base <= source_base &&
       target_base + target_byte_length > source_base)) {
    // We do not support overlapping ArrayBuffers
    DCHECK(target->GetBuffer()->backing_store() ==
           source->GetBuffer()->backing_store());
    return Smi::FromInt(TYPED_ARRAY_SET_TYPED_ARRAY_OVERLAPPING);
  } else {  // Non-overlapping typed arrays
    return Smi::FromInt(TYPED_ARRAY_SET_TYPED_ARRAY_NONOVERLAPPING);
  }
}

=======
>>>>>>> 84bd6f3c
namespace {

template <typename T>
bool CompareNum(T x, T y) {
  if (x < y) {
    return true;
  } else if (x > y) {
    return false;
  } else if (!std::is_integral<T>::value) {
    double _x = x, _y = y;
    if (x == 0 && x == y) {
      /* -0.0 is less than +0.0 */
      return std::signbit(_x) && !std::signbit(_y);
    } else if (!std::isnan(_x) && std::isnan(_y)) {
      /* number is less than NaN */
      return true;
    }
  }
  return false;
}

}  // namespace

RUNTIME_FUNCTION(Runtime_TypedArraySortFast) {
  HandleScope scope(isolate);
  DCHECK_EQ(1, args.length());

  CONVERT_ARG_HANDLE_CHECKED(Object, target_obj, 0);

  Handle<JSTypedArray> array;
  const char* method = "%TypedArray%.prototype.sort";
  ASSIGN_RETURN_FAILURE_ON_EXCEPTION(
      isolate, array, JSTypedArray::Validate(isolate, target_obj, method));

  // This line can be removed when JSTypedArray::Validate throws
  // if array.[[ViewedArrayBuffer]] is neutered(v8:4648)
  if (V8_UNLIKELY(array->WasNeutered())) return *array;

  size_t length = array->length_value();
  if (length <= 1) return *array;

  Handle<FixedTypedArrayBase> elements(
      FixedTypedArrayBase::cast(array->elements()));
  switch (array->type()) {
#define TYPED_ARRAY_SORT(Type, type, TYPE, ctype, size)     \
  case kExternal##Type##Array: {                            \
    ctype* data = static_cast<ctype*>(elements->DataPtr()); \
    if (kExternal##Type##Array == kExternalFloat64Array ||  \
        kExternal##Type##Array == kExternalFloat32Array)    \
      std::sort(data, data + length, CompareNum<ctype>);    \
    else                                                    \
      std::sort(data, data + length);                       \
    break;                                                  \
  }

    TYPED_ARRAYS(TYPED_ARRAY_SORT)
#undef TYPED_ARRAY_SORT
  }

  return *array;
}

RUNTIME_FUNCTION(Runtime_IsTypedArray) {
  HandleScope scope(isolate);
  DCHECK_EQ(1, args.length());
  return isolate->heap()->ToBoolean(args[0]->IsJSTypedArray());
}

<<<<<<< HEAD
RUNTIME_FUNCTION(Runtime_IsSharedTypedArray) {
=======
// 22.2.3.23 %TypedArray%.prototype.set ( overloaded [ , offset ] )
RUNTIME_FUNCTION(Runtime_TypedArraySet) {
>>>>>>> 84bd6f3c
  HandleScope scope(isolate);
  Handle<JSTypedArray> target = args.at<JSTypedArray>(0);
  Handle<Object> obj = args.at(1);
  Handle<Smi> offset = args.at<Smi>(2);

  DCHECK(!target->WasNeutered());  // Checked in TypedArrayPrototypeSet.
  DCHECK(!obj->IsJSTypedArray());  // Should be handled by CSA.
  DCHECK_LE(0, offset->value());

  const uint32_t uint_offset = static_cast<uint32_t>(offset->value());

  if (obj->IsNumber()) {
    // For number as a first argument, throw TypeError
    // instead of silently ignoring the call, so that
    // users know they did something wrong.
    // (Consistent with Firefox and Blink/WebKit)
    THROW_NEW_ERROR_RETURN_FAILURE(
        isolate, NewTypeError(MessageTemplate::kInvalidArgument));
  }

  ASSIGN_RETURN_FAILURE_ON_EXCEPTION(isolate, obj,
                                     Object::ToObject(isolate, obj));

  Handle<Object> len;
  ASSIGN_RETURN_FAILURE_ON_EXCEPTION(
      isolate, len,
      Object::GetProperty(obj, isolate->factory()->length_string()));
  ASSIGN_RETURN_FAILURE_ON_EXCEPTION(isolate, len,
                                     Object::ToLength(isolate, len));

  if (uint_offset + len->Number() > target->length_value()) {
    THROW_NEW_ERROR_RETURN_FAILURE(
        isolate, NewRangeError(MessageTemplate::kTypedArraySetSourceTooLarge));
  }

  uint32_t int_l;
  CHECK(DoubleToUint32IfEqualToSelf(len->Number(), &int_l));

  Handle<JSReceiver> source = Handle<JSReceiver>::cast(obj);
  ElementsAccessor* accessor = target->GetElementsAccessor();
  return accessor->CopyElements(source, target, int_l, uint_offset);
}

RUNTIME_FUNCTION(Runtime_TypedArraySpeciesCreateByLength) {
  HandleScope scope(isolate);
  DCHECK(args.length() == 2);
  Handle<JSTypedArray> exemplar = args.at<JSTypedArray>(0);
  Handle<Object> length = args.at(1);
  int argc = 1;
  ScopedVector<Handle<Object>> argv(argc);
  argv[0] = length;
  Handle<JSTypedArray> result_array;
  // TODO(tebbi): Pass correct method name.
  ASSIGN_RETURN_FAILURE_ON_EXCEPTION(
      isolate, result_array,
      JSTypedArray::SpeciesCreate(isolate, exemplar, argc, argv.start(), ""));
  return *result_array;
}

}  // namespace internal
}  // namespace v8<|MERGE_RESOLUTION|>--- conflicted
+++ resolved
@@ -6,11 +6,7 @@
 
 #include "src/arguments.h"
 #include "src/elements.h"
-<<<<<<< HEAD
-#include "src/factory.h"
-=======
 #include "src/heap/factory.h"
->>>>>>> 84bd6f3c
 #include "src/messages.h"
 #include "src/objects-inl.h"
 #include "src/runtime/runtime.h"
@@ -18,17 +14,6 @@
 namespace v8 {
 namespace internal {
 
-<<<<<<< HEAD
-RUNTIME_FUNCTION(Runtime_ArrayBufferGetByteLength) {
-  SealHandleScope shs(isolate);
-  DCHECK_EQ(1, args.length());
-  CONVERT_ARG_CHECKED(JSArrayBuffer, holder, 0);
-  return holder->byte_length();
-}
-
-
-=======
->>>>>>> 84bd6f3c
 RUNTIME_FUNCTION(Runtime_ArrayBufferNeuter) {
   HandleScope scope(isolate);
   DCHECK_EQ(1, args.length());
@@ -40,17 +25,11 @@
         isolate, NewTypeError(MessageTemplate::kNotTypedArray));
   }
   Handle<JSArrayBuffer> array_buffer = Handle<JSArrayBuffer>::cast(argument);
-<<<<<<< HEAD
-
-  if (array_buffer->backing_store() == NULL) {
-    CHECK(Smi::kZero == array_buffer->byte_length());
-=======
   if (!array_buffer->is_neuterable()) {
     return isolate->heap()->undefined_value();
   }
   if (array_buffer->backing_store() == nullptr) {
     CHECK_EQ(Smi::kZero, array_buffer->byte_length());
->>>>>>> 84bd6f3c
     return isolate->heap()->undefined_value();
   }
   // Shared array buffers should never be neutered.
@@ -66,43 +45,6 @@
 }
 
 RUNTIME_FUNCTION(Runtime_TypedArrayCopyElements) {
-<<<<<<< HEAD
-  HandleScope scope(isolate);
-  DCHECK_EQ(3, args.length());
-  CONVERT_ARG_HANDLE_CHECKED(JSTypedArray, destination, 0);
-  CONVERT_ARG_HANDLE_CHECKED(JSReceiver, source, 1);
-  CONVERT_NUMBER_ARG_HANDLE_CHECKED(length_obj, 2);
-
-  size_t length;
-  CHECK(TryNumberToSize(*length_obj, &length));
-
-  Handle<JSTypedArray> destination_ta = Handle<JSTypedArray>::cast(destination);
-
-  ElementsAccessor* accessor = destination_ta->GetElementsAccessor();
-  return accessor->CopyElements(source, destination, length);
-}
-
-#define BUFFER_VIEW_GETTER(Type, getter, accessor)   \
-  RUNTIME_FUNCTION(Runtime_##Type##Get##getter) {    \
-    HandleScope scope(isolate);                      \
-    DCHECK_EQ(1, args.length());                     \
-    CONVERT_ARG_HANDLE_CHECKED(JS##Type, holder, 0); \
-    return holder->accessor();                       \
-  }
-
-BUFFER_VIEW_GETTER(ArrayBufferView, ByteLength, byte_length)
-BUFFER_VIEW_GETTER(ArrayBufferView, ByteOffset, byte_offset)
-BUFFER_VIEW_GETTER(TypedArray, Length, length)
-
-#undef BUFFER_VIEW_GETTER
-
-RUNTIME_FUNCTION(Runtime_ArrayBufferViewWasNeutered) {
-  HandleScope scope(isolate);
-  DCHECK_EQ(1, args.length());
-  return isolate->heap()->ToBoolean(JSTypedArray::cast(args[0])->WasNeutered());
-}
-
-=======
   HandleScope scope(isolate);
   DCHECK_EQ(3, args.length());
   CONVERT_ARG_HANDLE_CHECKED(JSTypedArray, target, 0);
@@ -129,7 +71,6 @@
   return isolate->heap()->ToBoolean(JSTypedArray::cast(args[0])->WasNeutered());
 }
 
->>>>>>> 84bd6f3c
 RUNTIME_FUNCTION(Runtime_TypedArrayGetBuffer) {
   HandleScope scope(isolate);
   DCHECK_EQ(1, args.length());
@@ -138,84 +79,6 @@
 }
 
 
-<<<<<<< HEAD
-// Return codes for Runtime_TypedArraySetFastCases.
-// Should be synchronized with typedarray.js natives.
-enum TypedArraySetResultCodes {
-  // Set from typed array of the same type.
-  // This is processed by TypedArraySetFastCases
-  TYPED_ARRAY_SET_TYPED_ARRAY_SAME_TYPE = 0,
-  // Set from typed array of the different type, overlapping in memory.
-  TYPED_ARRAY_SET_TYPED_ARRAY_OVERLAPPING = 1,
-  // Set from typed array of the different type, non-overlapping.
-  TYPED_ARRAY_SET_TYPED_ARRAY_NONOVERLAPPING = 2,
-  // Set from non-typed array.
-  TYPED_ARRAY_SET_NON_TYPED_ARRAY = 3
-};
-
-
-RUNTIME_FUNCTION(Runtime_TypedArraySetFastCases) {
-  HandleScope scope(isolate);
-  DCHECK_EQ(3, args.length());
-  if (!args[0]->IsJSTypedArray()) {
-    THROW_NEW_ERROR_RETURN_FAILURE(
-        isolate, NewTypeError(MessageTemplate::kNotTypedArray));
-  }
-
-  if (!args[1]->IsJSTypedArray()) {
-    return Smi::FromInt(TYPED_ARRAY_SET_NON_TYPED_ARRAY);
-  }
-
-  CONVERT_ARG_HANDLE_CHECKED(JSTypedArray, target_obj, 0);
-  CONVERT_ARG_HANDLE_CHECKED(JSTypedArray, source_obj, 1);
-  CONVERT_NUMBER_ARG_HANDLE_CHECKED(offset_obj, 2);
-
-  Handle<JSTypedArray> target(JSTypedArray::cast(*target_obj));
-  Handle<JSTypedArray> source(JSTypedArray::cast(*source_obj));
-  size_t offset = 0;
-  CHECK(TryNumberToSize(*offset_obj, &offset));
-  size_t target_length = target->length_value();
-  size_t source_length = source->length_value();
-  size_t target_byte_length = NumberToSize(target->byte_length());
-  size_t source_byte_length = NumberToSize(source->byte_length());
-  if (offset > target_length || offset + source_length > target_length ||
-      offset + source_length < offset) {  // overflow
-    THROW_NEW_ERROR_RETURN_FAILURE(
-        isolate, NewRangeError(MessageTemplate::kTypedArraySetSourceTooLarge));
-  }
-
-  size_t target_offset = NumberToSize(target->byte_offset());
-  size_t source_offset = NumberToSize(source->byte_offset());
-  uint8_t* target_base =
-      static_cast<uint8_t*>(target->GetBuffer()->backing_store()) +
-      target_offset;
-  uint8_t* source_base =
-      static_cast<uint8_t*>(source->GetBuffer()->backing_store()) +
-      source_offset;
-
-  // Typed arrays of the same type: use memmove.
-  if (target->type() == source->type()) {
-    memmove(target_base + offset * target->element_size(), source_base,
-            source_byte_length);
-    return Smi::FromInt(TYPED_ARRAY_SET_TYPED_ARRAY_SAME_TYPE);
-  }
-
-  // Typed arrays of different types over the same backing store
-  if ((source_base <= target_base &&
-       source_base + source_byte_length > target_base) ||
-      (target_base <= source_base &&
-       target_base + target_byte_length > source_base)) {
-    // We do not support overlapping ArrayBuffers
-    DCHECK(target->GetBuffer()->backing_store() ==
-           source->GetBuffer()->backing_store());
-    return Smi::FromInt(TYPED_ARRAY_SET_TYPED_ARRAY_OVERLAPPING);
-  } else {  // Non-overlapping typed arrays
-    return Smi::FromInt(TYPED_ARRAY_SET_TYPED_ARRAY_NONOVERLAPPING);
-  }
-}
-
-=======
->>>>>>> 84bd6f3c
 namespace {
 
 template <typename T>
@@ -284,12 +147,8 @@
   return isolate->heap()->ToBoolean(args[0]->IsJSTypedArray());
 }
 
-<<<<<<< HEAD
-RUNTIME_FUNCTION(Runtime_IsSharedTypedArray) {
-=======
 // 22.2.3.23 %TypedArray%.prototype.set ( overloaded [ , offset ] )
 RUNTIME_FUNCTION(Runtime_TypedArraySet) {
->>>>>>> 84bd6f3c
   HandleScope scope(isolate);
   Handle<JSTypedArray> target = args.at<JSTypedArray>(0);
   Handle<Object> obj = args.at(1);
@@ -333,21 +192,5 @@
   return accessor->CopyElements(source, target, int_l, uint_offset);
 }
 
-RUNTIME_FUNCTION(Runtime_TypedArraySpeciesCreateByLength) {
-  HandleScope scope(isolate);
-  DCHECK(args.length() == 2);
-  Handle<JSTypedArray> exemplar = args.at<JSTypedArray>(0);
-  Handle<Object> length = args.at(1);
-  int argc = 1;
-  ScopedVector<Handle<Object>> argv(argc);
-  argv[0] = length;
-  Handle<JSTypedArray> result_array;
-  // TODO(tebbi): Pass correct method name.
-  ASSIGN_RETURN_FAILURE_ON_EXCEPTION(
-      isolate, result_array,
-      JSTypedArray::SpeciesCreate(isolate, exemplar, argc, argv.start(), ""));
-  return *result_array;
-}
-
 }  // namespace internal
 }  // namespace v8