--- conflicted
+++ resolved
@@ -47,48 +47,22 @@
   DCHECK_EQ(1, args.length());
   CONVERT_ARG_HANDLE_CHECKED(JSFunction, function, 0);
   StackLimitCheck check(isolate);
-<<<<<<< HEAD
-  if (check.JsHasOverflowed(1 * KB)) return isolate->StackOverflow();
-  if (!Compiler::CompileOptimized(function, Compiler::CONCURRENT)) {
-=======
   if (check.JsHasOverflowed(kStackSpaceRequiredForCompilation * KB)) {
     return isolate->StackOverflow();
   }
   if (!Compiler::CompileOptimized(function, ConcurrencyMode::kConcurrent)) {
->>>>>>> 84bd6f3c
     return isolate->heap()->exception();
   }
   DCHECK(function->is_compiled());
   return function->code();
 }
 
-<<<<<<< HEAD
-
-RUNTIME_FUNCTION(Runtime_CompileOptimized_NotConcurrent) {
-=======
 RUNTIME_FUNCTION(Runtime_FunctionFirstExecution) {
->>>>>>> 84bd6f3c
   HandleScope scope(isolate);
   StackLimitCheck check(isolate);
   DCHECK_EQ(1, args.length());
 
   CONVERT_ARG_HANDLE_CHECKED(JSFunction, function, 0);
-<<<<<<< HEAD
-  StackLimitCheck check(isolate);
-  if (check.JsHasOverflowed(1 * KB)) return isolate->StackOverflow();
-  if (!Compiler::CompileOptimized(function, Compiler::NOT_CONCURRENT)) {
-    return isolate->heap()->exception();
-  }
-  DCHECK(function->is_compiled());
-  return function->code();
-}
-
-RUNTIME_FUNCTION(Runtime_EvictOptimizedCodeSlot) {
-  SealHandleScope scope(isolate);
-  DCHECK_EQ(1, args.length());
-  CONVERT_ARG_HANDLE_CHECKED(JSFunction, function, 0);
-
-=======
   DCHECK_EQ(function->feedback_vector()->optimization_marker(),
             OptimizationMarker::kLogFirstExecution);
   DCHECK(FLAG_log_function_events);
@@ -113,10 +87,7 @@
   if (!Compiler::CompileOptimized(function, ConcurrencyMode::kNotConcurrent)) {
     return isolate->heap()->exception();
   }
->>>>>>> 84bd6f3c
   DCHECK(function->is_compiled());
-  function->feedback_vector()->EvictOptimizedCodeMarkedForDeoptimization(
-      function->shared(), "Runtime_EvictOptimizedCodeSlot");
   return function->code();
 }
 
@@ -197,42 +168,8 @@
   JavaScriptFrame* top_frame = top_it.frame();
   isolate->set_context(Context::cast(top_frame->context()));
 
-<<<<<<< HEAD
-  if (type == Deoptimizer::LAZY) {
-    return isolate->heap()->undefined_value();
-  }
-
-  // Search for other activations of the same optimized code.
-  // At this point {it} is at the topmost frame of all the frames materialized
-  // by the deoptimizer. Note that this frame does not necessarily represent
-  // an activation of {function} because of potential inlined tail-calls.
-  ActivationsFinder activations_finder(*optimized_code);
-  activations_finder.VisitFrames(&it);
-  isolate->thread_manager()->IterateArchivedThreads(&activations_finder);
-
-  if (!activations_finder.has_code_activations_) {
-    Deoptimizer::UnlinkOptimizedCode(*optimized_code,
-                                     function->context()->native_context());
-
-    // Evict optimized code for this function from the cache so that it
-    // doesn't get used for new closures.
-    if (function->feedback_vector()->optimized_code() == *optimized_code) {
-      function->ClearOptimizedCodeSlot("notify deoptimized");
-    }
-    // Remove the code from the osr optimized code cache.
-    DeoptimizationInputData* deopt_data =
-        DeoptimizationInputData::cast(optimized_code->deoptimization_data());
-    if (deopt_data->OsrAstId()->value() == BailoutId::None().ToInt()) {
-      isolate->EvictOSROptimizedCode(*optimized_code, "notify deoptimized");
-    }
-  } else {
-    // TODO(titzer): we should probably do DeoptimizeCodeList(code)
-    // unconditionally if the code is not already marked for deoptimization.
-    // If there is an index by shared function info, all the better.
-=======
   // Invalidate the underlying optimized code on non-lazy deopts.
   if (type != Deoptimizer::LAZY) {
->>>>>>> 84bd6f3c
     Deoptimizer::DeoptimizeFunction(*function);
   }
 
@@ -324,20 +261,6 @@
                ast_id.ToInt(), data->OsrPcOffset()->value());
       }
 
-<<<<<<< HEAD
-      if (result->is_turbofanned()) {
-        // When we're waiting for concurrent optimization, set to compile on
-        // the next call - otherwise we'd run unoptimized once more
-        // and potentially compile for OSR another time as well.
-        if (function->IsMarkedForConcurrentOptimization()) {
-          if (FLAG_trace_osr) {
-            PrintF("[OSR - Re-marking ");
-            function->PrintName();
-            PrintF(" for non-concurrent optimization]\n");
-          }
-          function->ReplaceCode(
-              isolate->builtins()->builtin(Builtins::kCompileOptimized));
-=======
       DCHECK(result->is_turbofanned());
       if (!function->HasOptimizedCode()) {
         // If we're not already optimized, set to optimize non-concurrently on
@@ -347,7 +270,6 @@
           PrintF("[OSR - Re-marking ");
           function->PrintName();
           PrintF(" for non-concurrent optimization]\n");
->>>>>>> 84bd6f3c
         }
         function->SetOptimizationMarker(OptimizationMarker::kCompileOptimized);
       }
