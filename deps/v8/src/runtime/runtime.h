--- conflicted
+++ resolved
@@ -36,62 +36,6 @@
 // A variable number of arguments is specified by a -1, additional restrictions
 // are specified by inline comments
 
-<<<<<<< HEAD
-#define FOR_EACH_INTRINSIC_ARRAY(F)  \
-  F(SpecialArrayFunctions, 0, 1)     \
-  F(TransitionElementsKind, 2, 1)    \
-  F(RemoveArrayHoles, 2, 1)          \
-  F(MoveArrayContents, 2, 1)         \
-  F(EstimateNumberOfElements, 1, 1)  \
-  F(GetArrayKeys, 2, 1)              \
-  F(NewArray, -1 /* >= 3 */, 1)      \
-  F(FunctionBind, -1, 1)             \
-  F(NormalizeElements, 1, 1)         \
-  F(GrowArrayElements, 2, 1)         \
-  F(HasComplexElements, 1, 1)        \
-  F(IsArray, 1, 1)                   \
-  F(ArrayIsArray, 1, 1)              \
-  F(FixedArrayGet, 2, 1)             \
-  F(FixedArraySet, 3, 1)             \
-  F(ArraySpeciesConstructor, 1, 1)   \
-  F(ArrayIncludes_Slow, 3, 1)        \
-  F(ArrayIndexOf, 3, 1)              \
-  F(SpreadIterablePrepare, 1, 1)     \
-  F(SpreadIterableFixed, 1, 1)
-
-#define FOR_EACH_INTRINSIC_ATOMICS(F)           \
-  F(ThrowNotIntegerSharedTypedArrayError, 1, 1) \
-  F(ThrowNotInt32SharedTypedArrayError, 1, 1)   \
-  F(ThrowInvalidAtomicAccessIndexError, 0, 1)   \
-  F(AtomicsExchange, 3, 1)                      \
-  F(AtomicsCompareExchange, 4, 1)               \
-  F(AtomicsAdd, 3, 1)                           \
-  F(AtomicsSub, 3, 1)                           \
-  F(AtomicsAnd, 3, 1)                           \
-  F(AtomicsOr, 3, 1)                            \
-  F(AtomicsXor, 3, 1)                           \
-  F(AtomicsNumWaitersForTesting, 2, 1)          \
-  F(SetAllowAtomicsWait, 1, 1)
-
-#define FOR_EACH_INTRINSIC_CLASSES(F)        \
-  F(ThrowUnsupportedSuperError, 0, 1)        \
-  F(ThrowConstructorNonCallableError, 1, 1)  \
-  F(ThrowStaticPrototypeError, 0, 1)         \
-  F(ThrowSuperAlreadyCalledError, 0, 1)      \
-  F(ThrowSuperNotCalled, 0, 1)               \
-  F(ThrowNotSuperConstructor, 2, 1)          \
-  F(HomeObjectSymbol, 0, 1)                  \
-  F(DefineClass, 4, 1)                       \
-  F(InstallClassNameAccessor, 1, 1)          \
-  F(InstallClassNameAccessorWithCheck, 1, 1) \
-  F(LoadFromSuper, 3, 1)                     \
-  F(LoadKeyedFromSuper, 3, 1)                \
-  F(StoreToSuper_Strict, 4, 1)               \
-  F(StoreToSuper_Sloppy, 4, 1)               \
-  F(StoreKeyedToSuper_Strict, 4, 1)          \
-  F(StoreKeyedToSuper_Sloppy, 4, 1)          \
-  F(GetSuperConstructor, 1, 1)
-=======
 #define FOR_EACH_INTRINSIC_ARRAY(F) \
   F(ArrayIncludes_Slow, 3, 1)       \
   F(ArrayIndexOf, 3, 1)             \
@@ -149,7 +93,6 @@
   F(ThrowSuperAlreadyCalledError, 0, 1)     \
   F(ThrowSuperNotCalled, 0, 1)              \
   F(ThrowUnsupportedSuperError, 0, 1)
->>>>>>> 84bd6f3c
 
 #define FOR_EACH_INTRINSIC_COLLECTIONS(F) \
   F(GetWeakMapEntries, 2, 1)              \
@@ -166,18 +109,7 @@
   F(SetShrink, 1, 1)                      \
   F(TheHole, 0, 1)                        \
   F(WeakCollectionDelete, 3, 1)           \
-<<<<<<< HEAD
-  F(WeakCollectionSet, 4, 1)              \
-  F(GetWeakSetValues, 2, 1)               \
-  F(IsJSMap, 1, 1)                        \
-  F(IsJSSet, 1, 1)                        \
-  F(IsJSMapIterator, 1, 1)                \
-  F(IsJSSetIterator, 1, 1)                \
-  F(IsJSWeakMap, 1, 1)                    \
-  F(IsJSWeakSet, 1, 1)
-=======
   F(WeakCollectionSet, 4, 1)
->>>>>>> 84bd6f3c
 
 #define FOR_EACH_INTRINSIC_COMPILER(F)    \
   F(CompileForOnStackReplacement, 1, 1)   \
@@ -185,19 +117,10 @@
   F(CompileOptimized_Concurrent, 1, 1)    \
   F(CompileOptimized_NotConcurrent, 1, 1) \
   F(EvictOptimizedCodeSlot, 1, 1)         \
-<<<<<<< HEAD
-  F(NotifyStubFailure, 0, 1)              \
-  F(NotifyDeoptimized, 1, 1)              \
-  F(CompileForOnStackReplacement, 1, 1)   \
-  F(TryInstallOptimizedCode, 1, 1)        \
-  F(ResolvePossiblyDirectEval, 6, 1)      \
-  F(InstantiateAsmJs, 4, 1)
-=======
   F(FunctionFirstExecution, 1, 1)         \
   F(InstantiateAsmJs, 4, 1)               \
   F(NotifyDeoptimized, 0, 1)              \
   F(ResolvePossiblyDirectEval, 6, 1)
->>>>>>> 84bd6f3c
 
 #define FOR_EACH_INTRINSIC_DATE(F) \
   F(DateCurrentTime, 0, 1)         \
@@ -272,12 +195,6 @@
 #define FOR_EACH_INTRINSIC_INTERPRETER_TRACE(F)
 #endif
 
-<<<<<<< HEAD
-#define FOR_EACH_INTRINSIC_INTERPRETER(F) \
-  FOR_EACH_INTRINSIC_INTERPRETER_TRACE(F) \
-  F(InterpreterNewClosure, 4, 1)          \
-  F(InterpreterAdvanceBytecodeOffset, 2, 1)
-=======
 #ifdef V8_TRACE_FEEDBACK_UPDATES
 #define FOR_EACH_INTRINSIC_INTERPRETER_TRACE_FEEDBACK(F) \
   F(InterpreterTraceUpdateFeedback, 3, 1)
@@ -289,7 +206,6 @@
   FOR_EACH_INTRINSIC_INTERPRETER_TRACE(F)          \
   FOR_EACH_INTRINSIC_INTERPRETER_TRACE_FEEDBACK(F) \
   F(InterpreterDeserializeLazy, 2, 1)
->>>>>>> 84bd6f3c
 
 #define FOR_EACH_INTRINSIC_FUNCTION(F)     \
   F(Call, -1 /* >= 2 */, 1)                \
@@ -303,27 +219,6 @@
   F(FunctionToString, 1, 1)                \
   F(IsConstructor, 1, 1)                   \
   F(IsFunction, 1, 1)                      \
-<<<<<<< HEAD
-  F(FunctionToString, 1, 1)
-
-#define FOR_EACH_INTRINSIC_GENERATOR(F)          \
-  F(CreateJSGeneratorObject, 2, 1)               \
-  F(GeneratorClose, 1, 1)                        \
-  F(GeneratorGetFunction, 1, 1)                  \
-  F(GeneratorGetReceiver, 1, 1)                  \
-  F(GeneratorGetContext, 1, 1)                   \
-  F(GeneratorGetInputOrDebugPos, 1, 1)           \
-  F(AsyncGeneratorGetAwaitInputOrDebugPos, 1, 1) \
-  F(AsyncGeneratorResolve, 3, 1)                 \
-  F(AsyncGeneratorReject, 2, 1)                  \
-  F(GeneratorGetContinuation, 1, 1)              \
-  F(GeneratorGetSourcePosition, 1, 1)            \
-  F(GeneratorGetResumeMode, 1, 1)
-
-#ifdef V8_INTL_SUPPORT
-#define FOR_EACH_INTRINSIC_INTL(F)           \
-  F(CanonicalizeLanguageTag, 1, 1)           \
-=======
   F(SetCode, 2, 1)                         \
   F(SetNativeFlag, 1, 1)
 
@@ -343,7 +238,6 @@
 
 #ifdef V8_INTL_SUPPORT
 #define FOR_EACH_INTRINSIC_INTL(F)           \
->>>>>>> 84bd6f3c
   F(AvailableLocalesOf, 1, 1)                \
   F(BreakIteratorAdoptText, 2, 1)            \
   F(BreakIteratorBreakType, 1, 1)            \
@@ -365,26 +259,7 @@
   F(IsInitializedIntlObject, 1, 1)           \
   F(IsInitializedIntlObjectOfType, 2, 1)     \
   F(MarkAsInitializedIntlObjectOfType, 2, 1) \
-<<<<<<< HEAD
-  F(CreateDateTimeFormat, 3, 1)              \
-  F(InternalDateFormat, 2, 1)                \
-  F(InternalDateFormatToParts, 2, 1)         \
-  F(CreateNumberFormat, 3, 1)                \
-  F(InternalNumberFormat, 2, 1)              \
-  F(CurrencyDigits, 1, 1)                    \
-  F(CreateCollator, 3, 1)                    \
-  F(InternalCompare, 3, 1)                   \
-  F(CreateBreakIterator, 3, 1)               \
-  F(BreakIteratorAdoptText, 2, 1)            \
-  F(BreakIteratorFirst, 1, 1)                \
-  F(BreakIteratorNext, 1, 1)                 \
-  F(BreakIteratorCurrent, 1, 1)              \
-  F(BreakIteratorBreakType, 1, 1)            \
-  F(StringToLowerCaseIntl, 1, 1)             \
-  F(StringToUpperCaseIntl, 1, 1)             \
-=======
   F(PluralRulesSelect, 2, 1)                 \
->>>>>>> 84bd6f3c
   F(StringLocaleConvertCase, 3, 1)           \
   F(StringToLowerCaseIntl, 1, 1)             \
   F(StringToUpperCaseIntl, 1, 1)
@@ -392,57 +267,6 @@
 #define FOR_EACH_INTRINSIC_INTL(F)
 #endif
 
-<<<<<<< HEAD
-#define FOR_EACH_INTRINSIC_INTERNAL(F)             \
-  F(AllocateInNewSpace, 1, 1)                      \
-  F(AllocateInTargetSpace, 2, 1)                   \
-  F(AllocateSeqOneByteString, 1, 1)                \
-  F(AllocateSeqTwoByteString, 1, 1)                \
-  F(CheckIsBootstrapping, 0, 1)                    \
-  F(CreateAsyncFromSyncIterator, 1, 1)             \
-  F(CreateListFromArrayLike, 1, 1)                 \
-  F(GetAndResetRuntimeCallStats, -1 /* <= 2 */, 1) \
-  F(ExportFromRuntime, 1, 1)                       \
-  F(IncrementUseCounter, 1, 1)                     \
-  F(InstallToContext, 1, 1)                        \
-  F(Interrupt, 0, 1)                               \
-  F(IS_VAR, 1, 1)                                  \
-  F(NewReferenceError, 2, 1)                       \
-  F(NewSyntaxError, 2, 1)                          \
-  F(NewTypeError, 2, 1)                            \
-  F(OrdinaryHasInstance, 2, 1)                     \
-  F(PromoteScheduledException, 0, 1)               \
-  F(ReThrow, 1, 1)                                 \
-  F(RunMicrotasks, 0, 1)                           \
-  F(StackGuard, 0, 1)                              \
-  F(Throw, 1, 1)                                   \
-  F(ThrowApplyNonFunction, 1, 1)                   \
-  F(ThrowCannotConvertToPrimitive, 0, 1)           \
-  F(ThrowCalledNonCallable, 1, 1)                  \
-  F(ThrowCalledOnNullOrUndefined, 1, 1)            \
-  F(ThrowConstructedNonConstructable, 1, 1)        \
-  F(ThrowConstructorReturnedNonObject, 0, 1)       \
-  F(ThrowGeneratorRunning, 0, 1)                   \
-  F(ThrowIllegalInvocation, 0, 1)                  \
-  F(ThrowIncompatibleMethodReceiver, 2, 1)         \
-  F(ThrowInvalidHint, 1, 1)                        \
-  F(ThrowInvalidStringLength, 0, 1)                \
-  F(ThrowInvalidTypedArrayAlignment, 2, 1)         \
-  F(ThrowIteratorResultNotAnObject, 1, 1)          \
-  F(ThrowSymbolIteratorInvalid, 0, 1)              \
-  F(ThrowNonCallableInInstanceOfCheck, 0, 1)       \
-  F(ThrowNonObjectInInstanceOfCheck, 0, 1)         \
-  F(ThrowNotConstructor, 1, 1)                     \
-  F(ThrowRangeError, -1 /* >= 1 */, 1)             \
-  F(ThrowReferenceError, 1, 1)                     \
-  F(ThrowStackOverflow, 0, 1)                      \
-  F(ThrowSymbolAsyncIteratorInvalid, 0, 1)         \
-  F(ThrowTypeError, -1 /* >= 1 */, 1)              \
-  F(ThrowUndefinedOrNullToObject, 1, 1)            \
-  F(Typeof, 1, 1)                                  \
-  F(UnwindAndFindExceptionHandler, 0, 1)           \
-  F(AllowDynamicFunction, 1, 1)
-=======
 #define FOR_EACH_INTRINSIC_INTERNAL(F)                               \
   F(AllocateInNewSpace, 1, 1)                                        \
   F(AllocateInTargetSpace, 2, 1)                                     \
@@ -488,7 +312,6 @@
   F(ThrowTypeError, -1 /* >= 1 */, 1)                                \
   F(Typeof, 1, 1)                                                    \
   F(UnwindAndFindExceptionHandler, 0, 1)
->>>>>>> 84bd6f3c
 
 #define FOR_EACH_INTRINSIC_LITERALS(F) \
   F(CreateArrayLiteral, 4, 1)          \
@@ -513,60 +336,6 @@
 
 #define FOR_EACH_INTRINSIC_MODULE(F) \
   F(DynamicImportCall, 2, 1)         \
-<<<<<<< HEAD
-  F(GetModuleNamespace, 1, 1)        \
-  F(LoadModuleVariable, 1, 1)        \
-  F(StoreModuleVariable, 2, 1)
-
-#define FOR_EACH_INTRINSIC_NUMBERS(F)  \
-  F(IsValidSmi, 1, 1)                  \
-  F(StringToNumber, 1, 1)              \
-  F(StringParseInt, 2, 1)              \
-  F(StringParseFloat, 1, 1)            \
-  F(NumberToString, 1, 1)              \
-  F(NumberToStringSkipCache, 1, 1)     \
-  F(NumberToSmi, 1, 1)                 \
-  F(SmiLexicographicCompare, 2, 1)     \
-  F(MaxSmi, 0, 1)                      \
-  F(IsSmi, 1, 1)                       \
-  F(GetHoleNaNUpper, 0, 1)             \
-  F(GetHoleNaNLower, 0, 1)
-
-#define FOR_EACH_INTRINSIC_OBJECT(F)                            \
-  F(AddDictionaryProperty, 3, 1)                                \
-  F(GetPrototype, 1, 1)                                         \
-  F(ObjectKeys, 1, 1)                                           \
-  F(ObjectHasOwnProperty, 2, 1)                                 \
-  F(ObjectCreate, 2, 1)                                         \
-  F(InternalSetPrototype, 2, 1)                                 \
-  F(OptimizeObjectForAddingMultipleProperties, 2, 1)            \
-  F(GetProperty, 2, 1)                                          \
-  F(KeyedGetProperty, 2, 1)                                     \
-  F(AddNamedProperty, 4, 1)                                     \
-  F(SetProperty, 4, 1)                                          \
-  F(AddElement, 3, 1)                                           \
-  F(AppendElement, 2, 1)                                        \
-  F(DeleteProperty, 3, 1)                                       \
-  F(ShrinkPropertyDictionary, 2, 1)                             \
-  F(HasProperty, 2, 1)                                          \
-  F(GetOwnPropertyKeys, 2, 1)                                   \
-  F(GetInterceptorInfo, 1, 1)                                   \
-  F(ToFastProperties, 1, 1)                                     \
-  F(AllocateHeapNumber, 0, 1)                                   \
-  F(NewObject, 2, 1)                                            \
-  F(FinalizeInstanceSize, 1, 1)                                 \
-  F(LoadMutableDouble, 2, 1)                                    \
-  F(TryMigrateInstance, 1, 1)                                   \
-  F(IsJSGlobalProxy, 1, 1)                                      \
-  F(DefineAccessorPropertyUnchecked, 5, 1)                      \
-  F(DefineDataPropertyInLiteral, 6, 1)                          \
-  F(CollectTypeProfile, 3, 1)                                   \
-  F(GetDataProperty, 2, 1)                                      \
-  F(GetConstructorName, 1, 1)                                   \
-  F(HasFastPackedElements, 1, 1)                                \
-  F(ValueOf, 1, 1)                                              \
-  F(IsJSReceiver, 1, 1)                                         \
-=======
   F(GetImportMetaObject, 0, 1)       \
   F(GetModuleNamespace, 1, 1)
 
@@ -588,7 +357,6 @@
   F(AddNamedProperty, 4, 1)                                     \
   F(AddPrivateField, 3, 1)                                      \
   F(AllocateHeapNumber, 0, 1)                                   \
->>>>>>> 84bd6f3c
   F(ClassOf, 1, 1)                                              \
   F(CollectTypeProfile, 3, 1)                                   \
   F(CompleteInobjectSlackTrackingForMap, 1, 1)                  \
@@ -639,21 +407,8 @@
   F(ToPrimitive, 1, 1)                                          \
   F(ToPrimitive_Number, 1, 1)                                   \
   F(ToString, 1, 1)                                             \
-<<<<<<< HEAD
-  F(ToName, 1, 1)                                               \
-  F(SameValue, 2, 1)                                            \
-  F(SameValueZero, 2, 1)                                        \
-  F(Compare, 3, 1)                                              \
-  F(HasInPrototypeChain, 2, 1)                                  \
-  F(CreateIterResultObject, 2, 1)                               \
-  F(CreateKeyValueArray, 2, 1)                                  \
-  F(IsAccessCheckNeeded, 1, 1)                                  \
-  F(CreateDataProperty, 3, 1)                                   \
-  F(IterableToListCanBeElided, 1, 1)
-=======
   F(TryMigrateInstance, 1, 1)                                   \
   F(ValueOf, 1, 1)
->>>>>>> 84bd6f3c
 
 #define FOR_EACH_INTRINSIC_OPERATORS(F) \
   F(Add, 2, 1)                          \
@@ -694,10 +449,6 @@
   F(IsRegExp, 1, 1)                                 \
   F(RegExpExec, 4, 1)                               \
   F(RegExpExecMultiple, 4, 1)                       \
-<<<<<<< HEAD
-  F(RegExpExecReThrow, 0, 1)                        \
-=======
->>>>>>> 84bd6f3c
   F(RegExpInitializeAndCompile, 3, 1)               \
   F(RegExpInternalReplace, 3, 1)                    \
   F(RegExpReplace, 3, 1)                            \
@@ -732,18 +483,8 @@
   F(ThrowConstAssignError, 0, 1)
 
 #define FOR_EACH_INTRINSIC_STRINGS(F)     \
-<<<<<<< HEAD
-  F(GetSubstitution, 5, 1)                \
-  F(StringReplaceOneCharWithString, 3, 1) \
-  F(StringIndexOf, 3, 1)                  \
-  F(StringIndexOfUnchecked, 3, 1)         \
-  F(StringLastIndexOf, 2, 1)              \
-  F(SubString, 3, 1)                      \
-  F(StringAdd, 2, 1)                      \
-=======
   F(FlattenString, 1, 1)                  \
   F(GetSubstitution, 5, 1)                \
->>>>>>> 84bd6f3c
   F(InternalizeString, 1, 1)              \
   F(SparseJoinWithSeparator, 3, 1)        \
   F(StringAdd, 2, 1)                      \
@@ -782,21 +523,6 @@
   F(ConstructConsString, 2, 1)                \
   F(ConstructSlicedString, 2, 1)              \
   F(ConstructDouble, 2, 1)                    \
-<<<<<<< HEAD
-  F(ConstructConsString, 2, 1)                \
-  F(DeoptimizeFunction, 1, 1)                 \
-  F(DeoptimizeNow, 0, 1)                      \
-  F(RunningInSimulator, 0, 1)                 \
-  F(IsConcurrentRecompilationSupported, 0, 1) \
-  F(OptimizeFunctionOnNextCall, -1, 1)        \
-  F(TypeProfile, 1, 1)                        \
-  F(OptimizeOsr, -1, 1)                       \
-  F(NeverOptimizeFunction, 1, 1)              \
-  F(GetOptimizationStatus, -1, 1)             \
-  F(UnblockConcurrentRecompilation, 0, 1)     \
-  F(GetOptimizationCount, 1, 1)               \
-  F(GetDeoptCount, 1, 1)                      \
-=======
   F(DebugPrint, 1, 1)                         \
   F(DebugTrace, 0, 1)                         \
   F(DebugTrackRetainingPath, -1, 1)           \
@@ -810,29 +536,9 @@
   F(GetCallable, 0, 1)                        \
   F(GetDeoptCount, 1, 1)                      \
   F(GetOptimizationStatus, -1, 1)             \
->>>>>>> 84bd6f3c
   F(GetUndetectable, 0, 1)                    \
   F(GetWasmRecoveredTrapCount, 0, 1)          \
   F(GlobalPrint, 1, 1)                        \
-<<<<<<< HEAD
-  F(SystemBreak, 0, 1)                        \
-  F(SetFlags, 1, 1)                           \
-  F(Abort, 1, 1)                              \
-  F(AbortJS, 1, 1)                            \
-  F(NativeScriptsCount, 0, 1)                 \
-  F(DisassembleFunction, 1, 1)                \
-  F(TraceEnter, 0, 1)                         \
-  F(TraceExit, 1, 1)                          \
-  F(TraceTailCall, 0, 1)                      \
-  F(HaveSameMap, 2, 1)                        \
-  F(InNewSpace, 1, 1)                         \
-  F(HasFastSmiElements, 1, 1)                 \
-  F(HasFastObjectElements, 1, 1)              \
-  F(HasFastSmiOrObjectElements, 1, 1)         \
-  F(HasFastDoubleElements, 1, 1)              \
-  F(HasFastHoleyElements, 1, 1)               \
-=======
->>>>>>> 84bd6f3c
   F(HasDictionaryElements, 1, 1)              \
   F(HasDoubleElements, 1, 1)                  \
   F(HasFastElements, 1, 1)                    \
@@ -880,46 +586,6 @@
   F(SetForceSlowPath, 1, 1)                   \
   F(SetWasmCompileControls, 2, 1)             \
   F(SetWasmInstantiateControls, 0, 1)         \
-<<<<<<< HEAD
-  F(SetWasmCompileFromPromiseOverload, 0, 1)  \
-  F(ResetWasmOverloads, 0, 1)                 \
-  F(HeapObjectVerify, 1, 1)                   \
-  F(WasmNumInterpretedCalls, 1, 1)            \
-  F(RedirectToWasmInterpreter, 2, 1)
-
-#define FOR_EACH_INTRINSIC_TYPEDARRAY(F) \
-  F(ArrayBufferGetByteLength, 1, 1)      \
-  F(ArrayBufferNeuter, 1, 1)             \
-  F(TypedArrayCopyElements, 3, 1)        \
-  F(ArrayBufferViewGetByteLength, 1, 1)  \
-  F(ArrayBufferViewGetByteOffset, 1, 1)  \
-  F(ArrayBufferViewWasNeutered, 1, 1)    \
-  F(TypedArrayGetLength, 1, 1)           \
-  F(TypedArrayGetBuffer, 1, 1)           \
-  F(TypedArraySetFastCases, 3, 1)        \
-  F(TypedArraySortFast, 1, 1)            \
-  F(TypedArrayMaxSizeInHeap, 0, 1)       \
-  F(IsTypedArray, 1, 1)                  \
-  F(IsSharedTypedArray, 1, 1)            \
-  F(IsSharedIntegerTypedArray, 1, 1)     \
-  F(IsSharedInteger32TypedArray, 1, 1)   \
-  F(TypedArraySpeciesCreateByLength, 2, 1)
-
-#define FOR_EACH_INTRINSIC_WASM(F)     \
-  F(WasmGrowMemory, 1, 1)              \
-  F(WasmMemorySize, 0, 1)              \
-  F(ThrowWasmError, 2, 1)              \
-  F(ThrowWasmErrorFromTrapIf, 1, 1)    \
-  F(ThrowWasmStackOverflow, 0, 1)      \
-  F(WasmThrowTypeError, 0, 1)          \
-  F(WasmThrow, 2, 1)                   \
-  F(WasmGetCaughtExceptionValue, 1, 1) \
-  F(WasmRunInterpreter, 3, 1)          \
-  F(WasmStackGuard, 0, 1)              \
-  F(SetThreadInWasm, 0, 1)             \
-  F(ClearThreadInWasm, 0, 1)           \
-  F(WasmCompileLazy, 0, 1)
-=======
   F(ArraySpeciesProtector, 0, 1)              \
   F(TypedArraySpeciesProtector, 0, 1)         \
   F(PromiseSpeciesProtector, 0, 1)            \
@@ -954,7 +620,6 @@
   F(WasmThrow, 0, 1)                 \
   F(WasmThrowCreate, 2, 1)           \
   F(WasmThrowTypeError, 0, 1)
->>>>>>> 84bd6f3c
 
 #define FOR_EACH_INTRINSIC_RETURN_PAIR(F) \
   F(WasmCompileLazy, 1, 2)                \
@@ -993,11 +658,7 @@
   FOR_EACH_INTRINSIC_FORIN(F)               \
   FOR_EACH_INTRINSIC_FUNCTION(F)            \
   FOR_EACH_INTRINSIC_GENERATOR(F)           \
-<<<<<<< HEAD
-  FOR_EACH_INTRINSIC_INTL(F)                \
-=======
   FOR_EACH_INTRINSIC_IC(F)                  \
->>>>>>> 84bd6f3c
   FOR_EACH_INTRINSIC_INTERNAL(F)            \
   FOR_EACH_INTRINSIC_INTERPRETER(F)         \
   FOR_EACH_INTRINSIC_INTL(F)                \
@@ -1097,16 +758,11 @@
       Isolate* isolate, Handle<Object> object, Handle<Object> key,
       bool* is_found_out = nullptr);
 
-<<<<<<< HEAD
-  MUST_USE_RESULT static MaybeHandle<JSArray> GetInternalProperties(
-      Isolate* isolate, Handle<Object>);
-=======
   V8_WARN_UNUSED_RESULT static MaybeHandle<JSArray> GetInternalProperties(
       Isolate* isolate, Handle<Object>);
 
   V8_WARN_UNUSED_RESULT static MaybeHandle<Object> ThrowIteratorError(
       Isolate* isolate, Handle<Object> object);
->>>>>>> 84bd6f3c
 };
 
 
