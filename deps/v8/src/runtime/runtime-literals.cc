// Copyright 2014 the V8 project authors. All rights reserved.
// Use of this source code is governed by a BSD-style license that can be
// found in the LICENSE file.

#include "src/runtime/runtime-utils.h"

#include "src/allocation-site-scopes.h"
#include "src/arguments.h"
#include "src/ast/ast.h"
#include "src/ast/compile-time-value.h"
#include "src/isolate-inl.h"
#include "src/objects/hash-table-inl.h"
#include "src/runtime/runtime.h"

namespace v8 {
namespace internal {

<<<<<<< HEAD
MUST_USE_RESULT static MaybeHandle<Object> CreateLiteralBoilerplate(
    Isolate* isolate, Handle<FeedbackVector> vector,
    Handle<FixedArray> compile_time_value);

MUST_USE_RESULT static MaybeHandle<Object> CreateObjectLiteralBoilerplate(
    Isolate* isolate, Handle<FeedbackVector> vector,
    Handle<BoilerplateDescription> boilerplate_description,
    bool use_fast_elements, bool has_null_prototype) {
  Handle<Context> native_context = isolate->native_context();

  // In case we have function literals, we want the object to be in
  // slow properties mode for now. We don't go in the map cache because
  // maps with constant functions can't be shared if the functions are
  // not the same (which is the common case).
  int number_of_properties = boilerplate_description->backing_store_size();

  // Ignoring number_of_properties for force dictionary map with __proto__:null.
  Handle<Map> map =
      has_null_prototype
          ? handle(native_context->slow_object_with_null_prototype_map(),
                   isolate)
          : isolate->factory()->ObjectLiteralMapFromCache(native_context,
                                                          number_of_properties);

  PretenureFlag pretenure_flag =
      isolate->heap()->InNewSpace(*vector) ? NOT_TENURED : TENURED;

  Handle<JSObject> boilerplate =
      map->is_dictionary_map()
          ? isolate->factory()->NewSlowJSObjectFromMap(
                map, number_of_properties, pretenure_flag)
          : isolate->factory()->NewJSObjectFromMap(map, pretenure_flag);

  // Normalize the elements of the boilerplate to save space if needed.
  if (!use_fast_elements) JSObject::NormalizeElements(boilerplate);

  // Add the constant properties to the boilerplate.
  int length = boilerplate_description->size();
  // TODO(verwaest): Support tracking representations in the boilerplate.
  for (int index = 0; index < length; index++) {
    Handle<Object> key(boilerplate_description->name(index), isolate);
    Handle<Object> value(boilerplate_description->value(index), isolate);
    if (value->IsFixedArray()) {
      // The value contains the CompileTimeValue with the boilerplate properties
      // of a simple object or array literal.
      Handle<FixedArray> compile_time_value = Handle<FixedArray>::cast(value);
      ASSIGN_RETURN_ON_EXCEPTION(
          isolate, value,
          CreateLiteralBoilerplate(isolate, vector, compile_time_value),
          Object);
    }
    MaybeHandle<Object> maybe_result;
    uint32_t element_index = 0;
    if (key->ToArrayIndex(&element_index)) {
      // Array index (uint32).
      if (value->IsUninitialized(isolate)) {
        value = handle(Smi::kZero, isolate);
      }
      maybe_result = JSObject::SetOwnElementIgnoreAttributes(
          boilerplate, element_index, value, NONE);
    } else {
      Handle<String> name = Handle<String>::cast(key);
      DCHECK(!name->AsArrayIndex(&element_index));
      maybe_result = JSObject::SetOwnPropertyIgnoreAttributes(boilerplate, name,
                                                              value, NONE);
=======
namespace {

bool IsUninitializedLiteralSite(Object* literal_site) {
  return literal_site == Smi::kZero;
}

bool HasBoilerplate(Isolate* isolate, Handle<Object> literal_site) {
  return !literal_site->IsSmi();
}

void PreInitializeLiteralSite(Handle<FeedbackVector> vector,
                              FeedbackSlot slot) {
  vector->Set(slot, Smi::FromInt(1));
}

Handle<Object> InnerCreateBoilerplate(Isolate* isolate,
                                      Handle<FixedArray> compile_time_value,
                                      PretenureFlag pretenure_flag);

enum DeepCopyHints { kNoHints = 0, kObjectIsShallow = 1 };

template <class ContextObject>
class JSObjectWalkVisitor {
 public:
  JSObjectWalkVisitor(ContextObject* site_context, DeepCopyHints hints)
      : site_context_(site_context), hints_(hints) {}

  V8_WARN_UNUSED_RESULT MaybeHandle<JSObject> StructureWalk(
      Handle<JSObject> object);

 protected:
  V8_WARN_UNUSED_RESULT inline MaybeHandle<JSObject> VisitElementOrProperty(
      Handle<JSObject> object, Handle<JSObject> value) {
    Handle<AllocationSite> current_site = site_context()->EnterNewScope();
    MaybeHandle<JSObject> copy_of_value = StructureWalk(value);
    site_context()->ExitScope(current_site, value);
    return copy_of_value;
  }

  inline ContextObject* site_context() { return site_context_; }
  inline Isolate* isolate() { return site_context()->isolate(); }

 private:
  ContextObject* site_context_;
  const DeepCopyHints hints_;
};

template <class ContextObject>
MaybeHandle<JSObject> JSObjectWalkVisitor<ContextObject>::StructureWalk(
    Handle<JSObject> object) {
  Isolate* isolate = this->isolate();
  bool copying = ContextObject::kCopying;
  bool shallow = hints_ == kObjectIsShallow;

  if (!shallow) {
    StackLimitCheck check(isolate);

    if (check.HasOverflowed()) {
      isolate->StackOverflow();
      return MaybeHandle<JSObject>();
>>>>>>> 84bd6f3c
    }
  }

<<<<<<< HEAD
  if (map->is_dictionary_map() && !has_null_prototype) {
    // TODO(cbruni): avoid making the boilerplate fast again, the clone stub
    // supports dict-mode objects directly.
    JSObject::MigrateSlowToFast(boilerplate,
                                boilerplate->map()->unused_property_fields(),
                                "FastLiteral");
=======
  if (object->map()->is_deprecated()) {
    JSObject::MigrateInstance(object);
>>>>>>> 84bd6f3c
  }

  Handle<JSObject> copy;
  if (copying) {
    // JSFunction objects are not allowed to be in normal boilerplates at all.
    DCHECK(!object->IsJSFunction());
    Handle<AllocationSite> site_to_pass;
    if (site_context()->ShouldCreateMemento(object)) {
      site_to_pass = site_context()->current();
    }
    copy = isolate->factory()->CopyJSObjectWithAllocationSite(object,
                                                              site_to_pass);
  } else {
    copy = object;
  }

  DCHECK(copying || copy.is_identical_to(object));

  if (shallow) return copy;

  HandleScope scope(isolate);

  // Deep copy own properties. Arrays only have 1 property "length".
  if (!copy->IsJSArray()) {
    if (copy->HasFastProperties()) {
      Handle<DescriptorArray> descriptors(copy->map()->instance_descriptors());
      int limit = copy->map()->NumberOfOwnDescriptors();
      for (int i = 0; i < limit; i++) {
        DCHECK_EQ(kField, descriptors->GetDetails(i).location());
        DCHECK_EQ(kData, descriptors->GetDetails(i).kind());
        FieldIndex index = FieldIndex::ForDescriptor(copy->map(), i);
        if (copy->IsUnboxedDoubleField(index)) continue;
        Object* raw = copy->RawFastPropertyAt(index);
        if (raw->IsJSObject()) {
          Handle<JSObject> value(JSObject::cast(raw), isolate);
          ASSIGN_RETURN_ON_EXCEPTION(
              isolate, value, VisitElementOrProperty(copy, value), JSObject);
          if (copying) copy->FastPropertyAtPut(index, *value);
        } else if (copying && raw->IsMutableHeapNumber()) {
          DCHECK(descriptors->GetDetails(i).representation().IsDouble());
          uint64_t double_value = HeapNumber::cast(raw)->value_as_bits();
          Handle<HeapNumber> value = isolate->factory()->NewHeapNumber(MUTABLE);
          value->set_value_as_bits(double_value);
          copy->FastPropertyAtPut(index, *value);
        }
      }
    } else {
<<<<<<< HEAD
      Handle<FixedArray> fixed_array_values =
          Handle<FixedArray>::cast(constant_elements_values);
      Handle<FixedArray> fixed_array_values_copy =
          isolate->factory()->CopyFixedArray(fixed_array_values);
      copied_elements_values = fixed_array_values_copy;
      FOR_WITH_HANDLE_SCOPE(
          isolate, int, i = 0, i, i < fixed_array_values->length(), i++, {
            if (fixed_array_values->get(i)->IsFixedArray()) {
              // The value contains the CompileTimeValue with the
              // boilerplate description of a simple object or
              // array literal.
              Handle<FixedArray> compile_time_value(
                  FixedArray::cast(fixed_array_values->get(i)));
              Handle<Object> result;
              ASSIGN_RETURN_ON_EXCEPTION(
                  isolate, result,
                  CreateLiteralBoilerplate(isolate, vector, compile_time_value),
                  Object);
              fixed_array_values_copy->set(i, *result);
            }
          });
=======
      Handle<NameDictionary> dict(copy->property_dictionary());
      for (int i = 0; i < dict->Capacity(); i++) {
        Object* raw = dict->ValueAt(i);
        if (!raw->IsJSObject()) continue;
        DCHECK(dict->KeyAt(i)->IsName());
        Handle<JSObject> value(JSObject::cast(raw), isolate);
        ASSIGN_RETURN_ON_EXCEPTION(
            isolate, value, VisitElementOrProperty(copy, value), JSObject);
        if (copying) dict->ValueAtPut(i, *value);
      }
>>>>>>> 84bd6f3c
    }

    // Assume non-arrays don't end up having elements.
    if (copy->elements()->length() == 0) return copy;
  }

<<<<<<< HEAD
MUST_USE_RESULT static MaybeHandle<Object> CreateLiteralBoilerplate(
    Isolate* isolate, Handle<FeedbackVector> vector,
    Handle<FixedArray> compile_time_value) {
  Handle<HeapObject> elements =
      CompileTimeValue::GetElements(compile_time_value);
  int flags = CompileTimeValue::GetLiteralTypeFlags(compile_time_value);
  if (flags == CompileTimeValue::kArrayLiteralFlag) {
    Handle<ConstantElementsPair> elems =
        Handle<ConstantElementsPair>::cast(elements);
    return CreateArrayLiteralBoilerplate(isolate, vector, elems);
  }
  Handle<BoilerplateDescription> props =
      Handle<BoilerplateDescription>::cast(elements);
  bool use_fast_elements = (flags & ObjectLiteral::kFastElements) != 0;
  bool has_null_prototype = (flags & ObjectLiteral::kHasNullPrototype) != 0;
  return CreateObjectLiteralBoilerplate(isolate, vector, props,
                                        use_fast_elements, has_null_prototype);
}

=======
  // Deep copy own elements.
  switch (copy->GetElementsKind()) {
    case PACKED_ELEMENTS:
    case HOLEY_ELEMENTS: {
      Handle<FixedArray> elements(FixedArray::cast(copy->elements()));
      if (elements->map() == isolate->heap()->fixed_cow_array_map()) {
#ifdef DEBUG
        for (int i = 0; i < elements->length(); i++) {
          DCHECK(!elements->get(i)->IsJSObject());
        }
#endif
      } else {
        for (int i = 0; i < elements->length(); i++) {
          Object* raw = elements->get(i);
          if (!raw->IsJSObject()) continue;
          Handle<JSObject> value(JSObject::cast(raw), isolate);
          ASSIGN_RETURN_ON_EXCEPTION(
              isolate, value, VisitElementOrProperty(copy, value), JSObject);
          if (copying) elements->set(i, *value);
        }
      }
      break;
    }
    case DICTIONARY_ELEMENTS: {
      Handle<NumberDictionary> element_dictionary(copy->element_dictionary());
      int capacity = element_dictionary->Capacity();
      for (int i = 0; i < capacity; i++) {
        Object* raw = element_dictionary->ValueAt(i);
        if (!raw->IsJSObject()) continue;
        Handle<JSObject> value(JSObject::cast(raw), isolate);
        ASSIGN_RETURN_ON_EXCEPTION(
            isolate, value, VisitElementOrProperty(copy, value), JSObject);
        if (copying) element_dictionary->ValueAtPut(i, *value);
      }
      break;
    }
    case FAST_SLOPPY_ARGUMENTS_ELEMENTS:
    case SLOW_SLOPPY_ARGUMENTS_ELEMENTS:
      UNIMPLEMENTED();
      break;
    case FAST_STRING_WRAPPER_ELEMENTS:
    case SLOW_STRING_WRAPPER_ELEMENTS:
      UNREACHABLE();
      break;
>>>>>>> 84bd6f3c

#define TYPED_ARRAY_CASE(Type, type, TYPE, ctype, size) case TYPE##_ELEMENTS:

      TYPED_ARRAYS(TYPED_ARRAY_CASE)
#undef TYPED_ARRAY_CASE
      // Typed elements cannot be created using an object literal.
      UNREACHABLE();
      break;

    case PACKED_SMI_ELEMENTS:
    case HOLEY_SMI_ELEMENTS:
    case PACKED_DOUBLE_ELEMENTS:
    case HOLEY_DOUBLE_ELEMENTS:
    case NO_ELEMENTS:
      // No contained objects, nothing to do.
      break;
  }

  return copy;
}

class DeprecationUpdateContext {
 public:
  explicit DeprecationUpdateContext(Isolate* isolate) { isolate_ = isolate; }
  Isolate* isolate() { return isolate_; }
  bool ShouldCreateMemento(Handle<JSObject> object) { return false; }
  inline void ExitScope(Handle<AllocationSite> scope_site,
                        Handle<JSObject> object) {}
  Handle<AllocationSite> EnterNewScope() { return Handle<AllocationSite>(); }
  Handle<AllocationSite> current() {
    UNREACHABLE();
    return Handle<AllocationSite>();
  }

<<<<<<< HEAD
RUNTIME_FUNCTION(Runtime_CreateObjectLiteral) {
  HandleScope scope(isolate);
  DCHECK_EQ(4, args.length());
  CONVERT_ARG_HANDLE_CHECKED(JSFunction, closure, 0);
  CONVERT_SMI_ARG_CHECKED(literals_index, 1);
  CONVERT_ARG_HANDLE_CHECKED(BoilerplateDescription, boilerplate_description,
                             2);
  CONVERT_SMI_ARG_CHECKED(flags, 3);
  Handle<FeedbackVector> vector(closure->feedback_vector(), isolate);
  bool use_fast_elements = (flags & ObjectLiteral::kFastElements) != 0;
  bool enable_mementos = (flags & ObjectLiteral::kDisableMementos) == 0;
  bool has_null_prototype = (flags & ObjectLiteral::kHasNullPrototype) != 0;
=======
  static const bool kCopying = false;

 private:
  Isolate* isolate_;
};

// AllocationSiteCreationContext aids in the creation of AllocationSites to
// accompany object literals.
class AllocationSiteCreationContext : public AllocationSiteContext {
 public:
  explicit AllocationSiteCreationContext(Isolate* isolate)
      : AllocationSiteContext(isolate) {}

  Handle<AllocationSite> EnterNewScope() {
    Handle<AllocationSite> scope_site;
    if (top().is_null()) {
      // We are creating the top level AllocationSite as opposed to a nested
      // AllocationSite.
      InitializeTraversal(isolate()->factory()->NewAllocationSite());
      scope_site = Handle<AllocationSite>(*top(), isolate());
      if (FLAG_trace_creation_allocation_sites) {
        PrintF("*** Creating top level AllocationSite %p\n",
               static_cast<void*>(*scope_site));
      }
    } else {
      DCHECK(!current().is_null());
      scope_site = isolate()->factory()->NewAllocationSite();
      if (FLAG_trace_creation_allocation_sites) {
        PrintF("Creating nested site (top, current, new) (%p, %p, %p)\n",
               static_cast<void*>(*top()), static_cast<void*>(*current()),
               static_cast<void*>(*scope_site));
      }
      current()->set_nested_site(*scope_site);
      update_current_site(*scope_site);
    }
    DCHECK(!scope_site.is_null());
    return scope_site;
  }
  void ExitScope(Handle<AllocationSite> scope_site, Handle<JSObject> object) {
    if (object.is_null()) return;
    scope_site->set_boilerplate(*object);
    if (FLAG_trace_creation_allocation_sites) {
      bool top_level =
          !scope_site.is_null() && top().is_identical_to(scope_site);
      if (top_level) {
        PrintF("*** Setting AllocationSite %p transition_info %p\n",
               static_cast<void*>(*scope_site), static_cast<void*>(*object));
      } else {
        PrintF("Setting AllocationSite (%p, %p) transition_info %p\n",
               static_cast<void*>(*top()), static_cast<void*>(*scope_site),
               static_cast<void*>(*object));
      }
    }
  }
  static const bool kCopying = false;
};

MaybeHandle<JSObject> DeepWalk(Handle<JSObject> object,
                               DeprecationUpdateContext* site_context) {
  JSObjectWalkVisitor<DeprecationUpdateContext> v(site_context, kNoHints);
  MaybeHandle<JSObject> result = v.StructureWalk(object);
  Handle<JSObject> for_assert;
  DCHECK(!result.ToHandle(&for_assert) || for_assert.is_identical_to(object));
  return result;
}
>>>>>>> 84bd6f3c

MaybeHandle<JSObject> DeepWalk(Handle<JSObject> object,
                               AllocationSiteCreationContext* site_context) {
  JSObjectWalkVisitor<AllocationSiteCreationContext> v(site_context, kNoHints);
  MaybeHandle<JSObject> result = v.StructureWalk(object);
  Handle<JSObject> for_assert;
  DCHECK(!result.ToHandle(&for_assert) || for_assert.is_identical_to(object));
  return result;
}

<<<<<<< HEAD
  // Check if boilerplate exists. If not, create it first.
  Handle<Object> literal_site(vector->Get(literals_slot), isolate);
  Handle<AllocationSite> site;
  Handle<JSObject> boilerplate;
  if (literal_site->IsUndefined(isolate)) {
    Handle<Object> raw_boilerplate;
    ASSIGN_RETURN_FAILURE_ON_EXCEPTION(
        isolate, raw_boilerplate,
        CreateObjectLiteralBoilerplate(isolate, vector, boilerplate_description,
                                       use_fast_elements, has_null_prototype));
    boilerplate = Handle<JSObject>::cast(raw_boilerplate);
=======
MaybeHandle<JSObject> DeepCopy(Handle<JSObject> object,
                               AllocationSiteUsageContext* site_context,
                               DeepCopyHints hints) {
  JSObjectWalkVisitor<AllocationSiteUsageContext> v(site_context, hints);
  MaybeHandle<JSObject> copy = v.StructureWalk(object);
  Handle<JSObject> for_assert;
  DCHECK(!copy.ToHandle(&for_assert) || !for_assert.is_identical_to(object));
  return copy;
}
>>>>>>> 84bd6f3c

struct ObjectBoilerplate {
  static Handle<JSObject> Create(Isolate* isolate,
                                 Handle<HeapObject> description, int flags,
                                 PretenureFlag pretenure_flag) {
    Handle<Context> native_context = isolate->native_context();
    Handle<BoilerplateDescription> boilerplate_description =
        Handle<BoilerplateDescription>::cast(description);
    bool use_fast_elements = (flags & ObjectLiteral::kFastElements) != 0;
    bool has_null_prototype = (flags & ObjectLiteral::kHasNullPrototype) != 0;

    // In case we have function literals, we want the object to be in
    // slow properties mode for now. We don't go in the map cache because
    // maps with constant functions can't be shared if the functions are
    // not the same (which is the common case).
    int number_of_properties = boilerplate_description->backing_store_size();

    // Ignoring number_of_properties for force dictionary map with
    // __proto__:null.
    Handle<Map> map =
        has_null_prototype
            ? handle(native_context->slow_object_with_null_prototype_map(),
                     isolate)
            : isolate->factory()->ObjectLiteralMapFromCache(
                  native_context, number_of_properties);

    Handle<JSObject> boilerplate =
        map->is_dictionary_map()
            ? isolate->factory()->NewSlowJSObjectFromMap(
                  map, number_of_properties, pretenure_flag)
            : isolate->factory()->NewJSObjectFromMap(map, pretenure_flag);

    // Normalize the elements of the boilerplate to save space if needed.
    if (!use_fast_elements) JSObject::NormalizeElements(boilerplate);

    // Add the constant properties to the boilerplate.
    int length = boilerplate_description->size();
    // TODO(verwaest): Support tracking representations in the boilerplate.
    for (int index = 0; index < length; index++) {
      Handle<Object> key(boilerplate_description->name(index), isolate);
      Handle<Object> value(boilerplate_description->value(index), isolate);
      if (value->IsFixedArray()) {
        // The value contains the CompileTimeValue with the boilerplate
        // properties of a simple object or array literal.
        Handle<FixedArray> compile_time_value = Handle<FixedArray>::cast(value);
        value =
            InnerCreateBoilerplate(isolate, compile_time_value, pretenure_flag);
      }
      uint32_t element_index = 0;
      if (key->ToArrayIndex(&element_index)) {
        // Array index (uint32).
        if (value->IsUninitialized(isolate)) {
          value = handle(Smi::kZero, isolate);
        }
        JSObject::SetOwnElementIgnoreAttributes(boilerplate, element_index,
                                                value, NONE)
            .Check();
      } else {
        Handle<String> name = Handle<String>::cast(key);
        DCHECK(!name->AsArrayIndex(&element_index));
        JSObject::SetOwnPropertyIgnoreAttributes(boilerplate, name, value, NONE)
            .Check();
      }
    }

    if (map->is_dictionary_map() && !has_null_prototype) {
      // TODO(cbruni): avoid making the boilerplate fast again, the clone stub
      // supports dict-mode objects directly.
      JSObject::MigrateSlowToFast(boilerplate,
                                  boilerplate->map()->UnusedPropertyFields(),
                                  "FastLiteral");
    }
    return boilerplate;
  }
};

struct ArrayBoilerplate {
  static Handle<JSObject> Create(Isolate* isolate,
                                 Handle<HeapObject> description, int flags,
                                 PretenureFlag pretenure_flag) {
    Handle<ConstantElementsPair> elements =
        Handle<ConstantElementsPair>::cast(description);
    // Create the JSArray.
    ElementsKind constant_elements_kind =
        static_cast<ElementsKind>(elements->elements_kind());

    Handle<FixedArrayBase> constant_elements_values(
        elements->constant_values());
    Handle<FixedArrayBase> copied_elements_values;
    if (IsDoubleElementsKind(constant_elements_kind)) {
      copied_elements_values = isolate->factory()->CopyFixedDoubleArray(
          Handle<FixedDoubleArray>::cast(constant_elements_values));
    } else {
      DCHECK(IsSmiOrObjectElementsKind(constant_elements_kind));
      const bool is_cow = (constant_elements_values->map() ==
                           isolate->heap()->fixed_cow_array_map());
      if (is_cow) {
        copied_elements_values = constant_elements_values;
#if DEBUG
        Handle<FixedArray> fixed_array_values =
            Handle<FixedArray>::cast(copied_elements_values);
        for (int i = 0; i < fixed_array_values->length(); i++) {
          DCHECK(!fixed_array_values->get(i)->IsFixedArray());
        }
#endif
      } else {
        Handle<FixedArray> fixed_array_values =
            Handle<FixedArray>::cast(constant_elements_values);
        Handle<FixedArray> fixed_array_values_copy =
            isolate->factory()->CopyFixedArray(fixed_array_values);
        copied_elements_values = fixed_array_values_copy;
        FOR_WITH_HANDLE_SCOPE(
            isolate, int, i = 0, i, i < fixed_array_values->length(), i++, {
              if (fixed_array_values->get(i)->IsFixedArray()) {
                // The value contains the CompileTimeValue with the
                // boilerplate description of a simple object or
                // array literal.
                Handle<FixedArray> compile_time_value(
                    FixedArray::cast(fixed_array_values->get(i)));
                Handle<Object> result = InnerCreateBoilerplate(
                    isolate, compile_time_value, pretenure_flag);
                fixed_array_values_copy->set(i, *result);
              }
            });
      }
    }

    return isolate->factory()->NewJSArrayWithElements(
        copied_elements_values, constant_elements_kind,
        copied_elements_values->length(), pretenure_flag);
  }
};

Handle<Object> InnerCreateBoilerplate(Isolate* isolate,
                                      Handle<FixedArray> compile_time_value,
                                      PretenureFlag pretenure_flag) {
  Handle<HeapObject> elements =
      CompileTimeValue::GetElements(compile_time_value);
  int flags = CompileTimeValue::GetLiteralTypeFlags(compile_time_value);
  if (flags == CompileTimeValue::kArrayLiteralFlag) {
    return ArrayBoilerplate::Create(isolate, elements, flags, pretenure_flag);
  }
  return ObjectBoilerplate::Create(isolate, elements, flags, pretenure_flag);
}

template <typename Boilerplate>
MaybeHandle<JSObject> CreateLiteral(Isolate* isolate,
                                    Handle<FeedbackVector> vector,
                                    int literals_index,
                                    Handle<HeapObject> description, int flags) {
  FeedbackSlot literals_slot(FeedbackVector::ToSlot(literals_index));
  CHECK(literals_slot.ToInt() < vector->length());
  Handle<Object> literal_site(vector->Get(literals_slot)->ToObject(), isolate);
  DeepCopyHints copy_hints =
      (flags & AggregateLiteral::kIsShallow) ? kObjectIsShallow : kNoHints;
  if (FLAG_track_double_fields && !FLAG_unbox_double_fields) {
    // Make sure we properly clone mutable heap numbers on 32-bit platforms.
    copy_hints = kNoHints;
  }

  Handle<AllocationSite> site;
  Handle<JSObject> boilerplate;

  if (HasBoilerplate(isolate, literal_site)) {
    site = Handle<AllocationSite>::cast(literal_site);
    boilerplate = Handle<JSObject>(site->boilerplate(), isolate);
  } else {
    // Eagerly create AllocationSites for literals that contain an Array.
    bool needs_initial_allocation_site =
        (flags & AggregateLiteral::kNeedsInitialAllocationSite) != 0;
    // TODO(cbruni): Even in the case where we need an initial allocation site
    // we could still create the boilerplate lazily to save memory.
    if (!needs_initial_allocation_site &&
        IsUninitializedLiteralSite(*literal_site)) {
      PreInitializeLiteralSite(vector, literals_slot);
      boilerplate =
          Boilerplate::Create(isolate, description, flags, NOT_TENURED);
      if (copy_hints == kNoHints) {
        DeprecationUpdateContext update_context(isolate);
        RETURN_ON_EXCEPTION(isolate, DeepWalk(boilerplate, &update_context),
                            JSObject);
      }
      return boilerplate;
    } else {
      PretenureFlag pretenure_flag =
          isolate->heap()->InNewSpace(*vector) ? NOT_TENURED : TENURED;
      boilerplate =
          Boilerplate::Create(isolate, description, flags, pretenure_flag);
    }
    // Install AllocationSite objects.
    AllocationSiteCreationContext creation_context(isolate);
    site = creation_context.EnterNewScope();
    RETURN_ON_EXCEPTION(isolate, DeepWalk(boilerplate, &creation_context),
                        JSObject);
    creation_context.ExitScope(site, boilerplate);

    vector->Set(literals_slot, *site);
  }

  STATIC_ASSERT(static_cast<int>(ObjectLiteral::kDisableMementos) ==
                static_cast<int>(ArrayLiteral::kDisableMementos));
  bool enable_mementos = (flags & ObjectLiteral::kDisableMementos) == 0;

  // Copy the existing boilerplate.
  AllocationSiteUsageContext usage_context(isolate, site, enable_mementos);
  usage_context.EnterNewScope();
  MaybeHandle<JSObject> copy =
      DeepCopy(boilerplate, &usage_context, copy_hints);
  usage_context.ExitScope(site, boilerplate);
  return copy;
}
}  // namespace

RUNTIME_FUNCTION(Runtime_CreateObjectLiteral) {
  HandleScope scope(isolate);
  DCHECK_EQ(4, args.length());
  CONVERT_ARG_HANDLE_CHECKED(FeedbackVector, vector, 0);
  CONVERT_SMI_ARG_CHECKED(literals_index, 1);
  CONVERT_ARG_HANDLE_CHECKED(BoilerplateDescription, description, 2);
  CONVERT_SMI_ARG_CHECKED(flags, 3);
  RETURN_RESULT_OR_FAILURE(
      isolate, CreateLiteral<ObjectBoilerplate>(isolate, vector, literals_index,
                                                description, flags));
}

RUNTIME_FUNCTION(Runtime_CreateArrayLiteral) {
  HandleScope scope(isolate);
  DCHECK_EQ(4, args.length());
  CONVERT_ARG_HANDLE_CHECKED(FeedbackVector, vector, 0);
  CONVERT_SMI_ARG_CHECKED(literals_index, 1);
  CONVERT_ARG_HANDLE_CHECKED(ConstantElementsPair, elements, 2);
  CONVERT_SMI_ARG_CHECKED(flags, 3);
  RETURN_RESULT_OR_FAILURE(
      isolate, CreateLiteral<ArrayBoilerplate>(isolate, vector, literals_index,
                                               elements, flags));
}

RUNTIME_FUNCTION(Runtime_CreateRegExpLiteral) {
  HandleScope scope(isolate);
  DCHECK_EQ(4, args.length());
  CONVERT_ARG_HANDLE_CHECKED(FeedbackVector, vector, 0);
  CONVERT_SMI_ARG_CHECKED(index, 1);
  CONVERT_ARG_HANDLE_CHECKED(String, pattern, 2);
  CONVERT_SMI_ARG_CHECKED(flags, 3);

  FeedbackSlot literal_slot(FeedbackVector::ToSlot(index));

  // Check if boilerplate exists. If not, create it first.
  Handle<Object> literal_site(vector->Get(literal_slot)->ToObject(), isolate);
  Handle<Object> boilerplate;
  if (!HasBoilerplate(isolate, literal_site)) {
    ASSIGN_RETURN_FAILURE_ON_EXCEPTION(
        isolate, boilerplate, JSRegExp::New(pattern, JSRegExp::Flags(flags)));
    if (IsUninitializedLiteralSite(*literal_site)) {
      PreInitializeLiteralSite(vector, literal_slot);
      return *boilerplate;
    }
    vector->Set(literal_slot, *boilerplate);
  }
  return *JSRegExp::Copy(Handle<JSRegExp>::cast(boilerplate));
}

}  // namespace internal
}  // namespace v8<|MERGE_RESOLUTION|>--- conflicted
+++ resolved
@@ -15,73 +15,6 @@
 namespace v8 {
 namespace internal {
 
-<<<<<<< HEAD
-MUST_USE_RESULT static MaybeHandle<Object> CreateLiteralBoilerplate(
-    Isolate* isolate, Handle<FeedbackVector> vector,
-    Handle<FixedArray> compile_time_value);
-
-MUST_USE_RESULT static MaybeHandle<Object> CreateObjectLiteralBoilerplate(
-    Isolate* isolate, Handle<FeedbackVector> vector,
-    Handle<BoilerplateDescription> boilerplate_description,
-    bool use_fast_elements, bool has_null_prototype) {
-  Handle<Context> native_context = isolate->native_context();
-
-  // In case we have function literals, we want the object to be in
-  // slow properties mode for now. We don't go in the map cache because
-  // maps with constant functions can't be shared if the functions are
-  // not the same (which is the common case).
-  int number_of_properties = boilerplate_description->backing_store_size();
-
-  // Ignoring number_of_properties for force dictionary map with __proto__:null.
-  Handle<Map> map =
-      has_null_prototype
-          ? handle(native_context->slow_object_with_null_prototype_map(),
-                   isolate)
-          : isolate->factory()->ObjectLiteralMapFromCache(native_context,
-                                                          number_of_properties);
-
-  PretenureFlag pretenure_flag =
-      isolate->heap()->InNewSpace(*vector) ? NOT_TENURED : TENURED;
-
-  Handle<JSObject> boilerplate =
-      map->is_dictionary_map()
-          ? isolate->factory()->NewSlowJSObjectFromMap(
-                map, number_of_properties, pretenure_flag)
-          : isolate->factory()->NewJSObjectFromMap(map, pretenure_flag);
-
-  // Normalize the elements of the boilerplate to save space if needed.
-  if (!use_fast_elements) JSObject::NormalizeElements(boilerplate);
-
-  // Add the constant properties to the boilerplate.
-  int length = boilerplate_description->size();
-  // TODO(verwaest): Support tracking representations in the boilerplate.
-  for (int index = 0; index < length; index++) {
-    Handle<Object> key(boilerplate_description->name(index), isolate);
-    Handle<Object> value(boilerplate_description->value(index), isolate);
-    if (value->IsFixedArray()) {
-      // The value contains the CompileTimeValue with the boilerplate properties
-      // of a simple object or array literal.
-      Handle<FixedArray> compile_time_value = Handle<FixedArray>::cast(value);
-      ASSIGN_RETURN_ON_EXCEPTION(
-          isolate, value,
-          CreateLiteralBoilerplate(isolate, vector, compile_time_value),
-          Object);
-    }
-    MaybeHandle<Object> maybe_result;
-    uint32_t element_index = 0;
-    if (key->ToArrayIndex(&element_index)) {
-      // Array index (uint32).
-      if (value->IsUninitialized(isolate)) {
-        value = handle(Smi::kZero, isolate);
-      }
-      maybe_result = JSObject::SetOwnElementIgnoreAttributes(
-          boilerplate, element_index, value, NONE);
-    } else {
-      Handle<String> name = Handle<String>::cast(key);
-      DCHECK(!name->AsArrayIndex(&element_index));
-      maybe_result = JSObject::SetOwnPropertyIgnoreAttributes(boilerplate, name,
-                                                              value, NONE);
-=======
 namespace {
 
 bool IsUninitializedLiteralSite(Object* literal_site) {
@@ -142,21 +75,11 @@
     if (check.HasOverflowed()) {
       isolate->StackOverflow();
       return MaybeHandle<JSObject>();
->>>>>>> 84bd6f3c
-    }
-  }
-
-<<<<<<< HEAD
-  if (map->is_dictionary_map() && !has_null_prototype) {
-    // TODO(cbruni): avoid making the boilerplate fast again, the clone stub
-    // supports dict-mode objects directly.
-    JSObject::MigrateSlowToFast(boilerplate,
-                                boilerplate->map()->unused_property_fields(),
-                                "FastLiteral");
-=======
+    }
+  }
+
   if (object->map()->is_deprecated()) {
     JSObject::MigrateInstance(object);
->>>>>>> 84bd6f3c
   }
 
   Handle<JSObject> copy;
@@ -204,29 +127,6 @@
         }
       }
     } else {
-<<<<<<< HEAD
-      Handle<FixedArray> fixed_array_values =
-          Handle<FixedArray>::cast(constant_elements_values);
-      Handle<FixedArray> fixed_array_values_copy =
-          isolate->factory()->CopyFixedArray(fixed_array_values);
-      copied_elements_values = fixed_array_values_copy;
-      FOR_WITH_HANDLE_SCOPE(
-          isolate, int, i = 0, i, i < fixed_array_values->length(), i++, {
-            if (fixed_array_values->get(i)->IsFixedArray()) {
-              // The value contains the CompileTimeValue with the
-              // boilerplate description of a simple object or
-              // array literal.
-              Handle<FixedArray> compile_time_value(
-                  FixedArray::cast(fixed_array_values->get(i)));
-              Handle<Object> result;
-              ASSIGN_RETURN_ON_EXCEPTION(
-                  isolate, result,
-                  CreateLiteralBoilerplate(isolate, vector, compile_time_value),
-                  Object);
-              fixed_array_values_copy->set(i, *result);
-            }
-          });
-=======
       Handle<NameDictionary> dict(copy->property_dictionary());
       for (int i = 0; i < dict->Capacity(); i++) {
         Object* raw = dict->ValueAt(i);
@@ -237,34 +137,12 @@
             isolate, value, VisitElementOrProperty(copy, value), JSObject);
         if (copying) dict->ValueAtPut(i, *value);
       }
->>>>>>> 84bd6f3c
     }
 
     // Assume non-arrays don't end up having elements.
     if (copy->elements()->length() == 0) return copy;
   }
 
-<<<<<<< HEAD
-MUST_USE_RESULT static MaybeHandle<Object> CreateLiteralBoilerplate(
-    Isolate* isolate, Handle<FeedbackVector> vector,
-    Handle<FixedArray> compile_time_value) {
-  Handle<HeapObject> elements =
-      CompileTimeValue::GetElements(compile_time_value);
-  int flags = CompileTimeValue::GetLiteralTypeFlags(compile_time_value);
-  if (flags == CompileTimeValue::kArrayLiteralFlag) {
-    Handle<ConstantElementsPair> elems =
-        Handle<ConstantElementsPair>::cast(elements);
-    return CreateArrayLiteralBoilerplate(isolate, vector, elems);
-  }
-  Handle<BoilerplateDescription> props =
-      Handle<BoilerplateDescription>::cast(elements);
-  bool use_fast_elements = (flags & ObjectLiteral::kFastElements) != 0;
-  bool has_null_prototype = (flags & ObjectLiteral::kHasNullPrototype) != 0;
-  return CreateObjectLiteralBoilerplate(isolate, vector, props,
-                                        use_fast_elements, has_null_prototype);
-}
-
-=======
   // Deep copy own elements.
   switch (copy->GetElementsKind()) {
     case PACKED_ELEMENTS:
@@ -309,7 +187,6 @@
     case SLOW_STRING_WRAPPER_ELEMENTS:
       UNREACHABLE();
       break;
->>>>>>> 84bd6f3c
 
 #define TYPED_ARRAY_CASE(Type, type, TYPE, ctype, size) case TYPE##_ELEMENTS:
 
@@ -344,20 +221,6 @@
     return Handle<AllocationSite>();
   }
 
-<<<<<<< HEAD
-RUNTIME_FUNCTION(Runtime_CreateObjectLiteral) {
-  HandleScope scope(isolate);
-  DCHECK_EQ(4, args.length());
-  CONVERT_ARG_HANDLE_CHECKED(JSFunction, closure, 0);
-  CONVERT_SMI_ARG_CHECKED(literals_index, 1);
-  CONVERT_ARG_HANDLE_CHECKED(BoilerplateDescription, boilerplate_description,
-                             2);
-  CONVERT_SMI_ARG_CHECKED(flags, 3);
-  Handle<FeedbackVector> vector(closure->feedback_vector(), isolate);
-  bool use_fast_elements = (flags & ObjectLiteral::kFastElements) != 0;
-  bool enable_mementos = (flags & ObjectLiteral::kDisableMementos) == 0;
-  bool has_null_prototype = (flags & ObjectLiteral::kHasNullPrototype) != 0;
-=======
   static const bool kCopying = false;
 
  private:
@@ -423,7 +286,6 @@
   DCHECK(!result.ToHandle(&for_assert) || for_assert.is_identical_to(object));
   return result;
 }
->>>>>>> 84bd6f3c
 
 MaybeHandle<JSObject> DeepWalk(Handle<JSObject> object,
                                AllocationSiteCreationContext* site_context) {
@@ -434,19 +296,6 @@
   return result;
 }
 
-<<<<<<< HEAD
-  // Check if boilerplate exists. If not, create it first.
-  Handle<Object> literal_site(vector->Get(literals_slot), isolate);
-  Handle<AllocationSite> site;
-  Handle<JSObject> boilerplate;
-  if (literal_site->IsUndefined(isolate)) {
-    Handle<Object> raw_boilerplate;
-    ASSIGN_RETURN_FAILURE_ON_EXCEPTION(
-        isolate, raw_boilerplate,
-        CreateObjectLiteralBoilerplate(isolate, vector, boilerplate_description,
-                                       use_fast_elements, has_null_prototype));
-    boilerplate = Handle<JSObject>::cast(raw_boilerplate);
-=======
 MaybeHandle<JSObject> DeepCopy(Handle<JSObject> object,
                                AllocationSiteUsageContext* site_context,
                                DeepCopyHints hints) {
@@ -456,7 +305,6 @@
   DCHECK(!copy.ToHandle(&for_assert) || !for_assert.is_identical_to(object));
   return copy;
 }
->>>>>>> 84bd6f3c
 
 struct ObjectBoilerplate {
   static Handle<JSObject> Create(Isolate* isolate,
