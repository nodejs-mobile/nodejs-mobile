--- conflicted
+++ resolved
@@ -19,17 +19,6 @@
 namespace v8 {
 namespace internal {
 
-<<<<<<< HEAD
-static void InstallCode(
-    Isolate* isolate, Handle<JSObject> holder, const char* name,
-    Handle<Code> code, int argc = -1,
-    BuiltinFunctionId id = static_cast<BuiltinFunctionId>(-1)) {
-  Handle<String> key = isolate->factory()->InternalizeUtf8String(name);
-  Handle<JSFunction> optimized =
-      isolate->factory()->NewFunctionWithoutPrototype(key, code, true);
-  if (argc < 0) {
-    optimized->shared()->DontAdaptArguments();
-=======
 RUNTIME_FUNCTION(Runtime_TransitionElementsKind) {
   HandleScope scope(isolate);
   DCHECK_EQ(2, args.length());
@@ -77,7 +66,6 @@
     for (uint32_t i = 0; i < limit; ++i) {
       keys->set(i, Smi::FromInt(i));
     }
->>>>>>> 84bd6f3c
   } else {
     keys = JSReceiver::GetOwnElementIndices(isolate, receiver,
                                             Handle<JSObject>::cast(receiver));
@@ -165,29 +153,6 @@
   return *isolate->factory()->NewNumberFromUint(result);
 }
 
-<<<<<<< HEAD
-RUNTIME_FUNCTION(Runtime_SpecialArrayFunctions) {
-  HandleScope scope(isolate);
-  DCHECK_EQ(0, args.length());
-  Handle<JSObject> holder =
-      isolate->factory()->NewJSObject(isolate->object_function());
-
-  InstallBuiltin(isolate, holder, "pop", Builtins::kFastArrayPop);
-  InstallBuiltin(isolate, holder, "push", Builtins::kFastArrayPush);
-  InstallBuiltin(isolate, holder, "shift", Builtins::kFastArrayShift);
-  InstallBuiltin(isolate, holder, "unshift", Builtins::kArrayUnshift);
-  InstallBuiltin(isolate, holder, "slice", Builtins::kArraySlice);
-  InstallBuiltin(isolate, holder, "splice", Builtins::kArraySplice);
-  InstallBuiltin(isolate, holder, "includes", Builtins::kArrayIncludes);
-  InstallBuiltin(isolate, holder, "indexOf", Builtins::kArrayIndexOf);
-  InstallBuiltin(isolate, holder, "keys", Builtins::kArrayPrototypeKeys, 0,
-                 kArrayKeys);
-  InstallBuiltin(isolate, holder, "values", Builtins::kArrayPrototypeValues, 0,
-                 kArrayValues);
-  InstallBuiltin(isolate, holder, "entries", Builtins::kArrayPrototypeEntries,
-                 0, kArrayEntries);
-  return *holder;
-=======
 // Collects all defined (non-hole) and non-undefined (array) elements at the
 // start of the elements array.  If the object is in dictionary mode, it is
 // converted to fast elements mode.  Undefined values are placed after
@@ -326,7 +291,6 @@
   }
 
   return *isolate->factory()->NewNumberFromUint(result);
->>>>>>> 84bd6f3c
 }
 
 // Copy element at index from source to target only if target does not have the
@@ -459,11 +423,7 @@
   FixedArrayBase* elements = array->elements();
   SealHandleScope shs(isolate);
   if (elements->IsDictionary()) {
-<<<<<<< HEAD
-    int result = SeededNumberDictionary::cast(elements)->NumberOfElements();
-=======
     int result = NumberDictionary::cast(elements)->NumberOfElements();
->>>>>>> 84bd6f3c
     return Smi::FromInt(result);
   } else {
     DCHECK(array->length()->IsSmi());
@@ -962,54 +922,5 @@
   return Smi::FromInt(-1);
 }
 
-<<<<<<< HEAD
-
-RUNTIME_FUNCTION(Runtime_SpreadIterablePrepare) {
-  HandleScope scope(isolate);
-  DCHECK_EQ(1, args.length());
-  CONVERT_ARG_HANDLE_CHECKED(Object, spread, 0);
-
-  // Iterate over the spread if we need to.
-  if (spread->IterationHasObservableEffects()) {
-    Handle<JSFunction> spread_iterable_function = isolate->spread_iterable();
-    ASSIGN_RETURN_FAILURE_ON_EXCEPTION(
-        isolate, spread,
-        Execution::Call(isolate, spread_iterable_function,
-                        isolate->factory()->undefined_value(), 1, &spread));
-  }
-
-  return *spread;
-}
-
-RUNTIME_FUNCTION(Runtime_SpreadIterableFixed) {
-  HandleScope scope(isolate);
-  DCHECK_EQ(1, args.length());
-  CONVERT_ARG_HANDLE_CHECKED(Object, spread, 0);
-
-  // The caller should check if proper iteration is necessary.
-  Handle<JSFunction> spread_iterable_function = isolate->spread_iterable();
-  ASSIGN_RETURN_FAILURE_ON_EXCEPTION(
-      isolate, spread,
-      Execution::Call(isolate, spread_iterable_function,
-                      isolate->factory()->undefined_value(), 1, &spread));
-
-  // Create a new FixedArray and put the result of the spread into it.
-  Handle<JSArray> spread_array = Handle<JSArray>::cast(spread);
-  uint32_t spread_length;
-  CHECK(spread_array->length()->ToArrayIndex(&spread_length));
-
-  Handle<FixedArray> result = isolate->factory()->NewFixedArray(spread_length);
-  ElementsAccessor* accessor = spread_array->GetElementsAccessor();
-  for (uint32_t i = 0; i < spread_length; i++) {
-    DCHECK(accessor->HasElement(*spread_array, i));
-    Handle<Object> element = accessor->Get(spread_array, i);
-    result->set(i, *element);
-  }
-
-  return *result;
-}
-
-=======
->>>>>>> 84bd6f3c
 }  // namespace internal
 }  // namespace v8