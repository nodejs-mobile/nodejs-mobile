--- conflicted
+++ resolved
@@ -249,33 +249,6 @@
   V(Uint32, uint32, UINT32, uint32_t, 4) \
   V(Int32, int32, INT32, int32_t, 4)
 
-<<<<<<< HEAD
-RUNTIME_FUNCTION(Runtime_ThrowNotIntegerSharedTypedArrayError) {
-  HandleScope scope(isolate);
-  DCHECK_EQ(1, args.length());
-  CONVERT_ARG_HANDLE_CHECKED(Object, value, 0);
-  THROW_NEW_ERROR_RETURN_FAILURE(
-      isolate,
-      NewTypeError(MessageTemplate::kNotIntegerSharedTypedArray, value));
-}
-
-RUNTIME_FUNCTION(Runtime_ThrowNotInt32SharedTypedArrayError) {
-  HandleScope scope(isolate);
-  DCHECK_EQ(1, args.length());
-  CONVERT_ARG_HANDLE_CHECKED(Object, value, 0);
-  THROW_NEW_ERROR_RETURN_FAILURE(
-      isolate, NewTypeError(MessageTemplate::kNotInt32SharedTypedArray, value));
-}
-
-RUNTIME_FUNCTION(Runtime_ThrowInvalidAtomicAccessIndexError) {
-  HandleScope scope(isolate);
-  DCHECK_EQ(0, args.length());
-  THROW_NEW_ERROR_RETURN_FAILURE(
-      isolate, NewRangeError(MessageTemplate::kInvalidAtomicAccessIndex));
-}
-
-=======
->>>>>>> 84bd6f3c
 RUNTIME_FUNCTION(Runtime_AtomicsExchange) {
   HandleScope scope(isolate);
   DCHECK_EQ(3, args.length());
