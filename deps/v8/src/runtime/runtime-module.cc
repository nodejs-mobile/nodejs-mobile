// Copyright 2016 the V8 project authors. All rights reserved.
// Use of this source code is governed by a BSD-style license that can be
// found in the LICENSE file.

#include "src/runtime/runtime-utils.h"

#include "src/arguments.h"
#include "src/counters.h"
#include "src/objects-inl.h"

namespace v8 {
namespace internal {

RUNTIME_FUNCTION(Runtime_DynamicImportCall) {
  HandleScope scope(isolate);
  DCHECK_EQ(2, args.length());
  CONVERT_ARG_HANDLE_CHECKED(JSFunction, function, 0);
  CONVERT_ARG_HANDLE_CHECKED(Object, specifier, 1);

<<<<<<< HEAD
  Handle<JSPromise> promise = isolate->factory()->NewJSPromise();

  Handle<String> specifier_str;
  MaybeHandle<String> maybe_specifier = Object::ToString(isolate, specifier);
  if (!maybe_specifier.ToHandle(&specifier_str)) {
    DCHECK(isolate->has_pending_exception());
    Handle<Object> reason(isolate->pending_exception(), isolate);
    isolate->clear_pending_exception();

    Handle<Object> argv[] = {promise, reason,
                             isolate->factory()->ToBoolean(false)};

    RETURN_FAILURE_ON_EXCEPTION(
        isolate, Execution::Call(isolate, isolate->promise_internal_reject(),
                                 isolate->factory()->undefined_value(),
                                 arraysize(argv), argv))
    return *promise;
  }
  DCHECK(!isolate->has_pending_exception());

  Handle<Script> script(Script::cast(function->shared()->script()));
  Handle<String> source_url(String::cast(script->name()));

  isolate->RunHostImportModuleDynamicallyCallback(source_url, specifier_str,
                                                  promise);
  return *promise;
=======
  Handle<Script> script(Script::cast(function->shared()->script()));

  while (script->has_eval_from_shared()) {
    script =
        handle(Script::cast(script->eval_from_shared()->script()), isolate);
  }

  RETURN_RESULT_OR_FAILURE(
      isolate,
      isolate->RunHostImportModuleDynamicallyCallback(script, specifier));
>>>>>>> 84bd6f3c
}

RUNTIME_FUNCTION(Runtime_GetModuleNamespace) {
  HandleScope scope(isolate);
  DCHECK_EQ(1, args.length());
  CONVERT_SMI_ARG_CHECKED(module_request, 0);
  Handle<Module> module(isolate->context()->module());
  return *Module::GetModuleNamespace(module, module_request);
}

RUNTIME_FUNCTION(Runtime_GetImportMetaObject) {
  HandleScope scope(isolate);
  DCHECK_EQ(0, args.length());
  Handle<Module> module(isolate->context()->module());
  return *isolate->RunHostInitializeImportMetaObjectCallback(module);
}

}  // namespace internal
}  // namespace v8<|MERGE_RESOLUTION|>--- conflicted
+++ resolved
@@ -17,34 +17,6 @@
   CONVERT_ARG_HANDLE_CHECKED(JSFunction, function, 0);
   CONVERT_ARG_HANDLE_CHECKED(Object, specifier, 1);
 
-<<<<<<< HEAD
-  Handle<JSPromise> promise = isolate->factory()->NewJSPromise();
-
-  Handle<String> specifier_str;
-  MaybeHandle<String> maybe_specifier = Object::ToString(isolate, specifier);
-  if (!maybe_specifier.ToHandle(&specifier_str)) {
-    DCHECK(isolate->has_pending_exception());
-    Handle<Object> reason(isolate->pending_exception(), isolate);
-    isolate->clear_pending_exception();
-
-    Handle<Object> argv[] = {promise, reason,
-                             isolate->factory()->ToBoolean(false)};
-
-    RETURN_FAILURE_ON_EXCEPTION(
-        isolate, Execution::Call(isolate, isolate->promise_internal_reject(),
-                                 isolate->factory()->undefined_value(),
-                                 arraysize(argv), argv))
-    return *promise;
-  }
-  DCHECK(!isolate->has_pending_exception());
-
-  Handle<Script> script(Script::cast(function->shared()->script()));
-  Handle<String> source_url(String::cast(script->name()));
-
-  isolate->RunHostImportModuleDynamicallyCallback(source_url, specifier_str,
-                                                  promise);
-  return *promise;
-=======
   Handle<Script> script(Script::cast(function->shared()->script()));
 
   while (script->has_eval_from_shared()) {
@@ -55,7 +27,6 @@
   RETURN_RESULT_OR_FAILURE(
       isolate,
       isolate->RunHostImportModuleDynamicallyCallback(script, specifier));
->>>>>>> 84bd6f3c
 }
 
 RUNTIME_FUNCTION(Runtime_GetModuleNamespace) {
