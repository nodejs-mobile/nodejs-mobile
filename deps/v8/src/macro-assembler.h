// Copyright 2012 the V8 project authors. All rights reserved.
// Use of this source code is governed by a BSD-style license that can be
// found in the LICENSE file.

#ifndef V8_MACRO_ASSEMBLER_H_
#define V8_MACRO_ASSEMBLER_H_

#include "src/assembler.h"
#include "src/frames.h"
#include "src/heap/heap.h"

// Helper types to make boolean flag easier to read at call-site.
enum InvokeFlag {
  CALL_FUNCTION,
  JUMP_FUNCTION
};


// Flags used for the AllocateInNewSpace functions.
enum AllocationFlags {
  // No special flags.
  NO_ALLOCATION_FLAGS = 0,
  // The content of the result register already contains the allocation top in
  // new space.
  RESULT_CONTAINS_TOP = 1 << 0,
  // Specify that the requested size of the space to allocate is specified in
  // words instead of bytes.
  SIZE_IN_WORDS = 1 << 1,
  // Align the allocation to a multiple of kDoubleSize
  DOUBLE_ALIGNMENT = 1 << 2,
  // Directly allocate in old space
  PRETENURE = 1 << 3,
};

#if V8_TARGET_ARCH_IA32
#include "src/ia32/macro-assembler-ia32.h"
#elif V8_TARGET_ARCH_X64
#include "src/x64/macro-assembler-x64.h"
#elif V8_TARGET_ARCH_ARM64
#include "src/arm64/constants-arm64.h"
#include "src/arm64/macro-assembler-arm64.h"
#elif V8_TARGET_ARCH_ARM
#include "src/arm/constants-arm.h"
#include "src/arm/macro-assembler-arm.h"
#elif V8_TARGET_ARCH_PPC
#include "src/ppc/constants-ppc.h"
#include "src/ppc/macro-assembler-ppc.h"
#elif V8_TARGET_ARCH_MIPS
#include "src/mips/constants-mips.h"
#include "src/mips/macro-assembler-mips.h"
#elif V8_TARGET_ARCH_MIPS64
#include "src/mips64/constants-mips64.h"
#include "src/mips64/macro-assembler-mips64.h"
#elif V8_TARGET_ARCH_S390
#include "src/s390/constants-s390.h"
#include "src/s390/macro-assembler-s390.h"
#else
#error Unsupported target architecture.
#endif

namespace v8 {
namespace internal {

// Simulators only support C calls with up to kMaxCParameters parameters.
static constexpr int kMaxCParameters = 9;

class FrameScope {
 public:
  explicit FrameScope(TurboAssembler* tasm, StackFrame::Type type)
      : tasm_(tasm), type_(type), old_has_frame_(tasm->has_frame()) {
    tasm->set_has_frame(true);
    if (type != StackFrame::MANUAL && type_ != StackFrame::NONE) {
      tasm->EnterFrame(type);
    }
  }

  ~FrameScope() {
    if (type_ != StackFrame::MANUAL && type_ != StackFrame::NONE) {
      tasm_->LeaveFrame(type_);
    }
    tasm_->set_has_frame(old_has_frame_);
  }

  // Normally we generate the leave-frame code when this object goes
  // out of scope.  Sometimes we may need to generate the code somewhere else
  // in addition.  Calling this will achieve that, but the object stays in
  // scope, the MacroAssembler is still marked as being in a frame scope, and
  // the code will be generated again when it goes out of scope.
  void GenerateLeaveFrame() {
    DCHECK(type_ != StackFrame::MANUAL && type_ != StackFrame::NONE);
    tasm_->LeaveFrame(type_);
  }

 private:
  TurboAssembler* tasm_;
  StackFrame::Type type_;
  bool old_has_frame_;
};

class FrameAndConstantPoolScope {
 public:
  FrameAndConstantPoolScope(MacroAssembler* masm, StackFrame::Type type)
      : masm_(masm),
        type_(type),
        old_has_frame_(masm->has_frame()),
        old_constant_pool_available_(FLAG_enable_embedded_constant_pool &&
                                     masm->is_constant_pool_available()) {
    masm->set_has_frame(true);
    if (FLAG_enable_embedded_constant_pool) {
      masm->set_constant_pool_available(true);
    }
    if (type_ != StackFrame::MANUAL && type_ != StackFrame::NONE) {
      masm->EnterFrame(type, !old_constant_pool_available_);
    }
  }

  ~FrameAndConstantPoolScope() {
    masm_->LeaveFrame(type_);
    masm_->set_has_frame(old_has_frame_);
    if (FLAG_enable_embedded_constant_pool) {
      masm_->set_constant_pool_available(old_constant_pool_available_);
    }
  }

  // Normally we generate the leave-frame code when this object goes
  // out of scope.  Sometimes we may need to generate the code somewhere else
  // in addition.  Calling this will achieve that, but the object stays in
  // scope, the MacroAssembler is still marked as being in a frame scope, and
  // the code will be generated again when it goes out of scope.
  void GenerateLeaveFrame() {
    DCHECK(type_ != StackFrame::MANUAL && type_ != StackFrame::NONE);
    masm_->LeaveFrame(type_);
  }

 private:
  MacroAssembler* masm_;
  StackFrame::Type type_;
  bool old_has_frame_;
  bool old_constant_pool_available_;

  DISALLOW_IMPLICIT_CONSTRUCTORS(FrameAndConstantPoolScope);
};

// Class for scoping the the unavailability of constant pool access.
class ConstantPoolUnavailableScope {
 public:
  explicit ConstantPoolUnavailableScope(Assembler* assembler)
      : assembler_(assembler),
        old_constant_pool_available_(FLAG_enable_embedded_constant_pool &&
                                     assembler->is_constant_pool_available()) {
    if (FLAG_enable_embedded_constant_pool) {
      assembler->set_constant_pool_available(false);
    }
  }
  ~ConstantPoolUnavailableScope() {
    if (FLAG_enable_embedded_constant_pool) {
      assembler_->set_constant_pool_available(old_constant_pool_available_);
    }
  }

 private:
  Assembler* assembler_;
  int old_constant_pool_available_;

  DISALLOW_IMPLICIT_CONSTRUCTORS(ConstantPoolUnavailableScope);
};


class AllowExternalCallThatCantCauseGC: public FrameScope {
 public:
  explicit AllowExternalCallThatCantCauseGC(MacroAssembler* masm)
      : FrameScope(masm, StackFrame::NONE) { }
};


class NoCurrentFrameScope {
 public:
  explicit NoCurrentFrameScope(MacroAssembler* masm)
      : masm_(masm), saved_(masm->has_frame()) {
    masm->set_has_frame(false);
  }

  ~NoCurrentFrameScope() {
    masm_->set_has_frame(saved_);
  }

 private:
  MacroAssembler* masm_;
  bool saved_;
};

// Prevent the use of the RootArray during the lifetime of this
// scope object.
class NoRootArrayScope {
 public:
<<<<<<< HEAD
  Comment(Assembler* assembler, const char* msg);
  ~Comment();

 private:
  Assembler* assembler_;
  const char* msg_;
};

#else

class Comment {
 public:
  Comment(Assembler*, const char*) {}
};

#endif  // DEBUG


=======
  explicit NoRootArrayScope(MacroAssembler* masm)
      : masm_(masm), old_value_(masm->root_array_available()) {
    masm->set_root_array_available(false);
  }

  ~NoRootArrayScope() { masm_->set_root_array_available(old_value_); }

 private:
  MacroAssembler* masm_;
  bool old_value_;
};

>>>>>>> 84bd6f3c
// Wrapper class for passing expected and actual parameter counts as
// either registers or immediate values. Used to make sure that the
// caller provides exactly the expected number of parameters to the
// callee.
class ParameterCount BASE_EMBEDDED {
 public:
  explicit ParameterCount(Register reg) : reg_(reg), immediate_(0) {}
  explicit ParameterCount(int imm) : reg_(no_reg), immediate_(imm) {}

  bool is_reg() const { return reg_.is_valid(); }
  bool is_immediate() const { return !is_reg(); }

  Register reg() const {
    DCHECK(is_reg());
    return reg_;
  }
  int immediate() const {
    DCHECK(is_immediate());
    return immediate_;
  }

 private:
  const Register reg_;
  const int immediate_;

  DISALLOW_IMPLICIT_CONSTRUCTORS(ParameterCount);
};

}  // namespace internal
}  // namespace v8

#endif  // V8_MACRO_ASSEMBLER_H_<|MERGE_RESOLUTION|>--- conflicted
+++ resolved
@@ -193,26 +193,6 @@
 // scope object.
 class NoRootArrayScope {
  public:
-<<<<<<< HEAD
-  Comment(Assembler* assembler, const char* msg);
-  ~Comment();
-
- private:
-  Assembler* assembler_;
-  const char* msg_;
-};
-
-#else
-
-class Comment {
- public:
-  Comment(Assembler*, const char*) {}
-};
-
-#endif  // DEBUG
-
-
-=======
   explicit NoRootArrayScope(MacroAssembler* masm)
       : masm_(masm), old_value_(masm->root_array_available()) {
     masm->set_root_array_available(false);
@@ -225,7 +205,6 @@
   bool old_value_;
 };
 
->>>>>>> 84bd6f3c
 // Wrapper class for passing expected and actual parameter counts as
 // either registers or immediate values. Used to make sure that the
 // caller provides exactly the expected number of parameters to the
