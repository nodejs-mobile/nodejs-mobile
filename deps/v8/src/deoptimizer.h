// Copyright 2012 the V8 project authors. All rights reserved.
// Use of this source code is governed by a BSD-style license that can be
// found in the LICENSE file.

#ifndef V8_DEOPTIMIZER_H_
#define V8_DEOPTIMIZER_H_

#include <stack>
#include <vector>

#include "src/allocation.h"
#include "src/base/macros.h"
#include "src/boxed-float.h"
#include "src/deoptimize-reason.h"
#include "src/feedback-vector.h"
#include "src/frame-constants.h"
#include "src/isolate.h"
#include "src/macro-assembler.h"
#include "src/source-position.h"
#include "src/zone/zone-chunk-list.h"

namespace v8 {
namespace internal {

class FrameDescription;
class TranslationIterator;
class DeoptimizedFrameInfo;
class TranslatedState;
class RegisterValues;

class TranslatedValue {
 public:
  // Allocation-less getter of the value.
  // Returns heap()->arguments_marker() if allocation would be
  // necessary to get the value.
  Object* GetRawValue() const;

  // Getter for the value, takes care of materializing the subgraph
  // reachable from this value.
  Handle<Object> GetValue();

  bool IsMaterializedObject() const;
  bool IsMaterializableByDebugger() const;

 private:
  friend class TranslatedState;
  friend class TranslatedFrame;

  enum Kind : uint8_t {
    kInvalid,
    kTagged,
    kInt32,
    kUInt32,
    kBoolBit,
    kFloat,
    kDouble,
    kCapturedObject,   // Object captured by the escape analysis.
                       // The number of nested objects can be obtained
                       // with the DeferredObjectLength() method
                       // (the values of the nested objects follow
                       // this value in the depth-first order.)
    kDuplicatedObject  // Duplicated object of a deferred object.
  };

  enum MaterializationState : uint8_t {
    kUninitialized,
    kAllocated,  // Storage for the object has been allocated (or
                 // enqueued for allocation).
    kFinished,   // The object has been initialized (or enqueued for
                 // initialization).
  };

  TranslatedValue(TranslatedState* container, Kind kind)
      : kind_(kind), container_(container) {}
  Kind kind() const { return kind_; }
  MaterializationState materialization_state() const {
    return materialization_state_;
  }
  void Handlify();
  int GetChildrenCount() const;

  static TranslatedValue NewDeferredObject(TranslatedState* container,
                                           int length, int object_index);
  static TranslatedValue NewDuplicateObject(TranslatedState* container, int id);
  static TranslatedValue NewFloat(TranslatedState* container, Float32 value);
  static TranslatedValue NewDouble(TranslatedState* container, Float64 value);
  static TranslatedValue NewInt32(TranslatedState* container, int32_t value);
  static TranslatedValue NewUInt32(TranslatedState* container, uint32_t value);
  static TranslatedValue NewBool(TranslatedState* container, uint32_t value);
  static TranslatedValue NewTagged(TranslatedState* container, Object* literal);
  static TranslatedValue NewInvalid(TranslatedState* container);

  Isolate* isolate() const;
  void MaterializeSimple();

  void set_storage(Handle<HeapObject> storage) { storage_ = storage; }
  void set_initialized_storage(Handle<Object> storage);
  void mark_finished() { materialization_state_ = kFinished; }
  void mark_allocated() { materialization_state_ = kAllocated; }

  Handle<Object> GetStorage() {
    DCHECK_NE(kUninitialized, materialization_state());
    return storage_;
  }

  Kind kind_;
  MaterializationState materialization_state_ = kUninitialized;
  TranslatedState* container_;  // This is only needed for materialization of
                                // objects and constructing handles (to get
                                // to the isolate).

  Handle<Object> storage_;  // Contains the materialized value or the
                            // byte-array that will be later morphed into
                            // the materialized object.

  struct MaterializedObjectInfo {
    int id_;
    int length_;  // Applies only to kCapturedObject kinds.
  };

  union {
    // kind kTagged. After handlification it is always nullptr.
    Object* raw_literal_;
    // kind is kUInt32 or kBoolBit.
    uint32_t uint32_value_;
    // kind is kInt32.
    int32_t int32_value_;
    // kind is kFloat
    Float32 float_value_;
    // kind is kDouble
    Float64 double_value_;
<<<<<<< HEAD
    // kind is kDuplicatedObject or kArgumentsObject or
    // kCapturedObject.
=======
    // kind is kDuplicatedObject or kCapturedObject.
>>>>>>> 84bd6f3c
    MaterializedObjectInfo materialization_info_;
  };

  // Checked accessors for the union members.
  Object* raw_literal() const;
  int32_t int32_value() const;
  uint32_t uint32_value() const;
  Float32 float_value() const;
  Float64 double_value() const;
  int object_length() const;
  int object_index() const;
};


class TranslatedFrame {
 public:
  enum Kind {
    kInterpretedFunction,
    kArgumentsAdaptor,
    kConstructStub,
    kBuiltinContinuation,
    kJavaScriptBuiltinContinuation,
    kJavaScriptBuiltinContinuationWithCatch,
    kInvalid
  };

  int GetValueCount();

  Kind kind() const { return kind_; }
  BailoutId node_id() const { return node_id_; }
  Handle<SharedFunctionInfo> shared_info() const { return shared_info_; }
  int height() const { return height_; }

  SharedFunctionInfo* raw_shared_info() const {
    CHECK_NOT_NULL(raw_shared_info_);
    return raw_shared_info_;
  }

  class iterator {
   public:
    iterator& operator++() {
      ++input_index_;
      AdvanceIterator(&position_);
      return *this;
    }

    iterator operator++(int) {
      ++input_index_;
      iterator original(position_);
      AdvanceIterator(&position_);
      return original;
    }

    bool operator==(const iterator& other) const {
      // Ignore {input_index_} for equality.
      return position_ == other.position_;
    }
    bool operator!=(const iterator& other) const { return !(*this == other); }

    TranslatedValue& operator*() { return (*position_); }
    TranslatedValue* operator->() { return &(*position_); }
    const TranslatedValue& operator*() const { return (*position_); }
    const TranslatedValue* operator->() const { return &(*position_); }

    int input_index() const { return input_index_; }

   private:
    friend TranslatedFrame;

    explicit iterator(std::deque<TranslatedValue>::iterator position)
        : position_(position), input_index_(0) {}

    std::deque<TranslatedValue>::iterator position_;
    int input_index_;
  };

  typedef TranslatedValue& reference;
  typedef TranslatedValue const& const_reference;

  iterator begin() { return iterator(values_.begin()); }
  iterator end() { return iterator(values_.end()); }

  reference front() { return values_.front(); }
  const_reference front() const { return values_.front(); }

 private:
  friend class TranslatedState;

  // Constructor static methods.
  static TranslatedFrame InterpretedFrame(BailoutId bytecode_offset,
                                          SharedFunctionInfo* shared_info,
                                          int height);
  static TranslatedFrame AccessorFrame(Kind kind,
                                       SharedFunctionInfo* shared_info);
  static TranslatedFrame ArgumentsAdaptorFrame(SharedFunctionInfo* shared_info,
                                               int height);
  static TranslatedFrame ConstructStubFrame(BailoutId bailout_id,
                                            SharedFunctionInfo* shared_info,
                                            int height);
  static TranslatedFrame BuiltinContinuationFrame(
      BailoutId bailout_id, SharedFunctionInfo* shared_info, int height);
  static TranslatedFrame JavaScriptBuiltinContinuationFrame(
      BailoutId bailout_id, SharedFunctionInfo* shared_info, int height);
  static TranslatedFrame JavaScriptBuiltinContinuationWithCatchFrame(
      BailoutId bailout_id, SharedFunctionInfo* shared_info, int height);
  static TranslatedFrame InvalidFrame() {
    return TranslatedFrame(kInvalid, nullptr);
  }

  static void AdvanceIterator(std::deque<TranslatedValue>::iterator* iter);

  TranslatedFrame(Kind kind, SharedFunctionInfo* shared_info = nullptr,
                  int height = 0)
      : kind_(kind),
        node_id_(BailoutId::None()),
        raw_shared_info_(shared_info),
        height_(height) {}

  void Add(const TranslatedValue& value) { values_.push_back(value); }
  TranslatedValue* ValueAt(int index) { return &(values_[index]); }
  void Handlify();

  Kind kind_;
  BailoutId node_id_;
  SharedFunctionInfo* raw_shared_info_;
  Handle<SharedFunctionInfo> shared_info_;
  int height_;

  typedef std::deque<TranslatedValue> ValuesContainer;

  ValuesContainer values_;
};


// Auxiliary class for translating deoptimization values.
// Typical usage sequence:
//
// 1. Construct the instance. This will involve reading out the translations
//    and resolving them to values using the supplied frame pointer and
//    machine state (registers). This phase is guaranteed not to allocate
//    and not to use any HandleScope. Any object pointers will be stored raw.
//
// 2. Handlify pointers. This will convert all the raw pointers to handles.
//
// 3. Reading out the frame values.
//
// Note: After the instance is constructed, it is possible to iterate over
// the values eagerly.

class TranslatedState {
 public:
  TranslatedState() {}
  explicit TranslatedState(const JavaScriptFrame* frame);

  void Prepare(Address stack_frame_pointer);

  // Store newly materialized values into the isolate.
  void StoreMaterializedValuesAndDeopt(JavaScriptFrame* frame);

  typedef std::vector<TranslatedFrame>::iterator iterator;
  iterator begin() { return frames_.begin(); }
  iterator end() { return frames_.end(); }

  typedef std::vector<TranslatedFrame>::const_iterator const_iterator;
  const_iterator begin() const { return frames_.begin(); }
  const_iterator end() const { return frames_.end(); }

  std::vector<TranslatedFrame>& frames() { return frames_; }

  TranslatedFrame* GetFrameFromJSFrameIndex(int jsframe_index);
  TranslatedFrame* GetArgumentsInfoFromJSFrameIndex(int jsframe_index,
                                                    int* arguments_count);

  Isolate* isolate() { return isolate_; }

  void Init(Address input_frame_pointer, TranslationIterator* iterator,
            FixedArray* literal_array, RegisterValues* registers,
            FILE* trace_file, int parameter_count);
<<<<<<< HEAD
=======

  void VerifyMaterializedObjects();
  bool DoUpdateFeedback();
>>>>>>> 84bd6f3c

 private:
  friend TranslatedValue;

  TranslatedFrame CreateNextTranslatedFrame(TranslationIterator* iterator,
                                            FixedArray* literal_array,
                                            Address fp,
                                            FILE* trace_file);
  int CreateNextTranslatedValue(int frame_index, TranslationIterator* iterator,
                                FixedArray* literal_array, Address fp,
                                RegisterValues* registers, FILE* trace_file);
<<<<<<< HEAD
  Address ComputeArgumentsPosition(Address input_frame_pointer, bool is_rest,
                                   int* length);
  void CreateArgumentsElementsTranslatedValues(int frame_index,
                                               Address input_frame_pointer,
                                               bool is_rest, FILE* trace_file);
=======
  Address ComputeArgumentsPosition(Address input_frame_pointer,
                                   CreateArgumentsType type, int* length);
  void CreateArgumentsElementsTranslatedValues(int frame_index,
                                               Address input_frame_pointer,
                                               CreateArgumentsType type,
                                               FILE* trace_file);
>>>>>>> 84bd6f3c

  void UpdateFromPreviouslyMaterializedObjects();
  void MaterializeFixedDoubleArray(TranslatedFrame* frame, int* value_index,
                                   TranslatedValue* slot, Handle<Map> map);
  void MaterializeMutableHeapNumber(TranslatedFrame* frame, int* value_index,
                                    TranslatedValue* slot);

  void EnsureObjectAllocatedAt(TranslatedValue* slot);

  void SkipSlots(int slots_to_skip, TranslatedFrame* frame, int* value_index);

  Handle<ByteArray> AllocateStorageFor(TranslatedValue* slot);
  void EnsureJSObjectAllocated(TranslatedValue* slot, Handle<Map> map);
  void EnsurePropertiesAllocatedAndMarked(TranslatedValue* properties_slot,
                                          Handle<Map> map);
  void EnsureChildrenAllocated(int count, TranslatedFrame* frame,
                               int* value_index, std::stack<int>* worklist);
  void EnsureCapturedObjectAllocatedAt(int object_index,
                                       std::stack<int>* worklist);
  Handle<Object> InitializeObjectAt(TranslatedValue* slot);
  void InitializeCapturedObjectAt(int object_index, std::stack<int>* worklist,
                                  const DisallowHeapAllocation& no_allocation);
  void InitializeJSObjectAt(TranslatedFrame* frame, int* value_index,
                            TranslatedValue* slot, Handle<Map> map,
                            const DisallowHeapAllocation& no_allocation);
  void InitializeObjectWithTaggedFieldsAt(
      TranslatedFrame* frame, int* value_index, TranslatedValue* slot,
      Handle<Map> map, const DisallowHeapAllocation& no_allocation);

  void ReadUpdateFeedback(TranslationIterator* iterator,
                          FixedArray* literal_array, FILE* trace_file);

  TranslatedValue* ResolveCapturedObject(TranslatedValue* slot);
  TranslatedValue* GetValueByObjectIndex(int object_index);
  Handle<Object> GetValueAndAdvance(TranslatedFrame* frame, int* value_index);

  static uint32_t GetUInt32Slot(Address fp, int slot_index);
  static Float32 GetFloatSlot(Address fp, int slot_index);
  static Float64 GetDoubleSlot(Address fp, int slot_index);

  std::vector<TranslatedFrame> frames_;
<<<<<<< HEAD
  Isolate* isolate_;
  Address stack_frame_pointer_;
  bool has_adapted_arguments_;
=======
  Isolate* isolate_ = nullptr;
  Address stack_frame_pointer_ = kNullAddress;
>>>>>>> 84bd6f3c
  int formal_parameter_count_;

  struct ObjectPosition {
    int frame_index_;
    int value_index_;
  };
  std::deque<ObjectPosition> object_positions_;
  Handle<FeedbackVector> feedback_vector_handle_;
  FeedbackVector* feedback_vector_ = nullptr;
  FeedbackSlot feedback_slot_;
};


class OptimizedFunctionVisitor BASE_EMBEDDED {
 public:
  virtual ~OptimizedFunctionVisitor() {}
  virtual void VisitFunction(JSFunction* function) = 0;
};

class Deoptimizer : public Malloced {
 public:
  enum BailoutType { EAGER, LAZY, SOFT, kLastBailoutType = SOFT };

  struct DeoptInfo {
    DeoptInfo(SourcePosition position, DeoptimizeReason deopt_reason,
              int deopt_id)
        : position(position), deopt_reason(deopt_reason), deopt_id(deopt_id) {}

    SourcePosition position;
    DeoptimizeReason deopt_reason;
    int deopt_id;

    static const int kNoDeoptId = -1;
  };

  static DeoptInfo GetDeoptInfo(Code* code, Address from);

  static int ComputeSourcePositionFromBytecodeArray(SharedFunctionInfo* shared,
                                                    BailoutId node_id);

  struct JumpTableEntry : public ZoneObject {
    inline JumpTableEntry(Address entry, const DeoptInfo& deopt_info,
                          Deoptimizer::BailoutType type, bool frame)
        : label(),
          address(entry),
          deopt_info(deopt_info),
          bailout_type(type),
          needs_frame(frame) {}

    bool IsEquivalentTo(const JumpTableEntry& other) const {
      return address == other.address && bailout_type == other.bailout_type &&
             needs_frame == other.needs_frame;
    }

    Label label;
    Address address;
    DeoptInfo deopt_info;
    Deoptimizer::BailoutType bailout_type;
    bool needs_frame;
  };

  static const char* MessageFor(BailoutType type);

  int output_count() const { return output_count_; }

  Handle<JSFunction> function() const;
  Handle<Code> compiled_code() const;
  BailoutType bailout_type() const { return bailout_type_; }

  // Number of created JS frames. Not all created frames are necessarily JS.
  int jsframe_count() const { return jsframe_count_; }

  static Deoptimizer* New(JSFunction* function,
                          BailoutType type,
                          unsigned bailout_id,
                          Address from,
                          int fp_to_sp_delta,
                          Isolate* isolate);
  static Deoptimizer* Grab(Isolate* isolate);

  // The returned object with information on the optimized frame needs to be
  // freed before another one can be generated.
  static DeoptimizedFrameInfo* DebuggerInspectableFrame(JavaScriptFrame* frame,
                                                        int jsframe_index,
                                                        Isolate* isolate);

  // Deoptimize the function now. Its current optimized code will never be run
  // again and any activations of the optimized code will get deoptimized when
  // execution returns. If {code} is specified then the given code is targeted
  // instead of the function code (e.g. OSR code not installed on function).
  static void DeoptimizeFunction(JSFunction* function, Code* code = nullptr);

  // Deoptimize all code in the given isolate.
  static void DeoptimizeAll(Isolate* isolate);

  // Deoptimizes all optimized code that has been previously marked
  // (via code->set_marked_for_deoptimization) and unlinks all functions that
  // refer to that code.
  static void DeoptimizeMarkedCode(Isolate* isolate);

<<<<<<< HEAD
  // Visit all the known optimized functions in a given isolate.
  static void VisitAllOptimizedFunctions(
      Isolate* isolate, OptimizedFunctionVisitor* visitor);

  static void UnlinkOptimizedCode(Code* code, Context* native_context);

  // The size in bytes of the code required at a lazy deopt patch site.
  static int patch_size();

=======
>>>>>>> 84bd6f3c
  ~Deoptimizer();

  void MaterializeHeapObjects();

  static void ComputeOutputFrames(Deoptimizer* deoptimizer);

  static Address GetDeoptimizationEntry(Isolate* isolate, int id,
                                        BailoutType type);
  static int GetDeoptimizationId(Isolate* isolate,
                                 Address addr,
                                 BailoutType type);

  // Code generation support.
  static int input_offset() { return OFFSET_OF(Deoptimizer, input_); }
  static int output_count_offset() {
    return OFFSET_OF(Deoptimizer, output_count_);
  }
  static int output_offset() { return OFFSET_OF(Deoptimizer, output_); }

  static int caller_frame_top_offset() {
    return OFFSET_OF(Deoptimizer, caller_frame_top_);
  }

  static int GetDeoptimizedCodeCount(Isolate* isolate);

  static const int kNotDeoptimizationEntry = -1;

  // Generators for the deoptimization entry code.
  class TableEntryGenerator BASE_EMBEDDED {
   public:
    TableEntryGenerator(MacroAssembler* masm, BailoutType type, int count)
        : masm_(masm), type_(type), count_(count) {}

    void Generate();

   protected:
    MacroAssembler* masm() const { return masm_; }
    BailoutType type() const { return type_; }
    Isolate* isolate() const { return masm_->isolate(); }

    void GeneratePrologue();

   private:
    int count() const { return count_; }

    MacroAssembler* masm_;
    Deoptimizer::BailoutType type_;
    int count_;
  };

  static void EnsureCodeForDeoptimizationEntry(Isolate* isolate,
<<<<<<< HEAD
                                               BailoutType type,
                                               int max_entry_id);
=======
                                               BailoutType type);
>>>>>>> 84bd6f3c
  static void EnsureCodeForMaxDeoptimizationEntries(Isolate* isolate);

  Isolate* isolate() const { return isolate_; }

 private:
  friend class FrameWriter;
  void QueueValueForMaterialization(Address output_address, Object* obj,
                                    const TranslatedFrame::iterator& iterator);

  static const int kMinNumberOfEntries = 64;
  static const int kMaxNumberOfEntries = 16384;

  Deoptimizer(Isolate* isolate, JSFunction* function, BailoutType type,
              unsigned bailout_id, Address from, int fp_to_sp_delta);
  Code* FindOptimizedCode();
  void PrintFunctionName();
  void DeleteFrameDescriptions();

  void DoComputeOutputFrames();
  void DoComputeInterpretedFrame(TranslatedFrame* translated_frame,
                                 int frame_index, bool goto_catch_handler);
  void DoComputeArgumentsAdaptorFrame(TranslatedFrame* translated_frame,
                                      int frame_index);
  void DoComputeConstructStubFrame(TranslatedFrame* translated_frame,
                                   int frame_index);

  enum class BuiltinContinuationMode {
    STUB,
    JAVASCRIPT,
    JAVASCRIPT_WITH_CATCH,
    JAVASCRIPT_HANDLE_EXCEPTION
  };
  static bool BuiltinContinuationModeIsWithCatch(BuiltinContinuationMode mode);
  static bool BuiltinContinuationModeIsJavaScript(BuiltinContinuationMode mode);
  static StackFrame::Type BuiltinContinuationModeToFrameType(
      BuiltinContinuationMode mode);
  static Builtins::Name TrampolineForBuiltinContinuation(
      BuiltinContinuationMode mode, bool must_handle_result);

  void DoComputeBuiltinContinuation(TranslatedFrame* translated_frame,
                                    int frame_index,
                                    BuiltinContinuationMode mode);

  unsigned ComputeInputFrameAboveFpFixedSize() const;
  unsigned ComputeInputFrameSize() const;
  static unsigned ComputeInterpretedFixedSize(SharedFunctionInfo* shared);

  static unsigned ComputeIncomingArgumentSize(SharedFunctionInfo* shared);
  static unsigned ComputeOutgoingArgumentSize(Code* code, unsigned bailout_id);

  static void GenerateDeoptimizationEntries(
      MacroAssembler* masm, int count, BailoutType type);

  // Marks all the code in the given context for deoptimization.
  static void MarkAllCodeForContext(Context* native_context);

  // Deoptimizes all code marked in the given context.
  static void DeoptimizeMarkedCodeForContext(Context* native_context);

  // Some architectures need to push padding together with the TOS register
  // in order to maintain stack alignment.
  static bool PadTopOfStackRegister();

  // Searches the list of known deoptimizing code for a Code object
  // containing the given address (which is supposedly faster than
  // searching all code objects).
  Code* FindDeoptimizingCode(Address addr);

  Isolate* isolate_;
  JSFunction* function_;
  Code* compiled_code_;
  unsigned bailout_id_;
  BailoutType bailout_type_;
  Address from_;
  int fp_to_sp_delta_;
  bool deoptimizing_throw_;
  int catch_handler_data_;
  int catch_handler_pc_offset_;

  // Input frame description.
  FrameDescription* input_;
  // Number of output frames.
  int output_count_;
  // Number of output js frames.
  int jsframe_count_;
  // Array of output frame descriptions.
  FrameDescription** output_;

  // Caller frame details computed from input frame.
  intptr_t caller_frame_top_;
  intptr_t caller_fp_;
  intptr_t caller_pc_;
  intptr_t caller_constant_pool_;
  intptr_t input_frame_context_;

  // Key for lookup of previously materialized objects
  intptr_t stack_fp_;

  TranslatedState translated_state_;
  struct ValueToMaterialize {
    Address output_slot_address_;
    TranslatedFrame::iterator value_;
  };
  std::vector<ValueToMaterialize> values_to_materialize_;

#ifdef DEBUG
  DisallowHeapAllocation* disallow_heap_allocation_;
#endif  // DEBUG

  CodeTracer::Scope* trace_scope_;

  static const int table_entry_size_;

  friend class FrameDescription;
  friend class DeoptimizedFrameInfo;
};


class RegisterValues {
 public:
  intptr_t GetRegister(unsigned n) const {
#if DEBUG
    // This convoluted DCHECK is needed to work around a gcc problem that
    // improperly detects an array bounds overflow in optimized debug builds
    // when using a plain DCHECK.
    if (n >= arraysize(registers_)) {
      DCHECK(false);
      return 0;
    }
#endif
    return registers_[n];
  }

  Float32 GetFloatRegister(unsigned n) const {
    DCHECK(n < arraysize(float_registers_));
    return float_registers_[n];
  }

  Float64 GetDoubleRegister(unsigned n) const {
    DCHECK(n < arraysize(double_registers_));
    return double_registers_[n];
  }

  void SetRegister(unsigned n, intptr_t value) {
    DCHECK(n < arraysize(registers_));
    registers_[n] = value;
  }

  void SetFloatRegister(unsigned n, Float32 value) {
    DCHECK(n < arraysize(float_registers_));
    float_registers_[n] = value;
  }

  void SetDoubleRegister(unsigned n, Float64 value) {
    DCHECK(n < arraysize(double_registers_));
    double_registers_[n] = value;
  }

  // Generated code is writing directly into the below arrays, make sure their
  // element sizes fit what the machine instructions expect.
  static_assert(sizeof(Float32) == kFloatSize, "size mismatch");
  static_assert(sizeof(Float64) == kDoubleSize, "size mismatch");

  intptr_t registers_[Register::kNumRegisters];
  Float32 float_registers_[FloatRegister::kNumRegisters];
  Float64 double_registers_[DoubleRegister::kNumRegisters];
};


class FrameDescription {
 public:
  explicit FrameDescription(uint32_t frame_size, int parameter_count = 0);

  void* operator new(size_t size, uint32_t frame_size) {
    // Subtracts kPointerSize, as the member frame_content_ already supplies
    // the first element of the area to store the frame.
    return malloc(size + frame_size - kPointerSize);
  }

  void operator delete(void* pointer, uint32_t frame_size) {
    free(pointer);
  }

  void operator delete(void* description) {
    free(description);
  }

  uint32_t GetFrameSize() const {
    USE(frame_content_);
    DCHECK(static_cast<uint32_t>(frame_size_) == frame_size_);
    return static_cast<uint32_t>(frame_size_);
  }

  intptr_t GetFrameSlot(unsigned offset) {
    return *GetFrameSlotPointer(offset);
  }

  unsigned GetLastArgumentSlotOffset() {
    int parameter_slots = parameter_count();
    if (kPadArguments) parameter_slots = RoundUp(parameter_slots, 2);
    return GetFrameSize() - parameter_slots * kPointerSize;
  }

  Address GetFramePointerAddress() {
    int fp_offset =
        GetLastArgumentSlotOffset() - StandardFrameConstants::kCallerSPOffset;
    return reinterpret_cast<Address>(GetFrameSlotPointer(fp_offset));
  }

  RegisterValues* GetRegisterValues() { return &register_values_; }

  void SetFrameSlot(unsigned offset, intptr_t value) {
    *GetFrameSlotPointer(offset) = value;
  }

  void SetCallerPc(unsigned offset, intptr_t value);

  void SetCallerFp(unsigned offset, intptr_t value);

  void SetCallerConstantPool(unsigned offset, intptr_t value);

  intptr_t GetRegister(unsigned n) const {
    return register_values_.GetRegister(n);
  }

  Float64 GetDoubleRegister(unsigned n) const {
    return register_values_.GetDoubleRegister(n);
  }

  void SetRegister(unsigned n, intptr_t value) {
    register_values_.SetRegister(n, value);
  }

  void SetDoubleRegister(unsigned n, Float64 value) {
    register_values_.SetDoubleRegister(n, value);
  }

  intptr_t GetTop() const { return top_; }
  void SetTop(intptr_t top) { top_ = top; }

  intptr_t GetPc() const { return pc_; }
  void SetPc(intptr_t pc) { pc_ = pc; }

  intptr_t GetFp() const { return fp_; }
  void SetFp(intptr_t fp) { fp_ = fp; }

  intptr_t GetContext() const { return context_; }
  void SetContext(intptr_t context) { context_ = context; }

  intptr_t GetConstantPool() const { return constant_pool_; }
  void SetConstantPool(intptr_t constant_pool) {
    constant_pool_ = constant_pool;
  }

  void SetContinuation(intptr_t pc) { continuation_ = pc; }

  // Argument count, including receiver.
  int parameter_count() { return parameter_count_; }

  static int registers_offset() {
    return OFFSET_OF(FrameDescription, register_values_.registers_);
  }

  static int double_registers_offset() {
    return OFFSET_OF(FrameDescription, register_values_.double_registers_);
  }

  static int float_registers_offset() {
    return OFFSET_OF(FrameDescription, register_values_.float_registers_);
  }

  static int frame_size_offset() {
    return offsetof(FrameDescription, frame_size_);
  }

  static int pc_offset() { return offsetof(FrameDescription, pc_); }

  static int continuation_offset() {
    return offsetof(FrameDescription, continuation_);
  }

  static int frame_content_offset() {
    return offsetof(FrameDescription, frame_content_);
  }

 private:
  static const uint32_t kZapUint32 = 0xbeeddead;

  // Frame_size_ must hold a uint32_t value.  It is only a uintptr_t to
  // keep the variable-size array frame_content_ of type intptr_t at
  // the end of the structure aligned.
  uintptr_t frame_size_;  // Number of bytes.
  int parameter_count_;
  RegisterValues register_values_;
  intptr_t top_;
  intptr_t pc_;
  intptr_t fp_;
  intptr_t context_;
  intptr_t constant_pool_;

  // Continuation is the PC where the execution continues after
  // deoptimizing.
  intptr_t continuation_;

  // This must be at the end of the object as the object is allocated larger
  // than it's definition indicate to extend this array.
  intptr_t frame_content_[1];

  intptr_t* GetFrameSlotPointer(unsigned offset) {
    DCHECK(offset < frame_size_);
    return reinterpret_cast<intptr_t*>(
        reinterpret_cast<Address>(this) + frame_content_offset() + offset);
  }
};


class DeoptimizerData {
 public:
  explicit DeoptimizerData(Heap* heap);
  ~DeoptimizerData();

 private:
  Heap* heap_;
  Code* deopt_entry_code_[Deoptimizer::kLastBailoutType + 1];

  Deoptimizer* current_;

  friend class Deoptimizer;

  DISALLOW_COPY_AND_ASSIGN(DeoptimizerData);
};


class TranslationBuffer BASE_EMBEDDED {
 public:
  explicit TranslationBuffer(Zone* zone) : contents_(zone) {}

  int CurrentIndex() const { return static_cast<int>(contents_.size()); }
  void Add(int32_t value);

  Handle<ByteArray> CreateByteArray(Factory* factory);

 private:
  ZoneChunkList<uint8_t> contents_;
};


class TranslationIterator BASE_EMBEDDED {
 public:
  TranslationIterator(ByteArray* buffer, int index);

  int32_t Next();

  bool HasNext() const;

  void Skip(int n) {
    for (int i = 0; i < n; i++) Next();
  }

 private:
  ByteArray* buffer_;
  int index_;
};

<<<<<<< HEAD
#define TRANSLATION_OPCODE_LIST(V) \
  V(BEGIN)                         \
  V(JS_FRAME)                      \
  V(INTERPRETED_FRAME)             \
  V(CONSTRUCT_STUB_FRAME)          \
  V(GETTER_STUB_FRAME)             \
  V(SETTER_STUB_FRAME)             \
  V(ARGUMENTS_ADAPTOR_FRAME)       \
  V(TAIL_CALLER_FRAME)             \
  V(COMPILED_STUB_FRAME)           \
  V(DUPLICATED_OBJECT)             \
  V(ARGUMENTS_OBJECT)              \
  V(ARGUMENTS_ELEMENTS)            \
  V(ARGUMENTS_LENGTH)              \
  V(CAPTURED_OBJECT)               \
  V(REGISTER)                      \
  V(INT32_REGISTER)                \
  V(UINT32_REGISTER)               \
  V(BOOL_REGISTER)                 \
  V(FLOAT_REGISTER)                \
  V(DOUBLE_REGISTER)               \
  V(STACK_SLOT)                    \
  V(INT32_STACK_SLOT)              \
  V(UINT32_STACK_SLOT)             \
  V(BOOL_STACK_SLOT)               \
  V(FLOAT_STACK_SLOT)              \
  V(DOUBLE_STACK_SLOT)             \
  V(LITERAL)
=======
#define TRANSLATION_OPCODE_LIST(V)                     \
  V(BEGIN)                                             \
  V(INTERPRETED_FRAME)                                 \
  V(BUILTIN_CONTINUATION_FRAME)                        \
  V(JAVA_SCRIPT_BUILTIN_CONTINUATION_FRAME)            \
  V(JAVA_SCRIPT_BUILTIN_CONTINUATION_WITH_CATCH_FRAME) \
  V(CONSTRUCT_STUB_FRAME)                              \
  V(ARGUMENTS_ADAPTOR_FRAME)                           \
  V(DUPLICATED_OBJECT)                                 \
  V(ARGUMENTS_ELEMENTS)                                \
  V(ARGUMENTS_LENGTH)                                  \
  V(CAPTURED_OBJECT)                                   \
  V(REGISTER)                                          \
  V(INT32_REGISTER)                                    \
  V(UINT32_REGISTER)                                   \
  V(BOOL_REGISTER)                                     \
  V(FLOAT_REGISTER)                                    \
  V(DOUBLE_REGISTER)                                   \
  V(STACK_SLOT)                                        \
  V(INT32_STACK_SLOT)                                  \
  V(UINT32_STACK_SLOT)                                 \
  V(BOOL_STACK_SLOT)                                   \
  V(FLOAT_STACK_SLOT)                                  \
  V(DOUBLE_STACK_SLOT)                                 \
  V(LITERAL)                                           \
  V(UPDATE_FEEDBACK)
>>>>>>> 84bd6f3c

class Translation BASE_EMBEDDED {
 public:
#define DECLARE_TRANSLATION_OPCODE_ENUM(item) item,
  enum Opcode {
    TRANSLATION_OPCODE_LIST(DECLARE_TRANSLATION_OPCODE_ENUM)
    LAST = LITERAL
  };
#undef DECLARE_TRANSLATION_OPCODE_ENUM

  Translation(TranslationBuffer* buffer, int frame_count, int jsframe_count,
              int update_feedback_count, Zone* zone)
      : buffer_(buffer), index_(buffer->CurrentIndex()), zone_(zone) {
    buffer_->Add(BEGIN);
    buffer_->Add(frame_count);
    buffer_->Add(jsframe_count);
    buffer_->Add(update_feedback_count);
  }

  int index() const { return index_; }

  // Commands.
  void BeginInterpretedFrame(BailoutId bytecode_offset, int literal_id,
                             unsigned height);
  void BeginArgumentsAdaptorFrame(int literal_id, unsigned height);
  void BeginConstructStubFrame(BailoutId bailout_id, int literal_id,
                               unsigned height);
<<<<<<< HEAD
  void BeginGetterStubFrame(int literal_id);
  void BeginSetterStubFrame(int literal_id);
  void BeginArgumentsObject(int args_length);
  void ArgumentsElements(bool is_rest);
  void ArgumentsLength(bool is_rest);
=======
  void BeginBuiltinContinuationFrame(BailoutId bailout_id, int literal_id,
                                     unsigned height);
  void BeginJavaScriptBuiltinContinuationFrame(BailoutId bailout_id,
                                               int literal_id, unsigned height);
  void BeginJavaScriptBuiltinContinuationWithCatchFrame(BailoutId bailout_id,
                                                        int literal_id,
                                                        unsigned height);
  void ArgumentsElements(CreateArgumentsType type);
  void ArgumentsLength(CreateArgumentsType type);
>>>>>>> 84bd6f3c
  void BeginCapturedObject(int length);
  void AddUpdateFeedback(int vector_literal, int slot);
  void DuplicateObject(int object_index);
  void StoreRegister(Register reg);
  void StoreInt32Register(Register reg);
  void StoreUint32Register(Register reg);
  void StoreBoolRegister(Register reg);
  void StoreFloatRegister(FloatRegister reg);
  void StoreDoubleRegister(DoubleRegister reg);
  void StoreStackSlot(int index);
  void StoreInt32StackSlot(int index);
  void StoreUint32StackSlot(int index);
  void StoreBoolStackSlot(int index);
  void StoreFloatStackSlot(int index);
  void StoreDoubleStackSlot(int index);
  void StoreLiteral(int literal_id);
  void StoreJSFrameFunction();

  Zone* zone() const { return zone_; }

  static int NumberOfOperandsFor(Opcode opcode);

#if defined(OBJECT_PRINT) || defined(ENABLE_DISASSEMBLER)
  static const char* StringFor(Opcode opcode);
#endif

 private:
  TranslationBuffer* buffer_;
  int index_;
  Zone* zone_;
};


class MaterializedObjectStore {
 public:
  explicit MaterializedObjectStore(Isolate* isolate) : isolate_(isolate) {
  }

  Handle<FixedArray> Get(Address fp);
  void Set(Address fp, Handle<FixedArray> materialized_objects);
  bool Remove(Address fp);

 private:
  Isolate* isolate() const { return isolate_; }
  Handle<FixedArray> GetStackEntries();
  Handle<FixedArray> EnsureStackEntries(int size);

  int StackIdToIndex(Address fp);

  Isolate* isolate_;
  std::vector<Address> frame_fps_;
};


// Class used to represent an unoptimized frame when the debugger
// needs to inspect a frame that is part of an optimized frame. The
// internally used FrameDescription objects are not GC safe so for use
// by the debugger frame information is copied to an object of this type.
// Represents parameters in unadapted form so their number might mismatch
// formal parameter count.
class DeoptimizedFrameInfo : public Malloced {
 public:
  DeoptimizedFrameInfo(TranslatedState* state,
                       TranslatedState::iterator frame_it, Isolate* isolate);

  // Return the number of incoming arguments.
  int parameters_count() { return static_cast<int>(parameters_.size()); }

  // Return the height of the expression stack.
  int expression_count() { return static_cast<int>(expression_stack_.size()); }

  // Get the frame function.
  Handle<JSFunction> GetFunction() { return function_; }

  // Get the frame context.
  Handle<Object> GetContext() { return context_; }

  // Check if this frame is preceded by construct stub frame.  The bottom-most
  // inlined frame might still be called by an uninlined construct stub.
  bool HasConstructStub() {
    return has_construct_stub_;
  }

  // Get an incoming argument.
  Handle<Object> GetParameter(int index) {
    DCHECK(0 <= index && index < parameters_count());
    return parameters_[index];
  }

  // Get an expression from the expression stack.
  Handle<Object> GetExpression(int index) {
    DCHECK(0 <= index && index < expression_count());
    return expression_stack_[index];
  }

  int GetSourcePosition() {
    return source_position_;
  }

 private:
  // Set an incoming argument.
  void SetParameter(int index, Handle<Object> obj) {
    DCHECK(0 <= index && index < parameters_count());
    parameters_[index] = obj;
  }

  // Set an expression on the expression stack.
  void SetExpression(int index, Handle<Object> obj) {
    DCHECK(0 <= index && index < expression_count());
    expression_stack_[index] = obj;
  }

  Handle<JSFunction> function_;
  Handle<Object> context_;
  bool has_construct_stub_;
  std::vector<Handle<Object> > parameters_;
  std::vector<Handle<Object> > expression_stack_;
  int source_position_;

  friend class Deoptimizer;
};

}  // namespace internal
}  // namespace v8

#endif  // V8_DEOPTIMIZER_H_<|MERGE_RESOLUTION|>--- conflicted
+++ resolved
@@ -129,12 +129,7 @@
     Float32 float_value_;
     // kind is kDouble
     Float64 double_value_;
-<<<<<<< HEAD
-    // kind is kDuplicatedObject or kArgumentsObject or
-    // kCapturedObject.
-=======
     // kind is kDuplicatedObject or kCapturedObject.
->>>>>>> 84bd6f3c
     MaterializedObjectInfo materialization_info_;
   };
 
@@ -313,12 +308,9 @@
   void Init(Address input_frame_pointer, TranslationIterator* iterator,
             FixedArray* literal_array, RegisterValues* registers,
             FILE* trace_file, int parameter_count);
-<<<<<<< HEAD
-=======
 
   void VerifyMaterializedObjects();
   bool DoUpdateFeedback();
->>>>>>> 84bd6f3c
 
  private:
   friend TranslatedValue;
@@ -330,20 +322,12 @@
   int CreateNextTranslatedValue(int frame_index, TranslationIterator* iterator,
                                 FixedArray* literal_array, Address fp,
                                 RegisterValues* registers, FILE* trace_file);
-<<<<<<< HEAD
-  Address ComputeArgumentsPosition(Address input_frame_pointer, bool is_rest,
-                                   int* length);
-  void CreateArgumentsElementsTranslatedValues(int frame_index,
-                                               Address input_frame_pointer,
-                                               bool is_rest, FILE* trace_file);
-=======
   Address ComputeArgumentsPosition(Address input_frame_pointer,
                                    CreateArgumentsType type, int* length);
   void CreateArgumentsElementsTranslatedValues(int frame_index,
                                                Address input_frame_pointer,
                                                CreateArgumentsType type,
                                                FILE* trace_file);
->>>>>>> 84bd6f3c
 
   void UpdateFromPreviouslyMaterializedObjects();
   void MaterializeFixedDoubleArray(TranslatedFrame* frame, int* value_index,
@@ -385,14 +369,8 @@
   static Float64 GetDoubleSlot(Address fp, int slot_index);
 
   std::vector<TranslatedFrame> frames_;
-<<<<<<< HEAD
-  Isolate* isolate_;
-  Address stack_frame_pointer_;
-  bool has_adapted_arguments_;
-=======
   Isolate* isolate_ = nullptr;
   Address stack_frame_pointer_ = kNullAddress;
->>>>>>> 84bd6f3c
   int formal_parameter_count_;
 
   struct ObjectPosition {
@@ -493,18 +471,6 @@
   // refer to that code.
   static void DeoptimizeMarkedCode(Isolate* isolate);
 
-<<<<<<< HEAD
-  // Visit all the known optimized functions in a given isolate.
-  static void VisitAllOptimizedFunctions(
-      Isolate* isolate, OptimizedFunctionVisitor* visitor);
-
-  static void UnlinkOptimizedCode(Code* code, Context* native_context);
-
-  // The size in bytes of the code required at a lazy deopt patch site.
-  static int patch_size();
-
-=======
->>>>>>> 84bd6f3c
   ~Deoptimizer();
 
   void MaterializeHeapObjects();
@@ -556,12 +522,7 @@
   };
 
   static void EnsureCodeForDeoptimizationEntry(Isolate* isolate,
-<<<<<<< HEAD
-                                               BailoutType type,
-                                               int max_entry_id);
-=======
                                                BailoutType type);
->>>>>>> 84bd6f3c
   static void EnsureCodeForMaxDeoptimizationEntries(Isolate* isolate);
 
   Isolate* isolate() const { return isolate_; }
@@ -926,36 +887,6 @@
   int index_;
 };
 
-<<<<<<< HEAD
-#define TRANSLATION_OPCODE_LIST(V) \
-  V(BEGIN)                         \
-  V(JS_FRAME)                      \
-  V(INTERPRETED_FRAME)             \
-  V(CONSTRUCT_STUB_FRAME)          \
-  V(GETTER_STUB_FRAME)             \
-  V(SETTER_STUB_FRAME)             \
-  V(ARGUMENTS_ADAPTOR_FRAME)       \
-  V(TAIL_CALLER_FRAME)             \
-  V(COMPILED_STUB_FRAME)           \
-  V(DUPLICATED_OBJECT)             \
-  V(ARGUMENTS_OBJECT)              \
-  V(ARGUMENTS_ELEMENTS)            \
-  V(ARGUMENTS_LENGTH)              \
-  V(CAPTURED_OBJECT)               \
-  V(REGISTER)                      \
-  V(INT32_REGISTER)                \
-  V(UINT32_REGISTER)               \
-  V(BOOL_REGISTER)                 \
-  V(FLOAT_REGISTER)                \
-  V(DOUBLE_REGISTER)               \
-  V(STACK_SLOT)                    \
-  V(INT32_STACK_SLOT)              \
-  V(UINT32_STACK_SLOT)             \
-  V(BOOL_STACK_SLOT)               \
-  V(FLOAT_STACK_SLOT)              \
-  V(DOUBLE_STACK_SLOT)             \
-  V(LITERAL)
-=======
 #define TRANSLATION_OPCODE_LIST(V)                     \
   V(BEGIN)                                             \
   V(INTERPRETED_FRAME)                                 \
@@ -982,7 +913,6 @@
   V(DOUBLE_STACK_SLOT)                                 \
   V(LITERAL)                                           \
   V(UPDATE_FEEDBACK)
->>>>>>> 84bd6f3c
 
 class Translation BASE_EMBEDDED {
  public:
@@ -1010,13 +940,6 @@
   void BeginArgumentsAdaptorFrame(int literal_id, unsigned height);
   void BeginConstructStubFrame(BailoutId bailout_id, int literal_id,
                                unsigned height);
-<<<<<<< HEAD
-  void BeginGetterStubFrame(int literal_id);
-  void BeginSetterStubFrame(int literal_id);
-  void BeginArgumentsObject(int args_length);
-  void ArgumentsElements(bool is_rest);
-  void ArgumentsLength(bool is_rest);
-=======
   void BeginBuiltinContinuationFrame(BailoutId bailout_id, int literal_id,
                                      unsigned height);
   void BeginJavaScriptBuiltinContinuationFrame(BailoutId bailout_id,
@@ -1026,7 +949,6 @@
                                                         unsigned height);
   void ArgumentsElements(CreateArgumentsType type);
   void ArgumentsLength(CreateArgumentsType type);
->>>>>>> 84bd6f3c
   void BeginCapturedObject(int length);
   void AddUpdateFeedback(int vector_literal, int slot);
   void DuplicateObject(int object_index);
