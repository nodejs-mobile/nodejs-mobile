--- conflicted
+++ resolved
@@ -31,8 +31,6 @@
 #include "src/objects/debug-objects.h"
 #include "src/runtime/runtime.h"
 #include "src/unicode.h"
-
-class TestIsolate;
 
 namespace v8 {
 
@@ -94,12 +92,9 @@
 class RuntimeProfiler;
 class SaveContext;
 class SetupIsolateDelegate;
-<<<<<<< HEAD
-=======
 class Simulator;
 class StartupDeserializer;
 class StandardFrame;
->>>>>>> 84bd6f3c
 class StatsTable;
 class StringTracker;
 class StubCache;
@@ -417,19 +412,10 @@
   V(OOMErrorCallback, oom_behavior, nullptr)                                  \
   V(LogEventCallback, event_logger, nullptr)                                  \
   V(AllowCodeGenerationFromStringsCallback, allow_code_gen_callback, nullptr) \
-<<<<<<< HEAD
-  V(ExtensionCallback, wasm_module_callback, &NoExtension)                    \
-  V(ExtensionCallback, wasm_instance_callback, &NoExtension)                  \
-  V(ExtensionCallback, wasm_compile_callback, &NoExtension)                   \
-  V(ExtensionCallback, wasm_instantiate_callback, &NoExtension)               \
-  V(ExternalReferenceRedirectorPointer*, external_reference_redirector,       \
-    nullptr)                                                                  \
-=======
   V(AllowWasmCodeGenerationCallback, allow_wasm_code_gen_callback, nullptr)   \
   V(ExtensionCallback, wasm_module_callback, &NoExtension)                    \
   V(ExtensionCallback, wasm_instance_callback, &NoExtension)                  \
   V(ApiImplementationCallback, wasm_compile_streaming_callback, nullptr)      \
->>>>>>> 84bd6f3c
   /* State for Relocatable. */                                                \
   V(Relocatable*, relocatable_top, nullptr)                                   \
   V(DebugObjectCache*, string_stream_debug_object_cache, nullptr)             \
@@ -451,13 +437,6 @@
   /* true if a trace is being formatted through Error.prepareStackTrace. */   \
   V(bool, formatting_stack_trace, false)                                      \
   /* Perform side effect checks on function call and API callbacks. */        \
-<<<<<<< HEAD
-  V(bool, needs_side_effect_check, false)                                     \
-  /* Current code coverage mode */                                            \
-  V(debug::Coverage::Mode, code_coverage_mode, debug::Coverage::kBestEffort)  \
-  V(int, last_stack_frame_info_id, 0)                                         \
-  ISOLATE_INIT_SIMULATOR_LIST(V)
-=======
   V(DebugInfo::ExecutionMode, debug_execution_mode, DebugInfo::kBreakpoints)  \
   /* Current code coverage mode */                                            \
   V(debug::Coverage::Mode, code_coverage_mode, debug::Coverage::kBestEffort)  \
@@ -467,7 +446,6 @@
   V(v8_inspector::V8Inspector*, inspector, nullptr)                           \
   V(bool, next_v8_call_is_safe_for_termination, false)                        \
   V(bool, only_terminate_in_safe_scope, false)
->>>>>>> 84bd6f3c
 
 #define THREAD_LOCAL_TOP_ACCESSOR(type, name)                        \
   inline void set_##name(type v) { thread_local_top_.name##_ = v; }  \
@@ -745,23 +723,10 @@
   Handle<String> StackTraceString();
   // Stores a stack trace in a stack-allocated temporary buffer which will
   // end up in the minidump for debugging purposes.
-<<<<<<< HEAD
-  NO_INLINE(void PushStackTraceAndDie(unsigned int magic1, void* ptr1,
-                                      void* ptr2, unsigned int magic2));
-  NO_INLINE(void PushStackTraceAndDie(unsigned int magic1, void* ptr1,
-                                      void* ptr2, void* ptr3, void* ptr4,
-                                      void* ptr5, void* ptr6, void* ptr7,
-                                      void* ptr8, unsigned int magic2));
-  NO_INLINE(void PushCodeObjectsAndDie(unsigned int magic, void* ptr1,
-                                       void* ptr2, void* ptr3, void* ptr4,
-                                       void* ptr5, void* ptr6, void* ptr7,
-                                       void* ptr8, unsigned int magic2));
-=======
   NO_INLINE(void PushStackTraceAndDie(void* ptr1 = nullptr,
                                       void* ptr2 = nullptr,
                                       void* ptr3 = nullptr,
                                       void* ptr4 = nullptr));
->>>>>>> 84bd6f3c
   Handle<FixedArray> CaptureCurrentStackTrace(
       int frame_limit, StackTrace::StackTraceOptions options);
   Handle<Object> CaptureSimpleStackTrace(Handle<JSReceiver> error_object,
@@ -773,11 +738,8 @@
       Handle<JSReceiver> error_object, FrameSkipMode mode,
       Handle<Object> caller);
   Handle<FixedArray> GetDetailedStackTrace(Handle<JSObject> error_object);
-<<<<<<< HEAD
-=======
 
   Address GetAbstractPC(int* line, int* column);
->>>>>>> 84bd6f3c
 
   // Returns if the given context may access the given global object. If
   // the result is false, the pending exception is guaranteed to be
@@ -1060,11 +1022,8 @@
 
   bool NeedsSourcePositionsForProfiling() const;
 
-<<<<<<< HEAD
-=======
   bool NeedsDetailedOptimizedCodeLineInfo() const;
 
->>>>>>> 84bd6f3c
   bool is_best_effort_code_coverage() const {
     return code_coverage_mode() == debug::Coverage::kBestEffort;
   }
@@ -1077,9 +1036,6 @@
     return code_coverage_mode() == debug::Coverage::kPreciseBinary;
   }
 
-<<<<<<< HEAD
-  void SetCodeCoverageList(Object* value);
-=======
   bool is_block_count_code_coverage() const {
     return code_coverage_mode() == debug::Coverage::kBlockCount;
   }
@@ -1104,7 +1060,6 @@
   void SetFeedbackVectorsForProfilingTools(Object* value);
 
   void MaybeInitializeVectorListFromHeap();
->>>>>>> 84bd6f3c
 
   double time_millis_since_init() {
     return heap_.MonotonicallyIncreasingTimeInMs() - time_millis_at_init_;
@@ -1188,11 +1143,6 @@
   V8_EXPORT_PRIVATE CallInterfaceDescriptorData* call_descriptor_data(
       int index);
 
-<<<<<<< HEAD
-  AccessCompilerData* access_compiler_data() { return access_compiler_data_; }
-
-=======
->>>>>>> 84bd6f3c
   void IterateDeferredHandles(RootVisitor* visitor);
   void LinkDeferredHandles(DeferredHandles* deferred_handles);
   void UnlinkDeferredHandles(DeferredHandles* deferred_handles);
@@ -1385,12 +1335,6 @@
   Handle<JSObject> RunHostInitializeImportMetaObjectCallback(
       Handle<Module> module);
 
-  void SetHostImportModuleDynamicallyCallback(
-      HostImportModuleDynamicallyCallback callback);
-  void RunHostImportModuleDynamicallyCallback(Handle<String> referrer,
-                                              Handle<String> specifier,
-                                              Handle<JSPromise> promise);
-
   void SetRAILMode(RAILMode rail_mode);
 
   RAILMode rail_mode() { return rail_mode_.Value(); }
@@ -1405,16 +1349,6 @@
 
   PRINTF_FORMAT(2, 3) void PrintWithTimestamp(const char* format, ...);
 
-<<<<<<< HEAD
-#ifdef USE_SIMULATOR
-  base::Mutex* simulator_i_cache_mutex() { return &simulator_i_cache_mutex_; }
-  base::Mutex* simulator_redirection_mutex() {
-    return &simulator_redirection_mutex_;
-  }
-#endif
-
-=======
->>>>>>> 84bd6f3c
   void set_allow_atomics_wait(bool set) { allow_atomics_wait_ = set; }
   bool allow_atomics_wait() { return allow_atomics_wait_; }
 
@@ -1438,11 +1372,6 @@
   }
 
   void SetIdle(bool is_idle);
-
-  size_t elements_deletion_counter() { return elements_deletion_counter_; }
-  void set_elements_deletion_counter(size_t value) {
-    elements_deletion_counter_ = value;
-  }
 
  protected:
   Isolate();
@@ -1548,11 +1477,7 @@
   // then return true.
   bool PropagatePendingExceptionToExternalTryCatch();
 
-<<<<<<< HEAD
-  void RunMicrotasksInternal();
-=======
   void SetTerminationOnExternalTryCatch();
->>>>>>> 84bd6f3c
 
   const char* RAILModeName(RAILMode rail_mode) const {
     switch (rail_mode) {
@@ -1620,11 +1545,8 @@
   bool promise_hook_or_debug_is_active_;
   PromiseHook promise_hook_;
   HostImportModuleDynamicallyCallback host_import_module_dynamically_callback_;
-<<<<<<< HEAD
-=======
   HostInitializeImportMetaObjectCallback
       host_initialize_import_meta_object_callback_;
->>>>>>> 84bd6f3c
   base::Mutex rail_mutex_;
   double load_start_time_ms_;
 
@@ -1740,14 +1662,6 @@
   v8::Isolate::AbortOnUncaughtExceptionCallback
       abort_on_uncaught_exception_callback_;
 
-<<<<<<< HEAD
-#ifdef USE_SIMULATOR
-  base::Mutex simulator_i_cache_mutex_;
-  base::Mutex simulator_redirection_mutex_;
-#endif
-
-=======
->>>>>>> 84bd6f3c
   bool allow_atomics_wait_;
 
   ManagedPtrDestructor* managed_ptr_destructors_head_ = nullptr;
@@ -1756,8 +1670,6 @@
 
   size_t elements_deletion_counter_ = 0;
 
-<<<<<<< HEAD
-=======
   std::unique_ptr<wasm::WasmEngine> wasm_engine_;
 
   std::unique_ptr<TracingCpuProfilerImpl> tracing_cpu_profiler_;
@@ -1772,7 +1684,6 @@
   base::Mutex thread_data_table_mutex_;
   ThreadDataTable thread_data_table_;
 
->>>>>>> 84bd6f3c
   friend class ExecutionAccess;
   friend class HandleScopeImplementer;
   friend class heap::HeapTester;
@@ -1786,11 +1697,7 @@
   friend class v8::Isolate;
   friend class v8::Locker;
   friend class v8::SnapshotCreator;
-<<<<<<< HEAD
-  friend class ::TestIsolate;
-=======
   friend class v8::Unlocker;
->>>>>>> 84bd6f3c
   friend v8::StartupData v8::V8::CreateSnapshotDataBlob(const char*);
   friend v8::StartupData v8::V8::WarmUpSnapshotDataBlob(v8::StartupData,
                                                         const char*);
