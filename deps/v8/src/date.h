--- conflicted
+++ resolved
@@ -5,11 +5,6 @@
 #ifndef V8_DATE_H_
 #define V8_DATE_H_
 
-<<<<<<< HEAD
-#include "src/allocation.h"
-#include "src/base/platform/platform.h"
-=======
->>>>>>> 84bd6f3c
 #include "src/base/timezone-cache.h"
 #include "src/globals.h"
 
@@ -46,11 +41,7 @@
 
   virtual ~DateCache() {
     delete tz_cache_;
-<<<<<<< HEAD
-    tz_cache_ = NULL;
-=======
     tz_cache_ = nullptr;
->>>>>>> 84bd6f3c
   }
 
 
@@ -178,15 +169,7 @@
     return static_cast<int>(tz_cache_->DaylightSavingsOffset(time_ms));
   }
 
-<<<<<<< HEAD
-  virtual int GetLocalOffsetFromOS() {
-    double offset = tz_cache_->LocalTimeOffset();
-    DCHECK(offset < kInvalidLocalOffsetInMs);
-    return static_cast<int>(offset);
-  }
-=======
   virtual int GetLocalOffsetFromOS(int64_t time_ms, bool is_utc);
->>>>>>> 84bd6f3c
 
  private:
   // The implementation relies on the fact that no time zones have
