// Copyright 2011 the V8 project authors. All rights reserved.
// Use of this source code is governed by a BSD-style license that can be
// found in the LICENSE file.

#include "src/disassembler.h"

#include <memory>
#include <vector>

#include "src/assembler-inl.h"
#include "src/code-reference.h"
#include "src/code-stubs.h"
#include "src/debug/debug.h"
#include "src/deoptimizer.h"
#include "src/disasm.h"
#include "src/ic/ic.h"
#include "src/macro-assembler.h"
#include "src/objects-inl.h"
#include "src/snapshot/serializer-common.h"
#include "src/string-stream.h"
#include "src/wasm/wasm-code-manager.h"
#include "src/wasm/wasm-engine.h"

namespace v8 {
namespace internal {

#ifdef ENABLE_DISASSEMBLER

class V8NameConverter: public disasm::NameConverter {
 public:
  explicit V8NameConverter(Isolate* isolate, CodeReference code = {})
      : isolate_(isolate), code_(code) {}
  virtual const char* NameOfAddress(byte* pc) const;
  virtual const char* NameInCode(byte* addr) const;
  const CodeReference& code() const { return code_; }

 private:
  Isolate* isolate_;
  CodeReference code_;

  EmbeddedVector<char, 128> v8_buffer_;
};


const char* V8NameConverter::NameOfAddress(byte* pc) const {
  if (!code_.is_null()) {
    const char* name =
        isolate_->builtins()->Lookup(reinterpret_cast<Address>(pc));

<<<<<<< HEAD
  if (name != NULL) {
    SNPrintF(v8_buffer_, "%p  (%s)", static_cast<void*>(pc), name);
    return v8_buffer_.start();
  }
=======
    if (name != nullptr) {
      SNPrintF(v8_buffer_, "%p  (%s)", static_cast<void*>(pc), name);
      return v8_buffer_.start();
    }
>>>>>>> 84bd6f3c

    int offs = static_cast<int>(reinterpret_cast<Address>(pc) -
                                code_.instruction_start());
    // print as code offset, if it seems reasonable
<<<<<<< HEAD
    if (0 <= offs && offs < code_->instruction_size()) {
      SNPrintF(v8_buffer_, "%p  <+0x%x>", static_cast<void*>(pc), offs);
=======
    if (0 <= offs && offs < code_.instruction_size()) {
      SNPrintF(v8_buffer_, "%p  <+0x%x>", static_cast<void*>(pc), offs);
      return v8_buffer_.start();
    }

    wasm::WasmCode* wasm_code =
        isolate_->wasm_engine()->code_manager()->LookupCode(
            reinterpret_cast<Address>(pc));
    if (wasm_code != nullptr) {
      SNPrintF(v8_buffer_, "%p  (%s)", static_cast<void*>(pc),
               wasm::GetWasmCodeKindAsString(wasm_code->kind()));
>>>>>>> 84bd6f3c
      return v8_buffer_.start();
    }
  }

  return disasm::NameConverter::NameOfAddress(pc);
}


const char* V8NameConverter::NameInCode(byte* addr) const {
  // The V8NameConverter is used for well known code, so we can "safely"
  // dereference pointers in generated code.
  return code_.is_null() ? "" : reinterpret_cast<const char*>(addr);
}


static void DumpBuffer(std::ostream* os, StringBuilder* out) {
  (*os) << out->Finalize() << std::endl;
  out->Reset();
}


static const int kOutBufferSize = 2048 + String::kMaxShortPrintLength;
static const int kRelocInfoPosition = 57;

static void PrintRelocInfo(StringBuilder* out, Isolate* isolate,
                           const ExternalReferenceEncoder& ref_encoder,
                           std::ostream* os, RelocInfo* relocinfo,
                           bool first_reloc_info = true) {
  // Indent the printing of the reloc info.
  if (first_reloc_info) {
    // The first reloc info is printed after the disassembled instruction.
    out->AddPadding(' ', kRelocInfoPosition - out->position());
  } else {
    // Additional reloc infos are printed on separate lines.
    DumpBuffer(os, out);
    out->AddPadding(' ', kRelocInfoPosition);
  }

  RelocInfo::Mode rmode = relocinfo->rmode();
  if (rmode == RelocInfo::DEOPT_SCRIPT_OFFSET) {
    out->AddFormatted("    ;; debug: deopt position, script offset '%d'",
                      static_cast<int>(relocinfo->data()));
  } else if (rmode == RelocInfo::DEOPT_INLINING_ID) {
    out->AddFormatted("    ;; debug: deopt position, inlining id '%d'",
                      static_cast<int>(relocinfo->data()));
  } else if (rmode == RelocInfo::DEOPT_REASON) {
    DeoptimizeReason reason = static_cast<DeoptimizeReason>(relocinfo->data());
    out->AddFormatted("    ;; debug: deopt reason '%s'",
                      DeoptimizeReasonToString(reason));
  } else if (rmode == RelocInfo::DEOPT_ID) {
    out->AddFormatted("    ;; debug: deopt index %d",
                      static_cast<int>(relocinfo->data()));
  } else if (rmode == RelocInfo::EMBEDDED_OBJECT) {
    HeapStringAllocator allocator;
    StringStream accumulator(&allocator);
    relocinfo->target_object()->ShortPrint(&accumulator);
    std::unique_ptr<char[]> obj_name = accumulator.ToCString();
    out->AddFormatted("    ;; object: %s", obj_name.get());
  } else if (rmode == RelocInfo::EXTERNAL_REFERENCE) {
    const char* reference_name = ref_encoder.NameOfAddress(
        isolate, relocinfo->target_external_reference());
    out->AddFormatted("    ;; external reference (%s)", reference_name);
  } else if (RelocInfo::IsCodeTarget(rmode)) {
    out->AddFormatted("    ;; code:");
    wasm::WasmCode* wasmCode =
        isolate->wasm_engine()->code_manager()->LookupCode(
            relocinfo->target_address());
    if (wasmCode) {
      out->AddFormatted(" wasm(%s)",
                        wasm::GetWasmCodeKindAsString(wasmCode->kind()));
    } else {
      Code* code = Code::GetCodeFromTargetAddress(relocinfo->target_address());
      Code::Kind kind = code->kind();
      if (kind == Code::STUB) {
        // Get the STUB key and extract major and minor key.
        uint32_t key = code->stub_key();
        uint32_t minor_key = CodeStub::MinorKeyFromKey(key);
        CodeStub::Major major_key = CodeStub::GetMajorKey(code);
        DCHECK(major_key == CodeStub::MajorKeyFromKey(key));
        out->AddFormatted(" %s, %s, ", Code::Kind2String(kind),
                          CodeStub::MajorName(major_key));
        out->AddFormatted("minor: %d", minor_key);
      } else if (code->is_builtin()) {
        out->AddFormatted(" Builtin::%s",
                          Builtins::name(code->builtin_index()));
      } else {
        out->AddFormatted(" %s", Code::Kind2String(kind));
      }
    }
  } else if (RelocInfo::IsRuntimeEntry(rmode) &&
             isolate->deoptimizer_data() != nullptr) {
    // A runtime entry reloinfo might be a deoptimization bailout->
    Address addr = relocinfo->target_address();
    int id =
        Deoptimizer::GetDeoptimizationId(isolate, addr, Deoptimizer::EAGER);
    if (id == Deoptimizer::kNotDeoptimizationEntry) {
      id = Deoptimizer::GetDeoptimizationId(isolate, addr, Deoptimizer::LAZY);
      if (id == Deoptimizer::kNotDeoptimizationEntry) {
        id = Deoptimizer::GetDeoptimizationId(isolate, addr, Deoptimizer::SOFT);
        if (id == Deoptimizer::kNotDeoptimizationEntry) {
          out->AddFormatted("    ;; %s", RelocInfo::RelocModeName(rmode));
        } else {
          out->AddFormatted("    ;; soft deoptimization bailout %d", id);
        }
      } else {
        out->AddFormatted("    ;; lazy deoptimization bailout %d", id);
      }
    } else {
      out->AddFormatted("    ;; deoptimization bailout %d", id);
    }
  } else {
    out->AddFormatted("    ;; %s", RelocInfo::RelocModeName(rmode));
  }
}

static int DecodeIt(Isolate* isolate, std::ostream* os,
                    const V8NameConverter& converter, byte* begin, byte* end,
                    Address current_pc) {
  SealHandleScope shs(isolate);
  DisallowHeapAllocation no_alloc;
  ExternalReferenceEncoder ref_encoder(isolate);

  v8::internal::EmbeddedVector<char, 128> decode_buffer;
  v8::internal::EmbeddedVector<char, kOutBufferSize> out_buffer;
  StringBuilder out(out_buffer.start(), out_buffer.length());
  byte* pc = begin;
  disasm::Disassembler d(converter);
  RelocIterator* it = nullptr;
  if (!converter.code().is_null()) {
    it = new RelocIterator(converter.code());
  } else {
    // No relocation information when printing code stubs.
  }
  int constants = -1;  // no constants being decoded at the start

  while (pc < end) {
    // First decode instruction so that we know its length.
    byte* prev_pc = pc;
    if (constants > 0) {
      SNPrintF(decode_buffer,
               "%08x       constant",
               *reinterpret_cast<int32_t*>(pc));
      constants--;
      pc += 4;
    } else {
      int num_const = d.ConstantPoolSizeAt(pc);
      if (num_const >= 0) {
        SNPrintF(decode_buffer,
                 "%08x       constant pool begin (num_const = %d)",
                 *reinterpret_cast<int32_t*>(pc), num_const);
        constants = num_const;
        pc += 4;
      } else if (it != nullptr && !it->done() &&
                 it->rinfo()->pc() == reinterpret_cast<Address>(pc) &&
                 it->rinfo()->rmode() == RelocInfo::INTERNAL_REFERENCE) {
        // raw pointer embedded in code stream, e.g., jump table
        byte* ptr = *reinterpret_cast<byte**>(pc);
        SNPrintF(
            decode_buffer, "%08" V8PRIxPTR "      jump table entry %4" PRIuS,
            reinterpret_cast<intptr_t>(ptr), static_cast<size_t>(ptr - begin));
        pc += sizeof(ptr);
      } else {
        decode_buffer[0] = '\0';
        pc += d.InstructionDecode(decode_buffer, pc);
      }
    }

    // Collect RelocInfo for this instruction (prev_pc .. pc-1)
    std::vector<const char*> comments;
    std::vector<Address> pcs;
    std::vector<RelocInfo::Mode> rmodes;
    std::vector<intptr_t> datas;
    if (it != nullptr) {
      while (!it->done() && it->rinfo()->pc() < reinterpret_cast<Address>(pc)) {
        if (RelocInfo::IsComment(it->rinfo()->rmode())) {
          // For comments just collect the text.
          comments.push_back(
              reinterpret_cast<const char*>(it->rinfo()->data()));
        } else {
          // For other reloc info collect all data.
          pcs.push_back(it->rinfo()->pc());
          rmodes.push_back(it->rinfo()->rmode());
          datas.push_back(it->rinfo()->data());
        }
        it->next();
      }
    }

    // Comments.
    for (size_t i = 0; i < comments.size(); i++) {
      out.AddFormatted("                  %s", comments[i]);
      DumpBuffer(os, &out);
    }

    // Instruction address and instruction offset.
<<<<<<< HEAD
=======
    if (FLAG_log_colour && reinterpret_cast<Address>(prev_pc) == current_pc) {
      // If this is the given "current" pc, make it yellow and bold.
      out.AddFormatted("\033[33;1m");
    }
>>>>>>> 84bd6f3c
    out.AddFormatted("%p  %4" V8PRIxPTRDIFF "  ", static_cast<void*>(prev_pc),
                     prev_pc - begin);

    // Instruction.
    out.AddFormatted("%s", decode_buffer.start());

    // Print all the reloc info for this instruction which are not comments.
    for (size_t i = 0; i < pcs.size(); i++) {
      // Put together the reloc info
<<<<<<< HEAD
      RelocInfo relocinfo(pcs[i], rmodes[i], datas[i], converter.code());

      // Indent the printing of the reloc info.
      if (i == 0) {
        // The first reloc info is printed after the disassembled instruction.
        out.AddPadding(' ', kRelocInfoPosition - out.position());
      } else {
        // Additional reloc infos are printed on separate lines.
        DumpBuffer(os, &out);
        out.AddPadding(' ', kRelocInfoPosition);
      }

      RelocInfo::Mode rmode = relocinfo.rmode();
      if (rmode == RelocInfo::DEOPT_SCRIPT_OFFSET) {
        out.AddFormatted("    ;; debug: deopt position, script offset '%d'",
                         static_cast<int>(relocinfo.data()));
      } else if (rmode == RelocInfo::DEOPT_INLINING_ID) {
        out.AddFormatted("    ;; debug: deopt position, inlining id '%d'",
                         static_cast<int>(relocinfo.data()));
      } else if (rmode == RelocInfo::DEOPT_REASON) {
        DeoptimizeReason reason =
            static_cast<DeoptimizeReason>(relocinfo.data());
        out.AddFormatted("    ;; debug: deopt reason '%s'",
                         DeoptimizeReasonToString(reason));
      } else if (rmode == RelocInfo::DEOPT_ID) {
        out.AddFormatted("    ;; debug: deopt index %d",
                         static_cast<int>(relocinfo.data()));
      } else if (rmode == RelocInfo::EMBEDDED_OBJECT) {
        HeapStringAllocator allocator;
        StringStream accumulator(&allocator);
        relocinfo.target_object()->ShortPrint(&accumulator);
        std::unique_ptr<char[]> obj_name = accumulator.ToCString();
        out.AddFormatted("    ;; object: %s", obj_name.get());
      } else if (rmode == RelocInfo::EXTERNAL_REFERENCE) {
        const char* reference_name = ref_encoder.NameOfAddress(
            isolate, relocinfo.target_external_reference());
        out.AddFormatted("    ;; external reference (%s)", reference_name);
      } else if (RelocInfo::IsCodeTarget(rmode)) {
        out.AddFormatted("    ;; code:");
        Code* code = Code::GetCodeFromTargetAddress(relocinfo.target_address());
        Code::Kind kind = code->kind();
        if (code->is_inline_cache_stub()) {
          out.AddFormatted(" %s", Code::Kind2String(kind));
          if (kind == Code::BINARY_OP_IC || kind == Code::TO_BOOLEAN_IC ||
              kind == Code::COMPARE_IC) {
            InlineCacheState ic_state = IC::StateFromCode(code);
            out.AddFormatted(" %s", Code::ICState2String(ic_state));
=======
      const CodeReference& host = converter.code();
      RelocInfo relocinfo(pcs[i], rmodes[i], datas[i], nullptr);
      relocinfo.set_constant_pool(host.is_null() ? kNullAddress
                                                 : host.constant_pool());

      bool first_reloc_info = (i == 0);
      PrintRelocInfo(&out, isolate, ref_encoder, os, &relocinfo,
                     first_reloc_info);
    }

    // If this is a constant pool load and we haven't found any RelocInfo
    // already, check if we can find some RelocInfo for the target address in
    // the constant pool.
    if (pcs.empty() && !converter.code().is_null()) {
      RelocInfo dummy_rinfo(reinterpret_cast<Address>(prev_pc), RelocInfo::NONE,
                            0, nullptr);
      if (dummy_rinfo.IsInConstantPool()) {
        Address constant_pool_entry_address =
            dummy_rinfo.constant_pool_entry_address();
        RelocIterator reloc_it(converter.code());
        while (!reloc_it.done()) {
          if (reloc_it.rinfo()->IsInConstantPool() &&
              (reloc_it.rinfo()->constant_pool_entry_address() ==
               constant_pool_entry_address)) {
            PrintRelocInfo(&out, isolate, ref_encoder, os, reloc_it.rinfo());
            break;
>>>>>>> 84bd6f3c
          }
          reloc_it.next();
        }
      }
    }

    if (FLAG_log_colour && reinterpret_cast<Address>(prev_pc) == current_pc) {
      out.AddFormatted("\033[m");
    }

    DumpBuffer(os, &out);
  }

  // Emit comments following the last instruction (if any).
  if (it != nullptr) {
    for ( ; !it->done(); it->next()) {
      if (RelocInfo::IsComment(it->rinfo()->rmode())) {
        out.AddFormatted("                  %s",
                         reinterpret_cast<const char*>(it->rinfo()->data()));
        DumpBuffer(os, &out);
      }
    }
  }

  delete it;
  return static_cast<int>(pc - begin);
}

int Disassembler::Decode(Isolate* isolate, std::ostream* os, byte* begin,
                         byte* end, CodeReference code, Address current_pc) {
  V8NameConverter v8NameConverter(isolate, code);
  return DecodeIt(isolate, os, v8NameConverter, begin, end, current_pc);
}

#else  // ENABLE_DISASSEMBLER

int Disassembler::Decode(Isolate* isolate, std::ostream* os, byte* begin,
                         byte* end, CodeReference code, Address current_pc) {
  return 0;
}

#endif  // ENABLE_DISASSEMBLER

}  // namespace internal
}  // namespace v8<|MERGE_RESOLUTION|>--- conflicted
+++ resolved
@@ -47,25 +47,14 @@
     const char* name =
         isolate_->builtins()->Lookup(reinterpret_cast<Address>(pc));
 
-<<<<<<< HEAD
-  if (name != NULL) {
-    SNPrintF(v8_buffer_, "%p  (%s)", static_cast<void*>(pc), name);
-    return v8_buffer_.start();
-  }
-=======
     if (name != nullptr) {
       SNPrintF(v8_buffer_, "%p  (%s)", static_cast<void*>(pc), name);
       return v8_buffer_.start();
     }
->>>>>>> 84bd6f3c
 
     int offs = static_cast<int>(reinterpret_cast<Address>(pc) -
                                 code_.instruction_start());
     // print as code offset, if it seems reasonable
-<<<<<<< HEAD
-    if (0 <= offs && offs < code_->instruction_size()) {
-      SNPrintF(v8_buffer_, "%p  <+0x%x>", static_cast<void*>(pc), offs);
-=======
     if (0 <= offs && offs < code_.instruction_size()) {
       SNPrintF(v8_buffer_, "%p  <+0x%x>", static_cast<void*>(pc), offs);
       return v8_buffer_.start();
@@ -77,7 +66,6 @@
     if (wasm_code != nullptr) {
       SNPrintF(v8_buffer_, "%p  (%s)", static_cast<void*>(pc),
                wasm::GetWasmCodeKindAsString(wasm_code->kind()));
->>>>>>> 84bd6f3c
       return v8_buffer_.start();
     }
   }
@@ -273,13 +261,10 @@
     }
 
     // Instruction address and instruction offset.
-<<<<<<< HEAD
-=======
     if (FLAG_log_colour && reinterpret_cast<Address>(prev_pc) == current_pc) {
       // If this is the given "current" pc, make it yellow and bold.
       out.AddFormatted("\033[33;1m");
     }
->>>>>>> 84bd6f3c
     out.AddFormatted("%p  %4" V8PRIxPTRDIFF "  ", static_cast<void*>(prev_pc),
                      prev_pc - begin);
 
@@ -289,55 +274,6 @@
     // Print all the reloc info for this instruction which are not comments.
     for (size_t i = 0; i < pcs.size(); i++) {
       // Put together the reloc info
-<<<<<<< HEAD
-      RelocInfo relocinfo(pcs[i], rmodes[i], datas[i], converter.code());
-
-      // Indent the printing of the reloc info.
-      if (i == 0) {
-        // The first reloc info is printed after the disassembled instruction.
-        out.AddPadding(' ', kRelocInfoPosition - out.position());
-      } else {
-        // Additional reloc infos are printed on separate lines.
-        DumpBuffer(os, &out);
-        out.AddPadding(' ', kRelocInfoPosition);
-      }
-
-      RelocInfo::Mode rmode = relocinfo.rmode();
-      if (rmode == RelocInfo::DEOPT_SCRIPT_OFFSET) {
-        out.AddFormatted("    ;; debug: deopt position, script offset '%d'",
-                         static_cast<int>(relocinfo.data()));
-      } else if (rmode == RelocInfo::DEOPT_INLINING_ID) {
-        out.AddFormatted("    ;; debug: deopt position, inlining id '%d'",
-                         static_cast<int>(relocinfo.data()));
-      } else if (rmode == RelocInfo::DEOPT_REASON) {
-        DeoptimizeReason reason =
-            static_cast<DeoptimizeReason>(relocinfo.data());
-        out.AddFormatted("    ;; debug: deopt reason '%s'",
-                         DeoptimizeReasonToString(reason));
-      } else if (rmode == RelocInfo::DEOPT_ID) {
-        out.AddFormatted("    ;; debug: deopt index %d",
-                         static_cast<int>(relocinfo.data()));
-      } else if (rmode == RelocInfo::EMBEDDED_OBJECT) {
-        HeapStringAllocator allocator;
-        StringStream accumulator(&allocator);
-        relocinfo.target_object()->ShortPrint(&accumulator);
-        std::unique_ptr<char[]> obj_name = accumulator.ToCString();
-        out.AddFormatted("    ;; object: %s", obj_name.get());
-      } else if (rmode == RelocInfo::EXTERNAL_REFERENCE) {
-        const char* reference_name = ref_encoder.NameOfAddress(
-            isolate, relocinfo.target_external_reference());
-        out.AddFormatted("    ;; external reference (%s)", reference_name);
-      } else if (RelocInfo::IsCodeTarget(rmode)) {
-        out.AddFormatted("    ;; code:");
-        Code* code = Code::GetCodeFromTargetAddress(relocinfo.target_address());
-        Code::Kind kind = code->kind();
-        if (code->is_inline_cache_stub()) {
-          out.AddFormatted(" %s", Code::Kind2String(kind));
-          if (kind == Code::BINARY_OP_IC || kind == Code::TO_BOOLEAN_IC ||
-              kind == Code::COMPARE_IC) {
-            InlineCacheState ic_state = IC::StateFromCode(code);
-            out.AddFormatted(" %s", Code::ICState2String(ic_state));
-=======
       const CodeReference& host = converter.code();
       RelocInfo relocinfo(pcs[i], rmodes[i], datas[i], nullptr);
       relocinfo.set_constant_pool(host.is_null() ? kNullAddress
@@ -364,7 +300,6 @@
                constant_pool_entry_address)) {
             PrintRelocInfo(&out, isolate, ref_encoder, os, reloc_it.rinfo());
             break;
->>>>>>> 84bd6f3c
           }
           reloc_it.next();
         }
