--- conflicted
+++ resolved
@@ -34,13 +34,10 @@
 // Overwrite the default function that prints a stack trace.
 V8_BASE_EXPORT void SetPrintStackTrace(void (*print_stack_trace_)());
 
-<<<<<<< HEAD
-=======
 // Override the default function that handles DCHECKs.
 V8_BASE_EXPORT void SetDcheckFunction(void (*dcheck_Function)(const char*, int,
                                                               const char*));
 
->>>>>>> 84bd6f3c
 // CHECK dies with a fatal error if condition is not true.  It is *not*
 // controlled by DEBUG, so the check will be executed regardless of
 // compilation mode.
@@ -224,21 +221,12 @@
 // signed, and Rhs is unsigned. False in all other cases.
 template <typename Lhs, typename Rhs>
 struct is_signed_vs_unsigned {
-<<<<<<< HEAD
-  enum : bool {
-    value = std::is_integral<typename std::decay<Lhs>::type>::value &&
-            std::is_integral<typename std::decay<Rhs>::type>::value &&
-            std::is_signed<typename std::decay<Lhs>::type>::value &&
-            std::is_unsigned<typename std::decay<Rhs>::type>::value
-  };
-=======
   using lhs_underlying = typename comparison_underlying_type<Lhs>::type;
   using rhs_underlying = typename comparison_underlying_type<Rhs>::type;
   static constexpr bool value = std::is_integral<lhs_underlying>::value &&
                                 std::is_integral<rhs_underlying>::value &&
                                 std::is_signed<lhs_underlying>::value &&
                                 std::is_unsigned<rhs_underlying>::value;
->>>>>>> 84bd6f3c
 };
 // Same thing, other way around: Lhs is unsigned, Rhs signed.
 template <typename Lhs, typename Rhs>
@@ -247,16 +235,9 @@
 // Specialize the compare functions for signed vs. unsigned comparisons.
 // std::enable_if ensures that this template is only instantiable if both Lhs
 // and Rhs are integral types, and their signedness does not match.
-<<<<<<< HEAD
-#define MAKE_UNSIGNED(Type, value)                                         \
-  static_cast<                                                             \
-      typename std::make_unsigned<typename std::decay<Type>::type>::type>( \
-      value)
-=======
 #define MAKE_UNSIGNED(Type, value)         \
   static_cast<typename std::make_unsigned< \
       typename comparison_underlying_type<Type>::type>::type>(value)
->>>>>>> 84bd6f3c
 #define DEFINE_SIGNED_MISMATCH_COMP(CHECK, NAME, IMPL)                  \
   template <typename Lhs, typename Rhs>                                 \
   V8_INLINE typename std::enable_if<CHECK<Lhs, Rhs>::value, bool>::type \
