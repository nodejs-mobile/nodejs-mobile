--- conflicted
+++ resolved
@@ -4,10 +4,7 @@
 
 #include "src/base/logging.h"
 
-<<<<<<< HEAD
-=======
 #include <cctype>
->>>>>>> 84bd6f3c
 #include <cstdarg>
 #include <cstdio>
 #include <cstdlib>
@@ -20,10 +17,6 @@
 
 namespace {
 
-<<<<<<< HEAD
-void (*g_print_stack_trace)() = nullptr;
-
-=======
 void DefaultDcheckHandler(const char* file, int line, const char* message);
 
 void (*g_print_stack_trace)() = nullptr;
@@ -63,15 +56,12 @@
   V8_Fatal(file, line, "Debug check failed: %s.", message);
 }
 
->>>>>>> 84bd6f3c
 }  // namespace
 
 void SetPrintStackTrace(void (*print_stack_trace)()) {
   g_print_stack_trace = print_stack_trace;
 }
 
-<<<<<<< HEAD
-=======
 void SetDcheckFunction(void (*dcheck_function)(const char*, int, const char*)) {
   g_dcheck_function = dcheck_function ? dcheck_function : &DefaultDcheckHandler;
 }
@@ -97,7 +87,6 @@
 DEFINE_PRINT_CHECK_OPERAND_CHAR(unsigned char)
 #undef DEFINE_PRINT_CHECK_OPERAND_CHAR
 
->>>>>>> 84bd6f3c
 // Explicit instantiations for commonly used comparisons.
 #define DEFINE_MAKE_CHECK_OP_STRING(type)                           \
   template std::string* MakeCheckOpString<type, type>(type, type,   \
