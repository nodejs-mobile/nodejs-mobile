// Copyright 2012 the V8 project authors. All rights reserved.
// Use of this source code is governed by a BSD-style license that can be
// found in the LICENSE file.

// Platform-specific code for POSIX goes here. This is not a platform on its
// own, but contains the parts which are the same across the POSIX platforms
// Linux, MacOS, FreeBSD, OpenBSD, NetBSD and QNX.

#include <errno.h>
#include <limits.h>
#include <pthread.h>
#if defined(__DragonFly__) || defined(__FreeBSD__) || defined(__OpenBSD__)
#include <pthread_np.h>  // for pthread_set_name_np
#endif
#include <sched.h>  // for sched_yield
#include <stdio.h>
#include <time.h>
#include <unistd.h>

#include <sys/mman.h>
#include <sys/stat.h>
#include <sys/time.h>
#include <sys/types.h>
#if defined(__APPLE__) || defined(__DragonFly__) || defined(__FreeBSD__) || \
    defined(__NetBSD__) || defined(__OpenBSD__)
#include <sys/sysctl.h>  // NOLINT, for sysctl
#endif

#if defined(ANDROID) && !defined(V8_ANDROID_LOG_STDOUT)
#define LOG_TAG "v8"
#include <android/log.h>  // NOLINT
#endif

#include <cmath>
#include <cstdlib>

#include "src/base/platform/platform-posix.h"

#include "src/base/lazy-instance.h"
#include "src/base/macros.h"
#include "src/base/platform/platform.h"
#include "src/base/platform/time.h"
#include "src/base/utils/random-number-generator.h"

#ifdef V8_FAST_TLS_SUPPORTED
#include "src/base/atomicops.h"
#endif

#if V8_OS_MACOSX
#include <dlfcn.h>
#endif

#if V8_OS_LINUX
#include <sys/prctl.h>  // NOLINT, for prctl
#endif

#if defined(V8_OS_FUCHSIA)
#include <zircon/process.h>
#else
#include <sys/resource.h>
#endif

#if !defined(_AIX) && !defined(V8_OS_FUCHSIA)
#include <sys/syscall.h>
#endif

#if V8_OS_FREEBSD || V8_OS_MACOSX || V8_OS_OPENBSD || V8_OS_SOLARIS
#define MAP_ANONYMOUS MAP_ANON
#endif

#if defined(V8_OS_SOLARIS)
#if (defined(_POSIX_C_SOURCE) && _POSIX_C_SOURCE > 2) || defined(__EXTENSIONS__)
extern "C" int madvise(caddr_t, size_t, int);
#else
extern int madvise(caddr_t, size_t, int);
#endif
#endif

#ifndef MADV_FREE
#define MADV_FREE MADV_DONTNEED
#endif

namespace v8 {
namespace base {

namespace {

// 0 is never a valid thread id.
const pthread_t kNoThread = (pthread_t) 0;

bool g_hard_abort = false;

const char* g_gc_fake_mmap = nullptr;

static LazyInstance<RandomNumberGenerator>::type
    platform_random_number_generator = LAZY_INSTANCE_INITIALIZER;
static LazyMutex rng_mutex = LAZY_MUTEX_INITIALIZER;

#if !V8_OS_FUCHSIA
#if V8_OS_MACOSX
// kMmapFd is used to pass vm_alloc flags to tag the region with the user
// defined tag 255 This helps identify V8-allocated regions in memory analysis
// tools like vmmap(1).
const int kMmapFd = VM_MAKE_TAG(255);
#else   // !V8_OS_MACOSX
const int kMmapFd = -1;
#endif  // !V8_OS_MACOSX

const int kMmapFdOffset = 0;

int GetProtectionFromMemoryPermission(OS::MemoryPermission access) {
  switch (access) {
    case OS::MemoryPermission::kNoAccess:
      return PROT_NONE;
    case OS::MemoryPermission::kRead:
      return PROT_READ;
    case OS::MemoryPermission::kReadWrite:
      return PROT_READ | PROT_WRITE;
    case OS::MemoryPermission::kReadWriteExecute:
      return PROT_READ | PROT_WRITE | PROT_EXEC;
    case OS::MemoryPermission::kReadExecute:
      return PROT_READ | PROT_EXEC;
  }
  UNREACHABLE();
}

int GetFlagsForMemoryPermission(OS::MemoryPermission access) {
  int flags = MAP_PRIVATE | MAP_ANONYMOUS;
  if (access == OS::MemoryPermission::kNoAccess) {
#if !V8_OS_AIX && !V8_OS_FREEBSD && !V8_OS_QNX
    flags |= MAP_NORESERVE;
#endif  // !V8_OS_AIX && !V8_OS_FREEBSD && !V8_OS_QNX
#if V8_OS_QNX
    flags |= MAP_LAZY;
#endif  // V8_OS_QNX
  }
  return flags;
}

void* Allocate(void* address, size_t size, OS::MemoryPermission access) {
  int prot = GetProtectionFromMemoryPermission(access);
  int flags = GetFlagsForMemoryPermission(access);
  void* result = mmap(address, size, prot, flags, kMmapFd, kMmapFdOffset);
  if (result == MAP_FAILED) return nullptr;
  return result;
}

int ReclaimInaccessibleMemory(void* address, size_t size) {
#if defined(OS_MACOSX)
  // On OSX, MADV_FREE_REUSABLE has comparable behavior to MADV_FREE, but also
  // marks the pages with the reusable bit, which allows both Activity Monitor
  // and memory-infra to correctly track the pages.
  int ret = madvise(address, size, MADV_FREE_REUSABLE);
#elif defined(_AIX) || defined(V8_OS_SOLARIS)
  int ret = madvise(reinterpret_cast<caddr_t>(address), size, MADV_FREE);
#else
  int ret = madvise(address, size, MADV_FREE);
#endif
  if (ret != 0 && errno == EINVAL) {
    // MADV_FREE only works on Linux 4.5+ . If request failed, retry with older
    // MADV_DONTNEED . Note that MADV_FREE being defined at compile time doesn't
    // imply runtime support.
#if defined(_AIX) || defined(V8_OS_SOLARIS)
    ret = madvise(reinterpret_cast<caddr_t>(address), size, MADV_DONTNEED);
#else
    ret = madvise(address, size, MADV_DONTNEED);
#endif
  }
  return ret;
}

#endif  // !V8_OS_FUCHSIA

}  // namespace

void OS::Initialize(bool hard_abort, const char* const gc_fake_mmap) {
  g_hard_abort = hard_abort;
  g_gc_fake_mmap = gc_fake_mmap;
}

int OS::ActivationFrameAlignment() {
#if V8_TARGET_ARCH_ARM
  // On EABI ARM targets this is required for fp correctness in the
  // runtime system.
  return 8;
#elif V8_TARGET_ARCH_MIPS
  return 8;
#elif V8_TARGET_ARCH_S390
  return 8;
#else
  // Otherwise we just assume 16 byte alignment, i.e.:
  // - With gcc 4.4 the tree vectorization optimizer can generate code
  //   that requires 16 byte alignment such as movdqa on x86.
  // - Mac OS X, PPC and Solaris (64-bit) activation frames must
  //   be 16 byte-aligned;  see "Mac OS X ABI Function Call Guide"
  return 16;
#endif
}

<<<<<<< HEAD

intptr_t OS::CommitPageSize() {
  static intptr_t page_size = getpagesize();
  return page_size;
}

void* OS::Allocate(const size_t requested, size_t* allocated,
                   bool is_executable) {
  return OS::Allocate(requested, allocated,
                      is_executable ? OS::MemoryPermission::kReadWriteExecute
                                    : OS::MemoryPermission::kReadWrite);
}

void* OS::AllocateGuarded(const size_t requested) {
  size_t allocated = 0;
  void* mbase =
      OS::Allocate(requested, &allocated, OS::MemoryPermission::kNoAccess);
  if (allocated != requested) {
    OS::Free(mbase, allocated);
    return nullptr;
  }
  if (mbase == nullptr) {
    return nullptr;
  }
  return mbase;
}

void OS::Free(void* address, const size_t size) {
  // TODO(1240712): munmap has a return value which is ignored here.
  int result = munmap(address, size);
  USE(result);
  DCHECK(result == 0);
}


// Get rid of writable permission on code allocations.
void OS::ProtectCode(void* address, const size_t size) {
#if V8_OS_CYGWIN
  DWORD old_protect;
  VirtualProtect(address, size, PAGE_EXECUTE_READ, &old_protect);
#else
  mprotect(address, size, PROT_READ | PROT_EXEC);
#endif
}


// Create guard pages.
void OS::Guard(void* address, const size_t size) {
#if V8_OS_CYGWIN
  DWORD oldprotect;
  VirtualProtect(address, size, PAGE_NOACCESS, &oldprotect);
#else
  mprotect(address, size, PROT_NONE);
#endif
=======
// static
size_t OS::AllocatePageSize() {
  return static_cast<size_t>(sysconf(_SC_PAGESIZE));
>>>>>>> 84bd6f3c
}

// static
size_t OS::CommitPageSize() {
  static size_t page_size = getpagesize();
  return page_size;
}

// static
void OS::SetRandomMmapSeed(int64_t seed) {
  if (seed) {
    LockGuard<Mutex> guard(rng_mutex.Pointer());
    platform_random_number_generator.Pointer()->SetSeed(seed);
  }
}

// static
void* OS::GetRandomMmapAddr() {
  uintptr_t raw_addr;
  {
    LockGuard<Mutex> guard(rng_mutex.Pointer());
    platform_random_number_generator.Pointer()->NextBytes(&raw_addr,
                                                          sizeof(raw_addr));
  }
#if defined(V8_USE_ADDRESS_SANITIZER) || defined(MEMORY_SANITIZER) || \
    defined(THREAD_SANITIZER) || defined(LEAK_SANITIZER)
  // If random hint addresses interfere with address ranges hard coded in
  // sanitizers, bad things happen. This address range is copied from TSAN
  // source but works with all tools.
  // See crbug.com/539863.
  raw_addr &= 0x007fffff0000ULL;
  raw_addr += 0x7e8000000000ULL;
#else
#if V8_TARGET_ARCH_X64
  // Currently available CPUs have 48 bits of virtual addressing.  Truncate
  // the hint address to 46 bits to give the kernel a fighting chance of
  // fulfilling our placement request.
  raw_addr &= uint64_t{0x3FFFFFFFF000};
#elif V8_TARGET_ARCH_PPC64
#if V8_OS_AIX
  // AIX: 64 bits of virtual addressing, but we limit address range to:
  //   a) minimize Segment Lookaside Buffer (SLB) misses and
  raw_addr &= uint64_t{0x3FFFF000};
  // Use extra address space to isolate the mmap regions.
  raw_addr += uint64_t{0x400000000000};
#elif V8_TARGET_BIG_ENDIAN
  // Big-endian Linux: 42 bits of virtual addressing.
  raw_addr &= uint64_t{0x03FFFFFFF000};
#else
  // Little-endian Linux: 46 bits of virtual addressing.
  raw_addr &= uint64_t{0x3FFFFFFF0000};
#endif
#elif V8_TARGET_ARCH_MIPS64
  // We allocate code in 256 MB aligned segments because of optimizations using
  // J instruction that require that all code is within a single 256 MB segment
  raw_addr &= uint64_t{0x3FFFE0000000};
#elif V8_TARGET_ARCH_S390X
  // Linux on Z uses bits 22-32 for Region Indexing, which translates to 42 bits
  // of virtual addressing.  Truncate to 40 bits to allow kernel chance to
  // fulfill request.
  raw_addr &= uint64_t{0xFFFFFFF000};
#elif V8_TARGET_ARCH_S390
  // 31 bits of virtual addressing.  Truncate to 29 bits to allow kernel chance
  // to fulfill request.
  raw_addr &= 0x1FFFF000;
#else
  raw_addr &= 0x3FFFF000;

#ifdef __sun
  // For our Solaris/illumos mmap hint, we pick a random address in the bottom
  // half of the top half of the address space (that is, the third quarter).
  // Because we do not MAP_FIXED, this will be treated only as a hint -- the
  // system will not fail to mmap() because something else happens to already
  // be mapped at our random address. We deliberately set the hint high enough
  // to get well above the system's break (that is, the heap); Solaris and
  // illumos will try the hint and if that fails allocate as if there were
  // no hint at all. The high hint prevents the break from getting hemmed in
  // at low values, ceding half of the address space to the system heap.
  raw_addr += 0x80000000;
#elif V8_OS_AIX
  // The range 0x30000000 - 0xD0000000 is available on AIX;
  // choose the upper range.
  raw_addr += 0x90000000;
#else
  // The range 0x20000000 - 0x60000000 is relatively unpopulated across a
  // variety of ASLR modes (PAE kernel, NX compat mode, etc) and on macos
  // 10.6 and 10.7.
  raw_addr += 0x20000000;
#endif
#endif
#endif
  return reinterpret_cast<void*>(raw_addr);
}

// TODO(bbudge) Move Cygwin and Fuschia stuff into platform-specific files.
#if !V8_OS_CYGWIN && !V8_OS_FUCHSIA
// static
void* OS::Allocate(void* address, size_t size, size_t alignment,
                   MemoryPermission access) {
  size_t page_size = AllocatePageSize();
  DCHECK_EQ(0, size % page_size);
  DCHECK_EQ(0, alignment % page_size);
  address = AlignedAddress(address, alignment);
  // Add the maximum misalignment so we are guaranteed an aligned base address.
  size_t request_size = size + (alignment - page_size);
  request_size = RoundUp(request_size, OS::AllocatePageSize());
  void* result = base::Allocate(address, request_size, access);
  if (result == nullptr) return nullptr;

  // Unmap memory allocated before the aligned base address.
  uint8_t* base = static_cast<uint8_t*>(result);
  uint8_t* aligned_base = RoundUp(base, alignment);
  if (aligned_base != base) {
    DCHECK_LT(base, aligned_base);
    size_t prefix_size = static_cast<size_t>(aligned_base - base);
    CHECK(Free(base, prefix_size));
    request_size -= prefix_size;
  }
  // Unmap memory allocated after the potentially unaligned end.
  if (size != request_size) {
    DCHECK_LT(size, request_size);
    size_t suffix_size = request_size - size;
    CHECK(Free(aligned_base + size, suffix_size));
    request_size -= suffix_size;
  }

  DCHECK_EQ(size, request_size);
  return static_cast<void*>(aligned_base);
}

// static
bool OS::Free(void* address, const size_t size) {
  DCHECK_EQ(0, reinterpret_cast<uintptr_t>(address) % AllocatePageSize());
  DCHECK_EQ(0, size % AllocatePageSize());
  return munmap(address, size) == 0;
}

// static
bool OS::Release(void* address, size_t size) {
  DCHECK_EQ(0, reinterpret_cast<uintptr_t>(address) % CommitPageSize());
  DCHECK_EQ(0, size % CommitPageSize());
  return munmap(address, size) == 0;
}

// static
bool OS::SetPermissions(void* address, size_t size, MemoryPermission access) {
  DCHECK_EQ(0, reinterpret_cast<uintptr_t>(address) % CommitPageSize());
  DCHECK_EQ(0, size % CommitPageSize());

  int prot = GetProtectionFromMemoryPermission(access);
  int ret = mprotect(address, size, prot);
  if (ret == 0 && access == OS::MemoryPermission::kNoAccess) {
    ret = ReclaimInaccessibleMemory(address, size);
  }

// For accounting purposes, we want to call MADV_FREE_REUSE on macOS after
// changing permissions away from OS::MemoryPermission::kNoAccess. Since this
// state is not kept at this layer, we always call this if access != kNoAccess.
// The cost is a syscall that effectively no-ops.
// TODO(erikchen): Fix this to only call MADV_FREE_REUSE when necessary.
// https://crbug.com/823915
#if defined(OS_MACOSX)
  if (access != OS::MemoryPermission::kNoAccess)
    madvise(address, size, MADV_FREE_REUSE);
#endif

  return ret == 0;
}

// static
bool OS::HasLazyCommits() {
#if V8_OS_AIX || V8_OS_LINUX || V8_OS_MACOSX
  return true;
#else
  // TODO(bbudge) Return true for all POSIX platforms.
  return false;
#endif
}
#endif  // !V8_OS_CYGWIN && !V8_OS_FUCHSIA

const char* OS::GetGCFakeMMapFile() {
  return g_gc_fake_mmap;
}


void OS::Sleep(TimeDelta interval) {
  usleep(static_cast<useconds_t>(interval.InMicroseconds()));
}


void OS::Abort() {
  if (g_hard_abort) {
    V8_IMMEDIATE_CRASH();
  }
  // Redirect to std abort to signal abnormal program termination.
  abort();
}


void OS::DebugBreak() {
#if V8_HOST_ARCH_ARM
  asm("bkpt 0");
#elif V8_HOST_ARCH_ARM64
  asm("brk 0");
#elif V8_HOST_ARCH_MIPS
  asm("break");
#elif V8_HOST_ARCH_MIPS64
  asm("break");
#elif V8_HOST_ARCH_PPC
  asm("twge 2,2");
#elif V8_HOST_ARCH_IA32
  asm("int $3");
#elif V8_HOST_ARCH_X64
  asm("int $3");
#elif V8_HOST_ARCH_S390
  // Software breakpoint instruction is 0x0001
  asm volatile(".word 0x0001");
#else
#error Unsupported host architecture.
#endif
}


class PosixMemoryMappedFile final : public OS::MemoryMappedFile {
 public:
  PosixMemoryMappedFile(FILE* file, void* memory, size_t size)
      : file_(file), memory_(memory), size_(size) {}
  ~PosixMemoryMappedFile() final;
  void* memory() const final { return memory_; }
  size_t size() const final { return size_; }

 private:
  FILE* const file_;
  void* const memory_;
  size_t const size_;
};


// static
OS::MemoryMappedFile* OS::MemoryMappedFile::open(const char* name) {
  if (FILE* file = fopen(name, "r+")) {
    if (fseek(file, 0, SEEK_END) == 0) {
      long size = ftell(file);  // NOLINT(runtime/int)
      if (size >= 0) {
        void* const memory =
            mmap(OS::GetRandomMmapAddr(), size, PROT_READ | PROT_WRITE,
                 MAP_SHARED, fileno(file), 0);
        if (memory != MAP_FAILED) {
          return new PosixMemoryMappedFile(file, memory, size);
        }
      }
    }
    fclose(file);
  }
  return nullptr;
}


// static
OS::MemoryMappedFile* OS::MemoryMappedFile::create(const char* name,
                                                   size_t size, void* initial) {
  if (FILE* file = fopen(name, "w+")) {
    size_t result = fwrite(initial, 1, size, file);
    if (result == size && !ferror(file)) {
      void* memory = mmap(OS::GetRandomMmapAddr(), result,
                          PROT_READ | PROT_WRITE, MAP_SHARED, fileno(file), 0);
      if (memory != MAP_FAILED) {
        return new PosixMemoryMappedFile(file, memory, result);
      }
    }
    fclose(file);
  }
  return nullptr;
}


PosixMemoryMappedFile::~PosixMemoryMappedFile() {
  if (memory_) CHECK(OS::Free(memory_, size_));
  fclose(file_);
}


int OS::GetCurrentProcessId() {
  return static_cast<int>(getpid());
}


int OS::GetCurrentThreadId() {
#if V8_OS_MACOSX || (V8_OS_ANDROID && defined(__APPLE__))
  return static_cast<int>(pthread_mach_thread_np(pthread_self()));
#elif V8_OS_LINUX
  return static_cast<int>(syscall(__NR_gettid));
#elif V8_OS_ANDROID
  return static_cast<int>(gettid());
#elif V8_OS_AIX
  return static_cast<int>(thread_self());
#elif V8_OS_FUCHSIA
  return static_cast<int>(zx_thread_self());
#elif V8_OS_SOLARIS
  return static_cast<int>(pthread_self());
#else
  return static_cast<int>(reinterpret_cast<intptr_t>(pthread_self()));
#endif
}

void OS::ExitProcess(int exit_code) {
  // Use _exit instead of exit to avoid races between isolate
  // threads and static destructors.
  fflush(stdout);
  fflush(stderr);
  _exit(exit_code);
}

// ----------------------------------------------------------------------------
// POSIX date/time support.
//

#if !defined(V8_OS_FUCHSIA)
int OS::GetUserTime(uint32_t* secs, uint32_t* usecs) {
  struct rusage usage;

  if (getrusage(RUSAGE_SELF, &usage) < 0) return -1;
  *secs = static_cast<uint32_t>(usage.ru_utime.tv_sec);
  *usecs = static_cast<uint32_t>(usage.ru_utime.tv_usec);
  return 0;
}
#endif

double OS::TimeCurrentMillis() {
  return Time::Now().ToJsTime();
}

double PosixTimezoneCache::DaylightSavingsOffset(double time) {
  if (std::isnan(time)) return std::numeric_limits<double>::quiet_NaN();
  time_t tv = static_cast<time_t>(std::floor(time/msPerSecond));
  struct tm tm;
  struct tm* t = localtime_r(&tv, &tm);
  if (nullptr == t) return std::numeric_limits<double>::quiet_NaN();
  return t->tm_isdst > 0 ? 3600 * msPerSecond : 0;
}


int OS::GetLastError() {
  return errno;
}


// ----------------------------------------------------------------------------
// POSIX stdio support.
//

FILE* OS::FOpen(const char* path, const char* mode) {
  FILE* file = fopen(path, mode);
  if (file == nullptr) return nullptr;
  struct stat file_stat;
  if (fstat(fileno(file), &file_stat) != 0) {
    fclose(file);
    return nullptr;
  }
  bool is_regular_file = ((file_stat.st_mode & S_IFREG) != 0);
  if (is_regular_file) return file;
  fclose(file);
  return nullptr;
}


bool OS::Remove(const char* path) {
  return (remove(path) == 0);
}

char OS::DirectorySeparator() { return '/'; }

bool OS::isDirectorySeparator(const char ch) {
  return ch == DirectorySeparator();
}


FILE* OS::OpenTemporaryFile() {
  return tmpfile();
}


const char* const OS::LogFileOpenMode = "w";


void OS::Print(const char* format, ...) {
  va_list args;
  va_start(args, format);
  VPrint(format, args);
  va_end(args);
}


void OS::VPrint(const char* format, va_list args) {
#if defined(ANDROID) && !defined(V8_ANDROID_LOG_STDOUT)
  __android_log_vprint(ANDROID_LOG_INFO, LOG_TAG, format, args);
#else
  vprintf(format, args);
#endif
}


void OS::FPrint(FILE* out, const char* format, ...) {
  va_list args;
  va_start(args, format);
  VFPrint(out, format, args);
  va_end(args);
}


void OS::VFPrint(FILE* out, const char* format, va_list args) {
#if defined(ANDROID) && !defined(V8_ANDROID_LOG_STDOUT)
  __android_log_vprint(ANDROID_LOG_INFO, LOG_TAG, format, args);
#else
  vfprintf(out, format, args);
#endif
}


void OS::PrintError(const char* format, ...) {
  va_list args;
  va_start(args, format);
  VPrintError(format, args);
  va_end(args);
}


void OS::VPrintError(const char* format, va_list args) {
#if defined(ANDROID) && !defined(V8_ANDROID_LOG_STDOUT)
  __android_log_vprint(ANDROID_LOG_ERROR, LOG_TAG, format, args);
#else
  vfprintf(stderr, format, args);
#endif
}


int OS::SNPrintF(char* str, int length, const char* format, ...) {
  va_list args;
  va_start(args, format);
  int result = VSNPrintF(str, length, format, args);
  va_end(args);
  return result;
}


int OS::VSNPrintF(char* str,
                  int length,
                  const char* format,
                  va_list args) {
  int n = vsnprintf(str, length, format, args);
  if (n < 0 || n >= length) {
    // If the length is zero, the assignment fails.
    if (length > 0)
      str[length - 1] = '\0';
    return -1;
  } else {
    return n;
  }
}


// ----------------------------------------------------------------------------
// POSIX string support.
//

char* OS::StrChr(char* str, int c) {
  return strchr(str, c);
}


void OS::StrNCpy(char* dest, int length, const char* src, size_t n) {
  strncpy(dest, src, n);
}


// ----------------------------------------------------------------------------
// POSIX thread support.
//

class Thread::PlatformData {
 public:
  PlatformData() : thread_(kNoThread) {}
  pthread_t thread_;  // Thread handle for pthread.
  // Synchronizes thread creation
  Mutex thread_creation_mutex_;
};

Thread::Thread(const Options& options)
    : data_(new PlatformData),
      stack_size_(options.stack_size()),
      start_semaphore_(nullptr) {
  if (stack_size_ > 0 && static_cast<size_t>(stack_size_) < PTHREAD_STACK_MIN) {
    stack_size_ = PTHREAD_STACK_MIN;
  }
  set_name(options.name());
}


Thread::~Thread() {
  delete data_;
}


static void SetThreadName(const char* name) {
#if V8_OS_DRAGONFLYBSD || V8_OS_FREEBSD || V8_OS_OPENBSD
  pthread_set_name_np(pthread_self(), name);
#elif V8_OS_NETBSD
  STATIC_ASSERT(Thread::kMaxThreadNameLength <= PTHREAD_MAX_NAMELEN_NP);
  pthread_setname_np(pthread_self(), "%s", name);
#elif V8_OS_MACOSX
  // pthread_setname_np is only available in 10.6 or later, so test
  // for it at runtime.
  int (*dynamic_pthread_setname_np)(const char*);
  *reinterpret_cast<void**>(&dynamic_pthread_setname_np) =
    dlsym(RTLD_DEFAULT, "pthread_setname_np");
  if (dynamic_pthread_setname_np == nullptr) return;

  // Mac OS X does not expose the length limit of the name, so hardcode it.
  static const int kMaxNameLength = 63;
  STATIC_ASSERT(Thread::kMaxThreadNameLength <= kMaxNameLength);
  dynamic_pthread_setname_np(name);
#elif defined(PR_SET_NAME)
  prctl(PR_SET_NAME,
        reinterpret_cast<unsigned long>(name),  // NOLINT
        0, 0, 0);
#endif
}


static void* ThreadEntry(void* arg) {
  Thread* thread = reinterpret_cast<Thread*>(arg);
  // We take the lock here to make sure that pthread_create finished first since
  // we don't know which thread will run first (the original thread or the new
  // one).
  { LockGuard<Mutex> lock_guard(&thread->data()->thread_creation_mutex_); }
  SetThreadName(thread->name());
  DCHECK_NE(thread->data()->thread_, kNoThread);
  thread->NotifyStartedAndRun();
  return nullptr;
}


void Thread::set_name(const char* name) {
  strncpy(name_, name, sizeof(name_));
  name_[sizeof(name_) - 1] = '\0';
}


void Thread::Start() {
  int result;
  pthread_attr_t attr;
  memset(&attr, 0, sizeof(attr));
  result = pthread_attr_init(&attr);
  DCHECK_EQ(0, result);
  size_t stack_size = stack_size_;
  if (stack_size == 0) {
#if V8_OS_MACOSX
    // Default on Mac OS X is 512kB -- bump up to 1MB
    stack_size = 1 * 1024 * 1024;
#elif V8_OS_AIX
    // Default on AIX is 96kB -- bump up to 2MB
    stack_size = 2 * 1024 * 1024;
#endif
  }
  if (stack_size > 0) {
    result = pthread_attr_setstacksize(&attr, stack_size);
    DCHECK_EQ(0, result);
  }
  {
    LockGuard<Mutex> lock_guard(&data_->thread_creation_mutex_);
    result = pthread_create(&data_->thread_, &attr, ThreadEntry, this);
  }
  DCHECK_EQ(0, result);
  result = pthread_attr_destroy(&attr);
  DCHECK_EQ(0, result);
  DCHECK_NE(data_->thread_, kNoThread);
  USE(result);
}

void Thread::Join() { pthread_join(data_->thread_, nullptr); }

static Thread::LocalStorageKey PthreadKeyToLocalKey(pthread_key_t pthread_key) {
#if V8_OS_CYGWIN
  // We need to cast pthread_key_t to Thread::LocalStorageKey in two steps
  // because pthread_key_t is a pointer type on Cygwin. This will probably not
  // work on 64-bit platforms, but Cygwin doesn't support 64-bit anyway.
  STATIC_ASSERT(sizeof(Thread::LocalStorageKey) == sizeof(pthread_key_t));
  intptr_t ptr_key = reinterpret_cast<intptr_t>(pthread_key);
  return static_cast<Thread::LocalStorageKey>(ptr_key);
#else
  return static_cast<Thread::LocalStorageKey>(pthread_key);
#endif
}


static pthread_key_t LocalKeyToPthreadKey(Thread::LocalStorageKey local_key) {
#if V8_OS_CYGWIN
  STATIC_ASSERT(sizeof(Thread::LocalStorageKey) == sizeof(pthread_key_t));
  intptr_t ptr_key = static_cast<intptr_t>(local_key);
  return reinterpret_cast<pthread_key_t>(ptr_key);
#else
  return static_cast<pthread_key_t>(local_key);
#endif
}


#ifdef V8_FAST_TLS_SUPPORTED

static Atomic32 tls_base_offset_initialized = 0;
intptr_t kMacTlsBaseOffset = 0;

// It's safe to do the initialization more that once, but it has to be
// done at least once.
static void InitializeTlsBaseOffset() {
  const size_t kBufferSize = 128;
  char buffer[kBufferSize];
  size_t buffer_size = kBufferSize;
  int ctl_name[] = { CTL_KERN , KERN_OSRELEASE };
  if (sysctl(ctl_name, 2, buffer, &buffer_size, nullptr, 0) != 0) {
    FATAL("V8 failed to get kernel version");
  }
  // The buffer now contains a string of the form XX.YY.ZZ, where
  // XX is the major kernel version component.
  // Make sure the buffer is 0-terminated.
  buffer[kBufferSize - 1] = '\0';
  char* period_pos = strchr(buffer, '.');
  *period_pos = '\0';
  int kernel_version_major =
      static_cast<int>(strtol(buffer, nullptr, 10));  // NOLINT
  // The constants below are taken from pthreads.s from the XNU kernel
  // sources archive at www.opensource.apple.com.
  if (kernel_version_major < 11) {
    // 8.x.x (Tiger), 9.x.x (Leopard), 10.x.x (Snow Leopard) have the
    // same offsets.
#if V8_HOST_ARCH_IA32
    kMacTlsBaseOffset = 0x48;
#else
    kMacTlsBaseOffset = 0x60;
#endif
  } else {
    // 11.x.x (Lion) changed the offset.
    kMacTlsBaseOffset = 0;
  }

  Release_Store(&tls_base_offset_initialized, 1);
}


static void CheckFastTls(Thread::LocalStorageKey key) {
  void* expected = reinterpret_cast<void*>(0x1234CAFE);
  Thread::SetThreadLocal(key, expected);
  void* actual = Thread::GetExistingThreadLocal(key);
  if (expected != actual) {
    FATAL("V8 failed to initialize fast TLS on current kernel");
  }
  Thread::SetThreadLocal(key, nullptr);
}

#endif  // V8_FAST_TLS_SUPPORTED


Thread::LocalStorageKey Thread::CreateThreadLocalKey() {
#ifdef V8_FAST_TLS_SUPPORTED
  bool check_fast_tls = false;
  if (tls_base_offset_initialized == 0) {
    check_fast_tls = true;
    InitializeTlsBaseOffset();
  }
#endif
  pthread_key_t key;
  int result = pthread_key_create(&key, nullptr);
  DCHECK_EQ(0, result);
  USE(result);
  LocalStorageKey local_key = PthreadKeyToLocalKey(key);
#ifdef V8_FAST_TLS_SUPPORTED
  // If we just initialized fast TLS support, make sure it works.
  if (check_fast_tls) CheckFastTls(local_key);
#endif
  return local_key;
}


void Thread::DeleteThreadLocalKey(LocalStorageKey key) {
  pthread_key_t pthread_key = LocalKeyToPthreadKey(key);
  int result = pthread_key_delete(pthread_key);
  DCHECK_EQ(0, result);
  USE(result);
}


void* Thread::GetThreadLocal(LocalStorageKey key) {
  pthread_key_t pthread_key = LocalKeyToPthreadKey(key);
  return pthread_getspecific(pthread_key);
}


void Thread::SetThreadLocal(LocalStorageKey key, void* value) {
  pthread_key_t pthread_key = LocalKeyToPthreadKey(key);
  int result = pthread_setspecific(pthread_key, value);
  DCHECK_EQ(0, result);
  USE(result);
}

<<<<<<< HEAD
int GetProtectionFromMemoryPermission(OS::MemoryPermission access) {
  switch (access) {
    case OS::MemoryPermission::kNoAccess:
      return PROT_NONE;
    case OS::MemoryPermission::kReadWrite:
      return PROT_READ | PROT_WRITE;
    case OS::MemoryPermission::kReadWriteExecute:
      return PROT_READ | PROT_WRITE | PROT_EXEC;
  }
  UNREACHABLE();
}
=======
#undef LOG_TAG
#undef MAP_ANONYMOUS
#undef MADV_FREE
>>>>>>> 84bd6f3c

}  // namespace base
}  // namespace v8<|MERGE_RESOLUTION|>--- conflicted
+++ resolved
@@ -197,66 +197,9 @@
 #endif
 }
 
-<<<<<<< HEAD
-
-intptr_t OS::CommitPageSize() {
-  static intptr_t page_size = getpagesize();
-  return page_size;
-}
-
-void* OS::Allocate(const size_t requested, size_t* allocated,
-                   bool is_executable) {
-  return OS::Allocate(requested, allocated,
-                      is_executable ? OS::MemoryPermission::kReadWriteExecute
-                                    : OS::MemoryPermission::kReadWrite);
-}
-
-void* OS::AllocateGuarded(const size_t requested) {
-  size_t allocated = 0;
-  void* mbase =
-      OS::Allocate(requested, &allocated, OS::MemoryPermission::kNoAccess);
-  if (allocated != requested) {
-    OS::Free(mbase, allocated);
-    return nullptr;
-  }
-  if (mbase == nullptr) {
-    return nullptr;
-  }
-  return mbase;
-}
-
-void OS::Free(void* address, const size_t size) {
-  // TODO(1240712): munmap has a return value which is ignored here.
-  int result = munmap(address, size);
-  USE(result);
-  DCHECK(result == 0);
-}
-
-
-// Get rid of writable permission on code allocations.
-void OS::ProtectCode(void* address, const size_t size) {
-#if V8_OS_CYGWIN
-  DWORD old_protect;
-  VirtualProtect(address, size, PAGE_EXECUTE_READ, &old_protect);
-#else
-  mprotect(address, size, PROT_READ | PROT_EXEC);
-#endif
-}
-
-
-// Create guard pages.
-void OS::Guard(void* address, const size_t size) {
-#if V8_OS_CYGWIN
-  DWORD oldprotect;
-  VirtualProtect(address, size, PAGE_NOACCESS, &oldprotect);
-#else
-  mprotect(address, size, PROT_NONE);
-#endif
-=======
 // static
 size_t OS::AllocatePageSize() {
   return static_cast<size_t>(sysconf(_SC_PAGESIZE));
->>>>>>> 84bd6f3c
 }
 
 // static
@@ -960,23 +903,9 @@
   USE(result);
 }
 
-<<<<<<< HEAD
-int GetProtectionFromMemoryPermission(OS::MemoryPermission access) {
-  switch (access) {
-    case OS::MemoryPermission::kNoAccess:
-      return PROT_NONE;
-    case OS::MemoryPermission::kReadWrite:
-      return PROT_READ | PROT_WRITE;
-    case OS::MemoryPermission::kReadWriteExecute:
-      return PROT_READ | PROT_WRITE | PROT_EXEC;
-  }
-  UNREACHABLE();
-}
-=======
 #undef LOG_TAG
 #undef MAP_ANONYMOUS
 #undef MADV_FREE
->>>>>>> 84bd6f3c
 
 }  // namespace base
 }  // namespace v8