--- conflicted
+++ resolved
@@ -112,16 +112,11 @@
 }
 
 
-<<<<<<< HEAD
-static V8_INLINE bool TryLockNativeHandle(PCRITICAL_SECTION cs) {
-  return TryEnterCriticalSection(cs) != FALSE;
-=======
 RecursiveMutex::RecursiveMutex() {
   InitializeRecursiveNativeHandle(&native_handle_);
 #ifdef DEBUG
   level_ = 0;
 #endif
->>>>>>> 84bd6f3c
 }
 
 
