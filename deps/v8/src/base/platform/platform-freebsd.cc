// Copyright 2012 the V8 project authors. All rights reserved.
// Use of this source code is governed by a BSD-style license that can be
// found in the LICENSE file.

// Platform-specific code for FreeBSD goes here. For the POSIX-compatible
// parts, the implementation is in platform-posix.cc.

#include <pthread.h>
#include <semaphore.h>
#include <signal.h>
#include <stdlib.h>
#include <sys/resource.h>
#include <sys/time.h>
#include <sys/types.h>
#include <sys/ucontext.h>

#include <sys/fcntl.h>  // open
#include <sys/mman.h>   // mmap & munmap
#include <sys/stat.h>   // open
#include <unistd.h>     // getpagesize
// If you don't have execinfo.h then you need devel/libexecinfo from ports.
#include <errno.h>
#include <limits.h>
#include <stdarg.h>
#include <strings.h>    // index

#include <cmath>

#undef MAP_TYPE

#include "src/base/macros.h"
#include "src/base/platform/platform-posix-time.h"
#include "src/base/platform/platform-posix.h"
#include "src/base/platform/platform.h"

namespace v8 {
namespace base {

TimezoneCache* OS::CreateTimezoneCache() {
  return new PosixDefaultTimezoneCache();
<<<<<<< HEAD
}

void* OS::Allocate(const size_t requested, size_t* allocated,
                   OS::MemoryPermission access) {
  const size_t msize = RoundUp(requested, getpagesize());
  int prot = GetProtectionFromMemoryPermission(access);
  void* mbase = mmap(NULL, msize, prot, MAP_PRIVATE | MAP_ANON, -1, 0);

  if (mbase == MAP_FAILED) return NULL;
  *allocated = msize;
  return mbase;
=======
>>>>>>> 84bd6f3c
}

static unsigned StringToLong(char* buffer) {
  return static_cast<unsigned>(strtol(buffer, nullptr, 16));  // NOLINT
}

std::vector<OS::SharedLibraryAddress> OS::GetSharedLibraryAddresses() {
  std::vector<SharedLibraryAddress> result;
  static const int MAP_LENGTH = 1024;
  int fd = open("/proc/self/maps", O_RDONLY);
  if (fd < 0) return result;
  while (true) {
    char addr_buffer[11];
    addr_buffer[0] = '0';
    addr_buffer[1] = 'x';
    addr_buffer[10] = 0;
    ssize_t bytes_read = read(fd, addr_buffer + 2, 8);
    if (bytes_read < 8) break;
    unsigned start = StringToLong(addr_buffer);
    bytes_read = read(fd, addr_buffer + 2, 1);
    if (bytes_read < 1) break;
    if (addr_buffer[2] != '-') break;
    bytes_read = read(fd, addr_buffer + 2, 8);
    if (bytes_read < 8) break;
    unsigned end = StringToLong(addr_buffer);
    char buffer[MAP_LENGTH];
    bytes_read = -1;
    do {
      bytes_read++;
      if (bytes_read >= MAP_LENGTH - 1) break;
      bytes_read = read(fd, buffer + bytes_read, 1);
      if (bytes_read < 1) break;
    } while (buffer[bytes_read] != '\n');
    buffer[bytes_read] = 0;
    // Ignore mappings that are not executable.
    if (buffer[3] != 'x') continue;
    char* start_of_path = index(buffer, '/');
    // There may be no filename in this line.  Skip to next.
    if (start_of_path == nullptr) continue;
    buffer[bytes_read] = 0;
    result.push_back(SharedLibraryAddress(start_of_path, start, end));
  }
  close(fd);
  return result;
}

void OS::SignalCodeMovingGC() {}

}  // namespace base
}  // namespace v8<|MERGE_RESOLUTION|>--- conflicted
+++ resolved
@@ -38,20 +38,6 @@
 
 TimezoneCache* OS::CreateTimezoneCache() {
   return new PosixDefaultTimezoneCache();
-<<<<<<< HEAD
-}
-
-void* OS::Allocate(const size_t requested, size_t* allocated,
-                   OS::MemoryPermission access) {
-  const size_t msize = RoundUp(requested, getpagesize());
-  int prot = GetProtectionFromMemoryPermission(access);
-  void* mbase = mmap(NULL, msize, prot, MAP_PRIVATE | MAP_ANON, -1, 0);
-
-  if (mbase == MAP_FAILED) return NULL;
-  *allocated = msize;
-  return mbase;
-=======
->>>>>>> 84bd6f3c
 }
 
 static unsigned StringToLong(char* buffer) {
