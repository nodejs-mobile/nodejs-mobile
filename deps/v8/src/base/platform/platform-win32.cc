--- conflicted
+++ resolved
@@ -27,13 +27,10 @@
 #include "src/base/timezone-cache.h"
 #include "src/base/utils/random-number-generator.h"
 
-<<<<<<< HEAD
-=======
 #if defined(_MSC_VER)
 #include <crtdbg.h>  // NOLINT
 #endif               // defined(_MSC_VER)
 
->>>>>>> 84bd6f3c
 // Extra functions for MinGW. Most of these are the _s functions which are in
 // the Microsoft Visual Studio C++ CRT.
 #ifdef __MINGW32__
@@ -118,11 +115,7 @@
 
   const char* LocalTimezone(double time) override;
 
-<<<<<<< HEAD
-  double LocalTimeOffset() override;
-=======
   double LocalTimeOffset(double time, bool is_utc) override;
->>>>>>> 84bd6f3c
 
   double DaylightSavingsOffset(double time) override;
 
@@ -473,13 +466,9 @@
 
 // Returns the local time offset in milliseconds east of UTC without
 // taking daylight savings time into account.
-<<<<<<< HEAD
-double WindowsTimezoneCache::LocalTimeOffset() {
-=======
 double WindowsTimezoneCache::LocalTimeOffset(double time_ms, bool is_utc) {
   // Ignore is_utc and time_ms for now. That way, the behavior wouldn't
   // change with icu_timezone_data disabled.
->>>>>>> 84bd6f3c
   // Use current time, rounded to the millisecond.
   Win32Time t(OS::TimeCurrentMillis());
   // Time::LocalOffset inlcudes any daylight savings offset, so subtract it.
@@ -806,51 +795,6 @@
   return reinterpret_cast<uint8_t*>(base);
 }
 
-<<<<<<< HEAD
-void* OS::Allocate(const size_t requested, size_t* allocated,
-                   bool is_executable) {
-  return OS::Allocate(requested, allocated,
-                      is_executable ? OS::MemoryPermission::kReadWriteExecute
-                                    : OS::MemoryPermission::kReadWrite);
-}
-
-void* OS::Allocate(const size_t requested, size_t* allocated,
-                   OS::MemoryPermission access) {
-  // VirtualAlloc rounds allocated size to page size automatically.
-  size_t msize = RoundUp(requested, static_cast<int>(GetPageSize()));
-
-  // Windows XP SP2 allows Data Excution Prevention (DEP).
-  int prot = PAGE_NOACCESS;
-  switch (access) {
-    case OS::MemoryPermission::kNoAccess: {
-      prot = PAGE_NOACCESS;
-      break;
-    }
-    case OS::MemoryPermission::kReadWrite: {
-      prot = PAGE_READWRITE;
-      break;
-    }
-    case OS::MemoryPermission::kReadWriteExecute: {
-      prot = PAGE_EXECUTE_READWRITE;
-      break;
-    }
-  }
-
-  LPVOID mbase = RandomizedVirtualAlloc(msize,
-                                        MEM_COMMIT | MEM_RESERVE,
-                                        prot);
-
-  if (mbase == NULL) return NULL;
-
-  DCHECK((reinterpret_cast<uintptr_t>(mbase) % OS::AllocateAlignment()) == 0);
-
-  *allocated = msize;
-  return mbase;
-}
-
-void* OS::AllocateGuarded(const size_t requested) {
-  return VirtualAlloc(nullptr, requested, MEM_RESERVE, PAGE_NOACCESS);
-=======
 }  // namespace
 
 // static
@@ -902,7 +846,6 @@
   }
   DCHECK_IMPLIES(base, base == aligned_base);
   return reinterpret_cast<void*>(base);
->>>>>>> 84bd6f3c
 }
 
 // static
@@ -931,17 +874,10 @@
   return VirtualAlloc(address, size, MEM_COMMIT, protect) != nullptr;
 }
 
-<<<<<<< HEAD
-void OS::Unprotect(void* address, const size_t size) {
-  LPVOID result = VirtualAlloc(address, size, MEM_COMMIT, PAGE_READWRITE);
-  DCHECK_IMPLIES(result != nullptr, GetLastError() == 0);
-  USE(result);
-=======
 // static
 bool OS::HasLazyCommits() {
   // TODO(alph): implement for the platform.
   return false;
->>>>>>> 84bd6f3c
 }
 
 void OS::Sleep(TimeDelta interval) {
