--- conflicted
+++ resolved
@@ -18,11 +18,7 @@
   if (value) --value;
 // Use computation based on leading zeros if we have compiler support for that.
 #if V8_HAS_BUILTIN_CLZ || V8_CC_MSVC
-<<<<<<< HEAD
-  return 1u << (32 - CountLeadingZeros32(value));
-=======
   return 1u << (32 - CountLeadingZeros(value));
->>>>>>> 84bd6f3c
 #else
   value |= value >> 1;
   value |= value >> 2;
@@ -38,11 +34,7 @@
   if (value) --value;
 // Use computation based on leading zeros if we have compiler support for that.
 #if V8_HAS_BUILTIN_CLZ
-<<<<<<< HEAD
-  return uint64_t{1} << (64 - CountLeadingZeros64(value));
-=======
   return uint64_t{1} << (64 - CountLeadingZeros(value));
->>>>>>> 84bd6f3c
 #else
   value |= value >> 1;
   value |= value >> 2;
