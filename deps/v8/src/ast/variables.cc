// Copyright 2011 the V8 project authors. All rights reserved.
// Use of this source code is governed by a BSD-style license that can be
// found in the LICENSE file.

#include "src/ast/variables.h"

#include "src/ast/scopes.h"
#include "src/globals.h"
#include "src/objects-inl.h"

namespace v8 {
namespace internal {

// ----------------------------------------------------------------------------
// Implementation Variable.

Variable::Variable(Variable* other)
    : scope_(other->scope_),
      name_(other->name_),
      local_if_not_shadowed_(nullptr),
      next_(nullptr),
<<<<<<< HEAD
      index_(-1),
      initializer_position_(kNoSourcePosition),
      bit_field_(MaybeAssignedFlagField::encode(maybe_assigned_flag) |
                 InitializationFlagField::encode(initialization_flag) |
                 VariableModeField::encode(mode) | IsUsedField::encode(false) |
                 ForceContextAllocationField::encode(false) |
                 ForceHoleInitializationField::encode(false) |
                 LocationField::encode(VariableLocation::UNALLOCATED) |
                 VariableKindField::encode(kind)) {
  // Var declared variables never need initialization.
  DCHECK(!(mode == VAR && initialization_flag == kNeedsInitialization));
}

=======
      index_(other->index_),
      initializer_position_(other->initializer_position_),
      bit_field_(other->bit_field_) {}
>>>>>>> 84bd6f3c

bool Variable::IsGlobalObjectProperty() const {
  // Temporaries are never global, they must always be allocated in the
  // activation frame.
  return (IsDynamicVariableMode(mode()) || mode() == VAR) &&
         scope_ != nullptr && scope_->is_script_scope();
}

}  // namespace internal
}  // namespace v8<|MERGE_RESOLUTION|>--- conflicted
+++ resolved
@@ -19,25 +19,9 @@
       name_(other->name_),
       local_if_not_shadowed_(nullptr),
       next_(nullptr),
-<<<<<<< HEAD
-      index_(-1),
-      initializer_position_(kNoSourcePosition),
-      bit_field_(MaybeAssignedFlagField::encode(maybe_assigned_flag) |
-                 InitializationFlagField::encode(initialization_flag) |
-                 VariableModeField::encode(mode) | IsUsedField::encode(false) |
-                 ForceContextAllocationField::encode(false) |
-                 ForceHoleInitializationField::encode(false) |
-                 LocationField::encode(VariableLocation::UNALLOCATED) |
-                 VariableKindField::encode(kind)) {
-  // Var declared variables never need initialization.
-  DCHECK(!(mode == VAR && initialization_flag == kNeedsInitialization));
-}
-
-=======
       index_(other->index_),
       initializer_position_(other->initializer_position_),
       bit_field_(other->bit_field_) {}
->>>>>>> 84bd6f3c
 
 bool Variable::IsGlobalObjectProperty() const {
   // Temporaries are never global, they must always be allocated in the
