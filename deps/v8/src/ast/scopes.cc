--- conflicted
+++ resolved
@@ -311,10 +311,7 @@
   should_eager_compile_ = false;
   was_lazily_parsed_ = false;
   is_skipped_function_ = false;
-<<<<<<< HEAD
-=======
   produced_preparsed_scope_data_ = nullptr;
->>>>>>> 84bd6f3c
 #ifdef DEBUG
   DeclarationScope* outer_declaration_scope =
       outer_scope_ ? outer_scope_->GetDeclarationScope() : nullptr;
@@ -585,61 +582,17 @@
 
       if (factory) {
         DCHECK(!is_being_lazily_parsed_);
-<<<<<<< HEAD
-        Expression* assignment = factory->NewAssignment(
-=======
         Assignment* assignment = factory->NewAssignment(
->>>>>>> 84bd6f3c
             Token::ASSIGN, NewUnresolved(factory, name),
             delegate->scope()->NewUnresolved(factory, name), kNoSourcePosition);
         assignment->set_lookup_hoisting_mode(LookupHoistingMode::kLegacySloppy);
         Statement* statement =
             factory->NewExpressionStatement(assignment, kNoSourcePosition);
         delegate->set_statement(statement);
-<<<<<<< HEAD
       }
     }
   }
 
-  if (names_to_declare.empty()) return;
-
-  for (const auto& index_and_name : names_to_declare) {
-    const AstRawString* name = index_and_name.second;
-    if (factory) {
-      DCHECK(!is_being_lazily_parsed_);
-      VariableProxy* proxy = factory->NewVariableProxy(name, NORMAL_VARIABLE);
-      auto declaration =
-          factory->NewVariableDeclaration(proxy, this, kNoSourcePosition);
-      // Based on the preceding checks, it doesn't matter what we pass as
-      // allow_harmony_restrictive_generators and
-      // sloppy_mode_block_scope_function_redefinition.
-      bool ok = true;
-      DeclareVariable(declaration, VAR,
-                      Variable::DefaultInitializationFlag(VAR), false, nullptr,
-                      &ok);
-      DCHECK(ok);
-    } else {
-      DCHECK(is_being_lazily_parsed_);
-      Variable* var = DeclareVariableName(name, VAR);
-      if (var != kDummyPreParserVariable &&
-          var != kDummyPreParserLexicalVariable) {
-        DCHECK(FLAG_experimental_preparser_scope_analysis);
-        var->set_maybe_assigned();
-=======
->>>>>>> 84bd6f3c
-      }
-    }
-  }
-
-<<<<<<< HEAD
-void DeclarationScope::Analyze(ParseInfo* info, Isolate* isolate,
-                               AnalyzeMode mode) {
-  RuntimeCallTimerScope runtimeTimer(isolate,
-                                     &RuntimeCallStats::CompileScopeAnalysis);
-  DCHECK(info->literal() != NULL);
-  DeclarationScope* scope = info->literal()->scope();
-  DCHECK(scope->scope_info_.is_null());
-=======
   if (names_to_declare.empty()) return;
 
   for (const auto& index_and_name : names_to_declare) {
@@ -666,7 +619,6 @@
     }
   }
 }
->>>>>>> 84bd6f3c
 
 void DeclarationScope::AttachOuterScopeInfo(ParseInfo* info, Isolate* isolate) {
   DCHECK(scope_info_.is_null());
@@ -680,11 +632,7 @@
       DeclarationScope* script_scope = new (info->zone())
           DeclarationScope(info->zone(), info->ast_value_factory());
       info->set_script_scope(script_scope);
-<<<<<<< HEAD
-      scope->ReplaceOuterScope(Scope::DeserializeScopeChain(
-=======
       ReplaceOuterScope(Scope::DeserializeScopeChain(
->>>>>>> 84bd6f3c
           info->zone(), *outer_scope_info, script_scope,
           info->ast_value_factory(),
           Scope::DeserializationMode::kIncludingVariables));
@@ -727,25 +675,10 @@
   scope->set_should_eager_compile();
 
   if (scope->must_use_preparsed_scope_data_) {
-<<<<<<< HEAD
-    DCHECK(FLAG_experimental_preparser_scope_analysis);
-    DCHECK_NOT_NULL(info->preparsed_scope_data());
-    DCHECK_EQ(scope->scope_type_, ScopeType::FUNCTION_SCOPE);
-    info->preparsed_scope_data()->RestoreData(scope);
-  }
-
-  scope->AllocateVariables(info, isolate, mode);
-
-  // Ensuring that the outer script scope has a scope info avoids having
-  // special case for native contexts vs other contexts.
-  if (info->script_scope()->scope_info_.is_null()) {
-    info->script_scope()->scope_info_ = handle(ScopeInfo::Empty(isolate));
-=======
     DCHECK(FLAG_preparser_scope_analysis);
     DCHECK_EQ(scope->scope_type_, ScopeType::FUNCTION_SCOPE);
     allow_deref.emplace();
     info->consumed_preparsed_scope_data()->RestoreScopeAllocationData(scope);
->>>>>>> 84bd6f3c
   }
 
   if (!scope->AllocateVariables(info)) return false;
@@ -842,16 +775,6 @@
   return result;
 }
 
-Variable* DeclarationScope::DeclareAsyncGeneratorAwaitVar(
-    const AstRawString* name) {
-  DCHECK(is_function_scope());
-  DCHECK_NULL(async_generator_await_var());
-  Variable* result = EnsureRareData()->promise = NewTemporary(name);
-  DCHECK_NULL(promise_var());  // promise is alias for generator await var
-  result->set_is_used();
-  return result;
-}
-
 bool Scope::HasBeenRemoved() const {
   if (sibling() == this) {
     DCHECK_NULL(inner_scope_);
@@ -908,11 +831,6 @@
     unresolved_ = nullptr;
   }
 
-<<<<<<< HEAD
-  if (scope_calls_eval_) outer_scope()->scope_calls_eval_ = true;
-  if (inner_scope_calls_eval_) outer_scope()->inner_scope_calls_eval_ = true;
-
-=======
   if (inner_scope_calls_eval_) outer_scope()->inner_scope_calls_eval_ = true;
 
   // No need to propagate scope_calls_eval_, since if it was relevant to
@@ -920,7 +838,6 @@
   DCHECK(!scope_calls_eval_ || !is_declaration_scope() ||
          !is_sloppy(language_mode()));
 
->>>>>>> 84bd6f3c
   // This block does not need a context.
   num_heap_slots_ = 0;
 
@@ -1129,11 +1046,6 @@
   if (name == ast_value_factory->arguments_string()) {
     has_arguments_parameter_ = true;
   }
-<<<<<<< HEAD
-  if (FLAG_experimental_preparser_scope_analysis) {
-    Variable* var = Declare(zone(), name, VAR);
-    params_.Add(var, zone());
-=======
   if (FLAG_preparser_scope_analysis) {
     Variable* var;
     if (declare_as_local) {
@@ -1145,7 +1057,6 @@
     if (add_parameter) {
       params_.Add(var, zone());
     }
->>>>>>> 84bd6f3c
     return var;
   }
   DeclareVariableName(name, VAR);
@@ -1236,16 +1147,9 @@
             GetDeclarationScope()->sloppy_block_function_map();
         duplicate_allowed = map != nullptr &&
                             map->Lookup(const_cast<AstRawString*>(name),
-<<<<<<< HEAD
-                                        name->hash()) != nullptr &&
-                            !IsAsyncFunction(function_kind) &&
-                            !(allow_harmony_restrictive_generators &&
-                              IsGeneratorFunction(function_kind));
-=======
                                         name->Hash()) != nullptr &&
                             !IsAsyncFunction(function_kind) &&
                             !IsGeneratorFunction(function_kind);
->>>>>>> 84bd6f3c
       }
       if (duplicate_allowed) {
         *sloppy_mode_block_scope_function_redefinition = true;
@@ -1304,7 +1208,7 @@
   DCHECK(scope_info_.is_null());
 
   // Declare the variable in the declaration scope.
-  if (FLAG_experimental_preparser_scope_analysis) {
+  if (FLAG_preparser_scope_analysis) {
     Variable* var = LookupLocal(name);
     DCHECK_NE(var, kDummyPreParserLexicalVariable);
     DCHECK_NE(var, kDummyPreParserVariable);
@@ -1440,12 +1344,7 @@
   return nullptr;
 }
 
-<<<<<<< HEAD
-void DeclarationScope::AllocateVariables(ParseInfo* info, Isolate* isolate,
-                                         AnalyzeMode mode) {
-=======
 bool DeclarationScope::AllocateVariables(ParseInfo* info) {
->>>>>>> 84bd6f3c
   // Module variables must be allocated before variable resolution
   // to ensure that UpdateNeedsHoleCheck() can detect import variables.
   if (is_module_scope()) AsModuleScope()->AllocateModuleVariables();
@@ -1456,24 +1355,7 @@
   }
   AllocateVariablesRecursively();
 
-<<<<<<< HEAD
-  MaybeHandle<ScopeInfo> outer_scope;
-  if (outer_scope_ != nullptr) outer_scope = outer_scope_->scope_info_;
-
-  AllocateScopeInfosRecursively(isolate, outer_scope);
-  if (mode == AnalyzeMode::kDebugger) {
-    AllocateDebuggerScopeInfos(isolate, outer_scope);
-  }
-  // The debugger expects all shared function infos to contain a scope info.
-  // Since the top-most scope will end up in a shared function info, make sure
-  // it has one, even if it doesn't need a scope info.
-  // TODO(jochen|yangguo): Remove this requirement.
-  if (scope_info_.is_null()) {
-    scope_info_ = ScopeInfo::Create(isolate, zone(), this, outer_scope);
-  }
-=======
   return true;
->>>>>>> 84bd6f3c
 }
 
 bool Scope::AllowsLazyParsingWithoutUnresolvedVariables(
@@ -1493,17 +1375,8 @@
     if (s->is_catch_scope()) continue;
     // With scopes do not introduce variables that need allocation.
     if (s->is_with_scope()) continue;
-<<<<<<< HEAD
-    // Module scopes context-allocate all variables, and have no
-    // {this} or {arguments} variables whose existence depends on
-    // references to them.
-    if (s->is_module_scope()) continue;
-    // Only block scopes and function scopes should disallow preparsing.
-    DCHECK(s->is_block_scope() || s->is_function_scope());
-=======
     DCHECK(s->is_module_scope() || s->is_block_scope() ||
            s->is_function_scope());
->>>>>>> 84bd6f3c
     return false;
   }
   return true;
@@ -1619,10 +1492,7 @@
   unresolved_ = nullptr;
   sloppy_block_function_map_ = nullptr;
   rare_data_ = nullptr;
-<<<<<<< HEAD
-=======
   has_rest_ = false;
->>>>>>> 84bd6f3c
 
   if (aborted) {
     // Prepare scope for use in the outer zone.
@@ -1687,16 +1557,8 @@
       function_ = ast_node_factory->CopyVariable(function_);
     }
 
-<<<<<<< HEAD
-    if (FLAG_experimental_preparser_scope_analysis &&
-        preparsed_scope_data->Producing()) {
-      // Store the information needed for allocating the locals of this scope
-      // and its inner scopes.
-      preparsed_scope_data->SaveData(this);
-=======
     if (FLAG_preparser_scope_analysis) {
       SavePreParsedScopeData();
->>>>>>> 84bd6f3c
     }
   }
 
@@ -1943,12 +1805,6 @@
       DCHECK_NULL(scope->inner_scope_);
       continue;
     }
-<<<<<<< HEAD
-    if (!scope->replaced_from_parse_task()) {
-      CHECK_EQ(scope->zone(), zone());
-    }
-=======
->>>>>>> 84bd6f3c
     scope->CheckZones();
   }
 }
@@ -2434,8 +2290,7 @@
 
 void Scope::AllocateVariablesRecursively() {
   DCHECK(!already_resolved_);
-  DCHECK_IMPLIES(!FLAG_experimental_preparser_scope_analysis,
-                 num_stack_slots_ == 0);
+  DCHECK_IMPLIES(!FLAG_preparser_scope_analysis, num_stack_slots_ == 0);
 
   // Don't allocate variables of preparsed scopes.
   if (is_declaration_scope() && AsDeclarationScope()->was_lazily_parsed()) {
@@ -2513,8 +2368,6 @@
   }
 }
 
-<<<<<<< HEAD
-=======
 // static
 void DeclarationScope::AllocateScopeInfos(ParseInfo* info, Isolate* isolate,
                                           AnalyzeMode mode) {
@@ -2547,7 +2400,6 @@
   }
 }
 
->>>>>>> 84bd6f3c
 int Scope::StackLocalCount() const {
   Variable* function =
       is_function_scope() ? AsDeclarationScope()->function_var() : nullptr;
