// Copyright 2016 the V8 project authors. All rights reserved.
// Use of this source code is governed by a BSD-style license that can be
// found in the LICENSE file.

#include "src/ast/compile-time-value.h"

#include "src/ast/ast.h"
#include "src/handles-inl.h"
#include "src/heap/factory.h"
#include "src/isolate.h"
#include "src/objects-inl.h"

namespace v8 {
namespace internal {

bool CompileTimeValue::IsCompileTimeValue(Expression* expression) {
  if (expression->IsLiteral()) return true;
  MaterializedLiteral* literal = expression->AsMaterializedLiteral();
  if (literal == nullptr) return false;
  return literal->IsSimple();
}

Handle<FixedArray> CompileTimeValue::GetValue(Isolate* isolate,
                                              Expression* expression) {
  Factory* factory = isolate->factory();
  DCHECK(IsCompileTimeValue(expression));
  Handle<FixedArray> result = factory->NewFixedArray(2, TENURED);
  if (expression->IsObjectLiteral()) {
    ObjectLiteral* object_literal = expression->AsObjectLiteral();
    DCHECK(object_literal->is_simple());
    int literalTypeFlag = object_literal->EncodeLiteralType();
    DCHECK_NE(kArrayLiteralFlag, literalTypeFlag);
    result->set(kLiteralTypeSlot, Smi::FromInt(literalTypeFlag));
    result->set(kElementsSlot, *object_literal->constant_properties());
  } else {
    ArrayLiteral* array_literal = expression->AsArrayLiteral();
<<<<<<< HEAD
    DCHECK(array_literal != NULL && array_literal->is_simple());
=======
    DCHECK(array_literal->is_simple());
>>>>>>> 84bd6f3c
    result->set(kLiteralTypeSlot, Smi::FromInt(kArrayLiteralFlag));
    result->set(kElementsSlot, *array_literal->constant_elements());
  }
  return result;
}

int CompileTimeValue::GetLiteralTypeFlags(Handle<FixedArray> value) {
<<<<<<< HEAD
  return Smi::cast(value->get(kLiteralTypeSlot))->value();
=======
  return Smi::ToInt(value->get(kLiteralTypeSlot));
>>>>>>> 84bd6f3c
}

Handle<HeapObject> CompileTimeValue::GetElements(Handle<FixedArray> value) {
  return Handle<HeapObject>(HeapObject::cast(value->get(kElementsSlot)));
}

}  // namespace internal
}  // namespace v8<|MERGE_RESOLUTION|>--- conflicted
+++ resolved
@@ -34,11 +34,7 @@
     result->set(kElementsSlot, *object_literal->constant_properties());
   } else {
     ArrayLiteral* array_literal = expression->AsArrayLiteral();
-<<<<<<< HEAD
-    DCHECK(array_literal != NULL && array_literal->is_simple());
-=======
     DCHECK(array_literal->is_simple());
->>>>>>> 84bd6f3c
     result->set(kLiteralTypeSlot, Smi::FromInt(kArrayLiteralFlag));
     result->set(kElementsSlot, *array_literal->constant_elements());
   }
@@ -46,11 +42,7 @@
 }
 
 int CompileTimeValue::GetLiteralTypeFlags(Handle<FixedArray> value) {
-<<<<<<< HEAD
-  return Smi::cast(value->get(kLiteralTypeSlot))->value();
-=======
   return Smi::ToInt(value->get(kLiteralTypeSlot));
->>>>>>> 84bd6f3c
 }
 
 Handle<HeapObject> CompileTimeValue::GetElements(Handle<FixedArray> value) {
