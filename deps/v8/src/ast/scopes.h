--- conflicted
+++ resolved
@@ -457,11 +457,6 @@
 
   // Check that all Scopes in the scope tree use the same Zone.
   void CheckZones();
-
-  bool replaced_from_parse_task() const { return replaced_from_parse_task_; }
-  void set_replaced_from_parse_task(bool replaced_from_parse_task) {
-    replaced_from_parse_task_ = replaced_from_parse_task;
-  }
 #endif
 
   // Retrieve `IsSimpleParameterList` of current or outer function.
@@ -546,10 +541,6 @@
   // True if this scope may contain objects from a temp zone that needs to be
   // fixed up.
   bool needs_migration_;
-
-  // True if scope comes from other zone - as a result of being created in a
-  // parse tasks.
-  bool replaced_from_parse_task_ = false;
 #endif
 
   // Source positions.
@@ -670,21 +661,11 @@
 
   // Inform the scope that the corresponding code uses "super".
   void RecordSuperPropertyUsage() {
-<<<<<<< HEAD
-    DCHECK((IsConciseMethod(function_kind()) ||
-            IsAccessorFunction(function_kind()) ||
-            IsClassConstructor(function_kind())));
-    scope_uses_super_property_ = true;
-  }
-  // Does this scope access "super" property (super.foo).
-  bool uses_super_property() const { return scope_uses_super_property_; }
-=======
     DCHECK(IsConciseMethod(function_kind()) ||
            IsAccessorFunction(function_kind()) ||
            IsClassConstructor(function_kind()));
     scope_uses_super_property_ = true;
   }
->>>>>>> 84bd6f3c
 
   // Does this scope access "super" property (super.foo).
   bool NeedsHomeObject() const {
@@ -741,7 +722,6 @@
   // Ignition without ScopeInfo.
   Variable* DeclareGeneratorObjectVar(const AstRawString* name);
   Variable* DeclarePromiseVar(const AstRawString* name);
-  Variable* DeclareAsyncGeneratorAwaitVar(const AstRawString* name);
 
   // Declare a parameter in this scope.  When there are duplicated
   // parameters the rightmost one 'wins'.  However, the implementation
@@ -794,12 +774,6 @@
     DCHECK(IsAsyncFunction(function_kind_));
     if (IsAsyncGeneratorFunction(function_kind_)) return nullptr;
     return GetRareVariable(RareVariable::kPromise);
-  }
-
-  Variable* async_generator_await_var() const {
-    DCHECK(is_function_scope());
-    DCHECK(IsAsyncGeneratorFunction(function_kind_));
-    return GetRareVariable(RareVariable::kAsyncGeneratorAwaitResult);
   }
 
   // Parameters. The left-most parameter has index 0.
@@ -877,16 +851,12 @@
   // Compute top scope and allocate variables. For lazy compilation the top
   // scope only contains the single lazily compiled function, so this
   // doesn't re-allocate variables repeatedly.
-<<<<<<< HEAD
-  static void Analyze(ParseInfo* info, Isolate* isolate, AnalyzeMode mode);
-=======
   //
   // Returns false if private fields can not be resolved and
   // ParseInfo's pending_error_handler will be populated with an
   // error. Otherwise, returns true.
   V8_WARN_UNUSED_RESULT
   static bool Analyze(ParseInfo* info);
->>>>>>> 84bd6f3c
 
   // To be called during parsing. Do just enough scope analysis that we can
   // discard the Scope contents for lazily compiled functions. In particular,
@@ -932,8 +902,6 @@
     is_skipped_function_ = is_skipped_function;
   }
 
-<<<<<<< HEAD
-=======
   bool has_inferred_function_name() const {
     return has_inferred_function_name_;
   }
@@ -956,7 +924,6 @@
     return produced_preparsed_scope_data_;
   }
 
->>>>>>> 84bd6f3c
  private:
   void AllocateParameter(Variable* var, int index);
 
@@ -968,13 +935,9 @@
   // In the case of code compiled and run using 'eval', the context
   // parameter is the context in which eval was called.  In all other
   // cases the context parameter is an empty handle.
-<<<<<<< HEAD
-  void AllocateVariables(ParseInfo* info, Isolate* isolate, AnalyzeMode mode);
-=======
   //
   // Returns false if private fields can not be resolved.
   bool AllocateVariables(ParseInfo* info);
->>>>>>> 84bd6f3c
 
   void SetDefaults();
 
@@ -998,10 +961,7 @@
   bool is_being_lazily_parsed_ : 1;
 #endif
   bool is_skipped_function_ : 1;
-<<<<<<< HEAD
-=======
   bool has_inferred_function_name_ : 1;
->>>>>>> 84bd6f3c
 
   // Parameter list in source order.
   ZoneList<Variable*> params_;
@@ -1033,8 +993,7 @@
   enum class RareVariable {
     kThisFunction = offsetof(RareData, this_function),
     kGeneratorObject = offsetof(RareData, generator_object),
-    kPromise = offsetof(RareData, promise),
-    kAsyncGeneratorAwaitResult = kPromise
+    kPromise = offsetof(RareData, promise)
   };
 
   V8_INLINE RareData* EnsureRareData() {
