// Copyright 2016 the V8 project authors. All rights reserved.
// Use of this source code is governed by a BSD-style license that can be
// found in the LICENSE file.

#ifndef V8_AST_CONTEXT_SLOT_CACHE_H_
#define V8_AST_CONTEXT_SLOT_CACHE_H_

#include "src/allocation.h"
#include "src/ast/modules.h"

namespace v8 {
namespace internal {

// Cache for mapping (data, property name) into context slot index.
// The cache contains both positive and negative results.
// Slot index equals -1 means the property is absent.
// Cleared at startup and prior to mark sweep collection.
class ContextSlotCache {
 public:
  // Lookup context slot index for (data, name).
  // If absent, kNotFound is returned.
  int Lookup(Object* data, String* name, VariableMode* mode,
             InitializationFlag* init_flag,
             MaybeAssignedFlag* maybe_assigned_flag);

  // Update an element in the cache.
  void Update(Handle<Object> data, Handle<String> name, VariableMode mode,
              InitializationFlag init_flag,
              MaybeAssignedFlag maybe_assigned_flag, int slot_index);

  // Clear the cache.
  void Clear();

  static const int kNotFound = -2;

 private:
  ContextSlotCache() {
    for (int i = 0; i < kLength; ++i) {
<<<<<<< HEAD
      keys_[i].data = NULL;
      keys_[i].name = NULL;
=======
      keys_[i].data = nullptr;
      keys_[i].name = nullptr;
>>>>>>> 84bd6f3c
      values_[i] = static_cast<uint32_t>(kNotFound);
    }
  }

  inline static int Hash(Object* data, String* name);

#ifdef DEBUG
  void ValidateEntry(Handle<Object> data, Handle<String> name,
                     VariableMode mode, InitializationFlag init_flag,
                     MaybeAssignedFlag maybe_assigned_flag, int slot_index);
#endif

  static const int kLength = 256;
  struct Key {
    Object* data;
    String* name;
  };

  struct Value {
    Value(VariableMode mode, InitializationFlag init_flag,
          MaybeAssignedFlag maybe_assigned_flag, int index) {
      DCHECK(ModeField::is_valid(mode));
      DCHECK(InitField::is_valid(init_flag));
      DCHECK(MaybeAssignedField::is_valid(maybe_assigned_flag));
      DCHECK(IndexField::is_valid(index));
      value_ = ModeField::encode(mode) | IndexField::encode(index) |
               InitField::encode(init_flag) |
               MaybeAssignedField::encode(maybe_assigned_flag);
      DCHECK(mode == this->mode());
      DCHECK(init_flag == this->initialization_flag());
      DCHECK(maybe_assigned_flag == this->maybe_assigned_flag());
      DCHECK(index == this->index());
    }

    explicit inline Value(uint32_t value) : value_(value) {}

    uint32_t raw() { return value_; }

    VariableMode mode() { return ModeField::decode(value_); }

    InitializationFlag initialization_flag() {
      return InitField::decode(value_);
    }

    MaybeAssignedFlag maybe_assigned_flag() {
      return MaybeAssignedField::decode(value_);
    }

    int index() { return IndexField::decode(value_); }

    // Bit fields in value_ (type, shift, size). Must be public so the
    // constants can be embedded in generated code.
    class ModeField : public BitField<VariableMode, 0, 4> {};
    class InitField : public BitField<InitializationFlag, 4, 1> {};
    class MaybeAssignedField : public BitField<MaybeAssignedFlag, 5, 1> {};
    class IndexField : public BitField<int, 6, 32 - 6> {};

   private:
    uint32_t value_;
  };

  Key keys_[kLength];
  uint32_t values_[kLength];

  friend class Isolate;
  DISALLOW_COPY_AND_ASSIGN(ContextSlotCache);
};

}  // namespace internal
}  // namespace v8

#endif  // V8_AST_CONTEXT_SLOT_CACHE_H_<|MERGE_RESOLUTION|>--- conflicted
+++ resolved
@@ -36,13 +36,8 @@
  private:
   ContextSlotCache() {
     for (int i = 0; i < kLength; ++i) {
-<<<<<<< HEAD
-      keys_[i].data = NULL;
-      keys_[i].name = NULL;
-=======
       keys_[i].data = nullptr;
       keys_[i].name = nullptr;
->>>>>>> 84bd6f3c
       values_[i] = static_cast<uint32_t>(kNotFound);
     }
   }
