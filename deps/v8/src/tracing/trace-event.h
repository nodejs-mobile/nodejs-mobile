--- conflicted
+++ resolved
@@ -462,18 +462,12 @@
     arg_convertables[1].reset(reinterpret_cast<ConvertableToTraceFormat*>(
         static_cast<intptr_t>(arg_values[1])));
   }
-<<<<<<< HEAD
-  DCHECK(num_args <= 2);
-=======
   DCHECK_LE(num_args, 2);
->>>>>>> 84bd6f3c
   v8::TracingController* controller =
       v8::internal::tracing::TraceEventHelper::GetTracingController();
   return controller->AddTraceEvent(phase, category_group_enabled, name, scope,
                                    id, bind_id, num_args, arg_names, arg_types,
                                    arg_values, arg_convertables, flags);
-<<<<<<< HEAD
-=======
 }
 
 static V8_INLINE uint64_t AddTraceEventWithTimestampImpl(
@@ -496,7 +490,6 @@
   return controller->AddTraceEventWithTimestamp(
       phase, category_group_enabled, name, scope, id, bind_id, num_args,
       arg_names, arg_types, arg_values, arg_convertables, flags, timestamp);
->>>>>>> 84bd6f3c
 }
 
 // Define SetTraceValue for each allowed type. It stores the type and
