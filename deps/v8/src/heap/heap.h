// Copyright 2012 the V8 project authors. All rights reserved.
// Use of this source code is governed by a BSD-style license that can be
// found in the LICENSE file.

#ifndef V8_HEAP_HEAP_H_
#define V8_HEAP_HEAP_H_

#include <cmath>
<<<<<<< HEAD
=======
#include <map>
#include <unordered_map>
#include <unordered_set>
>>>>>>> 84bd6f3c
#include <vector>

// Clients of this interface shouldn't depend on lots of heap internals.
// Do not include anything from src/heap here!
#include "include/v8.h"
#include "src/accessors.h"
#include "src/allocation.h"
#include "src/assert-scope.h"
#include "src/base/atomic-utils.h"
#include "src/external-reference-table.h"
#include "src/globals.h"
#include "src/heap-symbols.h"
#include "src/objects.h"
<<<<<<< HEAD
#include "src/objects/hash-table.h"
=======
#include "src/objects/fixed-array.h"
>>>>>>> 84bd6f3c
#include "src/objects/string-table.h"
#include "src/visitors.h"

namespace v8 {

namespace debug {
typedef void (*OutOfMemoryCallback)(void* data);
}  // namespace debug

namespace internal {

namespace heap {
class HeapTester;
class TestMemoryAllocatorScope;
}  // namespace heap

class BoilerplateDescription;
class BytecodeArray;
class CodeDataContainer;
class DeoptimizationData;
class HandlerTable;
class IncrementalMarking;
class JSArrayBuffer;

using v8::MemoryPressureLevel;

// Defines all the roots in Heap.
#define STRONG_ROOT_LIST(V)                                                    \
  /* Cluster the most popular ones in a few cache lines here at the top.    */ \
  /* The first 32 entries are most often used in the startup snapshot and   */ \
  /* can use a shorter representation in the serialization format.          */ \
  V(Map, free_space_map, FreeSpaceMap)                                         \
  V(Map, one_pointer_filler_map, OnePointerFillerMap)                          \
  V(Map, two_pointer_filler_map, TwoPointerFillerMap)                          \
  V(Oddball, uninitialized_value, UninitializedValue)                          \
  V(Oddball, undefined_value, UndefinedValue)                                  \
  V(Oddball, the_hole_value, TheHoleValue)                                     \
  V(Oddball, null_value, NullValue)                                            \
  V(Oddball, true_value, TrueValue)                                            \
  V(Oddball, false_value, FalseValue)                                          \
  V(String, empty_string, empty_string)                                        \
  V(Map, meta_map, MetaMap)                                                    \
  V(Map, byte_array_map, ByteArrayMap)                                         \
  V(Map, fixed_array_map, FixedArrayMap)                                       \
  V(Map, fixed_cow_array_map, FixedCOWArrayMap)                                \
  V(Map, hash_table_map, HashTableMap)                                         \
  V(Map, symbol_map, SymbolMap)                                                \
  V(Map, one_byte_string_map, OneByteStringMap)                                \
  V(Map, one_byte_internalized_string_map, OneByteInternalizedStringMap)       \
  V(Map, scope_info_map, ScopeInfoMap)                                         \
  V(Map, shared_function_info_map, SharedFunctionInfoMap)                      \
  V(Map, code_map, CodeMap)                                                    \
  V(Map, function_context_map, FunctionContextMap)                             \
  V(Map, cell_map, CellMap)                                                    \
  V(Map, weak_cell_map, WeakCellMap)                                           \
  V(Map, global_property_cell_map, GlobalPropertyCellMap)                      \
  V(Map, foreign_map, ForeignMap)                                              \
  V(Map, heap_number_map, HeapNumberMap)                                       \
  V(Map, transition_array_map, TransitionArrayMap)                             \
  V(Map, feedback_vector_map, FeedbackVectorMap)                               \
  V(ScopeInfo, empty_scope_info, EmptyScopeInfo)                               \
  V(FixedArray, empty_fixed_array, EmptyFixedArray)                            \
  V(DescriptorArray, empty_descriptor_array, EmptyDescriptorArray)             \
  /* Entries beyond the first 32                                            */ \
  /* The roots above this line should be boring from a GC point of view.    */ \
  /* This means they are never in new space and never on a page that is     */ \
  /* being compacted.*/                                                        \
  /* Oddballs */                                                               \
  V(Oddball, arguments_marker, ArgumentsMarker)                                \
  V(Oddball, exception, Exception)                                             \
  V(Oddball, termination_exception, TerminationException)                      \
  V(Oddball, optimized_out, OptimizedOut)                                      \
  V(Oddball, stale_register, StaleRegister)                                    \
  /* Context maps */                                                           \
  V(Map, native_context_map, NativeContextMap)                                 \
  V(Map, module_context_map, ModuleContextMap)                                 \
  V(Map, eval_context_map, EvalContextMap)                                     \
  V(Map, script_context_map, ScriptContextMap)                                 \
  V(Map, block_context_map, BlockContextMap)                                   \
  V(Map, catch_context_map, CatchContextMap)                                   \
  V(Map, with_context_map, WithContextMap)                                     \
  V(Map, debug_evaluate_context_map, DebugEvaluateContextMap)                  \
  V(Map, script_context_table_map, ScriptContextTableMap)                      \
  /* Maps */                                                                   \
  V(Map, feedback_metadata_map, FeedbackMetadataArrayMap)                      \
  V(Map, array_list_map, ArrayListMap)                                         \
  V(Map, bigint_map, BigIntMap)                                                \
  V(Map, boilerplate_description_map, BoilerplateDescriptionMap)               \
  V(Map, bytecode_array_map, BytecodeArrayMap)                                 \
  V(Map, code_data_container_map, CodeDataContainerMap)                        \
  V(Map, descriptor_array_map, DescriptorArrayMap)                             \
  V(Map, external_map, ExternalMap)                                            \
  V(Map, fixed_double_array_map, FixedDoubleArrayMap)                          \
  V(Map, global_dictionary_map, GlobalDictionaryMap)                           \
  V(Map, many_closures_cell_map, ManyClosuresCellMap)                          \
  V(Map, message_object_map, JSMessageObjectMap)                               \
  V(Map, module_info_map, ModuleInfoMap)                                       \
  V(Map, mutable_heap_number_map, MutableHeapNumberMap)                        \
  V(Map, name_dictionary_map, NameDictionaryMap)                               \
  V(Map, no_closures_cell_map, NoClosuresCellMap)                              \
  V(Map, number_dictionary_map, NumberDictionaryMap)                           \
  V(Map, one_closure_cell_map, OneClosureCellMap)                              \
  V(Map, ordered_hash_map_map, OrderedHashMapMap)                              \
  V(Map, ordered_hash_set_map, OrderedHashSetMap)                              \
  V(Map, property_array_map, PropertyArrayMap)                                 \
  V(Map, side_effect_call_handler_info_map, SideEffectCallHandlerInfoMap)      \
  V(Map, side_effect_free_call_handler_info_map,                               \
    SideEffectFreeCallHandlerInfoMap)                                          \
  V(Map, next_call_side_effect_free_call_handler_info_map,                     \
    NextCallSideEffectFreeCallHandlerInfoMap)                                  \
  V(Map, simple_number_dictionary_map, SimpleNumberDictionaryMap)              \
  V(Map, sloppy_arguments_elements_map, SloppyArgumentsElementsMap)            \
  V(Map, small_ordered_hash_map_map, SmallOrderedHashMapMap)                   \
  V(Map, small_ordered_hash_set_map, SmallOrderedHashSetMap)                   \
  V(Map, string_table_map, StringTableMap)                                     \
  V(Map, weak_fixed_array_map, WeakFixedArrayMap)                              \
  V(Map, weak_array_list_map, WeakArrayListMap)                                \
  /* String maps */                                                            \
  V(Map, native_source_string_map, NativeSourceStringMap)                      \
  V(Map, string_map, StringMap)                                                \
  V(Map, cons_one_byte_string_map, ConsOneByteStringMap)                       \
  V(Map, cons_string_map, ConsStringMap)                                       \
  V(Map, thin_one_byte_string_map, ThinOneByteStringMap)                       \
  V(Map, thin_string_map, ThinStringMap)                                       \
  V(Map, sliced_string_map, SlicedStringMap)                                   \
  V(Map, sliced_one_byte_string_map, SlicedOneByteStringMap)                   \
  V(Map, external_string_map, ExternalStringMap)                               \
  V(Map, external_string_with_one_byte_data_map,                               \
    ExternalStringWithOneByteDataMap)                                          \
  V(Map, external_one_byte_string_map, ExternalOneByteStringMap)               \
  V(Map, short_external_string_map, ShortExternalStringMap)                    \
  V(Map, short_external_string_with_one_byte_data_map,                         \
    ShortExternalStringWithOneByteDataMap)                                     \
  V(Map, internalized_string_map, InternalizedStringMap)                       \
  V(Map, external_internalized_string_map, ExternalInternalizedStringMap)      \
  V(Map, external_internalized_string_with_one_byte_data_map,                  \
    ExternalInternalizedStringWithOneByteDataMap)                              \
  V(Map, external_one_byte_internalized_string_map,                            \
    ExternalOneByteInternalizedStringMap)                                      \
  V(Map, short_external_internalized_string_map,                               \
    ShortExternalInternalizedStringMap)                                        \
  V(Map, short_external_internalized_string_with_one_byte_data_map,            \
    ShortExternalInternalizedStringWithOneByteDataMap)                         \
  V(Map, short_external_one_byte_internalized_string_map,                      \
    ShortExternalOneByteInternalizedStringMap)                                 \
  V(Map, short_external_one_byte_string_map, ShortExternalOneByteStringMap)    \
  /* Array element maps */                                                     \
  V(Map, fixed_uint8_array_map, FixedUint8ArrayMap)                            \
  V(Map, fixed_int8_array_map, FixedInt8ArrayMap)                              \
  V(Map, fixed_uint16_array_map, FixedUint16ArrayMap)                          \
  V(Map, fixed_int16_array_map, FixedInt16ArrayMap)                            \
  V(Map, fixed_uint32_array_map, FixedUint32ArrayMap)                          \
  V(Map, fixed_int32_array_map, FixedInt32ArrayMap)                            \
  V(Map, fixed_float32_array_map, FixedFloat32ArrayMap)                        \
  V(Map, fixed_float64_array_map, FixedFloat64ArrayMap)                        \
  V(Map, fixed_uint8_clamped_array_map, FixedUint8ClampedArrayMap)             \
<<<<<<< HEAD
=======
  V(Map, fixed_biguint64_array_map, FixedBigUint64ArrayMap)                    \
  V(Map, fixed_bigint64_array_map, FixedBigInt64ArrayMap)                      \
>>>>>>> 84bd6f3c
  /* Oddball maps */                                                           \
  V(Map, undefined_map, UndefinedMap)                                          \
  V(Map, the_hole_map, TheHoleMap)                                             \
  V(Map, null_map, NullMap)                                                    \
  V(Map, boolean_map, BooleanMap)                                              \
  V(Map, uninitialized_map, UninitializedMap)                                  \
  V(Map, arguments_marker_map, ArgumentsMarkerMap)                             \
  V(Map, exception_map, ExceptionMap)                                          \
  V(Map, termination_exception_map, TerminationExceptionMap)                   \
  V(Map, optimized_out_map, OptimizedOutMap)                                   \
  V(Map, stale_register_map, StaleRegisterMap)                                 \
<<<<<<< HEAD
=======
  V(Map, self_reference_marker_map, SelfReferenceMarkerMap)                    \
>>>>>>> 84bd6f3c
  /* Canonical empty values */                                                 \
  V(EnumCache, empty_enum_cache, EmptyEnumCache)                               \
  V(PropertyArray, empty_property_array, EmptyPropertyArray)                   \
  V(ByteArray, empty_byte_array, EmptyByteArray)                               \
  V(BoilerplateDescription, empty_boilerplate_description,                     \
    EmptyBoilerplateDescription)                                               \
  V(FixedTypedArrayBase, empty_fixed_uint8_array, EmptyFixedUint8Array)        \
  V(FixedTypedArrayBase, empty_fixed_int8_array, EmptyFixedInt8Array)          \
  V(FixedTypedArrayBase, empty_fixed_uint16_array, EmptyFixedUint16Array)      \
  V(FixedTypedArrayBase, empty_fixed_int16_array, EmptyFixedInt16Array)        \
  V(FixedTypedArrayBase, empty_fixed_uint32_array, EmptyFixedUint32Array)      \
  V(FixedTypedArrayBase, empty_fixed_int32_array, EmptyFixedInt32Array)        \
  V(FixedTypedArrayBase, empty_fixed_float32_array, EmptyFixedFloat32Array)    \
  V(FixedTypedArrayBase, empty_fixed_float64_array, EmptyFixedFloat64Array)    \
  V(FixedTypedArrayBase, empty_fixed_uint8_clamped_array,                      \
    EmptyFixedUint8ClampedArray)                                               \
  V(FixedTypedArrayBase, empty_fixed_biguint64_array,                          \
    EmptyFixedBigUint64Array)                                                  \
  V(FixedTypedArrayBase, empty_fixed_bigint64_array, EmptyFixedBigInt64Array)  \
  V(Script, empty_script, EmptyScript)                                         \
  V(FeedbackCell, many_closures_cell, ManyClosuresCell)                        \
  V(FixedArray, empty_sloppy_arguments_elements, EmptySloppyArgumentsElements) \
  V(NumberDictionary, empty_slow_element_dictionary,                           \
    EmptySlowElementDictionary)                                                \
  V(FixedArray, empty_ordered_hash_map, EmptyOrderedHashMap)                   \
  V(FixedArray, empty_ordered_hash_set, EmptyOrderedHashSet)                   \
  V(FeedbackMetadata, empty_feedback_metadata, EmptyFeedbackMetadata)          \
  V(PropertyCell, empty_property_cell, EmptyPropertyCell)                      \
  V(WeakCell, empty_weak_cell, EmptyWeakCell)                                  \
<<<<<<< HEAD
  V(InterceptorInfo, noop_interceptor_info, NoOpInterceptorInfo)               \
=======
  V(Cell, invalid_prototype_validity_cell, InvalidPrototypeValidityCell)       \
  V(InterceptorInfo, noop_interceptor_info, NoOpInterceptorInfo)               \
  V(WeakFixedArray, empty_weak_fixed_array, EmptyWeakFixedArray)               \
  V(WeakArrayList, empty_weak_array_list, EmptyWeakArrayList)                  \
>>>>>>> 84bd6f3c
  /* Protectors */                                                             \
  V(Cell, array_constructor_protector, ArrayConstructorProtector)              \
  V(PropertyCell, no_elements_protector, NoElementsProtector)                  \
  V(Cell, is_concat_spreadable_protector, IsConcatSpreadableProtector)         \
  V(PropertyCell, array_species_protector, ArraySpeciesProtector)              \
  V(PropertyCell, typed_array_species_protector, TypedArraySpeciesProtector)   \
  V(PropertyCell, promise_species_protector, PromiseSpeciesProtector)          \
  V(Cell, string_length_protector, StringLengthProtector)                      \
  V(PropertyCell, array_iterator_protector, ArrayIteratorProtector)            \
  V(PropertyCell, array_buffer_neutering_protector,                            \
    ArrayBufferNeuteringProtector)                                             \
  V(PropertyCell, promise_hook_protector, PromiseHookProtector)                \
  V(Cell, promise_resolve_protector, PromiseResolveProtector)                  \
  V(PropertyCell, promise_then_protector, PromiseThenProtector)                \
  /* Special numbers */                                                        \
  V(HeapNumber, nan_value, NanValue)                                           \
  V(HeapNumber, hole_nan_value, HoleNanValue)                                  \
  V(HeapNumber, infinity_value, InfinityValue)                                 \
  V(HeapNumber, minus_zero_value, MinusZeroValue)                              \
  V(HeapNumber, minus_infinity_value, MinusInfinityValue)                      \
  /* Marker for self-references during code-generation */                      \
  V(HeapObject, self_reference_marker, SelfReferenceMarker)                    \
  /* Caches */                                                                 \
  V(FixedArray, number_string_cache, NumberStringCache)                        \
  V(FixedArray, single_character_string_cache, SingleCharacterStringCache)     \
  V(FixedArray, string_split_cache, StringSplitCache)                          \
  V(FixedArray, regexp_multiple_cache, RegExpMultipleCache)                    \
<<<<<<< HEAD
  V(Object, instanceof_cache_function, InstanceofCacheFunction)                \
  V(Object, instanceof_cache_map, InstanceofCacheMap)                          \
  V(Object, instanceof_cache_answer, InstanceofCacheAnswer)                    \
=======
>>>>>>> 84bd6f3c
  /* Lists and dictionaries */                                                 \
  V(NameDictionary, empty_property_dictionary, EmptyPropertyDictionary)        \
  V(NameDictionary, public_symbol_table, PublicSymbolTable)                    \
  V(NameDictionary, api_symbol_table, ApiSymbolTable)                          \
  V(NameDictionary, api_private_symbol_table, ApiPrivateSymbolTable)           \
  V(Object, script_list, ScriptList)                                           \
  V(SimpleNumberDictionary, code_stubs, CodeStubs)                             \
  V(FixedArray, materialized_objects, MaterializedObjects)                     \
  V(FixedArray, microtask_queue, MicrotaskQueue)                               \
  V(FixedArray, detached_contexts, DetachedContexts)                           \
  V(HeapObject, retaining_path_targets, RetainingPathTargets)                  \
  V(WeakArrayList, retained_maps, RetainedMaps)                                \
  /* Indirection lists for isolate-independent builtins */                     \
  V(FixedArray, builtins_constants_table, BuiltinsConstantsTable)              \
  /* Feedback vectors that we need for code coverage or type profile */        \
  V(Object, feedback_vectors_for_profiling_tools,                              \
    FeedbackVectorsForProfilingTools)                                          \
  V(Object, weak_stack_trace_list, WeakStackTraceList)                         \
  V(Object, noscript_shared_function_infos, NoScriptSharedFunctionInfos)       \
  V(FixedArray, serialized_objects, SerializedObjects)                         \
  V(FixedArray, serialized_global_proxy_sizes, SerializedGlobalProxySizes)     \
  V(TemplateList, message_listeners, MessageListeners)                         \
<<<<<<< HEAD
  /* per-Isolate map for JSPromiseCapability. */                               \
  /* TODO(caitp): Make this a Struct */                                        \
  V(Map, js_promise_capability_map, JSPromiseCapabilityMap)                    \
  /* JS Entries */                                                             \
  V(Code, js_entry_code, JsEntryCode)                                          \
  V(Code, js_construct_entry_code, JsConstructEntryCode)
=======
  /* DeserializeLazy handlers for lazy bytecode deserialization */             \
  V(Object, deserialize_lazy_handler, DeserializeLazyHandler)                  \
  V(Object, deserialize_lazy_handler_wide, DeserializeLazyHandlerWide)         \
  V(Object, deserialize_lazy_handler_extra_wide,                               \
    DeserializeLazyHandlerExtraWide)                                           \
  /* Hash seed */                                                              \
  V(ByteArray, hash_seed, HashSeed)                                            \
  /* JS Entries */                                                             \
  V(Code, js_entry_code, JsEntryCode)                                          \
  V(Code, js_construct_entry_code, JsConstructEntryCode)                       \
  V(Code, js_run_microtasks_entry_code, JsRunMicrotasksEntryCode)
>>>>>>> 84bd6f3c

// Entries in this list are limited to Smis and are not visited during GC.
#define SMI_ROOT_LIST(V)                                                       \
  V(Smi, stack_limit, StackLimit)                                              \
  V(Smi, real_stack_limit, RealStackLimit)                                     \
  V(Smi, last_script_id, LastScriptId)                                         \
  V(Smi, last_debugging_id, LastDebuggingId)                                   \
  /* To distinguish the function templates, so that we can find them in the */ \
  /* function cache of the native context. */                                  \
  V(Smi, next_template_serial_number, NextTemplateSerialNumber)                \
  V(Smi, arguments_adaptor_deopt_pc_offset, ArgumentsAdaptorDeoptPCOffset)     \
  V(Smi, construct_stub_create_deopt_pc_offset,                                \
    ConstructStubCreateDeoptPCOffset)                                          \
  V(Smi, construct_stub_invoke_deopt_pc_offset,                                \
    ConstructStubInvokeDeoptPCOffset)                                          \
  V(Smi, interpreter_entry_return_pc_offset, InterpreterEntryReturnPCOffset)

#define ROOT_LIST(V)  \
  STRONG_ROOT_LIST(V) \
  SMI_ROOT_LIST(V)    \
  V(StringTable, string_table, StringTable)


// Heap roots that are known to be immortal immovable, for which we can safely
// skip write barriers. This list is not complete and has omissions.
#define IMMORTAL_IMMOVABLE_ROOT_LIST(V) \
  V(ArgumentsMarker)                    \
  V(ArgumentsMarkerMap)                 \
  V(ArrayBufferNeuteringProtector)      \
  V(ArrayIteratorProtector)             \
<<<<<<< HEAD
  V(ArrayProtector)                     \
  V(BlockContextMap)                    \
=======
  V(BigIntMap)                          \
  V(BlockContextMap)                    \
  V(BoilerplateDescriptionMap)          \
>>>>>>> 84bd6f3c
  V(BooleanMap)                         \
  V(ByteArrayMap)                       \
  V(BytecodeArrayMap)                   \
  V(CatchContextMap)                    \
  V(CellMap)                            \
  V(CodeMap)                            \
<<<<<<< HEAD
=======
  V(DebugEvaluateContextMap)            \
  V(DescriptorArrayMap)                 \
>>>>>>> 84bd6f3c
  V(EmptyByteArray)                     \
  V(EmptyDescriptorArray)               \
  V(EmptyFixedArray)                    \
  V(EmptyFixedFloat32Array)             \
  V(EmptyFixedFloat64Array)             \
  V(EmptyFixedInt16Array)               \
  V(EmptyFixedInt32Array)               \
  V(EmptyFixedInt8Array)                \
  V(EmptyFixedUint16Array)              \
  V(EmptyFixedUint32Array)              \
  V(EmptyFixedUint8Array)               \
  V(EmptyFixedUint8ClampedArray)        \
<<<<<<< HEAD
=======
  V(EmptyOrderedHashMap)                \
  V(EmptyOrderedHashSet)                \
>>>>>>> 84bd6f3c
  V(EmptyPropertyCell)                  \
  V(EmptyScopeInfo)                     \
  V(EmptyScript)                        \
  V(EmptySloppyArgumentsElements)       \
  V(EmptySlowElementDictionary)         \
<<<<<<< HEAD
  V(empty_string)                       \
=======
>>>>>>> 84bd6f3c
  V(EmptyWeakCell)                      \
  V(EvalContextMap)                     \
  V(Exception)                          \
  V(FalseValue)                         \
<<<<<<< HEAD
  V(FastArrayIterationProtector)        \
=======
>>>>>>> 84bd6f3c
  V(FixedArrayMap)                      \
  V(FixedCOWArrayMap)                   \
  V(FixedDoubleArrayMap)                \
  V(ForeignMap)                         \
  V(FreeSpaceMap)                       \
  V(FunctionContextMap)                 \
<<<<<<< HEAD
=======
  V(GlobalDictionaryMap)                \
>>>>>>> 84bd6f3c
  V(GlobalPropertyCellMap)              \
  V(HashTableMap)                       \
  V(HeapNumberMap)                      \
  V(HoleNanValue)                       \
  V(InfinityValue)                      \
  V(IsConcatSpreadableProtector)        \
<<<<<<< HEAD
  V(JsConstructEntryCode)               \
  V(JsEntryCode)                        \
  V(JSMessageObjectMap)                 \
=======
  V(JSMessageObjectMap)                 \
  V(JsConstructEntryCode)               \
  V(JsEntryCode)                        \
  V(ManyClosuresCell)                   \
>>>>>>> 84bd6f3c
  V(ManyClosuresCellMap)                \
  V(MetaMap)                            \
  V(MinusInfinityValue)                 \
  V(MinusZeroValue)                     \
  V(ModuleContextMap)                   \
  V(ModuleInfoMap)                      \
  V(MutableHeapNumberMap)               \
<<<<<<< HEAD
  V(NanValue)                           \
  V(NativeContextMap)                   \
  V(NoClosuresCellMap)                  \
  V(NullMap)                            \
  V(NullValue)                          \
  V(OneClosureCellMap)                  \
  V(OnePointerFillerMap)                \
  V(OptimizedOut)                       \
  V(OrderedHashTableMap)                \
  V(ScopeInfoMap)                       \
  V(ScriptContextMap)                   \
  V(SharedFunctionInfoMap)              \
  V(SloppyArgumentsElementsMap)         \
  V(SpeciesProtector)                   \
  V(StaleRegister)                      \
  V(StringLengthProtector)              \
=======
  V(NameDictionaryMap)                  \
  V(NanValue)                           \
  V(NativeContextMap)                   \
  V(NoClosuresCellMap)                  \
  V(NoElementsProtector)                \
  V(NullMap)                            \
  V(NullValue)                          \
  V(NumberDictionaryMap)                \
  V(OneClosureCellMap)                  \
  V(OnePointerFillerMap)                \
  V(OptimizedOut)                       \
  V(OrderedHashMapMap)                  \
  V(OrderedHashSetMap)                  \
  V(PropertyArrayMap)                   \
  V(ScopeInfoMap)                       \
  V(ScriptContextMap)                   \
  V(ScriptContextTableMap)              \
  V(SelfReferenceMarker)                \
  V(SharedFunctionInfoMap)              \
  V(SimpleNumberDictionaryMap)          \
  V(SloppyArgumentsElementsMap)         \
  V(SmallOrderedHashMapMap)             \
  V(SmallOrderedHashSetMap)             \
  V(ArraySpeciesProtector)              \
  V(TypedArraySpeciesProtector)         \
  V(PromiseSpeciesProtector)            \
  V(StaleRegister)                      \
  V(StringLengthProtector)              \
  V(StringTableMap)                     \
>>>>>>> 84bd6f3c
  V(SymbolMap)                          \
  V(TerminationException)               \
  V(TheHoleMap)                         \
  V(TheHoleValue)                       \
  V(TransitionArrayMap)                 \
  V(TrueValue)                          \
  V(TwoPointerFillerMap)                \
<<<<<<< HEAD
  V(UndefinedCell)                      \
=======
>>>>>>> 84bd6f3c
  V(UndefinedMap)                       \
  V(UndefinedValue)                     \
  V(UninitializedMap)                   \
  V(UninitializedValue)                 \
  V(WeakCellMap)                        \
<<<<<<< HEAD
  V(WithContextMap)                     \
=======
  V(WeakFixedArrayMap)                  \
  V(WeakArrayListMap)                   \
  V(WithContextMap)                     \
  V(empty_string)                       \
>>>>>>> 84bd6f3c
  PRIVATE_SYMBOL_LIST(V)

#define FIXED_ARRAY_ELEMENTS_WRITE_BARRIER(heap, array, start, length) \
  do {                                                                 \
    heap->RecordFixedArrayElements(array, start, length);              \
    heap->incremental_marking()->RecordWrites(array);                  \
  } while (false)

class AllocationObserver;
class ArrayBufferCollector;
class ArrayBufferTracker;
class ConcurrentMarking;
class GCIdleTimeAction;
class GCIdleTimeHandler;
class GCIdleTimeHeapState;
class GCTracer;
class HeapObjectAllocationTracker;
class HeapObjectsFilter;
class HeapStats;
class HistogramTimer;
class Isolate;
class LocalEmbedderHeapTracer;
class MemoryAllocator;
class MemoryReducer;
class MinorMarkCompactCollector;
class ObjectIterator;
class ObjectStats;
class Page;
class PagedSpace;
class RootVisitor;
<<<<<<< HEAD
class Scavenger;
=======
>>>>>>> 84bd6f3c
class ScavengeJob;
class Scavenger;
class Space;
class StoreBuffer;
class StressScavengeObserver;
class TracePossibleWrapperReporter;
class WeakObjectRetainer;

typedef void (*ObjectSlotCallback)(HeapObject** from, HeapObject* to);

enum ArrayStorageAllocationMode {
  DONT_INITIALIZE_ARRAY_ELEMENTS,
  INITIALIZE_ARRAY_ELEMENTS_WITH_HOLE
};

enum class ClearRecordedSlots { kYes, kNo };

enum class ClearFreedMemoryMode { kClearFreedMemory, kDontClearFreedMemory };

enum class FixedArrayVisitationMode { kRegular, kIncremental };

enum class TraceRetainingPathMode { kEnabled, kDisabled };

enum class RetainingPathOption { kDefault, kTrackEphemeralPath };

enum class GarbageCollectionReason {
  kUnknown = 0,
  kAllocationFailure = 1,
  kAllocationLimit = 2,
  kContextDisposal = 3,
  kCountersExtension = 4,
  kDebugger = 5,
  kDeserializer = 6,
  kExternalMemoryPressure = 7,
  kFinalizeMarkingViaStackGuard = 8,
  kFinalizeMarkingViaTask = 9,
  kFullHashtable = 10,
  kHeapProfiler = 11,
  kIdleTask = 12,
  kLastResort = 13,
  kLowMemoryNotification = 14,
  kMakeHeapIterable = 15,
  kMemoryPressure = 16,
  kMemoryReducer = 17,
  kRuntime = 18,
  kSamplingProfiler = 19,
  kSnapshotCreator = 20,
  kTesting = 21
  // If you add new items here, then update the incremental_marking_reason,
  // mark_compact_reason, and scavenge_reason counters in counters.h.
  // Also update src/tools/metrics/histograms/histograms.xml in chromium.
};

enum class YoungGenerationHandling {
  kRegularScavenge = 0,
  kFastPromotionDuringScavenge = 1,
  // Histogram::InspectConstructionArguments in chromium requires us to have at
  // least three buckets.
  kUnusedBucket = 2,
  // If you add new items here, then update the young_generation_handling in
  // counters.h.
  // Also update src/tools/metrics/histograms/histograms.xml in chromium.
};

<<<<<<< HEAD
// A queue of objects promoted during scavenge. Each object is accompanied by
// its size to avoid dereferencing a map pointer for scanning. The last page in
// to-space is used for the promotion queue. On conflict during scavenge, the
// promotion queue is allocated externally and all entries are copied to the
// external queue.
class PromotionQueue {
 public:
  explicit PromotionQueue(Heap* heap)
      : front_(nullptr),
        rear_(nullptr),
        limit_(nullptr),
        emergency_stack_(nullptr),
        heap_(heap) {}

  void Initialize();
  void Destroy();

  inline void SetNewLimit(Address limit);
  inline bool IsBelowPromotionQueue(Address to_space_top);

  inline void insert(HeapObject* target, int32_t size);
  inline void remove(HeapObject** target, int32_t* size);

  bool is_empty() {
    return (front_ == rear_) &&
           (emergency_stack_ == nullptr || emergency_stack_->length() == 0);
  }

 private:
  struct Entry {
    Entry(HeapObject* obj, int32_t size) : obj_(obj), size_(size) {}

    HeapObject* obj_;
    int32_t size_;
  };

  inline Page* GetHeadPage();

  void RelocateQueueHead();

  // The front of the queue is higher in the memory page chain than the rear.
  struct Entry* front_;
  struct Entry* rear_;
  struct Entry* limit_;

  List<Entry>* emergency_stack_;
  Heap* heap_;

  DISALLOW_COPY_AND_ASSIGN(PromotionQueue);
};

=======
>>>>>>> 84bd6f3c
class AllocationResult {
 public:
  static inline AllocationResult Retry(AllocationSpace space = NEW_SPACE) {
    return AllocationResult(space);
  }

  // Implicit constructor from Object*.
  AllocationResult(Object* object)  // NOLINT
      : object_(object) {
    // AllocationResults can't return Smis, which are used to represent
    // failure and the space to retry in.
    CHECK(!object->IsSmi());
  }

  AllocationResult() : object_(Smi::FromInt(NEW_SPACE)) {}

  inline bool IsRetry() { return object_->IsSmi(); }
  inline HeapObject* ToObjectChecked();
  inline AllocationSpace RetrySpace();

  template <typename T>
  bool To(T** obj) {
    if (IsRetry()) return false;
    *obj = T::cast(object_);
    return true;
  }

 private:
  explicit AllocationResult(AllocationSpace space)
      : object_(Smi::FromInt(static_cast<int>(space))) {}

  Object* object_;
};

STATIC_ASSERT(sizeof(AllocationResult) == kPointerSize);

#ifdef DEBUG
struct CommentStatistic {
  const char* comment;
  int size;
  int count;
  void Clear() {
    comment = nullptr;
    size = 0;
    count = 0;
  }
  // Must be small, since an iteration is used for lookup.
  static const int kMaxComments = 64;
};
#endif

class Heap {
 public:
  // Declare all the root indices.  This defines the root list order.
  // clang-format off
  enum RootListIndex {
#define DECL(type, name, camel_name) k##camel_name##RootIndex,
    STRONG_ROOT_LIST(DECL)
#undef DECL

#define DECL(name, str) k##name##RootIndex,
    INTERNALIZED_STRING_LIST(DECL)
#undef DECL

#define DECL(name) k##name##RootIndex,
    PRIVATE_SYMBOL_LIST(DECL)
#undef DECL

#define DECL(name, description) k##name##RootIndex,
    PUBLIC_SYMBOL_LIST(DECL)
    WELL_KNOWN_SYMBOL_LIST(DECL)
#undef DECL

#define DECL(accessor_name, AccessorName) k##AccessorName##AccessorRootIndex,
    ACCESSOR_INFO_LIST(DECL)
#undef DECL

#define DECL(NAME, Name, name) k##Name##MapRootIndex,
    STRUCT_LIST(DECL)
#undef DECL

#define DECL(NAME, Name, Size, name) k##Name##Size##MapRootIndex,
    DATA_HANDLER_LIST(DECL)
#undef DECL

    kStringTableRootIndex,

#define DECL(type, name, camel_name) k##camel_name##RootIndex,
    SMI_ROOT_LIST(DECL)
#undef DECL

    kRootListLength,
    kStrongRootListLength = kStringTableRootIndex,
    kSmiRootsStart = kStringTableRootIndex + 1
  };
  // clang-format on

  enum FindMementoMode { kForRuntime, kForGC };

<<<<<<< HEAD
  enum HeapState { NOT_IN_GC, SCAVENGE, MARK_COMPACT, MINOR_MARK_COMPACT };
=======
  enum HeapState {
    NOT_IN_GC,
    SCAVENGE,
    MARK_COMPACT,
    MINOR_MARK_COMPACT,
    TEAR_DOWN
  };
>>>>>>> 84bd6f3c

  using PretenuringFeedbackMap = std::unordered_map<AllocationSite*, size_t>;

  // Taking this mutex prevents the GC from entering a phase that relocates
  // object references.
  base::Mutex* relocation_mutex() { return &relocation_mutex_; }

  // Support for partial snapshots.  After calling this we have a linear
  // space to write objects in each space.
  struct Chunk {
    uint32_t size;
    Address start;
    Address end;
  };
  typedef std::vector<Chunk> Reservation;

  static const int kInitalOldGenerationLimitFactor = 2;

#if V8_OS_ANDROID
  // Don't apply pointer multiplier on Android since it has no swap space and
  // should instead adapt it's heap size based on available physical memory.
  static const int kPointerMultiplier = 1;
#else
  static const int kPointerMultiplier = i::kPointerSize / 4;
#endif

  // Semi-space size needs to be a multiple of page size.
  static const size_t kMinSemiSpaceSizeInKB =
      1 * kPointerMultiplier * ((1 << kPageSizeBits) / KB);
  static const size_t kMaxSemiSpaceSizeInKB =
      16 * kPointerMultiplier * ((1 << kPageSizeBits) / KB);

  // The old space size has to be a multiple of Page::kPageSize.
  // Sizes are in MB.
<<<<<<< HEAD
  static const int kMaxOldSpaceSizeLowMemoryDevice = 128 * kPointerMultiplier;
  static const int kMaxOldSpaceSizeMediumMemoryDevice =
      256 * kPointerMultiplier;
  static const int kMaxOldSpaceSizeHighMemoryDevice = 512 * kPointerMultiplier;
  static const int kMaxOldSpaceSizeHugeMemoryDevice = 1024 * kPointerMultiplier;
=======
  static const size_t kMinOldGenerationSize = 128 * kPointerMultiplier;
  static const size_t kMaxOldGenerationSize = 1024 * kPointerMultiplier;
>>>>>>> 84bd6f3c

  static const int kTraceRingBufferSize = 512;
  static const int kStacktraceBufferSize = 512;

  V8_EXPORT_PRIVATE static const double kMinHeapGrowingFactor;
  V8_EXPORT_PRIVATE static const double kMaxHeapGrowingFactor;
  static const double kMaxHeapGrowingFactorMemoryConstrained;
  static const double kMaxHeapGrowingFactorIdle;
  static const double kConservativeHeapGrowingFactor;
  static const double kTargetMutatorUtilization;

  static const int kNoGCFlags = 0;
  static const int kReduceMemoryFootprintMask = 1;
  static const int kAbortIncrementalMarkingMask = 2;
  static const int kFinalizeIncrementalMarkingMask = 4;

  // Making the heap iterable requires us to abort incremental marking.
  static const int kMakeHeapIterableMask = kAbortIncrementalMarkingMask;

  // The roots that have an index less than this are always in old space.
  static const int kOldSpaceRoots = 0x20;

  // The minimum size of a HeapObject on the heap.
  static const int kMinObjectSizeInWords = 2;

  static const int kMinPromotedPercentForFastPromotionMode = 90;

  STATIC_ASSERT(kUndefinedValueRootIndex ==
                Internals::kUndefinedValueRootIndex);
  STATIC_ASSERT(kTheHoleValueRootIndex == Internals::kTheHoleValueRootIndex);
  STATIC_ASSERT(kNullValueRootIndex == Internals::kNullValueRootIndex);
  STATIC_ASSERT(kTrueValueRootIndex == Internals::kTrueValueRootIndex);
  STATIC_ASSERT(kFalseValueRootIndex == Internals::kFalseValueRootIndex);
  STATIC_ASSERT(kempty_stringRootIndex == Internals::kEmptyStringRootIndex);

  // Calculates the maximum amount of filler that could be required by the
  // given alignment.
  static int GetMaximumFillToAlign(AllocationAlignment alignment);
  // Calculates the actual amount of filler required for a given address at the
  // given alignment.
  static int GetFillToAlign(Address address, AllocationAlignment alignment);

  void FatalProcessOutOfMemory(const char* location);

  V8_EXPORT_PRIVATE static bool RootIsImmortalImmovable(int root_index);

  // Checks whether the space is valid.
  static bool IsValidAllocationSpace(AllocationSpace space);

  // Generated code can embed direct references to non-writable roots if
  // they are in new space.
  static bool RootCanBeWrittenAfterInitialization(RootListIndex root_index);

  // Zapping is needed for verify heap, and always done in debug builds.
  static inline bool ShouldZapGarbage() {
#ifdef DEBUG
    return true;
#else
#ifdef VERIFY_HEAP
    return FLAG_verify_heap;
#else
    return false;
#endif
#endif
  }

  static inline bool IsYoungGenerationCollector(GarbageCollector collector) {
    return collector == SCAVENGER || collector == MINOR_MARK_COMPACTOR;
  }

  static inline GarbageCollector YoungGenerationCollector() {
#if ENABLE_MINOR_MC
    return (FLAG_minor_mc) ? MINOR_MARK_COMPACTOR : SCAVENGER;
#else
    return SCAVENGER;
#endif  // ENABLE_MINOR_MC
  }

  static inline const char* CollectorName(GarbageCollector collector) {
    switch (collector) {
      case SCAVENGER:
        return "Scavenger";
      case MARK_COMPACTOR:
        return "Mark-Compact";
      case MINOR_MARK_COMPACTOR:
        return "Minor Mark-Compact";
    }
    return "Unknown collector";
  }

  V8_EXPORT_PRIVATE static double MaxHeapGrowingFactor(
      size_t max_old_generation_size);
  V8_EXPORT_PRIVATE static double HeapGrowingFactor(double gc_speed,
                                                    double mutator_speed,
                                                    double max_factor);

  // Copy block of memory from src to dst. Size of block should be aligned
  // by pointer size.
  static inline void CopyBlock(Address dst, Address src, int byte_size);

  // Notifies the heap that is ok to start marking or other activities that
  // should not happen during deserialization.
  void NotifyDeserializationComplete();

  inline Address* NewSpaceAllocationTopAddress();
  inline Address* NewSpaceAllocationLimitAddress();
  inline Address* OldSpaceAllocationTopAddress();
  inline Address* OldSpaceAllocationLimitAddress();

  // FreeSpace objects have a null map after deserialization. Update the map.
  void RepairFreeListsAfterDeserialization();

  // Move len elements within a given array from src_index index to dst_index
  // index.
  void MoveElements(FixedArray* array, int dst_index, int src_index, int len,
                    WriteBarrierMode mode = UPDATE_WRITE_BARRIER);

  // Initialize a filler object to keep the ability to iterate over the heap
  // when introducing gaps within pages. If slots could have been recorded in
  // the freed area, then pass ClearRecordedSlots::kYes as the mode. Otherwise,
<<<<<<< HEAD
  // pass ClearRecordedSlots::kNo.
  V8_EXPORT_PRIVATE HeapObject* CreateFillerObjectAt(Address addr, int size,
                                                     ClearRecordedSlots mode);
=======
  // pass ClearRecordedSlots::kNo. If the memory after the object header of
  // the filler should be cleared, pass in kClearFreedMemory. The default is
  // kDontClearFreedMemory.
  V8_EXPORT_PRIVATE HeapObject* CreateFillerObjectAt(
      Address addr, int size, ClearRecordedSlots clear_slots_mode,
      ClearFreedMemoryMode clear_memory_mode =
          ClearFreedMemoryMode::kDontClearFreedMemory);

  template <typename T>
  void CreateFillerForArray(T* object, int elements_to_trim, int bytes_to_trim);
>>>>>>> 84bd6f3c

  bool CanMoveObjectStart(HeapObject* object);

  static bool IsImmovable(HeapObject* object);

  // Trim the given array from the left. Note that this relocates the object
  // start and hence is only valid if there is only a single reference to it.
  FixedArrayBase* LeftTrimFixedArray(FixedArrayBase* obj, int elements_to_trim);

  // Trim the given array from the right.
  void RightTrimFixedArray(FixedArrayBase* obj, int elements_to_trim);
  void RightTrimWeakFixedArray(WeakFixedArray* obj, int elements_to_trim);

  // Converts the given boolean condition to JavaScript boolean value.
  inline Oddball* ToBoolean(bool condition);

  // Notify the heap that a context has been disposed.
  int NotifyContextDisposed(bool dependant_context);

  void set_native_contexts_list(Object* object) {
    native_contexts_list_ = object;
  }
  Object* native_contexts_list() const { return native_contexts_list_; }

  void set_allocation_sites_list(Object* object) {
    allocation_sites_list_ = object;
  }
  Object* allocation_sites_list() { return allocation_sites_list_; }

  // Used in CreateAllocationSiteStub and the (de)serializer.
  Object** allocation_sites_list_address() { return &allocation_sites_list_; }

  void set_encountered_weak_collections(Object* weak_collection) {
    encountered_weak_collections_ = weak_collection;
  }
  Object* encountered_weak_collections() const {
    return encountered_weak_collections_;
  }
  void IterateEncounteredWeakCollections(RootVisitor* visitor);
<<<<<<< HEAD

  void set_encountered_weak_cells(Object* weak_cell) {
    encountered_weak_cells_ = weak_cell;
  }
  Object* encountered_weak_cells() const { return encountered_weak_cells_; }

  void set_encountered_transition_arrays(Object* transition_array) {
    encountered_transition_arrays_ = transition_array;
  }
  Object* encountered_transition_arrays() const {
    return encountered_transition_arrays_;
  }
=======
>>>>>>> 84bd6f3c

  // Number of mark-sweeps.
  int ms_count() const { return ms_count_; }

  // Checks whether the given object is allowed to be migrated from it's
  // current space into the given destination space. Used for debugging.
  bool AllowedToBeMigrated(HeapObject* object, AllocationSpace dest);

  void CheckHandleCount();

  // Number of "runtime allocations" done so far.
  uint32_t allocations_count() { return allocations_count_; }

  // Print short heap statistics.
  void PrintShortHeapStatistics();

  bool write_protect_code_memory() const { return write_protect_code_memory_; }

  uintptr_t code_space_memory_modification_scope_depth() {
    return code_space_memory_modification_scope_depth_;
  }

  void increment_code_space_memory_modification_scope_depth() {
    code_space_memory_modification_scope_depth_++;
  }

  void decrement_code_space_memory_modification_scope_depth() {
    code_space_memory_modification_scope_depth_--;
  }

  void UnprotectAndRegisterMemoryChunk(MemoryChunk* chunk);
  void UnprotectAndRegisterMemoryChunk(HeapObject* object);
  void UnregisterUnprotectedMemoryChunk(MemoryChunk* chunk);
  V8_EXPORT_PRIVATE void ProtectUnprotectedMemoryChunks();

  void EnableUnprotectedMemoryChunksRegistry() {
    unprotected_memory_chunks_registry_enabled_ = true;
  }

  void DisableUnprotectedMemoryChunksRegistry() {
    unprotected_memory_chunks_registry_enabled_ = false;
  }

  bool unprotected_memory_chunks_registry_enabled() {
    return unprotected_memory_chunks_registry_enabled_;
  }

  inline HeapState gc_state() { return gc_state_; }
  void SetGCState(HeapState state);
  bool IsTearingDown() const { return gc_state_ == TEAR_DOWN; }

  inline bool IsInGCPostProcessing() { return gc_post_processing_depth_ > 0; }

  // If an object has an AllocationMemento trailing it, return it, otherwise
  // return nullptr;
  template <FindMementoMode mode>
  inline AllocationMemento* FindAllocationMemento(Map* map, HeapObject* object);

  // Returns false if not able to reserve.
  bool ReserveSpace(Reservation* reservations, std::vector<Address>* maps);

  //
  // Support for the API.
  //

  void CreateApiObjects();

  // Implements the corresponding V8 API function.
  bool IdleNotification(double deadline_in_seconds);
  bool IdleNotification(int idle_time_in_ms);

  void MemoryPressureNotification(MemoryPressureLevel level,
                                  bool is_isolate_locked);
  void CheckMemoryPressure();

  void AddNearHeapLimitCallback(v8::NearHeapLimitCallback, void* data);
  void RemoveNearHeapLimitCallback(v8::NearHeapLimitCallback callback,
                                   size_t heap_limit);

  double MonotonicallyIncreasingTimeInMs();

  void RecordStats(HeapStats* stats, bool take_snapshot = false);

  // Check new space expansion criteria and expand semispaces if it was hit.
  void CheckNewSpaceExpansionCriteria();

  void VisitExternalResources(v8::ExternalResourceVisitor* visitor);

  // An object should be promoted if the object has survived a
  // scavenge operation.
  inline bool ShouldBePromoted(Address old_address);

  void IncrementDeferredCount(v8::Isolate::UseCounterFeature feature);

  inline uint64_t HashSeed();

  inline int NextScriptId();
  inline int NextDebuggingId();
  inline int GetNextTemplateSerialNumber();

  void SetSerializedObjects(FixedArray* objects);
  void SetSerializedGlobalProxySizes(FixedArray* sizes);

  // For post mortem debugging.
  void RememberUnmappedPage(Address page, bool compacted);

  int64_t external_memory_hard_limit() { return MaxOldGenerationSize() / 2; }

  int64_t external_memory() { return external_memory_; }
  void update_external_memory(int64_t delta) { external_memory_ += delta; }

  void update_external_memory_concurrently_freed(intptr_t freed) {
    external_memory_concurrently_freed_ += freed;
  }

  void account_external_memory_concurrently_freed() {
    external_memory_ -= external_memory_concurrently_freed_;
    external_memory_concurrently_freed_ = 0;
  }

  void CompactFixedArraysOfWeakCells();

  void AddRetainedMap(Handle<Map> map);

  // This event is triggered after successful allocation of a new object made
  // by runtime. Allocations of target space for object evacuation do not
  // trigger the event. In order to track ALL allocations one must turn off
  // FLAG_inline_new.
  inline void OnAllocationEvent(HeapObject* object, int size_in_bytes);

  // This event is triggered after object is moved to a new place.
  inline void OnMoveEvent(HeapObject* target, HeapObject* source,
                          int size_in_bytes);

  inline bool CanAllocateInReadOnlySpace();
  bool deserialization_complete() const { return deserialization_complete_; }

  bool HasLowAllocationRate();
  bool HasHighFragmentation();
  bool HasHighFragmentation(size_t used, size_t committed);

  void ActivateMemoryReducerIfNeeded();

  bool ShouldOptimizeForMemoryUsage();

  bool HighMemoryPressure() {
    return memory_pressure_level_.Value() != MemoryPressureLevel::kNone;
  }

  void RestoreHeapLimit(size_t heap_limit) {
    // Do not set the limit lower than the live size + some slack.
    size_t min_limit = SizeOfObjects() + SizeOfObjects() / 4;
    max_old_generation_size_ =
        Min(max_old_generation_size_, Max(heap_limit, min_limit));
  }

  // ===========================================================================
  // Initialization. ===========================================================
  // ===========================================================================

<<<<<<< HEAD
  // Configure heap size in MB before setup. Return false if the heap has been
  // set up already.
  bool ConfigureHeap(size_t max_semi_space_size, size_t max_old_space_size,
                     size_t code_range_size);
=======
  // Configure heap sizes
  // max_semi_space_size_in_kb: maximum semi-space size in KB
  // max_old_generation_size_in_mb: maximum old generation size in MB
  // code_range_size_in_mb: code range size in MB
  // Return false if the heap has been set up already.
  bool ConfigureHeap(size_t max_semi_space_size_in_kb,
                     size_t max_old_generation_size_in_mb,
                     size_t code_range_size_in_mb);
>>>>>>> 84bd6f3c
  bool ConfigureHeapDefault();

  // Prepares the heap, setting up memory areas that are needed in the isolate
  // without actually creating any objects.
  bool SetUp();

  // (Re-)Initialize hash seed from flag or RNG.
  void InitializeHashSeed();

  // Bootstraps the object heap with the core set of objects required to run.
  // Returns whether it succeeded.
  bool CreateHeapObjects();

  // Create ObjectStats if live_object_stats_ or dead_object_stats_ are nullptr.
  void CreateObjectStats();

  // Sets the TearDown state, so no new GC tasks get posted.
  void StartTearDown();

  // Destroys all memory allocated by the heap.
  void TearDown();

  // Returns whether SetUp has been called.
  bool HasBeenSetUp();

  bool use_tasks() const { return use_tasks_; }

  // ===========================================================================
  // Getters for spaces. =======================================================
  // ===========================================================================

  inline Address NewSpaceTop();

  NewSpace* new_space() { return new_space_; }
  OldSpace* old_space() { return old_space_; }
  CodeSpace* code_space() { return code_space_; }
  MapSpace* map_space() { return map_space_; }
  LargeObjectSpace* lo_space() { return lo_space_; }
  ReadOnlySpace* read_only_space() { return read_only_space_; }

  inline PagedSpace* paged_space(int idx);
  inline Space* space(int idx);

  // Returns name of the space.
  const char* GetSpaceName(int idx);

  // ===========================================================================
  // Getters to other components. ==============================================
  // ===========================================================================

  GCTracer* tracer() { return tracer_; }

  MemoryAllocator* memory_allocator() { return memory_allocator_; }

  inline Isolate* isolate();

  MarkCompactCollector* mark_compact_collector() {
    return mark_compact_collector_;
  }

  MinorMarkCompactCollector* minor_mark_compact_collector() {
    return minor_mark_compact_collector_;
  }

<<<<<<< HEAD
=======
  ArrayBufferCollector* array_buffer_collector() {
    return array_buffer_collector_;
  }

>>>>>>> 84bd6f3c
  // ===========================================================================
  // Root set access. ==========================================================
  // ===========================================================================

  // Heap root getters.
#define ROOT_ACCESSOR(type, name, camel_name) inline type* name();
  ROOT_LIST(ROOT_ACCESSOR)
#undef ROOT_ACCESSOR

  // Utility type maps.
#define STRUCT_MAP_ACCESSOR(NAME, Name, name) inline Map* name##_map();
  STRUCT_LIST(STRUCT_MAP_ACCESSOR)
#undef STRUCT_MAP_ACCESSOR

#define DATA_HANDLER_MAP_ACCESSOR(NAME, Name, Size, name) \
  inline Map* name##_map();
  DATA_HANDLER_LIST(DATA_HANDLER_MAP_ACCESSOR)
#undef DATA_HANDLER_MAP_ACCESSOR

#define STRING_ACCESSOR(name, str) inline String* name();
  INTERNALIZED_STRING_LIST(STRING_ACCESSOR)
#undef STRING_ACCESSOR

#define SYMBOL_ACCESSOR(name) inline Symbol* name();
  PRIVATE_SYMBOL_LIST(SYMBOL_ACCESSOR)
#undef SYMBOL_ACCESSOR

#define SYMBOL_ACCESSOR(name, description) inline Symbol* name();
  PUBLIC_SYMBOL_LIST(SYMBOL_ACCESSOR)
  WELL_KNOWN_SYMBOL_LIST(SYMBOL_ACCESSOR)
#undef SYMBOL_ACCESSOR

#define ACCESSOR_INFO_ACCESSOR(accessor_name, AccessorName) \
  inline AccessorInfo* accessor_name##_accessor();
  ACCESSOR_INFO_LIST(ACCESSOR_INFO_ACCESSOR)
#undef ACCESSOR_INFO_ACCESSOR

  Object* root(RootListIndex index) { return roots_[index]; }
  Handle<Object> root_handle(RootListIndex index) {
    return Handle<Object>(&roots_[index]);
  }
  template <typename T>
  bool IsRootHandle(Handle<T> handle, RootListIndex* index) const {
    Object** const handle_location = bit_cast<Object**>(handle.address());
    if (handle_location >= &roots_[kRootListLength]) return false;
    if (handle_location < &roots_[0]) return false;
    *index = static_cast<RootListIndex>(handle_location - &roots_[0]);
    return true;
  }

  // Generated code can embed this address to get access to the roots.
  Object** roots_array_start() { return roots_; }

<<<<<<< HEAD
  // Sets the stub_cache_ (only used when expanding the dictionary).
  void SetRootCodeStubs(UnseededNumberDictionary* value);
=======
  ExternalReferenceTable* external_reference_table() {
    DCHECK(external_reference_table_.is_initialized());
    return &external_reference_table_;
  }
>>>>>>> 84bd6f3c

  static constexpr int roots_to_external_reference_table_offset() {
    return kRootsExternalReferenceTableOffset;
  }

  // Sets the stub_cache_ (only used when expanding the dictionary).
  void SetRootCodeStubs(SimpleNumberDictionary* value);

  void SetRootMaterializedObjects(FixedArray* objects) {
    roots_[kMaterializedObjectsRootIndex] = objects;
  }

  void SetRootScriptList(Object* value) {
    roots_[kScriptListRootIndex] = value;
  }

  void SetRootStringTable(StringTable* value) {
    roots_[kStringTableRootIndex] = value;
  }

  void SetRootNoScriptSharedFunctionInfos(Object* value) {
    roots_[kNoScriptSharedFunctionInfosRootIndex] = value;
  }

  void SetMessageListeners(TemplateList* value) {
    roots_[kMessageListenersRootIndex] = value;
  }

  // Set the stack limit in the roots_ array.  Some architectures generate
  // code that looks here, because it is faster than loading from the static
  // jslimit_/real_jslimit_ variable in the StackGuard.
  void SetStackLimits();

  // The stack limit is thread-dependent. To be able to reproduce the same
  // snapshot blob, we need to reset it before serializing.
  void ClearStackLimits();

  // Generated code can treat direct references to this root as constant.
  bool RootCanBeTreatedAsConstant(RootListIndex root_index);

  Map* MapForFixedTypedArray(ExternalArrayType array_type);
  Map* MapForFixedTypedArray(ElementsKind elements_kind);
  FixedTypedArrayBase* EmptyFixedTypedArrayForMap(const Map* map);

  void RegisterStrongRoots(Object** start, Object** end);
  void UnregisterStrongRoots(Object** start);

  bool IsDeserializeLazyHandler(Code* code);
  void SetDeserializeLazyHandler(Code* code);
  void SetDeserializeLazyHandlerWide(Code* code);
  void SetDeserializeLazyHandlerExtraWide(Code* code);

  void SetBuiltinsConstantsTable(FixedArray* cache);

  // ===========================================================================
  // Inline allocation. ========================================================
  // ===========================================================================

  // Indicates whether inline bump-pointer allocation has been disabled.
  bool inline_allocation_disabled() { return inline_allocation_disabled_; }

  // Switch whether inline bump-pointer allocation should be used.
  void EnableInlineAllocation();
  void DisableInlineAllocation();

  // ===========================================================================
  // Methods triggering GCs. ===================================================
  // ===========================================================================

  // Performs garbage collection operation.
  // Returns whether there is a chance that another major GC could
  // collect more garbage.
  bool CollectGarbage(
      AllocationSpace space, GarbageCollectionReason gc_reason,
      const GCCallbackFlags gc_callback_flags = kNoGCCallbackFlags);

  // Performs a full garbage collection.  If (flags & kMakeHeapIterableMask) is
  // non-zero, then the slower precise sweeper is used, which leaves the heap
  // in a state where we can iterate over the heap visiting all objects.
  void CollectAllGarbage(
      int flags, GarbageCollectionReason gc_reason,
      const GCCallbackFlags gc_callback_flags = kNoGCCallbackFlags);

  // Last hope GC, should try to squeeze as much as possible.
  void CollectAllAvailableGarbage(GarbageCollectionReason gc_reason);

  // Reports and external memory pressure event, either performs a major GC or
  // completes incremental marking in order to free external resources.
  void ReportExternalMemoryPressure();

  typedef v8::Isolate::GetExternallyAllocatedMemoryInBytesCallback
      GetExternallyAllocatedMemoryInBytesCallback;

  void SetGetExternallyAllocatedMemoryInBytesCallback(
      GetExternallyAllocatedMemoryInBytesCallback callback) {
    external_memory_callback_ = callback;
  }

  // Invoked when GC was requested via the stack guard.
  void HandleGCRequest();

  // ===========================================================================
  // Iterators. ================================================================
  // ===========================================================================

<<<<<<< HEAD
  // Iterates over all roots in the heap.
  void IterateRoots(RootVisitor* v, VisitMode mode);
  // Iterates over all strong roots in the heap.
=======
  void IterateRoots(RootVisitor* v, VisitMode mode);
>>>>>>> 84bd6f3c
  void IterateStrongRoots(RootVisitor* v, VisitMode mode);
  // Iterates over entries in the smi roots list.  Only interesting to the
  // serializer/deserializer, since GC does not care about smis.
  void IterateSmiRoots(RootVisitor* v);
<<<<<<< HEAD
  // Iterates over all the other roots in the heap.
  void IterateWeakRoots(RootVisitor* v, VisitMode mode);

  // Iterate pointers of promoted objects.
  void IterateAndScavengePromotedObject(HeapObject* target, int size);
=======
  // Iterates over weak string tables.
  void IterateWeakRoots(RootVisitor* v, VisitMode mode);
  // Iterates over weak global handles.
  void IterateWeakGlobalHandles(RootVisitor* v);
>>>>>>> 84bd6f3c

  // ===========================================================================
  // Store buffer API. =========================================================
  // ===========================================================================

  // Write barrier support for object[offset] = o;
  inline void RecordWrite(Object* object, MaybeObject** slot,
                          MaybeObject* value);
  inline void RecordWrite(Object* object, Object** slot, Object* value);
  inline void RecordWriteIntoCode(Code* host, RelocInfo* rinfo, Object* target);
  void RecordWriteIntoCodeSlow(Code* host, RelocInfo* rinfo, Object* target);
  void RecordWritesIntoCode(Code* code);
  inline void RecordFixedArrayElements(FixedArray* array, int offset,
                                       int length);

  // Used for query incremental marking status in generated code.
  Address* IsMarkingFlagAddress() {
    return reinterpret_cast<Address*>(&is_marking_flag_);
  }

  void SetIsMarkingFlag(uint8_t flag) { is_marking_flag_ = flag; }

  inline Address* store_buffer_top_address();

  void ClearRecordedSlot(HeapObject* object, Object** slot);
  void ClearRecordedSlotRange(Address start, Address end);

  bool HasRecordedSlot(HeapObject* object, Object** slot);

  // ===========================================================================
  // Incremental marking API. ==================================================
  // ===========================================================================

  int GCFlagsForIncrementalMarking() {
    return ShouldOptimizeForMemoryUsage() ? kReduceMemoryFootprintMask
                                          : kNoGCFlags;
  }

  // Start incremental marking and ensure that idle time handler can perform
  // incremental steps.
  void StartIdleIncrementalMarking(
      GarbageCollectionReason gc_reason,
      GCCallbackFlags gc_callback_flags = GCCallbackFlags::kNoGCCallbackFlags);

  // Starts incremental marking assuming incremental marking is currently
  // stopped.
  void StartIncrementalMarking(
      int gc_flags, GarbageCollectionReason gc_reason,
      GCCallbackFlags gc_callback_flags = GCCallbackFlags::kNoGCCallbackFlags);

  void StartIncrementalMarkingIfAllocationLimitIsReached(
      int gc_flags,
      GCCallbackFlags gc_callback_flags = GCCallbackFlags::kNoGCCallbackFlags);

  void FinalizeIncrementalMarkingIfComplete(GarbageCollectionReason gc_reason);

  void RegisterDeserializedObjectsForBlackAllocation(
<<<<<<< HEAD
      Reservation* reservations, List<HeapObject*>* large_objects);
=======
      Reservation* reservations, const std::vector<HeapObject*>& large_objects,
      const std::vector<Address>& maps);
>>>>>>> 84bd6f3c

  IncrementalMarking* incremental_marking() { return incremental_marking_; }

  // ===========================================================================
  // Concurrent marking API. ===================================================
  // ===========================================================================

  ConcurrentMarking* concurrent_marking() { return concurrent_marking_; }

  // The runtime uses this function to notify potentially unsafe object layout
  // changes that require special synchronization with the concurrent marker.
<<<<<<< HEAD
  void NotifyObjectLayoutChange(HeapObject* object,
=======
  // The old size is the size of the object before layout change.
  void NotifyObjectLayoutChange(HeapObject* object, int old_size,
>>>>>>> 84bd6f3c
                                const DisallowHeapAllocation&);

#ifdef VERIFY_HEAP
  // This function checks that either
  // - the map transition is safe,
  // - or it was communicated to GC using NotifyObjectLayoutChange.
  void VerifyObjectLayoutChange(HeapObject* object, Map* new_map);
#endif

  // ===========================================================================
  // Deoptimization support API. ===============================================
  // ===========================================================================

  // Setters for code offsets of well-known deoptimization targets.
  void SetArgumentsAdaptorDeoptPCOffset(int pc_offset);
  void SetConstructStubCreateDeoptPCOffset(int pc_offset);
  void SetConstructStubInvokeDeoptPCOffset(int pc_offset);
  void SetInterpreterEntryReturnPCOffset(int pc_offset);

  // Invalidates references in the given {code} object that are directly
  // embedded within the instruction stream. Mutates write-protected code.
  void InvalidateCodeEmbeddedObjects(Code* code);

  // Invalidates references in the given {code} object that are referenced
  // transitively from the deoptimization data. Mutates write-protected code.
  void InvalidateCodeDeoptimizationData(Code* code);

  void DeoptMarkedAllocationSites();

  bool DeoptMaybeTenuredAllocationSites();

  // ===========================================================================
  // Embedder heap tracer support. =============================================
  // ===========================================================================

  LocalEmbedderHeapTracer* local_embedder_heap_tracer() {
    return local_embedder_heap_tracer_;
  }
  void SetEmbedderHeapTracer(EmbedderHeapTracer* tracer);
  void TracePossibleWrapper(JSObject* js_object);
  void RegisterExternallyReferencedObject(Object** object);

  // ===========================================================================
  // External string table API. ================================================
  // ===========================================================================

  // Registers an external string.
  inline void RegisterExternalString(String* string);

  // Finalizes an external string by deleting the associated external
  // data and clearing the resource pointer.
  inline void FinalizeExternalString(String* string);

  // ===========================================================================
  // Methods checking/returning the space of a given object/address. ===========
  // ===========================================================================

  // Returns whether the object resides in new space.
  inline bool InNewSpace(Object* object);
  inline bool InNewSpace(MaybeObject* object);
  inline bool InNewSpace(HeapObject* heap_object);
  inline bool InFromSpace(Object* object);
  inline bool InFromSpace(MaybeObject* object);
  inline bool InFromSpace(HeapObject* heap_object);
  inline bool InToSpace(Object* object);
  inline bool InToSpace(MaybeObject* object);
  inline bool InToSpace(HeapObject* heap_object);

  // Returns whether the object resides in old space.
  inline bool InOldSpace(Object* object);

  // Returns whether the object resides in read-only space.
  inline bool InReadOnlySpace(Object* object);

  // Checks whether an address/object in the heap (including auxiliary
  // area and unused area).
  bool Contains(HeapObject* value);

  // Checks whether an address/object in a space.
  // Currently used by tests, serialization and heap verification only.
  bool InSpace(HeapObject* value, AllocationSpace space);

  // Slow methods that can be used for verification as they can also be used
  // with off-heap Addresses.
  bool ContainsSlow(Address addr);
  bool InSpaceSlow(Address addr, AllocationSpace space);
  inline bool InNewSpaceSlow(Address address);
  inline bool InOldSpaceSlow(Address address);

  // ===========================================================================
  // Object statistics tracking. ===============================================
  // ===========================================================================

  // Returns the number of buckets used by object statistics tracking during a
  // major GC. Note that the following methods fail gracefully when the bounds
  // are exceeded though.
  size_t NumberOfTrackedHeapObjectTypes();

  // Returns object statistics about count and size at the last major GC.
  // Objects are being grouped into buckets that roughly resemble existing
  // instance types.
  size_t ObjectCountAtLastGC(size_t index);
  size_t ObjectSizeAtLastGC(size_t index);

  // Retrieves names of buckets used by object statistics tracking.
  bool GetObjectTypeName(size_t index, const char** object_type,
                         const char** object_sub_type);

  // The total number of native contexts object on the heap.
  size_t NumberOfNativeContexts();
  // The total number of native contexts that were detached but were not
  // garbage collected yet.
  size_t NumberOfDetachedContexts();

  // ===========================================================================
  // Code statistics. ==========================================================
  // ===========================================================================

  // Collect code (Code and BytecodeArray objects) statistics.
  void CollectCodeStatistics();

  // ===========================================================================
  // GC statistics. ============================================================
  // ===========================================================================

  // Returns the maximum amount of memory reserved for the heap.
  size_t MaxReserved();
  size_t MaxSemiSpaceSize() { return max_semi_space_size_; }
  size_t InitialSemiSpaceSize() { return initial_semispace_size_; }
  size_t MaxOldGenerationSize() { return max_old_generation_size_; }
<<<<<<< HEAD
=======

  static size_t ComputeMaxOldGenerationSize(uint64_t physical_memory) {
    const size_t old_space_physical_memory_factor = 4;
    size_t computed_size = static_cast<size_t>(
        physical_memory / i::MB / old_space_physical_memory_factor *
        kPointerMultiplier);
    return Max(Min(computed_size, kMaxOldGenerationSize),
               kMinOldGenerationSize);
  }

  static size_t ComputeMaxSemiSpaceSize(uint64_t physical_memory) {
    const uint64_t min_physical_memory = 512 * MB;
    const uint64_t max_physical_memory = 3 * static_cast<uint64_t>(GB);

    uint64_t capped_physical_memory =
        Max(Min(physical_memory, max_physical_memory), min_physical_memory);
    // linearly scale max semi-space size: (X-A)/(B-A)*(D-C)+C
    size_t semi_space_size_in_kb =
        static_cast<size_t>(((capped_physical_memory - min_physical_memory) *
                             (kMaxSemiSpaceSizeInKB - kMinSemiSpaceSizeInKB)) /
                                (max_physical_memory - min_physical_memory) +
                            kMinSemiSpaceSizeInKB);
    return RoundUp(semi_space_size_in_kb, (1 << kPageSizeBits) / KB);
  }
>>>>>>> 84bd6f3c

  // Returns the capacity of the heap in bytes w/o growing. Heap grows when
  // more spaces are needed until it reaches the limit.
  size_t Capacity();

  // Returns the capacity of the old generation.
  size_t OldGenerationCapacity();

  // Returns the amount of memory currently committed for the heap.
  size_t CommittedMemory();

  // Returns the amount of memory currently committed for the old space.
  size_t CommittedOldGenerationMemory();

  // Returns the amount of executable memory currently committed for the heap.
  size_t CommittedMemoryExecutable();

  // Returns the amount of phyical memory currently committed for the heap.
  size_t CommittedPhysicalMemory();

  // Returns the maximum amount of memory ever committed for the heap.
  size_t MaximumCommittedMemory() { return maximum_committed_; }

  // Updates the maximum committed memory for the heap. Should be called
  // whenever a space grows.
  void UpdateMaximumCommitted();

  // Returns the available bytes in space w/o growing.
  // Heap doesn't guarantee that it can allocate an object that requires
  // all available bytes. Check MaxHeapObjectSize() instead.
  size_t Available();

  // Returns of size of all objects residing in the heap.
  size_t SizeOfObjects();

  void UpdateSurvivalStatistics(int start_new_space_size);

  inline void IncrementPromotedObjectsSize(size_t object_size) {
    promoted_objects_size_ += object_size;
  }
  inline size_t promoted_objects_size() { return promoted_objects_size_; }

  inline void IncrementSemiSpaceCopiedObjectSize(size_t object_size) {
    semi_space_copied_object_size_ += object_size;
  }
  inline size_t semi_space_copied_object_size() {
    return semi_space_copied_object_size_;
  }

  inline size_t SurvivedNewSpaceObjectSize() {
    return promoted_objects_size_ + semi_space_copied_object_size_;
  }

  inline void IncrementNodesDiedInNewSpace() { nodes_died_in_new_space_++; }

  inline void IncrementNodesCopiedInNewSpace() { nodes_copied_in_new_space_++; }

  inline void IncrementNodesPromoted() { nodes_promoted_++; }

  inline void IncrementYoungSurvivorsCounter(size_t survived) {
    survived_last_scavenge_ = survived;
    survived_since_last_expansion_ += survived;
  }

  inline uint64_t OldGenerationObjectsAndPromotedExternalMemorySize() {
    return OldGenerationSizeOfObjects() + PromotedExternalMemorySize();
  }

  inline void UpdateNewSpaceAllocationCounter();

  inline size_t NewSpaceAllocationCounter();

  // This should be used only for testing.
  void set_new_space_allocation_counter(size_t new_value) {
    new_space_allocation_counter_ = new_value;
  }

  void UpdateOldGenerationAllocationCounter() {
    old_generation_allocation_counter_at_last_gc_ =
        OldGenerationAllocationCounter();
    old_generation_size_at_last_gc_ = 0;
  }

  size_t OldGenerationAllocationCounter() {
    return old_generation_allocation_counter_at_last_gc_ +
           PromotedSinceLastGC();
  }

  // This should be used only for testing.
  void set_old_generation_allocation_counter_at_last_gc(size_t new_value) {
    old_generation_allocation_counter_at_last_gc_ = new_value;
  }

  size_t PromotedSinceLastGC() {
    size_t old_generation_size = OldGenerationSizeOfObjects();
    DCHECK_GE(old_generation_size, old_generation_size_at_last_gc_);
    return old_generation_size - old_generation_size_at_last_gc_;
  }

  // This is called by the sweeper when it discovers more free space
  // than expected at the end of the preceding GC.
  void NotifyRefinedOldGenerationSize(size_t decreased_bytes) {
    if (old_generation_size_at_last_gc_ != 0) {
      // OldGenerationSizeOfObjects() is now smaller by |decreased_bytes|.
      // Adjust old_generation_size_at_last_gc_ too, so that PromotedSinceLastGC
      // continues to increase monotonically, rather than decreasing here.
      DCHECK_GE(old_generation_size_at_last_gc_, decreased_bytes);
      old_generation_size_at_last_gc_ -= decreased_bytes;
    }
  }

  int gc_count() const { return gc_count_; }

  // Returns the size of objects residing in non-new spaces.
  // Excludes external memory held by those objects.
  size_t OldGenerationSizeOfObjects();

  // ===========================================================================
  // Prologue/epilogue callback methods.========================================
  // ===========================================================================

  void AddGCPrologueCallback(v8::Isolate::GCCallbackWithData callback,
                             GCType gc_type_filter, void* data);
  void RemoveGCPrologueCallback(v8::Isolate::GCCallbackWithData callback,
                                void* data);

  void AddGCEpilogueCallback(v8::Isolate::GCCallbackWithData callback,
                             GCType gc_type_filter, void* data);
  void RemoveGCEpilogueCallback(v8::Isolate::GCCallbackWithData callback,
                                void* data);

  void CallGCPrologueCallbacks(GCType gc_type, GCCallbackFlags flags);
  void CallGCEpilogueCallbacks(GCType gc_type, GCCallbackFlags flags);

  // ===========================================================================
  // Allocation methods. =======================================================
  // ===========================================================================

  // Creates a filler object and returns a heap object immediately after it.
  V8_WARN_UNUSED_RESULT HeapObject* PrecedeWithFiller(HeapObject* object,
                                                      int filler_size);

  // Creates a filler object if needed for alignment and returns a heap object
  // immediately after it. If any space is left after the returned object,
  // another filler object is created so the over allocated memory is iterable.
  V8_WARN_UNUSED_RESULT HeapObject* AlignWithFiller(
      HeapObject* object, int object_size, int allocation_size,
      AllocationAlignment alignment);

  // ===========================================================================
  // ArrayBuffer tracking. =====================================================
  // ===========================================================================

  // TODO(gc): API usability: encapsulate mutation of JSArrayBuffer::is_external
  // in the registration/unregistration APIs. Consider dropping the "New" from
  // "RegisterNewArrayBuffer" because one can re-register a previously
  // unregistered buffer, too, and the name is confusing.
  void RegisterNewArrayBuffer(JSArrayBuffer* buffer);
  void UnregisterArrayBuffer(JSArrayBuffer* buffer);

  // ===========================================================================
  // Allocation site tracking. =================================================
  // ===========================================================================

  // Updates the AllocationSite of a given {object}. The entry (including the
  // count) is cached on the local pretenuring feedback.
  inline void UpdateAllocationSite(
      Map* map, HeapObject* object,
      PretenuringFeedbackMap* pretenuring_feedback);

  // Merges local pretenuring feedback into the global one. Note that this
  // method needs to be called after evacuation, as allocation sites may be
  // evacuated and this method resolves forward pointers accordingly.
  void MergeAllocationSitePretenuringFeedback(
      const PretenuringFeedbackMap& local_pretenuring_feedback);

  // ===========================================================================
  // Allocation tracking. ======================================================
  // ===========================================================================

  // Adds {new_space_observer} to new space and {observer} to any other space.
  void AddAllocationObserversToAllSpaces(
      AllocationObserver* observer, AllocationObserver* new_space_observer);

  // Removes {new_space_observer} from new space and {observer} from any other
  // space.
  void RemoveAllocationObserversFromAllSpaces(
      AllocationObserver* observer, AllocationObserver* new_space_observer);

  bool allocation_step_in_progress() { return allocation_step_in_progress_; }
  void set_allocation_step_in_progress(bool val) {
    allocation_step_in_progress_ = val;
  }

  // ===========================================================================
  // Heap object allocation tracking. ==========================================
  // ===========================================================================

  void AddHeapObjectAllocationTracker(HeapObjectAllocationTracker* tracker);
  void RemoveHeapObjectAllocationTracker(HeapObjectAllocationTracker* tracker);
  bool has_heap_object_allocation_tracker() const {
    return !allocation_trackers_.empty();
  }

  // Retaining path tracking. ==================================================
  // ===========================================================================

  // Adds the given object to the weak table of retaining path targets.
  // On each GC if the marker discovers the object, it will print the retaining
  // path. This requires --track-retaining-path flag.
  void AddRetainingPathTarget(Handle<HeapObject> object,
                              RetainingPathOption option);

  // ===========================================================================
  // Stack frame support. ======================================================
  // ===========================================================================

  // Returns the Code object for a given interior pointer. Returns nullptr if
  // {inner_pointer} is not contained within a Code object.
  Code* GcSafeFindCodeForInnerPointer(Address inner_pointer);

  // Returns true if {addr} is contained within {code} and false otherwise.
  // Mostly useful for debugging.
  bool GcSafeCodeContains(HeapObject* code, Address addr);

// =============================================================================
#ifdef VERIFY_HEAP
  // Verify the heap is in its normal state before or after a GC.
  void Verify();
  void VerifyRememberedSetFor(HeapObject* object);
#endif

#ifdef V8_ENABLE_ALLOCATION_TIMEOUT
  void set_allocation_timeout(int timeout) { allocation_timeout_ = timeout; }
#endif

#ifdef DEBUG
  void VerifyCountersAfterSweeping();
  void VerifyCountersBeforeConcurrentSweeping();

  void Print();
  void PrintHandles();

  // Report code statistics.
  void ReportCodeStatistics(const char* title);
#endif
  void* GetRandomMmapAddr() {
    void* result = v8::internal::GetRandomMmapAddr();
#if V8_TARGET_ARCH_X64
#if V8_OS_MACOSX
    // The Darwin kernel [as of macOS 10.12.5] does not clean up page
    // directory entries [PDE] created from mmap or mach_vm_allocate, even
    // after the region is destroyed. Using a virtual address space that is
    // too large causes a leak of about 1 wired [can never be paged out] page
    // per call to mmap(). The page is only reclaimed when the process is
    // killed. Confine the hint to a 32-bit section of the virtual address
    // space. See crbug.com/700928.
    uintptr_t offset =
        reinterpret_cast<uintptr_t>(v8::internal::GetRandomMmapAddr()) &
        kMmapRegionMask;
    result = reinterpret_cast<void*>(mmap_region_base_ + offset);
#endif  // V8_OS_MACOSX
#endif  // V8_TARGET_ARCH_X64
    return result;
  }

  static const char* GarbageCollectionReasonToString(
      GarbageCollectionReason gc_reason);

 private:
  class SkipStoreBufferScope;

  typedef String* (*ExternalStringTableUpdaterCallback)(Heap* heap,
                                                        Object** pointer);

  // External strings table is a place where all external strings are
  // registered.  We need to keep track of such strings to properly
  // finalize them.
  class ExternalStringTable {
   public:
    explicit ExternalStringTable(Heap* heap) : heap_(heap) {}

    // Registers an external string.
    inline void AddString(String* string);

<<<<<<< HEAD
    inline void IterateAll(RootVisitor* v);
    inline void IterateNewSpaceStrings(RootVisitor* v);
    inline void PromoteAllNewSpaceStrings();
=======
    void IterateAll(RootVisitor* v);
    void IterateNewSpaceStrings(RootVisitor* v);
    void PromoteAllNewSpaceStrings();
>>>>>>> 84bd6f3c

    // Restores internal invariant and gets rid of collected strings. Must be
    // called after each Iterate*() that modified the strings.
    void CleanUpAll();
    void CleanUpNewSpaceStrings();

    // Finalize all registered external strings and clear tables.
    void TearDown();

    void UpdateNewSpaceReferences(
        Heap::ExternalStringTableUpdaterCallback updater_func);
    void UpdateReferences(
        Heap::ExternalStringTableUpdaterCallback updater_func);

   private:
    void Verify();

    Heap* const heap_;

    // To speed up scavenge collections new space string are kept
    // separate from old space strings.
    std::vector<Object*> new_space_strings_;
    std::vector<Object*> old_space_strings_;

    DISALLOW_COPY_AND_ASSIGN(ExternalStringTable);
  };

  struct StrongRootsList;

  struct StringTypeTable {
    InstanceType type;
    int size;
    RootListIndex index;
  };

  struct ConstantStringTable {
    const char* contents;
    RootListIndex index;
  };

  struct StructTable {
    InstanceType type;
    int size;
    RootListIndex index;
  };

  struct GCCallbackTuple {
    GCCallbackTuple(v8::Isolate::GCCallbackWithData callback, GCType gc_type,
                    void* data)
        : callback(callback), gc_type(gc_type), data(data) {}

    bool operator==(const GCCallbackTuple& other) const;
    GCCallbackTuple& operator=(const GCCallbackTuple& other);

    v8::Isolate::GCCallbackWithData callback;
    GCType gc_type;
    void* data;
  };

  static const int kInitialStringTableSize = StringTable::kMinCapacity;
  static const int kInitialEvalCacheSize = 64;
  static const int kInitialNumberStringCacheSize = 256;

  static const int kRememberedUnmappedPages = 128;

  static const StringTypeTable string_type_table[];
  static const ConstantStringTable constant_string_table[];
  static const StructTable struct_table[];

  static const int kYoungSurvivalRateHighThreshold = 90;
  static const int kYoungSurvivalRateAllowedDeviation = 15;
  static const int kOldSurvivalRateLowThreshold = 10;

  static const int kMaxMarkCompactsInIdleRound = 7;
  static const int kIdleScavengeThreshold = 5;

  static const int kInitialFeedbackCapacity = 256;

  static const int kMaxScavengerTasks = 8;

  Heap();

  static String* UpdateNewSpaceReferenceInExternalStringTableEntry(
      Heap* heap, Object** pointer);

  // Selects the proper allocation space based on the pretenuring decision.
  static AllocationSpace SelectSpace(PretenureFlag pretenure) {
    switch (pretenure) {
      case TENURED_READ_ONLY:
        return RO_SPACE;
      case TENURED:
        return OLD_SPACE;
      case NOT_TENURED:
        return NEW_SPACE;
      default:
        UNREACHABLE();
    }
  }

  static size_t DefaultGetExternallyAllocatedMemoryInBytesCallback() {
    return 0;
  }

#define ROOT_ACCESSOR(type, name, camel_name) \
  inline void set_##name(type* value);
  ROOT_LIST(ROOT_ACCESSOR)
#undef ROOT_ACCESSOR

  StoreBuffer* store_buffer() { return store_buffer_; }

  void set_current_gc_flags(int flags) {
    current_gc_flags_ = flags;
    DCHECK(!ShouldFinalizeIncrementalMarking() ||
           !ShouldAbortIncrementalMarking());
  }

  inline bool ShouldReduceMemory() const {
    return (current_gc_flags_ & kReduceMemoryFootprintMask) != 0;
  }

  inline bool ShouldAbortIncrementalMarking() const {
    return (current_gc_flags_ & kAbortIncrementalMarkingMask) != 0;
  }

  inline bool ShouldFinalizeIncrementalMarking() const {
    return (current_gc_flags_ & kFinalizeIncrementalMarkingMask) != 0;
  }

  int NumberOfScavengeTasks();

  void PreprocessStackTraces();

  // Checks whether a global GC is necessary
  GarbageCollector SelectGarbageCollector(AllocationSpace space,
                                          const char** reason);

  // Make sure there is a filler value behind the top of the new space
  // so that the GC does not confuse some unintialized/stale memory
  // with the allocation memento of the object at the top
  void EnsureFillerObjectAtTop();

  // Ensure that we have swept all spaces in such a way that we can iterate
  // over all objects.  May cause a GC.
  void MakeHeapIterable();

  // Performs garbage collection
  // Returns whether there is a chance another major GC could
  // collect more garbage.
  bool PerformGarbageCollection(
      GarbageCollector collector,
      const GCCallbackFlags gc_callback_flags = kNoGCCallbackFlags);

  inline void UpdateOldSpaceLimits();

  bool CreateInitialMaps();
  void CreateInternalAccessorInfoObjects();
  void CreateInitialObjects();

  // These five Create*EntryStub functions are here and forced to not be inlined
  // because of a gcc-4.4 bug that assigns wrong vtable entries.
  NO_INLINE(void CreateJSEntryStub());
  NO_INLINE(void CreateJSConstructEntryStub());
  NO_INLINE(void CreateJSRunMicrotasksEntryStub());

  void CreateFixedStubs();

  // Commits from space if it is uncommitted.
  void EnsureFromSpaceIsCommitted();

  // Uncommit unused semi space.
  bool UncommitFromSpace();

  // Fill in bogus values in from space
  void ZapFromSpace();

  // Zaps the memory of a code object.
  void ZapCodeObject(Address start_address, int size_in_bytes);

  // Deopts all code that contains allocation instruction which are tenured or
  // not tenured. Moreover it clears the pretenuring allocation site statistics.
  void ResetAllAllocationSitesDependentCode(PretenureFlag flag);

  // Evaluates local pretenuring for the old space and calls
  // ResetAllTenuredAllocationSitesDependentCode if too many objects died in
  // the old space.
  void EvaluateOldSpaceLocalPretenuring(uint64_t size_of_objects_before_gc);

  // Record statistics after garbage collection.
  void ReportStatisticsAfterGC();

  // Creates and installs the full-sized number string cache.
  int FullSizeNumberStringCacheLength();
  // Flush the number to string cache.
  void FlushNumberStringCache();

  void ConfigureInitialOldGenerationSize();

  bool HasLowYoungGenerationAllocationRate();
  bool HasLowOldGenerationAllocationRate();
  double YoungGenerationMutatorUtilization();
  double OldGenerationMutatorUtilization();

  void ReduceNewSpaceSize();

  GCIdleTimeHeapState ComputeHeapState();

  bool PerformIdleTimeAction(GCIdleTimeAction action,
                             GCIdleTimeHeapState heap_state,
                             double deadline_in_ms);

  void IdleNotificationEpilogue(GCIdleTimeAction action,
                                GCIdleTimeHeapState heap_state, double start_ms,
                                double deadline_in_ms);

  int NextAllocationTimeout(int current_timeout = 0);
  inline void UpdateAllocationsHash(HeapObject* object);
  inline void UpdateAllocationsHash(uint32_t value);
  void PrintAllocationsHash();

  void PrintMaxMarkingLimitReached();
  void PrintMaxNewSpaceSizeReached();

  int NextStressMarkingLimit();

  void AddToRingBuffer(const char* string);
  void GetFromRingBuffer(char* buffer);

  void CompactRetainedMaps(WeakArrayList* retained_maps);

  void CollectGarbageOnMemoryPressure();

  bool InvokeNearHeapLimitCallback();

  void ComputeFastPromotionMode();

  // Attempt to over-approximate the weak closure by marking object groups and
  // implicit references from global handles, but don't atomically complete
  // marking. If we continue to mark incrementally, we might have marked
  // objects that die later.
  void FinalizeIncrementalMarking(GarbageCollectionReason gc_reason);

  // Returns the timer used for a given GC type.
  // - GCScavenger: young generation GC
  // - GCCompactor: full GC
  // - GCFinalzeMC: finalization of incremental full GC
  // - GCFinalizeMCReduceMemory: finalization of incremental full GC with
  // memory reduction
  HistogramTimer* GCTypeTimer(GarbageCollector collector);
  HistogramTimer* GCTypePriorityTimer(GarbageCollector collector);

  // ===========================================================================
  // Pretenuring. ==============================================================
  // ===========================================================================

  // Pretenuring decisions are made based on feedback collected during new space
  // evacuation. Note that between feedback collection and calling this method
  // object in old space must not move.
  void ProcessPretenuringFeedback();

  // Removes an entry from the global pretenuring storage.
  void RemoveAllocationSitePretenuringFeedback(AllocationSite* site);

  // ===========================================================================
  // Actual GC. ================================================================
  // ===========================================================================

  // Code that should be run before and after each GC.  Includes some
  // reporting/verification activities when compiled with DEBUG set.
  void GarbageCollectionPrologue();
  void GarbageCollectionEpilogue();

  // Performs a major collection in the whole heap.
  void MarkCompact();
  // Performs a minor collection of just the young generation.
  void MinorMarkCompact();

  // Code to be run before and after mark-compact.
  void MarkCompactPrologue();
  void MarkCompactEpilogue();

  // Performs a minor collection in new generation.
  void Scavenge();
  void EvacuateYoungGeneration();

<<<<<<< HEAD
  Address DoScavenge(Address new_space_front);

=======
>>>>>>> 84bd6f3c
  void UpdateNewSpaceReferencesInExternalStringTable(
      ExternalStringTableUpdaterCallback updater_func);

  void UpdateReferencesInExternalStringTable(
      ExternalStringTableUpdaterCallback updater_func);

  void ProcessAllWeakReferences(WeakObjectRetainer* retainer);
  void ProcessYoungWeakReferences(WeakObjectRetainer* retainer);
  void ProcessNativeContexts(WeakObjectRetainer* retainer);
  void ProcessAllocationSites(WeakObjectRetainer* retainer);
  void ProcessWeakListRoots(WeakObjectRetainer* retainer);

  // ===========================================================================
  // GC statistics. ============================================================
  // ===========================================================================

  inline size_t OldGenerationSpaceAvailable() {
    if (old_generation_allocation_limit_ <=
        OldGenerationObjectsAndPromotedExternalMemorySize())
      return 0;
    return old_generation_allocation_limit_ -
           static_cast<size_t>(
               OldGenerationObjectsAndPromotedExternalMemorySize());
  }

  // We allow incremental marking to overshoot the allocation limit for
  // performace reasons. If the overshoot is too large then we are more
  // eager to finalize incremental marking.
  inline bool AllocationLimitOvershotByLargeMargin() {
    // This guards against too eager finalization in small heaps.
    // The number is chosen based on v8.browsing_mobile on Nexus 7v2.
    size_t kMarginForSmallHeaps = 32u * MB;
    if (old_generation_allocation_limit_ >=
        OldGenerationObjectsAndPromotedExternalMemorySize())
      return false;
    uint64_t overshoot = OldGenerationObjectsAndPromotedExternalMemorySize() -
                         old_generation_allocation_limit_;
    // Overshoot margin is 50% of allocation limit or half-way to the max heap
    // with special handling of small heaps.
    uint64_t margin =
        Min(Max(old_generation_allocation_limit_ / 2, kMarginForSmallHeaps),
            (max_old_generation_size_ - old_generation_allocation_limit_) / 2);
    return overshoot >= margin;
  }

  void UpdateTotalGCTime(double duration);

  bool MaximumSizeScavenge() { return maximum_size_scavenges_ > 0; }

  bool IsIneffectiveMarkCompact(size_t old_generation_size,
                                double mutator_utilization);
  void CheckIneffectiveMarkCompact(size_t old_generation_size,
                                   double mutator_utilization);

  // ===========================================================================
  // Growing strategy. =========================================================
  // ===========================================================================

  // For some webpages RAIL mode does not switch from PERFORMANCE_LOAD.
  // This constant limits the effect of load RAIL mode on GC.
  // The value is arbitrary and chosen as the largest load time observed in
  // v8 browsing benchmarks.
  static const int kMaxLoadTimeMs = 7000;

  bool ShouldOptimizeForLoadTime();

  // Decrease the allocation limit if the new limit based on the given
  // parameters is lower than the current limit.
  void DampenOldGenerationAllocationLimit(size_t old_gen_size, double gc_speed,
                                          double mutator_speed);

  // Calculates the allocation limit based on a given growing factor and a
  // given old generation size.
  size_t CalculateOldGenerationAllocationLimit(double factor,
                                               size_t old_gen_size);

  // Sets the allocation limit to trigger the next full garbage collection.
  void SetOldGenerationAllocationLimit(size_t old_gen_size, double gc_speed,
                                       double mutator_speed);

  size_t MinimumAllocationLimitGrowingStep();

  size_t old_generation_allocation_limit() const {
    return old_generation_allocation_limit_;
  }

  bool always_allocate() { return always_allocate_scope_count_ != 0; }

  bool CanExpandOldGeneration(size_t size);

  bool ShouldExpandOldGenerationOnSlowAllocation();

  enum class IncrementalMarkingLimit { kNoLimit, kSoftLimit, kHardLimit };
  IncrementalMarkingLimit IncrementalMarkingLimitReached();

  // ===========================================================================
  // Idle notification. ========================================================
  // ===========================================================================

  bool RecentIdleNotificationHappened();
  void ScheduleIdleScavengeIfNeeded(int bytes_allocated);

  // ===========================================================================
  // HeapIterator helpers. =====================================================
  // ===========================================================================

  void heap_iterator_start() { heap_iterator_depth_++; }

  void heap_iterator_end() { heap_iterator_depth_--; }

  bool in_heap_iterator() { return heap_iterator_depth_ > 0; }

  // ===========================================================================
  // Allocation methods. =======================================================
  // ===========================================================================

  // Allocates a JS Map in the heap.
  V8_WARN_UNUSED_RESULT AllocationResult
  AllocateMap(InstanceType instance_type, int instance_size,
              ElementsKind elements_kind = TERMINAL_FAST_ELEMENTS_KIND,
              int inobject_properties = 0);

  // Allocate an uninitialized object.  The memory is non-executable if the
  // hardware and OS allow.  This is the single choke-point for allocations
  // performed by the runtime and should not be bypassed (to extend this to
  // inlined allocations, use the Heap::DisableInlineAllocation() support).
  V8_WARN_UNUSED_RESULT inline AllocationResult AllocateRaw(
      int size_in_bytes, AllocationSpace space,
      AllocationAlignment aligment = kWordAligned);

  // This method will try to perform an allocation of a given size in a given
  // space. If the allocation fails, a regular full garbage collection is
  // triggered and the allocation is retried. This is performed multiple times.
  // If after that retry procedure the allocation still fails nullptr is
  // returned.
  HeapObject* AllocateRawWithLigthRetry(
      int size, AllocationSpace space,
      AllocationAlignment alignment = kWordAligned);

  // This method will try to perform an allocation of a given size in a given
  // space. If the allocation fails, a regular full garbage collection is
  // triggered and the allocation is retried. This is performed multiple times.
  // If after that retry procedure the allocation still fails a "hammer"
  // garbage collection is triggered which tries to significantly reduce memory.
  // If the allocation still fails after that a fatal error is thrown.
  HeapObject* AllocateRawWithRetryOrFail(
      int size, AllocationSpace space,
      AllocationAlignment alignment = kWordAligned);
  HeapObject* AllocateRawCodeInLargeObjectSpace(int size);

  // Allocates a heap object based on the map.
  V8_WARN_UNUSED_RESULT AllocationResult Allocate(Map* map,
                                                  AllocationSpace space);

  // Takes a code object and checks if it is on memory which is not subject to
  // compaction. This method will return a new code object on an immovable
  // memory location if the original code object was movable.
  HeapObject* EnsureImmovableCode(HeapObject* heap_object, int object_size);

  // Allocates a partial map for bootstrapping.
  V8_WARN_UNUSED_RESULT AllocationResult
  AllocatePartialMap(InstanceType instance_type, int instance_size);

  void FinalizePartialMap(Map* map);

  // Allocate empty fixed typed array of given type.
  V8_WARN_UNUSED_RESULT AllocationResult
  AllocateEmptyFixedTypedArray(ExternalArrayType array_type);

  void set_force_oom(bool value) { force_oom_ = value; }

  // ===========================================================================
  // Retaining path tracing ====================================================
  // ===========================================================================

  void AddRetainer(HeapObject* retainer, HeapObject* object);
  void AddEphemeralRetainer(HeapObject* retainer, HeapObject* object);
  void AddRetainingRoot(Root root, HeapObject* object);
  // Returns true if the given object is a target of retaining path tracking.
  // Stores the option corresponding to the object in the provided *option.
  bool IsRetainingPathTarget(HeapObject* object, RetainingPathOption* option);
  void PrintRetainingPath(HeapObject* object, RetainingPathOption option);

  // The amount of external memory registered through the API.
  int64_t external_memory_;

  // The limit when to trigger memory pressure from the API.
  int64_t external_memory_limit_;

  // Caches the amount of external memory registered at the last MC.
  int64_t external_memory_at_last_mark_compact_;

  // The amount of memory that has been freed concurrently.
  std::atomic<intptr_t> external_memory_concurrently_freed_;

  // This can be calculated directly from a pointer to the heap; however, it is
  // more expedient to get at the isolate directly from within Heap methods.
  Isolate* isolate_;

  Object* roots_[kRootListLength];

  // This table is accessed from builtin code compiled into the snapshot, and
  // thus its offset from roots_ must remain static. This is verified in
  // Isolate::Init() using runtime checks.
  static constexpr int kRootsExternalReferenceTableOffset =
      kRootListLength * kPointerSize;
  ExternalReferenceTable external_reference_table_;

  size_t code_range_size_;
  size_t max_semi_space_size_;
  size_t initial_semispace_size_;
  size_t max_old_generation_size_;
  size_t initial_max_old_generation_size_;
  size_t initial_old_generation_size_;
  bool old_generation_size_configured_;
  size_t maximum_committed_;

  // For keeping track of how much data has survived
  // scavenge since last new space expansion.
  size_t survived_since_last_expansion_;

  // ... and since the last scavenge.
  size_t survived_last_scavenge_;

  // This is not the depth of nested AlwaysAllocateScope's but rather a single
  // count, as scopes can be acquired from multiple tasks (read: threads).
  std::atomic<size_t> always_allocate_scope_count_;

  // Stores the memory pressure level that set by MemoryPressureNotification
  // and reset by a mark-compact garbage collection.
  base::AtomicValue<MemoryPressureLevel> memory_pressure_level_;

  std::vector<std::pair<v8::NearHeapLimitCallback, void*> >
      near_heap_limit_callbacks_;

  // For keeping track of context disposals.
  int contexts_disposed_;

  // The length of the retained_maps array at the time of context disposal.
  // This separates maps in the retained_maps array that were created before
  // and after context disposal.
  int number_of_disposed_maps_;

  NewSpace* new_space_;
  OldSpace* old_space_;
  CodeSpace* code_space_;
  MapSpace* map_space_;
  LargeObjectSpace* lo_space_;
  ReadOnlySpace* read_only_space_;
  // Map from the space id to the space.
  Space* space_[LAST_SPACE + 1];

  // Determines whether code space is write-protected. This is essentially a
  // race-free copy of the {FLAG_write_protect_code_memory} flag.
  bool write_protect_code_memory_;

  // Holds the number of open CodeSpaceMemoryModificationScopes.
  uintptr_t code_space_memory_modification_scope_depth_;

  HeapState gc_state_;
  int gc_post_processing_depth_;

  // Returns the amount of external memory registered since last global gc.
  uint64_t PromotedExternalMemorySize();

  // How many "runtime allocations" happened.
  uint32_t allocations_count_;

  // Running hash over allocations performed.
  uint32_t raw_allocations_hash_;

  // Starts marking when stress_marking_percentage_% of the marking start limit
  // is reached.
  int stress_marking_percentage_;

  // Observer that causes more frequent checks for reached incremental marking
  // limit.
  AllocationObserver* stress_marking_observer_;

  // Observer that can cause early scavenge start.
  StressScavengeObserver* stress_scavenge_observer_;

  bool allocation_step_in_progress_;

  // The maximum percent of the marking limit reached wihout causing marking.
  // This is tracked when specyfing --fuzzer-gc-analysis.
  double max_marking_limit_reached_;

  // How many mark-sweep collections happened.
  unsigned int ms_count_;

  // How many gc happened.
  unsigned int gc_count_;

  // The number of Mark-Compact garbage collections that are considered as
  // ineffective. See IsIneffectiveMarkCompact() predicate.
  int consecutive_ineffective_mark_compacts_;

  static const uintptr_t kMmapRegionMask = 0xFFFFFFFFu;
  uintptr_t mmap_region_base_;

  // For post mortem debugging.
  int remembered_unmapped_pages_index_;
  Address remembered_unmapped_pages_[kRememberedUnmappedPages];

  // Limit that triggers a global GC on the next (normally caused) GC.  This
  // is checked when we have already decided to do a GC to help determine
  // which collector to invoke, before expanding a paged space in the old
  // generation and on every allocation in large object space.
  size_t old_generation_allocation_limit_;

  // Indicates that inline bump-pointer allocation has been globally disabled
  // for all spaces. This is used to disable allocations in generated code.
  bool inline_allocation_disabled_;

  // Weak list heads, threaded through the objects.
  // List heads are initialized lazily and contain the undefined_value at start.
  Object* native_contexts_list_;
  Object* allocation_sites_list_;

  // List of encountered weak collections (JSWeakMap and JSWeakSet) during
  // marking. It is initialized during marking, destroyed after marking and
  // contains Smi(0) while marking is not active.
  Object* encountered_weak_collections_;

  std::vector<GCCallbackTuple> gc_epilogue_callbacks_;
  std::vector<GCCallbackTuple> gc_prologue_callbacks_;

  GetExternallyAllocatedMemoryInBytesCallback external_memory_callback_;

  int deferred_counters_[v8::Isolate::kUseCounterFeatureCount];

  GCTracer* tracer_;

  size_t promoted_objects_size_;
  double promotion_ratio_;
  double promotion_rate_;
  size_t semi_space_copied_object_size_;
  size_t previous_semi_space_copied_object_size_;
  double semi_space_copied_rate_;
  int nodes_died_in_new_space_;
  int nodes_copied_in_new_space_;
  int nodes_promoted_;

  // This is the pretenuring trigger for allocation sites that are in maybe
  // tenure state. When we switched to the maximum new space size we deoptimize
  // the code that belongs to the allocation site and derive the lifetime
  // of the allocation site.
  unsigned int maximum_size_scavenges_;

  // Total time spent in GC.
  double total_gc_time_ms_;

  // Last time an idle notification happened.
  double last_idle_notification_time_;

  // Last time a garbage collection happened.
  double last_gc_time_;

  MarkCompactCollector* mark_compact_collector_;
  MinorMarkCompactCollector* minor_mark_compact_collector_;
<<<<<<< HEAD
=======

  ArrayBufferCollector* array_buffer_collector_;
>>>>>>> 84bd6f3c

  MemoryAllocator* memory_allocator_;

  StoreBuffer* store_buffer_;

  IncrementalMarking* incremental_marking_;
  ConcurrentMarking* concurrent_marking_;

  GCIdleTimeHandler* gc_idle_time_handler_;

  MemoryReducer* memory_reducer_;

  ObjectStats* live_object_stats_;
  ObjectStats* dead_object_stats_;

  ScavengeJob* scavenge_job_;
  base::Semaphore parallel_scavenge_semaphore_;

  AllocationObserver* idle_scavenge_observer_;

  // This counter is increased before each GC and never reset.
  // To account for the bytes allocated since the last GC, use the
  // NewSpaceAllocationCounter() function.
  size_t new_space_allocation_counter_;

  // This counter is increased before each GC and never reset. To
  // account for the bytes allocated since the last GC, use the
  // OldGenerationAllocationCounter() function.
  size_t old_generation_allocation_counter_at_last_gc_;

  // The size of objects in old generation after the last MarkCompact GC.
  size_t old_generation_size_at_last_gc_;

  // The feedback storage is used to store allocation sites (keys) and how often
  // they have been visited (values) by finding a memento behind an object. The
  // storage is only alive temporary during a GC. The invariant is that all
  // pointers in this map are already fixed, i.e., they do not point to
  // forwarding pointers.
  PretenuringFeedbackMap global_pretenuring_feedback_;

  char trace_ring_buffer_[kTraceRingBufferSize];

  // Used as boolean.
  uint8_t is_marking_flag_;

  // If it's not full then the data is from 0 to ring_buffer_end_.  If it's
  // full then the data is from ring_buffer_end_ to the end of the buffer and
  // from 0 to ring_buffer_end_.
  bool ring_buffer_full_;
  size_t ring_buffer_end_;

  // Flag is set when the heap has been configured.  The heap can be repeatedly
  // configured through the API until it is set up.
  bool configured_;

  // Currently set GC flags that are respected by all GC components.
  int current_gc_flags_;

  // Currently set GC callback flags that are used to pass information between
  // the embedder and V8's GC.
  GCCallbackFlags current_gc_callback_flags_;

  ExternalStringTable external_string_table_;

  base::Mutex relocation_mutex_;

  int gc_callbacks_depth_;

  bool deserialization_complete_;

  StrongRootsList* strong_roots_list_;

  // The depth of HeapIterator nestings.
  int heap_iterator_depth_;

  LocalEmbedderHeapTracer* local_embedder_heap_tracer_;

  bool fast_promotion_mode_;

  bool use_tasks_;

  // Used for testing purposes.
  bool force_oom_;
  bool delay_sweeper_tasks_for_testing_;

  HeapObject* pending_layout_change_object_;

  base::Mutex unprotected_memory_chunks_mutex_;
  std::unordered_set<MemoryChunk*> unprotected_memory_chunks_;
  bool unprotected_memory_chunks_registry_enabled_;

#ifdef V8_ENABLE_ALLOCATION_TIMEOUT
  // If the --gc-interval flag is set to a positive value, this
  // variable holds the value indicating the number of allocations
  // remain until the next failure and garbage collection.
  int allocation_timeout_;
#endif  // V8_ENABLE_ALLOCATION_TIMEOUT

  std::map<HeapObject*, HeapObject*> retainer_;
  std::map<HeapObject*, Root> retaining_root_;
  // If an object is retained by an ephemeron, then the retaining key of the
  // ephemeron is stored in this map.
  std::map<HeapObject*, HeapObject*> ephemeral_retainer_;
  // For each index inthe retaining_path_targets_ array this map
  // stores the option of the corresponding target.
  std::map<int, RetainingPathOption> retaining_path_target_option_;

  std::vector<HeapObjectAllocationTracker*> allocation_trackers_;

  // Classes in "heap" can be friends.
  friend class AlwaysAllocateScope;
  friend class ConcurrentMarking;
  friend class GCCallbacksScope;
  friend class GCTracer;
  friend class HeapIterator;
  friend class IdleScavengeObserver;
  friend class IncrementalMarking;
  friend class IncrementalMarkingJob;
  friend class LargeObjectSpace;
  template <FixedArrayVisitationMode fixed_array_mode,
            TraceRetainingPathMode retaining_path_mode, typename MarkingState>
  friend class MarkingVisitor;
  friend class MarkCompactCollector;
  friend class MarkCompactCollectorBase;
  friend class MinorMarkCompactCollector;
<<<<<<< HEAD
  friend class MarkCompactMarkingVisitor;
=======
>>>>>>> 84bd6f3c
  friend class NewSpace;
  friend class ObjectStatsCollector;
  friend class Page;
  friend class PagedSpace;
  friend class Scavenger;
  friend class StoreBuffer;
  friend class Sweeper;
  friend class heap::TestMemoryAllocatorScope;

  // The allocator interface.
  friend class Factory;

  // The Isolate constructs us.
  friend class Isolate;

  // Used in cctest.
  friend class heap::HeapTester;

  DISALLOW_COPY_AND_ASSIGN(Heap);
};


class HeapStats {
 public:
  static const int kStartMarker = 0xDECADE00;
  static const int kEndMarker = 0xDECADE01;

  intptr_t* start_marker;                  //  0
  size_t* ro_space_size;                   //  1
  size_t* ro_space_capacity;               //  2
  size_t* new_space_size;                  //  3
  size_t* new_space_capacity;              //  4
  size_t* old_space_size;                  //  5
  size_t* old_space_capacity;              //  6
  size_t* code_space_size;                 //  7
  size_t* code_space_capacity;             //  8
  size_t* map_space_size;                  //  9
  size_t* map_space_capacity;              // 10
  size_t* lo_space_size;                   // 11
  size_t* global_handle_count;             // 12
  size_t* weak_global_handle_count;        // 13
  size_t* pending_global_handle_count;     // 14
  size_t* near_death_global_handle_count;  // 15
  size_t* free_global_handle_count;        // 16
  size_t* memory_allocator_size;           // 17
  size_t* memory_allocator_capacity;       // 18
  size_t* malloced_memory;                 // 19
  size_t* malloced_peak_memory;            // 20
  size_t* objects_per_type;                // 21
  size_t* size_per_type;                   // 22
  int* os_error;                           // 23
  char* last_few_messages;                 // 24
  char* js_stacktrace;                     // 25
  intptr_t* end_marker;                    // 26
};


class AlwaysAllocateScope {
 public:
  explicit inline AlwaysAllocateScope(Isolate* isolate);
  inline ~AlwaysAllocateScope();

 private:
  Heap* heap_;
};

<<<<<<< HEAD

// Visitor class to verify interior pointers in spaces that do not contain
// or care about intergenerational references. All heap object pointers have to
// point into the heap to a location that has a map pointer at its first word.
// Caveat: Heap::Contains is an approximation because it can return true for
// objects in a heap space but above the allocation pointer.
class VerifyPointersVisitor : public ObjectVisitor, public RootVisitor {
 public:
  inline void VisitPointers(HeapObject* host, Object** start,
                            Object** end) override;
  inline void VisitRootPointers(Root root, Object** start,
                                Object** end) override;

 private:
  inline void VerifyPointers(Object** start, Object** end);
};


// Verify that all objects are Smis.
class VerifySmisVisitor : public RootVisitor {
 public:
  inline void VisitRootPointers(Root root, Object** start,
                                Object** end) override;
=======
// The CodeSpaceMemoryModificationScope can only be used by the main thread.
class CodeSpaceMemoryModificationScope {
 public:
  explicit inline CodeSpaceMemoryModificationScope(Heap* heap);
  inline ~CodeSpaceMemoryModificationScope();

 private:
  Heap* heap_;
>>>>>>> 84bd6f3c
};

// The CodePageCollectionMemoryModificationScope can only be used by the main
// thread. It will not be enabled if a CodeSpaceMemoryModificationScope is
// already active.
class CodePageCollectionMemoryModificationScope {
 public:
  explicit inline CodePageCollectionMemoryModificationScope(Heap* heap);
  inline ~CodePageCollectionMemoryModificationScope();

 private:
  Heap* heap_;
};

// The CodePageMemoryModificationScope does not check if tansitions to
// writeable and back to executable are actually allowed, i.e. the MemoryChunk
// was registered to be executable. It can be used by concurrent threads.
class CodePageMemoryModificationScope {
 public:
  explicit inline CodePageMemoryModificationScope(MemoryChunk* chunk);
  inline ~CodePageMemoryModificationScope();

 private:
  MemoryChunk* chunk_;
  bool scope_active_;

  // Disallow any GCs inside this scope, as a relocation of the underlying
  // object would change the {MemoryChunk} that this scope targets.
  DisallowHeapAllocation no_heap_allocation_;
};

// Visitor class to verify interior pointers in spaces that do not contain
// or care about intergenerational references. All heap object pointers have to
// point into the heap to a location that has a map pointer at its first word.
// Caveat: Heap::Contains is an approximation because it can return true for
// objects in a heap space but above the allocation pointer.
class VerifyPointersVisitor : public ObjectVisitor, public RootVisitor {
 public:
  void VisitPointers(HeapObject* host, Object** start, Object** end) override;
  void VisitPointers(HeapObject* host, MaybeObject** start,
                     MaybeObject** end) override;
  void VisitRootPointers(Root root, const char* description, Object** start,
                         Object** end) override;

 protected:
  virtual void VerifyPointers(HeapObject* host, MaybeObject** start,
                              MaybeObject** end);
};


// Verify that all objects are Smis.
class VerifySmisVisitor : public RootVisitor {
 public:
  void VisitRootPointers(Root root, const char* description, Object** start,
                         Object** end) override;
};

// Space iterator for iterating over all the paged spaces of the heap: Map
// space, old space, code space and optionally read only space. Returns each
// space in turn, and null when it is done.
class V8_EXPORT_PRIVATE PagedSpaces BASE_EMBEDDED {
 public:
  enum class SpacesSpecifier { kSweepablePagedSpaces, kAllPagedSpaces };

  explicit PagedSpaces(Heap* heap, SpacesSpecifier specifier =
                                       SpacesSpecifier::kSweepablePagedSpaces)
      : heap_(heap),
        counter_(specifier == SpacesSpecifier::kAllPagedSpaces ? RO_SPACE
                                                               : OLD_SPACE) {}
  PagedSpace* next();

 private:
  Heap* heap_;
  int counter_;
};


class SpaceIterator : public Malloced {
 public:
  explicit SpaceIterator(Heap* heap);
  virtual ~SpaceIterator();

  bool has_next();
  Space* next();

 private:
  Heap* heap_;
  int current_space_;         // from enum AllocationSpace.
};


// A HeapIterator provides iteration over the whole heap. It
// aggregates the specific iterators for the different spaces as
// these can only iterate over one space only.
//
// HeapIterator ensures there is no allocation during its lifetime
// (using an embedded DisallowHeapAllocation instance).
//
// HeapIterator can skip free list nodes (that is, de-allocated heap
// objects that still remain in the heap). As implementation of free
// nodes filtering uses GC marks, it can't be used during MS/MC GC
// phases. Also, it is forbidden to interrupt iteration in this mode,
// as this will leave heap objects marked (and thus, unusable).
class HeapIterator BASE_EMBEDDED {
 public:
  enum HeapObjectsFiltering { kNoFiltering, kFilterUnreachable };

  explicit HeapIterator(Heap* heap,
                        HeapObjectsFiltering filtering = kNoFiltering);
  ~HeapIterator();

  HeapObject* next();

 private:
  HeapObject* NextObject();

  DisallowHeapAllocation no_heap_allocation_;

  Heap* heap_;
  HeapObjectsFiltering filtering_;
  HeapObjectsFilter* filter_;
  // Space iterator for iterating all the spaces.
  SpaceIterator* space_iterator_;
  // Object iterator for the space currently being iterated.
  std::unique_ptr<ObjectIterator> object_iterator_;
};

// Abstract base class for checking whether a weak object should be retained.
class WeakObjectRetainer {
 public:
  virtual ~WeakObjectRetainer() {}

  // Return whether this object should be retained. If nullptr is returned the
  // object has no references. Otherwise the address of the retained object
  // should be returned as in some GC situations the object has been moved.
  virtual Object* RetainAs(Object* object) = 0;
};

// -----------------------------------------------------------------------------
// Allows observation of allocations.
class AllocationObserver {
 public:
  explicit AllocationObserver(intptr_t step_size)
      : step_size_(step_size), bytes_to_next_step_(step_size) {
    DCHECK_LE(kPointerSize, step_size);
  }
  virtual ~AllocationObserver() {}

  // Called each time the observed space does an allocation step. This may be
  // more frequently than the step_size we are monitoring (e.g. when there are
  // multiple observers, or when page or space boundary is encountered.)
  void AllocationStep(int bytes_allocated, Address soon_object, size_t size);

 protected:
  intptr_t step_size() const { return step_size_; }
  intptr_t bytes_to_next_step() const { return bytes_to_next_step_; }

  // Pure virtual method provided by the subclasses that gets called when at
  // least step_size bytes have been allocated. soon_object is the address just
  // allocated (but not yet initialized.) size is the size of the object as
  // requested (i.e. w/o the alignment fillers). Some complexities to be aware
  // of:
  // 1) soon_object will be nullptr in cases where we end up observing an
  //    allocation that happens to be a filler space (e.g. page boundaries.)
  // 2) size is the requested size at the time of allocation. Right-trimming
  //    may change the object size dynamically.
  // 3) soon_object may actually be the first object in an allocation-folding
  //    group. In such a case size is the size of the group rather than the
  //    first object.
  virtual void Step(int bytes_allocated, Address soon_object, size_t size) = 0;

  // Subclasses can override this method to make step size dynamic.
  virtual intptr_t GetNextStepSize() { return step_size_; }

  intptr_t step_size_;
  intptr_t bytes_to_next_step_;

 private:
  friend class Space;
  DISALLOW_COPY_AND_ASSIGN(AllocationObserver);
};

V8_EXPORT_PRIVATE const char* AllocationSpaceName(AllocationSpace space);

<<<<<<< HEAD
=======
// -----------------------------------------------------------------------------
// Allows observation of heap object allocations.
class HeapObjectAllocationTracker {
 public:
  virtual void AllocationEvent(Address addr, int size) = 0;
  virtual void MoveEvent(Address from, Address to, int size) {}
  virtual void UpdateObjectSizeEvent(Address addr, int size) {}
  virtual ~HeapObjectAllocationTracker() = default;
};

>>>>>>> 84bd6f3c
}  // namespace internal
}  // namespace v8

#endif  // V8_HEAP_HEAP_H_<|MERGE_RESOLUTION|>--- conflicted
+++ resolved
@@ -6,12 +6,9 @@
 #define V8_HEAP_HEAP_H_
 
 #include <cmath>
-<<<<<<< HEAD
-=======
 #include <map>
 #include <unordered_map>
 #include <unordered_set>
->>>>>>> 84bd6f3c
 #include <vector>
 
 // Clients of this interface shouldn't depend on lots of heap internals.
@@ -25,11 +22,7 @@
 #include "src/globals.h"
 #include "src/heap-symbols.h"
 #include "src/objects.h"
-<<<<<<< HEAD
-#include "src/objects/hash-table.h"
-=======
 #include "src/objects/fixed-array.h"
->>>>>>> 84bd6f3c
 #include "src/objects/string-table.h"
 #include "src/visitors.h"
 
@@ -186,11 +179,8 @@
   V(Map, fixed_float32_array_map, FixedFloat32ArrayMap)                        \
   V(Map, fixed_float64_array_map, FixedFloat64ArrayMap)                        \
   V(Map, fixed_uint8_clamped_array_map, FixedUint8ClampedArrayMap)             \
-<<<<<<< HEAD
-=======
   V(Map, fixed_biguint64_array_map, FixedBigUint64ArrayMap)                    \
   V(Map, fixed_bigint64_array_map, FixedBigInt64ArrayMap)                      \
->>>>>>> 84bd6f3c
   /* Oddball maps */                                                           \
   V(Map, undefined_map, UndefinedMap)                                          \
   V(Map, the_hole_map, TheHoleMap)                                             \
@@ -202,10 +192,7 @@
   V(Map, termination_exception_map, TerminationExceptionMap)                   \
   V(Map, optimized_out_map, OptimizedOutMap)                                   \
   V(Map, stale_register_map, StaleRegisterMap)                                 \
-<<<<<<< HEAD
-=======
   V(Map, self_reference_marker_map, SelfReferenceMarkerMap)                    \
->>>>>>> 84bd6f3c
   /* Canonical empty values */                                                 \
   V(EnumCache, empty_enum_cache, EmptyEnumCache)                               \
   V(PropertyArray, empty_property_array, EmptyPropertyArray)                   \
@@ -235,14 +222,10 @@
   V(FeedbackMetadata, empty_feedback_metadata, EmptyFeedbackMetadata)          \
   V(PropertyCell, empty_property_cell, EmptyPropertyCell)                      \
   V(WeakCell, empty_weak_cell, EmptyWeakCell)                                  \
-<<<<<<< HEAD
-  V(InterceptorInfo, noop_interceptor_info, NoOpInterceptorInfo)               \
-=======
   V(Cell, invalid_prototype_validity_cell, InvalidPrototypeValidityCell)       \
   V(InterceptorInfo, noop_interceptor_info, NoOpInterceptorInfo)               \
   V(WeakFixedArray, empty_weak_fixed_array, EmptyWeakFixedArray)               \
   V(WeakArrayList, empty_weak_array_list, EmptyWeakArrayList)                  \
->>>>>>> 84bd6f3c
   /* Protectors */                                                             \
   V(Cell, array_constructor_protector, ArrayConstructorProtector)              \
   V(PropertyCell, no_elements_protector, NoElementsProtector)                  \
@@ -270,12 +253,6 @@
   V(FixedArray, single_character_string_cache, SingleCharacterStringCache)     \
   V(FixedArray, string_split_cache, StringSplitCache)                          \
   V(FixedArray, regexp_multiple_cache, RegExpMultipleCache)                    \
-<<<<<<< HEAD
-  V(Object, instanceof_cache_function, InstanceofCacheFunction)                \
-  V(Object, instanceof_cache_map, InstanceofCacheMap)                          \
-  V(Object, instanceof_cache_answer, InstanceofCacheAnswer)                    \
-=======
->>>>>>> 84bd6f3c
   /* Lists and dictionaries */                                                 \
   V(NameDictionary, empty_property_dictionary, EmptyPropertyDictionary)        \
   V(NameDictionary, public_symbol_table, PublicSymbolTable)                    \
@@ -298,14 +275,6 @@
   V(FixedArray, serialized_objects, SerializedObjects)                         \
   V(FixedArray, serialized_global_proxy_sizes, SerializedGlobalProxySizes)     \
   V(TemplateList, message_listeners, MessageListeners)                         \
-<<<<<<< HEAD
-  /* per-Isolate map for JSPromiseCapability. */                               \
-  /* TODO(caitp): Make this a Struct */                                        \
-  V(Map, js_promise_capability_map, JSPromiseCapabilityMap)                    \
-  /* JS Entries */                                                             \
-  V(Code, js_entry_code, JsEntryCode)                                          \
-  V(Code, js_construct_entry_code, JsConstructEntryCode)
-=======
   /* DeserializeLazy handlers for lazy bytecode deserialization */             \
   V(Object, deserialize_lazy_handler, DeserializeLazyHandler)                  \
   V(Object, deserialize_lazy_handler_wide, DeserializeLazyHandlerWide)         \
@@ -317,7 +286,6 @@
   V(Code, js_entry_code, JsEntryCode)                                          \
   V(Code, js_construct_entry_code, JsConstructEntryCode)                       \
   V(Code, js_run_microtasks_entry_code, JsRunMicrotasksEntryCode)
->>>>>>> 84bd6f3c
 
 // Entries in this list are limited to Smis and are not visited during GC.
 #define SMI_ROOT_LIST(V)                                                       \
@@ -348,25 +316,17 @@
   V(ArgumentsMarkerMap)                 \
   V(ArrayBufferNeuteringProtector)      \
   V(ArrayIteratorProtector)             \
-<<<<<<< HEAD
-  V(ArrayProtector)                     \
-  V(BlockContextMap)                    \
-=======
   V(BigIntMap)                          \
   V(BlockContextMap)                    \
   V(BoilerplateDescriptionMap)          \
->>>>>>> 84bd6f3c
   V(BooleanMap)                         \
   V(ByteArrayMap)                       \
   V(BytecodeArrayMap)                   \
   V(CatchContextMap)                    \
   V(CellMap)                            \
   V(CodeMap)                            \
-<<<<<<< HEAD
-=======
   V(DebugEvaluateContextMap)            \
   V(DescriptorArrayMap)                 \
->>>>>>> 84bd6f3c
   V(EmptyByteArray)                     \
   V(EmptyDescriptorArray)               \
   V(EmptyFixedArray)                    \
@@ -379,54 +339,34 @@
   V(EmptyFixedUint32Array)              \
   V(EmptyFixedUint8Array)               \
   V(EmptyFixedUint8ClampedArray)        \
-<<<<<<< HEAD
-=======
   V(EmptyOrderedHashMap)                \
   V(EmptyOrderedHashSet)                \
->>>>>>> 84bd6f3c
   V(EmptyPropertyCell)                  \
   V(EmptyScopeInfo)                     \
   V(EmptyScript)                        \
   V(EmptySloppyArgumentsElements)       \
   V(EmptySlowElementDictionary)         \
-<<<<<<< HEAD
-  V(empty_string)                       \
-=======
->>>>>>> 84bd6f3c
   V(EmptyWeakCell)                      \
   V(EvalContextMap)                     \
   V(Exception)                          \
   V(FalseValue)                         \
-<<<<<<< HEAD
-  V(FastArrayIterationProtector)        \
-=======
->>>>>>> 84bd6f3c
   V(FixedArrayMap)                      \
   V(FixedCOWArrayMap)                   \
   V(FixedDoubleArrayMap)                \
   V(ForeignMap)                         \
   V(FreeSpaceMap)                       \
   V(FunctionContextMap)                 \
-<<<<<<< HEAD
-=======
   V(GlobalDictionaryMap)                \
->>>>>>> 84bd6f3c
   V(GlobalPropertyCellMap)              \
   V(HashTableMap)                       \
   V(HeapNumberMap)                      \
   V(HoleNanValue)                       \
   V(InfinityValue)                      \
   V(IsConcatSpreadableProtector)        \
-<<<<<<< HEAD
-  V(JsConstructEntryCode)               \
-  V(JsEntryCode)                        \
-  V(JSMessageObjectMap)                 \
-=======
   V(JSMessageObjectMap)                 \
   V(JsConstructEntryCode)               \
   V(JsEntryCode)                        \
   V(ManyClosuresCell)                   \
->>>>>>> 84bd6f3c
   V(ManyClosuresCellMap)                \
   V(MetaMap)                            \
   V(MinusInfinityValue)                 \
@@ -434,24 +374,6 @@
   V(ModuleContextMap)                   \
   V(ModuleInfoMap)                      \
   V(MutableHeapNumberMap)               \
-<<<<<<< HEAD
-  V(NanValue)                           \
-  V(NativeContextMap)                   \
-  V(NoClosuresCellMap)                  \
-  V(NullMap)                            \
-  V(NullValue)                          \
-  V(OneClosureCellMap)                  \
-  V(OnePointerFillerMap)                \
-  V(OptimizedOut)                       \
-  V(OrderedHashTableMap)                \
-  V(ScopeInfoMap)                       \
-  V(ScriptContextMap)                   \
-  V(SharedFunctionInfoMap)              \
-  V(SloppyArgumentsElementsMap)         \
-  V(SpeciesProtector)                   \
-  V(StaleRegister)                      \
-  V(StringLengthProtector)              \
-=======
   V(NameDictionaryMap)                  \
   V(NanValue)                           \
   V(NativeContextMap)                   \
@@ -481,7 +403,6 @@
   V(StaleRegister)                      \
   V(StringLengthProtector)              \
   V(StringTableMap)                     \
->>>>>>> 84bd6f3c
   V(SymbolMap)                          \
   V(TerminationException)               \
   V(TheHoleMap)                         \
@@ -489,23 +410,15 @@
   V(TransitionArrayMap)                 \
   V(TrueValue)                          \
   V(TwoPointerFillerMap)                \
-<<<<<<< HEAD
-  V(UndefinedCell)                      \
-=======
->>>>>>> 84bd6f3c
   V(UndefinedMap)                       \
   V(UndefinedValue)                     \
   V(UninitializedMap)                   \
   V(UninitializedValue)                 \
   V(WeakCellMap)                        \
-<<<<<<< HEAD
-  V(WithContextMap)                     \
-=======
   V(WeakFixedArrayMap)                  \
   V(WeakArrayListMap)                   \
   V(WithContextMap)                     \
   V(empty_string)                       \
->>>>>>> 84bd6f3c
   PRIVATE_SYMBOL_LIST(V)
 
 #define FIXED_ARRAY_ELEMENTS_WRITE_BARRIER(heap, array, start, length) \
@@ -536,10 +449,6 @@
 class Page;
 class PagedSpace;
 class RootVisitor;
-<<<<<<< HEAD
-class Scavenger;
-=======
->>>>>>> 84bd6f3c
 class ScavengeJob;
 class Scavenger;
 class Space;
@@ -604,60 +513,6 @@
   // Also update src/tools/metrics/histograms/histograms.xml in chromium.
 };
 
-<<<<<<< HEAD
-// A queue of objects promoted during scavenge. Each object is accompanied by
-// its size to avoid dereferencing a map pointer for scanning. The last page in
-// to-space is used for the promotion queue. On conflict during scavenge, the
-// promotion queue is allocated externally and all entries are copied to the
-// external queue.
-class PromotionQueue {
- public:
-  explicit PromotionQueue(Heap* heap)
-      : front_(nullptr),
-        rear_(nullptr),
-        limit_(nullptr),
-        emergency_stack_(nullptr),
-        heap_(heap) {}
-
-  void Initialize();
-  void Destroy();
-
-  inline void SetNewLimit(Address limit);
-  inline bool IsBelowPromotionQueue(Address to_space_top);
-
-  inline void insert(HeapObject* target, int32_t size);
-  inline void remove(HeapObject** target, int32_t* size);
-
-  bool is_empty() {
-    return (front_ == rear_) &&
-           (emergency_stack_ == nullptr || emergency_stack_->length() == 0);
-  }
-
- private:
-  struct Entry {
-    Entry(HeapObject* obj, int32_t size) : obj_(obj), size_(size) {}
-
-    HeapObject* obj_;
-    int32_t size_;
-  };
-
-  inline Page* GetHeadPage();
-
-  void RelocateQueueHead();
-
-  // The front of the queue is higher in the memory page chain than the rear.
-  struct Entry* front_;
-  struct Entry* rear_;
-  struct Entry* limit_;
-
-  List<Entry>* emergency_stack_;
-  Heap* heap_;
-
-  DISALLOW_COPY_AND_ASSIGN(PromotionQueue);
-};
-
-=======
->>>>>>> 84bd6f3c
 class AllocationResult {
  public:
   static inline AllocationResult Retry(AllocationSpace space = NEW_SPACE) {
@@ -757,9 +612,6 @@
 
   enum FindMementoMode { kForRuntime, kForGC };
 
-<<<<<<< HEAD
-  enum HeapState { NOT_IN_GC, SCAVENGE, MARK_COMPACT, MINOR_MARK_COMPACT };
-=======
   enum HeapState {
     NOT_IN_GC,
     SCAVENGE,
@@ -767,7 +619,6 @@
     MINOR_MARK_COMPACT,
     TEAR_DOWN
   };
->>>>>>> 84bd6f3c
 
   using PretenuringFeedbackMap = std::unordered_map<AllocationSite*, size_t>;
 
@@ -802,16 +653,8 @@
 
   // The old space size has to be a multiple of Page::kPageSize.
   // Sizes are in MB.
-<<<<<<< HEAD
-  static const int kMaxOldSpaceSizeLowMemoryDevice = 128 * kPointerMultiplier;
-  static const int kMaxOldSpaceSizeMediumMemoryDevice =
-      256 * kPointerMultiplier;
-  static const int kMaxOldSpaceSizeHighMemoryDevice = 512 * kPointerMultiplier;
-  static const int kMaxOldSpaceSizeHugeMemoryDevice = 1024 * kPointerMultiplier;
-=======
   static const size_t kMinOldGenerationSize = 128 * kPointerMultiplier;
   static const size_t kMaxOldGenerationSize = 1024 * kPointerMultiplier;
->>>>>>> 84bd6f3c
 
   static const int kTraceRingBufferSize = 512;
   static const int kStacktraceBufferSize = 512;
@@ -932,11 +775,6 @@
   // Initialize a filler object to keep the ability to iterate over the heap
   // when introducing gaps within pages. If slots could have been recorded in
   // the freed area, then pass ClearRecordedSlots::kYes as the mode. Otherwise,
-<<<<<<< HEAD
-  // pass ClearRecordedSlots::kNo.
-  V8_EXPORT_PRIVATE HeapObject* CreateFillerObjectAt(Address addr, int size,
-                                                     ClearRecordedSlots mode);
-=======
   // pass ClearRecordedSlots::kNo. If the memory after the object header of
   // the filler should be cleared, pass in kClearFreedMemory. The default is
   // kDontClearFreedMemory.
@@ -947,7 +785,6 @@
 
   template <typename T>
   void CreateFillerForArray(T* object, int elements_to_trim, int bytes_to_trim);
->>>>>>> 84bd6f3c
 
   bool CanMoveObjectStart(HeapObject* object);
 
@@ -987,21 +824,6 @@
     return encountered_weak_collections_;
   }
   void IterateEncounteredWeakCollections(RootVisitor* visitor);
-<<<<<<< HEAD
-
-  void set_encountered_weak_cells(Object* weak_cell) {
-    encountered_weak_cells_ = weak_cell;
-  }
-  Object* encountered_weak_cells() const { return encountered_weak_cells_; }
-
-  void set_encountered_transition_arrays(Object* transition_array) {
-    encountered_transition_arrays_ = transition_array;
-  }
-  Object* encountered_transition_arrays() const {
-    return encountered_transition_arrays_;
-  }
-=======
->>>>>>> 84bd6f3c
 
   // Number of mark-sweeps.
   int ms_count() const { return ms_count_; }
@@ -1162,12 +984,6 @@
   // Initialization. ===========================================================
   // ===========================================================================
 
-<<<<<<< HEAD
-  // Configure heap size in MB before setup. Return false if the heap has been
-  // set up already.
-  bool ConfigureHeap(size_t max_semi_space_size, size_t max_old_space_size,
-                     size_t code_range_size);
-=======
   // Configure heap sizes
   // max_semi_space_size_in_kb: maximum semi-space size in KB
   // max_old_generation_size_in_mb: maximum old generation size in MB
@@ -1176,7 +992,6 @@
   bool ConfigureHeap(size_t max_semi_space_size_in_kb,
                      size_t max_old_generation_size_in_mb,
                      size_t code_range_size_in_mb);
->>>>>>> 84bd6f3c
   bool ConfigureHeapDefault();
 
   // Prepares the heap, setting up memory areas that are needed in the isolate
@@ -1201,8 +1016,6 @@
 
   // Returns whether SetUp has been called.
   bool HasBeenSetUp();
-
-  bool use_tasks() const { return use_tasks_; }
 
   // ===========================================================================
   // Getters for spaces. =======================================================
@@ -1241,13 +1054,10 @@
     return minor_mark_compact_collector_;
   }
 
-<<<<<<< HEAD
-=======
   ArrayBufferCollector* array_buffer_collector() {
     return array_buffer_collector_;
   }
 
->>>>>>> 84bd6f3c
   // ===========================================================================
   // Root set access. ==========================================================
   // ===========================================================================
@@ -1301,15 +1111,10 @@
   // Generated code can embed this address to get access to the roots.
   Object** roots_array_start() { return roots_; }
 
-<<<<<<< HEAD
-  // Sets the stub_cache_ (only used when expanding the dictionary).
-  void SetRootCodeStubs(UnseededNumberDictionary* value);
-=======
   ExternalReferenceTable* external_reference_table() {
     DCHECK(external_reference_table_.is_initialized());
     return &external_reference_table_;
   }
->>>>>>> 84bd6f3c
 
   static constexpr int roots_to_external_reference_table_offset() {
     return kRootsExternalReferenceTableOffset;
@@ -1415,29 +1220,15 @@
   // Iterators. ================================================================
   // ===========================================================================
 
-<<<<<<< HEAD
-  // Iterates over all roots in the heap.
   void IterateRoots(RootVisitor* v, VisitMode mode);
-  // Iterates over all strong roots in the heap.
-=======
-  void IterateRoots(RootVisitor* v, VisitMode mode);
->>>>>>> 84bd6f3c
   void IterateStrongRoots(RootVisitor* v, VisitMode mode);
   // Iterates over entries in the smi roots list.  Only interesting to the
   // serializer/deserializer, since GC does not care about smis.
   void IterateSmiRoots(RootVisitor* v);
-<<<<<<< HEAD
-  // Iterates over all the other roots in the heap.
-  void IterateWeakRoots(RootVisitor* v, VisitMode mode);
-
-  // Iterate pointers of promoted objects.
-  void IterateAndScavengePromotedObject(HeapObject* target, int size);
-=======
   // Iterates over weak string tables.
   void IterateWeakRoots(RootVisitor* v, VisitMode mode);
   // Iterates over weak global handles.
   void IterateWeakGlobalHandles(RootVisitor* v);
->>>>>>> 84bd6f3c
 
   // ===========================================================================
   // Store buffer API. =========================================================
@@ -1495,12 +1286,8 @@
   void FinalizeIncrementalMarkingIfComplete(GarbageCollectionReason gc_reason);
 
   void RegisterDeserializedObjectsForBlackAllocation(
-<<<<<<< HEAD
-      Reservation* reservations, List<HeapObject*>* large_objects);
-=======
       Reservation* reservations, const std::vector<HeapObject*>& large_objects,
       const std::vector<Address>& maps);
->>>>>>> 84bd6f3c
 
   IncrementalMarking* incremental_marking() { return incremental_marking_; }
 
@@ -1512,12 +1299,8 @@
 
   // The runtime uses this function to notify potentially unsafe object layout
   // changes that require special synchronization with the concurrent marker.
-<<<<<<< HEAD
-  void NotifyObjectLayoutChange(HeapObject* object,
-=======
   // The old size is the size of the object before layout change.
   void NotifyObjectLayoutChange(HeapObject* object, int old_size,
->>>>>>> 84bd6f3c
                                 const DisallowHeapAllocation&);
 
 #ifdef VERIFY_HEAP
@@ -1648,8 +1431,6 @@
   size_t MaxSemiSpaceSize() { return max_semi_space_size_; }
   size_t InitialSemiSpaceSize() { return initial_semispace_size_; }
   size_t MaxOldGenerationSize() { return max_old_generation_size_; }
-<<<<<<< HEAD
-=======
 
   static size_t ComputeMaxOldGenerationSize(uint64_t physical_memory) {
     const size_t old_space_physical_memory_factor = 4;
@@ -1674,7 +1455,6 @@
                             kMinSemiSpaceSizeInKB);
     return RoundUp(semi_space_size_in_kb, (1 << kPageSizeBits) / KB);
   }
->>>>>>> 84bd6f3c
 
   // Returns the capacity of the heap in bytes w/o growing. Heap grows when
   // more spaces are needed until it reaches the limit.
@@ -1960,15 +1740,9 @@
     // Registers an external string.
     inline void AddString(String* string);
 
-<<<<<<< HEAD
-    inline void IterateAll(RootVisitor* v);
-    inline void IterateNewSpaceStrings(RootVisitor* v);
-    inline void PromoteAllNewSpaceStrings();
-=======
     void IterateAll(RootVisitor* v);
     void IterateNewSpaceStrings(RootVisitor* v);
     void PromoteAllNewSpaceStrings();
->>>>>>> 84bd6f3c
 
     // Restores internal invariant and gets rid of collected strings. Must be
     // called after each Iterate*() that modified the strings.
@@ -2253,11 +2027,6 @@
   void Scavenge();
   void EvacuateYoungGeneration();
 
-<<<<<<< HEAD
-  Address DoScavenge(Address new_space_front);
-
-=======
->>>>>>> 84bd6f3c
   void UpdateNewSpaceReferencesInExternalStringTable(
       ExternalStringTableUpdaterCallback updater_func);
 
@@ -2619,11 +2388,8 @@
 
   MarkCompactCollector* mark_compact_collector_;
   MinorMarkCompactCollector* minor_mark_compact_collector_;
-<<<<<<< HEAD
-=======
 
   ArrayBufferCollector* array_buffer_collector_;
->>>>>>> 84bd6f3c
 
   MemoryAllocator* memory_allocator_;
 
@@ -2702,8 +2468,6 @@
   LocalEmbedderHeapTracer* local_embedder_heap_tracer_;
 
   bool fast_promotion_mode_;
-
-  bool use_tasks_;
 
   // Used for testing purposes.
   bool force_oom_;
@@ -2749,10 +2513,6 @@
   friend class MarkCompactCollector;
   friend class MarkCompactCollectorBase;
   friend class MinorMarkCompactCollector;
-<<<<<<< HEAD
-  friend class MarkCompactMarkingVisitor;
-=======
->>>>>>> 84bd6f3c
   friend class NewSpace;
   friend class ObjectStatsCollector;
   friend class Page;
@@ -2819,31 +2579,6 @@
   Heap* heap_;
 };
 
-<<<<<<< HEAD
-
-// Visitor class to verify interior pointers in spaces that do not contain
-// or care about intergenerational references. All heap object pointers have to
-// point into the heap to a location that has a map pointer at its first word.
-// Caveat: Heap::Contains is an approximation because it can return true for
-// objects in a heap space but above the allocation pointer.
-class VerifyPointersVisitor : public ObjectVisitor, public RootVisitor {
- public:
-  inline void VisitPointers(HeapObject* host, Object** start,
-                            Object** end) override;
-  inline void VisitRootPointers(Root root, Object** start,
-                                Object** end) override;
-
- private:
-  inline void VerifyPointers(Object** start, Object** end);
-};
-
-
-// Verify that all objects are Smis.
-class VerifySmisVisitor : public RootVisitor {
- public:
-  inline void VisitRootPointers(Root root, Object** start,
-                                Object** end) override;
-=======
 // The CodeSpaceMemoryModificationScope can only be used by the main thread.
 class CodeSpaceMemoryModificationScope {
  public:
@@ -2852,7 +2587,6 @@
 
  private:
   Heap* heap_;
->>>>>>> 84bd6f3c
 };
 
 // The CodePageCollectionMemoryModificationScope can only be used by the main
@@ -3037,8 +2771,6 @@
 
 V8_EXPORT_PRIVATE const char* AllocationSpaceName(AllocationSpace space);
 
-<<<<<<< HEAD
-=======
 // -----------------------------------------------------------------------------
 // Allows observation of heap object allocations.
 class HeapObjectAllocationTracker {
@@ -3049,7 +2781,6 @@
   virtual ~HeapObjectAllocationTracker() = default;
 };
 
->>>>>>> 84bd6f3c
 }  // namespace internal
 }  // namespace v8
 
