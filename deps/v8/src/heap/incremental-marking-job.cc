// Copyright 2012 the V8 project authors. All rights reserved.
// Use of this source code is governed by a BSD-style license that can be
// found in the LICENSE file.

#include "src/heap/incremental-marking-job.h"

#include "src/base/platform/time.h"
#include "src/heap/heap-inl.h"
#include "src/heap/heap.h"
#include "src/heap/incremental-marking.h"
#include "src/isolate.h"
#include "src/v8.h"
#include "src/vm-state-inl.h"

namespace v8 {
namespace internal {

void IncrementalMarkingJob::Start(Heap* heap) {
  DCHECK(!heap->incremental_marking()->IsStopped());
  ScheduleTask(heap);
}

void IncrementalMarkingJob::ScheduleTask(Heap* heap) {
  if (!task_pending_ && !heap->IsTearingDown()) {
    v8::Isolate* isolate = reinterpret_cast<v8::Isolate*>(heap->isolate());
    task_pending_ = true;
    auto task = new Task(heap->isolate(), this);
    V8::GetCurrentPlatform()->CallOnForegroundThread(isolate, task);
  }
}

void IncrementalMarkingJob::Task::Step(Heap* heap) {
  const int kIncrementalMarkingDelayMs = 1;
  double deadline =
      heap->MonotonicallyIncreasingTimeInMs() + kIncrementalMarkingDelayMs;
  heap->incremental_marking()->AdvanceIncrementalMarking(
      deadline, i::IncrementalMarking::NO_GC_VIA_STACK_GUARD,
      i::StepOrigin::kTask);
  heap->FinalizeIncrementalMarkingIfComplete(
      GarbageCollectionReason::kFinalizeMarkingViaTask);
}

void IncrementalMarkingJob::Task::RunInternal() {
  VMState<GC> state(isolate());
<<<<<<< HEAD
  RuntimeCallTimerScope runtime_timer(
      isolate(), &RuntimeCallStats::GC_IncrementalMarkingJob);
=======
  TRACE_EVENT_CALL_STATS_SCOPED(isolate(), "v8", "V8.Task");
>>>>>>> 84bd6f3c

  Heap* heap = isolate()->heap();
  IncrementalMarking* incremental_marking = heap->incremental_marking();
  if (incremental_marking->IsStopped()) {
    if (heap->IncrementalMarkingLimitReached() !=
        Heap::IncrementalMarkingLimit::kNoLimit) {
      heap->StartIncrementalMarking(heap->GCFlagsForIncrementalMarking(),
                                    GarbageCollectionReason::kIdleTask,
                                    kGCCallbackScheduleIdleGarbageCollection);
    }
  }

  // Clear this flag after StartIncrementalMarking call to avoid
  // scheduling a new task when startining incremental marking.
  job_->task_pending_ = false;

  if (!incremental_marking->IsStopped()) {
    Step(heap);
    if (!incremental_marking->IsStopped()) {
      job_->ScheduleTask(heap);
    }
  }
}

}  // namespace internal
}  // namespace v8<|MERGE_RESOLUTION|>--- conflicted
+++ resolved
@@ -42,12 +42,7 @@
 
 void IncrementalMarkingJob::Task::RunInternal() {
   VMState<GC> state(isolate());
-<<<<<<< HEAD
-  RuntimeCallTimerScope runtime_timer(
-      isolate(), &RuntimeCallStats::GC_IncrementalMarkingJob);
-=======
   TRACE_EVENT_CALL_STATS_SCOPED(isolate(), "v8", "V8.Task");
->>>>>>> 84bd6f3c
 
   Heap* heap = isolate()->heap();
   IncrementalMarking* incremental_marking = heap->incremental_marking();
