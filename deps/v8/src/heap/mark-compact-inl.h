// Copyright 2012 the V8 project authors. All rights reserved.
// Use of this source code is governed by a BSD-style license that can be
// found in the LICENSE file.

#ifndef V8_HEAP_MARK_COMPACT_INL_H_
#define V8_HEAP_MARK_COMPACT_INL_H_

#include "src/base/bits.h"
#include "src/heap/mark-compact.h"
#include "src/heap/objects-visiting-inl.h"
#include "src/heap/remembered-set.h"

namespace v8 {
namespace internal {

<<<<<<< HEAD
void MarkCompactCollector::PushBlack(HeapObject* obj) {
  DCHECK((ObjectMarking::IsBlack<MarkBit::NON_ATOMIC>(
      obj, MarkingState::Internal(obj))));
  if (!marking_deque()->Push(obj)) {
    ObjectMarking::BlackToGrey<MarkBit::NON_ATOMIC>(
        obj, MarkingState::Internal(obj));
=======
template <FixedArrayVisitationMode fixed_array_mode,
          TraceRetainingPathMode retaining_path_mode, typename MarkingState>
MarkingVisitor<fixed_array_mode, retaining_path_mode,
               MarkingState>::MarkingVisitor(MarkCompactCollector* collector,
                                             MarkingState* marking_state)
    : heap_(collector->heap()),
      collector_(collector),
      marking_state_(marking_state) {}

template <FixedArrayVisitationMode fixed_array_mode,
          TraceRetainingPathMode retaining_path_mode, typename MarkingState>
int MarkingVisitor<fixed_array_mode, retaining_path_mode,
                   MarkingState>::VisitAllocationSite(Map* map,
                                                      AllocationSite* object) {
  int size = AllocationSite::BodyDescriptorWeak::SizeOf(map, object);
  AllocationSite::BodyDescriptorWeak::IterateBody(map, object, size, this);
  return size;
}

template <FixedArrayVisitationMode fixed_array_mode,
          TraceRetainingPathMode retaining_path_mode, typename MarkingState>
int MarkingVisitor<fixed_array_mode, retaining_path_mode,
                   MarkingState>::VisitBytecodeArray(Map* map,
                                                     BytecodeArray* array) {
  int size = BytecodeArray::BodyDescriptor::SizeOf(map, array);
  BytecodeArray::BodyDescriptor::IterateBody(map, array, size, this);
  array->MakeOlder();
  return size;
}

template <FixedArrayVisitationMode fixed_array_mode,
          TraceRetainingPathMode retaining_path_mode, typename MarkingState>
int MarkingVisitor<fixed_array_mode, retaining_path_mode, MarkingState>::
    VisitCodeDataContainer(Map* map, CodeDataContainer* object) {
  int size = CodeDataContainer::BodyDescriptorWeak::SizeOf(map, object);
  CodeDataContainer::BodyDescriptorWeak::IterateBody(map, object, size, this);
  return size;
}

template <FixedArrayVisitationMode fixed_array_mode,
          TraceRetainingPathMode retaining_path_mode, typename MarkingState>
int MarkingVisitor<fixed_array_mode, retaining_path_mode,
                   MarkingState>::VisitFixedArray(Map* map,
                                                  FixedArray* object) {
  return (fixed_array_mode == FixedArrayVisitationMode::kRegular)
             ? Parent::VisitFixedArray(map, object)
             : VisitFixedArrayIncremental(map, object);
}

template <FixedArrayVisitationMode fixed_array_mode,
          TraceRetainingPathMode retaining_path_mode, typename MarkingState>
int MarkingVisitor<fixed_array_mode, retaining_path_mode,
                   MarkingState>::VisitJSApiObject(Map* map, JSObject* object) {
  if (heap_->local_embedder_heap_tracer()->InUse()) {
    DCHECK(object->IsJSObject());
    heap_->TracePossibleWrapper(object);
>>>>>>> 84bd6f3c
  }
  int size = JSObject::BodyDescriptor::SizeOf(map, object);
  JSObject::BodyDescriptor::IterateBody(map, object, size, this);
  return size;
}

<<<<<<< HEAD
void MarkCompactCollector::UnshiftBlack(HeapObject* obj) {
  DCHECK(ObjectMarking::IsBlack(obj, MarkingState::Internal(obj)));
  if (!marking_deque()->Unshift(obj)) {
    ObjectMarking::BlackToGrey(obj, MarkingState::Internal(obj));
=======
template <FixedArrayVisitationMode fixed_array_mode,
          TraceRetainingPathMode retaining_path_mode, typename MarkingState>
int MarkingVisitor<fixed_array_mode, retaining_path_mode,
                   MarkingState>::VisitJSFunction(Map* map,
                                                  JSFunction* object) {
  int size = JSFunction::BodyDescriptorWeak::SizeOf(map, object);
  JSFunction::BodyDescriptorWeak::IterateBody(map, object, size, this);
  return size;
}

template <FixedArrayVisitationMode fixed_array_mode,
          TraceRetainingPathMode retaining_path_mode, typename MarkingState>
int MarkingVisitor<fixed_array_mode, retaining_path_mode, MarkingState>::
    VisitJSWeakCollection(Map* map, JSWeakCollection* weak_collection) {
  // Enqueue weak collection in linked list of encountered weak collections.
  if (weak_collection->next() == heap_->undefined_value()) {
    weak_collection->set_next(heap_->encountered_weak_collections());
    heap_->set_encountered_weak_collections(weak_collection);
>>>>>>> 84bd6f3c
  }

  // Skip visiting the backing hash table containing the mappings and the
  // pointer to the other enqueued weak collections, both are post-processed.
  int size = JSWeakCollection::BodyDescriptorWeak::SizeOf(map, weak_collection);
  JSWeakCollection::BodyDescriptorWeak::IterateBody(map, weak_collection, size,
                                                    this);

  // Partially initialized weak collection is enqueued, but table is ignored.
  if (!weak_collection->table()->IsHashTable()) return size;

  // Mark the backing hash table without pushing it on the marking stack.
  Object** slot =
      HeapObject::RawField(weak_collection, JSWeakCollection::kTableOffset);
  HeapObject* obj = HeapObject::cast(*slot);
  collector_->RecordSlot(weak_collection, slot, obj);
  MarkObjectWithoutPush(weak_collection, obj);
  return size;
}

<<<<<<< HEAD
void MarkCompactCollector::MarkObject(HeapObject* obj) {
  if (ObjectMarking::WhiteToBlack<MarkBit::NON_ATOMIC>(
          obj, MarkingState::Internal(obj))) {
    PushBlack(obj);
=======
template <FixedArrayVisitationMode fixed_array_mode,
          TraceRetainingPathMode retaining_path_mode, typename MarkingState>
int MarkingVisitor<fixed_array_mode, retaining_path_mode,
                   MarkingState>::VisitMap(Map* map, Map* object) {
  // When map collection is enabled we have to mark through map's transitions
  // and back pointers in a special way to make these links weak.
  int size = Map::BodyDescriptor::SizeOf(map, object);
  if (object->CanTransition()) {
    MarkMapContents(object);
  } else {
    Map::BodyDescriptor::IterateBody(map, object, size, this);
>>>>>>> 84bd6f3c
  }
  return size;
}

<<<<<<< HEAD
void MarkCompactCollector::RecordSlot(HeapObject* object, Object** slot,
                                      Object* target) {
  Page* target_page = Page::FromAddress(reinterpret_cast<Address>(target));
  Page* source_page = Page::FromAddress(reinterpret_cast<Address>(object));
  if (target_page->IsEvacuationCandidate() &&
      !ShouldSkipEvacuationSlotRecording(object)) {
    DCHECK(
        ObjectMarking::IsBlackOrGrey(object, MarkingState::Internal(object)));
    RememberedSet<OLD_TO_OLD>::Insert(source_page,
                                      reinterpret_cast<Address>(slot));
=======
template <FixedArrayVisitationMode fixed_array_mode,
          TraceRetainingPathMode retaining_path_mode, typename MarkingState>
int MarkingVisitor<fixed_array_mode, retaining_path_mode,
                   MarkingState>::VisitNativeContext(Map* map,
                                                     Context* context) {
  int size = Context::BodyDescriptorWeak::SizeOf(map, context);
  Context::BodyDescriptorWeak::IterateBody(map, context, size, this);
  return size;
}

template <FixedArrayVisitationMode fixed_array_mode,
          TraceRetainingPathMode retaining_path_mode, typename MarkingState>
int MarkingVisitor<fixed_array_mode, retaining_path_mode,
                   MarkingState>::VisitTransitionArray(Map* map,
                                                       TransitionArray* array) {
  int size = TransitionArray::BodyDescriptor::SizeOf(map, array);
  TransitionArray::BodyDescriptor::IterateBody(map, array, size, this);
  collector_->AddTransitionArray(array);
  return size;
}

template <FixedArrayVisitationMode fixed_array_mode,
          TraceRetainingPathMode retaining_path_mode, typename MarkingState>
int MarkingVisitor<fixed_array_mode, retaining_path_mode,
                   MarkingState>::VisitWeakCell(Map* map, WeakCell* weak_cell) {
  // Enqueue weak cell in linked list of encountered weak collections.
  // We can ignore weak cells with cleared values because they will always
  // contain smi zero.
  if (!weak_cell->cleared()) {
    HeapObject* value = HeapObject::cast(weak_cell->value());
    if (marking_state()->IsBlackOrGrey(value)) {
      // Weak cells with live values are directly processed here to reduce
      // the processing time of weak cells during the main GC pause.
      Object** slot = HeapObject::RawField(weak_cell, WeakCell::kValueOffset);
      collector_->RecordSlot(weak_cell, slot, *slot);
    } else {
      // If we do not know about liveness of values of weak cells, we have to
      // process them when we know the liveness of the whole transitive
      // closure.
      collector_->AddWeakCell(weak_cell);
    }
  }
  return WeakCell::BodyDescriptor::SizeOf(map, weak_cell);
}

template <FixedArrayVisitationMode fixed_array_mode,
          TraceRetainingPathMode retaining_path_mode, typename MarkingState>
void MarkingVisitor<fixed_array_mode, retaining_path_mode,
                    MarkingState>::VisitPointer(HeapObject* host, Object** p) {
  if (!(*p)->IsHeapObject()) return;
  HeapObject* target_object = HeapObject::cast(*p);
  collector_->RecordSlot(host, p, target_object);
  MarkObject(host, target_object);
}

template <FixedArrayVisitationMode fixed_array_mode,
          TraceRetainingPathMode retaining_path_mode, typename MarkingState>
void MarkingVisitor<fixed_array_mode, retaining_path_mode,
                    MarkingState>::VisitPointer(HeapObject* host,
                                                MaybeObject** p) {
  HeapObject* target_object;
  if ((*p)->ToStrongHeapObject(&target_object)) {
    collector_->RecordSlot(host, reinterpret_cast<HeapObjectReference**>(p),
                           target_object);
    MarkObject(host, target_object);
  } else if ((*p)->ToWeakHeapObject(&target_object)) {
    if (marking_state()->IsBlackOrGrey(target_object)) {
      // Weak references with live values are directly processed here to reduce
      // the processing time of weak cells during the main GC pause.
      collector_->RecordSlot(host, reinterpret_cast<HeapObjectReference**>(p),
                             target_object);
    } else {
      // If we do not know about liveness of values of weak cells, we have to
      // process them when we know the liveness of the whole transitive
      // closure.
      collector_->AddWeakReference(host,
                                   reinterpret_cast<HeapObjectReference**>(p));
    }
  }
}

template <FixedArrayVisitationMode fixed_array_mode,
          TraceRetainingPathMode retaining_path_mode, typename MarkingState>
void MarkingVisitor<fixed_array_mode, retaining_path_mode,
                    MarkingState>::VisitPointers(HeapObject* host,
                                                 Object** start, Object** end) {
  for (Object** p = start; p < end; p++) {
    VisitPointer(host, p);
>>>>>>> 84bd6f3c
  }
}

template <FixedArrayVisitationMode fixed_array_mode,
          TraceRetainingPathMode retaining_path_mode, typename MarkingState>
void MarkingVisitor<fixed_array_mode, retaining_path_mode,
                    MarkingState>::VisitPointers(HeapObject* host,
                                                 MaybeObject** start,
                                                 MaybeObject** end) {
  for (MaybeObject** p = start; p < end; p++) {
    VisitPointer(host, p);
  }
}

template <FixedArrayVisitationMode fixed_array_mode,
          TraceRetainingPathMode retaining_path_mode, typename MarkingState>
void MarkingVisitor<fixed_array_mode, retaining_path_mode,
                    MarkingState>::VisitEmbeddedPointer(Code* host,
                                                        RelocInfo* rinfo) {
  DCHECK(rinfo->rmode() == RelocInfo::EMBEDDED_OBJECT);
  HeapObject* object = HeapObject::cast(rinfo->target_object());
  collector_->RecordRelocSlot(host, rinfo, object);
  if (!host->IsWeakObject(object)) {
    MarkObject(host, object);
  } else if (!marking_state()->IsBlackOrGrey(object)) {
    collector_->AddWeakObjectInCode(object, host);
  }
}

template <FixedArrayVisitationMode fixed_array_mode,
          TraceRetainingPathMode retaining_path_mode, typename MarkingState>
void MarkingVisitor<fixed_array_mode, retaining_path_mode,
                    MarkingState>::VisitCodeTarget(Code* host,
                                                   RelocInfo* rinfo) {
  DCHECK(RelocInfo::IsCodeTarget(rinfo->rmode()));
  Code* target = Code::GetCodeFromTargetAddress(rinfo->target_address());
  collector_->RecordRelocSlot(host, rinfo, target);
  MarkObject(host, target);
}

template <FixedArrayVisitationMode fixed_array_mode,
          TraceRetainingPathMode retaining_path_mode, typename MarkingState>
bool MarkingVisitor<fixed_array_mode, retaining_path_mode,
                    MarkingState>::MarkObjectWithoutPush(HeapObject* host,
                                                         HeapObject* object) {
  if (marking_state()->WhiteToBlack(object)) {
    if (retaining_path_mode == TraceRetainingPathMode::kEnabled &&
        V8_UNLIKELY(FLAG_track_retaining_path)) {
      heap_->AddRetainer(host, object);
    }
    return true;
  }
  return false;
}

template <FixedArrayVisitationMode fixed_array_mode,
          TraceRetainingPathMode retaining_path_mode, typename MarkingState>
void MarkingVisitor<fixed_array_mode, retaining_path_mode,
                    MarkingState>::MarkObject(HeapObject* host,
                                              HeapObject* object) {
  if (marking_state()->WhiteToGrey(object)) {
    marking_worklist()->Push(object);
    if (retaining_path_mode == TraceRetainingPathMode::kEnabled &&
        V8_UNLIKELY(FLAG_track_retaining_path)) {
      heap_->AddRetainer(host, object);
    }
  }
}

template <FixedArrayVisitationMode fixed_array_mode,
          TraceRetainingPathMode retaining_path_mode, typename MarkingState>
int MarkingVisitor<fixed_array_mode, retaining_path_mode, MarkingState>::
    VisitFixedArrayIncremental(Map* map, FixedArray* object) {
  MemoryChunk* chunk = MemoryChunk::FromAddress(object->address());
  int object_size = FixedArray::BodyDescriptor::SizeOf(map, object);
  if (chunk->IsFlagSet(MemoryChunk::HAS_PROGRESS_BAR)) {
    DCHECK(!FLAG_use_marking_progress_bar ||
           chunk->owner()->identity() == LO_SPACE);
    // When using a progress bar for large fixed arrays, scan only a chunk of
    // the array and try to push it onto the marking deque again until it is
    // fully scanned. Fall back to scanning it through to the end in case this
    // fails because of a full deque.
    int start_offset =
        Max(FixedArray::BodyDescriptor::kStartOffset, chunk->progress_bar());
    if (start_offset < object_size) {
      // Ensure that the object is either grey or black before pushing it
      // into marking worklist.
      marking_state()->WhiteToGrey(object);
      if (FLAG_concurrent_marking) {
        marking_worklist()->PushBailout(object);
      } else {
        marking_worklist()->Push(object);
      }
      DCHECK(marking_state()->IsGrey(object) ||
             marking_state()->IsBlack(object));

      int end_offset =
          Min(object_size, start_offset + kProgressBarScanningChunk);
      int already_scanned_offset = start_offset;
      VisitPointers(object, HeapObject::RawField(object, start_offset),
                    HeapObject::RawField(object, end_offset));
      start_offset = end_offset;
      end_offset = Min(object_size, end_offset + kProgressBarScanningChunk);
      chunk->set_progress_bar(start_offset);
      if (start_offset < object_size) {
        heap_->incremental_marking()->NotifyIncompleteScanOfObject(
            object_size - (start_offset - already_scanned_offset));
      }
    }
  } else {
    FixedArray::BodyDescriptor::IterateBody(map, object, object_size, this);
  }
  return object_size;
}

template <FixedArrayVisitationMode fixed_array_mode,
          TraceRetainingPathMode retaining_path_mode, typename MarkingState>
void MarkingVisitor<fixed_array_mode, retaining_path_mode,
                    MarkingState>::MarkMapContents(Map* map) {
  // Since descriptor arrays are potentially shared, ensure that only the
  // descriptors that belong to this map are marked. The first time a non-empty
  // descriptor array is marked, its header is also visited. The slot holding
  // the descriptor array will be implicitly recorded when the pointer fields of
  // this map are visited.  Prototype maps don't keep track of transitions, so
  // just mark the entire descriptor array.
  if (!map->is_prototype_map()) {
    DescriptorArray* descriptors = map->instance_descriptors();
    if (MarkObjectWithoutPush(map, descriptors) && descriptors->length() > 0) {
      VisitPointers(descriptors, descriptors->GetFirstElementAddress(),
                    descriptors->GetDescriptorEndSlot(0));
    }
    int start = 0;
    int end = map->NumberOfOwnDescriptors();
    if (start < end) {
      VisitPointers(descriptors, descriptors->GetDescriptorStartSlot(start),
                    descriptors->GetDescriptorEndSlot(end));
    }
  }

  // Mark the pointer fields of the Map. Since the transitions array has
  // been marked already, it is fine that one of these fields contains a
  // pointer to it.
  Map::BodyDescriptor::IterateBody(
      map->map(), map, Map::BodyDescriptor::SizeOf(map->map(), map), this);
}

void MarkCompactCollector::MarkObject(HeapObject* host, HeapObject* obj) {
  if (marking_state()->WhiteToGrey(obj)) {
    marking_worklist()->Push(obj);
    if (V8_UNLIKELY(FLAG_track_retaining_path)) {
      heap_->AddRetainer(host, obj);
    }
  }
}

void MarkCompactCollector::MarkRootObject(Root root, HeapObject* obj) {
  if (marking_state()->WhiteToGrey(obj)) {
    marking_worklist()->Push(obj);
    if (V8_UNLIKELY(FLAG_track_retaining_path)) {
      heap_->AddRetainingRoot(root, obj);
    }
  }
}

#ifdef ENABLE_MINOR_MC

void MinorMarkCompactCollector::MarkRootObject(HeapObject* obj) {
  if (heap_->InNewSpace(obj) && non_atomic_marking_state_.WhiteToGrey(obj)) {
    worklist_->Push(kMainThread, obj);
  }
}

#endif

void MarkCompactCollector::MarkExternallyReferencedObject(HeapObject* obj) {
  if (marking_state()->WhiteToGrey(obj)) {
    marking_worklist()->Push(obj);
    if (V8_UNLIKELY(FLAG_track_retaining_path)) {
      heap_->AddRetainingRoot(Root::kWrapperTracing, obj);
    }
  }
}

void MarkCompactCollector::RecordSlot(HeapObject* object, Object** slot,
                                      Object* target) {
  RecordSlot(object, reinterpret_cast<HeapObjectReference**>(slot), target);
}

void MarkCompactCollector::RecordSlot(HeapObject* object,
                                      HeapObjectReference** slot,
                                      Object* target) {
  Page* target_page = Page::FromAddress(reinterpret_cast<Address>(target));
  Page* source_page = Page::FromAddress(reinterpret_cast<Address>(object));
  if (target_page->IsEvacuationCandidate<AccessMode::ATOMIC>() &&
      !source_page->ShouldSkipEvacuationSlotRecording<AccessMode::ATOMIC>()) {
    RememberedSet<OLD_TO_OLD>::Insert(source_page,
                                      reinterpret_cast<Address>(slot));
  }
}

template <LiveObjectIterationMode mode>
LiveObjectRange<mode>::iterator::iterator(MemoryChunk* chunk, Bitmap* bitmap,
                                          Address start)
    : chunk_(chunk),
      one_word_filler_map_(chunk->heap()->one_pointer_filler_map()),
      two_word_filler_map_(chunk->heap()->two_pointer_filler_map()),
      free_space_map_(chunk->heap()->free_space_map()),
      it_(chunk, bitmap) {
  it_.Advance(Bitmap::IndexToCell(
      Bitmap::CellAlignIndex(chunk_->AddressToMarkbitIndex(start))));
  if (!it_.Done()) {
    cell_base_ = it_.CurrentCellBase();
    current_cell_ = *it_.CurrentCell();
    AdvanceToNextValidObject();
  } else {
    current_object_ = nullptr;
  }
}

template <LiveObjectIterationMode mode>
typename LiveObjectRange<mode>::iterator& LiveObjectRange<mode>::iterator::
operator++() {
  AdvanceToNextValidObject();
  return *this;
}

<<<<<<< HEAD
void CodeFlusher::VisitListHeads(RootVisitor* visitor) {
  visitor->VisitRootPointer(
      Root::kCodeFlusher,
      reinterpret_cast<Object**>(&jsfunction_candidates_head_));
  visitor->VisitRootPointer(
      Root::kCodeFlusher,
      reinterpret_cast<Object**>(&shared_function_info_candidates_head_));
}

template <typename StaticVisitor>
void CodeFlusher::IteratePointersToFromSpace() {
  Heap* heap = isolate_->heap();
  JSFunction* candidate = jsfunction_candidates_head_;
  while (candidate != nullptr) {
    JSFunction** slot = GetNextCandidateSlot(candidate);
    if (heap->InFromSpace(*slot)) {
      StaticVisitor::VisitPointer(heap, candidate,
                                  reinterpret_cast<Object**>(slot));
    }
    candidate = GetNextCandidate(candidate);
  }
}

template <LiveObjectIterationMode T>
HeapObject* LiveObjectIterator<T>::Next() {
  Map* one_word_filler = heap()->one_pointer_filler_map();
  Map* two_word_filler = heap()->two_pointer_filler_map();
  Map* free_space_map = heap()->free_space_map();
=======
template <LiveObjectIterationMode mode>
typename LiveObjectRange<mode>::iterator LiveObjectRange<mode>::iterator::
operator++(int) {
  iterator retval = *this;
  ++(*this);
  return retval;
}

template <LiveObjectIterationMode mode>
void LiveObjectRange<mode>::iterator::AdvanceToNextValidObject() {
>>>>>>> 84bd6f3c
  while (!it_.Done()) {
    HeapObject* object = nullptr;
    int size = 0;
    while (current_cell_ != 0) {
      uint32_t trailing_zeros = base::bits::CountTrailingZeros(current_cell_);
      Address addr = cell_base_ + trailing_zeros * kPointerSize;

      // Clear the first bit of the found object..
      current_cell_ &= ~(1u << trailing_zeros);

      uint32_t second_bit_index = 0;
      if (trailing_zeros >= Bitmap::kBitIndexMask) {
        second_bit_index = 0x1;
        // The overlapping case; there has to exist a cell after the current
        // cell.
        // However, if there is a black area at the end of the page, and the
        // last word is a one word filler, we are not allowed to advance. In
        // that case we can return immediately.
        if (!it_.Advance()) {
<<<<<<< HEAD
          DCHECK(HeapObject::FromAddress(addr)->map() ==
                 HeapObject::FromAddress(addr)
                     ->GetHeap()
                     ->one_pointer_filler_map());
          return nullptr;
=======
          DCHECK(HeapObject::FromAddress(addr)->map() == one_word_filler_map_);
          current_object_ = nullptr;
          return;
>>>>>>> 84bd6f3c
        }
        cell_base_ = it_.CurrentCellBase();
        current_cell_ = *it_.CurrentCell();
      } else {
        second_bit_index = 1u << (trailing_zeros + 1);
      }

      Map* map = nullptr;
      if (current_cell_ & second_bit_index) {
        // We found a black object. If the black object is within a black area,
        // make sure that we skip all set bits in the black area until the
        // object ends.
        HeapObject* black_object = HeapObject::FromAddress(addr);
        map =
            base::AsAtomicPointer::Relaxed_Load(reinterpret_cast<Map**>(addr));
        size = black_object->SizeFromMap(map);
        Address end = addr + size - kPointerSize;
        // One word filler objects do not borrow the second mark bit. We have
        // to jump over the advancing and clearing part.
        // Note that we know that we are at a one word filler when
        // object_start + object_size - kPointerSize == object_start.
        if (addr != end) {
          DCHECK_EQ(chunk_, MemoryChunk::FromAddress(end));
          uint32_t end_mark_bit_index = chunk_->AddressToMarkbitIndex(end);
          unsigned int end_cell_index =
              end_mark_bit_index >> Bitmap::kBitsPerCellLog2;
          MarkBit::CellType end_index_mask =
              1u << Bitmap::IndexInCell(end_mark_bit_index);
          if (it_.Advance(end_cell_index)) {
            cell_base_ = it_.CurrentCellBase();
            current_cell_ = *it_.CurrentCell();
          }

          // Clear all bits in current_cell, including the end index.
          current_cell_ &= ~(end_index_mask + end_index_mask - 1);
        }

        if (mode == kBlackObjects || mode == kAllLiveObjects) {
          object = black_object;
        }
      } else if ((mode == kGreyObjects || mode == kAllLiveObjects)) {
        map =
            base::AsAtomicPointer::Relaxed_Load(reinterpret_cast<Map**>(addr));
        object = HeapObject::FromAddress(addr);
        size = object->SizeFromMap(map);
      }

      // We found a live object.
      if (object != nullptr) {
        // Do not use IsFiller() here. This may cause a data race for reading
        // out the instance type when a new map concurrently is written into
        // this object while iterating over the object.
<<<<<<< HEAD
        if (map == one_word_filler || map == two_word_filler ||
            map == free_space_map) {
=======
        if (map == one_word_filler_map_ || map == two_word_filler_map_ ||
            map == free_space_map_) {
>>>>>>> 84bd6f3c
          // There are two reasons why we can get black or grey fillers:
          // 1) Black areas together with slack tracking may result in black one
          // word filler objects.
          // 2) Left trimming may leave black or grey fillers behind because we
          // do not clear the old location of the object start.
          // We filter these objects out in the iterator.
          object = nullptr;
        } else {
          break;
        }
      }
    }

    if (current_cell_ == 0) {
      if (it_.Advance()) {
        cell_base_ = it_.CurrentCellBase();
        current_cell_ = *it_.CurrentCell();
      }
    }
    if (object != nullptr) {
      current_object_ = object;
      current_size_ = size;
      return;
    }
  }
  current_object_ = nullptr;
}

template <LiveObjectIterationMode mode>
typename LiveObjectRange<mode>::iterator LiveObjectRange<mode>::begin() {
  return iterator(chunk_, bitmap_, start_);
}

template <LiveObjectIterationMode mode>
typename LiveObjectRange<mode>::iterator LiveObjectRange<mode>::end() {
  return iterator(chunk_, bitmap_, end_);
}

}  // namespace internal
}  // namespace v8

#endif  // V8_HEAP_MARK_COMPACT_INL_H_<|MERGE_RESOLUTION|>--- conflicted
+++ resolved
@@ -13,14 +13,6 @@
 namespace v8 {
 namespace internal {
 
-<<<<<<< HEAD
-void MarkCompactCollector::PushBlack(HeapObject* obj) {
-  DCHECK((ObjectMarking::IsBlack<MarkBit::NON_ATOMIC>(
-      obj, MarkingState::Internal(obj))));
-  if (!marking_deque()->Push(obj)) {
-    ObjectMarking::BlackToGrey<MarkBit::NON_ATOMIC>(
-        obj, MarkingState::Internal(obj));
-=======
 template <FixedArrayVisitationMode fixed_array_mode,
           TraceRetainingPathMode retaining_path_mode, typename MarkingState>
 MarkingVisitor<fixed_array_mode, retaining_path_mode,
@@ -77,19 +69,12 @@
   if (heap_->local_embedder_heap_tracer()->InUse()) {
     DCHECK(object->IsJSObject());
     heap_->TracePossibleWrapper(object);
->>>>>>> 84bd6f3c
   }
   int size = JSObject::BodyDescriptor::SizeOf(map, object);
   JSObject::BodyDescriptor::IterateBody(map, object, size, this);
   return size;
 }
 
-<<<<<<< HEAD
-void MarkCompactCollector::UnshiftBlack(HeapObject* obj) {
-  DCHECK(ObjectMarking::IsBlack(obj, MarkingState::Internal(obj)));
-  if (!marking_deque()->Unshift(obj)) {
-    ObjectMarking::BlackToGrey(obj, MarkingState::Internal(obj));
-=======
 template <FixedArrayVisitationMode fixed_array_mode,
           TraceRetainingPathMode retaining_path_mode, typename MarkingState>
 int MarkingVisitor<fixed_array_mode, retaining_path_mode,
@@ -108,7 +93,6 @@
   if (weak_collection->next() == heap_->undefined_value()) {
     weak_collection->set_next(heap_->encountered_weak_collections());
     heap_->set_encountered_weak_collections(weak_collection);
->>>>>>> 84bd6f3c
   }
 
   // Skip visiting the backing hash table containing the mappings and the
@@ -129,12 +113,6 @@
   return size;
 }
 
-<<<<<<< HEAD
-void MarkCompactCollector::MarkObject(HeapObject* obj) {
-  if (ObjectMarking::WhiteToBlack<MarkBit::NON_ATOMIC>(
-          obj, MarkingState::Internal(obj))) {
-    PushBlack(obj);
-=======
 template <FixedArrayVisitationMode fixed_array_mode,
           TraceRetainingPathMode retaining_path_mode, typename MarkingState>
 int MarkingVisitor<fixed_array_mode, retaining_path_mode,
@@ -146,23 +124,10 @@
     MarkMapContents(object);
   } else {
     Map::BodyDescriptor::IterateBody(map, object, size, this);
->>>>>>> 84bd6f3c
-  }
-  return size;
-}
-
-<<<<<<< HEAD
-void MarkCompactCollector::RecordSlot(HeapObject* object, Object** slot,
-                                      Object* target) {
-  Page* target_page = Page::FromAddress(reinterpret_cast<Address>(target));
-  Page* source_page = Page::FromAddress(reinterpret_cast<Address>(object));
-  if (target_page->IsEvacuationCandidate() &&
-      !ShouldSkipEvacuationSlotRecording(object)) {
-    DCHECK(
-        ObjectMarking::IsBlackOrGrey(object, MarkingState::Internal(object)));
-    RememberedSet<OLD_TO_OLD>::Insert(source_page,
-                                      reinterpret_cast<Address>(slot));
-=======
+  }
+  return size;
+}
+
 template <FixedArrayVisitationMode fixed_array_mode,
           TraceRetainingPathMode retaining_path_mode, typename MarkingState>
 int MarkingVisitor<fixed_array_mode, retaining_path_mode,
@@ -251,7 +216,6 @@
                                                  Object** start, Object** end) {
   for (Object** p = start; p < end; p++) {
     VisitPointer(host, p);
->>>>>>> 84bd6f3c
   }
 }
 
@@ -478,36 +442,6 @@
   return *this;
 }
 
-<<<<<<< HEAD
-void CodeFlusher::VisitListHeads(RootVisitor* visitor) {
-  visitor->VisitRootPointer(
-      Root::kCodeFlusher,
-      reinterpret_cast<Object**>(&jsfunction_candidates_head_));
-  visitor->VisitRootPointer(
-      Root::kCodeFlusher,
-      reinterpret_cast<Object**>(&shared_function_info_candidates_head_));
-}
-
-template <typename StaticVisitor>
-void CodeFlusher::IteratePointersToFromSpace() {
-  Heap* heap = isolate_->heap();
-  JSFunction* candidate = jsfunction_candidates_head_;
-  while (candidate != nullptr) {
-    JSFunction** slot = GetNextCandidateSlot(candidate);
-    if (heap->InFromSpace(*slot)) {
-      StaticVisitor::VisitPointer(heap, candidate,
-                                  reinterpret_cast<Object**>(slot));
-    }
-    candidate = GetNextCandidate(candidate);
-  }
-}
-
-template <LiveObjectIterationMode T>
-HeapObject* LiveObjectIterator<T>::Next() {
-  Map* one_word_filler = heap()->one_pointer_filler_map();
-  Map* two_word_filler = heap()->two_pointer_filler_map();
-  Map* free_space_map = heap()->free_space_map();
-=======
 template <LiveObjectIterationMode mode>
 typename LiveObjectRange<mode>::iterator LiveObjectRange<mode>::iterator::
 operator++(int) {
@@ -518,7 +452,6 @@
 
 template <LiveObjectIterationMode mode>
 void LiveObjectRange<mode>::iterator::AdvanceToNextValidObject() {
->>>>>>> 84bd6f3c
   while (!it_.Done()) {
     HeapObject* object = nullptr;
     int size = 0;
@@ -538,17 +471,9 @@
         // last word is a one word filler, we are not allowed to advance. In
         // that case we can return immediately.
         if (!it_.Advance()) {
-<<<<<<< HEAD
-          DCHECK(HeapObject::FromAddress(addr)->map() ==
-                 HeapObject::FromAddress(addr)
-                     ->GetHeap()
-                     ->one_pointer_filler_map());
-          return nullptr;
-=======
           DCHECK(HeapObject::FromAddress(addr)->map() == one_word_filler_map_);
           current_object_ = nullptr;
           return;
->>>>>>> 84bd6f3c
         }
         cell_base_ = it_.CurrentCellBase();
         current_cell_ = *it_.CurrentCell();
@@ -601,13 +526,8 @@
         // Do not use IsFiller() here. This may cause a data race for reading
         // out the instance type when a new map concurrently is written into
         // this object while iterating over the object.
-<<<<<<< HEAD
-        if (map == one_word_filler || map == two_word_filler ||
-            map == free_space_map) {
-=======
         if (map == one_word_filler_map_ || map == two_word_filler_map_ ||
             map == free_space_map_) {
->>>>>>> 84bd6f3c
           // There are two reasons why we can get black or grey fillers:
           // 1) Black areas together with slack tracking may result in black one
           // word filler objects.
