// Copyright 2012 the V8 project authors. All rights reserved.
// Use of this source code is governed by a BSD-style license that can be
// found in the LICENSE file.

#ifndef V8_HEAP_HEAP_INL_H_
#define V8_HEAP_HEAP_INL_H_

#include <cmath>

// Clients of this interface shouldn't depend on lots of heap internals.
// Do not include anything from src/heap other than src/heap/heap.h here!
#include "src/heap/heap.h"

#include "src/base/platform/platform.h"
#include "src/counters-inl.h"
#include "src/feedback-vector.h"
// TODO(mstarzinger): There are 3 more includes to remove in order to no longer
// leak heap internals to users of this interface!
#include "src/heap/incremental-marking-inl.h"
#include "src/heap/spaces-inl.h"
#include "src/heap/store-buffer.h"
#include "src/isolate.h"
#include "src/log.h"
#include "src/msan.h"
#include "src/objects-inl.h"
#include "src/objects/api-callbacks-inl.h"
#include "src/objects/descriptor-array.h"
#include "src/objects/literal-objects.h"
#include "src/objects/scope-info.h"
<<<<<<< HEAD
#include "src/string-hasher.h"
=======
#include "src/objects/script-inl.h"
#include "src/profiler/heap-profiler.h"
#include "src/string-hasher.h"
#include "src/zone/zone-list-inl.h"
>>>>>>> 84bd6f3c

namespace v8 {
namespace internal {

AllocationSpace AllocationResult::RetrySpace() {
  DCHECK(IsRetry());
  return static_cast<AllocationSpace>(Smi::ToInt(object_));
}

HeapObject* AllocationResult::ToObjectChecked() {
  CHECK(!IsRetry());
  return HeapObject::cast(object_);
}

<<<<<<< HEAD
void PromotionQueue::insert(HeapObject* target, int32_t size) {
  if (emergency_stack_ != NULL) {
    emergency_stack_->Add(Entry(target, size));
    return;
  }

  if ((rear_ - 1) < limit_) {
    RelocateQueueHead();
    emergency_stack_->Add(Entry(target, size));
    return;
  }

  struct Entry* entry = reinterpret_cast<struct Entry*>(--rear_);
  entry->obj_ = target;
  entry->size_ = size;

// Assert no overflow into live objects.
#ifdef DEBUG
  SemiSpace::AssertValidRange(target->GetIsolate()->heap()->new_space()->top(),
                              reinterpret_cast<Address>(rear_));
#endif
}

void PromotionQueue::remove(HeapObject** target, int32_t* size) {
  DCHECK(!is_empty());
  if (front_ == rear_) {
    Entry e = emergency_stack_->RemoveLast();
    *target = e.obj_;
    *size = e.size_;
    return;
  }

  struct Entry* entry = reinterpret_cast<struct Entry*>(--front_);
  *target = entry->obj_;
  *size = entry->size_;

  // Assert no underflow.
  SemiSpace::AssertValidRange(reinterpret_cast<Address>(rear_),
                              reinterpret_cast<Address>(front_));
}

Page* PromotionQueue::GetHeadPage() {
  return Page::FromAllocationAreaAddress(reinterpret_cast<Address>(rear_));
}

void PromotionQueue::SetNewLimit(Address limit) {
  // If we are already using an emergency stack, we can ignore it.
  if (emergency_stack_) return;

  // If the limit is not on the same page, we can ignore it.
  if (Page::FromAllocationAreaAddress(limit) != GetHeadPage()) return;

  limit_ = reinterpret_cast<struct Entry*>(limit);

  if (limit_ <= rear_) {
    return;
  }

  RelocateQueueHead();
}

bool PromotionQueue::IsBelowPromotionQueue(Address to_space_top) {
  // If an emergency stack is used, the to-space address cannot interfere
  // with the promotion queue.
  if (emergency_stack_) return true;

  // If the given to-space top pointer and the head of the promotion queue
  // are not on the same page, then the to-space objects are below the
  // promotion queue.
  if (GetHeadPage() != Page::FromAddress(to_space_top)) {
    return true;
  }
  // If the to space top pointer is smaller or equal than the promotion
  // queue head, then the to-space objects are below the promotion queue.
  return reinterpret_cast<struct Entry*>(to_space_top) <= rear_;
}

=======
>>>>>>> 84bd6f3c
#define ROOT_ACCESSOR(type, name, camel_name) \
  type* Heap::name() { return type::cast(roots_[k##camel_name##RootIndex]); }
ROOT_LIST(ROOT_ACCESSOR)
#undef ROOT_ACCESSOR

#define STRUCT_MAP_ACCESSOR(NAME, Name, name) \
  Map* Heap::name##_map() { return Map::cast(roots_[k##Name##MapRootIndex]); }
STRUCT_LIST(STRUCT_MAP_ACCESSOR)
#undef STRUCT_MAP_ACCESSOR

#define DATA_HANDLER_MAP_ACCESSOR(NAME, Name, Size, name)  \
  Map* Heap::name##_map() {                                \
    return Map::cast(roots_[k##Name##Size##MapRootIndex]); \
  }
DATA_HANDLER_LIST(DATA_HANDLER_MAP_ACCESSOR)
#undef DATA_HANDLER_MAP_ACCESSOR

#define STRING_ACCESSOR(name, str) \
  String* Heap::name() { return String::cast(roots_[k##name##RootIndex]); }
INTERNALIZED_STRING_LIST(STRING_ACCESSOR)
#undef STRING_ACCESSOR

#define SYMBOL_ACCESSOR(name) \
  Symbol* Heap::name() { return Symbol::cast(roots_[k##name##RootIndex]); }
PRIVATE_SYMBOL_LIST(SYMBOL_ACCESSOR)
#undef SYMBOL_ACCESSOR

#define SYMBOL_ACCESSOR(name, description) \
  Symbol* Heap::name() { return Symbol::cast(roots_[k##name##RootIndex]); }
PUBLIC_SYMBOL_LIST(SYMBOL_ACCESSOR)
WELL_KNOWN_SYMBOL_LIST(SYMBOL_ACCESSOR)
#undef SYMBOL_ACCESSOR

#define ACCESSOR_INFO_ACCESSOR(accessor_name, AccessorName)                \
  AccessorInfo* Heap::accessor_name##_accessor() {                         \
    return AccessorInfo::cast(roots_[k##AccessorName##AccessorRootIndex]); \
  }
ACCESSOR_INFO_LIST(ACCESSOR_INFO_ACCESSOR)
#undef ACCESSOR_INFO_ACCESSOR

#define ROOT_ACCESSOR(type, name, camel_name)                                 \
  void Heap::set_##name(type* value) {                                        \
    /* The deserializer makes use of the fact that these common roots are */  \
    /* never in new space and never on a page that is being compacted.    */  \
    DCHECK(!deserialization_complete() ||                                     \
           RootCanBeWrittenAfterInitialization(k##camel_name##RootIndex));    \
    DCHECK(k##camel_name##RootIndex >= kOldSpaceRoots || !InNewSpace(value)); \
    roots_[k##camel_name##RootIndex] = value;                                 \
  }
ROOT_LIST(ROOT_ACCESSOR)
#undef ROOT_ACCESSOR

PagedSpace* Heap::paged_space(int idx) {
  DCHECK_NE(idx, LO_SPACE);
  DCHECK_NE(idx, NEW_SPACE);
  return static_cast<PagedSpace*>(space_[idx]);
}

Space* Heap::space(int idx) { return space_[idx]; }

Address* Heap::NewSpaceAllocationTopAddress() {
  return new_space_->allocation_top_address();
}

Address* Heap::NewSpaceAllocationLimitAddress() {
  return new_space_->allocation_limit_address();
}

Address* Heap::OldSpaceAllocationTopAddress() {
  return old_space_->allocation_top_address();
}

Address* Heap::OldSpaceAllocationLimitAddress() {
  return old_space_->allocation_limit_address();
}

void Heap::UpdateNewSpaceAllocationCounter() {
  new_space_allocation_counter_ = NewSpaceAllocationCounter();
}

size_t Heap::NewSpaceAllocationCounter() {
  return new_space_allocation_counter_ + new_space()->AllocatedSinceLastGC();
}

<<<<<<< HEAD
template <>
bool inline Heap::IsOneByte(Vector<const char> str, int chars) {
  // TODO(dcarney): incorporate Latin-1 check when Latin-1 is supported?
  return chars == str.length();
}


template <>
bool inline Heap::IsOneByte(String* str, int chars) {
  return str->IsOneByteRepresentation();
}


AllocationResult Heap::AllocateInternalizedStringFromUtf8(
    Vector<const char> str, int chars, uint32_t hash_field) {
  if (IsOneByte(str, chars)) {
    return AllocateOneByteInternalizedString(Vector<const uint8_t>::cast(str),
                                             hash_field);
  }
  return AllocateInternalizedStringImpl<false>(str, chars, hash_field);
}


template <typename T>
AllocationResult Heap::AllocateInternalizedStringImpl(T t, int chars,
                                                      uint32_t hash_field) {
  if (IsOneByte(t, chars)) {
    return AllocateInternalizedStringImpl<true>(t, chars, hash_field);
  }
  return AllocateInternalizedStringImpl<false>(t, chars, hash_field);
}


AllocationResult Heap::AllocateOneByteInternalizedString(
    Vector<const uint8_t> str, uint32_t hash_field) {
  CHECK_GE(String::kMaxLength, str.length());
  // The canonical empty_string is the only zero-length string we allow.
  DCHECK_IMPLIES(str.length() == 0, roots_[kempty_stringRootIndex] == nullptr);
  // Compute map and object size.
  Map* map = one_byte_internalized_string_map();
  int size = SeqOneByteString::SizeFor(str.length());

  // Allocate string.
  HeapObject* result = nullptr;
  {
    AllocationResult allocation = AllocateRaw(size, OLD_SPACE);
    if (!allocation.To(&result)) return allocation;
  }

  // String maps are all immortal immovable objects.
  result->set_map_after_allocation(map, SKIP_WRITE_BARRIER);
  // Set length and hash fields of the allocated string.
  String* answer = String::cast(result);
  answer->set_length(str.length());
  answer->set_hash_field(hash_field);

  DCHECK_EQ(size, answer->Size());

  // Fill in the characters.
  MemCopy(answer->address() + SeqOneByteString::kHeaderSize, str.start(),
          str.length());

  return answer;
}


AllocationResult Heap::AllocateTwoByteInternalizedString(Vector<const uc16> str,
                                                         uint32_t hash_field) {
  CHECK_GE(String::kMaxLength, str.length());
  DCHECK_NE(0, str.length());  // Use Heap::empty_string() instead.
  // Compute map and object size.
  Map* map = internalized_string_map();
  int size = SeqTwoByteString::SizeFor(str.length());

  // Allocate string.
  HeapObject* result = nullptr;
  {
    AllocationResult allocation = AllocateRaw(size, OLD_SPACE);
    if (!allocation.To(&result)) return allocation;
  }

  result->set_map_after_allocation(map);
  // Set length and hash fields of the allocated string.
  String* answer = String::cast(result);
  answer->set_length(str.length());
  answer->set_hash_field(hash_field);

  DCHECK_EQ(size, answer->Size());

  // Fill in the characters.
  MemCopy(answer->address() + SeqTwoByteString::kHeaderSize, str.start(),
          str.length() * kUC16Size);

  return answer;
}

AllocationResult Heap::CopyFixedArray(FixedArray* src) {
  if (src->length() == 0) return src;
  return CopyFixedArrayWithMap(src, src->map());
}


AllocationResult Heap::CopyFixedDoubleArray(FixedDoubleArray* src) {
  if (src->length() == 0) return src;
  return CopyFixedDoubleArrayWithMap(src, src->map());
}


=======
>>>>>>> 84bd6f3c
AllocationResult Heap::AllocateRaw(int size_in_bytes, AllocationSpace space,
                                   AllocationAlignment alignment) {
  DCHECK(AllowHandleAllocation::IsAllowed());
  DCHECK(AllowHeapAllocation::IsAllowed());
  DCHECK(gc_state_ == NOT_IN_GC);
#ifdef V8_ENABLE_ALLOCATION_TIMEOUT
  if (FLAG_random_gc_interval > 0 || FLAG_gc_interval >= 0) {
    if (!always_allocate() && Heap::allocation_timeout_-- <= 0) {
      return AllocationResult::Retry(space);
    }
  }
#endif
#ifdef DEBUG
  isolate_->counters()->objs_since_last_full()->Increment();
  isolate_->counters()->objs_since_last_young()->Increment();
#endif

  bool large_object = size_in_bytes > kMaxRegularHeapObjectSize;
  HeapObject* object = nullptr;
  AllocationResult allocation;
  if (NEW_SPACE == space) {
    if (large_object) {
      space = LO_SPACE;
    } else {
      allocation = new_space_->AllocateRaw(size_in_bytes, alignment);
      if (allocation.To(&object)) {
        OnAllocationEvent(object, size_in_bytes);
      }
      return allocation;
    }
  }

  // Here we only allocate in the old generation.
  if (OLD_SPACE == space) {
    if (large_object) {
      allocation = lo_space_->AllocateRaw(size_in_bytes, NOT_EXECUTABLE);
    } else {
      allocation = old_space_->AllocateRaw(size_in_bytes, alignment);
    }
  } else if (CODE_SPACE == space) {
    if (size_in_bytes <= code_space()->AreaSize()) {
      allocation = code_space_->AllocateRawUnaligned(size_in_bytes);
    } else {
      allocation = lo_space_->AllocateRaw(size_in_bytes, EXECUTABLE);
    }
  } else if (LO_SPACE == space) {
    DCHECK(large_object);
    allocation = lo_space_->AllocateRaw(size_in_bytes, NOT_EXECUTABLE);
  } else if (MAP_SPACE == space) {
    allocation = map_space_->AllocateRawUnaligned(size_in_bytes);
  } else if (RO_SPACE == space) {
#ifdef V8_USE_SNAPSHOT
    DCHECK(isolate_->serializer_enabled());
#endif
    DCHECK(!large_object);
    DCHECK(CanAllocateInReadOnlySpace());
    allocation = read_only_space_->AllocateRaw(size_in_bytes, alignment);
  } else {
    // NEW_SPACE is not allowed here.
    UNREACHABLE();
  }

  if (allocation.To(&object)) {
    if (space == CODE_SPACE) {
      // Unprotect the memory chunk of the object if it was not unprotected
      // already.
      UnprotectAndRegisterMemoryChunk(object);
      ZapCodeObject(object->address(), size_in_bytes);
    }
    OnAllocationEvent(object, size_in_bytes);
  }

  return allocation;
}

void Heap::OnAllocationEvent(HeapObject* object, int size_in_bytes) {
  for (auto& tracker : allocation_trackers_) {
    tracker->AllocationEvent(object->address(), size_in_bytes);
  }

  if (FLAG_verify_predictable) {
    ++allocations_count_;
    // Advance synthetic time by making a time request.
    MonotonicallyIncreasingTimeInMs();

    UpdateAllocationsHash(object);
    UpdateAllocationsHash(size_in_bytes);

    if (allocations_count_ % FLAG_dump_allocations_digest_at_alloc == 0) {
      PrintAllocationsHash();
    }
  } else if (FLAG_fuzzer_gc_analysis) {
    ++allocations_count_;
  } else if (FLAG_trace_allocation_stack_interval > 0) {
    ++allocations_count_;
    if (allocations_count_ % FLAG_trace_allocation_stack_interval == 0) {
      isolate()->PrintStack(stdout, Isolate::kPrintStackConcise);
    }
  }
}


void Heap::OnMoveEvent(HeapObject* target, HeapObject* source,
                       int size_in_bytes) {
  HeapProfiler* heap_profiler = isolate_->heap_profiler();
  if (heap_profiler->is_tracking_object_moves()) {
    heap_profiler->ObjectMoveEvent(source->address(), target->address(),
                                   size_in_bytes);
  }
  for (auto& tracker : allocation_trackers_) {
    tracker->MoveEvent(source->address(), target->address(), size_in_bytes);
  }
  if (target->IsSharedFunctionInfo()) {
    LOG_CODE_EVENT(isolate_, SharedFunctionInfoMoveEvent(source->address(),
                                                         target->address()));
  }

  if (FLAG_verify_predictable) {
    ++allocations_count_;
    // Advance synthetic time by making a time request.
    MonotonicallyIncreasingTimeInMs();

    UpdateAllocationsHash(source);
    UpdateAllocationsHash(target);
    UpdateAllocationsHash(size_in_bytes);

    if (allocations_count_ % FLAG_dump_allocations_digest_at_alloc == 0) {
      PrintAllocationsHash();
    }
  } else if (FLAG_fuzzer_gc_analysis) {
    ++allocations_count_;
  }
}

bool Heap::CanAllocateInReadOnlySpace() {
  return !deserialization_complete_ &&
         (isolate()->serializer_enabled() ||
          !isolate()->initialized_from_snapshot());
}

void Heap::UpdateAllocationsHash(HeapObject* object) {
  Address object_address = object->address();
  MemoryChunk* memory_chunk = MemoryChunk::FromAddress(object_address);
  AllocationSpace allocation_space = memory_chunk->owner()->identity();

  STATIC_ASSERT(kSpaceTagSize + kPageSizeBits <= 32);
  uint32_t value =
      static_cast<uint32_t>(object_address - memory_chunk->address()) |
      (static_cast<uint32_t>(allocation_space) << kPageSizeBits);

  UpdateAllocationsHash(value);
}


void Heap::UpdateAllocationsHash(uint32_t value) {
  uint16_t c1 = static_cast<uint16_t>(value);
  uint16_t c2 = static_cast<uint16_t>(value >> 16);
  raw_allocations_hash_ =
      StringHasher::AddCharacterCore(raw_allocations_hash_, c1);
  raw_allocations_hash_ =
      StringHasher::AddCharacterCore(raw_allocations_hash_, c2);
}


void Heap::RegisterExternalString(String* string) {
  external_string_table_.AddString(string);
}


void Heap::FinalizeExternalString(String* string) {
  DCHECK(string->IsExternalString());
  v8::String::ExternalStringResourceBase** resource_addr =
      reinterpret_cast<v8::String::ExternalStringResourceBase**>(
          reinterpret_cast<byte*>(string) + ExternalString::kResourceOffset -
          kHeapObjectTag);

  // Dispose of the C++ object if it has not already been disposed.
  if (*resource_addr != nullptr) {
    (*resource_addr)->Dispose();
    *resource_addr = nullptr;
  }
}

Address Heap::NewSpaceTop() { return new_space_->top(); }

bool Heap::InNewSpace(Object* object) {
  DCHECK(!HasWeakHeapObjectTag(object));
  return object->IsHeapObject() && InNewSpace(HeapObject::cast(object));
}

bool Heap::InNewSpace(MaybeObject* object) {
  HeapObject* heap_object;
  return object->ToStrongOrWeakHeapObject(&heap_object) &&
         InNewSpace(heap_object);
}

bool Heap::InNewSpace(HeapObject* heap_object) {
  // Inlined check from NewSpace::Contains.
  bool result = MemoryChunk::FromHeapObject(heap_object)->InNewSpace();
  DCHECK(!result ||                 // Either not in new space
         gc_state_ != NOT_IN_GC ||  // ... or in the middle of GC
         InToSpace(heap_object));   // ... or in to-space (where we allocate).
  return result;
}

bool Heap::InFromSpace(Object* object) {
  DCHECK(!HasWeakHeapObjectTag(object));
  return object->IsHeapObject() && InFromSpace(HeapObject::cast(object));
}

bool Heap::InFromSpace(MaybeObject* object) {
  HeapObject* heap_object;
  return object->ToStrongOrWeakHeapObject(&heap_object) &&
         InFromSpace(heap_object);
}

bool Heap::InFromSpace(HeapObject* heap_object) {
  return MemoryChunk::FromHeapObject(heap_object)
      ->IsFlagSet(Page::IN_FROM_SPACE);
}

bool Heap::InToSpace(Object* object) {
  DCHECK(!HasWeakHeapObjectTag(object));
  return object->IsHeapObject() && InToSpace(HeapObject::cast(object));
}

bool Heap::InToSpace(MaybeObject* object) {
  HeapObject* heap_object;
  return object->ToStrongOrWeakHeapObject(&heap_object) &&
         InToSpace(heap_object);
}

bool Heap::InToSpace(HeapObject* heap_object) {
  return MemoryChunk::FromHeapObject(heap_object)->IsFlagSet(Page::IN_TO_SPACE);
}

bool Heap::InOldSpace(Object* object) { return old_space_->Contains(object); }

bool Heap::InReadOnlySpace(Object* object) {
  return read_only_space_->Contains(object);
}

bool Heap::InNewSpaceSlow(Address address) {
  return new_space_->ContainsSlow(address);
}

bool Heap::InOldSpaceSlow(Address address) {
  return old_space_->ContainsSlow(address);
}

bool Heap::ShouldBePromoted(Address old_address) {
  Page* page = Page::FromAddress(old_address);
  Address age_mark = new_space_->age_mark();
  return page->IsFlagSet(MemoryChunk::NEW_SPACE_BELOW_AGE_MARK) &&
         (!page->ContainsLimit(age_mark) || old_address < age_mark);
}

void Heap::RecordWrite(Object* object, Object** slot, Object* value) {
  DCHECK(!HasWeakHeapObjectTag(*slot));
  DCHECK(!HasWeakHeapObjectTag(value));
  DCHECK(object->IsHeapObject());  // Can't write to slots of a Smi.
  if (!InNewSpace(value) || InNewSpace(HeapObject::cast(object))) return;
  store_buffer()->InsertEntry(reinterpret_cast<Address>(slot));
}

void Heap::RecordWrite(Object* object, MaybeObject** slot, MaybeObject* value) {
  if (!InNewSpace(value) || !object->IsHeapObject() || InNewSpace(object)) {
    return;
  }
  store_buffer()->InsertEntry(reinterpret_cast<Address>(slot));
}

void Heap::RecordWriteIntoCode(Code* host, RelocInfo* rinfo, Object* value) {
  if (InNewSpace(value)) {
    RecordWriteIntoCodeSlow(host, rinfo, value);
  }
}

void Heap::RecordFixedArrayElements(FixedArray* array, int offset, int length) {
  if (InNewSpace(array)) return;
  for (int i = 0; i < length; i++) {
    if (!InNewSpace(array->get(offset + i))) continue;
    store_buffer()->InsertEntry(
        reinterpret_cast<Address>(array->RawFieldOfElementAt(offset + i)));
  }
}

Address* Heap::store_buffer_top_address() {
  return store_buffer()->top_address();
}

void Heap::CopyBlock(Address dst, Address src, int byte_size) {
  CopyWords(reinterpret_cast<Object**>(dst), reinterpret_cast<Object**>(src),
            static_cast<size_t>(byte_size / kPointerSize));
}

template <Heap::FindMementoMode mode>
AllocationMemento* Heap::FindAllocationMemento(Map* map, HeapObject* object) {
  Address object_address = object->address();
  Address memento_address = object_address + object->SizeFromMap(map);
  Address last_memento_word_address = memento_address + kPointerSize;
  // If the memento would be on another page, bail out immediately.
  if (!Page::OnSamePage(object_address, last_memento_word_address)) {
    return nullptr;
  }
  HeapObject* candidate = HeapObject::FromAddress(memento_address);
  Map* candidate_map = candidate->map();
  // This fast check may peek at an uninitialized word. However, the slow check
  // below (memento_address == top) ensures that this is safe. Mark the word as
  // initialized to silence MemorySanitizer warnings.
  MSAN_MEMORY_IS_INITIALIZED(&candidate_map, sizeof(candidate_map));
  if (candidate_map != allocation_memento_map()) {
    return nullptr;
  }

  // Bail out if the memento is below the age mark, which can happen when
  // mementos survived because a page got moved within new space.
  Page* object_page = Page::FromAddress(object_address);
  if (object_page->IsFlagSet(Page::NEW_SPACE_BELOW_AGE_MARK)) {
    Address age_mark =
        reinterpret_cast<SemiSpace*>(object_page->owner())->age_mark();
    if (!object_page->Contains(age_mark)) {
      return nullptr;
    }
    // Do an exact check in the case where the age mark is on the same page.
    if (object_address < age_mark) {
      return nullptr;
    }
  }

  AllocationMemento* memento_candidate = AllocationMemento::cast(candidate);

  // Depending on what the memento is used for, we might need to perform
  // additional checks.
  Address top;
  switch (mode) {
    case Heap::kForGC:
      return memento_candidate;
    case Heap::kForRuntime:
      if (memento_candidate == nullptr) return nullptr;
      // Either the object is the last object in the new space, or there is
      // another object of at least word size (the header map word) following
      // it, so suffices to compare ptr and top here.
      top = NewSpaceTop();
      DCHECK(memento_address == top ||
             memento_address + HeapObject::kHeaderSize <= top ||
             !Page::OnSamePage(memento_address, top - 1));
      if ((memento_address != top) && memento_candidate->IsValid()) {
        return memento_candidate;
      }
      return nullptr;
    default:
      UNREACHABLE();
  }
  UNREACHABLE();
}

void Heap::UpdateAllocationSite(Map* map, HeapObject* object,
                                PretenuringFeedbackMap* pretenuring_feedback) {
  DCHECK_NE(pretenuring_feedback, &global_pretenuring_feedback_);
  DCHECK(InFromSpace(object) ||
         (InToSpace(object) &&
          Page::FromAddress(object->address())
              ->IsFlagSet(Page::PAGE_NEW_NEW_PROMOTION)) ||
         (!InNewSpace(object) &&
          Page::FromAddress(object->address())
              ->IsFlagSet(Page::PAGE_NEW_OLD_PROMOTION)));
  if (!FLAG_allocation_site_pretenuring ||
      !AllocationSite::CanTrack(map->instance_type()))
    return;
  AllocationMemento* memento_candidate =
      FindAllocationMemento<kForGC>(map, object);
  if (memento_candidate == nullptr) return;

  // Entering cached feedback is used in the parallel case. We are not allowed
  // to dereference the allocation site and rather have to postpone all checks
  // till actually merging the data.
  Address key = memento_candidate->GetAllocationSiteUnchecked();
  (*pretenuring_feedback)[reinterpret_cast<AllocationSite*>(key)]++;
}

Isolate* Heap::isolate() {
  return reinterpret_cast<Isolate*>(
      reinterpret_cast<intptr_t>(this) -
      reinterpret_cast<size_t>(reinterpret_cast<Isolate*>(16)->heap()) + 16);
}

void Heap::ExternalStringTable::AddString(String* string) {
  DCHECK(string->IsExternalString());
  if (heap_->InNewSpace(string)) {
    new_space_strings_.push_back(string);
  } else {
<<<<<<< HEAD
    old_space_strings_.Add(string);
  }
}

void Heap::ExternalStringTable::IterateNewSpaceStrings(RootVisitor* v) {
  if (!new_space_strings_.is_empty()) {
    Object** start = &new_space_strings_[0];
    v->VisitRootPointers(Root::kExternalStringsTable, start,
                         start + new_space_strings_.length());
  }
}

void Heap::ExternalStringTable::IterateAll(RootVisitor* v) {
  IterateNewSpaceStrings(v);
  if (!old_space_strings_.is_empty()) {
    Object** start = &old_space_strings_[0];
    v->VisitRootPointers(Root::kExternalStringsTable, start,
                         start + old_space_strings_.length());
=======
    old_space_strings_.push_back(string);
>>>>>>> 84bd6f3c
  }
}

Oddball* Heap::ToBoolean(bool condition) {
  return condition ? true_value() : false_value();
}

uint64_t Heap::HashSeed() {
  uint64_t seed;
  hash_seed()->copy_out(0, reinterpret_cast<byte*>(&seed), kInt64Size);
  DCHECK(FLAG_randomize_hashes || seed == 0);
  return seed;
}

int Heap::NextScriptId() {
  int last_id = last_script_id()->value();
  if (last_id == Smi::kMaxValue) last_id = v8::UnboundScript::kNoScriptId;
  last_id++;
  set_last_script_id(Smi::FromInt(last_id));
  return last_id;
}

<<<<<<< HEAD
void Heap::SetArgumentsAdaptorDeoptPCOffset(int pc_offset) {
  DCHECK(arguments_adaptor_deopt_pc_offset() == Smi::kZero);
  set_arguments_adaptor_deopt_pc_offset(Smi::FromInt(pc_offset));
}

void Heap::SetConstructStubCreateDeoptPCOffset(int pc_offset) {
  // TODO(tebbi): Remove second half of DCHECK once
  // FLAG_harmony_restrict_constructor_return is gone.
  DCHECK(construct_stub_create_deopt_pc_offset() == Smi::kZero ||
         construct_stub_create_deopt_pc_offset() == Smi::FromInt(pc_offset));
  set_construct_stub_create_deopt_pc_offset(Smi::FromInt(pc_offset));
}

void Heap::SetConstructStubInvokeDeoptPCOffset(int pc_offset) {
  // TODO(tebbi): Remove second half of DCHECK once
  // FLAG_harmony_restrict_constructor_return is gone.
  DCHECK(construct_stub_invoke_deopt_pc_offset() == Smi::kZero ||
         construct_stub_invoke_deopt_pc_offset() == Smi::FromInt(pc_offset));
  set_construct_stub_invoke_deopt_pc_offset(Smi::FromInt(pc_offset));
}

void Heap::SetGetterStubDeoptPCOffset(int pc_offset) {
  DCHECK(getter_stub_deopt_pc_offset() == Smi::kZero);
  set_getter_stub_deopt_pc_offset(Smi::FromInt(pc_offset));
}

void Heap::SetSetterStubDeoptPCOffset(int pc_offset) {
  DCHECK(setter_stub_deopt_pc_offset() == Smi::kZero);
  set_setter_stub_deopt_pc_offset(Smi::FromInt(pc_offset));
}

void Heap::SetInterpreterEntryReturnPCOffset(int pc_offset) {
  DCHECK(interpreter_entry_return_pc_offset() == Smi::kZero);
  set_interpreter_entry_return_pc_offset(Smi::FromInt(pc_offset));
=======
int Heap::NextDebuggingId() {
  int last_id = last_debugging_id()->value();
  if (last_id == SharedFunctionInfo::DebuggingIdBits::kMax) {
    last_id = SharedFunctionInfo::kNoDebuggingId;
  }
  last_id++;
  set_last_debugging_id(Smi::FromInt(last_id));
  return last_id;
>>>>>>> 84bd6f3c
}

int Heap::GetNextTemplateSerialNumber() {
  int next_serial_number = next_template_serial_number()->value() + 1;
  set_next_template_serial_number(Smi::FromInt(next_serial_number));
  return next_serial_number;
}

AlwaysAllocateScope::AlwaysAllocateScope(Isolate* isolate)
    : heap_(isolate->heap()) {
  heap_->always_allocate_scope_count_++;
}

AlwaysAllocateScope::~AlwaysAllocateScope() {
  heap_->always_allocate_scope_count_--;
}

CodeSpaceMemoryModificationScope::CodeSpaceMemoryModificationScope(Heap* heap)
    : heap_(heap) {
  if (heap_->write_protect_code_memory()) {
    heap_->increment_code_space_memory_modification_scope_depth();
    heap_->code_space()->SetReadAndWritable();
    LargePage* page = heap_->lo_space()->first_page();
    while (page != nullptr) {
      if (page->IsFlagSet(MemoryChunk::IS_EXECUTABLE)) {
        CHECK(heap_->memory_allocator()->IsMemoryChunkExecutable(page));
        page->SetReadAndWritable();
      }
      page = page->next_page();
    }
  }
}

CodeSpaceMemoryModificationScope::~CodeSpaceMemoryModificationScope() {
  if (heap_->write_protect_code_memory()) {
    heap_->decrement_code_space_memory_modification_scope_depth();
    heap_->code_space()->SetReadAndExecutable();
    LargePage* page = heap_->lo_space()->first_page();
    while (page != nullptr) {
      if (page->IsFlagSet(MemoryChunk::IS_EXECUTABLE)) {
        CHECK(heap_->memory_allocator()->IsMemoryChunkExecutable(page));
        page->SetReadAndExecutable();
      }
      page = page->next_page();
    }
  }
}

CodePageCollectionMemoryModificationScope::
    CodePageCollectionMemoryModificationScope(Heap* heap)
    : heap_(heap) {
  if (heap_->write_protect_code_memory() &&
      !heap_->code_space_memory_modification_scope_depth()) {
    heap_->EnableUnprotectedMemoryChunksRegistry();
  }
}

<<<<<<< HEAD
AlwaysAllocateScope::~AlwaysAllocateScope() {
  heap_->always_allocate_scope_count_.Decrement(1);
}

void VerifyPointersVisitor::VisitPointers(HeapObject* host, Object** start,
                                          Object** end) {
  VerifyPointers(start, end);
}

void VerifyPointersVisitor::VisitRootPointers(Root root, Object** start,
                                              Object** end) {
  VerifyPointers(start, end);
}

void VerifyPointersVisitor::VerifyPointers(Object** start, Object** end) {
  for (Object** current = start; current < end; current++) {
    if ((*current)->IsHeapObject()) {
      HeapObject* object = HeapObject::cast(*current);
      CHECK(object->GetIsolate()->heap()->Contains(object));
      CHECK(object->map()->IsMap());
    } else {
      CHECK((*current)->IsSmi());
    }
  }
}

void VerifySmisVisitor::VisitRootPointers(Root root, Object** start,
                                          Object** end) {
  for (Object** current = start; current < end; current++) {
    CHECK((*current)->IsSmi());
=======
CodePageCollectionMemoryModificationScope::
    ~CodePageCollectionMemoryModificationScope() {
  if (heap_->write_protect_code_memory() &&
      !heap_->code_space_memory_modification_scope_depth()) {
    heap_->ProtectUnprotectedMemoryChunks();
    heap_->DisableUnprotectedMemoryChunksRegistry();
  }
}

CodePageMemoryModificationScope::CodePageMemoryModificationScope(
    MemoryChunk* chunk)
    : chunk_(chunk),
      scope_active_(chunk_->heap()->write_protect_code_memory() &&
                    chunk_->IsFlagSet(MemoryChunk::IS_EXECUTABLE)) {
  if (scope_active_) {
    DCHECK(chunk_->owner()->identity() == CODE_SPACE ||
           (chunk_->owner()->identity() == LO_SPACE &&
            chunk_->IsFlagSet(MemoryChunk::IS_EXECUTABLE)));
    chunk_->SetReadAndWritable();
  }
}

CodePageMemoryModificationScope::~CodePageMemoryModificationScope() {
  if (scope_active_) {
    chunk_->SetReadAndExecutable();
>>>>>>> 84bd6f3c
  }
}

}  // namespace internal
}  // namespace v8

#endif  // V8_HEAP_HEAP_INL_H_<|MERGE_RESOLUTION|>--- conflicted
+++ resolved
@@ -27,14 +27,10 @@
 #include "src/objects/descriptor-array.h"
 #include "src/objects/literal-objects.h"
 #include "src/objects/scope-info.h"
-<<<<<<< HEAD
-#include "src/string-hasher.h"
-=======
 #include "src/objects/script-inl.h"
 #include "src/profiler/heap-profiler.h"
 #include "src/string-hasher.h"
 #include "src/zone/zone-list-inl.h"
->>>>>>> 84bd6f3c
 
 namespace v8 {
 namespace internal {
@@ -49,86 +45,6 @@
   return HeapObject::cast(object_);
 }
 
-<<<<<<< HEAD
-void PromotionQueue::insert(HeapObject* target, int32_t size) {
-  if (emergency_stack_ != NULL) {
-    emergency_stack_->Add(Entry(target, size));
-    return;
-  }
-
-  if ((rear_ - 1) < limit_) {
-    RelocateQueueHead();
-    emergency_stack_->Add(Entry(target, size));
-    return;
-  }
-
-  struct Entry* entry = reinterpret_cast<struct Entry*>(--rear_);
-  entry->obj_ = target;
-  entry->size_ = size;
-
-// Assert no overflow into live objects.
-#ifdef DEBUG
-  SemiSpace::AssertValidRange(target->GetIsolate()->heap()->new_space()->top(),
-                              reinterpret_cast<Address>(rear_));
-#endif
-}
-
-void PromotionQueue::remove(HeapObject** target, int32_t* size) {
-  DCHECK(!is_empty());
-  if (front_ == rear_) {
-    Entry e = emergency_stack_->RemoveLast();
-    *target = e.obj_;
-    *size = e.size_;
-    return;
-  }
-
-  struct Entry* entry = reinterpret_cast<struct Entry*>(--front_);
-  *target = entry->obj_;
-  *size = entry->size_;
-
-  // Assert no underflow.
-  SemiSpace::AssertValidRange(reinterpret_cast<Address>(rear_),
-                              reinterpret_cast<Address>(front_));
-}
-
-Page* PromotionQueue::GetHeadPage() {
-  return Page::FromAllocationAreaAddress(reinterpret_cast<Address>(rear_));
-}
-
-void PromotionQueue::SetNewLimit(Address limit) {
-  // If we are already using an emergency stack, we can ignore it.
-  if (emergency_stack_) return;
-
-  // If the limit is not on the same page, we can ignore it.
-  if (Page::FromAllocationAreaAddress(limit) != GetHeadPage()) return;
-
-  limit_ = reinterpret_cast<struct Entry*>(limit);
-
-  if (limit_ <= rear_) {
-    return;
-  }
-
-  RelocateQueueHead();
-}
-
-bool PromotionQueue::IsBelowPromotionQueue(Address to_space_top) {
-  // If an emergency stack is used, the to-space address cannot interfere
-  // with the promotion queue.
-  if (emergency_stack_) return true;
-
-  // If the given to-space top pointer and the head of the promotion queue
-  // are not on the same page, then the to-space objects are below the
-  // promotion queue.
-  if (GetHeadPage() != Page::FromAddress(to_space_top)) {
-    return true;
-  }
-  // If the to space top pointer is smaller or equal than the promotion
-  // queue head, then the to-space objects are below the promotion queue.
-  return reinterpret_cast<struct Entry*>(to_space_top) <= rear_;
-}
-
-=======
->>>>>>> 84bd6f3c
 #define ROOT_ACCESSOR(type, name, camel_name) \
   type* Heap::name() { return type::cast(roots_[k##camel_name##RootIndex]); }
 ROOT_LIST(ROOT_ACCESSOR)
@@ -213,117 +129,6 @@
   return new_space_allocation_counter_ + new_space()->AllocatedSinceLastGC();
 }
 
-<<<<<<< HEAD
-template <>
-bool inline Heap::IsOneByte(Vector<const char> str, int chars) {
-  // TODO(dcarney): incorporate Latin-1 check when Latin-1 is supported?
-  return chars == str.length();
-}
-
-
-template <>
-bool inline Heap::IsOneByte(String* str, int chars) {
-  return str->IsOneByteRepresentation();
-}
-
-
-AllocationResult Heap::AllocateInternalizedStringFromUtf8(
-    Vector<const char> str, int chars, uint32_t hash_field) {
-  if (IsOneByte(str, chars)) {
-    return AllocateOneByteInternalizedString(Vector<const uint8_t>::cast(str),
-                                             hash_field);
-  }
-  return AllocateInternalizedStringImpl<false>(str, chars, hash_field);
-}
-
-
-template <typename T>
-AllocationResult Heap::AllocateInternalizedStringImpl(T t, int chars,
-                                                      uint32_t hash_field) {
-  if (IsOneByte(t, chars)) {
-    return AllocateInternalizedStringImpl<true>(t, chars, hash_field);
-  }
-  return AllocateInternalizedStringImpl<false>(t, chars, hash_field);
-}
-
-
-AllocationResult Heap::AllocateOneByteInternalizedString(
-    Vector<const uint8_t> str, uint32_t hash_field) {
-  CHECK_GE(String::kMaxLength, str.length());
-  // The canonical empty_string is the only zero-length string we allow.
-  DCHECK_IMPLIES(str.length() == 0, roots_[kempty_stringRootIndex] == nullptr);
-  // Compute map and object size.
-  Map* map = one_byte_internalized_string_map();
-  int size = SeqOneByteString::SizeFor(str.length());
-
-  // Allocate string.
-  HeapObject* result = nullptr;
-  {
-    AllocationResult allocation = AllocateRaw(size, OLD_SPACE);
-    if (!allocation.To(&result)) return allocation;
-  }
-
-  // String maps are all immortal immovable objects.
-  result->set_map_after_allocation(map, SKIP_WRITE_BARRIER);
-  // Set length and hash fields of the allocated string.
-  String* answer = String::cast(result);
-  answer->set_length(str.length());
-  answer->set_hash_field(hash_field);
-
-  DCHECK_EQ(size, answer->Size());
-
-  // Fill in the characters.
-  MemCopy(answer->address() + SeqOneByteString::kHeaderSize, str.start(),
-          str.length());
-
-  return answer;
-}
-
-
-AllocationResult Heap::AllocateTwoByteInternalizedString(Vector<const uc16> str,
-                                                         uint32_t hash_field) {
-  CHECK_GE(String::kMaxLength, str.length());
-  DCHECK_NE(0, str.length());  // Use Heap::empty_string() instead.
-  // Compute map and object size.
-  Map* map = internalized_string_map();
-  int size = SeqTwoByteString::SizeFor(str.length());
-
-  // Allocate string.
-  HeapObject* result = nullptr;
-  {
-    AllocationResult allocation = AllocateRaw(size, OLD_SPACE);
-    if (!allocation.To(&result)) return allocation;
-  }
-
-  result->set_map_after_allocation(map);
-  // Set length and hash fields of the allocated string.
-  String* answer = String::cast(result);
-  answer->set_length(str.length());
-  answer->set_hash_field(hash_field);
-
-  DCHECK_EQ(size, answer->Size());
-
-  // Fill in the characters.
-  MemCopy(answer->address() + SeqTwoByteString::kHeaderSize, str.start(),
-          str.length() * kUC16Size);
-
-  return answer;
-}
-
-AllocationResult Heap::CopyFixedArray(FixedArray* src) {
-  if (src->length() == 0) return src;
-  return CopyFixedArrayWithMap(src, src->map());
-}
-
-
-AllocationResult Heap::CopyFixedDoubleArray(FixedDoubleArray* src) {
-  if (src->length() == 0) return src;
-  return CopyFixedDoubleArrayWithMap(src, src->map());
-}
-
-
-=======
->>>>>>> 84bd6f3c
 AllocationResult Heap::AllocateRaw(int size_in_bytes, AllocationSpace space,
                                    AllocationAlignment alignment) {
   DCHECK(AllowHandleAllocation::IsAllowed());
@@ -716,28 +521,7 @@
   if (heap_->InNewSpace(string)) {
     new_space_strings_.push_back(string);
   } else {
-<<<<<<< HEAD
-    old_space_strings_.Add(string);
-  }
-}
-
-void Heap::ExternalStringTable::IterateNewSpaceStrings(RootVisitor* v) {
-  if (!new_space_strings_.is_empty()) {
-    Object** start = &new_space_strings_[0];
-    v->VisitRootPointers(Root::kExternalStringsTable, start,
-                         start + new_space_strings_.length());
-  }
-}
-
-void Heap::ExternalStringTable::IterateAll(RootVisitor* v) {
-  IterateNewSpaceStrings(v);
-  if (!old_space_strings_.is_empty()) {
-    Object** start = &old_space_strings_[0];
-    v->VisitRootPointers(Root::kExternalStringsTable, start,
-                         start + old_space_strings_.length());
-=======
     old_space_strings_.push_back(string);
->>>>>>> 84bd6f3c
   }
 }
 
@@ -760,42 +544,6 @@
   return last_id;
 }
 
-<<<<<<< HEAD
-void Heap::SetArgumentsAdaptorDeoptPCOffset(int pc_offset) {
-  DCHECK(arguments_adaptor_deopt_pc_offset() == Smi::kZero);
-  set_arguments_adaptor_deopt_pc_offset(Smi::FromInt(pc_offset));
-}
-
-void Heap::SetConstructStubCreateDeoptPCOffset(int pc_offset) {
-  // TODO(tebbi): Remove second half of DCHECK once
-  // FLAG_harmony_restrict_constructor_return is gone.
-  DCHECK(construct_stub_create_deopt_pc_offset() == Smi::kZero ||
-         construct_stub_create_deopt_pc_offset() == Smi::FromInt(pc_offset));
-  set_construct_stub_create_deopt_pc_offset(Smi::FromInt(pc_offset));
-}
-
-void Heap::SetConstructStubInvokeDeoptPCOffset(int pc_offset) {
-  // TODO(tebbi): Remove second half of DCHECK once
-  // FLAG_harmony_restrict_constructor_return is gone.
-  DCHECK(construct_stub_invoke_deopt_pc_offset() == Smi::kZero ||
-         construct_stub_invoke_deopt_pc_offset() == Smi::FromInt(pc_offset));
-  set_construct_stub_invoke_deopt_pc_offset(Smi::FromInt(pc_offset));
-}
-
-void Heap::SetGetterStubDeoptPCOffset(int pc_offset) {
-  DCHECK(getter_stub_deopt_pc_offset() == Smi::kZero);
-  set_getter_stub_deopt_pc_offset(Smi::FromInt(pc_offset));
-}
-
-void Heap::SetSetterStubDeoptPCOffset(int pc_offset) {
-  DCHECK(setter_stub_deopt_pc_offset() == Smi::kZero);
-  set_setter_stub_deopt_pc_offset(Smi::FromInt(pc_offset));
-}
-
-void Heap::SetInterpreterEntryReturnPCOffset(int pc_offset) {
-  DCHECK(interpreter_entry_return_pc_offset() == Smi::kZero);
-  set_interpreter_entry_return_pc_offset(Smi::FromInt(pc_offset));
-=======
 int Heap::NextDebuggingId() {
   int last_id = last_debugging_id()->value();
   if (last_id == SharedFunctionInfo::DebuggingIdBits::kMax) {
@@ -804,7 +552,6 @@
   last_id++;
   set_last_debugging_id(Smi::FromInt(last_id));
   return last_id;
->>>>>>> 84bd6f3c
 }
 
 int Heap::GetNextTemplateSerialNumber() {
@@ -862,38 +609,6 @@
   }
 }
 
-<<<<<<< HEAD
-AlwaysAllocateScope::~AlwaysAllocateScope() {
-  heap_->always_allocate_scope_count_.Decrement(1);
-}
-
-void VerifyPointersVisitor::VisitPointers(HeapObject* host, Object** start,
-                                          Object** end) {
-  VerifyPointers(start, end);
-}
-
-void VerifyPointersVisitor::VisitRootPointers(Root root, Object** start,
-                                              Object** end) {
-  VerifyPointers(start, end);
-}
-
-void VerifyPointersVisitor::VerifyPointers(Object** start, Object** end) {
-  for (Object** current = start; current < end; current++) {
-    if ((*current)->IsHeapObject()) {
-      HeapObject* object = HeapObject::cast(*current);
-      CHECK(object->GetIsolate()->heap()->Contains(object));
-      CHECK(object->map()->IsMap());
-    } else {
-      CHECK((*current)->IsSmi());
-    }
-  }
-}
-
-void VerifySmisVisitor::VisitRootPointers(Root root, Object** start,
-                                          Object** end) {
-  for (Object** current = start; current < end; current++) {
-    CHECK((*current)->IsSmi());
-=======
 CodePageCollectionMemoryModificationScope::
     ~CodePageCollectionMemoryModificationScope() {
   if (heap_->write_protect_code_memory() &&
@@ -919,7 +634,6 @@
 CodePageMemoryModificationScope::~CodePageMemoryModificationScope() {
   if (scope_active_) {
     chunk_->SetReadAndExecutable();
->>>>>>> 84bd6f3c
   }
 }
 
