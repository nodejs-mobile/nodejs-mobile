// Copyright 2016 the V8 project authors. All rights reserved.
// Use of this source code is governed by a BSD-style license that can be
// found in the LICENSE file.

#ifndef V8_HEAP_REMEMBERED_SET_H_
#define V8_HEAP_REMEMBERED_SET_H_

#include "src/assembler.h"
#include "src/heap/heap.h"
#include "src/heap/slot-set.h"
#include "src/heap/spaces.h"
#include "src/v8memory.h"

namespace v8 {
namespace internal {

enum RememberedSetIterationMode { SYNCHRONIZED, NON_SYNCHRONIZED };

// TODO(ulan): Investigate performance of de-templatizing this class.
template <RememberedSetType type>
class RememberedSet : public AllStatic {
 public:
  // Given a page and a slot in that page, this function adds the slot to the
  // remembered set.
  template <AccessMode access_mode = AccessMode::ATOMIC>
  static void Insert(MemoryChunk* chunk, Address slot_addr) {
    DCHECK(chunk->Contains(slot_addr));
<<<<<<< HEAD
    SlotSet* slot_set = chunk->slot_set<type>();
=======
    SlotSet* slot_set = chunk->slot_set<type, access_mode>();
>>>>>>> 84bd6f3c
    if (slot_set == nullptr) {
      slot_set = chunk->AllocateSlotSet<type>();
    }
    uintptr_t offset = slot_addr - chunk->address();
    slot_set[offset / Page::kPageSize].Insert<access_mode>(offset %
                                                           Page::kPageSize);
  }

  // Given a page and a slot in that page, this function returns true if
  // the remembered set contains the slot.
  static bool Contains(MemoryChunk* chunk, Address slot_addr) {
    DCHECK(chunk->Contains(slot_addr));
    SlotSet* slot_set = chunk->slot_set<type>();
    if (slot_set == nullptr) {
      return false;
    }
    uintptr_t offset = slot_addr - chunk->address();
    return slot_set[offset / Page::kPageSize].Contains(offset %
                                                       Page::kPageSize);
  }

  // Given a page and a slot in that page, this function removes the slot from
  // the remembered set.
  // If the slot was never added, then the function does nothing.
  static void Remove(MemoryChunk* chunk, Address slot_addr) {
    DCHECK(chunk->Contains(slot_addr));
    SlotSet* slot_set = chunk->slot_set<type>();
    if (slot_set != nullptr) {
      uintptr_t offset = slot_addr - chunk->address();
      slot_set[offset / Page::kPageSize].Remove(offset % Page::kPageSize);
    }
  }

  // Given a page and a range of slots in that page, this function removes the
  // slots from the remembered set.
  static void RemoveRange(MemoryChunk* chunk, Address start, Address end,
                          SlotSet::EmptyBucketMode mode) {
    SlotSet* slot_set = chunk->slot_set<type>();
    if (slot_set != nullptr) {
      uintptr_t start_offset = start - chunk->address();
      uintptr_t end_offset = end - chunk->address();
      DCHECK_LT(start_offset, end_offset);
      if (end_offset < static_cast<uintptr_t>(Page::kPageSize)) {
        slot_set->RemoveRange(static_cast<int>(start_offset),
                              static_cast<int>(end_offset), mode);
      } else {
        // The large page has multiple slot sets.
        // Compute slot set indicies for the range [start_offset, end_offset).
        int start_chunk = static_cast<int>(start_offset / Page::kPageSize);
        int end_chunk = static_cast<int>((end_offset - 1) / Page::kPageSize);
        int offset_in_start_chunk =
            static_cast<int>(start_offset % Page::kPageSize);
        // Note that using end_offset % Page::kPageSize would be incorrect
        // because end_offset is one beyond the last slot to clear.
        int offset_in_end_chunk = static_cast<int>(
            end_offset - static_cast<uintptr_t>(end_chunk) * Page::kPageSize);
        if (start_chunk == end_chunk) {
          slot_set[start_chunk].RemoveRange(offset_in_start_chunk,
                                            offset_in_end_chunk, mode);
        } else {
          // Clear all slots from start_offset to the end of first chunk.
          slot_set[start_chunk].RemoveRange(offset_in_start_chunk,
                                            Page::kPageSize, mode);
          // Clear all slots in intermediate chunks.
          for (int i = start_chunk + 1; i < end_chunk; i++) {
            slot_set[i].RemoveRange(0, Page::kPageSize, mode);
          }
          // Clear slots from the beginning of the last page to end_offset.
          slot_set[end_chunk].RemoveRange(0, offset_in_end_chunk, mode);
        }
      }
    }
  }

  // Iterates and filters the remembered set with the given callback.
  // The callback should take (Address slot) and return SlotCallbackResult.
  template <typename Callback>
  static void Iterate(Heap* heap, RememberedSetIterationMode mode,
                      Callback callback) {
    IterateMemoryChunks(heap, [mode, callback](MemoryChunk* chunk) {
      if (mode == SYNCHRONIZED) chunk->mutex()->Lock();
      Iterate(chunk, callback);
      if (mode == SYNCHRONIZED) chunk->mutex()->Unlock();
    });
  }

  // Iterates over all memory chunks that contains non-empty slot sets.
  // The callback should take (MemoryChunk* chunk) and return void.
  template <typename Callback>
  static void IterateMemoryChunks(Heap* heap, Callback callback) {
    MemoryChunkIterator it(heap);
    MemoryChunk* chunk;
    while ((chunk = it.next()) != nullptr) {
      SlotSet* slots = chunk->slot_set<type>();
      TypedSlotSet* typed_slots = chunk->typed_slot_set<type>();
<<<<<<< HEAD
      if (slots != nullptr || typed_slots != nullptr) {
=======
      if (slots != nullptr || typed_slots != nullptr ||
          chunk->invalidated_slots() != nullptr) {
>>>>>>> 84bd6f3c
        callback(chunk);
      }
    }
  }

  // Iterates and filters the remembered set in the given memory chunk with
  // the given callback. The callback should take (Address slot) and return
  // SlotCallbackResult.
  //
  // Notice that |mode| can only be of FREE* or PREFREE* if there are no other
  // threads concurrently inserting slots.
  template <typename Callback>
<<<<<<< HEAD
  static void Iterate(MemoryChunk* chunk, Callback callback) {
=======
  static void Iterate(MemoryChunk* chunk, Callback callback,
                      SlotSet::EmptyBucketMode mode) {
>>>>>>> 84bd6f3c
    SlotSet* slots = chunk->slot_set<type>();
    if (slots != nullptr) {
      size_t pages = (chunk->size() + Page::kPageSize - 1) / Page::kPageSize;
      int new_count = 0;
      for (size_t page = 0; page < pages; page++) {
        new_count += slots[page].Iterate(callback, mode);
      }
      // Only old-to-old slot sets are released eagerly. Old-new-slot sets are
      // released by the sweeper threads.
      if (type == OLD_TO_OLD && new_count == 0) {
        chunk->ReleaseSlotSet<OLD_TO_OLD>();
<<<<<<< HEAD
=======
      }
    }
  }

  static int NumberOfPreFreedEmptyBuckets(MemoryChunk* chunk) {
    DCHECK(type == OLD_TO_NEW);
    int result = 0;
    SlotSet* slots = chunk->slot_set<type>();
    if (slots != nullptr) {
      size_t pages = (chunk->size() + Page::kPageSize - 1) / Page::kPageSize;
      for (size_t page = 0; page < pages; page++) {
        result += slots[page].NumberOfPreFreedEmptyBuckets();
      }
    }
    return result;
  }

  static void PreFreeEmptyBuckets(MemoryChunk* chunk) {
    DCHECK(type == OLD_TO_NEW);
    SlotSet* slots = chunk->slot_set<type>();
    if (slots != nullptr) {
      size_t pages = (chunk->size() + Page::kPageSize - 1) / Page::kPageSize;
      for (size_t page = 0; page < pages; page++) {
        slots[page].PreFreeEmptyBuckets();
      }
    }
  }

  static void FreeEmptyBuckets(MemoryChunk* chunk) {
    DCHECK(type == OLD_TO_NEW);
    SlotSet* slots = chunk->slot_set<type>();
    if (slots != nullptr) {
      size_t pages = (chunk->size() + Page::kPageSize - 1) / Page::kPageSize;
      for (size_t page = 0; page < pages; page++) {
        slots[page].FreeEmptyBuckets();
        slots[page].FreeToBeFreedBuckets();
>>>>>>> 84bd6f3c
      }
    }
  }

  // Given a page and a typed slot in that page, this function adds the slot
  // to the remembered set.
  static void InsertTyped(Page* page, Address host_addr, SlotType slot_type,
                          Address slot_addr) {
    TypedSlotSet* slot_set = page->typed_slot_set<type>();
    if (slot_set == nullptr) {
      slot_set = page->AllocateTypedSlotSet<type>();
    }
    if (host_addr == kNullAddress) {
      host_addr = page->address();
    }
    uintptr_t offset = slot_addr - page->address();
    uintptr_t host_offset = host_addr - page->address();
    DCHECK_LT(offset, static_cast<uintptr_t>(TypedSlotSet::kMaxOffset));
    DCHECK_LT(host_offset, static_cast<uintptr_t>(TypedSlotSet::kMaxOffset));
    slot_set->Insert(slot_type, static_cast<uint32_t>(host_offset),
                     static_cast<uint32_t>(offset));
  }

  // Given a page and a range of typed slots in that page, this function removes
  // the slots from the remembered set.
  static void RemoveRangeTyped(MemoryChunk* page, Address start, Address end) {
    TypedSlotSet* slots = page->typed_slot_set<type>();
    if (slots != nullptr) {
      slots->Iterate(
          [start, end](SlotType slot_type, Address host_addr,
                       Address slot_addr) {
            return start <= slot_addr && slot_addr < end ? REMOVE_SLOT
                                                         : KEEP_SLOT;
          },
          TypedSlotSet::PREFREE_EMPTY_CHUNKS);
    }
  }

  // Iterates and filters the remembered set with the given callback.
  // The callback should take (SlotType slot_type, SlotAddress slot) and return
  // SlotCallbackResult.
  template <typename Callback>
  static void IterateTyped(Heap* heap, RememberedSetIterationMode mode,
                           Callback callback) {
    IterateMemoryChunks(heap, [mode, callback](MemoryChunk* chunk) {
      if (mode == SYNCHRONIZED) chunk->mutex()->Lock();
      IterateTyped(chunk, callback);
      if (mode == SYNCHRONIZED) chunk->mutex()->Unlock();
    });
  }

  // Iterates and filters typed old to old pointers in the given memory chunk
  // with the given callback. The callback should take (SlotType slot_type,
  // Address slot_addr) and return SlotCallbackResult.
  template <typename Callback>
  static void IterateTyped(MemoryChunk* chunk, Callback callback) {
    TypedSlotSet* slots = chunk->typed_slot_set<type>();
    if (slots != nullptr) {
      int new_count = slots->Iterate(callback, TypedSlotSet::KEEP_EMPTY_CHUNKS);
      if (new_count == 0) {
        chunk->ReleaseTypedSlotSet<type>();
      }
    }
  }

  // Clear all old to old slots from the remembered set.
  static void ClearAll(Heap* heap) {
    STATIC_ASSERT(type == OLD_TO_OLD);
    MemoryChunkIterator it(heap);
    MemoryChunk* chunk;
    while ((chunk = it.next()) != nullptr) {
      chunk->ReleaseSlotSet<OLD_TO_OLD>();
      chunk->ReleaseTypedSlotSet<OLD_TO_OLD>();
<<<<<<< HEAD
=======
      chunk->ReleaseInvalidatedSlots();
>>>>>>> 84bd6f3c
    }
  }

  // Eliminates all stale slots from the remembered set, i.e.
  // slots that are not part of live objects anymore. This method must be
  // called after marking, when the whole transitive closure is known and
  // must be called before sweeping when mark bits are still intact.
  static void ClearInvalidTypedSlots(Heap* heap, MemoryChunk* chunk);

 private:
  static bool IsValidSlot(Heap* heap, MemoryChunk* chunk, Object** slot);
};

class UpdateTypedSlotHelper {
 public:
<<<<<<< HEAD
  // Updates a cell slot using an untyped slot callback.
  // The callback accepts Object** and returns SlotCallbackResult.
  template <typename Callback>
  static SlotCallbackResult UpdateCell(RelocInfo* rinfo, Callback callback) {
    DCHECK(rinfo->rmode() == RelocInfo::CELL);
    Object* cell = rinfo->target_cell();
    Object* old_cell = cell;
    SlotCallbackResult result = callback(&cell);
    if (cell != old_cell) {
      rinfo->set_target_cell(reinterpret_cast<Cell*>(cell));
    }
    return result;
  }

=======
>>>>>>> 84bd6f3c
  // Updates a code entry slot using an untyped slot callback.
  // The callback accepts Object** and returns SlotCallbackResult.
  template <typename Callback>
  static SlotCallbackResult UpdateCodeEntry(Address entry_address,
                                            Callback callback) {
    Object* code = Code::GetObjectFromEntryAddress(entry_address);
    Object* old_code = code;
    SlotCallbackResult result =
        callback(reinterpret_cast<MaybeObject**>(&code));
    DCHECK(!HasWeakHeapObjectTag(code));
    if (code != old_code) {
      Memory::Address_at(entry_address) =
          reinterpret_cast<Code*>(code)->entry();
    }
    return result;
  }

  // Updates a code target slot using an untyped slot callback.
  // The callback accepts Object** and returns SlotCallbackResult.
  template <typename Callback>
  static SlotCallbackResult UpdateCodeTarget(RelocInfo* rinfo,
                                             Callback callback) {
    DCHECK(RelocInfo::IsCodeTarget(rinfo->rmode()));
    Code* old_target = Code::GetCodeFromTargetAddress(rinfo->target_address());
    Object* new_target = old_target;
<<<<<<< HEAD
    SlotCallbackResult result = callback(&new_target);
    if (new_target != old_target) {
      rinfo->set_target_address(old_target->GetIsolate(),
                                Code::cast(new_target)->instruction_start());
=======
    SlotCallbackResult result =
        callback(reinterpret_cast<MaybeObject**>(&new_target));
    DCHECK(!HasWeakHeapObjectTag(new_target));
    if (new_target != old_target) {
      rinfo->set_target_address(
          Code::cast(new_target)->raw_instruction_start());
>>>>>>> 84bd6f3c
    }
    return result;
  }

  // Updates an embedded pointer slot using an untyped slot callback.
  // The callback accepts Object** and returns SlotCallbackResult.
  template <typename Callback>
  static SlotCallbackResult UpdateEmbeddedPointer(RelocInfo* rinfo,
                                                  Callback callback) {
    DCHECK(rinfo->rmode() == RelocInfo::EMBEDDED_OBJECT);
    HeapObject* old_target = rinfo->target_object();
    Object* new_target = old_target;
<<<<<<< HEAD
    SlotCallbackResult result = callback(&new_target);
=======
    SlotCallbackResult result =
        callback(reinterpret_cast<MaybeObject**>(&new_target));
    DCHECK(!HasWeakHeapObjectTag(new_target));
>>>>>>> 84bd6f3c
    if (new_target != old_target) {
      rinfo->set_target_object(HeapObject::cast(new_target));
    }
    return result;
  }

<<<<<<< HEAD
  // Updates a debug target slot using an untyped slot callback.
  // The callback accepts Object** and returns SlotCallbackResult.
  template <typename Callback>
  static SlotCallbackResult UpdateDebugTarget(RelocInfo* rinfo,
                                              Callback callback) {
    DCHECK(RelocInfo::IsDebugBreakSlot(rinfo->rmode()) &&
           rinfo->IsPatchedDebugBreakSlotSequence());
    Code* old_target =
        Code::GetCodeFromTargetAddress(rinfo->debug_call_address());
    Object* new_target = old_target;
    SlotCallbackResult result = callback(&new_target);
    rinfo->set_debug_call_address(old_target->GetIsolate(),
                                  Code::cast(new_target)->instruction_start());
    return result;
  }

  // Updates a typed slot using an untyped slot callback.
  // The callback accepts Object** and returns SlotCallbackResult.
=======
  // Updates a typed slot using an untyped slot callback.
  // The callback accepts MaybeObject** and returns SlotCallbackResult.
>>>>>>> 84bd6f3c
  template <typename Callback>
  static SlotCallbackResult UpdateTypedSlot(SlotType slot_type, Address addr,
                                            Callback callback) {
    switch (slot_type) {
      case CODE_TARGET_SLOT: {
<<<<<<< HEAD
        RelocInfo rinfo(addr, RelocInfo::CODE_TARGET, 0, NULL);
        return UpdateCodeTarget(&rinfo, callback);
      }
      case CELL_TARGET_SLOT: {
        RelocInfo rinfo(addr, RelocInfo::CELL, 0, NULL);
        return UpdateCell(&rinfo, callback);
      }
      case CODE_ENTRY_SLOT: {
        return UpdateCodeEntry(addr, callback);
      }
      case DEBUG_TARGET_SLOT: {
        RelocInfo rinfo(addr, RelocInfo::DEBUG_BREAK_SLOT_AT_POSITION, 0, NULL);
        if (rinfo.IsPatchedDebugBreakSlotSequence()) {
          return UpdateDebugTarget(&rinfo, callback);
        }
        return REMOVE_SLOT;
      }
      case EMBEDDED_OBJECT_SLOT: {
        RelocInfo rinfo(addr, RelocInfo::EMBEDDED_OBJECT, 0, NULL);
=======
        RelocInfo rinfo(addr, RelocInfo::CODE_TARGET, 0, nullptr);
        return UpdateCodeTarget(&rinfo, callback);
      }
      case CODE_ENTRY_SLOT: {
        return UpdateCodeEntry(addr, callback);
      }
      case EMBEDDED_OBJECT_SLOT: {
        RelocInfo rinfo(addr, RelocInfo::EMBEDDED_OBJECT, 0, nullptr);
>>>>>>> 84bd6f3c
        return UpdateEmbeddedPointer(&rinfo, callback);
      }
      case OBJECT_SLOT: {
        return callback(reinterpret_cast<MaybeObject**>(addr));
      }
      case CLEARED_SLOT:
        break;
    }
    UNREACHABLE();
  }
};

inline SlotType SlotTypeForRelocInfoMode(RelocInfo::Mode rmode) {
  if (RelocInfo::IsCodeTarget(rmode)) {
    return CODE_TARGET_SLOT;
  } else if (RelocInfo::IsEmbeddedObject(rmode)) {
    return EMBEDDED_OBJECT_SLOT;
  }
  UNREACHABLE();
}

}  // namespace internal
}  // namespace v8

#endif  // V8_HEAP_REMEMBERED_SET_H_<|MERGE_RESOLUTION|>--- conflicted
+++ resolved
@@ -25,11 +25,7 @@
   template <AccessMode access_mode = AccessMode::ATOMIC>
   static void Insert(MemoryChunk* chunk, Address slot_addr) {
     DCHECK(chunk->Contains(slot_addr));
-<<<<<<< HEAD
-    SlotSet* slot_set = chunk->slot_set<type>();
-=======
     SlotSet* slot_set = chunk->slot_set<type, access_mode>();
->>>>>>> 84bd6f3c
     if (slot_set == nullptr) {
       slot_set = chunk->AllocateSlotSet<type>();
     }
@@ -125,12 +121,8 @@
     while ((chunk = it.next()) != nullptr) {
       SlotSet* slots = chunk->slot_set<type>();
       TypedSlotSet* typed_slots = chunk->typed_slot_set<type>();
-<<<<<<< HEAD
-      if (slots != nullptr || typed_slots != nullptr) {
-=======
       if (slots != nullptr || typed_slots != nullptr ||
           chunk->invalidated_slots() != nullptr) {
->>>>>>> 84bd6f3c
         callback(chunk);
       }
     }
@@ -143,12 +135,8 @@
   // Notice that |mode| can only be of FREE* or PREFREE* if there are no other
   // threads concurrently inserting slots.
   template <typename Callback>
-<<<<<<< HEAD
-  static void Iterate(MemoryChunk* chunk, Callback callback) {
-=======
   static void Iterate(MemoryChunk* chunk, Callback callback,
                       SlotSet::EmptyBucketMode mode) {
->>>>>>> 84bd6f3c
     SlotSet* slots = chunk->slot_set<type>();
     if (slots != nullptr) {
       size_t pages = (chunk->size() + Page::kPageSize - 1) / Page::kPageSize;
@@ -160,8 +148,6 @@
       // released by the sweeper threads.
       if (type == OLD_TO_OLD && new_count == 0) {
         chunk->ReleaseSlotSet<OLD_TO_OLD>();
-<<<<<<< HEAD
-=======
       }
     }
   }
@@ -198,7 +184,6 @@
       for (size_t page = 0; page < pages; page++) {
         slots[page].FreeEmptyBuckets();
         slots[page].FreeToBeFreedBuckets();
->>>>>>> 84bd6f3c
       }
     }
   }
@@ -272,10 +257,7 @@
     while ((chunk = it.next()) != nullptr) {
       chunk->ReleaseSlotSet<OLD_TO_OLD>();
       chunk->ReleaseTypedSlotSet<OLD_TO_OLD>();
-<<<<<<< HEAD
-=======
       chunk->ReleaseInvalidatedSlots();
->>>>>>> 84bd6f3c
     }
   }
 
@@ -291,23 +273,6 @@
 
 class UpdateTypedSlotHelper {
  public:
-<<<<<<< HEAD
-  // Updates a cell slot using an untyped slot callback.
-  // The callback accepts Object** and returns SlotCallbackResult.
-  template <typename Callback>
-  static SlotCallbackResult UpdateCell(RelocInfo* rinfo, Callback callback) {
-    DCHECK(rinfo->rmode() == RelocInfo::CELL);
-    Object* cell = rinfo->target_cell();
-    Object* old_cell = cell;
-    SlotCallbackResult result = callback(&cell);
-    if (cell != old_cell) {
-      rinfo->set_target_cell(reinterpret_cast<Cell*>(cell));
-    }
-    return result;
-  }
-
-=======
->>>>>>> 84bd6f3c
   // Updates a code entry slot using an untyped slot callback.
   // The callback accepts Object** and returns SlotCallbackResult.
   template <typename Callback>
@@ -333,19 +298,12 @@
     DCHECK(RelocInfo::IsCodeTarget(rinfo->rmode()));
     Code* old_target = Code::GetCodeFromTargetAddress(rinfo->target_address());
     Object* new_target = old_target;
-<<<<<<< HEAD
-    SlotCallbackResult result = callback(&new_target);
-    if (new_target != old_target) {
-      rinfo->set_target_address(old_target->GetIsolate(),
-                                Code::cast(new_target)->instruction_start());
-=======
     SlotCallbackResult result =
         callback(reinterpret_cast<MaybeObject**>(&new_target));
     DCHECK(!HasWeakHeapObjectTag(new_target));
     if (new_target != old_target) {
       rinfo->set_target_address(
           Code::cast(new_target)->raw_instruction_start());
->>>>>>> 84bd6f3c
     }
     return result;
   }
@@ -358,77 +316,30 @@
     DCHECK(rinfo->rmode() == RelocInfo::EMBEDDED_OBJECT);
     HeapObject* old_target = rinfo->target_object();
     Object* new_target = old_target;
-<<<<<<< HEAD
-    SlotCallbackResult result = callback(&new_target);
-=======
     SlotCallbackResult result =
         callback(reinterpret_cast<MaybeObject**>(&new_target));
     DCHECK(!HasWeakHeapObjectTag(new_target));
->>>>>>> 84bd6f3c
     if (new_target != old_target) {
       rinfo->set_target_object(HeapObject::cast(new_target));
     }
     return result;
   }
 
-<<<<<<< HEAD
-  // Updates a debug target slot using an untyped slot callback.
-  // The callback accepts Object** and returns SlotCallbackResult.
-  template <typename Callback>
-  static SlotCallbackResult UpdateDebugTarget(RelocInfo* rinfo,
-                                              Callback callback) {
-    DCHECK(RelocInfo::IsDebugBreakSlot(rinfo->rmode()) &&
-           rinfo->IsPatchedDebugBreakSlotSequence());
-    Code* old_target =
-        Code::GetCodeFromTargetAddress(rinfo->debug_call_address());
-    Object* new_target = old_target;
-    SlotCallbackResult result = callback(&new_target);
-    rinfo->set_debug_call_address(old_target->GetIsolate(),
-                                  Code::cast(new_target)->instruction_start());
-    return result;
-  }
-
-  // Updates a typed slot using an untyped slot callback.
-  // The callback accepts Object** and returns SlotCallbackResult.
-=======
   // Updates a typed slot using an untyped slot callback.
   // The callback accepts MaybeObject** and returns SlotCallbackResult.
->>>>>>> 84bd6f3c
   template <typename Callback>
   static SlotCallbackResult UpdateTypedSlot(SlotType slot_type, Address addr,
                                             Callback callback) {
     switch (slot_type) {
       case CODE_TARGET_SLOT: {
-<<<<<<< HEAD
-        RelocInfo rinfo(addr, RelocInfo::CODE_TARGET, 0, NULL);
+        RelocInfo rinfo(addr, RelocInfo::CODE_TARGET, 0, nullptr);
         return UpdateCodeTarget(&rinfo, callback);
-      }
-      case CELL_TARGET_SLOT: {
-        RelocInfo rinfo(addr, RelocInfo::CELL, 0, NULL);
-        return UpdateCell(&rinfo, callback);
       }
       case CODE_ENTRY_SLOT: {
         return UpdateCodeEntry(addr, callback);
       }
-      case DEBUG_TARGET_SLOT: {
-        RelocInfo rinfo(addr, RelocInfo::DEBUG_BREAK_SLOT_AT_POSITION, 0, NULL);
-        if (rinfo.IsPatchedDebugBreakSlotSequence()) {
-          return UpdateDebugTarget(&rinfo, callback);
-        }
-        return REMOVE_SLOT;
-      }
-      case EMBEDDED_OBJECT_SLOT: {
-        RelocInfo rinfo(addr, RelocInfo::EMBEDDED_OBJECT, 0, NULL);
-=======
-        RelocInfo rinfo(addr, RelocInfo::CODE_TARGET, 0, nullptr);
-        return UpdateCodeTarget(&rinfo, callback);
-      }
-      case CODE_ENTRY_SLOT: {
-        return UpdateCodeEntry(addr, callback);
-      }
       case EMBEDDED_OBJECT_SLOT: {
         RelocInfo rinfo(addr, RelocInfo::EMBEDDED_OBJECT, 0, nullptr);
->>>>>>> 84bd6f3c
         return UpdateEmbeddedPointer(&rinfo, callback);
       }
       case OBJECT_SLOT: {
