// Copyright 2012 the V8 project authors. All rights reserved.
// Use of this source code is governed by a BSD-style license that can be
// found in the LICENSE file.

#include "src/heap/incremental-marking.h"

#include "src/code-stubs.h"
#include "src/compilation-cache.h"
#include "src/conversions.h"
#include "src/heap/concurrent-marking.h"
#include "src/heap/gc-idle-time-handler.h"
#include "src/heap/gc-tracer.h"
#include "src/heap/heap-inl.h"
#include "src/heap/mark-compact-inl.h"
#include "src/heap/object-stats.h"
#include "src/heap/objects-visiting-inl.h"
#include "src/heap/objects-visiting.h"
#include "src/heap/sweeper.h"
#include "src/tracing/trace-event.h"
#include "src/v8.h"
#include "src/visitors.h"
#include "src/vm-state-inl.h"

namespace v8 {
namespace internal {

<<<<<<< HEAD
void IncrementalMarking::Observer::Step(int bytes_allocated, Address, size_t) {
  VMState<GC> state(incremental_marking_.heap()->isolate());
  RuntimeCallTimerScope runtime_timer(
      incremental_marking_.heap()->isolate(),
      &RuntimeCallStats::GC_IncrementalMarkingObserver);
  incremental_marking_.AdvanceIncrementalMarkingOnAllocation();
}

IncrementalMarking::IncrementalMarking(Heap* heap)
    : heap_(heap),
      marking_deque_(nullptr),
=======
using IncrementalMarkingMarkingVisitor =
    MarkingVisitor<FixedArrayVisitationMode::kIncremental,
                   TraceRetainingPathMode::kDisabled,
                   IncrementalMarking::MarkingState>;

void IncrementalMarking::Observer::Step(int bytes_allocated, Address addr,
                                        size_t size) {
  Heap* heap = incremental_marking_.heap();
  VMState<GC> state(heap->isolate());
  RuntimeCallTimerScope runtime_timer(
      heap->isolate(),
      RuntimeCallCounterId::kGC_Custom_IncrementalMarkingObserver);
  incremental_marking_.AdvanceIncrementalMarkingOnAllocation();
  if (incremental_marking_.black_allocation() && addr != kNullAddress) {
    // AdvanceIncrementalMarkingOnAllocation can start black allocation.
    // Ensure that the new object is marked black.
    HeapObject* object = HeapObject::FromAddress(addr);
    if (incremental_marking_.marking_state()->IsWhite(object) &&
        !heap->InNewSpace(object)) {
      if (heap->lo_space()->Contains(object)) {
        incremental_marking_.marking_state()->WhiteToBlack(object);
      } else {
        Page::FromAddress(addr)->CreateBlackArea(addr, addr + size);
      }
    }
  }
}

IncrementalMarking::IncrementalMarking(
    Heap* heap, MarkCompactCollector::MarkingWorklist* marking_worklist,
    WeakObjects* weak_objects)
    : heap_(heap),
      marking_worklist_(marking_worklist),
      weak_objects_(weak_objects),
>>>>>>> 84bd6f3c
      initial_old_generation_size_(0),
      bytes_marked_ahead_of_schedule_(0),
      bytes_marked_concurrently_(0),
      unscanned_bytes_of_large_object_(0),
<<<<<<< HEAD
      state_(STOPPED),
      idle_marking_delay_counter_(0),
      incremental_marking_finalization_rounds_(0),
=======
>>>>>>> 84bd6f3c
      is_compacting_(false),
      should_hurry_(false),
      was_activated_(false),
      black_allocation_(false),
      finalize_marking_completed_(false),
      trace_wrappers_toggle_(false),
      request_type_(NONE),
      new_generation_observer_(*this, kYoungGenerationAllocatedThreshold),
      old_generation_observer_(*this, kOldGenerationAllocatedThreshold) {
  DCHECK_NOT_NULL(marking_worklist_);
  SetState(STOPPED);
}

bool IncrementalMarking::BaseRecordWrite(HeapObject* obj, Object* value) {
  HeapObject* value_heap_obj = HeapObject::cast(value);
<<<<<<< HEAD
  DCHECK(!ObjectMarking::IsImpossible<kAtomicity>(
      value_heap_obj, marking_state(value_heap_obj)));
  DCHECK(!ObjectMarking::IsImpossible<kAtomicity>(obj, marking_state(obj)));
  const bool is_black =
      ObjectMarking::IsBlack<kAtomicity>(obj, marking_state(obj));

  if (is_black && WhiteToGreyAndPush(value_heap_obj)) {
=======
  DCHECK(!marking_state()->IsImpossible(value_heap_obj));
  DCHECK(!marking_state()->IsImpossible(obj));
#ifdef V8_CONCURRENT_MARKING
  // The write barrier stub generated with V8_CONCURRENT_MARKING does not
  // check the color of the source object.
  const bool need_recording = true;
#else
  const bool need_recording = marking_state()->IsBlack(obj);
#endif

  if (need_recording && WhiteToGreyAndPush(value_heap_obj)) {
>>>>>>> 84bd6f3c
    RestartIfNotMarking();
  }
  return is_compacting_ && need_recording;
}

void IncrementalMarking::RecordWriteSlow(HeapObject* obj,
                                         HeapObjectReference** slot,
                                         Object* value) {
  if (BaseRecordWrite(obj, value) && slot != nullptr) {
    // Object is not going to be rescanned we need to record the slot.
    heap_->mark_compact_collector()->RecordSlot(obj, slot, value);
  }
}

int IncrementalMarking::RecordWriteFromCode(HeapObject* obj, Object** slot,
                                            Isolate* isolate) {
  DCHECK(obj->IsHeapObject());
  isolate->heap()->incremental_marking()->RecordWrite(obj, slot, *slot);
<<<<<<< HEAD
}

// static
void IncrementalMarking::RecordWriteOfCodeEntryFromCode(JSFunction* host,
                                                        Object** slot,
                                                        Isolate* isolate) {
  DCHECK(host->IsJSFunction());
  IncrementalMarking* marking = isolate->heap()->incremental_marking();
  Code* value = Code::cast(
      Code::GetObjectFromEntryAddress(reinterpret_cast<Address>(slot)));
  marking->RecordWriteOfCodeEntry(host, slot, value);
}

void IncrementalMarking::RecordCodeTargetPatch(Code* host, Address pc,
                                               HeapObject* value) {
  if (IsMarking()) {
    RelocInfo rinfo(pc, RelocInfo::CODE_TARGET, 0, host);
    RecordWriteIntoCode(host, &rinfo, value);
  }
}


void IncrementalMarking::RecordCodeTargetPatch(Address pc, HeapObject* value) {
  if (IsMarking()) {
    Code* host = heap_->isolate()
                     ->inner_pointer_to_code_cache()
                     ->GcSafeFindCodeForInnerPointer(pc);
    RelocInfo rinfo(pc, RelocInfo::CODE_TARGET, 0, host);
    RecordWriteIntoCode(host, &rinfo, value);
  }
}


void IncrementalMarking::RecordWriteOfCodeEntrySlow(JSFunction* host,
                                                    Object** slot,
                                                    Code* value) {
  if (BaseRecordWrite(host, value)) {
    DCHECK(slot != NULL);
    heap_->mark_compact_collector()->RecordCodeEntrySlot(
        host, reinterpret_cast<Address>(slot), value);
  }
=======
  // Called by RecordWriteCodeStubAssembler, which doesnt accept void type
  return 0;
>>>>>>> 84bd6f3c
}

void IncrementalMarking::RecordWriteIntoCodeSlow(Code* host, RelocInfo* rinfo,
                                                 Object* value) {
  if (BaseRecordWrite(host, value)) {
    // Object is not going to be rescanned.  We need to record the slot.
    heap_->mark_compact_collector()->RecordRelocSlot(host, rinfo, value);
  }
}

bool IncrementalMarking::WhiteToGreyAndPush(HeapObject* obj) {
<<<<<<< HEAD
  if (ObjectMarking::WhiteToGrey<kAtomicity>(obj, marking_state(obj))) {
    marking_deque()->Push(obj);
    return true;
  }
  return false;
}

void IncrementalMarking::MarkBlackAndPush(HeapObject* obj) {
  // Color the object black and push it into the bailout deque.
  ObjectMarking::WhiteToGrey<kAtomicity>(obj, marking_state(obj));
  if (ObjectMarking::GreyToBlack<kAtomicity>(obj, marking_state(obj))) {
#ifdef V8_CONCURRENT_MARKING
    marking_deque()->Push(obj, MarkingThread::kMain, TargetDeque::kBailout);
#else
    if (!marking_deque()->Push(obj)) {
      ObjectMarking::BlackToGrey<kAtomicity>(obj, marking_state(obj));
    }
#endif
  }
}

void IncrementalMarking::TransferMark(Heap* heap, HeapObject* from,
                                      HeapObject* to) {
  DCHECK(MemoryChunk::FromAddress(from->address())->SweepingDone());
  // This is only used when resizing an object.
  DCHECK(MemoryChunk::FromAddress(from->address()) ==
         MemoryChunk::FromAddress(to->address()));

  if (!IsMarking()) return;

  // If the mark doesn't move, we don't check the color of the object.
  // It doesn't matter whether the object is black, since it hasn't changed
  // size, so the adjustment to the live data count will be zero anyway.
  if (from == to) return;

  MarkBit new_mark_bit = ObjectMarking::MarkBitFrom(to, marking_state(to));
  MarkBit old_mark_bit = ObjectMarking::MarkBitFrom(from, marking_state(from));

  if (Marking::IsBlack<kAtomicity>(old_mark_bit)) {
    if (from->address() + kPointerSize == to->address()) {
      // The old and the new markbits overlap. The |to| object has the
      // grey color. To make it black, we need to set the second bit.
      DCHECK(new_mark_bit.Get<kAtomicity>());
      new_mark_bit.Next().Set<kAtomicity>();
    } else {
      bool success = Marking::WhiteToBlack<kAtomicity>(new_mark_bit);
      DCHECK(success);
      USE(success);
    }
  } else if (Marking::IsGrey<kAtomicity>(old_mark_bit)) {
    if (from->address() + kPointerSize == to->address()) {
      // The old and the new markbits overlap. The |to| object has the
      // white color. To make it grey, we need to set the first bit.
      // Note that Marking::WhiteToGrey does not work here because
      // old_mark_bit.Next() can be set by the concurrent marker at any time.
      new_mark_bit.Set();
      DCHECK(!new_mark_bit.Next().Get());
    } else {
      bool success = Marking::WhiteToGrey<kAtomicity>(new_mark_bit);
      DCHECK(success);
      USE(success);
    }
    marking_deque()->Push(to);
    RestartIfNotMarking();
  }
}

class IncrementalMarkingMarkingVisitor
    : public StaticMarkingVisitor<IncrementalMarkingMarkingVisitor> {
 public:
  static void Initialize() {
    StaticMarkingVisitor<IncrementalMarkingMarkingVisitor>::Initialize();
    table_.Register(kVisitFixedArray, &VisitFixedArrayIncremental);
    table_.Register(kVisitNativeContext, &VisitNativeContextIncremental);
  }

  static const int kProgressBarScanningChunk = 32 * 1024;

  static void VisitFixedArrayIncremental(Map* map, HeapObject* object) {
    MemoryChunk* chunk = MemoryChunk::FromAddress(object->address());
    if (chunk->IsFlagSet(MemoryChunk::HAS_PROGRESS_BAR)) {
      DCHECK(!FLAG_use_marking_progress_bar ||
             chunk->owner()->identity() == LO_SPACE);
      Heap* heap = map->GetHeap();
      // When using a progress bar for large fixed arrays, scan only a chunk of
      // the array and try to push it onto the marking deque again until it is
      // fully scanned. Fall back to scanning it through to the end in case this
      // fails because of a full deque.
      int object_size = FixedArray::BodyDescriptor::SizeOf(map, object);
      int start_offset =
          Max(FixedArray::BodyDescriptor::kStartOffset, chunk->progress_bar());
      int end_offset =
          Min(object_size, start_offset + kProgressBarScanningChunk);
      int already_scanned_offset = start_offset;
      bool scan_until_end = false;
      do {
        VisitPointers(heap, object, HeapObject::RawField(object, start_offset),
                      HeapObject::RawField(object, end_offset));
        start_offset = end_offset;
        end_offset = Min(object_size, end_offset + kProgressBarScanningChunk);
        scan_until_end = heap->incremental_marking()->marking_deque()->IsFull();
      } while (scan_until_end && start_offset < object_size);
      chunk->set_progress_bar(start_offset);
      if (start_offset < object_size) {
        if (ObjectMarking::IsGrey<IncrementalMarking::kAtomicity>(
                object, heap->incremental_marking()->marking_state(object))) {
          heap->incremental_marking()->marking_deque()->Unshift(object);
        } else {
          DCHECK(ObjectMarking::IsBlack<IncrementalMarking::kAtomicity>(
              object, heap->incremental_marking()->marking_state(object)));
          heap->mark_compact_collector()->UnshiftBlack(object);
        }
        heap->incremental_marking()->NotifyIncompleteScanOfObject(
            object_size - (start_offset - already_scanned_offset));
      }
=======
  if (marking_state()->WhiteToGrey(obj)) {
    marking_worklist()->Push(obj);
    return true;
  }
  return false;
}

void IncrementalMarking::MarkBlackAndPush(HeapObject* obj) {
  // Color the object black and push it into the bailout deque.
  marking_state()->WhiteToGrey(obj);
  if (marking_state()->GreyToBlack(obj)) {
    if (FLAG_concurrent_marking) {
      marking_worklist()->PushBailout(obj);
>>>>>>> 84bd6f3c
    } else {
      marking_worklist()->Push(obj);
    }
  }
}

void IncrementalMarking::NotifyLeftTrimming(HeapObject* from, HeapObject* to) {
  DCHECK(IsMarking());
  DCHECK(MemoryChunk::FromAddress(from->address())->SweepingDone());
  DCHECK_EQ(MemoryChunk::FromAddress(from->address()),
            MemoryChunk::FromAddress(to->address()));
  DCHECK_NE(from, to);

<<<<<<< HEAD
    // We will mark cache black with a separate pass when we finish marking.
    // Note that GC can happen when the context is not fully initialized,
    // so the cache can be undefined.
    Object* cache = context->get(Context::NORMALIZED_MAP_CACHE_INDEX);
    if (!cache->IsUndefined(map->GetIsolate())) {
      if (cache->IsHeapObject()) {
        HeapObject* heap_obj = HeapObject::cast(cache);
        // Mark the object grey if it is white, do not enque it into the marking
        // deque.
        Heap* heap = map->GetHeap();
        bool ignored =
            ObjectMarking::WhiteToGrey<IncrementalMarking::kAtomicity>(
                heap_obj, heap->incremental_marking()->marking_state(heap_obj));
        USE(ignored);
      }
    }
    VisitNativeContext(map, context);
  }
=======
  MarkBit old_mark_bit = marking_state()->MarkBitFrom(from);
  MarkBit new_mark_bit = marking_state()->MarkBitFrom(to);
>>>>>>> 84bd6f3c

  if (black_allocation() && Marking::IsBlack<kAtomicity>(new_mark_bit)) {
    // Nothing to do if the object is in black area.
    return;
  }

  bool marked_black_due_to_left_trimming = false;
  if (FLAG_concurrent_marking) {
    // We need to mark the array black before overwriting its map and length
    // so that the concurrent marker does not observe inconsistent state.
    Marking::WhiteToGrey<kAtomicity>(old_mark_bit);
    if (Marking::GreyToBlack<kAtomicity>(old_mark_bit)) {
      // The concurrent marker will not mark the array. We need to push the
      // new array start in marking deque to ensure that it will be marked.
      marked_black_due_to_left_trimming = true;
    }
<<<<<<< HEAD
  }

  // Marks the object grey and pushes it on the marking stack.
  INLINE(static void MarkObject(Heap* heap, Object* obj)) {
    heap->incremental_marking()->WhiteToGreyAndPush(HeapObject::cast(obj));
  }

  // Marks the object black without pushing it on the marking stack.
  // Returns true if object needed marking and false otherwise.
  INLINE(static bool MarkObjectWithoutPush(Heap* heap, Object* obj)) {
    HeapObject* heap_object = HeapObject::cast(obj);
    return ObjectMarking::WhiteToBlack<IncrementalMarking::kAtomicity>(
        heap_object, heap->incremental_marking()->marking_state(heap_object));
  }
};

void IncrementalMarking::IterateBlackObject(HeapObject* object) {
  if (IsMarking() &&
      ObjectMarking::IsBlack<kAtomicity>(object, marking_state(object))) {
    Page* page = Page::FromAddress(object->address());
    if ((page->owner() != nullptr) && (page->owner()->identity() == LO_SPACE)) {
      // IterateBlackObject requires us to visit the whole object.
      page->ResetProgressBar();
    }
    Map* map = object->map();
    WhiteToGreyAndPush(map);
    IncrementalMarkingMarkingVisitor::IterateBody(map, object);
=======
    DCHECK(Marking::IsBlack<kAtomicity>(old_mark_bit));
  }

  if (Marking::IsBlack<kAtomicity>(old_mark_bit) &&
      !marked_black_due_to_left_trimming) {
    // The array was black before left trimming or was marked black by the
    // concurrent marker. Simply transfer the color.
    if (from->address() + kPointerSize == to->address()) {
      // The old and the new markbits overlap. The |to| object has the
      // grey color. To make it black, we need to set the second bit.
      DCHECK(new_mark_bit.Get<kAtomicity>());
      new_mark_bit.Next().Set<kAtomicity>();
    } else {
      bool success = Marking::WhiteToBlack<kAtomicity>(new_mark_bit);
      DCHECK(success);
      USE(success);
    }
  } else if (Marking::IsGrey<kAtomicity>(old_mark_bit) ||
             marked_black_due_to_left_trimming) {
    // The array was already grey or was marked black by this function.
    // Mark the new array grey and push it to marking deque.
    if (from->address() + kPointerSize == to->address()) {
      // The old and the new markbits overlap. The |to| object is either white
      // or grey.  Set the first bit to make sure that it is grey.
      new_mark_bit.Set<kAtomicity>();
      DCHECK(!new_mark_bit.Next().Get<kAtomicity>());
    } else {
      bool success = Marking::WhiteToGrey<kAtomicity>(new_mark_bit);
      DCHECK(success);
      USE(success);
    }
    marking_worklist()->Push(to);
    RestartIfNotMarking();
>>>>>>> 84bd6f3c
  }
}

class IncrementalMarkingRootMarkingVisitor : public RootVisitor {
 public:
  explicit IncrementalMarkingRootMarkingVisitor(
      IncrementalMarking* incremental_marking)
      : heap_(incremental_marking->heap()) {}

<<<<<<< HEAD
  void VisitRootPointer(Root root, Object** p) override {
    MarkObjectByPointer(p);
  }

  void VisitRootPointers(Root root, Object** start, Object** end) override {
=======
  void VisitRootPointer(Root root, const char* description,
                        Object** p) override {
    MarkObjectByPointer(p);
  }

  void VisitRootPointers(Root root, const char* description, Object** start,
                         Object** end) override {
>>>>>>> 84bd6f3c
    for (Object** p = start; p < end; p++) MarkObjectByPointer(p);
  }

 private:
  void MarkObjectByPointer(Object** p) {
    Object* obj = *p;
    if (!obj->IsHeapObject()) return;

    heap_->incremental_marking()->WhiteToGreyAndPush(HeapObject::cast(obj));
  }

  Heap* heap_;
};

void IncrementalMarking::SetOldSpacePageFlags(MemoryChunk* chunk,
                                              bool is_marking) {
  if (is_marking) {
    chunk->SetFlag(MemoryChunk::POINTERS_TO_HERE_ARE_INTERESTING);
    chunk->SetFlag(MemoryChunk::POINTERS_FROM_HERE_ARE_INTERESTING);
  } else {
    chunk->ClearFlag(MemoryChunk::POINTERS_TO_HERE_ARE_INTERESTING);
    chunk->SetFlag(MemoryChunk::POINTERS_FROM_HERE_ARE_INTERESTING);
  }
}


void IncrementalMarking::SetNewSpacePageFlags(MemoryChunk* chunk,
                                              bool is_marking) {
  chunk->SetFlag(MemoryChunk::POINTERS_TO_HERE_ARE_INTERESTING);
  if (is_marking) {
    chunk->SetFlag(MemoryChunk::POINTERS_FROM_HERE_ARE_INTERESTING);
  } else {
    chunk->ClearFlag(MemoryChunk::POINTERS_FROM_HERE_ARE_INTERESTING);
  }
}


void IncrementalMarking::DeactivateIncrementalWriteBarrierForSpace(
    PagedSpace* space) {
  for (Page* p : *space) {
    SetOldSpacePageFlags(p, false);
  }
}


void IncrementalMarking::DeactivateIncrementalWriteBarrierForSpace(
    NewSpace* space) {
  for (Page* p : *space) {
    SetNewSpacePageFlags(p, false);
  }
}


void IncrementalMarking::DeactivateIncrementalWriteBarrier() {
  DeactivateIncrementalWriteBarrierForSpace(heap_->old_space());
  DeactivateIncrementalWriteBarrierForSpace(heap_->map_space());
  DeactivateIncrementalWriteBarrierForSpace(heap_->code_space());
  DeactivateIncrementalWriteBarrierForSpace(heap_->new_space());

  for (LargePage* lop : *heap_->lo_space()) {
    SetOldSpacePageFlags(lop, false);
  }
}


void IncrementalMarking::ActivateIncrementalWriteBarrier(PagedSpace* space) {
  for (Page* p : *space) {
    SetOldSpacePageFlags(p, true);
  }
}


void IncrementalMarking::ActivateIncrementalWriteBarrier(NewSpace* space) {
  for (Page* p : *space) {
    SetNewSpacePageFlags(p, true);
  }
}


void IncrementalMarking::ActivateIncrementalWriteBarrier() {
  ActivateIncrementalWriteBarrier(heap_->old_space());
  ActivateIncrementalWriteBarrier(heap_->map_space());
  ActivateIncrementalWriteBarrier(heap_->code_space());
  ActivateIncrementalWriteBarrier(heap_->new_space());

  for (LargePage* lop : *heap_->lo_space()) {
    SetOldSpacePageFlags(lop, true);
  }
}


bool IncrementalMarking::WasActivated() { return was_activated_; }


bool IncrementalMarking::CanBeActivated() {
  // Only start incremental marking in a safe state: 1) when incremental
  // marking is turned on, 2) when we are currently not in a GC, and
  // 3) when we are currently not serializing or deserializing the heap.
  return FLAG_incremental_marking && heap_->gc_state() == Heap::NOT_IN_GC &&
         heap_->deserialization_complete() &&
         !heap_->isolate()->serializer_enabled();
}


void IncrementalMarking::Deactivate() {
  DeactivateIncrementalWriteBarrier();
}

void IncrementalMarking::Start(GarbageCollectionReason gc_reason) {
  if (FLAG_trace_incremental_marking) {
    int old_generation_size_mb =
        static_cast<int>(heap()->OldGenerationSizeOfObjects() / MB);
    int old_generation_limit_mb =
        static_cast<int>(heap()->old_generation_allocation_limit() / MB);
    heap()->isolate()->PrintWithTimestamp(
        "[IncrementalMarking] Start (%s): old generation %dMB, limit %dMB, "
        "slack %dMB\n",
        Heap::GarbageCollectionReasonToString(gc_reason),
        old_generation_size_mb, old_generation_limit_mb,
        Max(0, old_generation_limit_mb - old_generation_size_mb));
  }
  DCHECK(FLAG_incremental_marking);
  DCHECK(state_ == STOPPED);
  DCHECK(heap_->gc_state() == Heap::NOT_IN_GC);
  DCHECK(!heap_->isolate()->serializer_enabled());

  Counters* counters = heap_->isolate()->counters();

  counters->incremental_marking_reason()->AddSample(
      static_cast<int>(gc_reason));
  HistogramTimerScope incremental_marking_scope(
      counters->gc_incremental_marking_start());
  TRACE_EVENT0("v8", "V8.GCIncrementalMarkingStart");
  TRACE_GC(heap()->tracer(), GCTracer::Scope::MC_INCREMENTAL_START);
  heap_->tracer()->NotifyIncrementalMarkingStart();

  start_time_ms_ = heap()->MonotonicallyIncreasingTimeInMs();
  initial_old_generation_size_ = heap_->OldGenerationSizeOfObjects();
  old_generation_allocation_counter_ = heap_->OldGenerationAllocationCounter();
  bytes_allocated_ = 0;
  bytes_marked_ahead_of_schedule_ = 0;
  bytes_marked_concurrently_ = 0;
  should_hurry_ = false;
  was_activated_ = true;

  if (!heap_->mark_compact_collector()->sweeping_in_progress()) {
    StartMarking();
  } else {
    if (FLAG_trace_incremental_marking) {
      heap()->isolate()->PrintWithTimestamp(
          "[IncrementalMarking] Start sweeping.\n");
    }
    SetState(SWEEPING);
  }

  heap_->AddAllocationObserversToAllSpaces(&old_generation_observer_,
                                           &new_generation_observer_);
  incremental_marking_job()->Start(heap_);
}


void IncrementalMarking::StartMarking() {
  if (heap_->isolate()->serializer_enabled()) {
    // Black allocation currently starts when we start incremental marking,
    // but we cannot enable black allocation while deserializing. Hence, we
    // have to delay the start of incremental marking in that case.
    if (FLAG_trace_incremental_marking) {
      heap()->isolate()->PrintWithTimestamp(
          "[IncrementalMarking] Start delayed - serializer\n");
    }
    return;
  }
  if (FLAG_trace_incremental_marking) {
    heap()->isolate()->PrintWithTimestamp(
        "[IncrementalMarking] Start marking\n");
  }

  is_compacting_ =
      !FLAG_never_compact && heap_->mark_compact_collector()->StartCompaction();

  SetState(MARKING);

  {
    TRACE_GC(heap()->tracer(),
             GCTracer::Scope::MC_INCREMENTAL_WRAPPER_PROLOGUE);
    heap_->local_embedder_heap_tracer()->TracePrologue();
  }

<<<<<<< HEAD
  RecordWriteStub::Mode mode = is_compacting_
                                   ? RecordWriteStub::INCREMENTAL_COMPACTION
                                   : RecordWriteStub::INCREMENTAL;

  PatchIncrementalMarkingRecordWriteStubs(heap_, mode);

  marking_deque()->StartUsing();

=======
>>>>>>> 84bd6f3c
  ActivateIncrementalWriteBarrier();

// Marking bits are cleared by the sweeper.
#ifdef VERIFY_HEAP
  if (FLAG_verify_heap) {
    heap_->mark_compact_collector()->VerifyMarkbitsAreClean();
  }
#endif

  heap_->isolate()->compilation_cache()->MarkCompactPrologue();

#ifdef V8_CONCURRENT_MARKING
  // The write-barrier does not check the color of the source object.
  // Start black allocation earlier to ensure faster marking progress.
  if (!black_allocation_) {
    StartBlackAllocation();
  }
#endif

  // Mark strong roots grey.
  IncrementalMarkingRootMarkingVisitor visitor(this);
  heap_->IterateStrongRoots(&visitor, VISIT_ONLY_STRONG);

<<<<<<< HEAD
  if (FLAG_concurrent_marking) {
    ConcurrentMarking* concurrent_marking = heap_->concurrent_marking();
    concurrent_marking->StartTask();
=======
  if (FLAG_concurrent_marking && !heap_->IsTearingDown()) {
    heap_->concurrent_marking()->ScheduleTasks();
>>>>>>> 84bd6f3c
  }

  // Ready to start incremental marking.
  if (FLAG_trace_incremental_marking) {
    heap()->isolate()->PrintWithTimestamp("[IncrementalMarking] Running\n");
  }
}

void IncrementalMarking::StartBlackAllocation() {
  DCHECK(FLAG_black_allocation);
  DCHECK(!black_allocation_);
  DCHECK(IsMarking());
  black_allocation_ = true;
  heap()->old_space()->MarkLinearAllocationAreaBlack();
  heap()->map_space()->MarkLinearAllocationAreaBlack();
  heap()->code_space()->MarkLinearAllocationAreaBlack();
  if (FLAG_trace_incremental_marking) {
    heap()->isolate()->PrintWithTimestamp(
        "[IncrementalMarking] Black allocation started\n");
  }
}

void IncrementalMarking::PauseBlackAllocation() {
  DCHECK(FLAG_black_allocation);
  DCHECK(IsMarking());
<<<<<<< HEAD
  heap()->old_space()->UnmarkAllocationInfo();
  heap()->map_space()->UnmarkAllocationInfo();
  heap()->code_space()->UnmarkAllocationInfo();
=======
  heap()->old_space()->UnmarkLinearAllocationArea();
  heap()->map_space()->UnmarkLinearAllocationArea();
  heap()->code_space()->UnmarkLinearAllocationArea();
>>>>>>> 84bd6f3c
  if (FLAG_trace_incremental_marking) {
    heap()->isolate()->PrintWithTimestamp(
        "[IncrementalMarking] Black allocation paused\n");
  }
  black_allocation_ = false;
}

void IncrementalMarking::FinishBlackAllocation() {
  if (black_allocation_) {
    black_allocation_ = false;
    if (FLAG_trace_incremental_marking) {
      heap()->isolate()->PrintWithTimestamp(
          "[IncrementalMarking] Black allocation finished\n");
    }
  }
}

void IncrementalMarking::AbortBlackAllocation() {
  if (FLAG_trace_incremental_marking) {
    heap()->isolate()->PrintWithTimestamp(
        "[IncrementalMarking] Black allocation aborted\n");
  }
}

void IncrementalMarking::MarkRoots() {
  DCHECK(!finalize_marking_completed_);
  DCHECK(IsMarking());

  IncrementalMarkingRootMarkingVisitor visitor(this);
  heap_->IterateStrongRoots(&visitor, VISIT_ONLY_STRONG);
}

<<<<<<< HEAD
void IncrementalMarking::ProcessWeakCells() {
  DCHECK(!finalize_marking_completed_);
  DCHECK(IsMarking());

  Object* the_hole_value = heap()->the_hole_value();
  Object* weak_cell_obj = heap()->encountered_weak_cells();
  Object* weak_cell_head = Smi::kZero;
  WeakCell* prev_weak_cell_obj = NULL;
  while (weak_cell_obj != Smi::kZero) {
    WeakCell* weak_cell = reinterpret_cast<WeakCell*>(weak_cell_obj);
    // We do not insert cleared weak cells into the list, so the value
    // cannot be a Smi here.
    HeapObject* value = HeapObject::cast(weak_cell->value());
    // Remove weak cells with live objects from the list, they do not need
    // clearing.
    if (ObjectMarking::IsBlackOrGrey<kAtomicity>(value, marking_state(value))) {
      // Record slot, if value is pointing to an evacuation candidate.
      Object** slot = HeapObject::RawField(weak_cell, WeakCell::kValueOffset);
      heap_->mark_compact_collector()->RecordSlot(weak_cell, slot, *slot);
      // Remove entry somewhere after top.
      if (prev_weak_cell_obj != NULL) {
        prev_weak_cell_obj->set_next(weak_cell->next());
      }
      weak_cell_obj = weak_cell->next();
      weak_cell->clear_next(the_hole_value);
    } else {
      if (weak_cell_head == Smi::kZero) {
        weak_cell_head = weak_cell;
      }
      prev_weak_cell_obj = weak_cell;
      weak_cell_obj = weak_cell->next();
    }
  }
  // Top may have changed.
  heap()->set_encountered_weak_cells(weak_cell_head);
}


=======
>>>>>>> 84bd6f3c
bool ShouldRetainMap(Map* map, int age) {
  if (age == 0) {
    // The map has aged. Do not retain this map.
    return false;
  }
  Object* constructor = map->GetConstructor();
  Heap* heap = map->GetHeap();
  if (!constructor->IsHeapObject() ||
<<<<<<< HEAD
      ObjectMarking::IsWhite<IncrementalMarking::kAtomicity>(
          HeapObject::cast(constructor),
          heap->incremental_marking()->marking_state(
              HeapObject::cast(constructor)))) {
=======
      heap->incremental_marking()->marking_state()->IsWhite(
          HeapObject::cast(constructor))) {
>>>>>>> 84bd6f3c
    // The constructor is dead, no new objects with this map can
    // be created. Do not retain this map.
    return false;
  }
  return true;
}


void IncrementalMarking::RetainMaps() {
  // Do not retain dead maps if flag disables it or there is
  // - memory pressure (reduce_memory_footprint_),
  // - GC is requested by tests or dev-tools (abort_incremental_marking_).
  bool map_retaining_is_disabled = heap()->ShouldReduceMemory() ||
                                   heap()->ShouldAbortIncrementalMarking() ||
                                   FLAG_retain_maps_for_n_gc == 0;
  WeakArrayList* retained_maps = heap()->retained_maps();
  int length = retained_maps->length();
  // The number_of_disposed_maps separates maps in the retained_maps
  // array that were created before and after context disposal.
  // We do not age and retain disposed maps to avoid memory leaks.
  int number_of_disposed_maps = heap()->number_of_disposed_maps_;
  for (int i = 0; i < length; i += 2) {
    MaybeObject* value = retained_maps->Get(i);
    HeapObject* map_heap_object;
    if (!value->ToWeakHeapObject(&map_heap_object)) {
      continue;
    }
    int age = Smi::ToInt(retained_maps->Get(i + 1)->ToSmi());
    int new_age;
    Map* map = Map::cast(map_heap_object);
    if (i >= number_of_disposed_maps && !map_retaining_is_disabled &&
<<<<<<< HEAD
        ObjectMarking::IsWhite<kAtomicity>(map, marking_state(map))) {
=======
        marking_state()->IsWhite(map)) {
>>>>>>> 84bd6f3c
      if (ShouldRetainMap(map, age)) {
        WhiteToGreyAndPush(map);
      }
      Object* prototype = map->prototype();
      if (age > 0 && prototype->IsHeapObject() &&
<<<<<<< HEAD
          ObjectMarking::IsWhite<kAtomicity>(
              HeapObject::cast(prototype),
              marking_state(HeapObject::cast(prototype)))) {
=======
          marking_state()->IsWhite(HeapObject::cast(prototype))) {
>>>>>>> 84bd6f3c
        // The prototype is not marked, age the map.
        new_age = age - 1;
      } else {
        // The prototype and the constructor are marked, this map keeps only
        // transition tree alive, not JSObjects. Do not age the map.
        new_age = age;
      }
    } else {
      new_age = FLAG_retain_maps_for_n_gc;
    }
    // Compact the array and update the age.
    if (new_age != age) {
      retained_maps->Set(i + 1, MaybeObject::FromSmi(Smi::FromInt(new_age)));
    }
  }
}

void IncrementalMarking::FinalizeIncrementally() {
  TRACE_GC(heap()->tracer(), GCTracer::Scope::MC_INCREMENTAL_FINALIZE_BODY);
  DCHECK(!finalize_marking_completed_);
  DCHECK(IsMarking());

  double start = heap_->MonotonicallyIncreasingTimeInMs();

  // After finishing incremental marking, we try to discover all unmarked
  // objects to reduce the marking load in the final pause.
  // 1) We scan and mark the roots again to find all changes to the root set.
  // 2) Age and retain maps embedded in optimized code.
<<<<<<< HEAD
  // 3) Remove weak cell with live values from the list of weak cells, they
  // do not need processing during GC.
  MarkRoots();

  if (incremental_marking_finalization_rounds_ == 0) {
    // Map retaining is needed for perfromance, not correctness,
    // so we can do it only once at the beginning of the finalization.
    RetainMaps();
  }
  ProcessWeakCells();

  int marking_progress =
      heap_->mark_compact_collector()->marking_deque()->Size() +
      static_cast<int>(
          heap_->local_embedder_heap_tracer()->NumberOfCachedWrappersToTrace());
=======
  MarkRoots();

  // Map retaining is needed for perfromance, not correctness,
  // so we can do it only once at the beginning of the finalization.
  RetainMaps();
>>>>>>> 84bd6f3c

  finalize_marking_completed_ = true;

  if (FLAG_black_allocation && !heap()->ShouldReduceMemory() &&
      !black_allocation_) {
    // TODO(hpayer): Move to an earlier point as soon as we make faster marking
    // progress.
    StartBlackAllocation();
  }

  if (FLAG_trace_incremental_marking) {
    double end = heap_->MonotonicallyIncreasingTimeInMs();
    double delta = end - start;
    heap()->isolate()->PrintWithTimestamp(
        "[IncrementalMarking] Finalize incrementally spent %.1f ms.\n", delta);
  }
}

void IncrementalMarking::UpdateMarkingWorklistAfterScavenge() {
  if (!IsMarking()) return;

  Map* filler_map = heap_->one_pointer_filler_map();

<<<<<<< HEAD
  marking_deque()->Update([this, filler_map](HeapObject* obj) -> HeapObject* {
=======
#ifdef ENABLE_MINOR_MC
  MinorMarkCompactCollector::MarkingState* minor_marking_state =
      heap()->minor_mark_compact_collector()->marking_state();
#else
  void* minor_marking_state = nullptr;
#endif  // ENABLE_MINOR_MC

  marking_worklist()->Update([this, filler_map, minor_marking_state](
                                 HeapObject* obj, HeapObject** out) -> bool {
>>>>>>> 84bd6f3c
    DCHECK(obj->IsHeapObject());
    // Only pointers to from space have to be updated.
    if (heap_->InFromSpace(obj)) {
      MapWord map_word = obj->map_word();
      if (!map_word.IsForwardingAddress()) {
        // There may be objects on the marking deque that do not exist anymore,
        // e.g. left trimmed objects or objects from the root set (frames).
        // If these object are dead at scavenging time, their marking deque
        // entries will not point to forwarding addresses. Hence, we can discard
        // them.
<<<<<<< HEAD
        return nullptr;
      }
      HeapObject* dest = map_word.ToForwardingAddress();
      DCHECK_IMPLIES(
          ObjectMarking::IsWhite<kAtomicity>(obj, marking_state(obj)),
          obj->IsFiller());
      return dest;
=======
        return false;
      }
      HeapObject* dest = map_word.ToForwardingAddress();
      DCHECK_IMPLIES(marking_state()->IsWhite(obj), obj->IsFiller());
      *out = dest;
      return true;
>>>>>>> 84bd6f3c
    } else if (heap_->InToSpace(obj)) {
      // The object may be on a page that was moved in new space.
      DCHECK(
          Page::FromAddress(obj->address())->IsFlagSet(Page::SWEEP_TO_ITERATE));
<<<<<<< HEAD
      return ObjectMarking::IsBlack<kAtomicity>(obj,
                                                MarkingState::External(obj))
                 ? obj
                 : nullptr;
    } else {
      // The object may be on a page that was moved from new to old space.
      if (Page::FromAddress(obj->address())
              ->IsFlagSet(Page::SWEEP_TO_ITERATE)) {
        return ObjectMarking::IsBlack<kAtomicity>(obj,
                                                  MarkingState::External(obj))
                   ? obj
                   : nullptr;
      }
      DCHECK_IMPLIES(
          ObjectMarking::IsWhite<kAtomicity>(obj, marking_state(obj)),
          obj->IsFiller());
      // Skip one word filler objects that appear on the
      // stack when we perform in place array shift.
      return (obj->map() == filler_map) ? nullptr : obj;
    }
  });
}

=======
#ifdef ENABLE_MINOR_MC
      if (minor_marking_state->IsGrey(obj)) {
        *out = obj;
        return true;
      }
#endif  // ENABLE_MINOR_MC
      return false;
    } else {
      // The object may be on a page that was moved from new to old space. Only
      // applicable during minor MC garbage collections.
      if (Page::FromAddress(obj->address())
              ->IsFlagSet(Page::SWEEP_TO_ITERATE)) {
#ifdef ENABLE_MINOR_MC
        if (minor_marking_state->IsGrey(obj)) {
          *out = obj;
          return true;
        }
#endif  // ENABLE_MINOR_MC
        return false;
      }
      DCHECK_IMPLIES(marking_state()->IsWhite(obj), obj->IsFiller());
      // Skip one word filler objects that appear on the
      // stack when we perform in place array shift.
      if (obj->map() != filler_map) {
        *out = obj;
        return true;
      }
      return false;
    }
  });

  UpdateWeakReferencesAfterScavenge();
}

void IncrementalMarking::UpdateWeakReferencesAfterScavenge() {
  weak_objects_->weak_references.Update(
      [](std::pair<HeapObject*, HeapObjectReference**> slot_in,
         std::pair<HeapObject*, HeapObjectReference**>* slot_out) -> bool {
        HeapObject* heap_obj = slot_in.first;
        MapWord map_word = heap_obj->map_word();
        if (map_word.IsForwardingAddress()) {
          ptrdiff_t distance_to_slot =
              reinterpret_cast<Address>(slot_in.second) -
              reinterpret_cast<Address>(slot_in.first);
          Address new_slot =
              reinterpret_cast<Address>(map_word.ToForwardingAddress()) +
              distance_to_slot;
          slot_out->first = map_word.ToForwardingAddress();
          slot_out->second = reinterpret_cast<HeapObjectReference**>(new_slot);
          return true;
        }
        if (heap_obj->GetHeap()->InNewSpace(heap_obj)) {
          // The new space object containing the weak reference died.
          return false;
        }
        *slot_out = slot_in;
        return true;
      });
  weak_objects_->weak_objects_in_code.Update(
      [](std::pair<HeapObject*, Code*> slot_in,
         std::pair<HeapObject*, Code*>* slot_out) -> bool {
        HeapObject* heap_obj = slot_in.first;
        MapWord map_word = heap_obj->map_word();
        if (map_word.IsForwardingAddress()) {
          slot_out->first = map_word.ToForwardingAddress();
          slot_out->second = slot_in.second;
        } else {
          *slot_out = slot_in;
        }
        return true;
      });
}

void IncrementalMarking::UpdateMarkedBytesAfterScavenge(
    size_t dead_bytes_in_new_space) {
  if (!IsMarking()) return;
  bytes_marked_ahead_of_schedule_ -=
      Min(bytes_marked_ahead_of_schedule_, dead_bytes_in_new_space);
}

>>>>>>> 84bd6f3c
bool IncrementalMarking::IsFixedArrayWithProgressBar(HeapObject* obj) {
  if (!obj->IsFixedArray()) return false;
  MemoryChunk* chunk = MemoryChunk::FromAddress(obj->address());
  return chunk->IsFlagSet(MemoryChunk::HAS_PROGRESS_BAR);
<<<<<<< HEAD
}

void IncrementalMarking::VisitObject(Map* map, HeapObject* obj, int size) {
  MarkBit mark_bit = ObjectMarking::MarkBitFrom(obj, marking_state(obj));
  DCHECK(Marking::IsGrey<kAtomicity>(mark_bit) ||
         Marking::IsBlack<kAtomicity>(mark_bit));
  USE(mark_bit);
  // The object can already be black in two cases:
  // 1. The object is a fixed array with the progress bar.
  // 2. The object is a JSObject that was colored black before
  //    unsafe layout change.
  // 3. The object is a string that was colored black before
  //    unsafe layout change.
  if (!ObjectMarking::GreyToBlack<kAtomicity>(obj, marking_state(obj))) {
    DCHECK(IsFixedArrayWithProgressBar(obj) || obj->IsJSObject() ||
           obj->IsString());
  }
  DCHECK(ObjectMarking::IsBlack<kAtomicity>(obj, marking_state(obj)));
  WhiteToGreyAndPush(map);
  IncrementalMarkingMarkingVisitor::IterateBody(map, obj);
=======
}

int IncrementalMarking::VisitObject(Map* map, HeapObject* obj) {
  DCHECK(marking_state()->IsGrey(obj) || marking_state()->IsBlack(obj));
  if (!marking_state()->GreyToBlack(obj)) {
    // The object can already be black in these cases:
    // 1. The object is a fixed array with the progress bar.
    // 2. The object is a JSObject that was colored black before
    //    unsafe layout change.
    // 3. The object is a string that was colored black before
    //    unsafe layout change.
    // 4. The object is materizalized by the deoptimizer.
    DCHECK(obj->IsHashTable() || obj->IsPropertyArray() ||
           obj->IsFixedArray() || obj->IsJSObject() || obj->IsString());
  }
  DCHECK(marking_state()->IsBlack(obj));
  WhiteToGreyAndPush(map);
  IncrementalMarkingMarkingVisitor visitor(heap()->mark_compact_collector(),
                                           marking_state());
  return visitor.Visit(map, obj);
}

void IncrementalMarking::ProcessBlackAllocatedObject(HeapObject* obj) {
  if (IsMarking() && marking_state()->IsBlack(obj)) {
    RevisitObject(obj);
  }
}

void IncrementalMarking::RevisitObject(HeapObject* obj) {
  DCHECK(IsMarking());
  DCHECK(FLAG_concurrent_marking || marking_state()->IsBlack(obj));
  Page* page = Page::FromAddress(obj->address());
  if (page->owner()->identity() == LO_SPACE) {
    page->ResetProgressBar();
  }
  Map* map = obj->map();
  WhiteToGreyAndPush(map);
  IncrementalMarkingMarkingVisitor visitor(heap()->mark_compact_collector(),
                                           marking_state());
  visitor.Visit(map, obj);
>>>>>>> 84bd6f3c
}

template <WorklistToProcess worklist_to_process>
intptr_t IncrementalMarking::ProcessMarkingWorklist(
    intptr_t bytes_to_process, ForceCompletionAction completion) {
  intptr_t bytes_processed = 0;
<<<<<<< HEAD
  while (!marking_deque()->IsEmpty() && (bytes_processed < bytes_to_process ||
                                         completion == FORCE_COMPLETION)) {
    HeapObject* obj = marking_deque()->Pop();

    // Left trimming may result in white, grey, or black filler objects on the
    // marking deque. Ignore these objects.
    if (obj->IsFiller()) {
      DCHECK(!ObjectMarking::IsImpossible<kAtomicity>(obj, marking_state(obj)));
=======
  while (bytes_processed < bytes_to_process || completion == FORCE_COMPLETION) {
    HeapObject* obj;
    if (worklist_to_process == WorklistToProcess::kBailout) {
      obj = marking_worklist()->PopBailout();
    } else {
      obj = marking_worklist()->Pop();
    }
    if (obj == nullptr) break;
    // Left trimming may result in white, grey, or black filler objects on the
    // marking deque. Ignore these objects.
    if (obj->IsFiller()) {
      DCHECK(!marking_state()->IsImpossible(obj));
>>>>>>> 84bd6f3c
      continue;
    }
    unscanned_bytes_of_large_object_ = 0;
    int size = VisitObject(obj->map(), obj);
    bytes_processed += size - unscanned_bytes_of_large_object_;
  }
  // Report all found wrappers to the embedder. This is necessary as the
  // embedder could potentially invalidate wrappers as soon as V8 is done
  // with its incremental marking processing. Any cached wrappers could
  // result in broken pointers at this point.
  heap_->local_embedder_heap_tracer()->RegisterWrappersWithRemoteTracer();
  return bytes_processed;
}


void IncrementalMarking::Hurry() {
  // A scavenge may have pushed new objects on the marking deque (due to black
  // allocation) even in COMPLETE state. This may happen if scavenges are
  // forced e.g. in tests. It should not happen when COMPLETE was set when
  // incremental marking finished and a regular GC was triggered after that
  // because should_hurry_ will force a full GC.
<<<<<<< HEAD
  if (!marking_deque()->IsEmpty()) {
=======
  if (!marking_worklist()->IsEmpty()) {
>>>>>>> 84bd6f3c
    double start = 0.0;
    if (FLAG_trace_incremental_marking) {
      start = heap_->MonotonicallyIncreasingTimeInMs();
      if (FLAG_trace_incremental_marking) {
        heap()->isolate()->PrintWithTimestamp("[IncrementalMarking] Hurry\n");
      }
    }
    // TODO(gc) hurry can mark objects it encounters black as mutator
    // was stopped.
    ProcessMarkingWorklist(0, FORCE_COMPLETION);
    SetState(COMPLETE);
    if (FLAG_trace_incremental_marking) {
      double end = heap_->MonotonicallyIncreasingTimeInMs();
      double delta = end - start;
      if (FLAG_trace_incremental_marking) {
        heap()->isolate()->PrintWithTimestamp(
            "[IncrementalMarking] Complete (hurry), spent %d ms.\n",
            static_cast<int>(delta));
      }
    }
  }
<<<<<<< HEAD

  Object* context = heap_->native_contexts_list();
  while (!context->IsUndefined(heap_->isolate())) {
    // GC can happen when the context is not fully initialized,
    // so the cache can be undefined.
    HeapObject* cache = HeapObject::cast(
        Context::cast(context)->get(Context::NORMALIZED_MAP_CACHE_INDEX));
    if (!cache->IsUndefined(heap_->isolate())) {
      // Mark the cache black if it is grey.
      bool ignored =
          ObjectMarking::GreyToBlack<kAtomicity>(cache, marking_state(cache));
      USE(ignored);
    }
    context = Context::cast(context)->next_context_link();
  }
=======
>>>>>>> 84bd6f3c
}


void IncrementalMarking::Stop() {
  if (IsStopped()) return;
  if (FLAG_trace_incremental_marking) {
    int old_generation_size_mb =
        static_cast<int>(heap()->OldGenerationSizeOfObjects() / MB);
    int old_generation_limit_mb =
        static_cast<int>(heap()->old_generation_allocation_limit() / MB);
    heap()->isolate()->PrintWithTimestamp(
        "[IncrementalMarking] Stopping: old generation %dMB, limit %dMB, "
        "overshoot %dMB\n",
        old_generation_size_mb, old_generation_limit_mb,
        Max(0, old_generation_size_mb - old_generation_limit_mb));
  }

  SpaceIterator it(heap_);
  while (it.has_next()) {
    Space* space = it.next();
    if (space == heap_->new_space()) {
      space->RemoveAllocationObserver(&new_generation_observer_);
    } else {
      space->RemoveAllocationObserver(&old_generation_observer_);
    }
  }

  IncrementalMarking::set_should_hurry(false);
  heap_->isolate()->stack_guard()->ClearGC();
  SetState(STOPPED);
  is_compacting_ = false;
  FinishBlackAllocation();
}


void IncrementalMarking::Finalize() {
  Hurry();
  Stop();
}


void IncrementalMarking::FinalizeMarking(CompletionAction action) {
  DCHECK(!finalize_marking_completed_);
  if (FLAG_trace_incremental_marking) {
    heap()->isolate()->PrintWithTimestamp(
        "[IncrementalMarking] requesting finalization of incremental "
        "marking.\n");
  }
  request_type_ = FINALIZATION;
  if (action == GC_VIA_STACK_GUARD) {
    heap_->isolate()->stack_guard()->RequestGC();
  }
}


void IncrementalMarking::MarkingComplete(CompletionAction action) {
  SetState(COMPLETE);
  // We will set the stack guard to request a GC now.  This will mean the rest
  // of the GC gets performed as soon as possible (we can't do a GC here in a
  // record-write context).  If a few things get allocated between now and then
  // that shouldn't make us do a scavenge and keep being incremental, so we set
  // the should-hurry flag to indicate that there can't be much work left to do.
  set_should_hurry(true);
  if (FLAG_trace_incremental_marking) {
    heap()->isolate()->PrintWithTimestamp(
        "[IncrementalMarking] Complete (normal).\n");
  }
  request_type_ = COMPLETE_MARKING;
  if (action == GC_VIA_STACK_GUARD) {
    heap_->isolate()->stack_guard()->RequestGC();
  }
}


void IncrementalMarking::Epilogue() {
  was_activated_ = false;
  finalize_marking_completed_ = false;
}

double IncrementalMarking::AdvanceIncrementalMarking(
    double deadline_in_ms, CompletionAction completion_action,
    StepOrigin step_origin) {
  HistogramTimerScope incremental_marking_scope(
      heap_->isolate()->counters()->gc_incremental_marking());
  TRACE_EVENT0("v8", "V8.GCIncrementalMarking");
  TRACE_GC(heap_->tracer(), GCTracer::Scope::MC_INCREMENTAL);
  DCHECK(!IsStopped());
  DCHECK_EQ(
      0, heap_->local_embedder_heap_tracer()->NumberOfCachedWrappersToTrace());

  double remaining_time_in_ms = 0.0;
  intptr_t step_size_in_bytes = GCIdleTimeHandler::EstimateMarkingStepSize(
      kStepSizeInMs,
      heap()->tracer()->IncrementalMarkingSpeedInBytesPerMillisecond());

  const bool incremental_wrapper_tracing =
      state_ == MARKING && FLAG_incremental_marking_wrappers &&
      heap_->local_embedder_heap_tracer()->InUse();
  do {
    if (incremental_wrapper_tracing && trace_wrappers_toggle_) {
      TRACE_GC(heap()->tracer(),
               GCTracer::Scope::MC_INCREMENTAL_WRAPPER_TRACING);
      const double wrapper_deadline =
          heap_->MonotonicallyIncreasingTimeInMs() + kStepSizeInMs;
      if (!heap_->local_embedder_heap_tracer()
               ->ShouldFinalizeIncrementalMarking()) {
        heap_->local_embedder_heap_tracer()->Trace(
            wrapper_deadline, EmbedderHeapTracer::AdvanceTracingActions(
                                  EmbedderHeapTracer::ForceCompletionAction::
                                      DO_NOT_FORCE_COMPLETION));
      }
    } else {
      Step(step_size_in_bytes, completion_action, step_origin);
    }
    trace_wrappers_toggle_ = !trace_wrappers_toggle_;
    remaining_time_in_ms =
        deadline_in_ms - heap()->MonotonicallyIncreasingTimeInMs();
  } while (remaining_time_in_ms >= kStepSizeInMs && !IsComplete() &&
<<<<<<< HEAD
           !marking_deque()->IsEmpty());
=======
           !marking_worklist()->IsEmpty());
>>>>>>> 84bd6f3c
  return remaining_time_in_ms;
}


void IncrementalMarking::FinalizeSweeping() {
  DCHECK(state_ == SWEEPING);
  if (heap_->mark_compact_collector()->sweeping_in_progress() &&
      (!FLAG_concurrent_sweeping ||
       !heap_->mark_compact_collector()->sweeper()->AreSweeperTasksRunning())) {
    heap_->mark_compact_collector()->EnsureSweepingCompleted();
  }
  if (!heap_->mark_compact_collector()->sweeping_in_progress()) {
#ifdef DEBUG
    heap_->VerifyCountersAfterSweeping();
#endif
    StartMarking();
  }
}

size_t IncrementalMarking::StepSizeToKeepUpWithAllocations() {
  // Update bytes_allocated_ based on the allocation counter.
  size_t current_counter = heap_->OldGenerationAllocationCounter();
  bytes_allocated_ += current_counter - old_generation_allocation_counter_;
  old_generation_allocation_counter_ = current_counter;
  return bytes_allocated_;
}

size_t IncrementalMarking::StepSizeToMakeProgress() {
  // We increase step size gradually based on the time passed in order to
  // leave marking work to standalone tasks. The ramp up duration and the
  // target step count are chosen based on benchmarks.
  const int kRampUpIntervalMs = 300;
  const size_t kTargetStepCount = 256;
  const size_t kTargetStepCountAtOOM = 32;
  size_t oom_slack = heap()->new_space()->Capacity() + 64 * MB;

  if (!heap()->CanExpandOldGeneration(oom_slack)) {
    return heap()->OldGenerationSizeOfObjects() / kTargetStepCountAtOOM;
  }

  size_t step_size = Max(initial_old_generation_size_ / kTargetStepCount,
                         IncrementalMarking::kMinStepSizeInBytes);
  double time_passed_ms =
      heap_->MonotonicallyIncreasingTimeInMs() - start_time_ms_;
  double factor = Min(time_passed_ms / kRampUpIntervalMs, 1.0);
  return static_cast<size_t>(factor * step_size);
}

void IncrementalMarking::AdvanceIncrementalMarkingOnAllocation() {
  // Code using an AlwaysAllocateScope assumes that the GC state does not
  // change; that implies that no marking steps must be performed.
  if (heap_->gc_state() != Heap::NOT_IN_GC || !FLAG_incremental_marking ||
      (state_ != SWEEPING && state_ != MARKING) || heap_->always_allocate()) {
    return;
  }

  size_t bytes_to_process =
      StepSizeToKeepUpWithAllocations() + StepSizeToMakeProgress();

  if (bytes_to_process >= IncrementalMarking::kMinStepSizeInBytes) {
    HistogramTimerScope incremental_marking_scope(
        heap_->isolate()->counters()->gc_incremental_marking());
    TRACE_EVENT0("v8", "V8.GCIncrementalMarking");
    TRACE_GC(heap_->tracer(), GCTracer::Scope::MC_INCREMENTAL);
    // The first step after Scavenge will see many allocated bytes.
    // Cap the step size to distribute the marking work more uniformly.
    size_t max_step_size = GCIdleTimeHandler::EstimateMarkingStepSize(
        kMaxStepSizeInMs,
        heap()->tracer()->IncrementalMarkingSpeedInBytesPerMillisecond());
    bytes_to_process = Min(bytes_to_process, max_step_size);
    size_t bytes_processed = 0;
    if (FLAG_concurrent_marking) {
      bytes_processed = Step(bytes_to_process, GC_VIA_STACK_GUARD,
                             StepOrigin::kV8, WorklistToProcess::kBailout);
      bytes_to_process = (bytes_processed >= bytes_to_process)
                             ? 0
                             : bytes_to_process - bytes_processed;
      size_t current_bytes_marked_concurrently =
          heap()->concurrent_marking()->TotalMarkedBytes();
      // The concurrent_marking()->TotalMarkedBytes() is not monothonic for a
      // short period of time when a concurrent marking task is finishing.
      if (current_bytes_marked_concurrently > bytes_marked_concurrently_) {
        bytes_marked_ahead_of_schedule_ +=
            current_bytes_marked_concurrently - bytes_marked_concurrently_;
        bytes_marked_concurrently_ = current_bytes_marked_concurrently;
      }
    }
    if (bytes_marked_ahead_of_schedule_ >= bytes_to_process) {
      // Steps performed in tasks and concurrently have put us ahead of
      // schedule. We skip processing of marking dequeue here and thus shift
      // marking time from inside V8 to standalone tasks.
      bytes_marked_ahead_of_schedule_ -= bytes_to_process;
      bytes_processed += bytes_to_process;
      bytes_to_process = IncrementalMarking::kMinStepSizeInBytes;
    }
    bytes_processed += Step(bytes_to_process, GC_VIA_STACK_GUARD,
                            StepOrigin::kV8, WorklistToProcess::kAll);
    bytes_allocated_ -= Min(bytes_allocated_, bytes_processed);
  }
}

size_t IncrementalMarking::Step(size_t bytes_to_process,
                                CompletionAction action, StepOrigin step_origin,
                                WorklistToProcess worklist_to_process) {
  double start = heap_->MonotonicallyIncreasingTimeInMs();

  if (state_ == SWEEPING) {
    TRACE_GC(heap_->tracer(), GCTracer::Scope::MC_INCREMENTAL_SWEEPING);
    FinalizeSweeping();
  }

  size_t bytes_processed = 0;
  if (state_ == MARKING) {
    if (FLAG_concurrent_marking) {
      heap_->new_space()->ResetOriginalTop();
      // It is safe to merge back all objects that were on hold to the shared
      // work list at Step because we are at a safepoint where all objects
      // are properly initialized.
      marking_worklist()->shared()->MergeGlobalPool(
          marking_worklist()->on_hold());
    }

// Only print marking worklist in debug mode to save ~40KB of code size.
#ifdef DEBUG
    if (FLAG_trace_incremental_marking && FLAG_trace_concurrent_marking &&
        FLAG_trace_gc_verbose) {
      marking_worklist()->Print();
    }
#endif

    if (worklist_to_process == WorklistToProcess::kBailout) {
      bytes_processed =
          ProcessMarkingWorklist<WorklistToProcess::kBailout>(bytes_to_process);
    } else {
      bytes_processed =
          ProcessMarkingWorklist<WorklistToProcess::kAll>(bytes_to_process);
    }

    if (step_origin == StepOrigin::kTask) {
      bytes_marked_ahead_of_schedule_ += bytes_processed;
    }

<<<<<<< HEAD
    if (marking_deque()->IsEmpty()) {
=======
    if (marking_worklist()->IsEmpty()) {
>>>>>>> 84bd6f3c
      if (heap_->local_embedder_heap_tracer()
              ->ShouldFinalizeIncrementalMarking()) {
        if (!finalize_marking_completed_) {
          FinalizeMarking(action);
        } else {
          MarkingComplete(action);
        }
      } else {
        heap_->local_embedder_heap_tracer()->NotifyV8MarkingWorklistWasEmpty();
      }
    }
  }
  if (FLAG_concurrent_marking) {
    heap_->concurrent_marking()->RescheduleTasksIfNeeded();
  }

  double end = heap_->MonotonicallyIncreasingTimeInMs();
  double duration = (end - start);
  // Note that we report zero bytes here when sweeping was in progress or
  // when we just started incremental marking. In these cases we did not
  // process the marking deque.
  heap_->tracer()->AddIncrementalMarkingStep(duration, bytes_processed);
  if (FLAG_trace_incremental_marking) {
    heap_->isolate()->PrintWithTimestamp(
        "[IncrementalMarking] Step %s %" PRIuS "KB (%" PRIuS "KB) in %.1f\n",
        step_origin == StepOrigin::kV8 ? "in v8" : "in task",
        bytes_processed / KB, bytes_to_process / KB, duration);
  }
  if (FLAG_trace_concurrent_marking) {
    heap_->isolate()->PrintWithTimestamp(
        "Concurrently marked %" PRIuS "KB\n",
        heap_->concurrent_marking()->TotalMarkedBytes() / KB);
  }
  return bytes_processed;
}

}  // namespace internal
}  // namespace v8<|MERGE_RESOLUTION|>--- conflicted
+++ resolved
@@ -24,19 +24,6 @@
 namespace v8 {
 namespace internal {
 
-<<<<<<< HEAD
-void IncrementalMarking::Observer::Step(int bytes_allocated, Address, size_t) {
-  VMState<GC> state(incremental_marking_.heap()->isolate());
-  RuntimeCallTimerScope runtime_timer(
-      incremental_marking_.heap()->isolate(),
-      &RuntimeCallStats::GC_IncrementalMarkingObserver);
-  incremental_marking_.AdvanceIncrementalMarkingOnAllocation();
-}
-
-IncrementalMarking::IncrementalMarking(Heap* heap)
-    : heap_(heap),
-      marking_deque_(nullptr),
-=======
 using IncrementalMarkingMarkingVisitor =
     MarkingVisitor<FixedArrayVisitationMode::kIncremental,
                    TraceRetainingPathMode::kDisabled,
@@ -71,17 +58,10 @@
     : heap_(heap),
       marking_worklist_(marking_worklist),
       weak_objects_(weak_objects),
->>>>>>> 84bd6f3c
       initial_old_generation_size_(0),
       bytes_marked_ahead_of_schedule_(0),
       bytes_marked_concurrently_(0),
       unscanned_bytes_of_large_object_(0),
-<<<<<<< HEAD
-      state_(STOPPED),
-      idle_marking_delay_counter_(0),
-      incremental_marking_finalization_rounds_(0),
-=======
->>>>>>> 84bd6f3c
       is_compacting_(false),
       should_hurry_(false),
       was_activated_(false),
@@ -97,15 +77,6 @@
 
 bool IncrementalMarking::BaseRecordWrite(HeapObject* obj, Object* value) {
   HeapObject* value_heap_obj = HeapObject::cast(value);
-<<<<<<< HEAD
-  DCHECK(!ObjectMarking::IsImpossible<kAtomicity>(
-      value_heap_obj, marking_state(value_heap_obj)));
-  DCHECK(!ObjectMarking::IsImpossible<kAtomicity>(obj, marking_state(obj)));
-  const bool is_black =
-      ObjectMarking::IsBlack<kAtomicity>(obj, marking_state(obj));
-
-  if (is_black && WhiteToGreyAndPush(value_heap_obj)) {
-=======
   DCHECK(!marking_state()->IsImpossible(value_heap_obj));
   DCHECK(!marking_state()->IsImpossible(obj));
 #ifdef V8_CONCURRENT_MARKING
@@ -117,7 +88,6 @@
 #endif
 
   if (need_recording && WhiteToGreyAndPush(value_heap_obj)) {
->>>>>>> 84bd6f3c
     RestartIfNotMarking();
   }
   return is_compacting_ && need_recording;
@@ -136,52 +106,8 @@
                                             Isolate* isolate) {
   DCHECK(obj->IsHeapObject());
   isolate->heap()->incremental_marking()->RecordWrite(obj, slot, *slot);
-<<<<<<< HEAD
-}
-
-// static
-void IncrementalMarking::RecordWriteOfCodeEntryFromCode(JSFunction* host,
-                                                        Object** slot,
-                                                        Isolate* isolate) {
-  DCHECK(host->IsJSFunction());
-  IncrementalMarking* marking = isolate->heap()->incremental_marking();
-  Code* value = Code::cast(
-      Code::GetObjectFromEntryAddress(reinterpret_cast<Address>(slot)));
-  marking->RecordWriteOfCodeEntry(host, slot, value);
-}
-
-void IncrementalMarking::RecordCodeTargetPatch(Code* host, Address pc,
-                                               HeapObject* value) {
-  if (IsMarking()) {
-    RelocInfo rinfo(pc, RelocInfo::CODE_TARGET, 0, host);
-    RecordWriteIntoCode(host, &rinfo, value);
-  }
-}
-
-
-void IncrementalMarking::RecordCodeTargetPatch(Address pc, HeapObject* value) {
-  if (IsMarking()) {
-    Code* host = heap_->isolate()
-                     ->inner_pointer_to_code_cache()
-                     ->GcSafeFindCodeForInnerPointer(pc);
-    RelocInfo rinfo(pc, RelocInfo::CODE_TARGET, 0, host);
-    RecordWriteIntoCode(host, &rinfo, value);
-  }
-}
-
-
-void IncrementalMarking::RecordWriteOfCodeEntrySlow(JSFunction* host,
-                                                    Object** slot,
-                                                    Code* value) {
-  if (BaseRecordWrite(host, value)) {
-    DCHECK(slot != NULL);
-    heap_->mark_compact_collector()->RecordCodeEntrySlot(
-        host, reinterpret_cast<Address>(slot), value);
-  }
-=======
   // Called by RecordWriteCodeStubAssembler, which doesnt accept void type
   return 0;
->>>>>>> 84bd6f3c
 }
 
 void IncrementalMarking::RecordWriteIntoCodeSlow(Code* host, RelocInfo* rinfo,
@@ -193,123 +119,6 @@
 }
 
 bool IncrementalMarking::WhiteToGreyAndPush(HeapObject* obj) {
-<<<<<<< HEAD
-  if (ObjectMarking::WhiteToGrey<kAtomicity>(obj, marking_state(obj))) {
-    marking_deque()->Push(obj);
-    return true;
-  }
-  return false;
-}
-
-void IncrementalMarking::MarkBlackAndPush(HeapObject* obj) {
-  // Color the object black and push it into the bailout deque.
-  ObjectMarking::WhiteToGrey<kAtomicity>(obj, marking_state(obj));
-  if (ObjectMarking::GreyToBlack<kAtomicity>(obj, marking_state(obj))) {
-#ifdef V8_CONCURRENT_MARKING
-    marking_deque()->Push(obj, MarkingThread::kMain, TargetDeque::kBailout);
-#else
-    if (!marking_deque()->Push(obj)) {
-      ObjectMarking::BlackToGrey<kAtomicity>(obj, marking_state(obj));
-    }
-#endif
-  }
-}
-
-void IncrementalMarking::TransferMark(Heap* heap, HeapObject* from,
-                                      HeapObject* to) {
-  DCHECK(MemoryChunk::FromAddress(from->address())->SweepingDone());
-  // This is only used when resizing an object.
-  DCHECK(MemoryChunk::FromAddress(from->address()) ==
-         MemoryChunk::FromAddress(to->address()));
-
-  if (!IsMarking()) return;
-
-  // If the mark doesn't move, we don't check the color of the object.
-  // It doesn't matter whether the object is black, since it hasn't changed
-  // size, so the adjustment to the live data count will be zero anyway.
-  if (from == to) return;
-
-  MarkBit new_mark_bit = ObjectMarking::MarkBitFrom(to, marking_state(to));
-  MarkBit old_mark_bit = ObjectMarking::MarkBitFrom(from, marking_state(from));
-
-  if (Marking::IsBlack<kAtomicity>(old_mark_bit)) {
-    if (from->address() + kPointerSize == to->address()) {
-      // The old and the new markbits overlap. The |to| object has the
-      // grey color. To make it black, we need to set the second bit.
-      DCHECK(new_mark_bit.Get<kAtomicity>());
-      new_mark_bit.Next().Set<kAtomicity>();
-    } else {
-      bool success = Marking::WhiteToBlack<kAtomicity>(new_mark_bit);
-      DCHECK(success);
-      USE(success);
-    }
-  } else if (Marking::IsGrey<kAtomicity>(old_mark_bit)) {
-    if (from->address() + kPointerSize == to->address()) {
-      // The old and the new markbits overlap. The |to| object has the
-      // white color. To make it grey, we need to set the first bit.
-      // Note that Marking::WhiteToGrey does not work here because
-      // old_mark_bit.Next() can be set by the concurrent marker at any time.
-      new_mark_bit.Set();
-      DCHECK(!new_mark_bit.Next().Get());
-    } else {
-      bool success = Marking::WhiteToGrey<kAtomicity>(new_mark_bit);
-      DCHECK(success);
-      USE(success);
-    }
-    marking_deque()->Push(to);
-    RestartIfNotMarking();
-  }
-}
-
-class IncrementalMarkingMarkingVisitor
-    : public StaticMarkingVisitor<IncrementalMarkingMarkingVisitor> {
- public:
-  static void Initialize() {
-    StaticMarkingVisitor<IncrementalMarkingMarkingVisitor>::Initialize();
-    table_.Register(kVisitFixedArray, &VisitFixedArrayIncremental);
-    table_.Register(kVisitNativeContext, &VisitNativeContextIncremental);
-  }
-
-  static const int kProgressBarScanningChunk = 32 * 1024;
-
-  static void VisitFixedArrayIncremental(Map* map, HeapObject* object) {
-    MemoryChunk* chunk = MemoryChunk::FromAddress(object->address());
-    if (chunk->IsFlagSet(MemoryChunk::HAS_PROGRESS_BAR)) {
-      DCHECK(!FLAG_use_marking_progress_bar ||
-             chunk->owner()->identity() == LO_SPACE);
-      Heap* heap = map->GetHeap();
-      // When using a progress bar for large fixed arrays, scan only a chunk of
-      // the array and try to push it onto the marking deque again until it is
-      // fully scanned. Fall back to scanning it through to the end in case this
-      // fails because of a full deque.
-      int object_size = FixedArray::BodyDescriptor::SizeOf(map, object);
-      int start_offset =
-          Max(FixedArray::BodyDescriptor::kStartOffset, chunk->progress_bar());
-      int end_offset =
-          Min(object_size, start_offset + kProgressBarScanningChunk);
-      int already_scanned_offset = start_offset;
-      bool scan_until_end = false;
-      do {
-        VisitPointers(heap, object, HeapObject::RawField(object, start_offset),
-                      HeapObject::RawField(object, end_offset));
-        start_offset = end_offset;
-        end_offset = Min(object_size, end_offset + kProgressBarScanningChunk);
-        scan_until_end = heap->incremental_marking()->marking_deque()->IsFull();
-      } while (scan_until_end && start_offset < object_size);
-      chunk->set_progress_bar(start_offset);
-      if (start_offset < object_size) {
-        if (ObjectMarking::IsGrey<IncrementalMarking::kAtomicity>(
-                object, heap->incremental_marking()->marking_state(object))) {
-          heap->incremental_marking()->marking_deque()->Unshift(object);
-        } else {
-          DCHECK(ObjectMarking::IsBlack<IncrementalMarking::kAtomicity>(
-              object, heap->incremental_marking()->marking_state(object)));
-          heap->mark_compact_collector()->UnshiftBlack(object);
-        }
-        heap->incremental_marking()->NotifyIncompleteScanOfObject(
-            object_size - (start_offset - already_scanned_offset));
-      }
-=======
   if (marking_state()->WhiteToGrey(obj)) {
     marking_worklist()->Push(obj);
     return true;
@@ -323,7 +132,6 @@
   if (marking_state()->GreyToBlack(obj)) {
     if (FLAG_concurrent_marking) {
       marking_worklist()->PushBailout(obj);
->>>>>>> 84bd6f3c
     } else {
       marking_worklist()->Push(obj);
     }
@@ -337,29 +145,8 @@
             MemoryChunk::FromAddress(to->address()));
   DCHECK_NE(from, to);
 
-<<<<<<< HEAD
-    // We will mark cache black with a separate pass when we finish marking.
-    // Note that GC can happen when the context is not fully initialized,
-    // so the cache can be undefined.
-    Object* cache = context->get(Context::NORMALIZED_MAP_CACHE_INDEX);
-    if (!cache->IsUndefined(map->GetIsolate())) {
-      if (cache->IsHeapObject()) {
-        HeapObject* heap_obj = HeapObject::cast(cache);
-        // Mark the object grey if it is white, do not enque it into the marking
-        // deque.
-        Heap* heap = map->GetHeap();
-        bool ignored =
-            ObjectMarking::WhiteToGrey<IncrementalMarking::kAtomicity>(
-                heap_obj, heap->incremental_marking()->marking_state(heap_obj));
-        USE(ignored);
-      }
-    }
-    VisitNativeContext(map, context);
-  }
-=======
   MarkBit old_mark_bit = marking_state()->MarkBitFrom(from);
   MarkBit new_mark_bit = marking_state()->MarkBitFrom(to);
->>>>>>> 84bd6f3c
 
   if (black_allocation() && Marking::IsBlack<kAtomicity>(new_mark_bit)) {
     // Nothing to do if the object is in black area.
@@ -376,35 +163,6 @@
       // new array start in marking deque to ensure that it will be marked.
       marked_black_due_to_left_trimming = true;
     }
-<<<<<<< HEAD
-  }
-
-  // Marks the object grey and pushes it on the marking stack.
-  INLINE(static void MarkObject(Heap* heap, Object* obj)) {
-    heap->incremental_marking()->WhiteToGreyAndPush(HeapObject::cast(obj));
-  }
-
-  // Marks the object black without pushing it on the marking stack.
-  // Returns true if object needed marking and false otherwise.
-  INLINE(static bool MarkObjectWithoutPush(Heap* heap, Object* obj)) {
-    HeapObject* heap_object = HeapObject::cast(obj);
-    return ObjectMarking::WhiteToBlack<IncrementalMarking::kAtomicity>(
-        heap_object, heap->incremental_marking()->marking_state(heap_object));
-  }
-};
-
-void IncrementalMarking::IterateBlackObject(HeapObject* object) {
-  if (IsMarking() &&
-      ObjectMarking::IsBlack<kAtomicity>(object, marking_state(object))) {
-    Page* page = Page::FromAddress(object->address());
-    if ((page->owner() != nullptr) && (page->owner()->identity() == LO_SPACE)) {
-      // IterateBlackObject requires us to visit the whole object.
-      page->ResetProgressBar();
-    }
-    Map* map = object->map();
-    WhiteToGreyAndPush(map);
-    IncrementalMarkingMarkingVisitor::IterateBody(map, object);
-=======
     DCHECK(Marking::IsBlack<kAtomicity>(old_mark_bit));
   }
 
@@ -438,7 +196,6 @@
     }
     marking_worklist()->Push(to);
     RestartIfNotMarking();
->>>>>>> 84bd6f3c
   }
 }
 
@@ -448,13 +205,6 @@
       IncrementalMarking* incremental_marking)
       : heap_(incremental_marking->heap()) {}
 
-<<<<<<< HEAD
-  void VisitRootPointer(Root root, Object** p) override {
-    MarkObjectByPointer(p);
-  }
-
-  void VisitRootPointers(Root root, Object** start, Object** end) override {
-=======
   void VisitRootPointer(Root root, const char* description,
                         Object** p) override {
     MarkObjectByPointer(p);
@@ -462,7 +212,6 @@
 
   void VisitRootPointers(Root root, const char* description, Object** start,
                          Object** end) override {
->>>>>>> 84bd6f3c
     for (Object** p = start; p < end; p++) MarkObjectByPointer(p);
   }
 
@@ -651,17 +400,6 @@
     heap_->local_embedder_heap_tracer()->TracePrologue();
   }
 
-<<<<<<< HEAD
-  RecordWriteStub::Mode mode = is_compacting_
-                                   ? RecordWriteStub::INCREMENTAL_COMPACTION
-                                   : RecordWriteStub::INCREMENTAL;
-
-  PatchIncrementalMarkingRecordWriteStubs(heap_, mode);
-
-  marking_deque()->StartUsing();
-
-=======
->>>>>>> 84bd6f3c
   ActivateIncrementalWriteBarrier();
 
 // Marking bits are cleared by the sweeper.
@@ -685,14 +423,8 @@
   IncrementalMarkingRootMarkingVisitor visitor(this);
   heap_->IterateStrongRoots(&visitor, VISIT_ONLY_STRONG);
 
-<<<<<<< HEAD
-  if (FLAG_concurrent_marking) {
-    ConcurrentMarking* concurrent_marking = heap_->concurrent_marking();
-    concurrent_marking->StartTask();
-=======
   if (FLAG_concurrent_marking && !heap_->IsTearingDown()) {
     heap_->concurrent_marking()->ScheduleTasks();
->>>>>>> 84bd6f3c
   }
 
   // Ready to start incremental marking.
@@ -718,15 +450,9 @@
 void IncrementalMarking::PauseBlackAllocation() {
   DCHECK(FLAG_black_allocation);
   DCHECK(IsMarking());
-<<<<<<< HEAD
-  heap()->old_space()->UnmarkAllocationInfo();
-  heap()->map_space()->UnmarkAllocationInfo();
-  heap()->code_space()->UnmarkAllocationInfo();
-=======
   heap()->old_space()->UnmarkLinearAllocationArea();
   heap()->map_space()->UnmarkLinearAllocationArea();
   heap()->code_space()->UnmarkLinearAllocationArea();
->>>>>>> 84bd6f3c
   if (FLAG_trace_incremental_marking) {
     heap()->isolate()->PrintWithTimestamp(
         "[IncrementalMarking] Black allocation paused\n");
@@ -759,47 +485,6 @@
   heap_->IterateStrongRoots(&visitor, VISIT_ONLY_STRONG);
 }
 
-<<<<<<< HEAD
-void IncrementalMarking::ProcessWeakCells() {
-  DCHECK(!finalize_marking_completed_);
-  DCHECK(IsMarking());
-
-  Object* the_hole_value = heap()->the_hole_value();
-  Object* weak_cell_obj = heap()->encountered_weak_cells();
-  Object* weak_cell_head = Smi::kZero;
-  WeakCell* prev_weak_cell_obj = NULL;
-  while (weak_cell_obj != Smi::kZero) {
-    WeakCell* weak_cell = reinterpret_cast<WeakCell*>(weak_cell_obj);
-    // We do not insert cleared weak cells into the list, so the value
-    // cannot be a Smi here.
-    HeapObject* value = HeapObject::cast(weak_cell->value());
-    // Remove weak cells with live objects from the list, they do not need
-    // clearing.
-    if (ObjectMarking::IsBlackOrGrey<kAtomicity>(value, marking_state(value))) {
-      // Record slot, if value is pointing to an evacuation candidate.
-      Object** slot = HeapObject::RawField(weak_cell, WeakCell::kValueOffset);
-      heap_->mark_compact_collector()->RecordSlot(weak_cell, slot, *slot);
-      // Remove entry somewhere after top.
-      if (prev_weak_cell_obj != NULL) {
-        prev_weak_cell_obj->set_next(weak_cell->next());
-      }
-      weak_cell_obj = weak_cell->next();
-      weak_cell->clear_next(the_hole_value);
-    } else {
-      if (weak_cell_head == Smi::kZero) {
-        weak_cell_head = weak_cell;
-      }
-      prev_weak_cell_obj = weak_cell;
-      weak_cell_obj = weak_cell->next();
-    }
-  }
-  // Top may have changed.
-  heap()->set_encountered_weak_cells(weak_cell_head);
-}
-
-
-=======
->>>>>>> 84bd6f3c
 bool ShouldRetainMap(Map* map, int age) {
   if (age == 0) {
     // The map has aged. Do not retain this map.
@@ -808,15 +493,8 @@
   Object* constructor = map->GetConstructor();
   Heap* heap = map->GetHeap();
   if (!constructor->IsHeapObject() ||
-<<<<<<< HEAD
-      ObjectMarking::IsWhite<IncrementalMarking::kAtomicity>(
-          HeapObject::cast(constructor),
-          heap->incremental_marking()->marking_state(
-              HeapObject::cast(constructor)))) {
-=======
       heap->incremental_marking()->marking_state()->IsWhite(
           HeapObject::cast(constructor))) {
->>>>>>> 84bd6f3c
     // The constructor is dead, no new objects with this map can
     // be created. Do not retain this map.
     return false;
@@ -848,23 +526,13 @@
     int new_age;
     Map* map = Map::cast(map_heap_object);
     if (i >= number_of_disposed_maps && !map_retaining_is_disabled &&
-<<<<<<< HEAD
-        ObjectMarking::IsWhite<kAtomicity>(map, marking_state(map))) {
-=======
         marking_state()->IsWhite(map)) {
->>>>>>> 84bd6f3c
       if (ShouldRetainMap(map, age)) {
         WhiteToGreyAndPush(map);
       }
       Object* prototype = map->prototype();
       if (age > 0 && prototype->IsHeapObject() &&
-<<<<<<< HEAD
-          ObjectMarking::IsWhite<kAtomicity>(
-              HeapObject::cast(prototype),
-              marking_state(HeapObject::cast(prototype)))) {
-=======
           marking_state()->IsWhite(HeapObject::cast(prototype))) {
->>>>>>> 84bd6f3c
         // The prototype is not marked, age the map.
         new_age = age - 1;
       } else {
@@ -893,29 +561,11 @@
   // objects to reduce the marking load in the final pause.
   // 1) We scan and mark the roots again to find all changes to the root set.
   // 2) Age and retain maps embedded in optimized code.
-<<<<<<< HEAD
-  // 3) Remove weak cell with live values from the list of weak cells, they
-  // do not need processing during GC.
-  MarkRoots();
-
-  if (incremental_marking_finalization_rounds_ == 0) {
-    // Map retaining is needed for perfromance, not correctness,
-    // so we can do it only once at the beginning of the finalization.
-    RetainMaps();
-  }
-  ProcessWeakCells();
-
-  int marking_progress =
-      heap_->mark_compact_collector()->marking_deque()->Size() +
-      static_cast<int>(
-          heap_->local_embedder_heap_tracer()->NumberOfCachedWrappersToTrace());
-=======
   MarkRoots();
 
   // Map retaining is needed for perfromance, not correctness,
   // so we can do it only once at the beginning of the finalization.
   RetainMaps();
->>>>>>> 84bd6f3c
 
   finalize_marking_completed_ = true;
 
@@ -939,9 +589,6 @@
 
   Map* filler_map = heap_->one_pointer_filler_map();
 
-<<<<<<< HEAD
-  marking_deque()->Update([this, filler_map](HeapObject* obj) -> HeapObject* {
-=======
 #ifdef ENABLE_MINOR_MC
   MinorMarkCompactCollector::MarkingState* minor_marking_state =
       heap()->minor_mark_compact_collector()->marking_state();
@@ -951,7 +598,6 @@
 
   marking_worklist()->Update([this, filler_map, minor_marking_state](
                                  HeapObject* obj, HeapObject** out) -> bool {
->>>>>>> 84bd6f3c
     DCHECK(obj->IsHeapObject());
     // Only pointers to from space have to be updated.
     if (heap_->InFromSpace(obj)) {
@@ -962,51 +608,16 @@
         // If these object are dead at scavenging time, their marking deque
         // entries will not point to forwarding addresses. Hence, we can discard
         // them.
-<<<<<<< HEAD
-        return nullptr;
-      }
-      HeapObject* dest = map_word.ToForwardingAddress();
-      DCHECK_IMPLIES(
-          ObjectMarking::IsWhite<kAtomicity>(obj, marking_state(obj)),
-          obj->IsFiller());
-      return dest;
-=======
         return false;
       }
       HeapObject* dest = map_word.ToForwardingAddress();
       DCHECK_IMPLIES(marking_state()->IsWhite(obj), obj->IsFiller());
       *out = dest;
       return true;
->>>>>>> 84bd6f3c
     } else if (heap_->InToSpace(obj)) {
       // The object may be on a page that was moved in new space.
       DCHECK(
           Page::FromAddress(obj->address())->IsFlagSet(Page::SWEEP_TO_ITERATE));
-<<<<<<< HEAD
-      return ObjectMarking::IsBlack<kAtomicity>(obj,
-                                                MarkingState::External(obj))
-                 ? obj
-                 : nullptr;
-    } else {
-      // The object may be on a page that was moved from new to old space.
-      if (Page::FromAddress(obj->address())
-              ->IsFlagSet(Page::SWEEP_TO_ITERATE)) {
-        return ObjectMarking::IsBlack<kAtomicity>(obj,
-                                                  MarkingState::External(obj))
-                   ? obj
-                   : nullptr;
-      }
-      DCHECK_IMPLIES(
-          ObjectMarking::IsWhite<kAtomicity>(obj, marking_state(obj)),
-          obj->IsFiller());
-      // Skip one word filler objects that appear on the
-      // stack when we perform in place array shift.
-      return (obj->map() == filler_map) ? nullptr : obj;
-    }
-  });
-}
-
-=======
 #ifdef ENABLE_MINOR_MC
       if (minor_marking_state->IsGrey(obj)) {
         *out = obj;
@@ -1087,33 +698,10 @@
       Min(bytes_marked_ahead_of_schedule_, dead_bytes_in_new_space);
 }
 
->>>>>>> 84bd6f3c
 bool IncrementalMarking::IsFixedArrayWithProgressBar(HeapObject* obj) {
   if (!obj->IsFixedArray()) return false;
   MemoryChunk* chunk = MemoryChunk::FromAddress(obj->address());
   return chunk->IsFlagSet(MemoryChunk::HAS_PROGRESS_BAR);
-<<<<<<< HEAD
-}
-
-void IncrementalMarking::VisitObject(Map* map, HeapObject* obj, int size) {
-  MarkBit mark_bit = ObjectMarking::MarkBitFrom(obj, marking_state(obj));
-  DCHECK(Marking::IsGrey<kAtomicity>(mark_bit) ||
-         Marking::IsBlack<kAtomicity>(mark_bit));
-  USE(mark_bit);
-  // The object can already be black in two cases:
-  // 1. The object is a fixed array with the progress bar.
-  // 2. The object is a JSObject that was colored black before
-  //    unsafe layout change.
-  // 3. The object is a string that was colored black before
-  //    unsafe layout change.
-  if (!ObjectMarking::GreyToBlack<kAtomicity>(obj, marking_state(obj))) {
-    DCHECK(IsFixedArrayWithProgressBar(obj) || obj->IsJSObject() ||
-           obj->IsString());
-  }
-  DCHECK(ObjectMarking::IsBlack<kAtomicity>(obj, marking_state(obj)));
-  WhiteToGreyAndPush(map);
-  IncrementalMarkingMarkingVisitor::IterateBody(map, obj);
-=======
 }
 
 int IncrementalMarking::VisitObject(Map* map, HeapObject* obj) {
@@ -1154,23 +742,12 @@
   IncrementalMarkingMarkingVisitor visitor(heap()->mark_compact_collector(),
                                            marking_state());
   visitor.Visit(map, obj);
->>>>>>> 84bd6f3c
 }
 
 template <WorklistToProcess worklist_to_process>
 intptr_t IncrementalMarking::ProcessMarkingWorklist(
     intptr_t bytes_to_process, ForceCompletionAction completion) {
   intptr_t bytes_processed = 0;
-<<<<<<< HEAD
-  while (!marking_deque()->IsEmpty() && (bytes_processed < bytes_to_process ||
-                                         completion == FORCE_COMPLETION)) {
-    HeapObject* obj = marking_deque()->Pop();
-
-    // Left trimming may result in white, grey, or black filler objects on the
-    // marking deque. Ignore these objects.
-    if (obj->IsFiller()) {
-      DCHECK(!ObjectMarking::IsImpossible<kAtomicity>(obj, marking_state(obj)));
-=======
   while (bytes_processed < bytes_to_process || completion == FORCE_COMPLETION) {
     HeapObject* obj;
     if (worklist_to_process == WorklistToProcess::kBailout) {
@@ -1183,7 +760,6 @@
     // marking deque. Ignore these objects.
     if (obj->IsFiller()) {
       DCHECK(!marking_state()->IsImpossible(obj));
->>>>>>> 84bd6f3c
       continue;
     }
     unscanned_bytes_of_large_object_ = 0;
@@ -1205,11 +781,7 @@
   // forced e.g. in tests. It should not happen when COMPLETE was set when
   // incremental marking finished and a regular GC was triggered after that
   // because should_hurry_ will force a full GC.
-<<<<<<< HEAD
-  if (!marking_deque()->IsEmpty()) {
-=======
   if (!marking_worklist()->IsEmpty()) {
->>>>>>> 84bd6f3c
     double start = 0.0;
     if (FLAG_trace_incremental_marking) {
       start = heap_->MonotonicallyIncreasingTimeInMs();
@@ -1231,24 +803,6 @@
       }
     }
   }
-<<<<<<< HEAD
-
-  Object* context = heap_->native_contexts_list();
-  while (!context->IsUndefined(heap_->isolate())) {
-    // GC can happen when the context is not fully initialized,
-    // so the cache can be undefined.
-    HeapObject* cache = HeapObject::cast(
-        Context::cast(context)->get(Context::NORMALIZED_MAP_CACHE_INDEX));
-    if (!cache->IsUndefined(heap_->isolate())) {
-      // Mark the cache black if it is grey.
-      bool ignored =
-          ObjectMarking::GreyToBlack<kAtomicity>(cache, marking_state(cache));
-      USE(ignored);
-    }
-    context = Context::cast(context)->next_context_link();
-  }
-=======
->>>>>>> 84bd6f3c
 }
 
 
@@ -1367,11 +921,7 @@
     remaining_time_in_ms =
         deadline_in_ms - heap()->MonotonicallyIncreasingTimeInMs();
   } while (remaining_time_in_ms >= kStepSizeInMs && !IsComplete() &&
-<<<<<<< HEAD
-           !marking_deque()->IsEmpty());
-=======
            !marking_worklist()->IsEmpty());
->>>>>>> 84bd6f3c
   return remaining_time_in_ms;
 }
 
@@ -1514,11 +1064,7 @@
       bytes_marked_ahead_of_schedule_ += bytes_processed;
     }
 
-<<<<<<< HEAD
-    if (marking_deque()->IsEmpty()) {
-=======
     if (marking_worklist()->IsEmpty()) {
->>>>>>> 84bd6f3c
       if (heap_->local_embedder_heap_tracer()
               ->ShouldFinalizeIncrementalMarking()) {
         if (!finalize_marking_completed_) {
