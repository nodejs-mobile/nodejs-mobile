--- conflicted
+++ resolved
@@ -11,204 +11,6 @@
 namespace v8 {
 namespace internal {
 
-<<<<<<< HEAD
-VisitorId StaticVisitorBase::GetVisitorId(Map* map) {
-  return GetVisitorId(map->instance_type(), map->instance_size(),
-                      FLAG_unbox_double_fields && !map->HasFastPointerLayout());
-}
-
-VisitorId StaticVisitorBase::GetVisitorId(int instance_type, int instance_size,
-                                          bool has_unboxed_fields) {
-  if (instance_type < FIRST_NONSTRING_TYPE) {
-    switch (instance_type & kStringRepresentationMask) {
-      case kSeqStringTag:
-        if ((instance_type & kStringEncodingMask) == kOneByteStringTag) {
-          return kVisitSeqOneByteString;
-        } else {
-          return kVisitSeqTwoByteString;
-        }
-
-      case kConsStringTag:
-        if (IsShortcutCandidate(instance_type)) {
-          return kVisitShortcutCandidate;
-        } else {
-          return kVisitConsString;
-        }
-
-      case kSlicedStringTag:
-        return kVisitSlicedString;
-
-      case kExternalStringTag:
-        return kVisitDataObject;
-
-      case kThinStringTag:
-        return kVisitThinString;
-    }
-    UNREACHABLE();
-  }
-
-  switch (instance_type) {
-    case BYTE_ARRAY_TYPE:
-      return kVisitByteArray;
-
-    case BYTECODE_ARRAY_TYPE:
-      return kVisitBytecodeArray;
-
-    case FREE_SPACE_TYPE:
-      return kVisitFreeSpace;
-
-    case FIXED_ARRAY_TYPE:
-      return kVisitFixedArray;
-
-    case FIXED_DOUBLE_ARRAY_TYPE:
-      return kVisitFixedDoubleArray;
-
-    case ODDBALL_TYPE:
-      return kVisitOddball;
-
-    case MAP_TYPE:
-      return kVisitMap;
-
-    case CODE_TYPE:
-      return kVisitCode;
-
-    case CELL_TYPE:
-      return kVisitCell;
-
-    case PROPERTY_CELL_TYPE:
-      return kVisitPropertyCell;
-
-    case WEAK_CELL_TYPE:
-      return kVisitWeakCell;
-
-    case TRANSITION_ARRAY_TYPE:
-      return kVisitTransitionArray;
-
-    case JS_WEAK_MAP_TYPE:
-    case JS_WEAK_SET_TYPE:
-      return kVisitJSWeakCollection;
-
-    case JS_REGEXP_TYPE:
-      return kVisitJSRegExp;
-
-    case SHARED_FUNCTION_INFO_TYPE:
-      return kVisitSharedFunctionInfo;
-
-    case JS_PROXY_TYPE:
-      return kVisitStruct;
-
-    case SYMBOL_TYPE:
-      return kVisitSymbol;
-
-    case JS_ARRAY_BUFFER_TYPE:
-      return kVisitJSArrayBuffer;
-
-    case JS_OBJECT_TYPE:
-    case JS_ERROR_TYPE:
-    case JS_ARGUMENTS_TYPE:
-    case JS_ASYNC_FROM_SYNC_ITERATOR_TYPE:
-    case JS_CONTEXT_EXTENSION_OBJECT_TYPE:
-    case JS_GENERATOR_OBJECT_TYPE:
-    case JS_ASYNC_GENERATOR_OBJECT_TYPE:
-    case JS_MODULE_NAMESPACE_TYPE:
-    case JS_VALUE_TYPE:
-    case JS_DATE_TYPE:
-    case JS_ARRAY_TYPE:
-    case JS_GLOBAL_PROXY_TYPE:
-    case JS_GLOBAL_OBJECT_TYPE:
-    case JS_MESSAGE_OBJECT_TYPE:
-    case JS_TYPED_ARRAY_TYPE:
-    case JS_DATA_VIEW_TYPE:
-    case JS_SET_TYPE:
-    case JS_MAP_TYPE:
-    case JS_SET_ITERATOR_TYPE:
-    case JS_MAP_ITERATOR_TYPE:
-    case JS_STRING_ITERATOR_TYPE:
-
-    case JS_TYPED_ARRAY_KEY_ITERATOR_TYPE:
-    case JS_FAST_ARRAY_KEY_ITERATOR_TYPE:
-    case JS_GENERIC_ARRAY_KEY_ITERATOR_TYPE:
-    case JS_UINT8_ARRAY_KEY_VALUE_ITERATOR_TYPE:
-    case JS_INT8_ARRAY_KEY_VALUE_ITERATOR_TYPE:
-    case JS_UINT16_ARRAY_KEY_VALUE_ITERATOR_TYPE:
-    case JS_INT16_ARRAY_KEY_VALUE_ITERATOR_TYPE:
-    case JS_UINT32_ARRAY_KEY_VALUE_ITERATOR_TYPE:
-    case JS_INT32_ARRAY_KEY_VALUE_ITERATOR_TYPE:
-    case JS_FLOAT32_ARRAY_KEY_VALUE_ITERATOR_TYPE:
-    case JS_FLOAT64_ARRAY_KEY_VALUE_ITERATOR_TYPE:
-    case JS_UINT8_CLAMPED_ARRAY_KEY_VALUE_ITERATOR_TYPE:
-    case JS_FAST_SMI_ARRAY_KEY_VALUE_ITERATOR_TYPE:
-    case JS_FAST_HOLEY_SMI_ARRAY_KEY_VALUE_ITERATOR_TYPE:
-    case JS_FAST_ARRAY_KEY_VALUE_ITERATOR_TYPE:
-    case JS_FAST_HOLEY_ARRAY_KEY_VALUE_ITERATOR_TYPE:
-    case JS_FAST_DOUBLE_ARRAY_KEY_VALUE_ITERATOR_TYPE:
-    case JS_FAST_HOLEY_DOUBLE_ARRAY_KEY_VALUE_ITERATOR_TYPE:
-    case JS_GENERIC_ARRAY_KEY_VALUE_ITERATOR_TYPE:
-    case JS_UINT8_ARRAY_VALUE_ITERATOR_TYPE:
-    case JS_INT8_ARRAY_VALUE_ITERATOR_TYPE:
-    case JS_UINT16_ARRAY_VALUE_ITERATOR_TYPE:
-    case JS_INT16_ARRAY_VALUE_ITERATOR_TYPE:
-    case JS_UINT32_ARRAY_VALUE_ITERATOR_TYPE:
-    case JS_INT32_ARRAY_VALUE_ITERATOR_TYPE:
-    case JS_FLOAT32_ARRAY_VALUE_ITERATOR_TYPE:
-    case JS_FLOAT64_ARRAY_VALUE_ITERATOR_TYPE:
-    case JS_UINT8_CLAMPED_ARRAY_VALUE_ITERATOR_TYPE:
-    case JS_FAST_SMI_ARRAY_VALUE_ITERATOR_TYPE:
-    case JS_FAST_HOLEY_SMI_ARRAY_VALUE_ITERATOR_TYPE:
-    case JS_FAST_ARRAY_VALUE_ITERATOR_TYPE:
-    case JS_FAST_HOLEY_ARRAY_VALUE_ITERATOR_TYPE:
-    case JS_FAST_DOUBLE_ARRAY_VALUE_ITERATOR_TYPE:
-    case JS_FAST_HOLEY_DOUBLE_ARRAY_VALUE_ITERATOR_TYPE:
-    case JS_GENERIC_ARRAY_VALUE_ITERATOR_TYPE:
-
-    case JS_PROMISE_CAPABILITY_TYPE:
-    case JS_PROMISE_TYPE:
-    case JS_BOUND_FUNCTION_TYPE:
-      return has_unboxed_fields ? kVisitJSObject : kVisitJSObjectFast;
-    case JS_API_OBJECT_TYPE:
-    case JS_SPECIAL_API_OBJECT_TYPE:
-      return kVisitJSApiObject;
-
-    case JS_FUNCTION_TYPE:
-      return kVisitJSFunction;
-
-    case FILLER_TYPE:
-    case FOREIGN_TYPE:
-    case HEAP_NUMBER_TYPE:
-    case MUTABLE_HEAP_NUMBER_TYPE:
-      return kVisitDataObject;
-
-    case FIXED_UINT8_ARRAY_TYPE:
-    case FIXED_INT8_ARRAY_TYPE:
-    case FIXED_UINT16_ARRAY_TYPE:
-    case FIXED_INT16_ARRAY_TYPE:
-    case FIXED_UINT32_ARRAY_TYPE:
-    case FIXED_INT32_ARRAY_TYPE:
-    case FIXED_FLOAT32_ARRAY_TYPE:
-    case FIXED_UINT8_CLAMPED_ARRAY_TYPE:
-      return kVisitFixedTypedArrayBase;
-
-    case FIXED_FLOAT64_ARRAY_TYPE:
-      return kVisitFixedFloat64Array;
-
-#define MAKE_STRUCT_CASE(NAME, Name, name) case NAME##_TYPE:
-      STRUCT_LIST(MAKE_STRUCT_CASE)
-#undef MAKE_STRUCT_CASE
-      if (instance_type == ALLOCATION_SITE_TYPE) {
-        return kVisitAllocationSite;
-      }
-
-      return kVisitStruct;
-
-    default:
-      UNREACHABLE();
-      return kVisitorIdCount;
-  }
-}
-
-
-=======
->>>>>>> 84bd6f3c
 // We don't record weak slots during marking or scavenges. Instead we do it
 // once when we complete mark-compact cycle.  Note that write barrier has no
 // effect if we are already in the middle of compacting mark-sweep cycle and we
