// Copyright 2016 the V8 project authors. All rights reserved.
// Use of this source code is governed by a BSD-style license that can be
// found in the LICENSE file.

#ifndef V8_HEAP_MARKING_H_
#define V8_HEAP_MARKING_H_

#include "src/base/atomic-utils.h"
#include "src/utils.h"

namespace v8 {
namespace internal {

class MarkBit {
 public:
  typedef uint32_t CellType;
  STATIC_ASSERT(sizeof(CellType) == sizeof(base::Atomic32));

  enum AccessMode { ATOMIC, NON_ATOMIC };

  inline MarkBit(base::Atomic32* cell, CellType mask) : cell_(cell) {
    mask_ = static_cast<base::Atomic32>(mask);
  }

#ifdef DEBUG
  bool operator==(const MarkBit& other) {
    return cell_ == other.cell_ && mask_ == other.mask_;
  }
#endif

 private:
  inline MarkBit Next() {
    CellType new_mask = mask_ << 1;
    if (new_mask == 0) {
      return MarkBit(cell_ + 1, 1);
    } else {
      return MarkBit(cell_, new_mask);
    }
  }

  // The function returns true if it succeeded to
  // transition the bit from 0 to 1.
<<<<<<< HEAD
  template <AccessMode mode = NON_ATOMIC>
  inline bool Set();

  template <AccessMode mode = NON_ATOMIC>
  inline bool Get();
=======
  template <AccessMode mode = AccessMode::NON_ATOMIC>
  inline bool Set();

  template <AccessMode mode = AccessMode::NON_ATOMIC>
  inline bool Get();

  // The function returns true if it succeeded to
  // transition the bit from 1 to 0.
  template <AccessMode mode = AccessMode::NON_ATOMIC>
  inline bool Clear();
>>>>>>> 84bd6f3c

  // The function returns true if it succeeded to
  // transition the bit from 1 to 0.
  template <AccessMode mode = NON_ATOMIC>
  inline bool Clear();

  base::Atomic32* cell_;
  base::Atomic32 mask_;

  friend class IncrementalMarking;
  friend class ConcurrentMarkingMarkbits;
  friend class Marking;
};

template <>
<<<<<<< HEAD
inline bool MarkBit::Set<MarkBit::NON_ATOMIC>() {
  base::Atomic32 old_value = *cell_;
=======
inline bool MarkBit::Set<AccessMode::NON_ATOMIC>() {
  CellType old_value = *cell_;
>>>>>>> 84bd6f3c
  *cell_ = old_value | mask_;
  return (old_value & mask_) == 0;
}

template <>
<<<<<<< HEAD
inline bool MarkBit::Set<MarkBit::ATOMIC>() {
  base::Atomic32 old_value;
  base::Atomic32 new_value;
  do {
    old_value = base::NoBarrier_Load(cell_);
    if (old_value & mask_) return false;
    new_value = old_value | mask_;
  } while (base::Release_CompareAndSwap(cell_, old_value, new_value) !=
           old_value);
  return true;
}

template <>
inline bool MarkBit::Get<MarkBit::NON_ATOMIC>() {
  return (base::NoBarrier_Load(cell_) & mask_) != 0;
}

template <>
inline bool MarkBit::Get<MarkBit::ATOMIC>() {
  return (base::Acquire_Load(cell_) & mask_) != 0;
}

template <>
inline bool MarkBit::Clear<MarkBit::NON_ATOMIC>() {
  base::Atomic32 old_value = *cell_;
=======
inline bool MarkBit::Set<AccessMode::ATOMIC>() {
  return base::AsAtomic32::SetBits(cell_, mask_, mask_);
}

template <>
inline bool MarkBit::Get<AccessMode::NON_ATOMIC>() {
  return (*cell_ & mask_) != 0;
}

template <>
inline bool MarkBit::Get<AccessMode::ATOMIC>() {
  return (base::AsAtomic32::Acquire_Load(cell_) & mask_) != 0;
}

template <>
inline bool MarkBit::Clear<AccessMode::NON_ATOMIC>() {
  CellType old_value = *cell_;
>>>>>>> 84bd6f3c
  *cell_ = old_value & ~mask_;
  return (old_value & mask_) == mask_;
}

template <>
<<<<<<< HEAD
inline bool MarkBit::Clear<MarkBit::ATOMIC>() {
  base::Atomic32 old_value;
  base::Atomic32 new_value;
  do {
    old_value = base::NoBarrier_Load(cell_);
    if (!(old_value & mask_)) return false;
    new_value = old_value & ~mask_;
  } while (base::Release_CompareAndSwap(cell_, old_value, new_value) !=
           old_value);
  return true;
=======
inline bool MarkBit::Clear<AccessMode::ATOMIC>() {
  return base::AsAtomic32::SetBits(cell_, 0u, mask_);
>>>>>>> 84bd6f3c
}

// Bitmap is a sequence of cells each containing fixed number of bits.
class V8_EXPORT_PRIVATE Bitmap {
 public:
  static const uint32_t kBitsPerCell = 32;
  static const uint32_t kBitsPerCellLog2 = 5;
  static const uint32_t kBitIndexMask = kBitsPerCell - 1;
  static const uint32_t kBytesPerCell = kBitsPerCell / kBitsPerByte;
  static const uint32_t kBytesPerCellLog2 = kBitsPerCellLog2 - kBitsPerByteLog2;

  static const size_t kLength = (1 << kPageSizeBits) >> (kPointerSizeLog2);

  static const size_t kSize = (1 << kPageSizeBits) >>
                              (kPointerSizeLog2 + kBitsPerByteLog2);

  static int CellsForLength(int length) {
    return (length + kBitsPerCell - 1) >> kBitsPerCellLog2;
  }

  int CellsCount() { return CellsForLength(kLength); }

  V8_INLINE static uint32_t IndexToCell(uint32_t index) {
    return index >> kBitsPerCellLog2;
  }

  V8_INLINE static uint32_t IndexInCell(uint32_t index) {
    return index & kBitIndexMask;
  }

  // Retrieves the cell containing the provided markbit index.
  V8_INLINE static uint32_t CellAlignIndex(uint32_t index) {
    return index & ~kBitIndexMask;
  }

  V8_INLINE static bool IsCellAligned(uint32_t index) {
    return (index & kBitIndexMask) == 0;
  }

  V8_INLINE MarkBit::CellType* cells() {
    return reinterpret_cast<MarkBit::CellType*>(this);
  }

  V8_INLINE static Bitmap* FromAddress(Address addr) {
    return reinterpret_cast<Bitmap*>(addr);
  }

  inline MarkBit MarkBitFromIndex(uint32_t index) {
    MarkBit::CellType mask = 1u << IndexInCell(index);
    MarkBit::CellType* cell = this->cells() + (index >> kBitsPerCellLog2);
    return MarkBit(reinterpret_cast<base::Atomic32*>(cell), mask);
  }

<<<<<<< HEAD
  void Clear() {
    for (int i = 0; i < CellsCount(); i++) cells()[i] = 0;
  }

  // Sets all bits in the range [start_index, end_index).
  void SetRange(uint32_t start_index, uint32_t end_index) {
    unsigned int start_cell_index = start_index >> Bitmap::kBitsPerCellLog2;
    MarkBit::CellType start_index_mask = 1u << Bitmap::IndexInCell(start_index);

    unsigned int end_cell_index = end_index >> Bitmap::kBitsPerCellLog2;
    MarkBit::CellType end_index_mask = 1u << Bitmap::IndexInCell(end_index);

    if (start_cell_index != end_cell_index) {
      // Firstly, fill all bits from the start address to the end of the first
      // cell with 1s.
      cells()[start_cell_index] |= ~(start_index_mask - 1);
      // Then fill all in between cells with 1s.
      for (unsigned int i = start_cell_index + 1; i < end_cell_index; i++) {
        cells()[i] = ~0u;
      }
      // Finally, fill all bits until the end address in the last cell with 1s.
      cells()[end_cell_index] |= (end_index_mask - 1);
    } else {
      cells()[start_cell_index] |= end_index_mask - start_index_mask;
    }
  }

  // Clears all bits in the range [start_index, end_index).
  void ClearRange(uint32_t start_index, uint32_t end_index) {
    unsigned int start_cell_index = start_index >> Bitmap::kBitsPerCellLog2;
    MarkBit::CellType start_index_mask = 1u << Bitmap::IndexInCell(start_index);

    unsigned int end_cell_index = end_index >> Bitmap::kBitsPerCellLog2;
    MarkBit::CellType end_index_mask = 1u << Bitmap::IndexInCell(end_index);

    if (start_cell_index != end_cell_index) {
      // Firstly, fill all bits from the start address to the end of the first
      // cell with 0s.
      cells()[start_cell_index] &= (start_index_mask - 1);
      // Then fill all in between cells with 0s.
      for (unsigned int i = start_cell_index + 1; i < end_cell_index; i++) {
        cells()[i] = 0;
      }
      // Finally, set all bits until the end address in the last cell with 0s.
      cells()[end_cell_index] &= ~(end_index_mask - 1);
    } else {
      cells()[start_cell_index] &= ~(end_index_mask - start_index_mask);
    }
  }

  // Returns true if all bits in the range [start_index, end_index) are set.
  bool AllBitsSetInRange(uint32_t start_index, uint32_t end_index) {
    unsigned int start_cell_index = start_index >> Bitmap::kBitsPerCellLog2;
    MarkBit::CellType start_index_mask = 1u << Bitmap::IndexInCell(start_index);

    unsigned int end_cell_index = end_index >> Bitmap::kBitsPerCellLog2;
    MarkBit::CellType end_index_mask = 1u << Bitmap::IndexInCell(end_index);

    MarkBit::CellType matching_mask;
    if (start_cell_index != end_cell_index) {
      matching_mask = ~(start_index_mask - 1);
      if ((cells()[start_cell_index] & matching_mask) != matching_mask) {
        return false;
      }
      for (unsigned int i = start_cell_index + 1; i < end_cell_index; i++) {
        if (cells()[i] != ~0u) return false;
      }
      matching_mask = (end_index_mask - 1);
      // Check against a mask of 0 to avoid dereferencing the cell after the
      // end of the bitmap.
      return (matching_mask == 0) ||
             ((cells()[end_cell_index] & matching_mask) == matching_mask);
    } else {
      matching_mask = end_index_mask - start_index_mask;
      // Check against a mask of 0 to avoid dereferencing the cell after the
      // end of the bitmap.
      return (matching_mask == 0) ||
             (cells()[end_cell_index] & matching_mask) == matching_mask;
    }
  }

  // Returns true if all bits in the range [start_index, end_index) are cleared.
  bool AllBitsClearInRange(uint32_t start_index, uint32_t end_index) {
    unsigned int start_cell_index = start_index >> Bitmap::kBitsPerCellLog2;
    MarkBit::CellType start_index_mask = 1u << Bitmap::IndexInCell(start_index);

    unsigned int end_cell_index = end_index >> Bitmap::kBitsPerCellLog2;
    MarkBit::CellType end_index_mask = 1u << Bitmap::IndexInCell(end_index);

    MarkBit::CellType matching_mask;
    if (start_cell_index != end_cell_index) {
      matching_mask = ~(start_index_mask - 1);
      if ((cells()[start_cell_index] & matching_mask)) return false;
      for (unsigned int i = start_cell_index + 1; i < end_cell_index; i++) {
        if (cells()[i]) return false;
      }
      matching_mask = (end_index_mask - 1);
      // Check against a mask of 0 to avoid dereferencing the cell after the
      // end of the bitmap.
      return (matching_mask == 0) || !(cells()[end_cell_index] & matching_mask);
    } else {
      matching_mask = end_index_mask - start_index_mask;
      // Check against a mask of 0 to avoid dereferencing the cell after the
      // end of the bitmap.
      return (matching_mask == 0) || !(cells()[end_cell_index] & matching_mask);
    }
  }

  static void PrintWord(uint32_t word, uint32_t himask = 0) {
    for (uint32_t mask = 1; mask != 0; mask <<= 1) {
      if ((mask & himask) != 0) PrintF("[");
      PrintF((mask & word) ? "1" : "0");
      if ((mask & himask) != 0) PrintF("]");
    }
  }
=======
  void Clear();
>>>>>>> 84bd6f3c

  void MarkAllBits();

  // Clears bits in the given cell. The mask specifies bits to clear: if a
  // bit is set in the mask then the corresponding bit is cleared in the cell.
  template <AccessMode mode = AccessMode::NON_ATOMIC>
  void ClearBitsInCell(uint32_t cell_index, uint32_t mask);

  // Sets bits in the given cell. The mask specifies bits to set: if a
  // bit is set in the mask then the corresponding bit is set in the cell.
  template <AccessMode mode = AccessMode::NON_ATOMIC>
  void SetBitsInCell(uint32_t cell_index, uint32_t mask);

  // Sets all bits in the range [start_index, end_index). The cells at the
  // boundary of the range are updated with atomic compare and swap operation.
  // The inner cells are updated with relaxed write.
  void SetRange(uint32_t start_index, uint32_t end_index);

  // Clears all bits in the range [start_index, end_index). The cells at the
  // boundary of the range are updated with atomic compare and swap operation.
  // The inner cells are updated with relaxed write.
  void ClearRange(uint32_t start_index, uint32_t end_index);

  // Returns true if all bits in the range [start_index, end_index) are set.
  bool AllBitsSetInRange(uint32_t start_index, uint32_t end_index);

  // Returns true if all bits in the range [start_index, end_index) are cleared.
  bool AllBitsClearInRange(uint32_t start_index, uint32_t end_index);

  void Print();

  bool IsClean();
};

template <>
inline void Bitmap::SetBitsInCell<AccessMode::NON_ATOMIC>(uint32_t cell_index,
                                                          uint32_t mask) {
  cells()[cell_index] |= mask;
}

template <>
inline void Bitmap::SetBitsInCell<AccessMode::ATOMIC>(uint32_t cell_index,
                                                      uint32_t mask) {
  base::AsAtomic32::SetBits(cells() + cell_index, mask, mask);
}

template <>
inline void Bitmap::ClearBitsInCell<AccessMode::NON_ATOMIC>(uint32_t cell_index,
                                                            uint32_t mask) {
  cells()[cell_index] &= ~mask;
}

template <>
inline void Bitmap::ClearBitsInCell<AccessMode::ATOMIC>(uint32_t cell_index,
                                                        uint32_t mask) {
  base::AsAtomic32::SetBits(cells() + cell_index, 0u, mask);
}

class Marking : public AllStatic {
 public:
  // TODO(hpayer): The current mark bit operations use as default NON_ATOMIC
  // mode for access. We should remove the default value or switch it with
  // ATOMIC as soon we add concurrency.

  // Impossible markbits: 01
  static const char* kImpossibleBitPattern;
<<<<<<< HEAD
  template <MarkBit::AccessMode mode = MarkBit::NON_ATOMIC>
  INLINE(static bool IsImpossible(MarkBit mark_bit)) {
    if (mode == MarkBit::NON_ATOMIC) {
=======
  template <AccessMode mode = AccessMode::NON_ATOMIC>
  INLINE(static bool IsImpossible(MarkBit mark_bit)) {
    if (mode == AccessMode::NON_ATOMIC) {
>>>>>>> 84bd6f3c
      return !mark_bit.Get<mode>() && mark_bit.Next().Get<mode>();
    }
    // If we are in concurrent mode we can only tell if an object has the
    // impossible bit pattern if we read the first bit again after reading
    // the first and the second bit. If the first bit is till zero and the
    // second bit is one then the object has the impossible bit pattern.
    bool is_impossible = !mark_bit.Get<mode>() && mark_bit.Next().Get<mode>();
    if (is_impossible) {
      return !mark_bit.Get<mode>();
    }
    return false;
  }

  // Black markbits: 11
  static const char* kBlackBitPattern;
<<<<<<< HEAD
  template <MarkBit::AccessMode mode = MarkBit::NON_ATOMIC>
=======
  template <AccessMode mode = AccessMode::NON_ATOMIC>
>>>>>>> 84bd6f3c
  INLINE(static bool IsBlack(MarkBit mark_bit)) {
    return mark_bit.Get<mode>() && mark_bit.Next().Get<mode>();
  }

  // White markbits: 00 - this is required by the mark bit clearer.
  static const char* kWhiteBitPattern;
<<<<<<< HEAD
  template <MarkBit::AccessMode mode = MarkBit::NON_ATOMIC>
  INLINE(static bool IsWhite(MarkBit mark_bit)) {
    DCHECK(!IsImpossible(mark_bit));
=======
  template <AccessMode mode = AccessMode::NON_ATOMIC>
  INLINE(static bool IsWhite(MarkBit mark_bit)) {
    DCHECK(!IsImpossible<mode>(mark_bit));
>>>>>>> 84bd6f3c
    return !mark_bit.Get<mode>();
  }

  // Grey markbits: 10
  static const char* kGreyBitPattern;
<<<<<<< HEAD
  template <MarkBit::AccessMode mode = MarkBit::NON_ATOMIC>
=======
  template <AccessMode mode = AccessMode::NON_ATOMIC>
>>>>>>> 84bd6f3c
  INLINE(static bool IsGrey(MarkBit mark_bit)) {
    return mark_bit.Get<mode>() && !mark_bit.Next().Get<mode>();
  }

  // IsBlackOrGrey assumes that the first bit is set for black or grey
  // objects.
<<<<<<< HEAD
  template <MarkBit::AccessMode mode = MarkBit::NON_ATOMIC>
=======
  template <AccessMode mode = AccessMode::NON_ATOMIC>
>>>>>>> 84bd6f3c
  INLINE(static bool IsBlackOrGrey(MarkBit mark_bit)) {
    return mark_bit.Get<mode>();
  }

<<<<<<< HEAD
  template <MarkBit::AccessMode mode = MarkBit::NON_ATOMIC>
  INLINE(static void MarkWhite(MarkBit markbit)) {
    STATIC_ASSERT(mode == MarkBit::NON_ATOMIC);
=======
  template <AccessMode mode = AccessMode::NON_ATOMIC>
  INLINE(static void MarkWhite(MarkBit markbit)) {
    STATIC_ASSERT(mode == AccessMode::NON_ATOMIC);
>>>>>>> 84bd6f3c
    markbit.Clear<mode>();
    markbit.Next().Clear<mode>();
  }

  // Warning: this method is not safe in general in concurrent scenarios.
  // If you know that nobody else will change the bits on the given location
  // then you may use it.
<<<<<<< HEAD
  template <MarkBit::AccessMode mode = MarkBit::NON_ATOMIC>
  INLINE(static void MarkBlack(MarkBit markbit)) {
    markbit.Set<mode>();
    markbit.Next().Set<mode>();
  }

  template <MarkBit::AccessMode mode = MarkBit::NON_ATOMIC>
  INLINE(static bool BlackToGrey(MarkBit markbit)) {
    STATIC_ASSERT(mode == MarkBit::NON_ATOMIC);
    DCHECK(IsBlack(markbit));
    return markbit.Next().Clear<mode>();
  }

  template <MarkBit::AccessMode mode = MarkBit::NON_ATOMIC>
=======
  template <AccessMode mode = AccessMode::NON_ATOMIC>
  INLINE(static void MarkBlack(MarkBit markbit)) {
    markbit.Set<mode>();
    markbit.Next().Set<mode>();
  }

  template <AccessMode mode = AccessMode::NON_ATOMIC>
>>>>>>> 84bd6f3c
  INLINE(static bool WhiteToGrey(MarkBit markbit)) {
    return markbit.Set<mode>();
  }

<<<<<<< HEAD
  template <MarkBit::AccessMode mode = MarkBit::NON_ATOMIC>
=======
  template <AccessMode mode = AccessMode::NON_ATOMIC>
>>>>>>> 84bd6f3c
  INLINE(static bool WhiteToBlack(MarkBit markbit)) {
    return markbit.Set<mode>() && markbit.Next().Set<mode>();
  }

<<<<<<< HEAD
  template <MarkBit::AccessMode mode = MarkBit::NON_ATOMIC>
=======
  template <AccessMode mode = AccessMode::NON_ATOMIC>
>>>>>>> 84bd6f3c
  INLINE(static bool GreyToBlack(MarkBit markbit)) {
    return markbit.Get<mode>() && markbit.Next().Set<mode>();
  }

  enum ObjectColor {
    BLACK_OBJECT,
    WHITE_OBJECT,
    GREY_OBJECT,
    IMPOSSIBLE_COLOR
  };

  static const char* ColorName(ObjectColor color) {
    switch (color) {
      case BLACK_OBJECT:
        return "black";
      case WHITE_OBJECT:
        return "white";
      case GREY_OBJECT:
        return "grey";
      case IMPOSSIBLE_COLOR:
        return "impossible";
    }
    return "error";
  }

  static ObjectColor Color(MarkBit mark_bit) {
    if (IsBlack(mark_bit)) return BLACK_OBJECT;
    if (IsWhite(mark_bit)) return WHITE_OBJECT;
    if (IsGrey(mark_bit)) return GREY_OBJECT;
    UNREACHABLE();
  }

 private:
  DISALLOW_IMPLICIT_CONSTRUCTORS(Marking);
};

}  // namespace internal
}  // namespace v8

#endif  // V8_HEAP_MARKING_H_<|MERGE_RESOLUTION|>--- conflicted
+++ resolved
@@ -16,11 +16,7 @@
   typedef uint32_t CellType;
   STATIC_ASSERT(sizeof(CellType) == sizeof(base::Atomic32));
 
-  enum AccessMode { ATOMIC, NON_ATOMIC };
-
-  inline MarkBit(base::Atomic32* cell, CellType mask) : cell_(cell) {
-    mask_ = static_cast<base::Atomic32>(mask);
-  }
+  inline MarkBit(CellType* cell, CellType mask) : cell_(cell), mask_(mask) {}
 
 #ifdef DEBUG
   bool operator==(const MarkBit& other) {
@@ -40,13 +36,6 @@
 
   // The function returns true if it succeeded to
   // transition the bit from 0 to 1.
-<<<<<<< HEAD
-  template <AccessMode mode = NON_ATOMIC>
-  inline bool Set();
-
-  template <AccessMode mode = NON_ATOMIC>
-  inline bool Get();
-=======
   template <AccessMode mode = AccessMode::NON_ATOMIC>
   inline bool Set();
 
@@ -57,15 +46,9 @@
   // transition the bit from 1 to 0.
   template <AccessMode mode = AccessMode::NON_ATOMIC>
   inline bool Clear();
->>>>>>> 84bd6f3c
-
-  // The function returns true if it succeeded to
-  // transition the bit from 1 to 0.
-  template <AccessMode mode = NON_ATOMIC>
-  inline bool Clear();
-
-  base::Atomic32* cell_;
-  base::Atomic32 mask_;
+
+  CellType* cell_;
+  CellType mask_;
 
   friend class IncrementalMarking;
   friend class ConcurrentMarkingMarkbits;
@@ -73,45 +56,13 @@
 };
 
 template <>
-<<<<<<< HEAD
-inline bool MarkBit::Set<MarkBit::NON_ATOMIC>() {
-  base::Atomic32 old_value = *cell_;
-=======
 inline bool MarkBit::Set<AccessMode::NON_ATOMIC>() {
   CellType old_value = *cell_;
->>>>>>> 84bd6f3c
   *cell_ = old_value | mask_;
   return (old_value & mask_) == 0;
 }
 
 template <>
-<<<<<<< HEAD
-inline bool MarkBit::Set<MarkBit::ATOMIC>() {
-  base::Atomic32 old_value;
-  base::Atomic32 new_value;
-  do {
-    old_value = base::NoBarrier_Load(cell_);
-    if (old_value & mask_) return false;
-    new_value = old_value | mask_;
-  } while (base::Release_CompareAndSwap(cell_, old_value, new_value) !=
-           old_value);
-  return true;
-}
-
-template <>
-inline bool MarkBit::Get<MarkBit::NON_ATOMIC>() {
-  return (base::NoBarrier_Load(cell_) & mask_) != 0;
-}
-
-template <>
-inline bool MarkBit::Get<MarkBit::ATOMIC>() {
-  return (base::Acquire_Load(cell_) & mask_) != 0;
-}
-
-template <>
-inline bool MarkBit::Clear<MarkBit::NON_ATOMIC>() {
-  base::Atomic32 old_value = *cell_;
-=======
 inline bool MarkBit::Set<AccessMode::ATOMIC>() {
   return base::AsAtomic32::SetBits(cell_, mask_, mask_);
 }
@@ -129,27 +80,13 @@
 template <>
 inline bool MarkBit::Clear<AccessMode::NON_ATOMIC>() {
   CellType old_value = *cell_;
->>>>>>> 84bd6f3c
   *cell_ = old_value & ~mask_;
   return (old_value & mask_) == mask_;
 }
 
 template <>
-<<<<<<< HEAD
-inline bool MarkBit::Clear<MarkBit::ATOMIC>() {
-  base::Atomic32 old_value;
-  base::Atomic32 new_value;
-  do {
-    old_value = base::NoBarrier_Load(cell_);
-    if (!(old_value & mask_)) return false;
-    new_value = old_value & ~mask_;
-  } while (base::Release_CompareAndSwap(cell_, old_value, new_value) !=
-           old_value);
-  return true;
-=======
 inline bool MarkBit::Clear<AccessMode::ATOMIC>() {
   return base::AsAtomic32::SetBits(cell_, 0u, mask_);
->>>>>>> 84bd6f3c
 }
 
 // Bitmap is a sequence of cells each containing fixed number of bits.
@@ -200,128 +137,10 @@
   inline MarkBit MarkBitFromIndex(uint32_t index) {
     MarkBit::CellType mask = 1u << IndexInCell(index);
     MarkBit::CellType* cell = this->cells() + (index >> kBitsPerCellLog2);
-    return MarkBit(reinterpret_cast<base::Atomic32*>(cell), mask);
-  }
-
-<<<<<<< HEAD
-  void Clear() {
-    for (int i = 0; i < CellsCount(); i++) cells()[i] = 0;
-  }
-
-  // Sets all bits in the range [start_index, end_index).
-  void SetRange(uint32_t start_index, uint32_t end_index) {
-    unsigned int start_cell_index = start_index >> Bitmap::kBitsPerCellLog2;
-    MarkBit::CellType start_index_mask = 1u << Bitmap::IndexInCell(start_index);
-
-    unsigned int end_cell_index = end_index >> Bitmap::kBitsPerCellLog2;
-    MarkBit::CellType end_index_mask = 1u << Bitmap::IndexInCell(end_index);
-
-    if (start_cell_index != end_cell_index) {
-      // Firstly, fill all bits from the start address to the end of the first
-      // cell with 1s.
-      cells()[start_cell_index] |= ~(start_index_mask - 1);
-      // Then fill all in between cells with 1s.
-      for (unsigned int i = start_cell_index + 1; i < end_cell_index; i++) {
-        cells()[i] = ~0u;
-      }
-      // Finally, fill all bits until the end address in the last cell with 1s.
-      cells()[end_cell_index] |= (end_index_mask - 1);
-    } else {
-      cells()[start_cell_index] |= end_index_mask - start_index_mask;
-    }
-  }
-
-  // Clears all bits in the range [start_index, end_index).
-  void ClearRange(uint32_t start_index, uint32_t end_index) {
-    unsigned int start_cell_index = start_index >> Bitmap::kBitsPerCellLog2;
-    MarkBit::CellType start_index_mask = 1u << Bitmap::IndexInCell(start_index);
-
-    unsigned int end_cell_index = end_index >> Bitmap::kBitsPerCellLog2;
-    MarkBit::CellType end_index_mask = 1u << Bitmap::IndexInCell(end_index);
-
-    if (start_cell_index != end_cell_index) {
-      // Firstly, fill all bits from the start address to the end of the first
-      // cell with 0s.
-      cells()[start_cell_index] &= (start_index_mask - 1);
-      // Then fill all in between cells with 0s.
-      for (unsigned int i = start_cell_index + 1; i < end_cell_index; i++) {
-        cells()[i] = 0;
-      }
-      // Finally, set all bits until the end address in the last cell with 0s.
-      cells()[end_cell_index] &= ~(end_index_mask - 1);
-    } else {
-      cells()[start_cell_index] &= ~(end_index_mask - start_index_mask);
-    }
-  }
-
-  // Returns true if all bits in the range [start_index, end_index) are set.
-  bool AllBitsSetInRange(uint32_t start_index, uint32_t end_index) {
-    unsigned int start_cell_index = start_index >> Bitmap::kBitsPerCellLog2;
-    MarkBit::CellType start_index_mask = 1u << Bitmap::IndexInCell(start_index);
-
-    unsigned int end_cell_index = end_index >> Bitmap::kBitsPerCellLog2;
-    MarkBit::CellType end_index_mask = 1u << Bitmap::IndexInCell(end_index);
-
-    MarkBit::CellType matching_mask;
-    if (start_cell_index != end_cell_index) {
-      matching_mask = ~(start_index_mask - 1);
-      if ((cells()[start_cell_index] & matching_mask) != matching_mask) {
-        return false;
-      }
-      for (unsigned int i = start_cell_index + 1; i < end_cell_index; i++) {
-        if (cells()[i] != ~0u) return false;
-      }
-      matching_mask = (end_index_mask - 1);
-      // Check against a mask of 0 to avoid dereferencing the cell after the
-      // end of the bitmap.
-      return (matching_mask == 0) ||
-             ((cells()[end_cell_index] & matching_mask) == matching_mask);
-    } else {
-      matching_mask = end_index_mask - start_index_mask;
-      // Check against a mask of 0 to avoid dereferencing the cell after the
-      // end of the bitmap.
-      return (matching_mask == 0) ||
-             (cells()[end_cell_index] & matching_mask) == matching_mask;
-    }
-  }
-
-  // Returns true if all bits in the range [start_index, end_index) are cleared.
-  bool AllBitsClearInRange(uint32_t start_index, uint32_t end_index) {
-    unsigned int start_cell_index = start_index >> Bitmap::kBitsPerCellLog2;
-    MarkBit::CellType start_index_mask = 1u << Bitmap::IndexInCell(start_index);
-
-    unsigned int end_cell_index = end_index >> Bitmap::kBitsPerCellLog2;
-    MarkBit::CellType end_index_mask = 1u << Bitmap::IndexInCell(end_index);
-
-    MarkBit::CellType matching_mask;
-    if (start_cell_index != end_cell_index) {
-      matching_mask = ~(start_index_mask - 1);
-      if ((cells()[start_cell_index] & matching_mask)) return false;
-      for (unsigned int i = start_cell_index + 1; i < end_cell_index; i++) {
-        if (cells()[i]) return false;
-      }
-      matching_mask = (end_index_mask - 1);
-      // Check against a mask of 0 to avoid dereferencing the cell after the
-      // end of the bitmap.
-      return (matching_mask == 0) || !(cells()[end_cell_index] & matching_mask);
-    } else {
-      matching_mask = end_index_mask - start_index_mask;
-      // Check against a mask of 0 to avoid dereferencing the cell after the
-      // end of the bitmap.
-      return (matching_mask == 0) || !(cells()[end_cell_index] & matching_mask);
-    }
-  }
-
-  static void PrintWord(uint32_t word, uint32_t himask = 0) {
-    for (uint32_t mask = 1; mask != 0; mask <<= 1) {
-      if ((mask & himask) != 0) PrintF("[");
-      PrintF((mask & word) ? "1" : "0");
-      if ((mask & himask) != 0) PrintF("]");
-    }
-  }
-=======
+    return MarkBit(cell, mask);
+  }
+
   void Clear();
->>>>>>> 84bd6f3c
 
   void MarkAllBits();
 
@@ -388,15 +207,9 @@
 
   // Impossible markbits: 01
   static const char* kImpossibleBitPattern;
-<<<<<<< HEAD
-  template <MarkBit::AccessMode mode = MarkBit::NON_ATOMIC>
-  INLINE(static bool IsImpossible(MarkBit mark_bit)) {
-    if (mode == MarkBit::NON_ATOMIC) {
-=======
   template <AccessMode mode = AccessMode::NON_ATOMIC>
   INLINE(static bool IsImpossible(MarkBit mark_bit)) {
     if (mode == AccessMode::NON_ATOMIC) {
->>>>>>> 84bd6f3c
       return !mark_bit.Get<mode>() && mark_bit.Next().Get<mode>();
     }
     // If we are in concurrent mode we can only tell if an object has the
@@ -412,60 +225,36 @@
 
   // Black markbits: 11
   static const char* kBlackBitPattern;
-<<<<<<< HEAD
-  template <MarkBit::AccessMode mode = MarkBit::NON_ATOMIC>
-=======
-  template <AccessMode mode = AccessMode::NON_ATOMIC>
->>>>>>> 84bd6f3c
+  template <AccessMode mode = AccessMode::NON_ATOMIC>
   INLINE(static bool IsBlack(MarkBit mark_bit)) {
     return mark_bit.Get<mode>() && mark_bit.Next().Get<mode>();
   }
 
   // White markbits: 00 - this is required by the mark bit clearer.
   static const char* kWhiteBitPattern;
-<<<<<<< HEAD
-  template <MarkBit::AccessMode mode = MarkBit::NON_ATOMIC>
-  INLINE(static bool IsWhite(MarkBit mark_bit)) {
-    DCHECK(!IsImpossible(mark_bit));
-=======
   template <AccessMode mode = AccessMode::NON_ATOMIC>
   INLINE(static bool IsWhite(MarkBit mark_bit)) {
     DCHECK(!IsImpossible<mode>(mark_bit));
->>>>>>> 84bd6f3c
     return !mark_bit.Get<mode>();
   }
 
   // Grey markbits: 10
   static const char* kGreyBitPattern;
-<<<<<<< HEAD
-  template <MarkBit::AccessMode mode = MarkBit::NON_ATOMIC>
-=======
-  template <AccessMode mode = AccessMode::NON_ATOMIC>
->>>>>>> 84bd6f3c
+  template <AccessMode mode = AccessMode::NON_ATOMIC>
   INLINE(static bool IsGrey(MarkBit mark_bit)) {
     return mark_bit.Get<mode>() && !mark_bit.Next().Get<mode>();
   }
 
   // IsBlackOrGrey assumes that the first bit is set for black or grey
   // objects.
-<<<<<<< HEAD
-  template <MarkBit::AccessMode mode = MarkBit::NON_ATOMIC>
-=======
-  template <AccessMode mode = AccessMode::NON_ATOMIC>
->>>>>>> 84bd6f3c
+  template <AccessMode mode = AccessMode::NON_ATOMIC>
   INLINE(static bool IsBlackOrGrey(MarkBit mark_bit)) {
     return mark_bit.Get<mode>();
   }
 
-<<<<<<< HEAD
-  template <MarkBit::AccessMode mode = MarkBit::NON_ATOMIC>
-  INLINE(static void MarkWhite(MarkBit markbit)) {
-    STATIC_ASSERT(mode == MarkBit::NON_ATOMIC);
-=======
   template <AccessMode mode = AccessMode::NON_ATOMIC>
   INLINE(static void MarkWhite(MarkBit markbit)) {
     STATIC_ASSERT(mode == AccessMode::NON_ATOMIC);
->>>>>>> 84bd6f3c
     markbit.Clear<mode>();
     markbit.Next().Clear<mode>();
   }
@@ -473,48 +262,23 @@
   // Warning: this method is not safe in general in concurrent scenarios.
   // If you know that nobody else will change the bits on the given location
   // then you may use it.
-<<<<<<< HEAD
-  template <MarkBit::AccessMode mode = MarkBit::NON_ATOMIC>
+  template <AccessMode mode = AccessMode::NON_ATOMIC>
   INLINE(static void MarkBlack(MarkBit markbit)) {
     markbit.Set<mode>();
     markbit.Next().Set<mode>();
   }
 
-  template <MarkBit::AccessMode mode = MarkBit::NON_ATOMIC>
-  INLINE(static bool BlackToGrey(MarkBit markbit)) {
-    STATIC_ASSERT(mode == MarkBit::NON_ATOMIC);
-    DCHECK(IsBlack(markbit));
-    return markbit.Next().Clear<mode>();
-  }
-
-  template <MarkBit::AccessMode mode = MarkBit::NON_ATOMIC>
-=======
-  template <AccessMode mode = AccessMode::NON_ATOMIC>
-  INLINE(static void MarkBlack(MarkBit markbit)) {
-    markbit.Set<mode>();
-    markbit.Next().Set<mode>();
-  }
-
-  template <AccessMode mode = AccessMode::NON_ATOMIC>
->>>>>>> 84bd6f3c
+  template <AccessMode mode = AccessMode::NON_ATOMIC>
   INLINE(static bool WhiteToGrey(MarkBit markbit)) {
     return markbit.Set<mode>();
   }
 
-<<<<<<< HEAD
-  template <MarkBit::AccessMode mode = MarkBit::NON_ATOMIC>
-=======
-  template <AccessMode mode = AccessMode::NON_ATOMIC>
->>>>>>> 84bd6f3c
+  template <AccessMode mode = AccessMode::NON_ATOMIC>
   INLINE(static bool WhiteToBlack(MarkBit markbit)) {
     return markbit.Set<mode>() && markbit.Next().Set<mode>();
   }
 
-<<<<<<< HEAD
-  template <MarkBit::AccessMode mode = MarkBit::NON_ATOMIC>
-=======
-  template <AccessMode mode = AccessMode::NON_ATOMIC>
->>>>>>> 84bd6f3c
+  template <AccessMode mode = AccessMode::NON_ATOMIC>
   INLINE(static bool GreyToBlack(MarkBit markbit)) {
     return markbit.Get<mode>() && markbit.Next().Set<mode>();
   }
