// Copyright 2015 the V8 project authors. All rights reserved.
// Use of this source code is governed by a BSD-style license that can be
// found in the LICENSE file.

#ifndef V8_HEAP_SCAVENGER_H_
#define V8_HEAP_SCAVENGER_H_

#include "src/base/platform/condition-variable.h"
#include "src/heap/local-allocator.h"
#include "src/heap/objects-visiting.h"
#include "src/heap/slot-set.h"
#include "src/heap/worklist.h"

namespace v8 {
namespace internal {

class OneshotBarrier;

class Scavenger {
 public:
  static const int kCopiedListSegmentSize = 256;
  static const int kPromotionListSegmentSize = 256;

  using ObjectAndSize = std::pair<HeapObject*, int>;
  using CopiedList = Worklist<ObjectAndSize, kCopiedListSegmentSize>;
  using PromotionList = Worklist<ObjectAndSize, kPromotionListSegmentSize>;

  Scavenger(Heap* heap, bool is_logging, CopiedList* copied_list,
            PromotionList* promotion_list, int task_id);

  // Entry point for scavenging an old generation page. For scavenging single
  // objects see RootScavengingVisitor and ScavengeVisitor below.
  void ScavengePage(MemoryChunk* page);

  // Processes remaining work (=objects) after single objects have been
  // manually scavenged using ScavengeObject or CheckAndScavengeObject.
  void Process(OneshotBarrier* barrier = nullptr);

  // Finalize the Scavenger. Needs to be called from the main thread.
  void Finalize();

  size_t bytes_copied() const { return copied_size_; }
  size_t bytes_promoted() const { return promoted_size_; }

 private:
  // Number of objects to process before interrupting for potentially waking
  // up other tasks.
  static const int kInterruptThreshold = 128;
  static const int kInitialLocalPretenuringFeedbackCapacity = 256;

  inline Heap* heap() { return heap_; }

  inline void PageMemoryFence(MaybeObject* object);

  void AddPageToSweeperIfNecessary(MemoryChunk* page);

  // Potentially scavenges an object referenced from |slot_address| if it is
  // indeed a HeapObject and resides in from space.
  inline SlotCallbackResult CheckAndScavengeObject(Heap* heap,
                                                   Address slot_address);

  // Scavenges an object |object| referenced from slot |p|. |object| is required
  // to be in from space.
  inline void ScavengeObject(HeapObjectReference** p, HeapObject* object);

  // Copies |source| to |target| and sets the forwarding pointer in |source|.
  V8_INLINE bool MigrateObject(Map* map, HeapObject* source, HeapObject* target,
                               int size);

  V8_INLINE bool SemiSpaceCopyObject(Map* map, HeapObjectReference** slot,
                                     HeapObject* object, int object_size);

  V8_INLINE bool PromoteObject(Map* map, HeapObjectReference** slot,
                               HeapObject* object, int object_size);

  V8_INLINE void EvacuateObject(HeapObjectReference** slot, Map* map,
                                HeapObject* source);

  // Different cases for object evacuation.

  V8_INLINE void EvacuateObjectDefault(Map* map, HeapObjectReference** slot,
                                       HeapObject* object, int object_size);

<<<<<<< HEAD
// Helper class for turning the scavenger into an object visitor that is also
// filtering out non-HeapObjects and objects which do not reside in new space.
class RootScavengeVisitor : public RootVisitor {
 public:
  explicit RootScavengeVisitor(Heap* heap) : heap_(heap) {}

  void VisitRootPointer(Root root, Object** p) override;
  void VisitRootPointers(Root root, Object** start, Object** end) override;
=======
  V8_INLINE void EvacuateJSFunction(Map* map, HeapObject** slot,
                                    JSFunction* object, int object_size);

  inline void EvacuateThinString(Map* map, HeapObject** slot,
                                 ThinString* object, int object_size);

  inline void EvacuateShortcutCandidate(Map* map, HeapObject** slot,
                                        ConsString* object, int object_size);

  void IterateAndScavengePromotedObject(HeapObject* target, int size);

  static inline bool ContainsOnlyData(VisitorId visitor_id);

  Heap* const heap_;
  PromotionList::View promotion_list_;
  CopiedList::View copied_list_;
  Heap::PretenuringFeedbackMap local_pretenuring_feedback_;
  size_t copied_size_;
  size_t promoted_size_;
  LocalAllocator allocator_;
  const bool is_logging_;
  const bool is_incremental_marking_;
  const bool is_compacting_;

  friend class IterateAndScavengePromotedObjectsVisitor;
  friend class RootScavengeVisitor;
  friend class ScavengeVisitor;
};

// Helper class for turning the scavenger into an object visitor that is also
// filtering out non-HeapObjects and objects which do not reside in new space.
class RootScavengeVisitor final : public RootVisitor {
 public:
  RootScavengeVisitor(Heap* heap, Scavenger* scavenger)
      : heap_(heap), scavenger_(scavenger) {}

  void VisitRootPointer(Root root, const char* description, Object** p) final;
  void VisitRootPointers(Root root, const char* description, Object** start,
                         Object** end) final;
>>>>>>> 84bd6f3c

 private:
  void ScavengePointer(Object** p);

  Heap* const heap_;
  Scavenger* const scavenger_;
};

class ScavengeVisitor final : public NewSpaceVisitor<ScavengeVisitor> {
 public:
  ScavengeVisitor(Heap* heap, Scavenger* scavenger)
      : heap_(heap), scavenger_(scavenger) {}

  V8_INLINE void VisitPointers(HeapObject* host, Object** start,
                               Object** end) final;
  V8_INLINE void VisitPointers(HeapObject* host, MaybeObject** start,
                               MaybeObject** end) final;

 private:
  Heap* const heap_;
  Scavenger* const scavenger_;
};

}  // namespace internal
}  // namespace v8

#endif  // V8_HEAP_SCAVENGER_H_<|MERGE_RESOLUTION|>--- conflicted
+++ resolved
@@ -81,16 +81,6 @@
   V8_INLINE void EvacuateObjectDefault(Map* map, HeapObjectReference** slot,
                                        HeapObject* object, int object_size);
 
-<<<<<<< HEAD
-// Helper class for turning the scavenger into an object visitor that is also
-// filtering out non-HeapObjects and objects which do not reside in new space.
-class RootScavengeVisitor : public RootVisitor {
- public:
-  explicit RootScavengeVisitor(Heap* heap) : heap_(heap) {}
-
-  void VisitRootPointer(Root root, Object** p) override;
-  void VisitRootPointers(Root root, Object** start, Object** end) override;
-=======
   V8_INLINE void EvacuateJSFunction(Map* map, HeapObject** slot,
                                     JSFunction* object, int object_size);
 
@@ -130,7 +120,6 @@
   void VisitRootPointer(Root root, const char* description, Object** p) final;
   void VisitRootPointers(Root root, const char* description, Object** start,
                          Object** end) final;
->>>>>>> 84bd6f3c
 
  private:
   void ScavengePointer(Object** p);
