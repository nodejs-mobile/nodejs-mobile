// Copyright 2015 the V8 project authors. All rights reserved.
// Use of this source code is governed by a BSD-style license that can be
// found in the LICENSE file.

#include "src/heap/array-buffer-tracker.h"

#include <vector>

#include "src/heap/array-buffer-collector.h"
#include "src/heap/array-buffer-tracker-inl.h"
#include "src/heap/heap.h"
#include "src/heap/spaces.h"

namespace v8 {
namespace internal {

LocalArrayBufferTracker::~LocalArrayBufferTracker() {
  CHECK(array_buffers_.empty());
}

<<<<<<< HEAD
template <typename Callback>
void LocalArrayBufferTracker::Free(Callback should_free) {
  size_t freed_memory = 0;
  for (TrackingData::iterator it = array_buffers_.begin();
       it != array_buffers_.end();) {
    JSArrayBuffer* buffer = reinterpret_cast<JSArrayBuffer*>(it->first);
    if (should_free(buffer)) {
      const size_t len = it->second;
      buffer->FreeBackingStore();

      freed_memory += len;
      it = array_buffers_.erase(it);
    } else {
      ++it;
    }
  }
  if (freed_memory > 0) {
    heap_->update_external_memory_concurrently_freed(
        static_cast<intptr_t>(freed_memory));
  }
}

=======
>>>>>>> 84bd6f3c
template <typename Callback>
void LocalArrayBufferTracker::Process(Callback callback) {
  std::vector<JSArrayBuffer::Allocation>* backing_stores_to_free =
      new std::vector<JSArrayBuffer::Allocation>();

  JSArrayBuffer* new_buffer = nullptr;
  JSArrayBuffer* old_buffer = nullptr;
  size_t freed_memory = 0;
  size_t moved_memory = 0;
  for (TrackingData::iterator it = array_buffers_.begin();
       it != array_buffers_.end();) {
    old_buffer = reinterpret_cast<JSArrayBuffer*>(it->first);
    const CallbackResult result = callback(old_buffer, &new_buffer);
    if (result == kKeepEntry) {
      ++it;
    } else if (result == kUpdateEntry) {
      DCHECK_NOT_NULL(new_buffer);
      Page* target_page = Page::FromAddress(new_buffer->address());
      {
        base::LockGuard<base::Mutex> guard(target_page->mutex());
        LocalArrayBufferTracker* tracker = target_page->local_tracker();
        if (tracker == nullptr) {
          target_page->AllocateLocalTracker();
          tracker = target_page->local_tracker();
        }
        DCHECK_NOT_NULL(tracker);
        const size_t size = NumberToSize(new_buffer->byte_length());
        tracker->Add(new_buffer, size);
      }
      moved_memory += it->second;
      it = array_buffers_.erase(it);
    } else if (result == kRemoveEntry) {
<<<<<<< HEAD
      const size_t len = it->second;
      it->first->FreeBackingStore();
      freed_memory += len;
=======
      freed_memory += it->second;
      // We pass backing_store() and stored length to the collector for freeing
      // the backing store. Wasm allocations will go through their own tracker
      // based on the backing store.
      backing_stores_to_free->emplace_back(
          old_buffer->backing_store(), it->second, old_buffer->backing_store(),
          old_buffer->allocation_mode(), old_buffer->is_wasm_memory());
>>>>>>> 84bd6f3c
      it = array_buffers_.erase(it);
    } else {
      UNREACHABLE();
    }
  }
  if (moved_memory || freed_memory) {
    // Update the Space with any moved or freed backing-store bytes.
    space_->DecrementExternalBackingStoreBytes(freed_memory + moved_memory);

    // TODO(wez): Remove backing-store from external memory accounting.
    space_->heap()->update_external_memory_concurrently_freed(
        static_cast<intptr_t>(freed_memory));
  }

  // Pass the backing stores that need to be freed to the main thread for later
  // distribution.
  // ArrayBufferCollector takes ownership of this pointer.
  space_->heap()->array_buffer_collector()->AddGarbageAllocations(
      backing_stores_to_free);
}

void ArrayBufferTracker::PrepareToFreeDeadInNewSpace(Heap* heap) {
  DCHECK_EQ(heap->gc_state(), Heap::HeapState::SCAVENGE);
  for (Page* page : PageRange(heap->new_space()->FromSpaceStart(),
                              heap->new_space()->FromSpaceEnd())) {
    bool empty = ProcessBuffers(page, kUpdateForwardedRemoveOthers);
    CHECK(empty);
  }
<<<<<<< HEAD
  heap->account_external_memory_concurrently_freed();
}

void ArrayBufferTracker::FreeDead(Page* page,
                                  const MarkingState& marking_state) {
  // Callers need to ensure having the page lock.
  LocalArrayBufferTracker* tracker = page->local_tracker();
  if (tracker == nullptr) return;
  tracker->Free([&marking_state](JSArrayBuffer* buffer) {
    return ObjectMarking::IsWhite(buffer, marking_state);
  });
  if (tracker->IsEmpty()) {
    page->ReleaseLocalTracker();
  }
=======
>>>>>>> 84bd6f3c
}

void ArrayBufferTracker::FreeAll(Page* page) {
  LocalArrayBufferTracker* tracker = page->local_tracker();
  if (tracker == nullptr) return;
  tracker->Free([](JSArrayBuffer* buffer) { return true; });
  if (tracker->IsEmpty()) {
    page->ReleaseLocalTracker();
  }
}

bool ArrayBufferTracker::ProcessBuffers(Page* page, ProcessingMode mode) {
  LocalArrayBufferTracker* tracker = page->local_tracker();
  if (tracker == nullptr) return true;

  DCHECK(page->SweepingDone());
  tracker->Process(
      [mode](JSArrayBuffer* old_buffer, JSArrayBuffer** new_buffer) {
        MapWord map_word = old_buffer->map_word();
        if (map_word.IsForwardingAddress()) {
          *new_buffer = JSArrayBuffer::cast(map_word.ToForwardingAddress());
          return LocalArrayBufferTracker::kUpdateEntry;
        }
        return mode == kUpdateForwardedKeepOthers
                   ? LocalArrayBufferTracker::kKeepEntry
                   : LocalArrayBufferTracker::kRemoveEntry;
      });
  return tracker->IsEmpty();
}

bool ArrayBufferTracker::IsTracked(JSArrayBuffer* buffer) {
  Page* page = Page::FromAddress(buffer->address());
  {
    base::LockGuard<base::Mutex> guard(page->mutex());
    LocalArrayBufferTracker* tracker = page->local_tracker();
    if (tracker == nullptr) return false;
    return tracker->IsTracked(buffer);
  }
}

void ArrayBufferTracker::TearDown(Heap* heap) {
  // ArrayBuffers can only be found in NEW_SPACE and OLD_SPACE.
  for (Page* p : *heap->old_space()) {
    FreeAll(p);
  }
  NewSpace* new_space = heap->new_space();
  if (new_space->to_space().is_committed()) {
    for (Page* p : new_space->to_space()) {
      FreeAll(p);
    }
  }
#ifdef DEBUG
  if (new_space->from_space().is_committed()) {
    for (Page* p : new_space->from_space()) {
      DCHECK(!p->contains_array_buffers());
    }
  }
#endif  // DEBUG
}

}  // namespace internal
}  // namespace v8<|MERGE_RESOLUTION|>--- conflicted
+++ resolved
@@ -18,31 +18,6 @@
   CHECK(array_buffers_.empty());
 }
 
-<<<<<<< HEAD
-template <typename Callback>
-void LocalArrayBufferTracker::Free(Callback should_free) {
-  size_t freed_memory = 0;
-  for (TrackingData::iterator it = array_buffers_.begin();
-       it != array_buffers_.end();) {
-    JSArrayBuffer* buffer = reinterpret_cast<JSArrayBuffer*>(it->first);
-    if (should_free(buffer)) {
-      const size_t len = it->second;
-      buffer->FreeBackingStore();
-
-      freed_memory += len;
-      it = array_buffers_.erase(it);
-    } else {
-      ++it;
-    }
-  }
-  if (freed_memory > 0) {
-    heap_->update_external_memory_concurrently_freed(
-        static_cast<intptr_t>(freed_memory));
-  }
-}
-
-=======
->>>>>>> 84bd6f3c
 template <typename Callback>
 void LocalArrayBufferTracker::Process(Callback callback) {
   std::vector<JSArrayBuffer::Allocation>* backing_stores_to_free =
@@ -75,11 +50,6 @@
       moved_memory += it->second;
       it = array_buffers_.erase(it);
     } else if (result == kRemoveEntry) {
-<<<<<<< HEAD
-      const size_t len = it->second;
-      it->first->FreeBackingStore();
-      freed_memory += len;
-=======
       freed_memory += it->second;
       // We pass backing_store() and stored length to the collector for freeing
       // the backing store. Wasm allocations will go through their own tracker
@@ -87,7 +57,6 @@
       backing_stores_to_free->emplace_back(
           old_buffer->backing_store(), it->second, old_buffer->backing_store(),
           old_buffer->allocation_mode(), old_buffer->is_wasm_memory());
->>>>>>> 84bd6f3c
       it = array_buffers_.erase(it);
     } else {
       UNREACHABLE();
@@ -116,23 +85,6 @@
     bool empty = ProcessBuffers(page, kUpdateForwardedRemoveOthers);
     CHECK(empty);
   }
-<<<<<<< HEAD
-  heap->account_external_memory_concurrently_freed();
-}
-
-void ArrayBufferTracker::FreeDead(Page* page,
-                                  const MarkingState& marking_state) {
-  // Callers need to ensure having the page lock.
-  LocalArrayBufferTracker* tracker = page->local_tracker();
-  if (tracker == nullptr) return;
-  tracker->Free([&marking_state](JSArrayBuffer* buffer) {
-    return ObjectMarking::IsWhite(buffer, marking_state);
-  });
-  if (tracker->IsEmpty()) {
-    page->ReleaseLocalTracker();
-  }
-=======
->>>>>>> 84bd6f3c
 }
 
 void ArrayBufferTracker::FreeAll(Page* page) {
