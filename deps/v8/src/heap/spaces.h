--- conflicted
+++ resolved
@@ -139,11 +139,8 @@
 
 enum FreeMode { kLinkCategory, kDoNotLinkCategory };
 
-<<<<<<< HEAD
-=======
 enum class SpaceAccountingMode { kSpaceAccounted, kSpaceUnaccounted };
 
->>>>>>> 84bd6f3c
 enum RememberedSetType {
   OLD_TO_NEW,
   OLD_TO_OLD,
@@ -192,11 +189,7 @@
   FreeSpace* SearchForNodeInList(size_t minimum_size, size_t* node_size);
 
   inline FreeList* owner();
-<<<<<<< HEAD
-  inline Page* page() const;
-=======
   inline Page* page() const { return page_; }
->>>>>>> 84bd6f3c
   inline bool is_linked();
   bool is_empty() { return top() == nullptr; }
   size_t available() const { return available_; }
@@ -315,11 +308,7 @@
 
     // |SWEEP_TO_ITERATE|: The page requires sweeping using external markbits
     // to iterate the page.
-<<<<<<< HEAD
-    SWEEP_TO_ITERATE = 1u << 18,
-=======
     SWEEP_TO_ITERATE = 1u << 18
->>>>>>> 84bd6f3c
   };
 
   using Flags = uintptr_t;
@@ -363,33 +352,16 @@
   static const size_t kMinHeaderSize =
       kSizeOffset         // NOLINT
       + kSizetSize        // size_t size
-<<<<<<< HEAD
-      + kIntptrSize       // Flags flags_
-      + kPointerSize      // Address area_start_
-      + kPointerSize      // Address area_end_
-      + 2 * kPointerSize  // base::VirtualMemory reservation_
-=======
       + kUIntptrSize      // uintptr_t flags_
       + kPointerSize      // Address area_start_
       + kPointerSize      // Address area_end_
       + 2 * kPointerSize  // VirtualMemory reservation_
->>>>>>> 84bd6f3c
       + kPointerSize      // Address owner_
       + kPointerSize      // Heap* heap_
       + kIntptrSize       // intptr_t progress_bar_
       + kIntptrSize       // intptr_t live_byte_count_
       + kPointerSize * NUMBER_OF_REMEMBERED_SET_TYPES  // SlotSet* array
       + kPointerSize * NUMBER_OF_REMEMBERED_SET_TYPES  // TypedSlotSet* array
-<<<<<<< HEAD
-      + kPointerSize                                   // SkipList* skip_list_
-      + kPointerSize    // AtomicValue high_water_mark_
-      + kPointerSize    // base::RecursiveMutex* mutex_
-      + kPointerSize    // base::AtomicWord concurrent_sweeping_
-      + 2 * kSizetSize  // AtomicNumber free-list statistics
-      + kPointerSize    // AtomicValue next_chunk_
-      + kPointerSize    // AtomicValue prev_chunk_
-      + FreeListCategory::kSize * kNumberOfCategories
-=======
       + kPointerSize  // InvalidatedSlots* invalidated_slots_
       + kPointerSize  // SkipList* skip_list_
       + kPointerSize  // AtomicValue high_water_mark_
@@ -402,7 +374,6 @@
       + kPointerSize  // AtomicValue next_chunk_
       + kPointerSize  // AtomicValue prev_chunk_
       + kPointerSize * kNumberOfCategories
->>>>>>> 84bd6f3c
       // FreeListCategory categories_[kNumberOfCategories]
       + kPointerSize   // LocalArrayBufferTracker* local_tracker_
       + kIntptrSize    // intptr_t young_generation_live_byte_count_
@@ -430,13 +401,10 @@
 
   static const int kAllocatableMemory = kPageSize - kObjectStartOffset;
 
-<<<<<<< HEAD
-=======
   // Maximum number of nested code memory modification scopes.
   // TODO(6792,mstarzinger): Drop to 3 or lower once WebAssembly is off heap.
   static const int kMaxWriteUnprotectCounter = 4;
 
->>>>>>> 84bd6f3c
   // Only works if the pointer is in the first kPageSize of the MemoryChunk.
   static MemoryChunk* FromAddress(Address a) {
     return reinterpret_cast<MemoryChunk*>(OffsetFrom(a) & ~kAlignmentMask);
@@ -463,11 +431,6 @@
              !chunk->high_water_mark_.TrySetValue(old_mark, new_mark));
   }
 
-<<<<<<< HEAD
-  static bool IsValid(MemoryChunk* chunk) { return chunk != nullptr; }
-
-=======
->>>>>>> 84bd6f3c
   Address address() const {
     return reinterpret_cast<Address>(const_cast<MemoryChunk*>(this));
   }
@@ -504,21 +467,6 @@
   inline void set_skip_list(SkipList* skip_list) { skip_list_ = skip_list; }
 
   template <RememberedSetType type>
-<<<<<<< HEAD
-  SlotSet* slot_set() {
-    return slot_set_[type].Value();
-  }
-
-  template <RememberedSetType type>
-  TypedSlotSet* typed_slot_set() {
-    return typed_slot_set_[type].Value();
-  }
-
-  inline LocalArrayBufferTracker* local_tracker() { return local_tracker_; }
-
-  template <RememberedSetType type>
-  SlotSet* AllocateSlotSet();
-=======
   bool ContainsSlots() {
     return slot_set<type>() != nullptr || typed_slot_set<type>() != nullptr ||
            invalidated_slots() != nullptr;
@@ -541,17 +489,10 @@
   template <RememberedSetType type>
   SlotSet* AllocateSlotSet();
   // Not safe to be called concurrently.
->>>>>>> 84bd6f3c
   template <RememberedSetType type>
   void ReleaseSlotSet();
   template <RememberedSetType type>
   TypedSlotSet* AllocateTypedSlotSet();
-<<<<<<< HEAD
-  template <RememberedSetType type>
-  void ReleaseTypedSlotSet();
-  void AllocateLocalTracker();
-  void ReleaseLocalTracker();
-=======
   // Not safe to be called concurrently.
   template <RememberedSetType type>
   void ReleaseTypedSlotSet();
@@ -566,7 +507,6 @@
   inline LocalArrayBufferTracker* local_tracker() { return local_tracker_; }
   bool contains_array_buffers();
 
->>>>>>> 84bd6f3c
   void AllocateYoungGenerationBitmap();
   void ReleaseYoungGenerationBitmap();
 
@@ -603,11 +543,6 @@
     return this->address() + (index << kPointerSizeLog2);
   }
 
-<<<<<<< HEAD
-  void SetFlag(Flag flag) { flags_ |= flag; }
-  void ClearFlag(Flag flag) { flags_ &= ~Flags(flag); }
-  bool IsFlagSet(Flag flag) { return (flags_ & flag) != 0; }
-=======
   template <AccessMode access_mode = AccessMode::NON_ATOMIC>
   void SetFlag(Flag flag) {
     if (access_mode == AccessMode::NON_ATOMIC) {
@@ -621,7 +556,6 @@
   bool IsFlagSet(Flag flag) {
     return (GetFlags<access_mode>() & flag) != 0;
   }
->>>>>>> 84bd6f3c
 
   void ClearFlag(Flag flag) { flags_ &= ~flag; }
   // Set or clear multiple flags at a time. The flags in the mask are set to
@@ -732,15 +666,9 @@
   // A single slot set for small pages (of size kPageSize) or an array of slot
   // set for large pages. In the latter case the number of entries in the array
   // is ceil(size() / kPageSize).
-<<<<<<< HEAD
-  base::AtomicValue<SlotSet*> slot_set_[NUMBER_OF_REMEMBERED_SET_TYPES];
-  base::AtomicValue<TypedSlotSet*>
-      typed_slot_set_[NUMBER_OF_REMEMBERED_SET_TYPES];
-=======
   SlotSet* slot_set_[NUMBER_OF_REMEMBERED_SET_TYPES];
   TypedSlotSet* typed_slot_set_[NUMBER_OF_REMEMBERED_SET_TYPES];
   InvalidatedSlots* invalidated_slots_;
->>>>>>> 84bd6f3c
 
   SkipList* skip_list_;
 
@@ -789,15 +717,11 @@
  private:
   void InitializeReservedMemory() { reservation_.Reset(); }
 
-<<<<<<< HEAD
-  friend class MarkingState;
-=======
   friend class ConcurrentMarkingState;
   friend class IncrementalMarkingState;
   friend class MajorAtomicMarkingState;
   friend class MajorMarkingState;
   friend class MajorNonAtomicMarkingState;
->>>>>>> 84bd6f3c
   friend class MemoryAllocator;
   friend class MemoryChunkValidator;
   friend class MinorMarkingState;
@@ -808,64 +732,6 @@
 static_assert(kMaxRegularHeapObjectSize <= MemoryChunk::kAllocatableMemory,
               "kMaxRegularHeapObjectSize <= MemoryChunk::kAllocatableMemory");
 
-<<<<<<< HEAD
-class MarkingState {
- public:
-  static MarkingState External(HeapObject* object) {
-    return External(MemoryChunk::FromAddress(object->address()));
-  }
-
-  static MarkingState External(MemoryChunk* chunk) {
-    return MarkingState(chunk->young_generation_bitmap_,
-                        &chunk->young_generation_live_byte_count_);
-  }
-
-  static MarkingState Internal(HeapObject* object) {
-    return Internal(MemoryChunk::FromAddress(object->address()));
-  }
-
-  static MarkingState Internal(MemoryChunk* chunk) {
-    return MarkingState(
-        Bitmap::FromAddress(chunk->address() + MemoryChunk::kHeaderSize),
-        &chunk->live_byte_count_);
-  }
-
-  MarkingState(Bitmap* bitmap, intptr_t* live_bytes)
-      : bitmap_(bitmap), live_bytes_(live_bytes) {}
-
-  template <MarkBit::AccessMode mode = MarkBit::NON_ATOMIC>
-  inline void IncrementLiveBytes(intptr_t by) const;
-
-  void SetLiveBytes(intptr_t value) const {
-    *live_bytes_ = static_cast<int>(value);
-  }
-
-  void ClearLiveness() const {
-    bitmap_->Clear();
-    *live_bytes_ = 0;
-  }
-
-  Bitmap* bitmap() const { return bitmap_; }
-  intptr_t live_bytes() const { return *live_bytes_; }
-
- private:
-  Bitmap* bitmap_;
-  intptr_t* live_bytes_;
-};
-
-template <>
-inline void MarkingState::IncrementLiveBytes<MarkBit::NON_ATOMIC>(
-    intptr_t by) const {
-  *live_bytes_ += by;
-}
-
-template <>
-inline void MarkingState::IncrementLiveBytes<MarkBit::ATOMIC>(
-    intptr_t by) const {
-  reinterpret_cast<base::AtomicNumber<intptr_t>*>(live_bytes_)->Increment(by);
-}
-=======
->>>>>>> 84bd6f3c
 
 // -----------------------------------------------------------------------------
 // A page is a memory chunk of a size 512K. Large object pages may be larger.
@@ -985,13 +851,10 @@
 
   V8_EXPORT_PRIVATE void CreateBlackArea(Address start, Address end);
   void DestroyBlackArea(Address start, Address end);
-<<<<<<< HEAD
-=======
 
   void InitializeFreeListCategories();
   void AllocateFreeListCategories();
   void ReleaseFreeListCategories();
->>>>>>> 84bd6f3c
 
 #ifdef DEBUG
   void Print();
@@ -1366,25 +1229,15 @@
     }
 
     void FreeQueuedChunks();
-<<<<<<< HEAD
-    void WaitUntilCompleted();
-=======
     void CancelAndWaitForPendingTasks();
     void PrepareForMarkCompact();
     void EnsureUnmappingCompleted();
->>>>>>> 84bd6f3c
     void TearDown();
     int NumberOfChunks();
 
-    bool has_delayed_chunks() { return delayed_regular_chunks_.size() > 0; }
-
    private:
     static const int kReservedQueueingSlots = 64;
-<<<<<<< HEAD
-    static const int kMaxUnmapperTasks = 24;
-=======
     static const int kMaxUnmapperTasks = 4;
->>>>>>> 84bd6f3c
 
     enum ChunkQueueType {
       kRegular,     // Pages of kPageSize that do not live in a CodeRange and
@@ -1419,22 +1272,12 @@
     template <FreeMode mode>
     void PerformFreeMemoryOnQueuedChunks();
 
-<<<<<<< HEAD
-=======
     void PerformFreeMemoryOnQueuedNonRegularChunks();
 
->>>>>>> 84bd6f3c
     Heap* const heap_;
     MemoryAllocator* const allocator_;
     base::Mutex mutex_;
     std::vector<MemoryChunk*> chunks_[kNumberOfChunkQueues];
-<<<<<<< HEAD
-    // Delayed chunks cannot be processed in the current unmapping cycle because
-    // of dependencies such as an active sweeper.
-    // See MemoryAllocator::CanFreeMemoryChunk.
-    std::list<MemoryChunk*> delayed_regular_chunks_;
-=======
->>>>>>> 84bd6f3c
     CancelableTaskManager::Id task_ids_[kMaxUnmapperTasks];
     base::Semaphore pending_unmapping_tasks_semaphore_;
     intptr_t pending_unmapping_tasks_;
@@ -1942,11 +1785,7 @@
     return kHuge;
   }
 
-<<<<<<< HEAD
-  explicit FreeList(PagedSpace* owner);
-=======
   FreeList();
->>>>>>> 84bd6f3c
 
   // Adds a node on the free list. The block of size {size_in_bytes} starting
   // at {start} is placed on the free list. The return value is the number of
@@ -2141,14 +1980,6 @@
   // Returns true if the merge was successful, false otherwise.
   inline bool TryMerge(LocalAllocationBuffer* other);
 
-<<<<<<< HEAD
-  // Close a LAB, effectively invalidating it. Returns the unused area.
-  AllocationInfo Close();
-
- private:
-  LocalAllocationBuffer(Heap* heap, AllocationInfo allocation_info);
-
-=======
   inline bool TryFreeLast(HeapObject* object, int object_size);
 
   // Close a LAB, effectively invalidating it. Returns the unused area.
@@ -2157,7 +1988,6 @@
  private:
   LocalAllocationBuffer(Heap* heap, LinearAllocationArea allocation_info);
 
->>>>>>> 84bd6f3c
   Heap* heap_;
   LinearAllocationArea allocation_info_;
 };
@@ -2348,13 +2178,8 @@
   // Empty space linear allocation area, returning unused area to free list.
   void FreeLinearAllocationArea();
 
-<<<<<<< HEAD
-  void MarkAllocationInfoBlack();
-  void UnmarkAllocationInfo();
-=======
   void MarkLinearAllocationAreaBlack();
   void UnmarkLinearAllocationArea();
->>>>>>> 84bd6f3c
 
   void DecreaseAllocatedBytes(size_t bytes, Page* page) {
     accounting_stats_.DecreaseAllocatedBytes(bytes, page);
@@ -2448,12 +2273,6 @@
 
   std::unique_ptr<ObjectIterator> GetObjectIterator() override;
 
-<<<<<<< HEAD
-  // Remove a page if it has at least |size_in_bytes| bytes available that can
-  // be used for allocation.
-  Page* RemovePageSafe(int size_in_bytes);
-  void AddPage(Page* page);
-=======
   void SetLinearAllocationArea(Address top, Address limit);
 
  private:
@@ -2469,7 +2288,6 @@
   bool SupportsInlineAllocation() override {
     return identity() == OLD_SPACE && !is_local();
   }
->>>>>>> 84bd6f3c
 
  protected:
   // PagedSpaces that should be included in snapshots have different, i.e.,
@@ -2516,19 +2334,12 @@
   V8_WARN_UNUSED_RESULT virtual bool SlowRefillLinearAllocationArea(
       int size_in_bytes);
 
-<<<<<<< HEAD
-  // Slow path of AllocateRaw.  This function is space-dependent.
-  MUST_USE_RESULT virtual HeapObject* SlowAllocateRaw(int size_in_bytes);
-
-  MUST_USE_RESULT HeapObject* RawSlowAllocateRaw(int size_in_bytes);
-=======
   // Implementation of SlowAllocateRaw. Returns false if there is not enough
   // space and the caller has to retry after collecting garbage.
   V8_WARN_UNUSED_RESULT bool RawSlowRefillLinearAllocationArea(
       int size_in_bytes);
 
   Executability executable_;
->>>>>>> 84bd6f3c
 
   size_t area_size_;
 
@@ -3034,8 +2845,6 @@
 
   V8_WARN_UNUSED_RESULT bool SlowRefillLinearAllocationArea(
       int size_in_bytes) override;
-
-  MUST_USE_RESULT HeapObject* SlowAllocateRaw(int size_in_bytes) override;
 };
 
 
