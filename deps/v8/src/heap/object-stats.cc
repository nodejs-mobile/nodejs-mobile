--- conflicted
+++ resolved
@@ -15,14 +15,8 @@
 #include "src/heap/heap-inl.h"
 #include "src/heap/mark-compact.h"
 #include "src/isolate.h"
-<<<<<<< HEAD
-#include "src/macro-assembler.h"
-#include "src/objects/code-cache-inl.h"
-#include "src/objects/compilation-cache-inl.h"
-=======
 #include "src/objects/compilation-cache-inl.h"
 #include "src/objects/templates.h"
->>>>>>> 84bd6f3c
 #include "src/utils.h"
 
 namespace v8 {
@@ -320,22 +314,6 @@
                            [HistogramIndexFromSize(size)]++;
 }
 
-<<<<<<< HEAD
-class ObjectStatsCollector::CompilationCacheTableVisitor : public RootVisitor {
- public:
-  explicit CompilationCacheTableVisitor(ObjectStatsCollector* parent)
-      : parent_(parent) {}
-
-  void VisitRootPointers(Root root, Object** start, Object** end) override {
-    for (Object** current = start; current < end; current++) {
-      HeapObject* obj = HeapObject::cast(*current);
-      if (obj->IsUndefined(parent_->heap_->isolate())) continue;
-      CHECK(obj->IsCompilationCacheTable());
-      parent_->RecordHashTableHelper(nullptr, CompilationCacheTable::cast(obj),
-                                     COMPILATION_CACHE_TABLE_SUB_TYPE);
-    }
-  }
-=======
 Isolate* ObjectStats::isolate() { return heap()->isolate(); }
 
 class ObjectStatsCollectorImpl {
@@ -353,7 +331,6 @@
   enum class CollectFieldStats { kNo, kYes };
   void CollectStatistics(HeapObject* obj, Phase phase,
                          CollectFieldStats collect_field_stats);
->>>>>>> 84bd6f3c
 
  private:
   enum CowMode {
@@ -415,64 +392,6 @@
   FieldStatsCollector field_stats_collector_;
 };
 
-<<<<<<< HEAD
-void ObjectStatsCollector::CollectGlobalStatistics() {
-  // Global FixedArrays.
-  RecordFixedArrayHelper(nullptr, heap_->weak_new_space_object_to_code_list(),
-                         WEAK_NEW_SPACE_OBJECT_TO_CODE_SUB_TYPE, 0);
-  RecordFixedArrayHelper(nullptr, heap_->serialized_templates(),
-                         SERIALIZED_TEMPLATES_SUB_TYPE, 0);
-  RecordFixedArrayHelper(nullptr, heap_->number_string_cache(),
-                         NUMBER_STRING_CACHE_SUB_TYPE, 0);
-  RecordFixedArrayHelper(nullptr, heap_->single_character_string_cache(),
-                         SINGLE_CHARACTER_STRING_CACHE_SUB_TYPE, 0);
-  RecordFixedArrayHelper(nullptr, heap_->string_split_cache(),
-                         STRING_SPLIT_CACHE_SUB_TYPE, 0);
-  RecordFixedArrayHelper(nullptr, heap_->regexp_multiple_cache(),
-                         REGEXP_MULTIPLE_CACHE_SUB_TYPE, 0);
-  RecordFixedArrayHelper(nullptr, heap_->retained_maps(),
-                         RETAINED_MAPS_SUB_TYPE, 0);
-
-  // Global weak FixedArrays.
-  RecordFixedArrayHelper(
-      nullptr, WeakFixedArray::cast(heap_->noscript_shared_function_infos()),
-      NOSCRIPT_SHARED_FUNCTION_INFOS_SUB_TYPE, 0);
-  RecordFixedArrayHelper(nullptr, WeakFixedArray::cast(heap_->script_list()),
-                         SCRIPT_LIST_SUB_TYPE, 0);
-
-  // Global hash tables.
-  RecordHashTableHelper(nullptr, heap_->string_table(), STRING_TABLE_SUB_TYPE);
-  RecordHashTableHelper(nullptr, heap_->weak_object_to_code_table(),
-                        OBJECT_TO_CODE_SUB_TYPE);
-  RecordHashTableHelper(nullptr, heap_->code_stubs(),
-                        CODE_STUBS_TABLE_SUB_TYPE);
-  RecordHashTableHelper(nullptr, heap_->empty_properties_dictionary(),
-                        EMPTY_PROPERTIES_DICTIONARY_SUB_TYPE);
-  CompilationCache* compilation_cache = heap_->isolate()->compilation_cache();
-  CompilationCacheTableVisitor v(this);
-  compilation_cache->Iterate(&v);
-}
-
-static bool CanRecordFixedArray(Heap* heap, FixedArrayBase* array) {
-  return array->map()->instance_type() == FIXED_ARRAY_TYPE &&
-         array->map() != heap->fixed_double_array_map() &&
-         array != heap->empty_fixed_array() &&
-         array != heap->empty_byte_array() &&
-         array != heap->empty_sloppy_arguments_elements() &&
-         array != heap->empty_slow_element_dictionary() &&
-         array != heap->empty_descriptor_array() &&
-         array != heap->empty_properties_dictionary();
-}
-
-static bool IsCowArray(Heap* heap, FixedArrayBase* array) {
-  return array->map() == heap->fixed_cow_array_map();
-}
-
-static bool SameLiveness(HeapObject* obj1, HeapObject* obj2) {
-  return obj1 == nullptr || obj2 == nullptr ||
-         ObjectMarking::Color(obj1, MarkingState::Internal(obj1)) ==
-             ObjectMarking::Color(obj2, MarkingState::Internal(obj2));
-=======
 ObjectStatsCollectorImpl::ObjectStatsCollectorImpl(Heap* heap,
                                                    ObjectStats* stats)
     : heap_(heap),
@@ -508,7 +427,6 @@
     ObjectStats::VirtualInstanceType type) {
   return RecordVirtualObjectStats(parent, obj, type, obj->Size(),
                                   ObjectStats::kNoOverAllocation, kCheckCow);
->>>>>>> 84bd6f3c
 }
 
 bool ObjectStatsCollectorImpl::RecordVirtualObjectStats(
@@ -994,8 +912,6 @@
                                    ObjectStats::OTHER_CONTEXT_TYPE);
   }
 }
-<<<<<<< HEAD
-=======
 
 class ObjectStatsVisitor {
  public:
@@ -1019,7 +935,6 @@
     }
     return true;
   }
->>>>>>> 84bd6f3c
 
  private:
   ObjectStatsCollectorImpl* live_collector_;
