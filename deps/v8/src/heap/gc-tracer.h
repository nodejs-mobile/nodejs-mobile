// Copyright 2014 the V8 project authors. All rights reserved.
// Use of this source code is governed by a BSD-style license that can be
// found in the LICENSE file.

#ifndef V8_HEAP_GC_TRACER_H_
#define V8_HEAP_GC_TRACER_H_

#include "src/base/compiler-specific.h"
#include "src/base/platform/platform.h"
#include "src/base/ring-buffer.h"
#include "src/counters.h"
#include "src/globals.h"
<<<<<<< HEAD
=======
#include "src/heap-symbols.h"
#include "src/heap/heap.h"
>>>>>>> 84bd6f3c
#include "testing/gtest/include/gtest/gtest_prod.h"  // nogncheck

namespace v8 {
namespace internal {

typedef std::pair<uint64_t, double> BytesAndDuration;

inline BytesAndDuration MakeBytesAndDuration(uint64_t bytes, double duration) {
  return std::make_pair(bytes, duration);
}

enum ScavengeSpeedMode { kForAllObjects, kForSurvivedObjects };

<<<<<<< HEAD
#define INCREMENTAL_SCOPES(F)                                      \
  /* MC_INCREMENTAL is the top-level incremental marking scope. */ \
  F(MC_INCREMENTAL)                                                \
  F(MC_INCREMENTAL_SWEEPING)                                       \
  F(MC_INCREMENTAL_WRAPPER_PROLOGUE)                               \
  F(MC_INCREMENTAL_WRAPPER_TRACING)                                \
  F(MC_INCREMENTAL_FINALIZE)                                       \
  F(MC_INCREMENTAL_FINALIZE_BODY)                                  \
  F(MC_INCREMENTAL_EXTERNAL_EPILOGUE)                              \
  F(MC_INCREMENTAL_EXTERNAL_PROLOGUE)

#define TRACER_SCOPES(F)                              \
  INCREMENTAL_SCOPES(F)                               \
  F(HEAP_EPILOGUE)                                    \
  F(HEAP_EPILOGUE_REDUCE_NEW_SPACE)                   \
  F(HEAP_EXTERNAL_EPILOGUE)                           \
  F(HEAP_EXTERNAL_PROLOGUE)                           \
  F(HEAP_EXTERNAL_WEAK_GLOBAL_HANDLES)                \
  F(HEAP_PROLOGUE)                                    \
  F(MC_CLEAR)                                         \
  F(MC_CLEAR_CODE_FLUSH)                              \
  F(MC_CLEAR_DEPENDENT_CODE)                          \
  F(MC_CLEAR_MAPS)                                    \
  F(MC_CLEAR_SLOTS_BUFFER)                            \
  F(MC_CLEAR_STORE_BUFFER)                            \
  F(MC_CLEAR_STRING_TABLE)                            \
  F(MC_CLEAR_WEAK_CELLS)                              \
  F(MC_CLEAR_WEAK_COLLECTIONS)                        \
  F(MC_CLEAR_WEAK_LISTS)                              \
  F(MC_EPILOGUE)                                      \
  F(MC_EVACUATE)                                      \
  F(MC_EVACUATE_CANDIDATES)                           \
  F(MC_EVACUATE_CLEAN_UP)                             \
  F(MC_EVACUATE_COPY)                                 \
  F(MC_EVACUATE_EPILOGUE)                             \
  F(MC_EVACUATE_PROLOGUE)                             \
  F(MC_EVACUATE_REBALANCE)                            \
  F(MC_EVACUATE_UPDATE_POINTERS)                      \
  F(MC_EVACUATE_UPDATE_POINTERS_TO_EVACUATED)         \
  F(MC_EVACUATE_UPDATE_POINTERS_TO_NEW)               \
  F(MC_EVACUATE_UPDATE_POINTERS_WEAK)                 \
  F(MC_FINISH)                                        \
  F(MC_MARK)                                          \
  F(MC_MARK_FINISH_INCREMENTAL)                       \
  F(MC_MARK_PREPARE_CODE_FLUSH)                       \
  F(MC_MARK_ROOTS)                                    \
  F(MC_MARK_WEAK_CLOSURE)                             \
  F(MC_MARK_WEAK_CLOSURE_EPHEMERAL)                   \
  F(MC_MARK_WEAK_CLOSURE_WEAK_HANDLES)                \
  F(MC_MARK_WEAK_CLOSURE_WEAK_ROOTS)                  \
  F(MC_MARK_WEAK_CLOSURE_HARMONY)                     \
  F(MC_MARK_WRAPPER_EPILOGUE)                         \
  F(MC_MARK_WRAPPER_PROLOGUE)                         \
  F(MC_MARK_WRAPPER_TRACING)                          \
  F(MC_PROLOGUE)                                      \
  F(MC_SWEEP)                                         \
  F(MC_SWEEP_CODE)                                    \
  F(MC_SWEEP_MAP)                                     \
  F(MC_SWEEP_OLD)                                     \
  F(MINOR_MC)                                         \
  F(MINOR_MC_CLEAR)                                   \
  F(MINOR_MC_CLEAR_STRING_TABLE)                      \
  F(MINOR_MC_CLEAR_WEAK_LISTS)                        \
  F(MINOR_MC_EVACUATE)                                \
  F(MINOR_MC_EVACUATE_CLEAN_UP)                       \
  F(MINOR_MC_EVACUATE_COPY)                           \
  F(MINOR_MC_EVACUATE_EPILOGUE)                       \
  F(MINOR_MC_EVACUATE_PROLOGUE)                       \
  F(MINOR_MC_EVACUATE_REBALANCE)                      \
  F(MINOR_MC_EVACUATE_UPDATE_POINTERS)                \
  F(MINOR_MC_EVACUATE_UPDATE_POINTERS_TO_NEW)         \
  F(MINOR_MC_EVACUATE_UPDATE_POINTERS_TO_NEW_ROOTS)   \
  F(MINOR_MC_EVACUATE_UPDATE_POINTERS_TO_NEW_TOSPACE) \
  F(MINOR_MC_EVACUATE_UPDATE_POINTERS_TO_NEW_OLD)     \
  F(MINOR_MC_EVACUATE_UPDATE_POINTERS_WEAK)           \
  F(MINOR_MC_MARK)                                    \
  F(MINOR_MC_MARK_GLOBAL_HANDLES)                     \
  F(MINOR_MC_MARK_IDENTIFY_GLOBAL_HANDLES)            \
  F(MINOR_MC_MARK_SEED)                               \
  F(MINOR_MC_MARK_ROOTS)                              \
  F(MINOR_MC_MARK_WEAK)                               \
  F(MINOR_MC_MARKING_DEQUE)                           \
  F(MINOR_MC_RESET_LIVENESS)                          \
  F(MINOR_MC_SWEEPING)                                \
  F(SCAVENGER_CODE_FLUSH_CANDIDATES)                  \
  F(SCAVENGER_EVACUATE)                               \
  F(SCAVENGER_OLD_TO_NEW_POINTERS)                    \
  F(SCAVENGER_ROOTS)                                  \
  F(SCAVENGER_SCAVENGE)                               \
  F(SCAVENGER_SEMISPACE)                              \
  F(SCAVENGER_WEAK)

=======
>>>>>>> 84bd6f3c
#define TRACE_GC(tracer, scope_id)                             \
  GCTracer::Scope::ScopeId gc_tracer_scope_id(scope_id);       \
  GCTracer::Scope gc_tracer_scope(tracer, gc_tracer_scope_id); \
  TRACE_EVENT0(TRACE_DISABLED_BY_DEFAULT("v8.gc"),             \
               GCTracer::Scope::Name(gc_tracer_scope_id))

#define TRACE_BACKGROUND_GC(tracer, scope_id)                   \
  GCTracer::BackgroundScope background_scope(tracer, scope_id); \
  TRACE_EVENT0(TRACE_DISABLED_BY_DEFAULT("v8.gc"),              \
               GCTracer::BackgroundScope::Name(scope_id))

// GCTracer collects and prints ONE line after each garbage collector
// invocation IFF --trace_gc is used.
class V8_EXPORT_PRIVATE GCTracer {
 public:
  struct IncrementalMarkingInfos {
    IncrementalMarkingInfos() : duration(0), longest_step(0), steps(0) {}

    void Update(double duration) {
      steps++;
      this->duration += duration;
      if (duration > longest_step) {
        longest_step = duration;
      }
    }

    void ResetCurrentCycle() {
      duration = 0;
      longest_step = 0;
      steps = 0;
    }

    double duration;
    double longest_step;
    int steps;
  };

  class Scope {
   public:
    enum ScopeId {
#define DEFINE_SCOPE(scope) scope,
      TRACER_SCOPES(DEFINE_SCOPE) TRACER_BACKGROUND_SCOPES(DEFINE_SCOPE)
#undef DEFINE_SCOPE
          NUMBER_OF_SCOPES,

      FIRST_INCREMENTAL_SCOPE = MC_INCREMENTAL,
      LAST_INCREMENTAL_SCOPE = MC_INCREMENTAL_EXTERNAL_PROLOGUE,
      FIRST_SCOPE = MC_INCREMENTAL,
      NUMBER_OF_INCREMENTAL_SCOPES =
          LAST_INCREMENTAL_SCOPE - FIRST_INCREMENTAL_SCOPE + 1,
      FIRST_GENERAL_BACKGROUND_SCOPE = BACKGROUND_ARRAY_BUFFER_FREE,
      LAST_GENERAL_BACKGROUND_SCOPE = BACKGROUND_UNMAPPER,
      FIRST_MC_BACKGROUND_SCOPE = MC_BACKGROUND_EVACUATE_COPY,
      LAST_MC_BACKGROUND_SCOPE = MC_BACKGROUND_SWEEPING,
      FIRST_MINOR_GC_BACKGROUND_SCOPE = MINOR_MC_BACKGROUND_EVACUATE_COPY,
      LAST_MINOR_GC_BACKGROUND_SCOPE = SCAVENGER_BACKGROUND_SCAVENGE_PARALLEL
    };

    Scope(GCTracer* tracer, ScopeId scope);
    ~Scope();
    static const char* Name(ScopeId id);

   private:
    GCTracer* tracer_;
    ScopeId scope_;
    double start_time_;
    RuntimeCallTimer timer_;
    RuntimeCallStats* runtime_stats_ = nullptr;

    DISALLOW_COPY_AND_ASSIGN(Scope);
  };

  class V8_EXPORT_PRIVATE BackgroundScope {
   public:
    enum ScopeId {
#define DEFINE_SCOPE(scope) scope,
      TRACER_BACKGROUND_SCOPES(DEFINE_SCOPE)
#undef DEFINE_SCOPE
          NUMBER_OF_SCOPES,
      FIRST_GENERAL_BACKGROUND_SCOPE = BACKGROUND_ARRAY_BUFFER_FREE,
      LAST_GENERAL_BACKGROUND_SCOPE = BACKGROUND_UNMAPPER,
      FIRST_MC_BACKGROUND_SCOPE = MC_BACKGROUND_EVACUATE_COPY,
      LAST_MC_BACKGROUND_SCOPE = MC_BACKGROUND_SWEEPING,
      FIRST_MINOR_GC_BACKGROUND_SCOPE = MINOR_MC_BACKGROUND_EVACUATE_COPY,
      LAST_MINOR_GC_BACKGROUND_SCOPE = SCAVENGER_BACKGROUND_SCAVENGE_PARALLEL
    };
    BackgroundScope(GCTracer* tracer, ScopeId scope);
    ~BackgroundScope();

    static const char* Name(ScopeId id);

   private:
    GCTracer* tracer_;
    ScopeId scope_;
    double start_time_;
    RuntimeCallTimer timer_;
    RuntimeCallCounter counter_;
    bool runtime_stats_enabled_;
    DISALLOW_COPY_AND_ASSIGN(BackgroundScope);
  };

  class Event {
   public:
    enum Type {
      SCAVENGER = 0,
      MARK_COMPACTOR = 1,
      INCREMENTAL_MARK_COMPACTOR = 2,
      MINOR_MARK_COMPACTOR = 3,
      START = 4
    };

    Event(Type type, GarbageCollectionReason gc_reason,
          const char* collector_reason);

    // Returns a string describing the event type.
    const char* TypeName(bool short_name) const;

    // Type of event
    Type type;

    GarbageCollectionReason gc_reason;
    const char* collector_reason;

    // Timestamp set in the constructor.
    double start_time;

    // Timestamp set in the destructor.
    double end_time;

    // Memory reduction flag set.
    bool reduce_memory;

    // Size of objects in heap set in constructor.
    size_t start_object_size;

    // Size of objects in heap set in destructor.
    size_t end_object_size;

    // Size of memory allocated from OS set in constructor.
    size_t start_memory_size;

    // Size of memory allocated from OS set in destructor.
    size_t end_memory_size;

    // Total amount of space either wasted or contained in one of free lists
    // before the current GC.
    size_t start_holes_size;

    // Total amount of space either wasted or contained in one of free lists
    // after the current GC.
    size_t end_holes_size;

    // Size of new space objects in constructor.
    size_t new_space_object_size;

    // Size of survived new space objects in destructor.
    size_t survived_new_space_object_size;

    // Bytes marked incrementally for INCREMENTAL_MARK_COMPACTOR
    size_t incremental_marking_bytes;

    // Duration of incremental marking steps for INCREMENTAL_MARK_COMPACTOR.
    double incremental_marking_duration;

    // Amounts of time spent in different scopes during GC.
    double scopes[Scope::NUMBER_OF_SCOPES];

    // Holds details for incremental marking scopes.
    IncrementalMarkingInfos
        incremental_marking_scopes[Scope::NUMBER_OF_INCREMENTAL_SCOPES];
  };

  static const int kThroughputTimeFrameMs = 5000;

  static RuntimeCallCounterId RCSCounterFromScope(Scope::ScopeId id);

  explicit GCTracer(Heap* heap);

  // Start collecting data.
  void Start(GarbageCollector collector, GarbageCollectionReason gc_reason,
             const char* collector_reason);

  // Stop collecting data and print results.
  void Stop(GarbageCollector collector);

  void NotifyYoungGenerationHandling(
      YoungGenerationHandling young_generation_handling);

  // Sample and accumulate bytes allocated since the last GC.
  void SampleAllocation(double current_ms, size_t new_space_counter_bytes,
                        size_t old_generation_counter_bytes);

  // Log the accumulated new space allocation bytes.
  void AddAllocation(double current_ms);

  void AddContextDisposalTime(double time);

  void AddCompactionEvent(double duration, size_t live_bytes_compacted);

  void AddSurvivalRatio(double survival_ratio);

  // Log an incremental marking step.
  void AddIncrementalMarkingStep(double duration, size_t bytes);

  // Compute the average incremental marking speed in bytes/millisecond.
  // Returns 0 if no events have been recorded.
  double IncrementalMarkingSpeedInBytesPerMillisecond() const;

  // Compute the average scavenge speed in bytes/millisecond.
  // Returns 0 if no events have been recorded.
  double ScavengeSpeedInBytesPerMillisecond(
      ScavengeSpeedMode mode = kForAllObjects) const;

  // Compute the average compaction speed in bytes/millisecond.
  // Returns 0 if not enough events have been recorded.
  double CompactionSpeedInBytesPerMillisecond() const;

  // Compute the average mark-sweep speed in bytes/millisecond.
  // Returns 0 if no events have been recorded.
  double MarkCompactSpeedInBytesPerMillisecond() const;

  // Compute the average incremental mark-sweep finalize speed in
  // bytes/millisecond.
  // Returns 0 if no events have been recorded.
  double FinalIncrementalMarkCompactSpeedInBytesPerMillisecond() const;

  // Compute the overall mark compact speed including incremental steps
  // and the final mark-compact step.
  double CombinedMarkCompactSpeedInBytesPerMillisecond();

  // Allocation throughput in the new space in bytes/millisecond.
  // Returns 0 if no allocation events have been recorded.
  double NewSpaceAllocationThroughputInBytesPerMillisecond(
      double time_ms = 0) const;

  // Allocation throughput in the old generation in bytes/millisecond in the
  // last time_ms milliseconds.
  // Returns 0 if no allocation events have been recorded.
  double OldGenerationAllocationThroughputInBytesPerMillisecond(
      double time_ms = 0) const;

  // Allocation throughput in heap in bytes/millisecond in the last time_ms
  // milliseconds.
  // Returns 0 if no allocation events have been recorded.
  double AllocationThroughputInBytesPerMillisecond(double time_ms) const;

  // Allocation throughput in heap in bytes/milliseconds in the last
  // kThroughputTimeFrameMs seconds.
  // Returns 0 if no allocation events have been recorded.
  double CurrentAllocationThroughputInBytesPerMillisecond() const;

  // Allocation throughput in old generation in bytes/milliseconds in the last
  // kThroughputTimeFrameMs seconds.
  // Returns 0 if no allocation events have been recorded.
  double CurrentOldGenerationAllocationThroughputInBytesPerMillisecond() const;

  // Computes the context disposal rate in milliseconds. It takes the time
  // frame of the first recorded context disposal to the current time and
  // divides it by the number of recorded events.
  // Returns 0 if no events have been recorded.
  double ContextDisposalRateInMilliseconds() const;

  // Computes the average survival ratio based on the last recorded survival
  // events.
  // Returns 0 if no events have been recorded.
  double AverageSurvivalRatio() const;

  // Returns true if at least one survival event was recorded.
  bool SurvivalEventsRecorded() const;

  // Discard all recorded survival events.
  void ResetSurvivalEvents();

  void NotifyIncrementalMarkingStart();

  // Returns average mutator utilization with respect to mark-compact
  // garbage collections. This ignores scavenger.
  double AverageMarkCompactMutatorUtilization() const;
  double CurrentMarkCompactMutatorUtilization() const;

  V8_INLINE void AddScopeSample(Scope::ScopeId scope, double duration) {
    DCHECK(scope < Scope::NUMBER_OF_SCOPES);
    if (scope >= Scope::FIRST_INCREMENTAL_SCOPE &&
        scope <= Scope::LAST_INCREMENTAL_SCOPE) {
      incremental_marking_scopes_[scope - Scope::FIRST_INCREMENTAL_SCOPE]
          .Update(duration);
    } else {
      current_.scopes[scope] += duration;
    }
  }

  void AddBackgroundScopeSample(BackgroundScope::ScopeId scope, double duration,
                                RuntimeCallCounter* runtime_call_counter);

 private:
  FRIEND_TEST(GCTracer, AverageSpeed);
  FRIEND_TEST(GCTracerTest, AllocationThroughput);
  FRIEND_TEST(GCTracerTest, BackgroundScavengerScope);
  FRIEND_TEST(GCTracerTest, BackgroundMinorMCScope);
  FRIEND_TEST(GCTracerTest, BackgroundMajorMCScope);
  FRIEND_TEST(GCTracerTest, MultithreadedBackgroundScope);
  FRIEND_TEST(GCTracerTest, NewSpaceAllocationThroughput);
  FRIEND_TEST(GCTracerTest, NewSpaceAllocationThroughputWithProvidedTime);
  FRIEND_TEST(GCTracerTest, OldGenerationAllocationThroughputWithProvidedTime);
  FRIEND_TEST(GCTracerTest, RegularScope);
  FRIEND_TEST(GCTracerTest, IncrementalMarkingDetails);
  FRIEND_TEST(GCTracerTest, IncrementalScope);
  FRIEND_TEST(GCTracerTest, IncrementalMarkingSpeed);
  FRIEND_TEST(GCTracerTest, MutatorUtilization);

  struct BackgroundCounter {
    double total_duration_ms;
    RuntimeCallCounter runtime_call_counter;
  };

  // Returns the average speed of the events in the buffer.
  // If the buffer is empty, the result is 0.
  // Otherwise, the result is between 1 byte/ms and 1 GB/ms.
  static double AverageSpeed(const base::RingBuffer<BytesAndDuration>& buffer);
  static double AverageSpeed(const base::RingBuffer<BytesAndDuration>& buffer,
                             const BytesAndDuration& initial, double time_ms);

  void ResetForTesting();
  void ResetIncrementalMarkingCounters();
  void RecordIncrementalMarkingSpeed(size_t bytes, double duration);
  void RecordMutatorUtilization(double mark_compactor_end_time,
                                double mark_compactor_duration);

  // Print one detailed trace line in name=value format.
  // TODO(ernstm): Move to Heap.
  void PrintNVP() const;

  // Print one trace line.
  // TODO(ernstm): Move to Heap.
  void Print() const;

  // Prints a line and also adds it to the heap's ring buffer so that
  // it can be included in later crash dumps.
  void PRINTF_FORMAT(2, 3) Output(const char* format, ...) const;

  double TotalExternalTime() const {
    return current_.scopes[Scope::HEAP_EXTERNAL_WEAK_GLOBAL_HANDLES] +
           current_.scopes[Scope::HEAP_EXTERNAL_EPILOGUE] +
           current_.scopes[Scope::HEAP_EXTERNAL_PROLOGUE] +
           current_.scopes[Scope::MC_INCREMENTAL_EXTERNAL_EPILOGUE] +
           current_.scopes[Scope::MC_INCREMENTAL_EXTERNAL_PROLOGUE];
  }

  void FetchBackgroundCounters(int first_global_scope, int last_global_scope,
                               int first_background_scope,
                               int last_background_scope);
  void FetchBackgroundMinorGCCounters();
  void FetchBackgroundMarkCompactCounters();
  void FetchBackgroundGeneralCounters();

  // Pointer to the heap that owns this tracer.
  Heap* heap_;

  // Current tracer event. Populated during Start/Stop cycle. Valid after Stop()
  // has returned.
  Event current_;

  // Previous tracer event.
  Event previous_;

  // Size of incremental marking steps (in bytes) accumulated since the end of
  // the last mark compact GC.
  size_t incremental_marking_bytes_;

  // Duration of incremental marking steps since the end of the last mark-
  // compact event.
  double incremental_marking_duration_;

  double incremental_marking_start_time_;

  double recorded_incremental_marking_speed_;

  // Incremental scopes carry more information than just the duration. The infos
  // here are merged back upon starting/stopping the GC tracer.
  IncrementalMarkingInfos
      incremental_marking_scopes_[Scope::NUMBER_OF_INCREMENTAL_SCOPES];


  // Timestamp and allocation counter at the last sampled allocation event.
  double allocation_time_ms_;
  size_t new_space_allocation_counter_bytes_;
  size_t old_generation_allocation_counter_bytes_;

  // Accumulated duration and allocated bytes since the last GC.
  double allocation_duration_since_gc_;
  size_t new_space_allocation_in_bytes_since_gc_;
  size_t old_generation_allocation_in_bytes_since_gc_;

  double combined_mark_compact_speed_cache_;

  // Counts how many tracers were started without stopping.
  int start_counter_;

  // Used for computing average mutator utilization.
  double average_mutator_duration_;
  double average_mark_compact_duration_;
  double current_mark_compact_mutator_utilization_;
  double previous_mark_compact_end_time_;

  base::RingBuffer<BytesAndDuration> recorded_minor_gcs_total_;
  base::RingBuffer<BytesAndDuration> recorded_minor_gcs_survived_;
  base::RingBuffer<BytesAndDuration> recorded_compactions_;
  base::RingBuffer<BytesAndDuration> recorded_incremental_mark_compacts_;
  base::RingBuffer<BytesAndDuration> recorded_mark_compacts_;
  base::RingBuffer<BytesAndDuration> recorded_new_generation_allocations_;
  base::RingBuffer<BytesAndDuration> recorded_old_generation_allocations_;
  base::RingBuffer<double> recorded_context_disposal_times_;
  base::RingBuffer<double> recorded_survival_ratios_;

  base::Mutex background_counter_mutex_;
  BackgroundCounter background_counter_[BackgroundScope::NUMBER_OF_SCOPES];

  DISALLOW_COPY_AND_ASSIGN(GCTracer);
};

}  // namespace internal
}  // namespace v8

#endif  // V8_HEAP_GC_TRACER_H_<|MERGE_RESOLUTION|>--- conflicted
+++ resolved
@@ -10,11 +10,8 @@
 #include "src/base/ring-buffer.h"
 #include "src/counters.h"
 #include "src/globals.h"
-<<<<<<< HEAD
-=======
 #include "src/heap-symbols.h"
 #include "src/heap/heap.h"
->>>>>>> 84bd6f3c
 #include "testing/gtest/include/gtest/gtest_prod.h"  // nogncheck
 
 namespace v8 {
@@ -28,101 +25,6 @@
 
 enum ScavengeSpeedMode { kForAllObjects, kForSurvivedObjects };
 
-<<<<<<< HEAD
-#define INCREMENTAL_SCOPES(F)                                      \
-  /* MC_INCREMENTAL is the top-level incremental marking scope. */ \
-  F(MC_INCREMENTAL)                                                \
-  F(MC_INCREMENTAL_SWEEPING)                                       \
-  F(MC_INCREMENTAL_WRAPPER_PROLOGUE)                               \
-  F(MC_INCREMENTAL_WRAPPER_TRACING)                                \
-  F(MC_INCREMENTAL_FINALIZE)                                       \
-  F(MC_INCREMENTAL_FINALIZE_BODY)                                  \
-  F(MC_INCREMENTAL_EXTERNAL_EPILOGUE)                              \
-  F(MC_INCREMENTAL_EXTERNAL_PROLOGUE)
-
-#define TRACER_SCOPES(F)                              \
-  INCREMENTAL_SCOPES(F)                               \
-  F(HEAP_EPILOGUE)                                    \
-  F(HEAP_EPILOGUE_REDUCE_NEW_SPACE)                   \
-  F(HEAP_EXTERNAL_EPILOGUE)                           \
-  F(HEAP_EXTERNAL_PROLOGUE)                           \
-  F(HEAP_EXTERNAL_WEAK_GLOBAL_HANDLES)                \
-  F(HEAP_PROLOGUE)                                    \
-  F(MC_CLEAR)                                         \
-  F(MC_CLEAR_CODE_FLUSH)                              \
-  F(MC_CLEAR_DEPENDENT_CODE)                          \
-  F(MC_CLEAR_MAPS)                                    \
-  F(MC_CLEAR_SLOTS_BUFFER)                            \
-  F(MC_CLEAR_STORE_BUFFER)                            \
-  F(MC_CLEAR_STRING_TABLE)                            \
-  F(MC_CLEAR_WEAK_CELLS)                              \
-  F(MC_CLEAR_WEAK_COLLECTIONS)                        \
-  F(MC_CLEAR_WEAK_LISTS)                              \
-  F(MC_EPILOGUE)                                      \
-  F(MC_EVACUATE)                                      \
-  F(MC_EVACUATE_CANDIDATES)                           \
-  F(MC_EVACUATE_CLEAN_UP)                             \
-  F(MC_EVACUATE_COPY)                                 \
-  F(MC_EVACUATE_EPILOGUE)                             \
-  F(MC_EVACUATE_PROLOGUE)                             \
-  F(MC_EVACUATE_REBALANCE)                            \
-  F(MC_EVACUATE_UPDATE_POINTERS)                      \
-  F(MC_EVACUATE_UPDATE_POINTERS_TO_EVACUATED)         \
-  F(MC_EVACUATE_UPDATE_POINTERS_TO_NEW)               \
-  F(MC_EVACUATE_UPDATE_POINTERS_WEAK)                 \
-  F(MC_FINISH)                                        \
-  F(MC_MARK)                                          \
-  F(MC_MARK_FINISH_INCREMENTAL)                       \
-  F(MC_MARK_PREPARE_CODE_FLUSH)                       \
-  F(MC_MARK_ROOTS)                                    \
-  F(MC_MARK_WEAK_CLOSURE)                             \
-  F(MC_MARK_WEAK_CLOSURE_EPHEMERAL)                   \
-  F(MC_MARK_WEAK_CLOSURE_WEAK_HANDLES)                \
-  F(MC_MARK_WEAK_CLOSURE_WEAK_ROOTS)                  \
-  F(MC_MARK_WEAK_CLOSURE_HARMONY)                     \
-  F(MC_MARK_WRAPPER_EPILOGUE)                         \
-  F(MC_MARK_WRAPPER_PROLOGUE)                         \
-  F(MC_MARK_WRAPPER_TRACING)                          \
-  F(MC_PROLOGUE)                                      \
-  F(MC_SWEEP)                                         \
-  F(MC_SWEEP_CODE)                                    \
-  F(MC_SWEEP_MAP)                                     \
-  F(MC_SWEEP_OLD)                                     \
-  F(MINOR_MC)                                         \
-  F(MINOR_MC_CLEAR)                                   \
-  F(MINOR_MC_CLEAR_STRING_TABLE)                      \
-  F(MINOR_MC_CLEAR_WEAK_LISTS)                        \
-  F(MINOR_MC_EVACUATE)                                \
-  F(MINOR_MC_EVACUATE_CLEAN_UP)                       \
-  F(MINOR_MC_EVACUATE_COPY)                           \
-  F(MINOR_MC_EVACUATE_EPILOGUE)                       \
-  F(MINOR_MC_EVACUATE_PROLOGUE)                       \
-  F(MINOR_MC_EVACUATE_REBALANCE)                      \
-  F(MINOR_MC_EVACUATE_UPDATE_POINTERS)                \
-  F(MINOR_MC_EVACUATE_UPDATE_POINTERS_TO_NEW)         \
-  F(MINOR_MC_EVACUATE_UPDATE_POINTERS_TO_NEW_ROOTS)   \
-  F(MINOR_MC_EVACUATE_UPDATE_POINTERS_TO_NEW_TOSPACE) \
-  F(MINOR_MC_EVACUATE_UPDATE_POINTERS_TO_NEW_OLD)     \
-  F(MINOR_MC_EVACUATE_UPDATE_POINTERS_WEAK)           \
-  F(MINOR_MC_MARK)                                    \
-  F(MINOR_MC_MARK_GLOBAL_HANDLES)                     \
-  F(MINOR_MC_MARK_IDENTIFY_GLOBAL_HANDLES)            \
-  F(MINOR_MC_MARK_SEED)                               \
-  F(MINOR_MC_MARK_ROOTS)                              \
-  F(MINOR_MC_MARK_WEAK)                               \
-  F(MINOR_MC_MARKING_DEQUE)                           \
-  F(MINOR_MC_RESET_LIVENESS)                          \
-  F(MINOR_MC_SWEEPING)                                \
-  F(SCAVENGER_CODE_FLUSH_CANDIDATES)                  \
-  F(SCAVENGER_EVACUATE)                               \
-  F(SCAVENGER_OLD_TO_NEW_POINTERS)                    \
-  F(SCAVENGER_ROOTS)                                  \
-  F(SCAVENGER_SCAVENGE)                               \
-  F(SCAVENGER_SEMISPACE)                              \
-  F(SCAVENGER_WEAK)
-
-=======
->>>>>>> 84bd6f3c
 #define TRACE_GC(tracer, scope_id)                             \
   GCTracer::Scope::ScopeId gc_tracer_scope_id(scope_id);       \
   GCTracer::Scope gc_tracer_scope(tracer, gc_tracer_scope_id); \
