// Copyright 2012 the V8 project authors. All rights reserved.
// Use of this source code is governed by a BSD-style license that can be
// found in the LICENSE file.

#ifndef V8_HEAP_MARK_COMPACT_H_
#define V8_HEAP_MARK_COMPACT_H_

#include <vector>

<<<<<<< HEAD
#include "src/base/bits.h"
#include "src/base/platform/condition-variable.h"
#include "src/cancelable-task.h"
#include "src/heap/concurrent-marking-deque.h"
#include "src/heap/marking.h"
#include "src/heap/sequential-marking-deque.h"
=======
#include "src/heap/concurrent-marking.h"
#include "src/heap/marking.h"
#include "src/heap/objects-visiting.h"
>>>>>>> 84bd6f3c
#include "src/heap/spaces.h"
#include "src/heap/sweeper.h"
#include "src/heap/worklist.h"

namespace v8 {
namespace internal {

// Forward declarations.
<<<<<<< HEAD
class CodeFlusher;
class EvacuationJobTraits;
class HeapObjectVisitor;
class LocalWorkStealingMarkingDeque;
class MarkCompactCollector;
class MinorMarkCompactCollector;
class MarkingVisitor;
class MigrationObserver;
template <typename JobTraits>
class PageParallelJob;
class RecordMigratedSlotVisitor;
class ThreadLocalTop;
class WorkStealingMarkingDeque;
class YoungGenerationMarkingVisitor;

#ifdef V8_CONCURRENT_MARKING
using MarkingDeque = ConcurrentMarkingDeque;
#else
using MarkingDeque = SequentialMarkingDeque;
#endif

class ObjectMarking : public AllStatic {
 public:
  V8_INLINE static MarkBit MarkBitFrom(HeapObject* obj,
                                       const MarkingState& state) {
    const Address address = obj->address();
    const MemoryChunk* p = MemoryChunk::FromAddress(address);
    return state.bitmap()->MarkBitFromIndex(p->AddressToMarkbitIndex(address));
  }

  static Marking::ObjectColor Color(HeapObject* obj,
                                    const MarkingState& state) {
    return Marking::Color(ObjectMarking::MarkBitFrom(obj, state));
  }

  template <MarkBit::AccessMode access_mode = MarkBit::NON_ATOMIC>
  V8_INLINE static bool IsImpossible(HeapObject* obj,
                                     const MarkingState& state) {
    return Marking::IsImpossible<access_mode>(MarkBitFrom(obj, state));
  }

  template <MarkBit::AccessMode access_mode = MarkBit::NON_ATOMIC>
  V8_INLINE static bool IsBlack(HeapObject* obj, const MarkingState& state) {
    return Marking::IsBlack<access_mode>(MarkBitFrom(obj, state));
  }

  template <MarkBit::AccessMode access_mode = MarkBit::NON_ATOMIC>
  V8_INLINE static bool IsWhite(HeapObject* obj, const MarkingState& state) {
    return Marking::IsWhite<access_mode>(MarkBitFrom(obj, state));
  }

  template <MarkBit::AccessMode access_mode = MarkBit::NON_ATOMIC>
  V8_INLINE static bool IsGrey(HeapObject* obj, const MarkingState& state) {
    return Marking::IsGrey<access_mode>(MarkBitFrom(obj, state));
  }

  template <MarkBit::AccessMode access_mode = MarkBit::NON_ATOMIC>
  V8_INLINE static bool IsBlackOrGrey(HeapObject* obj,
                                      const MarkingState& state) {
    return Marking::IsBlackOrGrey<access_mode>(MarkBitFrom(obj, state));
  }

  template <MarkBit::AccessMode access_mode = MarkBit::NON_ATOMIC>
  V8_INLINE static bool BlackToGrey(HeapObject* obj,
                                    const MarkingState& state) {
    MarkBit markbit = MarkBitFrom(obj, state);
    if (!Marking::BlackToGrey<access_mode>(markbit)) return false;
    state.IncrementLiveBytes<access_mode>(-obj->Size());
    return true;
  }

  template <MarkBit::AccessMode access_mode = MarkBit::NON_ATOMIC>
  V8_INLINE static bool WhiteToGrey(HeapObject* obj,
                                    const MarkingState& state) {
    return Marking::WhiteToGrey<access_mode>(MarkBitFrom(obj, state));
  }

  template <MarkBit::AccessMode access_mode = MarkBit::NON_ATOMIC>
  V8_INLINE static bool WhiteToBlack(HeapObject* obj,
                                     const MarkingState& state) {
    return ObjectMarking::WhiteToGrey<access_mode>(obj, state) &&
           ObjectMarking::GreyToBlack<access_mode>(obj, state);
  }

  template <MarkBit::AccessMode access_mode = MarkBit::NON_ATOMIC>
  V8_INLINE static bool GreyToBlack(HeapObject* obj,
                                    const MarkingState& state) {
    MarkBit markbit = MarkBitFrom(obj, state);
    if (!Marking::GreyToBlack<access_mode>(markbit)) return false;
    state.IncrementLiveBytes<access_mode>(obj->Size());
    return true;
  }

 private:
  DISALLOW_IMPLICIT_CONSTRUCTORS(ObjectMarking);
};

// CodeFlusher collects candidates for code flushing during marking and
// processes those candidates after marking has completed in order to
// reset those functions referencing code objects that would otherwise
// be unreachable. Code objects can be referenced in two ways:
//    - SharedFunctionInfo references unoptimized code.
//    - JSFunction references either unoptimized or optimized code.
// We are not allowed to flush unoptimized code for functions that got
// optimized or inlined into optimized code, because we might bailout
// into the unoptimized code again during deoptimization.
class CodeFlusher {
 public:
  explicit CodeFlusher(Isolate* isolate)
      : isolate_(isolate),
        jsfunction_candidates_head_(nullptr),
        shared_function_info_candidates_head_(nullptr) {}

  inline void AddCandidate(SharedFunctionInfo* shared_info);
  inline void AddCandidate(JSFunction* function);

  void EvictCandidate(SharedFunctionInfo* shared_info);
  void EvictCandidate(JSFunction* function);

  void ProcessCandidates() {
    ProcessSharedFunctionInfoCandidates();
    ProcessJSFunctionCandidates();
  }

  inline void VisitListHeads(RootVisitor* v);

  template <typename StaticVisitor>
  inline void IteratePointersToFromSpace();

 private:
  void ProcessJSFunctionCandidates();
  void ProcessSharedFunctionInfoCandidates();

  static inline JSFunction** GetNextCandidateSlot(JSFunction* candidate);
  static inline JSFunction* GetNextCandidate(JSFunction* candidate);
  static inline void SetNextCandidate(JSFunction* candidate,
                                      JSFunction* next_candidate);
  static inline void ClearNextCandidate(JSFunction* candidate,
                                        Object* undefined);

  static inline SharedFunctionInfo* GetNextCandidate(
      SharedFunctionInfo* candidate);
  static inline void SetNextCandidate(SharedFunctionInfo* candidate,
                                      SharedFunctionInfo* next_candidate);
  static inline void ClearNextCandidate(SharedFunctionInfo* candidate);

  Isolate* isolate_;
  JSFunction* jsfunction_candidates_head_;
  SharedFunctionInfo* shared_function_info_candidates_head_;

  DISALLOW_COPY_AND_ASSIGN(CodeFlusher);
};

class MarkBitCellIterator BASE_EMBEDDED {
 public:
  MarkBitCellIterator(MemoryChunk* chunk, MarkingState state) : chunk_(chunk) {
    last_cell_index_ = Bitmap::IndexToCell(Bitmap::CellAlignIndex(
=======
class EvacuationJobTraits;
class HeapObjectVisitor;
class ItemParallelJob;
class MigrationObserver;
class RecordMigratedSlotVisitor;
class UpdatingItem;
class YoungGenerationMarkingVisitor;

template <typename ConcreteState, AccessMode access_mode>
class MarkingStateBase {
 public:
  V8_INLINE MarkBit MarkBitFrom(HeapObject* obj) {
    return MarkBitFrom(MemoryChunk::FromAddress(obj->address()),
                       obj->address());
  }

  V8_INLINE MarkBit MarkBitFrom(MemoryChunk* p, Address addr) {
    return static_cast<ConcreteState*>(this)->bitmap(p)->MarkBitFromIndex(
        p->AddressToMarkbitIndex(addr));
  }

  Marking::ObjectColor Color(HeapObject* obj) {
    return Marking::Color(MarkBitFrom(obj));
  }

  V8_INLINE bool IsImpossible(HeapObject* obj) {
    return Marking::IsImpossible<access_mode>(MarkBitFrom(obj));
  }

  V8_INLINE bool IsBlack(HeapObject* obj) {
    return Marking::IsBlack<access_mode>(MarkBitFrom(obj));
  }

  V8_INLINE bool IsWhite(HeapObject* obj) {
    return Marking::IsWhite<access_mode>(MarkBitFrom(obj));
  }

  V8_INLINE bool IsGrey(HeapObject* obj) {
    return Marking::IsGrey<access_mode>(MarkBitFrom(obj));
  }

  V8_INLINE bool IsBlackOrGrey(HeapObject* obj) {
    return Marking::IsBlackOrGrey<access_mode>(MarkBitFrom(obj));
  }

  V8_INLINE bool WhiteToGrey(HeapObject* obj) {
    return Marking::WhiteToGrey<access_mode>(MarkBitFrom(obj));
  }

  V8_INLINE bool WhiteToBlack(HeapObject* obj) {
    return WhiteToGrey(obj) && GreyToBlack(obj);
  }

  V8_INLINE bool GreyToBlack(HeapObject* obj) {
    MemoryChunk* p = MemoryChunk::FromAddress(obj->address());
    MarkBit markbit = MarkBitFrom(p, obj->address());
    if (!Marking::GreyToBlack<access_mode>(markbit)) return false;
    static_cast<ConcreteState*>(this)->IncrementLiveBytes(p, obj->Size());
    return true;
  }

  void ClearLiveness(MemoryChunk* chunk) {
    static_cast<ConcreteState*>(this)->bitmap(chunk)->Clear();
    static_cast<ConcreteState*>(this)->SetLiveBytes(chunk, 0);
  }
};

class MarkBitCellIterator {
 public:
  MarkBitCellIterator(MemoryChunk* chunk, Bitmap* bitmap) : chunk_(chunk) {
    DCHECK(Bitmap::IsCellAligned(
        chunk_->AddressToMarkbitIndex(chunk_->area_start())));
    DCHECK(Bitmap::IsCellAligned(
>>>>>>> 84bd6f3c
        chunk_->AddressToMarkbitIndex(chunk_->area_end())));
    last_cell_index_ =
        Bitmap::IndexToCell(chunk_->AddressToMarkbitIndex(chunk_->area_end()));
    cell_base_ = chunk_->area_start();
<<<<<<< HEAD
    cell_index_ = Bitmap::IndexToCell(
        Bitmap::CellAlignIndex(chunk_->AddressToMarkbitIndex(cell_base_)));
    cells_ = state.bitmap()->cells();
=======
    cell_index_ =
        Bitmap::IndexToCell(chunk_->AddressToMarkbitIndex(cell_base_));
    cells_ = bitmap->cells();
>>>>>>> 84bd6f3c
  }

  inline bool Done() { return cell_index_ >= last_cell_index_; }

  inline bool HasNext() { return cell_index_ < last_cell_index_ - 1; }

  inline MarkBit::CellType* CurrentCell() {
    DCHECK_EQ(cell_index_, Bitmap::IndexToCell(Bitmap::CellAlignIndex(
                               chunk_->AddressToMarkbitIndex(cell_base_))));
    return &cells_[cell_index_];
  }

  inline Address CurrentCellBase() {
    DCHECK_EQ(cell_index_, Bitmap::IndexToCell(Bitmap::CellAlignIndex(
                               chunk_->AddressToMarkbitIndex(cell_base_))));
    return cell_base_;
  }

<<<<<<< HEAD
  MUST_USE_RESULT inline bool Advance() {
=======
  V8_WARN_UNUSED_RESULT inline bool Advance() {
>>>>>>> 84bd6f3c
    cell_base_ += Bitmap::kBitsPerCell * kPointerSize;
    return ++cell_index_ != last_cell_index_;
  }

  inline bool Advance(unsigned int new_cell_index) {
    if (new_cell_index != cell_index_) {
      DCHECK_GT(new_cell_index, cell_index_);
      DCHECK_LE(new_cell_index, last_cell_index_);
      unsigned int diff = new_cell_index - cell_index_;
      cell_index_ = new_cell_index;
      cell_base_ += diff * (Bitmap::kBitsPerCell * kPointerSize);
      return true;
    }
    return false;
  }

  // Return the next mark bit cell. If there is no next it returns 0;
  inline MarkBit::CellType PeekNext() {
    if (HasNext()) {
      return cells_[cell_index_ + 1];
    }
    return 0;
  }

 private:
  MemoryChunk* chunk_;
  MarkBit::CellType* cells_;
  unsigned int last_cell_index_;
  unsigned int cell_index_;
  Address cell_base_;
};

enum LiveObjectIterationMode {
  kBlackObjects,
  kGreyObjects,
  kAllLiveObjects
};

template <LiveObjectIterationMode mode>
class LiveObjectRange {
 public:
<<<<<<< HEAD
  LiveObjectIterator(MemoryChunk* chunk, MarkingState state)
      : chunk_(chunk),
        it_(chunk_, state),
        cell_base_(it_.CurrentCellBase()),
        current_cell_(*it_.CurrentCell()) {}
=======
  class iterator {
   public:
    using value_type = std::pair<HeapObject*, int /* size */>;
    using pointer = const value_type*;
    using reference = const value_type&;
    using iterator_category = std::forward_iterator_tag;

    inline iterator(MemoryChunk* chunk, Bitmap* bitmap, Address start);

    inline iterator& operator++();
    inline iterator operator++(int);

    bool operator==(iterator other) const {
      return current_object_ == other.current_object_;
    }

    bool operator!=(iterator other) const { return !(*this == other); }

    value_type operator*() {
      return std::make_pair(current_object_, current_size_);
    }

   private:
    inline void AdvanceToNextValidObject();

    MemoryChunk* const chunk_;
    Map* const one_word_filler_map_;
    Map* const two_word_filler_map_;
    Map* const free_space_map_;
    MarkBitCellIterator it_;
    Address cell_base_;
    MarkBit::CellType current_cell_;
    HeapObject* current_object_;
    int current_size_;
  };

  LiveObjectRange(MemoryChunk* chunk, Bitmap* bitmap)
      : chunk_(chunk),
        bitmap_(bitmap),
        start_(chunk_->area_start()),
        end_(chunk->area_end()) {}
>>>>>>> 84bd6f3c

  inline iterator begin();
  inline iterator end();

 private:
  MemoryChunk* const chunk_;
  Bitmap* bitmap_;
  Address start_;
  Address end_;
};

class LiveObjectVisitor : AllStatic {
 public:
  enum IterationMode {
    kKeepMarking,
    kClearMarkbits,
  };

  // Visits black objects on a MemoryChunk until the Visitor returns |false| for
  // an object. If IterationMode::kClearMarkbits is passed the markbits and
  // slots for visited objects are cleared for each successfully visited object.
  template <class Visitor, typename MarkingState>
  static bool VisitBlackObjects(MemoryChunk* chunk, MarkingState* state,
                                Visitor* visitor, IterationMode iteration_mode,
                                HeapObject** failed_object);

  // Visits black objects on a MemoryChunk. The visitor is not allowed to fail
  // visitation for an object.
  template <class Visitor, typename MarkingState>
  static void VisitBlackObjectsNoFail(MemoryChunk* chunk, MarkingState* state,
                                      Visitor* visitor,
                                      IterationMode iteration_mode);

  // Visits black objects on a MemoryChunk. The visitor is not allowed to fail
  // visitation for an object.
  template <class Visitor, typename MarkingState>
  static void VisitGreyObjectsNoFail(MemoryChunk* chunk, MarkingState* state,
                                     Visitor* visitor,
                                     IterationMode iteration_mode);

  template <typename MarkingState>
  static void RecomputeLiveBytes(MemoryChunk* chunk, MarkingState* state);
};

class LiveObjectVisitor BASE_EMBEDDED {
 public:
  enum IterationMode {
    kKeepMarking,
    kClearMarkbits,
  };

  // Visits black objects on a MemoryChunk until the Visitor returns for an
  // object. If IterationMode::kClearMarkbits is passed the markbits and slots
  // for visited objects are cleared for each successfully visited object.
  template <class Visitor>
  bool VisitBlackObjects(MemoryChunk* chunk, const MarkingState& state,
                         Visitor* visitor, IterationMode iteration_mode);

 private:
  void RecomputeLiveBytes(MemoryChunk* chunk, const MarkingState& state);
};

enum PageEvacuationMode { NEW_TO_NEW, NEW_TO_OLD };
<<<<<<< HEAD
enum FreeSpaceTreatmentMode { IGNORE_FREE_SPACE, ZAP_FREE_SPACE };
enum MarkingTreatmentMode { KEEP, CLEAR };
=======
enum MarkingTreatmentMode { KEEP, CLEAR };
enum class RememberedSetUpdatingMode { ALL, OLD_TO_NEW_ONLY };
>>>>>>> 84bd6f3c

// Base class for minor and full MC collectors.
class MarkCompactCollectorBase {
 public:
  virtual ~MarkCompactCollectorBase() {}

<<<<<<< HEAD
  // Note: Make sure to refer to the instances by their concrete collector
  // type to avoid vtable lookups marking state methods when used in hot paths.
  virtual MarkingState marking_state(HeapObject* object) const = 0;
  virtual MarkingState marking_state(MemoryChunk* chunk) const = 0;

  virtual void SetUp() = 0;
  virtual void TearDown() = 0;
  virtual void CollectGarbage() = 0;

  inline Heap* heap() const { return heap_; }
  inline Isolate* isolate() { return heap()->isolate(); }

 protected:
  explicit MarkCompactCollectorBase(Heap* heap) : heap_(heap) {}

  // Marking operations for objects reachable from roots.
  virtual void MarkLiveObjects() = 0;
  // Mark objects reachable (transitively) from objects in the marking
  // stack.
  virtual void EmptyMarkingDeque() = 0;
  virtual void ProcessMarkingDeque() = 0;
  // Clear non-live references held in side data structures.
  virtual void ClearNonLiveReferences() = 0;
  virtual void EvacuatePrologue() = 0;
  virtual void EvacuateEpilogue() = 0;
  virtual void Evacuate() = 0;
  virtual void EvacuatePagesInParallel() = 0;
  virtual void UpdatePointersAfterEvacuation() = 0;

  // The number of parallel compaction tasks, including the main thread.
  int NumberOfParallelCompactionTasks(int pages, intptr_t live_bytes);

  template <class Evacuator, class Collector>
  void CreateAndExecuteEvacuationTasks(
      Collector* collector, PageParallelJob<EvacuationJobTraits>* job,
      RecordMigratedSlotVisitor* record_visitor,
      MigrationObserver* migration_observer, const intptr_t live_bytes);

  // Returns whether this page should be moved according to heuristics.
  bool ShouldMovePage(Page* p, intptr_t live_bytes);

  template <RememberedSetType type>
  void UpdatePointersInParallel(Heap* heap, base::Semaphore* semaphore,
                                const MarkCompactCollectorBase* collector);

  int NumberOfParallelCompactionTasks(int pages);
  int NumberOfPointerUpdateTasks(int pages);

  Heap* heap_;
};

// Collector for young-generation only.
class MinorMarkCompactCollector final : public MarkCompactCollectorBase {
 public:
  explicit MinorMarkCompactCollector(Heap* heap);
  ~MinorMarkCompactCollector();

  MarkingState marking_state(HeapObject* object) const override {
    return MarkingState::External(object);
  }

  MarkingState marking_state(MemoryChunk* chunk) const override {
    return MarkingState::External(chunk);
  }

  void SetUp() override;
  void TearDown() override;
  void CollectGarbage() override;

  void MakeIterable(Page* page, MarkingTreatmentMode marking_mode,
                    FreeSpaceTreatmentMode free_space_mode);
  void CleanupSweepToIteratePages();

 private:
  class RootMarkingVisitorSeedOnly;
  class RootMarkingVisitor;

  static const int kNumMarkers = 4;
  static const int kMainMarker = 0;

  inline WorkStealingMarkingDeque* marking_deque() { return marking_deque_; }

  inline YoungGenerationMarkingVisitor* marking_visitor(int index) {
    DCHECK_LT(index, kNumMarkers);
    return marking_visitor_[index];
  }

  SlotCallbackResult CheckAndMarkObject(Heap* heap, Address slot_address);
  void MarkLiveObjects() override;
  void MarkRootSetInParallel();
  void ProcessMarkingDeque() override;
  void EmptyMarkingDeque() override;
  void ClearNonLiveReferences() override;

  void EvacuatePrologue() override;
  void EvacuateEpilogue() override;
  void Evacuate() override;
  void EvacuatePagesInParallel() override;
  void UpdatePointersAfterEvacuation() override;

  int NumberOfMarkingTasks();

  WorkStealingMarkingDeque* marking_deque_;
  YoungGenerationMarkingVisitor* marking_visitor_[kNumMarkers];
  base::Semaphore page_parallel_job_semaphore_;
  List<Page*> new_space_evacuation_pages_;
  std::vector<Page*> sweep_to_iterate_pages_;

  friend class MarkYoungGenerationJobTraits;
  friend class YoungGenerationMarkingTask;
  friend class YoungGenerationMarkingVisitor;
};

// Collector for young and old generation.
class MarkCompactCollector final : public MarkCompactCollectorBase {
 public:
  class RootMarkingVisitor;
=======
  virtual void SetUp() = 0;
  virtual void TearDown() = 0;
  virtual void CollectGarbage() = 0;

  inline Heap* heap() const { return heap_; }
  inline Isolate* isolate() { return heap()->isolate(); }

 protected:
  static const int kMainThread = 0;
  explicit MarkCompactCollectorBase(Heap* heap)
      : heap_(heap), old_to_new_slots_(0) {}

  // Marking operations for objects reachable from roots.
  virtual void MarkLiveObjects() = 0;
  // Mark objects reachable (transitively) from objects in the marking
  // work list.
  virtual void ProcessMarkingWorklist() = 0;
  // Clear non-live references held in side data structures.
  virtual void ClearNonLiveReferences() = 0;
  virtual void EvacuatePrologue() = 0;
  virtual void EvacuateEpilogue() = 0;
  virtual void Evacuate() = 0;
  virtual void EvacuatePagesInParallel() = 0;
  virtual void UpdatePointersAfterEvacuation() = 0;
  virtual UpdatingItem* CreateToSpaceUpdatingItem(MemoryChunk* chunk,
                                                  Address start,
                                                  Address end) = 0;
  virtual UpdatingItem* CreateRememberedSetUpdatingItem(
      MemoryChunk* chunk, RememberedSetUpdatingMode updating_mode) = 0;

  template <class Evacuator, class Collector>
  void CreateAndExecuteEvacuationTasks(
      Collector* collector, ItemParallelJob* job,
      RecordMigratedSlotVisitor* record_visitor,
      MigrationObserver* migration_observer, const intptr_t live_bytes);

  // Returns whether this page should be moved according to heuristics.
  bool ShouldMovePage(Page* p, intptr_t live_bytes);

  int CollectToSpaceUpdatingItems(ItemParallelJob* job);
  template <typename IterateableSpace>
  int CollectRememberedSetUpdatingItems(ItemParallelJob* job,
                                        IterateableSpace* space,
                                        RememberedSetUpdatingMode mode);

  int NumberOfParallelCompactionTasks(int pages);
  int NumberOfParallelPointerUpdateTasks(int pages, int slots);
  int NumberOfParallelToSpacePointerUpdateTasks(int pages);

  Heap* heap_;
  // Number of old to new slots. Should be computed during MarkLiveObjects.
  // -1 indicates that the value couldn't be computed.
  int old_to_new_slots_;
};

class MinorMarkingState final
    : public MarkingStateBase<MinorMarkingState, AccessMode::ATOMIC> {
 public:
  Bitmap* bitmap(const MemoryChunk* chunk) const {
    return chunk->young_generation_bitmap_;
  }

  void IncrementLiveBytes(MemoryChunk* chunk, intptr_t by) {
    reinterpret_cast<base::AtomicNumber<intptr_t>*>(
        &chunk->young_generation_live_byte_count_)
        ->Increment(by);
  }

  intptr_t live_bytes(MemoryChunk* chunk) const {
    return reinterpret_cast<base::AtomicNumber<intptr_t>*>(
               &chunk->young_generation_live_byte_count_)
        ->Value();
  }

  void SetLiveBytes(MemoryChunk* chunk, intptr_t value) {
    reinterpret_cast<base::AtomicNumber<intptr_t>*>(
        &chunk->young_generation_live_byte_count_)
        ->SetValue(value);
  }
};

class MinorNonAtomicMarkingState final
    : public MarkingStateBase<MinorNonAtomicMarkingState,
                              AccessMode::NON_ATOMIC> {
 public:
  Bitmap* bitmap(const MemoryChunk* chunk) const {
    return chunk->young_generation_bitmap_;
  }

  void IncrementLiveBytes(MemoryChunk* chunk, intptr_t by) {
    chunk->young_generation_live_byte_count_ += by;
  }

  intptr_t live_bytes(MemoryChunk* chunk) const {
    return chunk->young_generation_live_byte_count_;
  }

  void SetLiveBytes(MemoryChunk* chunk, intptr_t value) {
    chunk->young_generation_live_byte_count_ = value;
  }
};

// This marking state is used when concurrent marking is running.
class IncrementalMarkingState final
    : public MarkingStateBase<IncrementalMarkingState, AccessMode::ATOMIC> {
 public:
  Bitmap* bitmap(const MemoryChunk* chunk) const {
    return Bitmap::FromAddress(chunk->address() + MemoryChunk::kHeaderSize);
  }

  // Concurrent marking uses local live bytes.
  void IncrementLiveBytes(MemoryChunk* chunk, intptr_t by) {
    chunk->live_byte_count_ += by;
  }

  intptr_t live_bytes(MemoryChunk* chunk) const {
    return chunk->live_byte_count_;
  }

  void SetLiveBytes(MemoryChunk* chunk, intptr_t value) {
    chunk->live_byte_count_ = value;
  }
};

class MajorAtomicMarkingState final
    : public MarkingStateBase<MajorAtomicMarkingState, AccessMode::ATOMIC> {
 public:
  Bitmap* bitmap(const MemoryChunk* chunk) const {
    return Bitmap::FromAddress(chunk->address() + MemoryChunk::kHeaderSize);
  }

  void IncrementLiveBytes(MemoryChunk* chunk, intptr_t by) {
    reinterpret_cast<base::AtomicNumber<intptr_t>*>(&chunk->live_byte_count_)
        ->Increment(by);
  }

  intptr_t live_bytes(MemoryChunk* chunk) const {
    return reinterpret_cast<base::AtomicNumber<intptr_t>*>(
               &chunk->live_byte_count_)
        ->Value();
  }

  void SetLiveBytes(MemoryChunk* chunk, intptr_t value) {
    reinterpret_cast<base::AtomicNumber<intptr_t>*>(&chunk->live_byte_count_)
        ->SetValue(value);
  }
};
>>>>>>> 84bd6f3c

class MajorNonAtomicMarkingState final
    : public MarkingStateBase<MajorNonAtomicMarkingState,
                              AccessMode::NON_ATOMIC> {
 public:
  Bitmap* bitmap(const MemoryChunk* chunk) const {
    return Bitmap::FromAddress(chunk->address() + MemoryChunk::kHeaderSize);
  }

  void IncrementLiveBytes(MemoryChunk* chunk, intptr_t by) {
    chunk->live_byte_count_ += by;
  }

  intptr_t live_bytes(MemoryChunk* chunk) const {
    return chunk->live_byte_count_;
  }

  void SetLiveBytes(MemoryChunk* chunk, intptr_t value) {
    chunk->live_byte_count_ = value;
  }
};

// Weak objects encountered during marking.
struct WeakObjects {
  Worklist<WeakCell*, 64> weak_cells;
  Worklist<TransitionArray*, 64> transition_arrays;
  // TODO(marja): For old space, we only need the slot, not the host
  // object. Optimize this by adding a different storage for old space.
  Worklist<std::pair<HeapObject*, HeapObjectReference**>, 64> weak_references;
  Worklist<std::pair<HeapObject*, Code*>, 64> weak_objects_in_code;
};

// Collector for young and old generation.
class MarkCompactCollector final : public MarkCompactCollectorBase {
 public:
#ifdef V8_CONCURRENT_MARKING
  using MarkingState = IncrementalMarkingState;
#else
  using MarkingState = MajorNonAtomicMarkingState;
#endif  // V8_CONCURRENT_MARKING
  using NonAtomicMarkingState = MajorNonAtomicMarkingState;
  // Wrapper for the shared and bailout worklists.
  class MarkingWorklist {
   public:
<<<<<<< HEAD
    enum FreeListRebuildingMode { REBUILD_FREE_LIST, IGNORE_FREE_LIST };
    enum ClearOldToNewSlotsMode {
      DO_NOT_CLEAR,
      CLEAR_REGULAR_SLOTS,
      CLEAR_TYPED_SLOTS
    };

    typedef std::deque<Page*> SweepingList;
    typedef List<Page*> SweptList;

    static int RawSweep(Page* p, FreeListRebuildingMode free_list_mode,
                        FreeSpaceTreatmentMode free_space_mode);

    explicit Sweeper(Heap* heap)
        : heap_(heap),
          num_tasks_(0),
          pending_sweeper_tasks_semaphore_(0),
          sweeping_in_progress_(false),
          num_sweeping_tasks_(0) {}

    bool sweeping_in_progress() { return sweeping_in_progress_; }

    void AddPage(AllocationSpace space, Page* page);

    int ParallelSweepSpace(AllocationSpace identity, int required_freed_bytes,
                           int max_pages = 0);
    int ParallelSweepPage(Page* page, AllocationSpace identity);

    // After calling this function sweeping is considered to be in progress
    // and the main thread can sweep lazily, but the background sweeper tasks
    // are not running yet.
    void StartSweeping();
    void StartSweeperTasks();
    void EnsureCompleted();
    void EnsureNewSpaceCompleted();
    bool AreSweeperTasksRunning();
    void SweepOrWaitUntilSweepingCompleted(Page* page);

    void AddSweptPageSafe(PagedSpace* space, Page* page);
    Page* GetSweptPageSafe(PagedSpace* space);

   private:
    class SweeperTask;

    static const int kAllocationSpaces = LAST_PAGED_SPACE + 1;
    static const int kMaxSweeperTasks = kAllocationSpaces;
=======
    using ConcurrentMarkingWorklist = Worklist<HeapObject*, 64>;

    // The heap parameter is not used but needed to match the sequential case.
    explicit MarkingWorklist(Heap* heap) {}

    void Push(HeapObject* object) {
      bool success = shared_.Push(kMainThread, object);
      USE(success);
      DCHECK(success);
    }
>>>>>>> 84bd6f3c

    void PushBailout(HeapObject* object) {
      bool success = bailout_.Push(kMainThread, object);
      USE(success);
      DCHECK(success);
    }

    HeapObject* Pop() {
      HeapObject* result;
#ifdef V8_CONCURRENT_MARKING
      if (bailout_.Pop(kMainThread, &result)) return result;
#endif
      if (shared_.Pop(kMainThread, &result)) return result;
#ifdef V8_CONCURRENT_MARKING
      // The expectation is that this work list is empty almost all the time
      // and we can thus avoid the emptiness checks by putting it last.
      if (on_hold_.Pop(kMainThread, &result)) return result;
#endif
      return nullptr;
    }

    HeapObject* PopBailout() {
      HeapObject* result;
#ifdef V8_CONCURRENT_MARKING
      if (bailout_.Pop(kMainThread, &result)) return result;
#endif
      return nullptr;
    }

    void Clear() {
      bailout_.Clear();
      shared_.Clear();
      on_hold_.Clear();
    }

    bool IsBailoutEmpty() { return bailout_.IsLocalEmpty(kMainThread); }

    bool IsEmpty() {
      return bailout_.IsLocalEmpty(kMainThread) &&
             shared_.IsLocalEmpty(kMainThread) &&
             on_hold_.IsLocalEmpty(kMainThread) &&
             bailout_.IsGlobalPoolEmpty() && shared_.IsGlobalPoolEmpty() &&
             on_hold_.IsGlobalPoolEmpty();
    }

    int Size() {
      return static_cast<int>(bailout_.LocalSize(kMainThread) +
                              shared_.LocalSize(kMainThread) +
                              on_hold_.LocalSize(kMainThread));
    }

    // Calls the specified callback on each element of the deques and replaces
    // the element with the result of the callback. If the callback returns
    // nullptr then the element is removed from the deque.
    // The callback must accept HeapObject* and return HeapObject*.
    template <typename Callback>
    void Update(Callback callback) {
      bailout_.Update(callback);
      shared_.Update(callback);
      on_hold_.Update(callback);
    }

    ConcurrentMarkingWorklist* shared() { return &shared_; }
    ConcurrentMarkingWorklist* bailout() { return &bailout_; }
    ConcurrentMarkingWorklist* on_hold() { return &on_hold_; }

    void Print() {
      PrintWorklist("shared", &shared_);
      PrintWorklist("bailout", &bailout_);
      PrintWorklist("on_hold", &on_hold_);
    }

<<<<<<< HEAD
    Heap* const heap_;
    int num_tasks_;
    CancelableTaskManager::Id task_ids_[kMaxSweeperTasks];
    base::Semaphore pending_sweeper_tasks_semaphore_;
    base::Mutex mutex_;
    SweptList swept_list_[kAllocationSpaces];
    SweepingList sweeping_list_[kAllocationSpaces];
    bool sweeping_in_progress_;
    // Counter is actively maintained by the concurrent tasks to avoid querying
    // the semaphore for maintaining a task counter on the main thread.
    base::AtomicNumber<intptr_t> num_sweeping_tasks_;
=======
   private:
    // Prints the stats about the global pool of the worklist.
    void PrintWorklist(const char* worklist_name,
                       ConcurrentMarkingWorklist* worklist);
    ConcurrentMarkingWorklist shared_;
    ConcurrentMarkingWorklist bailout_;
    ConcurrentMarkingWorklist on_hold_;
>>>>>>> 84bd6f3c
  };

  class RootMarkingVisitor;
  class CustomRootBodyMarkingVisitor;

  enum IterationMode {
    kKeepMarking,
    kClearMarkbits,
  };

  MarkingState* marking_state() { return &marking_state_; }

<<<<<<< HEAD
  MarkingState marking_state(HeapObject* object) const override {
    return MarkingState::Internal(object);
  }

  MarkingState marking_state(MemoryChunk* chunk) const override {
    return MarkingState::Internal(chunk);
=======
  NonAtomicMarkingState* non_atomic_marking_state() {
    return &non_atomic_marking_state_;
>>>>>>> 84bd6f3c
  }

  void SetUp() override;
  void TearDown() override;
  // Performs a global garbage collection.
  void CollectGarbage() override;

  void CollectEvacuationCandidates(PagedSpace* space);

  void AddEvacuationCandidate(Page* p);

  // Prepares for GC by resetting relocation info in old and map spaces and
  // choosing spaces to compact.
  void Prepare();

<<<<<<< HEAD
=======
  // Stop concurrent marking (either by preempting it right away or waiting for
  // it to complete as requested by |stop_request|).
  void FinishConcurrentMarking(ConcurrentMarking::StopRequest stop_request);

>>>>>>> 84bd6f3c
  bool StartCompaction();

  void AbortCompaction();

<<<<<<< HEAD
  CodeFlusher* code_flusher() { return code_flusher_; }
  inline bool is_code_flushing_enabled() const { return code_flusher_ != NULL; }

  INLINE(static bool ShouldSkipEvacuationSlotRecording(Object* host)) {
    return Page::FromAddress(reinterpret_cast<Address>(host))
        ->ShouldSkipEvacuationSlotRecording();
=======
  static inline bool IsOnEvacuationCandidate(Object* obj) {
    return Page::FromAddress(reinterpret_cast<Address>(obj))
        ->IsEvacuationCandidate();
>>>>>>> 84bd6f3c
  }

  static inline bool IsOnEvacuationCandidate(MaybeObject* obj) {
    return Page::FromAddress(reinterpret_cast<Address>(obj))
        ->IsEvacuationCandidate();
  }

  void RecordRelocSlot(Code* host, RelocInfo* rinfo, Object* target);
  V8_INLINE static void RecordSlot(HeapObject* object, Object** slot,
                                   Object* target);
  V8_INLINE static void RecordSlot(HeapObject* object,
                                   HeapObjectReference** slot, Object* target);
  void RecordLiveSlotsOnPage(Page* page);

  void UpdateSlots(SlotsBuffer* buffer);
  void UpdateSlotsRecordedIn(SlotsBuffer* buffer);

  void ClearMarkbits();

  bool is_compacting() const { return compacting_; }

  // Ensures that sweeping is finished.
  //
  // Note: Can only be called safely from main thread.
  void EnsureSweepingCompleted();

  // Checks if sweeping is in progress right now on any space.
  bool sweeping_in_progress() const { return sweeper_->sweeping_in_progress(); }

  void set_evacuation(bool evacuation) { evacuation_ = evacuation; }

  bool evacuation() const { return evacuation_; }

<<<<<<< HEAD
  MarkingDeque* marking_deque() { return &marking_deque_; }
=======
  MarkingWorklist* marking_worklist() { return &marking_worklist_; }

  WeakObjects* weak_objects() { return &weak_objects_; }

  void AddWeakCell(WeakCell* weak_cell) {
    weak_objects_.weak_cells.Push(kMainThread, weak_cell);
  }

  void AddTransitionArray(TransitionArray* array) {
    weak_objects_.transition_arrays.Push(kMainThread, array);
  }

  void AddWeakReference(HeapObject* host, HeapObjectReference** slot) {
    weak_objects_.weak_references.Push(kMainThread, std::make_pair(host, slot));
  }
>>>>>>> 84bd6f3c

  void AddWeakObjectInCode(HeapObject* object, Code* code) {
    weak_objects_.weak_objects_in_code.Push(kMainThread,
                                            std::make_pair(object, code));
  }

  Sweeper* sweeper() { return sweeper_; }

#ifdef DEBUG
  // Checks whether performing mark-compact collection.
  bool in_use() { return state_ > PREPARE_GC; }
  bool are_map_pointers_encoded() { return state_ == UPDATE_POINTERS; }
#endif

  void VerifyMarking();
#ifdef VERIFY_HEAP
  void VerifyValidStoreAndSlotsBufferEntries();
  void VerifyMarkbitsAreClean();
  void VerifyMarkbitsAreDirty(PagedSpace* space);
  void VerifyMarkbitsAreClean(PagedSpace* space);
  void VerifyMarkbitsAreClean(NewSpace* space);
#endif

 private:
  explicit MarkCompactCollector(Heap* heap);
  ~MarkCompactCollector();

  bool WillBeDeoptimized(Code* code);

  void ComputeEvacuationHeuristics(size_t area_size,
                                   int* target_fragmentation_percent,
                                   size_t* max_evacuated_bytes);

  void RecordObjectStats();

  // Finishes GC, performs heap verification if enabled.
  void Finish();

<<<<<<< HEAD
  // Mark code objects that are active on the stack to prevent them
  // from being flushed.
  void PrepareThreadForCodeFlushing(Isolate* isolate, ThreadLocalTop* top);

  void PrepareForCodeFlushing();

  void MarkLiveObjects() override;

  // Pushes a black object onto the marking stack and accounts for live bytes.
  // Note that this assumes live bytes have not yet been counted.
  V8_INLINE void PushBlack(HeapObject* obj);

  // Unshifts a black object into the marking stack and accounts for live bytes.
  // Note that this assumes lives bytes have already been counted.
  V8_INLINE void UnshiftBlack(HeapObject* obj);
=======
  void MarkLiveObjects() override;

  // Marks the object black and adds it to the marking work list.
  // This is for non-incremental marking only.
  V8_INLINE void MarkObject(HeapObject* host, HeapObject* obj);
>>>>>>> 84bd6f3c

  // Marks the object black and adds it to the marking work list.
  // This is for non-incremental marking only.
<<<<<<< HEAD
  V8_INLINE void MarkObject(HeapObject* obj);

  // Mark the heap roots and all objects reachable from them.
  void MarkRoots(RootMarkingVisitor* visitor);

  // Mark the string table specially.  References to internalized strings from
  // the string table are weak.
  void MarkStringTable(RootMarkingVisitor* visitor);

  void ProcessMarkingDeque() override;

  // Mark objects reachable (transitively) from objects in the marking stack
  // or overflowed in the heap.  This respects references only considered in
  // the final atomic marking pause including the following:
  //    - Processing of objects reachable through Harmony WeakMaps.
  //    - Objects reachable due to host application logic like object groups,
  //      implicit references' groups, or embedder heap tracing.
  void ProcessEphemeralMarking(bool only_process_harmony_weak_collections);

  // If the call-site of the top optimized code was not prepared for
  // deoptimization, then treat the maps in the code as strong pointers,
  // otherwise a map can die and deoptimize the code.
  void ProcessTopOptimizedFrame(RootMarkingVisitor* visitor);
=======
  V8_INLINE void MarkRootObject(Root root, HeapObject* obj);

  // Used by wrapper tracing.
  V8_INLINE void MarkExternallyReferencedObject(HeapObject* obj);

  // Mark the heap roots and all objects reachable from them.
  void MarkRoots(RootVisitor* root_visitor,
                 ObjectVisitor* custom_root_body_visitor);

  // Mark the string table specially.  References to internalized strings from
  // the string table are weak.
  void MarkStringTable(ObjectVisitor* visitor);

  // Marks object reachable from harmony weak maps and wrapper tracing.
  void ProcessEphemeralMarking();

  // If the call-site of the top optimized code was not prepared for
  // deoptimization, then treat embedded pointers in the code as strong as
  // otherwise they can die and try to deoptimize the underlying code.
  void ProcessTopOptimizedFrame(ObjectVisitor* visitor);
>>>>>>> 84bd6f3c

  // Collects a list of dependent code from maps embedded in optimize code.
  DependentCode* DependentCodeListFromNonLiveMaps();

<<<<<<< HEAD
  // This function empties the marking stack, but may leave overflowed objects
  // in the heap, in which case the marking stack's overflow flag will be set.
  void EmptyMarkingDeque() override;

  // Refill the marking stack with overflowed objects from the heap.  This
  // function either leaves the marking stack full or clears the overflow
  // flag on the marking stack.
  void RefillMarkingDeque();

  // Helper methods for refilling the marking stack by discovering grey objects
  // on various pages of the heap. Used by {RefillMarkingDeque} only.
  template <class T>
  void DiscoverGreyObjectsWithIterator(T* it);
  void DiscoverGreyObjectsOnPage(MemoryChunk* p);
  void DiscoverGreyObjectsInSpace(PagedSpace* space);
  void DiscoverGreyObjectsInNewSpace();
=======
  // Drains the main thread marking work list. Will mark all pending objects
  // if no concurrent threads are running.
  void ProcessMarkingWorklist() override;
>>>>>>> 84bd6f3c

  // Callback function for telling whether the object *p is an unmarked
  // heap object.
  static bool IsUnmarkedHeapObject(Object** p);

  // Clear non-live references in weak cells, transition and descriptor arrays,
  // and deoptimize dependent code of non-live maps.
  void ClearNonLiveReferences() override;
<<<<<<< HEAD
  void MarkDependentCodeForDeoptimization(DependentCode* list);
  // Find non-live targets of simple transitions in the given list. Clear
  // transitions to non-live targets and if needed trim descriptors arrays.
  void ClearSimpleMapTransitions(Object* non_live_map_list);
  void ClearSimpleMapTransition(Map* map, Map* dead_transition);
=======
  void MarkDependentCodeForDeoptimization();
  // Checks if the given weak cell is a simple transition from the parent map
  // of the given dead target. If so it clears the transition and trims
  // the descriptor array of the parent if needed.
  void ClearPotentialSimpleMapTransition(Map* dead_target);
  void ClearPotentialSimpleMapTransition(Map* map, Map* dead_target);
>>>>>>> 84bd6f3c
  // Compact every array in the global list of transition arrays and
  // trim the corresponding descriptor array if a transition target is non-live.
  void ClearFullMapTransitions();
  bool CompactTransitionArray(Map* map, TransitionArray* transitions,
                              DescriptorArray* descriptors);
  void TrimDescriptorArray(Map* map, DescriptorArray* descriptors);
  void TrimEnumCache(Map* map, DescriptorArray* descriptors);

  // Mark all values associated with reachable keys in weak collections
  // encountered so far.  This might push new object or even new weak maps onto
  // the marking stack.
  void ProcessWeakCollections();

  // After all reachable objects have been marked those weak map entries
  // with an unreachable key are removed from all encountered weak maps.
  // The linked list of all encountered weak maps is destroyed.
  void ClearWeakCollections();

  // We have to remove all encountered weak maps from the list of weak
  // collections when incremental marking is aborted.
  void AbortWeakCollections();

  // Goes through the list of encountered weak cells and clears those with
  // dead values. If the value is a dead map and the parent map transitions to
  // the dead map via weak cell, then this function also clears the map
  // transition.
  void ClearWeakCells();
  void ClearWeakReferences();
  void AbortWeakObjects();

  // Starts sweeping of spaces by contributing on the main thread and setting
  // up other pages for sweeping. Does not start sweeper tasks.
  void StartSweepSpaces();
  void StartSweepSpace(PagedSpace* space);

  void EvacuatePrologue() override;
  void EvacuateEpilogue() override;
  void Evacuate() override;
  void EvacuatePagesInParallel() override;
  void UpdatePointersAfterEvacuation() override;
<<<<<<< HEAD

  void ReleaseEvacuationCandidates();
  void PostProcessEvacuationCandidates();

=======

  UpdatingItem* CreateToSpaceUpdatingItem(MemoryChunk* chunk, Address start,
                                          Address end) override;
  UpdatingItem* CreateRememberedSetUpdatingItem(
      MemoryChunk* chunk, RememberedSetUpdatingMode updating_mode) override;

  int CollectNewSpaceArrayBufferTrackerItems(ItemParallelJob* job);
  int CollectOldSpaceArrayBufferTrackerItems(ItemParallelJob* job);

  void ReleaseEvacuationCandidates();
  void PostProcessEvacuationCandidates();
  void ReportAbortedEvacuationCandidate(HeapObject* failed_object, Page* page);

  void ClearMarkbitsInPagedSpace(PagedSpace* space);
  void ClearMarkbitsInNewSpace(NewSpace* space);

  base::Mutex mutex_;
>>>>>>> 84bd6f3c
  base::Semaphore page_parallel_job_semaphore_;

#ifdef DEBUG
  enum CollectorState {
    IDLE,
    PREPARE_GC,
    MARK_LIVE_OBJECTS,
    SWEEP_SPACES,
    ENCODE_FORWARDING_ADDRESSES,
    UPDATE_POINTERS,
    RELOCATE_OBJECTS
  };

  // The current stage of the collector.
  CollectorState state_;
#endif

  bool was_marked_incrementally_;

  bool evacuation_;

  // True if we are collecting slots to perform evacuation from evacuation
  // candidates.
  bool compacting_;

  bool black_allocation_;

  bool have_code_to_deoptimize_;

  MarkingWorklist marking_worklist_;
  WeakObjects weak_objects_;

  // Candidates for pages that should be evacuated.
  std::vector<Page*> evacuation_candidates_;
  // Pages that are actually processed during evacuation.
  std::vector<Page*> old_space_evacuation_pages_;
  std::vector<Page*> new_space_evacuation_pages_;
  std::vector<std::pair<HeapObject*, Page*>> aborted_evacuation_candidates_;

  Sweeper* sweeper_;

  MarkingState marking_state_;
  NonAtomicMarkingState non_atomic_marking_state_;

<<<<<<< HEAD
  friend class CodeMarkingVisitor;
  friend class Heap;
  friend class IncrementalMarkingMarkingVisitor;
  friend class MarkCompactMarkingVisitor;
  friend class MarkingVisitor;
  friend class RecordMigratedSlotVisitor;
  friend class SharedFunctionInfoMarkingVisitor;
  friend class StoreBuffer;
};

class EvacuationScope BASE_EMBEDDED {
=======
  friend class FullEvacuator;
  friend class Heap;
  friend class RecordMigratedSlotVisitor;
};

template <FixedArrayVisitationMode fixed_array_mode,
          TraceRetainingPathMode retaining_path_mode, typename MarkingState>
class MarkingVisitor final
    : public HeapVisitor<
          int,
          MarkingVisitor<fixed_array_mode, retaining_path_mode, MarkingState>> {
 public:
  typedef HeapVisitor<
      int, MarkingVisitor<fixed_array_mode, retaining_path_mode, MarkingState>>
      Parent;

  V8_INLINE MarkingVisitor(MarkCompactCollector* collector,
                           MarkingState* marking_state);

  V8_INLINE bool ShouldVisitMapPointer() { return false; }

  V8_INLINE int VisitAllocationSite(Map* map, AllocationSite* object);
  V8_INLINE int VisitBytecodeArray(Map* map, BytecodeArray* object);
  V8_INLINE int VisitCodeDataContainer(Map* map, CodeDataContainer* object);
  V8_INLINE int VisitFixedArray(Map* map, FixedArray* object);
  V8_INLINE int VisitJSApiObject(Map* map, JSObject* object);
  V8_INLINE int VisitJSFunction(Map* map, JSFunction* object);
  V8_INLINE int VisitJSWeakCollection(Map* map, JSWeakCollection* object);
  V8_INLINE int VisitMap(Map* map, Map* object);
  V8_INLINE int VisitNativeContext(Map* map, Context* object);
  V8_INLINE int VisitTransitionArray(Map* map, TransitionArray* object);
  V8_INLINE int VisitWeakCell(Map* map, WeakCell* object);

  // ObjectVisitor implementation.
  V8_INLINE void VisitPointer(HeapObject* host, Object** p) final;
  V8_INLINE void VisitPointer(HeapObject* host, MaybeObject** p) final;
  V8_INLINE void VisitPointers(HeapObject* host, Object** start,
                               Object** end) final;
  V8_INLINE void VisitPointers(HeapObject* host, MaybeObject** start,
                               MaybeObject** end) final;
  V8_INLINE void VisitEmbeddedPointer(Code* host, RelocInfo* rinfo) final;
  V8_INLINE void VisitCodeTarget(Code* host, RelocInfo* rinfo) final;

 private:
  // Granularity in which FixedArrays are scanned if |fixed_array_mode|
  // is true.
  static const int kProgressBarScanningChunk = 32 * 1024;

  V8_INLINE int VisitFixedArrayIncremental(Map* map, FixedArray* object);

  V8_INLINE void MarkMapContents(Map* map);

  // Marks the object black without pushing it on the marking work list. Returns
  // true if the object needed marking and false otherwise.
  V8_INLINE bool MarkObjectWithoutPush(HeapObject* host, HeapObject* object);

  // Marks the object grey and pushes it on the marking work list.
  V8_INLINE void MarkObject(HeapObject* host, HeapObject* obj);

  MarkingState* marking_state() { return marking_state_; }

  MarkCompactCollector::MarkingWorklist* marking_worklist() const {
    return collector_->marking_worklist();
  }

  Heap* const heap_;
  MarkCompactCollector* const collector_;
  MarkingState* const marking_state_;
};

class EvacuationScope {
>>>>>>> 84bd6f3c
 public:
  explicit EvacuationScope(MarkCompactCollector* collector)
      : collector_(collector) {
    collector_->set_evacuation(true);
  }

  ~EvacuationScope() { collector_->set_evacuation(false); }

 private:
  MarkCompactCollector* collector_;
};

<<<<<<< HEAD
=======
#ifdef ENABLE_MINOR_MC

// Collector for young-generation only.
class MinorMarkCompactCollector final : public MarkCompactCollectorBase {
 public:
  using MarkingState = MinorMarkingState;
  using NonAtomicMarkingState = MinorNonAtomicMarkingState;

  explicit MinorMarkCompactCollector(Heap* heap);
  ~MinorMarkCompactCollector();

  MarkingState* marking_state() { return &marking_state_; }

  NonAtomicMarkingState* non_atomic_marking_state() {
    return &non_atomic_marking_state_;
  }

  void SetUp() override;
  void TearDown() override;
  void CollectGarbage() override;

  void MakeIterable(Page* page, MarkingTreatmentMode marking_mode,
                    FreeSpaceTreatmentMode free_space_mode);
  void CleanupSweepToIteratePages();

 private:
  using MarkingWorklist = Worklist<HeapObject*, 64 /* segment size */>;
  class RootMarkingVisitor;

  static const int kNumMarkers = 8;
  static const int kMainMarker = 0;

  inline MarkingWorklist* worklist() { return worklist_; }

  inline YoungGenerationMarkingVisitor* main_marking_visitor() {
    return main_marking_visitor_;
  }

  void MarkLiveObjects() override;
  void MarkRootSetInParallel(RootMarkingVisitor* root_visitor);
  V8_INLINE void MarkRootObject(HeapObject* obj);
  void ProcessMarkingWorklist() override;
  void ClearNonLiveReferences() override;

  void EvacuatePrologue() override;
  void EvacuateEpilogue() override;
  void Evacuate() override;
  void EvacuatePagesInParallel() override;
  void UpdatePointersAfterEvacuation() override;

  UpdatingItem* CreateToSpaceUpdatingItem(MemoryChunk* chunk, Address start,
                                          Address end) override;
  UpdatingItem* CreateRememberedSetUpdatingItem(
      MemoryChunk* chunk, RememberedSetUpdatingMode updating_mode) override;

  int CollectNewSpaceArrayBufferTrackerItems(ItemParallelJob* job);

  int NumberOfParallelMarkingTasks(int pages);

  MarkingWorklist* worklist_;

  YoungGenerationMarkingVisitor* main_marking_visitor_;
  base::Semaphore page_parallel_job_semaphore_;
  std::vector<Page*> new_space_evacuation_pages_;
  std::vector<Page*> sweep_to_iterate_pages_;

  MarkingState marking_state_;
  NonAtomicMarkingState non_atomic_marking_state_;

  friend class YoungGenerationMarkingTask;
  friend class YoungGenerationMarkingVisitor;
};

#endif  // ENABLE_MINOR_MC

>>>>>>> 84bd6f3c
}  // namespace internal
}  // namespace v8

#endif  // V8_HEAP_MARK_COMPACT_H_<|MERGE_RESOLUTION|>--- conflicted
+++ resolved
@@ -7,18 +7,9 @@
 
 #include <vector>
 
-<<<<<<< HEAD
-#include "src/base/bits.h"
-#include "src/base/platform/condition-variable.h"
-#include "src/cancelable-task.h"
-#include "src/heap/concurrent-marking-deque.h"
-#include "src/heap/marking.h"
-#include "src/heap/sequential-marking-deque.h"
-=======
 #include "src/heap/concurrent-marking.h"
 #include "src/heap/marking.h"
 #include "src/heap/objects-visiting.h"
->>>>>>> 84bd6f3c
 #include "src/heap/spaces.h"
 #include "src/heap/sweeper.h"
 #include "src/heap/worklist.h"
@@ -27,165 +18,6 @@
 namespace internal {
 
 // Forward declarations.
-<<<<<<< HEAD
-class CodeFlusher;
-class EvacuationJobTraits;
-class HeapObjectVisitor;
-class LocalWorkStealingMarkingDeque;
-class MarkCompactCollector;
-class MinorMarkCompactCollector;
-class MarkingVisitor;
-class MigrationObserver;
-template <typename JobTraits>
-class PageParallelJob;
-class RecordMigratedSlotVisitor;
-class ThreadLocalTop;
-class WorkStealingMarkingDeque;
-class YoungGenerationMarkingVisitor;
-
-#ifdef V8_CONCURRENT_MARKING
-using MarkingDeque = ConcurrentMarkingDeque;
-#else
-using MarkingDeque = SequentialMarkingDeque;
-#endif
-
-class ObjectMarking : public AllStatic {
- public:
-  V8_INLINE static MarkBit MarkBitFrom(HeapObject* obj,
-                                       const MarkingState& state) {
-    const Address address = obj->address();
-    const MemoryChunk* p = MemoryChunk::FromAddress(address);
-    return state.bitmap()->MarkBitFromIndex(p->AddressToMarkbitIndex(address));
-  }
-
-  static Marking::ObjectColor Color(HeapObject* obj,
-                                    const MarkingState& state) {
-    return Marking::Color(ObjectMarking::MarkBitFrom(obj, state));
-  }
-
-  template <MarkBit::AccessMode access_mode = MarkBit::NON_ATOMIC>
-  V8_INLINE static bool IsImpossible(HeapObject* obj,
-                                     const MarkingState& state) {
-    return Marking::IsImpossible<access_mode>(MarkBitFrom(obj, state));
-  }
-
-  template <MarkBit::AccessMode access_mode = MarkBit::NON_ATOMIC>
-  V8_INLINE static bool IsBlack(HeapObject* obj, const MarkingState& state) {
-    return Marking::IsBlack<access_mode>(MarkBitFrom(obj, state));
-  }
-
-  template <MarkBit::AccessMode access_mode = MarkBit::NON_ATOMIC>
-  V8_INLINE static bool IsWhite(HeapObject* obj, const MarkingState& state) {
-    return Marking::IsWhite<access_mode>(MarkBitFrom(obj, state));
-  }
-
-  template <MarkBit::AccessMode access_mode = MarkBit::NON_ATOMIC>
-  V8_INLINE static bool IsGrey(HeapObject* obj, const MarkingState& state) {
-    return Marking::IsGrey<access_mode>(MarkBitFrom(obj, state));
-  }
-
-  template <MarkBit::AccessMode access_mode = MarkBit::NON_ATOMIC>
-  V8_INLINE static bool IsBlackOrGrey(HeapObject* obj,
-                                      const MarkingState& state) {
-    return Marking::IsBlackOrGrey<access_mode>(MarkBitFrom(obj, state));
-  }
-
-  template <MarkBit::AccessMode access_mode = MarkBit::NON_ATOMIC>
-  V8_INLINE static bool BlackToGrey(HeapObject* obj,
-                                    const MarkingState& state) {
-    MarkBit markbit = MarkBitFrom(obj, state);
-    if (!Marking::BlackToGrey<access_mode>(markbit)) return false;
-    state.IncrementLiveBytes<access_mode>(-obj->Size());
-    return true;
-  }
-
-  template <MarkBit::AccessMode access_mode = MarkBit::NON_ATOMIC>
-  V8_INLINE static bool WhiteToGrey(HeapObject* obj,
-                                    const MarkingState& state) {
-    return Marking::WhiteToGrey<access_mode>(MarkBitFrom(obj, state));
-  }
-
-  template <MarkBit::AccessMode access_mode = MarkBit::NON_ATOMIC>
-  V8_INLINE static bool WhiteToBlack(HeapObject* obj,
-                                     const MarkingState& state) {
-    return ObjectMarking::WhiteToGrey<access_mode>(obj, state) &&
-           ObjectMarking::GreyToBlack<access_mode>(obj, state);
-  }
-
-  template <MarkBit::AccessMode access_mode = MarkBit::NON_ATOMIC>
-  V8_INLINE static bool GreyToBlack(HeapObject* obj,
-                                    const MarkingState& state) {
-    MarkBit markbit = MarkBitFrom(obj, state);
-    if (!Marking::GreyToBlack<access_mode>(markbit)) return false;
-    state.IncrementLiveBytes<access_mode>(obj->Size());
-    return true;
-  }
-
- private:
-  DISALLOW_IMPLICIT_CONSTRUCTORS(ObjectMarking);
-};
-
-// CodeFlusher collects candidates for code flushing during marking and
-// processes those candidates after marking has completed in order to
-// reset those functions referencing code objects that would otherwise
-// be unreachable. Code objects can be referenced in two ways:
-//    - SharedFunctionInfo references unoptimized code.
-//    - JSFunction references either unoptimized or optimized code.
-// We are not allowed to flush unoptimized code for functions that got
-// optimized or inlined into optimized code, because we might bailout
-// into the unoptimized code again during deoptimization.
-class CodeFlusher {
- public:
-  explicit CodeFlusher(Isolate* isolate)
-      : isolate_(isolate),
-        jsfunction_candidates_head_(nullptr),
-        shared_function_info_candidates_head_(nullptr) {}
-
-  inline void AddCandidate(SharedFunctionInfo* shared_info);
-  inline void AddCandidate(JSFunction* function);
-
-  void EvictCandidate(SharedFunctionInfo* shared_info);
-  void EvictCandidate(JSFunction* function);
-
-  void ProcessCandidates() {
-    ProcessSharedFunctionInfoCandidates();
-    ProcessJSFunctionCandidates();
-  }
-
-  inline void VisitListHeads(RootVisitor* v);
-
-  template <typename StaticVisitor>
-  inline void IteratePointersToFromSpace();
-
- private:
-  void ProcessJSFunctionCandidates();
-  void ProcessSharedFunctionInfoCandidates();
-
-  static inline JSFunction** GetNextCandidateSlot(JSFunction* candidate);
-  static inline JSFunction* GetNextCandidate(JSFunction* candidate);
-  static inline void SetNextCandidate(JSFunction* candidate,
-                                      JSFunction* next_candidate);
-  static inline void ClearNextCandidate(JSFunction* candidate,
-                                        Object* undefined);
-
-  static inline SharedFunctionInfo* GetNextCandidate(
-      SharedFunctionInfo* candidate);
-  static inline void SetNextCandidate(SharedFunctionInfo* candidate,
-                                      SharedFunctionInfo* next_candidate);
-  static inline void ClearNextCandidate(SharedFunctionInfo* candidate);
-
-  Isolate* isolate_;
-  JSFunction* jsfunction_candidates_head_;
-  SharedFunctionInfo* shared_function_info_candidates_head_;
-
-  DISALLOW_COPY_AND_ASSIGN(CodeFlusher);
-};
-
-class MarkBitCellIterator BASE_EMBEDDED {
- public:
-  MarkBitCellIterator(MemoryChunk* chunk, MarkingState state) : chunk_(chunk) {
-    last_cell_index_ = Bitmap::IndexToCell(Bitmap::CellAlignIndex(
-=======
 class EvacuationJobTraits;
 class HeapObjectVisitor;
 class ItemParallelJob;
@@ -259,20 +91,13 @@
     DCHECK(Bitmap::IsCellAligned(
         chunk_->AddressToMarkbitIndex(chunk_->area_start())));
     DCHECK(Bitmap::IsCellAligned(
->>>>>>> 84bd6f3c
         chunk_->AddressToMarkbitIndex(chunk_->area_end())));
     last_cell_index_ =
         Bitmap::IndexToCell(chunk_->AddressToMarkbitIndex(chunk_->area_end()));
     cell_base_ = chunk_->area_start();
-<<<<<<< HEAD
-    cell_index_ = Bitmap::IndexToCell(
-        Bitmap::CellAlignIndex(chunk_->AddressToMarkbitIndex(cell_base_)));
-    cells_ = state.bitmap()->cells();
-=======
     cell_index_ =
         Bitmap::IndexToCell(chunk_->AddressToMarkbitIndex(cell_base_));
     cells_ = bitmap->cells();
->>>>>>> 84bd6f3c
   }
 
   inline bool Done() { return cell_index_ >= last_cell_index_; }
@@ -291,11 +116,7 @@
     return cell_base_;
   }
 
-<<<<<<< HEAD
-  MUST_USE_RESULT inline bool Advance() {
-=======
   V8_WARN_UNUSED_RESULT inline bool Advance() {
->>>>>>> 84bd6f3c
     cell_base_ += Bitmap::kBitsPerCell * kPointerSize;
     return ++cell_index_ != last_cell_index_;
   }
@@ -337,13 +158,6 @@
 template <LiveObjectIterationMode mode>
 class LiveObjectRange {
  public:
-<<<<<<< HEAD
-  LiveObjectIterator(MemoryChunk* chunk, MarkingState state)
-      : chunk_(chunk),
-        it_(chunk_, state),
-        cell_base_(it_.CurrentCellBase()),
-        current_cell_(*it_.CurrentCell()) {}
-=======
   class iterator {
    public:
     using value_type = std::pair<HeapObject*, int /* size */>;
@@ -385,7 +199,6 @@
         bitmap_(bitmap),
         start_(chunk_->area_start()),
         end_(chunk->area_end()) {}
->>>>>>> 84bd6f3c
 
   inline iterator begin();
   inline iterator end();
@@ -430,157 +243,15 @@
   static void RecomputeLiveBytes(MemoryChunk* chunk, MarkingState* state);
 };
 
-class LiveObjectVisitor BASE_EMBEDDED {
- public:
-  enum IterationMode {
-    kKeepMarking,
-    kClearMarkbits,
-  };
-
-  // Visits black objects on a MemoryChunk until the Visitor returns for an
-  // object. If IterationMode::kClearMarkbits is passed the markbits and slots
-  // for visited objects are cleared for each successfully visited object.
-  template <class Visitor>
-  bool VisitBlackObjects(MemoryChunk* chunk, const MarkingState& state,
-                         Visitor* visitor, IterationMode iteration_mode);
-
- private:
-  void RecomputeLiveBytes(MemoryChunk* chunk, const MarkingState& state);
-};
-
 enum PageEvacuationMode { NEW_TO_NEW, NEW_TO_OLD };
-<<<<<<< HEAD
-enum FreeSpaceTreatmentMode { IGNORE_FREE_SPACE, ZAP_FREE_SPACE };
-enum MarkingTreatmentMode { KEEP, CLEAR };
-=======
 enum MarkingTreatmentMode { KEEP, CLEAR };
 enum class RememberedSetUpdatingMode { ALL, OLD_TO_NEW_ONLY };
->>>>>>> 84bd6f3c
 
 // Base class for minor and full MC collectors.
 class MarkCompactCollectorBase {
  public:
   virtual ~MarkCompactCollectorBase() {}
 
-<<<<<<< HEAD
-  // Note: Make sure to refer to the instances by their concrete collector
-  // type to avoid vtable lookups marking state methods when used in hot paths.
-  virtual MarkingState marking_state(HeapObject* object) const = 0;
-  virtual MarkingState marking_state(MemoryChunk* chunk) const = 0;
-
-  virtual void SetUp() = 0;
-  virtual void TearDown() = 0;
-  virtual void CollectGarbage() = 0;
-
-  inline Heap* heap() const { return heap_; }
-  inline Isolate* isolate() { return heap()->isolate(); }
-
- protected:
-  explicit MarkCompactCollectorBase(Heap* heap) : heap_(heap) {}
-
-  // Marking operations for objects reachable from roots.
-  virtual void MarkLiveObjects() = 0;
-  // Mark objects reachable (transitively) from objects in the marking
-  // stack.
-  virtual void EmptyMarkingDeque() = 0;
-  virtual void ProcessMarkingDeque() = 0;
-  // Clear non-live references held in side data structures.
-  virtual void ClearNonLiveReferences() = 0;
-  virtual void EvacuatePrologue() = 0;
-  virtual void EvacuateEpilogue() = 0;
-  virtual void Evacuate() = 0;
-  virtual void EvacuatePagesInParallel() = 0;
-  virtual void UpdatePointersAfterEvacuation() = 0;
-
-  // The number of parallel compaction tasks, including the main thread.
-  int NumberOfParallelCompactionTasks(int pages, intptr_t live_bytes);
-
-  template <class Evacuator, class Collector>
-  void CreateAndExecuteEvacuationTasks(
-      Collector* collector, PageParallelJob<EvacuationJobTraits>* job,
-      RecordMigratedSlotVisitor* record_visitor,
-      MigrationObserver* migration_observer, const intptr_t live_bytes);
-
-  // Returns whether this page should be moved according to heuristics.
-  bool ShouldMovePage(Page* p, intptr_t live_bytes);
-
-  template <RememberedSetType type>
-  void UpdatePointersInParallel(Heap* heap, base::Semaphore* semaphore,
-                                const MarkCompactCollectorBase* collector);
-
-  int NumberOfParallelCompactionTasks(int pages);
-  int NumberOfPointerUpdateTasks(int pages);
-
-  Heap* heap_;
-};
-
-// Collector for young-generation only.
-class MinorMarkCompactCollector final : public MarkCompactCollectorBase {
- public:
-  explicit MinorMarkCompactCollector(Heap* heap);
-  ~MinorMarkCompactCollector();
-
-  MarkingState marking_state(HeapObject* object) const override {
-    return MarkingState::External(object);
-  }
-
-  MarkingState marking_state(MemoryChunk* chunk) const override {
-    return MarkingState::External(chunk);
-  }
-
-  void SetUp() override;
-  void TearDown() override;
-  void CollectGarbage() override;
-
-  void MakeIterable(Page* page, MarkingTreatmentMode marking_mode,
-                    FreeSpaceTreatmentMode free_space_mode);
-  void CleanupSweepToIteratePages();
-
- private:
-  class RootMarkingVisitorSeedOnly;
-  class RootMarkingVisitor;
-
-  static const int kNumMarkers = 4;
-  static const int kMainMarker = 0;
-
-  inline WorkStealingMarkingDeque* marking_deque() { return marking_deque_; }
-
-  inline YoungGenerationMarkingVisitor* marking_visitor(int index) {
-    DCHECK_LT(index, kNumMarkers);
-    return marking_visitor_[index];
-  }
-
-  SlotCallbackResult CheckAndMarkObject(Heap* heap, Address slot_address);
-  void MarkLiveObjects() override;
-  void MarkRootSetInParallel();
-  void ProcessMarkingDeque() override;
-  void EmptyMarkingDeque() override;
-  void ClearNonLiveReferences() override;
-
-  void EvacuatePrologue() override;
-  void EvacuateEpilogue() override;
-  void Evacuate() override;
-  void EvacuatePagesInParallel() override;
-  void UpdatePointersAfterEvacuation() override;
-
-  int NumberOfMarkingTasks();
-
-  WorkStealingMarkingDeque* marking_deque_;
-  YoungGenerationMarkingVisitor* marking_visitor_[kNumMarkers];
-  base::Semaphore page_parallel_job_semaphore_;
-  List<Page*> new_space_evacuation_pages_;
-  std::vector<Page*> sweep_to_iterate_pages_;
-
-  friend class MarkYoungGenerationJobTraits;
-  friend class YoungGenerationMarkingTask;
-  friend class YoungGenerationMarkingVisitor;
-};
-
-// Collector for young and old generation.
-class MarkCompactCollector final : public MarkCompactCollectorBase {
- public:
-  class RootMarkingVisitor;
-=======
   virtual void SetUp() = 0;
   virtual void TearDown() = 0;
   virtual void CollectGarbage() = 0;
@@ -728,7 +399,6 @@
         ->SetValue(value);
   }
 };
->>>>>>> 84bd6f3c
 
 class MajorNonAtomicMarkingState final
     : public MarkingStateBase<MajorNonAtomicMarkingState,
@@ -773,54 +443,6 @@
   // Wrapper for the shared and bailout worklists.
   class MarkingWorklist {
    public:
-<<<<<<< HEAD
-    enum FreeListRebuildingMode { REBUILD_FREE_LIST, IGNORE_FREE_LIST };
-    enum ClearOldToNewSlotsMode {
-      DO_NOT_CLEAR,
-      CLEAR_REGULAR_SLOTS,
-      CLEAR_TYPED_SLOTS
-    };
-
-    typedef std::deque<Page*> SweepingList;
-    typedef List<Page*> SweptList;
-
-    static int RawSweep(Page* p, FreeListRebuildingMode free_list_mode,
-                        FreeSpaceTreatmentMode free_space_mode);
-
-    explicit Sweeper(Heap* heap)
-        : heap_(heap),
-          num_tasks_(0),
-          pending_sweeper_tasks_semaphore_(0),
-          sweeping_in_progress_(false),
-          num_sweeping_tasks_(0) {}
-
-    bool sweeping_in_progress() { return sweeping_in_progress_; }
-
-    void AddPage(AllocationSpace space, Page* page);
-
-    int ParallelSweepSpace(AllocationSpace identity, int required_freed_bytes,
-                           int max_pages = 0);
-    int ParallelSweepPage(Page* page, AllocationSpace identity);
-
-    // After calling this function sweeping is considered to be in progress
-    // and the main thread can sweep lazily, but the background sweeper tasks
-    // are not running yet.
-    void StartSweeping();
-    void StartSweeperTasks();
-    void EnsureCompleted();
-    void EnsureNewSpaceCompleted();
-    bool AreSweeperTasksRunning();
-    void SweepOrWaitUntilSweepingCompleted(Page* page);
-
-    void AddSweptPageSafe(PagedSpace* space, Page* page);
-    Page* GetSweptPageSafe(PagedSpace* space);
-
-   private:
-    class SweeperTask;
-
-    static const int kAllocationSpaces = LAST_PAGED_SPACE + 1;
-    static const int kMaxSweeperTasks = kAllocationSpaces;
-=======
     using ConcurrentMarkingWorklist = Worklist<HeapObject*, 64>;
 
     // The heap parameter is not used but needed to match the sequential case.
@@ -831,7 +453,6 @@
       USE(success);
       DCHECK(success);
     }
->>>>>>> 84bd6f3c
 
     void PushBailout(HeapObject* object) {
       bool success = bailout_.Push(kMainThread, object);
@@ -904,19 +525,6 @@
       PrintWorklist("on_hold", &on_hold_);
     }
 
-<<<<<<< HEAD
-    Heap* const heap_;
-    int num_tasks_;
-    CancelableTaskManager::Id task_ids_[kMaxSweeperTasks];
-    base::Semaphore pending_sweeper_tasks_semaphore_;
-    base::Mutex mutex_;
-    SweptList swept_list_[kAllocationSpaces];
-    SweepingList sweeping_list_[kAllocationSpaces];
-    bool sweeping_in_progress_;
-    // Counter is actively maintained by the concurrent tasks to avoid querying
-    // the semaphore for maintaining a task counter on the main thread.
-    base::AtomicNumber<intptr_t> num_sweeping_tasks_;
-=======
    private:
     // Prints the stats about the global pool of the worklist.
     void PrintWorklist(const char* worklist_name,
@@ -924,7 +532,6 @@
     ConcurrentMarkingWorklist shared_;
     ConcurrentMarkingWorklist bailout_;
     ConcurrentMarkingWorklist on_hold_;
->>>>>>> 84bd6f3c
   };
 
   class RootMarkingVisitor;
@@ -937,17 +544,8 @@
 
   MarkingState* marking_state() { return &marking_state_; }
 
-<<<<<<< HEAD
-  MarkingState marking_state(HeapObject* object) const override {
-    return MarkingState::Internal(object);
-  }
-
-  MarkingState marking_state(MemoryChunk* chunk) const override {
-    return MarkingState::Internal(chunk);
-=======
   NonAtomicMarkingState* non_atomic_marking_state() {
     return &non_atomic_marking_state_;
->>>>>>> 84bd6f3c
   }
 
   void SetUp() override;
@@ -963,29 +561,17 @@
   // choosing spaces to compact.
   void Prepare();
 
-<<<<<<< HEAD
-=======
   // Stop concurrent marking (either by preempting it right away or waiting for
   // it to complete as requested by |stop_request|).
   void FinishConcurrentMarking(ConcurrentMarking::StopRequest stop_request);
 
->>>>>>> 84bd6f3c
   bool StartCompaction();
 
   void AbortCompaction();
 
-<<<<<<< HEAD
-  CodeFlusher* code_flusher() { return code_flusher_; }
-  inline bool is_code_flushing_enabled() const { return code_flusher_ != NULL; }
-
-  INLINE(static bool ShouldSkipEvacuationSlotRecording(Object* host)) {
-    return Page::FromAddress(reinterpret_cast<Address>(host))
-        ->ShouldSkipEvacuationSlotRecording();
-=======
   static inline bool IsOnEvacuationCandidate(Object* obj) {
     return Page::FromAddress(reinterpret_cast<Address>(obj))
         ->IsEvacuationCandidate();
->>>>>>> 84bd6f3c
   }
 
   static inline bool IsOnEvacuationCandidate(MaybeObject* obj) {
@@ -1019,9 +605,6 @@
 
   bool evacuation() const { return evacuation_; }
 
-<<<<<<< HEAD
-  MarkingDeque* marking_deque() { return &marking_deque_; }
-=======
   MarkingWorklist* marking_worklist() { return &marking_worklist_; }
 
   WeakObjects* weak_objects() { return &weak_objects_; }
@@ -1037,7 +620,6 @@
   void AddWeakReference(HeapObject* host, HeapObjectReference** slot) {
     weak_objects_.weak_references.Push(kMainThread, std::make_pair(host, slot));
   }
->>>>>>> 84bd6f3c
 
   void AddWeakObjectInCode(HeapObject* object, Code* code) {
     weak_objects_.weak_objects_in_code.Push(kMainThread,
@@ -1076,57 +658,14 @@
   // Finishes GC, performs heap verification if enabled.
   void Finish();
 
-<<<<<<< HEAD
-  // Mark code objects that are active on the stack to prevent them
-  // from being flushed.
-  void PrepareThreadForCodeFlushing(Isolate* isolate, ThreadLocalTop* top);
-
-  void PrepareForCodeFlushing();
-
-  void MarkLiveObjects() override;
-
-  // Pushes a black object onto the marking stack and accounts for live bytes.
-  // Note that this assumes live bytes have not yet been counted.
-  V8_INLINE void PushBlack(HeapObject* obj);
-
-  // Unshifts a black object into the marking stack and accounts for live bytes.
-  // Note that this assumes lives bytes have already been counted.
-  V8_INLINE void UnshiftBlack(HeapObject* obj);
-=======
   void MarkLiveObjects() override;
 
   // Marks the object black and adds it to the marking work list.
   // This is for non-incremental marking only.
   V8_INLINE void MarkObject(HeapObject* host, HeapObject* obj);
->>>>>>> 84bd6f3c
 
   // Marks the object black and adds it to the marking work list.
   // This is for non-incremental marking only.
-<<<<<<< HEAD
-  V8_INLINE void MarkObject(HeapObject* obj);
-
-  // Mark the heap roots and all objects reachable from them.
-  void MarkRoots(RootMarkingVisitor* visitor);
-
-  // Mark the string table specially.  References to internalized strings from
-  // the string table are weak.
-  void MarkStringTable(RootMarkingVisitor* visitor);
-
-  void ProcessMarkingDeque() override;
-
-  // Mark objects reachable (transitively) from objects in the marking stack
-  // or overflowed in the heap.  This respects references only considered in
-  // the final atomic marking pause including the following:
-  //    - Processing of objects reachable through Harmony WeakMaps.
-  //    - Objects reachable due to host application logic like object groups,
-  //      implicit references' groups, or embedder heap tracing.
-  void ProcessEphemeralMarking(bool only_process_harmony_weak_collections);
-
-  // If the call-site of the top optimized code was not prepared for
-  // deoptimization, then treat the maps in the code as strong pointers,
-  // otherwise a map can die and deoptimize the code.
-  void ProcessTopOptimizedFrame(RootMarkingVisitor* visitor);
-=======
   V8_INLINE void MarkRootObject(Root root, HeapObject* obj);
 
   // Used by wrapper tracing.
@@ -1147,33 +686,13 @@
   // deoptimization, then treat embedded pointers in the code as strong as
   // otherwise they can die and try to deoptimize the underlying code.
   void ProcessTopOptimizedFrame(ObjectVisitor* visitor);
->>>>>>> 84bd6f3c
 
   // Collects a list of dependent code from maps embedded in optimize code.
   DependentCode* DependentCodeListFromNonLiveMaps();
 
-<<<<<<< HEAD
-  // This function empties the marking stack, but may leave overflowed objects
-  // in the heap, in which case the marking stack's overflow flag will be set.
-  void EmptyMarkingDeque() override;
-
-  // Refill the marking stack with overflowed objects from the heap.  This
-  // function either leaves the marking stack full or clears the overflow
-  // flag on the marking stack.
-  void RefillMarkingDeque();
-
-  // Helper methods for refilling the marking stack by discovering grey objects
-  // on various pages of the heap. Used by {RefillMarkingDeque} only.
-  template <class T>
-  void DiscoverGreyObjectsWithIterator(T* it);
-  void DiscoverGreyObjectsOnPage(MemoryChunk* p);
-  void DiscoverGreyObjectsInSpace(PagedSpace* space);
-  void DiscoverGreyObjectsInNewSpace();
-=======
   // Drains the main thread marking work list. Will mark all pending objects
   // if no concurrent threads are running.
   void ProcessMarkingWorklist() override;
->>>>>>> 84bd6f3c
 
   // Callback function for telling whether the object *p is an unmarked
   // heap object.
@@ -1182,20 +701,12 @@
   // Clear non-live references in weak cells, transition and descriptor arrays,
   // and deoptimize dependent code of non-live maps.
   void ClearNonLiveReferences() override;
-<<<<<<< HEAD
-  void MarkDependentCodeForDeoptimization(DependentCode* list);
-  // Find non-live targets of simple transitions in the given list. Clear
-  // transitions to non-live targets and if needed trim descriptors arrays.
-  void ClearSimpleMapTransitions(Object* non_live_map_list);
-  void ClearSimpleMapTransition(Map* map, Map* dead_transition);
-=======
   void MarkDependentCodeForDeoptimization();
   // Checks if the given weak cell is a simple transition from the parent map
   // of the given dead target. If so it clears the transition and trims
   // the descriptor array of the parent if needed.
   void ClearPotentialSimpleMapTransition(Map* dead_target);
   void ClearPotentialSimpleMapTransition(Map* map, Map* dead_target);
->>>>>>> 84bd6f3c
   // Compact every array in the global list of transition arrays and
   // trim the corresponding descriptor array if a transition target is non-live.
   void ClearFullMapTransitions();
@@ -1236,12 +747,6 @@
   void Evacuate() override;
   void EvacuatePagesInParallel() override;
   void UpdatePointersAfterEvacuation() override;
-<<<<<<< HEAD
-
-  void ReleaseEvacuationCandidates();
-  void PostProcessEvacuationCandidates();
-
-=======
 
   UpdatingItem* CreateToSpaceUpdatingItem(MemoryChunk* chunk, Address start,
                                           Address end) override;
@@ -1259,7 +764,6 @@
   void ClearMarkbitsInNewSpace(NewSpace* space);
 
   base::Mutex mutex_;
->>>>>>> 84bd6f3c
   base::Semaphore page_parallel_job_semaphore_;
 
 #ifdef DEBUG
@@ -1304,19 +808,6 @@
   MarkingState marking_state_;
   NonAtomicMarkingState non_atomic_marking_state_;
 
-<<<<<<< HEAD
-  friend class CodeMarkingVisitor;
-  friend class Heap;
-  friend class IncrementalMarkingMarkingVisitor;
-  friend class MarkCompactMarkingVisitor;
-  friend class MarkingVisitor;
-  friend class RecordMigratedSlotVisitor;
-  friend class SharedFunctionInfoMarkingVisitor;
-  friend class StoreBuffer;
-};
-
-class EvacuationScope BASE_EMBEDDED {
-=======
   friend class FullEvacuator;
   friend class Heap;
   friend class RecordMigratedSlotVisitor;
@@ -1388,7 +879,6 @@
 };
 
 class EvacuationScope {
->>>>>>> 84bd6f3c
  public:
   explicit EvacuationScope(MarkCompactCollector* collector)
       : collector_(collector) {
@@ -1401,8 +891,6 @@
   MarkCompactCollector* collector_;
 };
 
-<<<<<<< HEAD
-=======
 #ifdef ENABLE_MINOR_MC
 
 // Collector for young-generation only.
@@ -1478,7 +966,6 @@
 
 #endif  // ENABLE_MINOR_MC
 
->>>>>>> 84bd6f3c
 }  // namespace internal
 }  // namespace v8
 
