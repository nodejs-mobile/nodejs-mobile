--- conflicted
+++ resolved
@@ -138,70 +138,6 @@
 bool NewSpace::ToSpaceContains(Object* o) { return to_space_.Contains(o); }
 bool NewSpace::FromSpaceContains(Object* o) { return from_space_.Contains(o); }
 
-<<<<<<< HEAD
-Page* Page::Initialize(Heap* heap, MemoryChunk* chunk, Executability executable,
-                       SemiSpace* owner) {
-  DCHECK_EQ(executable, Executability::NOT_EXECUTABLE);
-  bool in_to_space = (owner->id() != kFromSpace);
-  chunk->SetFlag(in_to_space ? MemoryChunk::IN_TO_SPACE
-                             : MemoryChunk::IN_FROM_SPACE);
-  DCHECK(!chunk->IsFlagSet(in_to_space ? MemoryChunk::IN_FROM_SPACE
-                                       : MemoryChunk::IN_TO_SPACE));
-  Page* page = static_cast<Page*>(chunk);
-  heap->incremental_marking()->SetNewSpacePageFlags(page);
-  page->AllocateLocalTracker();
-  if (FLAG_minor_mc) {
-    page->AllocateYoungGenerationBitmap();
-    MarkingState::External(page).ClearLiveness();
-  }
-  return page;
-}
-
-// --------------------------------------------------------------------------
-// PagedSpace
-
-template <Page::InitializationMode mode>
-Page* Page::Initialize(Heap* heap, MemoryChunk* chunk, Executability executable,
-                       PagedSpace* owner) {
-  Page* page = reinterpret_cast<Page*>(chunk);
-  DCHECK(page->area_size() <= kAllocatableMemory);
-  DCHECK(chunk->owner() == owner);
-
-  owner->IncreaseCapacity(page->area_size());
-  heap->incremental_marking()->SetOldSpacePageFlags(chunk);
-
-  // Make sure that categories are initialized before freeing the area.
-  page->InitializeFreeListCategories();
-  // In the case we do not free the memory, we effectively account for the whole
-  // page as allocated memory that cannot be used for further allocations.
-  if (mode == kFreeMemory) {
-    owner->Free(page->area_start(), page->area_size());
-  }
-
-  return page;
-}
-
-Page* Page::ConvertNewToOld(Page* old_page) {
-  DCHECK(!old_page->is_anchor());
-  DCHECK(old_page->InNewSpace());
-  OldSpace* old_space = old_page->heap()->old_space();
-  old_page->set_owner(old_space);
-  old_page->SetFlags(0, static_cast<uintptr_t>(~0));
-  old_space->AccountCommitted(old_page->size());
-  Page* new_page = Page::Initialize<kDoNotFreeMemory>(
-      old_page->heap(), old_page, NOT_EXECUTABLE, old_space);
-  new_page->InsertAfter(old_space->anchor()->prev_page());
-  return new_page;
-}
-
-void Page::InitializeFreeListCategories() {
-  for (int i = kFirstCategory; i < kNumberOfCategories; i++) {
-    categories_[i].Initialize(static_cast<FreeListCategoryType>(i));
-  }
-}
-
-=======
->>>>>>> 84bd6f3c
 bool PagedSpace::Contains(Address addr) {
   if (heap()->lo_space()->FindPage(addr)) return false;
   return MemoryChunk::FromAnyPointerAddress(heap(), addr)->owner() == this;
@@ -317,14 +253,6 @@
   UNREACHABLE();
 }
 
-<<<<<<< HEAD
-Page* FreeListCategory::page() const {
-  return Page::FromAddress(
-      reinterpret_cast<Address>(const_cast<FreeListCategory*>(this)));
-}
-
-=======
->>>>>>> 84bd6f3c
 Page* FreeList::GetPageForCategoryType(FreeListCategoryType type) {
   return top(type) ? top(type)->page() : nullptr;
 }
