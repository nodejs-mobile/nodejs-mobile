// Copyright 2015 the V8 project authors. All rights reserved.
// Use of this source code is governed by a BSD-style license that can be
// found in the LICENSE file.

#include "src/heap/scavenger.h"

#include "src/heap/barrier.h"
#include "src/heap/heap-inl.h"
#include "src/heap/mark-compact-inl.h"
#include "src/heap/objects-visiting-inl.h"
#include "src/heap/scavenger-inl.h"
#include "src/heap/sweeper.h"
#include "src/objects-body-descriptors-inl.h"

namespace v8 {
namespace internal {

class IterateAndScavengePromotedObjectsVisitor final : public ObjectVisitor {
 public:
<<<<<<< HEAD
  static void Initialize() {
    table_.Register(kVisitSeqOneByteString, &EvacuateSeqOneByteString);
    table_.Register(kVisitSeqTwoByteString, &EvacuateSeqTwoByteString);
    table_.Register(kVisitShortcutCandidate, &EvacuateShortcutCandidate);
    table_.Register(kVisitThinString, &EvacuateThinString);
    table_.Register(kVisitByteArray, &EvacuateByteArray);
    table_.Register(kVisitFixedArray, &EvacuateFixedArray);
    table_.Register(kVisitFixedDoubleArray, &EvacuateFixedDoubleArray);
    table_.Register(kVisitFixedTypedArrayBase, &EvacuateFixedTypedArray);
    table_.Register(kVisitFixedFloat64Array, &EvacuateFixedFloat64Array);
    table_.Register(kVisitJSArrayBuffer,
                    &ObjectEvacuationStrategy<POINTER_OBJECT>::Visit);

    table_.Register(
        kVisitNativeContext,
        &ObjectEvacuationStrategy<POINTER_OBJECT>::template VisitSpecialized<
            Context::kSize>);

    table_.Register(
        kVisitConsString,
        &ObjectEvacuationStrategy<POINTER_OBJECT>::template VisitSpecialized<
            ConsString::kSize>);

    table_.Register(
        kVisitSlicedString,
        &ObjectEvacuationStrategy<POINTER_OBJECT>::template VisitSpecialized<
            SlicedString::kSize>);

    table_.Register(
        kVisitSymbol,
        &ObjectEvacuationStrategy<POINTER_OBJECT>::template VisitSpecialized<
            Symbol::kSize>);

    table_.Register(
        kVisitSharedFunctionInfo,
        &ObjectEvacuationStrategy<POINTER_OBJECT>::template VisitSpecialized<
            SharedFunctionInfo::kSize>);

    table_.Register(kVisitJSWeakCollection,
                    &ObjectEvacuationStrategy<POINTER_OBJECT>::Visit);

    table_.Register(kVisitJSRegExp,
                    &ObjectEvacuationStrategy<POINTER_OBJECT>::Visit);

    table_.Register(kVisitJSFunction, &EvacuateJSFunction);

    table_.Register(kVisitDataObject,
                    &ObjectEvacuationStrategy<DATA_OBJECT>::Visit);

    table_.Register(kVisitJSObjectFast,
                    &ObjectEvacuationStrategy<POINTER_OBJECT>::Visit);
    table_.Register(kVisitJSObject,
                    &ObjectEvacuationStrategy<POINTER_OBJECT>::Visit);

    table_.Register(kVisitJSApiObject,
                    &ObjectEvacuationStrategy<POINTER_OBJECT>::Visit);

    table_.Register(kVisitStruct,
                    &ObjectEvacuationStrategy<POINTER_OBJECT>::Visit);
  }

  static VisitorDispatchTable<ScavengingCallback>* GetTable() {
    return &table_;
  }

  static void EvacuateThinStringNoShortcut(Map* map, HeapObject** slot,
                                           HeapObject* object) {
    EvacuateObject<POINTER_OBJECT, kWordAligned>(map, slot, object,
                                                 ThinString::kSize);
  }

 private:
  enum ObjectContents { DATA_OBJECT, POINTER_OBJECT };

  static void RecordCopiedObject(Heap* heap, HeapObject* obj) {
    bool should_record = false;
#ifdef DEBUG
    should_record = FLAG_heap_stats;
#endif
    should_record = should_record || FLAG_log_gc;
    if (should_record) {
      if (heap->new_space()->Contains(obj)) {
        heap->new_space()->RecordAllocation(obj);
      } else {
        heap->new_space()->RecordPromotion(obj);
      }
    }
  }

  // Helper function used by CopyObject to copy a source object to an
  // allocated target object and update the forwarding pointer in the source
  // object.  Returns the target object.
  INLINE(static void MigrateObject(Heap* heap, HeapObject* source,
                                   HeapObject* target, int size)) {
    // If we migrate into to-space, then the to-space top pointer should be
    // right after the target object. Incorporate double alignment
    // over-allocation.
    DCHECK(!heap->InToSpace(target) ||
           target->address() + size == heap->new_space()->top() ||
           target->address() + size + kPointerSize == heap->new_space()->top());

    // Make sure that we do not overwrite the promotion queue which is at
    // the end of to-space.
    DCHECK(!heap->InToSpace(target) ||
           heap->promotion_queue()->IsBelowPromotionQueue(
               heap->new_space()->top()));

    // Copy the content of source to target.
    heap->CopyBlock(target->address(), source->address(), size);

    // Set the forwarding address.
    source->set_map_word(MapWord::FromForwardingAddress(target));

    if (logging_and_profiling_mode == LOGGING_AND_PROFILING_ENABLED) {
      // Update NewSpace stats if necessary.
      RecordCopiedObject(heap, target);
      heap->OnMoveEvent(target, source, size);
    }

    if (marks_handling == TRANSFER_MARKS) {
      heap->incremental_marking()->TransferColor(source, target);
    }
  }

  template <AllocationAlignment alignment>
  static inline bool SemiSpaceCopyObject(Map* map, HeapObject** slot,
                                         HeapObject* object, int object_size) {
    Heap* heap = map->GetHeap();

    DCHECK(heap->AllowedToBeMigrated(object, NEW_SPACE));
    AllocationResult allocation =
        heap->new_space()->AllocateRaw(object_size, alignment);

    HeapObject* target = NULL;  // Initialization to please compiler.
    if (allocation.To(&target)) {
      // Order is important here: Set the promotion limit before storing a
      // filler for double alignment or migrating the object. Otherwise we
      // may end up overwriting promotion queue entries when we migrate the
      // object.
      heap->promotion_queue()->SetNewLimit(heap->new_space()->top());

      MigrateObject(heap, object, target, object_size);

      // Update slot to new target.
      *slot = target;

      heap->IncrementSemiSpaceCopiedObjectSize(object_size);
      return true;
    }
    return false;
  }


  template <ObjectContents object_contents, AllocationAlignment alignment>
  static inline bool PromoteObject(Map* map, HeapObject** slot,
                                   HeapObject* object, int object_size) {
    Heap* heap = map->GetHeap();

    AllocationResult allocation =
        heap->old_space()->AllocateRaw(object_size, alignment);

    HeapObject* target = NULL;  // Initialization to please compiler.
    if (allocation.To(&target)) {
      DCHECK(ObjectMarking::IsWhite(
          target, heap->mark_compact_collector()->marking_state(target)));
      MigrateObject(heap, object, target, object_size);

      // Update slot to new target using CAS. A concurrent sweeper thread my
      // filter the slot concurrently.
      HeapObject* old = *slot;
      base::Release_CompareAndSwap(reinterpret_cast<base::AtomicWord*>(slot),
                                   reinterpret_cast<base::AtomicWord>(old),
                                   reinterpret_cast<base::AtomicWord>(target));

      if (object_contents == POINTER_OBJECT) {
        heap->promotion_queue()->insert(target, object_size);
=======
  IterateAndScavengePromotedObjectsVisitor(Heap* heap, Scavenger* scavenger,
                                           bool record_slots)
      : heap_(heap), scavenger_(scavenger), record_slots_(record_slots) {}

  inline void VisitPointers(HeapObject* host, Object** start,
                            Object** end) final {
    for (Object** slot = start; slot < end; ++slot) {
      Object* target = *slot;
      DCHECK(!HasWeakHeapObjectTag(target));
      if (target->IsHeapObject()) {
        HandleSlot(host, reinterpret_cast<Address>(slot),
                   HeapObject::cast(target));
      }
    }
  }

  inline void VisitPointers(HeapObject* host, MaybeObject** start,
                            MaybeObject** end) final {
    // Treat weak references as strong. TODO(marja): Proper weakness handling in
    // the young generation.
    for (MaybeObject** slot = start; slot < end; ++slot) {
      MaybeObject* target = *slot;
      HeapObject* heap_object;
      if (target->ToStrongOrWeakHeapObject(&heap_object)) {
        HandleSlot(host, reinterpret_cast<Address>(slot), heap_object);
>>>>>>> 84bd6f3c
      }
    }
  }

  inline void HandleSlot(HeapObject* host, Address slot_address,
                         HeapObject* target) {
    HeapObjectReference** slot =
        reinterpret_cast<HeapObjectReference**>(slot_address);
    scavenger_->PageMemoryFence(reinterpret_cast<MaybeObject*>(target));

    if (heap_->InFromSpace(target)) {
      scavenger_->ScavengeObject(slot, target);
      bool success = (*slot)->ToStrongOrWeakHeapObject(&target);
      USE(success);
      DCHECK(success);
      scavenger_->PageMemoryFence(reinterpret_cast<MaybeObject*>(target));

      if (heap_->InNewSpace(target)) {
        SLOW_DCHECK(target->IsHeapObject());
        SLOW_DCHECK(heap_->InToSpace(target));
        RememberedSet<OLD_TO_NEW>::Insert(Page::FromAddress(slot_address),
                                          slot_address);
      }
      SLOW_DCHECK(!MarkCompactCollector::IsOnEvacuationCandidate(
          HeapObject::cast(target)));
    } else if (record_slots_ && MarkCompactCollector::IsOnEvacuationCandidate(
                                    HeapObject::cast(target))) {
      heap_->mark_compact_collector()->RecordSlot(host, slot, target);
    }
  }

<<<<<<< HEAD
  static inline void EvacuateJSFunction(Map* map, HeapObject** slot,
                                        HeapObject* object) {
    ObjectEvacuationStrategy<POINTER_OBJECT>::Visit(map, slot, object);

    if (marks_handling == IGNORE_MARKS) return;

    MapWord map_word = object->map_word();
    DCHECK(map_word.IsForwardingAddress());
    HeapObject* target = map_word.ToForwardingAddress();

    // TODO(mlippautz): Notify collector of this object so we don't have to
    // retrieve the state our of thin air.
    if (ObjectMarking::IsBlack(target, MarkingState::Internal(target))) {
      // This object is black and it might not be rescanned by marker.
      // We should explicitly record code entry slot for compaction because
      // promotion queue processing (IteratePromotedObjectPointers) will
      // miss it as it is not HeapObject-tagged.
      Address code_entry_slot =
          target->address() + JSFunction::kCodeEntryOffset;
      Code* code = Code::cast(Code::GetObjectFromEntryAddress(code_entry_slot));
      map->GetHeap()->mark_compact_collector()->RecordCodeEntrySlot(
          target, code_entry_slot, code);
    }
  }

  static inline void EvacuateFixedArray(Map* map, HeapObject** slot,
                                        HeapObject* object) {
    int length = reinterpret_cast<FixedArray*>(object)->synchronized_length();
    int object_size = FixedArray::SizeFor(length);
    EvacuateObject<POINTER_OBJECT, kWordAligned>(map, slot, object,
                                                 object_size);
  }

  static inline void EvacuateFixedDoubleArray(Map* map, HeapObject** slot,
                                              HeapObject* object) {
    int length = reinterpret_cast<FixedDoubleArray*>(object)->length();
    int object_size = FixedDoubleArray::SizeFor(length);
    EvacuateObject<DATA_OBJECT, kDoubleAligned>(map, slot, object, object_size);
  }

  static inline void EvacuateFixedTypedArray(Map* map, HeapObject** slot,
                                             HeapObject* object) {
    int object_size = reinterpret_cast<FixedTypedArrayBase*>(object)->size();
    EvacuateObject<POINTER_OBJECT, kWordAligned>(map, slot, object,
                                                 object_size);
  }

  static inline void EvacuateFixedFloat64Array(Map* map, HeapObject** slot,
                                               HeapObject* object) {
    int object_size = reinterpret_cast<FixedFloat64Array*>(object)->size();
    EvacuateObject<POINTER_OBJECT, kDoubleAligned>(map, slot, object,
                                                   object_size);
  }

  static inline void EvacuateByteArray(Map* map, HeapObject** slot,
                                       HeapObject* object) {
    int object_size = reinterpret_cast<ByteArray*>(object)->ByteArraySize();
    EvacuateObject<DATA_OBJECT, kWordAligned>(map, slot, object, object_size);
  }
=======
 private:
  Heap* const heap_;
  Scavenger* const scavenger_;
  const bool record_slots_;
};
>>>>>>> 84bd6f3c

Scavenger::Scavenger(Heap* heap, bool is_logging, CopiedList* copied_list,
                     PromotionList* promotion_list, int task_id)
    : heap_(heap),
      promotion_list_(promotion_list, task_id),
      copied_list_(copied_list, task_id),
      local_pretenuring_feedback_(kInitialLocalPretenuringFeedbackCapacity),
      copied_size_(0),
      promoted_size_(0),
      allocator_(heap),
      is_logging_(is_logging),
      is_incremental_marking_(heap->incremental_marking()->IsMarking()),
      is_compacting_(heap->incremental_marking()->IsCompacting()) {}

void Scavenger::IterateAndScavengePromotedObject(HeapObject* target, int size) {
  // We are not collecting slots on new space objects during mutation thus we
  // have to scan for pointers to evacuation candidates when we promote
  // objects. But we should not record any slots in non-black objects. Grey
  // object's slots would be rescanned. White object might not survive until
  // the end of collection it would be a violation of the invariant to record
  // its slots.
  const bool record_slots =
      is_compacting_ &&
      heap()->incremental_marking()->atomic_marking_state()->IsBlack(target);
  IterateAndScavengePromotedObjectsVisitor visitor(heap(), this, record_slots);
  target->IterateBodyFast(target->map(), size, &visitor);
}

void Scavenger::AddPageToSweeperIfNecessary(MemoryChunk* page) {
  AllocationSpace space = page->owner()->identity();
  if ((space == OLD_SPACE) && !page->SweepingDone()) {
    heap()->mark_compact_collector()->sweeper()->AddPage(
        space, reinterpret_cast<Page*>(page),
        Sweeper::READD_TEMPORARY_REMOVED_PAGE);
  }
}

void Scavenger::ScavengePage(MemoryChunk* page) {
  TRACE_EVENT0(TRACE_DISABLED_BY_DEFAULT("v8.gc"), "Scavenger::ScavengePage");
  CodePageMemoryModificationScope memory_modification_scope(page);
  RememberedSet<OLD_TO_NEW>::Iterate(
      page,
      [this](Address addr) { return CheckAndScavengeObject(heap_, addr); },
      SlotSet::KEEP_EMPTY_BUCKETS);
  RememberedSet<OLD_TO_NEW>::IterateTyped(
      page, [this](SlotType type, Address host_addr, Address addr) {
        return UpdateTypedSlotHelper::UpdateTypedSlot(
            type, addr, [this](MaybeObject** addr) {
              return CheckAndScavengeObject(heap(),
                                            reinterpret_cast<Address>(addr));
            });
      });

  AddPageToSweeperIfNecessary(page);
}

void Scavenger::Process(OneshotBarrier* barrier) {
  TRACE_EVENT0(TRACE_DISABLED_BY_DEFAULT("v8.gc"), "Scavenger::Process");
  // Threshold when to switch processing the promotion list to avoid
  // allocating too much backing store in the worklist.
  const int kProcessPromotionListThreshold = kPromotionListSegmentSize / 2;
  ScavengeVisitor scavenge_visitor(heap(), this);

  const bool have_barrier = barrier != nullptr;
  bool done;
  size_t objects = 0;
  do {
    done = true;
    ObjectAndSize object_and_size;
    while ((promotion_list_.LocalPushSegmentSize() <
            kProcessPromotionListThreshold) &&
           copied_list_.Pop(&object_and_size)) {
      scavenge_visitor.Visit(object_and_size.first);
      done = false;
      if (have_barrier && ((++objects % kInterruptThreshold) == 0)) {
        if (!copied_list_.IsGlobalPoolEmpty()) {
          barrier->NotifyAll();
        }
      }
    }

    while (promotion_list_.Pop(&object_and_size)) {
      HeapObject* target = object_and_size.first;
      int size = object_and_size.second;
      DCHECK(!target->IsMap());
      IterateAndScavengePromotedObject(target, size);
      done = false;
      if (have_barrier && ((++objects % kInterruptThreshold) == 0)) {
        if (!promotion_list_.IsGlobalPoolEmpty()) {
          barrier->NotifyAll();
        }
      }
    }
  } while (!done);
}

void Scavenger::Finalize() {
  heap()->MergeAllocationSitePretenuringFeedback(local_pretenuring_feedback_);
  heap()->IncrementSemiSpaceCopiedObjectSize(copied_size_);
  heap()->IncrementPromotedObjectsSize(promoted_size_);
  allocator_.Finalize();
}

<<<<<<< HEAD

void Scavenger::SelectScavengingVisitorsTable() {
  bool logging_and_profiling =
      FLAG_verify_predictable || isolate()->logger()->is_logging() ||
      isolate()->is_profiling() ||
      (isolate()->heap_profiler() != NULL &&
       isolate()->heap_profiler()->is_tracking_object_moves());

  if (!heap()->incremental_marking()->IsMarking()) {
    if (!logging_and_profiling) {
      scavenging_visitors_table_.CopyFrom(
          ScavengingVisitor<IGNORE_MARKS,
                            LOGGING_AND_PROFILING_DISABLED>::GetTable());
    } else {
      scavenging_visitors_table_.CopyFrom(
          ScavengingVisitor<IGNORE_MARKS,
                            LOGGING_AND_PROFILING_ENABLED>::GetTable());
    }
  } else {
    if (!logging_and_profiling) {
      scavenging_visitors_table_.CopyFrom(
          ScavengingVisitor<TRANSFER_MARKS,
                            LOGGING_AND_PROFILING_DISABLED>::GetTable());
    } else {
      scavenging_visitors_table_.CopyFrom(
          ScavengingVisitor<TRANSFER_MARKS,
                            LOGGING_AND_PROFILING_ENABLED>::GetTable());
    }

    if (heap()->incremental_marking()->IsCompacting()) {
      // When compacting forbid short-circuiting of cons-strings.
      // Scavenging code relies on the fact that new space object
      // can't be evacuated into evacuation candidate but
      // short-circuiting violates this assumption.
      scavenging_visitors_table_.Register(
          kVisitShortcutCandidate,
          scavenging_visitors_table_.GetVisitorById(kVisitConsString));
      scavenging_visitors_table_.Register(
          kVisitThinString,
          &ScavengingVisitor<TRANSFER_MARKS, LOGGING_AND_PROFILING_DISABLED>::
              EvacuateThinStringNoShortcut);
    }
  }
}


Isolate* Scavenger::isolate() { return heap()->isolate(); }

void RootScavengeVisitor::VisitRootPointer(Root root, Object** p) {
  ScavengePointer(p);
}

void RootScavengeVisitor::VisitRootPointers(Root root, Object** start,
                                            Object** end) {
=======
void RootScavengeVisitor::VisitRootPointer(Root root, const char* description,
                                           Object** p) {
  DCHECK(!HasWeakHeapObjectTag(*p));
  ScavengePointer(p);
}

void RootScavengeVisitor::VisitRootPointers(Root root, const char* description,
                                            Object** start, Object** end) {
>>>>>>> 84bd6f3c
  // Copy all HeapObject pointers in [start, end)
  for (Object** p = start; p < end; p++) ScavengePointer(p);
}

void RootScavengeVisitor::ScavengePointer(Object** p) {
  Object* object = *p;
  DCHECK(!HasWeakHeapObjectTag(object));
  if (!heap_->InNewSpace(object)) return;

  scavenger_->ScavengeObject(reinterpret_cast<HeapObjectReference**>(p),
                             reinterpret_cast<HeapObject*>(object));
}

}  // namespace internal
}  // namespace v8<|MERGE_RESOLUTION|>--- conflicted
+++ resolved
@@ -17,184 +17,6 @@
 
 class IterateAndScavengePromotedObjectsVisitor final : public ObjectVisitor {
  public:
-<<<<<<< HEAD
-  static void Initialize() {
-    table_.Register(kVisitSeqOneByteString, &EvacuateSeqOneByteString);
-    table_.Register(kVisitSeqTwoByteString, &EvacuateSeqTwoByteString);
-    table_.Register(kVisitShortcutCandidate, &EvacuateShortcutCandidate);
-    table_.Register(kVisitThinString, &EvacuateThinString);
-    table_.Register(kVisitByteArray, &EvacuateByteArray);
-    table_.Register(kVisitFixedArray, &EvacuateFixedArray);
-    table_.Register(kVisitFixedDoubleArray, &EvacuateFixedDoubleArray);
-    table_.Register(kVisitFixedTypedArrayBase, &EvacuateFixedTypedArray);
-    table_.Register(kVisitFixedFloat64Array, &EvacuateFixedFloat64Array);
-    table_.Register(kVisitJSArrayBuffer,
-                    &ObjectEvacuationStrategy<POINTER_OBJECT>::Visit);
-
-    table_.Register(
-        kVisitNativeContext,
-        &ObjectEvacuationStrategy<POINTER_OBJECT>::template VisitSpecialized<
-            Context::kSize>);
-
-    table_.Register(
-        kVisitConsString,
-        &ObjectEvacuationStrategy<POINTER_OBJECT>::template VisitSpecialized<
-            ConsString::kSize>);
-
-    table_.Register(
-        kVisitSlicedString,
-        &ObjectEvacuationStrategy<POINTER_OBJECT>::template VisitSpecialized<
-            SlicedString::kSize>);
-
-    table_.Register(
-        kVisitSymbol,
-        &ObjectEvacuationStrategy<POINTER_OBJECT>::template VisitSpecialized<
-            Symbol::kSize>);
-
-    table_.Register(
-        kVisitSharedFunctionInfo,
-        &ObjectEvacuationStrategy<POINTER_OBJECT>::template VisitSpecialized<
-            SharedFunctionInfo::kSize>);
-
-    table_.Register(kVisitJSWeakCollection,
-                    &ObjectEvacuationStrategy<POINTER_OBJECT>::Visit);
-
-    table_.Register(kVisitJSRegExp,
-                    &ObjectEvacuationStrategy<POINTER_OBJECT>::Visit);
-
-    table_.Register(kVisitJSFunction, &EvacuateJSFunction);
-
-    table_.Register(kVisitDataObject,
-                    &ObjectEvacuationStrategy<DATA_OBJECT>::Visit);
-
-    table_.Register(kVisitJSObjectFast,
-                    &ObjectEvacuationStrategy<POINTER_OBJECT>::Visit);
-    table_.Register(kVisitJSObject,
-                    &ObjectEvacuationStrategy<POINTER_OBJECT>::Visit);
-
-    table_.Register(kVisitJSApiObject,
-                    &ObjectEvacuationStrategy<POINTER_OBJECT>::Visit);
-
-    table_.Register(kVisitStruct,
-                    &ObjectEvacuationStrategy<POINTER_OBJECT>::Visit);
-  }
-
-  static VisitorDispatchTable<ScavengingCallback>* GetTable() {
-    return &table_;
-  }
-
-  static void EvacuateThinStringNoShortcut(Map* map, HeapObject** slot,
-                                           HeapObject* object) {
-    EvacuateObject<POINTER_OBJECT, kWordAligned>(map, slot, object,
-                                                 ThinString::kSize);
-  }
-
- private:
-  enum ObjectContents { DATA_OBJECT, POINTER_OBJECT };
-
-  static void RecordCopiedObject(Heap* heap, HeapObject* obj) {
-    bool should_record = false;
-#ifdef DEBUG
-    should_record = FLAG_heap_stats;
-#endif
-    should_record = should_record || FLAG_log_gc;
-    if (should_record) {
-      if (heap->new_space()->Contains(obj)) {
-        heap->new_space()->RecordAllocation(obj);
-      } else {
-        heap->new_space()->RecordPromotion(obj);
-      }
-    }
-  }
-
-  // Helper function used by CopyObject to copy a source object to an
-  // allocated target object and update the forwarding pointer in the source
-  // object.  Returns the target object.
-  INLINE(static void MigrateObject(Heap* heap, HeapObject* source,
-                                   HeapObject* target, int size)) {
-    // If we migrate into to-space, then the to-space top pointer should be
-    // right after the target object. Incorporate double alignment
-    // over-allocation.
-    DCHECK(!heap->InToSpace(target) ||
-           target->address() + size == heap->new_space()->top() ||
-           target->address() + size + kPointerSize == heap->new_space()->top());
-
-    // Make sure that we do not overwrite the promotion queue which is at
-    // the end of to-space.
-    DCHECK(!heap->InToSpace(target) ||
-           heap->promotion_queue()->IsBelowPromotionQueue(
-               heap->new_space()->top()));
-
-    // Copy the content of source to target.
-    heap->CopyBlock(target->address(), source->address(), size);
-
-    // Set the forwarding address.
-    source->set_map_word(MapWord::FromForwardingAddress(target));
-
-    if (logging_and_profiling_mode == LOGGING_AND_PROFILING_ENABLED) {
-      // Update NewSpace stats if necessary.
-      RecordCopiedObject(heap, target);
-      heap->OnMoveEvent(target, source, size);
-    }
-
-    if (marks_handling == TRANSFER_MARKS) {
-      heap->incremental_marking()->TransferColor(source, target);
-    }
-  }
-
-  template <AllocationAlignment alignment>
-  static inline bool SemiSpaceCopyObject(Map* map, HeapObject** slot,
-                                         HeapObject* object, int object_size) {
-    Heap* heap = map->GetHeap();
-
-    DCHECK(heap->AllowedToBeMigrated(object, NEW_SPACE));
-    AllocationResult allocation =
-        heap->new_space()->AllocateRaw(object_size, alignment);
-
-    HeapObject* target = NULL;  // Initialization to please compiler.
-    if (allocation.To(&target)) {
-      // Order is important here: Set the promotion limit before storing a
-      // filler for double alignment or migrating the object. Otherwise we
-      // may end up overwriting promotion queue entries when we migrate the
-      // object.
-      heap->promotion_queue()->SetNewLimit(heap->new_space()->top());
-
-      MigrateObject(heap, object, target, object_size);
-
-      // Update slot to new target.
-      *slot = target;
-
-      heap->IncrementSemiSpaceCopiedObjectSize(object_size);
-      return true;
-    }
-    return false;
-  }
-
-
-  template <ObjectContents object_contents, AllocationAlignment alignment>
-  static inline bool PromoteObject(Map* map, HeapObject** slot,
-                                   HeapObject* object, int object_size) {
-    Heap* heap = map->GetHeap();
-
-    AllocationResult allocation =
-        heap->old_space()->AllocateRaw(object_size, alignment);
-
-    HeapObject* target = NULL;  // Initialization to please compiler.
-    if (allocation.To(&target)) {
-      DCHECK(ObjectMarking::IsWhite(
-          target, heap->mark_compact_collector()->marking_state(target)));
-      MigrateObject(heap, object, target, object_size);
-
-      // Update slot to new target using CAS. A concurrent sweeper thread my
-      // filter the slot concurrently.
-      HeapObject* old = *slot;
-      base::Release_CompareAndSwap(reinterpret_cast<base::AtomicWord*>(slot),
-                                   reinterpret_cast<base::AtomicWord>(old),
-                                   reinterpret_cast<base::AtomicWord>(target));
-
-      if (object_contents == POINTER_OBJECT) {
-        heap->promotion_queue()->insert(target, object_size);
-=======
   IterateAndScavengePromotedObjectsVisitor(Heap* heap, Scavenger* scavenger,
                                            bool record_slots)
       : heap_(heap), scavenger_(scavenger), record_slots_(record_slots) {}
@@ -220,7 +42,6 @@
       HeapObject* heap_object;
       if (target->ToStrongOrWeakHeapObject(&heap_object)) {
         HandleSlot(host, reinterpret_cast<Address>(slot), heap_object);
->>>>>>> 84bd6f3c
       }
     }
   }
@@ -252,73 +73,11 @@
     }
   }
 
-<<<<<<< HEAD
-  static inline void EvacuateJSFunction(Map* map, HeapObject** slot,
-                                        HeapObject* object) {
-    ObjectEvacuationStrategy<POINTER_OBJECT>::Visit(map, slot, object);
-
-    if (marks_handling == IGNORE_MARKS) return;
-
-    MapWord map_word = object->map_word();
-    DCHECK(map_word.IsForwardingAddress());
-    HeapObject* target = map_word.ToForwardingAddress();
-
-    // TODO(mlippautz): Notify collector of this object so we don't have to
-    // retrieve the state our of thin air.
-    if (ObjectMarking::IsBlack(target, MarkingState::Internal(target))) {
-      // This object is black and it might not be rescanned by marker.
-      // We should explicitly record code entry slot for compaction because
-      // promotion queue processing (IteratePromotedObjectPointers) will
-      // miss it as it is not HeapObject-tagged.
-      Address code_entry_slot =
-          target->address() + JSFunction::kCodeEntryOffset;
-      Code* code = Code::cast(Code::GetObjectFromEntryAddress(code_entry_slot));
-      map->GetHeap()->mark_compact_collector()->RecordCodeEntrySlot(
-          target, code_entry_slot, code);
-    }
-  }
-
-  static inline void EvacuateFixedArray(Map* map, HeapObject** slot,
-                                        HeapObject* object) {
-    int length = reinterpret_cast<FixedArray*>(object)->synchronized_length();
-    int object_size = FixedArray::SizeFor(length);
-    EvacuateObject<POINTER_OBJECT, kWordAligned>(map, slot, object,
-                                                 object_size);
-  }
-
-  static inline void EvacuateFixedDoubleArray(Map* map, HeapObject** slot,
-                                              HeapObject* object) {
-    int length = reinterpret_cast<FixedDoubleArray*>(object)->length();
-    int object_size = FixedDoubleArray::SizeFor(length);
-    EvacuateObject<DATA_OBJECT, kDoubleAligned>(map, slot, object, object_size);
-  }
-
-  static inline void EvacuateFixedTypedArray(Map* map, HeapObject** slot,
-                                             HeapObject* object) {
-    int object_size = reinterpret_cast<FixedTypedArrayBase*>(object)->size();
-    EvacuateObject<POINTER_OBJECT, kWordAligned>(map, slot, object,
-                                                 object_size);
-  }
-
-  static inline void EvacuateFixedFloat64Array(Map* map, HeapObject** slot,
-                                               HeapObject* object) {
-    int object_size = reinterpret_cast<FixedFloat64Array*>(object)->size();
-    EvacuateObject<POINTER_OBJECT, kDoubleAligned>(map, slot, object,
-                                                   object_size);
-  }
-
-  static inline void EvacuateByteArray(Map* map, HeapObject** slot,
-                                       HeapObject* object) {
-    int object_size = reinterpret_cast<ByteArray*>(object)->ByteArraySize();
-    EvacuateObject<DATA_OBJECT, kWordAligned>(map, slot, object, object_size);
-  }
-=======
  private:
   Heap* const heap_;
   Scavenger* const scavenger_;
   const bool record_slots_;
 };
->>>>>>> 84bd6f3c
 
 Scavenger::Scavenger(Heap* heap, bool is_logging, CopiedList* copied_list,
                      PromotionList* promotion_list, int task_id)
@@ -422,62 +181,6 @@
   allocator_.Finalize();
 }
 
-<<<<<<< HEAD
-
-void Scavenger::SelectScavengingVisitorsTable() {
-  bool logging_and_profiling =
-      FLAG_verify_predictable || isolate()->logger()->is_logging() ||
-      isolate()->is_profiling() ||
-      (isolate()->heap_profiler() != NULL &&
-       isolate()->heap_profiler()->is_tracking_object_moves());
-
-  if (!heap()->incremental_marking()->IsMarking()) {
-    if (!logging_and_profiling) {
-      scavenging_visitors_table_.CopyFrom(
-          ScavengingVisitor<IGNORE_MARKS,
-                            LOGGING_AND_PROFILING_DISABLED>::GetTable());
-    } else {
-      scavenging_visitors_table_.CopyFrom(
-          ScavengingVisitor<IGNORE_MARKS,
-                            LOGGING_AND_PROFILING_ENABLED>::GetTable());
-    }
-  } else {
-    if (!logging_and_profiling) {
-      scavenging_visitors_table_.CopyFrom(
-          ScavengingVisitor<TRANSFER_MARKS,
-                            LOGGING_AND_PROFILING_DISABLED>::GetTable());
-    } else {
-      scavenging_visitors_table_.CopyFrom(
-          ScavengingVisitor<TRANSFER_MARKS,
-                            LOGGING_AND_PROFILING_ENABLED>::GetTable());
-    }
-
-    if (heap()->incremental_marking()->IsCompacting()) {
-      // When compacting forbid short-circuiting of cons-strings.
-      // Scavenging code relies on the fact that new space object
-      // can't be evacuated into evacuation candidate but
-      // short-circuiting violates this assumption.
-      scavenging_visitors_table_.Register(
-          kVisitShortcutCandidate,
-          scavenging_visitors_table_.GetVisitorById(kVisitConsString));
-      scavenging_visitors_table_.Register(
-          kVisitThinString,
-          &ScavengingVisitor<TRANSFER_MARKS, LOGGING_AND_PROFILING_DISABLED>::
-              EvacuateThinStringNoShortcut);
-    }
-  }
-}
-
-
-Isolate* Scavenger::isolate() { return heap()->isolate(); }
-
-void RootScavengeVisitor::VisitRootPointer(Root root, Object** p) {
-  ScavengePointer(p);
-}
-
-void RootScavengeVisitor::VisitRootPointers(Root root, Object** start,
-                                            Object** end) {
-=======
 void RootScavengeVisitor::VisitRootPointer(Root root, const char* description,
                                            Object** p) {
   DCHECK(!HasWeakHeapObjectTag(*p));
@@ -486,7 +189,6 @@
 
 void RootScavengeVisitor::VisitRootPointers(Root root, const char* description,
                                             Object** start, Object** end) {
->>>>>>> 84bd6f3c
   // Copy all HeapObject pointers in [start, end)
   for (Object** p = start; p < end; p++) ScavengePointer(p);
 }
