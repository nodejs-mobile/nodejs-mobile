--- conflicted
+++ resolved
@@ -1125,11 +1125,7 @@
   STATIC_ASSERT(sizeof(T) == kPointerSize);
   DCHECK(Min(dst, const_cast<T*>(src)) + num_words <=
          Max(dst, const_cast<T*>(src)));
-<<<<<<< HEAD
-  DCHECK(num_words > 0);
-=======
   DCHECK_GT(num_words, 0);
->>>>>>> 84bd6f3c
 
   // Use block copying MemCopy if the segment we're copying is
   // enough to justify the extra call/setup overhead.
