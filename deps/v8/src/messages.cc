// Copyright 2011 the V8 project authors. All rights reserved.
// Use of this source code is governed by a BSD-style license that can be
// found in the LICENSE file.

#include "src/messages.h"

#include <memory>

#include "src/api.h"
#include "src/execution.h"
#include "src/isolate-inl.h"
#include "src/keys.h"
#include "src/objects/frame-array-inl.h"
#include "src/string-builder.h"
#include "src/wasm/wasm-code-manager.h"
#include "src/wasm/wasm-objects.h"

namespace v8 {
namespace internal {

MessageLocation::MessageLocation(Handle<Script> script, int start_pos,
                                 int end_pos)
    : script_(script), start_pos_(start_pos), end_pos_(end_pos) {}
MessageLocation::MessageLocation(Handle<Script> script, int start_pos,
                                 int end_pos, Handle<SharedFunctionInfo> shared)
    : script_(script),
      start_pos_(start_pos),
      end_pos_(end_pos),
      shared_(shared) {}
MessageLocation::MessageLocation() : start_pos_(-1), end_pos_(-1) {}

// If no message listeners have been registered this one is called
// by default.
void MessageHandler::DefaultMessageReport(Isolate* isolate,
                                          const MessageLocation* loc,
                                          Handle<Object> message_obj) {
  std::unique_ptr<char[]> str = GetLocalizedMessage(isolate, message_obj);
  if (loc == nullptr) {
    PrintF("%s\n", str.get());
  } else {
    HandleScope scope(isolate);
    Handle<Object> data(loc->script()->name(), isolate);
    std::unique_ptr<char[]> data_str;
    if (data->IsString())
      data_str = Handle<String>::cast(data)->ToCString(DISALLOW_NULLS);
    PrintF("%s:%i: %s\n", data_str.get() ? data_str.get() : "<unknown>",
           loc->start_pos(), str.get());
  }
}

Handle<JSMessageObject> MessageHandler::MakeMessageObject(
    Isolate* isolate, MessageTemplate::Template message,
    const MessageLocation* location, Handle<Object> argument,
    Handle<FixedArray> stack_frames) {
  Factory* factory = isolate->factory();

  int start = -1;
  int end = -1;
  Handle<Object> script_handle = factory->undefined_value();
  if (location != nullptr) {
    start = location->start_pos();
    end = location->end_pos();
    script_handle = Script::GetWrapper(location->script());
  } else {
    script_handle = Script::GetWrapper(isolate->factory()->empty_script());
  }

  Handle<Object> stack_frames_handle = stack_frames.is_null()
      ? Handle<Object>::cast(factory->undefined_value())
      : Handle<Object>::cast(stack_frames);

  Handle<JSMessageObject> message_obj = factory->NewJSMessageObject(
      message, argument, start, end, script_handle, stack_frames_handle);

  return message_obj;
}

void MessageHandler::ReportMessage(Isolate* isolate, const MessageLocation* loc,
                                   Handle<JSMessageObject> message) {
  v8::Local<v8::Message> api_message_obj = v8::Utils::MessageToLocal(message);

  if (api_message_obj->ErrorLevel() == v8::Isolate::kMessageError) {
    // We are calling into embedder's code which can throw exceptions.
    // Thus we need to save current exception state, reset it to the clean one
    // and ignore scheduled exceptions callbacks can throw.

    // We pass the exception object into the message handler callback though.
    Object* exception_object = isolate->heap()->undefined_value();
    if (isolate->has_pending_exception()) {
      exception_object = isolate->pending_exception();
    }
    Handle<Object> exception(exception_object, isolate);

    Isolate::ExceptionScope exception_scope(isolate);
    isolate->clear_pending_exception();
    isolate->set_external_caught_exception(false);

    // Turn the exception on the message into a string if it is an object.
    if (message->argument()->IsJSObject()) {
      HandleScope scope(isolate);
      Handle<Object> argument(message->argument(), isolate);

      MaybeHandle<Object> maybe_stringified;
      Handle<Object> stringified;
      // Make sure we don't leak uncaught internally generated Error objects.
      if (argument->IsJSError()) {
        maybe_stringified = Object::NoSideEffectsToString(isolate, argument);
      } else {
        v8::TryCatch catcher(reinterpret_cast<v8::Isolate*>(isolate));
        catcher.SetVerbose(false);
        catcher.SetCaptureMessage(false);

        maybe_stringified = Object::ToString(isolate, argument);
      }

      if (!maybe_stringified.ToHandle(&stringified)) {
        DCHECK(isolate->has_pending_exception());
        isolate->clear_pending_exception();
        isolate->set_external_caught_exception(false);
        stringified =
            isolate->factory()->NewStringFromAsciiChecked("exception");
      }
      message->set_argument(*stringified);
    }

    v8::Local<v8::Value> api_exception_obj = v8::Utils::ToLocal(exception);
    ReportMessageNoExceptions(isolate, loc, message, api_exception_obj);
  } else {
    ReportMessageNoExceptions(isolate, loc, message, v8::Local<v8::Value>());
  }
}

void MessageHandler::ReportMessageNoExceptions(
    Isolate* isolate, const MessageLocation* loc, Handle<Object> message,
    v8::Local<v8::Value> api_exception_obj) {
  v8::Local<v8::Message> api_message_obj = v8::Utils::MessageToLocal(message);
  int error_level = api_message_obj->ErrorLevel();

  Handle<TemplateList> global_listeners =
      isolate->factory()->message_listeners();
  int global_length = global_listeners->length();
  if (global_length == 0) {
    DefaultMessageReport(isolate, loc, message);
    if (isolate->has_scheduled_exception()) {
      isolate->clear_scheduled_exception();
    }
  } else {
    for (int i = 0; i < global_length; i++) {
      HandleScope scope(isolate);
      if (global_listeners->get(i)->IsUndefined(isolate)) continue;
      FixedArray* listener = FixedArray::cast(global_listeners->get(i));
      Foreign* callback_obj = Foreign::cast(listener->get(0));
      int32_t message_levels =
          static_cast<int32_t>(Smi::ToInt(listener->get(2)));
      if (!(message_levels & error_level)) {
        continue;
      }
      v8::MessageCallback callback =
          FUNCTION_CAST<v8::MessageCallback>(callback_obj->foreign_address());
      Handle<Object> callback_data(listener->get(1), isolate);
      {
        // Do not allow exceptions to propagate.
        v8::TryCatch try_catch(reinterpret_cast<v8::Isolate*>(isolate));
        callback(api_message_obj, callback_data->IsUndefined(isolate)
                                      ? api_exception_obj
                                      : v8::Utils::ToLocal(callback_data));
      }
      if (isolate->has_scheduled_exception()) {
        isolate->clear_scheduled_exception();
      }
    }
  }
}


Handle<String> MessageHandler::GetMessage(Isolate* isolate,
                                          Handle<Object> data) {
  Handle<JSMessageObject> message = Handle<JSMessageObject>::cast(data);
  Handle<Object> arg = Handle<Object>(message->argument(), isolate);
  return MessageTemplate::FormatMessage(isolate, message->type(), arg);
}

std::unique_ptr<char[]> MessageHandler::GetLocalizedMessage(
    Isolate* isolate, Handle<Object> data) {
  HandleScope scope(isolate);
  return GetMessage(isolate, data)->ToCString(DISALLOW_NULLS);
}

namespace {

Object* EvalFromFunctionName(Isolate* isolate, Handle<Script> script) {
  if (!script->has_eval_from_shared())
    return isolate->heap()->undefined_value();

  Handle<SharedFunctionInfo> shared(script->eval_from_shared());
  // Find the name of the function calling eval.
  if (shared->Name()->BooleanValue()) {
    return shared->Name();
  }

  return shared->inferred_name();
}

Object* EvalFromScript(Isolate* isolate, Handle<Script> script) {
  if (!script->has_eval_from_shared())
    return isolate->heap()->undefined_value();

  Handle<SharedFunctionInfo> eval_from_shared(script->eval_from_shared());
  return eval_from_shared->script()->IsScript()
             ? eval_from_shared->script()
             : isolate->heap()->undefined_value();
}

MaybeHandle<String> FormatEvalOrigin(Isolate* isolate, Handle<Script> script) {
  Handle<Object> sourceURL(script->GetNameOrSourceURL(), isolate);
  if (!sourceURL->IsUndefined(isolate)) {
    DCHECK(sourceURL->IsString());
    return Handle<String>::cast(sourceURL);
  }

  IncrementalStringBuilder builder(isolate);
  builder.AppendCString("eval at ");

  Handle<Object> eval_from_function_name =
      handle(EvalFromFunctionName(isolate, script), isolate);
  if (eval_from_function_name->BooleanValue()) {
    Handle<String> str;
    ASSIGN_RETURN_ON_EXCEPTION(
        isolate, str, Object::ToString(isolate, eval_from_function_name),
        String);
    builder.AppendString(str);
  } else {
    builder.AppendCString("<anonymous>");
  }

  Handle<Object> eval_from_script_obj =
      handle(EvalFromScript(isolate, script), isolate);
  if (eval_from_script_obj->IsScript()) {
    Handle<Script> eval_from_script =
        Handle<Script>::cast(eval_from_script_obj);
    builder.AppendCString(" (");
    if (eval_from_script->compilation_type() == Script::COMPILATION_TYPE_EVAL) {
      // Eval script originated from another eval.
      Handle<String> str;
      ASSIGN_RETURN_ON_EXCEPTION(
          isolate, str, FormatEvalOrigin(isolate, eval_from_script), String);
      builder.AppendString(str);
    } else {
      DCHECK(eval_from_script->compilation_type() !=
             Script::COMPILATION_TYPE_EVAL);
      // eval script originated from "real" source.
      Handle<Object> name_obj = handle(eval_from_script->name(), isolate);
      if (eval_from_script->name()->IsString()) {
        builder.AppendString(Handle<String>::cast(name_obj));

        Script::PositionInfo info;
        if (Script::GetPositionInfo(eval_from_script, script->GetEvalPosition(),
                                    &info, Script::NO_OFFSET)) {
          builder.AppendCString(":");

          Handle<String> str = isolate->factory()->NumberToString(
              handle(Smi::FromInt(info.line + 1), isolate));
          builder.AppendString(str);

          builder.AppendCString(":");

          str = isolate->factory()->NumberToString(
              handle(Smi::FromInt(info.column + 1), isolate));
          builder.AppendString(str);
        }
      } else {
        DCHECK(!eval_from_script->name()->IsString());
        builder.AppendCString("unknown source");
      }
    }
    builder.AppendCString(")");
  }

  Handle<String> result;
  ASSIGN_RETURN_ON_EXCEPTION(isolate, result, builder.Finish(), String);
  return result;
}

}  // namespace

Handle<Object> StackFrameBase::GetEvalOrigin() {
  if (!HasScript()) return isolate_->factory()->undefined_value();
  return FormatEvalOrigin(isolate_, GetScript()).ToHandleChecked();
}

bool StackFrameBase::IsEval() {
  return HasScript() &&
         GetScript()->compilation_type() == Script::COMPILATION_TYPE_EVAL;
}

void JSStackFrame::FromFrameArray(Isolate* isolate, Handle<FrameArray> array,
                                  int frame_ix) {
  DCHECK(!array->IsWasmFrame(frame_ix));
  isolate_ = isolate;
  receiver_ = handle(array->Receiver(frame_ix), isolate);
  function_ = handle(array->Function(frame_ix), isolate);
  code_ = handle(array->Code(frame_ix), isolate);
  offset_ = array->Offset(frame_ix)->value();

  const int flags = array->Flags(frame_ix)->value();
  is_constructor_ = (flags & FrameArray::kIsConstructor) != 0;
  is_strict_ = (flags & FrameArray::kIsStrict) != 0;
}

JSStackFrame::JSStackFrame() {}

JSStackFrame::JSStackFrame(Isolate* isolate, Handle<Object> receiver,
                           Handle<JSFunction> function,
                           Handle<AbstractCode> code, int offset)
    : StackFrameBase(isolate),
      receiver_(receiver),
      function_(function),
      code_(code),
      offset_(offset),
      is_constructor_(false),
      is_strict_(false) {}

Handle<Object> JSStackFrame::GetFunction() const {
  return Handle<Object>::cast(function_);
}

Handle<Object> JSStackFrame::GetFileName() {
  if (!HasScript()) return isolate_->factory()->null_value();
  return handle(GetScript()->name(), isolate_);
}

Handle<Object> JSStackFrame::GetFunctionName() {
  Handle<String> result = JSFunction::GetName(function_);
  if (result->length() != 0) return result;

  if (HasScript() &&
      GetScript()->compilation_type() == Script::COMPILATION_TYPE_EVAL) {
    return isolate_->factory()->eval_string();
  }
  return isolate_->factory()->null_value();
}

namespace {

bool CheckMethodName(Isolate* isolate, Handle<JSReceiver> receiver,
                     Handle<Name> name, Handle<JSFunction> fun,
                     LookupIterator::Configuration config) {
  LookupIterator iter =
      LookupIterator::PropertyOrElement(isolate, receiver, name, config);
  if (iter.state() == LookupIterator::DATA) {
    return iter.GetDataValue().is_identical_to(fun);
  } else if (iter.state() == LookupIterator::ACCESSOR) {
    Handle<Object> accessors = iter.GetAccessors();
    if (accessors->IsAccessorPair()) {
      Handle<AccessorPair> pair = Handle<AccessorPair>::cast(accessors);
      return pair->getter() == *fun || pair->setter() == *fun;
    }
  }
  return false;
}

Handle<Object> ScriptNameOrSourceUrl(Handle<Script> script, Isolate* isolate) {
  Object* name_or_url = script->source_url();
  if (!name_or_url->IsString()) name_or_url = script->name();
  return handle(name_or_url, isolate);
}

}  // namespace

Handle<Object> JSStackFrame::GetScriptNameOrSourceUrl() {
  if (!HasScript()) return isolate_->factory()->null_value();
  return ScriptNameOrSourceUrl(GetScript(), isolate_);
}

Handle<Object> JSStackFrame::GetMethodName() {
  if (receiver_->IsNullOrUndefined(isolate_)) {
    return isolate_->factory()->null_value();
  }

  Handle<JSReceiver> receiver;
  if (!Object::ToObject(isolate_, receiver_).ToHandle(&receiver)) {
    DCHECK(isolate_->has_pending_exception());
    isolate_->clear_pending_exception();
    isolate_->set_external_caught_exception(false);
    return isolate_->factory()->null_value();
  }

  Handle<String> name(function_->shared()->Name(), isolate_);
  // ES2015 gives getters and setters name prefixes which must
  // be stripped to find the property name.
  if (name->IsUtf8EqualTo(CStrVector("get "), true) ||
      name->IsUtf8EqualTo(CStrVector("set "), true)) {
    name = isolate_->factory()->NewProperSubString(name, 4, name->length());
  }
  if (CheckMethodName(isolate_, receiver, name, function_,
                      LookupIterator::PROTOTYPE_CHAIN_SKIP_INTERCEPTOR)) {
    return name;
  }

  HandleScope outer_scope(isolate_);
  Handle<Object> result;
  for (PrototypeIterator iter(isolate_, receiver, kStartAtReceiver);
       !iter.IsAtEnd(); iter.Advance()) {
    Handle<Object> current = PrototypeIterator::GetCurrent(iter);
    if (!current->IsJSObject()) break;
    Handle<JSObject> current_obj = Handle<JSObject>::cast(current);
    if (current_obj->IsAccessCheckNeeded()) break;
    Handle<FixedArray> keys =
        KeyAccumulator::GetOwnEnumPropertyKeys(isolate_, current_obj);
    for (int i = 0; i < keys->length(); i++) {
      HandleScope inner_scope(isolate_);
      if (!keys->get(i)->IsName()) continue;
      Handle<Name> name_key(Name::cast(keys->get(i)), isolate_);
      if (!CheckMethodName(isolate_, current_obj, name_key, function_,
                           LookupIterator::OWN_SKIP_INTERCEPTOR))
        continue;
      // Return null in case of duplicates to avoid confusion.
      if (!result.is_null()) return isolate_->factory()->null_value();
      result = inner_scope.CloseAndEscape(name_key);
    }
  }

  if (!result.is_null()) return outer_scope.CloseAndEscape(result);
  return isolate_->factory()->null_value();
}

Handle<Object> JSStackFrame::GetTypeName() {
  // TODO(jgruber): Check for strict/constructor here as in
  // CallSitePrototypeGetThis.

  if (receiver_->IsNullOrUndefined(isolate_)) {
    return isolate_->factory()->null_value();
  } else if (receiver_->IsJSProxy()) {
    return isolate_->factory()->Proxy_string();
  }

  Handle<JSReceiver> receiver;
  if (!Object::ToObject(isolate_, receiver_).ToHandle(&receiver)) {
    DCHECK(isolate_->has_pending_exception());
    isolate_->clear_pending_exception();
    isolate_->set_external_caught_exception(false);
    return isolate_->factory()->null_value();
  }

  return JSReceiver::GetConstructorName(receiver);
}

int JSStackFrame::GetLineNumber() {
  DCHECK_LE(0, GetPosition());
  if (HasScript()) return Script::GetLineNumber(GetScript(), GetPosition()) + 1;
  return -1;
}

int JSStackFrame::GetColumnNumber() {
  DCHECK_LE(0, GetPosition());
  if (HasScript()) {
    return Script::GetColumnNumber(GetScript(), GetPosition()) + 1;
  }
  return -1;
}

bool JSStackFrame::IsNative() {
  return HasScript() && GetScript()->type() == Script::TYPE_NATIVE;
}

bool JSStackFrame::IsToplevel() {
  return receiver_->IsJSGlobalProxy() || receiver_->IsNullOrUndefined(isolate_);
}

namespace {

bool IsNonEmptyString(Handle<Object> object) {
  return (object->IsString() && String::cast(*object)->length() > 0);
}

void AppendFileLocation(Isolate* isolate, StackFrameBase* call_site,
                        IncrementalStringBuilder* builder) {
  if (call_site->IsNative()) {
    builder->AppendCString("native");
    return;
  }

  Handle<Object> file_name = call_site->GetScriptNameOrSourceUrl();
  if (!file_name->IsString() && call_site->IsEval()) {
    Handle<Object> eval_origin = call_site->GetEvalOrigin();
    DCHECK(eval_origin->IsString());
    builder->AppendString(Handle<String>::cast(eval_origin));
    builder->AppendCString(", ");  // Expecting source position to follow.
  }

  if (IsNonEmptyString(file_name)) {
    builder->AppendString(Handle<String>::cast(file_name));
  } else {
    // Source code does not originate from a file and is not native, but we
    // can still get the source position inside the source string, e.g. in
    // an eval string.
    builder->AppendCString("<anonymous>");
  }

  int line_number = call_site->GetLineNumber();
  if (line_number != -1) {
    builder->AppendCharacter(':');
    Handle<String> line_string = isolate->factory()->NumberToString(
        handle(Smi::FromInt(line_number), isolate), isolate);
    builder->AppendString(line_string);

    int column_number = call_site->GetColumnNumber();
    if (column_number != -1) {
      builder->AppendCharacter(':');
      Handle<String> column_string = isolate->factory()->NumberToString(
          handle(Smi::FromInt(column_number), isolate), isolate);
      builder->AppendString(column_string);
    }
  }
}

int StringIndexOf(Isolate* isolate, Handle<String> subject,
                  Handle<String> pattern) {
  if (pattern->length() > subject->length()) return -1;
  return String::IndexOf(isolate, subject, pattern, 0);
}

// Returns true iff
// 1. the subject ends with '.' + pattern, or
// 2. subject == pattern.
bool StringEndsWithMethodName(Isolate* isolate, Handle<String> subject,
                              Handle<String> pattern) {
  if (String::Equals(subject, pattern)) return true;

  FlatStringReader subject_reader(isolate, String::Flatten(subject));
  FlatStringReader pattern_reader(isolate, String::Flatten(pattern));

  int pattern_index = pattern_reader.length() - 1;
  int subject_index = subject_reader.length() - 1;
  for (int i = 0; i <= pattern_reader.length(); i++) {  // Iterate over len + 1.
    if (subject_index < 0) {
      return false;
    }

    const uc32 subject_char = subject_reader.Get(subject_index);
    if (i == pattern_reader.length()) {
      if (subject_char != '.') return false;
    } else if (subject_char != pattern_reader.Get(pattern_index)) {
      return false;
    }

    pattern_index--;
    subject_index--;
  }

  return true;
}

void AppendMethodCall(Isolate* isolate, JSStackFrame* call_site,
                      IncrementalStringBuilder* builder) {
  Handle<Object> type_name = call_site->GetTypeName();
  Handle<Object> method_name = call_site->GetMethodName();
  Handle<Object> function_name = call_site->GetFunctionName();

  if (IsNonEmptyString(function_name)) {
    Handle<String> function_string = Handle<String>::cast(function_name);
    if (IsNonEmptyString(type_name)) {
      Handle<String> type_string = Handle<String>::cast(type_name);
      bool starts_with_type_name =
          (StringIndexOf(isolate, function_string, type_string) == 0);
      if (!starts_with_type_name) {
        builder->AppendString(type_string);
        builder->AppendCharacter('.');
      }
    }
    builder->AppendString(function_string);

    if (IsNonEmptyString(method_name)) {
      Handle<String> method_string = Handle<String>::cast(method_name);
      if (!StringEndsWithMethodName(isolate, function_string, method_string)) {
        builder->AppendCString(" [as ");
        builder->AppendString(method_string);
        builder->AppendCharacter(']');
      }
    }
  } else {
    if (IsNonEmptyString(type_name)) {
      builder->AppendString(Handle<String>::cast(type_name));
      builder->AppendCharacter('.');
    }
    if (IsNonEmptyString(method_name)) {
      builder->AppendString(Handle<String>::cast(method_name));
    } else {
      builder->AppendCString("<anonymous>");
    }
  }
}

}  // namespace

MaybeHandle<String> JSStackFrame::ToString() {
  IncrementalStringBuilder builder(isolate_);

  Handle<Object> function_name = GetFunctionName();

  const bool is_toplevel = IsToplevel();
  const bool is_constructor = IsConstructor();
  const bool is_method_call = !(is_toplevel || is_constructor);

  if (is_method_call) {
    AppendMethodCall(isolate_, this, &builder);
  } else if (is_constructor) {
    builder.AppendCString("new ");
    if (IsNonEmptyString(function_name)) {
      builder.AppendString(Handle<String>::cast(function_name));
    } else {
      builder.AppendCString("<anonymous>");
    }
  } else if (IsNonEmptyString(function_name)) {
    builder.AppendString(Handle<String>::cast(function_name));
  } else {
    AppendFileLocation(isolate_, this, &builder);
    return builder.Finish();
  }

  builder.AppendCString(" (");
  AppendFileLocation(isolate_, this, &builder);
  builder.AppendCString(")");

  return builder.Finish();
}

int JSStackFrame::GetPosition() const { return code_->SourcePosition(offset_); }

bool JSStackFrame::HasScript() const {
  return function_->shared()->script()->IsScript();
}

Handle<Script> JSStackFrame::GetScript() const {
  return handle(Script::cast(function_->shared()->script()), isolate_);
}

WasmStackFrame::WasmStackFrame() {}

void WasmStackFrame::FromFrameArray(Isolate* isolate, Handle<FrameArray> array,
                                    int frame_ix) {
  // This function is called for compiled and interpreted wasm frames, and for
  // asm.js->wasm frames.
  DCHECK(array->IsWasmFrame(frame_ix) ||
         array->IsWasmInterpretedFrame(frame_ix) ||
         array->IsAsmJsWasmFrame(frame_ix));
  isolate_ = isolate;
  wasm_instance_ = handle(array->WasmInstance(frame_ix), isolate);
  wasm_func_index_ = array->WasmFunctionIndex(frame_ix)->value();
  if (array->IsWasmInterpretedFrame(frame_ix)) {
<<<<<<< HEAD
    code_ = Handle<AbstractCode>::null();
  } else {
    code_ = handle(array->Code(frame_ix), isolate);
=======
    code_ = nullptr;
  } else {
    code_ = wasm_instance_->compiled_module()->GetNativeModule()->code(
        wasm_func_index_);
>>>>>>> 84bd6f3c
  }
  offset_ = array->Offset(frame_ix)->value();
}

Handle<Object> WasmStackFrame::GetReceiver() const { return wasm_instance_; }

Handle<Object> WasmStackFrame::GetFunction() const {
  return handle(Smi::FromInt(wasm_func_index_), isolate_);
}

Handle<Object> WasmStackFrame::GetFunctionName() {
  Handle<Object> name;
  Handle<WasmSharedModuleData> shared(wasm_instance_->module_object()->shared(),
                                      isolate_);
  if (!WasmSharedModuleData::GetFunctionNameOrNull(isolate_, shared,
                                                   wasm_func_index_)
           .ToHandle(&name)) {
    name = isolate_->factory()->null_value();
  }
  return name;
}

MaybeHandle<String> WasmStackFrame::ToString() {
  IncrementalStringBuilder builder(isolate_);

  Handle<WasmSharedModuleData> shared(wasm_instance_->module_object()->shared(),
                                      isolate_);
  MaybeHandle<String> module_name =
      WasmSharedModuleData::GetModuleNameOrNull(isolate_, shared);
  MaybeHandle<String> function_name =
      WasmSharedModuleData::GetFunctionNameOrNull(isolate_, shared,
                                                  wasm_func_index_);
  bool has_name = !module_name.is_null() || !function_name.is_null();
  if (has_name) {
    if (module_name.is_null()) {
      builder.AppendString(function_name.ToHandleChecked());
    } else {
      builder.AppendString(module_name.ToHandleChecked());
      if (!function_name.is_null()) {
        builder.AppendCString(".");
        builder.AppendString(function_name.ToHandleChecked());
      }
    }
    builder.AppendCString(" (");
  }

  builder.AppendCString("wasm-function[");

  char buffer[16];
<<<<<<< HEAD
  SNPrintF(ArrayVector(buffer), "%u", wasm_func_index_);
=======
  SNPrintF(ArrayVector(buffer), "%u]", wasm_func_index_);
>>>>>>> 84bd6f3c
  builder.AppendCString(buffer);

  SNPrintF(ArrayVector(buffer), ":%d", GetPosition());
  builder.AppendCString(buffer);

<<<<<<< HEAD
  SNPrintF(ArrayVector(buffer), "%d", GetPosition());
  builder.AppendCString(buffer);
  builder.AppendCString(")");
=======
  if (has_name) builder.AppendCString(")");
>>>>>>> 84bd6f3c

  return builder.Finish();
}

int WasmStackFrame::GetPosition() const {
<<<<<<< HEAD
  if (IsInterpreted()) return offset_;
  // TODO(wasm): Clean this up (bug 5007).
  return (offset_ < 0) ? (-1 - offset_) : code_->SourcePosition(offset_);
=======
  return IsInterpreted()
             ? offset_
             : FrameSummary::WasmCompiledFrameSummary::GetWasmSourcePosition(
                   code_, offset_);
>>>>>>> 84bd6f3c
}

Handle<Object> WasmStackFrame::Null() const {
  return isolate_->factory()->null_value();
}

bool WasmStackFrame::HasScript() const { return true; }

Handle<Script> WasmStackFrame::GetScript() const {
  return handle(wasm_instance_->module_object()->shared()->script(), isolate_);
}

AsmJsWasmStackFrame::AsmJsWasmStackFrame() {}

void AsmJsWasmStackFrame::FromFrameArray(Isolate* isolate,
                                         Handle<FrameArray> array,
                                         int frame_ix) {
  DCHECK(array->IsAsmJsWasmFrame(frame_ix));
  WasmStackFrame::FromFrameArray(isolate, array, frame_ix);
  is_at_number_conversion_ =
      array->Flags(frame_ix)->value() & FrameArray::kAsmJsAtNumberConversion;
}

Handle<Object> AsmJsWasmStackFrame::GetReceiver() const {
  return isolate_->global_proxy();
}

Handle<Object> AsmJsWasmStackFrame::GetFunction() const {
  // TODO(clemensh): Return lazily created JSFunction.
  return Null();
}

Handle<Object> AsmJsWasmStackFrame::GetFileName() {
<<<<<<< HEAD
  Handle<Script> script =
      wasm::GetScript(Handle<JSObject>::cast(wasm_instance_));
=======
  Handle<Script> script(wasm_instance_->module_object()->shared()->script(),
                        isolate_);
>>>>>>> 84bd6f3c
  DCHECK(script->IsUserJavaScript());
  return handle(script->name(), isolate_);
}

Handle<Object> AsmJsWasmStackFrame::GetScriptNameOrSourceUrl() {
  Handle<Script> script(wasm_instance_->module_object()->shared()->script(),
                        isolate_);
  DCHECK_EQ(Script::TYPE_NORMAL, script->type());
  return ScriptNameOrSourceUrl(script, isolate_);
}

int AsmJsWasmStackFrame::GetPosition() const {
  DCHECK_LE(0, offset_);
  int byte_offset =
      FrameSummary::WasmCompiledFrameSummary::GetWasmSourcePosition(code_,
                                                                    offset_);
  Handle<WasmSharedModuleData> shared(wasm_instance_->module_object()->shared(),
                                      isolate_);
  DCHECK_LE(0, byte_offset);
  return WasmSharedModuleData::GetSourcePosition(
      shared, wasm_func_index_, static_cast<uint32_t>(byte_offset),
      is_at_number_conversion_);
}

int AsmJsWasmStackFrame::GetLineNumber() {
  DCHECK_LE(0, GetPosition());
<<<<<<< HEAD
  Handle<Script> script =
      wasm::GetScript(Handle<JSObject>::cast(wasm_instance_));
=======
  Handle<Script> script(wasm_instance_->module_object()->shared()->script(),
                        isolate_);
>>>>>>> 84bd6f3c
  DCHECK(script->IsUserJavaScript());
  return Script::GetLineNumber(script, GetPosition()) + 1;
}

int AsmJsWasmStackFrame::GetColumnNumber() {
  DCHECK_LE(0, GetPosition());
<<<<<<< HEAD
  Handle<Script> script =
      wasm::GetScript(Handle<JSObject>::cast(wasm_instance_));
=======
  Handle<Script> script(wasm_instance_->module_object()->shared()->script(),
                        isolate_);
>>>>>>> 84bd6f3c
  DCHECK(script->IsUserJavaScript());
  return Script::GetColumnNumber(script, GetPosition()) + 1;
}

MaybeHandle<String> AsmJsWasmStackFrame::ToString() {
  // The string should look exactly as the respective javascript frame string.
  // Keep this method in line to JSStackFrame::ToString().

  IncrementalStringBuilder builder(isolate_);

  Handle<Object> function_name = GetFunctionName();

  if (IsNonEmptyString(function_name)) {
    builder.AppendString(Handle<String>::cast(function_name));
    builder.AppendCString(" (");
  }

  AppendFileLocation(isolate_, this, &builder);

  if (IsNonEmptyString(function_name)) builder.AppendCString(")");

  return builder.Finish();
}

FrameArrayIterator::FrameArrayIterator(Isolate* isolate,
                                       Handle<FrameArray> array, int frame_ix)
    : isolate_(isolate), array_(array), next_frame_ix_(frame_ix) {}

bool FrameArrayIterator::HasNext() const {
  return (next_frame_ix_ < array_->FrameCount());
}

void FrameArrayIterator::Next() { next_frame_ix_++; }

StackFrameBase* FrameArrayIterator::Frame() {
  DCHECK(HasNext());
  const int flags = array_->Flags(next_frame_ix_)->value();
  int flag_mask = FrameArray::kIsWasmFrame |
                  FrameArray::kIsWasmInterpretedFrame |
                  FrameArray::kIsAsmJsWasmFrame;
  switch (flags & flag_mask) {
    case 0:
      // JavaScript Frame.
      js_frame_.FromFrameArray(isolate_, array_, next_frame_ix_);
      return &js_frame_;
    case FrameArray::kIsWasmFrame:
    case FrameArray::kIsWasmInterpretedFrame:
      // Wasm Frame:
      wasm_frame_.FromFrameArray(isolate_, array_, next_frame_ix_);
      return &wasm_frame_;
    case FrameArray::kIsAsmJsWasmFrame:
      // Asm.js Wasm Frame:
      asm_wasm_frame_.FromFrameArray(isolate_, array_, next_frame_ix_);
      return &asm_wasm_frame_;
    default:
      UNREACHABLE();
  }
}

namespace {

MaybeHandle<Object> ConstructCallSite(Isolate* isolate,
                                      Handle<FrameArray> frame_array,
                                      int frame_index) {
  Handle<JSFunction> target =
      handle(isolate->native_context()->callsite_function(), isolate);

  Handle<JSObject> obj;
  ASSIGN_RETURN_ON_EXCEPTION(isolate, obj, JSObject::New(target, target),
                             Object);

  Handle<Symbol> key = isolate->factory()->call_site_frame_array_symbol();
  RETURN_ON_EXCEPTION(isolate, JSObject::SetOwnPropertyIgnoreAttributes(
                                   obj, key, frame_array, DONT_ENUM),
                      Object);

  key = isolate->factory()->call_site_frame_index_symbol();
  Handle<Object> value(Smi::FromInt(frame_index), isolate);
  RETURN_ON_EXCEPTION(isolate, JSObject::SetOwnPropertyIgnoreAttributes(
                                   obj, key, value, DONT_ENUM),
                      Object);

  return obj;
}

// Convert the raw frames as written by Isolate::CaptureSimpleStackTrace into
// a JSArray of JSCallSite objects.
MaybeHandle<JSArray> GetStackFrames(Isolate* isolate,
                                    Handle<FrameArray> elems) {
  const int frame_count = elems->FrameCount();

  Handle<FixedArray> frames = isolate->factory()->NewFixedArray(frame_count);
  for (int i = 0; i < frame_count; i++) {
    Handle<Object> site;
    ASSIGN_RETURN_ON_EXCEPTION(isolate, site,
                               ConstructCallSite(isolate, elems, i), JSArray);
    frames->set(i, *site);
  }

  return isolate->factory()->NewJSArrayWithElements(frames);
}

MaybeHandle<Object> AppendErrorString(Isolate* isolate, Handle<Object> error,
                                      IncrementalStringBuilder* builder) {
  MaybeHandle<String> err_str =
      ErrorUtils::ToString(isolate, Handle<Object>::cast(error));
  if (err_str.is_null()) {
    // Error.toString threw. Try to return a string representation of the thrown
    // exception instead.

    DCHECK(isolate->has_pending_exception());
    Handle<Object> pending_exception =
        handle(isolate->pending_exception(), isolate);
    isolate->clear_pending_exception();
    isolate->set_external_caught_exception(false);

    err_str = ErrorUtils::ToString(isolate, pending_exception);
    if (err_str.is_null()) {
      // Formatting the thrown exception threw again, give up.
      DCHECK(isolate->has_pending_exception());
      isolate->clear_pending_exception();
      isolate->set_external_caught_exception(false);
      builder->AppendCString("<error>");
    } else {
      // Formatted thrown exception successfully, append it.
      builder->AppendCString("<error: ");
      builder->AppendString(err_str.ToHandleChecked());
      builder->AppendCharacter('>');
    }
  } else {
    builder->AppendString(err_str.ToHandleChecked());
  }

  return error;
}

class PrepareStackTraceScope {
 public:
  explicit PrepareStackTraceScope(Isolate* isolate) : isolate_(isolate) {
    DCHECK(!isolate_->formatting_stack_trace());
    isolate_->set_formatting_stack_trace(true);
  }

  ~PrepareStackTraceScope() { isolate_->set_formatting_stack_trace(false); }

 private:
  Isolate* isolate_;

  DISALLOW_COPY_AND_ASSIGN(PrepareStackTraceScope);
};

}  // namespace

// static
MaybeHandle<Object> ErrorUtils::FormatStackTrace(Isolate* isolate,
                                                 Handle<JSObject> error,
                                                 Handle<Object> raw_stack) {
  DCHECK(raw_stack->IsJSArray());
  Handle<JSArray> raw_stack_array = Handle<JSArray>::cast(raw_stack);

  DCHECK(raw_stack_array->elements()->IsFixedArray());
  Handle<FrameArray> elems(FrameArray::cast(raw_stack_array->elements()));

  // If there's a user-specified "prepareStackFrames" function, call it on the
  // frames and use its result.

  Handle<JSFunction> global_error = isolate->error_function();
  Handle<Object> prepare_stack_trace;
  ASSIGN_RETURN_ON_EXCEPTION(
      isolate, prepare_stack_trace,
      JSFunction::GetProperty(isolate, global_error, "prepareStackTrace"),
      Object);

  const bool in_recursion = isolate->formatting_stack_trace();
  if (prepare_stack_trace->IsJSFunction() && !in_recursion) {
    PrepareStackTraceScope scope(isolate);

    isolate->CountUsage(v8::Isolate::kErrorPrepareStackTrace);

    Handle<JSArray> sites;
    ASSIGN_RETURN_ON_EXCEPTION(isolate, sites, GetStackFrames(isolate, elems),
                               Object);

    const int argc = 2;
    ScopedVector<Handle<Object>> argv(argc);

    argv[0] = error;
    argv[1] = sites;

    Handle<Object> result;
    ASSIGN_RETURN_ON_EXCEPTION(
        isolate, result, Execution::Call(isolate, prepare_stack_trace,
                                         global_error, argc, argv.start()),
        Object);

    return result;
  }

  // Otherwise, run our internal formatting logic.

  IncrementalStringBuilder builder(isolate);

  RETURN_ON_EXCEPTION(isolate, AppendErrorString(isolate, error, &builder),
                      Object);

  for (FrameArrayIterator it(isolate, elems); it.HasNext(); it.Next()) {
    builder.AppendCString("\n    at ");

    StackFrameBase* frame = it.Frame();
    MaybeHandle<String> maybe_frame_string = frame->ToString();
    if (maybe_frame_string.is_null()) {
      // CallSite.toString threw. Try to return a string representation of the
      // thrown exception instead.

      DCHECK(isolate->has_pending_exception());
      Handle<Object> pending_exception =
          handle(isolate->pending_exception(), isolate);
      isolate->clear_pending_exception();
      isolate->set_external_caught_exception(false);

      maybe_frame_string = ErrorUtils::ToString(isolate, pending_exception);
      if (maybe_frame_string.is_null()) {
        // Formatting the thrown exception threw again, give up.

        builder.AppendCString("<error>");
      } else {
        // Formatted thrown exception successfully, append it.
        builder.AppendCString("<error: ");
        builder.AppendString(maybe_frame_string.ToHandleChecked());
        builder.AppendCString("<error>");
      }
    } else {
      // CallSite.toString completed without throwing.
      builder.AppendString(maybe_frame_string.ToHandleChecked());
    }
  }

  return builder.Finish();
}

Handle<String> MessageTemplate::FormatMessage(Isolate* isolate,
                                              int template_index,
                                              Handle<Object> arg) {
  Factory* factory = isolate->factory();
  Handle<String> result_string = Object::NoSideEffectsToString(isolate, arg);
  MaybeHandle<String> maybe_result_string = MessageTemplate::FormatMessage(
      template_index, result_string, factory->empty_string(),
      factory->empty_string());
  if (!maybe_result_string.ToHandle(&result_string)) {
    DCHECK(isolate->has_pending_exception());
    isolate->clear_pending_exception();
    return factory->InternalizeOneByteString(STATIC_CHAR_VECTOR("<error>"));
  }
  // A string that has been obtained from JS code in this way is
  // likely to be a complicated ConsString of some sort.  We flatten it
  // here to improve the efficiency of converting it to a C string and
  // other operations that are likely to take place (see GetLocalizedMessage
  // for example).
  return String::Flatten(result_string);
}


const char* MessageTemplate::TemplateString(int template_index) {
  switch (template_index) {
#define CASE(NAME, STRING) \
  case k##NAME:            \
    return STRING;
    MESSAGE_TEMPLATES(CASE)
#undef CASE
    case kLastMessage:
    default:
      return nullptr;
  }
}


MaybeHandle<String> MessageTemplate::FormatMessage(int template_index,
                                                   Handle<String> arg0,
                                                   Handle<String> arg1,
                                                   Handle<String> arg2) {
  Isolate* isolate = arg0->GetIsolate();
  const char* template_string = TemplateString(template_index);
  if (template_string == nullptr) {
    isolate->ThrowIllegalOperation();
    return MaybeHandle<String>();
  }

  IncrementalStringBuilder builder(isolate);

  unsigned int i = 0;
  Handle<String> args[] = {arg0, arg1, arg2};
  for (const char* c = template_string; *c != '\0'; c++) {
    if (*c == '%') {
      // %% results in verbatim %.
      if (*(c + 1) == '%') {
        c++;
        builder.AppendCharacter('%');
      } else {
        DCHECK(i < arraysize(args));
        Handle<String> arg = args[i++];
        builder.AppendString(arg);
      }
    } else {
      builder.AppendCharacter(*c);
    }
  }

  return builder.Finish();
}

MaybeHandle<Object> ErrorUtils::Construct(
    Isolate* isolate, Handle<JSFunction> target, Handle<Object> new_target,
    Handle<Object> message, FrameSkipMode mode, Handle<Object> caller,
    bool suppress_detailed_trace) {
  // 1. If NewTarget is undefined, let newTarget be the active function object,
  // else let newTarget be NewTarget.

  Handle<JSReceiver> new_target_recv =
      new_target->IsJSReceiver() ? Handle<JSReceiver>::cast(new_target)
                                 : Handle<JSReceiver>::cast(target);

  // 2. Let O be ? OrdinaryCreateFromConstructor(newTarget, "%ErrorPrototype%",
  //    « [[ErrorData]] »).
  Handle<JSObject> err;
  ASSIGN_RETURN_ON_EXCEPTION(isolate, err,
                             JSObject::New(target, new_target_recv), Object);

  // 3. If message is not undefined, then
  //  a. Let msg be ? ToString(message).
  //  b. Let msgDesc be the PropertyDescriptor{[[Value]]: msg, [[Writable]]:
  //     true, [[Enumerable]]: false, [[Configurable]]: true}.
  //  c. Perform ! DefinePropertyOrThrow(O, "message", msgDesc).
  // 4. Return O.

  if (!message->IsUndefined(isolate)) {
    Handle<String> msg_string;
    ASSIGN_RETURN_ON_EXCEPTION(isolate, msg_string,
                               Object::ToString(isolate, message), Object);
    RETURN_ON_EXCEPTION(isolate, JSObject::SetOwnPropertyIgnoreAttributes(
                                     err, isolate->factory()->message_string(),
                                     msg_string, DONT_ENUM),
                        Object);
  }

  // Optionally capture a more detailed stack trace for the message.
  if (!suppress_detailed_trace) {
    RETURN_ON_EXCEPTION(isolate, isolate->CaptureAndSetDetailedStackTrace(err),
                        Object);
  }

  // Capture a simple stack trace for the stack property.
  RETURN_ON_EXCEPTION(isolate,
                      isolate->CaptureAndSetSimpleStackTrace(err, mode, caller),
                      Object);

  return err;
}

namespace {

MaybeHandle<String> GetStringPropertyOrDefault(Isolate* isolate,
                                               Handle<JSReceiver> recv,
                                               Handle<String> key,
                                               Handle<String> default_str) {
  Handle<Object> obj;
  ASSIGN_RETURN_ON_EXCEPTION(isolate, obj, JSObject::GetProperty(recv, key),
                             String);

  Handle<String> str;
  if (obj->IsUndefined(isolate)) {
    str = default_str;
  } else {
    ASSIGN_RETURN_ON_EXCEPTION(isolate, str, Object::ToString(isolate, obj),
                               String);
  }

  return str;
}

}  // namespace

// ES6 section 19.5.3.4 Error.prototype.toString ( )
MaybeHandle<String> ErrorUtils::ToString(Isolate* isolate,
                                         Handle<Object> receiver) {
  // 1. Let O be the this value.
  // 2. If Type(O) is not Object, throw a TypeError exception.
  if (!receiver->IsJSReceiver()) {
    return isolate->Throw<String>(isolate->factory()->NewTypeError(
        MessageTemplate::kIncompatibleMethodReceiver,
        isolate->factory()->NewStringFromAsciiChecked(
            "Error.prototype.toString"),
        receiver));
  }
  Handle<JSReceiver> recv = Handle<JSReceiver>::cast(receiver);

  // 3. Let name be ? Get(O, "name").
  // 4. If name is undefined, let name be "Error"; otherwise let name be
  // ? ToString(name).
  Handle<String> name_key = isolate->factory()->name_string();
  Handle<String> name_default = isolate->factory()->Error_string();
  Handle<String> name;
  ASSIGN_RETURN_ON_EXCEPTION(
      isolate, name,
      GetStringPropertyOrDefault(isolate, recv, name_key, name_default),
      String);

  // 5. Let msg be ? Get(O, "message").
  // 6. If msg is undefined, let msg be the empty String; otherwise let msg be
  // ? ToString(msg).
  Handle<String> msg_key = isolate->factory()->message_string();
  Handle<String> msg_default = isolate->factory()->empty_string();
  Handle<String> msg;
  ASSIGN_RETURN_ON_EXCEPTION(
      isolate, msg,
      GetStringPropertyOrDefault(isolate, recv, msg_key, msg_default), String);

  // 7. If name is the empty String, return msg.
  // 8. If msg is the empty String, return name.
  if (name->length() == 0) return msg;
  if (msg->length() == 0) return name;

  // 9. Return the result of concatenating name, the code unit 0x003A (COLON),
  // the code unit 0x0020 (SPACE), and msg.
  IncrementalStringBuilder builder(isolate);
  builder.AppendString(name);
  builder.AppendCString(": ");
  builder.AppendString(msg);

  Handle<String> result;
  ASSIGN_RETURN_ON_EXCEPTION(isolate, result, builder.Finish(), String);
  return result;
}

namespace {

Handle<String> FormatMessage(Isolate* isolate, int template_index,
                             Handle<Object> arg0, Handle<Object> arg1,
                             Handle<Object> arg2) {
  Handle<String> arg0_str = Object::NoSideEffectsToString(isolate, arg0);
  Handle<String> arg1_str = Object::NoSideEffectsToString(isolate, arg1);
  Handle<String> arg2_str = Object::NoSideEffectsToString(isolate, arg2);

  isolate->native_context()->IncrementErrorsThrown();

  Handle<String> msg;
  if (!MessageTemplate::FormatMessage(template_index, arg0_str, arg1_str,
                                      arg2_str)
           .ToHandle(&msg)) {
    DCHECK(isolate->has_pending_exception());
    isolate->clear_pending_exception();
    isolate->set_external_caught_exception(false);
    return isolate->factory()->NewStringFromAsciiChecked("<error>");
  }

  return msg;
}

}  // namespace

// static
MaybeHandle<Object> ErrorUtils::MakeGenericError(
    Isolate* isolate, Handle<JSFunction> constructor, int template_index,
    Handle<Object> arg0, Handle<Object> arg1, Handle<Object> arg2,
    FrameSkipMode mode) {
  if (FLAG_clear_exceptions_on_js_entry) {
    // This function used to be implemented in JavaScript, and JSEntryStub
    // clears
    // any pending exceptions - so whenever we'd call this from C++, pending
    // exceptions would be cleared. Preserve this behavior.
    isolate->clear_pending_exception();
  }

  DCHECK(mode != SKIP_UNTIL_SEEN);

  Handle<Object> no_caller;
  Handle<String> msg = FormatMessage(isolate, template_index, arg0, arg1, arg2);
  return ErrorUtils::Construct(isolate, constructor, constructor, msg, mode,
                               no_caller, false);
}

}  // namespace internal
}  // namespace v8<|MERGE_RESOLUTION|>--- conflicted
+++ resolved
@@ -648,16 +648,10 @@
   wasm_instance_ = handle(array->WasmInstance(frame_ix), isolate);
   wasm_func_index_ = array->WasmFunctionIndex(frame_ix)->value();
   if (array->IsWasmInterpretedFrame(frame_ix)) {
-<<<<<<< HEAD
-    code_ = Handle<AbstractCode>::null();
-  } else {
-    code_ = handle(array->Code(frame_ix), isolate);
-=======
     code_ = nullptr;
   } else {
     code_ = wasm_instance_->compiled_module()->GetNativeModule()->code(
         wasm_func_index_);
->>>>>>> 84bd6f3c
   }
   offset_ = array->Offset(frame_ix)->value();
 }
@@ -707,38 +701,22 @@
   builder.AppendCString("wasm-function[");
 
   char buffer[16];
-<<<<<<< HEAD
-  SNPrintF(ArrayVector(buffer), "%u", wasm_func_index_);
-=======
   SNPrintF(ArrayVector(buffer), "%u]", wasm_func_index_);
->>>>>>> 84bd6f3c
   builder.AppendCString(buffer);
 
   SNPrintF(ArrayVector(buffer), ":%d", GetPosition());
   builder.AppendCString(buffer);
 
-<<<<<<< HEAD
-  SNPrintF(ArrayVector(buffer), "%d", GetPosition());
-  builder.AppendCString(buffer);
-  builder.AppendCString(")");
-=======
   if (has_name) builder.AppendCString(")");
->>>>>>> 84bd6f3c
 
   return builder.Finish();
 }
 
 int WasmStackFrame::GetPosition() const {
-<<<<<<< HEAD
-  if (IsInterpreted()) return offset_;
-  // TODO(wasm): Clean this up (bug 5007).
-  return (offset_ < 0) ? (-1 - offset_) : code_->SourcePosition(offset_);
-=======
   return IsInterpreted()
              ? offset_
              : FrameSummary::WasmCompiledFrameSummary::GetWasmSourcePosition(
                    code_, offset_);
->>>>>>> 84bd6f3c
 }
 
 Handle<Object> WasmStackFrame::Null() const {
@@ -772,13 +750,8 @@
 }
 
 Handle<Object> AsmJsWasmStackFrame::GetFileName() {
-<<<<<<< HEAD
-  Handle<Script> script =
-      wasm::GetScript(Handle<JSObject>::cast(wasm_instance_));
-=======
   Handle<Script> script(wasm_instance_->module_object()->shared()->script(),
                         isolate_);
->>>>>>> 84bd6f3c
   DCHECK(script->IsUserJavaScript());
   return handle(script->name(), isolate_);
 }
@@ -805,26 +778,16 @@
 
 int AsmJsWasmStackFrame::GetLineNumber() {
   DCHECK_LE(0, GetPosition());
-<<<<<<< HEAD
-  Handle<Script> script =
-      wasm::GetScript(Handle<JSObject>::cast(wasm_instance_));
-=======
   Handle<Script> script(wasm_instance_->module_object()->shared()->script(),
                         isolate_);
->>>>>>> 84bd6f3c
   DCHECK(script->IsUserJavaScript());
   return Script::GetLineNumber(script, GetPosition()) + 1;
 }
 
 int AsmJsWasmStackFrame::GetColumnNumber() {
   DCHECK_LE(0, GetPosition());
-<<<<<<< HEAD
-  Handle<Script> script =
-      wasm::GetScript(Handle<JSObject>::cast(wasm_instance_));
-=======
   Handle<Script> script(wasm_instance_->module_object()->shared()->script(),
                         isolate_);
->>>>>>> 84bd6f3c
   DCHECK(script->IsUserJavaScript());
   return Script::GetColumnNumber(script, GetPosition()) + 1;
 }
