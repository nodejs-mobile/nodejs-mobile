--- conflicted
+++ resolved
@@ -515,14 +515,11 @@
   }
 
   if (CheckDebugBreak()) {
-<<<<<<< HEAD
-=======
     if (FLAG_trace_interrupts) {
       if (any_interrupt_handled) PrintF(", ");
       PrintF("DEBUG_BREAK");
       any_interrupt_handled = true;
     }
->>>>>>> 84bd6f3c
     isolate_->debug()->HandleDebugBreak(kIgnoreIfTopFrameBlackboxed);
   }
 
