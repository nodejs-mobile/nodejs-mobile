// Copyright 2016 the V8 project authors. All rights reserved.
// Use of this source code is governed by a BSD-style license that can be
// found in the LICENSE file.

// Note 1: Any file that includes this one should include object-macros-undef.h
// at the bottom.

// Note 2: This file is deliberately missing the include guards (the undeffing
// approach wouldn't work otherwise).
//
// PRESUBMIT_INTENTIONALLY_MISSING_INCLUDE_GUARD

// The accessors with RELAXED_, ACQUIRE_, and RELEASE_ prefixes should be used
// for fields that can be written to and read from multiple threads at the same
// time. See comments in src/base/atomicops.h for the memory ordering sematics.

#define DECL_PRIMITIVE_ACCESSORS(name, type) \
  inline type name() const;                  \
  inline void set_##name(type value);

#define DECL_BOOLEAN_ACCESSORS(name) DECL_PRIMITIVE_ACCESSORS(name, bool)

#define DECL_INT_ACCESSORS(name) DECL_PRIMITIVE_ACCESSORS(name, int)

#define DECL_INT32_ACCESSORS(name) DECL_PRIMITIVE_ACCESSORS(name, int32_t)

#define DECL_ACCESSORS(name, type)    \
  inline type* name() const;          \
  inline void set_##name(type* value, \
                         WriteBarrierMode mode = UPDATE_WRITE_BARRIER);

#define DECL_CAST(type)                      \
  INLINE(static type* cast(Object* object)); \
  INLINE(static const type* cast(const Object* object));

#define CAST_ACCESSOR(type)                       \
  type* type::cast(Object* object) {              \
    SLOW_DCHECK(object->Is##type());              \
    return reinterpret_cast<type*>(object);       \
  }                                               \
  const type* type::cast(const Object* object) {  \
    SLOW_DCHECK(object->Is##type());              \
    return reinterpret_cast<const type*>(object); \
  }

<<<<<<< HEAD
=======
#define INT_ACCESSORS(holder, name, offset)                         \
  int holder::name() const { return READ_INT_FIELD(this, offset); } \
  void holder::set_##name(int value) { WRITE_INT_FIELD(this, offset, value); }

#define INT32_ACCESSORS(holder, name, offset)                             \
  int32_t holder::name() const { return READ_INT32_FIELD(this, offset); } \
  void holder::set_##name(int32_t value) {                                \
    WRITE_INT32_FIELD(this, offset, value);                               \
  }

#define ACCESSORS_CHECKED2(holder, name, type, offset, get_condition, \
                           set_condition)                             \
  type* holder::name() const {                                        \
    type* value = type::cast(READ_FIELD(this, offset));               \
    DCHECK(get_condition);                                            \
    return value;                                                     \
  }                                                                   \
  void holder::set_##name(type* value, WriteBarrierMode mode) {       \
    DCHECK(set_condition);                                            \
    WRITE_FIELD(this, offset, value);                                 \
    CONDITIONAL_WRITE_BARRIER(GetHeap(), this, offset, value, mode);  \
  }
#define ACCESSORS_CHECKED(holder, name, type, offset, condition) \
  ACCESSORS_CHECKED2(holder, name, type, offset, condition, condition)

#define ACCESSORS(holder, name, type, offset) \
  ACCESSORS_CHECKED(holder, name, type, offset, true)

#define WEAK_ACCESSORS_CHECKED2(holder, name, offset, get_condition,      \
                                set_condition)                            \
  MaybeObject* holder::name() const {                                     \
    MaybeObject* value = READ_WEAK_FIELD(this, offset);                   \
    DCHECK(get_condition);                                                \
    return value;                                                         \
  }                                                                       \
  void holder::set_##name(MaybeObject* value, WriteBarrierMode mode) {    \
    DCHECK(set_condition);                                                \
    WRITE_WEAK_FIELD(this, offset, value);                                \
    CONDITIONAL_WEAK_WRITE_BARRIER(GetHeap(), this, offset, value, mode); \
  }

#define WEAK_ACCESSORS_CHECKED(holder, name, offset, condition) \
  WEAK_ACCESSORS_CHECKED2(holder, name, offset, condition, condition)

#define WEAK_ACCESSORS(holder, name, offset) \
  WEAK_ACCESSORS_CHECKED(holder, name, offset, true)

// Getter that returns a Smi as an int and writes an int as a Smi.
#define SMI_ACCESSORS_CHECKED(holder, name, offset, condition) \
  int holder::name() const {                                   \
    DCHECK(condition);                                         \
    Object* value = READ_FIELD(this, offset);                  \
    return Smi::ToInt(value);                                  \
  }                                                            \
  void holder::set_##name(int value) {                         \
    DCHECK(condition);                                         \
    WRITE_FIELD(this, offset, Smi::FromInt(value));            \
  }

#define SMI_ACCESSORS(holder, name, offset) \
  SMI_ACCESSORS_CHECKED(holder, name, offset, true)

#define SYNCHRONIZED_SMI_ACCESSORS(holder, name, offset)    \
  int holder::synchronized_##name() const {                 \
    Object* value = ACQUIRE_READ_FIELD(this, offset);       \
    return Smi::ToInt(value);                               \
  }                                                         \
  void holder::synchronized_set_##name(int value) {         \
    RELEASE_WRITE_FIELD(this, offset, Smi::FromInt(value)); \
  }

#define RELAXED_SMI_ACCESSORS(holder, name, offset)         \
  int holder::relaxed_read_##name() const {                 \
    Object* value = RELAXED_READ_FIELD(this, offset);       \
    return Smi::ToInt(value);                               \
  }                                                         \
  void holder::relaxed_write_##name(int value) {            \
    RELAXED_WRITE_FIELD(this, offset, Smi::FromInt(value)); \
  }

#define BOOL_GETTER(holder, field, name, offset) \
  bool holder::name() const { return BooleanBit::get(field(), offset); }

#define BOOL_ACCESSORS(holder, field, name, offset)                      \
  bool holder::name() const { return BooleanBit::get(field(), offset); } \
  void holder::set_##name(bool value) {                                  \
    set_##field(BooleanBit::set(field(), offset, value));                \
  }

#define BIT_FIELD_ACCESSORS(holder, field, name, BitField)      \
  typename BitField::FieldType holder::name() const {           \
    return BitField::decode(field());                           \
  }                                                             \
  void holder::set_##name(typename BitField::FieldType value) { \
    set_##field(BitField::update(field(), value));              \
  }

#define TYPE_CHECKER(type, instancetype)           \
  bool HeapObject::Is##type() const {              \
    return map()->instance_type() == instancetype; \
  }

#define FIELD_ADDR(p, offset) \
  (reinterpret_cast<Address>(p) + offset - kHeapObjectTag)

#define READ_FIELD(p, offset) \
  (*reinterpret_cast<Object* const*>(FIELD_ADDR(p, offset)))

#define READ_WEAK_FIELD(p, offset) \
  (*reinterpret_cast<MaybeObject* const*>(FIELD_ADDR(p, offset)))

#define ACQUIRE_READ_FIELD(p, offset)           \
  reinterpret_cast<Object*>(base::Acquire_Load( \
      reinterpret_cast<const base::AtomicWord*>(FIELD_ADDR(p, offset))))

#define RELAXED_READ_FIELD(p, offset)           \
  reinterpret_cast<Object*>(base::Relaxed_Load( \
      reinterpret_cast<const base::AtomicWord*>(FIELD_ADDR(p, offset))))

#define RELAXED_READ_WEAK_FIELD(p, offset)           \
  reinterpret_cast<MaybeObject*>(base::Relaxed_Load( \
      reinterpret_cast<const base::AtomicWord*>(FIELD_ADDR(p, offset))))

#ifdef V8_CONCURRENT_MARKING
#define WRITE_FIELD(p, offset, value)                             \
  base::Relaxed_Store(                                            \
      reinterpret_cast<base::AtomicWord*>(FIELD_ADDR(p, offset)), \
      reinterpret_cast<base::AtomicWord>(value));
#define WRITE_WEAK_FIELD(p, offset, value)                        \
  base::Relaxed_Store(                                            \
      reinterpret_cast<base::AtomicWord*>(FIELD_ADDR(p, offset)), \
      reinterpret_cast<base::AtomicWord>(value));
#else
#define WRITE_FIELD(p, offset, value) \
  (*reinterpret_cast<Object**>(FIELD_ADDR(p, offset)) = value)
#define WRITE_WEAK_FIELD(p, offset, value) \
  (*reinterpret_cast<MaybeObject**>(FIELD_ADDR(p, offset)) = value)
#endif

#define RELEASE_WRITE_FIELD(p, offset, value)                     \
  base::Release_Store(                                            \
      reinterpret_cast<base::AtomicWord*>(FIELD_ADDR(p, offset)), \
      reinterpret_cast<base::AtomicWord>(value));

#define RELAXED_WRITE_FIELD(p, offset, value)                     \
  base::Relaxed_Store(                                            \
      reinterpret_cast<base::AtomicWord*>(FIELD_ADDR(p, offset)), \
      reinterpret_cast<base::AtomicWord>(value));

#define WRITE_BARRIER(heap, object, offset, value)          \
  heap->incremental_marking()->RecordWrite(                 \
      object, HeapObject::RawField(object, offset), value); \
  heap->RecordWrite(object, HeapObject::RawField(object, offset), value);

#define WEAK_WRITE_BARRIER(heap, object, offset, value)                    \
  heap->incremental_marking()->RecordMaybeWeakWrite(                       \
      object, HeapObject::RawMaybeWeakField(object, offset), value);       \
  heap->RecordWrite(object, HeapObject::RawMaybeWeakField(object, offset), \
                    value);

#define CONDITIONAL_WRITE_BARRIER(heap, object, offset, value, mode)        \
  if (mode != SKIP_WRITE_BARRIER) {                                         \
    if (mode == UPDATE_WRITE_BARRIER) {                                     \
      heap->incremental_marking()->RecordWrite(                             \
          object, HeapObject::RawField(object, offset), value);             \
    }                                                                       \
    heap->RecordWrite(object, HeapObject::RawField(object, offset), value); \
  }

#define CONDITIONAL_WEAK_WRITE_BARRIER(heap, object, offset, value, mode)    \
  if (mode != SKIP_WRITE_BARRIER) {                                          \
    if (mode == UPDATE_WRITE_BARRIER) {                                      \
      heap->incremental_marking()->RecordMaybeWeakWrite(                     \
          object, HeapObject::RawMaybeWeakField(object, offset), value);     \
    }                                                                        \
    heap->RecordWrite(object, HeapObject::RawMaybeWeakField(object, offset), \
                      value);                                                \
  }

#define READ_DOUBLE_FIELD(p, offset) ReadDoubleValue(FIELD_ADDR(p, offset))

#define WRITE_DOUBLE_FIELD(p, offset, value) \
  WriteDoubleValue(FIELD_ADDR(p, offset), value)

#define READ_INT_FIELD(p, offset) \
  (*reinterpret_cast<const int*>(FIELD_ADDR(p, offset)))

#define WRITE_INT_FIELD(p, offset, value) \
  (*reinterpret_cast<int*>(FIELD_ADDR(p, offset)) = value)

#define RELAXED_READ_INTPTR_FIELD(p, offset) \
  static_cast<intptr_t>(base::Relaxed_Load(  \
      reinterpret_cast<const base::AtomicWord*>(FIELD_ADDR(p, offset))))

#define READ_INTPTR_FIELD(p, offset) \
  (*reinterpret_cast<const intptr_t*>(FIELD_ADDR(p, offset)))

#define RELAXED_WRITE_INTPTR_FIELD(p, offset, value)              \
  base::Relaxed_Store(                                            \
      reinterpret_cast<base::AtomicWord*>(FIELD_ADDR(p, offset)), \
      static_cast<base::AtomicWord>(value));

#define WRITE_INTPTR_FIELD(p, offset, value) \
  (*reinterpret_cast<intptr_t*>(FIELD_ADDR(p, offset)) = value)

#define READ_UINT8_FIELD(p, offset) \
  (*reinterpret_cast<const uint8_t*>(FIELD_ADDR(p, offset)))

#define WRITE_UINT8_FIELD(p, offset, value) \
  (*reinterpret_cast<uint8_t*>(FIELD_ADDR(p, offset)) = value)

#define RELAXED_WRITE_INT8_FIELD(p, offset, value)                             \
  base::Relaxed_Store(reinterpret_cast<base::Atomic8*>(FIELD_ADDR(p, offset)), \
                      static_cast<base::Atomic8>(value));

#define READ_INT8_FIELD(p, offset) \
  (*reinterpret_cast<const int8_t*>(FIELD_ADDR(p, offset)))

#define RELAXED_READ_INT8_FIELD(p, offset) \
  static_cast<int8_t>(base::Relaxed_Load(  \
      reinterpret_cast<const base::Atomic8*>(FIELD_ADDR(p, offset))))

#define WRITE_INT8_FIELD(p, offset, value) \
  (*reinterpret_cast<int8_t*>(FIELD_ADDR(p, offset)) = value)

#define READ_UINT16_FIELD(p, offset) \
  (*reinterpret_cast<const uint16_t*>(FIELD_ADDR(p, offset)))

#define WRITE_UINT16_FIELD(p, offset, value) \
  (*reinterpret_cast<uint16_t*>(FIELD_ADDR(p, offset)) = value)

#define READ_INT16_FIELD(p, offset) \
  (*reinterpret_cast<const int16_t*>(FIELD_ADDR(p, offset)))

#define WRITE_INT16_FIELD(p, offset, value) \
  (*reinterpret_cast<int16_t*>(FIELD_ADDR(p, offset)) = value)

#define READ_UINT32_FIELD(p, offset) \
  (*reinterpret_cast<const uint32_t*>(FIELD_ADDR(p, offset)))

#define WRITE_UINT32_FIELD(p, offset, value) \
  (*reinterpret_cast<uint32_t*>(FIELD_ADDR(p, offset)) = value)

#define READ_INT32_FIELD(p, offset) \
  (*reinterpret_cast<const int32_t*>(FIELD_ADDR(p, offset)))

#define WRITE_INT32_FIELD(p, offset, value) \
  (*reinterpret_cast<int32_t*>(FIELD_ADDR(p, offset)) = value)

#define READ_FLOAT_FIELD(p, offset) \
  (*reinterpret_cast<const float*>(FIELD_ADDR(p, offset)))

#define WRITE_FLOAT_FIELD(p, offset, value) \
  (*reinterpret_cast<float*>(FIELD_ADDR(p, offset)) = value)

#define READ_UINT64_FIELD(p, offset) \
  (*reinterpret_cast<const uint64_t*>(FIELD_ADDR(p, offset)))

#define WRITE_UINT64_FIELD(p, offset, value) \
  (*reinterpret_cast<uint64_t*>(FIELD_ADDR(p, offset)) = value)

#define READ_INT64_FIELD(p, offset) \
  (*reinterpret_cast<const int64_t*>(FIELD_ADDR(p, offset)))

#define WRITE_INT64_FIELD(p, offset, value) \
  (*reinterpret_cast<int64_t*>(FIELD_ADDR(p, offset)) = value)

#define READ_BYTE_FIELD(p, offset) \
  (*reinterpret_cast<const byte*>(FIELD_ADDR(p, offset)))

#define RELAXED_READ_BYTE_FIELD(p, offset) \
  static_cast<byte>(base::Relaxed_Load(    \
      reinterpret_cast<const base::Atomic8*>(FIELD_ADDR(p, offset))))

#define WRITE_BYTE_FIELD(p, offset, value) \
  (*reinterpret_cast<byte*>(FIELD_ADDR(p, offset)) = value)

#define RELAXED_WRITE_BYTE_FIELD(p, offset, value)                             \
  base::Relaxed_Store(reinterpret_cast<base::Atomic8*>(FIELD_ADDR(p, offset)), \
                      static_cast<base::Atomic8>(value));

>>>>>>> 84bd6f3c
#ifdef VERIFY_HEAP
#define DECL_VERIFIER(Name) void Name##Verify();
#else
#define DECL_VERIFIER(Name)
#endif

#define DEFINE_DEOPT_ELEMENT_ACCESSORS(name, type)                             \
  type* DeoptimizationData::name() { return type::cast(get(k##name##Index)); } \
  void DeoptimizationData::Set##name(type* value) {                            \
    set(k##name##Index, value);                                                \
  }

#define DEFINE_DEOPT_ENTRY_ACCESSORS(name, type)                \
  type* DeoptimizationData::name(int i) {                       \
    return type::cast(get(IndexForEntry(i) + k##name##Offset)); \
  }                                                             \
  void DeoptimizationData::Set##name(int i, type* value) {      \
    set(IndexForEntry(i) + k##name##Offset, value);             \
  }<|MERGE_RESOLUTION|>--- conflicted
+++ resolved
@@ -43,8 +43,6 @@
     return reinterpret_cast<const type*>(object); \
   }
 
-<<<<<<< HEAD
-=======
 #define INT_ACCESSORS(holder, name, offset)                         \
   int holder::name() const { return READ_INT_FIELD(this, offset); } \
   void holder::set_##name(int value) { WRITE_INT_FIELD(this, offset, value); }
@@ -326,7 +324,6 @@
   base::Relaxed_Store(reinterpret_cast<base::Atomic8*>(FIELD_ADDR(p, offset)), \
                       static_cast<base::Atomic8>(value));
 
->>>>>>> 84bd6f3c
 #ifdef VERIFY_HEAP
 #define DECL_VERIFIER(Name) void Name##Verify();
 #else
