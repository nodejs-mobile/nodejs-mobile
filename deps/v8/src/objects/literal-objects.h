--- conflicted
+++ resolved
@@ -51,11 +51,8 @@
 
   inline bool is_empty() const;
 
-<<<<<<< HEAD
-=======
   DECL_CAST(ConstantElementsPair)
 
->>>>>>> 84bd6f3c
   static const int kElementsKindOffset = kValue1Offset;
   static const int kConstantValuesOffset = kValue2Offset;
 
