--- conflicted
+++ resolved
@@ -24,43 +24,6 @@
 BUILTIN_LIST_C(FORWARD_DECLARE)
 #undef FORWARD_DECLARE
 
-<<<<<<< HEAD
-ExternalReferenceTable* ExternalReferenceTable::instance(Isolate* isolate) {
-  ExternalReferenceTable* external_reference_table =
-      isolate->external_reference_table();
-  if (external_reference_table == NULL) {
-    external_reference_table = new ExternalReferenceTable(isolate);
-    isolate->set_external_reference_table(external_reference_table);
-  }
-  return external_reference_table;
-}
-
-ExternalReferenceTable::ExternalReferenceTable(Isolate* isolate) {
-  // nullptr is preserved through serialization/deserialization.
-  Add(nullptr, "nullptr");
-  AddReferences(isolate);
-  AddBuiltins(isolate);
-  AddRuntimeFunctions(isolate);
-  AddIsolateAddresses(isolate);
-  AddAccessors(isolate);
-  AddStubCache(isolate);
-  // API references must be added last.
-  AddApiReferences(isolate);
-}
-
-ExternalReferenceTable::~ExternalReferenceTable() {
-#ifdef SYMBOLIZE_FUNCTION
-  for (char** table : symbol_tables_) {
-    free(table);
-  }
-#endif
-}
-
-#ifdef DEBUG
-void ExternalReferenceTable::ResetCount() {
-  for (ExternalReferenceEntry& entry : refs_) entry.count = 0;
-}
-=======
 void ExternalReferenceTable::Init(Isolate* isolate) {
   int index = 0;
 
@@ -73,19 +36,10 @@
   AddAccessors(isolate, &index);
   AddStubCache(isolate, &index);
   is_initialized_ = true;
->>>>>>> 84bd6f3c
 
   CHECK_EQ(kSize, index);
 }
 
-<<<<<<< HEAD
-const char* ExternalReferenceTable::ResolveSymbol(void* address,
-                                                  std::vector<char**>* tables) {
-#ifdef SYMBOLIZE_FUNCTION
-  char** table = backtrace_symbols(&address, 1);
-  if (tables) tables->push_back(table);
-  return table[0];
-=======
 const char* ExternalReferenceTable::ResolveSymbol(void* address) {
 #ifdef SYMBOLIZE_FUNCTION
   char** names = backtrace_symbols(&address, 1);
@@ -94,275 +48,11 @@
   // and do not need to be freed.
   free(names);
   return name;
->>>>>>> 84bd6f3c
 #else
   return "<unresolved>";
 #endif  // SYMBOLIZE_FUNCTION
 }
 
-<<<<<<< HEAD
-void ExternalReferenceTable::AddReferences(Isolate* isolate) {
-  // Miscellaneous
-  Add(ExternalReference::roots_array_start(isolate).address(),
-      "Heap::roots_array_start()");
-  Add(ExternalReference::address_of_stack_limit(isolate).address(),
-      "StackGuard::address_of_jslimit()");
-  Add(ExternalReference::address_of_real_stack_limit(isolate).address(),
-      "StackGuard::address_of_real_jslimit()");
-  Add(ExternalReference::new_space_allocation_limit_address(isolate).address(),
-      "Heap::NewSpaceAllocationLimitAddress()");
-  Add(ExternalReference::new_space_allocation_top_address(isolate).address(),
-      "Heap::NewSpaceAllocationTopAddress()");
-  Add(ExternalReference::mod_two_doubles_operation(isolate).address(),
-      "mod_two_doubles");
-  Add(ExternalReference::handle_scope_next_address(isolate).address(),
-      "HandleScope::next");
-  Add(ExternalReference::handle_scope_limit_address(isolate).address(),
-      "HandleScope::limit");
-  Add(ExternalReference::handle_scope_level_address(isolate).address(),
-      "HandleScope::level");
-  Add(ExternalReference::new_deoptimizer_function(isolate).address(),
-      "Deoptimizer::New()");
-  Add(ExternalReference::compute_output_frames_function(isolate).address(),
-      "Deoptimizer::ComputeOutputFrames()");
-  Add(ExternalReference::address_of_min_int().address(),
-      "LDoubleConstant::min_int");
-  Add(ExternalReference::address_of_one_half().address(),
-      "LDoubleConstant::one_half");
-  Add(ExternalReference::isolate_address(isolate).address(), "isolate");
-  Add(ExternalReference::interpreter_dispatch_table_address(isolate).address(),
-      "Interpreter::dispatch_table_address");
-  Add(ExternalReference::address_of_negative_infinity().address(),
-      "LDoubleConstant::negative_infinity");
-  Add(ExternalReference::power_double_double_function(isolate).address(),
-      "power_double_double_function");
-  Add(ExternalReference::ieee754_acos_function(isolate).address(),
-      "base::ieee754::acos");
-  Add(ExternalReference::ieee754_acosh_function(isolate).address(),
-      "base::ieee754::acosh");
-  Add(ExternalReference::ieee754_asin_function(isolate).address(),
-      "base::ieee754::asin");
-  Add(ExternalReference::ieee754_asinh_function(isolate).address(),
-      "base::ieee754::asinh");
-  Add(ExternalReference::ieee754_atan_function(isolate).address(),
-      "base::ieee754::atan");
-  Add(ExternalReference::ieee754_atanh_function(isolate).address(),
-      "base::ieee754::atanh");
-  Add(ExternalReference::ieee754_atan2_function(isolate).address(),
-      "base::ieee754::atan2");
-  Add(ExternalReference::ieee754_cbrt_function(isolate).address(),
-      "base::ieee754::cbrt");
-  Add(ExternalReference::ieee754_cos_function(isolate).address(),
-      "base::ieee754::cos");
-  Add(ExternalReference::ieee754_cosh_function(isolate).address(),
-      "base::ieee754::cosh");
-  Add(ExternalReference::ieee754_exp_function(isolate).address(),
-      "base::ieee754::exp");
-  Add(ExternalReference::ieee754_expm1_function(isolate).address(),
-      "base::ieee754::expm1");
-  Add(ExternalReference::ieee754_log_function(isolate).address(),
-      "base::ieee754::log");
-  Add(ExternalReference::ieee754_log1p_function(isolate).address(),
-      "base::ieee754::log1p");
-  Add(ExternalReference::ieee754_log10_function(isolate).address(),
-      "base::ieee754::log10");
-  Add(ExternalReference::ieee754_log2_function(isolate).address(),
-      "base::ieee754::log2");
-  Add(ExternalReference::ieee754_sin_function(isolate).address(),
-      "base::ieee754::sin");
-  Add(ExternalReference::ieee754_sinh_function(isolate).address(),
-      "base::ieee754::sinh");
-  Add(ExternalReference::ieee754_tan_function(isolate).address(),
-      "base::ieee754::tan");
-  Add(ExternalReference::ieee754_tanh_function(isolate).address(),
-      "base::ieee754::tanh");
-  Add(ExternalReference::store_buffer_top(isolate).address(),
-      "store_buffer_top");
-  Add(ExternalReference::address_of_the_hole_nan().address(), "the_hole_nan");
-  Add(ExternalReference::get_date_field_function(isolate).address(),
-      "JSDate::GetField");
-  Add(ExternalReference::date_cache_stamp(isolate).address(),
-      "date_cache_stamp");
-  Add(ExternalReference::address_of_pending_message_obj(isolate).address(),
-      "address_of_pending_message_obj");
-  Add(ExternalReference::get_make_code_young_function(isolate).address(),
-      "Code::MakeCodeYoung");
-  Add(ExternalReference::cpu_features().address(), "cpu_features");
-  Add(ExternalReference::old_space_allocation_top_address(isolate).address(),
-      "Heap::OldSpaceAllocationTopAddress");
-  Add(ExternalReference::old_space_allocation_limit_address(isolate).address(),
-      "Heap::OldSpaceAllocationLimitAddress");
-  Add(ExternalReference::allocation_sites_list_address(isolate).address(),
-      "Heap::allocation_sites_list_address()");
-  Add(ExternalReference::address_of_uint32_bias().address(), "uint32_bias");
-  Add(ExternalReference::get_mark_code_as_executed_function(isolate).address(),
-      "Code::MarkCodeAsExecuted");
-  Add(ExternalReference::is_profiling_address(isolate).address(),
-      "Isolate::is_profiling");
-  Add(ExternalReference::scheduled_exception_address(isolate).address(),
-      "Isolate::scheduled_exception");
-  Add(ExternalReference::invoke_function_callback(isolate).address(),
-      "InvokeFunctionCallback");
-  Add(ExternalReference::invoke_accessor_getter_callback(isolate).address(),
-      "InvokeAccessorGetterCallback");
-  Add(ExternalReference::wasm_f32_trunc(isolate).address(),
-      "wasm::f32_trunc_wrapper");
-  Add(ExternalReference::wasm_f32_floor(isolate).address(),
-      "wasm::f32_floor_wrapper");
-  Add(ExternalReference::wasm_f32_ceil(isolate).address(),
-      "wasm::f32_ceil_wrapper");
-  Add(ExternalReference::wasm_f32_nearest_int(isolate).address(),
-      "wasm::f32_nearest_int_wrapper");
-  Add(ExternalReference::wasm_f64_trunc(isolate).address(),
-      "wasm::f64_trunc_wrapper");
-  Add(ExternalReference::wasm_f64_floor(isolate).address(),
-      "wasm::f64_floor_wrapper");
-  Add(ExternalReference::wasm_f64_ceil(isolate).address(),
-      "wasm::f64_ceil_wrapper");
-  Add(ExternalReference::wasm_f64_nearest_int(isolate).address(),
-      "wasm::f64_nearest_int_wrapper");
-  Add(ExternalReference::wasm_int64_to_float32(isolate).address(),
-      "wasm::int64_to_float32_wrapper");
-  Add(ExternalReference::wasm_uint64_to_float32(isolate).address(),
-      "wasm::uint64_to_float32_wrapper");
-  Add(ExternalReference::wasm_int64_to_float64(isolate).address(),
-      "wasm::int64_to_float64_wrapper");
-  Add(ExternalReference::wasm_uint64_to_float64(isolate).address(),
-      "wasm::uint64_to_float64_wrapper");
-  Add(ExternalReference::wasm_float32_to_int64(isolate).address(),
-      "wasm::float32_to_int64_wrapper");
-  Add(ExternalReference::wasm_float32_to_uint64(isolate).address(),
-      "wasm::float32_to_uint64_wrapper");
-  Add(ExternalReference::wasm_float64_to_int64(isolate).address(),
-      "wasm::float64_to_int64_wrapper");
-  Add(ExternalReference::wasm_float64_to_uint64(isolate).address(),
-      "wasm::float64_to_uint64_wrapper");
-  Add(ExternalReference::wasm_float64_pow(isolate).address(),
-      "wasm::float64_pow");
-  Add(ExternalReference::wasm_int64_div(isolate).address(), "wasm::int64_div");
-  Add(ExternalReference::wasm_int64_mod(isolate).address(), "wasm::int64_mod");
-  Add(ExternalReference::wasm_uint64_div(isolate).address(),
-      "wasm::uint64_div");
-  Add(ExternalReference::wasm_uint64_mod(isolate).address(),
-      "wasm::uint64_mod");
-  Add(ExternalReference::wasm_word32_ctz(isolate).address(),
-      "wasm::word32_ctz");
-  Add(ExternalReference::wasm_word64_ctz(isolate).address(),
-      "wasm::word64_ctz");
-  Add(ExternalReference::wasm_word32_popcnt(isolate).address(),
-      "wasm::word32_popcnt");
-  Add(ExternalReference::wasm_word64_popcnt(isolate).address(),
-      "wasm::word64_popcnt");
-  Add(ExternalReference::f64_acos_wrapper_function(isolate).address(),
-      "f64_acos_wrapper");
-  Add(ExternalReference::f64_asin_wrapper_function(isolate).address(),
-      "f64_asin_wrapper");
-  Add(ExternalReference::f64_mod_wrapper_function(isolate).address(),
-      "f64_mod_wrapper");
-  Add(ExternalReference::wasm_call_trap_callback_for_testing(isolate).address(),
-      "wasm::call_trap_callback_for_testing");
-  Add(ExternalReference::libc_memchr_function(isolate).address(),
-      "libc_memchr");
-  Add(ExternalReference::libc_memcpy_function(isolate).address(),
-      "libc_memcpy");
-  Add(ExternalReference::libc_memmove_function(isolate).address(),
-      "libc_memmove");
-  Add(ExternalReference::libc_memset_function(isolate).address(),
-      "libc_memset");
-  Add(ExternalReference::try_internalize_string_function(isolate).address(),
-      "try_internalize_string_function");
-#ifdef V8_INTL_SUPPORT
-  Add(ExternalReference::intl_convert_one_byte_to_lower(isolate).address(),
-      "intl_convert_one_byte_to_lower");
-  Add(ExternalReference::intl_to_latin1_lower_table(isolate).address(),
-      "intl_to_latin1_lower_table");
-#endif  // V8_INTL_SUPPORT
-  Add(ExternalReference::search_string_raw<const uint8_t, const uint8_t>(
-          isolate)
-          .address(),
-      "search_string_raw<1-byte, 1-byte>");
-  Add(ExternalReference::search_string_raw<const uint8_t, const uc16>(isolate)
-          .address(),
-      "search_string_raw<1-byte, 2-byte>");
-  Add(ExternalReference::search_string_raw<const uc16, const uint8_t>(isolate)
-          .address(),
-      "search_string_raw<2-byte, 1-byte>");
-  Add(ExternalReference::search_string_raw<const uc16, const uc16>(isolate)
-          .address(),
-      "search_string_raw<1-byte, 2-byte>");
-  Add(ExternalReference::log_enter_external_function(isolate).address(),
-      "Logger::EnterExternal");
-  Add(ExternalReference::log_leave_external_function(isolate).address(),
-      "Logger::LeaveExternal");
-  Add(ExternalReference::address_of_minus_one_half().address(),
-      "double_constants.minus_one_half");
-  Add(ExternalReference::stress_deopt_count(isolate).address(),
-      "Isolate::stress_deopt_count_address()");
-  Add(ExternalReference::runtime_function_table_address(isolate).address(),
-      "Runtime::runtime_function_table_address()");
-  Add(ExternalReference::is_tail_call_elimination_enabled_address(isolate)
-          .address(),
-      "Isolate::is_tail_call_elimination_enabled_address()");
-  Add(ExternalReference::address_of_float_abs_constant().address(),
-      "float_absolute_constant");
-  Add(ExternalReference::address_of_float_neg_constant().address(),
-      "float_negate_constant");
-  Add(ExternalReference::address_of_double_abs_constant().address(),
-      "double_absolute_constant");
-  Add(ExternalReference::address_of_double_neg_constant().address(),
-      "double_negate_constant");
-  Add(ExternalReference::promise_hook_or_debug_is_active_address(isolate)
-          .address(),
-      "Isolate::promise_hook_or_debug_is_active_address()");
-
-  // Debug addresses
-  Add(ExternalReference::debug_is_active_address(isolate).address(),
-      "Debug::is_active_address()");
-  Add(ExternalReference::debug_hook_on_function_call_address(isolate).address(),
-      "Debug::hook_on_function_call_address()");
-  Add(ExternalReference::debug_last_step_action_address(isolate).address(),
-      "Debug::step_in_enabled_address()");
-  Add(ExternalReference::debug_suspended_generator_address(isolate).address(),
-      "Debug::step_suspended_generator_address()");
-  Add(ExternalReference::debug_restart_fp_address(isolate).address(),
-      "Debug::restart_fp_address()");
-
-  Add(ExternalReference::address_of_regexp_dotall_flag(isolate).address(),
-      "FLAG_harmony_regexp_dotall");
-
-#ifndef V8_INTERPRETED_REGEXP
-  Add(ExternalReference::re_case_insensitive_compare_uc16(isolate).address(),
-      "NativeRegExpMacroAssembler::CaseInsensitiveCompareUC16()");
-  Add(ExternalReference::re_check_stack_guard_state(isolate).address(),
-      "RegExpMacroAssembler*::CheckStackGuardState()");
-  Add(ExternalReference::re_grow_stack(isolate).address(),
-      "NativeRegExpMacroAssembler::GrowStack()");
-  Add(ExternalReference::re_word_character_map().address(),
-      "NativeRegExpMacroAssembler::word_character_map");
-  Add(ExternalReference::address_of_regexp_stack_limit(isolate).address(),
-      "RegExpStack::limit_address()");
-  Add(ExternalReference::address_of_regexp_stack_memory_address(isolate)
-          .address(),
-      "RegExpStack::memory_address()");
-  Add(ExternalReference::address_of_regexp_stack_memory_size(isolate).address(),
-      "RegExpStack::memory_size()");
-  Add(ExternalReference::address_of_static_offsets_vector(isolate).address(),
-      "OffsetsVector::static_offsets_vector");
-#endif  // V8_INTERPRETED_REGEXP
-
-  // Runtime entries
-  Add(ExternalReference::delete_handle_scope_extensions(isolate).address(),
-      "HandleScope::DeleteExtensions");
-  Add(ExternalReference::incremental_marking_record_write_function(isolate)
-          .address(),
-      "IncrementalMarking::RecordWrite");
-  Add(ExternalReference::incremental_marking_record_write_code_entry_function(
-          isolate)
-          .address(),
-      "IncrementalMarking::RecordWriteOfCodeEntryFromCode");
-  Add(ExternalReference::store_buffer_overflow_function(isolate).address(),
-      "StoreBuffer::StoreBufferOverflow");
-=======
 void ExternalReferenceTable::Add(Address address, const char* name,
                                  int* index) {
   refs_[(*index)++] = {address, name};
@@ -382,7 +72,6 @@
 #undef ADD_EXTERNAL_REFERENCE
 
   CHECK_EQ(kSpecialReferenceCount + kExternalReferenceCount, *index);
->>>>>>> 84bd6f3c
 }
 
 void ExternalReferenceTable::AddBuiltins(Isolate* isolate, int* index) {
@@ -532,27 +221,6 @@
   Add(store_stub_cache->value_reference(StubCache::kSecondary).address(),
       "Store StubCache::secondary_->value", index);
   Add(store_stub_cache->map_reference(StubCache::kSecondary).address(),
-<<<<<<< HEAD
-      "Store StubCache::secondary_->map");
-}
-
-void ExternalReferenceTable::AddApiReferences(Isolate* isolate) {
-  // Add external references provided by the embedder (a null-terminated
-  // array).
-  api_refs_start_ = size();
-  intptr_t* api_external_references = isolate->api_external_references();
-  if (api_external_references != nullptr) {
-    while (*api_external_references != 0) {
-      Address address = reinterpret_cast<Address>(*api_external_references);
-#ifdef SYMBOLIZE_FUNCTION
-      Add(address, ResolveSymbol(address, &symbol_tables_));
-#else
-      Add(address, ResolveSymbol(address));
-#endif
-      api_external_references++;
-    }
-  }
-=======
       "Store StubCache::secondary_->map", index);
 
   CHECK_EQ(kSpecialReferenceCount + kExternalReferenceCount +
@@ -561,7 +229,6 @@
                kStubCacheReferenceCount,
            *index);
   CHECK_EQ(kSize, *index);
->>>>>>> 84bd6f3c
 }
 
 }  // namespace internal
