// Copyright 2013 the V8 project authors. All rights reserved.
// Use of this source code is governed by a BSD-style license that can be
// found in the LICENSE file.

#ifndef V8_LIBPLATFORM_DEFAULT_PLATFORM_H_
#define V8_LIBPLATFORM_DEFAULT_PLATFORM_H_

#include <functional>
#include <map>
#include <memory>
#include <queue>
#include <vector>

#include "include/libplatform/libplatform-export.h"
#include "include/libplatform/libplatform.h"
#include "include/libplatform/v8-tracing.h"
#include "include/v8-platform.h"
#include "src/base/compiler-specific.h"
#include "src/base/macros.h"
#include "src/base/platform/mutex.h"
#include "src/base/platform/time.h"

namespace v8 {
namespace platform {

class Thread;
class WorkerThread;
<<<<<<< HEAD
=======
class DefaultForegroundTaskRunner;
class DefaultWorkerThreadsTaskRunner;
class DefaultPageAllocator;
>>>>>>> 84bd6f3c

class V8_PLATFORM_EXPORT DefaultPlatform : public NON_EXPORTED_BASE(Platform) {
 public:
  explicit DefaultPlatform(
      IdleTaskSupport idle_task_support = IdleTaskSupport::kDisabled,
<<<<<<< HEAD
      v8::TracingController* tracing_controller = nullptr);
=======
      std::unique_ptr<v8::TracingController> tracing_controller = {});

>>>>>>> 84bd6f3c
  virtual ~DefaultPlatform();

  void SetThreadPoolSize(int thread_pool_size);

  void EnsureBackgroundTaskRunnerInitialized();

  bool PumpMessageLoop(
      v8::Isolate* isolate,
      MessageLoopBehavior behavior = MessageLoopBehavior::kDoNotWait);
<<<<<<< HEAD
  void EnsureEventLoopInitialized(v8::Isolate* isolate);

  void RunIdleTasks(v8::Isolate* isolate, double idle_time_in_seconds);

  void SetTracingController(v8::TracingController* tracing_controller);
=======

  void RunIdleTasks(v8::Isolate* isolate, double idle_time_in_seconds);

  void SetTracingController(
      std::unique_ptr<v8::TracingController> tracing_controller);

  using TimeFunction = double (*)();

  void SetTimeFunctionForTesting(TimeFunction time_function);
>>>>>>> 84bd6f3c

  // v8::Platform implementation.
  int NumberOfWorkerThreads() override;
  std::shared_ptr<TaskRunner> GetForegroundTaskRunner(
      v8::Isolate* isolate) override;
  std::shared_ptr<TaskRunner> GetWorkerThreadsTaskRunner(
      v8::Isolate* isolate) override;
  void CallOnWorkerThread(std::unique_ptr<Task> task) override;
  void CallOnForegroundThread(v8::Isolate* isolate, Task* task) override;
  void CallDelayedOnForegroundThread(Isolate* isolate, Task* task,
                                     double delay_in_seconds) override;
  void CallIdleOnForegroundThread(Isolate* isolate, IdleTask* task) override;
  bool IdleTasksEnabled(Isolate* isolate) override;
  double MonotonicallyIncreasingTime() override;
<<<<<<< HEAD
  v8::TracingController* GetTracingController() override;
  StackTracePrinter GetStackTracePrinter() override;
=======
  double CurrentClockTimeMillis() override;
  v8::TracingController* GetTracingController() override;
  StackTracePrinter GetStackTracePrinter() override;
  v8::PageAllocator* GetPageAllocator() override;
>>>>>>> 84bd6f3c

 private:
  static const int kMaxThreadPoolSize;

<<<<<<< HEAD
  Task* PopTaskInMainThreadQueue(v8::Isolate* isolate);
  Task* PopTaskInMainThreadDelayedQueue(v8::Isolate* isolate);
  IdleTask* PopTaskInMainThreadIdleQueue(v8::Isolate* isolate);

  void WaitForForegroundWork(v8::Isolate* isolate);
  void ScheduleOnForegroundThread(v8::Isolate* isolate, Task* task);

=======
>>>>>>> 84bd6f3c
  base::Mutex lock_;
  int thread_pool_size_;
  IdleTaskSupport idle_task_support_;
<<<<<<< HEAD
  std::vector<WorkerThread*> thread_pool_;
  TaskQueue queue_;
  std::map<v8::Isolate*, std::queue<Task*>> main_thread_queue_;
  std::map<v8::Isolate*, std::queue<IdleTask*>> main_thread_idle_queue_;
  std::map<v8::Isolate*, std::unique_ptr<base::Semaphore>> event_loop_control_;

  typedef std::pair<double, Task*> DelayedEntry;
  std::map<v8::Isolate*,
           std::priority_queue<DelayedEntry, std::vector<DelayedEntry>,
                               std::greater<DelayedEntry> > >
      main_thread_delayed_queue_;
  std::unique_ptr<TracingController> tracing_controller_;
=======
  std::shared_ptr<DefaultWorkerThreadsTaskRunner> worker_threads_task_runner_;
  std::map<v8::Isolate*, std::shared_ptr<DefaultForegroundTaskRunner>>
      foreground_task_runner_map_;
>>>>>>> 84bd6f3c

  std::unique_ptr<TracingController> tracing_controller_;
  std::unique_ptr<PageAllocator> page_allocator_;

  TimeFunction time_function_for_testing_;
  DISALLOW_COPY_AND_ASSIGN(DefaultPlatform);
};

}  // namespace platform
}  // namespace v8


#endif  // V8_LIBPLATFORM_DEFAULT_PLATFORM_H_<|MERGE_RESOLUTION|>--- conflicted
+++ resolved
@@ -25,23 +25,16 @@
 
 class Thread;
 class WorkerThread;
-<<<<<<< HEAD
-=======
 class DefaultForegroundTaskRunner;
 class DefaultWorkerThreadsTaskRunner;
 class DefaultPageAllocator;
->>>>>>> 84bd6f3c
 
 class V8_PLATFORM_EXPORT DefaultPlatform : public NON_EXPORTED_BASE(Platform) {
  public:
   explicit DefaultPlatform(
       IdleTaskSupport idle_task_support = IdleTaskSupport::kDisabled,
-<<<<<<< HEAD
-      v8::TracingController* tracing_controller = nullptr);
-=======
       std::unique_ptr<v8::TracingController> tracing_controller = {});
 
->>>>>>> 84bd6f3c
   virtual ~DefaultPlatform();
 
   void SetThreadPoolSize(int thread_pool_size);
@@ -51,13 +44,6 @@
   bool PumpMessageLoop(
       v8::Isolate* isolate,
       MessageLoopBehavior behavior = MessageLoopBehavior::kDoNotWait);
-<<<<<<< HEAD
-  void EnsureEventLoopInitialized(v8::Isolate* isolate);
-
-  void RunIdleTasks(v8::Isolate* isolate, double idle_time_in_seconds);
-
-  void SetTracingController(v8::TracingController* tracing_controller);
-=======
 
   void RunIdleTasks(v8::Isolate* isolate, double idle_time_in_seconds);
 
@@ -67,7 +53,6 @@
   using TimeFunction = double (*)();
 
   void SetTimeFunctionForTesting(TimeFunction time_function);
->>>>>>> 84bd6f3c
 
   // v8::Platform implementation.
   int NumberOfWorkerThreads() override;
@@ -82,50 +67,20 @@
   void CallIdleOnForegroundThread(Isolate* isolate, IdleTask* task) override;
   bool IdleTasksEnabled(Isolate* isolate) override;
   double MonotonicallyIncreasingTime() override;
-<<<<<<< HEAD
-  v8::TracingController* GetTracingController() override;
-  StackTracePrinter GetStackTracePrinter() override;
-=======
   double CurrentClockTimeMillis() override;
   v8::TracingController* GetTracingController() override;
   StackTracePrinter GetStackTracePrinter() override;
   v8::PageAllocator* GetPageAllocator() override;
->>>>>>> 84bd6f3c
 
  private:
   static const int kMaxThreadPoolSize;
 
-<<<<<<< HEAD
-  Task* PopTaskInMainThreadQueue(v8::Isolate* isolate);
-  Task* PopTaskInMainThreadDelayedQueue(v8::Isolate* isolate);
-  IdleTask* PopTaskInMainThreadIdleQueue(v8::Isolate* isolate);
-
-  void WaitForForegroundWork(v8::Isolate* isolate);
-  void ScheduleOnForegroundThread(v8::Isolate* isolate, Task* task);
-
-=======
->>>>>>> 84bd6f3c
   base::Mutex lock_;
   int thread_pool_size_;
   IdleTaskSupport idle_task_support_;
-<<<<<<< HEAD
-  std::vector<WorkerThread*> thread_pool_;
-  TaskQueue queue_;
-  std::map<v8::Isolate*, std::queue<Task*>> main_thread_queue_;
-  std::map<v8::Isolate*, std::queue<IdleTask*>> main_thread_idle_queue_;
-  std::map<v8::Isolate*, std::unique_ptr<base::Semaphore>> event_loop_control_;
-
-  typedef std::pair<double, Task*> DelayedEntry;
-  std::map<v8::Isolate*,
-           std::priority_queue<DelayedEntry, std::vector<DelayedEntry>,
-                               std::greater<DelayedEntry> > >
-      main_thread_delayed_queue_;
-  std::unique_ptr<TracingController> tracing_controller_;
-=======
   std::shared_ptr<DefaultWorkerThreadsTaskRunner> worker_threads_task_runner_;
   std::map<v8::Isolate*, std::shared_ptr<DefaultForegroundTaskRunner>>
       foreground_task_runner_map_;
->>>>>>> 84bd6f3c
 
   std::unique_ptr<TracingController> tracing_controller_;
   std::unique_ptr<PageAllocator> page_allocator_;
