// Copyright 2012 the V8 project authors. All rights reserved.
// Use of this source code is governed by a BSD-style license that can be
// found in the LICENSE file.

#include "src/counters.h"

#include <iomanip>

#include "src/base/platform/platform.h"
#include "src/builtins/builtins-definitions.h"
#include "src/isolate.h"
#include "src/log-inl.h"
#include "src/log.h"

namespace v8 {
namespace internal {

StatsTable::StatsTable(Counters* counters)
    : lookup_function_(nullptr),
      create_histogram_function_(nullptr),
      add_histogram_sample_function_(nullptr) {}

void StatsTable::SetCounterFunction(CounterLookupCallback f) {
  lookup_function_ = f;
}

int* StatsCounterBase::FindLocationInStatsTable() const {
  return counters_->FindLocation(name_);
}

StatsCounterThreadSafe::StatsCounterThreadSafe(Counters* counters,
                                               const char* name)
    : StatsCounterBase(counters, name) {}

void StatsCounterThreadSafe::Set(int Value) {
  if (ptr_) {
    base::LockGuard<base::Mutex> Guard(&mutex_);
    SetLoc(ptr_, Value);
  }
}

void StatsCounterThreadSafe::Increment() {
  if (ptr_) {
    base::LockGuard<base::Mutex> Guard(&mutex_);
    IncrementLoc(ptr_);
  }
}

void StatsCounterThreadSafe::Increment(int value) {
  if (ptr_) {
    base::LockGuard<base::Mutex> Guard(&mutex_);
    IncrementLoc(ptr_, value);
  }
}

void StatsCounterThreadSafe::Decrement() {
  if (ptr_) {
    base::LockGuard<base::Mutex> Guard(&mutex_);
    DecrementLoc(ptr_);
  }
}

void StatsCounterThreadSafe::Decrement(int value) {
  if (ptr_) {
    base::LockGuard<base::Mutex> Guard(&mutex_);
    DecrementLoc(ptr_, value);
  }
}

void Histogram::AddSample(int sample) {
  if (Enabled()) {
    counters_->AddHistogramSample(histogram_, sample);
  }
}

void* Histogram::CreateHistogram() const {
  return counters_->CreateHistogram(name_, min_, max_, num_buckets_);
}

void TimedHistogram::Start(base::ElapsedTimer* timer, Isolate* isolate) {
  if (Enabled()) timer->Start();
  if (isolate) Logger::CallEventLogger(isolate, name(), Logger::START, true);
}

void TimedHistogram::Stop(base::ElapsedTimer* timer, Isolate* isolate) {
  if (Enabled()) {
    int64_t sample = resolution_ == HistogramTimerResolution::MICROSECOND
                         ? timer->Elapsed().InMicroseconds()
                         : timer->Elapsed().InMilliseconds();
    timer->Stop();
    AddSample(static_cast<int>(sample));
  }
  if (isolate != nullptr) {
    Logger::CallEventLogger(isolate, name(), Logger::END, true);
  }
}

void TimedHistogram::RecordAbandon(base::ElapsedTimer* timer,
                                   Isolate* isolate) {
  if (Enabled()) {
    DCHECK(timer->IsStarted());
    timer->Stop();
    int64_t sample = resolution_ == HistogramTimerResolution::MICROSECOND
                         ? base::TimeDelta::Max().InMicroseconds()
                         : base::TimeDelta::Max().InMilliseconds();
    AddSample(static_cast<int>(sample));
  }
  if (isolate != nullptr) {
    Logger::CallEventLogger(isolate, name(), Logger::END, true);
  }
}

<<<<<<< HEAD

Counters::Counters(Isolate* isolate) {
=======
Counters::Counters(Isolate* isolate)
    : isolate_(isolate),
      stats_table_(this),
// clang format off
#define SC(name, caption) name##_(this, "c:" #caption),
      STATS_COUNTER_TS_LIST(SC)
#undef SC
      // clang format on
      runtime_call_stats_() {
>>>>>>> 84bd6f3c
  static const struct {
    Histogram Counters::*member;
    const char* caption;
    int min;
    int max;
    int num_buckets;
  } kHistograms[] = {
#define HR(name, caption, min, max, num_buckets) \
  {&Counters::name##_, #caption, min, max, num_buckets},
      HISTOGRAM_RANGE_LIST(HR)
#undef HR
  };
  for (const auto& histogram : kHistograms) {
    this->*histogram.member =
        Histogram(histogram.caption, histogram.min, histogram.max,
<<<<<<< HEAD
                  histogram.num_buckets, isolate);
  }
=======
                  histogram.num_buckets, this);
  }

  const int DefaultTimedHistogramNumBuckets = 50;
>>>>>>> 84bd6f3c

  static const struct {
    HistogramTimer Counters::*member;
    const char* caption;
    int max;
<<<<<<< HEAD
    HistogramTimer::Resolution res;
  } kHistogramTimers[] = {
#define HT(name, caption, max, res) \
  {&Counters::name##_, #caption, max, HistogramTimer::res},
=======
    HistogramTimerResolution res;
  } kHistogramTimers[] = {
#define HT(name, caption, max, res) \
  {&Counters::name##_, #caption, max, HistogramTimerResolution::res},
>>>>>>> 84bd6f3c
      HISTOGRAM_TIMER_LIST(HT)
#undef HT
  };
  for (const auto& timer : kHistogramTimers) {
<<<<<<< HEAD
    this->*timer.member =
        HistogramTimer(timer.caption, 0, timer.max, timer.res, 50, isolate);
  }

  static const struct {
=======
    this->*timer.member = HistogramTimer(timer.caption, 0, timer.max, timer.res,
                                         DefaultTimedHistogramNumBuckets, this);
  }

  static const struct {
    TimedHistogram Counters::*member;
    const char* caption;
    int max;
    HistogramTimerResolution res;
  } kTimedHistograms[] = {
#define HT(name, caption, max, res) \
  {&Counters::name##_, #caption, max, HistogramTimerResolution::res},
      TIMED_HISTOGRAM_LIST(HT)
#undef HT
  };
  for (const auto& timer : kTimedHistograms) {
    this->*timer.member = TimedHistogram(timer.caption, 0, timer.max, timer.res,
                                         DefaultTimedHistogramNumBuckets, this);
  }

  static const struct {
>>>>>>> 84bd6f3c
    AggregatableHistogramTimer Counters::*member;
    const char* caption;
  } kAggregatableHistogramTimers[] = {
#define AHT(name, caption) {&Counters::name##_, #caption},
      AGGREGATABLE_HISTOGRAM_TIMER_LIST(AHT)
#undef AHT
  };
  for (const auto& aht : kAggregatableHistogramTimers) {
<<<<<<< HEAD
    this->*aht.member =
        AggregatableHistogramTimer(aht.caption, 0, 10000000, 50, isolate);
=======
    this->*aht.member = AggregatableHistogramTimer(
        aht.caption, 0, 10000000, DefaultTimedHistogramNumBuckets, this);
>>>>>>> 84bd6f3c
  }

  static const struct {
    Histogram Counters::*member;
    const char* caption;
  } kHistogramPercentages[] = {
#define HP(name, caption) {&Counters::name##_, #caption},
      HISTOGRAM_PERCENTAGE_LIST(HP)
#undef HP
  };
  for (const auto& percentage : kHistogramPercentages) {
<<<<<<< HEAD
    this->*percentage.member =
        Histogram(percentage.caption, 0, 101, 100, isolate);
=======
    this->*percentage.member = Histogram(percentage.caption, 0, 101, 100, this);
>>>>>>> 84bd6f3c
  }

  // Exponential histogram assigns bucket limits to points
  // p[1], p[2], ... p[n] such that p[i+1] / p[i] = constant.
  // The constant factor is equal to the n-th root of (high / low),
  // where the n is the number of buckets, the low is the lower limit,
  // the high is the upper limit.
  // For n = 50, low = 1000, high = 500000: the factor = 1.13.
  static const struct {
    Histogram Counters::*member;
    const char* caption;
  } kLegacyMemoryHistograms[] = {
#define HM(name, caption) {&Counters::name##_, #caption},
      HISTOGRAM_LEGACY_MEMORY_LIST(HM)
#undef HM
  };
  for (const auto& histogram : kLegacyMemoryHistograms) {
    this->*histogram.member =
<<<<<<< HEAD
        Histogram(histogram.caption, 1000, 500000, 50, isolate);
=======
        Histogram(histogram.caption, 1000, 500000, 50, this);
>>>>>>> 84bd6f3c
  }

  // For n = 100, low = 4000, high = 2000000: the factor = 1.06.
  static const struct {
    Histogram Counters::*member;
    AggregatedMemoryHistogram<Histogram> Counters::*aggregated;
    const char* caption;
  } kMemoryHistograms[] = {
#define HM(name, caption) \
  {&Counters::name##_, &Counters::aggregated_##name##_, #caption},
      HISTOGRAM_MEMORY_LIST(HM)
#undef HM
  };
  for (const auto& histogram : kMemoryHistograms) {
    this->*histogram.member =
<<<<<<< HEAD
        Histogram(histogram.caption, 4000, 2000000, 100, isolate);
=======
        Histogram(histogram.caption, 4000, 2000000, 100, this);
>>>>>>> 84bd6f3c
    this->*histogram.aggregated =
        AggregatedMemoryHistogram<Histogram>(&(this->*histogram.member));
  }

  // clang-format off
  static const struct {
    StatsCounter Counters::*member;
    const char* caption;
  } kStatsCounters[] = {
#define SC(name, caption) {&Counters::name##_, "c:" #caption},
      STATS_COUNTER_LIST_1(SC) STATS_COUNTER_LIST_2(SC)
#undef SC
#define SC(name)                                             \
  {&Counters::count_of_##name##_, "c:" "V8.CountOf_" #name}, \
  {&Counters::size_of_##name##_, "c:" "V8.SizeOf_" #name},
      INSTANCE_TYPE_LIST(SC)
#undef SC
#define SC(name)                            \
  {&Counters::count_of_CODE_TYPE_##name##_, \
    "c:" "V8.CountOf_CODE_TYPE-" #name},     \
  {&Counters::size_of_CODE_TYPE_##name##_,  \
    "c:" "V8.SizeOf_CODE_TYPE-" #name},
      CODE_KIND_LIST(SC)
#undef SC
#define SC(name)                              \
  {&Counters::count_of_FIXED_ARRAY_##name##_, \
    "c:" "V8.CountOf_FIXED_ARRAY-" #name},     \
  {&Counters::size_of_FIXED_ARRAY_##name##_,  \
    "c:" "V8.SizeOf_FIXED_ARRAY-" #name},
      FIXED_ARRAY_SUB_INSTANCE_TYPE_LIST(SC)
<<<<<<< HEAD
#undef SC
#define SC(name)                           \
  {&Counters::count_of_CODE_AGE_##name##_, \
    "c:" "V8.CountOf_CODE_AGE-" #name},     \
  {&Counters::size_of_CODE_AGE_##name##_,  \
    "c:" "V8.SizeOf_CODE_AGE-" #name},
      CODE_AGE_LIST_COMPLETE(SC)
=======
>>>>>>> 84bd6f3c
#undef SC
  };
  // clang-format on
  for (const auto& counter : kStatsCounters) {
<<<<<<< HEAD
    this->*counter.member = StatsCounter(isolate, counter.caption);
=======
    this->*counter.member = StatsCounter(this, counter.caption);
>>>>>>> 84bd6f3c
  }
}

void Counters::ResetCounterFunction(CounterLookupCallback f) {
  stats_table_.SetCounterFunction(f);

#define SC(name, caption) name##_.Reset();
  STATS_COUNTER_LIST_1(SC)
  STATS_COUNTER_LIST_2(SC)
#undef SC

#define SC(name, caption) name##_.Reset();
  STATS_COUNTER_TS_LIST(SC)
#undef SC

#define SC(name)              \
  count_of_##name##_.Reset(); \
  size_of_##name##_.Reset();
  INSTANCE_TYPE_LIST(SC)
#undef SC

#define SC(name)                        \
  count_of_CODE_TYPE_##name##_.Reset(); \
  size_of_CODE_TYPE_##name##_.Reset();
  CODE_KIND_LIST(SC)
#undef SC

#define SC(name)                          \
  count_of_FIXED_ARRAY_##name##_.Reset(); \
  size_of_FIXED_ARRAY_##name##_.Reset();
  FIXED_ARRAY_SUB_INSTANCE_TYPE_LIST(SC)
#undef SC
}

void Counters::ResetCreateHistogramFunction(CreateHistogramCallback f) {
  stats_table_.SetCreateHistogramFunction(f);

#define HR(name, caption, min, max, num_buckets) name##_.Reset();
  HISTOGRAM_RANGE_LIST(HR)
#undef HR

#define HT(name, caption, max, res) name##_.Reset();
    HISTOGRAM_TIMER_LIST(HT)
#undef HT

#define HT(name, caption, max, res) name##_.Reset();
    TIMED_HISTOGRAM_LIST(HT)
#undef HT

#define AHT(name, caption) name##_.Reset();
    AGGREGATABLE_HISTOGRAM_TIMER_LIST(AHT)
#undef AHT

#define HP(name, caption) name##_.Reset();
    HISTOGRAM_PERCENTAGE_LIST(HP)
#undef HP

#define HM(name, caption) name##_.Reset();
    HISTOGRAM_LEGACY_MEMORY_LIST(HM)
    HISTOGRAM_MEMORY_LIST(HM)
<<<<<<< HEAD
#undef HM
}

void Counters::InitializeHistograms() {
#define HR(name, caption, min, max, num_buckets) name##_.Enabled();
  HISTOGRAM_RANGE_LIST(HR)
#undef HR

#define HT(name, caption, max, res) name##_.Enabled();
  HISTOGRAM_TIMER_LIST(HT)
#undef HT

#define AHT(name, caption) name##_.Enabled();
  AGGREGATABLE_HISTOGRAM_TIMER_LIST(AHT)
#undef AHT

#define HP(name, caption) name##_.Enabled();
  HISTOGRAM_PERCENTAGE_LIST(HP)
#undef HP

#define HM(name, caption) name##_.Enabled();
  HISTOGRAM_LEGACY_MEMORY_LIST(HM)
  HISTOGRAM_MEMORY_LIST(HM)
=======
>>>>>>> 84bd6f3c
#undef HM
}

base::TimeTicks (*RuntimeCallTimer::Now)() =
    &base::TimeTicks::HighResolutionNow;

class RuntimeCallStatEntries {
 public:
  void Print(std::ostream& os) {
    if (total_call_count == 0) return;
    std::sort(entries.rbegin(), entries.rend());
    os << std::setw(50) << "Runtime Function/C++ Builtin" << std::setw(12)
       << "Time" << std::setw(18) << "Count" << std::endl
       << std::string(88, '=') << std::endl;
    for (Entry& entry : entries) {
      entry.SetTotal(total_time, total_call_count);
      entry.Print(os);
    }
    os << std::string(88, '-') << std::endl;
    Entry("Total", total_time, total_call_count).Print(os);
  }

  // By default, the compiler will usually inline this, which results in a large
  // binary size increase: std::vector::push_back expands to a large amount of
  // instructions, and this function is invoked repeatedly by macros.
  V8_NOINLINE void Add(RuntimeCallCounter* counter) {
    if (counter->count() == 0) return;
    entries.push_back(
        Entry(counter->name(), counter->time(), counter->count()));
    total_time += counter->time();
    total_call_count += counter->count();
  }

 private:
  class Entry {
   public:
    Entry(const char* name, base::TimeDelta time, uint64_t count)
        : name_(name),
          time_(time.InMicroseconds()),
          count_(count),
          time_percent_(100),
          count_percent_(100) {}

    bool operator<(const Entry& other) const {
      if (time_ < other.time_) return true;
      if (time_ > other.time_) return false;
      return count_ < other.count_;
    }

    V8_NOINLINE void Print(std::ostream& os) {
      os.precision(2);
      os << std::fixed << std::setprecision(2);
      os << std::setw(50) << name_;
      os << std::setw(10) << static_cast<double>(time_) / 1000 << "ms ";
      os << std::setw(6) << time_percent_ << "%";
      os << std::setw(10) << count_ << " ";
      os << std::setw(6) << count_percent_ << "%";
      os << std::endl;
    }

    V8_NOINLINE void SetTotal(base::TimeDelta total_time,
                              uint64_t total_count) {
      if (total_time.InMicroseconds() == 0) {
        time_percent_ = 0;
      } else {
        time_percent_ = 100.0 * time_ / total_time.InMicroseconds();
      }
      count_percent_ = 100.0 * count_ / total_count;
    }

   private:
    const char* name_;
    int64_t time_;
    uint64_t count_;
    double time_percent_;
    double count_percent_;
  };

  uint64_t total_call_count = 0;
  base::TimeDelta total_time;
  std::vector<Entry> entries;
};

void RuntimeCallCounter::Reset() {
  count_ = 0;
  time_ = 0;
}

void RuntimeCallCounter::Dump(v8::tracing::TracedValue* value) {
  value->BeginArray(name_);
  value->AppendDouble(count_);
  value->AppendDouble(time_);
  value->EndArray();
}

void RuntimeCallCounter::Add(RuntimeCallCounter* other) {
  count_ += other->count();
  time_ += other->time().InMicroseconds();
}

void RuntimeCallTimer::Snapshot() {
  base::TimeTicks now = Now();
  // Pause only / topmost timer in the timer stack.
  Pause(now);
  // Commit all the timer's elapsed time to the counters.
  RuntimeCallTimer* timer = this;
  while (timer != nullptr) {
    timer->CommitTimeToCounter();
    timer = timer->parent();
  }
  Resume(now);
}

RuntimeCallStats::RuntimeCallStats() : in_use_(false) {
  static const char* const kNames[] = {
<<<<<<< HEAD
#define CALL_RUNTIME_COUNTER(name) #name,
      FOR_EACH_MANUAL_COUNTER(CALL_RUNTIME_COUNTER)  //
#undef CALL_RUNTIME_COUNTER
#define CALL_RUNTIME_COUNTER(name, nargs, ressize) #name,
      FOR_EACH_INTRINSIC(CALL_RUNTIME_COUNTER)  //
#undef CALL_RUNTIME_COUNTER
#define CALL_BUILTIN_COUNTER(name) #name,
      BUILTIN_LIST_C(CALL_BUILTIN_COUNTER)  //
#undef CALL_BUILTIN_COUNTER
#define CALL_BUILTIN_COUNTER(name) "API_" #name,
      FOR_EACH_API_COUNTER(CALL_BUILTIN_COUNTER)  //
#undef CALL_BUILTIN_COUNTER
#define CALL_BUILTIN_COUNTER(name) #name,
      FOR_EACH_HANDLER_COUNTER(CALL_BUILTIN_COUNTER)
#undef CALL_BUILTIN_COUNTER
  };
  for (int i = 0; i < counters_count; i++) {
    this->*(counters[i]) = RuntimeCallCounter(kNames[i]);
  }
}

// static
const RuntimeCallStats::CounterId RuntimeCallStats::counters[] = {
#define CALL_RUNTIME_COUNTER(name) &RuntimeCallStats::name,
    FOR_EACH_MANUAL_COUNTER(CALL_RUNTIME_COUNTER)  //
=======
#define CALL_BUILTIN_COUNTER(name) "GC_" #name,
      FOR_EACH_GC_COUNTER(CALL_BUILTIN_COUNTER)  //
#undef CALL_BUILTIN_COUNTER
#define CALL_RUNTIME_COUNTER(name) #name,
      FOR_EACH_MANUAL_COUNTER(CALL_RUNTIME_COUNTER)  //
>>>>>>> 84bd6f3c
#undef CALL_RUNTIME_COUNTER
#define CALL_RUNTIME_COUNTER(name, nargs, ressize) #name,
      FOR_EACH_INTRINSIC(CALL_RUNTIME_COUNTER)  //
#undef CALL_RUNTIME_COUNTER
#define CALL_BUILTIN_COUNTER(name) #name,
      BUILTIN_LIST_C(CALL_BUILTIN_COUNTER)  //
#undef CALL_BUILTIN_COUNTER
#define CALL_BUILTIN_COUNTER(name) "API_" #name,
      FOR_EACH_API_COUNTER(CALL_BUILTIN_COUNTER)  //
#undef CALL_BUILTIN_COUNTER
#define CALL_BUILTIN_COUNTER(name) #name,
      FOR_EACH_HANDLER_COUNTER(CALL_BUILTIN_COUNTER)  //
#undef CALL_BUILTIN_COUNTER
  };
  for (int i = 0; i < kNumberOfCounters; i++) {
    this->counters_[i] = RuntimeCallCounter(kNames[i]);
  }
}

<<<<<<< HEAD
// static
void RuntimeCallStats::Enter(RuntimeCallStats* stats, RuntimeCallTimer* timer,
                             CounterId counter_id) {
  RuntimeCallCounter* counter = &(stats->*counter_id);
  DCHECK(counter->name() != nullptr);
  timer->Start(counter, stats->current_timer_.Value());
  stats->current_timer_.SetValue(timer);
  stats->current_counter_.SetValue(counter);
}

// static
void RuntimeCallStats::Leave(RuntimeCallStats* stats, RuntimeCallTimer* timer) {
  if (stats->current_timer_.Value() == timer) {
    stats->current_timer_.SetValue(timer->Stop());
  } else {
    // Must be a Threading cctest. Walk the chain of Timers to find the
    // buried one that's leaving. We don't care about keeping nested timings
    // accurate, just avoid crashing by keeping the chain intact.
    RuntimeCallTimer* next = stats->current_timer_.Value();
    while (next && next->parent() != timer) next = next->parent();
    if (next == nullptr) return;
    next->set_parent(timer->Stop());
  }

  {
    RuntimeCallTimer* cur_timer = stats->current_timer_.Value();
    if (cur_timer == nullptr) {
      stats->current_counter_.SetValue(nullptr);
    } else {
      stats->current_counter_.SetValue(cur_timer->counter());
    }
  }
=======
void RuntimeCallStats::Enter(RuntimeCallTimer* timer,
                             RuntimeCallCounterId counter_id) {
  DCHECK(IsCalledOnTheSameThread());
  RuntimeCallCounter* counter = GetCounter(counter_id);
  DCHECK_NOT_NULL(counter->name());
  timer->Start(counter, current_timer());
  current_timer_.SetValue(timer);
  current_counter_.SetValue(counter);
}

void RuntimeCallStats::Leave(RuntimeCallTimer* timer) {
  DCHECK(IsCalledOnTheSameThread());
  RuntimeCallTimer* stack_top = current_timer();
  if (stack_top == nullptr) return;  // Missing timer is a result of Reset().
  CHECK(stack_top == timer);
  current_timer_.SetValue(timer->Stop());
  RuntimeCallTimer* cur_timer = current_timer();
  current_counter_.SetValue(cur_timer ? cur_timer->counter() : nullptr);
>>>>>>> 84bd6f3c
}

void RuntimeCallStats::Add(RuntimeCallStats* other) {
  for (int i = 0; i < kNumberOfCounters; i++) {
    GetCounter(i)->Add(other->GetCounter(i));
  }
}

// static
void RuntimeCallStats::CorrectCurrentCounterId(
    RuntimeCallCounterId counter_id) {
  DCHECK(IsCalledOnTheSameThread());
  RuntimeCallTimer* timer = current_timer();
  if (timer == nullptr) return;
<<<<<<< HEAD
  RuntimeCallCounter* counter = &(stats->*counter_id);
  timer->set_counter(counter);
  stats->current_counter_.SetValue(counter);
=======
  RuntimeCallCounter* counter = GetCounter(counter_id);
  timer->set_counter(counter);
  current_counter_.SetValue(counter);
}

bool RuntimeCallStats::IsCalledOnTheSameThread() {
  if (!thread_id_.Equals(ThreadId::Invalid()))
    return thread_id_.Equals(ThreadId::Current());
  thread_id_ = ThreadId::Current();
  return true;
}

void RuntimeCallStats::Print() {
  OFStream os(stdout);
  Print(os);
>>>>>>> 84bd6f3c
}

void RuntimeCallStats::Print(std::ostream& os) {
  RuntimeCallStatEntries entries;
  if (current_timer_.Value() != nullptr) {
    current_timer_.Value()->Snapshot();
  }
  for (int i = 0; i < kNumberOfCounters; i++) {
    entries.Add(GetCounter(i));
  }
  entries.Print(os);
}

void RuntimeCallStats::Reset() {
  if (V8_LIKELY(FLAG_runtime_stats == 0)) return;

  // In tracing, we only what to trace the time spent on top level trace events,
  // if runtime counter stack is not empty, we should clear the whole runtime
  // counter stack, and then reset counters so that we can dump counters into
  // top level trace events accurately.
  while (current_timer_.Value()) {
    current_timer_.SetValue(current_timer_.Value()->Stop());
  }

  for (int i = 0; i < kNumberOfCounters; i++) {
    GetCounter(i)->Reset();
  }

  in_use_ = true;
}

void RuntimeCallStats::Dump(v8::tracing::TracedValue* value) {
  for (int i = 0; i < kNumberOfCounters; i++) {
    if (GetCounter(i)->count() > 0) GetCounter(i)->Dump(value);
  }
  in_use_ = false;
}

}  // namespace internal
}  // namespace v8<|MERGE_RESOLUTION|>--- conflicted
+++ resolved
@@ -110,10 +110,6 @@
   }
 }
 
-<<<<<<< HEAD
-
-Counters::Counters(Isolate* isolate) {
-=======
 Counters::Counters(Isolate* isolate)
     : isolate_(isolate),
       stats_table_(this),
@@ -123,7 +119,6 @@
 #undef SC
       // clang format on
       runtime_call_stats_() {
->>>>>>> 84bd6f3c
   static const struct {
     Histogram Counters::*member;
     const char* caption;
@@ -139,42 +134,23 @@
   for (const auto& histogram : kHistograms) {
     this->*histogram.member =
         Histogram(histogram.caption, histogram.min, histogram.max,
-<<<<<<< HEAD
-                  histogram.num_buckets, isolate);
-  }
-=======
                   histogram.num_buckets, this);
   }
 
   const int DefaultTimedHistogramNumBuckets = 50;
->>>>>>> 84bd6f3c
 
   static const struct {
     HistogramTimer Counters::*member;
     const char* caption;
     int max;
-<<<<<<< HEAD
-    HistogramTimer::Resolution res;
-  } kHistogramTimers[] = {
-#define HT(name, caption, max, res) \
-  {&Counters::name##_, #caption, max, HistogramTimer::res},
-=======
     HistogramTimerResolution res;
   } kHistogramTimers[] = {
 #define HT(name, caption, max, res) \
   {&Counters::name##_, #caption, max, HistogramTimerResolution::res},
->>>>>>> 84bd6f3c
       HISTOGRAM_TIMER_LIST(HT)
 #undef HT
   };
   for (const auto& timer : kHistogramTimers) {
-<<<<<<< HEAD
-    this->*timer.member =
-        HistogramTimer(timer.caption, 0, timer.max, timer.res, 50, isolate);
-  }
-
-  static const struct {
-=======
     this->*timer.member = HistogramTimer(timer.caption, 0, timer.max, timer.res,
                                          DefaultTimedHistogramNumBuckets, this);
   }
@@ -196,7 +172,6 @@
   }
 
   static const struct {
->>>>>>> 84bd6f3c
     AggregatableHistogramTimer Counters::*member;
     const char* caption;
   } kAggregatableHistogramTimers[] = {
@@ -205,13 +180,8 @@
 #undef AHT
   };
   for (const auto& aht : kAggregatableHistogramTimers) {
-<<<<<<< HEAD
-    this->*aht.member =
-        AggregatableHistogramTimer(aht.caption, 0, 10000000, 50, isolate);
-=======
     this->*aht.member = AggregatableHistogramTimer(
         aht.caption, 0, 10000000, DefaultTimedHistogramNumBuckets, this);
->>>>>>> 84bd6f3c
   }
 
   static const struct {
@@ -223,12 +193,7 @@
 #undef HP
   };
   for (const auto& percentage : kHistogramPercentages) {
-<<<<<<< HEAD
-    this->*percentage.member =
-        Histogram(percentage.caption, 0, 101, 100, isolate);
-=======
     this->*percentage.member = Histogram(percentage.caption, 0, 101, 100, this);
->>>>>>> 84bd6f3c
   }
 
   // Exponential histogram assigns bucket limits to points
@@ -247,11 +212,7 @@
   };
   for (const auto& histogram : kLegacyMemoryHistograms) {
     this->*histogram.member =
-<<<<<<< HEAD
-        Histogram(histogram.caption, 1000, 500000, 50, isolate);
-=======
         Histogram(histogram.caption, 1000, 500000, 50, this);
->>>>>>> 84bd6f3c
   }
 
   // For n = 100, low = 4000, high = 2000000: the factor = 1.06.
@@ -267,11 +228,7 @@
   };
   for (const auto& histogram : kMemoryHistograms) {
     this->*histogram.member =
-<<<<<<< HEAD
-        Histogram(histogram.caption, 4000, 2000000, 100, isolate);
-=======
         Histogram(histogram.caption, 4000, 2000000, 100, this);
->>>>>>> 84bd6f3c
     this->*histogram.aggregated =
         AggregatedMemoryHistogram<Histogram>(&(this->*histogram.member));
   }
@@ -302,25 +259,11 @@
   {&Counters::size_of_FIXED_ARRAY_##name##_,  \
     "c:" "V8.SizeOf_FIXED_ARRAY-" #name},
       FIXED_ARRAY_SUB_INSTANCE_TYPE_LIST(SC)
-<<<<<<< HEAD
-#undef SC
-#define SC(name)                           \
-  {&Counters::count_of_CODE_AGE_##name##_, \
-    "c:" "V8.CountOf_CODE_AGE-" #name},     \
-  {&Counters::size_of_CODE_AGE_##name##_,  \
-    "c:" "V8.SizeOf_CODE_AGE-" #name},
-      CODE_AGE_LIST_COMPLETE(SC)
-=======
->>>>>>> 84bd6f3c
 #undef SC
   };
   // clang-format on
   for (const auto& counter : kStatsCounters) {
-<<<<<<< HEAD
-    this->*counter.member = StatsCounter(isolate, counter.caption);
-=======
     this->*counter.member = StatsCounter(this, counter.caption);
->>>>>>> 84bd6f3c
   }
 }
 
@@ -381,32 +324,6 @@
 #define HM(name, caption) name##_.Reset();
     HISTOGRAM_LEGACY_MEMORY_LIST(HM)
     HISTOGRAM_MEMORY_LIST(HM)
-<<<<<<< HEAD
-#undef HM
-}
-
-void Counters::InitializeHistograms() {
-#define HR(name, caption, min, max, num_buckets) name##_.Enabled();
-  HISTOGRAM_RANGE_LIST(HR)
-#undef HR
-
-#define HT(name, caption, max, res) name##_.Enabled();
-  HISTOGRAM_TIMER_LIST(HT)
-#undef HT
-
-#define AHT(name, caption) name##_.Enabled();
-  AGGREGATABLE_HISTOGRAM_TIMER_LIST(AHT)
-#undef AHT
-
-#define HP(name, caption) name##_.Enabled();
-  HISTOGRAM_PERCENTAGE_LIST(HP)
-#undef HP
-
-#define HM(name, caption) name##_.Enabled();
-  HISTOGRAM_LEGACY_MEMORY_LIST(HM)
-  HISTOGRAM_MEMORY_LIST(HM)
-=======
->>>>>>> 84bd6f3c
 #undef HM
 }
 
@@ -522,7 +439,9 @@
 
 RuntimeCallStats::RuntimeCallStats() : in_use_(false) {
   static const char* const kNames[] = {
-<<<<<<< HEAD
+#define CALL_BUILTIN_COUNTER(name) "GC_" #name,
+      FOR_EACH_GC_COUNTER(CALL_BUILTIN_COUNTER)  //
+#undef CALL_BUILTIN_COUNTER
 #define CALL_RUNTIME_COUNTER(name) #name,
       FOR_EACH_MANUAL_COUNTER(CALL_RUNTIME_COUNTER)  //
 #undef CALL_RUNTIME_COUNTER
@@ -536,36 +455,6 @@
       FOR_EACH_API_COUNTER(CALL_BUILTIN_COUNTER)  //
 #undef CALL_BUILTIN_COUNTER
 #define CALL_BUILTIN_COUNTER(name) #name,
-      FOR_EACH_HANDLER_COUNTER(CALL_BUILTIN_COUNTER)
-#undef CALL_BUILTIN_COUNTER
-  };
-  for (int i = 0; i < counters_count; i++) {
-    this->*(counters[i]) = RuntimeCallCounter(kNames[i]);
-  }
-}
-
-// static
-const RuntimeCallStats::CounterId RuntimeCallStats::counters[] = {
-#define CALL_RUNTIME_COUNTER(name) &RuntimeCallStats::name,
-    FOR_EACH_MANUAL_COUNTER(CALL_RUNTIME_COUNTER)  //
-=======
-#define CALL_BUILTIN_COUNTER(name) "GC_" #name,
-      FOR_EACH_GC_COUNTER(CALL_BUILTIN_COUNTER)  //
-#undef CALL_BUILTIN_COUNTER
-#define CALL_RUNTIME_COUNTER(name) #name,
-      FOR_EACH_MANUAL_COUNTER(CALL_RUNTIME_COUNTER)  //
->>>>>>> 84bd6f3c
-#undef CALL_RUNTIME_COUNTER
-#define CALL_RUNTIME_COUNTER(name, nargs, ressize) #name,
-      FOR_EACH_INTRINSIC(CALL_RUNTIME_COUNTER)  //
-#undef CALL_RUNTIME_COUNTER
-#define CALL_BUILTIN_COUNTER(name) #name,
-      BUILTIN_LIST_C(CALL_BUILTIN_COUNTER)  //
-#undef CALL_BUILTIN_COUNTER
-#define CALL_BUILTIN_COUNTER(name) "API_" #name,
-      FOR_EACH_API_COUNTER(CALL_BUILTIN_COUNTER)  //
-#undef CALL_BUILTIN_COUNTER
-#define CALL_BUILTIN_COUNTER(name) #name,
       FOR_EACH_HANDLER_COUNTER(CALL_BUILTIN_COUNTER)  //
 #undef CALL_BUILTIN_COUNTER
   };
@@ -574,40 +463,6 @@
   }
 }
 
-<<<<<<< HEAD
-// static
-void RuntimeCallStats::Enter(RuntimeCallStats* stats, RuntimeCallTimer* timer,
-                             CounterId counter_id) {
-  RuntimeCallCounter* counter = &(stats->*counter_id);
-  DCHECK(counter->name() != nullptr);
-  timer->Start(counter, stats->current_timer_.Value());
-  stats->current_timer_.SetValue(timer);
-  stats->current_counter_.SetValue(counter);
-}
-
-// static
-void RuntimeCallStats::Leave(RuntimeCallStats* stats, RuntimeCallTimer* timer) {
-  if (stats->current_timer_.Value() == timer) {
-    stats->current_timer_.SetValue(timer->Stop());
-  } else {
-    // Must be a Threading cctest. Walk the chain of Timers to find the
-    // buried one that's leaving. We don't care about keeping nested timings
-    // accurate, just avoid crashing by keeping the chain intact.
-    RuntimeCallTimer* next = stats->current_timer_.Value();
-    while (next && next->parent() != timer) next = next->parent();
-    if (next == nullptr) return;
-    next->set_parent(timer->Stop());
-  }
-
-  {
-    RuntimeCallTimer* cur_timer = stats->current_timer_.Value();
-    if (cur_timer == nullptr) {
-      stats->current_counter_.SetValue(nullptr);
-    } else {
-      stats->current_counter_.SetValue(cur_timer->counter());
-    }
-  }
-=======
 void RuntimeCallStats::Enter(RuntimeCallTimer* timer,
                              RuntimeCallCounterId counter_id) {
   DCHECK(IsCalledOnTheSameThread());
@@ -626,7 +481,6 @@
   current_timer_.SetValue(timer->Stop());
   RuntimeCallTimer* cur_timer = current_timer();
   current_counter_.SetValue(cur_timer ? cur_timer->counter() : nullptr);
->>>>>>> 84bd6f3c
 }
 
 void RuntimeCallStats::Add(RuntimeCallStats* other) {
@@ -641,11 +495,6 @@
   DCHECK(IsCalledOnTheSameThread());
   RuntimeCallTimer* timer = current_timer();
   if (timer == nullptr) return;
-<<<<<<< HEAD
-  RuntimeCallCounter* counter = &(stats->*counter_id);
-  timer->set_counter(counter);
-  stats->current_counter_.SetValue(counter);
-=======
   RuntimeCallCounter* counter = GetCounter(counter_id);
   timer->set_counter(counter);
   current_counter_.SetValue(counter);
@@ -661,7 +510,6 @@
 void RuntimeCallStats::Print() {
   OFStream os(stdout);
   Print(os);
->>>>>>> 84bd6f3c
 }
 
 void RuntimeCallStats::Print(std::ostream& os) {
