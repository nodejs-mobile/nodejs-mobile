--- conflicted
+++ resolved
@@ -549,11 +549,7 @@
 
   switch (input->opcode()) {
     case IrOpcode::kArgumentsElementsState: {
-<<<<<<< HEAD
-      values->PushArgumentsElements(IsRestOf(input->op()));
-=======
       values->PushArgumentsElements(ArgumentsStateTypeOf(input->op()));
->>>>>>> 84bd6f3c
       // The elements backing store of an arguments object participates in the
       // duplicate object counting, but can itself never appear duplicated.
       DCHECK_EQ(StateObjectDeduplicator::kNotDuplicated,
@@ -562,11 +558,7 @@
       return 0;
     }
     case IrOpcode::kArgumentsLengthState: {
-<<<<<<< HEAD
-      values->PushArgumentsLength(IsRestOf(input->op()));
-=======
       values->PushArgumentsLength(ArgumentsStateTypeOf(input->op()));
->>>>>>> 84bd6f3c
       return 0;
     }
     case IrOpcode::kObjectState: {
@@ -832,16 +824,6 @@
       PushParameter result = {call, buffer->descriptor->GetReturnLocation(0)};
       buffer->output_nodes.push_back(result);
     } else {
-<<<<<<< HEAD
-      buffer->output_nodes.resize(buffer->descriptor->ReturnCount(), nullptr);
-      for (Edge const edge : call->use_edges()) {
-        if (!NodeProperties::IsValueEdge(edge)) continue;
-        DCHECK(edge.from()->opcode() == IrOpcode::kProjection);
-        size_t const index = ProjectionIndexOf(edge.from()->op());
-        DCHECK_LT(index, buffer->output_nodes.size());
-        DCHECK(!buffer->output_nodes[index]);
-        buffer->output_nodes[index] = edge.from();
-=======
       buffer->output_nodes.resize(ret_count);
       int stack_count = 0;
       for (size_t i = 0; i < ret_count; ++i) {
@@ -860,7 +842,6 @@
         DCHECK_LT(index, buffer->output_nodes.size());
         DCHECK(!buffer->output_nodes[index].node);
         buffer->output_nodes[index].node = node;
->>>>>>> 84bd6f3c
       }
       frame_->EnsureReturnSlots(stack_count);
     }
@@ -1142,11 +1123,7 @@
               << "only one predecessor." << std::endl
               << "# Current Block: " << *successor << std::endl
               << "#          Node: " << *node;
-<<<<<<< HEAD
-          FATAL(str.str().c_str());
-=======
           FATAL("%s", str.str().c_str());
->>>>>>> 84bd6f3c
         }
       }
     }
@@ -1698,24 +1675,6 @@
       MarkAsRepresentation(type.representation(), node);
       return VisitWord64AtomicLoad(node);
     }
-<<<<<<< HEAD
-    case IrOpcode::kAtomicStore:
-      return VisitAtomicStore(node);
-#define ATOMIC_CASE(name)                                    \
-  case IrOpcode::kAtomic##name: {                            \
-    MachineType type = AtomicOpRepresentationOf(node->op()); \
-    MarkAsRepresentation(type.representation(), node);       \
-    return VisitAtomic##name(node);                          \
-  }
-      ATOMIC_CASE(Exchange)
-      ATOMIC_CASE(CompareExchange)
-      ATOMIC_CASE(Add)
-      ATOMIC_CASE(Sub)
-      ATOMIC_CASE(And)
-      ATOMIC_CASE(Or)
-      ATOMIC_CASE(Xor)
-#undef ATOMIC_CASE
-=======
     case IrOpcode::kWord32AtomicStore:
       return VisitWord32AtomicStore(node);
     case IrOpcode::kWord64AtomicStore:
@@ -1743,7 +1702,6 @@
 #undef ATOMIC_CASE
     case IrOpcode::kSpeculationFence:
       return VisitSpeculationFence(node);
->>>>>>> 84bd6f3c
     case IrOpcode::kProtectedLoad: {
       LoadRepresentation type = LoadRepresentationOf(node->op());
       MarkAsRepresentation(type.representation(), node);
@@ -1793,15 +1751,6 @@
     case IrOpcode::kF32x4Max:
       return MarkAsSimd128(node), VisitF32x4Max(node);
     case IrOpcode::kF32x4Eq:
-<<<<<<< HEAD
-      return MarkAsSimd1x4(node), VisitF32x4Eq(node);
-    case IrOpcode::kF32x4Ne:
-      return MarkAsSimd1x4(node), VisitF32x4Ne(node);
-    case IrOpcode::kF32x4Lt:
-      return MarkAsSimd1x4(node), VisitF32x4Lt(node);
-    case IrOpcode::kF32x4Le:
-      return MarkAsSimd1x4(node), VisitF32x4Le(node);
-=======
       return MarkAsSimd128(node), VisitF32x4Eq(node);
     case IrOpcode::kF32x4Ne:
       return MarkAsSimd128(node), VisitF32x4Ne(node);
@@ -1809,7 +1758,6 @@
       return MarkAsSimd128(node), VisitF32x4Lt(node);
     case IrOpcode::kF32x4Le:
       return MarkAsSimd128(node), VisitF32x4Le(node);
->>>>>>> 84bd6f3c
     case IrOpcode::kI32x4Splat:
       return MarkAsSimd128(node), VisitI32x4Splat(node);
     case IrOpcode::kI32x4ExtractLane:
@@ -1841,15 +1789,6 @@
     case IrOpcode::kI32x4MaxS:
       return MarkAsSimd128(node), VisitI32x4MaxS(node);
     case IrOpcode::kI32x4Eq:
-<<<<<<< HEAD
-      return MarkAsSimd1x4(node), VisitI32x4Eq(node);
-    case IrOpcode::kI32x4Ne:
-      return MarkAsSimd1x4(node), VisitI32x4Ne(node);
-    case IrOpcode::kI32x4LtS:
-      return MarkAsSimd1x4(node), VisitI32x4LtS(node);
-    case IrOpcode::kI32x4LeS:
-      return MarkAsSimd1x4(node), VisitI32x4LeS(node);
-=======
       return MarkAsSimd128(node), VisitI32x4Eq(node);
     case IrOpcode::kI32x4Ne:
       return MarkAsSimd128(node), VisitI32x4Ne(node);
@@ -1857,7 +1796,6 @@
       return MarkAsSimd128(node), VisitI32x4GtS(node);
     case IrOpcode::kI32x4GeS:
       return MarkAsSimd128(node), VisitI32x4GeS(node);
->>>>>>> 84bd6f3c
     case IrOpcode::kI32x4UConvertF32x4:
       return MarkAsSimd128(node), VisitI32x4UConvertF32x4(node);
     case IrOpcode::kI32x4UConvertI16x8Low:
@@ -1870,17 +1808,10 @@
       return MarkAsSimd128(node), VisitI32x4MinU(node);
     case IrOpcode::kI32x4MaxU:
       return MarkAsSimd128(node), VisitI32x4MaxU(node);
-<<<<<<< HEAD
-    case IrOpcode::kI32x4LtU:
-      return MarkAsSimd1x4(node), VisitI32x4LtU(node);
-    case IrOpcode::kI32x4LeU:
-      return MarkAsSimd1x4(node), VisitI32x4LeU(node);
-=======
     case IrOpcode::kI32x4GtU:
       return MarkAsSimd128(node), VisitI32x4GtU(node);
     case IrOpcode::kI32x4GeU:
       return MarkAsSimd128(node), VisitI32x4GeU(node);
->>>>>>> 84bd6f3c
     case IrOpcode::kI16x8Splat:
       return MarkAsSimd128(node), VisitI16x8Splat(node);
     case IrOpcode::kI16x8ExtractLane:
@@ -1916,15 +1847,6 @@
     case IrOpcode::kI16x8MaxS:
       return MarkAsSimd128(node), VisitI16x8MaxS(node);
     case IrOpcode::kI16x8Eq:
-<<<<<<< HEAD
-      return MarkAsSimd1x8(node), VisitI16x8Eq(node);
-    case IrOpcode::kI16x8Ne:
-      return MarkAsSimd1x8(node), VisitI16x8Ne(node);
-    case IrOpcode::kI16x8LtS:
-      return MarkAsSimd1x8(node), VisitI16x8LtS(node);
-    case IrOpcode::kI16x8LeS:
-      return MarkAsSimd1x8(node), VisitI16x8LeS(node);
-=======
       return MarkAsSimd128(node), VisitI16x8Eq(node);
     case IrOpcode::kI16x8Ne:
       return MarkAsSimd128(node), VisitI16x8Ne(node);
@@ -1932,7 +1854,6 @@
       return MarkAsSimd128(node), VisitI16x8GtS(node);
     case IrOpcode::kI16x8GeS:
       return MarkAsSimd128(node), VisitI16x8GeS(node);
->>>>>>> 84bd6f3c
     case IrOpcode::kI16x8UConvertI8x16Low:
       return MarkAsSimd128(node), VisitI16x8UConvertI8x16Low(node);
     case IrOpcode::kI16x8UConvertI8x16High:
@@ -1949,17 +1870,10 @@
       return MarkAsSimd128(node), VisitI16x8MinU(node);
     case IrOpcode::kI16x8MaxU:
       return MarkAsSimd128(node), VisitI16x8MaxU(node);
-<<<<<<< HEAD
-    case IrOpcode::kI16x8LtU:
-      return MarkAsSimd1x8(node), VisitI16x8LtU(node);
-    case IrOpcode::kI16x8LeU:
-      return MarkAsSimd1x8(node), VisitI16x8LeU(node);
-=======
     case IrOpcode::kI16x8GtU:
       return MarkAsSimd128(node), VisitI16x8GtU(node);
     case IrOpcode::kI16x8GeU:
       return MarkAsSimd128(node), VisitI16x8GeU(node);
->>>>>>> 84bd6f3c
     case IrOpcode::kI8x16Splat:
       return MarkAsSimd128(node), VisitI8x16Splat(node);
     case IrOpcode::kI8x16ExtractLane:
@@ -1989,15 +1903,6 @@
     case IrOpcode::kI8x16MaxS:
       return MarkAsSimd128(node), VisitI8x16MaxS(node);
     case IrOpcode::kI8x16Eq:
-<<<<<<< HEAD
-      return MarkAsSimd1x16(node), VisitI8x16Eq(node);
-    case IrOpcode::kI8x16Ne:
-      return MarkAsSimd1x16(node), VisitI8x16Ne(node);
-    case IrOpcode::kI8x16LtS:
-      return MarkAsSimd1x16(node), VisitI8x16LtS(node);
-    case IrOpcode::kI8x16LeS:
-      return MarkAsSimd1x16(node), VisitI8x16LeS(node);
-=======
       return MarkAsSimd128(node), VisitI8x16Eq(node);
     case IrOpcode::kI8x16Ne:
       return MarkAsSimd128(node), VisitI8x16Ne(node);
@@ -2005,7 +1910,6 @@
       return MarkAsSimd128(node), VisitI8x16GtS(node);
     case IrOpcode::kI8x16GeS:
       return MarkAsSimd128(node), VisitI8x16GeS(node);
->>>>>>> 84bd6f3c
     case IrOpcode::kI8x16ShrU:
       return MarkAsSimd128(node), VisitI8x16ShrU(node);
     case IrOpcode::kI8x16UConvertI16x8:
@@ -2018,17 +1922,10 @@
       return MarkAsSimd128(node), VisitI8x16MinU(node);
     case IrOpcode::kI8x16MaxU:
       return MarkAsSimd128(node), VisitI8x16MaxU(node);
-<<<<<<< HEAD
-    case IrOpcode::kI8x16LtU:
-      return MarkAsSimd1x16(node), VisitI8x16LtU(node);
-    case IrOpcode::kI8x16LeU:
-      return MarkAsSimd1x16(node), VisitI16x8LeU(node);
-=======
     case IrOpcode::kI8x16GtU:
       return MarkAsSimd128(node), VisitI8x16GtU(node);
     case IrOpcode::kI8x16GeU:
       return MarkAsSimd128(node), VisitI16x8GeU(node);
->>>>>>> 84bd6f3c
     case IrOpcode::kS128Zero:
       return MarkAsSimd128(node), VisitS128Zero(node);
     case IrOpcode::kS128And:
@@ -2039,69 +1936,18 @@
       return MarkAsSimd128(node), VisitS128Xor(node);
     case IrOpcode::kS128Not:
       return MarkAsSimd128(node), VisitS128Not(node);
-<<<<<<< HEAD
-    case IrOpcode::kS32x4Shuffle:
-      return MarkAsSimd128(node), VisitS32x4Shuffle(node);
-    case IrOpcode::kS32x4Select:
-      return MarkAsSimd128(node), VisitS32x4Select(node);
-    case IrOpcode::kS16x8Shuffle:
-      return MarkAsSimd128(node), VisitS16x8Shuffle(node);
-    case IrOpcode::kS16x8Select:
-      return MarkAsSimd128(node), VisitS16x8Select(node);
-    case IrOpcode::kS8x16Shuffle:
-      return MarkAsSimd128(node), VisitS8x16Shuffle(node);
-    case IrOpcode::kS8x16Select:
-      return MarkAsSimd128(node), VisitS8x16Select(node);
-    case IrOpcode::kS1x4Zero:
-      return MarkAsSimd1x4(node), VisitS1x4Zero(node);
-    case IrOpcode::kS1x4And:
-      return MarkAsSimd1x4(node), VisitS1x4And(node);
-    case IrOpcode::kS1x4Or:
-      return MarkAsSimd1x4(node), VisitS1x4Or(node);
-    case IrOpcode::kS1x4Xor:
-      return MarkAsSimd1x4(node), VisitS1x4Xor(node);
-    case IrOpcode::kS1x4Not:
-      return MarkAsSimd1x4(node), VisitS1x4Not(node);
-=======
     case IrOpcode::kS128Select:
       return MarkAsSimd128(node), VisitS128Select(node);
     case IrOpcode::kS8x16Shuffle:
       return MarkAsSimd128(node), VisitS8x16Shuffle(node);
->>>>>>> 84bd6f3c
     case IrOpcode::kS1x4AnyTrue:
       return MarkAsWord32(node), VisitS1x4AnyTrue(node);
     case IrOpcode::kS1x4AllTrue:
       return MarkAsWord32(node), VisitS1x4AllTrue(node);
-<<<<<<< HEAD
-    case IrOpcode::kS1x8Zero:
-      return MarkAsSimd1x8(node), VisitS1x8Zero(node);
-    case IrOpcode::kS1x8And:
-      return MarkAsSimd1x8(node), VisitS1x8And(node);
-    case IrOpcode::kS1x8Or:
-      return MarkAsSimd1x8(node), VisitS1x8Or(node);
-    case IrOpcode::kS1x8Xor:
-      return MarkAsSimd1x8(node), VisitS1x8Xor(node);
-    case IrOpcode::kS1x8Not:
-      return MarkAsSimd1x8(node), VisitS1x8Not(node);
-=======
->>>>>>> 84bd6f3c
     case IrOpcode::kS1x8AnyTrue:
       return MarkAsWord32(node), VisitS1x8AnyTrue(node);
     case IrOpcode::kS1x8AllTrue:
       return MarkAsWord32(node), VisitS1x8AllTrue(node);
-<<<<<<< HEAD
-    case IrOpcode::kS1x16Zero:
-      return MarkAsSimd1x16(node), VisitS1x16Zero(node);
-    case IrOpcode::kS1x16And:
-      return MarkAsSimd1x16(node), VisitS1x16And(node);
-    case IrOpcode::kS1x16Or:
-      return MarkAsSimd1x16(node), VisitS1x16Or(node);
-    case IrOpcode::kS1x16Xor:
-      return MarkAsSimd1x16(node), VisitS1x16Xor(node);
-    case IrOpcode::kS1x16Not:
-      return MarkAsSimd1x16(node), VisitS1x16Not(node);
-=======
->>>>>>> 84bd6f3c
     case IrOpcode::kS1x16AnyTrue:
       return MarkAsWord32(node), VisitS1x16AnyTrue(node);
     case IrOpcode::kS1x16AllTrue:
@@ -2468,106 +2314,6 @@
 void InstructionSelector::VisitWord32PairSar(Node* node) { UNIMPLEMENTED(); }
 #endif  // V8_TARGET_ARCH_64_BIT
 
-<<<<<<< HEAD
-#if !V8_TARGET_ARCH_ARM && !V8_TARGET_ARCH_MIPS && !V8_TARGET_ARCH_MIPS64
-void InstructionSelector::VisitF32x4Splat(Node* node) { UNIMPLEMENTED(); }
-
-void InstructionSelector::VisitF32x4ExtractLane(Node* node) { UNIMPLEMENTED(); }
-
-void InstructionSelector::VisitF32x4ReplaceLane(Node* node) { UNIMPLEMENTED(); }
-
-void InstructionSelector::VisitF32x4SConvertI32x4(Node* node) {
-  UNIMPLEMENTED();
-}
-
-void InstructionSelector::VisitF32x4UConvertI32x4(Node* node) {
-  UNIMPLEMENTED();
-}
-
-void InstructionSelector::VisitF32x4Abs(Node* node) { UNIMPLEMENTED(); }
-
-void InstructionSelector::VisitF32x4Neg(Node* node) { UNIMPLEMENTED(); }
-
-void InstructionSelector::VisitF32x4RecipSqrtApprox(Node* node) {
-  UNIMPLEMENTED();
-}
-
-void InstructionSelector::VisitF32x4Add(Node* node) { UNIMPLEMENTED(); }
-#endif  // !V8_TARGET_ARCH_ARM && !V8_TARGET_ARCH_MIPS && !V8_TARGET_ARCH_MIPS64
-
-#if !V8_TARGET_ARCH_ARM
-void InstructionSelector::VisitF32x4AddHoriz(Node* node) { UNIMPLEMENTED(); }
-#endif  // !V8_TARGET_ARCH_ARM
-
-#if !V8_TARGET_ARCH_ARM && !V8_TARGET_ARCH_MIPS && !V8_TARGET_ARCH_MIPS64
-void InstructionSelector::VisitF32x4Sub(Node* node) { UNIMPLEMENTED(); }
-
-void InstructionSelector::VisitF32x4Mul(Node* node) { UNIMPLEMENTED(); }
-
-void InstructionSelector::VisitF32x4Max(Node* node) { UNIMPLEMENTED(); }
-
-void InstructionSelector::VisitF32x4Min(Node* node) { UNIMPLEMENTED(); }
-
-void InstructionSelector::VisitF32x4RecipApprox(Node* node) { UNIMPLEMENTED(); }
-
-void InstructionSelector::VisitF32x4Eq(Node* node) { UNIMPLEMENTED(); }
-
-void InstructionSelector::VisitF32x4Ne(Node* node) { UNIMPLEMENTED(); }
-
-void InstructionSelector::VisitF32x4Lt(Node* node) { UNIMPLEMENTED(); }
-
-void InstructionSelector::VisitF32x4Le(Node* node) { UNIMPLEMENTED(); }
-#endif  // V8_TARGET_ARCH_ARM && !V8_TARGET_ARCH_MIPS && !V8_TARGET_ARCH_MIPS64
-
-#if !V8_TARGET_ARCH_X64 && !V8_TARGET_ARCH_ARM && !V8_TARGET_ARCH_IA32 && \
-    !V8_TARGET_ARCH_MIPS && !V8_TARGET_ARCH_MIPS64
-void InstructionSelector::VisitI32x4Splat(Node* node) { UNIMPLEMENTED(); }
-
-void InstructionSelector::VisitI32x4ExtractLane(Node* node) { UNIMPLEMENTED(); }
-
-void InstructionSelector::VisitI32x4ReplaceLane(Node* node) { UNIMPLEMENTED(); }
-
-void InstructionSelector::VisitI32x4Add(Node* node) { UNIMPLEMENTED(); }
-
-void InstructionSelector::VisitI32x4Sub(Node* node) { UNIMPLEMENTED(); }
-#endif  // !V8_TARGET_ARCH_X64 && !V8_TARGET_ARCH_ARM && !V8_TARGET_ARCH_IA32 &&
-        // !V8_TARGET_ARCH_MIPS && !V8_TARGET_ARCH_MIPS64
-
-#if !V8_TARGET_ARCH_X64 && !V8_TARGET_ARCH_ARM && !V8_TARGET_ARCH_MIPS && \
-    !V8_TARGET_ARCH_MIPS64
-void InstructionSelector::VisitI32x4Shl(Node* node) { UNIMPLEMENTED(); }
-
-void InstructionSelector::VisitI32x4ShrS(Node* node) { UNIMPLEMENTED(); }
-
-void InstructionSelector::VisitI32x4Mul(Node* node) { UNIMPLEMENTED(); }
-
-void InstructionSelector::VisitI32x4MaxS(Node* node) { UNIMPLEMENTED(); }
-
-void InstructionSelector::VisitI32x4MinS(Node* node) { UNIMPLEMENTED(); }
-
-void InstructionSelector::VisitI32x4Eq(Node* node) { UNIMPLEMENTED(); }
-
-void InstructionSelector::VisitI32x4Ne(Node* node) { UNIMPLEMENTED(); }
-
-void InstructionSelector::VisitI32x4MinU(Node* node) { UNIMPLEMENTED(); }
-
-void InstructionSelector::VisitI32x4MaxU(Node* node) { UNIMPLEMENTED(); }
-
-void InstructionSelector::VisitI32x4ShrU(Node* node) { UNIMPLEMENTED(); }
-#endif  // !V8_TARGET_ARCH_X64 && !V8_TARGET_ARCH_ARM && !V8_TARGET_ARCH_MIPS &&
-        // !V8_TARGET_ARCH_MIPS64
-
-#if !V8_TARGET_ARCH_ARM && !V8_TARGET_ARCH_X64
-void InstructionSelector::VisitI32x4AddHoriz(Node* node) { UNIMPLEMENTED(); }
-#endif  // !V8_TARGET_ARCH_ARM && !V8_TARGET_ARCH_X64
-
-#if !V8_TARGET_ARCH_ARM && !V8_TARGET_ARCH_MIPS && !V8_TARGET_ARCH_MIPS64
-void InstructionSelector::VisitI32x4SConvertF32x4(Node* node) {
-  UNIMPLEMENTED();
-}
-
-void InstructionSelector::VisitI32x4UConvertF32x4(Node* node) {
-=======
 #if !V8_TARGET_ARCH_ARM && !V8_TARGET_ARCH_ARM64 && !V8_TARGET_ARCH_MIPS && \
     !V8_TARGET_ARCH_MIPS64 && !V8_TARGET_ARCH_IA32
 void InstructionSelector::VisitF32x4SConvertI32x4(Node* node) {
@@ -2633,39 +2379,9 @@
 }
 
 void InstructionSelector::VisitI32x4UConvertI16x8High(Node* node) {
->>>>>>> 84bd6f3c
-  UNIMPLEMENTED();
-}
-#endif  // !V8_TARGET_ARCH_ARM && !V8_TARGET_ARCH_MIPS && !V8_TARGET_ARCH_MIPS64
-
-<<<<<<< HEAD
-#if !V8_TARGET_ARCH_ARM
-void InstructionSelector::VisitI32x4SConvertI16x8Low(Node* node) {
-  UNIMPLEMENTED();
-}
-
-void InstructionSelector::VisitI32x4SConvertI16x8High(Node* node) {
-  UNIMPLEMENTED();
-}
-
-void InstructionSelector::VisitI32x4UConvertI16x8Low(Node* node) {
-  UNIMPLEMENTED();
-}
-
-void InstructionSelector::VisitI32x4UConvertI16x8High(Node* node) {
-  UNIMPLEMENTED();
-}
-
-void InstructionSelector::VisitI16x8SConvertI8x16Low(Node* node) {
-  UNIMPLEMENTED();
-}
-
-void InstructionSelector::VisitI16x8SConvertI8x16High(Node* node) {
-  UNIMPLEMENTED();
-}
-
-void InstructionSelector::VisitI16x8SConvertI32x4(Node* node) {
-=======
+  UNIMPLEMENTED();
+}
+
 void InstructionSelector::VisitI16x8SConvertI8x16Low(Node* node) {
   UNIMPLEMENTED();
 }
@@ -2691,280 +2407,9 @@
   UNIMPLEMENTED();
 }
 void InstructionSelector::VisitI16x8UConvertI32x4(Node* node) {
->>>>>>> 84bd6f3c
-  UNIMPLEMENTED();
-}
-#endif  // !V8_TARGET_ARCH_ARM
-
-#if !V8_TARGET_ARCH_ARM && !V8_TARGET_ARCH_MIPS && !V8_TARGET_ARCH_MIPS64
-void InstructionSelector::VisitI32x4Neg(Node* node) { UNIMPLEMENTED(); }
-
-void InstructionSelector::VisitI32x4LtS(Node* node) { UNIMPLEMENTED(); }
-
-void InstructionSelector::VisitI32x4LeS(Node* node) { UNIMPLEMENTED(); }
-
-void InstructionSelector::VisitI32x4LtU(Node* node) { UNIMPLEMENTED(); }
-
-<<<<<<< HEAD
-void InstructionSelector::VisitI32x4LeU(Node* node) { UNIMPLEMENTED(); }
-#endif  // !V8_TARGET_ARCH_ARM && !V8_TARGET_ARCH_MIPS && !V8_TARGET_ARCH_MIPS64
-
-#if !V8_TARGET_ARCH_X64 && !V8_TARGET_ARCH_ARM && !V8_TARGET_ARCH_MIPS && \
-    !V8_TARGET_ARCH_MIPS64
-void InstructionSelector::VisitI16x8Splat(Node* node) { UNIMPLEMENTED(); }
-
-void InstructionSelector::VisitI16x8ExtractLane(Node* node) { UNIMPLEMENTED(); }
-
-void InstructionSelector::VisitI16x8ReplaceLane(Node* node) { UNIMPLEMENTED(); }
-
-void InstructionSelector::VisitI16x8Shl(Node* node) { UNIMPLEMENTED(); }
-
-void InstructionSelector::VisitI16x8ShrS(Node* node) { UNIMPLEMENTED(); }
-
-void InstructionSelector::VisitI16x8ShrU(Node* node) { UNIMPLEMENTED(); }
-
-void InstructionSelector::VisitI16x8Add(Node* node) { UNIMPLEMENTED(); }
-
-void InstructionSelector::VisitI16x8AddSaturateS(Node* node) {
-  UNIMPLEMENTED();
-}
-
-void InstructionSelector::VisitI16x8Sub(Node* node) { UNIMPLEMENTED(); }
-
-void InstructionSelector::VisitI16x8SubSaturateS(Node* node) {
-  UNIMPLEMENTED();
-}
-#endif  // !V8_TARGET_ARCH_X64 && !V8_TARGET_ARCH_ARM && !V8_TARGET_ARCH_MIPS &&
-        // !V8_TARGET_ARCH_MIPS64
-
-#if !V8_TARGET_ARCH_X64 && !V8_TARGET_ARCH_ARM
-void InstructionSelector::VisitI16x8AddHoriz(Node* node) { UNIMPLEMENTED(); }
-#endif  // !V8_TARGET_ARCH_X64 && !V8_TARGET_ARCH_ARM
-
-#if !V8_TARGET_ARCH_X64 && !V8_TARGET_ARCH_ARM && !V8_TARGET_ARCH_MIPS && \
-    !V8_TARGET_ARCH_MIPS64
-void InstructionSelector::VisitI16x8Mul(Node* node) { UNIMPLEMENTED(); }
-
-void InstructionSelector::VisitI16x8MinS(Node* node) { UNIMPLEMENTED(); }
-
-void InstructionSelector::VisitI16x8MaxS(Node* node) { UNIMPLEMENTED(); }
-
-void InstructionSelector::VisitI16x8Eq(Node* node) { UNIMPLEMENTED(); }
-
-void InstructionSelector::VisitI16x8Ne(Node* node) { UNIMPLEMENTED(); }
-
-void InstructionSelector::VisitI16x8AddSaturateU(Node* node) {
-  UNIMPLEMENTED();
-}
-
-void InstructionSelector::VisitI16x8SubSaturateU(Node* node) {
-  UNIMPLEMENTED();
-}
-
-void InstructionSelector::VisitI16x8MinU(Node* node) { UNIMPLEMENTED(); }
-
-void InstructionSelector::VisitI16x8MaxU(Node* node) { UNIMPLEMENTED(); }
-#endif  // !V8_TARGET_ARCH_X64 && !V8_TARGET_ARCH_ARM && !V8_TARGET_ARCH_MIPS &&
-        // !V8_TARGET_ARCH_MIPS64
-
-#if !V8_TARGET_ARCH_ARM && !V8_TARGET_ARCH_MIPS && !V8_TARGET_ARCH_MIPS64
-void InstructionSelector::VisitI16x8Neg(Node* node) { UNIMPLEMENTED(); }
-#endif  // !V8_TARGET_ARCH_ARM && !V8_TARGET_ARCH_MIPS && !V8_TARGET_ARCH_MIPS64
-
-#if !V8_TARGET_ARCH_ARM
-void InstructionSelector::VisitI16x8UConvertI32x4(Node* node) {
-  UNIMPLEMENTED();
-}
-
-void InstructionSelector::VisitI16x8UConvertI8x16Low(Node* node) {
-  UNIMPLEMENTED();
-}
-
-void InstructionSelector::VisitI16x8UConvertI8x16High(Node* node) {
-  UNIMPLEMENTED();
-}
-#endif  // !V8_TARGET_ARCH_ARM
-
-#if !V8_TARGET_ARCH_ARM && !V8_TARGET_ARCH_MIPS && !V8_TARGET_ARCH_MIPS64
-void InstructionSelector::VisitI16x8LtS(Node* node) { UNIMPLEMENTED(); }
-
-void InstructionSelector::VisitI16x8LeS(Node* node) { UNIMPLEMENTED(); }
-
-void InstructionSelector::VisitI16x8LtU(Node* node) { UNIMPLEMENTED(); }
-
-void InstructionSelector::VisitI16x8LeU(Node* node) { UNIMPLEMENTED(); }
-
-void InstructionSelector::VisitI8x16Neg(Node* node) { UNIMPLEMENTED(); }
-
-void InstructionSelector::VisitI8x16Shl(Node* node) { UNIMPLEMENTED(); }
-
-void InstructionSelector::VisitI8x16ShrS(Node* node) { UNIMPLEMENTED(); }
-#endif  // !V8_TARGET_ARCH_ARM && !V8_TARGET_ARCH_MIPS && !V8_TARGET_ARCH_MIPS64
-
-#if !V8_TARGET_ARCH_X64 && !V8_TARGET_ARCH_ARM && !V8_TARGET_ARCH_MIPS && \
-    !V8_TARGET_ARCH_MIPS64
-void InstructionSelector::VisitI8x16Splat(Node* node) { UNIMPLEMENTED(); }
-
-void InstructionSelector::VisitI8x16ExtractLane(Node* node) { UNIMPLEMENTED(); }
-
-void InstructionSelector::VisitI8x16ReplaceLane(Node* node) { UNIMPLEMENTED(); }
-#endif  // !V8_TARGET_ARCH_X64 && !V8_TARGET_ARCH_ARM && !V8_TARGET_ARCH_MIPS &&
-        // !V8_TARGET_ARCH_MIPS64
-
-#if !V8_TARGET_ARCH_ARM
-void InstructionSelector::VisitI8x16SConvertI16x8(Node* node) {
-  UNIMPLEMENTED();
-}
-#endif  // !V8_TARGET_ARCH_ARM
-
-#if !V8_TARGET_ARCH_X64 && !V8_TARGET_ARCH_ARM
-void InstructionSelector::VisitI8x16Add(Node* node) { UNIMPLEMENTED(); }
-
-void InstructionSelector::VisitI8x16AddSaturateS(Node* node) {
-  UNIMPLEMENTED();
-}
-#endif  // !V8_TARGET_ARCH_X64 && !V8_TARGET_ARCH_ARM
-
-#if !V8_TARGET_ARCH_X64 && !V8_TARGET_ARCH_ARM
-void InstructionSelector::VisitI8x16Sub(Node* node) { UNIMPLEMENTED(); }
-
-void InstructionSelector::VisitI8x16SubSaturateS(Node* node) {
-  UNIMPLEMENTED();
-}
-
-void InstructionSelector::VisitI8x16MinS(Node* node) { UNIMPLEMENTED(); }
-
-void InstructionSelector::VisitI8x16MaxS(Node* node) { UNIMPLEMENTED(); }
-
-void InstructionSelector::VisitI8x16Eq(Node* node) { UNIMPLEMENTED(); }
-
-void InstructionSelector::VisitI8x16Ne(Node* node) { UNIMPLEMENTED(); }
-#endif  // !V8_TARGET_ARCH_X64 && !V8_TARGET_ARCH_ARM
-
-#if !V8_TARGET_ARCH_ARM
-void InstructionSelector::VisitI8x16Mul(Node* node) { UNIMPLEMENTED(); }
-
-void InstructionSelector::VisitI8x16LtS(Node* node) { UNIMPLEMENTED(); }
-
-void InstructionSelector::VisitI8x16LeS(Node* node) { UNIMPLEMENTED(); }
-
-void InstructionSelector::VisitI8x16ShrU(Node* node) { UNIMPLEMENTED(); }
-
-void InstructionSelector::VisitI8x16UConvertI16x8(Node* node) {
-  UNIMPLEMENTED();
-}
-#endif  // !V8_TARGET_ARCH_ARM
-
-#if !V8_TARGET_ARCH_X64 && !V8_TARGET_ARCH_ARM
-void InstructionSelector::VisitI8x16AddSaturateU(Node* node) {
-  UNIMPLEMENTED();
-}
-
-void InstructionSelector::VisitI8x16SubSaturateU(Node* node) {
-  UNIMPLEMENTED();
-}
-
-void InstructionSelector::VisitI8x16MinU(Node* node) { UNIMPLEMENTED(); }
-
-void InstructionSelector::VisitI8x16MaxU(Node* node) { UNIMPLEMENTED(); }
-#endif  // !V8_TARGET_ARCH_X64 && !V8_TARGET_ARCH_ARM
-
-#if !V8_TARGET_ARCH_ARM
-void InstructionSelector::VisitI8x16LtU(Node* node) { UNIMPLEMENTED(); }
-
-void InstructionSelector::VisitI8x16LeU(Node* node) { UNIMPLEMENTED(); }
-#endif  // !V8_TARGET_ARCH_ARM
-
-#if !V8_TARGET_ARCH_X64 && !V8_TARGET_ARCH_ARM
-void InstructionSelector::VisitS128And(Node* node) { UNIMPLEMENTED(); }
-
-void InstructionSelector::VisitS128Or(Node* node) { UNIMPLEMENTED(); }
-
-void InstructionSelector::VisitS128Xor(Node* node) { UNIMPLEMENTED(); }
-
-void InstructionSelector::VisitS128Not(Node* node) { UNIMPLEMENTED(); }
-#endif  // !V8_TARGET_ARCH_X64 && !V8_TARGET_ARCH_ARM
-
-#if !V8_TARGET_ARCH_X64 && !V8_TARGET_ARCH_ARM && !V8_TARGET_ARCH_MIPS && \
-    !V8_TARGET_ARCH_MIPS64
-void InstructionSelector::VisitS128Zero(Node* node) { UNIMPLEMENTED(); }
-
-void InstructionSelector::VisitS1x4Zero(Node* node) { UNIMPLEMENTED(); }
-
-void InstructionSelector::VisitS1x8Zero(Node* node) { UNIMPLEMENTED(); }
-
-void InstructionSelector::VisitS1x16Zero(Node* node) { UNIMPLEMENTED(); }
-#endif  // !V8_TARGET_ARCH_X64 && !V8_TARGET_ARCH_ARM && !V8_TARGET_ARCH_MIPS &&
-        // !V8_TARGET_ARCH_MIPS64
-
-#if !V8_TARGET_ARCH_X64 && !V8_TARGET_ARCH_ARM && !V8_TARGET_ARCH_MIPS && \
-    !V8_TARGET_ARCH_MIPS64
-void InstructionSelector::VisitS32x4Select(Node* node) { UNIMPLEMENTED(); }
-#endif  // !V8_TARGET_ARCH_X64 && !V8_TARGET_ARCH_ARM && !V8_TARGET_ARCH_MIPS &&
-        // !V8_TARGET_ARCH_MIPS64
-
-#if !V8_TARGET_ARCH_ARM
-void InstructionSelector::VisitS32x4Shuffle(Node* node) { UNIMPLEMENTED(); }
-
-void InstructionSelector::VisitS16x8Shuffle(Node* node) { UNIMPLEMENTED(); }
-
-#endif  // !V8_TARGET_ARCH_ARM
-
-#if !V8_TARGET_ARCH_X64 && !V8_TARGET_ARCH_ARM && !V8_TARGET_ARCH_MIPS && \
-    !V8_TARGET_ARCH_MIPS64
-void InstructionSelector::VisitS16x8Select(Node* node) { UNIMPLEMENTED(); }
-#endif  // !V8_TARGET_ARCH_X64 && !V8_TARGET_ARCH_ARM && !V8_TARGET_ARCH_MIPS &&
-        // !V8_TARGET_ARCH_MIPS64
-
-#if !V8_TARGET_ARCH_ARM
-void InstructionSelector::VisitS8x16Shuffle(Node* node) { UNIMPLEMENTED(); }
-
-#endif  // !V8_TARGET_ARCH_ARM
-
-#if !V8_TARGET_ARCH_X64 && !V8_TARGET_ARCH_ARM && !V8_TARGET_ARCH_MIPS && \
-    !V8_TARGET_ARCH_MIPS64
-void InstructionSelector::VisitS8x16Select(Node* node) { UNIMPLEMENTED(); }
-#endif  // !V8_TARGET_ARCH_X64 && !V8_TARGET_ARCH_ARM && !V8_TARGET_ARCH_MIPS &&
-        // !V8_TARGET_ARCH_MIPS64
-
-#if !V8_TARGET_ARCH_ARM
-void InstructionSelector::VisitS1x4And(Node* node) { UNIMPLEMENTED(); }
-
-void InstructionSelector::VisitS1x4Or(Node* node) { UNIMPLEMENTED(); }
-
-void InstructionSelector::VisitS1x4Xor(Node* node) { UNIMPLEMENTED(); }
-
-void InstructionSelector::VisitS1x4Not(Node* node) { UNIMPLEMENTED(); }
-
-void InstructionSelector::VisitS1x4AnyTrue(Node* node) { UNIMPLEMENTED(); }
-
-void InstructionSelector::VisitS1x4AllTrue(Node* node) { UNIMPLEMENTED(); }
-
-void InstructionSelector::VisitS1x8And(Node* node) { UNIMPLEMENTED(); }
-
-void InstructionSelector::VisitS1x8Or(Node* node) { UNIMPLEMENTED(); }
-
-void InstructionSelector::VisitS1x8Xor(Node* node) { UNIMPLEMENTED(); }
-
-void InstructionSelector::VisitS1x8Not(Node* node) { UNIMPLEMENTED(); }
-
-void InstructionSelector::VisitS1x8AnyTrue(Node* node) { UNIMPLEMENTED(); }
-
-void InstructionSelector::VisitS1x8AllTrue(Node* node) { UNIMPLEMENTED(); }
-
-void InstructionSelector::VisitS1x16And(Node* node) { UNIMPLEMENTED(); }
-
-void InstructionSelector::VisitS1x16Or(Node* node) { UNIMPLEMENTED(); }
-
-void InstructionSelector::VisitS1x16Xor(Node* node) { UNIMPLEMENTED(); }
-
-void InstructionSelector::VisitS1x16Not(Node* node) { UNIMPLEMENTED(); }
-
-void InstructionSelector::VisitS1x16AnyTrue(Node* node) { UNIMPLEMENTED(); }
-
-void InstructionSelector::VisitS1x16AllTrue(Node* node) { UNIMPLEMENTED(); }
-#endif  // !V8_TARGET_ARCH_ARM
-=======
+  UNIMPLEMENTED();
+}
+
 void InstructionSelector::VisitI8x16SConvertI16x8(Node* node) {
   UNIMPLEMENTED();
 }
@@ -3000,7 +2445,6 @@
 void InstructionSelector::VisitS1x16AllTrue(Node* node) { UNIMPLEMENTED(); }
 #endif  // !V8_TARGET_ARCH_ARM && !V8_TARGET_ARCH_ARM64 && !V8_TARGET_ARCH_MIPS
         // && !V8_TARGET_ARCH_MIPS64 && !V8_TARGET_ARCH_IA32
->>>>>>> 84bd6f3c
 
 void InstructionSelector::VisitFinishRegion(Node* node) { EmitIdentity(node); }
 
