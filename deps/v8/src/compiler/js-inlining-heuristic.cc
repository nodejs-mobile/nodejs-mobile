// Copyright 2015 the V8 project authors. All rights reserved.
// Use of this source code is governed by a BSD-style license that can be
// found in the LICENSE file.

#include "src/compiler/js-inlining-heuristic.h"

#include "src/compiler/common-operator.h"
#include "src/compiler/compiler-source-position-table.h"
#include "src/compiler/node-matchers.h"
#include "src/compiler/simplified-operator.h"
#include "src/objects-inl.h"
#include "src/optimized-compilation-info.h"

namespace v8 {
namespace internal {
namespace compiler {

#define TRACE(...)                                      \
  do {                                                  \
    if (FLAG_trace_turbo_inlining) PrintF(__VA_ARGS__); \
  } while (false)

namespace {

int CollectFunctions(Node* node, Handle<JSFunction>* functions,
                     int functions_size, Handle<SharedFunctionInfo>& shared) {
  DCHECK_NE(0, functions_size);
  HeapObjectMatcher m(node);
  if (m.HasValue() && m.Value()->IsJSFunction()) {
    functions[0] = Handle<JSFunction>::cast(m.Value());
    return 1;
  }
  if (m.IsPhi()) {
    int const value_input_count = m.node()->op()->ValueInputCount();
    if (value_input_count > functions_size) return 0;
    for (int n = 0; n < value_input_count; ++n) {
      HeapObjectMatcher m(node->InputAt(n));
      if (!m.HasValue() || !m.Value()->IsJSFunction()) return 0;
      functions[n] = Handle<JSFunction>::cast(m.Value());
    }
    return value_input_count;
  }
  if (m.IsJSCreateClosure()) {
    CreateClosureParameters const& p = CreateClosureParametersOf(m.op());
    functions[0] = Handle<JSFunction>::null();
    shared = p.shared_info();
    return 1;
  }
  return 0;
}

bool CanInlineFunction(Handle<SharedFunctionInfo> shared) {
  // Built-in functions are handled by the JSCallReducer.
  if (shared->HasBuiltinFunctionId()) return false;

  // Only choose user code for inlining.
  if (!shared->IsUserJavaScript()) return false;

  // If there is no bytecode array, it is either not compiled or it is compiled
  // with WebAssembly for the asm.js pipeline. In either case we don't want to
  // inline.
  if (!shared->HasBytecodeArray()) return false;

  // Quick check on the size of the bytecode to avoid inlining large functions.
  if (shared->GetBytecodeArray()->length() > FLAG_max_inlined_bytecode_size) {
    return false;
  }

  return true;
}

bool IsSmallInlineFunction(Handle<SharedFunctionInfo> shared) {
<<<<<<< HEAD
  // Don't forcibly inline functions that weren't compiled yet.
  if (shared->ast_node_count() == 0) return false;

  // Forcibly inline small functions.
  if (shared->ast_node_count() <= FLAG_max_inlined_nodes_small) return true;
=======
  // Forcibly inline small functions.
  // Don't forcibly inline functions that weren't compiled yet.
  if (shared->HasBytecodeArray() && shared->GetBytecodeArray()->length() <=
                                        FLAG_max_inlined_bytecode_size_small) {
    return true;
  }
>>>>>>> 84bd6f3c
  return false;
}

}  // namespace

Reduction JSInliningHeuristic::Reduce(Node* node) {
  if (!IrOpcode::IsInlineeOpcode(node->opcode())) return NoChange();

  // Check if we already saw that {node} before, and if so, just skip it.
  if (seen_.find(node->id()) != seen_.end()) return NoChange();
  seen_.insert(node->id());

  // Check if the {node} is an appropriate candidate for inlining.
  Node* callee = node->InputAt(0);
  Candidate candidate;
  candidate.node = node;
  candidate.num_functions = CollectFunctions(
      callee, candidate.functions, kMaxCallPolymorphism, candidate.shared_info);
  if (candidate.num_functions == 0) {
    return NoChange();
  } else if (candidate.num_functions > 1 && !FLAG_polymorphic_inlining) {
    TRACE(
        "Not considering call site #%d:%s, because polymorphic inlining "
        "is disabled\n",
        node->id(), node->op()->mnemonic());
    return NoChange();
  }

<<<<<<< HEAD
  // Functions marked with %SetForceInlineFlag are immediately inlined.
  bool can_inline = false, force_inline = true, small_inline = true;
=======
  bool can_inline = false, small_inline = true;
  candidate.total_size = 0;
  Node* frame_state = NodeProperties::GetFrameStateInput(node);
  FrameStateInfo const& frame_info = FrameStateInfoOf(frame_state->op());
  Handle<SharedFunctionInfo> frame_shared_info;
>>>>>>> 84bd6f3c
  for (int i = 0; i < candidate.num_functions; ++i) {
    Handle<SharedFunctionInfo> shared =
        candidate.functions[i].is_null()
            ? candidate.shared_info
            : handle(candidate.functions[i]->shared());
    candidate.can_inline_function[i] = CanInlineFunction(shared);
    // Do not allow direct recursion i.e. f() -> f(). We still allow indirect
    // recurion like f() -> g() -> f(). The indirect recursion is helpful in
    // cases where f() is a small dispatch function that calls the appropriate
    // function. In the case of direct recursion, we only have some static
    // information for the first level of inlining and it may not be that useful
    // to just inline one level in recursive calls. In some cases like tail
    // recursion we may benefit from recursive inlining, if we have additional
    // analysis that converts them to iterative implementations. Though it is
    // not obvious if such an anlysis is needed.
    if (frame_info.shared_info().ToHandle(&frame_shared_info) &&
        *frame_shared_info == *shared) {
      TRACE("Not considering call site #%d:%s, because of recursive inlining\n",
            node->id(), node->op()->mnemonic());
      candidate.can_inline_function[i] = false;
    }
<<<<<<< HEAD
    candidate.can_inline_function[i] = CanInlineFunction(shared);
=======
>>>>>>> 84bd6f3c
    if (candidate.can_inline_function[i]) {
      can_inline = true;
      candidate.total_size += shared->GetBytecodeArray()->length();
    }
    if (!IsSmallInlineFunction(shared)) {
      small_inline = false;
<<<<<<< HEAD
    }
  }
  if (force_inline) return InlineCandidate(candidate, true);
  if (!can_inline) return NoChange();

  // Stop inlining once the maximum allowed level is reached.
  int level = 0;
  for (Node* frame_state = NodeProperties::GetFrameStateInput(node);
       frame_state->opcode() == IrOpcode::kFrameState;
       frame_state = NodeProperties::GetFrameStateInput(frame_state)) {
    FrameStateInfo const& frame_info = OpParameter<FrameStateInfo>(frame_state);
    if (FrameStateFunctionInfo::IsJSFunctionType(frame_info.type())) {
      if (++level > FLAG_max_inlining_levels) {
        TRACE(
            "Not considering call site #%d:%s, because inlining depth "
            "%d exceeds maximum allowed level %d\n",
            node->id(), node->op()->mnemonic(), level,
            FLAG_max_inlining_levels);
        return NoChange();
      }
=======
>>>>>>> 84bd6f3c
    }
  }
  if (!can_inline) return NoChange();

  // Gather feedback on how often this call site has been hit before.
  if (node->opcode() == IrOpcode::kJSCall) {
    CallParameters const p = CallParametersOf(node->op());
    candidate.frequency = p.frequency();
  } else {
    ConstructParameters const p = ConstructParametersOf(node->op());
    candidate.frequency = p.frequency();
  }

  // Handling of special inlining modes right away:
  //  - For restricted inlining: stop all handling at this point.
  //  - For stressing inlining: immediately handle all functions.
  switch (mode_) {
    case kRestrictedInlining:
      return NoChange();
    case kStressInlining:
      return InlineCandidate(candidate, false);
    case kGeneralInlining:
      break;
  }

  // Don't consider a {candidate} whose frequency is below the
  // threshold, i.e. a call site that is only hit once every N
  // invocations of the caller.
  if (candidate.frequency.IsKnown() &&
      candidate.frequency.value() < FLAG_min_inlining_frequency) {
    return NoChange();
  }

  // Forcibly inline small functions here. In the case of polymorphic inlining
  // small_inline is set only when all functions are small.
<<<<<<< HEAD
  if (small_inline && cumulative_count_ <= FLAG_max_inlined_nodes_absolute) {
=======
  if (small_inline &&
      cumulative_count_ < FLAG_max_inlined_bytecode_size_absolute) {
>>>>>>> 84bd6f3c
    TRACE("Inlining small function(s) at call site #%d:%s\n", node->id(),
          node->op()->mnemonic());
    return InlineCandidate(candidate, true);
  }

  // In the general case we remember the candidate for later.
  candidates_.insert(candidate);
  return NoChange();
}

void JSInliningHeuristic::Finalize() {
  if (candidates_.empty()) return;  // Nothing to do without candidates.
  if (FLAG_trace_turbo_inlining) PrintCandidates();

  // We inline at most one candidate in every iteration of the fixpoint.
  // This is to ensure that we don't consume the full inlining budget
  // on things that aren't called very often.
  // TODO(bmeurer): Use std::priority_queue instead of std::set here.
  while (!candidates_.empty()) {
    auto i = candidates_.begin();
    Candidate candidate = *i;
    candidates_.erase(i);

    // Make sure we have some extra budget left, so that any small functions
    // exposed by this function would be given a chance to inline.
    double size_of_candidate =
        candidate.total_size * FLAG_reserve_inline_budget_scale_factor;
    int total_size = cumulative_count_ + static_cast<int>(size_of_candidate);
    if (total_size > FLAG_max_inlined_bytecode_size_cumulative) {
      // Try if any smaller functions are available to inline.
      continue;
    }

    // Make sure we don't try to inline dead candidate nodes.
    if (!candidate.node->IsDead()) {
      Reduction const reduction = InlineCandidate(candidate, false);
      if (reduction.Changed()) return;
    }
  }
}

<<<<<<< HEAD
Reduction JSInliningHeuristic::InlineCandidate(Candidate const& candidate,
                                               bool force_inline) {
=======
namespace {

struct NodeAndIndex {
  Node* node;
  int index;
};

bool CollectStateValuesOwnedUses(Node* node, Node* state_values,
                                 NodeAndIndex* uses_buffer, size_t* use_count,
                                 size_t max_uses) {
  // Only accumulate states that are not shared with other users.
  if (state_values->UseCount() > 1) return true;
  for (int i = 0; i < state_values->InputCount(); i++) {
    Node* input = state_values->InputAt(i);
    if (input->opcode() == IrOpcode::kStateValues) {
      if (!CollectStateValuesOwnedUses(node, input, uses_buffer, use_count,
                                       max_uses)) {
        return false;
      }
    } else if (input == node) {
      if (*use_count >= max_uses) return false;
      uses_buffer[*use_count] = {state_values, i};
      (*use_count)++;
    }
  }
  return true;
}

}  // namespace

Node* JSInliningHeuristic::DuplicateStateValuesAndRename(Node* state_values,
                                                         Node* from, Node* to,
                                                         StateCloneMode mode) {
  // Only rename in states that are not shared with other users. This needs to
  // be in sync with the condition in {CollectStateValuesOwnedUses}.
  if (state_values->UseCount() > 1) return state_values;
  Node* copy = mode == kChangeInPlace ? state_values : nullptr;
  for (int i = 0; i < state_values->InputCount(); i++) {
    Node* input = state_values->InputAt(i);
    Node* processed;
    if (input->opcode() == IrOpcode::kStateValues) {
      processed = DuplicateStateValuesAndRename(input, from, to, mode);
    } else if (input == from) {
      processed = to;
    } else {
      processed = input;
    }
    if (processed != input) {
      if (!copy) {
        copy = graph()->CloneNode(state_values);
      }
      copy->ReplaceInput(i, processed);
    }
  }
  return copy ? copy : state_values;
}

namespace {

bool CollectFrameStateUniqueUses(Node* node, Node* frame_state,
                                 NodeAndIndex* uses_buffer, size_t* use_count,
                                 size_t max_uses) {
  // Only accumulate states that are not shared with other users.
  if (frame_state->UseCount() > 1) return true;
  if (frame_state->InputAt(kFrameStateStackInput) == node) {
    if (*use_count >= max_uses) return false;
    uses_buffer[*use_count] = {frame_state, kFrameStateStackInput};
    (*use_count)++;
  }
  if (!CollectStateValuesOwnedUses(node,
                                   frame_state->InputAt(kFrameStateLocalsInput),
                                   uses_buffer, use_count, max_uses)) {
    return false;
  }
  return true;
}

}  // namespace

Node* JSInliningHeuristic::DuplicateFrameStateAndRename(Node* frame_state,
                                                        Node* from, Node* to,
                                                        StateCloneMode mode) {
  // Only rename in states that are not shared with other users. This needs to
  // be in sync with the condition in {DuplicateFrameStateAndRename}.
  if (frame_state->UseCount() > 1) return frame_state;
  Node* copy = mode == kChangeInPlace ? frame_state : nullptr;
  if (frame_state->InputAt(kFrameStateStackInput) == from) {
    if (!copy) {
      copy = graph()->CloneNode(frame_state);
    }
    copy->ReplaceInput(kFrameStateStackInput, to);
  }
  Node* locals = frame_state->InputAt(kFrameStateLocalsInput);
  Node* new_locals = DuplicateStateValuesAndRename(locals, from, to, mode);
  if (new_locals != locals) {
    if (!copy) {
      copy = graph()->CloneNode(frame_state);
    }
    copy->ReplaceInput(kFrameStateLocalsInput, new_locals);
  }
  return copy ? copy : frame_state;
}

bool JSInliningHeuristic::TryReuseDispatch(Node* node, Node* callee,
                                           Candidate const& candidate,
                                           Node** if_successes, Node** calls,
                                           Node** inputs, int input_count) {
  // We will try to reuse the control flow branch created for computing
  // the {callee} target of the call. We only reuse the branch if there
  // is no side-effect between the call and the branch, and if the callee is
  // only used as the target (and possibly also in the related frame states).

>>>>>>> 84bd6f3c
  int const num_calls = candidate.num_functions;

  DCHECK_EQ(IrOpcode::kPhi, callee->opcode());
  DCHECK_EQ(num_calls, callee->op()->ValueInputCount());

  // We are trying to match the following pattern:
  //
  //         C1     C2
  //          .     .
  //          |     |
  //         Merge(merge)  <-----------------+
  //           ^    ^                        |
  //  V1  V2   |    |         E1  E2         |
  //   .  .    |    +----+     .  .          |
  //   |  |    |         |     |  |          |
  //  Phi(callee)      EffectPhi(effect_phi) |
  //     ^                    ^              |
  //     |                    |              |
  //     +----+               |              |
  //     |    |               |              |
  //     |   StateValues      |              |
  //     |       ^            |              |
  //     +----+  |            |              |
  //     |    |  |            |              |
  //     |    FrameState      |              |
  //     |           ^        |              |
  //     |           |        |          +---+
  //     |           |        |          |   |
  //     +----+     Checkpoint(checkpoint)   |
  //     |    |           ^                  |
  //     |    StateValues |    +-------------+
  //     |        |       |    |
  //     +-----+  |       |    |
  //     |     |  |       |    |
  //     |     FrameState |    |
  //     |             ^  |    |
  //     +-----------+ |  |    |
  //                  Call(node)
  //                   |
  //                   |
  //                   .
  //
  // The {callee} here is a phi that merges the possible call targets, {node}
  // is the actual call that we will try to duplicate and connect to the
  // control that comes into {merge}. There can be a {checkpoint} between
  // the call and the calle phi.
  //
  // The idea is to get rid of the merge, effect phi and phi, then duplicate
  // the call (with all the frame states and such), and connect the duplicated
  // calls and states directly to the inputs of the ex-phi, ex-effect-phi and
  // ex-merge. The tricky part is to make sure that there is no interference
  // from the outside. In particular, there should not be any unaccounted uses
  // of the  phi, effect-phi and merge because we will remove them from
  // the graph.
  //
  //     V1              E1   C1  V2   E2               C2
  //     .                .    .  .    .                .
  //     |                |    |  |    |                |
  //     +----+           |    |  +----+                |
  //     |    |           |    |  |    |                |
  //     |   StateValues  |    |  |   StateValues       |
  //     |       ^        |    |  |       ^             |
  //     +----+  |        |    |  +----+  |             |
  //     |    |  |        |    |  |    |  |             |
  //     |    FrameState  |    |  |    FrameState       |
  //     |           ^    |    |  |           ^         |
  //     |           |    |    |  |           |         |
  //     |           |    |    |  |           |         |
  //     +----+     Checkpoint |  +----+     Checkpoint |
  //     |    |           ^    |  |    |           ^    |
  //     |    StateValues |    |  |    StateValues |    |
  //     |        |       |    |  |        |       |    |
  //     +-----+  |       |    |  +-----+  |       |    |
  //     |     |  |       |    |  |     |  |       |    |
  //     |     FrameState |    |  |     FrameState |    |
  //     |              ^ |    |  |              ^ |    |
  //     +-------------+| |    |  +-------------+| |    |
  //                   Call----+                Call----+
  //                     |                       |
  //                     +-------+  +------------+
  //                             |  |
  //                             Merge
  //                             EffectPhi
  //                             Phi
  //                              |
  //                             ...

  // If there is a control node between the callee computation
  // and the call, bail out.
  Node* merge = NodeProperties::GetControlInput(callee);
  if (NodeProperties::GetControlInput(node) != merge) return false;

  // If there is a non-checkpoint effect node between the callee computation
  // and the call, bail out. We will drop any checkpoint between the call and
  // the callee phi because the callee computation should have its own
  // checkpoint that the call can fall back to.
  Node* checkpoint = nullptr;
  Node* effect = NodeProperties::GetEffectInput(node);
  if (effect->opcode() == IrOpcode::kCheckpoint) {
    checkpoint = effect;
    if (NodeProperties::GetControlInput(checkpoint) != merge) return false;
    effect = NodeProperties::GetEffectInput(effect);
  }
  if (effect->opcode() != IrOpcode::kEffectPhi) return false;
  if (NodeProperties::GetControlInput(effect) != merge) return false;
  Node* effect_phi = effect;

  // The effect phi, the callee, the call and the checkpoint must be the only
  // users of the merge.
  for (Node* merge_use : merge->uses()) {
    if (merge_use != effect_phi && merge_use != callee && merge_use != node &&
        merge_use != checkpoint) {
      return false;
    }
  }

  // The effect phi must be only used by the checkpoint or the call.
  for (Node* effect_phi_use : effect_phi->uses()) {
    if (effect_phi_use != node && effect_phi_use != checkpoint) return false;
  }

  // We must replace the callee phi with the appropriate constant in
  // the entire subgraph reachable by inputs from the call (terminating
  // at phis and merges). Since we do not want to walk (and later duplicate)
  // the subgraph here, we limit the possible uses to this set:
  //
  // 1. In the call (as a target).
  // 2. The checkpoint between the call and the callee computation merge.
  // 3. The lazy deoptimization frame state.
  //
  // This corresponds to the most common pattern, where the function is
  // called with only local variables or constants as arguments.
  //
  // To check the uses, we first collect all the occurrences of callee in 1, 2
  // and 3, and then we check that all uses of callee are in the collected
  // occurrences. If there is an unaccounted use, we do not try to rewire
  // the control flow.
  //
  // Note: With CFG, this would be much easier and more robust - we would just
  // duplicate all the nodes between the merge and the call, replacing all
  // occurrences of the {callee} phi with the appropriate constant.

  // First compute the set of uses that are only reachable from 2 and 3.
  const size_t kMaxUses = 8;
  NodeAndIndex replaceable_uses[kMaxUses];
  size_t replaceable_uses_count = 0;

  // Collect the uses to check case 2.
  Node* checkpoint_state = nullptr;
  if (checkpoint) {
    checkpoint_state = checkpoint->InputAt(0);
    if (!CollectFrameStateUniqueUses(callee, checkpoint_state, replaceable_uses,
                                     &replaceable_uses_count, kMaxUses)) {
      return false;
    }
  }

  // Collect the uses to check case 3.
  Node* frame_state = NodeProperties::GetFrameStateInput(node);
  if (!CollectFrameStateUniqueUses(callee, frame_state, replaceable_uses,
                                   &replaceable_uses_count, kMaxUses)) {
    return false;
  }

  // Bail out if there is a use of {callee} that is not reachable from 1, 2
  // and 3.
  for (Edge edge : callee->use_edges()) {
    // Case 1 (use by the call as a target).
    if (edge.from() == node && edge.index() == 0) continue;
    // Case 2 and 3 - used in checkpoint and/or lazy deopt frame states.
    bool found = false;
    for (size_t i = 0; i < replaceable_uses_count; i++) {
      if (replaceable_uses[i].node == edge.from() &&
          replaceable_uses[i].index == edge.index()) {
        found = true;
        break;
      }
    }
    if (!found) return false;
  }

  // Clone the call and the framestate, including the uniquely reachable
  // state values, making sure that we replace the phi with the constant.
  for (int i = 0; i < num_calls; ++i) {
    // Clone the calls for each branch.
    // We need to specialize the calls to the correct target, effect, and
    // control. We also need to duplicate the checkpoint and the lazy
    // frame state, and change all the uses of the callee to the constant
    // callee.
    Node* target = callee->InputAt(i);
    Node* effect = effect_phi->InputAt(i);
    Node* control = merge->InputAt(i);

    if (checkpoint) {
      // Duplicate the checkpoint.
      Node* new_checkpoint_state = DuplicateFrameStateAndRename(
          checkpoint_state, callee, target,
          (i == num_calls - 1) ? kChangeInPlace : kCloneState);
      effect = graph()->NewNode(checkpoint->op(), new_checkpoint_state, effect,
                                control);
    }

    // Duplicate the call.
    Node* new_lazy_frame_state = DuplicateFrameStateAndRename(
        frame_state, callee, target,
        (i == num_calls - 1) ? kChangeInPlace : kCloneState);
    inputs[0] = target;
    inputs[input_count - 3] = new_lazy_frame_state;
    inputs[input_count - 2] = effect;
    inputs[input_count - 1] = control;
    calls[i] = if_successes[i] =
        graph()->NewNode(node->op(), input_count, inputs);
  }

  // Mark the control inputs dead, so that we can kill the merge.
  node->ReplaceInput(input_count - 1, jsgraph()->Dead());
  callee->ReplaceInput(num_calls, jsgraph()->Dead());
  effect_phi->ReplaceInput(num_calls, jsgraph()->Dead());
  if (checkpoint) {
    checkpoint->ReplaceInput(2, jsgraph()->Dead());
  }

  merge->Kill();
  return true;
}

void JSInliningHeuristic::CreateOrReuseDispatch(Node* node, Node* callee,
                                                Candidate const& candidate,
                                                Node** if_successes,
                                                Node** calls, Node** inputs,
                                                int input_count) {
  SourcePositionTable::Scope position(
      source_positions_, source_positions_->GetSourcePosition(node));
  if (TryReuseDispatch(node, callee, candidate, if_successes, calls, inputs,
                       input_count)) {
    return;
  }

  Node* fallthrough_control = NodeProperties::GetControlInput(node);
  int const num_calls = candidate.num_functions;

  // Create the appropriate control flow to dispatch to the cloned calls.
  for (int i = 0; i < num_calls; ++i) {
    // TODO(2206): Make comparison be based on underlying SharedFunctionInfo
    // instead of the target JSFunction reference directly.
    Node* target = jsgraph()->HeapConstant(candidate.functions[i]);
    if (i != (num_calls - 1)) {
      Node* check =
          graph()->NewNode(simplified()->ReferenceEqual(), callee, target);
      Node* branch =
          graph()->NewNode(common()->Branch(), check, fallthrough_control);
      fallthrough_control = graph()->NewNode(common()->IfFalse(), branch);
      if_successes[i] = graph()->NewNode(common()->IfTrue(), branch);
    } else {
      if_successes[i] = fallthrough_control;
    }

    // Clone the calls for each branch.
    // The first input to the call is the actual target (which we specialize
    // to the known {target}); the last input is the control dependency.
    // We also specialize the new.target of JSConstruct {node}s if it refers
    // to the same node as the {node}'s target input, so that we can later
    // properly inline the JSCreate operations.
    if (node->opcode() == IrOpcode::kJSConstruct && inputs[0] == inputs[1]) {
      inputs[1] = target;
    }
    inputs[0] = target;
    inputs[input_count - 1] = if_successes[i];
    calls[i] = if_successes[i] =
        graph()->NewNode(node->op(), input_count, inputs);
  }
}

<<<<<<< HEAD
=======
Reduction JSInliningHeuristic::InlineCandidate(Candidate const& candidate,
                                               bool small_function) {
  int const num_calls = candidate.num_functions;
  Node* const node = candidate.node;
  if (num_calls == 1) {
    Handle<SharedFunctionInfo> shared =
        candidate.functions[0].is_null()
            ? candidate.shared_info
            : handle(candidate.functions[0]->shared());
    Reduction const reduction = inliner_.ReduceJSCall(node);
    if (reduction.Changed()) {
      cumulative_count_ += shared->GetBytecodeArray()->length();
    }
    return reduction;
  }

  // Expand the JSCall/JSConstruct node to a subgraph first if
  // we have multiple known target functions.
  DCHECK_LT(1, num_calls);
  Node* calls[kMaxCallPolymorphism + 1];
  Node* if_successes[kMaxCallPolymorphism];
  Node* callee = NodeProperties::GetValueInput(node, 0);

  // Setup the inputs for the cloned call nodes.
  int const input_count = node->InputCount();
  Node** inputs = graph()->zone()->NewArray<Node*>(input_count);
  for (int i = 0; i < input_count; ++i) {
    inputs[i] = node->InputAt(i);
  }

  // Create the appropriate control flow to dispatch to the cloned calls.
  CreateOrReuseDispatch(node, callee, candidate, if_successes, calls, inputs,
                        input_count);

>>>>>>> 84bd6f3c
  // Check if we have an exception projection for the call {node}.
  Node* if_exception = nullptr;
  if (NodeProperties::IsExceptionalCall(node, &if_exception)) {
    Node* if_exceptions[kMaxCallPolymorphism + 1];
    for (int i = 0; i < num_calls; ++i) {
      if_successes[i] = graph()->NewNode(common()->IfSuccess(), calls[i]);
      if_exceptions[i] =
          graph()->NewNode(common()->IfException(), calls[i], calls[i]);
    }

    // Morph the {if_exception} projection into a join.
    Node* exception_control =
        graph()->NewNode(common()->Merge(num_calls), num_calls, if_exceptions);
    if_exceptions[num_calls] = exception_control;
    Node* exception_effect = graph()->NewNode(common()->EffectPhi(num_calls),
                                              num_calls + 1, if_exceptions);
    Node* exception_value = graph()->NewNode(
        common()->Phi(MachineRepresentation::kTagged, num_calls), num_calls + 1,
        if_exceptions);
    ReplaceWithValue(if_exception, exception_value, exception_effect,
                     exception_control);
  }

  // Morph the original call site into a join of the dispatched call sites.
  Node* control =
      graph()->NewNode(common()->Merge(num_calls), num_calls, if_successes);
  calls[num_calls] = control;
  Node* effect =
      graph()->NewNode(common()->EffectPhi(num_calls), num_calls + 1, calls);
  Node* value =
      graph()->NewNode(common()->Phi(MachineRepresentation::kTagged, num_calls),
                       num_calls + 1, calls);
  ReplaceWithValue(node, value, effect, control);

  // Inline the individual, cloned call sites.
  for (int i = 0; i < num_calls; ++i) {
    Handle<JSFunction> function = candidate.functions[i];
    Node* node = calls[i];
<<<<<<< HEAD
    if (force_inline ||
        (candidate.can_inline_function[i] &&
         cumulative_count_ < FLAG_max_inlined_nodes_cumulative)) {
=======
    if (small_function ||
        (candidate.can_inline_function[i] &&
         cumulative_count_ < FLAG_max_inlined_bytecode_size_cumulative)) {
>>>>>>> 84bd6f3c
      Reduction const reduction = inliner_.ReduceJSCall(node);
      if (reduction.Changed()) {
        // Killing the call node is not strictly necessary, but it is safer to
        // make sure we do not resurrect the node.
        node->Kill();
<<<<<<< HEAD
        cumulative_count_ += function->shared()->ast_node_count();
=======
        cumulative_count_ += function->shared()->GetBytecodeArray()->length();
>>>>>>> 84bd6f3c
      }
    }
  }

  return Replace(value);
}

bool JSInliningHeuristic::CandidateCompare::operator()(
    const Candidate& left, const Candidate& right) const {
  if (right.frequency.IsUnknown()) {
    if (left.frequency.IsUnknown()) {
      // If left and right are both unknown then the ordering is indeterminate,
      // which breaks strict weak ordering requirements, so we fall back to the
      // node id as a tie breaker.
      return left.node->id() > right.node->id();
    }
    return true;
  } else if (left.frequency.IsUnknown()) {
    return false;
  } else if (left.frequency.value() > right.frequency.value()) {
    return true;
  } else if (left.frequency.value() < right.frequency.value()) {
    return false;
  } else {
    return left.node->id() > right.node->id();
  }
}

void JSInliningHeuristic::PrintCandidates() {
  OFStream os(stdout);
  os << "Candidates for inlining (size=" << candidates_.size() << "):\n";
  for (const Candidate& candidate : candidates_) {
    os << "  #" << candidate.node->id() << ":"
       << candidate.node->op()->mnemonic()
       << ", frequency: " << candidate.frequency << std::endl;
    for (int i = 0; i < candidate.num_functions; ++i) {
      Handle<SharedFunctionInfo> shared =
          candidate.functions[i].is_null()
              ? candidate.shared_info
              : handle(candidate.functions[i]->shared());
      PrintF("  - size:%d, name: %s\n", shared->GetBytecodeArray()->length(),
             shared->DebugName()->ToCString().get());
    }
  }
}

Graph* JSInliningHeuristic::graph() const { return jsgraph()->graph(); }

CommonOperatorBuilder* JSInliningHeuristic::common() const {
  return jsgraph()->common();
}

SimplifiedOperatorBuilder* JSInliningHeuristic::simplified() const {
  return jsgraph()->simplified();
}

#undef TRACE

}  // namespace compiler
}  // namespace internal
}  // namespace v8<|MERGE_RESOLUTION|>--- conflicted
+++ resolved
@@ -70,20 +70,12 @@
 }
 
 bool IsSmallInlineFunction(Handle<SharedFunctionInfo> shared) {
-<<<<<<< HEAD
-  // Don't forcibly inline functions that weren't compiled yet.
-  if (shared->ast_node_count() == 0) return false;
-
-  // Forcibly inline small functions.
-  if (shared->ast_node_count() <= FLAG_max_inlined_nodes_small) return true;
-=======
   // Forcibly inline small functions.
   // Don't forcibly inline functions that weren't compiled yet.
   if (shared->HasBytecodeArray() && shared->GetBytecodeArray()->length() <=
                                         FLAG_max_inlined_bytecode_size_small) {
     return true;
   }
->>>>>>> 84bd6f3c
   return false;
 }
 
@@ -112,16 +104,11 @@
     return NoChange();
   }
 
-<<<<<<< HEAD
-  // Functions marked with %SetForceInlineFlag are immediately inlined.
-  bool can_inline = false, force_inline = true, small_inline = true;
-=======
   bool can_inline = false, small_inline = true;
   candidate.total_size = 0;
   Node* frame_state = NodeProperties::GetFrameStateInput(node);
   FrameStateInfo const& frame_info = FrameStateInfoOf(frame_state->op());
   Handle<SharedFunctionInfo> frame_shared_info;
->>>>>>> 84bd6f3c
   for (int i = 0; i < candidate.num_functions; ++i) {
     Handle<SharedFunctionInfo> shared =
         candidate.functions[i].is_null()
@@ -143,39 +130,12 @@
             node->id(), node->op()->mnemonic());
       candidate.can_inline_function[i] = false;
     }
-<<<<<<< HEAD
-    candidate.can_inline_function[i] = CanInlineFunction(shared);
-=======
->>>>>>> 84bd6f3c
     if (candidate.can_inline_function[i]) {
       can_inline = true;
       candidate.total_size += shared->GetBytecodeArray()->length();
     }
     if (!IsSmallInlineFunction(shared)) {
       small_inline = false;
-<<<<<<< HEAD
-    }
-  }
-  if (force_inline) return InlineCandidate(candidate, true);
-  if (!can_inline) return NoChange();
-
-  // Stop inlining once the maximum allowed level is reached.
-  int level = 0;
-  for (Node* frame_state = NodeProperties::GetFrameStateInput(node);
-       frame_state->opcode() == IrOpcode::kFrameState;
-       frame_state = NodeProperties::GetFrameStateInput(frame_state)) {
-    FrameStateInfo const& frame_info = OpParameter<FrameStateInfo>(frame_state);
-    if (FrameStateFunctionInfo::IsJSFunctionType(frame_info.type())) {
-      if (++level > FLAG_max_inlining_levels) {
-        TRACE(
-            "Not considering call site #%d:%s, because inlining depth "
-            "%d exceeds maximum allowed level %d\n",
-            node->id(), node->op()->mnemonic(), level,
-            FLAG_max_inlining_levels);
-        return NoChange();
-      }
-=======
->>>>>>> 84bd6f3c
     }
   }
   if (!can_inline) return NoChange();
@@ -211,12 +171,8 @@
 
   // Forcibly inline small functions here. In the case of polymorphic inlining
   // small_inline is set only when all functions are small.
-<<<<<<< HEAD
-  if (small_inline && cumulative_count_ <= FLAG_max_inlined_nodes_absolute) {
-=======
   if (small_inline &&
       cumulative_count_ < FLAG_max_inlined_bytecode_size_absolute) {
->>>>>>> 84bd6f3c
     TRACE("Inlining small function(s) at call site #%d:%s\n", node->id(),
           node->op()->mnemonic());
     return InlineCandidate(candidate, true);
@@ -258,10 +214,6 @@
   }
 }
 
-<<<<<<< HEAD
-Reduction JSInliningHeuristic::InlineCandidate(Candidate const& candidate,
-                                               bool force_inline) {
-=======
 namespace {
 
 struct NodeAndIndex {
@@ -374,7 +326,6 @@
   // is no side-effect between the call and the branch, and if the callee is
   // only used as the target (and possibly also in the related frame states).
 
->>>>>>> 84bd6f3c
   int const num_calls = candidate.num_functions;
 
   DCHECK_EQ(IrOpcode::kPhi, callee->opcode());
@@ -648,8 +599,6 @@
   }
 }
 
-<<<<<<< HEAD
-=======
 Reduction JSInliningHeuristic::InlineCandidate(Candidate const& candidate,
                                                bool small_function) {
   int const num_calls = candidate.num_functions;
@@ -684,7 +633,6 @@
   CreateOrReuseDispatch(node, callee, candidate, if_successes, calls, inputs,
                         input_count);
 
->>>>>>> 84bd6f3c
   // Check if we have an exception projection for the call {node}.
   Node* if_exception = nullptr;
   if (NodeProperties::IsExceptionalCall(node, &if_exception)) {
@@ -723,25 +671,15 @@
   for (int i = 0; i < num_calls; ++i) {
     Handle<JSFunction> function = candidate.functions[i];
     Node* node = calls[i];
-<<<<<<< HEAD
-    if (force_inline ||
-        (candidate.can_inline_function[i] &&
-         cumulative_count_ < FLAG_max_inlined_nodes_cumulative)) {
-=======
     if (small_function ||
         (candidate.can_inline_function[i] &&
          cumulative_count_ < FLAG_max_inlined_bytecode_size_cumulative)) {
->>>>>>> 84bd6f3c
       Reduction const reduction = inliner_.ReduceJSCall(node);
       if (reduction.Changed()) {
         // Killing the call node is not strictly necessary, but it is safer to
         // make sure we do not resurrect the node.
         node->Kill();
-<<<<<<< HEAD
-        cumulative_count_ += function->shared()->ast_node_count();
-=======
         cumulative_count_ += function->shared()->GetBytecodeArray()->length();
->>>>>>> 84bd6f3c
       }
     }
   }
