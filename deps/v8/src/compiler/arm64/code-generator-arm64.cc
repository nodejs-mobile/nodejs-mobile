--- conflicted
+++ resolved
@@ -5,24 +5,14 @@
 #include "src/compiler/code-generator.h"
 
 #include "src/arm64/assembler-arm64-inl.h"
-<<<<<<< HEAD
-#include "src/arm64/frames-arm64.h"
 #include "src/arm64/macro-assembler-arm64-inl.h"
-#include "src/compilation-info.h"
-=======
-#include "src/arm64/macro-assembler-arm64-inl.h"
->>>>>>> 84bd6f3c
 #include "src/compiler/code-generator-impl.h"
 #include "src/compiler/gap-resolver.h"
 #include "src/compiler/node-matchers.h"
 #include "src/compiler/osr.h"
-<<<<<<< HEAD
-#include "src/heap/heap-inl.h"
-=======
 #include "src/frame-constants.h"
 #include "src/heap/heap-inl.h"
 #include "src/optimized-compilation-info.h"
->>>>>>> 84bd6f3c
 
 namespace v8 {
 namespace internal {
@@ -405,57 +395,6 @@
     }                                                                       \
   } while (0)
 
-<<<<<<< HEAD
-#define ASSEMBLE_ATOMIC_LOAD_INTEGER(asm_instr)                        \
-  do {                                                                 \
-    __ Add(i.TempRegister(0), i.InputRegister(0), i.InputRegister(1)); \
-    __ asm_instr(i.OutputRegister32(), i.TempRegister(0));             \
-  } while (0)
-
-#define ASSEMBLE_ATOMIC_STORE_INTEGER(asm_instr)                       \
-  do {                                                                 \
-    __ Add(i.TempRegister(0), i.InputRegister(0), i.InputRegister(1)); \
-    __ asm_instr(i.InputRegister32(2), i.TempRegister(0));             \
-  } while (0)
-
-#define ASSEMBLE_ATOMIC_EXCHANGE_INTEGER(load_instr, store_instr)      \
-  do {                                                                 \
-    Label exchange;                                                    \
-    __ bind(&exchange);                                                \
-    __ Add(i.TempRegister(0), i.InputRegister(0), i.InputRegister(1)); \
-    __ load_instr(i.OutputRegister32(), i.TempRegister(0));            \
-    __ store_instr(i.TempRegister32(0), i.InputRegister32(2),          \
-                   i.TempRegister(0));                                 \
-    __ cbnz(i.TempRegister32(0), &exchange);                           \
-  } while (0)
-
-#define ASSEMBLE_ATOMIC_COMPARE_EXCHANGE_INTEGER(load_instr, store_instr) \
-  do {                                                                    \
-    Label compareExchange;                                                \
-    Label exit;                                                           \
-    __ bind(&compareExchange);                                            \
-    __ Add(i.TempRegister(0), i.InputRegister(0), i.InputRegister(1));    \
-    __ load_instr(i.OutputRegister32(), i.TempRegister(0));               \
-    __ cmp(i.TempRegister32(1), i.OutputRegister32());                    \
-    __ B(ne, &exit);                                                      \
-    __ store_instr(i.TempRegister32(0), i.InputRegister32(3),             \
-                   i.TempRegister(0));                                    \
-    __ cbnz(i.TempRegister32(0), &compareExchange);                       \
-    __ bind(&exit);                                                       \
-  } while (0)
-
-#define ASSEMBLE_ATOMIC_BINOP(load_instr, store_instr, bin_instr)      \
-  do {                                                                 \
-    Label binop;                                                       \
-    __ Add(i.TempRegister(0), i.InputRegister(0), i.InputRegister(1)); \
-    __ bind(&binop);                                                   \
-    __ load_instr(i.OutputRegister32(), i.TempRegister(0));            \
-    __ bin_instr(i.TempRegister32(1), i.OutputRegister32(),            \
-                 Operand(i.InputRegister32(2)));                       \
-    __ store_instr(i.TempRegister32(1), i.TempRegister32(1),           \
-                   i.TempRegister(0));                                 \
-    __ cbnz(i.TempRegister32(1), &binop);                              \
-=======
 #define ASSEMBLE_ATOMIC_LOAD_INTEGER(asm_instr, reg)                   \
   do {                                                                 \
     __ Add(i.TempRegister(0), i.InputRegister(0), i.InputRegister(1)); \
@@ -491,7 +430,6 @@
     __ store_instr(i.TempRegister32(1), i.Input##reg(3), i.TempRegister(0));   \
     __ Cbnz(i.TempRegister32(1), &compareExchange);                            \
     __ Bind(&exit);                                                            \
->>>>>>> 84bd6f3c
   } while (0)
 
 #define ASSEMBLE_ATOMIC_BINOP(load_instr, store_instr, bin_instr, reg)       \
@@ -812,9 +750,6 @@
         __ CallCFunction(func, num_parameters, 0);
       }
       frame_access_state()->SetFrameAccessToDefault();
-<<<<<<< HEAD
-      frame_access_state()->ClearSPDelta();
-=======
       // Ideally, we should decrement SP delta to match the change of stack
       // pointer in CallCFunction. However, for certain architectures (e.g.
       // ARM), there may be more strict alignment requirement, causing old SP
@@ -831,7 +766,6 @@
             __ RequiredStackSizeForCallerSaved(fp_mode_, kReturnRegister0);
         frame_access_state()->IncreaseSPDelta(bytes / kPointerSize);
       }
->>>>>>> 84bd6f3c
       break;
     }
     case kArchJmp:
@@ -1282,70 +1216,13 @@
       break;
     case kArm64CompareAndBranch32:
     case kArm64CompareAndBranch:
-<<<<<<< HEAD
-      // Pseudo instruction turned into cbz/cbnz in AssembleArchBranch.
-      break;
-    case kArm64ClaimCSP: {
-      int count = RoundUp(i.InputInt32(0), 2);
-      Register prev = __ StackPointer();
-      if (prev.Is(jssp)) {
-        // TODO(titzer): make this a macro-assembler method.
-        // Align the CSP and store the previous JSSP on the stack. We do not
-        // need to modify the SP delta here, as we will continue to access the
-        // frame via JSSP.
-        UseScratchRegisterScope scope(masm());
-        Register tmp = scope.AcquireX();
-
-        // TODO(arm64): Storing JSSP on the stack is redundant when calling a C
-        // function, as JSSP is callee-saved (we still need to do this when
-        // calling a code object that uses the CSP as the stack pointer). See
-        // the code generation for kArchCallCodeObject vs. kArchCallCFunction
-        // (the latter does not restore CSP/JSSP).
-        // MacroAssembler::CallCFunction() (safely) drops this extra slot
-        // anyway.
-        int sp_alignment = __ ActivationFrameAlignment();
-        __ Sub(tmp, jssp, kPointerSize);
-        __ Bic(csp, tmp, sp_alignment - 1);
-        __ Str(jssp, MemOperand(csp));
-        if (count > 0) {
-          __ SetStackPointer(csp);
-          __ Claim(count);
-          __ SetStackPointer(prev);
-        }
-      } else {
-        __ AssertCspAligned();
-        if (count > 0) {
-          __ Claim(count);
-          frame_access_state()->IncreaseSPDelta(count);
-        }
-      }
-=======
       // Pseudo instruction handled in AssembleArchBranch.
->>>>>>> 84bd6f3c
       break;
     case kArm64Claim: {
       int count = i.InputInt32(0);
-<<<<<<< HEAD
-      if (csp.Is(__ StackPointer())) {
-        // No JSSP is set up. Compute it from the CSP.
-        __ AssertCspAligned();
-        if (count > 0) {
-          int even = RoundUp(count, 2);
-          __ Sub(jssp, csp, count * kPointerSize);
-          // We must also update CSP to maintain stack consistency:
-          __ Sub(csp, csp, even * kPointerSize);  // Must always be aligned.
-          __ AssertStackConsistency();
-          frame_access_state()->IncreaseSPDelta(even);
-        } else {
-          __ Mov(jssp, csp);
-        }
-      } else {
-        // JSSP is the current stack pointer, just use regular Claim().
-=======
       DCHECK_EQ(count % 2, 0);
       __ AssertSpAligned();
       if (count > 0) {
->>>>>>> 84bd6f3c
         __ Claim(count);
         frame_access_state()->IncreaseSPDelta(count);
       }
@@ -1928,97 +1805,6 @@
       __ Sshr(i.OutputSimd128Register().V4S(), i.InputSimd128Register(0).V4S(),
               i.InputInt5(1));
       break;
-<<<<<<< HEAD
-    case kAtomicLoadInt8:
-      ASSEMBLE_ATOMIC_LOAD_INTEGER(Ldarb);
-      __ Sxtb(i.OutputRegister(0), i.OutputRegister(0));
-      break;
-    case kAtomicLoadUint8:
-      ASSEMBLE_ATOMIC_LOAD_INTEGER(Ldarb);
-      break;
-    case kAtomicLoadInt16:
-      ASSEMBLE_ATOMIC_LOAD_INTEGER(Ldarh);
-      __ Sxth(i.OutputRegister(0), i.OutputRegister(0));
-      break;
-    case kAtomicLoadUint16:
-      ASSEMBLE_ATOMIC_LOAD_INTEGER(Ldarh);
-      break;
-    case kAtomicLoadWord32:
-      ASSEMBLE_ATOMIC_LOAD_INTEGER(Ldar);
-      break;
-    case kAtomicStoreWord8:
-      ASSEMBLE_ATOMIC_STORE_INTEGER(Stlrb);
-      break;
-    case kAtomicStoreWord16:
-      ASSEMBLE_ATOMIC_STORE_INTEGER(Stlrh);
-      break;
-    case kAtomicStoreWord32:
-      ASSEMBLE_ATOMIC_STORE_INTEGER(Stlr);
-      break;
-    case kAtomicExchangeInt8:
-      ASSEMBLE_ATOMIC_EXCHANGE_INTEGER(ldaxrb, stlxrb);
-      __ Sxtb(i.OutputRegister(0), i.OutputRegister(0));
-      break;
-    case kAtomicExchangeUint8:
-      ASSEMBLE_ATOMIC_EXCHANGE_INTEGER(ldaxrb, stlxrb);
-      break;
-    case kAtomicExchangeInt16:
-      ASSEMBLE_ATOMIC_EXCHANGE_INTEGER(ldaxrh, stlxrh);
-      __ Sxth(i.OutputRegister(0), i.OutputRegister(0));
-      break;
-    case kAtomicExchangeUint16:
-      ASSEMBLE_ATOMIC_EXCHANGE_INTEGER(ldaxrh, stlxrh);
-      break;
-    case kAtomicExchangeWord32:
-      ASSEMBLE_ATOMIC_EXCHANGE_INTEGER(ldaxr, stlxr);
-      break;
-    case kAtomicCompareExchangeInt8:
-      __ Uxtb(i.TempRegister(1), i.InputRegister(2));
-      ASSEMBLE_ATOMIC_COMPARE_EXCHANGE_INTEGER(ldaxrb, stlxrb);
-      __ Sxtb(i.OutputRegister(0), i.OutputRegister(0));
-      break;
-    case kAtomicCompareExchangeUint8:
-      __ Uxtb(i.TempRegister(1), i.InputRegister(2));
-      ASSEMBLE_ATOMIC_COMPARE_EXCHANGE_INTEGER(ldaxrb, stlxrb);
-      break;
-    case kAtomicCompareExchangeInt16:
-      __ Uxth(i.TempRegister(1), i.InputRegister(2));
-      ASSEMBLE_ATOMIC_COMPARE_EXCHANGE_INTEGER(ldaxrh, stlxrh);
-      __ Sxth(i.OutputRegister(0), i.OutputRegister(0));
-      break;
-    case kAtomicCompareExchangeUint16:
-      __ Uxth(i.TempRegister(1), i.InputRegister(2));
-      ASSEMBLE_ATOMIC_COMPARE_EXCHANGE_INTEGER(ldaxrh, stlxrh);
-      break;
-    case kAtomicCompareExchangeWord32:
-      __ mov(i.TempRegister(1), i.InputRegister(2));
-      ASSEMBLE_ATOMIC_COMPARE_EXCHANGE_INTEGER(ldaxr, stlxr);
-      break;
-#define ATOMIC_BINOP_CASE(op, inst)                    \
-  case kAtomic##op##Int8:                              \
-    ASSEMBLE_ATOMIC_BINOP(ldaxrb, stlxrb, inst);       \
-    __ Sxtb(i.OutputRegister(0), i.OutputRegister(0)); \
-    break;                                             \
-  case kAtomic##op##Uint8:                             \
-    ASSEMBLE_ATOMIC_BINOP(ldaxrb, stlxrb, inst);       \
-    break;                                             \
-  case kAtomic##op##Int16:                             \
-    ASSEMBLE_ATOMIC_BINOP(ldaxrh, stlxrh, inst);       \
-    __ Sxth(i.OutputRegister(0), i.OutputRegister(0)); \
-    break;                                             \
-  case kAtomic##op##Uint16:                            \
-    ASSEMBLE_ATOMIC_BINOP(ldaxrh, stlxrh, inst);       \
-    break;                                             \
-  case kAtomic##op##Word32:                            \
-    ASSEMBLE_ATOMIC_BINOP(ldaxr, stlxr, inst);         \
-    break;
-      ATOMIC_BINOP_CASE(Add, Add)
-      ATOMIC_BINOP_CASE(Sub, Sub)
-      ATOMIC_BINOP_CASE(And, And)
-      ATOMIC_BINOP_CASE(Or, Orr)
-      ATOMIC_BINOP_CASE(Xor, Eor)
-#undef ATOMIC_BINOP_CASE
-=======
     }
       SIMD_BINOP_CASE(kArm64I32x4Add, Add, 4S);
       SIMD_BINOP_CASE(kArm64I32x4AddHoriz, Addp, 4S);
@@ -2367,7 +2153,6 @@
       SIMD_REDUCE_OP_CASE(kArm64S1x8AllTrue, Uminv, kFormatH, 8H);
       SIMD_REDUCE_OP_CASE(kArm64S1x16AnyTrue, Umaxv, kFormatB, 16B);
       SIMD_REDUCE_OP_CASE(kArm64S1x16AllTrue, Uminv, kFormatB, 16B);
->>>>>>> 84bd6f3c
   }
   return kSuccess;
 }  // NOLINT(readability/fn_size)
@@ -2570,27 +2355,6 @@
   __ EndBlockPools();
 }
 
-<<<<<<< HEAD
-CodeGenerator::CodeGenResult CodeGenerator::AssembleDeoptimizerCall(
-    int deoptimization_id, SourcePosition pos) {
-  DeoptimizeKind deoptimization_kind = GetDeoptimizationKind(deoptimization_id);
-  DeoptimizeReason deoptimization_reason =
-      GetDeoptimizationReason(deoptimization_id);
-  Deoptimizer::BailoutType bailout_type =
-      deoptimization_kind == DeoptimizeKind::kSoft ? Deoptimizer::SOFT
-                                                   : Deoptimizer::EAGER;
-  Address deopt_entry = Deoptimizer::GetDeoptimizationEntry(
-      isolate(), deoptimization_id, bailout_type);
-  if (deopt_entry == nullptr) return kTooManyDeoptimizationBailouts;
-  if (isolate()->NeedsSourcePositionsForProfiling()) {
-    __ RecordDeoptReason(deoptimization_reason, pos, deoptimization_id);
-  }
-  __ Call(deopt_entry, RelocInfo::RUNTIME_ENTRY);
-  return kSuccess;
-}
-
-=======
->>>>>>> 84bd6f3c
 void CodeGenerator::FinishFrame(Frame* frame) {
   frame->AlignFrame(16);
   auto call_descriptor = linkage()->GetIncomingDescriptor();
@@ -2707,58 +2471,10 @@
       __ Bind(&done);
     }
 
-<<<<<<< HEAD
-    if (info()->IsWasm() && shrink_slots > 128) {
-      // For WebAssembly functions with big frames we have to do the stack
-      // overflow check before we construct the frame. Otherwise we may not
-      // have enough space on the stack to call the runtime for the stack
-      // overflow.
-      Label done;
-      // If the frame is bigger than the stack, we throw the stack overflow
-      // exception unconditionally. Thereby we can avoid the integer overflow
-      // check in the condition code.
-      if (shrink_slots * kPointerSize < FLAG_stack_size * 1024) {
-        UseScratchRegisterScope scope(masm());
-        Register scratch = scope.AcquireX();
-        __ Mov(
-            scratch,
-            Operand(ExternalReference::address_of_real_stack_limit(isolate())));
-        __ Ldr(scratch, MemOperand(scratch));
-        __ Add(scratch, scratch, Operand(shrink_slots * kPointerSize));
-        __ Cmp(__ StackPointer(), scratch);
-        __ B(cs, &done);
-      }
-
-      if (!frame_access_state()->has_frame()) {
-        __ set_has_frame(true);
-        // There is no need to leave the frame, we will not return from the
-        // runtime call.
-        __ EnterFrame(StackFrame::WASM_COMPILED);
-      }
-      DCHECK(__ StackPointer().Is(csp));
-      __ SetStackPointer(jssp);
-      __ AssertStackConsistency();
-      // Initialize the jssp because it is required for the runtime call.
-      __ Mov(jssp, csp);
-      __ Move(cp, Smi::kZero);
-      __ CallRuntime(Runtime::kThrowWasmStackOverflow);
-      // We come from WebAssembly, there are no references for the GC.
-      ReferenceMap* reference_map = new (zone()) ReferenceMap(zone());
-      RecordSafepoint(reference_map, Safepoint::kSimple, 0,
-                      Safepoint::kNoLazyDeopt);
-      if (FLAG_debug_code) {
-        __ Brk(0);
-      }
-      __ SetStackPointer(csp);
-      __ AssertStackConsistency();
-      __ bind(&done);
-    }
-=======
     // Skip callee-saved slots, which are pushed below.
     shrink_slots -= saves.Count();
     shrink_slots -= saves_fp.Count();
     shrink_slots -= returns;
->>>>>>> 84bd6f3c
 
     // Build remainder of frame, including accounting for and filling-in
     // frame-specific header information, i.e. claiming the extra slot that
@@ -2870,11 +2586,7 @@
   __ Ret();
 }
 
-<<<<<<< HEAD
-void CodeGenerator::FinishCode() { masm()->CheckConstPool(true, false); }
-=======
 void CodeGenerator::FinishCode() { __ CheckConstPool(true, false); }
->>>>>>> 84bd6f3c
 
 void CodeGenerator::AssembleMove(InstructionOperand* source,
                                  InstructionOperand* destination) {
