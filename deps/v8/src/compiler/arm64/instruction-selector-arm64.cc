--- conflicted
+++ resolved
@@ -532,14 +532,11 @@
        sequence()->AddImmediate(Constant(slot)), 0, nullptr);
 }
 
-<<<<<<< HEAD
-=======
 void InstructionSelector::VisitDebugAbort(Node* node) {
   Arm64OperandGenerator g(this);
   Emit(kArchDebugAbort, g.NoOutput(), g.UseFixed(node->InputAt(0), x1));
 }
 
->>>>>>> 84bd6f3c
 void EmitLoad(InstructionSelector* selector, Node* node, InstructionCode opcode,
               ImmediateMode immediate_mode, MachineRepresentation rep,
               Node* output = nullptr) {
@@ -1676,14 +1673,6 @@
   // Bump the stack pointer(s).
   if (claim_count > 0) {
     // TODO(titzer): claim and poke probably take small immediates.
-<<<<<<< HEAD
-    // TODO(titzer): it would be better to bump the csp here only
-    //                and emit paired stores with increment for non c frames.
-    ArchOpcode claim = to_native_stack ? kArm64ClaimCSP : kArm64ClaimJSSP;
-    // ClaimJSSP(0) or ClaimCSP(0) isn't a nop if there is a mismatch between
-    // CSP and JSSP.
-    Emit(claim, g.NoOutput(), g.TempImmediate(claim_count));
-=======
     // TODO(titzer): it would be better to bump the sp here only
     //               and emit paired stores with increment for non c frames.
     Emit(kArm64Claim, g.NoOutput(), g.TempImmediate(claim_count));
@@ -1693,7 +1682,6 @@
     // Store padding, which might be overwritten.
     Emit(kArm64Poke, g.NoOutput(), g.UseImmediate(0),
          g.TempImmediate(claim_count - 1));
->>>>>>> 84bd6f3c
   }
 
   // Poke the arguments into the stack.
@@ -2672,16 +2660,7 @@
       UNREACHABLE();
       return;
   }
-<<<<<<< HEAD
-  InstructionOperand inputs[] = {g.UseRegister(base), g.UseRegister(index)};
-  InstructionOperand outputs[] = {g.DefineAsRegister(node)};
-  InstructionOperand temps[] = {g.TempRegister()};
-  InstructionCode code = opcode | AddressingModeField::encode(kMode_MRR);
-  Emit(code, arraysize(outputs), outputs, arraysize(inputs), inputs,
-       arraysize(temps), temps);
-=======
   VisitAtomicLoad(this, node, opcode);
->>>>>>> 84bd6f3c
 }
 
 void InstructionSelector::VisitWord32AtomicStore(Node* node) {
@@ -2704,36 +2683,6 @@
   VisitAtomicStore(this, node, opcode);
 }
 
-<<<<<<< HEAD
-  AddressingMode addressing_mode = kMode_MRR;
-  InstructionOperand inputs[3];
-  size_t input_count = 0;
-  inputs[input_count++] = g.UseUniqueRegister(base);
-  inputs[input_count++] = g.UseUniqueRegister(index);
-  inputs[input_count++] = g.UseUniqueRegister(value);
-  InstructionCode code = opcode | AddressingModeField::encode(addressing_mode);
-  InstructionOperand temps[] = {g.TempRegister()};
-  Emit(code, 0, nullptr, input_count, inputs, arraysize(temps), temps);
-}
-
-void InstructionSelector::VisitAtomicExchange(Node* node) {
-  Arm64OperandGenerator g(this);
-  Node* base = node->InputAt(0);
-  Node* index = node->InputAt(1);
-  Node* value = node->InputAt(2);
-  ArchOpcode opcode = kArchNop;
-  MachineType type = AtomicOpRepresentationOf(node->op());
-  if (type == MachineType::Int8()) {
-    opcode = kAtomicExchangeInt8;
-  } else if (type == MachineType::Uint8()) {
-    opcode = kAtomicExchangeUint8;
-  } else if (type == MachineType::Int16()) {
-    opcode = kAtomicExchangeInt16;
-  } else if (type == MachineType::Uint16()) {
-    opcode = kAtomicExchangeUint16;
-  } else if (type == MachineType::Int32() || type == MachineType::Uint32()) {
-    opcode = kAtomicExchangeWord32;
-=======
 void InstructionSelector::VisitWord64AtomicStore(Node* node) {
   MachineRepresentation rep = AtomicStoreRepresentationOf(node->op());
   ArchOpcode opcode = kArchNop;
@@ -2770,45 +2719,10 @@
     opcode = kWord32AtomicExchangeUint16;
   } else if (type == MachineType::Int32() || type == MachineType::Uint32()) {
     opcode = kWord32AtomicExchangeWord32;
->>>>>>> 84bd6f3c
   } else {
     UNREACHABLE();
     return;
   }
-<<<<<<< HEAD
-
-  AddressingMode addressing_mode = kMode_MRR;
-  InstructionOperand inputs[3];
-  size_t input_count = 0;
-  inputs[input_count++] = g.UseUniqueRegister(base);
-  inputs[input_count++] = g.UseUniqueRegister(index);
-  inputs[input_count++] = g.UseUniqueRegister(value);
-  InstructionOperand outputs[1];
-  outputs[0] = g.UseUniqueRegister(node);
-  InstructionOperand temps[] = {g.TempRegister()};
-  InstructionCode code = opcode | AddressingModeField::encode(addressing_mode);
-  Emit(code, 1, outputs, input_count, inputs, arraysize(temps), temps);
-}
-
-void InstructionSelector::VisitAtomicCompareExchange(Node* node) {
-  Arm64OperandGenerator g(this);
-  Node* base = node->InputAt(0);
-  Node* index = node->InputAt(1);
-  Node* old_value = node->InputAt(2);
-  Node* new_value = node->InputAt(3);
-  ArchOpcode opcode = kArchNop;
-  MachineType type = AtomicOpRepresentationOf(node->op());
-  if (type == MachineType::Int8()) {
-    opcode = kAtomicCompareExchangeInt8;
-  } else if (type == MachineType::Uint8()) {
-    opcode = kAtomicCompareExchangeUint8;
-  } else if (type == MachineType::Int16()) {
-    opcode = kAtomicCompareExchangeInt16;
-  } else if (type == MachineType::Uint16()) {
-    opcode = kAtomicCompareExchangeUint16;
-  } else if (type == MachineType::Int32() || type == MachineType::Uint32()) {
-    opcode = kAtomicCompareExchangeWord32;
-=======
   VisitAtomicExchange(this, node, opcode);
 }
 
@@ -2843,37 +2757,10 @@
     opcode = kWord32AtomicCompareExchangeUint16;
   } else if (type == MachineType::Int32() || type == MachineType::Uint32()) {
     opcode = kWord32AtomicCompareExchangeWord32;
->>>>>>> 84bd6f3c
   } else {
     UNREACHABLE();
     return;
   }
-<<<<<<< HEAD
-
-  AddressingMode addressing_mode = kMode_MRR;
-  InstructionOperand inputs[4];
-  size_t input_count = 0;
-  inputs[input_count++] = g.UseUniqueRegister(base);
-  inputs[input_count++] = g.UseUniqueRegister(index);
-  inputs[input_count++] = g.UseUniqueRegister(old_value);
-  inputs[input_count++] = g.UseUniqueRegister(new_value);
-  InstructionOperand outputs[1];
-  outputs[0] = g.UseUniqueRegister(node);
-  InstructionOperand temp[2];
-  temp[0] = g.TempRegister();
-  temp[1] = g.TempRegister();
-  InstructionCode code = opcode | AddressingModeField::encode(addressing_mode);
-  Emit(code, 1, outputs, input_count, inputs, 2, temp);
-}
-
-void InstructionSelector::VisitAtomicBinaryOperation(
-    Node* node, ArchOpcode int8_op, ArchOpcode uint8_op, ArchOpcode int16_op,
-    ArchOpcode uint16_op, ArchOpcode word32_op) {
-  Arm64OperandGenerator g(this);
-  Node* base = node->InputAt(0);
-  Node* index = node->InputAt(1);
-  Node* value = node->InputAt(2);
-=======
   VisitAtomicCompareExchange(this, node, opcode);
 }
 
@@ -2898,7 +2785,6 @@
 void InstructionSelector::VisitWord32AtomicBinaryOperation(
     Node* node, ArchOpcode int8_op, ArchOpcode uint8_op, ArchOpcode int16_op,
     ArchOpcode uint16_op, ArchOpcode word32_op) {
->>>>>>> 84bd6f3c
   ArchOpcode opcode = kArchNop;
   MachineType type = AtomicOpRepresentationOf(node->op());
   if (type == MachineType::Int8()) {
@@ -2915,29 +2801,6 @@
     UNREACHABLE();
     return;
   }
-<<<<<<< HEAD
-
-  AddressingMode addressing_mode = kMode_MRR;
-  InstructionOperand inputs[3];
-  size_t input_count = 0;
-  inputs[input_count++] = g.UseUniqueRegister(base);
-  inputs[input_count++] = g.UseUniqueRegister(index);
-  inputs[input_count++] = g.UseUniqueRegister(value);
-  InstructionOperand outputs[1];
-  outputs[0] = g.UseUniqueRegister(node);
-  InstructionOperand temps[2];
-  temps[0] = g.TempRegister();
-  temps[1] = g.TempRegister();
-  InstructionCode code = opcode | AddressingModeField::encode(addressing_mode);
-  Emit(code, 1, outputs, input_count, inputs, 2, temps);
-}
-
-#define VISIT_ATOMIC_BINOP(op)                                              \
-  void InstructionSelector::VisitAtomic##op(Node* node) {                   \
-    VisitAtomicBinaryOperation(node, kAtomic##op##Int8, kAtomic##op##Uint8, \
-                               kAtomic##op##Int16, kAtomic##op##Uint16,     \
-                               kAtomic##op##Word32);                        \
-=======
   VisitAtomicBinop(this, node, opcode);
 }
 
@@ -2980,7 +2843,6 @@
     VisitWord64AtomicBinaryOperation(                                        \
         node, kArm64Word64Atomic##op##Uint8, kArm64Word64Atomic##op##Uint16, \
         kArm64Word64Atomic##op##Uint32, kArm64Word64Atomic##op##Uint64);     \
->>>>>>> 84bd6f3c
   }
 VISIT_ATOMIC_BINOP(Add)
 VISIT_ATOMIC_BINOP(Sub)
@@ -2995,8 +2857,6 @@
 
 void InstructionSelector::VisitInt64AbsWithOverflow(Node* node) {
   UNREACHABLE();
-<<<<<<< HEAD
-=======
 }
 
 #define SIMD_TYPE_LIST(V) \
@@ -3334,7 +3194,6 @@
 
 void InstructionSelector::VisitSignExtendWord32ToInt64(Node* node) {
   VisitRR(this, kArm64Sxtw, node);
->>>>>>> 84bd6f3c
 }
 
 // static
