--- conflicted
+++ resolved
@@ -56,10 +56,6 @@
   Reduction ReduceJSStoreModule(Node* node);
   Reduction ReduceJSEqual(Node* node);
   Reduction ReduceJSStrictEqual(Node* node);
-<<<<<<< HEAD
-  Reduction ReduceJSToBoolean(Node* node);
-=======
->>>>>>> 84bd6f3c
   Reduction ReduceJSToInteger(Node* node);
   Reduction ReduceJSToLength(Node* node);
   Reduction ReduceJSToName(Node* node);
@@ -68,10 +64,6 @@
   Reduction ReduceJSToStringInput(Node* input);
   Reduction ReduceJSToString(Node* node);
   Reduction ReduceJSToObject(Node* node);
-<<<<<<< HEAD
-  Reduction ReduceJSConvertReceiver(Node* node);
-=======
->>>>>>> 84bd6f3c
   Reduction ReduceJSConstructForwardVarargs(Node* node);
   Reduction ReduceJSConstruct(Node* node);
   Reduction ReduceJSCallForwardVarargs(Node* node);
@@ -93,11 +85,6 @@
   Reduction ReduceSpeculativeNumberMultiply(Node* node);
   Reduction ReduceSpeculativeNumberBinop(Node* node);
   Reduction ReduceSpeculativeNumberComparison(Node* node);
-<<<<<<< HEAD
-
-  // Helper for ReduceJSLoadModule and ReduceJSStoreModule.
-  Node* BuildGetModuleCell(Node* node);
-=======
   Reduction ReduceObjectIsArray(Node* node);
   Reduction ReduceJSParseInt(Node* node);
 
@@ -106,7 +93,6 @@
 
   // Helpers for ReduceJSCreateConsString.
   Node* BuildGetStringLength(Node* value);
->>>>>>> 84bd6f3c
 
   Factory* factory() const;
   Graph* graph() const;
@@ -117,14 +103,8 @@
   SimplifiedOperatorBuilder* simplified() const;
 
   JSGraph* jsgraph_;
-<<<<<<< HEAD
-  Type* empty_string_type_;
-  Type* shifted_int32_ranges_[4];
-  Type* pointer_comparable_type_;
-=======
   Type empty_string_type_;
   Type pointer_comparable_type_;
->>>>>>> 84bd6f3c
   TypeCache const& type_cache_;
 };
 
