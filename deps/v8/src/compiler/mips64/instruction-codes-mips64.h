// Copyright 2014 the V8 project authors. All rights reserved.
// Use of this source code is governed by a BSD-style license that can be
// found in the LICENSE file.

#ifndef V8_COMPILER_MIPS64_INSTRUCTION_CODES_MIPS64_H_
#define V8_COMPILER_MIPS64_INSTRUCTION_CODES_MIPS64_H_

namespace v8 {
namespace internal {
namespace compiler {

// MIPS64-specific opcodes that specify which assembly sequence to emit.
// Most opcodes specify a single instruction.
#define TARGET_ARCH_OPCODE_LIST(V)  \
  V(Mips64Add)                      \
  V(Mips64Dadd)                     \
  V(Mips64DaddOvf)                  \
  V(Mips64Sub)                      \
  V(Mips64Dsub)                     \
  V(Mips64DsubOvf)                  \
  V(Mips64Mul)                      \
  V(Mips64MulOvf)                   \
  V(Mips64MulHigh)                  \
  V(Mips64DMulHigh)                 \
  V(Mips64MulHighU)                 \
  V(Mips64Dmul)                     \
  V(Mips64Div)                      \
  V(Mips64Ddiv)                     \
  V(Mips64DivU)                     \
  V(Mips64DdivU)                    \
  V(Mips64Mod)                      \
  V(Mips64Dmod)                     \
  V(Mips64ModU)                     \
  V(Mips64DmodU)                    \
  V(Mips64And)                      \
  V(Mips64And32)                    \
  V(Mips64Or)                       \
  V(Mips64Or32)                     \
  V(Mips64Nor)                      \
  V(Mips64Nor32)                    \
  V(Mips64Xor)                      \
  V(Mips64Xor32)                    \
  V(Mips64Clz)                      \
  V(Mips64Lsa)                      \
  V(Mips64Dlsa)                     \
  V(Mips64Shl)                      \
  V(Mips64Shr)                      \
  V(Mips64Sar)                      \
  V(Mips64Ext)                      \
  V(Mips64Ins)                      \
  V(Mips64Dext)                     \
  V(Mips64Dins)                     \
  V(Mips64Dclz)                     \
  V(Mips64Ctz)                      \
  V(Mips64Dctz)                     \
  V(Mips64Popcnt)                   \
  V(Mips64Dpopcnt)                  \
  V(Mips64Dshl)                     \
  V(Mips64Dshr)                     \
  V(Mips64Dsar)                     \
  V(Mips64Ror)                      \
  V(Mips64Dror)                     \
  V(Mips64Mov)                      \
  V(Mips64Tst)                      \
  V(Mips64Cmp)                      \
  V(Mips64CmpS)                     \
  V(Mips64AddS)                     \
  V(Mips64SubS)                     \
  V(Mips64MulS)                     \
  V(Mips64DivS)                     \
  V(Mips64ModS)                     \
  V(Mips64AbsS)                     \
  V(Mips64NegS)                     \
  V(Mips64SqrtS)                    \
  V(Mips64MaxS)                     \
  V(Mips64MinS)                     \
  V(Mips64CmpD)                     \
  V(Mips64AddD)                     \
  V(Mips64SubD)                     \
  V(Mips64MulD)                     \
  V(Mips64DivD)                     \
  V(Mips64ModD)                     \
  V(Mips64AbsD)                     \
  V(Mips64NegD)                     \
  V(Mips64SqrtD)                    \
  V(Mips64MaxD)                     \
  V(Mips64MinD)                     \
  V(Mips64Float64RoundDown)         \
  V(Mips64Float64RoundTruncate)     \
  V(Mips64Float64RoundUp)           \
  V(Mips64Float64RoundTiesEven)     \
  V(Mips64Float32RoundDown)         \
  V(Mips64Float32RoundTruncate)     \
  V(Mips64Float32RoundUp)           \
  V(Mips64Float32RoundTiesEven)     \
  V(Mips64CvtSD)                    \
  V(Mips64CvtDS)                    \
  V(Mips64TruncWD)                  \
  V(Mips64RoundWD)                  \
  V(Mips64FloorWD)                  \
  V(Mips64CeilWD)                   \
  V(Mips64TruncWS)                  \
  V(Mips64RoundWS)                  \
  V(Mips64FloorWS)                  \
  V(Mips64CeilWS)                   \
  V(Mips64TruncLS)                  \
  V(Mips64TruncLD)                  \
  V(Mips64TruncUwD)                 \
  V(Mips64TruncUwS)                 \
  V(Mips64TruncUlS)                 \
  V(Mips64TruncUlD)                 \
  V(Mips64CvtDW)                    \
  V(Mips64CvtSL)                    \
  V(Mips64CvtSW)                    \
  V(Mips64CvtSUw)                   \
  V(Mips64CvtSUl)                   \
  V(Mips64CvtDL)                    \
  V(Mips64CvtDUw)                   \
  V(Mips64CvtDUl)                   \
  V(Mips64Lb)                       \
  V(Mips64Lbu)                      \
  V(Mips64Sb)                       \
  V(Mips64Lh)                       \
  V(Mips64Ulh)                      \
  V(Mips64Lhu)                      \
  V(Mips64Ulhu)                     \
  V(Mips64Sh)                       \
  V(Mips64Ush)                      \
  V(Mips64Ld)                       \
  V(Mips64Uld)                      \
  V(Mips64Lw)                       \
  V(Mips64Ulw)                      \
  V(Mips64Lwu)                      \
  V(Mips64Ulwu)                     \
  V(Mips64Sw)                       \
  V(Mips64Usw)                      \
  V(Mips64Sd)                       \
  V(Mips64Usd)                      \
  V(Mips64Lwc1)                     \
  V(Mips64Ulwc1)                    \
  V(Mips64Swc1)                     \
  V(Mips64Uswc1)                    \
  V(Mips64Ldc1)                     \
  V(Mips64Uldc1)                    \
  V(Mips64Sdc1)                     \
  V(Mips64Usdc1)                    \
  V(Mips64BitcastDL)                \
  V(Mips64BitcastLD)                \
  V(Mips64Float64ExtractLowWord32)  \
  V(Mips64Float64ExtractHighWord32) \
  V(Mips64Float64InsertLowWord32)   \
  V(Mips64Float64InsertHighWord32)  \
  V(Mips64Float32Max)               \
  V(Mips64Float64Max)               \
  V(Mips64Float32Min)               \
  V(Mips64Float64Min)               \
  V(Mips64Float64SilenceNaN)        \
  V(Mips64Push)                     \
  V(Mips64Peek)                     \
  V(Mips64StoreToStackSlot)         \
  V(Mips64ByteSwap64)               \
  V(Mips64ByteSwap32)               \
  V(Mips64StackClaim)               \
  V(Mips64Seb)                      \
  V(Mips64Seh)                      \
  V(Mips64AssertEqual)              \
  V(Mips64S128Zero)                 \
  V(Mips64I32x4Splat)               \
  V(Mips64I32x4ExtractLane)         \
  V(Mips64I32x4ReplaceLane)         \
  V(Mips64I32x4Add)                 \
<<<<<<< HEAD
=======
  V(Mips64I32x4AddHoriz)            \
>>>>>>> 84bd6f3c
  V(Mips64I32x4Sub)                 \
  V(Mips64F32x4Splat)               \
  V(Mips64F32x4ExtractLane)         \
  V(Mips64F32x4ReplaceLane)         \
  V(Mips64F32x4SConvertI32x4)       \
  V(Mips64F32x4UConvertI32x4)       \
  V(Mips64I32x4Mul)                 \
  V(Mips64I32x4MaxS)                \
  V(Mips64I32x4MinS)                \
  V(Mips64I32x4Eq)                  \
  V(Mips64I32x4Ne)                  \
  V(Mips64I32x4Shl)                 \
  V(Mips64I32x4ShrS)                \
  V(Mips64I32x4ShrU)                \
  V(Mips64I32x4MaxU)                \
  V(Mips64I32x4MinU)                \
<<<<<<< HEAD
  V(Mips64S32x4Select)              \
=======
>>>>>>> 84bd6f3c
  V(Mips64F32x4Abs)                 \
  V(Mips64F32x4Neg)                 \
  V(Mips64F32x4RecipApprox)         \
  V(Mips64F32x4RecipSqrtApprox)     \
  V(Mips64F32x4Add)                 \
<<<<<<< HEAD
=======
  V(Mips64F32x4AddHoriz)            \
>>>>>>> 84bd6f3c
  V(Mips64F32x4Sub)                 \
  V(Mips64F32x4Mul)                 \
  V(Mips64F32x4Max)                 \
  V(Mips64F32x4Min)                 \
  V(Mips64F32x4Eq)                  \
  V(Mips64F32x4Ne)                  \
  V(Mips64F32x4Lt)                  \
  V(Mips64F32x4Le)                  \
  V(Mips64I32x4SConvertF32x4)       \
  V(Mips64I32x4UConvertF32x4)       \
  V(Mips64I32x4Neg)                 \
<<<<<<< HEAD
  V(Mips64I32x4LtS)                 \
  V(Mips64I32x4LeS)                 \
  V(Mips64I32x4LtU)                 \
  V(Mips64I32x4LeU)                 \
=======
  V(Mips64I32x4GtS)                 \
  V(Mips64I32x4GeS)                 \
  V(Mips64I32x4GtU)                 \
  V(Mips64I32x4GeU)                 \
>>>>>>> 84bd6f3c
  V(Mips64I16x8Splat)               \
  V(Mips64I16x8ExtractLane)         \
  V(Mips64I16x8ReplaceLane)         \
  V(Mips64I16x8Neg)                 \
  V(Mips64I16x8Shl)                 \
  V(Mips64I16x8ShrS)                \
  V(Mips64I16x8ShrU)                \
  V(Mips64I16x8Add)                 \
  V(Mips64I16x8AddSaturateS)        \
<<<<<<< HEAD
=======
  V(Mips64I16x8AddHoriz)            \
>>>>>>> 84bd6f3c
  V(Mips64I16x8Sub)                 \
  V(Mips64I16x8SubSaturateS)        \
  V(Mips64I16x8Mul)                 \
  V(Mips64I16x8MaxS)                \
  V(Mips64I16x8MinS)                \
  V(Mips64I16x8Eq)                  \
  V(Mips64I16x8Ne)                  \
<<<<<<< HEAD
  V(Mips64I16x8LtS)                 \
  V(Mips64I16x8LeS)                 \
=======
  V(Mips64I16x8GtS)                 \
  V(Mips64I16x8GeS)                 \
>>>>>>> 84bd6f3c
  V(Mips64I16x8AddSaturateU)        \
  V(Mips64I16x8SubSaturateU)        \
  V(Mips64I16x8MaxU)                \
  V(Mips64I16x8MinU)                \
<<<<<<< HEAD
  V(Mips64I16x8LtU)                 \
  V(Mips64I16x8LeU)                 \
=======
  V(Mips64I16x8GtU)                 \
  V(Mips64I16x8GeU)                 \
>>>>>>> 84bd6f3c
  V(Mips64I8x16Splat)               \
  V(Mips64I8x16ExtractLane)         \
  V(Mips64I8x16ReplaceLane)         \
  V(Mips64I8x16Neg)                 \
  V(Mips64I8x16Shl)                 \
  V(Mips64I8x16ShrS)                \
<<<<<<< HEAD
  V(Mips64S16x8Select)              \
  V(Mips64S8x16Select)
=======
  V(Mips64I8x16Add)                 \
  V(Mips64I8x16AddSaturateS)        \
  V(Mips64I8x16Sub)                 \
  V(Mips64I8x16SubSaturateS)        \
  V(Mips64I8x16Mul)                 \
  V(Mips64I8x16MaxS)                \
  V(Mips64I8x16MinS)                \
  V(Mips64I8x16Eq)                  \
  V(Mips64I8x16Ne)                  \
  V(Mips64I8x16GtS)                 \
  V(Mips64I8x16GeS)                 \
  V(Mips64I8x16ShrU)                \
  V(Mips64I8x16AddSaturateU)        \
  V(Mips64I8x16SubSaturateU)        \
  V(Mips64I8x16MaxU)                \
  V(Mips64I8x16MinU)                \
  V(Mips64I8x16GtU)                 \
  V(Mips64I8x16GeU)                 \
  V(Mips64S128And)                  \
  V(Mips64S128Or)                   \
  V(Mips64S128Xor)                  \
  V(Mips64S128Not)                  \
  V(Mips64S128Select)               \
  V(Mips64S1x4AnyTrue)              \
  V(Mips64S1x4AllTrue)              \
  V(Mips64S1x8AnyTrue)              \
  V(Mips64S1x8AllTrue)              \
  V(Mips64S1x16AnyTrue)             \
  V(Mips64S1x16AllTrue)             \
  V(Mips64S32x4InterleaveRight)     \
  V(Mips64S32x4InterleaveLeft)      \
  V(Mips64S32x4PackEven)            \
  V(Mips64S32x4PackOdd)             \
  V(Mips64S32x4InterleaveEven)      \
  V(Mips64S32x4InterleaveOdd)       \
  V(Mips64S32x4Shuffle)             \
  V(Mips64S16x8InterleaveRight)     \
  V(Mips64S16x8InterleaveLeft)      \
  V(Mips64S16x8PackEven)            \
  V(Mips64S16x8PackOdd)             \
  V(Mips64S16x8InterleaveEven)      \
  V(Mips64S16x8InterleaveOdd)       \
  V(Mips64S16x4Reverse)             \
  V(Mips64S16x2Reverse)             \
  V(Mips64S8x16InterleaveRight)     \
  V(Mips64S8x16InterleaveLeft)      \
  V(Mips64S8x16PackEven)            \
  V(Mips64S8x16PackOdd)             \
  V(Mips64S8x16InterleaveEven)      \
  V(Mips64S8x16InterleaveOdd)       \
  V(Mips64S8x16Shuffle)             \
  V(Mips64S8x16Concat)              \
  V(Mips64S8x8Reverse)              \
  V(Mips64S8x4Reverse)              \
  V(Mips64S8x2Reverse)              \
  V(Mips64MsaLd)                    \
  V(Mips64MsaSt)                    \
  V(Mips64I32x4SConvertI16x8Low)    \
  V(Mips64I32x4SConvertI16x8High)   \
  V(Mips64I32x4UConvertI16x8Low)    \
  V(Mips64I32x4UConvertI16x8High)   \
  V(Mips64I16x8SConvertI8x16Low)    \
  V(Mips64I16x8SConvertI8x16High)   \
  V(Mips64I16x8SConvertI32x4)       \
  V(Mips64I16x8UConvertI32x4)       \
  V(Mips64I16x8UConvertI8x16Low)    \
  V(Mips64I16x8UConvertI8x16High)   \
  V(Mips64I8x16SConvertI16x8)       \
  V(Mips64I8x16UConvertI16x8)
>>>>>>> 84bd6f3c

// Addressing modes represent the "shape" of inputs to an instruction.
// Many instructions support multiple addressing modes. Addressing modes
// are encoded into the InstructionCode of the instruction and tell the
// code generator after register allocation which assembler method to call.
//
// We use the following local notation for addressing modes:
//
// R = register
// O = register or stack slot
// D = double register
// I = immediate (handle, external, int32)
// MRI = [register + immediate]
// MRR = [register + register]
// TODO(plind): Add the new r6 address modes.
#define TARGET_ADDRESSING_MODE_LIST(V) \
  V(MRI) /* [%r0 + K] */               \
  V(MRR) /* [%r0 + %r1] */


}  // namespace compiler
}  // namespace internal
}  // namespace v8

#endif  // V8_COMPILER_MIPS64_INSTRUCTION_CODES_MIPS64_H_<|MERGE_RESOLUTION|>--- conflicted
+++ resolved
@@ -169,10 +169,7 @@
   V(Mips64I32x4ExtractLane)         \
   V(Mips64I32x4ReplaceLane)         \
   V(Mips64I32x4Add)                 \
-<<<<<<< HEAD
-=======
   V(Mips64I32x4AddHoriz)            \
->>>>>>> 84bd6f3c
   V(Mips64I32x4Sub)                 \
   V(Mips64F32x4Splat)               \
   V(Mips64F32x4ExtractLane)         \
@@ -189,19 +186,12 @@
   V(Mips64I32x4ShrU)                \
   V(Mips64I32x4MaxU)                \
   V(Mips64I32x4MinU)                \
-<<<<<<< HEAD
-  V(Mips64S32x4Select)              \
-=======
->>>>>>> 84bd6f3c
   V(Mips64F32x4Abs)                 \
   V(Mips64F32x4Neg)                 \
   V(Mips64F32x4RecipApprox)         \
   V(Mips64F32x4RecipSqrtApprox)     \
   V(Mips64F32x4Add)                 \
-<<<<<<< HEAD
-=======
   V(Mips64F32x4AddHoriz)            \
->>>>>>> 84bd6f3c
   V(Mips64F32x4Sub)                 \
   V(Mips64F32x4Mul)                 \
   V(Mips64F32x4Max)                 \
@@ -213,17 +203,10 @@
   V(Mips64I32x4SConvertF32x4)       \
   V(Mips64I32x4UConvertF32x4)       \
   V(Mips64I32x4Neg)                 \
-<<<<<<< HEAD
-  V(Mips64I32x4LtS)                 \
-  V(Mips64I32x4LeS)                 \
-  V(Mips64I32x4LtU)                 \
-  V(Mips64I32x4LeU)                 \
-=======
   V(Mips64I32x4GtS)                 \
   V(Mips64I32x4GeS)                 \
   V(Mips64I32x4GtU)                 \
   V(Mips64I32x4GeU)                 \
->>>>>>> 84bd6f3c
   V(Mips64I16x8Splat)               \
   V(Mips64I16x8ExtractLane)         \
   V(Mips64I16x8ReplaceLane)         \
@@ -233,10 +216,7 @@
   V(Mips64I16x8ShrU)                \
   V(Mips64I16x8Add)                 \
   V(Mips64I16x8AddSaturateS)        \
-<<<<<<< HEAD
-=======
   V(Mips64I16x8AddHoriz)            \
->>>>>>> 84bd6f3c
   V(Mips64I16x8Sub)                 \
   V(Mips64I16x8SubSaturateS)        \
   V(Mips64I16x8Mul)                 \
@@ -244,34 +224,20 @@
   V(Mips64I16x8MinS)                \
   V(Mips64I16x8Eq)                  \
   V(Mips64I16x8Ne)                  \
-<<<<<<< HEAD
-  V(Mips64I16x8LtS)                 \
-  V(Mips64I16x8LeS)                 \
-=======
   V(Mips64I16x8GtS)                 \
   V(Mips64I16x8GeS)                 \
->>>>>>> 84bd6f3c
   V(Mips64I16x8AddSaturateU)        \
   V(Mips64I16x8SubSaturateU)        \
   V(Mips64I16x8MaxU)                \
   V(Mips64I16x8MinU)                \
-<<<<<<< HEAD
-  V(Mips64I16x8LtU)                 \
-  V(Mips64I16x8LeU)                 \
-=======
   V(Mips64I16x8GtU)                 \
   V(Mips64I16x8GeU)                 \
->>>>>>> 84bd6f3c
   V(Mips64I8x16Splat)               \
   V(Mips64I8x16ExtractLane)         \
   V(Mips64I8x16ReplaceLane)         \
   V(Mips64I8x16Neg)                 \
   V(Mips64I8x16Shl)                 \
   V(Mips64I8x16ShrS)                \
-<<<<<<< HEAD
-  V(Mips64S16x8Select)              \
-  V(Mips64S8x16Select)
-=======
   V(Mips64I8x16Add)                 \
   V(Mips64I8x16AddSaturateS)        \
   V(Mips64I8x16Sub)                 \
@@ -341,7 +307,6 @@
   V(Mips64I16x8UConvertI8x16High)   \
   V(Mips64I8x16SConvertI16x8)       \
   V(Mips64I8x16UConvertI16x8)
->>>>>>> 84bd6f3c
 
 // Addressing modes represent the "shape" of inputs to an instruction.
 // Many instructions support multiple addressing modes. Addressing modes
