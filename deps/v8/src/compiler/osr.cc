--- conflicted
+++ resolved
@@ -18,310 +18,9 @@
     : parameter_count_(
           info->shared_info()->GetBytecodeArray()->parameter_count()),
       stack_slot_count_(
-<<<<<<< HEAD
-          info->is_optimizing_from_bytecode()
-              ? info->shared_info()->bytecode_array()->register_count() +
-                    InterpreterFrameConstants::kExtraSlotCount
-              : info->scope()->num_stack_slots() +
-                    info->osr_expr_stack_height()) {}
-
-#ifdef DEBUG
-#define TRACE_COND (FLAG_trace_turbo_graph && FLAG_trace_osr)
-#else
-#define TRACE_COND false
-#endif
-
-#define TRACE(...)                       \
-  do {                                   \
-    if (TRACE_COND) PrintF(__VA_ARGS__); \
-  } while (false)
-
-namespace {
-
-// Peel outer loops and rewire the graph so that control reduction can
-// produce a properly formed graph.
-void PeelOuterLoopsForOsr(Graph* graph, CommonOperatorBuilder* common,
-                          Zone* tmp_zone, Node* dead, LoopTree* loop_tree,
-                          LoopTree::Loop* osr_loop, Node* osr_normal_entry,
-                          Node* osr_loop_entry) {
-  const size_t original_count = graph->NodeCount();
-  AllNodes all(tmp_zone, graph);
-  NodeVector tmp_inputs(tmp_zone);
-  Node* sentinel = graph->NewNode(dead->op());
-
-  // Make a copy of the graph for each outer loop.
-  ZoneVector<NodeVector*> copies(tmp_zone);
-  for (LoopTree::Loop* loop = osr_loop->parent(); loop; loop = loop->parent()) {
-    void* stuff = tmp_zone->New(sizeof(NodeVector));
-    NodeVector* mapping =
-        new (stuff) NodeVector(original_count, sentinel, tmp_zone);
-    copies.push_back(mapping);
-    TRACE("OsrDuplication #%zu, depth %zu, header #%d:%s\n", copies.size(),
-          loop->depth(), loop_tree->HeaderNode(loop)->id(),
-          loop_tree->HeaderNode(loop)->op()->mnemonic());
-
-    // Prepare the mapping for OSR values and the OSR loop entry.
-    mapping->at(osr_normal_entry->id()) = dead;
-    mapping->at(osr_loop_entry->id()) = dead;
-
-    // The outer loops are dead in this copy.
-    for (LoopTree::Loop* outer = loop->parent(); outer;
-         outer = outer->parent()) {
-      for (Node* node : loop_tree->HeaderNodes(outer)) {
-        mapping->at(node->id()) = dead;
-        TRACE(" ---- #%d:%s -> dead (header)\n", node->id(),
-              node->op()->mnemonic());
-      }
-    }
-
-    // Copy all nodes.
-    for (size_t i = 0; i < all.reachable.size(); i++) {
-      Node* orig = all.reachable[i];
-      Node* copy = mapping->at(orig->id());
-      if (copy != sentinel) {
-        // Mapping already exists.
-        continue;
-      }
-      if (orig->InputCount() == 0 || orig->opcode() == IrOpcode::kParameter ||
-          orig->opcode() == IrOpcode::kOsrValue) {
-        // No need to copy leaf nodes or parameters.
-        mapping->at(orig->id()) = orig;
-        continue;
-      }
-
-      // Copy the node.
-      tmp_inputs.clear();
-      for (Node* input : orig->inputs()) {
-        tmp_inputs.push_back(mapping->at(input->id()));
-      }
-      copy = graph->NewNode(orig->op(), orig->InputCount(), &tmp_inputs[0]);
-      mapping->at(orig->id()) = copy;
-      TRACE(" copy #%d:%s -> #%d\n", orig->id(), orig->op()->mnemonic(),
-            copy->id());
-    }
-
-    // Fix missing inputs.
-    for (Node* orig : all.reachable) {
-      Node* copy = mapping->at(orig->id());
-      for (int j = 0; j < copy->InputCount(); j++) {
-        if (copy->InputAt(j) == sentinel) {
-          copy->ReplaceInput(j, mapping->at(orig->InputAt(j)->id()));
-        }
-      }
-    }
-
-    // Construct the entry into this loop from previous copies.
-
-    // Gather the live loop header nodes, {loop_header} first.
-    Node* loop_header = loop_tree->HeaderNode(loop);
-    NodeVector header_nodes(tmp_zone);
-    header_nodes.reserve(loop->HeaderSize());
-    header_nodes.push_back(loop_header);  // put the loop header first.
-    for (Node* node : loop_tree->HeaderNodes(loop)) {
-      if (node != loop_header && all.IsLive(node)) {
-        header_nodes.push_back(node);
-      }
-    }
-
-    // Gather backedges from the previous copies of the inner loops of {loop}.
-    NodeVectorVector backedges(tmp_zone);
-    TRACE("Gathering backedges...\n");
-    for (int i = 1; i < loop_header->InputCount(); i++) {
-      if (TRACE_COND) {
-        Node* control = loop_header->InputAt(i);
-        size_t incoming_depth = 0;
-        for (int j = 0; j < control->op()->ControlInputCount(); j++) {
-          Node* k = NodeProperties::GetControlInput(control, j);
-          incoming_depth =
-              std::max(incoming_depth, loop_tree->ContainingLoop(k)->depth());
-        }
-
-        TRACE(" edge @%d #%d:%s, incoming depth %zu\n", i, control->id(),
-              control->op()->mnemonic(), incoming_depth);
-      }
-
-      for (int pos = static_cast<int>(copies.size()) - 1; pos >= 0; pos--) {
-        backedges.push_back(NodeVector(tmp_zone));
-        backedges.back().reserve(header_nodes.size());
-
-        NodeVector* previous_map = pos > 0 ? copies[pos - 1] : nullptr;
-
-        for (Node* node : header_nodes) {
-          Node* input = node->InputAt(i);
-          if (previous_map) input = previous_map->at(input->id());
-          backedges.back().push_back(input);
-          TRACE("   node #%d:%s(@%d) = #%d:%s\n", node->id(),
-                node->op()->mnemonic(), i, input->id(),
-                input->op()->mnemonic());
-        }
-      }
-    }
-
-    int backedge_count = static_cast<int>(backedges.size());
-    if (backedge_count == 1) {
-      // Simple case of single backedge, therefore a single entry.
-      int index = 0;
-      for (Node* node : header_nodes) {
-        Node* copy = mapping->at(node->id());
-        Node* input = backedges[0][index];
-        copy->ReplaceInput(0, input);
-        TRACE(" header #%d:%s(0) => #%d:%s\n", copy->id(),
-              copy->op()->mnemonic(), input->id(), input->op()->mnemonic());
-        index++;
-      }
-    } else {
-      // Complex case of multiple backedges from previous copies requires
-      // merging the backedges to create the entry into the loop header.
-      Node* merge = nullptr;
-      int index = 0;
-      for (Node* node : header_nodes) {
-        // Gather edge inputs into {tmp_inputs}.
-        tmp_inputs.clear();
-        for (int edge = 0; edge < backedge_count; edge++) {
-          tmp_inputs.push_back(backedges[edge][index]);
-        }
-        Node* copy = mapping->at(node->id());
-        Node* input;
-        if (node == loop_header) {
-          // Create the merge for the entry into the loop header.
-          input = merge = graph->NewNode(common->Merge(backedge_count),
-                                         backedge_count, &tmp_inputs[0]);
-          copy->ReplaceInput(0, merge);
-        } else {
-          // Create a phi that merges values at entry into the loop header.
-          DCHECK_NOT_NULL(merge);
-          DCHECK(IrOpcode::IsPhiOpcode(node->opcode()));
-          tmp_inputs.push_back(merge);
-          Node* phi = input = graph->NewNode(
-              common->ResizeMergeOrPhi(node->op(), backedge_count),
-              backedge_count + 1, &tmp_inputs[0]);
-          copy->ReplaceInput(0, phi);
-        }
-
-        // Print the merge.
-        if (TRACE_COND) {
-          TRACE(" header #%d:%s(0) => #%d:%s(", copy->id(),
-                copy->op()->mnemonic(), input->id(), input->op()->mnemonic());
-          for (size_t i = 0; i < tmp_inputs.size(); i++) {
-            if (i > 0) TRACE(", ");
-            Node* input = tmp_inputs[i];
-            TRACE("#%d:%s", input->id(), input->op()->mnemonic());
-          }
-          TRACE(")\n");
-        }
-
-        index++;
-      }
-    }
-  }
-
-  // Kill the outer loops in the original graph.
-  TRACE("Killing outer loop headers...\n");
-  for (LoopTree::Loop* outer = osr_loop->parent(); outer;
-       outer = outer->parent()) {
-    Node* loop_header = loop_tree->HeaderNode(outer);
-    loop_header->ReplaceUses(dead);
-    TRACE(" ---- #%d:%s\n", loop_header->id(), loop_header->op()->mnemonic());
-  }
-
-  // Merge the ends of the graph copies.
-  Node* const end = graph->end();
-  int const input_count = end->InputCount();
-  for (int i = 0; i < input_count; ++i) {
-    NodeId const id = end->InputAt(i)->id();
-    for (NodeVector* const copy : copies) {
-      end->AppendInput(graph->zone(), copy->at(id));
-      NodeProperties::ChangeOp(end, common->End(end->InputCount()));
-    }
-  }
-
-  if (FLAG_trace_turbo_graph) {  // Simple textual RPO.
-    OFStream os(stdout);
-    os << "-- Graph after OSR duplication -- " << std::endl;
-    os << AsRPO(*graph);
-  }
-}
-
-}  // namespace
-
-void OsrHelper::Deconstruct(JSGraph* jsgraph, CommonOperatorBuilder* common,
-                            Zone* tmp_zone) {
-  Graph* graph = jsgraph->graph();
-  Node* osr_normal_entry = nullptr;
-  Node* osr_loop_entry = nullptr;
-  Node* osr_loop = nullptr;
-
-  for (Node* node : graph->start()->uses()) {
-    if (node->opcode() == IrOpcode::kOsrLoopEntry) {
-      osr_loop_entry = node;  // found the OSR loop entry
-    } else if (node->opcode() == IrOpcode::kOsrNormalEntry) {
-      osr_normal_entry = node;
-    }
-  }
-
-  CHECK_NOT_NULL(osr_normal_entry);  // Should have found the OSR normal entry.
-  CHECK_NOT_NULL(osr_loop_entry);    // Should have found the OSR loop entry.
-
-  for (Node* use : osr_loop_entry->uses()) {
-    if (use->opcode() == IrOpcode::kLoop) {
-      CHECK(!osr_loop);             // should be only one OSR loop.
-      osr_loop = use;               // found the OSR loop.
-    }
-  }
-
-  CHECK(osr_loop);  // Should have found the OSR loop.
-
-  // Analyze the graph to determine how deeply nested the OSR loop is.
-  LoopTree* loop_tree = LoopFinder::BuildLoopTree(graph, tmp_zone);
-
-  Node* dead = jsgraph->Dead();
-  LoopTree::Loop* loop = loop_tree->ContainingLoop(osr_loop);
-  if (loop->depth() > 0) {
-    PeelOuterLoopsForOsr(graph, common, tmp_zone, dead, loop_tree, loop,
-                         osr_normal_entry, osr_loop_entry);
-  }
-
-  // Replace the normal entry with {Dead} and the loop entry with {Start}
-  // and run the control reducer to clean up the graph.
-  osr_normal_entry->ReplaceUses(dead);
-  osr_normal_entry->Kill();
-  osr_loop_entry->ReplaceUses(graph->start());
-  osr_loop_entry->Kill();
-
-  // Remove the first input to the {osr_loop}.
-  int const live_input_count = osr_loop->InputCount() - 1;
-  CHECK_NE(0, live_input_count);
-  for (Node* const use : osr_loop->uses()) {
-    if (NodeProperties::IsPhi(use)) {
-      use->RemoveInput(0);
-      NodeProperties::ChangeOp(
-          use, common->ResizeMergeOrPhi(use->op(), live_input_count));
-    }
-  }
-  osr_loop->RemoveInput(0);
-  NodeProperties::ChangeOp(
-      osr_loop, common->ResizeMergeOrPhi(osr_loop->op(), live_input_count));
-
-  // Run control reduction and graph trimming.
-  // TODO(bmeurer): The OSR deconstruction could be a regular reducer and play
-  // nice together with the rest, instead of having this custom stuff here.
-  GraphReducer graph_reducer(tmp_zone, graph);
-  DeadCodeElimination dce(&graph_reducer, graph, common);
-  CommonOperatorReducer cor(&graph_reducer, graph, common, jsgraph->machine());
-  graph_reducer.AddReducer(&dce);
-  graph_reducer.AddReducer(&cor);
-  graph_reducer.ReduceGraph();
-  GraphTrimmer trimmer(tmp_zone, graph);
-  NodeVector roots(tmp_zone);
-  jsgraph->GetCachedNodes(&roots);
-  trimmer.TrimGraph(roots.begin(), roots.end());
-}
-
-=======
           InterpreterFrameConstants::RegisterStackSlotCount(
               info->shared_info()->GetBytecodeArray()->register_count()) +
           InterpreterFrameConstants::kExtraSlotCount) {}
->>>>>>> 84bd6f3c
 
 void OsrHelper::SetupFrame(Frame* frame) {
   // The optimized frame will subsume the unoptimized frame. Do so by reserving
