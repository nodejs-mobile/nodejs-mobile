--- conflicted
+++ resolved
@@ -43,10 +43,7 @@
   V(Word32Sar)                            \
   V(IntAdd)                               \
   V(IntSub)                               \
-<<<<<<< HEAD
-=======
   V(IntMul)                               \
->>>>>>> 84bd6f3c
   V(IntLessThan)                          \
   V(UintLessThan)                         \
   V(Int32Add)                             \
