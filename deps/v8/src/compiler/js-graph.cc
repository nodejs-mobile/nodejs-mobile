--- conflicted
+++ resolved
@@ -140,21 +140,7 @@
 
 DEFINE_GETTER(OptimizedOutConstant, HeapConstant(factory()->optimized_out()))
 
-<<<<<<< HEAD
-Node* JSGraph::SingleDeadTypedStateValues() {
-  return CACHED(kSingleDeadTypedStateValues,
-                graph()->NewNode(common()->TypedStateValues(
-                    new (graph()->zone()->New(sizeof(ZoneVector<MachineType>)))
-                        ZoneVector<MachineType>(0, graph()->zone()),
-                    SparseInputMask(SparseInputMask::kEndMarker << 1))));
-}
-
-Node* JSGraph::Dead() {
-  return CACHED(kDead, graph()->NewNode(common()->Dead()));
-}
-=======
 DEFINE_GETTER(StaleRegisterConstant, HeapConstant(factory()->stale_register()))
->>>>>>> 84bd6f3c
 
 DEFINE_GETTER(UndefinedConstant, HeapConstant(factory()->undefined_value()))
 
