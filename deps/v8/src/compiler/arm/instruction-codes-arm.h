// Copyright 2014 the V8 project authors. All rights reserved.
// Use of this source code is governed by a BSD-style license that can be
// found in the LICENSE file.

#ifndef V8_COMPILER_ARM_INSTRUCTION_CODES_ARM_H_
#define V8_COMPILER_ARM_INSTRUCTION_CODES_ARM_H_

namespace v8 {
namespace internal {
namespace compiler {

// ARM-specific opcodes that specify which assembly sequence to emit.
// Most opcodes specify a single instruction.
#define TARGET_ARCH_OPCODE_LIST(V) \
  V(ArmAdd)                        \
  V(ArmAnd)                        \
  V(ArmBic)                        \
  V(ArmClz)                        \
  V(ArmCmp)                        \
  V(ArmCmn)                        \
  V(ArmTst)                        \
  V(ArmTeq)                        \
  V(ArmOrr)                        \
  V(ArmEor)                        \
  V(ArmSub)                        \
  V(ArmRsb)                        \
  V(ArmMul)                        \
  V(ArmMla)                        \
  V(ArmMls)                        \
  V(ArmSmull)                      \
  V(ArmSmmul)                      \
  V(ArmSmmla)                      \
  V(ArmUmull)                      \
  V(ArmSdiv)                       \
  V(ArmUdiv)                       \
  V(ArmMov)                        \
  V(ArmMvn)                        \
  V(ArmBfc)                        \
  V(ArmUbfx)                       \
  V(ArmSbfx)                       \
  V(ArmSxtb)                       \
  V(ArmSxth)                       \
  V(ArmSxtab)                      \
  V(ArmSxtah)                      \
  V(ArmUxtb)                       \
  V(ArmUxth)                       \
  V(ArmUxtab)                      \
  V(ArmRbit)                       \
  V(ArmUxtah)                      \
  V(ArmAddPair)                    \
  V(ArmSubPair)                    \
  V(ArmMulPair)                    \
  V(ArmLslPair)                    \
  V(ArmLsrPair)                    \
  V(ArmAsrPair)                    \
  V(ArmVcmpF32)                    \
  V(ArmVaddF32)                    \
  V(ArmVsubF32)                    \
  V(ArmVmulF32)                    \
  V(ArmVmlaF32)                    \
  V(ArmVmlsF32)                    \
  V(ArmVdivF32)                    \
  V(ArmVabsF32)                    \
  V(ArmVnegF32)                    \
  V(ArmVsqrtF32)                   \
  V(ArmVcmpF64)                    \
  V(ArmVaddF64)                    \
  V(ArmVsubF64)                    \
  V(ArmVmulF64)                    \
  V(ArmVmlaF64)                    \
  V(ArmVmlsF64)                    \
  V(ArmVdivF64)                    \
  V(ArmVmodF64)                    \
  V(ArmVabsF64)                    \
  V(ArmVnegF64)                    \
  V(ArmVsqrtF64)                   \
  V(ArmVrintmF32)                  \
  V(ArmVrintmF64)                  \
  V(ArmVrintpF32)                  \
  V(ArmVrintpF64)                  \
  V(ArmVrintzF32)                  \
  V(ArmVrintzF64)                  \
  V(ArmVrintaF64)                  \
  V(ArmVrintnF32)                  \
  V(ArmVrintnF64)                  \
  V(ArmVcvtF32F64)                 \
  V(ArmVcvtF64F32)                 \
  V(ArmVcvtF32S32)                 \
  V(ArmVcvtF32U32)                 \
  V(ArmVcvtF64S32)                 \
  V(ArmVcvtF64U32)                 \
  V(ArmVcvtS32F32)                 \
  V(ArmVcvtU32F32)                 \
  V(ArmVcvtS32F64)                 \
  V(ArmVcvtU32F64)                 \
  V(ArmVmovU32F32)                 \
  V(ArmVmovF32U32)                 \
  V(ArmVmovLowU32F64)              \
  V(ArmVmovLowF64U32)              \
  V(ArmVmovHighU32F64)             \
  V(ArmVmovHighF64U32)             \
  V(ArmVmovF64U32U32)              \
  V(ArmVmovU32U32F64)              \
  V(ArmVldrF32)                    \
  V(ArmVstrF32)                    \
  V(ArmVldrF64)                    \
  V(ArmVld1F64)                    \
  V(ArmVstrF64)                    \
  V(ArmVst1F64)                    \
  V(ArmVld1S128)                   \
  V(ArmVst1S128)                   \
  V(ArmFloat32Max)                 \
  V(ArmFloat64Max)                 \
  V(ArmFloat32Min)                 \
  V(ArmFloat64Min)                 \
  V(ArmFloat64SilenceNaN)          \
  V(ArmLdrb)                       \
  V(ArmLdrsb)                      \
  V(ArmStrb)                       \
  V(ArmLdrh)                       \
  V(ArmLdrsh)                      \
  V(ArmStrh)                       \
  V(ArmLdr)                        \
  V(ArmStr)                        \
  V(ArmPush)                       \
  V(ArmPoke)                       \
<<<<<<< HEAD
=======
  V(ArmPeek)                       \
  V(ArmDsbIsb)                     \
>>>>>>> 84bd6f3c
  V(ArmF32x4Splat)                 \
  V(ArmF32x4ExtractLane)           \
  V(ArmF32x4ReplaceLane)           \
  V(ArmF32x4SConvertI32x4)         \
  V(ArmF32x4UConvertI32x4)         \
  V(ArmF32x4Abs)                   \
  V(ArmF32x4Neg)                   \
  V(ArmF32x4RecipApprox)           \
  V(ArmF32x4RecipSqrtApprox)       \
  V(ArmF32x4Add)                   \
  V(ArmF32x4AddHoriz)              \
  V(ArmF32x4Sub)                   \
  V(ArmF32x4Mul)                   \
  V(ArmF32x4Min)                   \
  V(ArmF32x4Max)                   \
  V(ArmF32x4Eq)                    \
  V(ArmF32x4Ne)                    \
  V(ArmF32x4Lt)                    \
  V(ArmF32x4Le)                    \
  V(ArmI32x4Splat)                 \
  V(ArmI32x4ExtractLane)           \
  V(ArmI32x4ReplaceLane)           \
  V(ArmI32x4SConvertF32x4)         \
  V(ArmI32x4SConvertI16x8Low)      \
  V(ArmI32x4SConvertI16x8High)     \
  V(ArmI32x4Neg)                   \
  V(ArmI32x4Shl)                   \
  V(ArmI32x4ShrS)                  \
  V(ArmI32x4Add)                   \
  V(ArmI32x4AddHoriz)              \
  V(ArmI32x4Sub)                   \
  V(ArmI32x4Mul)                   \
  V(ArmI32x4MinS)                  \
  V(ArmI32x4MaxS)                  \
  V(ArmI32x4Eq)                    \
  V(ArmI32x4Ne)                    \
<<<<<<< HEAD
  V(ArmI32x4LtS)                   \
  V(ArmI32x4LeS)                   \
=======
  V(ArmI32x4GtS)                   \
  V(ArmI32x4GeS)                   \
>>>>>>> 84bd6f3c
  V(ArmI32x4UConvertF32x4)         \
  V(ArmI32x4UConvertI16x8Low)      \
  V(ArmI32x4UConvertI16x8High)     \
  V(ArmI32x4ShrU)                  \
  V(ArmI32x4MinU)                  \
  V(ArmI32x4MaxU)                  \
<<<<<<< HEAD
  V(ArmI32x4LtU)                   \
  V(ArmI32x4LeU)                   \
=======
  V(ArmI32x4GtU)                   \
  V(ArmI32x4GeU)                   \
>>>>>>> 84bd6f3c
  V(ArmI16x8Splat)                 \
  V(ArmI16x8ExtractLane)           \
  V(ArmI16x8ReplaceLane)           \
  V(ArmI16x8SConvertI8x16Low)      \
  V(ArmI16x8SConvertI8x16High)     \
  V(ArmI16x8Neg)                   \
  V(ArmI16x8Shl)                   \
  V(ArmI16x8ShrS)                  \
  V(ArmI16x8SConvertI32x4)         \
  V(ArmI16x8Add)                   \
  V(ArmI16x8AddSaturateS)          \
  V(ArmI16x8AddHoriz)              \
  V(ArmI16x8Sub)                   \
  V(ArmI16x8SubSaturateS)          \
  V(ArmI16x8Mul)                   \
  V(ArmI16x8MinS)                  \
  V(ArmI16x8MaxS)                  \
  V(ArmI16x8Eq)                    \
  V(ArmI16x8Ne)                    \
<<<<<<< HEAD
  V(ArmI16x8LtS)                   \
  V(ArmI16x8LeS)                   \
=======
  V(ArmI16x8GtS)                   \
  V(ArmI16x8GeS)                   \
>>>>>>> 84bd6f3c
  V(ArmI16x8UConvertI8x16Low)      \
  V(ArmI16x8UConvertI8x16High)     \
  V(ArmI16x8ShrU)                  \
  V(ArmI16x8UConvertI32x4)         \
  V(ArmI16x8AddSaturateU)          \
  V(ArmI16x8SubSaturateU)          \
  V(ArmI16x8MinU)                  \
  V(ArmI16x8MaxU)                  \
<<<<<<< HEAD
  V(ArmI16x8LtU)                   \
  V(ArmI16x8LeU)                   \
=======
  V(ArmI16x8GtU)                   \
  V(ArmI16x8GeU)                   \
>>>>>>> 84bd6f3c
  V(ArmI8x16Splat)                 \
  V(ArmI8x16ExtractLane)           \
  V(ArmI8x16ReplaceLane)           \
  V(ArmI8x16Neg)                   \
  V(ArmI8x16Shl)                   \
  V(ArmI8x16ShrS)                  \
  V(ArmI8x16SConvertI16x8)         \
  V(ArmI8x16Add)                   \
  V(ArmI8x16AddSaturateS)          \
  V(ArmI8x16Sub)                   \
  V(ArmI8x16SubSaturateS)          \
  V(ArmI8x16Mul)                   \
  V(ArmI8x16MinS)                  \
  V(ArmI8x16MaxS)                  \
  V(ArmI8x16Eq)                    \
  V(ArmI8x16Ne)                    \
<<<<<<< HEAD
  V(ArmI8x16LtS)                   \
  V(ArmI8x16LeS)                   \
=======
  V(ArmI8x16GtS)                   \
  V(ArmI8x16GeS)                   \
>>>>>>> 84bd6f3c
  V(ArmI8x16ShrU)                  \
  V(ArmI8x16UConvertI16x8)         \
  V(ArmI8x16AddSaturateU)          \
  V(ArmI8x16SubSaturateU)          \
  V(ArmI8x16MinU)                  \
  V(ArmI8x16MaxU)                  \
<<<<<<< HEAD
  V(ArmI8x16LtU)                   \
  V(ArmI8x16LeU)                   \
  V(ArmS128Zero)                   \
=======
  V(ArmI8x16GtU)                   \
  V(ArmI8x16GeU)                   \
  V(ArmS128Zero)                   \
  V(ArmS128Dup)                    \
>>>>>>> 84bd6f3c
  V(ArmS128And)                    \
  V(ArmS128Or)                     \
  V(ArmS128Xor)                    \
  V(ArmS128Not)                    \
  V(ArmS128Select)                 \
  V(ArmS32x4ZipLeft)               \
  V(ArmS32x4ZipRight)              \
  V(ArmS32x4UnzipLeft)             \
  V(ArmS32x4UnzipRight)            \
  V(ArmS32x4TransposeLeft)         \
  V(ArmS32x4TransposeRight)        \
  V(ArmS32x4Shuffle)               \
  V(ArmS16x8ZipLeft)               \
  V(ArmS16x8ZipRight)              \
  V(ArmS16x8UnzipLeft)             \
  V(ArmS16x8UnzipRight)            \
  V(ArmS16x8TransposeLeft)         \
  V(ArmS16x8TransposeRight)        \
<<<<<<< HEAD
  V(ArmS16x8Shuffle)               \
=======
>>>>>>> 84bd6f3c
  V(ArmS8x16ZipLeft)               \
  V(ArmS8x16ZipRight)              \
  V(ArmS8x16UnzipLeft)             \
  V(ArmS8x16UnzipRight)            \
  V(ArmS8x16TransposeLeft)         \
  V(ArmS8x16TransposeRight)        \
  V(ArmS8x16Concat)                \
  V(ArmS8x16Shuffle)               \
  V(ArmS32x2Reverse)               \
  V(ArmS16x4Reverse)               \
  V(ArmS16x2Reverse)               \
  V(ArmS8x8Reverse)                \
  V(ArmS8x4Reverse)                \
  V(ArmS8x2Reverse)                \
  V(ArmS1x4AnyTrue)                \
  V(ArmS1x4AllTrue)                \
  V(ArmS1x8AnyTrue)                \
  V(ArmS1x8AllTrue)                \
  V(ArmS1x16AnyTrue)               \
  V(ArmS1x16AllTrue)

// Addressing modes represent the "shape" of inputs to an instruction.
// Many instructions support multiple addressing modes. Addressing modes
// are encoded into the InstructionCode of the instruction and tell the
// code generator after register allocation which assembler method to call.
#define TARGET_ADDRESSING_MODE_LIST(V)  \
  V(Offset_RI)        /* [%r0 + K] */   \
  V(Offset_RR)        /* [%r0 + %r1] */ \
  V(Operand2_I)       /* K */           \
  V(Operand2_R)       /* %r0 */         \
  V(Operand2_R_ASR_I) /* %r0 ASR K */   \
  V(Operand2_R_LSL_I) /* %r0 LSL K */   \
  V(Operand2_R_LSR_I) /* %r0 LSR K */   \
  V(Operand2_R_ROR_I) /* %r0 ROR K */   \
  V(Operand2_R_ASR_R) /* %r0 ASR %r1 */ \
  V(Operand2_R_LSL_R) /* %r0 LSL %r1 */ \
  V(Operand2_R_LSR_R) /* %r0 LSR %r1 */ \
  V(Operand2_R_ROR_R) /* %r0 ROR %r1 */

}  // namespace compiler
}  // namespace internal
}  // namespace v8

#endif  // V8_COMPILER_ARM_INSTRUCTION_CODES_ARM_H_<|MERGE_RESOLUTION|>--- conflicted
+++ resolved
@@ -124,11 +124,8 @@
   V(ArmStr)                        \
   V(ArmPush)                       \
   V(ArmPoke)                       \
-<<<<<<< HEAD
-=======
   V(ArmPeek)                       \
   V(ArmDsbIsb)                     \
->>>>>>> 84bd6f3c
   V(ArmF32x4Splat)                 \
   V(ArmF32x4ExtractLane)           \
   V(ArmF32x4ReplaceLane)           \
@@ -165,26 +162,16 @@
   V(ArmI32x4MaxS)                  \
   V(ArmI32x4Eq)                    \
   V(ArmI32x4Ne)                    \
-<<<<<<< HEAD
-  V(ArmI32x4LtS)                   \
-  V(ArmI32x4LeS)                   \
-=======
   V(ArmI32x4GtS)                   \
   V(ArmI32x4GeS)                   \
->>>>>>> 84bd6f3c
   V(ArmI32x4UConvertF32x4)         \
   V(ArmI32x4UConvertI16x8Low)      \
   V(ArmI32x4UConvertI16x8High)     \
   V(ArmI32x4ShrU)                  \
   V(ArmI32x4MinU)                  \
   V(ArmI32x4MaxU)                  \
-<<<<<<< HEAD
-  V(ArmI32x4LtU)                   \
-  V(ArmI32x4LeU)                   \
-=======
   V(ArmI32x4GtU)                   \
   V(ArmI32x4GeU)                   \
->>>>>>> 84bd6f3c
   V(ArmI16x8Splat)                 \
   V(ArmI16x8ExtractLane)           \
   V(ArmI16x8ReplaceLane)           \
@@ -204,13 +191,8 @@
   V(ArmI16x8MaxS)                  \
   V(ArmI16x8Eq)                    \
   V(ArmI16x8Ne)                    \
-<<<<<<< HEAD
-  V(ArmI16x8LtS)                   \
-  V(ArmI16x8LeS)                   \
-=======
   V(ArmI16x8GtS)                   \
   V(ArmI16x8GeS)                   \
->>>>>>> 84bd6f3c
   V(ArmI16x8UConvertI8x16Low)      \
   V(ArmI16x8UConvertI8x16High)     \
   V(ArmI16x8ShrU)                  \
@@ -219,13 +201,8 @@
   V(ArmI16x8SubSaturateU)          \
   V(ArmI16x8MinU)                  \
   V(ArmI16x8MaxU)                  \
-<<<<<<< HEAD
-  V(ArmI16x8LtU)                   \
-  V(ArmI16x8LeU)                   \
-=======
   V(ArmI16x8GtU)                   \
   V(ArmI16x8GeU)                   \
->>>>>>> 84bd6f3c
   V(ArmI8x16Splat)                 \
   V(ArmI8x16ExtractLane)           \
   V(ArmI8x16ReplaceLane)           \
@@ -242,29 +219,18 @@
   V(ArmI8x16MaxS)                  \
   V(ArmI8x16Eq)                    \
   V(ArmI8x16Ne)                    \
-<<<<<<< HEAD
-  V(ArmI8x16LtS)                   \
-  V(ArmI8x16LeS)                   \
-=======
   V(ArmI8x16GtS)                   \
   V(ArmI8x16GeS)                   \
->>>>>>> 84bd6f3c
   V(ArmI8x16ShrU)                  \
   V(ArmI8x16UConvertI16x8)         \
   V(ArmI8x16AddSaturateU)          \
   V(ArmI8x16SubSaturateU)          \
   V(ArmI8x16MinU)                  \
   V(ArmI8x16MaxU)                  \
-<<<<<<< HEAD
-  V(ArmI8x16LtU)                   \
-  V(ArmI8x16LeU)                   \
-  V(ArmS128Zero)                   \
-=======
   V(ArmI8x16GtU)                   \
   V(ArmI8x16GeU)                   \
   V(ArmS128Zero)                   \
   V(ArmS128Dup)                    \
->>>>>>> 84bd6f3c
   V(ArmS128And)                    \
   V(ArmS128Or)                     \
   V(ArmS128Xor)                    \
@@ -283,10 +249,6 @@
   V(ArmS16x8UnzipRight)            \
   V(ArmS16x8TransposeLeft)         \
   V(ArmS16x8TransposeRight)        \
-<<<<<<< HEAD
-  V(ArmS16x8Shuffle)               \
-=======
->>>>>>> 84bd6f3c
   V(ArmS8x16ZipLeft)               \
   V(ArmS8x16ZipRight)              \
   V(ArmS8x16UnzipLeft)             \
