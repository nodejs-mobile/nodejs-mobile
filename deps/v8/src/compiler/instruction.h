// Copyright 2014 the V8 project authors. All rights reserved.
// Use of this source code is governed by a BSD-style license that can be
// found in the LICENSE file.

#ifndef V8_COMPILER_INSTRUCTION_H_
#define V8_COMPILER_INSTRUCTION_H_

#include <deque>
#include <iosfwd>
#include <map>
#include <set>

#include "src/base/compiler-specific.h"
#include "src/compiler/common-operator.h"
#include "src/compiler/frame.h"
#include "src/compiler/instruction-codes.h"
#include "src/compiler/opcodes.h"
#include "src/double.h"
#include "src/globals.h"
#include "src/macro-assembler.h"
#include "src/register-configuration.h"
#include "src/source-position.h"
#include "src/zone/zone-allocator.h"

namespace v8 {
namespace internal {
namespace compiler {

class Schedule;
class SourcePositionTable;

class V8_EXPORT_PRIVATE InstructionOperand {
 public:
  static const int kInvalidVirtualRegister = -1;

  enum Kind {
    INVALID,
    UNALLOCATED,
    CONSTANT,
    IMMEDIATE,
    // Location operand kinds.
    EXPLICIT,
    ALLOCATED,
    FIRST_LOCATION_OPERAND_KIND = EXPLICIT
    // Location operand kinds must be last.
  };

  InstructionOperand() : InstructionOperand(INVALID) {}

  Kind kind() const { return KindField::decode(value_); }

#define INSTRUCTION_OPERAND_PREDICATE(name, type) \
  bool Is##name() const { return kind() == type; }
  INSTRUCTION_OPERAND_PREDICATE(Invalid, INVALID)
  // UnallocatedOperands are place-holder operands created before register
  // allocation. They later are assigned registers and become AllocatedOperands.
  INSTRUCTION_OPERAND_PREDICATE(Unallocated, UNALLOCATED)
  // Constant operands participate in register allocation. They are allocated to
  // registers but have a special "spilling" behavior. When a ConstantOperand
  // value must be rematerialized, it is loaded from an immediate constant
  // rather from an unspilled slot.
  INSTRUCTION_OPERAND_PREDICATE(Constant, CONSTANT)
  // ImmediateOperands do not participate in register allocation and are only
  // embedded directly in instructions, e.g. small integers and on some
  // platforms Objects.
  INSTRUCTION_OPERAND_PREDICATE(Immediate, IMMEDIATE)
  // ExplicitOperands do not participate in register allocation. They are
  // created by the instruction selector for direct access to registers and
  // stack slots, completely bypassing the register allocator. They are never
  // associated with a virtual register
  INSTRUCTION_OPERAND_PREDICATE(Explicit, EXPLICIT)
  // AllocatedOperands are registers or stack slots that are assigned by the
  // register allocator and are always associated with a virtual register.
  INSTRUCTION_OPERAND_PREDICATE(Allocated, ALLOCATED)
#undef INSTRUCTION_OPERAND_PREDICATE

  inline bool IsAnyLocationOperand() const;
  inline bool IsLocationOperand() const;
  inline bool IsFPLocationOperand() const;
  inline bool IsAnyRegister() const;
  inline bool IsRegister() const;
  inline bool IsFPRegister() const;
  inline bool IsFloatRegister() const;
  inline bool IsDoubleRegister() const;
  inline bool IsSimd128Register() const;
  inline bool IsAnyStackSlot() const;
  inline bool IsStackSlot() const;
  inline bool IsFPStackSlot() const;
  inline bool IsFloatStackSlot() const;
  inline bool IsDoubleStackSlot() const;
  inline bool IsSimd128StackSlot() const;

  template <typename SubKindOperand>
  static SubKindOperand* New(Zone* zone, const SubKindOperand& op) {
    void* buffer = zone->New(sizeof(op));
    return new (buffer) SubKindOperand(op);
  }

  static void ReplaceWith(InstructionOperand* dest,
                          const InstructionOperand* src) {
    *dest = *src;
  }

  bool Equals(const InstructionOperand& that) const {
    return this->value_ == that.value_;
  }

  bool Compare(const InstructionOperand& that) const {
    return this->value_ < that.value_;
  }

  bool EqualsCanonicalized(const InstructionOperand& that) const {
    return this->GetCanonicalizedValue() == that.GetCanonicalizedValue();
  }

  bool CompareCanonicalized(const InstructionOperand& that) const {
    return this->GetCanonicalizedValue() < that.GetCanonicalizedValue();
  }

  bool InterferesWith(const InstructionOperand& other) const;

  // APIs to aid debugging. For general-stream APIs, use operator<<
  void Print(const RegisterConfiguration* config) const;
  void Print() const;

 protected:
  explicit InstructionOperand(Kind kind) : value_(KindField::encode(kind)) {}

  inline uint64_t GetCanonicalizedValue() const;

  class KindField : public BitField64<Kind, 0, 3> {};

  uint64_t value_;
};


typedef ZoneVector<InstructionOperand> InstructionOperandVector;


struct PrintableInstructionOperand {
  const RegisterConfiguration* register_configuration_;
  InstructionOperand op_;
};


std::ostream& operator<<(std::ostream& os,
                         const PrintableInstructionOperand& op);


#define INSTRUCTION_OPERAND_CASTS(OperandType, OperandKind)      \
                                                                 \
  static OperandType* cast(InstructionOperand* op) {             \
    DCHECK_EQ(OperandKind, op->kind());                          \
    return static_cast<OperandType*>(op);                        \
  }                                                              \
                                                                 \
  static const OperandType* cast(const InstructionOperand* op) { \
    DCHECK_EQ(OperandKind, op->kind());                          \
    return static_cast<const OperandType*>(op);                  \
  }                                                              \
                                                                 \
  static OperandType cast(const InstructionOperand& op) {        \
    DCHECK_EQ(OperandKind, op.kind());                           \
    return *static_cast<const OperandType*>(&op);                \
  }

class UnallocatedOperand final : public InstructionOperand {
 public:
  enum BasicPolicy { FIXED_SLOT, EXTENDED_POLICY };

  enum ExtendedPolicy {
    NONE,
    REGISTER_OR_SLOT,
    REGISTER_OR_SLOT_OR_CONSTANT,
    FIXED_REGISTER,
    FIXED_FP_REGISTER,
    MUST_HAVE_REGISTER,
    MUST_HAVE_SLOT,
    SAME_AS_FIRST_INPUT
  };

  // Lifetime of operand inside the instruction.
  enum Lifetime {
    // USED_AT_START operand is guaranteed to be live only at instruction start.
    // The register allocator is free to assign the same register to some other
    // operand used inside instruction (i.e. temporary or output).
    USED_AT_START,

    // USED_AT_END operand is treated as live until the end of instruction.
    // This means that register allocator will not reuse its register for any
    // other operand inside instruction.
    USED_AT_END
  };

  UnallocatedOperand(ExtendedPolicy policy, int virtual_register)
      : UnallocatedOperand(virtual_register) {
    value_ |= BasicPolicyField::encode(EXTENDED_POLICY);
    value_ |= ExtendedPolicyField::encode(policy);
    value_ |= LifetimeField::encode(USED_AT_END);
  }

  UnallocatedOperand(BasicPolicy policy, int index, int virtual_register)
      : UnallocatedOperand(virtual_register) {
    DCHECK(policy == FIXED_SLOT);
    value_ |= BasicPolicyField::encode(policy);
    value_ |= static_cast<int64_t>(index) << FixedSlotIndexField::kShift;
    DCHECK(this->fixed_slot_index() == index);
  }

  UnallocatedOperand(ExtendedPolicy policy, int index, int virtual_register)
      : UnallocatedOperand(virtual_register) {
    DCHECK(policy == FIXED_REGISTER || policy == FIXED_FP_REGISTER);
    value_ |= BasicPolicyField::encode(EXTENDED_POLICY);
    value_ |= ExtendedPolicyField::encode(policy);
    value_ |= LifetimeField::encode(USED_AT_END);
    value_ |= FixedRegisterField::encode(index);
  }

  UnallocatedOperand(ExtendedPolicy policy, Lifetime lifetime,
                     int virtual_register)
      : UnallocatedOperand(virtual_register) {
    value_ |= BasicPolicyField::encode(EXTENDED_POLICY);
    value_ |= ExtendedPolicyField::encode(policy);
    value_ |= LifetimeField::encode(lifetime);
  }

  UnallocatedOperand(int reg_id, int slot_id, int virtual_register)
      : UnallocatedOperand(FIXED_REGISTER, reg_id, virtual_register) {
    value_ |= HasSecondaryStorageField::encode(true);
    value_ |= SecondaryStorageField::encode(slot_id);
  }

  UnallocatedOperand(const UnallocatedOperand& other, int virtual_register) {
    DCHECK_NE(kInvalidVirtualRegister, virtual_register);
    value_ = VirtualRegisterField::update(
        other.value_, static_cast<uint32_t>(virtual_register));
  }

  // Predicates for the operand policy.
  bool HasRegisterOrSlotPolicy() const {
    return basic_policy() == EXTENDED_POLICY &&
           extended_policy() == REGISTER_OR_SLOT;
  }
  bool HasRegisterOrSlotOrConstantPolicy() const {
    return basic_policy() == EXTENDED_POLICY &&
           extended_policy() == REGISTER_OR_SLOT_OR_CONSTANT;
  }
  bool HasFixedPolicy() const {
    return basic_policy() == FIXED_SLOT ||
           extended_policy() == FIXED_REGISTER ||
           extended_policy() == FIXED_FP_REGISTER;
  }
  bool HasRegisterPolicy() const {
    return basic_policy() == EXTENDED_POLICY &&
           extended_policy() == MUST_HAVE_REGISTER;
  }
  bool HasSlotPolicy() const {
    return basic_policy() == EXTENDED_POLICY &&
           extended_policy() == MUST_HAVE_SLOT;
  }
  bool HasSameAsInputPolicy() const {
    return basic_policy() == EXTENDED_POLICY &&
           extended_policy() == SAME_AS_FIRST_INPUT;
  }
  bool HasFixedSlotPolicy() const { return basic_policy() == FIXED_SLOT; }
  bool HasFixedRegisterPolicy() const {
    return basic_policy() == EXTENDED_POLICY &&
           extended_policy() == FIXED_REGISTER;
  }
  bool HasFixedFPRegisterPolicy() const {
    return basic_policy() == EXTENDED_POLICY &&
           extended_policy() == FIXED_FP_REGISTER;
  }
  bool HasSecondaryStorage() const {
    return basic_policy() == EXTENDED_POLICY &&
           extended_policy() == FIXED_REGISTER &&
           HasSecondaryStorageField::decode(value_);
  }
  int GetSecondaryStorage() const {
    DCHECK(HasSecondaryStorage());
    return SecondaryStorageField::decode(value_);
  }

  // [basic_policy]: Distinguish between FIXED_SLOT and all other policies.
  BasicPolicy basic_policy() const {
    return BasicPolicyField::decode(value_);
  }

  // [extended_policy]: Only for non-FIXED_SLOT. The finer-grained policy.
  ExtendedPolicy extended_policy() const {
    DCHECK(basic_policy() == EXTENDED_POLICY);
    return ExtendedPolicyField::decode(value_);
  }

  // [fixed_slot_index]: Only for FIXED_SLOT.
  int fixed_slot_index() const {
    DCHECK(HasFixedSlotPolicy());
    return static_cast<int>(static_cast<int64_t>(value_) >>
                            FixedSlotIndexField::kShift);
  }

  // [fixed_register_index]: Only for FIXED_REGISTER or FIXED_FP_REGISTER.
  int fixed_register_index() const {
    DCHECK(HasFixedRegisterPolicy() || HasFixedFPRegisterPolicy());
    return FixedRegisterField::decode(value_);
  }

  // [virtual_register]: The virtual register ID for this operand.
  int32_t virtual_register() const {
    return static_cast<int32_t>(VirtualRegisterField::decode(value_));
  }

  // [lifetime]: Only for non-FIXED_SLOT.
  bool IsUsedAtStart() const {
    DCHECK(basic_policy() == EXTENDED_POLICY);
    return LifetimeField::decode(value_) == USED_AT_START;
  }

  INSTRUCTION_OPERAND_CASTS(UnallocatedOperand, UNALLOCATED);

  // The encoding used for UnallocatedOperand operands depends on the policy
  // that is
  // stored within the operand. The FIXED_SLOT policy uses a compact encoding
  // because it accommodates a larger pay-load.
  //
  // For FIXED_SLOT policy:
  //     +------------------------------------------------+
  //     |      slot_index   | 0 | virtual_register | 001 |
  //     +------------------------------------------------+
  //
  // For all other (extended) policies:
  //     +-----------------------------------------------------+
  //     |  reg_index  | L | PPP |  1 | virtual_register | 001 |
  //     +-----------------------------------------------------+
  //     L ... Lifetime
  //     P ... Policy
  //
  // The slot index is a signed value which requires us to decode it manually
  // instead of using the BitField utility class.

  STATIC_ASSERT(KindField::kSize == 3);

  class VirtualRegisterField : public BitField64<uint32_t, 3, 32> {};

  // BitFields for all unallocated operands.
  class BasicPolicyField : public BitField64<BasicPolicy, 35, 1> {};

  // BitFields specific to BasicPolicy::FIXED_SLOT.
  class FixedSlotIndexField : public BitField64<int, 36, 28> {};

  // BitFields specific to BasicPolicy::EXTENDED_POLICY.
  class ExtendedPolicyField : public BitField64<ExtendedPolicy, 36, 3> {};
  class LifetimeField : public BitField64<Lifetime, 39, 1> {};
  class HasSecondaryStorageField : public BitField64<bool, 40, 1> {};
  class FixedRegisterField : public BitField64<int, 41, 6> {};
  class SecondaryStorageField : public BitField64<int, 47, 3> {};

 private:
  explicit UnallocatedOperand(int virtual_register)
      : InstructionOperand(UNALLOCATED) {
    value_ |=
        VirtualRegisterField::encode(static_cast<uint32_t>(virtual_register));
  }
};


class ConstantOperand : public InstructionOperand {
 public:
  explicit ConstantOperand(int virtual_register)
      : InstructionOperand(CONSTANT) {
    value_ |=
        VirtualRegisterField::encode(static_cast<uint32_t>(virtual_register));
  }

  int32_t virtual_register() const {
    return static_cast<int32_t>(VirtualRegisterField::decode(value_));
  }

  static ConstantOperand* New(Zone* zone, int virtual_register) {
    return InstructionOperand::New(zone, ConstantOperand(virtual_register));
  }

  INSTRUCTION_OPERAND_CASTS(ConstantOperand, CONSTANT);

  STATIC_ASSERT(KindField::kSize == 3);
  class VirtualRegisterField : public BitField64<uint32_t, 3, 32> {};
};


class ImmediateOperand : public InstructionOperand {
 public:
  enum ImmediateType { INLINE, INDEXED };

  explicit ImmediateOperand(ImmediateType type, int32_t value)
      : InstructionOperand(IMMEDIATE) {
    value_ |= TypeField::encode(type);
    value_ |= static_cast<int64_t>(value) << ValueField::kShift;
  }

  ImmediateType type() const { return TypeField::decode(value_); }

  int32_t inline_value() const {
    DCHECK_EQ(INLINE, type());
    return static_cast<int64_t>(value_) >> ValueField::kShift;
  }

  int32_t indexed_value() const {
    DCHECK_EQ(INDEXED, type());
    return static_cast<int64_t>(value_) >> ValueField::kShift;
  }

  static ImmediateOperand* New(Zone* zone, ImmediateType type, int32_t value) {
    return InstructionOperand::New(zone, ImmediateOperand(type, value));
  }

  INSTRUCTION_OPERAND_CASTS(ImmediateOperand, IMMEDIATE);

  STATIC_ASSERT(KindField::kSize == 3);
  class TypeField : public BitField64<ImmediateType, 3, 1> {};
  class ValueField : public BitField64<int32_t, 32, 32> {};
};


class LocationOperand : public InstructionOperand {
 public:
  enum LocationKind { REGISTER, STACK_SLOT };

  LocationOperand(InstructionOperand::Kind operand_kind,
                  LocationOperand::LocationKind location_kind,
                  MachineRepresentation rep, int index)
      : InstructionOperand(operand_kind) {
    DCHECK_IMPLIES(location_kind == REGISTER, index >= 0);
    DCHECK(IsSupportedRepresentation(rep));
    value_ |= LocationKindField::encode(location_kind);
    value_ |= RepresentationField::encode(rep);
    value_ |= static_cast<int64_t>(index) << IndexField::kShift;
  }

  int index() const {
    DCHECK(IsStackSlot() || IsFPStackSlot());
    return static_cast<int64_t>(value_) >> IndexField::kShift;
  }

  int register_code() const {
    DCHECK(IsRegister() || IsFPRegister());
    return static_cast<int64_t>(value_) >> IndexField::kShift;
  }

  Register GetRegister() const {
    DCHECK(IsRegister());
    return Register::from_code(register_code());
  }

  FloatRegister GetFloatRegister() const {
    DCHECK(IsFloatRegister());
    return FloatRegister::from_code(register_code());
  }

  DoubleRegister GetDoubleRegister() const {
    // On platforms where FloatRegister, DoubleRegister, and Simd128Register
    // are all the same type, it's convenient to treat everything as a
    // DoubleRegister, so be lax about type checking here.
    DCHECK(IsFPRegister());
    return DoubleRegister::from_code(register_code());
  }

  Simd128Register GetSimd128Register() const {
    DCHECK(IsSimd128Register());
    return Simd128Register::from_code(register_code());
  }

  LocationKind location_kind() const {
    return LocationKindField::decode(value_);
  }

  MachineRepresentation representation() const {
    return RepresentationField::decode(value_);
  }

  static bool IsSupportedRepresentation(MachineRepresentation rep) {
    switch (rep) {
      case MachineRepresentation::kWord32:
      case MachineRepresentation::kWord64:
      case MachineRepresentation::kFloat32:
      case MachineRepresentation::kFloat64:
      case MachineRepresentation::kSimd128:
      case MachineRepresentation::kTaggedSigned:
      case MachineRepresentation::kTaggedPointer:
      case MachineRepresentation::kTagged:
        return true;
      case MachineRepresentation::kBit:
      case MachineRepresentation::kWord8:
      case MachineRepresentation::kWord16:
      case MachineRepresentation::kNone:
        return false;
    }
    UNREACHABLE();
  }

  // Return true if the locations can be moved to one another.
  bool IsCompatible(LocationOperand* op);

  static LocationOperand* cast(InstructionOperand* op) {
    DCHECK(op->IsAnyLocationOperand());
    return static_cast<LocationOperand*>(op);
  }

  static const LocationOperand* cast(const InstructionOperand* op) {
    DCHECK(op->IsAnyLocationOperand());
    return static_cast<const LocationOperand*>(op);
  }

  static LocationOperand cast(const InstructionOperand& op) {
    DCHECK(op.IsAnyLocationOperand());
    return *static_cast<const LocationOperand*>(&op);
  }

  STATIC_ASSERT(KindField::kSize == 3);
  class LocationKindField : public BitField64<LocationKind, 3, 2> {};
  class RepresentationField : public BitField64<MachineRepresentation, 5, 8> {};
  class IndexField : public BitField64<int32_t, 35, 29> {};
};

class V8_EXPORT_PRIVATE ExplicitOperand
    : public NON_EXPORTED_BASE(LocationOperand) {
 public:
  ExplicitOperand(LocationKind kind, MachineRepresentation rep, int index);

  static ExplicitOperand* New(Zone* zone, LocationKind kind,
                              MachineRepresentation rep, int index) {
    return InstructionOperand::New(zone, ExplicitOperand(kind, rep, index));
  }

  INSTRUCTION_OPERAND_CASTS(ExplicitOperand, EXPLICIT);
};


class AllocatedOperand : public LocationOperand {
 public:
  AllocatedOperand(LocationKind kind, MachineRepresentation rep, int index)
      : LocationOperand(ALLOCATED, kind, rep, index) {}

  static AllocatedOperand* New(Zone* zone, LocationKind kind,
                               MachineRepresentation rep, int index) {
    return InstructionOperand::New(zone, AllocatedOperand(kind, rep, index));
  }

  INSTRUCTION_OPERAND_CASTS(AllocatedOperand, ALLOCATED);
};


#undef INSTRUCTION_OPERAND_CASTS

bool InstructionOperand::IsAnyLocationOperand() const {
  return this->kind() >= FIRST_LOCATION_OPERAND_KIND;
}

bool InstructionOperand::IsLocationOperand() const {
  return IsAnyLocationOperand() &&
         !IsFloatingPoint(LocationOperand::cast(this)->representation());
}

bool InstructionOperand::IsFPLocationOperand() const {
  return IsAnyLocationOperand() &&
         IsFloatingPoint(LocationOperand::cast(this)->representation());
}

bool InstructionOperand::IsAnyRegister() const {
  return IsAnyLocationOperand() &&
         LocationOperand::cast(this)->location_kind() ==
             LocationOperand::REGISTER;
}


bool InstructionOperand::IsRegister() const {
  return IsAnyRegister() &&
         !IsFloatingPoint(LocationOperand::cast(this)->representation());
}

bool InstructionOperand::IsFPRegister() const {
  return IsAnyRegister() &&
         IsFloatingPoint(LocationOperand::cast(this)->representation());
}

bool InstructionOperand::IsFloatRegister() const {
  return IsAnyRegister() &&
         LocationOperand::cast(this)->representation() ==
             MachineRepresentation::kFloat32;
}

bool InstructionOperand::IsDoubleRegister() const {
  return IsAnyRegister() &&
         LocationOperand::cast(this)->representation() ==
             MachineRepresentation::kFloat64;
}

bool InstructionOperand::IsSimd128Register() const {
  return IsAnyRegister() && LocationOperand::cast(this)->representation() ==
                                MachineRepresentation::kSimd128;
}

bool InstructionOperand::IsAnyStackSlot() const {
  return IsAnyLocationOperand() &&
         LocationOperand::cast(this)->location_kind() ==
             LocationOperand::STACK_SLOT;
}

bool InstructionOperand::IsStackSlot() const {
  return IsAnyStackSlot() &&
         !IsFloatingPoint(LocationOperand::cast(this)->representation());
}

bool InstructionOperand::IsFPStackSlot() const {
  return IsAnyStackSlot() &&
         IsFloatingPoint(LocationOperand::cast(this)->representation());
}

bool InstructionOperand::IsFloatStackSlot() const {
  return IsAnyLocationOperand() &&
         LocationOperand::cast(this)->location_kind() ==
             LocationOperand::STACK_SLOT &&
         LocationOperand::cast(this)->representation() ==
             MachineRepresentation::kFloat32;
}

bool InstructionOperand::IsDoubleStackSlot() const {
  return IsAnyLocationOperand() &&
         LocationOperand::cast(this)->location_kind() ==
             LocationOperand::STACK_SLOT &&
         LocationOperand::cast(this)->representation() ==
             MachineRepresentation::kFloat64;
}

bool InstructionOperand::IsSimd128StackSlot() const {
  return IsAnyLocationOperand() &&
         LocationOperand::cast(this)->location_kind() ==
             LocationOperand::STACK_SLOT &&
         LocationOperand::cast(this)->representation() ==
             MachineRepresentation::kSimd128;
}

uint64_t InstructionOperand::GetCanonicalizedValue() const {
  if (IsAnyLocationOperand()) {
    MachineRepresentation canonical = MachineRepresentation::kNone;
    if (IsFPRegister()) {
      if (kSimpleFPAliasing) {
        // We treat all FP register operands the same for simple aliasing.
        canonical = MachineRepresentation::kFloat64;
      } else {
        // We need to distinguish FP register operands of different reps when
        // aliasing is not simple (e.g. ARM).
        canonical = LocationOperand::cast(this)->representation();
      }
    }
    return InstructionOperand::KindField::update(
        LocationOperand::RepresentationField::update(this->value_, canonical),
        LocationOperand::EXPLICIT);
  }
  return this->value_;
}

// Required for maps that don't care about machine type.
struct CompareOperandModuloType {
  bool operator()(const InstructionOperand& a,
                  const InstructionOperand& b) const {
    return a.CompareCanonicalized(b);
  }
};

class V8_EXPORT_PRIVATE MoveOperands final
    : public NON_EXPORTED_BASE(ZoneObject) {
 public:
  MoveOperands(const InstructionOperand& source,
               const InstructionOperand& destination)
      : source_(source), destination_(destination) {
    DCHECK(!source.IsInvalid() && !destination.IsInvalid());
  }

  const InstructionOperand& source() const { return source_; }
  InstructionOperand& source() { return source_; }
  void set_source(const InstructionOperand& operand) { source_ = operand; }

  const InstructionOperand& destination() const { return destination_; }
  InstructionOperand& destination() { return destination_; }
  void set_destination(const InstructionOperand& operand) {
    destination_ = operand;
  }

  // The gap resolver marks moves as "in-progress" by clearing the
  // destination (but not the source).
  bool IsPending() const {
    return destination_.IsInvalid() && !source_.IsInvalid();
  }
  void SetPending() { destination_ = InstructionOperand(); }

  // A move is redundant if it's been eliminated or if its source and
  // destination are the same.
  bool IsRedundant() const {
    DCHECK_IMPLIES(!destination_.IsInvalid(), !destination_.IsConstant());
    return IsEliminated() || source_.EqualsCanonicalized(destination_);
  }

  // We clear both operands to indicate move that's been eliminated.
  void Eliminate() { source_ = destination_ = InstructionOperand(); }
  bool IsEliminated() const {
    DCHECK_IMPLIES(source_.IsInvalid(), destination_.IsInvalid());
    return source_.IsInvalid();
  }

  // APIs to aid debugging. For general-stream APIs, use operator<<
  void Print(const RegisterConfiguration* config) const;
  void Print() const;

 private:
  InstructionOperand source_;
  InstructionOperand destination_;

  DISALLOW_COPY_AND_ASSIGN(MoveOperands);
};


struct PrintableMoveOperands {
  const RegisterConfiguration* register_configuration_;
  const MoveOperands* move_operands_;
};


std::ostream& operator<<(std::ostream& os, const PrintableMoveOperands& mo);

class V8_EXPORT_PRIVATE ParallelMove final
    : public NON_EXPORTED_BASE(ZoneVector<MoveOperands *>),
      public NON_EXPORTED_BASE(ZoneObject) {
 public:
  explicit ParallelMove(Zone* zone) : ZoneVector<MoveOperands*>(zone) {
    reserve(4);
  }

  MoveOperands* AddMove(const InstructionOperand& from,
                        const InstructionOperand& to) {
    Zone* zone = get_allocator().zone();
    return AddMove(from, to, zone);
  }

  MoveOperands* AddMove(const InstructionOperand& from,
                        const InstructionOperand& to,
                        Zone* operand_allocation_zone) {
    MoveOperands* move = new (operand_allocation_zone) MoveOperands(from, to);
    push_back(move);
    return move;
  }

  bool IsRedundant() const;

  // Prepare this ParallelMove to insert move as if it happened in a subsequent
  // ParallelMove.  move->source() may be changed.  Any MoveOperands added to
  // to_eliminate must be Eliminated.
  void PrepareInsertAfter(MoveOperands* move,
                          ZoneVector<MoveOperands*>* to_eliminate) const;

 private:
  DISALLOW_COPY_AND_ASSIGN(ParallelMove);
};


struct PrintableParallelMove {
  const RegisterConfiguration* register_configuration_;
  const ParallelMove* parallel_move_;
};


std::ostream& operator<<(std::ostream& os, const PrintableParallelMove& pm);


class ReferenceMap final : public ZoneObject {
 public:
  explicit ReferenceMap(Zone* zone)
      : reference_operands_(8, zone), instruction_position_(-1) {}

  const ZoneVector<InstructionOperand>& reference_operands() const {
    return reference_operands_;
  }
  int instruction_position() const { return instruction_position_; }

  void set_instruction_position(int pos) {
    DCHECK_EQ(-1, instruction_position_);
    instruction_position_ = pos;
  }

  void RecordReference(const AllocatedOperand& op);

 private:
  friend std::ostream& operator<<(std::ostream& os, const ReferenceMap& pm);

  ZoneVector<InstructionOperand> reference_operands_;
  int instruction_position_;
};

std::ostream& operator<<(std::ostream& os, const ReferenceMap& pm);

class InstructionBlock;

class V8_EXPORT_PRIVATE Instruction final {
 public:
  size_t OutputCount() const { return OutputCountField::decode(bit_field_); }
  const InstructionOperand* OutputAt(size_t i) const {
    DCHECK(i < OutputCount());
    return &operands_[i];
  }
  InstructionOperand* OutputAt(size_t i) {
    DCHECK(i < OutputCount());
    return &operands_[i];
  }

  bool HasOutput() const { return OutputCount() == 1; }
  const InstructionOperand* Output() const { return OutputAt(0); }
  InstructionOperand* Output() { return OutputAt(0); }

  size_t InputCount() const { return InputCountField::decode(bit_field_); }
  const InstructionOperand* InputAt(size_t i) const {
    DCHECK(i < InputCount());
    return &operands_[OutputCount() + i];
  }
  InstructionOperand* InputAt(size_t i) {
    DCHECK(i < InputCount());
    return &operands_[OutputCount() + i];
  }

  size_t TempCount() const { return TempCountField::decode(bit_field_); }
  const InstructionOperand* TempAt(size_t i) const {
    DCHECK(i < TempCount());
    return &operands_[OutputCount() + InputCount() + i];
  }
  InstructionOperand* TempAt(size_t i) {
    DCHECK(i < TempCount());
    return &operands_[OutputCount() + InputCount() + i];
  }

  InstructionCode opcode() const { return opcode_; }
  ArchOpcode arch_opcode() const { return ArchOpcodeField::decode(opcode()); }
  AddressingMode addressing_mode() const {
    return AddressingModeField::decode(opcode());
  }
  FlagsMode flags_mode() const { return FlagsModeField::decode(opcode()); }
  FlagsCondition flags_condition() const {
    return FlagsConditionField::decode(opcode());
  }

  static Instruction* New(Zone* zone, InstructionCode opcode) {
    return New(zone, opcode, 0, nullptr, 0, nullptr, 0, nullptr);
  }

  static Instruction* New(Zone* zone, InstructionCode opcode,
                          size_t output_count, InstructionOperand* outputs,
                          size_t input_count, InstructionOperand* inputs,
                          size_t temp_count, InstructionOperand* temps) {
    DCHECK_LE(0, opcode);
    DCHECK(output_count == 0 || outputs != nullptr);
    DCHECK(input_count == 0 || inputs != nullptr);
    DCHECK(temp_count == 0 || temps != nullptr);
    // TODO(jarin/mstarzinger): Handle this gracefully. See crbug.com/582702.
    CHECK(InputCountField::is_valid(input_count));

    size_t total_extra_ops = output_count + input_count + temp_count;
    if (total_extra_ops != 0) total_extra_ops--;
    int size = static_cast<int>(
        RoundUp(sizeof(Instruction), sizeof(InstructionOperand)) +
        total_extra_ops * sizeof(InstructionOperand));
    return new (zone->New(size)) Instruction(
        opcode, output_count, outputs, input_count, inputs, temp_count, temps);
  }

  Instruction* MarkAsCall() {
    bit_field_ = IsCallField::update(bit_field_, true);
    return this;
  }
  bool IsCall() const { return IsCallField::decode(bit_field_); }
  bool NeedsReferenceMap() const { return IsCall(); }
  bool HasReferenceMap() const { return reference_map_ != nullptr; }

  bool ClobbersRegisters() const { return IsCall(); }
  bool ClobbersTemps() const { return IsCall(); }
  bool ClobbersDoubleRegisters() const { return IsCall(); }
  ReferenceMap* reference_map() const { return reference_map_; }

  void set_reference_map(ReferenceMap* map) {
    DCHECK(NeedsReferenceMap());
    DCHECK(!reference_map_);
    reference_map_ = map;
  }

  void OverwriteWithNop() {
    opcode_ = ArchOpcodeField::encode(kArchNop);
    bit_field_ = 0;
    reference_map_ = nullptr;
  }

  bool IsNop() const { return arch_opcode() == kArchNop; }

  bool IsDeoptimizeCall() const {
    return arch_opcode() == ArchOpcode::kArchDeoptimize ||
           FlagsModeField::decode(opcode()) == kFlags_deoptimize ||
           FlagsModeField::decode(opcode()) == kFlags_deoptimize_and_poison;
  }

  bool IsTrap() const {
    return FlagsModeField::decode(opcode()) == kFlags_trap;
  }

  bool IsJump() const { return arch_opcode() == ArchOpcode::kArchJmp; }
  bool IsRet() const { return arch_opcode() == ArchOpcode::kArchRet; }
  bool IsTailCall() const {
    return arch_opcode() == ArchOpcode::kArchTailCallCodeObject ||
           arch_opcode() == ArchOpcode::kArchTailCallCodeObjectFromJSFunction ||
           arch_opcode() == ArchOpcode::kArchTailCallAddress ||
           arch_opcode() == ArchOpcode::kArchTailCallWasm;
  }
  bool IsThrow() const {
    return arch_opcode() == ArchOpcode::kArchThrowTerminator;
  }

  enum GapPosition {
    START,
    END,
    FIRST_GAP_POSITION = START,
    LAST_GAP_POSITION = END
  };

  ParallelMove* GetOrCreateParallelMove(GapPosition pos, Zone* zone) {
    if (parallel_moves_[pos] == nullptr) {
      parallel_moves_[pos] = new (zone) ParallelMove(zone);
    }
    return parallel_moves_[pos];
  }

  ParallelMove* GetParallelMove(GapPosition pos) {
    return parallel_moves_[pos];
  }

  const ParallelMove* GetParallelMove(GapPosition pos) const {
    return parallel_moves_[pos];
  }

  bool AreMovesRedundant() const;

  ParallelMove* const* parallel_moves() const { return &parallel_moves_[0]; }
  ParallelMove** parallel_moves() { return &parallel_moves_[0]; }

  // The block_id may be invalidated in JumpThreading. It is only important for
  // register allocation, to avoid searching for blocks from instruction
  // indexes.
  InstructionBlock* block() const { return block_; }
  void set_block(InstructionBlock* block) {
    DCHECK_NOT_NULL(block);
    block_ = block;
  }

  // APIs to aid debugging. For general-stream APIs, use operator<<
  void Print(const RegisterConfiguration* config) const;
  void Print() const;

  typedef BitField<size_t, 0, 8> OutputCountField;
  typedef BitField<size_t, 8, 16> InputCountField;
  typedef BitField<size_t, 24, 6> TempCountField;

  static const size_t kMaxOutputCount = OutputCountField::kMax;
  static const size_t kMaxInputCount = InputCountField::kMax;
  static const size_t kMaxTempCount = TempCountField::kMax;

 private:
  explicit Instruction(InstructionCode opcode);

  Instruction(InstructionCode opcode, size_t output_count,
              InstructionOperand* outputs, size_t input_count,
              InstructionOperand* inputs, size_t temp_count,
              InstructionOperand* temps);

  typedef BitField<bool, 30, 1> IsCallField;

  InstructionCode opcode_;
  uint32_t bit_field_;
  ParallelMove* parallel_moves_[2];
  ReferenceMap* reference_map_;
  InstructionBlock* block_;
  InstructionOperand operands_[1];

  DISALLOW_COPY_AND_ASSIGN(Instruction);
};


struct PrintableInstruction {
  const RegisterConfiguration* register_configuration_;
  const Instruction* instr_;
};
std::ostream& operator<<(std::ostream& os, const PrintableInstruction& instr);


class RpoNumber final {
 public:
  static const int kInvalidRpoNumber = -1;
  int ToInt() const {
    DCHECK(IsValid());
    return index_;
  }
  size_t ToSize() const {
    DCHECK(IsValid());
    return static_cast<size_t>(index_);
  }
  bool IsValid() const { return index_ >= 0; }
  static RpoNumber FromInt(int index) { return RpoNumber(index); }
  static RpoNumber Invalid() { return RpoNumber(kInvalidRpoNumber); }

  bool IsNext(const RpoNumber other) const {
    DCHECK(IsValid());
    return other.index_ == this->index_ + 1;
  }

  // Comparison operators.
  bool operator==(RpoNumber other) const { return index_ == other.index_; }
  bool operator!=(RpoNumber other) const { return index_ != other.index_; }
  bool operator>(RpoNumber other) const { return index_ > other.index_; }
  bool operator<(RpoNumber other) const { return index_ < other.index_; }
  bool operator<=(RpoNumber other) const { return index_ <= other.index_; }
  bool operator>=(RpoNumber other) const { return index_ >= other.index_; }

 private:
  explicit RpoNumber(int32_t index) : index_(index) {}
  int32_t index_;
};


std::ostream& operator<<(std::ostream&, const RpoNumber&);

class V8_EXPORT_PRIVATE Constant final {
 public:
  enum Type {
    kInt32,
    kInt64,
    kFloat32,
    kFloat64,
    kExternalReference,
    kHeapObject,
    kRpoNumber
  };

  explicit Constant(int32_t v);
  explicit Constant(int64_t v) : type_(kInt64), value_(v) {}
  explicit Constant(float v) : type_(kFloat32), value_(bit_cast<int32_t>(v)) {}
  explicit Constant(double v) : type_(kFloat64), value_(bit_cast<int64_t>(v)) {}
  explicit Constant(ExternalReference ref)
      : type_(kExternalReference), value_(bit_cast<intptr_t>(ref)) {}
  explicit Constant(Handle<HeapObject> obj)
      : type_(kHeapObject), value_(bit_cast<intptr_t>(obj)) {}
  explicit Constant(RpoNumber rpo) : type_(kRpoNumber), value_(rpo.ToInt()) {}
  explicit Constant(RelocatablePtrConstantInfo info);

  Type type() const { return type_; }

  RelocInfo::Mode rmode() const { return rmode_; }

  int32_t ToInt32() const {
    DCHECK(type() == kInt32 || type() == kInt64);
    const int32_t value = static_cast<int32_t>(value_);
    DCHECK_EQ(value_, static_cast<int64_t>(value));
    return value;
  }

  int64_t ToInt64() const {
    if (type() == kInt32) return ToInt32();
    DCHECK_EQ(kInt64, type());
    return value_;
  }

  float ToFloat32() const {
    // TODO(ahaas): We should remove this function. If value_ has the bit
    // representation of a signalling NaN, then returning it as float can cause
    // the signalling bit to flip, and value_ is returned as a quiet NaN.
    DCHECK_EQ(kFloat32, type());
    return bit_cast<float>(static_cast<int32_t>(value_));
  }

  uint32_t ToFloat32AsInt() const {
    DCHECK_EQ(kFloat32, type());
    return bit_cast<uint32_t>(static_cast<int32_t>(value_));
  }

  Double ToFloat64() const {
    DCHECK_EQ(kFloat64, type());
    return Double(bit_cast<uint64_t>(value_));
  }

  ExternalReference ToExternalReference() const {
    DCHECK_EQ(kExternalReference, type());
    return bit_cast<ExternalReference>(static_cast<intptr_t>(value_));
  }

  RpoNumber ToRpoNumber() const {
    DCHECK_EQ(kRpoNumber, type());
    return RpoNumber::FromInt(static_cast<int>(value_));
  }

  Handle<HeapObject> ToHeapObject() const;
  Handle<Code> ToCode() const;

 private:
  Type type_;
<<<<<<< HEAD
#if V8_TARGET_ARCH_32_BIT
  RelocInfo::Mode rmode_ = RelocInfo::NONE32;
#else
  RelocInfo::Mode rmode_ = RelocInfo::NONE64;
#endif
=======
  RelocInfo::Mode rmode_ = RelocInfo::NONE;
>>>>>>> 84bd6f3c
  int64_t value_;
};


std::ostream& operator<<(std::ostream& os, const Constant& constant);


// Forward declarations.
class FrameStateDescriptor;

enum class StateValueKind : uint8_t {
  kArgumentsElements,
  kArgumentsLength,
  kPlain,
  kOptimizedOut,
  kNested,
  kDuplicate
};

class StateValueDescriptor {
 public:
  StateValueDescriptor()
      : kind_(StateValueKind::kPlain), type_(MachineType::AnyTagged()) {}

<<<<<<< HEAD
  static StateValueDescriptor ArgumentsElements(bool is_rest) {
    StateValueDescriptor descr(StateValueKind::kArgumentsElements,
                               MachineType::AnyTagged());
    descr.is_rest_ = is_rest;
    return descr;
  }
  static StateValueDescriptor ArgumentsLength(bool is_rest) {
    StateValueDescriptor descr(StateValueKind::kArgumentsLength,
                               MachineType::AnyTagged());
    descr.is_rest_ = is_rest;
=======
  static StateValueDescriptor ArgumentsElements(ArgumentsStateType type) {
    StateValueDescriptor descr(StateValueKind::kArgumentsElements,
                               MachineType::AnyTagged());
    descr.args_type_ = type;
    return descr;
  }
  static StateValueDescriptor ArgumentsLength(ArgumentsStateType type) {
    StateValueDescriptor descr(StateValueKind::kArgumentsLength,
                               MachineType::AnyTagged());
    descr.args_type_ = type;
>>>>>>> 84bd6f3c
    return descr;
  }
  static StateValueDescriptor Plain(MachineType type) {
    return StateValueDescriptor(StateValueKind::kPlain, type);
  }
  static StateValueDescriptor OptimizedOut() {
    return StateValueDescriptor(StateValueKind::kOptimizedOut,
                                MachineType::AnyTagged());
  }
  static StateValueDescriptor Recursive(size_t id) {
    StateValueDescriptor descr(StateValueKind::kNested,
                               MachineType::AnyTagged());
    descr.id_ = id;
    return descr;
  }
  static StateValueDescriptor Duplicate(size_t id) {
    StateValueDescriptor descr(StateValueKind::kDuplicate,
                               MachineType::AnyTagged());
    descr.id_ = id;
    return descr;
  }

  bool IsArgumentsElements() const {
    return kind_ == StateValueKind::kArgumentsElements;
  }
  bool IsArgumentsLength() const {
    return kind_ == StateValueKind::kArgumentsLength;
  }
  bool IsPlain() const { return kind_ == StateValueKind::kPlain; }
  bool IsOptimizedOut() const { return kind_ == StateValueKind::kOptimizedOut; }
  bool IsNested() const { return kind_ == StateValueKind::kNested; }
  bool IsDuplicate() const { return kind_ == StateValueKind::kDuplicate; }
  MachineType type() const { return type_; }
  size_t id() const {
    DCHECK(kind_ == StateValueKind::kDuplicate ||
           kind_ == StateValueKind::kNested);
    return id_;
  }
<<<<<<< HEAD
  int is_rest() const {
    DCHECK(kind_ == StateValueKind::kArgumentsElements ||
           kind_ == StateValueKind::kArgumentsLength);
    return is_rest_;
=======
  ArgumentsStateType arguments_type() const {
    DCHECK(kind_ == StateValueKind::kArgumentsElements ||
           kind_ == StateValueKind::kArgumentsLength);
    return args_type_;
>>>>>>> 84bd6f3c
  }

 private:
  StateValueDescriptor(StateValueKind kind, MachineType type)
      : kind_(kind), type_(type) {}

  StateValueKind kind_;
  MachineType type_;
  union {
    size_t id_;
<<<<<<< HEAD
    bool is_rest_;
=======
    ArgumentsStateType args_type_;
>>>>>>> 84bd6f3c
  };
};

class StateValueList {
 public:
  explicit StateValueList(Zone* zone) : fields_(zone), nested_(zone) {}

  size_t size() { return fields_.size(); }

  struct Value {
    StateValueDescriptor* desc;
    StateValueList* nested;

    Value(StateValueDescriptor* desc, StateValueList* nested)
        : desc(desc), nested(nested) {}
  };

  class iterator {
   public:
    // Bare minimum of operators needed for range iteration.
    bool operator!=(const iterator& other) const {
      return field_iterator != other.field_iterator;
    }
    bool operator==(const iterator& other) const {
      return field_iterator == other.field_iterator;
    }
    iterator& operator++() {
      if (field_iterator->IsNested()) {
        nested_iterator++;
      }
      ++field_iterator;
      return *this;
    }
    Value operator*() {
      StateValueDescriptor* desc = &(*field_iterator);
      StateValueList* nested = desc->IsNested() ? *nested_iterator : nullptr;
      return Value(desc, nested);
    }

   private:
    friend class StateValueList;

    iterator(ZoneVector<StateValueDescriptor>::iterator it,
             ZoneVector<StateValueList*>::iterator nested)
        : field_iterator(it), nested_iterator(nested) {}

    ZoneVector<StateValueDescriptor>::iterator field_iterator;
    ZoneVector<StateValueList*>::iterator nested_iterator;
  };

  void ReserveSize(size_t size) { fields_.reserve(size); }

  StateValueList* PushRecursiveField(Zone* zone, size_t id) {
    fields_.push_back(StateValueDescriptor::Recursive(id));
    StateValueList* nested =
        new (zone->New(sizeof(StateValueList))) StateValueList(zone);
    nested_.push_back(nested);
    return nested;
  }
<<<<<<< HEAD
  void PushArgumentsElements(bool is_rest) {
    fields_.push_back(StateValueDescriptor::ArgumentsElements(is_rest));
  }
  void PushArgumentsLength(bool is_rest) {
    fields_.push_back(StateValueDescriptor::ArgumentsLength(is_rest));
=======
  void PushArgumentsElements(ArgumentsStateType type) {
    fields_.push_back(StateValueDescriptor::ArgumentsElements(type));
  }
  void PushArgumentsLength(ArgumentsStateType type) {
    fields_.push_back(StateValueDescriptor::ArgumentsLength(type));
>>>>>>> 84bd6f3c
  }
  void PushDuplicate(size_t id) {
    fields_.push_back(StateValueDescriptor::Duplicate(id));
  }
  void PushPlain(MachineType type) {
    fields_.push_back(StateValueDescriptor::Plain(type));
  }
  void PushOptimizedOut() {
    fields_.push_back(StateValueDescriptor::OptimizedOut());
  }

  iterator begin() { return iterator(fields_.begin(), nested_.begin()); }
  iterator end() { return iterator(fields_.end(), nested_.end()); }

 private:
  ZoneVector<StateValueDescriptor> fields_;
  ZoneVector<StateValueList*> nested_;
};

class FrameStateDescriptor : public ZoneObject {
 public:
  FrameStateDescriptor(Zone* zone, FrameStateType type, BailoutId bailout_id,
                       OutputFrameStateCombine state_combine,
                       size_t parameters_count, size_t locals_count,
                       size_t stack_count,
                       MaybeHandle<SharedFunctionInfo> shared_info,
                       FrameStateDescriptor* outer_state = nullptr);

  FrameStateType type() const { return type_; }
  BailoutId bailout_id() const { return bailout_id_; }
  OutputFrameStateCombine state_combine() const { return frame_state_combine_; }
  size_t parameters_count() const { return parameters_count_; }
  size_t locals_count() const { return locals_count_; }
  size_t stack_count() const { return stack_count_; }
  MaybeHandle<SharedFunctionInfo> shared_info() const { return shared_info_; }
  FrameStateDescriptor* outer_state() const { return outer_state_; }
  bool HasContext() const {
    return FrameStateFunctionInfo::IsJSFunctionType(type_) ||
           type_ == FrameStateType::kBuiltinContinuation;
  }

  size_t GetSize() const;
  size_t GetTotalSize() const;
  size_t GetFrameCount() const;
  size_t GetJSFrameCount() const;

  StateValueList* GetStateValueDescriptors() { return &values_; }

  static const int kImpossibleValue = 0xdead;

 private:
  FrameStateType type_;
  BailoutId bailout_id_;
  OutputFrameStateCombine frame_state_combine_;
  size_t parameters_count_;
  size_t locals_count_;
  size_t stack_count_;
  StateValueList values_;
  MaybeHandle<SharedFunctionInfo> const shared_info_;
  FrameStateDescriptor* outer_state_;
};

// A deoptimization entry is a pair of the reason why we deoptimize and the
// frame state descriptor that we have to go back to.
class DeoptimizationEntry final {
 public:
  DeoptimizationEntry() {}
  DeoptimizationEntry(FrameStateDescriptor* descriptor, DeoptimizeKind kind,
                      DeoptimizeReason reason, VectorSlotPair const& feedback)
      : descriptor_(descriptor),
        kind_(kind),
        reason_(reason),
        feedback_(feedback) {}

  FrameStateDescriptor* descriptor() const { return descriptor_; }
  DeoptimizeKind kind() const { return kind_; }
  DeoptimizeReason reason() const { return reason_; }
  VectorSlotPair const& feedback() const { return feedback_; }

 private:
  FrameStateDescriptor* descriptor_ = nullptr;
  DeoptimizeKind kind_ = DeoptimizeKind::kEager;
  DeoptimizeReason reason_ = DeoptimizeReason::kUnknown;
  VectorSlotPair feedback_ = VectorSlotPair();
};

typedef ZoneVector<DeoptimizationEntry> DeoptimizationVector;

class V8_EXPORT_PRIVATE PhiInstruction final
    : public NON_EXPORTED_BASE(ZoneObject) {
 public:
  typedef ZoneVector<InstructionOperand> Inputs;

  PhiInstruction(Zone* zone, int virtual_register, size_t input_count);

  void SetInput(size_t offset, int virtual_register);
  void RenameInput(size_t offset, int virtual_register);

  int virtual_register() const { return virtual_register_; }
  const IntVector& operands() const { return operands_; }

  // TODO(dcarney): this has no real business being here, since it's internal to
  // the register allocator, but putting it here was convenient.
  const InstructionOperand& output() const { return output_; }
  InstructionOperand& output() { return output_; }

 private:
  const int virtual_register_;
  InstructionOperand output_;
  IntVector operands_;
};


// Analogue of BasicBlock for Instructions instead of Nodes.
class V8_EXPORT_PRIVATE InstructionBlock final
    : public NON_EXPORTED_BASE(ZoneObject) {
 public:
  InstructionBlock(Zone* zone, RpoNumber rpo_number, RpoNumber loop_header,
                   RpoNumber loop_end, bool deferred, bool handler);

  // Instruction indexes (used by the register allocator).
  int first_instruction_index() const {
    DCHECK_LE(0, code_start_);
    DCHECK_LT(0, code_end_);
    DCHECK_GE(code_end_, code_start_);
    return code_start_;
  }
  int last_instruction_index() const {
    DCHECK_LE(0, code_start_);
    DCHECK_LT(0, code_end_);
    DCHECK_GE(code_end_, code_start_);
    return code_end_ - 1;
  }

  int32_t code_start() const { return code_start_; }
  void set_code_start(int32_t start) { code_start_ = start; }

  int32_t code_end() const { return code_end_; }
  void set_code_end(int32_t end) { code_end_ = end; }

  bool IsDeferred() const { return deferred_; }
  bool IsHandler() const { return handler_; }

  RpoNumber ao_number() const { return ao_number_; }
  RpoNumber rpo_number() const { return rpo_number_; }
  RpoNumber loop_header() const { return loop_header_; }
  RpoNumber loop_end() const {
    DCHECK(IsLoopHeader());
    return loop_end_;
  }
  inline bool IsLoopHeader() const { return loop_end_.IsValid(); }

  typedef ZoneVector<RpoNumber> Predecessors;
  Predecessors& predecessors() { return predecessors_; }
  const Predecessors& predecessors() const { return predecessors_; }
  size_t PredecessorCount() const { return predecessors_.size(); }
  size_t PredecessorIndexOf(RpoNumber rpo_number) const;

  typedef ZoneVector<RpoNumber> Successors;
  Successors& successors() { return successors_; }
  const Successors& successors() const { return successors_; }
  size_t SuccessorCount() const { return successors_.size(); }

  typedef ZoneVector<PhiInstruction*> PhiInstructions;
  const PhiInstructions& phis() const { return phis_; }
  PhiInstruction* PhiAt(size_t i) const { return phis_[i]; }
  void AddPhi(PhiInstruction* phi) { phis_.push_back(phi); }

  void set_ao_number(RpoNumber ao_number) { ao_number_ = ao_number; }

  bool needs_frame() const { return needs_frame_; }
  void mark_needs_frame() { needs_frame_ = true; }

  bool must_construct_frame() const { return must_construct_frame_; }
  void mark_must_construct_frame() { must_construct_frame_ = true; }

  bool must_deconstruct_frame() const { return must_deconstruct_frame_; }
  void mark_must_deconstruct_frame() { must_deconstruct_frame_ = true; }

 private:
  Successors successors_;
  Predecessors predecessors_;
  PhiInstructions phis_;
  RpoNumber ao_number_;  // Assembly order number.
  const RpoNumber rpo_number_;
  const RpoNumber loop_header_;
  const RpoNumber loop_end_;
  int32_t code_start_;   // start index of arch-specific code.
  int32_t code_end_;     // end index of arch-specific code.
  const bool deferred_;  // Block contains deferred code.
  const bool handler_;   // Block is a handler entry point.
  bool needs_frame_;
  bool must_construct_frame_;
  bool must_deconstruct_frame_;
};

class InstructionSequence;

struct PrintableInstructionBlock {
  const RegisterConfiguration* register_configuration_;
  const InstructionBlock* block_;
  const InstructionSequence* code_;
};

std::ostream& operator<<(std::ostream& os,
                         const PrintableInstructionBlock& printable_block);

typedef ZoneDeque<Constant> ConstantDeque;
typedef std::map<int, Constant, std::less<int>,
                 ZoneAllocator<std::pair<const int, Constant> > >
    ConstantMap;

typedef ZoneDeque<Instruction*> InstructionDeque;
typedef ZoneDeque<ReferenceMap*> ReferenceMapDeque;
typedef ZoneVector<InstructionBlock*> InstructionBlocks;


// Forward declarations.
struct PrintableInstructionSequence;


// Represents architecture-specific generated code before, during, and after
// register allocation.
class V8_EXPORT_PRIVATE InstructionSequence final
    : public NON_EXPORTED_BASE(ZoneObject) {
 public:
  static InstructionBlocks* InstructionBlocksFor(Zone* zone,
                                                 const Schedule* schedule);
  // Puts the deferred blocks last.
  static void ComputeAssemblyOrder(InstructionBlocks* blocks);

  InstructionSequence(Isolate* isolate, Zone* zone,
                      InstructionBlocks* instruction_blocks);

  int NextVirtualRegister();
  int VirtualRegisterCount() const { return next_virtual_register_; }

  const InstructionBlocks& instruction_blocks() const {
    return *instruction_blocks_;
  }

  int InstructionBlockCount() const {
    return static_cast<int>(instruction_blocks_->size());
  }

  InstructionBlock* InstructionBlockAt(RpoNumber rpo_number) {
    return instruction_blocks_->at(rpo_number.ToSize());
  }

  int LastLoopInstructionIndex(const InstructionBlock* block) {
    return instruction_blocks_->at(block->loop_end().ToSize() - 1)
        ->last_instruction_index();
  }

  const InstructionBlock* InstructionBlockAt(RpoNumber rpo_number) const {
    return instruction_blocks_->at(rpo_number.ToSize());
  }

  InstructionBlock* GetInstructionBlock(int instruction_index) const;

  static MachineRepresentation DefaultRepresentation() {
    return MachineType::PointerRepresentation();
  }
  MachineRepresentation GetRepresentation(int virtual_register) const;
  void MarkAsRepresentation(MachineRepresentation rep, int virtual_register);
  int representation_mask() const { return representation_mask_; }

  bool IsReference(int virtual_register) const {
    return CanBeTaggedPointer(GetRepresentation(virtual_register));
  }
  bool IsFP(int virtual_register) const {
    return IsFloatingPoint(GetRepresentation(virtual_register));
  }

  Instruction* GetBlockStart(RpoNumber rpo) const;

  typedef InstructionDeque::const_iterator const_iterator;
  const_iterator begin() const { return instructions_.begin(); }
  const_iterator end() const { return instructions_.end(); }
  const InstructionDeque& instructions() const { return instructions_; }
  int LastInstructionIndex() const {
    return static_cast<int>(instructions().size()) - 1;
  }

  Instruction* InstructionAt(int index) const {
    DCHECK_LE(0, index);
    DCHECK_GT(instructions_.size(), index);
    return instructions_[index];
  }

  Isolate* isolate() const { return isolate_; }
  const ReferenceMapDeque* reference_maps() const { return &reference_maps_; }
  Zone* zone() const { return zone_; }

  // Used by the instruction selector while adding instructions.
  int AddInstruction(Instruction* instr);
  void StartBlock(RpoNumber rpo);
  void EndBlock(RpoNumber rpo);

  int AddConstant(int virtual_register, Constant constant) {
    // TODO(titzer): allow RPO numbers as constants?
    DCHECK_NE(Constant::kRpoNumber, constant.type());
    DCHECK(virtual_register >= 0 && virtual_register < next_virtual_register_);
    DCHECK(constants_.find(virtual_register) == constants_.end());
    constants_.insert(std::make_pair(virtual_register, constant));
    return virtual_register;
  }
  Constant GetConstant(int virtual_register) const {
    ConstantMap::const_iterator it = constants_.find(virtual_register);
    DCHECK(it != constants_.end());
    DCHECK_EQ(virtual_register, it->first);
    return it->second;
  }

  typedef ZoneVector<Constant> Immediates;
  Immediates& immediates() { return immediates_; }

  ImmediateOperand AddImmediate(const Constant& constant) {
    if (constant.type() == Constant::kInt32 &&
        RelocInfo::IsNone(constant.rmode())) {
      return ImmediateOperand(ImmediateOperand::INLINE, constant.ToInt32());
    }
    int index = static_cast<int>(immediates_.size());
    immediates_.push_back(constant);
    return ImmediateOperand(ImmediateOperand::INDEXED, index);
  }

  Constant GetImmediate(const ImmediateOperand* op) const {
    switch (op->type()) {
      case ImmediateOperand::INLINE:
        return Constant(op->inline_value());
      case ImmediateOperand::INDEXED: {
        int index = op->indexed_value();
        DCHECK_LE(0, index);
        DCHECK_GT(immediates_.size(), index);
        return immediates_[index];
      }
    }
    UNREACHABLE();
  }

  int AddDeoptimizationEntry(FrameStateDescriptor* descriptor,
                             DeoptimizeKind kind, DeoptimizeReason reason,
                             VectorSlotPair const& feedback);
  DeoptimizationEntry const& GetDeoptimizationEntry(int deoptimization_id);
  int GetDeoptimizationEntryCount() const {
    return static_cast<int>(deoptimization_entries_.size());
  }

  RpoNumber InputRpo(Instruction* instr, size_t index);

  bool GetSourcePosition(const Instruction* instr,
                         SourcePosition* result) const;
  void SetSourcePosition(const Instruction* instr, SourcePosition value);

  bool ContainsCall() const {
    for (Instruction* instr : instructions_) {
      if (instr->IsCall()) return true;
    }
    return false;
  }

  // APIs to aid debugging. For general-stream APIs, use operator<<
  void Print(const RegisterConfiguration* config) const;
  void Print() const;

  void PrintBlock(const RegisterConfiguration* config, int block_id) const;
  void PrintBlock(int block_id) const;

  void ValidateEdgeSplitForm() const;
  void ValidateDeferredBlockExitPaths() const;
  void ValidateDeferredBlockEntryPaths() const;
  void ValidateSSA() const;

  static void SetRegisterConfigurationForTesting(
      const RegisterConfiguration* regConfig);
  static void ClearRegisterConfigurationForTesting();

 private:
  friend V8_EXPORT_PRIVATE std::ostream& operator<<(
      std::ostream& os, const PrintableInstructionSequence& code);

  typedef ZoneMap<const Instruction*, SourcePosition> SourcePositionMap;

  static const RegisterConfiguration* RegisterConfigurationForTesting();
  static const RegisterConfiguration* registerConfigurationForTesting_;

  Isolate* isolate_;
  Zone* const zone_;
  InstructionBlocks* const instruction_blocks_;
  SourcePositionMap source_positions_;
  ConstantMap constants_;
  Immediates immediates_;
  InstructionDeque instructions_;
  int next_virtual_register_;
  ReferenceMapDeque reference_maps_;
  ZoneVector<MachineRepresentation> representations_;
  int representation_mask_;
  DeoptimizationVector deoptimization_entries_;

  // Used at construction time
  InstructionBlock* current_block_;

  DISALLOW_COPY_AND_ASSIGN(InstructionSequence);
};


struct PrintableInstructionSequence {
  const RegisterConfiguration* register_configuration_;
  const InstructionSequence* sequence_;
};

V8_EXPORT_PRIVATE std::ostream& operator<<(
    std::ostream& os, const PrintableInstructionSequence& code);

}  // namespace compiler
}  // namespace internal
}  // namespace v8

#endif  // V8_COMPILER_INSTRUCTION_H_<|MERGE_RESOLUTION|>--- conflicted
+++ resolved
@@ -1103,15 +1103,7 @@
 
  private:
   Type type_;
-<<<<<<< HEAD
-#if V8_TARGET_ARCH_32_BIT
-  RelocInfo::Mode rmode_ = RelocInfo::NONE32;
-#else
-  RelocInfo::Mode rmode_ = RelocInfo::NONE64;
-#endif
-=======
   RelocInfo::Mode rmode_ = RelocInfo::NONE;
->>>>>>> 84bd6f3c
   int64_t value_;
 };
 
@@ -1136,18 +1128,6 @@
   StateValueDescriptor()
       : kind_(StateValueKind::kPlain), type_(MachineType::AnyTagged()) {}
 
-<<<<<<< HEAD
-  static StateValueDescriptor ArgumentsElements(bool is_rest) {
-    StateValueDescriptor descr(StateValueKind::kArgumentsElements,
-                               MachineType::AnyTagged());
-    descr.is_rest_ = is_rest;
-    return descr;
-  }
-  static StateValueDescriptor ArgumentsLength(bool is_rest) {
-    StateValueDescriptor descr(StateValueKind::kArgumentsLength,
-                               MachineType::AnyTagged());
-    descr.is_rest_ = is_rest;
-=======
   static StateValueDescriptor ArgumentsElements(ArgumentsStateType type) {
     StateValueDescriptor descr(StateValueKind::kArgumentsElements,
                                MachineType::AnyTagged());
@@ -1158,7 +1138,6 @@
     StateValueDescriptor descr(StateValueKind::kArgumentsLength,
                                MachineType::AnyTagged());
     descr.args_type_ = type;
->>>>>>> 84bd6f3c
     return descr;
   }
   static StateValueDescriptor Plain(MachineType type) {
@@ -1197,17 +1176,10 @@
            kind_ == StateValueKind::kNested);
     return id_;
   }
-<<<<<<< HEAD
-  int is_rest() const {
-    DCHECK(kind_ == StateValueKind::kArgumentsElements ||
-           kind_ == StateValueKind::kArgumentsLength);
-    return is_rest_;
-=======
   ArgumentsStateType arguments_type() const {
     DCHECK(kind_ == StateValueKind::kArgumentsElements ||
            kind_ == StateValueKind::kArgumentsLength);
     return args_type_;
->>>>>>> 84bd6f3c
   }
 
  private:
@@ -1218,11 +1190,7 @@
   MachineType type_;
   union {
     size_t id_;
-<<<<<<< HEAD
-    bool is_rest_;
-=======
     ArgumentsStateType args_type_;
->>>>>>> 84bd6f3c
   };
 };
 
@@ -1282,19 +1250,11 @@
     nested_.push_back(nested);
     return nested;
   }
-<<<<<<< HEAD
-  void PushArgumentsElements(bool is_rest) {
-    fields_.push_back(StateValueDescriptor::ArgumentsElements(is_rest));
-  }
-  void PushArgumentsLength(bool is_rest) {
-    fields_.push_back(StateValueDescriptor::ArgumentsLength(is_rest));
-=======
   void PushArgumentsElements(ArgumentsStateType type) {
     fields_.push_back(StateValueDescriptor::ArgumentsElements(type));
   }
   void PushArgumentsLength(ArgumentsStateType type) {
     fields_.push_back(StateValueDescriptor::ArgumentsLength(type));
->>>>>>> 84bd6f3c
   }
   void PushDuplicate(size_t id) {
     fields_.push_back(StateValueDescriptor::Duplicate(id));
