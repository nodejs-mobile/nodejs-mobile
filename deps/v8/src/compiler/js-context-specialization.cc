--- conflicted
+++ resolved
@@ -102,16 +102,11 @@
 MaybeHandle<Context> GetSpecializationContext(Node* node, size_t* distance,
                                               Maybe<OuterContext> maybe_outer) {
   switch (node->opcode()) {
-<<<<<<< HEAD
-    case IrOpcode::kHeapConstant:
-      return Handle<Context>::cast(OpParameter<Handle<HeapObject>>(node));
-=======
     case IrOpcode::kHeapConstant: {
       Handle<Object> object = HeapConstantOf(node->op());
       if (object->IsContext()) return Handle<Context>::cast(object);
       break;
     }
->>>>>>> 84bd6f3c
     case IrOpcode::kParameter: {
       OuterContext outer;
       if (maybe_outer.To(&outer) && IsContextParameter(node) &&
