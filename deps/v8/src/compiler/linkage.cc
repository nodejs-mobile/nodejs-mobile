--- conflicted
+++ resolved
@@ -181,18 +181,12 @@
     // Some inline intrinsics are also safe to call without a FrameState.
     case Runtime::kInlineCreateIterResultObject:
     case Runtime::kInlineGeneratorClose:
-    case Runtime::kInlineGeneratorGetContext:
     case Runtime::kInlineGeneratorGetInputOrDebugPos:
     case Runtime::kInlineGeneratorGetResumeMode:
     case Runtime::kInlineCreateJSGeneratorObject:
     case Runtime::kInlineIsArray:
     case Runtime::kInlineIsJSMap:
     case Runtime::kInlineIsJSSet:
-<<<<<<< HEAD
-    case Runtime::kInlineIsJSMapIterator:
-    case Runtime::kInlineIsJSSetIterator:
-=======
->>>>>>> 84bd6f3c
     case Runtime::kInlineIsJSWeakMap:
     case Runtime::kInlineIsJSWeakSet:
     case Runtime::kInlineIsJSReceiver:
