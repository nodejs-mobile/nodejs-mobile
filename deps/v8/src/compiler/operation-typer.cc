--- conflicted
+++ resolved
@@ -680,23 +680,6 @@
   if (lhs.IsNone() || rhs.IsNone()) return Type::None();
   if (lhs.Is(Type::NaN()) || rhs.Is(Type::NaN())) return Type::NaN();
 
-<<<<<<< HEAD
-  if (lhs->Is(Type::NaN()) || rhs->Is(Type::NaN())) return Type::NaN();
-
-  // Division is tricky, so all we do is try ruling out -0 and NaN.
-  bool maybe_nan =
-      lhs->Maybe(Type::NaN()) || rhs->Maybe(cache_.kZeroish) ||
-      ((lhs->Min() == -V8_INFINITY || lhs->Max() == +V8_INFINITY) &&
-       (rhs->Min() == -V8_INFINITY || rhs->Max() == +V8_INFINITY));
-  lhs = Type::Intersect(lhs, Type::OrderedNumber(), zone());
-  rhs = Type::Intersect(rhs, Type::OrderedNumber(), zone());
-
-  // Try to rule out -0.
-  bool maybe_minuszero =
-      !lhs->Is(cache_.kInteger) ||
-      (lhs->Maybe(cache_.kZeroish) && rhs->Min() < 0.0) ||
-      (rhs->Min() == -V8_INFINITY || rhs->Max() == +V8_INFINITY);
-=======
   // Division is tricky, so all we do is try ruling out -0 and NaN.
   bool maybe_nan = lhs.Maybe(Type::NaN()) || rhs.Maybe(cache_.kZeroish) ||
                    ((lhs.Min() == -V8_INFINITY || lhs.Max() == +V8_INFINITY) &&
@@ -711,7 +694,6 @@
       !lhs.Is(cache_.kInteger) ||
       (lhs.Maybe(cache_.kZeroish) && rhs.Min() < 0.0) ||
       (rhs.Min() == -V8_INFINITY || rhs.Max() == +V8_INFINITY);
->>>>>>> 84bd6f3c
 
   // Take into account the -0 and NaN information computed earlier.
   Type type = Type::PlainNumber();
@@ -984,18 +966,6 @@
   return Type::Signed32();
 }
 
-<<<<<<< HEAD
-Type* OperationTyper::NumberMax(Type* lhs, Type* rhs) {
-  DCHECK(lhs->Is(Type::Number()));
-  DCHECK(rhs->Is(Type::Number()));
-  if (!lhs->IsInhabited() || !rhs->IsInhabited()) {
-    return Type::None();
-  }
-  if (lhs->Is(Type::NaN()) || rhs->Is(Type::NaN())) {
-    return Type::NaN();
-  }
-  Type* type = Type::None();
-=======
 Type OperationTyper::NumberMax(Type lhs, Type rhs) {
   DCHECK(lhs.Is(Type::Number()));
   DCHECK(rhs.Is(Type::Number()));
@@ -1004,7 +974,6 @@
   if (lhs.Is(Type::NaN()) || rhs.Is(Type::NaN())) return Type::NaN();
 
   Type type = Type::None();
->>>>>>> 84bd6f3c
   // TODO(turbofan): Improve minus zero handling here.
   if (lhs.Maybe(Type::NaN()) || rhs.Maybe(Type::NaN())) {
     type = Type::Union(type, Type::NaN(), zone());
@@ -1023,18 +992,6 @@
   return type;
 }
 
-<<<<<<< HEAD
-Type* OperationTyper::NumberMin(Type* lhs, Type* rhs) {
-  DCHECK(lhs->Is(Type::Number()));
-  DCHECK(rhs->Is(Type::Number()));
-  if (!lhs->IsInhabited() || !rhs->IsInhabited()) {
-    return Type::None();
-  }
-  if (lhs->Is(Type::NaN()) || rhs->Is(Type::NaN())) {
-    return Type::NaN();
-  }
-  Type* type = Type::None();
-=======
 Type OperationTyper::NumberMin(Type lhs, Type rhs) {
   DCHECK(lhs.Is(Type::Number()));
   DCHECK(rhs.Is(Type::Number()));
@@ -1043,7 +1000,6 @@
   if (lhs.Is(Type::NaN()) || rhs.Is(Type::NaN())) return Type::NaN();
 
   Type type = Type::None();
->>>>>>> 84bd6f3c
   // TODO(turbofan): Improve minus zero handling here.
   if (lhs.Maybe(Type::NaN()) || rhs.Maybe(Type::NaN())) {
     type = Type::Union(type, Type::NaN(), zone());
@@ -1069,19 +1025,11 @@
   return Type::Number();
 }
 
-<<<<<<< HEAD
-#define SPECULATIVE_NUMBER_BINOP(Name)                            \
-  Type* OperationTyper::Speculative##Name(Type* lhs, Type* rhs) { \
-    lhs = SpeculativeToNumber(lhs);                               \
-    rhs = SpeculativeToNumber(rhs);                               \
-    return Name(lhs, rhs);                                        \
-=======
 #define SPECULATIVE_NUMBER_BINOP(Name)                         \
   Type OperationTyper::Speculative##Name(Type lhs, Type rhs) { \
     lhs = SpeculativeToNumber(lhs);                            \
     rhs = SpeculativeToNumber(rhs);                            \
     return Name(lhs, rhs);                                     \
->>>>>>> 84bd6f3c
   }
 SPECULATIVE_NUMBER_BINOP(NumberAdd)
 SPECULATIVE_NUMBER_BINOP(NumberSubtract)
@@ -1096,21 +1044,12 @@
 SPECULATIVE_NUMBER_BINOP(NumberShiftRightLogical)
 #undef SPECULATIVE_NUMBER_BINOP
 
-<<<<<<< HEAD
-Type* OperationTyper::SpeculativeToNumber(Type* type) {
-  return ToNumber(Type::Intersect(type, Type::NumberOrOddball(), zone()));
-}
-
-Type* OperationTyper::ToPrimitive(Type* type) {
-  if (type->Is(Type::Primitive()) && !type->Maybe(Type::Receiver())) {
-=======
 Type OperationTyper::SpeculativeToNumber(Type type) {
   return ToNumber(Type::Intersect(type, Type::NumberOrOddball(), zone()));
 }
 
 Type OperationTyper::ToPrimitive(Type type) {
   if (type.Is(Type::Primitive())) {
->>>>>>> 84bd6f3c
     return type;
   }
   return Type::Primitive();
@@ -1144,10 +1083,6 @@
   return singleton_true();
 }
 
-<<<<<<< HEAD
-Type* OperationTyper::CheckFloat64Hole(Type* type) {
-  if (type->Maybe(Type::Hole())) {
-=======
 namespace {
 
 Type JSType(Type type) {
@@ -1205,7 +1140,6 @@
 
 Type OperationTyper::CheckFloat64Hole(Type type) {
   if (type.Maybe(Type::Hole())) {
->>>>>>> 84bd6f3c
     // Turn "the hole" into undefined.
     type = Type::Intersect(type, Type::Number(), zone());
     type = Type::Union(type, Type::Undefined(), zone());
@@ -1213,19 +1147,11 @@
   return type;
 }
 
-<<<<<<< HEAD
-Type* OperationTyper::CheckNumber(Type* type) {
-  return Type::Intersect(type, Type::Number(), zone());
-}
-
-Type* OperationTyper::TypeTypeGuard(const Operator* sigma_op, Type* input) {
-=======
 Type OperationTyper::CheckNumber(Type type) {
   return Type::Intersect(type, Type::Number(), zone());
 }
 
 Type OperationTyper::TypeTypeGuard(const Operator* sigma_op, Type input) {
->>>>>>> 84bd6f3c
   return Type::Intersect(input, TypeGuardTypeOf(sigma_op), zone());
 }
 
