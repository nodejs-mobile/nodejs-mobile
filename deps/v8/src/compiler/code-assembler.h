--- conflicted
+++ resolved
@@ -293,137 +293,6 @@
 
 typedef std::function<void()> CodeAssemblerCallback;
 
-<<<<<<< HEAD
-#define CODE_ASSEMBLER_COMPARE_BINARY_OP_LIST(V) \
-  V(Float32Equal)                                \
-  V(Float32LessThan)                             \
-  V(Float32LessThanOrEqual)                      \
-  V(Float32GreaterThan)                          \
-  V(Float32GreaterThanOrEqual)                   \
-  V(Float64Equal)                                \
-  V(Float64LessThan)                             \
-  V(Float64LessThanOrEqual)                      \
-  V(Float64GreaterThan)                          \
-  V(Float64GreaterThanOrEqual)                   \
-  V(Int32GreaterThan)                            \
-  V(Int32GreaterThanOrEqual)                     \
-  V(Int32LessThan)                               \
-  V(Int32LessThanOrEqual)                        \
-  V(IntPtrLessThan)                              \
-  V(IntPtrLessThanOrEqual)                       \
-  V(IntPtrGreaterThan)                           \
-  V(IntPtrGreaterThanOrEqual)                    \
-  V(IntPtrEqual)                                 \
-  V(Uint32LessThan)                              \
-  V(Uint32LessThanOrEqual)                       \
-  V(Uint32GreaterThanOrEqual)                    \
-  V(UintPtrLessThan)                             \
-  V(UintPtrLessThanOrEqual)                      \
-  V(UintPtrGreaterThan)                          \
-  V(UintPtrGreaterThanOrEqual)                   \
-  V(WordEqual)                                   \
-  V(WordNotEqual)                                \
-  V(Word32Equal)                                 \
-  V(Word32NotEqual)                              \
-  V(Word64Equal)                                 \
-  V(Word64NotEqual)
-
-#define CODE_ASSEMBLER_BINARY_OP_LIST(V)   \
-  CODE_ASSEMBLER_COMPARE_BINARY_OP_LIST(V) \
-  V(Float64Add)                            \
-  V(Float64Sub)                            \
-  V(Float64Mul)                            \
-  V(Float64Div)                            \
-  V(Float64Mod)                            \
-  V(Float64Atan2)                          \
-  V(Float64Pow)                            \
-  V(Float64Max)                            \
-  V(Float64Min)                            \
-  V(Float64InsertLowWord32)                \
-  V(Float64InsertHighWord32)               \
-  V(IntPtrAddWithOverflow)                 \
-  V(IntPtrSubWithOverflow)                 \
-  V(IntPtrMul)                             \
-  V(Int32Add)                              \
-  V(Int32AddWithOverflow)                  \
-  V(Int32Sub)                              \
-  V(Int32Mul)                              \
-  V(Int32MulWithOverflow)                  \
-  V(Int32Div)                              \
-  V(Int32Mod)                              \
-  V(WordOr)                                \
-  V(WordAnd)                               \
-  V(WordXor)                               \
-  V(WordShl)                               \
-  V(WordShr)                               \
-  V(WordSar)                               \
-  V(WordRor)                               \
-  V(Word32Or)                              \
-  V(Word32And)                             \
-  V(Word32Xor)                             \
-  V(Word32Shl)                             \
-  V(Word32Shr)                             \
-  V(Word32Sar)                             \
-  V(Word32Ror)                             \
-  V(Word64Or)                              \
-  V(Word64And)                             \
-  V(Word64Xor)                             \
-  V(Word64Shr)                             \
-  V(Word64Sar)                             \
-  V(Word64Ror)
-
-#define CODE_ASSEMBLER_UNARY_OP_LIST(V) \
-  V(Float64Abs)                         \
-  V(Float64Acos)                        \
-  V(Float64Acosh)                       \
-  V(Float64Asin)                        \
-  V(Float64Asinh)                       \
-  V(Float64Atan)                        \
-  V(Float64Atanh)                       \
-  V(Float64Cos)                         \
-  V(Float64Cosh)                        \
-  V(Float64Exp)                         \
-  V(Float64Expm1)                       \
-  V(Float64Log)                         \
-  V(Float64Log1p)                       \
-  V(Float64Log2)                        \
-  V(Float64Log10)                       \
-  V(Float64Cbrt)                        \
-  V(Float64Neg)                         \
-  V(Float64Sin)                         \
-  V(Float64Sinh)                        \
-  V(Float64Sqrt)                        \
-  V(Float64Tan)                         \
-  V(Float64Tanh)                        \
-  V(Float64ExtractLowWord32)            \
-  V(Float64ExtractHighWord32)           \
-  V(BitcastTaggedToWord)                \
-  V(BitcastWordToTagged)                \
-  V(BitcastWordToTaggedSigned)          \
-  V(TruncateFloat64ToFloat32)           \
-  V(TruncateFloat64ToWord32)            \
-  V(TruncateInt64ToInt32)               \
-  V(ChangeFloat32ToFloat64)             \
-  V(ChangeFloat64ToUint32)              \
-  V(ChangeFloat64ToUint64)              \
-  V(ChangeInt32ToFloat64)               \
-  V(ChangeInt32ToInt64)                 \
-  V(ChangeUint32ToFloat64)              \
-  V(ChangeUint32ToUint64)               \
-  V(RoundFloat64ToInt32)                \
-  V(RoundInt32ToFloat32)                \
-  V(Float64SilenceNaN)                  \
-  V(Float64RoundDown)                   \
-  V(Float64RoundUp)                     \
-  V(Float64RoundTiesEven)               \
-  V(Float64RoundTruncate)               \
-  V(Word32Clz)                          \
-  V(Word32Not)                          \
-  V(Int32AbsWithOverflow)               \
-  V(Int64AbsWithOverflow)               \
-  V(IntPtrAbsWithOverflow)              \
-  V(Word32BinaryNot)
-=======
 template <class T, class U>
 struct is_subtype {
   static const bool value = std::is_base_of<U, T>::value;
@@ -662,7 +531,6 @@
   V(Int64AbsWithOverflow, PAIR_TYPE(Int64T, BoolT), Int64T)    \
   V(IntPtrAbsWithOverflow, PAIR_TYPE(IntPtrT, BoolT), IntPtrT) \
   V(Word32BinaryNot, Word32T, Word32T)
->>>>>>> 84bd6f3c
 
 // A "public" interface used by components outside of compiler directory to
 // create code objects with TurboFan's backend. This class is mostly a thin
@@ -863,10 +731,7 @@
 
   void ReturnIf(Node* condition, Node* value);
 
-<<<<<<< HEAD
-=======
   void DebugAbort(Node* message);
->>>>>>> 84bd6f3c
   void DebugBreak();
   void Unreachable();
   void Comment(const char* format, ...);
@@ -1061,11 +926,7 @@
 
   // Changes a double to an inptr_t for pointer arithmetic outside of Smi range.
   // Assumes that the double can be exactly represented as an int.
-<<<<<<< HEAD
-  Node* ChangeFloat64ToUintPtr(Node* value);
-=======
   TNode<UintPtrT> ChangeFloat64ToUintPtr(SloppyTNode<Float64T> value);
->>>>>>> 84bd6f3c
 
   // Changes an intptr_t to a double, e.g. for storing an element index
   // outside Smi range in a HeapNumber. Lossless on 32-bit,
@@ -1190,8 +1051,6 @@
   Node* CallCFunction1(MachineType return_type, MachineType arg0_type,
                        Node* function, Node* arg0);
 
-<<<<<<< HEAD
-=======
   // Call to a C function with one argument, while saving/restoring caller
   // registers except the register used for return value.
   Node* CallCFunction1WithCallerSavedRegisters(MachineType return_type,
@@ -1199,7 +1058,6 @@
                                                Node* function, Node* arg0,
                                                SaveFPRegsMode mode);
 
->>>>>>> 84bd6f3c
   // Call to a C function with two arguments.
   Node* CallCFunction2(MachineType return_type, MachineType arg0_type,
                        MachineType arg1_type, Node* function, Node* arg0,
@@ -1210,8 +1068,6 @@
                        MachineType arg1_type, MachineType arg2_type,
                        Node* function, Node* arg0, Node* arg1, Node* arg2);
 
-<<<<<<< HEAD
-=======
   // Call to a C function with three arguments, while saving/restoring caller
   // registers except the register used for return value.
   Node* CallCFunction3WithCallerSavedRegisters(
@@ -1232,7 +1088,6 @@
                        Node* function, Node* arg0, Node* arg1, Node* arg2,
                        Node* arg3, Node* arg4);
 
->>>>>>> 84bd6f3c
   // Call to a C function with six arguments.
   Node* CallCFunction6(MachineType return_type, MachineType arg0_type,
                        MachineType arg1_type, MachineType arg2_type,
@@ -1264,15 +1119,8 @@
 
   void BreakOnNode(int node_id);
 
-<<<<<<< HEAD
-  bool UnalignedLoadSupported(const MachineType& machineType,
-                              uint8_t alignment) const;
-  bool UnalignedStoreSupported(const MachineType& machineType,
-                               uint8_t alignment) const;
-=======
   bool UnalignedLoadSupported(MachineRepresentation rep) const;
   bool UnalignedStoreSupported(MachineRepresentation rep) const;
->>>>>>> 84bd6f3c
 
  protected:
   void RegisterCallGenerationCallbacks(
@@ -1365,9 +1213,6 @@
  private:
   using CodeAssemblerVariable::Bind;
 };
-
-std::ostream& operator<<(std::ostream&, const CodeAssemblerVariable&);
-std::ostream& operator<<(std::ostream&, const CodeAssemblerVariable::Impl&);
 
 class CodeAssemblerLabel {
  public:
@@ -1399,10 +1244,7 @@
   ~CodeAssemblerLabel();
 
   inline bool is_bound() const { return bound_; }
-<<<<<<< HEAD
-=======
   inline bool is_used() const { return merge_count_ != 0; }
->>>>>>> 84bd6f3c
 
  private:
   friend class CodeAssembler;
@@ -1450,10 +1292,7 @@
 
 #if DEBUG
   void PrintCurrentBlock(std::ostream& os);
-<<<<<<< HEAD
-=======
   bool InsideBlock();
->>>>>>> 84bd6f3c
 #endif  // DEBUG
   void SetInitialDebugInformation(const char* msg, const char* file, int line);
 
