--- conflicted
+++ resolved
@@ -11,198 +11,6 @@
 
 // X64-specific opcodes that specify which assembly sequence to emit.
 // Most opcodes specify a single instruction.
-<<<<<<< HEAD
-#define TARGET_ARCH_OPCODE_LIST(V) \
-  V(X64Add)                        \
-  V(X64Add32)                      \
-  V(X64And)                        \
-  V(X64And32)                      \
-  V(X64Cmp)                        \
-  V(X64Cmp32)                      \
-  V(X64Cmp16)                      \
-  V(X64Cmp8)                       \
-  V(X64Test)                       \
-  V(X64Test32)                     \
-  V(X64Test16)                     \
-  V(X64Test8)                      \
-  V(X64Or)                         \
-  V(X64Or32)                       \
-  V(X64Xor)                        \
-  V(X64Xor32)                      \
-  V(X64Sub)                        \
-  V(X64Sub32)                      \
-  V(X64Imul)                       \
-  V(X64Imul32)                     \
-  V(X64ImulHigh32)                 \
-  V(X64UmulHigh32)                 \
-  V(X64Idiv)                       \
-  V(X64Idiv32)                     \
-  V(X64Udiv)                       \
-  V(X64Udiv32)                     \
-  V(X64Not)                        \
-  V(X64Not32)                      \
-  V(X64Neg)                        \
-  V(X64Neg32)                      \
-  V(X64Shl)                        \
-  V(X64Shl32)                      \
-  V(X64Shr)                        \
-  V(X64Shr32)                      \
-  V(X64Sar)                        \
-  V(X64Sar32)                      \
-  V(X64Ror)                        \
-  V(X64Ror32)                      \
-  V(X64Lzcnt)                      \
-  V(X64Lzcnt32)                    \
-  V(X64Tzcnt)                      \
-  V(X64Tzcnt32)                    \
-  V(X64Popcnt)                     \
-  V(X64Popcnt32)                   \
-  V(SSEFloat32Cmp)                 \
-  V(SSEFloat32Add)                 \
-  V(SSEFloat32Sub)                 \
-  V(SSEFloat32Mul)                 \
-  V(SSEFloat32Div)                 \
-  V(SSEFloat32Abs)                 \
-  V(SSEFloat32Neg)                 \
-  V(SSEFloat32Sqrt)                \
-  V(SSEFloat32ToFloat64)           \
-  V(SSEFloat32ToInt32)             \
-  V(SSEFloat32ToUint32)            \
-  V(SSEFloat32Round)               \
-  V(SSEFloat64Cmp)                 \
-  V(SSEFloat64Add)                 \
-  V(SSEFloat64Sub)                 \
-  V(SSEFloat64Mul)                 \
-  V(SSEFloat64Div)                 \
-  V(SSEFloat64Mod)                 \
-  V(SSEFloat64Abs)                 \
-  V(SSEFloat64Neg)                 \
-  V(SSEFloat64Sqrt)                \
-  V(SSEFloat64Round)               \
-  V(SSEFloat32Max)                 \
-  V(SSEFloat64Max)                 \
-  V(SSEFloat32Min)                 \
-  V(SSEFloat64Min)                 \
-  V(SSEFloat64ToFloat32)           \
-  V(SSEFloat64ToInt32)             \
-  V(SSEFloat64ToUint32)            \
-  V(SSEFloat32ToInt64)             \
-  V(SSEFloat64ToInt64)             \
-  V(SSEFloat32ToUint64)            \
-  V(SSEFloat64ToUint64)            \
-  V(SSEInt32ToFloat64)             \
-  V(SSEInt32ToFloat32)             \
-  V(SSEInt64ToFloat32)             \
-  V(SSEInt64ToFloat64)             \
-  V(SSEUint64ToFloat32)            \
-  V(SSEUint64ToFloat64)            \
-  V(SSEUint32ToFloat64)            \
-  V(SSEUint32ToFloat32)            \
-  V(SSEFloat64ExtractLowWord32)    \
-  V(SSEFloat64ExtractHighWord32)   \
-  V(SSEFloat64InsertLowWord32)     \
-  V(SSEFloat64InsertHighWord32)    \
-  V(SSEFloat64LoadLowWord32)       \
-  V(SSEFloat64SilenceNaN)          \
-  V(AVXFloat32Cmp)                 \
-  V(AVXFloat32Add)                 \
-  V(AVXFloat32Sub)                 \
-  V(AVXFloat32Mul)                 \
-  V(AVXFloat32Div)                 \
-  V(AVXFloat64Cmp)                 \
-  V(AVXFloat64Add)                 \
-  V(AVXFloat64Sub)                 \
-  V(AVXFloat64Mul)                 \
-  V(AVXFloat64Div)                 \
-  V(AVXFloat64Abs)                 \
-  V(AVXFloat64Neg)                 \
-  V(AVXFloat32Abs)                 \
-  V(AVXFloat32Neg)                 \
-  V(X64Movsxbl)                    \
-  V(X64Movzxbl)                    \
-  V(X64Movsxbq)                    \
-  V(X64Movzxbq)                    \
-  V(X64Movb)                       \
-  V(X64Movsxwl)                    \
-  V(X64Movzxwl)                    \
-  V(X64Movsxwq)                    \
-  V(X64Movzxwq)                    \
-  V(X64Movw)                       \
-  V(X64Movl)                       \
-  V(X64Movsxlq)                    \
-  V(X64Movq)                       \
-  V(X64Movsd)                      \
-  V(X64Movss)                      \
-  V(X64Movdqu)                     \
-  V(X64BitcastFI)                  \
-  V(X64BitcastDL)                  \
-  V(X64BitcastIF)                  \
-  V(X64BitcastLD)                  \
-  V(X64Lea32)                      \
-  V(X64Lea)                        \
-  V(X64Dec32)                      \
-  V(X64Inc32)                      \
-  V(X64Push)                       \
-  V(X64Poke)                       \
-  V(X64StackCheck)                 \
-  V(X64I32x4Splat)                 \
-  V(X64I32x4ExtractLane)           \
-  V(X64I32x4ReplaceLane)           \
-  V(X64I32x4Shl)                   \
-  V(X64I32x4ShrS)                  \
-  V(X64I32x4Add)                   \
-  V(X64I32x4AddHoriz)              \
-  V(X64I32x4Sub)                   \
-  V(X64I32x4Mul)                   \
-  V(X64I32x4MinS)                  \
-  V(X64I32x4MaxS)                  \
-  V(X64I32x4Eq)                    \
-  V(X64I32x4Ne)                    \
-  V(X64I32x4ShrU)                  \
-  V(X64I32x4MinU)                  \
-  V(X64I32x4MaxU)                  \
-  V(X64I16x8Splat)                 \
-  V(X64I16x8ExtractLane)           \
-  V(X64I16x8ReplaceLane)           \
-  V(X64I16x8Shl)                   \
-  V(X64I16x8ShrS)                  \
-  V(X64I16x8Add)                   \
-  V(X64I16x8AddSaturateS)          \
-  V(X64I16x8AddHoriz)              \
-  V(X64I16x8Sub)                   \
-  V(X64I16x8SubSaturateS)          \
-  V(X64I16x8Mul)                   \
-  V(X64I16x8MinS)                  \
-  V(X64I16x8MaxS)                  \
-  V(X64I16x8Eq)                    \
-  V(X64I16x8Ne)                    \
-  V(X64I16x8ShrU)                  \
-  V(X64I16x8AddSaturateU)          \
-  V(X64I16x8SubSaturateU)          \
-  V(X64I16x8MinU)                  \
-  V(X64I16x8MaxU)                  \
-  V(X64I8x16Splat)                 \
-  V(X64I8x16ExtractLane)           \
-  V(X64I8x16ReplaceLane)           \
-  V(X64I8x16Add)                   \
-  V(X64I8x16AddSaturateS)          \
-  V(X64I8x16Sub)                   \
-  V(X64I8x16SubSaturateS)          \
-  V(X64I8x16MinS)                  \
-  V(X64I8x16MaxS)                  \
-  V(X64I8x16Eq)                    \
-  V(X64I8x16Ne)                    \
-  V(X64I8x16AddSaturateU)          \
-  V(X64I8x16SubSaturateU)          \
-  V(X64I8x16MinU)                  \
-  V(X64I8x16MaxU)                  \
-  V(X64S128And)                    \
-  V(X64S128Or)                     \
-  V(X64S128Xor)                    \
-  V(X64S128Not)                    \
-  V(X64S128Select)                 \
-  V(X64S128Zero)
-=======
 #define TARGET_ARCH_OPCODE_LIST(V)        \
   V(X64Add)                               \
   V(X64Add32)                             \
@@ -463,7 +271,6 @@
   V(X64Word64AtomicCompareExchangeUint16) \
   V(X64Word64AtomicCompareExchangeUint32) \
   V(X64Word64AtomicCompareExchangeUint64)
->>>>>>> 84bd6f3c
 
 // Addressing modes represent the "shape" of inputs to an instruction.
 // Many instructions support multiple addressing modes. Addressing modes
