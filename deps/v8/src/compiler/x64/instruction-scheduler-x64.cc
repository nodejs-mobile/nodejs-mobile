// Copyright 2015 the V8 project authors. All rights reserved.
// Use of this source code is governed by a BSD-style license that can be
// found in the LICENSE file.

#include "src/compiler/instruction-scheduler.h"

namespace v8 {
namespace internal {
namespace compiler {

bool InstructionScheduler::SchedulerSupported() { return true; }


int InstructionScheduler::GetTargetInstructionFlags(
    const Instruction* instr) const {
  switch (instr->arch_opcode()) {
    case kX64Add:
    case kX64Add32:
    case kX64And:
    case kX64And32:
    case kX64Cmp:
    case kX64Cmp32:
    case kX64Cmp16:
    case kX64Cmp8:
    case kX64Test:
    case kX64Test32:
    case kX64Test16:
    case kX64Test8:
    case kX64Or:
    case kX64Or32:
    case kX64Xor:
    case kX64Xor32:
    case kX64Sub:
    case kX64Sub32:
    case kX64Imul:
    case kX64Imul32:
    case kX64ImulHigh32:
    case kX64UmulHigh32:
    case kX64Not:
    case kX64Not32:
    case kX64Neg:
    case kX64Neg32:
    case kX64Shl:
    case kX64Shl32:
    case kX64Shr:
    case kX64Shr32:
    case kX64Sar:
    case kX64Sar32:
    case kX64Ror:
    case kX64Ror32:
    case kX64Lzcnt:
    case kX64Lzcnt32:
    case kX64Tzcnt:
    case kX64Tzcnt32:
    case kX64Popcnt:
    case kX64Popcnt32:
    case kSSEFloat32Cmp:
    case kSSEFloat32Add:
    case kSSEFloat32Sub:
    case kSSEFloat32Mul:
    case kSSEFloat32Div:
    case kSSEFloat32Abs:
    case kSSEFloat32Neg:
    case kSSEFloat32Sqrt:
    case kSSEFloat32Round:
    case kSSEFloat32ToFloat64:
    case kSSEFloat64Cmp:
    case kSSEFloat64Add:
    case kSSEFloat64Sub:
    case kSSEFloat64Mul:
    case kSSEFloat64Div:
    case kSSEFloat64Mod:
    case kSSEFloat64Abs:
    case kSSEFloat64Neg:
    case kSSEFloat64Sqrt:
    case kSSEFloat64Round:
    case kSSEFloat32Max:
    case kSSEFloat64Max:
    case kSSEFloat32Min:
    case kSSEFloat64Min:
    case kSSEFloat64ToFloat32:
    case kSSEFloat32ToInt32:
    case kSSEFloat32ToUint32:
    case kSSEFloat64ToInt32:
    case kSSEFloat64ToUint32:
    case kSSEFloat64ToInt64:
    case kSSEFloat32ToInt64:
    case kSSEFloat64ToUint64:
    case kSSEFloat32ToUint64:
    case kSSEInt32ToFloat64:
    case kSSEInt32ToFloat32:
    case kSSEInt64ToFloat32:
    case kSSEInt64ToFloat64:
    case kSSEUint64ToFloat32:
    case kSSEUint64ToFloat64:
    case kSSEUint32ToFloat64:
    case kSSEUint32ToFloat32:
    case kSSEFloat64ExtractLowWord32:
    case kSSEFloat64ExtractHighWord32:
    case kSSEFloat64InsertLowWord32:
    case kSSEFloat64InsertHighWord32:
    case kSSEFloat64LoadLowWord32:
    case kSSEFloat64SilenceNaN:
    case kAVXFloat32Cmp:
    case kAVXFloat32Add:
    case kAVXFloat32Sub:
    case kAVXFloat32Mul:
    case kAVXFloat32Div:
    case kAVXFloat64Cmp:
    case kAVXFloat64Add:
    case kAVXFloat64Sub:
    case kAVXFloat64Mul:
    case kAVXFloat64Div:
    case kAVXFloat64Abs:
    case kAVXFloat64Neg:
    case kAVXFloat32Abs:
    case kAVXFloat32Neg:
    case kX64BitcastFI:
    case kX64BitcastDL:
    case kX64BitcastIF:
    case kX64BitcastLD:
    case kX64Lea32:
    case kX64Lea:
    case kX64Dec32:
    case kX64Inc32:
<<<<<<< HEAD
    case kX64I32x4Splat:
    case kX64I32x4ExtractLane:
    case kX64I32x4ReplaceLane:
=======
    case kX64F32x4Splat:
    case kX64F32x4ExtractLane:
    case kX64F32x4ReplaceLane:
    case kX64F32x4RecipApprox:
    case kX64F32x4RecipSqrtApprox:
    case kX64F32x4Abs:
    case kX64F32x4Neg:
    case kX64F32x4Add:
    case kX64F32x4AddHoriz:
    case kX64F32x4Sub:
    case kX64F32x4Mul:
    case kX64F32x4Min:
    case kX64F32x4Max:
    case kX64F32x4Eq:
    case kX64F32x4Ne:
    case kX64F32x4Lt:
    case kX64F32x4Le:
    case kX64I32x4Splat:
    case kX64I32x4ExtractLane:
    case kX64I32x4ReplaceLane:
    case kX64I32x4Neg:
>>>>>>> 84bd6f3c
    case kX64I32x4Shl:
    case kX64I32x4ShrS:
    case kX64I32x4Add:
    case kX64I32x4AddHoriz:
    case kX64I32x4Sub:
    case kX64I32x4Mul:
    case kX64I32x4MinS:
    case kX64I32x4MaxS:
    case kX64I32x4Eq:
    case kX64I32x4Ne:
<<<<<<< HEAD
    case kX64I32x4ShrU:
    case kX64I32x4MinU:
    case kX64I32x4MaxU:
    case kX64I16x8Splat:
    case kX64I16x8ExtractLane:
    case kX64I16x8ReplaceLane:
=======
    case kX64I32x4GtS:
    case kX64I32x4GeS:
    case kX64I32x4ShrU:
    case kX64I32x4MinU:
    case kX64I32x4MaxU:
    case kX64I32x4GtU:
    case kX64I32x4GeU:
    case kX64I16x8Splat:
    case kX64I16x8ExtractLane:
    case kX64I16x8ReplaceLane:
    case kX64I16x8Neg:
>>>>>>> 84bd6f3c
    case kX64I16x8Shl:
    case kX64I16x8ShrS:
    case kX64I16x8Add:
    case kX64I16x8AddSaturateS:
    case kX64I16x8AddHoriz:
    case kX64I16x8Sub:
    case kX64I16x8SubSaturateS:
    case kX64I16x8Mul:
    case kX64I16x8MinS:
    case kX64I16x8MaxS:
    case kX64I16x8Eq:
    case kX64I16x8Ne:
<<<<<<< HEAD
=======
    case kX64I16x8GtS:
    case kX64I16x8GeS:
>>>>>>> 84bd6f3c
    case kX64I16x8ShrU:
    case kX64I16x8AddSaturateU:
    case kX64I16x8SubSaturateU:
    case kX64I16x8MinU:
    case kX64I16x8MaxU:
<<<<<<< HEAD
    case kX64I8x16Splat:
    case kX64I8x16ExtractLane:
    case kX64I8x16ReplaceLane:
=======
    case kX64I16x8GtU:
    case kX64I16x8GeU:
    case kX64I8x16Splat:
    case kX64I8x16ExtractLane:
    case kX64I8x16ReplaceLane:
    case kX64I8x16Neg:
>>>>>>> 84bd6f3c
    case kX64I8x16Add:
    case kX64I8x16AddSaturateS:
    case kX64I8x16Sub:
    case kX64I8x16SubSaturateS:
    case kX64I8x16MinS:
    case kX64I8x16MaxS:
    case kX64I8x16Eq:
    case kX64I8x16Ne:
<<<<<<< HEAD
=======
    case kX64I8x16GtS:
    case kX64I8x16GeS:
>>>>>>> 84bd6f3c
    case kX64I8x16AddSaturateU:
    case kX64I8x16SubSaturateU:
    case kX64I8x16MinU:
    case kX64I8x16MaxU:
<<<<<<< HEAD
=======
    case kX64I8x16GtU:
    case kX64I8x16GeU:
>>>>>>> 84bd6f3c
    case kX64S128And:
    case kX64S128Or:
    case kX64S128Xor:
    case kX64S128Not:
    case kX64S128Select:
    case kX64S128Zero:
      return (instr->addressing_mode() == kMode_None)
          ? kNoOpcodeFlags
          : kIsLoadOperation | kHasSideEffect;

    case kX64Idiv:
    case kX64Idiv32:
    case kX64Udiv:
    case kX64Udiv32:
      return (instr->addressing_mode() == kMode_None)
                 ? kMayNeedDeoptOrTrapCheck
                 : kMayNeedDeoptOrTrapCheck | kIsLoadOperation | kHasSideEffect;

    case kX64Movsxbl:
    case kX64Movzxbl:
    case kX64Movsxbq:
    case kX64Movzxbq:
    case kX64Movsxwl:
    case kX64Movzxwl:
    case kX64Movsxwq:
    case kX64Movzxwq:
    case kX64Movsxlq:
      DCHECK_LE(1, instr->InputCount());
      return instr->InputAt(0)->IsRegister() ? kNoOpcodeFlags
                                             : kIsLoadOperation;

    case kX64Movb:
    case kX64Movw:
      return kHasSideEffect;

    case kX64Movl:
      if (instr->HasOutput()) {
        DCHECK_LE(1, instr->InputCount());
        return instr->InputAt(0)->IsRegister() ? kNoOpcodeFlags
                                               : kIsLoadOperation;
      } else {
        return kHasSideEffect;
      }

    case kX64Movq:
    case kX64Movsd:
    case kX64Movss:
    case kX64Movdqu:
      return instr->HasOutput() ? kIsLoadOperation : kHasSideEffect;

    case kX64StackCheck:
    case kX64Peek:
      return kIsLoadOperation;

    case kX64Push:
    case kX64Poke:
      return kHasSideEffect;

<<<<<<< HEAD
=======
    case kLFence:
      return kHasSideEffect;

    case kX64Word64AtomicLoadUint8:
    case kX64Word64AtomicLoadUint16:
    case kX64Word64AtomicLoadUint32:
    case kX64Word64AtomicLoadUint64:
      return kIsLoadOperation;

    case kX64Word64AtomicStoreWord8:
    case kX64Word64AtomicStoreWord16:
    case kX64Word64AtomicStoreWord32:
    case kX64Word64AtomicStoreWord64:
    case kX64Word64AtomicAddUint8:
    case kX64Word64AtomicAddUint16:
    case kX64Word64AtomicAddUint32:
    case kX64Word64AtomicAddUint64:
    case kX64Word64AtomicSubUint8:
    case kX64Word64AtomicSubUint16:
    case kX64Word64AtomicSubUint32:
    case kX64Word64AtomicSubUint64:
    case kX64Word64AtomicAndUint8:
    case kX64Word64AtomicAndUint16:
    case kX64Word64AtomicAndUint32:
    case kX64Word64AtomicAndUint64:
    case kX64Word64AtomicOrUint8:
    case kX64Word64AtomicOrUint16:
    case kX64Word64AtomicOrUint32:
    case kX64Word64AtomicOrUint64:
    case kX64Word64AtomicXorUint8:
    case kX64Word64AtomicXorUint16:
    case kX64Word64AtomicXorUint32:
    case kX64Word64AtomicXorUint64:
    case kX64Word64AtomicExchangeUint8:
    case kX64Word64AtomicExchangeUint16:
    case kX64Word64AtomicExchangeUint32:
    case kX64Word64AtomicExchangeUint64:
    case kX64Word64AtomicCompareExchangeUint8:
    case kX64Word64AtomicCompareExchangeUint16:
    case kX64Word64AtomicCompareExchangeUint32:
    case kX64Word64AtomicCompareExchangeUint64:
      return kHasSideEffect;

>>>>>>> 84bd6f3c
#define CASE(Name) case k##Name:
    COMMON_ARCH_OPCODE_LIST(CASE)
#undef CASE
      // Already covered in architecture independent code.
      UNREACHABLE();
  }

  UNREACHABLE();
}


int InstructionScheduler::GetInstructionLatency(const Instruction* instr) {
  // Basic latency modeling for x64 instructions. They have been determined
  // in an empirical way.
  switch (instr->arch_opcode()) {
    case kSSEFloat64Mul:
      return 5;
    case kX64Imul:
    case kX64Imul32:
    case kX64ImulHigh32:
    case kX64UmulHigh32:
    case kSSEFloat32Cmp:
    case kSSEFloat32Add:
    case kSSEFloat32Sub:
    case kSSEFloat32Abs:
    case kSSEFloat32Neg:
    case kSSEFloat64Cmp:
    case kSSEFloat64Add:
    case kSSEFloat64Sub:
    case kSSEFloat64Max:
    case kSSEFloat64Min:
    case kSSEFloat64Abs:
    case kSSEFloat64Neg:
      return 3;
    case kSSEFloat32Mul:
    case kSSEFloat32ToFloat64:
    case kSSEFloat64ToFloat32:
    case kSSEFloat32Round:
    case kSSEFloat64Round:
    case kSSEFloat32ToInt32:
    case kSSEFloat32ToUint32:
    case kSSEFloat64ToInt32:
    case kSSEFloat64ToUint32:
      return 4;
    case kX64Idiv:
      return 49;
    case kX64Idiv32:
      return 35;
    case kX64Udiv:
      return 38;
    case kX64Udiv32:
      return 26;
    case kSSEFloat32Div:
    case kSSEFloat64Div:
    case kSSEFloat32Sqrt:
    case kSSEFloat64Sqrt:
      return 13;
    case kSSEFloat32ToInt64:
    case kSSEFloat64ToInt64:
    case kSSEFloat32ToUint64:
    case kSSEFloat64ToUint64:
      return 10;
    case kSSEFloat64Mod:
      return 50;
    case kArchTruncateDoubleToI:
      return 6;
    default:
      return 1;
  }
}

}  // namespace compiler
}  // namespace internal
}  // namespace v8<|MERGE_RESOLUTION|>--- conflicted
+++ resolved
@@ -123,11 +123,6 @@
     case kX64Lea:
     case kX64Dec32:
     case kX64Inc32:
-<<<<<<< HEAD
-    case kX64I32x4Splat:
-    case kX64I32x4ExtractLane:
-    case kX64I32x4ReplaceLane:
-=======
     case kX64F32x4Splat:
     case kX64F32x4ExtractLane:
     case kX64F32x4ReplaceLane:
@@ -149,7 +144,6 @@
     case kX64I32x4ExtractLane:
     case kX64I32x4ReplaceLane:
     case kX64I32x4Neg:
->>>>>>> 84bd6f3c
     case kX64I32x4Shl:
     case kX64I32x4ShrS:
     case kX64I32x4Add:
@@ -160,14 +154,6 @@
     case kX64I32x4MaxS:
     case kX64I32x4Eq:
     case kX64I32x4Ne:
-<<<<<<< HEAD
-    case kX64I32x4ShrU:
-    case kX64I32x4MinU:
-    case kX64I32x4MaxU:
-    case kX64I16x8Splat:
-    case kX64I16x8ExtractLane:
-    case kX64I16x8ReplaceLane:
-=======
     case kX64I32x4GtS:
     case kX64I32x4GeS:
     case kX64I32x4ShrU:
@@ -179,7 +165,6 @@
     case kX64I16x8ExtractLane:
     case kX64I16x8ReplaceLane:
     case kX64I16x8Neg:
->>>>>>> 84bd6f3c
     case kX64I16x8Shl:
     case kX64I16x8ShrS:
     case kX64I16x8Add:
@@ -192,28 +177,19 @@
     case kX64I16x8MaxS:
     case kX64I16x8Eq:
     case kX64I16x8Ne:
-<<<<<<< HEAD
-=======
     case kX64I16x8GtS:
     case kX64I16x8GeS:
->>>>>>> 84bd6f3c
     case kX64I16x8ShrU:
     case kX64I16x8AddSaturateU:
     case kX64I16x8SubSaturateU:
     case kX64I16x8MinU:
     case kX64I16x8MaxU:
-<<<<<<< HEAD
-    case kX64I8x16Splat:
-    case kX64I8x16ExtractLane:
-    case kX64I8x16ReplaceLane:
-=======
     case kX64I16x8GtU:
     case kX64I16x8GeU:
     case kX64I8x16Splat:
     case kX64I8x16ExtractLane:
     case kX64I8x16ReplaceLane:
     case kX64I8x16Neg:
->>>>>>> 84bd6f3c
     case kX64I8x16Add:
     case kX64I8x16AddSaturateS:
     case kX64I8x16Sub:
@@ -222,20 +198,14 @@
     case kX64I8x16MaxS:
     case kX64I8x16Eq:
     case kX64I8x16Ne:
-<<<<<<< HEAD
-=======
     case kX64I8x16GtS:
     case kX64I8x16GeS:
->>>>>>> 84bd6f3c
     case kX64I8x16AddSaturateU:
     case kX64I8x16SubSaturateU:
     case kX64I8x16MinU:
     case kX64I8x16MaxU:
-<<<<<<< HEAD
-=======
     case kX64I8x16GtU:
     case kX64I8x16GeU:
->>>>>>> 84bd6f3c
     case kX64S128And:
     case kX64S128Or:
     case kX64S128Xor:
@@ -294,8 +264,6 @@
     case kX64Poke:
       return kHasSideEffect;
 
-<<<<<<< HEAD
-=======
     case kLFence:
       return kHasSideEffect;
 
@@ -339,7 +307,6 @@
     case kX64Word64AtomicCompareExchangeUint64:
       return kHasSideEffect;
 
->>>>>>> 84bd6f3c
 #define CASE(Name) case k##Name:
     COMMON_ARCH_OPCODE_LIST(CASE)
 #undef CASE
