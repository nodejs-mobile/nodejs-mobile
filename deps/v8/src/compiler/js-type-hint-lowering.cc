// Copyright 2017 the V8 project authors. All rights reserved.
// Use of this source code is governed by a BSD-style license that can be
// found in the LICENSE file.

#include "src/compiler/js-type-hint-lowering.h"

#include "src/compiler/access-builder.h"
#include "src/compiler/js-graph.h"
#include "src/compiler/operator-properties.h"
#include "src/compiler/simplified-operator.h"
#include "src/feedback-vector.h"
#include "src/type-hints.h"

namespace v8 {
namespace internal {
namespace compiler {

namespace {

bool BinaryOperationHintToNumberOperationHint(
    BinaryOperationHint binop_hint, NumberOperationHint* number_hint) {
  switch (binop_hint) {
    case BinaryOperationHint::kSignedSmall:
      *number_hint = NumberOperationHint::kSignedSmall;
      return true;
<<<<<<< HEAD
    case BinaryOperationHint::kSigned32:
      *number_hint = NumberOperationHint::kSigned32;
      return true;
=======
    case BinaryOperationHint::kSignedSmallInputs:
      *number_hint = NumberOperationHint::kSignedSmallInputs;
      return true;
    case BinaryOperationHint::kSigned32:
      *number_hint = NumberOperationHint::kSigned32;
      return true;
    case BinaryOperationHint::kNumber:
      *number_hint = NumberOperationHint::kNumber;
      return true;
>>>>>>> 84bd6f3c
    case BinaryOperationHint::kNumberOrOddball:
      *number_hint = NumberOperationHint::kNumberOrOddball;
      return true;
    case BinaryOperationHint::kAny:
    case BinaryOperationHint::kNone:
    case BinaryOperationHint::kString:
<<<<<<< HEAD
=======
    case BinaryOperationHint::kBigInt:
>>>>>>> 84bd6f3c
      break;
  }
  return false;
}

}  // namespace

class JSSpeculativeBinopBuilder final {
 public:
  JSSpeculativeBinopBuilder(const JSTypeHintLowering* lowering,
                            const Operator* op, Node* left, Node* right,
                            Node* effect, Node* control, FeedbackSlot slot)
      : lowering_(lowering),
        op_(op),
        left_(left),
        right_(right),
        effect_(effect),
        control_(control),
        slot_(slot) {}

  BinaryOperationHint GetBinaryOperationHint() {
    FeedbackNexus nexus(feedback_vector(), slot_);
    return nexus.GetBinaryOperationFeedback();
  }

  CompareOperationHint GetCompareOperationHint() {
<<<<<<< HEAD
    DCHECK_EQ(FeedbackSlotKind::kCompareOp, feedback_vector()->GetKind(slot_));
    CompareICNexus nexus(feedback_vector(), slot_);
=======
    FeedbackNexus nexus(feedback_vector(), slot_);
>>>>>>> 84bd6f3c
    return nexus.GetCompareOperationFeedback();
  }

  bool GetBinaryNumberOperationHint(NumberOperationHint* hint) {
    return BinaryOperationHintToNumberOperationHint(GetBinaryOperationHint(),
                                                    hint);
  }

  bool GetCompareNumberOperationHint(NumberOperationHint* hint) {
    switch (GetCompareOperationHint()) {
      case CompareOperationHint::kSignedSmall:
        *hint = NumberOperationHint::kSignedSmall;
        return true;
      case CompareOperationHint::kNumber:
        *hint = NumberOperationHint::kNumber;
        return true;
      case CompareOperationHint::kNumberOrOddball:
        *hint = NumberOperationHint::kNumberOrOddball;
        return true;
      case CompareOperationHint::kAny:
      case CompareOperationHint::kNone:
      case CompareOperationHint::kString:
<<<<<<< HEAD
=======
      case CompareOperationHint::kSymbol:
      case CompareOperationHint::kBigInt:
>>>>>>> 84bd6f3c
      case CompareOperationHint::kReceiver:
      case CompareOperationHint::kInternalizedString:
        break;
    }
    return false;
  }

  const Operator* SpeculativeNumberOp(NumberOperationHint hint) {
    switch (op_->opcode()) {
      case IrOpcode::kJSAdd:
        if (hint == NumberOperationHint::kSignedSmall ||
            hint == NumberOperationHint::kSigned32) {
          return simplified()->SpeculativeSafeIntegerAdd(hint);
        } else {
          return simplified()->SpeculativeNumberAdd(hint);
        }
      case IrOpcode::kJSSubtract:
        if (hint == NumberOperationHint::kSignedSmall ||
            hint == NumberOperationHint::kSigned32) {
          return simplified()->SpeculativeSafeIntegerSubtract(hint);
        } else {
          return simplified()->SpeculativeNumberSubtract(hint);
        }
      case IrOpcode::kJSMultiply:
        return simplified()->SpeculativeNumberMultiply(hint);
      case IrOpcode::kJSDivide:
        return simplified()->SpeculativeNumberDivide(hint);
      case IrOpcode::kJSModulus:
        return simplified()->SpeculativeNumberModulus(hint);
      case IrOpcode::kJSBitwiseAnd:
        return simplified()->SpeculativeNumberBitwiseAnd(hint);
      case IrOpcode::kJSBitwiseOr:
        return simplified()->SpeculativeNumberBitwiseOr(hint);
      case IrOpcode::kJSBitwiseXor:
        return simplified()->SpeculativeNumberBitwiseXor(hint);
      case IrOpcode::kJSShiftLeft:
        return simplified()->SpeculativeNumberShiftLeft(hint);
      case IrOpcode::kJSShiftRight:
        return simplified()->SpeculativeNumberShiftRight(hint);
      case IrOpcode::kJSShiftRightLogical:
        return simplified()->SpeculativeNumberShiftRightLogical(hint);
      default:
        break;
    }
    UNREACHABLE();
  }

  const Operator* SpeculativeCompareOp(NumberOperationHint hint) {
    switch (op_->opcode()) {
      case IrOpcode::kJSEqual:
        return simplified()->SpeculativeNumberEqual(hint);
      case IrOpcode::kJSLessThan:
        return simplified()->SpeculativeNumberLessThan(hint);
      case IrOpcode::kJSGreaterThan:
        std::swap(left_, right_);  // a > b => b < a
        return simplified()->SpeculativeNumberLessThan(hint);
      case IrOpcode::kJSLessThanOrEqual:
        return simplified()->SpeculativeNumberLessThanOrEqual(hint);
      case IrOpcode::kJSGreaterThanOrEqual:
        std::swap(left_, right_);  // a >= b => b <= a
        return simplified()->SpeculativeNumberLessThanOrEqual(hint);
      default:
        break;
    }
    UNREACHABLE();
<<<<<<< HEAD
    return nullptr;
=======
>>>>>>> 84bd6f3c
  }

  Node* BuildSpeculativeOperation(const Operator* op) {
    DCHECK_EQ(2, op->ValueInputCount());
    DCHECK_EQ(1, op->EffectInputCount());
    DCHECK_EQ(1, op->ControlInputCount());
    DCHECK_EQ(false, OperatorProperties::HasFrameStateInput(op));
    DCHECK_EQ(false, OperatorProperties::HasContextInput(op));
    DCHECK_EQ(1, op->EffectOutputCount());
    DCHECK_EQ(0, op->ControlOutputCount());
    return graph()->NewNode(op, left_, right_, effect_, control_);
  }

  Node* TryBuildNumberBinop() {
    NumberOperationHint hint;
    if (GetBinaryNumberOperationHint(&hint)) {
      const Operator* op = SpeculativeNumberOp(hint);
      Node* node = BuildSpeculativeOperation(op);
      return node;
    }
    return nullptr;
  }

  Node* TryBuildNumberCompare() {
    NumberOperationHint hint;
    if (GetCompareNumberOperationHint(&hint)) {
      const Operator* op = SpeculativeCompareOp(hint);
      Node* node = BuildSpeculativeOperation(op);
      return node;
    }
    return nullptr;
  }

  JSGraph* jsgraph() const { return lowering_->jsgraph(); }
  Graph* graph() const { return jsgraph()->graph(); }
  JSOperatorBuilder* javascript() { return jsgraph()->javascript(); }
  SimplifiedOperatorBuilder* simplified() { return jsgraph()->simplified(); }
  CommonOperatorBuilder* common() { return jsgraph()->common(); }
  const Handle<FeedbackVector>& feedback_vector() const {
    return lowering_->feedback_vector();
  }

 private:
  const JSTypeHintLowering* lowering_;
  const Operator* op_;
  Node* left_;
  Node* right_;
  Node* effect_;
  Node* control_;
  FeedbackSlot slot_;
};

JSTypeHintLowering::JSTypeHintLowering(JSGraph* jsgraph,
                                       Handle<FeedbackVector> feedback_vector,
                                       Flags flags)
    : jsgraph_(jsgraph), flags_(flags), feedback_vector_(feedback_vector) {}
<<<<<<< HEAD

Reduction JSTypeHintLowering::ReduceBinaryOperation(const Operator* op,
                                                    Node* left, Node* right,
                                                    Node* effect, Node* control,
                                                    FeedbackSlot slot) const {
  switch (op->opcode()) {
    case IrOpcode::kJSStrictEqual:
      break;
=======

JSTypeHintLowering::LoweringResult JSTypeHintLowering::ReduceUnaryOperation(
    const Operator* op, Node* operand, Node* effect, Node* control,
    FeedbackSlot slot) const {
  DCHECK(!slot.IsInvalid());
  FeedbackNexus nexus(feedback_vector(), slot);
  if (Node* node = TryBuildSoftDeopt(
          nexus, effect, control,
          DeoptimizeReason::kInsufficientTypeFeedbackForUnaryOperation)) {
    return LoweringResult::Exit(node);
  }

  Node* node;
  switch (op->opcode()) {
    case IrOpcode::kJSBitwiseNot: {
      // Lower to a speculative xor with -1 if we have some kind of Number
      // feedback.
      JSSpeculativeBinopBuilder b(this, jsgraph()->javascript()->BitwiseXor(),
                                  operand, jsgraph()->SmiConstant(-1), effect,
                                  control, slot);
      node = b.TryBuildNumberBinop();
      break;
    }
    case IrOpcode::kJSDecrement: {
      // Lower to a speculative subtraction of 1 if we have some kind of Number
      // feedback.
      JSSpeculativeBinopBuilder b(this, jsgraph()->javascript()->Subtract(),
                                  operand, jsgraph()->SmiConstant(1), effect,
                                  control, slot);
      node = b.TryBuildNumberBinop();
      break;
    }
    case IrOpcode::kJSIncrement: {
      // Lower to a speculative addition of 1 if we have some kind of Number
      // feedback.
      BinaryOperationHint hint = BinaryOperationHint::kAny;  // Dummy.
      JSSpeculativeBinopBuilder b(this, jsgraph()->javascript()->Add(hint),
                                  operand, jsgraph()->SmiConstant(1), effect,
                                  control, slot);
      node = b.TryBuildNumberBinop();
      break;
    }
    case IrOpcode::kJSNegate: {
      // Lower to a speculative multiplication with -1 if we have some kind of
      // Number feedback.
      JSSpeculativeBinopBuilder b(this, jsgraph()->javascript()->Multiply(),
                                  operand, jsgraph()->SmiConstant(-1), effect,
                                  control, slot);
      node = b.TryBuildNumberBinop();
      break;
    }
    default:
      UNREACHABLE();
      break;
  }

  if (node != nullptr) {
    return LoweringResult::SideEffectFree(node, node, control);
  } else {
    return LoweringResult::NoChange();
  }
}

JSTypeHintLowering::LoweringResult JSTypeHintLowering::ReduceBinaryOperation(
    const Operator* op, Node* left, Node* right, Node* effect, Node* control,
    FeedbackSlot slot) const {
  switch (op->opcode()) {
    case IrOpcode::kJSStrictEqual: {
      DCHECK(!slot.IsInvalid());
      FeedbackNexus nexus(feedback_vector(), slot);
      if (Node* node = TryBuildSoftDeopt(
              nexus, effect, control,
              DeoptimizeReason::kInsufficientTypeFeedbackForCompareOperation)) {
        return LoweringResult::Exit(node);
      }
      // TODO(turbofan): Should we generally support early lowering of
      // JSStrictEqual operators here?
      break;
    }
>>>>>>> 84bd6f3c
    case IrOpcode::kJSEqual:
    case IrOpcode::kJSLessThan:
    case IrOpcode::kJSGreaterThan:
    case IrOpcode::kJSLessThanOrEqual:
    case IrOpcode::kJSGreaterThanOrEqual: {
<<<<<<< HEAD
      JSSpeculativeBinopBuilder b(this, op, left, right, effect, control, slot);
      if (Node* node = b.TryBuildNumberCompare()) {
        return Reduction(node);
      }
=======
      DCHECK(!slot.IsInvalid());
      FeedbackNexus nexus(feedback_vector(), slot);
      if (Node* node = TryBuildSoftDeopt(
              nexus, effect, control,
              DeoptimizeReason::kInsufficientTypeFeedbackForCompareOperation)) {
        return LoweringResult::Exit(node);
      }
      JSSpeculativeBinopBuilder b(this, op, left, right, effect, control, slot);
      if (Node* node = b.TryBuildNumberCompare()) {
        return LoweringResult::SideEffectFree(node, node, control);
      }
      break;
    }
    case IrOpcode::kJSInstanceOf: {
      DCHECK(!slot.IsInvalid());
      FeedbackNexus nexus(feedback_vector(), slot);
      if (Node* node = TryBuildSoftDeopt(
              nexus, effect, control,
              DeoptimizeReason::kInsufficientTypeFeedbackForCompareOperation)) {
        return LoweringResult::Exit(node);
      }
      // TODO(turbofan): Should we generally support early lowering of
      // JSInstanceOf operators here?
>>>>>>> 84bd6f3c
      break;
    }
    case IrOpcode::kJSBitwiseOr:
    case IrOpcode::kJSBitwiseXor:
    case IrOpcode::kJSBitwiseAnd:
    case IrOpcode::kJSShiftLeft:
    case IrOpcode::kJSShiftRight:
    case IrOpcode::kJSShiftRightLogical:
    case IrOpcode::kJSAdd:
    case IrOpcode::kJSSubtract:
    case IrOpcode::kJSMultiply:
    case IrOpcode::kJSDivide:
    case IrOpcode::kJSModulus: {
      DCHECK(!slot.IsInvalid());
      FeedbackNexus nexus(feedback_vector(), slot);
      if (Node* node = TryBuildSoftDeopt(
              nexus, effect, control,
              DeoptimizeReason::kInsufficientTypeFeedbackForBinaryOperation)) {
        return LoweringResult::Exit(node);
      }
      JSSpeculativeBinopBuilder b(this, op, left, right, effect, control, slot);
      if (Node* node = b.TryBuildNumberBinop()) {
<<<<<<< HEAD
        return Reduction(node);
=======
        return LoweringResult::SideEffectFree(node, node, control);
>>>>>>> 84bd6f3c
      }
      break;
    }
    case IrOpcode::kJSExponentiate: {
      // TODO(neis): Introduce a SpeculativeNumberPow operator?
      break;
    }
    default:
      UNREACHABLE();
      break;
  }
  return LoweringResult::NoChange();
}

JSTypeHintLowering::LoweringResult JSTypeHintLowering::ReduceForInNextOperation(
    Node* receiver, Node* cache_array, Node* cache_type, Node* index,
    Node* effect, Node* control, FeedbackSlot slot) const {
  DCHECK(!slot.IsInvalid());
  FeedbackNexus nexus(feedback_vector(), slot);
  if (Node* node = TryBuildSoftDeopt(
          nexus, effect, control,
          DeoptimizeReason::kInsufficientTypeFeedbackForForIn)) {
    return LoweringResult::Exit(node);
  }
  return LoweringResult::NoChange();
}

JSTypeHintLowering::LoweringResult
JSTypeHintLowering::ReduceForInPrepareOperation(Node* enumerator, Node* effect,
                                                Node* control,
                                                FeedbackSlot slot) const {
  DCHECK(!slot.IsInvalid());
  FeedbackNexus nexus(feedback_vector(), slot);
  if (Node* node = TryBuildSoftDeopt(
          nexus, effect, control,
          DeoptimizeReason::kInsufficientTypeFeedbackForForIn)) {
    return LoweringResult::Exit(node);
  }
  return LoweringResult::NoChange();
}

JSTypeHintLowering::LoweringResult JSTypeHintLowering::ReduceToNumberOperation(
    Node* input, Node* effect, Node* control, FeedbackSlot slot) const {
  DCHECK(!slot.IsInvalid());
  FeedbackNexus nexus(feedback_vector(), slot);
  NumberOperationHint hint;
  if (BinaryOperationHintToNumberOperationHint(
          nexus.GetBinaryOperationFeedback(), &hint)) {
    Node* node = jsgraph()->graph()->NewNode(
        jsgraph()->simplified()->SpeculativeToNumber(hint, VectorSlotPair()),
        input, effect, control);
    return LoweringResult::SideEffectFree(node, node, control);
  }
  return LoweringResult::NoChange();
}

JSTypeHintLowering::LoweringResult JSTypeHintLowering::ReduceCallOperation(
    const Operator* op, Node* const* args, int arg_count, Node* effect,
    Node* control, FeedbackSlot slot) const {
  DCHECK(op->opcode() == IrOpcode::kJSCall ||
         op->opcode() == IrOpcode::kJSCallWithSpread);
  DCHECK(!slot.IsInvalid());
  FeedbackNexus nexus(feedback_vector(), slot);
  if (Node* node = TryBuildSoftDeopt(
          nexus, effect, control,
          DeoptimizeReason::kInsufficientTypeFeedbackForCall)) {
    return LoweringResult::Exit(node);
  }
  return LoweringResult::NoChange();
}

JSTypeHintLowering::LoweringResult JSTypeHintLowering::ReduceConstructOperation(
    const Operator* op, Node* const* args, int arg_count, Node* effect,
    Node* control, FeedbackSlot slot) const {
  DCHECK(op->opcode() == IrOpcode::kJSConstruct ||
         op->opcode() == IrOpcode::kJSConstructWithSpread);
  DCHECK(!slot.IsInvalid());
  FeedbackNexus nexus(feedback_vector(), slot);
  if (Node* node = TryBuildSoftDeopt(
          nexus, effect, control,
          DeoptimizeReason::kInsufficientTypeFeedbackForConstruct)) {
    return LoweringResult::Exit(node);
  }
  return LoweringResult::NoChange();
}

JSTypeHintLowering::LoweringResult JSTypeHintLowering::ReduceLoadNamedOperation(
    const Operator* op, Node* receiver, Node* effect, Node* control,
    FeedbackSlot slot) const {
  DCHECK_EQ(IrOpcode::kJSLoadNamed, op->opcode());
  DCHECK(!slot.IsInvalid());
  FeedbackNexus nexus(feedback_vector(), slot);
  if (Node* node = TryBuildSoftDeopt(
          nexus, effect, control,
          DeoptimizeReason::kInsufficientTypeFeedbackForGenericNamedAccess)) {
    return LoweringResult::Exit(node);
  }
  return LoweringResult::NoChange();
}

JSTypeHintLowering::LoweringResult JSTypeHintLowering::ReduceLoadKeyedOperation(
    const Operator* op, Node* obj, Node* key, Node* effect, Node* control,
    FeedbackSlot slot) const {
  DCHECK_EQ(IrOpcode::kJSLoadProperty, op->opcode());
  DCHECK(!slot.IsInvalid());
  FeedbackNexus nexus(feedback_vector(), slot);
  if (Node* node = TryBuildSoftDeopt(
          nexus, effect, control,
          DeoptimizeReason::kInsufficientTypeFeedbackForGenericKeyedAccess)) {
    return LoweringResult::Exit(node);
  }
  return LoweringResult::NoChange();
}

JSTypeHintLowering::LoweringResult
JSTypeHintLowering::ReduceStoreNamedOperation(const Operator* op, Node* obj,
                                              Node* val, Node* effect,
                                              Node* control,
                                              FeedbackSlot slot) const {
  DCHECK(op->opcode() == IrOpcode::kJSStoreNamed ||
         op->opcode() == IrOpcode::kJSStoreNamedOwn);
  DCHECK(!slot.IsInvalid());
  FeedbackNexus nexus(feedback_vector(), slot);
  if (Node* node = TryBuildSoftDeopt(
          nexus, effect, control,
          DeoptimizeReason::kInsufficientTypeFeedbackForGenericNamedAccess)) {
    return LoweringResult::Exit(node);
  }
  return LoweringResult::NoChange();
}

JSTypeHintLowering::LoweringResult
JSTypeHintLowering::ReduceStoreKeyedOperation(const Operator* op, Node* obj,
                                              Node* key, Node* val,
                                              Node* effect, Node* control,
                                              FeedbackSlot slot) const {
  DCHECK(op->opcode() == IrOpcode::kJSStoreProperty ||
         op->opcode() == IrOpcode::kJSStoreInArrayLiteral);
  DCHECK(!slot.IsInvalid());
  FeedbackNexus nexus(feedback_vector(), slot);
  if (Node* node = TryBuildSoftDeopt(
          nexus, effect, control,
          DeoptimizeReason::kInsufficientTypeFeedbackForGenericKeyedAccess)) {
    return LoweringResult::Exit(node);
  }
  return LoweringResult::NoChange();
}

Node* JSTypeHintLowering::TryBuildSoftDeopt(FeedbackNexus& nexus, Node* effect,
                                            Node* control,
                                            DeoptimizeReason reason) const {
  if ((flags() & kBailoutOnUninitialized) && nexus.IsUninitialized()) {
    Node* deoptimize = jsgraph()->graph()->NewNode(
        jsgraph()->common()->Deoptimize(DeoptimizeKind::kSoft, reason,
                                        VectorSlotPair()),
        jsgraph()->Dead(), effect, control);
    Node* frame_state = NodeProperties::FindFrameStateBefore(deoptimize);
    deoptimize->ReplaceInput(0, frame_state);
    return deoptimize;
  }
  return nullptr;
}

Reduction JSTypeHintLowering::ReduceToNumberOperation(Node* input, Node* effect,
                                                      Node* control,
                                                      FeedbackSlot slot) const {
  DCHECK(!slot.IsInvalid());
  BinaryOpICNexus nexus(feedback_vector(), slot);
  NumberOperationHint hint;
  if (BinaryOperationHintToNumberOperationHint(
          nexus.GetBinaryOperationFeedback(), &hint)) {
    Node* node = jsgraph()->graph()->NewNode(
        jsgraph()->simplified()->SpeculativeToNumber(hint), input, effect,
        control);
    return Reduction(node);
  }
  return Reduction();
}

Reduction JSTypeHintLowering::ReduceLoadNamedOperation(
    const Operator* op, Node* obj, Node* effect, Node* control,
    FeedbackSlot slot) const {
  DCHECK_EQ(IrOpcode::kJSLoadNamed, op->opcode());
  DCHECK(!slot.IsInvalid());
  LoadICNexus nexus(feedback_vector(), slot);
  if (Node* node = TryBuildSoftDeopt(
          nexus, effect, control,
          DeoptimizeReason::kInsufficientTypeFeedbackForGenericNamedAccess)) {
    return Reduction(node);
  }
  return Reduction();
}

Reduction JSTypeHintLowering::ReduceLoadKeyedOperation(
    const Operator* op, Node* obj, Node* key, Node* effect, Node* control,
    FeedbackSlot slot) const {
  DCHECK_EQ(IrOpcode::kJSLoadProperty, op->opcode());
  DCHECK(!slot.IsInvalid());
  KeyedLoadICNexus nexus(feedback_vector(), slot);
  if (Node* node = TryBuildSoftDeopt(
          nexus, effect, control,
          DeoptimizeReason::kInsufficientTypeFeedbackForGenericKeyedAccess)) {
    return Reduction(node);
  }
  return Reduction();
}

Reduction JSTypeHintLowering::ReduceStoreNamedOperation(
    const Operator* op, Node* obj, Node* val, Node* effect, Node* control,
    FeedbackSlot slot) const {
  DCHECK(op->opcode() == IrOpcode::kJSStoreNamed ||
         op->opcode() == IrOpcode::kJSStoreNamedOwn);
  DCHECK(!slot.IsInvalid());
  StoreICNexus nexus(feedback_vector(), slot);
  if (Node* node = TryBuildSoftDeopt(
          nexus, effect, control,
          DeoptimizeReason::kInsufficientTypeFeedbackForGenericNamedAccess)) {
    return Reduction(node);
  }
  return Reduction();
}

Reduction JSTypeHintLowering::ReduceStoreKeyedOperation(
    const Operator* op, Node* obj, Node* key, Node* val, Node* effect,
    Node* control, FeedbackSlot slot) const {
  DCHECK_EQ(IrOpcode::kJSStoreProperty, op->opcode());
  DCHECK(!slot.IsInvalid());
  KeyedStoreICNexus nexus(feedback_vector(), slot);
  if (Node* node = TryBuildSoftDeopt(
          nexus, effect, control,
          DeoptimizeReason::kInsufficientTypeFeedbackForGenericKeyedAccess)) {
    return Reduction(node);
  }
  return Reduction();
}

Node* JSTypeHintLowering::TryBuildSoftDeopt(FeedbackNexus& nexus, Node* effect,
                                            Node* control,
                                            DeoptimizeReason reason) const {
  if ((flags() & kBailoutOnUninitialized) && nexus.IsUninitialized()) {
    Node* deoptimize = jsgraph()->graph()->NewNode(
        jsgraph()->common()->Deoptimize(DeoptimizeKind::kSoft, reason),
        jsgraph()->Dead(), effect, control);
    Node* frame_state = NodeProperties::FindFrameStateBefore(deoptimize);
    deoptimize->ReplaceInput(0, frame_state);
    return deoptimize;
  }
  return nullptr;
}

}  // namespace compiler
}  // namespace internal
}  // namespace v8<|MERGE_RESOLUTION|>--- conflicted
+++ resolved
@@ -23,11 +23,6 @@
     case BinaryOperationHint::kSignedSmall:
       *number_hint = NumberOperationHint::kSignedSmall;
       return true;
-<<<<<<< HEAD
-    case BinaryOperationHint::kSigned32:
-      *number_hint = NumberOperationHint::kSigned32;
-      return true;
-=======
     case BinaryOperationHint::kSignedSmallInputs:
       *number_hint = NumberOperationHint::kSignedSmallInputs;
       return true;
@@ -37,17 +32,13 @@
     case BinaryOperationHint::kNumber:
       *number_hint = NumberOperationHint::kNumber;
       return true;
->>>>>>> 84bd6f3c
     case BinaryOperationHint::kNumberOrOddball:
       *number_hint = NumberOperationHint::kNumberOrOddball;
       return true;
     case BinaryOperationHint::kAny:
     case BinaryOperationHint::kNone:
     case BinaryOperationHint::kString:
-<<<<<<< HEAD
-=======
     case BinaryOperationHint::kBigInt:
->>>>>>> 84bd6f3c
       break;
   }
   return false;
@@ -74,12 +65,7 @@
   }
 
   CompareOperationHint GetCompareOperationHint() {
-<<<<<<< HEAD
-    DCHECK_EQ(FeedbackSlotKind::kCompareOp, feedback_vector()->GetKind(slot_));
-    CompareICNexus nexus(feedback_vector(), slot_);
-=======
     FeedbackNexus nexus(feedback_vector(), slot_);
->>>>>>> 84bd6f3c
     return nexus.GetCompareOperationFeedback();
   }
 
@@ -102,11 +88,8 @@
       case CompareOperationHint::kAny:
       case CompareOperationHint::kNone:
       case CompareOperationHint::kString:
-<<<<<<< HEAD
-=======
       case CompareOperationHint::kSymbol:
       case CompareOperationHint::kBigInt:
->>>>>>> 84bd6f3c
       case CompareOperationHint::kReceiver:
       case CompareOperationHint::kInternalizedString:
         break;
@@ -172,10 +155,6 @@
         break;
     }
     UNREACHABLE();
-<<<<<<< HEAD
-    return nullptr;
-=======
->>>>>>> 84bd6f3c
   }
 
   Node* BuildSpeculativeOperation(const Operator* op) {
@@ -232,16 +211,6 @@
                                        Handle<FeedbackVector> feedback_vector,
                                        Flags flags)
     : jsgraph_(jsgraph), flags_(flags), feedback_vector_(feedback_vector) {}
-<<<<<<< HEAD
-
-Reduction JSTypeHintLowering::ReduceBinaryOperation(const Operator* op,
-                                                    Node* left, Node* right,
-                                                    Node* effect, Node* control,
-                                                    FeedbackSlot slot) const {
-  switch (op->opcode()) {
-    case IrOpcode::kJSStrictEqual:
-      break;
-=======
 
 JSTypeHintLowering::LoweringResult JSTypeHintLowering::ReduceUnaryOperation(
     const Operator* op, Node* operand, Node* effect, Node* control,
@@ -321,18 +290,11 @@
       // JSStrictEqual operators here?
       break;
     }
->>>>>>> 84bd6f3c
     case IrOpcode::kJSEqual:
     case IrOpcode::kJSLessThan:
     case IrOpcode::kJSGreaterThan:
     case IrOpcode::kJSLessThanOrEqual:
     case IrOpcode::kJSGreaterThanOrEqual: {
-<<<<<<< HEAD
-      JSSpeculativeBinopBuilder b(this, op, left, right, effect, control, slot);
-      if (Node* node = b.TryBuildNumberCompare()) {
-        return Reduction(node);
-      }
-=======
       DCHECK(!slot.IsInvalid());
       FeedbackNexus nexus(feedback_vector(), slot);
       if (Node* node = TryBuildSoftDeopt(
@@ -356,7 +318,6 @@
       }
       // TODO(turbofan): Should we generally support early lowering of
       // JSInstanceOf operators here?
->>>>>>> 84bd6f3c
       break;
     }
     case IrOpcode::kJSBitwiseOr:
@@ -379,11 +340,7 @@
       }
       JSSpeculativeBinopBuilder b(this, op, left, right, effect, control, slot);
       if (Node* node = b.TryBuildNumberBinop()) {
-<<<<<<< HEAD
-        return Reduction(node);
-=======
         return LoweringResult::SideEffectFree(node, node, control);
->>>>>>> 84bd6f3c
       }
       break;
     }
@@ -547,93 +504,6 @@
   return nullptr;
 }
 
-Reduction JSTypeHintLowering::ReduceToNumberOperation(Node* input, Node* effect,
-                                                      Node* control,
-                                                      FeedbackSlot slot) const {
-  DCHECK(!slot.IsInvalid());
-  BinaryOpICNexus nexus(feedback_vector(), slot);
-  NumberOperationHint hint;
-  if (BinaryOperationHintToNumberOperationHint(
-          nexus.GetBinaryOperationFeedback(), &hint)) {
-    Node* node = jsgraph()->graph()->NewNode(
-        jsgraph()->simplified()->SpeculativeToNumber(hint), input, effect,
-        control);
-    return Reduction(node);
-  }
-  return Reduction();
-}
-
-Reduction JSTypeHintLowering::ReduceLoadNamedOperation(
-    const Operator* op, Node* obj, Node* effect, Node* control,
-    FeedbackSlot slot) const {
-  DCHECK_EQ(IrOpcode::kJSLoadNamed, op->opcode());
-  DCHECK(!slot.IsInvalid());
-  LoadICNexus nexus(feedback_vector(), slot);
-  if (Node* node = TryBuildSoftDeopt(
-          nexus, effect, control,
-          DeoptimizeReason::kInsufficientTypeFeedbackForGenericNamedAccess)) {
-    return Reduction(node);
-  }
-  return Reduction();
-}
-
-Reduction JSTypeHintLowering::ReduceLoadKeyedOperation(
-    const Operator* op, Node* obj, Node* key, Node* effect, Node* control,
-    FeedbackSlot slot) const {
-  DCHECK_EQ(IrOpcode::kJSLoadProperty, op->opcode());
-  DCHECK(!slot.IsInvalid());
-  KeyedLoadICNexus nexus(feedback_vector(), slot);
-  if (Node* node = TryBuildSoftDeopt(
-          nexus, effect, control,
-          DeoptimizeReason::kInsufficientTypeFeedbackForGenericKeyedAccess)) {
-    return Reduction(node);
-  }
-  return Reduction();
-}
-
-Reduction JSTypeHintLowering::ReduceStoreNamedOperation(
-    const Operator* op, Node* obj, Node* val, Node* effect, Node* control,
-    FeedbackSlot slot) const {
-  DCHECK(op->opcode() == IrOpcode::kJSStoreNamed ||
-         op->opcode() == IrOpcode::kJSStoreNamedOwn);
-  DCHECK(!slot.IsInvalid());
-  StoreICNexus nexus(feedback_vector(), slot);
-  if (Node* node = TryBuildSoftDeopt(
-          nexus, effect, control,
-          DeoptimizeReason::kInsufficientTypeFeedbackForGenericNamedAccess)) {
-    return Reduction(node);
-  }
-  return Reduction();
-}
-
-Reduction JSTypeHintLowering::ReduceStoreKeyedOperation(
-    const Operator* op, Node* obj, Node* key, Node* val, Node* effect,
-    Node* control, FeedbackSlot slot) const {
-  DCHECK_EQ(IrOpcode::kJSStoreProperty, op->opcode());
-  DCHECK(!slot.IsInvalid());
-  KeyedStoreICNexus nexus(feedback_vector(), slot);
-  if (Node* node = TryBuildSoftDeopt(
-          nexus, effect, control,
-          DeoptimizeReason::kInsufficientTypeFeedbackForGenericKeyedAccess)) {
-    return Reduction(node);
-  }
-  return Reduction();
-}
-
-Node* JSTypeHintLowering::TryBuildSoftDeopt(FeedbackNexus& nexus, Node* effect,
-                                            Node* control,
-                                            DeoptimizeReason reason) const {
-  if ((flags() & kBailoutOnUninitialized) && nexus.IsUninitialized()) {
-    Node* deoptimize = jsgraph()->graph()->NewNode(
-        jsgraph()->common()->Deoptimize(DeoptimizeKind::kSoft, reason),
-        jsgraph()->Dead(), effect, control);
-    Node* frame_state = NodeProperties::FindFrameStateBefore(deoptimize);
-    deoptimize->ReplaceInput(0, frame_state);
-    return deoptimize;
-  }
-  return nullptr;
-}
-
 }  // namespace compiler
 }  // namespace internal
 }  // namespace v8