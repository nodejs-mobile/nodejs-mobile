--- conflicted
+++ resolved
@@ -51,10 +51,7 @@
     int num_functions;
     Node* node = nullptr;     // The call site at which to inline.
     CallFrequency frequency;  // Relative frequency of this call site.
-<<<<<<< HEAD
-=======
     int total_size = 0;
->>>>>>> 84bd6f3c
   };
 
   // Comparator for candidates.
@@ -67,9 +64,6 @@
 
   // Dumps candidates to console.
   void PrintCandidates();
-<<<<<<< HEAD
-  Reduction InlineCandidate(Candidate const& candidate, bool force_inline);
-=======
   Reduction InlineCandidate(Candidate const& candidate, bool small_function);
   void CreateOrReuseDispatch(Node* node, Node* callee,
                              Candidate const& candidate, Node** if_successes,
@@ -82,7 +76,6 @@
                                      StateCloneMode mode);
   Node* DuplicateStateValuesAndRename(Node* state_values, Node* from, Node* to,
                                       StateCloneMode mode);
->>>>>>> 84bd6f3c
 
   CommonOperatorBuilder* common() const;
   Graph* graph() const;
