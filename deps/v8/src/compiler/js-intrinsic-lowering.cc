--- conflicted
+++ resolved
@@ -41,20 +41,12 @@
       return ReduceCreateJSGeneratorObject(node);
     case Runtime::kInlineGeneratorGetInputOrDebugPos:
       return ReduceGeneratorGetInputOrDebugPos(node);
-<<<<<<< HEAD
-    case Runtime::kInlineAsyncGeneratorGetAwaitInputOrDebugPos:
-      return ReduceAsyncGeneratorGetAwaitInputOrDebugPos(node);
-=======
->>>>>>> 84bd6f3c
     case Runtime::kInlineAsyncGeneratorReject:
       return ReduceAsyncGeneratorReject(node);
     case Runtime::kInlineAsyncGeneratorResolve:
       return ReduceAsyncGeneratorResolve(node);
-<<<<<<< HEAD
-=======
     case Runtime::kInlineAsyncGeneratorYield:
       return ReduceAsyncGeneratorYield(node);
->>>>>>> 84bd6f3c
     case Runtime::kInlineGeneratorGetResumeMode:
       return ReduceGeneratorGetResumeMode(node);
     case Runtime::kInlineIsArray:
@@ -67,13 +59,6 @@
       return ReduceIsInstanceType(node, JS_MAP_TYPE);
     case Runtime::kInlineIsJSSet:
       return ReduceIsInstanceType(node, JS_SET_TYPE);
-<<<<<<< HEAD
-    case Runtime::kInlineIsJSMapIterator:
-      return ReduceIsInstanceType(node, JS_MAP_ITERATOR_TYPE);
-    case Runtime::kInlineIsJSSetIterator:
-      return ReduceIsInstanceType(node, JS_SET_ITERATOR_TYPE);
-=======
->>>>>>> 84bd6f3c
     case Runtime::kInlineIsJSWeakMap:
       return ReduceIsInstanceType(node, JS_WEAK_MAP_TYPE);
     case Runtime::kInlineIsJSWeakSet:
@@ -100,15 +85,6 @@
       return ReduceCall(node);
     case Runtime::kInlineGetSuperConstructor:
       return ReduceGetSuperConstructor(node);
-<<<<<<< HEAD
-    case Runtime::kInlineArrayBufferViewGetByteLength:
-      return ReduceArrayBufferViewField(
-          node, AccessBuilder::ForJSArrayBufferViewByteLength());
-    case Runtime::kInlineArrayBufferViewGetByteOffset:
-      return ReduceArrayBufferViewField(
-          node, AccessBuilder::ForJSArrayBufferViewByteOffset());
-=======
->>>>>>> 84bd6f3c
     case Runtime::kInlineArrayBufferViewWasNeutered:
       return ReduceArrayBufferViewWasNeutered(node);
     case Runtime::kInlineMaxSmi:
@@ -201,39 +177,11 @@
   return Change(node, op, generator, effect, control);
 }
 
-<<<<<<< HEAD
-Reduction JSIntrinsicLowering::ReduceAsyncGeneratorGetAwaitInputOrDebugPos(
-    Node* node) {
-  Node* const generator = NodeProperties::GetValueInput(node, 0);
-  Node* const effect = NodeProperties::GetEffectInput(node);
-  Node* const control = NodeProperties::GetControlInput(node);
-  Operator const* const op = simplified()->LoadField(
-      AccessBuilder::ForJSAsyncGeneratorObjectAwaitInputOrDebugPos());
-
-  return Change(node, op, generator, effect, control);
-}
-
-Reduction JSIntrinsicLowering::ReduceAsyncGeneratorReject(Node* node) {
-  return Change(node, CodeFactory::AsyncGeneratorReject(isolate()), 0);
-}
-
-Reduction JSIntrinsicLowering::ReduceAsyncGeneratorResolve(Node* node) {
-  return Change(node, CodeFactory::AsyncGeneratorResolve(isolate()), 0);
-}
-
-Reduction JSIntrinsicLowering::ReduceGeneratorGetContext(Node* node) {
-  Node* const generator = NodeProperties::GetValueInput(node, 0);
-  Node* const effect = NodeProperties::GetEffectInput(node);
-  Node* const control = NodeProperties::GetControlInput(node);
-  Operator const* const op =
-      simplified()->LoadField(AccessBuilder::ForJSGeneratorObjectContext());
-=======
 Reduction JSIntrinsicLowering::ReduceAsyncGeneratorReject(Node* node) {
   return Change(
       node, Builtins::CallableFor(isolate(), Builtins::kAsyncGeneratorReject),
       0);
 }
->>>>>>> 84bd6f3c
 
 Reduction JSIntrinsicLowering::ReduceAsyncGeneratorResolve(Node* node) {
   return Change(
@@ -416,15 +364,6 @@
       simplified()->ArrayBufferWasNeutered(), receiver_buffer, effect, control);
 
   ReplaceWithValue(node, value, effect, control);
-<<<<<<< HEAD
-  return Replace(value);
-}
-
-Reduction JSIntrinsicLowering::ReduceMaxSmi(Node* node) {
-  Node* value = jsgraph()->Constant(Smi::kMaxValue);
-  ReplaceWithValue(node, value);
-=======
->>>>>>> 84bd6f3c
   return Replace(value);
 }
 
