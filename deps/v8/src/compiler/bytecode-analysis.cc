--- conflicted
+++ resolved
@@ -333,25 +333,6 @@
       int loop_header = iterator.GetJumpTargetOffset();
       PushLoop(loop_header, loop_end);
 
-<<<<<<< HEAD
-      // Normally prefixed bytecodes are treated as if the prefix's offset was
-      // the actual bytecode's offset. However, the OSR id is the offset of the
-      // actual JumpLoop bytecode, so we need to find the location of that
-      // bytecode ignoring the prefix.
-      int jump_loop_offset = current_offset + iterator.current_prefix_offset();
-      bool is_osr_loop = (jump_loop_offset == osr_loop_end_offset);
-
-      // Check that is_osr_loop is set iff the osr_loop_end_offset is within
-      // this bytecode.
-      DCHECK(!is_osr_loop ||
-             iterator.OffsetWithinBytecode(osr_loop_end_offset));
-
-      if (is_osr_loop) {
-        osr_entry_point_ = loop_header;
-        // OSR "assigns" everything to OSR values on entry into an OSR loop, so
-        // we need to make sure to considered everything to be assigned.
-        loop_stack_.top().loop_info->assignments().AddAll();
-=======
       if (current_offset == osr_loop_end_offset) {
         osr_entry_point_ = loop_header;
       } else if (current_offset < osr_loop_end_offset) {
@@ -359,7 +340,6 @@
         // osr_loop_end_offset. Note, we are iterating the bytecode in reverse,
         // so the less than in the check is correct.
         DCHECK_NE(-1, osr_entry_point_);
->>>>>>> 84bd6f3c
       }
 
       // Save the index so that we can do another pass later.
