--- conflicted
+++ resolved
@@ -160,22 +160,14 @@
   switch (cond->opcode()) {
     case IrOpcode::kJSLessThan:
     case IrOpcode::kSpeculativeNumberLessThan:
-<<<<<<< HEAD
-      AddCmpToLimits(limits, cond, InductionVariable::kStrict, polarity);
-=======
       AddCmpToLimits(&limits, cond, InductionVariable::kStrict, polarity);
->>>>>>> 84bd6f3c
       break;
     case IrOpcode::kJSGreaterThan:
       AddCmpToLimits(&limits, cond, InductionVariable::kNonStrict, !polarity);
       break;
     case IrOpcode::kJSLessThanOrEqual:
     case IrOpcode::kSpeculativeNumberLessThanOrEqual:
-<<<<<<< HEAD
-      AddCmpToLimits(limits, cond, InductionVariable::kNonStrict, polarity);
-=======
       AddCmpToLimits(&limits, cond, InductionVariable::kNonStrict, polarity);
->>>>>>> 84bd6f3c
       break;
     case IrOpcode::kJSGreaterThanOrEqual:
       AddCmpToLimits(&limits, cond, InductionVariable::kStrict, !polarity);
@@ -247,13 +239,6 @@
   }
 
   // TODO(jarin) Support both sides.
-<<<<<<< HEAD
-  if (arith->InputAt(0) != phi) {
-    if ((arith->InputAt(0)->opcode() != IrOpcode::kJSToNumber &&
-         arith->InputAt(0)->opcode() != IrOpcode::kSpeculativeToNumber) ||
-        arith->InputAt(0)->InputAt(0) != phi) {
-      return nullptr;
-=======
   Node* input = arith->InputAt(0);
   if (input->opcode() == IrOpcode::kSpeculativeToNumber ||
       input->opcode() == IrOpcode::kJSToNumber) {
@@ -266,7 +251,6 @@
     if (use->opcode() == IrOpcode::kEffectPhi) {
       DCHECK_NULL(effect_phi);
       effect_phi = use;
->>>>>>> 84bd6f3c
     }
   }
   if (!effect_phi) return nullptr;
