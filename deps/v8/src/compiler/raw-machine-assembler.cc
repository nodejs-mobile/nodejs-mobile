// Copyright 2014 the V8 project authors. All rights reserved.
// Use of this source code is governed by a BSD-style license that can be
// found in the LICENSE file.

#include "src/compiler/raw-machine-assembler.h"

#include "src/compiler/node-properties.h"
#include "src/compiler/pipeline.h"
#include "src/compiler/scheduler.h"
#include "src/heap/factory-inl.h"

namespace v8 {
namespace internal {
namespace compiler {

RawMachineAssembler::RawMachineAssembler(
    Isolate* isolate, Graph* graph, CallDescriptor* call_descriptor,
    MachineRepresentation word, MachineOperatorBuilder::Flags flags,
    MachineOperatorBuilder::AlignmentRequirements alignment_requirements,
    PoisoningMitigationLevel poisoning_level)
    : isolate_(isolate),
      graph_(graph),
      schedule_(new (zone()) Schedule(zone())),
      machine_(zone(), word, flags, alignment_requirements),
      common_(zone()),
      call_descriptor_(call_descriptor),
      parameters_(parameter_count(), zone()),
      current_block_(schedule()->start()),
      poisoning_level_(poisoning_level) {
  int param_count = static_cast<int>(parameter_count());
  // Add an extra input for the JSFunction parameter to the start node.
  graph->SetStart(graph->NewNode(common_.Start(param_count + 1)));
  for (size_t i = 0; i < parameter_count(); ++i) {
    parameters_[i] =
        AddNode(common()->Parameter(static_cast<int>(i)), graph->start());
  }
  graph->SetEnd(graph->NewNode(common_.End(0)));
}

Node* RawMachineAssembler::NullConstant() {
  return HeapConstant(isolate()->factory()->null_value());
}

Node* RawMachineAssembler::UndefinedConstant() {
  return HeapConstant(isolate()->factory()->undefined_value());
}

Node* RawMachineAssembler::RelocatableIntPtrConstant(intptr_t value,
                                                     RelocInfo::Mode rmode) {
  return kPointerSize == 8
             ? RelocatableInt64Constant(value, rmode)
             : RelocatableInt32Constant(static_cast<int>(value), rmode);
}

Schedule* RawMachineAssembler::Export() {
  // Compute the correct codegen order.
  DCHECK(schedule_->rpo_order()->empty());
  OFStream os(stdout);
  if (FLAG_trace_turbo_scheduler) {
    PrintF("--- RAW SCHEDULE -------------------------------------------\n");
    os << *schedule_;
  }
  schedule_->EnsureCFGWellFormedness();
  Scheduler::ComputeSpecialRPO(zone(), schedule_);
  schedule_->PropagateDeferredMark();
  if (FLAG_trace_turbo_scheduler) {
    PrintF("--- EDGE SPLIT AND PROPAGATED DEFERRED SCHEDULE ------------\n");
    os << *schedule_;
  }
  // Invalidate RawMachineAssembler.
  Schedule* schedule = schedule_;
  schedule_ = nullptr;
  return schedule;
}


Node* RawMachineAssembler::Parameter(size_t index) {
  DCHECK(index < parameter_count());
  return parameters_[index];
}


void RawMachineAssembler::Goto(RawMachineLabel* label) {
  DCHECK(current_block_ != schedule()->end());
  schedule()->AddGoto(CurrentBlock(), Use(label));
  current_block_ = nullptr;
}


void RawMachineAssembler::Branch(Node* condition, RawMachineLabel* true_val,
                                 RawMachineLabel* false_val) {
  DCHECK(current_block_ != schedule()->end());
  Node* branch = MakeNode(
      common()->Branch(BranchHint::kNone, IsSafetyCheck::kNoSafetyCheck), 1,
      &condition);
  schedule()->AddBranch(CurrentBlock(), branch, Use(true_val), Use(false_val));
  current_block_ = nullptr;
}

void RawMachineAssembler::Continuations(Node* call, RawMachineLabel* if_success,
                                        RawMachineLabel* if_exception) {
  DCHECK_NOT_NULL(schedule_);
  DCHECK_NOT_NULL(current_block_);
  schedule()->AddCall(CurrentBlock(), call, Use(if_success), Use(if_exception));
  current_block_ = nullptr;
}

void RawMachineAssembler::Switch(Node* index, RawMachineLabel* default_label,
                                 const int32_t* case_values,
                                 RawMachineLabel** case_labels,
                                 size_t case_count) {
  DCHECK_NE(schedule()->end(), current_block_);
  size_t succ_count = case_count + 1;
  Node* switch_node = AddNode(common()->Switch(succ_count), index);
  BasicBlock** succ_blocks = zone()->NewArray<BasicBlock*>(succ_count);
  for (size_t index = 0; index < case_count; ++index) {
    int32_t case_value = case_values[index];
    BasicBlock* case_block = schedule()->NewBasicBlock();
    Node* case_node =
        graph()->NewNode(common()->IfValue(case_value), switch_node);
    schedule()->AddNode(case_block, case_node);
    schedule()->AddGoto(case_block, Use(case_labels[index]));
    succ_blocks[index] = case_block;
  }
  BasicBlock* default_block = schedule()->NewBasicBlock();
  Node* default_node = graph()->NewNode(common()->IfDefault(), switch_node);
  schedule()->AddNode(default_block, default_node);
  schedule()->AddGoto(default_block, Use(default_label));
  succ_blocks[case_count] = default_block;
  schedule()->AddSwitch(CurrentBlock(), switch_node, succ_blocks, succ_count);
  current_block_ = nullptr;
}

void RawMachineAssembler::Return(Node* value) {
  Node* values[] = {Int32Constant(0), value};
  Node* ret = MakeNode(common()->Return(1), 2, values);
  schedule()->AddReturn(CurrentBlock(), ret);
  current_block_ = nullptr;
}

void RawMachineAssembler::Return(Node* v1, Node* v2) {
  Node* values[] = {Int32Constant(0), v1, v2};
  Node* ret = MakeNode(common()->Return(2), 3, values);
  schedule()->AddReturn(CurrentBlock(), ret);
  current_block_ = nullptr;
}

void RawMachineAssembler::Return(Node* v1, Node* v2, Node* v3) {
  Node* values[] = {Int32Constant(0), v1, v2, v3};
  Node* ret = MakeNode(common()->Return(3), 4, values);
  schedule()->AddReturn(CurrentBlock(), ret);
  current_block_ = nullptr;
}

void RawMachineAssembler::Return(Node* v1, Node* v2, Node* v3, Node* v4) {
  Node* values[] = {Int32Constant(0), v1, v2, v3, v4};
  Node* ret = MakeNode(common()->Return(4), 5, values);
  schedule()->AddReturn(CurrentBlock(), ret);
  current_block_ = nullptr;
}

void RawMachineAssembler::Return(int count, Node* vs[]) {
  typedef Node* Node_ptr;
  Node** values = new Node_ptr[count + 1];
  values[0] = Int32Constant(0);
  for (int i = 0; i < count; ++i) values[i + 1] = vs[i];
  Node* ret = MakeNode(common()->Return(count), count + 1, values);
  schedule()->AddReturn(CurrentBlock(), ret);
  current_block_ = nullptr;
  delete[] values;
}

void RawMachineAssembler::PopAndReturn(Node* pop, Node* value) {
  Node* values[] = {pop, value};
  Node* ret = MakeNode(common()->Return(1), 2, values);
  schedule()->AddReturn(CurrentBlock(), ret);
  current_block_ = nullptr;
}

void RawMachineAssembler::PopAndReturn(Node* pop, Node* v1, Node* v2) {
  Node* values[] = {pop, v1, v2};
  Node* ret = MakeNode(common()->Return(2), 3, values);
  schedule()->AddReturn(CurrentBlock(), ret);
  current_block_ = nullptr;
}

void RawMachineAssembler::PopAndReturn(Node* pop, Node* v1, Node* v2,
                                       Node* v3) {
  Node* values[] = {pop, v1, v2, v3};
  Node* ret = MakeNode(common()->Return(3), 4, values);
  schedule()->AddReturn(CurrentBlock(), ret);
  current_block_ = nullptr;
}

void RawMachineAssembler::PopAndReturn(Node* pop, Node* v1, Node* v2, Node* v3,
                                       Node* v4) {
  Node* values[] = {pop, v1, v2, v3, v4};
  Node* ret = MakeNode(common()->Return(4), 5, values);
  schedule()->AddReturn(CurrentBlock(), ret);
  current_block_ = nullptr;
}

void RawMachineAssembler::DebugAbort(Node* message) {
  AddNode(machine()->DebugAbort(), message);
}

void RawMachineAssembler::DebugBreak() { AddNode(machine()->DebugBreak()); }

void RawMachineAssembler::Unreachable() {
  Node* ret = MakeNode(common()->Throw(), 0, nullptr);
  schedule()->AddThrow(CurrentBlock(), ret);
  current_block_ = nullptr;
}

void RawMachineAssembler::Comment(const char* msg) {
  AddNode(machine()->Comment(msg));
}

Node* RawMachineAssembler::CallN(CallDescriptor* call_descriptor,
                                 int input_count, Node* const* inputs) {
  DCHECK(!call_descriptor->NeedsFrameState());
  // +1 is for target.
  DCHECK_EQ(input_count, call_descriptor->ParameterCount() + 1);
  return AddNode(common()->Call(call_descriptor), input_count, inputs);
}

Node* RawMachineAssembler::CallNWithFrameState(CallDescriptor* call_descriptor,
                                               int input_count,
                                               Node* const* inputs) {
  DCHECK(call_descriptor->NeedsFrameState());
  // +2 is for target and frame state.
  DCHECK_EQ(input_count, call_descriptor->ParameterCount() + 2);
  return AddNode(common()->Call(call_descriptor), input_count, inputs);
}

Node* RawMachineAssembler::TailCallN(CallDescriptor* call_descriptor,
                                     int input_count, Node* const* inputs) {
  // +1 is for target.
  DCHECK_EQ(input_count, call_descriptor->ParameterCount() + 1);
  Node* tail_call =
      MakeNode(common()->TailCall(call_descriptor), input_count, inputs);
  schedule()->AddTailCall(CurrentBlock(), tail_call);
  current_block_ = nullptr;
  return tail_call;
}

Node* RawMachineAssembler::CallCFunction0(MachineType return_type,
                                          Node* function) {
  MachineSignature::Builder builder(zone(), 1, 0);
  builder.AddReturn(return_type);
  auto call_descriptor =
      Linkage::GetSimplifiedCDescriptor(zone(), builder.Build());

  return AddNode(common()->Call(call_descriptor), function);
}


Node* RawMachineAssembler::CallCFunction1(MachineType return_type,
                                          MachineType arg0_type, Node* function,
                                          Node* arg0) {
  MachineSignature::Builder builder(zone(), 1, 1);
  builder.AddReturn(return_type);
  builder.AddParam(arg0_type);
  auto call_descriptor =
      Linkage::GetSimplifiedCDescriptor(zone(), builder.Build());

  return AddNode(common()->Call(call_descriptor), function, arg0);
}

Node* RawMachineAssembler::CallCFunction1WithCallerSavedRegisters(
    MachineType return_type, MachineType arg0_type, Node* function, Node* arg0,
    SaveFPRegsMode mode) {
  MachineSignature::Builder builder(zone(), 1, 1);
  builder.AddReturn(return_type);
  builder.AddParam(arg0_type);
  auto call_descriptor =
      Linkage::GetSimplifiedCDescriptor(zone(), builder.Build());

  call_descriptor->set_save_fp_mode(mode);

  return AddNode(common()->CallWithCallerSavedRegisters(call_descriptor),
                 function, arg0);
}

Node* RawMachineAssembler::CallCFunction2(MachineType return_type,
                                          MachineType arg0_type,
                                          MachineType arg1_type, Node* function,
                                          Node* arg0, Node* arg1) {
  MachineSignature::Builder builder(zone(), 1, 2);
  builder.AddReturn(return_type);
  builder.AddParam(arg0_type);
  builder.AddParam(arg1_type);
  auto call_descriptor =
      Linkage::GetSimplifiedCDescriptor(zone(), builder.Build());

  return AddNode(common()->Call(call_descriptor), function, arg0, arg1);
}

Node* RawMachineAssembler::CallCFunction3(MachineType return_type,
                                          MachineType arg0_type,
                                          MachineType arg1_type,
                                          MachineType arg2_type, Node* function,
                                          Node* arg0, Node* arg1, Node* arg2) {
  MachineSignature::Builder builder(zone(), 1, 3);
  builder.AddReturn(return_type);
  builder.AddParam(arg0_type);
  builder.AddParam(arg1_type);
  builder.AddParam(arg2_type);
  auto call_descriptor =
      Linkage::GetSimplifiedCDescriptor(zone(), builder.Build());

  return AddNode(common()->Call(call_descriptor), function, arg0, arg1, arg2);
}

Node* RawMachineAssembler::CallCFunction3WithCallerSavedRegisters(
    MachineType return_type, MachineType arg0_type, MachineType arg1_type,
    MachineType arg2_type, Node* function, Node* arg0, Node* arg1, Node* arg2,
    SaveFPRegsMode mode) {
  MachineSignature::Builder builder(zone(), 1, 3);
  builder.AddReturn(return_type);
  builder.AddParam(arg0_type);
  builder.AddParam(arg1_type);
  builder.AddParam(arg2_type);
  auto call_descriptor =
      Linkage::GetSimplifiedCDescriptor(zone(), builder.Build());

  call_descriptor->set_save_fp_mode(mode);

  return AddNode(common()->CallWithCallerSavedRegisters(call_descriptor),
                 function, arg0, arg1, arg2);
}

Node* RawMachineAssembler::CallCFunction4(
    MachineType return_type, MachineType arg0_type, MachineType arg1_type,
    MachineType arg2_type, MachineType arg3_type, Node* function, Node* arg0,
    Node* arg1, Node* arg2, Node* arg3) {
  MachineSignature::Builder builder(zone(), 1, 4);
  builder.AddReturn(return_type);
  builder.AddParam(arg0_type);
  builder.AddParam(arg1_type);
  builder.AddParam(arg2_type);
  builder.AddParam(arg3_type);
  auto call_descriptor =
      Linkage::GetSimplifiedCDescriptor(zone(), builder.Build());

  return AddNode(common()->Call(call_descriptor), function, arg0, arg1, arg2,
                 arg3);
}

Node* RawMachineAssembler::CallCFunction5(
    MachineType return_type, MachineType arg0_type, MachineType arg1_type,
    MachineType arg2_type, MachineType arg3_type, MachineType arg4_type,
    Node* function, Node* arg0, Node* arg1, Node* arg2, Node* arg3,
    Node* arg4) {
  MachineSignature::Builder builder(zone(), 1, 5);
  builder.AddReturn(return_type);
  builder.AddParam(arg0_type);
  builder.AddParam(arg1_type);
  builder.AddParam(arg2_type);
  builder.AddParam(arg3_type);
  builder.AddParam(arg4_type);
  auto call_descriptor =
      Linkage::GetSimplifiedCDescriptor(zone(), builder.Build());

  return AddNode(common()->Call(call_descriptor), function, arg0, arg1, arg2,
                 arg3, arg4);
}

Node* RawMachineAssembler::CallCFunction6(
    MachineType return_type, MachineType arg0_type, MachineType arg1_type,
    MachineType arg2_type, MachineType arg3_type, MachineType arg4_type,
    MachineType arg5_type, Node* function, Node* arg0, Node* arg1, Node* arg2,
    Node* arg3, Node* arg4, Node* arg5) {
  MachineSignature::Builder builder(zone(), 1, 6);
  builder.AddReturn(return_type);
  builder.AddParam(arg0_type);
  builder.AddParam(arg1_type);
  builder.AddParam(arg2_type);
  builder.AddParam(arg3_type);
  builder.AddParam(arg4_type);
  builder.AddParam(arg5_type);
  auto call_descriptor =
      Linkage::GetSimplifiedCDescriptor(zone(), builder.Build());

  return AddNode(common()->Call(call_descriptor), function, arg0, arg1, arg2,
                 arg3, arg4, arg5);
}

Node* RawMachineAssembler::CallCFunction6(
    MachineType return_type, MachineType arg0_type, MachineType arg1_type,
    MachineType arg2_type, MachineType arg3_type, MachineType arg4_type,
    MachineType arg5_type, Node* function, Node* arg0, Node* arg1, Node* arg2,
    Node* arg3, Node* arg4, Node* arg5) {
  MachineSignature::Builder builder(zone(), 1, 6);
  builder.AddReturn(return_type);
  builder.AddParam(arg0_type);
  builder.AddParam(arg1_type);
  builder.AddParam(arg2_type);
  builder.AddParam(arg3_type);
  builder.AddParam(arg4_type);
  builder.AddParam(arg5_type);
  const CallDescriptor* descriptor =
      Linkage::GetSimplifiedCDescriptor(zone(), builder.Build());

  return AddNode(common()->Call(descriptor), function, arg0, arg1, arg2, arg3,
                 arg4, arg5);
}

Node* RawMachineAssembler::CallCFunction8(
    MachineType return_type, MachineType arg0_type, MachineType arg1_type,
    MachineType arg2_type, MachineType arg3_type, MachineType arg4_type,
    MachineType arg5_type, MachineType arg6_type, MachineType arg7_type,
    Node* function, Node* arg0, Node* arg1, Node* arg2, Node* arg3, Node* arg4,
    Node* arg5, Node* arg6, Node* arg7) {
  MachineSignature::Builder builder(zone(), 1, 8);
  builder.AddReturn(return_type);
  builder.AddParam(arg0_type);
  builder.AddParam(arg1_type);
  builder.AddParam(arg2_type);
  builder.AddParam(arg3_type);
  builder.AddParam(arg4_type);
  builder.AddParam(arg5_type);
  builder.AddParam(arg6_type);
  builder.AddParam(arg7_type);
  Node* args[] = {function, arg0, arg1, arg2, arg3, arg4, arg5, arg6, arg7};
  auto call_descriptor =
      Linkage::GetSimplifiedCDescriptor(zone(), builder.Build());
  return AddNode(common()->Call(call_descriptor), arraysize(args), args);
}

Node* RawMachineAssembler::CallCFunction9(
    MachineType return_type, MachineType arg0_type, MachineType arg1_type,
    MachineType arg2_type, MachineType arg3_type, MachineType arg4_type,
    MachineType arg5_type, MachineType arg6_type, MachineType arg7_type,
    MachineType arg8_type, Node* function, Node* arg0, Node* arg1, Node* arg2,
    Node* arg3, Node* arg4, Node* arg5, Node* arg6, Node* arg7, Node* arg8) {
  MachineSignature::Builder builder(zone(), 1, 9);
  builder.AddReturn(return_type);
  builder.AddParam(arg0_type);
  builder.AddParam(arg1_type);
  builder.AddParam(arg2_type);
  builder.AddParam(arg3_type);
  builder.AddParam(arg4_type);
  builder.AddParam(arg5_type);
  builder.AddParam(arg6_type);
  builder.AddParam(arg7_type);
  builder.AddParam(arg8_type);
  Node* args[] = {function, arg0, arg1, arg2, arg3,
                  arg4,     arg5, arg6, arg7, arg8};
<<<<<<< HEAD
  const CallDescriptor* descriptor =
      Linkage::GetSimplifiedCDescriptor(zone(), builder.Build());
  return AddNode(common()->Call(descriptor), arraysize(args), args);
=======
  auto call_descriptor =
      Linkage::GetSimplifiedCDescriptor(zone(), builder.Build());
  return AddNode(common()->Call(call_descriptor), arraysize(args), args);
>>>>>>> 84bd6f3c
}

BasicBlock* RawMachineAssembler::Use(RawMachineLabel* label) {
  label->used_ = true;
  return EnsureBlock(label);
}

BasicBlock* RawMachineAssembler::EnsureBlock(RawMachineLabel* label) {
  if (label->block_ == nullptr) {
    label->block_ = schedule()->NewBasicBlock();
  }
  return label->block_;
}

void RawMachineAssembler::Bind(RawMachineLabel* label) {
  DCHECK_NULL(current_block_);
  DCHECK(!label->bound_);
  label->bound_ = true;
  current_block_ = EnsureBlock(label);
  current_block_->set_deferred(label->deferred_);
}

#if DEBUG
void RawMachineAssembler::Bind(RawMachineLabel* label,
                               AssemblerDebugInfo info) {
  if (current_block_ != nullptr) {
    std::stringstream str;
    str << "Binding label without closing previous block:"
        << "\n#    label:          " << info
        << "\n#    previous block: " << *current_block_;
<<<<<<< HEAD
    FATAL(str.str().c_str());
  }
  Bind(label);
  current_block_->set_debug_info(info);
}

void RawMachineAssembler::PrintCurrentBlock(std::ostream& os) {
  os << CurrentBlock();
}

void RawMachineAssembler::SetInitialDebugInformation(
    AssemblerDebugInfo debug_info) {
  CurrentBlock()->set_debug_info(debug_info);
}
=======
    FATAL("%s", str.str().c_str());
  }
  Bind(label);
  current_block_->set_debug_info(info);
}

void RawMachineAssembler::PrintCurrentBlock(std::ostream& os) {
  os << CurrentBlock();
}

bool RawMachineAssembler::InsideBlock() { return current_block_ != nullptr; }

void RawMachineAssembler::SetInitialDebugInformation(
    AssemblerDebugInfo debug_info) {
  CurrentBlock()->set_debug_info(debug_info);
}
>>>>>>> 84bd6f3c
#endif  // DEBUG

BasicBlock* RawMachineAssembler::CurrentBlock() {
  DCHECK(current_block_);
  return current_block_;
}

Node* RawMachineAssembler::Phi(MachineRepresentation rep, int input_count,
                               Node* const* inputs) {
  Node** buffer = new (zone()->New(sizeof(Node*) * (input_count + 1)))
      Node*[input_count + 1];
  std::copy(inputs, inputs + input_count, buffer);
  buffer[input_count] = graph()->start();
  return AddNode(common()->Phi(rep, input_count), input_count + 1, buffer);
}

void RawMachineAssembler::AppendPhiInput(Node* phi, Node* new_input) {
  const Operator* op = phi->op();
  const Operator* new_op = common()->ResizeMergeOrPhi(op, phi->InputCount());
  phi->InsertInput(zone(), phi->InputCount() - 1, new_input);
  NodeProperties::ChangeOp(phi, new_op);
}

Node* RawMachineAssembler::AddNode(const Operator* op, int input_count,
                                   Node* const* inputs) {
  DCHECK_NOT_NULL(schedule_);
  DCHECK_NOT_NULL(current_block_);
  Node* node = MakeNode(op, input_count, inputs);
  schedule()->AddNode(CurrentBlock(), node);
  return node;
}

Node* RawMachineAssembler::MakeNode(const Operator* op, int input_count,
                                    Node* const* inputs) {
  // The raw machine assembler nodes do not have effect and control inputs,
  // so we disable checking input counts here.
  return graph()->NewNodeUnchecked(op, input_count, inputs);
}

RawMachineLabel::~RawMachineLabel() {
#if DEBUG
  if (bound_ == used_) return;
  std::stringstream str;
  if (bound_) {
    str << "A label has been bound but it's not used."
        << "\n#    label: " << *block_;
  } else {
    str << "A label has been used but it's not bound.";
  }
  FATAL("%s", str.str().c_str());
#endif  // DEBUG
}

}  // namespace compiler
}  // namespace internal
}  // namespace v8<|MERGE_RESOLUTION|>--- conflicted
+++ resolved
@@ -386,26 +386,6 @@
                  arg3, arg4, arg5);
 }
 
-Node* RawMachineAssembler::CallCFunction6(
-    MachineType return_type, MachineType arg0_type, MachineType arg1_type,
-    MachineType arg2_type, MachineType arg3_type, MachineType arg4_type,
-    MachineType arg5_type, Node* function, Node* arg0, Node* arg1, Node* arg2,
-    Node* arg3, Node* arg4, Node* arg5) {
-  MachineSignature::Builder builder(zone(), 1, 6);
-  builder.AddReturn(return_type);
-  builder.AddParam(arg0_type);
-  builder.AddParam(arg1_type);
-  builder.AddParam(arg2_type);
-  builder.AddParam(arg3_type);
-  builder.AddParam(arg4_type);
-  builder.AddParam(arg5_type);
-  const CallDescriptor* descriptor =
-      Linkage::GetSimplifiedCDescriptor(zone(), builder.Build());
-
-  return AddNode(common()->Call(descriptor), function, arg0, arg1, arg2, arg3,
-                 arg4, arg5);
-}
-
 Node* RawMachineAssembler::CallCFunction8(
     MachineType return_type, MachineType arg0_type, MachineType arg1_type,
     MachineType arg2_type, MachineType arg3_type, MachineType arg4_type,
@@ -447,15 +427,9 @@
   builder.AddParam(arg8_type);
   Node* args[] = {function, arg0, arg1, arg2, arg3,
                   arg4,     arg5, arg6, arg7, arg8};
-<<<<<<< HEAD
-  const CallDescriptor* descriptor =
-      Linkage::GetSimplifiedCDescriptor(zone(), builder.Build());
-  return AddNode(common()->Call(descriptor), arraysize(args), args);
-=======
   auto call_descriptor =
       Linkage::GetSimplifiedCDescriptor(zone(), builder.Build());
   return AddNode(common()->Call(call_descriptor), arraysize(args), args);
->>>>>>> 84bd6f3c
 }
 
 BasicBlock* RawMachineAssembler::Use(RawMachineLabel* label) {
@@ -486,8 +460,7 @@
     str << "Binding label without closing previous block:"
         << "\n#    label:          " << info
         << "\n#    previous block: " << *current_block_;
-<<<<<<< HEAD
-    FATAL(str.str().c_str());
+    FATAL("%s", str.str().c_str());
   }
   Bind(label);
   current_block_->set_debug_info(info);
@@ -496,29 +469,13 @@
 void RawMachineAssembler::PrintCurrentBlock(std::ostream& os) {
   os << CurrentBlock();
 }
+
+bool RawMachineAssembler::InsideBlock() { return current_block_ != nullptr; }
 
 void RawMachineAssembler::SetInitialDebugInformation(
     AssemblerDebugInfo debug_info) {
   CurrentBlock()->set_debug_info(debug_info);
 }
-=======
-    FATAL("%s", str.str().c_str());
-  }
-  Bind(label);
-  current_block_->set_debug_info(info);
-}
-
-void RawMachineAssembler::PrintCurrentBlock(std::ostream& os) {
-  os << CurrentBlock();
-}
-
-bool RawMachineAssembler::InsideBlock() { return current_block_ != nullptr; }
-
-void RawMachineAssembler::SetInitialDebugInformation(
-    AssemblerDebugInfo debug_info) {
-  CurrentBlock()->set_debug_info(debug_info);
-}
->>>>>>> 84bd6f3c
 #endif  // DEBUG
 
 BasicBlock* RawMachineAssembler::CurrentBlock() {
