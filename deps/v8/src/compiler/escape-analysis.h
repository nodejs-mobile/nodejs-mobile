--- conflicted
+++ resolved
@@ -172,61 +172,6 @@
  public:
   EscapeAnalysis(JSGraph* jsgraph, Zone* zone);
 
-<<<<<<< HEAD
-  Node* GetReplacement(Node* node);
-  Node* ResolveReplacement(Node* node);
-  bool IsVirtual(Node* node);
-  bool IsEscaped(Node* node);
-  bool CompareVirtualObjects(Node* left, Node* right);
-  Node* GetOrCreateObjectState(Node* effect, Node* node);
-  bool IsCyclicObjectState(Node* effect, Node* node);
-  bool ExistsVirtualAllocate();
-  bool SetReplacement(Node* node, Node* rep);
-  bool AllObjectsComplete();
-
- private:
-  void RunObjectAnalysis();
-  bool Process(Node* node);
-  void ProcessLoadField(Node* node);
-  void ProcessStoreField(Node* node);
-  void ProcessLoadElement(Node* node);
-  void ProcessStoreElement(Node* node);
-  void ProcessCheckMaps(Node* node);
-  void ProcessAllocationUsers(Node* node);
-  void ProcessAllocation(Node* node);
-  void ProcessFinishRegion(Node* node);
-  void ProcessCall(Node* node);
-  void ProcessStart(Node* node);
-  bool ProcessEffectPhi(Node* node);
-
-  void ForwardVirtualState(Node* node);
-  VirtualState* CopyForModificationAt(VirtualState* state, Node* node);
-  VirtualObject* CopyForModificationAt(VirtualObject* obj, VirtualState* state,
-                                       Node* node);
-
-  Node* replacement(Node* node);
-  bool UpdateReplacement(VirtualState* state, Node* node, Node* rep);
-
-  VirtualObject* GetVirtualObject(VirtualState* state, Node* node);
-
-  void DebugPrint();
-  void DebugPrintState(VirtualState* state);
-
-  Graph* graph() const;
-  Zone* zone() const { return zone_; }
-  CommonOperatorBuilder* common() const { return common_; }
-
-  Zone* const zone_;
-  Node* const slot_not_analyzed_;
-  CommonOperatorBuilder* const common_;
-  EscapeStatusAnalysis* status_analysis_;
-  ZoneVector<VirtualState*> virtual_states_;
-  ZoneVector<Node*> replacements_;
-  ZoneSet<VirtualObject*> cycle_detection_;
-  MergeCache* cache_;
-
-  DISALLOW_COPY_AND_ASSIGN(EscapeAnalysis);
-=======
   EscapeAnalysisResult analysis_result() {
     DCHECK(Complete());
     return EscapeAnalysisResult(tracker_);
@@ -237,7 +182,6 @@
   JSGraph* jsgraph() { return jsgraph_; }
   EscapeAnalysisTracker* tracker_;
   JSGraph* jsgraph_;
->>>>>>> 84bd6f3c
 };
 
 }  // namespace compiler
