--- conflicted
+++ resolved
@@ -8,14 +8,10 @@
 #include "src/compiler/opcodes.h"
 #include "src/compiler/operator.h"
 #include "src/compiler/types.h"
-<<<<<<< HEAD
-#include "src/objects/map.h"
-=======
 #include "src/handles-inl.h"
 #include "src/objects-inl.h"
 #include "src/objects/map.h"
 #include "src/objects/name.h"
->>>>>>> 84bd6f3c
 
 namespace v8 {
 namespace internal {
@@ -175,13 +171,7 @@
 
 CheckForMinusZeroMode CheckMinusZeroModeOf(const Operator* op) {
   DCHECK(op->opcode() == IrOpcode::kChangeFloat64ToTagged ||
-<<<<<<< HEAD
-         op->opcode() == IrOpcode::kCheckedInt32Mul ||
-         op->opcode() == IrOpcode::kCheckedFloat64ToInt32 ||
-         op->opcode() == IrOpcode::kCheckedTaggedToInt32);
-=======
          op->opcode() == IrOpcode::kCheckedInt32Mul);
->>>>>>> 84bd6f3c
   return OpParameter<CheckForMinusZeroMode>(op);
 }
 
@@ -514,8 +504,7 @@
 }
 
 NumberOperationHint NumberOperationHintOf(const Operator* op) {
-  DCHECK(op->opcode() == IrOpcode::kSpeculativeToNumber ||
-         op->opcode() == IrOpcode::kSpeculativeNumberAdd ||
+  DCHECK(op->opcode() == IrOpcode::kSpeculativeNumberAdd ||
          op->opcode() == IrOpcode::kSpeculativeNumberSubtract ||
          op->opcode() == IrOpcode::kSpeculativeNumberMultiply ||
          op->opcode() == IrOpcode::kSpeculativeNumberDivide ||
@@ -534,8 +523,6 @@
   return OpParameter<NumberOperationHint>(op);
 }
 
-<<<<<<< HEAD
-=======
 bool operator==(NumberOperationParameters const& lhs,
                 NumberOperationParameters const& rhs) {
   return lhs.hint() == rhs.hint() && lhs.feedback() == rhs.feedback();
@@ -555,30 +542,17 @@
   return OpParameter<NumberOperationParameters>(op);
 }
 
->>>>>>> 84bd6f3c
 size_t hash_value(AllocateParameters info) {
   return base::hash_combine(info.type(), info.pretenure());
 }
 
 V8_EXPORT_PRIVATE std::ostream& operator<<(std::ostream& os,
                                            AllocateParameters info) {
-<<<<<<< HEAD
-  info.type()->PrintTo(os);
-  return os << ", " << info.pretenure();
-=======
   return os << info.type() << ", " << info.pretenure();
->>>>>>> 84bd6f3c
 }
 
 bool operator==(AllocateParameters const& lhs, AllocateParameters const& rhs) {
   return lhs.pretenure() == rhs.pretenure() && lhs.type() == rhs.type();
-<<<<<<< HEAD
-}
-
-bool operator!=(AllocateParameters const& lhs, AllocateParameters const& rhs) {
-  return !(lhs == rhs);
-=======
->>>>>>> 84bd6f3c
 }
 
 PretenureFlag PretenureFlagOf(const Operator* op) {
@@ -593,14 +567,6 @@
 
 Type AllocateTypeOf(const Operator* op) {
   DCHECK_EQ(IrOpcode::kAllocate, op->opcode());
-<<<<<<< HEAD
-  return OpParameter<AllocateParameters>(op).pretenure();
-}
-
-Type* AllocateTypeOf(const Operator* op) {
-  DCHECK_EQ(IrOpcode::kAllocate, op->opcode());
-=======
->>>>>>> 84bd6f3c
   return OpParameter<AllocateParameters>(op).type();
 }
 
@@ -754,13 +720,9 @@
   V(ObjectIsCallable, Operator::kNoProperties, 1, 0)             \
   V(ObjectIsConstructor, Operator::kNoProperties, 1, 0)          \
   V(ObjectIsDetectableCallable, Operator::kNoProperties, 1, 0)   \
-<<<<<<< HEAD
-  V(ObjectIsNaN, Operator::kNoProperties, 1, 0)                  \
-=======
   V(ObjectIsMinusZero, Operator::kNoProperties, 1, 0)            \
   V(ObjectIsNaN, Operator::kNoProperties, 1, 0)                  \
   V(NumberIsNaN, Operator::kNoProperties, 1, 0)                  \
->>>>>>> 84bd6f3c
   V(ObjectIsNonCallable, Operator::kNoProperties, 1, 0)          \
   V(ObjectIsNumber, Operator::kNoProperties, 1, 0)               \
   V(ObjectIsReceiver, Operator::kNoProperties, 1, 0)             \
@@ -916,8 +878,6 @@
   };
   ArrayBufferWasNeuteredOperator kArrayBufferWasNeutered;
 
-<<<<<<< HEAD
-=======
   struct FindOrderedHashMapEntryOperator final : public Operator {
     FindOrderedHashMapEntryOperator()
         : Operator(IrOpcode::kFindOrderedHashMapEntry, Operator::kEliminatable,
@@ -934,7 +894,6 @@
   FindOrderedHashMapEntryForInt32KeyOperator
       kFindOrderedHashMapEntryForInt32Key;
 
->>>>>>> 84bd6f3c
   struct ArgumentsFrameOperator final : public Operator {
     ArgumentsFrameOperator()
         : Operator(IrOpcode::kArgumentsFrame, Operator::kPure, "ArgumentsFrame",
@@ -942,17 +901,6 @@
   };
   ArgumentsFrameOperator kArgumentsFrame;
 
-<<<<<<< HEAD
-  struct NewUnmappedArgumentsElementsOperator final : public Operator {
-    NewUnmappedArgumentsElementsOperator()
-        : Operator(IrOpcode::kNewUnmappedArgumentsElements,
-                   Operator::kEliminatable, "NewUnmappedArgumentsElements", 2,
-                   1, 0, 1, 1, 0) {}
-  };
-  NewUnmappedArgumentsElementsOperator kNewUnmappedArgumentsElements;
-
-=======
->>>>>>> 84bd6f3c
   template <CheckForMinusZeroMode kMode>
   struct ChangeFloat64ToTaggedOperator final
       : public Operator1<CheckForMinusZeroMode> {
@@ -1126,16 +1074,6 @@
 
   template <NumberOperationHint kHint>
   struct SpeculativeToNumberOperator final
-<<<<<<< HEAD
-      : public Operator1<NumberOperationHint> {
-    SpeculativeToNumberOperator()
-        : Operator1<NumberOperationHint>(
-              IrOpcode::kSpeculativeToNumber,            // opcode
-              Operator::kFoldable | Operator::kNoThrow,  // flags
-              "SpeculativeToNumber",                     // name
-              1, 1, 1, 1, 1, 0,                          // counts
-              kHint) {}                                  // parameter
-=======
       : public Operator1<NumberOperationParameters> {
     SpeculativeToNumberOperator()
         : Operator1<NumberOperationParameters>(
@@ -1143,7 +1081,6 @@
               Operator::kFoldable | Operator::kNoThrow, "SpeculativeToNumber",
               1, 1, 1, 1, 1, 0,
               NumberOperationParameters(kHint, VectorSlotPair())) {}
->>>>>>> 84bd6f3c
   };
   SpeculativeToNumberOperator<NumberOperationHint::kSignedSmall>
       kSpeculativeToNumberSignedSmallOperator;
@@ -1153,31 +1090,6 @@
       kSpeculativeToNumberNumberOperator;
   SpeculativeToNumberOperator<NumberOperationHint::kNumberOrOddball>
       kSpeculativeToNumberNumberOrOddballOperator;
-<<<<<<< HEAD
-
-#define BUFFER_ACCESS(Type, type, TYPE, ctype, size)                          \
-  struct LoadBuffer##Type##Operator final : public Operator1<BufferAccess> {  \
-    LoadBuffer##Type##Operator()                                              \
-        : Operator1<BufferAccess>(                                            \
-              IrOpcode::kLoadBuffer,                                          \
-              Operator::kNoDeopt | Operator::kNoThrow | Operator::kNoWrite,   \
-              "LoadBuffer", 3, 1, 1, 1, 1, 0,                                 \
-              BufferAccess(kExternal##Type##Array)) {}                        \
-  };                                                                          \
-  struct StoreBuffer##Type##Operator final : public Operator1<BufferAccess> { \
-    StoreBuffer##Type##Operator()                                             \
-        : Operator1<BufferAccess>(                                            \
-              IrOpcode::kStoreBuffer,                                         \
-              Operator::kNoDeopt | Operator::kNoRead | Operator::kNoThrow,    \
-              "StoreBuffer", 4, 1, 1, 0, 1, 0,                                \
-              BufferAccess(kExternal##Type##Array)) {}                        \
-  };                                                                          \
-  LoadBuffer##Type##Operator kLoadBuffer##Type;                               \
-  StoreBuffer##Type##Operator kStoreBuffer##Type;
-  TYPED_ARRAYS(BUFFER_ACCESS)
-#undef BUFFER_ACCESS
-=======
->>>>>>> 84bd6f3c
 };
 
 static base::LazyInstance<SimplifiedOperatorGlobalCache>::type
@@ -1193,30 +1105,6 @@
 CHECKED_OP_LIST(GET_FROM_CACHE)
 GET_FROM_CACHE(ArrayBufferWasNeutered)
 GET_FROM_CACHE(ArgumentsFrame)
-<<<<<<< HEAD
-GET_FROM_CACHE(NewUnmappedArgumentsElements)
-#undef GET_FROM_CACHE
-
-const Operator* SimplifiedOperatorBuilder::ChangeFloat64ToTagged(
-    CheckForMinusZeroMode mode) {
-  switch (mode) {
-    case CheckForMinusZeroMode::kCheckForMinusZero:
-      return &cache_.kChangeFloat64ToTaggedCheckForMinusZeroOperator;
-    case CheckForMinusZeroMode::kDontCheckForMinusZero:
-      return &cache_.kChangeFloat64ToTaggedDontCheckForMinusZeroOperator;
-  }
-  UNREACHABLE();
-  return nullptr;
-}
-
-const Operator* SimplifiedOperatorBuilder::CheckedInt32Mul(
-    CheckForMinusZeroMode mode) {
-  switch (mode) {
-    case CheckForMinusZeroMode::kCheckForMinusZero:
-      return &cache_.kCheckedInt32MulCheckForMinusZeroOperator;
-    case CheckForMinusZeroMode::kDontCheckForMinusZero:
-      return &cache_.kCheckedInt32MulDontCheckForMinusZeroOperator;
-=======
 GET_FROM_CACHE(FindOrderedHashMapEntry)
 GET_FROM_CACHE(FindOrderedHashMapEntryForInt32Key)
 GET_FROM_CACHE(LoadFieldByIndex)
@@ -1263,7 +1151,6 @@
     return &cache_.kCheckIf##Name;
     DEOPTIMIZE_REASON_LIST(CHECK_IF)
 #undef CHECK_IF
->>>>>>> 84bd6f3c
   }
   UNREACHABLE();
 }
@@ -1431,22 +1318,6 @@
       NumberOperationParameters(hint, feedback));
 }
 
-const Operator* SimplifiedOperatorBuilder::SpeculativeToNumber(
-    NumberOperationHint hint) {
-  switch (hint) {
-    case NumberOperationHint::kSignedSmall:
-      return &cache_.kSpeculativeToNumberSignedSmallOperator;
-    case NumberOperationHint::kSigned32:
-      return &cache_.kSpeculativeToNumberSigned32Operator;
-    case NumberOperationHint::kNumber:
-      return &cache_.kSpeculativeToNumberNumberOperator;
-    case NumberOperationHint::kNumberOrOddball:
-      return &cache_.kSpeculativeToNumberNumberOrOddballOperator;
-  }
-  UNREACHABLE();
-  return nullptr;
-}
-
 const Operator* SimplifiedOperatorBuilder::EnsureWritableFastElements() {
   return &cache_.kEnsureWritableFastElements;
 }
@@ -1490,49 +1361,6 @@
                 ArgumentsLengthParameters second) {
   return first.formal_parameter_count == second.formal_parameter_count &&
          first.is_rest_length == second.is_rest_length;
-<<<<<<< HEAD
-}
-
-size_t hash_value(ArgumentsLengthParameters param) {
-  return base::hash_combine(param.formal_parameter_count, param.is_rest_length);
-}
-
-std::ostream& operator<<(std::ostream& os, ArgumentsLengthParameters param) {
-  return os << param.formal_parameter_count << ", "
-            << (param.is_rest_length ? "rest length" : "not rest length");
-}
-
-}  // namespace
-
-const Operator* SimplifiedOperatorBuilder::ArgumentsLength(
-    int formal_parameter_count, bool is_rest_length) {
-  return new (zone()) Operator1<ArgumentsLengthParameters>(  // --
-      IrOpcode::kArgumentsLength,                            // opcode
-      Operator::kPure,                                       // flags
-      "ArgumentsLength",                                     // name
-      1, 0, 0, 1, 0, 0,                                      // counts
-      ArgumentsLengthParameters{formal_parameter_count,
-                                is_rest_length});  // parameter
-}
-
-int FormalParameterCountOf(const Operator* op) {
-  DCHECK(op->opcode() == IrOpcode::kArgumentsLength);
-  return OpParameter<ArgumentsLengthParameters>(op).formal_parameter_count;
-}
-
-bool IsRestLengthOf(const Operator* op) {
-  DCHECK(op->opcode() == IrOpcode::kArgumentsLength);
-  return OpParameter<ArgumentsLengthParameters>(op).is_rest_length;
-}
-
-const Operator* SimplifiedOperatorBuilder::Allocate(Type* type,
-                                                    PretenureFlag pretenure) {
-  return new (zone()) Operator1<AllocateParameters>(
-      IrOpcode::kAllocate,
-      Operator::kNoDeopt | Operator::kNoThrow | Operator::kNoWrite, "Allocate",
-      1, 1, 1, 1, 1, 0, AllocateParameters(type, pretenure));
-=======
->>>>>>> 84bd6f3c
 }
 
 size_t hash_value(ArgumentsLengthParameters param) {
