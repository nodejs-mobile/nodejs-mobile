--- conflicted
+++ resolved
@@ -224,10 +224,7 @@
     case JS_ASYNC_GENERATOR_OBJECT_TYPE:
     case JS_MODULE_NAMESPACE_TYPE:
     case JS_ARRAY_BUFFER_TYPE:
-<<<<<<< HEAD
-=======
     case JS_ARRAY_ITERATOR_TYPE:
->>>>>>> 84bd6f3c
     case JS_REGEXP_TYPE:  // TODO(rossberg): there should be a RegExp type.
     case JS_REGEXP_STRING_ITERATOR_TYPE:
     case JS_TYPED_ARRAY_TYPE:
@@ -312,10 +309,7 @@
 #undef FIXED_TYPED_ARRAY_CASE
     case FILLER_TYPE:
     case ACCESS_CHECK_INFO_TYPE:
-<<<<<<< HEAD
-=======
     case CALL_HANDLER_INFO_TYPE:
->>>>>>> 84bd6f3c
     case INTERCEPTOR_INFO_TYPE:
     case OBJECT_TEMPLATE_INFO_TYPE:
     case ALLOCATION_MEMENTO_TYPE:
@@ -331,14 +325,6 @@
     case INTERPRETER_DATA_TYPE:
     case TUPLE2_TYPE:
     case TUPLE3_TYPE:
-<<<<<<< HEAD
-    case CONTEXT_EXTENSION_TYPE:
-    case ASYNC_GENERATOR_REQUEST_TYPE:
-    case PADDING_TYPE_1:
-    case PADDING_TYPE_2:
-    case PADDING_TYPE_3:
-    case PADDING_TYPE_4:
-=======
     case WASM_COMPILED_MODULE_TYPE:
     case WASM_DEBUG_INFO_TYPE:
     case WASM_EXPORTED_FUNCTION_DATA_TYPE:
@@ -352,7 +338,6 @@
     case PROMISE_FULFILL_REACTION_JOB_TASK_TYPE:
     case PROMISE_REJECT_REACTION_JOB_TASK_TYPE:
     case PROMISE_RESOLVE_THENABLE_JOB_TASK_TYPE:
->>>>>>> 84bd6f3c
       UNREACHABLE();
   }
   UNREACHABLE();
