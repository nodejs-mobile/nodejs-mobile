// Copyright 2015 the V8 project authors. All rights reserved.
// Use of this source code is governed by a BSD-style license that can be
// found in the LICENSE file.

#include "src/compiler/instruction-scheduler.h"

namespace v8 {
namespace internal {
namespace compiler {

bool InstructionScheduler::SchedulerSupported() { return true; }


int InstructionScheduler::GetTargetInstructionFlags(
    const Instruction* instr) const {
  switch (instr->arch_opcode()) {
    case kIA32Add:
    case kIA32And:
    case kIA32Cmp:
    case kIA32Cmp16:
    case kIA32Cmp8:
    case kIA32Test:
    case kIA32Test16:
    case kIA32Test8:
    case kIA32Or:
    case kIA32Xor:
    case kIA32Sub:
    case kIA32Imul:
    case kIA32ImulHigh:
    case kIA32UmulHigh:
    case kIA32Not:
    case kIA32Neg:
    case kIA32Shl:
    case kIA32Shr:
    case kIA32Sar:
    case kIA32AddPair:
    case kIA32SubPair:
    case kIA32MulPair:
    case kIA32ShlPair:
    case kIA32ShrPair:
    case kIA32SarPair:
    case kIA32Ror:
    case kIA32Lzcnt:
    case kIA32Tzcnt:
    case kIA32Popcnt:
    case kIA32Lea:
    case kSSEFloat32Cmp:
    case kSSEFloat32Add:
    case kSSEFloat32Sub:
    case kSSEFloat32Mul:
    case kSSEFloat32Div:
    case kSSEFloat32Abs:
    case kSSEFloat32Neg:
    case kSSEFloat32Sqrt:
    case kSSEFloat32Round:
    case kSSEFloat64Cmp:
    case kSSEFloat64Add:
    case kSSEFloat64Sub:
    case kSSEFloat64Mul:
    case kSSEFloat64Div:
    case kSSEFloat64Mod:
    case kSSEFloat32Max:
    case kSSEFloat64Max:
    case kSSEFloat32Min:
    case kSSEFloat64Min:
    case kSSEFloat64Abs:
    case kSSEFloat64Neg:
    case kSSEFloat64Sqrt:
    case kSSEFloat64Round:
    case kSSEFloat32ToFloat64:
    case kSSEFloat64ToFloat32:
    case kSSEFloat32ToInt32:
    case kSSEFloat32ToUint32:
    case kSSEFloat64ToInt32:
    case kSSEFloat64ToUint32:
    case kSSEInt32ToFloat32:
    case kSSEUint32ToFloat32:
    case kSSEInt32ToFloat64:
    case kSSEUint32ToFloat64:
    case kSSEFloat64ExtractLowWord32:
    case kSSEFloat64ExtractHighWord32:
    case kSSEFloat64InsertLowWord32:
    case kSSEFloat64InsertHighWord32:
    case kSSEFloat64LoadLowWord32:
    case kSSEFloat64SilenceNaN:
    case kAVXFloat32Add:
    case kAVXFloat32Sub:
    case kAVXFloat32Mul:
    case kAVXFloat32Div:
    case kAVXFloat64Add:
    case kAVXFloat64Sub:
    case kAVXFloat64Mul:
    case kAVXFloat64Div:
    case kAVXFloat64Abs:
    case kAVXFloat64Neg:
    case kAVXFloat32Abs:
    case kAVXFloat32Neg:
    case kIA32BitcastFI:
    case kIA32BitcastIF:
<<<<<<< HEAD
    case kIA32I32x4Splat:
    case kIA32I32x4ExtractLane:
    case kIA32I32x4ReplaceLane:
    case kSSEI32x4Add:
    case kSSEI32x4Sub:
    case kAVXI32x4Add:
    case kAVXI32x4Sub:
=======
    case kSSEF32x4Splat:
    case kAVXF32x4Splat:
    case kSSEF32x4ExtractLane:
    case kAVXF32x4ExtractLane:
    case kSSEF32x4ReplaceLane:
    case kAVXF32x4ReplaceLane:
    case kIA32F32x4SConvertI32x4:
    case kSSEF32x4UConvertI32x4:
    case kAVXF32x4UConvertI32x4:
    case kSSEF32x4Abs:
    case kAVXF32x4Abs:
    case kSSEF32x4Neg:
    case kAVXF32x4Neg:
    case kIA32F32x4RecipApprox:
    case kIA32F32x4RecipSqrtApprox:
    case kSSEF32x4Add:
    case kAVXF32x4Add:
    case kSSEF32x4AddHoriz:
    case kAVXF32x4AddHoriz:
    case kSSEF32x4Sub:
    case kAVXF32x4Sub:
    case kSSEF32x4Mul:
    case kAVXF32x4Mul:
    case kSSEF32x4Min:
    case kAVXF32x4Min:
    case kSSEF32x4Max:
    case kAVXF32x4Max:
    case kSSEF32x4Eq:
    case kAVXF32x4Eq:
    case kSSEF32x4Ne:
    case kAVXF32x4Ne:
    case kSSEF32x4Lt:
    case kAVXF32x4Lt:
    case kSSEF32x4Le:
    case kAVXF32x4Le:
    case kIA32I32x4Splat:
    case kIA32I32x4ExtractLane:
    case kSSEI32x4ReplaceLane:
    case kAVXI32x4ReplaceLane:
    case kIA32I32x4Neg:
    case kSSEI32x4Shl:
    case kAVXI32x4Shl:
    case kSSEI32x4ShrS:
    case kAVXI32x4ShrS:
    case kSSEI32x4Add:
    case kAVXI32x4Add:
    case kSSEI32x4AddHoriz:
    case kAVXI32x4AddHoriz:
    case kSSEI32x4Sub:
    case kAVXI32x4Sub:
    case kSSEI32x4Mul:
    case kAVXI32x4Mul:
    case kSSEI32x4MinS:
    case kAVXI32x4MinS:
    case kSSEI32x4MaxS:
    case kAVXI32x4MaxS:
    case kSSEI32x4Eq:
    case kAVXI32x4Eq:
    case kSSEI32x4Ne:
    case kAVXI32x4Ne:
    case kSSEI32x4GtS:
    case kAVXI32x4GtS:
    case kSSEI32x4GeS:
    case kAVXI32x4GeS:
    case kSSEI32x4ShrU:
    case kAVXI32x4ShrU:
    case kSSEI32x4MinU:
    case kAVXI32x4MinU:
    case kSSEI32x4MaxU:
    case kAVXI32x4MaxU:
    case kSSEI32x4GtU:
    case kAVXI32x4GtU:
    case kSSEI32x4GeU:
    case kAVXI32x4GeU:
    case kIA32I16x8Splat:
    case kIA32I16x8ExtractLane:
    case kSSEI16x8ReplaceLane:
    case kAVXI16x8ReplaceLane:
    case kIA32I16x8Neg:
    case kSSEI16x8Shl:
    case kAVXI16x8Shl:
    case kSSEI16x8ShrS:
    case kAVXI16x8ShrS:
    case kSSEI16x8SConvertI32x4:
    case kAVXI16x8SConvertI32x4:
    case kSSEI16x8Add:
    case kAVXI16x8Add:
    case kSSEI16x8AddSaturateS:
    case kAVXI16x8AddSaturateS:
    case kSSEI16x8AddHoriz:
    case kAVXI16x8AddHoriz:
    case kSSEI16x8Sub:
    case kAVXI16x8Sub:
    case kSSEI16x8SubSaturateS:
    case kAVXI16x8SubSaturateS:
    case kSSEI16x8Mul:
    case kAVXI16x8Mul:
    case kSSEI16x8MinS:
    case kAVXI16x8MinS:
    case kSSEI16x8MaxS:
    case kAVXI16x8MaxS:
    case kSSEI16x8Eq:
    case kAVXI16x8Eq:
    case kSSEI16x8Ne:
    case kAVXI16x8Ne:
    case kSSEI16x8GtS:
    case kAVXI16x8GtS:
    case kSSEI16x8GeS:
    case kAVXI16x8GeS:
    case kSSEI16x8ShrU:
    case kAVXI16x8ShrU:
    case kSSEI16x8UConvertI32x4:
    case kAVXI16x8UConvertI32x4:
    case kSSEI16x8AddSaturateU:
    case kAVXI16x8AddSaturateU:
    case kSSEI16x8SubSaturateU:
    case kAVXI16x8SubSaturateU:
    case kSSEI16x8MinU:
    case kAVXI16x8MinU:
    case kSSEI16x8MaxU:
    case kAVXI16x8MaxU:
    case kSSEI16x8GtU:
    case kAVXI16x8GtU:
    case kSSEI16x8GeU:
    case kAVXI16x8GeU:
    case kIA32I8x16Splat:
    case kIA32I8x16ExtractLane:
    case kSSEI8x16ReplaceLane:
    case kAVXI8x16ReplaceLane:
    case kSSEI8x16SConvertI16x8:
    case kAVXI8x16SConvertI16x8:
    case kIA32I8x16Neg:
    case kSSEI8x16Shl:
    case kAVXI8x16Shl:
    case kSSEI8x16ShrS:
    case kAVXI8x16ShrS:
    case kSSEI8x16Add:
    case kAVXI8x16Add:
    case kSSEI8x16AddSaturateS:
    case kAVXI8x16AddSaturateS:
    case kSSEI8x16Sub:
    case kAVXI8x16Sub:
    case kSSEI8x16SubSaturateS:
    case kAVXI8x16SubSaturateS:
    case kSSEI8x16Mul:
    case kAVXI8x16Mul:
    case kSSEI8x16MinS:
    case kAVXI8x16MinS:
    case kSSEI8x16MaxS:
    case kAVXI8x16MaxS:
    case kSSEI8x16Eq:
    case kAVXI8x16Eq:
    case kSSEI8x16Ne:
    case kAVXI8x16Ne:
    case kSSEI8x16GtS:
    case kAVXI8x16GtS:
    case kSSEI8x16GeS:
    case kAVXI8x16GeS:
    case kSSEI8x16UConvertI16x8:
    case kAVXI8x16UConvertI16x8:
    case kSSEI8x16AddSaturateU:
    case kAVXI8x16AddSaturateU:
    case kSSEI8x16SubSaturateU:
    case kAVXI8x16SubSaturateU:
    case kSSEI8x16ShrU:
    case kAVXI8x16ShrU:
    case kSSEI8x16MinU:
    case kAVXI8x16MinU:
    case kSSEI8x16MaxU:
    case kAVXI8x16MaxU:
    case kSSEI8x16GtU:
    case kAVXI8x16GtU:
    case kSSEI8x16GeU:
    case kAVXI8x16GeU:
    case kIA32S128Zero:
    case kSSES128Not:
    case kAVXS128Not:
    case kSSES128And:
    case kAVXS128And:
    case kSSES128Or:
    case kAVXS128Or:
    case kSSES128Xor:
    case kAVXS128Xor:
    case kSSES128Select:
    case kAVXS128Select:
    case kIA32S8x16Shuffle:
    case kIA32S32x4Swizzle:
    case kIA32S1x4AnyTrue:
    case kIA32S1x4AllTrue:
    case kIA32S1x8AnyTrue:
    case kIA32S1x8AllTrue:
    case kIA32S1x16AnyTrue:
    case kIA32S1x16AllTrue:
>>>>>>> 84bd6f3c
      return (instr->addressing_mode() == kMode_None)
          ? kNoOpcodeFlags
          : kIsLoadOperation | kHasSideEffect;

    case kIA32Idiv:
    case kIA32Udiv:
      return (instr->addressing_mode() == kMode_None)
                 ? kMayNeedDeoptOrTrapCheck
                 : kMayNeedDeoptOrTrapCheck | kIsLoadOperation | kHasSideEffect;

    case kIA32Movsxbl:
    case kIA32Movzxbl:
    case kIA32Movb:
    case kIA32Movsxwl:
    case kIA32Movzxwl:
    case kIA32Movw:
    case kIA32Movl:
    case kIA32Movss:
    case kIA32Movsd:
    case kIA32Movdqu:
      // Moves are used for memory load/store operations.
      return instr->HasOutput() ? kIsLoadOperation : kHasSideEffect;

    case kIA32StackCheck:
    case kIA32Peek:
      return kIsLoadOperation;

    case kIA32Push:
    case kIA32PushFloat32:
    case kIA32PushFloat64:
    case kIA32PushSimd128:
    case kIA32Poke:
    case kLFence:
      return kHasSideEffect;

#define CASE(Name) case k##Name:
    COMMON_ARCH_OPCODE_LIST(CASE)
#undef CASE
      // Already covered in architecture independent code.
      UNREACHABLE();
  }

  UNREACHABLE();
}


int InstructionScheduler::GetInstructionLatency(const Instruction* instr) {
  // Basic latency modeling for ia32 instructions. They have been determined
  // in an empirical way.
  switch (instr->arch_opcode()) {
    case kSSEFloat64Mul:
      return 5;
    case kIA32Imul:
    case kIA32ImulHigh:
      return 5;
    case kSSEFloat32Cmp:
    case kSSEFloat64Cmp:
      return 9;
    case kSSEFloat32Add:
    case kSSEFloat32Sub:
    case kSSEFloat32Abs:
    case kSSEFloat32Neg:
    case kSSEFloat64Add:
    case kSSEFloat64Sub:
    case kSSEFloat64Max:
    case kSSEFloat64Min:
    case kSSEFloat64Abs:
    case kSSEFloat64Neg:
      return 5;
    case kSSEFloat32Mul:
      return 4;
    case kSSEFloat32ToFloat64:
    case kSSEFloat64ToFloat32:
      return 6;
    case kSSEFloat32Round:
    case kSSEFloat64Round:
    case kSSEFloat32ToInt32:
    case kSSEFloat64ToInt32:
      return 8;
    case kSSEFloat32ToUint32:
      return 21;
    case kSSEFloat64ToUint32:
      return 15;
    case kIA32Idiv:
      return 33;
    case kIA32Udiv:
      return 26;
    case kSSEFloat32Div:
      return 35;
    case kSSEFloat64Div:
      return 63;
    case kSSEFloat32Sqrt:
    case kSSEFloat64Sqrt:
      return 25;
    case kSSEFloat64Mod:
      return 50;
    case kArchTruncateDoubleToI:
      return 9;
    default:
      return 1;
  }
}

}  // namespace compiler
}  // namespace internal
}  // namespace v8<|MERGE_RESOLUTION|>--- conflicted
+++ resolved
@@ -97,15 +97,6 @@
     case kAVXFloat32Neg:
     case kIA32BitcastFI:
     case kIA32BitcastIF:
-<<<<<<< HEAD
-    case kIA32I32x4Splat:
-    case kIA32I32x4ExtractLane:
-    case kIA32I32x4ReplaceLane:
-    case kSSEI32x4Add:
-    case kSSEI32x4Sub:
-    case kAVXI32x4Add:
-    case kAVXI32x4Sub:
-=======
     case kSSEF32x4Splat:
     case kAVXF32x4Splat:
     case kSSEF32x4ExtractLane:
@@ -299,7 +290,6 @@
     case kIA32S1x8AllTrue:
     case kIA32S1x16AnyTrue:
     case kIA32S1x16AllTrue:
->>>>>>> 84bd6f3c
       return (instr->addressing_mode() == kMode_None)
           ? kNoOpcodeFlags
           : kIsLoadOperation | kHasSideEffect;
