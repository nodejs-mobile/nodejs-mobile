// Copyright 2014 the V8 project authors. All rights reserved.
// Use of this source code is governed by a BSD-style license that can be
// found in the LICENSE file.

#include "src/base/adapters.h"
#include "src/compiler/instruction-selector-impl.h"
#include "src/compiler/node-matchers.h"
#include "src/compiler/node-properties.h"

namespace v8 {
namespace internal {
namespace compiler {

// Adds IA32-specific methods for generating operands.
class IA32OperandGenerator final : public OperandGenerator {
 public:
  explicit IA32OperandGenerator(InstructionSelector* selector)
      : OperandGenerator(selector) {}

  InstructionOperand UseByteRegister(Node* node) {
    // TODO(titzer): encode byte register use constraints.
    return UseFixed(node, edx);
  }

  InstructionOperand DefineAsByteRegister(Node* node) {
    // TODO(titzer): encode byte register def constraints.
    return DefineAsRegister(node);
  }

  bool CanBeMemoryOperand(InstructionCode opcode, Node* node, Node* input,
                          int effect_level) {
    if (input->opcode() != IrOpcode::kLoad ||
        !selector()->CanCover(node, input)) {
      return false;
    }
    if (effect_level != selector()->GetEffectLevel(input)) {
      return false;
    }
    MachineRepresentation rep =
        LoadRepresentationOf(input->op()).representation();
    switch (opcode) {
      case kIA32And:
      case kIA32Or:
      case kIA32Xor:
      case kIA32Add:
      case kIA32Sub:
      case kIA32Cmp:
      case kIA32Test:
        return rep == MachineRepresentation::kWord32 || IsAnyTagged(rep);
      case kIA32Cmp16:
      case kIA32Test16:
        return rep == MachineRepresentation::kWord16;
      case kIA32Cmp8:
      case kIA32Test8:
        return rep == MachineRepresentation::kWord8;
      default:
        break;
    }
    return false;
  }

  bool CanBeImmediate(Node* node) {
    switch (node->opcode()) {
      case IrOpcode::kInt32Constant:
      case IrOpcode::kNumberConstant:
      case IrOpcode::kExternalConstant:
      case IrOpcode::kRelocatableInt32Constant:
      case IrOpcode::kRelocatableInt64Constant:
        return true;
      case IrOpcode::kHeapConstant: {
// TODO(bmeurer): We must not dereference handles concurrently. If we
// really have to this here, then we need to find a way to put this
// information on the HeapConstant node already.
#if 0
        // Constants in new space cannot be used as immediates in V8 because
        // the GC does not scan code objects when collecting the new generation.
        Handle<HeapObject> value = HeapConstantOf(node->op());
        Isolate* isolate = value->GetIsolate();
        return !isolate->heap()->InNewSpace(*value);
#else
        return false;
#endif
      }
      default:
        return false;
    }
  }

  AddressingMode GenerateMemoryOperandInputs(Node* index, int scale, Node* base,
                                             Node* displacement_node,
                                             DisplacementMode displacement_mode,
                                             InstructionOperand inputs[],
                                             size_t* input_count) {
    AddressingMode mode = kMode_MRI;
    int32_t displacement = (displacement_node == nullptr)
                               ? 0
                               : OpParameter<int32_t>(displacement_node->op());
    if (displacement_mode == kNegativeDisplacement) {
      displacement = -displacement;
    }
    if (base != nullptr) {
      if (base->opcode() == IrOpcode::kInt32Constant) {
        displacement += OpParameter<int32_t>(base->op());
        base = nullptr;
      }
    }
    if (base != nullptr) {
      inputs[(*input_count)++] = UseRegister(base);
      if (index != nullptr) {
        DCHECK(scale >= 0 && scale <= 3);
        inputs[(*input_count)++] = UseRegister(index);
        if (displacement != 0) {
          inputs[(*input_count)++] = TempImmediate(displacement);
          static const AddressingMode kMRnI_modes[] = {kMode_MR1I, kMode_MR2I,
                                                       kMode_MR4I, kMode_MR8I};
          mode = kMRnI_modes[scale];
        } else {
          static const AddressingMode kMRn_modes[] = {kMode_MR1, kMode_MR2,
                                                      kMode_MR4, kMode_MR8};
          mode = kMRn_modes[scale];
        }
      } else {
        if (displacement == 0) {
          mode = kMode_MR;
        } else {
          inputs[(*input_count)++] = TempImmediate(displacement);
          mode = kMode_MRI;
        }
      }
    } else {
      DCHECK(scale >= 0 && scale <= 3);
      if (index != nullptr) {
        inputs[(*input_count)++] = UseRegister(index);
        if (displacement != 0) {
          inputs[(*input_count)++] = TempImmediate(displacement);
          static const AddressingMode kMnI_modes[] = {kMode_MRI, kMode_M2I,
                                                      kMode_M4I, kMode_M8I};
          mode = kMnI_modes[scale];
        } else {
          static const AddressingMode kMn_modes[] = {kMode_MR, kMode_M2,
                                                     kMode_M4, kMode_M8};
          mode = kMn_modes[scale];
        }
      } else {
        inputs[(*input_count)++] = TempImmediate(displacement);
        return kMode_MI;
      }
    }
    return mode;
  }

  AddressingMode GetEffectiveAddressMemoryOperand(Node* node,
                                                  InstructionOperand inputs[],
                                                  size_t* input_count) {
    BaseWithIndexAndDisplacement32Matcher m(node, AddressOption::kAllowAll);
    DCHECK(m.matches());
    if ((m.displacement() == nullptr || CanBeImmediate(m.displacement()))) {
      return GenerateMemoryOperandInputs(
          m.index(), m.scale(), m.base(), m.displacement(),
          m.displacement_mode(), inputs, input_count);
    } else {
      inputs[(*input_count)++] = UseRegister(node->InputAt(0));
      inputs[(*input_count)++] = UseRegister(node->InputAt(1));
      return kMode_MR1;
    }
  }

  bool CanBeBetterLeftOperand(Node* node) const {
    return !selector()->IsLive(node);
  }
};


namespace {

void VisitRO(InstructionSelector* selector, Node* node, ArchOpcode opcode) {
  IA32OperandGenerator g(selector);
  selector->Emit(opcode, g.DefineAsRegister(node), g.Use(node->InputAt(0)));
}


void VisitRR(InstructionSelector* selector, Node* node,
             InstructionCode opcode) {
  IA32OperandGenerator g(selector);
  selector->Emit(opcode, g.DefineAsRegister(node),
                 g.UseRegister(node->InputAt(0)));
}


void VisitRROFloat(InstructionSelector* selector, Node* node,
                   ArchOpcode avx_opcode, ArchOpcode sse_opcode) {
  IA32OperandGenerator g(selector);
  InstructionOperand operand0 = g.UseRegister(node->InputAt(0));
  InstructionOperand operand1 = g.Use(node->InputAt(1));
  if (selector->IsSupported(AVX)) {
    selector->Emit(avx_opcode, g.DefineAsRegister(node), operand0, operand1);
  } else {
    selector->Emit(sse_opcode, g.DefineSameAsFirst(node), operand0, operand1);
  }
}


void VisitFloatUnop(InstructionSelector* selector, Node* node, Node* input,
                    ArchOpcode avx_opcode, ArchOpcode sse_opcode) {
  IA32OperandGenerator g(selector);
  if (selector->IsSupported(AVX)) {
    selector->Emit(avx_opcode, g.DefineAsRegister(node), g.Use(input));
  } else {
    selector->Emit(sse_opcode, g.DefineSameAsFirst(node), g.UseRegister(input));
  }
}

void VisitRRISimd(InstructionSelector* selector, Node* node,
                  ArchOpcode avx_opcode, ArchOpcode sse_opcode) {
  IA32OperandGenerator g(selector);
  InstructionOperand operand0 = g.UseRegister(node->InputAt(0));
  InstructionOperand operand1 =
      g.UseImmediate(OpParameter<int32_t>(node->op()));
  InstructionOperand temps[] = {g.TempSimd128Register()};
  if (selector->IsSupported(AVX)) {
    selector->Emit(avx_opcode, g.DefineAsRegister(node), operand0, operand1,
                   arraysize(temps), temps);
  } else {
    selector->Emit(sse_opcode, g.DefineSameAsFirst(node), operand0, operand1,
                   arraysize(temps), temps);
  }
}

}  // namespace

void InstructionSelector::VisitStackSlot(Node* node) {
  StackSlotRepresentation rep = StackSlotRepresentationOf(node->op());
  int slot = frame_->AllocateSpillSlot(rep.size());
  OperandGenerator g(this);

  Emit(kArchStackSlot, g.DefineAsRegister(node),
       sequence()->AddImmediate(Constant(slot)), 0, nullptr);
}
<<<<<<< HEAD
=======

void InstructionSelector::VisitDebugAbort(Node* node) {
  IA32OperandGenerator g(this);
  Emit(kArchDebugAbort, g.NoOutput(), g.UseFixed(node->InputAt(0), edx));
}

void InstructionSelector::VisitSpeculationFence(Node* node) {
  IA32OperandGenerator g(this);
  Emit(kLFence, g.NoOutput());
}
>>>>>>> 84bd6f3c

void InstructionSelector::VisitLoad(Node* node) {
  LoadRepresentation load_rep = LoadRepresentationOf(node->op());

  ArchOpcode opcode = kArchNop;
  switch (load_rep.representation()) {
    case MachineRepresentation::kFloat32:
      opcode = kIA32Movss;
      break;
    case MachineRepresentation::kFloat64:
      opcode = kIA32Movsd;
      break;
    case MachineRepresentation::kBit:  // Fall through.
    case MachineRepresentation::kWord8:
      opcode = load_rep.IsSigned() ? kIA32Movsxbl : kIA32Movzxbl;
      break;
    case MachineRepresentation::kWord16:
      opcode = load_rep.IsSigned() ? kIA32Movsxwl : kIA32Movzxwl;
      break;
    case MachineRepresentation::kTaggedSigned:   // Fall through.
    case MachineRepresentation::kTaggedPointer:  // Fall through.
    case MachineRepresentation::kTagged:         // Fall through.
    case MachineRepresentation::kWord32:
      opcode = kIA32Movl;
      break;
    case MachineRepresentation::kSimd128:
      opcode = kIA32Movdqu;
      break;
    case MachineRepresentation::kWord64:   // Fall through.
    case MachineRepresentation::kNone:
      UNREACHABLE();
      return;
  }

  IA32OperandGenerator g(this);
  InstructionOperand outputs[1];
  outputs[0] = g.DefineAsRegister(node);
  InstructionOperand inputs[3];
  size_t input_count = 0;
  AddressingMode mode =
      g.GetEffectiveAddressMemoryOperand(node, inputs, &input_count);
  InstructionCode code = opcode | AddressingModeField::encode(mode);
  if (node->opcode() == IrOpcode::kPoisonedLoad) {
    CHECK_NE(poisoning_level_, PoisoningMitigationLevel::kDontPoison);
    code |= MiscField::encode(kMemoryAccessPoisoned);
  }
  Emit(code, 1, outputs, input_count, inputs);
}

void InstructionSelector::VisitPoisonedLoad(Node* node) { VisitLoad(node); }

void InstructionSelector::VisitProtectedLoad(Node* node) {
  // TODO(eholk)
  UNIMPLEMENTED();
}

void InstructionSelector::VisitStore(Node* node) {
  IA32OperandGenerator g(this);
  Node* base = node->InputAt(0);
  Node* index = node->InputAt(1);
  Node* value = node->InputAt(2);

  StoreRepresentation store_rep = StoreRepresentationOf(node->op());
  WriteBarrierKind write_barrier_kind = store_rep.write_barrier_kind();
  MachineRepresentation rep = store_rep.representation();

  if (write_barrier_kind != kNoWriteBarrier) {
    DCHECK(CanBeTaggedPointer(rep));
    AddressingMode addressing_mode;
    InstructionOperand inputs[3];
    size_t input_count = 0;
    inputs[input_count++] = g.UseUniqueRegister(base);
    if (g.CanBeImmediate(index)) {
      inputs[input_count++] = g.UseImmediate(index);
      addressing_mode = kMode_MRI;
    } else {
      inputs[input_count++] = g.UseUniqueRegister(index);
      addressing_mode = kMode_MR1;
    }
    inputs[input_count++] = g.UseUniqueRegister(value);
    RecordWriteMode record_write_mode = RecordWriteMode::kValueIsAny;
    switch (write_barrier_kind) {
      case kNoWriteBarrier:
        UNREACHABLE();
        break;
      case kMapWriteBarrier:
        record_write_mode = RecordWriteMode::kValueIsMap;
        break;
      case kPointerWriteBarrier:
        record_write_mode = RecordWriteMode::kValueIsPointer;
        break;
      case kFullWriteBarrier:
        record_write_mode = RecordWriteMode::kValueIsAny;
        break;
    }
    InstructionOperand temps[] = {g.TempRegister(), g.TempRegister()};
    size_t const temp_count = arraysize(temps);
    InstructionCode code = kArchStoreWithWriteBarrier;
    code |= AddressingModeField::encode(addressing_mode);
    code |= MiscField::encode(static_cast<int>(record_write_mode));
    Emit(code, 0, nullptr, input_count, inputs, temp_count, temps);
  } else {
    ArchOpcode opcode = kArchNop;
    switch (rep) {
      case MachineRepresentation::kFloat32:
        opcode = kIA32Movss;
        break;
      case MachineRepresentation::kFloat64:
        opcode = kIA32Movsd;
        break;
      case MachineRepresentation::kBit:  // Fall through.
      case MachineRepresentation::kWord8:
        opcode = kIA32Movb;
        break;
      case MachineRepresentation::kWord16:
        opcode = kIA32Movw;
        break;
      case MachineRepresentation::kTaggedSigned:   // Fall through.
      case MachineRepresentation::kTaggedPointer:  // Fall through.
      case MachineRepresentation::kTagged:         // Fall through.
      case MachineRepresentation::kWord32:
        opcode = kIA32Movl;
        break;
      case MachineRepresentation::kSimd128:
        opcode = kIA32Movdqu;
        break;
      case MachineRepresentation::kWord64:   // Fall through.
      case MachineRepresentation::kNone:
        UNREACHABLE();
        return;
    }

    InstructionOperand val;
    if (g.CanBeImmediate(value)) {
      val = g.UseImmediate(value);
    } else if (rep == MachineRepresentation::kWord8 ||
               rep == MachineRepresentation::kBit) {
      val = g.UseByteRegister(value);
    } else {
      val = g.UseRegister(value);
    }

    InstructionOperand inputs[4];
    size_t input_count = 0;
    AddressingMode addressing_mode =
        g.GetEffectiveAddressMemoryOperand(node, inputs, &input_count);
    InstructionCode code =
        opcode | AddressingModeField::encode(addressing_mode);
    inputs[input_count++] = val;
    Emit(code, 0, static_cast<InstructionOperand*>(nullptr), input_count,
         inputs);
  }
}

void InstructionSelector::VisitProtectedStore(Node* node) {
  // TODO(eholk)
  UNIMPLEMENTED();
}

// Architecture supports unaligned access, therefore VisitLoad is used instead
void InstructionSelector::VisitUnalignedLoad(Node* node) { UNREACHABLE(); }

// Architecture supports unaligned access, therefore VisitStore is used instead
void InstructionSelector::VisitUnalignedStore(Node* node) { UNREACHABLE(); }

namespace {

// Shared routine for multiple binary operations.
void VisitBinop(InstructionSelector* selector, Node* node,
                InstructionCode opcode, FlagsContinuation* cont) {
  IA32OperandGenerator g(selector);
  Int32BinopMatcher m(node);
  Node* left = m.left().node();
  Node* right = m.right().node();
  InstructionOperand inputs[6];
  size_t input_count = 0;
  InstructionOperand outputs[1];
  size_t output_count = 0;

  // TODO(turbofan): match complex addressing modes.
  if (left == right) {
    // If both inputs refer to the same operand, enforce allocating a register
    // for both of them to ensure that we don't end up generating code like
    // this:
    //
    //   mov eax, [ebp-0x10]
    //   add eax, [ebp-0x10]
    //   jo label
    InstructionOperand const input = g.UseRegister(left);
    inputs[input_count++] = input;
    inputs[input_count++] = input;
  } else if (g.CanBeImmediate(right)) {
    inputs[input_count++] = g.UseRegister(left);
    inputs[input_count++] = g.UseImmediate(right);
  } else {
    int effect_level = selector->GetEffectLevel(node);
    if (cont->IsBranch()) {
      effect_level = selector->GetEffectLevel(
          cont->true_block()->PredecessorAt(0)->control_input());
    }
    if (node->op()->HasProperty(Operator::kCommutative) &&
        g.CanBeBetterLeftOperand(right) &&
        (!g.CanBeBetterLeftOperand(left) ||
         !g.CanBeMemoryOperand(opcode, node, right, effect_level))) {
      std::swap(left, right);
    }
    if (g.CanBeMemoryOperand(opcode, node, right, effect_level)) {
      inputs[input_count++] = g.UseRegister(left);
      AddressingMode addressing_mode =
          g.GetEffectiveAddressMemoryOperand(right, inputs, &input_count);
      opcode |= AddressingModeField::encode(addressing_mode);
    } else {
      inputs[input_count++] = g.UseRegister(left);
      inputs[input_count++] = g.Use(right);
    }
<<<<<<< HEAD
  }

  if (cont->IsBranch()) {
    inputs[input_count++] = g.Label(cont->true_block());
    inputs[input_count++] = g.Label(cont->false_block());
=======
>>>>>>> 84bd6f3c
  }

  outputs[output_count++] = g.DefineSameAsFirst(node);

  DCHECK_NE(0u, input_count);
  DCHECK_EQ(1u, output_count);
  DCHECK_GE(arraysize(inputs), input_count);
  DCHECK_GE(arraysize(outputs), output_count);

  selector->EmitWithContinuation(opcode, output_count, outputs, input_count,
                                 inputs, cont);
}


// Shared routine for multiple binary operations.
void VisitBinop(InstructionSelector* selector, Node* node,
                InstructionCode opcode) {
  FlagsContinuation cont;
  VisitBinop(selector, node, opcode, &cont);
}

}  // namespace

void InstructionSelector::VisitWord32And(Node* node) {
  VisitBinop(this, node, kIA32And);
}


void InstructionSelector::VisitWord32Or(Node* node) {
  VisitBinop(this, node, kIA32Or);
}


void InstructionSelector::VisitWord32Xor(Node* node) {
  IA32OperandGenerator g(this);
  Int32BinopMatcher m(node);
  if (m.right().Is(-1)) {
    Emit(kIA32Not, g.DefineSameAsFirst(node), g.UseRegister(m.left().node()));
  } else {
    VisitBinop(this, node, kIA32Xor);
  }
}


// Shared routine for multiple shift operations.
static inline void VisitShift(InstructionSelector* selector, Node* node,
                              ArchOpcode opcode) {
  IA32OperandGenerator g(selector);
  Node* left = node->InputAt(0);
  Node* right = node->InputAt(1);

  if (g.CanBeImmediate(right)) {
    selector->Emit(opcode, g.DefineSameAsFirst(node), g.UseRegister(left),
                   g.UseImmediate(right));
  } else {
    selector->Emit(opcode, g.DefineSameAsFirst(node), g.UseRegister(left),
                   g.UseFixed(right, ecx));
  }
}


namespace {

void VisitMulHigh(InstructionSelector* selector, Node* node,
                  ArchOpcode opcode) {
  IA32OperandGenerator g(selector);
  InstructionOperand temps[] = {g.TempRegister(eax)};
  selector->Emit(
      opcode, g.DefineAsFixed(node, edx), g.UseFixed(node->InputAt(0), eax),
      g.UseUniqueRegister(node->InputAt(1)), arraysize(temps), temps);
}


void VisitDiv(InstructionSelector* selector, Node* node, ArchOpcode opcode) {
  IA32OperandGenerator g(selector);
  InstructionOperand temps[] = {g.TempRegister(edx)};
  selector->Emit(opcode, g.DefineAsFixed(node, eax),
                 g.UseFixed(node->InputAt(0), eax),
                 g.UseUnique(node->InputAt(1)), arraysize(temps), temps);
}


void VisitMod(InstructionSelector* selector, Node* node, ArchOpcode opcode) {
  IA32OperandGenerator g(selector);
  InstructionOperand temps[] = {g.TempRegister(eax)};
  selector->Emit(opcode, g.DefineAsFixed(node, edx),
                 g.UseFixed(node->InputAt(0), eax),
                 g.UseUnique(node->InputAt(1)), arraysize(temps), temps);
}

void EmitLea(InstructionSelector* selector, Node* result, Node* index,
             int scale, Node* base, Node* displacement,
             DisplacementMode displacement_mode) {
  IA32OperandGenerator g(selector);
  InstructionOperand inputs[4];
  size_t input_count = 0;
  AddressingMode mode =
      g.GenerateMemoryOperandInputs(index, scale, base, displacement,
                                    displacement_mode, inputs, &input_count);

  DCHECK_NE(0u, input_count);
  DCHECK_GE(arraysize(inputs), input_count);

  InstructionOperand outputs[1];
  outputs[0] = g.DefineAsRegister(result);

  InstructionCode opcode = AddressingModeField::encode(mode) | kIA32Lea;

  selector->Emit(opcode, 1, outputs, input_count, inputs);
}

}  // namespace


void InstructionSelector::VisitWord32Shl(Node* node) {
  Int32ScaleMatcher m(node, true);
  if (m.matches()) {
    Node* index = node->InputAt(0);
    Node* base = m.power_of_two_plus_one() ? index : nullptr;
    EmitLea(this, node, index, m.scale(), base, nullptr, kPositiveDisplacement);
    return;
  }
  VisitShift(this, node, kIA32Shl);
}


void InstructionSelector::VisitWord32Shr(Node* node) {
  VisitShift(this, node, kIA32Shr);
}


void InstructionSelector::VisitWord32Sar(Node* node) {
  VisitShift(this, node, kIA32Sar);
}

void InstructionSelector::VisitInt32PairAdd(Node* node) {
  IA32OperandGenerator g(this);

  Node* projection1 = NodeProperties::FindProjection(node, 1);
  if (projection1) {
    // We use UseUniqueRegister here to avoid register sharing with the temp
    // register.
    InstructionOperand inputs[] = {
        g.UseRegister(node->InputAt(0)), g.UseUniqueRegister(node->InputAt(1)),
        g.UseRegister(node->InputAt(2)), g.UseUniqueRegister(node->InputAt(3))};

    InstructionOperand outputs[] = {g.DefineSameAsFirst(node),
                                    g.DefineAsRegister(projection1)};

    InstructionOperand temps[] = {g.TempRegister()};

    Emit(kIA32AddPair, 2, outputs, 4, inputs, 1, temps);
  } else {
    // The high word of the result is not used, so we emit the standard 32 bit
    // instruction.
    Emit(kIA32Add, g.DefineSameAsFirst(node), g.UseRegister(node->InputAt(0)),
         g.Use(node->InputAt(2)));
  }
}

void InstructionSelector::VisitInt32PairSub(Node* node) {
  IA32OperandGenerator g(this);

  Node* projection1 = NodeProperties::FindProjection(node, 1);
  if (projection1) {
    // We use UseUniqueRegister here to avoid register sharing with the temp
    // register.
    InstructionOperand inputs[] = {
        g.UseRegister(node->InputAt(0)), g.UseUniqueRegister(node->InputAt(1)),
        g.UseRegister(node->InputAt(2)), g.UseUniqueRegister(node->InputAt(3))};

    InstructionOperand outputs[] = {g.DefineSameAsFirst(node),
                                    g.DefineAsRegister(projection1)};

    InstructionOperand temps[] = {g.TempRegister()};

    Emit(kIA32SubPair, 2, outputs, 4, inputs, 1, temps);
  } else {
    // The high word of the result is not used, so we emit the standard 32 bit
    // instruction.
    Emit(kIA32Sub, g.DefineSameAsFirst(node), g.UseRegister(node->InputAt(0)),
         g.Use(node->InputAt(2)));
  }
}

void InstructionSelector::VisitInt32PairMul(Node* node) {
  IA32OperandGenerator g(this);

  Node* projection1 = NodeProperties::FindProjection(node, 1);
  if (projection1) {
    // InputAt(3) explicitly shares ecx with OutputRegister(1) to save one
    // register and one mov instruction.
    InstructionOperand inputs[] = {g.UseUnique(node->InputAt(0)),
                                   g.UseUnique(node->InputAt(1)),
                                   g.UseUniqueRegister(node->InputAt(2)),
                                   g.UseFixed(node->InputAt(3), ecx)};

    InstructionOperand outputs[] = {
        g.DefineAsFixed(node, eax),
        g.DefineAsFixed(NodeProperties::FindProjection(node, 1), ecx)};

    InstructionOperand temps[] = {g.TempRegister(edx)};

    Emit(kIA32MulPair, 2, outputs, 4, inputs, 1, temps);
  } else {
    // The high word of the result is not used, so we emit the standard 32 bit
    // instruction.
    Emit(kIA32Imul, g.DefineSameAsFirst(node), g.UseRegister(node->InputAt(0)),
         g.Use(node->InputAt(2)));
  }
}

void VisitWord32PairShift(InstructionSelector* selector, InstructionCode opcode,
                          Node* node) {
  IA32OperandGenerator g(selector);

  Node* shift = node->InputAt(2);
  InstructionOperand shift_operand;
  if (g.CanBeImmediate(shift)) {
    shift_operand = g.UseImmediate(shift);
  } else {
    shift_operand = g.UseFixed(shift, ecx);
  }
  InstructionOperand inputs[] = {g.UseFixed(node->InputAt(0), eax),
                                 g.UseFixed(node->InputAt(1), edx),
                                 shift_operand};

  InstructionOperand outputs[2];
  InstructionOperand temps[1];
  int32_t output_count = 0;
  int32_t temp_count = 0;
  outputs[output_count++] = g.DefineAsFixed(node, eax);
  Node* projection1 = NodeProperties::FindProjection(node, 1);
  if (projection1) {
    outputs[output_count++] = g.DefineAsFixed(projection1, edx);
  } else {
    temps[temp_count++] = g.TempRegister(edx);
  }

  selector->Emit(opcode, output_count, outputs, 3, inputs, temp_count, temps);
}

void InstructionSelector::VisitWord32PairShl(Node* node) {
  VisitWord32PairShift(this, kIA32ShlPair, node);
}

void InstructionSelector::VisitWord32PairShr(Node* node) {
  VisitWord32PairShift(this, kIA32ShrPair, node);
}

void InstructionSelector::VisitWord32PairSar(Node* node) {
  VisitWord32PairShift(this, kIA32SarPair, node);
}

void InstructionSelector::VisitWord32Ror(Node* node) {
  VisitShift(this, node, kIA32Ror);
}

#define RO_OP_LIST(V)                                       \
  V(Word32Clz, kIA32Lzcnt)                                  \
  V(Word32Ctz, kIA32Tzcnt)                                  \
  V(Word32Popcnt, kIA32Popcnt)                              \
  V(ChangeFloat32ToFloat64, kSSEFloat32ToFloat64)           \
  V(RoundInt32ToFloat32, kSSEInt32ToFloat32)                \
  V(ChangeInt32ToFloat64, kSSEInt32ToFloat64)               \
  V(ChangeUint32ToFloat64, kSSEUint32ToFloat64)             \
  V(TruncateFloat32ToInt32, kSSEFloat32ToInt32)             \
  V(TruncateFloat32ToUint32, kSSEFloat32ToUint32)           \
  V(ChangeFloat64ToInt32, kSSEFloat64ToInt32)               \
  V(ChangeFloat64ToUint32, kSSEFloat64ToUint32)             \
  V(TruncateFloat64ToUint32, kSSEFloat64ToUint32)           \
  V(TruncateFloat64ToFloat32, kSSEFloat64ToFloat32)         \
  V(RoundFloat64ToInt32, kSSEFloat64ToInt32)                \
  V(BitcastFloat32ToInt32, kIA32BitcastFI)                  \
  V(BitcastInt32ToFloat32, kIA32BitcastIF)                  \
  V(Float32Sqrt, kSSEFloat32Sqrt)                           \
  V(Float64Sqrt, kSSEFloat64Sqrt)                           \
  V(Float64ExtractLowWord32, kSSEFloat64ExtractLowWord32)   \
  V(Float64ExtractHighWord32, kSSEFloat64ExtractHighWord32) \
  V(SignExtendWord8ToInt32, kIA32Movsxbl)                   \
  V(SignExtendWord16ToInt32, kIA32Movsxwl)

#define RR_OP_LIST(V)                                                         \
  V(TruncateFloat64ToWord32, kArchTruncateDoubleToI)                          \
  V(Float32RoundDown, kSSEFloat32Round | MiscField::encode(kRoundDown))       \
  V(Float64RoundDown, kSSEFloat64Round | MiscField::encode(kRoundDown))       \
  V(Float32RoundUp, kSSEFloat32Round | MiscField::encode(kRoundUp))           \
  V(Float64RoundUp, kSSEFloat64Round | MiscField::encode(kRoundUp))           \
  V(Float32RoundTruncate, kSSEFloat32Round | MiscField::encode(kRoundToZero)) \
  V(Float64RoundTruncate, kSSEFloat64Round | MiscField::encode(kRoundToZero)) \
  V(Float32RoundTiesEven,                                                     \
    kSSEFloat32Round | MiscField::encode(kRoundToNearest))                    \
  V(Float64RoundTiesEven, kSSEFloat64Round | MiscField::encode(kRoundToNearest))

#define RRO_FLOAT_OP_LIST(V)                    \
  V(Float32Add, kAVXFloat32Add, kSSEFloat32Add) \
  V(Float64Add, kAVXFloat64Add, kSSEFloat64Add) \
  V(Float32Sub, kAVXFloat32Sub, kSSEFloat32Sub) \
  V(Float64Sub, kAVXFloat64Sub, kSSEFloat64Sub) \
  V(Float32Mul, kAVXFloat32Mul, kSSEFloat32Mul) \
  V(Float64Mul, kAVXFloat64Mul, kSSEFloat64Mul) \
  V(Float32Div, kAVXFloat32Div, kSSEFloat32Div) \
  V(Float64Div, kAVXFloat64Div, kSSEFloat64Div) \
  V(I32x4Add, kAVXI32x4Add, kSSEI32x4Add)       \
  V(I32x4Sub, kAVXI32x4Sub, kSSEI32x4Sub)

#define FLOAT_UNOP_LIST(V)                      \
  V(Float32Abs, kAVXFloat32Abs, kSSEFloat32Abs) \
  V(Float64Abs, kAVXFloat64Abs, kSSEFloat64Abs) \
  V(Float32Neg, kAVXFloat32Neg, kSSEFloat32Neg) \
  V(Float64Neg, kAVXFloat64Neg, kSSEFloat64Neg)

#define RO_VISITOR(Name, opcode)                      \
  void InstructionSelector::Visit##Name(Node* node) { \
    VisitRO(this, node, opcode);                      \
  }
RO_OP_LIST(RO_VISITOR)
#undef RO_VISITOR
#undef RO_OP_LIST

#define RR_VISITOR(Name, opcode)                      \
  void InstructionSelector::Visit##Name(Node* node) { \
    VisitRR(this, node, opcode);                      \
  }
RR_OP_LIST(RR_VISITOR)
#undef RR_VISITOR
#undef RR_OP_LIST

#define RRO_FLOAT_VISITOR(Name, avx, sse)             \
  void InstructionSelector::Visit##Name(Node* node) { \
    VisitRROFloat(this, node, avx, sse);              \
  }
RRO_FLOAT_OP_LIST(RRO_FLOAT_VISITOR)
#undef RRO_FLOAT_VISITOR
#undef RRO_FLOAT_OP_LIST

#define FLOAT_UNOP_VISITOR(Name, avx, sse)                  \
  void InstructionSelector::Visit##Name(Node* node) {       \
    VisitFloatUnop(this, node, node->InputAt(0), avx, sse); \
  }
FLOAT_UNOP_LIST(FLOAT_UNOP_VISITOR)
#undef FLOAT_UNOP_VISITOR
#undef FLOAT_UNOP_LIST

void InstructionSelector::VisitWord32ReverseBits(Node* node) { UNREACHABLE(); }

void InstructionSelector::VisitWord64ReverseBytes(Node* node) { UNREACHABLE(); }

void InstructionSelector::VisitWord32ReverseBytes(Node* node) { UNREACHABLE(); }

void InstructionSelector::VisitInt32Add(Node* node) {
  IA32OperandGenerator g(this);

  // Try to match the Add to a lea pattern
  BaseWithIndexAndDisplacement32Matcher m(node);
  if (m.matches() &&
      (m.displacement() == nullptr || g.CanBeImmediate(m.displacement()))) {
    InstructionOperand inputs[4];
    size_t input_count = 0;
    AddressingMode mode = g.GenerateMemoryOperandInputs(
        m.index(), m.scale(), m.base(), m.displacement(), m.displacement_mode(),
        inputs, &input_count);

    DCHECK_NE(0u, input_count);
    DCHECK_GE(arraysize(inputs), input_count);

    InstructionOperand outputs[1];
    outputs[0] = g.DefineAsRegister(node);

    InstructionCode opcode = AddressingModeField::encode(mode) | kIA32Lea;
    Emit(opcode, 1, outputs, input_count, inputs);
    return;
  }

  // No lea pattern match, use add
  VisitBinop(this, node, kIA32Add);
}


void InstructionSelector::VisitInt32Sub(Node* node) {
  IA32OperandGenerator g(this);
  Int32BinopMatcher m(node);
  if (m.left().Is(0)) {
    Emit(kIA32Neg, g.DefineSameAsFirst(node), g.Use(m.right().node()));
  } else {
    VisitBinop(this, node, kIA32Sub);
  }
}


void InstructionSelector::VisitInt32Mul(Node* node) {
  Int32ScaleMatcher m(node, true);
  if (m.matches()) {
    Node* index = node->InputAt(0);
    Node* base = m.power_of_two_plus_one() ? index : nullptr;
    EmitLea(this, node, index, m.scale(), base, nullptr, kPositiveDisplacement);
    return;
  }
  IA32OperandGenerator g(this);
  Node* left = node->InputAt(0);
  Node* right = node->InputAt(1);
  if (g.CanBeImmediate(right)) {
    Emit(kIA32Imul, g.DefineAsRegister(node), g.Use(left),
         g.UseImmediate(right));
  } else {
    if (g.CanBeBetterLeftOperand(right)) {
      std::swap(left, right);
    }
    Emit(kIA32Imul, g.DefineSameAsFirst(node), g.UseRegister(left),
         g.Use(right));
  }
}


void InstructionSelector::VisitInt32MulHigh(Node* node) {
  VisitMulHigh(this, node, kIA32ImulHigh);
}


void InstructionSelector::VisitUint32MulHigh(Node* node) {
  VisitMulHigh(this, node, kIA32UmulHigh);
}


void InstructionSelector::VisitInt32Div(Node* node) {
  VisitDiv(this, node, kIA32Idiv);
}


void InstructionSelector::VisitUint32Div(Node* node) {
  VisitDiv(this, node, kIA32Udiv);
}


void InstructionSelector::VisitInt32Mod(Node* node) {
  VisitMod(this, node, kIA32Idiv);
}


void InstructionSelector::VisitUint32Mod(Node* node) {
  VisitMod(this, node, kIA32Udiv);
}


void InstructionSelector::VisitRoundUint32ToFloat32(Node* node) {
  IA32OperandGenerator g(this);
  InstructionOperand temps[] = {g.TempRegister()};
  Emit(kSSEUint32ToFloat32, g.DefineAsRegister(node), g.Use(node->InputAt(0)),
       arraysize(temps), temps);
}

void InstructionSelector::VisitFloat64Mod(Node* node) {
  IA32OperandGenerator g(this);
  InstructionOperand temps[] = {g.TempRegister(eax)};
  Emit(kSSEFloat64Mod, g.DefineSameAsFirst(node),
       g.UseRegister(node->InputAt(0)), g.UseRegister(node->InputAt(1)), 1,
       temps);
}

void InstructionSelector::VisitFloat32Max(Node* node) {
  IA32OperandGenerator g(this);
  InstructionOperand temps[] = {g.TempRegister()};
  Emit(kSSEFloat32Max, g.DefineSameAsFirst(node),
       g.UseRegister(node->InputAt(0)), g.Use(node->InputAt(1)),
       arraysize(temps), temps);
}

void InstructionSelector::VisitFloat64Max(Node* node) {
  IA32OperandGenerator g(this);
  InstructionOperand temps[] = {g.TempRegister()};
  Emit(kSSEFloat64Max, g.DefineSameAsFirst(node),
       g.UseRegister(node->InputAt(0)), g.Use(node->InputAt(1)),
       arraysize(temps), temps);
}

void InstructionSelector::VisitFloat32Min(Node* node) {
  IA32OperandGenerator g(this);
  InstructionOperand temps[] = {g.TempRegister()};
  Emit(kSSEFloat32Min, g.DefineSameAsFirst(node),
       g.UseRegister(node->InputAt(0)), g.Use(node->InputAt(1)),
       arraysize(temps), temps);
}

void InstructionSelector::VisitFloat64Min(Node* node) {
  IA32OperandGenerator g(this);
  InstructionOperand temps[] = {g.TempRegister()};
  Emit(kSSEFloat64Min, g.DefineSameAsFirst(node),
       g.UseRegister(node->InputAt(0)), g.Use(node->InputAt(1)),
       arraysize(temps), temps);
}

void InstructionSelector::VisitFloat64RoundTiesAway(Node* node) {
  UNREACHABLE();
}

void InstructionSelector::VisitFloat64Ieee754Binop(Node* node,
                                                   InstructionCode opcode) {
  IA32OperandGenerator g(this);
  Emit(opcode, g.DefineSameAsFirst(node), g.UseRegister(node->InputAt(0)),
       g.UseRegister(node->InputAt(1)))
      ->MarkAsCall();
}

void InstructionSelector::VisitFloat64Ieee754Unop(Node* node,
                                                  InstructionCode opcode) {
  IA32OperandGenerator g(this);
  Emit(opcode, g.DefineSameAsFirst(node), g.UseRegister(node->InputAt(0)))
      ->MarkAsCall();
}

void InstructionSelector::EmitPrepareArguments(
    ZoneVector<PushParameter>* arguments, const CallDescriptor* call_descriptor,
    Node* node) {
  IA32OperandGenerator g(this);

  // Prepare for C function call.
  if (call_descriptor->IsCFunctionCall()) {
    InstructionOperand temps[] = {g.TempRegister()};
    size_t const temp_count = arraysize(temps);
    Emit(kArchPrepareCallCFunction | MiscField::encode(static_cast<int>(
                                         call_descriptor->ParameterCount())),
         0, nullptr, 0, nullptr, temp_count, temps);

    // Poke any stack arguments.
    for (size_t n = 0; n < arguments->size(); ++n) {
      PushParameter input = (*arguments)[n];
      if (input.node) {
        int const slot = static_cast<int>(n);
        InstructionOperand value = g.CanBeImmediate(node)
                                       ? g.UseImmediate(input.node)
                                       : g.UseRegister(input.node);
        Emit(kIA32Poke | MiscField::encode(slot), g.NoOutput(), value);
      }
    }
  } else {
    // Push any stack arguments.
    int effect_level = GetEffectLevel(node);
    for (PushParameter input : base::Reversed(*arguments)) {
      // Skip any alignment holes in pushed nodes.
      if (input.node == nullptr) continue;
      if (g.CanBeMemoryOperand(kIA32Push, node, input.node, effect_level)) {
        InstructionOperand outputs[1];
        InstructionOperand inputs[4];
        size_t input_count = 0;
        InstructionCode opcode = kIA32Push;
        AddressingMode mode = g.GetEffectiveAddressMemoryOperand(
            input.node, inputs, &input_count);
        opcode |= AddressingModeField::encode(mode);
        Emit(opcode, 0, outputs, input_count, inputs);
      } else {
        InstructionOperand value =
            g.CanBeImmediate(input.node)
                ? g.UseImmediate(input.node)
                : IsSupported(ATOM) ||
                          sequence()->IsFP(GetVirtualRegister(input.node))
                      ? g.UseRegister(input.node)
                      : g.Use(input.node);
        if (input.location.GetType() == MachineType::Float32()) {
          Emit(kIA32PushFloat32, g.NoOutput(), value);
        } else if (input.location.GetType() == MachineType::Float64()) {
          Emit(kIA32PushFloat64, g.NoOutput(), value);
        } else if (input.location.GetType() == MachineType::Simd128()) {
          Emit(kIA32PushSimd128, g.NoOutput(), value);
        } else {
          Emit(kIA32Push, g.NoOutput(), value);
        }
      }
    }
  }
}

void InstructionSelector::EmitPrepareResults(
    ZoneVector<PushParameter>* results, const CallDescriptor* call_descriptor,
    Node* node) {
  IA32OperandGenerator g(this);

  int reverse_slot = 0;
  for (PushParameter output : *results) {
    if (!output.location.IsCallerFrameSlot()) continue;
    // Skip any alignment holes in nodes.
    if (output.node != nullptr) {
      DCHECK(!call_descriptor->IsCFunctionCall());
      if (output.location.GetType() == MachineType::Float32()) {
        MarkAsFloat32(output.node);
      } else if (output.location.GetType() == MachineType::Float64()) {
        MarkAsFloat64(output.node);
      }
      Emit(kIA32Peek, g.DefineAsRegister(output.node),
           g.UseImmediate(reverse_slot));
    }
    reverse_slot += output.location.GetSizeInPointers();
  }
}


bool InstructionSelector::IsTailCallAddressImmediate() { return true; }

int InstructionSelector::GetTempsCountForTailCallFromJSFunction() { return 0; }

namespace {

void VisitCompareWithMemoryOperand(InstructionSelector* selector,
                                   InstructionCode opcode, Node* left,
                                   InstructionOperand right,
                                   FlagsContinuation* cont) {
  DCHECK_EQ(IrOpcode::kLoad, left->opcode());
  IA32OperandGenerator g(selector);
  size_t input_count = 0;
  InstructionOperand inputs[4];
  AddressingMode addressing_mode =
      g.GetEffectiveAddressMemoryOperand(left, inputs, &input_count);
  opcode |= AddressingModeField::encode(addressing_mode);
  inputs[input_count++] = right;

  selector->EmitWithContinuation(opcode, 0, nullptr, input_count, inputs, cont);
}

// Shared routine for multiple compare operations.
void VisitCompare(InstructionSelector* selector, InstructionCode opcode,
                  InstructionOperand left, InstructionOperand right,
                  FlagsContinuation* cont) {
  selector->EmitWithContinuation(opcode, left, right, cont);
}


// Shared routine for multiple compare operations.
void VisitCompare(InstructionSelector* selector, InstructionCode opcode,
                  Node* left, Node* right, FlagsContinuation* cont,
                  bool commutative) {
  IA32OperandGenerator g(selector);
  if (commutative && g.CanBeBetterLeftOperand(right)) {
    std::swap(left, right);
  }
  VisitCompare(selector, opcode, g.UseRegister(left), g.Use(right), cont);
}

MachineType MachineTypeForNarrow(Node* node, Node* hint_node) {
  if (hint_node->opcode() == IrOpcode::kLoad) {
    MachineType hint = LoadRepresentationOf(hint_node->op());
    if (node->opcode() == IrOpcode::kInt32Constant ||
        node->opcode() == IrOpcode::kInt64Constant) {
      int64_t constant = node->opcode() == IrOpcode::kInt32Constant
                             ? OpParameter<int32_t>(node->op())
                             : OpParameter<int64_t>(node->op());
      if (hint == MachineType::Int8()) {
        if (constant >= std::numeric_limits<int8_t>::min() &&
            constant <= std::numeric_limits<int8_t>::max()) {
          return hint;
        }
      } else if (hint == MachineType::Uint8()) {
        if (constant >= std::numeric_limits<uint8_t>::min() &&
            constant <= std::numeric_limits<uint8_t>::max()) {
          return hint;
        }
      } else if (hint == MachineType::Int16()) {
        if (constant >= std::numeric_limits<int16_t>::min() &&
            constant <= std::numeric_limits<int16_t>::max()) {
          return hint;
        }
      } else if (hint == MachineType::Uint16()) {
        if (constant >= std::numeric_limits<uint16_t>::min() &&
            constant <= std::numeric_limits<uint16_t>::max()) {
          return hint;
        }
      } else if (hint == MachineType::Int32()) {
        return hint;
      } else if (hint == MachineType::Uint32()) {
        if (constant >= 0) return hint;
      }
    }
  }
  return node->opcode() == IrOpcode::kLoad ? LoadRepresentationOf(node->op())
                                           : MachineType::None();
}

// Tries to match the size of the given opcode to that of the operands, if
// possible.
InstructionCode TryNarrowOpcodeSize(InstructionCode opcode, Node* left,
                                    Node* right, FlagsContinuation* cont) {
  // TODO(epertoso): we can probably get some size information out of phi nodes.
  // If the load representations don't match, both operands will be
  // zero/sign-extended to 32bit.
  MachineType left_type = MachineTypeForNarrow(left, right);
  MachineType right_type = MachineTypeForNarrow(right, left);
  if (left_type == right_type) {
    switch (left_type.representation()) {
      case MachineRepresentation::kBit:
      case MachineRepresentation::kWord8: {
        if (opcode == kIA32Test) return kIA32Test8;
        if (opcode == kIA32Cmp) {
          if (left_type.semantic() == MachineSemantic::kUint32) {
            cont->OverwriteUnsignedIfSigned();
          } else {
            CHECK_EQ(MachineSemantic::kInt32, left_type.semantic());
          }
          return kIA32Cmp8;
        }
        break;
      }
      case MachineRepresentation::kWord16:
        if (opcode == kIA32Test) return kIA32Test16;
        if (opcode == kIA32Cmp) {
          if (left_type.semantic() == MachineSemantic::kUint32) {
            cont->OverwriteUnsignedIfSigned();
          } else {
            CHECK_EQ(MachineSemantic::kInt32, left_type.semantic());
          }
          return kIA32Cmp16;
        }
        break;
      default:
        break;
    }
  }
  return opcode;
}

// Shared routine for multiple float32 compare operations (inputs commuted).
void VisitFloat32Compare(InstructionSelector* selector, Node* node,
                         FlagsContinuation* cont) {
  Node* const left = node->InputAt(0);
  Node* const right = node->InputAt(1);
  VisitCompare(selector, kSSEFloat32Cmp, right, left, cont, false);
}


// Shared routine for multiple float64 compare operations (inputs commuted).
void VisitFloat64Compare(InstructionSelector* selector, Node* node,
                         FlagsContinuation* cont) {
  Node* const left = node->InputAt(0);
  Node* const right = node->InputAt(1);
  VisitCompare(selector, kSSEFloat64Cmp, right, left, cont, false);
}

// Shared routine for multiple word compare operations.
void VisitWordCompare(InstructionSelector* selector, Node* node,
                      InstructionCode opcode, FlagsContinuation* cont) {
  IA32OperandGenerator g(selector);
  Node* left = node->InputAt(0);
  Node* right = node->InputAt(1);

  InstructionCode narrowed_opcode =
      TryNarrowOpcodeSize(opcode, left, right, cont);

  int effect_level = selector->GetEffectLevel(node);
  if (cont->IsBranch()) {
    effect_level = selector->GetEffectLevel(
        cont->true_block()->PredecessorAt(0)->control_input());
  }

  // If one of the two inputs is an immediate, make sure it's on the right, or
  // if one of the two inputs is a memory operand, make sure it's on the left.
  if ((!g.CanBeImmediate(right) && g.CanBeImmediate(left)) ||
      (g.CanBeMemoryOperand(narrowed_opcode, node, right, effect_level) &&
       !g.CanBeMemoryOperand(narrowed_opcode, node, left, effect_level))) {
    if (!node->op()->HasProperty(Operator::kCommutative)) cont->Commute();
    std::swap(left, right);
  }

  // Match immediates on right side of comparison.
  if (g.CanBeImmediate(right)) {
    if (g.CanBeMemoryOperand(narrowed_opcode, node, left, effect_level)) {
      return VisitCompareWithMemoryOperand(selector, narrowed_opcode, left,
                                           g.UseImmediate(right), cont);
    }
    return VisitCompare(selector, opcode, g.Use(left), g.UseImmediate(right),
                        cont);
  }

  // Match memory operands on left side of comparison.
  if (g.CanBeMemoryOperand(narrowed_opcode, node, left, effect_level)) {
    bool needs_byte_register =
        narrowed_opcode == kIA32Test8 || narrowed_opcode == kIA32Cmp8;
    return VisitCompareWithMemoryOperand(
        selector, narrowed_opcode, left,
        needs_byte_register ? g.UseByteRegister(right) : g.UseRegister(right),
        cont);
  }

  return VisitCompare(selector, opcode, left, right, cont,
                      node->op()->HasProperty(Operator::kCommutative));
}

void VisitWordCompare(InstructionSelector* selector, Node* node,
                      FlagsContinuation* cont) {
  IA32OperandGenerator g(selector);
  Int32BinopMatcher m(node);
  if (m.left().IsLoad() && m.right().IsLoadStackPointer()) {
    LoadMatcher<ExternalReferenceMatcher> mleft(m.left().node());
    ExternalReference js_stack_limit =
        ExternalReference::address_of_stack_limit(selector->isolate());
    if (mleft.object().Is(js_stack_limit) && mleft.index().Is(0)) {
      // Compare(Load(js_stack_limit), LoadStackPointer)
      if (!node->op()->HasProperty(Operator::kCommutative)) cont->Commute();
      InstructionCode opcode = cont->Encode(kIA32StackCheck);
      CHECK(cont->IsBranch());
      selector->EmitWithContinuation(opcode, cont);
      return;
    }
  }
  VisitWordCompare(selector, node, kIA32Cmp, cont);
}

}  // namespace

// Shared routine for word comparison with zero.
void InstructionSelector::VisitWordCompareZero(Node* user, Node* value,
                                               FlagsContinuation* cont) {
  // Try to combine with comparisons against 0 by simply inverting the branch.
  while (value->opcode() == IrOpcode::kWord32Equal && CanCover(user, value)) {
    Int32BinopMatcher m(value);
    if (!m.right().Is(0)) break;

    user = value;
    value = m.left().node();
    cont->Negate();
  }

  if (CanCover(user, value)) {
    switch (value->opcode()) {
      case IrOpcode::kWord32Equal:
        cont->OverwriteAndNegateIfEqual(kEqual);
        return VisitWordCompare(this, value, cont);
      case IrOpcode::kInt32LessThan:
        cont->OverwriteAndNegateIfEqual(kSignedLessThan);
        return VisitWordCompare(this, value, cont);
      case IrOpcode::kInt32LessThanOrEqual:
        cont->OverwriteAndNegateIfEqual(kSignedLessThanOrEqual);
        return VisitWordCompare(this, value, cont);
      case IrOpcode::kUint32LessThan:
        cont->OverwriteAndNegateIfEqual(kUnsignedLessThan);
        return VisitWordCompare(this, value, cont);
      case IrOpcode::kUint32LessThanOrEqual:
        cont->OverwriteAndNegateIfEqual(kUnsignedLessThanOrEqual);
        return VisitWordCompare(this, value, cont);
      case IrOpcode::kFloat32Equal:
        cont->OverwriteAndNegateIfEqual(kUnorderedEqual);
        return VisitFloat32Compare(this, value, cont);
      case IrOpcode::kFloat32LessThan:
        cont->OverwriteAndNegateIfEqual(kUnsignedGreaterThan);
        return VisitFloat32Compare(this, value, cont);
      case IrOpcode::kFloat32LessThanOrEqual:
        cont->OverwriteAndNegateIfEqual(kUnsignedGreaterThanOrEqual);
        return VisitFloat32Compare(this, value, cont);
      case IrOpcode::kFloat64Equal:
        cont->OverwriteAndNegateIfEqual(kUnorderedEqual);
        return VisitFloat64Compare(this, value, cont);
      case IrOpcode::kFloat64LessThan:
        cont->OverwriteAndNegateIfEqual(kUnsignedGreaterThan);
        return VisitFloat64Compare(this, value, cont);
      case IrOpcode::kFloat64LessThanOrEqual:
        cont->OverwriteAndNegateIfEqual(kUnsignedGreaterThanOrEqual);
        return VisitFloat64Compare(this, value, cont);
      case IrOpcode::kProjection:
        // Check if this is the overflow output projection of an
        // <Operation>WithOverflow node.
        if (ProjectionIndexOf(value->op()) == 1u) {
          // We cannot combine the <Operation>WithOverflow with this branch
          // unless the 0th projection (the use of the actual value of the
          // <Operation> is either nullptr, which means there's no use of the
          // actual value, or was already defined, which means it is scheduled
          // *AFTER* this branch).
          Node* const node = value->InputAt(0);
          Node* const result = NodeProperties::FindProjection(node, 0);
          if (result == nullptr || IsDefined(result)) {
            switch (node->opcode()) {
              case IrOpcode::kInt32AddWithOverflow:
                cont->OverwriteAndNegateIfEqual(kOverflow);
                return VisitBinop(this, node, kIA32Add, cont);
              case IrOpcode::kInt32SubWithOverflow:
                cont->OverwriteAndNegateIfEqual(kOverflow);
                return VisitBinop(this, node, kIA32Sub, cont);
              case IrOpcode::kInt32MulWithOverflow:
                cont->OverwriteAndNegateIfEqual(kOverflow);
                return VisitBinop(this, node, kIA32Imul, cont);
              default:
                break;
            }
          }
        }
        break;
      case IrOpcode::kInt32Sub:
        return VisitWordCompare(this, value, cont);
      case IrOpcode::kWord32And:
        return VisitWordCompare(this, value, kIA32Test, cont);
      default:
        break;
    }
  }

  // Continuation could not be combined with a compare, emit compare against 0.
  IA32OperandGenerator g(this);
  VisitCompare(this, kIA32Cmp, g.Use(value), g.TempImmediate(0), cont);
}

void InstructionSelector::VisitSwitch(Node* node, const SwitchInfo& sw) {
  IA32OperandGenerator g(this);
  InstructionOperand value_operand = g.UseRegister(node->InputAt(0));

  // Emit either ArchTableSwitch or ArchLookupSwitch.
  if (enable_switch_jump_table_ == kEnableSwitchJumpTable) {
    static const size_t kMaxTableSwitchValueRange = 2 << 16;
    size_t table_space_cost = 4 + sw.value_range();
    size_t table_time_cost = 3;
    size_t lookup_space_cost = 3 + 2 * sw.case_count();
    size_t lookup_time_cost = sw.case_count();
    if (sw.case_count() > 4 &&
        table_space_cost + 3 * table_time_cost <=
            lookup_space_cost + 3 * lookup_time_cost &&
        sw.min_value() > std::numeric_limits<int32_t>::min() &&
        sw.value_range() <= kMaxTableSwitchValueRange) {
      InstructionOperand index_operand = value_operand;
      if (sw.min_value()) {
        index_operand = g.TempRegister();
        Emit(kIA32Lea | AddressingModeField::encode(kMode_MRI), index_operand,
             value_operand, g.TempImmediate(-sw.min_value()));
      }
      // Generate a table lookup.
      return EmitTableSwitch(sw, index_operand);
    }
  }

  // Generate a sequence of conditional jumps.
  return EmitLookupSwitch(sw, value_operand);
}


void InstructionSelector::VisitWord32Equal(Node* const node) {
  FlagsContinuation cont = FlagsContinuation::ForSet(kEqual, node);
  Int32BinopMatcher m(node);
  if (m.right().Is(0)) {
    return VisitWordCompareZero(m.node(), m.left().node(), &cont);
  }
  VisitWordCompare(this, node, &cont);
}


void InstructionSelector::VisitInt32LessThan(Node* node) {
  FlagsContinuation cont = FlagsContinuation::ForSet(kSignedLessThan, node);
  VisitWordCompare(this, node, &cont);
}


void InstructionSelector::VisitInt32LessThanOrEqual(Node* node) {
  FlagsContinuation cont =
      FlagsContinuation::ForSet(kSignedLessThanOrEqual, node);
  VisitWordCompare(this, node, &cont);
}


void InstructionSelector::VisitUint32LessThan(Node* node) {
  FlagsContinuation cont = FlagsContinuation::ForSet(kUnsignedLessThan, node);
  VisitWordCompare(this, node, &cont);
}


void InstructionSelector::VisitUint32LessThanOrEqual(Node* node) {
  FlagsContinuation cont =
      FlagsContinuation::ForSet(kUnsignedLessThanOrEqual, node);
  VisitWordCompare(this, node, &cont);
}


void InstructionSelector::VisitInt32AddWithOverflow(Node* node) {
  if (Node* ovf = NodeProperties::FindProjection(node, 1)) {
    FlagsContinuation cont = FlagsContinuation::ForSet(kOverflow, ovf);
    return VisitBinop(this, node, kIA32Add, &cont);
  }
  FlagsContinuation cont;
  VisitBinop(this, node, kIA32Add, &cont);
}


void InstructionSelector::VisitInt32SubWithOverflow(Node* node) {
  if (Node* ovf = NodeProperties::FindProjection(node, 1)) {
    FlagsContinuation cont = FlagsContinuation::ForSet(kOverflow, ovf);
    return VisitBinop(this, node, kIA32Sub, &cont);
  }
  FlagsContinuation cont;
  VisitBinop(this, node, kIA32Sub, &cont);
}

void InstructionSelector::VisitInt32MulWithOverflow(Node* node) {
  if (Node* ovf = NodeProperties::FindProjection(node, 1)) {
    FlagsContinuation cont = FlagsContinuation::ForSet(kOverflow, ovf);
    return VisitBinop(this, node, kIA32Imul, &cont);
  }
  FlagsContinuation cont;
  VisitBinop(this, node, kIA32Imul, &cont);
}

void InstructionSelector::VisitFloat32Equal(Node* node) {
  FlagsContinuation cont = FlagsContinuation::ForSet(kUnorderedEqual, node);
  VisitFloat32Compare(this, node, &cont);
}


void InstructionSelector::VisitFloat32LessThan(Node* node) {
  FlagsContinuation cont =
      FlagsContinuation::ForSet(kUnsignedGreaterThan, node);
  VisitFloat32Compare(this, node, &cont);
}


void InstructionSelector::VisitFloat32LessThanOrEqual(Node* node) {
  FlagsContinuation cont =
      FlagsContinuation::ForSet(kUnsignedGreaterThanOrEqual, node);
  VisitFloat32Compare(this, node, &cont);
}


void InstructionSelector::VisitFloat64Equal(Node* node) {
  FlagsContinuation cont = FlagsContinuation::ForSet(kUnorderedEqual, node);
  VisitFloat64Compare(this, node, &cont);
}


void InstructionSelector::VisitFloat64LessThan(Node* node) {
  FlagsContinuation cont =
      FlagsContinuation::ForSet(kUnsignedGreaterThan, node);
  VisitFloat64Compare(this, node, &cont);
}


void InstructionSelector::VisitFloat64LessThanOrEqual(Node* node) {
  FlagsContinuation cont =
      FlagsContinuation::ForSet(kUnsignedGreaterThanOrEqual, node);
  VisitFloat64Compare(this, node, &cont);
}



void InstructionSelector::VisitFloat64InsertLowWord32(Node* node) {
  IA32OperandGenerator g(this);
  Node* left = node->InputAt(0);
  Node* right = node->InputAt(1);
  Float64Matcher mleft(left);
  if (mleft.HasValue() && (bit_cast<uint64_t>(mleft.Value()) >> 32) == 0u) {
    Emit(kSSEFloat64LoadLowWord32, g.DefineAsRegister(node), g.Use(right));
    return;
  }
  Emit(kSSEFloat64InsertLowWord32, g.DefineSameAsFirst(node),
       g.UseRegister(left), g.Use(right));
}


void InstructionSelector::VisitFloat64InsertHighWord32(Node* node) {
  IA32OperandGenerator g(this);
  Node* left = node->InputAt(0);
  Node* right = node->InputAt(1);
  Emit(kSSEFloat64InsertHighWord32, g.DefineSameAsFirst(node),
       g.UseRegister(left), g.Use(right));
}

void InstructionSelector::VisitFloat64SilenceNaN(Node* node) {
  IA32OperandGenerator g(this);
  Emit(kSSEFloat64SilenceNaN, g.DefineSameAsFirst(node),
       g.UseRegister(node->InputAt(0)));
}

void InstructionSelector::VisitWord32AtomicLoad(Node* node) {
  LoadRepresentation load_rep = LoadRepresentationOf(node->op());
  DCHECK(load_rep.representation() == MachineRepresentation::kWord8 ||
         load_rep.representation() == MachineRepresentation::kWord16 ||
         load_rep.representation() == MachineRepresentation::kWord32);
  USE(load_rep);
  VisitLoad(node);
}

void InstructionSelector::VisitWord32AtomicStore(Node* node) {
  IA32OperandGenerator g(this);
  Node* base = node->InputAt(0);
  Node* index = node->InputAt(1);
  Node* value = node->InputAt(2);

  MachineRepresentation rep = AtomicStoreRepresentationOf(node->op());
  ArchOpcode opcode = kArchNop;
  switch (rep) {
    case MachineRepresentation::kWord8:
<<<<<<< HEAD
      opcode = kAtomicExchangeInt8;
      break;
    case MachineRepresentation::kWord16:
      opcode = kAtomicExchangeInt16;
      break;
    case MachineRepresentation::kWord32:
      opcode = kAtomicExchangeWord32;
=======
      opcode = kWord32AtomicExchangeInt8;
      break;
    case MachineRepresentation::kWord16:
      opcode = kWord32AtomicExchangeInt16;
      break;
    case MachineRepresentation::kWord32:
      opcode = kWord32AtomicExchangeWord32;
>>>>>>> 84bd6f3c
      break;
    default:
      UNREACHABLE();
      break;
  }
  AddressingMode addressing_mode;
  InstructionOperand inputs[4];
  size_t input_count = 0;
  if (rep == MachineRepresentation::kWord8) {
    inputs[input_count++] = g.UseByteRegister(value);
  } else {
    inputs[input_count++] = g.UseUniqueRegister(value);
  }
  inputs[input_count++] = g.UseUniqueRegister(base);
  if (g.CanBeImmediate(index)) {
    inputs[input_count++] = g.UseImmediate(index);
    addressing_mode = kMode_MRI;
  } else {
    inputs[input_count++] = g.UseUniqueRegister(index);
    addressing_mode = kMode_MR1;
  }
  InstructionCode code = opcode | AddressingModeField::encode(addressing_mode);
  Emit(code, 0, nullptr, input_count, inputs);
}

<<<<<<< HEAD
void InstructionSelector::VisitAtomicExchange(Node* node) {
=======
void InstructionSelector::VisitWord32AtomicExchange(Node* node) {
>>>>>>> 84bd6f3c
  IA32OperandGenerator g(this);
  Node* base = node->InputAt(0);
  Node* index = node->InputAt(1);
  Node* value = node->InputAt(2);

  MachineType type = AtomicOpRepresentationOf(node->op());
  ArchOpcode opcode = kArchNop;
  if (type == MachineType::Int8()) {
<<<<<<< HEAD
    opcode = kAtomicExchangeInt8;
  } else if (type == MachineType::Uint8()) {
    opcode = kAtomicExchangeUint8;
  } else if (type == MachineType::Int16()) {
    opcode = kAtomicExchangeInt16;
  } else if (type == MachineType::Uint16()) {
    opcode = kAtomicExchangeUint16;
  } else if (type == MachineType::Int32() || type == MachineType::Uint32()) {
    opcode = kAtomicExchangeWord32;
=======
    opcode = kWord32AtomicExchangeInt8;
  } else if (type == MachineType::Uint8()) {
    opcode = kWord32AtomicExchangeUint8;
  } else if (type == MachineType::Int16()) {
    opcode = kWord32AtomicExchangeInt16;
  } else if (type == MachineType::Uint16()) {
    opcode = kWord32AtomicExchangeUint16;
  } else if (type == MachineType::Int32() || type == MachineType::Uint32()) {
    opcode = kWord32AtomicExchangeWord32;
>>>>>>> 84bd6f3c
  } else {
    UNREACHABLE();
    return;
  }
  InstructionOperand outputs[1];
  AddressingMode addressing_mode;
  InstructionOperand inputs[3];
  size_t input_count = 0;
  if (type == MachineType::Int8() || type == MachineType::Uint8()) {
    inputs[input_count++] = g.UseFixed(value, edx);
  } else {
    inputs[input_count++] = g.UseUniqueRegister(value);
  }
  inputs[input_count++] = g.UseUniqueRegister(base);
  if (g.CanBeImmediate(index)) {
    inputs[input_count++] = g.UseImmediate(index);
    addressing_mode = kMode_MRI;
  } else {
    inputs[input_count++] = g.UseUniqueRegister(index);
    addressing_mode = kMode_MR1;
  }
  if (type == MachineType::Int8() || type == MachineType::Uint8()) {
    // Using DefineSameAsFirst requires the register to be unallocated.
    outputs[0] = g.DefineAsFixed(node, edx);
  } else {
    outputs[0] = g.DefineSameAsFirst(node);
  }
  InstructionCode code = opcode | AddressingModeField::encode(addressing_mode);
  Emit(code, 1, outputs, input_count, inputs);
}

<<<<<<< HEAD
void InstructionSelector::VisitAtomicCompareExchange(Node* node) {
=======
void InstructionSelector::VisitWord32AtomicCompareExchange(Node* node) {
>>>>>>> 84bd6f3c
  IA32OperandGenerator g(this);
  Node* base = node->InputAt(0);
  Node* index = node->InputAt(1);
  Node* old_value = node->InputAt(2);
  Node* new_value = node->InputAt(3);

  MachineType type = AtomicOpRepresentationOf(node->op());
  ArchOpcode opcode = kArchNop;
  if (type == MachineType::Int8()) {
<<<<<<< HEAD
    opcode = kAtomicCompareExchangeInt8;
  } else if (type == MachineType::Uint8()) {
    opcode = kAtomicCompareExchangeUint8;
  } else if (type == MachineType::Int16()) {
    opcode = kAtomicCompareExchangeInt16;
  } else if (type == MachineType::Uint16()) {
    opcode = kAtomicCompareExchangeUint16;
  } else if (type == MachineType::Int32() || type == MachineType::Uint32()) {
    opcode = kAtomicCompareExchangeWord32;
=======
    opcode = kWord32AtomicCompareExchangeInt8;
  } else if (type == MachineType::Uint8()) {
    opcode = kWord32AtomicCompareExchangeUint8;
  } else if (type == MachineType::Int16()) {
    opcode = kWord32AtomicCompareExchangeInt16;
  } else if (type == MachineType::Uint16()) {
    opcode = kWord32AtomicCompareExchangeUint16;
  } else if (type == MachineType::Int32() || type == MachineType::Uint32()) {
    opcode = kWord32AtomicCompareExchangeWord32;
>>>>>>> 84bd6f3c
  } else {
    UNREACHABLE();
    return;
  }
  InstructionOperand outputs[1];
  AddressingMode addressing_mode;
  InstructionOperand inputs[4];
  size_t input_count = 0;
  inputs[input_count++] = g.UseFixed(old_value, eax);
  if (type == MachineType::Int8() || type == MachineType::Uint8()) {
    inputs[input_count++] = g.UseByteRegister(new_value);
  } else {
    inputs[input_count++] = g.UseUniqueRegister(new_value);
  }
  inputs[input_count++] = g.UseUniqueRegister(base);
  if (g.CanBeImmediate(index)) {
    inputs[input_count++] = g.UseImmediate(index);
    addressing_mode = kMode_MRI;
  } else {
    inputs[input_count++] = g.UseUniqueRegister(index);
    addressing_mode = kMode_MR1;
  }
  outputs[0] = g.DefineAsFixed(node, eax);
  InstructionCode code = opcode | AddressingModeField::encode(addressing_mode);
  Emit(code, 1, outputs, input_count, inputs);
}

<<<<<<< HEAD
void InstructionSelector::VisitAtomicBinaryOperation(
=======
void InstructionSelector::VisitWord32AtomicBinaryOperation(
>>>>>>> 84bd6f3c
    Node* node, ArchOpcode int8_op, ArchOpcode uint8_op, ArchOpcode int16_op,
    ArchOpcode uint16_op, ArchOpcode word32_op) {
  IA32OperandGenerator g(this);
  Node* base = node->InputAt(0);
  Node* index = node->InputAt(1);
  Node* value = node->InputAt(2);

  MachineType type = AtomicOpRepresentationOf(node->op());
  ArchOpcode opcode = kArchNop;
  if (type == MachineType::Int8()) {
    opcode = int8_op;
  } else if (type == MachineType::Uint8()) {
    opcode = uint8_op;
  } else if (type == MachineType::Int16()) {
    opcode = int16_op;
  } else if (type == MachineType::Uint16()) {
    opcode = uint16_op;
  } else if (type == MachineType::Int32() || type == MachineType::Uint32()) {
    opcode = word32_op;
  } else {
    UNREACHABLE();
    return;
  }
  InstructionOperand outputs[1];
  AddressingMode addressing_mode;
  InstructionOperand inputs[3];
  size_t input_count = 0;
  inputs[input_count++] = g.UseUniqueRegister(value);
  inputs[input_count++] = g.UseUniqueRegister(base);
  if (g.CanBeImmediate(index)) {
    inputs[input_count++] = g.UseImmediate(index);
    addressing_mode = kMode_MRI;
  } else {
    inputs[input_count++] = g.UseUniqueRegister(index);
    addressing_mode = kMode_MR1;
  }
  outputs[0] = g.DefineAsFixed(node, eax);
  InstructionOperand temp[1];
  if (type == MachineType::Int8() || type == MachineType::Uint8()) {
    temp[0] = g.UseByteRegister(node);
  } else {
    temp[0] = g.TempRegister();
  }
  InstructionCode code = opcode | AddressingModeField::encode(addressing_mode);
  Emit(code, 1, outputs, input_count, inputs, 1, temp);
}

<<<<<<< HEAD
#define VISIT_ATOMIC_BINOP(op)                                              \
  void InstructionSelector::VisitAtomic##op(Node* node) {                   \
    VisitAtomicBinaryOperation(node, kAtomic##op##Int8, kAtomic##op##Uint8, \
                               kAtomic##op##Int16, kAtomic##op##Uint16,     \
                               kAtomic##op##Word32);                        \
=======
#define VISIT_ATOMIC_BINOP(op)                                   \
  void InstructionSelector::VisitWord32Atomic##op(Node* node) {  \
    VisitWord32AtomicBinaryOperation(                            \
        node, kWord32Atomic##op##Int8, kWord32Atomic##op##Uint8, \
        kWord32Atomic##op##Int16, kWord32Atomic##op##Uint16,     \
        kWord32Atomic##op##Word32);                              \
>>>>>>> 84bd6f3c
  }
VISIT_ATOMIC_BINOP(Add)
VISIT_ATOMIC_BINOP(Sub)
VISIT_ATOMIC_BINOP(And)
VISIT_ATOMIC_BINOP(Or)
VISIT_ATOMIC_BINOP(Xor)
#undef VISIT_ATOMIC_BINOP

<<<<<<< HEAD
void InstructionSelector::VisitI32x4Splat(Node* node) {
  VisitRO(this, node, kIA32I32x4Splat);
}

void InstructionSelector::VisitI32x4ExtractLane(Node* node) {
  IA32OperandGenerator g(this);
  int32_t lane = OpParameter<int32_t>(node);
  Emit(kIA32I32x4ExtractLane, g.DefineAsRegister(node),
       g.UseRegister(node->InputAt(0)), g.UseImmediate(lane));
}

void InstructionSelector::VisitI32x4ReplaceLane(Node* node) {
  IA32OperandGenerator g(this);
  int32_t lane = OpParameter<int32_t>(node);
  Emit(kIA32I32x4ReplaceLane, g.DefineSameAsFirst(node),
       g.UseRegister(node->InputAt(0)), g.UseImmediate(lane),
       g.Use(node->InputAt(1)));
}

=======
#define SIMD_INT_TYPES(V) \
  V(I32x4)                \
  V(I16x8)                \
  V(I8x16)

#define SIMD_BINOP_LIST(V) \
  V(F32x4Add)              \
  V(F32x4AddHoriz)         \
  V(F32x4Sub)              \
  V(F32x4Mul)              \
  V(F32x4Min)              \
  V(F32x4Max)              \
  V(F32x4Eq)               \
  V(F32x4Ne)               \
  V(F32x4Lt)               \
  V(F32x4Le)               \
  V(I32x4Add)              \
  V(I32x4AddHoriz)         \
  V(I32x4Sub)              \
  V(I32x4Mul)              \
  V(I32x4MinS)             \
  V(I32x4MaxS)             \
  V(I32x4Eq)               \
  V(I32x4Ne)               \
  V(I32x4GtS)              \
  V(I32x4GeS)              \
  V(I32x4MinU)             \
  V(I32x4MaxU)             \
  V(I32x4GtU)              \
  V(I32x4GeU)              \
  V(I16x8SConvertI32x4)    \
  V(I16x8Add)              \
  V(I16x8AddSaturateS)     \
  V(I16x8AddHoriz)         \
  V(I16x8Sub)              \
  V(I16x8SubSaturateS)     \
  V(I16x8Mul)              \
  V(I16x8MinS)             \
  V(I16x8MaxS)             \
  V(I16x8Eq)               \
  V(I16x8Ne)               \
  V(I16x8GtS)              \
  V(I16x8GeS)              \
  V(I16x8UConvertI32x4)    \
  V(I16x8AddSaturateU)     \
  V(I16x8SubSaturateU)     \
  V(I16x8MinU)             \
  V(I16x8MaxU)             \
  V(I16x8GtU)              \
  V(I16x8GeU)              \
  V(I8x16SConvertI16x8)    \
  V(I8x16Add)              \
  V(I8x16AddSaturateS)     \
  V(I8x16Sub)              \
  V(I8x16SubSaturateS)     \
  V(I8x16MinS)             \
  V(I8x16MaxS)             \
  V(I8x16Eq)               \
  V(I8x16Ne)               \
  V(I8x16GtS)              \
  V(I8x16GeS)              \
  V(I8x16UConvertI16x8)    \
  V(I8x16AddSaturateU)     \
  V(I8x16SubSaturateU)     \
  V(I8x16MinU)             \
  V(I8x16MaxU)             \
  V(I8x16GtU)              \
  V(I8x16GeU)              \
  V(S128And)               \
  V(S128Or)                \
  V(S128Xor)

#define SIMD_UNOP_LIST(V) \
  V(F32x4SConvertI32x4)   \
  V(F32x4RecipApprox)     \
  V(F32x4RecipSqrtApprox) \
  V(I32x4Neg)             \
  V(I16x8Neg)             \
  V(I8x16Neg)

#define SIMD_UNOP_PREFIX_LIST(V) \
  V(F32x4Abs)                    \
  V(F32x4Neg)                    \
  V(S128Not)

#define SIMD_ANYTRUE_LIST(V) \
  V(S1x4AnyTrue)             \
  V(S1x8AnyTrue)             \
  V(S1x16AnyTrue)

#define SIMD_ALLTRUE_LIST(V) \
  V(S1x4AllTrue)             \
  V(S1x8AllTrue)             \
  V(S1x16AllTrue)

#define SIMD_SHIFT_OPCODES(V) \
  V(I32x4Shl)                 \
  V(I32x4ShrS)                \
  V(I32x4ShrU)                \
  V(I16x8Shl)                 \
  V(I16x8ShrS)                \
  V(I16x8ShrU)

void InstructionSelector::VisitF32x4Splat(Node* node) {
  IA32OperandGenerator g(this);
  InstructionOperand operand0 = g.UseRegister(node->InputAt(0));
  if (IsSupported(AVX)) {
    Emit(kAVXF32x4Splat, g.DefineAsRegister(node), operand0);
  } else {
    Emit(kSSEF32x4Splat, g.DefineSameAsFirst(node), operand0);
  }
}

void InstructionSelector::VisitF32x4ExtractLane(Node* node) {
  IA32OperandGenerator g(this);
  InstructionOperand operand0 = g.UseRegister(node->InputAt(0));
  InstructionOperand operand1 =
      g.UseImmediate(OpParameter<int32_t>(node->op()));
  if (IsSupported(AVX)) {
    Emit(kAVXF32x4ExtractLane, g.DefineAsRegister(node), operand0, operand1);
  } else {
    Emit(kSSEF32x4ExtractLane, g.DefineSameAsFirst(node), operand0, operand1);
  }
}

void InstructionSelector::VisitF32x4UConvertI32x4(Node* node) {
  IA32OperandGenerator g(this);
  InstructionOperand operand0 = g.UseRegister(node->InputAt(0));
  if (IsSupported(AVX)) {
    Emit(kAVXF32x4UConvertI32x4, g.DefineAsRegister(node), operand0);
  } else {
    Emit(kSSEF32x4UConvertI32x4, g.DefineSameAsFirst(node), operand0);
  }
}

#define SIMD_I8X16_SHIFT_OPCODES(V) \
  V(I8x16Shl)                       \
  V(I8x16ShrS)                      \
  V(I8x16ShrU)

#define VISIT_SIMD_I8X16_SHIFT(Op)                  \
  void InstructionSelector::Visit##Op(Node* node) { \
    VisitRRISimd(this, node, kAVX##Op, kSSE##Op);   \
  }

SIMD_I8X16_SHIFT_OPCODES(VISIT_SIMD_I8X16_SHIFT)
#undef SIMD_I8X16_SHIFT_OPCODES
#undef VISIT_SIMD_I8X16_SHIFT

void InstructionSelector::VisitI8x16Mul(Node* node) {
  IA32OperandGenerator g(this);
  InstructionOperand operand0 = g.UseRegister(node->InputAt(0));
  InstructionOperand operand1 = g.UseRegister(node->InputAt(1));
  InstructionOperand temps[] = {g.TempSimd128Register(),
                                g.TempSimd128Register()};
  if (IsSupported(AVX)) {
    Emit(kAVXI8x16Mul, g.DefineAsRegister(node), operand0, operand1,
         arraysize(temps), temps);
  } else {
    Emit(kSSEI8x16Mul, g.DefineSameAsFirst(node), operand0, operand1,
         arraysize(temps), temps);
  }
}

void InstructionSelector::VisitS128Zero(Node* node) {
  IA32OperandGenerator g(this);
  Emit(kIA32S128Zero, g.DefineAsRegister(node));
}

void InstructionSelector::VisitS128Select(Node* node) {
  IA32OperandGenerator g(this);
  InstructionOperand operand2 = g.UseRegister(node->InputAt(2));
  if (IsSupported(AVX)) {
    Emit(kAVXS128Select, g.DefineAsRegister(node), g.Use(node->InputAt(0)),
         g.Use(node->InputAt(1)), operand2);
  } else {
    Emit(kSSES128Select, g.DefineSameAsFirst(node),
         g.UseRegister(node->InputAt(0)), g.UseRegister(node->InputAt(1)),
         operand2);
  }
}

#define VISIT_SIMD_SPLAT(Type)                               \
  void InstructionSelector::Visit##Type##Splat(Node* node) { \
    VisitRO(this, node, kIA32##Type##Splat);                 \
  }
SIMD_INT_TYPES(VISIT_SIMD_SPLAT)
#undef VISIT_SIMD_SPLAT

#define VISIT_SIMD_EXTRACT_LANE(Type)                              \
  void InstructionSelector::Visit##Type##ExtractLane(Node* node) { \
    IA32OperandGenerator g(this);                                  \
    int32_t lane = OpParameter<int32_t>(node->op());               \
    Emit(kIA32##Type##ExtractLane, g.DefineAsRegister(node),       \
         g.UseRegister(node->InputAt(0)), g.UseImmediate(lane));   \
  }
SIMD_INT_TYPES(VISIT_SIMD_EXTRACT_LANE)
#undef VISIT_SIMD_EXTRACT_LANE

#define VISIT_SIMD_REPLACE_LANE(Type)                                    \
  void InstructionSelector::Visit##Type##ReplaceLane(Node* node) {       \
    IA32OperandGenerator g(this);                                        \
    InstructionOperand operand0 = g.UseRegister(node->InputAt(0));       \
    InstructionOperand operand1 =                                        \
        g.UseImmediate(OpParameter<int32_t>(node->op()));                \
    InstructionOperand operand2 = g.Use(node->InputAt(1));               \
    if (IsSupported(AVX)) {                                              \
      Emit(kAVX##Type##ReplaceLane, g.DefineAsRegister(node), operand0,  \
           operand1, operand2);                                          \
    } else {                                                             \
      Emit(kSSE##Type##ReplaceLane, g.DefineSameAsFirst(node), operand0, \
           operand1, operand2);                                          \
    }                                                                    \
  }
SIMD_INT_TYPES(VISIT_SIMD_REPLACE_LANE)
VISIT_SIMD_REPLACE_LANE(F32x4)
#undef VISIT_SIMD_REPLACE_LANE
#undef SIMD_INT_TYPES

#define VISIT_SIMD_SHIFT(Opcode)                                         \
  void InstructionSelector::Visit##Opcode(Node* node) {                  \
    IA32OperandGenerator g(this);                                        \
    InstructionOperand operand0 = g.UseRegister(node->InputAt(0));       \
    InstructionOperand operand1 =                                        \
        g.UseImmediate(OpParameter<int32_t>(node->op()));                \
    if (IsSupported(AVX)) {                                              \
      Emit(kAVX##Opcode, g.DefineAsRegister(node), operand0, operand1);  \
    } else {                                                             \
      Emit(kSSE##Opcode, g.DefineSameAsFirst(node), operand0, operand1); \
    }                                                                    \
  }
SIMD_SHIFT_OPCODES(VISIT_SIMD_SHIFT)
#undef VISIT_SIMD_SHIFT
#undef SIMD_SHIFT_OPCODES

#define VISIT_SIMD_UNOP(Opcode)                                             \
  void InstructionSelector::Visit##Opcode(Node* node) {                     \
    IA32OperandGenerator g(this);                                           \
    Emit(kIA32##Opcode, g.DefineAsRegister(node), g.Use(node->InputAt(0))); \
  }
SIMD_UNOP_LIST(VISIT_SIMD_UNOP)
#undef VISIT_SIMD_UNOP
#undef SIMD_UNOP_LIST

#define VISIT_SIMD_UNOP_PREFIX(Opcode)                                       \
  void InstructionSelector::Visit##Opcode(Node* node) {                      \
    IA32OperandGenerator g(this);                                            \
    InstructionCode opcode = IsSupported(AVX) ? kAVX##Opcode : kSSE##Opcode; \
    Emit(opcode, g.DefineAsRegister(node), g.Use(node->InputAt(0)));         \
  }
SIMD_UNOP_PREFIX_LIST(VISIT_SIMD_UNOP_PREFIX)
#undef VISIT_SIMD_UNOP_PREFIX
#undef SIMD_UNOP_PREFIX_LIST

#define VISIT_SIMD_ANYTRUE(Opcode)                                  \
  void InstructionSelector::Visit##Opcode(Node* node) {             \
    IA32OperandGenerator g(this);                                   \
    InstructionOperand temps[] = {g.TempRegister()};                \
    Emit(kIA32##Opcode, g.DefineAsRegister(node),                   \
         g.UseRegister(node->InputAt(0)), arraysize(temps), temps); \
  }
SIMD_ANYTRUE_LIST(VISIT_SIMD_ANYTRUE)
#undef VISIT_SIMD_ANYTRUE
#undef SIMD_ANYTRUE_LIST

#define VISIT_SIMD_ALLTRUE(Opcode)                                         \
  void InstructionSelector::Visit##Opcode(Node* node) {                    \
    IA32OperandGenerator g(this);                                          \
    InstructionOperand temps[] = {g.TempRegister()};                       \
    Emit(kIA32##Opcode, g.DefineAsRegister(node), g.Use(node->InputAt(0)), \
         arraysize(temps), temps);                                         \
  }
SIMD_ALLTRUE_LIST(VISIT_SIMD_ALLTRUE)
#undef VISIT_SIMD_ALLTRUE
#undef SIMD_ALLTRUE_LIST

#define VISIT_SIMD_BINOP(Opcode)                           \
  void InstructionSelector::Visit##Opcode(Node* node) {    \
    VisitRROFloat(this, node, kAVX##Opcode, kSSE##Opcode); \
  }
SIMD_BINOP_LIST(VISIT_SIMD_BINOP)
#undef VISIT_SIMD_BINOP
#undef SIMD_BINOP_LIST

>>>>>>> 84bd6f3c
void InstructionSelector::VisitInt32AbsWithOverflow(Node* node) {
  UNREACHABLE();
}

void InstructionSelector::VisitInt64AbsWithOverflow(Node* node) {
  UNREACHABLE();
}

<<<<<<< HEAD
=======
void InstructionSelector::VisitS8x16Shuffle(Node* node) {
  static const int kMaxSwizzleIndex = 15;
  static const int kMaxShuffleIndex = 31;
  const uint8_t* shuffle = OpParameter<uint8_t*>(node->op());
  uint8_t mask = CanonicalizeShuffle(node);
  uint8_t shuffle32x4[4];
  IA32OperandGenerator g(this);
  InstructionOperand output = g.DefineAsRegister(node);
  InstructionOperand inputs[6];
  InstructionOperand temps[1];
  size_t input_count = 0;
  Node* input0 = node->InputAt(0);
  Node* input1 = node->InputAt(1);
  if (mask == kMaxSwizzleIndex) {
    if (TryMatch32x4Shuffle(shuffle, shuffle32x4)) {
      Emit(kIA32S32x4Swizzle, output, g.Use(input0),
           g.UseImmediate((shuffle32x4[0] & 3) | ((shuffle32x4[1] & 3) << 2) |
                          ((shuffle32x4[2] & 3) << 4) |
                          ((shuffle32x4[3] & 3) << 6)));
      return;
    }
    // TODO(ia32): handle non 32x4 swizzles here
    inputs[input_count++] = g.Use(input0);
  } else {
    DCHECK_EQ(kMaxShuffleIndex, mask);
    USE(kMaxShuffleIndex);
    inputs[input_count++] = g.Use(input0);
    inputs[input_count++] = g.Use(input1);
  }
  inputs[input_count++] = g.UseImmediate(Pack4Lanes(shuffle, mask));
  inputs[input_count++] = g.UseImmediate(Pack4Lanes(shuffle + 4, mask));
  inputs[input_count++] = g.UseImmediate(Pack4Lanes(shuffle + 8, mask));
  inputs[input_count++] = g.UseImmediate(Pack4Lanes(shuffle + 12, mask));
  temps[0] = g.TempRegister();
  Emit(kIA32S8x16Shuffle, 1, &output, input_count, inputs, 1, temps);
}

>>>>>>> 84bd6f3c
// static
MachineOperatorBuilder::Flags
InstructionSelector::SupportedMachineOperatorFlags() {
  MachineOperatorBuilder::Flags flags =
      MachineOperatorBuilder::kWord32ShiftIsSafe |
      MachineOperatorBuilder::kWord32Ctz |
      MachineOperatorBuilder::kSpeculationFence;
  if (CpuFeatures::IsSupported(POPCNT)) {
    flags |= MachineOperatorBuilder::kWord32Popcnt;
  }
  if (CpuFeatures::IsSupported(SSE4_1)) {
    flags |= MachineOperatorBuilder::kFloat32RoundDown |
             MachineOperatorBuilder::kFloat64RoundDown |
             MachineOperatorBuilder::kFloat32RoundUp |
             MachineOperatorBuilder::kFloat64RoundUp |
             MachineOperatorBuilder::kFloat32RoundTruncate |
             MachineOperatorBuilder::kFloat64RoundTruncate |
             MachineOperatorBuilder::kFloat32RoundTiesEven |
             MachineOperatorBuilder::kFloat64RoundTiesEven;
  }
  return flags;
}

// static
MachineOperatorBuilder::AlignmentRequirements
InstructionSelector::AlignmentRequirements() {
  return MachineOperatorBuilder::AlignmentRequirements::
      FullUnalignedAccessSupport();
}

}  // namespace compiler
}  // namespace internal
}  // namespace v8<|MERGE_RESOLUTION|>--- conflicted
+++ resolved
@@ -236,8 +236,6 @@
   Emit(kArchStackSlot, g.DefineAsRegister(node),
        sequence()->AddImmediate(Constant(slot)), 0, nullptr);
 }
-<<<<<<< HEAD
-=======
 
 void InstructionSelector::VisitDebugAbort(Node* node) {
   IA32OperandGenerator g(this);
@@ -248,7 +246,6 @@
   IA32OperandGenerator g(this);
   Emit(kLFence, g.NoOutput());
 }
->>>>>>> 84bd6f3c
 
 void InstructionSelector::VisitLoad(Node* node) {
   LoadRepresentation load_rep = LoadRepresentationOf(node->op());
@@ -464,14 +461,6 @@
       inputs[input_count++] = g.UseRegister(left);
       inputs[input_count++] = g.Use(right);
     }
-<<<<<<< HEAD
-  }
-
-  if (cont->IsBranch()) {
-    inputs[input_count++] = g.Label(cont->true_block());
-    inputs[input_count++] = g.Label(cont->false_block());
-=======
->>>>>>> 84bd6f3c
   }
 
   outputs[output_count++] = g.DefineSameAsFirst(node);
@@ -774,9 +763,7 @@
   V(Float32Mul, kAVXFloat32Mul, kSSEFloat32Mul) \
   V(Float64Mul, kAVXFloat64Mul, kSSEFloat64Mul) \
   V(Float32Div, kAVXFloat32Div, kSSEFloat32Div) \
-  V(Float64Div, kAVXFloat64Div, kSSEFloat64Div) \
-  V(I32x4Add, kAVXI32x4Add, kSSEI32x4Add)       \
-  V(I32x4Sub, kAVXI32x4Sub, kSSEI32x4Sub)
+  V(Float64Div, kAVXFloat64Div, kSSEFloat64Div)
 
 #define FLOAT_UNOP_LIST(V)                      \
   V(Float32Abs, kAVXFloat32Abs, kSSEFloat32Abs) \
@@ -1551,15 +1538,6 @@
   ArchOpcode opcode = kArchNop;
   switch (rep) {
     case MachineRepresentation::kWord8:
-<<<<<<< HEAD
-      opcode = kAtomicExchangeInt8;
-      break;
-    case MachineRepresentation::kWord16:
-      opcode = kAtomicExchangeInt16;
-      break;
-    case MachineRepresentation::kWord32:
-      opcode = kAtomicExchangeWord32;
-=======
       opcode = kWord32AtomicExchangeInt8;
       break;
     case MachineRepresentation::kWord16:
@@ -1567,7 +1545,6 @@
       break;
     case MachineRepresentation::kWord32:
       opcode = kWord32AtomicExchangeWord32;
->>>>>>> 84bd6f3c
       break;
     default:
       UNREACHABLE();
@@ -1593,11 +1570,7 @@
   Emit(code, 0, nullptr, input_count, inputs);
 }
 
-<<<<<<< HEAD
-void InstructionSelector::VisitAtomicExchange(Node* node) {
-=======
 void InstructionSelector::VisitWord32AtomicExchange(Node* node) {
->>>>>>> 84bd6f3c
   IA32OperandGenerator g(this);
   Node* base = node->InputAt(0);
   Node* index = node->InputAt(1);
@@ -1606,17 +1579,6 @@
   MachineType type = AtomicOpRepresentationOf(node->op());
   ArchOpcode opcode = kArchNop;
   if (type == MachineType::Int8()) {
-<<<<<<< HEAD
-    opcode = kAtomicExchangeInt8;
-  } else if (type == MachineType::Uint8()) {
-    opcode = kAtomicExchangeUint8;
-  } else if (type == MachineType::Int16()) {
-    opcode = kAtomicExchangeInt16;
-  } else if (type == MachineType::Uint16()) {
-    opcode = kAtomicExchangeUint16;
-  } else if (type == MachineType::Int32() || type == MachineType::Uint32()) {
-    opcode = kAtomicExchangeWord32;
-=======
     opcode = kWord32AtomicExchangeInt8;
   } else if (type == MachineType::Uint8()) {
     opcode = kWord32AtomicExchangeUint8;
@@ -1626,7 +1588,6 @@
     opcode = kWord32AtomicExchangeUint16;
   } else if (type == MachineType::Int32() || type == MachineType::Uint32()) {
     opcode = kWord32AtomicExchangeWord32;
->>>>>>> 84bd6f3c
   } else {
     UNREACHABLE();
     return;
@@ -1658,11 +1619,7 @@
   Emit(code, 1, outputs, input_count, inputs);
 }
 
-<<<<<<< HEAD
-void InstructionSelector::VisitAtomicCompareExchange(Node* node) {
-=======
 void InstructionSelector::VisitWord32AtomicCompareExchange(Node* node) {
->>>>>>> 84bd6f3c
   IA32OperandGenerator g(this);
   Node* base = node->InputAt(0);
   Node* index = node->InputAt(1);
@@ -1672,17 +1629,6 @@
   MachineType type = AtomicOpRepresentationOf(node->op());
   ArchOpcode opcode = kArchNop;
   if (type == MachineType::Int8()) {
-<<<<<<< HEAD
-    opcode = kAtomicCompareExchangeInt8;
-  } else if (type == MachineType::Uint8()) {
-    opcode = kAtomicCompareExchangeUint8;
-  } else if (type == MachineType::Int16()) {
-    opcode = kAtomicCompareExchangeInt16;
-  } else if (type == MachineType::Uint16()) {
-    opcode = kAtomicCompareExchangeUint16;
-  } else if (type == MachineType::Int32() || type == MachineType::Uint32()) {
-    opcode = kAtomicCompareExchangeWord32;
-=======
     opcode = kWord32AtomicCompareExchangeInt8;
   } else if (type == MachineType::Uint8()) {
     opcode = kWord32AtomicCompareExchangeUint8;
@@ -1692,7 +1638,6 @@
     opcode = kWord32AtomicCompareExchangeUint16;
   } else if (type == MachineType::Int32() || type == MachineType::Uint32()) {
     opcode = kWord32AtomicCompareExchangeWord32;
->>>>>>> 84bd6f3c
   } else {
     UNREACHABLE();
     return;
@@ -1720,11 +1665,7 @@
   Emit(code, 1, outputs, input_count, inputs);
 }
 
-<<<<<<< HEAD
-void InstructionSelector::VisitAtomicBinaryOperation(
-=======
 void InstructionSelector::VisitWord32AtomicBinaryOperation(
->>>>>>> 84bd6f3c
     Node* node, ArchOpcode int8_op, ArchOpcode uint8_op, ArchOpcode int16_op,
     ArchOpcode uint16_op, ArchOpcode word32_op) {
   IA32OperandGenerator g(this);
@@ -1772,20 +1713,12 @@
   Emit(code, 1, outputs, input_count, inputs, 1, temp);
 }
 
-<<<<<<< HEAD
-#define VISIT_ATOMIC_BINOP(op)                                              \
-  void InstructionSelector::VisitAtomic##op(Node* node) {                   \
-    VisitAtomicBinaryOperation(node, kAtomic##op##Int8, kAtomic##op##Uint8, \
-                               kAtomic##op##Int16, kAtomic##op##Uint16,     \
-                               kAtomic##op##Word32);                        \
-=======
 #define VISIT_ATOMIC_BINOP(op)                                   \
   void InstructionSelector::VisitWord32Atomic##op(Node* node) {  \
     VisitWord32AtomicBinaryOperation(                            \
         node, kWord32Atomic##op##Int8, kWord32Atomic##op##Uint8, \
         kWord32Atomic##op##Int16, kWord32Atomic##op##Uint16,     \
         kWord32Atomic##op##Word32);                              \
->>>>>>> 84bd6f3c
   }
 VISIT_ATOMIC_BINOP(Add)
 VISIT_ATOMIC_BINOP(Sub)
@@ -1794,27 +1727,6 @@
 VISIT_ATOMIC_BINOP(Xor)
 #undef VISIT_ATOMIC_BINOP
 
-<<<<<<< HEAD
-void InstructionSelector::VisitI32x4Splat(Node* node) {
-  VisitRO(this, node, kIA32I32x4Splat);
-}
-
-void InstructionSelector::VisitI32x4ExtractLane(Node* node) {
-  IA32OperandGenerator g(this);
-  int32_t lane = OpParameter<int32_t>(node);
-  Emit(kIA32I32x4ExtractLane, g.DefineAsRegister(node),
-       g.UseRegister(node->InputAt(0)), g.UseImmediate(lane));
-}
-
-void InstructionSelector::VisitI32x4ReplaceLane(Node* node) {
-  IA32OperandGenerator g(this);
-  int32_t lane = OpParameter<int32_t>(node);
-  Emit(kIA32I32x4ReplaceLane, g.DefineSameAsFirst(node),
-       g.UseRegister(node->InputAt(0)), g.UseImmediate(lane),
-       g.Use(node->InputAt(1)));
-}
-
-=======
 #define SIMD_INT_TYPES(V) \
   V(I32x4)                \
   V(I16x8)                \
@@ -2099,7 +2011,6 @@
 #undef VISIT_SIMD_BINOP
 #undef SIMD_BINOP_LIST
 
->>>>>>> 84bd6f3c
 void InstructionSelector::VisitInt32AbsWithOverflow(Node* node) {
   UNREACHABLE();
 }
@@ -2108,8 +2019,6 @@
   UNREACHABLE();
 }
 
-<<<<<<< HEAD
-=======
 void InstructionSelector::VisitS8x16Shuffle(Node* node) {
   static const int kMaxSwizzleIndex = 15;
   static const int kMaxShuffleIndex = 31;
@@ -2147,7 +2056,6 @@
   Emit(kIA32S8x16Shuffle, 1, &output, input_count, inputs, 1, temps);
 }
 
->>>>>>> 84bd6f3c
 // static
 MachineOperatorBuilder::Flags
 InstructionSelector::SupportedMachineOperatorFlags() {
