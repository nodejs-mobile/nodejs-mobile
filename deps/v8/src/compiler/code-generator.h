// Copyright 2014 the V8 project authors. All rights reserved.
// Use of this source code is governed by a BSD-style license that can be
// found in the LICENSE file.

#ifndef V8_COMPILER_CODE_GENERATOR_H_
#define V8_COMPILER_CODE_GENERATOR_H_

#include "src/base/optional.h"
#include "src/compiler/gap-resolver.h"
#include "src/compiler/instruction.h"
#include "src/compiler/osr.h"
#include "src/compiler/unwinding-info-writer.h"
#include "src/deoptimizer.h"
#include "src/macro-assembler.h"
#include "src/safepoint-table.h"
#include "src/source-position-table.h"

namespace v8 {
namespace internal {

class OptimizedCompilationInfo;

namespace compiler {

// Forward declarations.
class DeoptimizationExit;
class FrameAccessState;
class Linkage;
class OutOfLineCode;
class WasmCompilationData;

struct BranchInfo {
  FlagsCondition condition;
  Label* true_label;
  Label* false_label;
  bool fallthru;
};


class InstructionOperandIterator {
 public:
  InstructionOperandIterator(Instruction* instr, size_t pos)
      : instr_(instr), pos_(pos) {}

  Instruction* instruction() const { return instr_; }
  InstructionOperand* Advance() { return instr_->InputAt(pos_++); }

 private:
  Instruction* instr_;
  size_t pos_;
};

// Either a non-null Handle<Object> or a double.
class DeoptimizationLiteral {
 public:
  DeoptimizationLiteral() : object_(), number_(0) {}
  explicit DeoptimizationLiteral(Handle<Object> object)
      : object_(object), number_(0) {
    DCHECK(!object_.is_null());
  }
  explicit DeoptimizationLiteral(double number) : object_(), number_(number) {}

  Handle<Object> object() const { return object_; }

  bool operator==(const DeoptimizationLiteral& other) const {
    return object_.equals(other.object_) &&
           bit_cast<uint64_t>(number_) == bit_cast<uint64_t>(other.number_);
  }

<<<<<<< HEAD
  Handle<Object> Reify(Isolate* isolate) const {
    return object_.is_null() ? isolate->factory()->NewNumber(number_) : object_;
  }
=======
  Handle<Object> Reify(Isolate* isolate) const;
>>>>>>> 84bd6f3c

 private:
  Handle<Object> object_;
  double number_;
};

// Generates native code for a sequence of instructions.
class CodeGenerator final : public GapResolver::Assembler {
 public:
<<<<<<< HEAD
  explicit CodeGenerator(Frame* frame, Linkage* linkage,
                         InstructionSequence* code, CompilationInfo* info);
=======
  explicit CodeGenerator(Zone* codegen_zone, Frame* frame, Linkage* linkage,
                         InstructionSequence* code,
                         OptimizedCompilationInfo* info, Isolate* isolate,
                         base::Optional<OsrHelper> osr_helper,
                         int start_source_position,
                         JumpOptimizationInfo* jump_opt,
                         WasmCompilationData* wasm_compilation_data,
                         PoisoningMitigationLevel poisoning_level);
>>>>>>> 84bd6f3c

  // Generate native code. After calling AssembleCode, call FinalizeCode to
  // produce the actual code object. If an error occurs during either phase,
  // FinalizeCode returns a null handle.
<<<<<<< HEAD
  void AssembleCode();
  Handle<Code> FinalizeCode();
=======
  void AssembleCode();  // Does not need to run on main thread.
  Handle<Code> FinalizeCode();

  Handle<ByteArray> GetSourcePositionTable();
>>>>>>> 84bd6f3c

  InstructionSequence* code() const { return code_; }
  FrameAccessState* frame_access_state() const { return frame_access_state_; }
  const Frame* frame() const { return frame_access_state_->frame(); }
  Isolate* isolate() const { return isolate_; }
  Linkage* linkage() const { return linkage_; }

  Label* GetLabel(RpoNumber rpo) { return &labels_[rpo.ToSize()]; }

  void AddProtectedInstructionLanding(uint32_t instr_offset,
                                      uint32_t landing_offset);

  bool wasm_runtime_exception_support() const;

  SourcePosition start_source_position() const {
    return start_source_position_;
  }

  void AssembleSourcePosition(Instruction* instr);
  void AssembleSourcePosition(SourcePosition source_position);

  // Record a safepoint with the given pointer map.
  void RecordSafepoint(ReferenceMap* references, Safepoint::Kind kind,
                       int arguments, Safepoint::DeoptMode deopt_mode);

  Zone* zone() const { return zone_; }
  TurboAssembler* tasm() { return &tasm_; }
  size_t GetSafepointTableOffset() const { return safepoints_.GetCodeOffset(); }
  size_t GetHandlerTableOffset() const { return handler_table_offset_; }

 private:
  GapResolver* resolver() { return &resolver_; }
  SafepointTableBuilder* safepoints() { return &safepoints_; }
  OptimizedCompilationInfo* info() const { return info_; }
  OsrHelper* osr_helper() { return &(*osr_helper_); }

  // Create the FrameAccessState object. The Frame is immutable from here on.
  void CreateFrameAccessState(Frame* frame);

  // Architecture - specific frame finalization.
  void FinishFrame(Frame* frame);

  // Checks if {block} will appear directly after {current_block_} when
  // assembling code, in which case, a fall-through can be used.
  bool IsNextInAssemblyOrder(RpoNumber block) const;

  // Check if a heap object can be materialized by loading from a heap root,
  // which is cheaper on some platforms than materializing the actual heap
  // object constant.
  bool IsMaterializableFromRoot(Handle<HeapObject> object,
                                Heap::RootListIndex* index_return);

  enum CodeGenResult { kSuccess, kTooManyDeoptimizationBailouts };

  // Assemble instructions for the specified block.
  CodeGenResult AssembleBlock(const InstructionBlock* block);

  // Inserts mask update at the beginning of an instruction block if the
  // predecessor blocks ends with a masking branch.
  void TryInsertBranchPoisoning(const InstructionBlock* block);

  // Initializes the masking register in the prologue of a function.
  void InitializeSpeculationPoison();
  // Reset the masking register during execution of a function.
  void ResetSpeculationPoison();
  // Generates a mask from the pc passed in {kJavaScriptCallCodeStartRegister}.
  void GenerateSpeculationPoisonFromCodeStartRegister();

  // Assemble code for the specified instruction.
  CodeGenResult AssembleInstruction(Instruction* instr,
                                    const InstructionBlock* block);
  void AssembleGaps(Instruction* instr);

  // Compute branch info from given instruction. Returns a valid rpo number
  // if the branch is redundant, the returned rpo number point to the target
  // basic block.
  RpoNumber ComputeBranchInfo(BranchInfo* branch, Instruction* instr);

  // Returns true if a instruction is a tail call that needs to adjust the stack
  // pointer before execution. The stack slot index to the empty slot above the
  // adjusted stack pointer is returned in |slot|.
  bool GetSlotAboveSPBeforeTailCall(Instruction* instr, int* slot);

  CodeGenResult AssembleDeoptimizerCall(int deoptimization_id,
                                        SourcePosition pos);

  // ===========================================================================
  // ============= Architecture-specific code generation methods. ==============
  // ===========================================================================

  CodeGenResult AssembleArchInstruction(Instruction* instr);
  void AssembleArchJump(RpoNumber target);
  void AssembleArchBranch(Instruction* instr, BranchInfo* branch);

  // Generates special branch for deoptimization condition.
  void AssembleArchDeoptBranch(Instruction* instr, BranchInfo* branch);

  void AssembleArchBoolean(Instruction* instr, FlagsCondition condition);
  void AssembleArchTrap(Instruction* instr, FlagsCondition condition);
  void AssembleArchLookupSwitch(Instruction* instr);
  void AssembleArchTableSwitch(Instruction* instr);

  // Generates code that checks whether the {kJavaScriptCallCodeStartRegister}
  // contains the expected pointer to the start of the instruction stream.
  void AssembleCodeStartRegisterCheck();

  void AssembleBranchPoisoning(FlagsCondition condition, Instruction* instr);

  // When entering a code that is marked for deoptimization, rather continuing
  // with its execution, we jump to a lazy compiled code. We need to do this
  // because this code has already been deoptimized and needs to be unlinked
  // from the JS functions referring it.
  void BailoutIfDeoptimized();

  // Generates code to poison the stack pointer and implicit register arguments
  // like the context register and the function register.
  void AssembleRegisterArgumentPoisoning();

  // Generates an architecture-specific, descriptor-specific prologue
  // to set up a stack frame.
  void AssembleConstructFrame();

  // Generates an architecture-specific, descriptor-specific return sequence
  // to tear down a stack frame.
  void AssembleReturn(InstructionOperand* pop);

  void AssembleDeconstructFrame();

  // Generates code to manipulate the stack in preparation for a tail call.
  void AssemblePrepareTailCall();

  // Generates code to pop current frame if it is an arguments adaptor frame.
  void AssemblePopArgumentsAdaptorFrame(Register args_reg, Register scratch1,
                                        Register scratch2, Register scratch3);

  enum PushTypeFlag {
    kImmediatePush = 0x1,
    kRegisterPush = 0x2,
    kStackSlotPush = 0x4,
    kScalarPush = kRegisterPush | kStackSlotPush
  };

  typedef base::Flags<PushTypeFlag> PushTypeFlags;

  static bool IsValidPush(InstructionOperand source, PushTypeFlags push_type);

  // Generate a list moves from an instruction that are candidates to be turned
  // into push instructions on platforms that support them. In general, the list
  // of push candidates are moves to a set of contiguous destination
  // InstructionOperand locations on the stack that don't clobber values that
  // are needed for resolve the gap or use values generated by the gap,
  // i.e. moves that can be hoisted together before the actual gap and assembled
  // together.
  static void GetPushCompatibleMoves(Instruction* instr,
                                     PushTypeFlags push_type,
                                     ZoneVector<MoveOperands*>* pushes);

  class MoveType {
   public:
    enum Type {
      kRegisterToRegister,
      kRegisterToStack,
      kStackToRegister,
      kStackToStack,
      kConstantToRegister,
      kConstantToStack
    };

    // Detect what type of move or swap needs to be performed. Note that these
    // functions do not take into account the representation (Tagged, FP,
    // ...etc).

    static Type InferMove(InstructionOperand* source,
                          InstructionOperand* destination);
    static Type InferSwap(InstructionOperand* source,
                          InstructionOperand* destination);
  };
  // Called before a tail call |instr|'s gap moves are assembled and allows
  // gap-specific pre-processing, e.g. adjustment of the sp for tail calls that
  // need it before gap moves or conversion of certain gap moves into pushes.
  void AssembleTailCallBeforeGap(Instruction* instr,
                                 int first_unused_stack_slot);
  // Called after a tail call |instr|'s gap moves are assembled and allows
  // gap-specific post-processing, e.g. adjustment of the sp for tail calls that
  // need it after gap moves.
  void AssembleTailCallAfterGap(Instruction* instr,
                                int first_unused_stack_slot);

  void FinishCode();

  // ===========================================================================
  // ============== Architecture-specific gap resolver methods. ================
  // ===========================================================================

  // Interface used by the gap resolver to emit moves and swaps.
  void AssembleMove(InstructionOperand* source,
                    InstructionOperand* destination) final;
  void AssembleSwap(InstructionOperand* source,
                    InstructionOperand* destination) final;

  // ===========================================================================
  // =================== Jump table construction methods. ======================
  // ===========================================================================

  class JumpTable;
  // Adds a jump table that is emitted after the actual code.  Returns label
  // pointing to the beginning of the table.  {targets} is assumed to be static
  // or zone allocated.
  Label* AddJumpTable(Label** targets, size_t target_count);
  // Emits a jump table.
  void AssembleJumpTable(Label** targets, size_t target_count);

  // ===========================================================================
  // ================== Deoptimization table construction. =====================
  // ===========================================================================

  void RecordCallPosition(Instruction* instr);
<<<<<<< HEAD
  void PopulateDeoptimizationData(Handle<Code> code);
=======
  Handle<DeoptimizationData> GenerateDeoptimizationData();
>>>>>>> 84bd6f3c
  int DefineDeoptimizationLiteral(DeoptimizationLiteral literal);
  DeoptimizationEntry const& GetDeoptimizationEntry(Instruction* instr,
                                                    size_t frame_state_offset);
  DeoptimizeKind GetDeoptimizationKind(int deoptimization_id) const;
  DeoptimizeReason GetDeoptimizationReason(int deoptimization_id) const;
  int BuildTranslation(Instruction* instr, int pc_offset,
                       size_t frame_state_offset,
                       OutputFrameStateCombine state_combine);
  void BuildTranslationForFrameStateDescriptor(
      FrameStateDescriptor* descriptor, InstructionOperandIterator* iter,
      Translation* translation, OutputFrameStateCombine state_combine);
  void TranslateStateValueDescriptor(StateValueDescriptor* desc,
                                     StateValueList* nested,
                                     Translation* translation,
                                     InstructionOperandIterator* iter);
  void TranslateFrameStateDescriptorOperands(FrameStateDescriptor* desc,
                                             InstructionOperandIterator* iter,
                                             OutputFrameStateCombine combine,
                                             Translation* translation);
  void AddTranslationForOperand(Translation* translation, Instruction* instr,
                                InstructionOperand* op, MachineType type);
  void MarkLazyDeoptSite();

  DeoptimizationExit* AddDeoptimizationExit(Instruction* instr,
                                            size_t frame_state_offset);

  // ===========================================================================

  class DeoptimizationState final : public ZoneObject {
   public:
    DeoptimizationState(BailoutId bailout_id, int translation_id, int pc_offset,
                        DeoptimizeKind kind, DeoptimizeReason reason)
        : bailout_id_(bailout_id),
          translation_id_(translation_id),
          pc_offset_(pc_offset),
          kind_(kind),
          reason_(reason) {}

    BailoutId bailout_id() const { return bailout_id_; }
    int translation_id() const { return translation_id_; }
    int pc_offset() const { return pc_offset_; }
    DeoptimizeKind kind() const { return kind_; }
    DeoptimizeReason reason() const { return reason_; }

   private:
    BailoutId bailout_id_;
    int translation_id_;
    int pc_offset_;
    DeoptimizeKind kind_;
    DeoptimizeReason reason_;
  };

  struct HandlerInfo {
    Label* handler;
    int pc_offset;
  };

  friend class OutOfLineCode;
  friend class CodeGeneratorTester;

  Zone* zone_;
  Isolate* isolate_;
  FrameAccessState* frame_access_state_;
  Linkage* const linkage_;
  InstructionSequence* const code_;
  UnwindingInfoWriter unwinding_info_writer_;
  OptimizedCompilationInfo* const info_;
  Label* const labels_;
  Label return_label_;
  RpoNumber current_block_;
  SourcePosition start_source_position_;
  SourcePosition current_source_position_;
  TurboAssembler tasm_;
  GapResolver resolver_;
  SafepointTableBuilder safepoints_;
  ZoneVector<HandlerInfo> handlers_;
  ZoneDeque<DeoptimizationExit*> deoptimization_exits_;
  ZoneDeque<DeoptimizationState*> deoptimization_states_;
  ZoneDeque<DeoptimizationLiteral> deoptimization_literals_;
  size_t inlined_function_count_;
  TranslationBuffer translations_;
  int handler_table_offset_;
  int last_lazy_deopt_pc_;

  // kArchCallCFunction could be reached either:
  //   kArchCallCFunction;
  // or:
  //   kArchSaveCallerRegisters;
  //   kArchCallCFunction;
  //   kArchRestoreCallerRegisters;
  // The boolean is used to distinguish the two cases. In the latter case, we
  // also need to decide if FP registers need to be saved, which is controlled
  // by fp_mode_.
  bool caller_registers_saved_;
  SaveFPRegsMode fp_mode_;

  JumpTable* jump_tables_;
  OutOfLineCode* ools_;
  base::Optional<OsrHelper> osr_helper_;
  int osr_pc_offset_;
  int optimized_out_literal_id_;
  SourcePositionTableBuilder source_position_table_builder_;
<<<<<<< HEAD
  CodeGenResult result_;
=======
  WasmCompilationData* wasm_compilation_data_;
  CodeGenResult result_;
  PoisoningMitigationLevel poisoning_level_;
>>>>>>> 84bd6f3c
};

}  // namespace compiler
}  // namespace internal
}  // namespace v8

#endif  // V8_COMPILER_CODE_GENERATOR_H_<|MERGE_RESOLUTION|>--- conflicted
+++ resolved
@@ -67,13 +67,7 @@
            bit_cast<uint64_t>(number_) == bit_cast<uint64_t>(other.number_);
   }
 
-<<<<<<< HEAD
-  Handle<Object> Reify(Isolate* isolate) const {
-    return object_.is_null() ? isolate->factory()->NewNumber(number_) : object_;
-  }
-=======
   Handle<Object> Reify(Isolate* isolate) const;
->>>>>>> 84bd6f3c
 
  private:
   Handle<Object> object_;
@@ -83,10 +77,6 @@
 // Generates native code for a sequence of instructions.
 class CodeGenerator final : public GapResolver::Assembler {
  public:
-<<<<<<< HEAD
-  explicit CodeGenerator(Frame* frame, Linkage* linkage,
-                         InstructionSequence* code, CompilationInfo* info);
-=======
   explicit CodeGenerator(Zone* codegen_zone, Frame* frame, Linkage* linkage,
                          InstructionSequence* code,
                          OptimizedCompilationInfo* info, Isolate* isolate,
@@ -95,20 +85,14 @@
                          JumpOptimizationInfo* jump_opt,
                          WasmCompilationData* wasm_compilation_data,
                          PoisoningMitigationLevel poisoning_level);
->>>>>>> 84bd6f3c
 
   // Generate native code. After calling AssembleCode, call FinalizeCode to
   // produce the actual code object. If an error occurs during either phase,
   // FinalizeCode returns a null handle.
-<<<<<<< HEAD
-  void AssembleCode();
-  Handle<Code> FinalizeCode();
-=======
   void AssembleCode();  // Does not need to run on main thread.
   Handle<Code> FinalizeCode();
 
   Handle<ByteArray> GetSourcePositionTable();
->>>>>>> 84bd6f3c
 
   InstructionSequence* code() const { return code_; }
   FrameAccessState* frame_access_state() const { return frame_access_state_; }
@@ -326,11 +310,7 @@
   // ===========================================================================
 
   void RecordCallPosition(Instruction* instr);
-<<<<<<< HEAD
-  void PopulateDeoptimizationData(Handle<Code> code);
-=======
   Handle<DeoptimizationData> GenerateDeoptimizationData();
->>>>>>> 84bd6f3c
   int DefineDeoptimizationLiteral(DeoptimizationLiteral literal);
   DeoptimizationEntry const& GetDeoptimizationEntry(Instruction* instr,
                                                     size_t frame_state_offset);
@@ -433,13 +413,9 @@
   int osr_pc_offset_;
   int optimized_out_literal_id_;
   SourcePositionTableBuilder source_position_table_builder_;
-<<<<<<< HEAD
-  CodeGenResult result_;
-=======
   WasmCompilationData* wasm_compilation_data_;
   CodeGenResult result_;
   PoisoningMitigationLevel poisoning_level_;
->>>>>>> 84bd6f3c
 };
 
 }  // namespace compiler
