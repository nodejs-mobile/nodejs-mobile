--- conflicted
+++ resolved
@@ -340,11 +340,8 @@
   V(Word32Popcnt)                  \
   V(Float64ExtractLowWord32)       \
   V(Float64ExtractHighWord32)      \
-<<<<<<< HEAD
-=======
   V(SignExtendWord8ToInt32)        \
   V(SignExtendWord16ToInt32)       \
->>>>>>> 84bd6f3c
   /* Word32 bin op */              \
   V(Int32Add)                      \
   V(Int32Sub)                      \
@@ -454,7 +451,6 @@
                            OperandModes& operand_mode,
                            InstructionOperand* inputs, size_t& input_count,
                            CanCombineWithLoad canCombineWithLoad) {
-<<<<<<< HEAD
   S390OperandGenerator g(selector);
 
   if ((operand_mode & OperandMode::kAllowImmediate) &&
@@ -596,149 +592,6 @@
   if (doZeroExt) {
     // Add zero-ext indication
     inputs[input_count++] = g.TempImmediate(!canEliminateZeroExt);
-=======
-  S390OperandGenerator g(selector);
-
-  if ((operand_mode & OperandMode::kAllowImmediate) &&
-      g.CanBeImmediate(right, operand_mode)) {
-    inputs[input_count++] = g.UseImmediate(right);
-    // Can only be RI or RRI
-    operand_mode &= OperandMode::kAllowImmediate;
-  } else if (operand_mode & OperandMode::kAllowMemoryOperand) {
-    NodeMatcher mright(right);
-    if (mright.IsLoad() && selector->CanCover(node, right) &&
-        canCombineWithLoad(SelectLoadOpcode(right))) {
-      AddressingMode mode = g.GetEffectiveAddressMemoryOperand(
-          right, inputs, &input_count, OpcodeImmMode(opcode));
-      opcode |= AddressingModeField::encode(mode);
-      operand_mode &= ~OperandMode::kAllowImmediate;
-      if (operand_mode & OperandMode::kAllowRM)
-        operand_mode &= ~OperandMode::kAllowDistinctOps;
-    } else if (operand_mode & OperandMode::kAllowRM) {
-      DCHECK(!(operand_mode & OperandMode::kAllowRRM));
-      inputs[input_count++] = g.UseAnyExceptImmediate(right);
-      // Can not be Immediate
-      operand_mode &=
-          ~OperandMode::kAllowImmediate & ~OperandMode::kAllowDistinctOps;
-    } else if (operand_mode & OperandMode::kAllowRRM) {
-      DCHECK(!(operand_mode & OperandMode::kAllowRM));
-      inputs[input_count++] = g.UseAnyExceptImmediate(right);
-      // Can not be Immediate
-      operand_mode &= ~OperandMode::kAllowImmediate;
-    } else {
-      UNREACHABLE();
-    }
-  } else {
-    inputs[input_count++] = g.UseRegister(right);
-    // Can only be RR or RRR
-    operand_mode &= OperandMode::kAllowRRR;
->>>>>>> 84bd6f3c
-  }
-}
-
-template <class CanCombineWithLoad>
-void GenerateBinOpOperands(InstructionSelector* selector, Node* node,
-                           Node* left, Node* right, InstructionCode& opcode,
-                           OperandModes& operand_mode,
-                           InstructionOperand* inputs, size_t& input_count,
-                           CanCombineWithLoad canCombineWithLoad) {
-  S390OperandGenerator g(selector);
-  // left is always register
-  InstructionOperand const left_input = g.UseRegister(left);
-  inputs[input_count++] = left_input;
-
-  if (left == right) {
-    inputs[input_count++] = left_input;
-    // Can only be RR or RRR
-    operand_mode &= OperandMode::kAllowRRR;
-  } else {
-    GenerateRightOperands(selector, node, right, opcode, operand_mode, inputs,
-                          input_count, canCombineWithLoad);
-  }
-}
-
-template <class CanCombineWithLoad>
-void VisitUnaryOp(InstructionSelector* selector, Node* node,
-                  InstructionCode opcode, OperandModes operand_mode,
-                  FlagsContinuation* cont,
-                  CanCombineWithLoad canCombineWithLoad);
-
-template <class CanCombineWithLoad>
-void VisitBinOp(InstructionSelector* selector, Node* node,
-                InstructionCode opcode, OperandModes operand_mode,
-                FlagsContinuation* cont, CanCombineWithLoad canCombineWithLoad);
-
-// Generate The following variations:
-//   VisitWord32UnaryOp, VisitWord32BinOp,
-//   VisitWord64UnaryOp, VisitWord64BinOp,
-//   VisitFloat32UnaryOp, VisitFloat32BinOp,
-//   VisitFloat64UnaryOp, VisitFloat64BinOp
-#define VISIT_OP_LIST_32(V)                                            \
-  V(Word32, Unary, [](ArchOpcode opcode) {                             \
-    return opcode == kS390_LoadWordS32 || opcode == kS390_LoadWordU32; \
-  })                                                                   \
-  V(Word64, Unary,                                                     \
-    [](ArchOpcode opcode) { return opcode == kS390_LoadWord64; })      \
-  V(Float32, Unary,                                                    \
-    [](ArchOpcode opcode) { return opcode == kS390_LoadFloat32; })     \
-  V(Float64, Unary,                                                    \
-    [](ArchOpcode opcode) { return opcode == kS390_LoadDouble; })      \
-  V(Word32, Bin, [](ArchOpcode opcode) {                               \
-    return opcode == kS390_LoadWordS32 || opcode == kS390_LoadWordU32; \
-  })                                                                   \
-  V(Float32, Bin,                                                      \
-    [](ArchOpcode opcode) { return opcode == kS390_LoadFloat32; })     \
-  V(Float64, Bin, [](ArchOpcode opcode) { return opcode == kS390_LoadDouble; })
-
-#if V8_TARGET_ARCH_S390X
-#define VISIT_OP_LIST(V)                                          \
-  VISIT_OP_LIST_32(V)                                             \
-  V(Word64, Bin, [](ArchOpcode opcode) { return opcode == kS390_LoadWord64; })
-#else
-#define VISIT_OP_LIST VISIT_OP_LIST_32
-#endif
-
-#define DECLARE_VISIT_HELPER_FUNCTIONS(type1, type2, canCombineWithLoad)  \
-  static inline void Visit##type1##type2##Op(                             \
-      InstructionSelector* selector, Node* node, InstructionCode opcode,  \
-      OperandModes operand_mode, FlagsContinuation* cont) {               \
-    Visit##type2##Op(selector, node, opcode, operand_mode, cont,          \
-                     canCombineWithLoad);                                 \
-  }                                                                       \
-  static inline void Visit##type1##type2##Op(                             \
-      InstructionSelector* selector, Node* node, InstructionCode opcode,  \
-      OperandModes operand_mode) {                                        \
-    FlagsContinuation cont;                                               \
-    Visit##type1##type2##Op(selector, node, opcode, operand_mode, &cont); \
-  }
-VISIT_OP_LIST(DECLARE_VISIT_HELPER_FUNCTIONS);
-#undef DECLARE_VISIT_HELPER_FUNCTIONS
-#undef VISIT_OP_LIST_32
-#undef VISIT_OP_LIST
-
-template <class CanCombineWithLoad>
-void VisitUnaryOp(InstructionSelector* selector, Node* node,
-                  InstructionCode opcode, OperandModes operand_mode,
-                  FlagsContinuation* cont,
-                  CanCombineWithLoad canCombineWithLoad) {
-  S390OperandGenerator g(selector);
-  InstructionOperand inputs[8];
-  size_t input_count = 0;
-  InstructionOperand outputs[2];
-  size_t output_count = 0;
-  Node* input = node->InputAt(0);
-
-  GenerateRightOperands(selector, node, input, opcode, operand_mode, inputs,
-                        input_count, canCombineWithLoad);
-
-  bool input_is_word32 = ProduceWord32Result(input);
-
-  bool doZeroExt = DoZeroExtForResult(node);
-  bool canEliminateZeroExt = input_is_word32;
-
-  if (doZeroExt) {
-    // Add zero-ext indication
-    inputs[input_count++] = g.TempImmediate(!canEliminateZeroExt);
   }
 
   if (!cont->IsDeoptimize()) {
@@ -753,13 +606,6 @@
     }
   } else {
     outputs[output_count++] = g.DefineSameAsFirst(node);
-<<<<<<< HEAD
-  }
-
-  if (cont->IsSet()) {
-    outputs[output_count++] = g.DefineAsRegister(cont->result());
-=======
->>>>>>> 84bd6f3c
   }
 
   DCHECK_NE(0u, input_count);
@@ -767,22 +613,8 @@
   DCHECK_GE(arraysize(inputs), input_count);
   DCHECK_GE(arraysize(outputs), output_count);
 
-<<<<<<< HEAD
-  opcode = cont->Encode(opcode);
-
-  if (cont->IsDeoptimize()) {
-    selector->EmitDeoptimize(opcode, output_count, outputs, input_count, inputs,
-                             cont->kind(), cont->reason(), cont->frame_state());
-  } else if (cont->IsTrap()) {
-    inputs[input_count++] = g.UseImmediate(cont->trap_id());
-    selector->Emit(opcode, output_count, outputs, input_count, inputs);
-  } else {
-    selector->Emit(opcode, output_count, outputs, input_count, inputs);
-  }
-=======
   selector->EmitWithContinuation(opcode, output_count, outputs, input_count,
                                  inputs, cont);
->>>>>>> 84bd6f3c
 }
 
 template <class CanCombineWithLoad>
@@ -804,7 +636,6 @@
       (g.CanBeBetterLeftOperand(right))) {
     std::swap(left, right);
   }
-<<<<<<< HEAD
 
   GenerateBinOpOperands(selector, node, left, right, opcode, operand_mode,
                         inputs, input_count, canCombineWithLoad);
@@ -813,21 +644,6 @@
 
   bool doZeroExt = DoZeroExtForResult(node);
   bool canEliminateZeroExt = left_is_word32;
-
-  if (doZeroExt) {
-    // Add zero-ext indication
-    inputs[input_count++] = g.TempImmediate(!canEliminateZeroExt);
-  }
-=======
-
-  GenerateBinOpOperands(selector, node, left, right, opcode, operand_mode,
-                        inputs, input_count, canCombineWithLoad);
-
-  bool left_is_word32 = ProduceWord32Result(left);
-
-  bool doZeroExt = DoZeroExtForResult(node);
-  bool canEliminateZeroExt = left_is_word32;
->>>>>>> 84bd6f3c
 
   if (doZeroExt) {
     // Add zero-ext indication
@@ -859,8 +675,6 @@
 }
 
 }  // namespace
-<<<<<<< HEAD
-=======
 
 void InstructionSelector::VisitStackSlot(Node* node) {
   StackSlotRepresentation rep = StackSlotRepresentationOf(node->op());
@@ -874,16 +688,6 @@
 void InstructionSelector::VisitDebugAbort(Node* node) {
   S390OperandGenerator g(this);
   Emit(kArchDebugAbort, g.NoOutput(), g.UseFixed(node->InputAt(0), r3));
-}
->>>>>>> 84bd6f3c
-
-void InstructionSelector::VisitStackSlot(Node* node) {
-  StackSlotRepresentation rep = StackSlotRepresentationOf(node->op());
-  int slot = frame_->AllocateSpillSlot(rep.size());
-  OperandGenerator g(this);
-
-  Emit(kArchStackSlot, g.DefineAsRegister(node),
-       sequence()->AddImmediate(Constant(slot)), 0, nullptr);
 }
 
 void InstructionSelector::VisitLoad(Node* node) {
@@ -1197,11 +1001,7 @@
     Int32BinopMatcher mleft(m.left().node());
     if (mleft.right().Is(16) && m.right().Is(16)) {
       bool canEliminateZeroExt = ProduceWord32Result(mleft.left().node());
-<<<<<<< HEAD
-      selector->Emit(kS390_ExtendSignWord16,
-=======
       selector->Emit(kS390_SignExtendWord16ToInt32,
->>>>>>> 84bd6f3c
                      canEliminateZeroExt ? g.DefineSameAsFirst(node)
                                          : g.DefineAsRegister(node),
                      g.UseRegister(mleft.left().node()),
@@ -1209,11 +1009,7 @@
       return true;
     } else if (mleft.right().Is(24) && m.right().Is(24)) {
       bool canEliminateZeroExt = ProduceWord32Result(mleft.left().node());
-<<<<<<< HEAD
-      selector->Emit(kS390_ExtendSignWord8,
-=======
       selector->Emit(kS390_SignExtendWord8ToInt32,
->>>>>>> 84bd6f3c
                      canEliminateZeroExt ? g.DefineSameAsFirst(node)
                                          : g.DefineAsRegister(node),
                      g.UseRegister(mleft.left().node()),
@@ -1344,11 +1140,8 @@
 void InstructionSelector::VisitWord64ReverseBits(Node* node) { UNREACHABLE(); }
 #endif
 
-<<<<<<< HEAD
-=======
 void InstructionSelector::VisitSpeculationFence(Node* node) { UNREACHABLE(); }
 
->>>>>>> 84bd6f3c
 void InstructionSelector::VisitInt32AbsWithOverflow(Node* node) {
   VisitWord32UnaryOp(this, node, kS390_Abs32, OperandMode::kNone);
 }
@@ -1385,25 +1178,6 @@
 template <class Matcher, ArchOpcode neg_opcode>
 static inline bool TryMatchNegFromSub(InstructionSelector* selector,
                                       Node* node) {
-<<<<<<< HEAD
-  S390OperandGenerator g(selector);
-  Matcher m(node);
-  static_assert(neg_opcode == kS390_Neg32 || neg_opcode == kS390_Neg64,
-                "Provided opcode is not a Neg opcode.");
-  if (m.left().Is(0)) {
-    Node* value = m.right().node();
-    bool doZeroExt = DoZeroExtForResult(node);
-    bool canEliminateZeroExt = ProduceWord32Result(value);
-    if (doZeroExt) {
-      selector->Emit(neg_opcode,
-                     canEliminateZeroExt ? g.DefineSameAsFirst(node)
-                                         : g.DefineAsRegister(node),
-                     g.UseRegister(value),
-                     g.TempImmediate(!canEliminateZeroExt));
-    } else {
-      selector->Emit(neg_opcode, g.DefineAsRegister(node),
-                     g.UseRegister(value));
-=======
   S390OperandGenerator g(selector);
   Matcher m(node);
   static_assert(neg_opcode == kS390_Neg32 || neg_opcode == kS390_Neg64,
@@ -1448,35 +1222,6 @@
                      g.TempImmediate(!canEliminateZeroExt));
     } else {
       selector->Emit(shift_op, dst, g.UseRegister(left), g.UseImmediate(power));
->>>>>>> 84bd6f3c
-    }
-    return true;
-  }
-  return false;
-}
-
-<<<<<<< HEAD
-template <class Matcher, ArchOpcode shift_op>
-bool TryMatchShiftFromMul(InstructionSelector* selector, Node* node) {
-  S390OperandGenerator g(selector);
-  Matcher m(node);
-  Node* left = m.left().node();
-  Node* right = m.right().node();
-  if (g.CanBeImmediate(right, OperandMode::kInt32Imm) &&
-      base::bits::IsPowerOfTwo64(g.GetImmediate(right))) {
-    int power = 63 - base::bits::CountLeadingZeros64(g.GetImmediate(right));
-    bool doZeroExt = DoZeroExtForResult(node);
-    bool canEliminateZeroExt = ProduceWord32Result(left);
-    InstructionOperand dst = (doZeroExt && !canEliminateZeroExt &&
-                              CpuFeatures::IsSupported(DISTINCT_OPS))
-                                 ? g.DefineAsRegister(node)
-                                 : g.DefineSameAsFirst(node);
-
-    if (doZeroExt) {
-      selector->Emit(shift_op, dst, g.UseRegister(left), g.UseImmediate(power),
-                     g.TempImmediate(!canEliminateZeroExt));
-    } else {
-      selector->Emit(shift_op, dst, g.UseRegister(left), g.UseImmediate(power));
     }
     return true;
   }
@@ -1492,17 +1237,6 @@
     return true;
   }
   return false;
-=======
-template <ArchOpcode opcode>
-static inline bool TryMatchInt32OpWithOverflow(InstructionSelector* selector,
-                                               Node* node, OperandModes mode) {
-  if (Node* ovf = NodeProperties::FindProjection(node, 1)) {
-    FlagsContinuation cont = FlagsContinuation::ForSet(kOverflow, ovf);
-    VisitWord32BinOp(selector, node, opcode, mode, &cont);
-    return true;
-  }
-  return false;
->>>>>>> 84bd6f3c
 }
 
 static inline bool TryMatchInt32AddWithOverflow(InstructionSelector* selector,
@@ -1565,13 +1299,8 @@
   S390OperandGenerator g(selector);
   Node* left = node->InputAt(0);
   Node* right = node->InputAt(1);
-<<<<<<< HEAD
-  Node* lo32 = NULL;
-  Node* hi32 = NULL;
-=======
   Node* lo32 = nullptr;
   Node* hi32 = nullptr;
->>>>>>> 84bd6f3c
 
   if (node->opcode() == IrOpcode::kFloat64InsertLowWord32) {
     lo32 = right;
@@ -1668,13 +1397,10 @@
     null)                                                                    \
   V(Word32, ChangeUint32ToFloat64, kS390_Uint32ToDouble, OperandMode::kNone, \
     null)                                                                    \
-<<<<<<< HEAD
-=======
   V(Word32, SignExtendWord8ToInt32, kS390_SignExtendWord8ToInt32,            \
     OperandMode::kNone, null)                                                \
   V(Word32, SignExtendWord16ToInt32, kS390_SignExtendWord16ToInt32,          \
     OperandMode::kNone, null)                                                \
->>>>>>> 84bd6f3c
   V(Word32, BitcastInt32ToFloat32, kS390_BitcastInt32ToFloat32,              \
     OperandMode::kNone, null)
 
@@ -1687,10 +1413,6 @@
     OperandMode::kNone, null)
 #define WORD32_UNARY_OP_LIST(V)                                             \
   WORD32_UNARY_OP_LIST_32(V)                                                \
-<<<<<<< HEAD
-  V(Word32, ChangeInt32ToInt64, kS390_ExtendSignWord32, OperandMode::kNone, \
-    null)                                                                   \
-=======
   V(Word32, ChangeInt32ToInt64, kS390_SignExtendWord32ToInt64,              \
     OperandMode::kNone, null)                                               \
   V(Word32, SignExtendWord8ToInt64, kS390_SignExtendWord8ToInt64,           \
@@ -1699,7 +1421,6 @@
     OperandMode::kNone, null)                                               \
   V(Word32, SignExtendWord32ToInt64, kS390_SignExtendWord32ToInt64,         \
     OperandMode::kNone, null)                                               \
->>>>>>> 84bd6f3c
   V(Word32, ChangeUint32ToUint64, kS390_Uint32ToUint64, OperandMode::kNone, \
     [&]() -> bool {                                                         \
       if (ProduceWord32Result(node->InputAt(0))) {                          \
@@ -2173,65 +1894,32 @@
             switch (node->opcode()) {
               case IrOpcode::kInt32AddWithOverflow:
                 cont->OverwriteAndNegateIfEqual(kOverflow);
-<<<<<<< HEAD
-                return VisitWord32BinOp(selector, node, kS390_Add32,
-                                        AddOperandMode, cont);
-              case IrOpcode::kInt32SubWithOverflow:
-                cont->OverwriteAndNegateIfEqual(kOverflow);
-                return VisitWord32BinOp(selector, node, kS390_Sub32,
-                                        SubOperandMode, cont);
-=======
                 return VisitWord32BinOp(this, node, kS390_Add32, AddOperandMode,
                                         cont);
               case IrOpcode::kInt32SubWithOverflow:
                 cont->OverwriteAndNegateIfEqual(kOverflow);
                 return VisitWord32BinOp(this, node, kS390_Sub32, SubOperandMode,
                                         cont);
->>>>>>> 84bd6f3c
               case IrOpcode::kInt32MulWithOverflow:
                 if (CpuFeatures::IsSupported(MISC_INSTR_EXT2)) {
                   cont->OverwriteAndNegateIfEqual(kOverflow);
                   return VisitWord32BinOp(
-<<<<<<< HEAD
-                      selector, node, kS390_Mul32,
-=======
                       this, node, kS390_Mul32,
->>>>>>> 84bd6f3c
                       OperandMode::kAllowRRR | OperandMode::kAllowRM, cont);
                 } else {
                   cont->OverwriteAndNegateIfEqual(kNotEqual);
                   return VisitWord32BinOp(
-<<<<<<< HEAD
-                      selector, node, kS390_Mul32WithOverflow,
-=======
                       this, node, kS390_Mul32WithOverflow,
->>>>>>> 84bd6f3c
                       OperandMode::kInt32Imm | OperandMode::kAllowDistinctOps,
                       cont);
                 }
               case IrOpcode::kInt32AbsWithOverflow:
                 cont->OverwriteAndNegateIfEqual(kOverflow);
-<<<<<<< HEAD
-                return VisitWord32UnaryOp(selector, node, kS390_Abs32,
-=======
                 return VisitWord32UnaryOp(this, node, kS390_Abs32,
->>>>>>> 84bd6f3c
                                           OperandMode::kNone, cont);
 #if V8_TARGET_ARCH_S390X
               case IrOpcode::kInt64AbsWithOverflow:
                 cont->OverwriteAndNegateIfEqual(kOverflow);
-<<<<<<< HEAD
-                return VisitWord64UnaryOp(selector, node, kS390_Abs64,
-                                          OperandMode::kNone, cont);
-              case IrOpcode::kInt64AddWithOverflow:
-                cont->OverwriteAndNegateIfEqual(kOverflow);
-                return VisitWord64BinOp(selector, node, kS390_Add64,
-                                        AddOperandMode, cont);
-              case IrOpcode::kInt64SubWithOverflow:
-                cont->OverwriteAndNegateIfEqual(kOverflow);
-                return VisitWord64BinOp(selector, node, kS390_Sub64,
-                                        SubOperandMode, cont);
-=======
                 return VisitWord64UnaryOp(this, node, kS390_Abs64,
                                           OperandMode::kNone, cont);
               case IrOpcode::kInt64AddWithOverflow:
@@ -2242,7 +1930,6 @@
                 cont->OverwriteAndNegateIfEqual(kOverflow);
                 return VisitWord64BinOp(this, node, kS390_Sub64, SubOperandMode,
                                         cont);
->>>>>>> 84bd6f3c
 #endif
               default:
                 break;
@@ -2272,22 +1959,13 @@
         break;
       case IrOpcode::kWord32Or:
         if (fc == kNotEqual || fc == kEqual)
-<<<<<<< HEAD
-          return VisitWord32BinOp(selector, value, kS390_Or32, Or32OperandMode,
-=======
           return VisitWord32BinOp(this, value, kS390_Or32, Or32OperandMode,
->>>>>>> 84bd6f3c
                                   cont);
         break;
       case IrOpcode::kWord32Xor:
         if (fc == kNotEqual || fc == kEqual)
-<<<<<<< HEAD
-          return VisitWord32BinOp(selector, value, kS390_Xor32,
-                                  Xor32OperandMode, cont);
-=======
           return VisitWord32BinOp(this, value, kS390_Xor32, Xor32OperandMode,
                                   cont);
->>>>>>> 84bd6f3c
         break;
       case IrOpcode::kWord32Sar:
       case IrOpcode::kWord32Shl:
@@ -2307,22 +1985,13 @@
         break;
       case IrOpcode::kWord64Or:
         if (fc == kNotEqual || fc == kEqual)
-<<<<<<< HEAD
-          return VisitWord64BinOp(selector, value, kS390_Or64, Or64OperandMode,
-=======
           return VisitWord64BinOp(this, value, kS390_Or64, Or64OperandMode,
->>>>>>> 84bd6f3c
                                   cont);
         break;
       case IrOpcode::kWord64Xor:
         if (fc == kNotEqual || fc == kEqual)
-<<<<<<< HEAD
-          return VisitWord64BinOp(selector, value, kS390_Xor64,
-                                  Xor64OperandMode, cont);
-=======
           return VisitWord64BinOp(this, value, kS390_Xor64, Xor64OperandMode,
                                   cont);
->>>>>>> 84bd6f3c
         break;
       case IrOpcode::kWord64Sar:
       case IrOpcode::kWord64Shl:
@@ -2524,11 +2193,7 @@
 
 int InstructionSelector::GetTempsCountForTailCallFromJSFunction() { return 3; }
 
-<<<<<<< HEAD
-void InstructionSelector::VisitAtomicLoad(Node* node) {
-=======
 void InstructionSelector::VisitWord32AtomicLoad(Node* node) {
->>>>>>> 84bd6f3c
   LoadRepresentation load_rep = LoadRepresentationOf(node->op());
   S390OperandGenerator g(this);
   Node* base = node->InputAt(0);
@@ -2585,11 +2250,7 @@
        inputs);
 }
 
-<<<<<<< HEAD
-void InstructionSelector::VisitAtomicExchange(Node* node) {
-=======
 void InstructionSelector::VisitWord32AtomicExchange(Node* node) {
->>>>>>> 84bd6f3c
   S390OperandGenerator g(this);
   Node* base = node->InputAt(0);
   Node* index = node->InputAt(1);
@@ -2597,17 +2258,6 @@
   ArchOpcode opcode = kArchNop;
   MachineType type = AtomicOpRepresentationOf(node->op());
   if (type == MachineType::Int8()) {
-<<<<<<< HEAD
-    opcode = kAtomicExchangeInt8;
-  } else if (type == MachineType::Uint8()) {
-    opcode = kAtomicExchangeUint8;
-  } else if (type == MachineType::Int16()) {
-    opcode = kAtomicExchangeInt16;
-  } else if (type == MachineType::Uint16()) {
-    opcode = kAtomicExchangeUint16;
-  } else if (type == MachineType::Int32() || type == MachineType::Uint32()) {
-    opcode = kAtomicExchangeWord32;
-=======
     opcode = kWord32AtomicExchangeInt8;
   } else if (type == MachineType::Uint8()) {
     opcode = kWord32AtomicExchangeUint8;
@@ -2617,7 +2267,6 @@
     opcode = kWord32AtomicExchangeUint16;
   } else if (type == MachineType::Int32() || type == MachineType::Uint32()) {
     opcode = kWord32AtomicExchangeWord32;
->>>>>>> 84bd6f3c
   } else {
     UNREACHABLE();
     return;
@@ -2630,30 +2279,11 @@
   inputs[input_count++] = g.UseUniqueRegister(index);
   inputs[input_count++] = g.UseUniqueRegister(value);
   InstructionOperand outputs[1];
-<<<<<<< HEAD
-  outputs[0] = g.UseUniqueRegister(node);
-=======
   outputs[0] = g.DefineAsRegister(node);
->>>>>>> 84bd6f3c
   InstructionCode code = opcode | AddressingModeField::encode(addressing_mode);
   Emit(code, 1, outputs, input_count, inputs);
 }
 
-<<<<<<< HEAD
-void InstructionSelector::VisitAtomicCompareExchange(Node* node) {
-  UNIMPLEMENTED();
-}
-
-void InstructionSelector::VisitAtomicAdd(Node* node) { UNIMPLEMENTED(); }
-
-void InstructionSelector::VisitAtomicSub(Node* node) { UNIMPLEMENTED(); }
-
-void InstructionSelector::VisitAtomicAnd(Node* node) { UNIMPLEMENTED(); }
-
-void InstructionSelector::VisitAtomicOr(Node* node) { UNIMPLEMENTED(); }
-
-void InstructionSelector::VisitAtomicXor(Node* node) { UNIMPLEMENTED(); }
-=======
 void InstructionSelector::VisitWord32AtomicCompareExchange(Node* node) {
   S390OperandGenerator g(this);
   Node* base = node->InputAt(0);
@@ -2967,7 +2597,6 @@
 void InstructionSelector::VisitF32x4AddHoriz(Node* node) { UNIMPLEMENTED(); }
 void InstructionSelector::VisitI32x4AddHoriz(Node* node) { UNIMPLEMENTED(); }
 void InstructionSelector::VisitI16x8AddHoriz(Node* node) { UNIMPLEMENTED(); }
->>>>>>> 84bd6f3c
 
 // static
 MachineOperatorBuilder::Flags
