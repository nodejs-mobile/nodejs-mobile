--- conflicted
+++ resolved
@@ -133,11 +133,7 @@
 static void VisitRRI(InstructionSelector* selector, ArchOpcode opcode,
                      Node* node) {
   MipsOperandGenerator g(selector);
-<<<<<<< HEAD
-  int32_t imm = OpParameter<int32_t>(node);
-=======
   int32_t imm = OpParameter<int32_t>(node->op());
->>>>>>> 84bd6f3c
   selector->Emit(opcode, g.DefineAsRegister(node),
                  g.UseRegister(node->InputAt(0)), g.UseImmediate(imm));
 }
@@ -145,11 +141,7 @@
 static void VisitRRIR(InstructionSelector* selector, ArchOpcode opcode,
                       Node* node) {
   MipsOperandGenerator g(selector);
-<<<<<<< HEAD
-  int32_t imm = OpParameter<int32_t>(node);
-=======
   int32_t imm = OpParameter<int32_t>(node->op());
->>>>>>> 84bd6f3c
   selector->Emit(opcode, g.DefineAsRegister(node),
                  g.UseRegister(node->InputAt(0)), g.UseImmediate(imm),
                  g.UseRegister(node->InputAt(1)));
@@ -247,14 +239,11 @@
        sequence()->AddImmediate(Constant(slot)),
        sequence()->AddImmediate(Constant(alignment)), 0, nullptr);
 }
-<<<<<<< HEAD
-=======
 
 void InstructionSelector::VisitDebugAbort(Node* node) {
   MipsOperandGenerator g(this);
   Emit(kArchDebugAbort, g.NoOutput(), g.UseFixed(node->InputAt(0), a0));
 }
->>>>>>> 84bd6f3c
 
 void InstructionSelector::VisitLoad(Node* node) {
   LoadRepresentation load_rep = LoadRepresentationOf(node->op());
@@ -1784,23 +1773,6 @@
   }
 }
 
-<<<<<<< HEAD
-void InstructionSelector::VisitAtomicExchange(Node* node) { UNIMPLEMENTED(); }
-
-void InstructionSelector::VisitAtomicCompareExchange(Node* node) {
-  UNIMPLEMENTED();
-}
-
-void InstructionSelector::VisitAtomicAdd(Node* node) { UNIMPLEMENTED(); }
-
-void InstructionSelector::VisitAtomicSub(Node* node) { UNIMPLEMENTED(); }
-
-void InstructionSelector::VisitAtomicAnd(Node* node) { UNIMPLEMENTED(); }
-
-void InstructionSelector::VisitAtomicOr(Node* node) { UNIMPLEMENTED(); }
-
-void InstructionSelector::VisitAtomicXor(Node* node) { UNIMPLEMENTED(); }
-=======
 void InstructionSelector::VisitWord32AtomicExchange(Node* node) {
   MipsOperandGenerator g(this);
   Node* base = node->InputAt(0);
@@ -1933,7 +1905,6 @@
 VISIT_ATOMIC_BINOP(Or)
 VISIT_ATOMIC_BINOP(Xor)
 #undef VISIT_ATOMIC_BINOP
->>>>>>> 84bd6f3c
 
 void InstructionSelector::VisitInt32AbsWithOverflow(Node* node) {
   UNREACHABLE();
@@ -1943,27 +1914,6 @@
   UNREACHABLE();
 }
 
-<<<<<<< HEAD
-void InstructionSelector::VisitI32x4Splat(Node* node) {
-  VisitRR(this, kMipsI32x4Splat, node);
-}
-
-void InstructionSelector::VisitI32x4ExtractLane(Node* node) {
-  VisitRRI(this, kMipsI32x4ExtractLane, node);
-}
-
-void InstructionSelector::VisitI32x4ReplaceLane(Node* node) {
-  VisitRRIR(this, kMipsI32x4ReplaceLane, node);
-}
-
-void InstructionSelector::VisitI32x4Add(Node* node) {
-  VisitRRR(this, kMipsI32x4Add, node);
-}
-
-void InstructionSelector::VisitI32x4Sub(Node* node) {
-  VisitRRR(this, kMipsI32x4Sub, node);
-}
-=======
 void InstructionSelector::VisitSpeculationFence(Node* node) { UNREACHABLE(); }
 
 #define SIMD_TYPE_LIST(V) \
@@ -2078,300 +2028,12 @@
   V(S128And, kMipsS128And)                       \
   V(S128Or, kMipsS128Or)                         \
   V(S128Xor, kMipsS128Xor)
->>>>>>> 84bd6f3c
 
 void InstructionSelector::VisitS128Zero(Node* node) {
   MipsOperandGenerator g(this);
   Emit(kMipsS128Zero, g.DefineSameAsFirst(node));
 }
 
-<<<<<<< HEAD
-void InstructionSelector::VisitS1x4Zero(Node* node) {
-  MipsOperandGenerator g(this);
-  Emit(kMipsS128Zero, g.DefineSameAsFirst(node));
-}
-
-void InstructionSelector::VisitS1x8Zero(Node* node) {
-  MipsOperandGenerator g(this);
-  Emit(kMipsS128Zero, g.DefineSameAsFirst(node));
-}
-
-void InstructionSelector::VisitS1x16Zero(Node* node) {
-  MipsOperandGenerator g(this);
-  Emit(kMipsS128Zero, g.DefineSameAsFirst(node));
-}
-
-void InstructionSelector::VisitF32x4Splat(Node* node) {
-  VisitRR(this, kMipsF32x4Splat, node);
-}
-
-void InstructionSelector::VisitF32x4ExtractLane(Node* node) {
-  VisitRRI(this, kMipsF32x4ExtractLane, node);
-}
-
-void InstructionSelector::VisitF32x4ReplaceLane(Node* node) {
-  VisitRRIR(this, kMipsF32x4ReplaceLane, node);
-}
-
-void InstructionSelector::VisitF32x4SConvertI32x4(Node* node) {
-  VisitRR(this, kMipsF32x4SConvertI32x4, node);
-}
-
-void InstructionSelector::VisitF32x4UConvertI32x4(Node* node) {
-  VisitRR(this, kMipsF32x4UConvertI32x4, node);
-}
-
-void InstructionSelector::VisitI32x4Mul(Node* node) {
-  VisitRRR(this, kMipsI32x4Mul, node);
-}
-
-void InstructionSelector::VisitI32x4MaxS(Node* node) {
-  VisitRRR(this, kMipsI32x4MaxS, node);
-}
-
-void InstructionSelector::VisitI32x4MinS(Node* node) {
-  VisitRRR(this, kMipsI32x4MinS, node);
-}
-
-void InstructionSelector::VisitI32x4Eq(Node* node) {
-  VisitRRR(this, kMipsI32x4Eq, node);
-}
-
-void InstructionSelector::VisitI32x4Ne(Node* node) {
-  VisitRRR(this, kMipsI32x4Ne, node);
-}
-
-void InstructionSelector::VisitI32x4Shl(Node* node) {
-  VisitRRI(this, kMipsI32x4Shl, node);
-}
-
-void InstructionSelector::VisitI32x4ShrS(Node* node) {
-  VisitRRI(this, kMipsI32x4ShrS, node);
-}
-
-void InstructionSelector::VisitI32x4ShrU(Node* node) {
-  VisitRRI(this, kMipsI32x4ShrU, node);
-}
-
-void InstructionSelector::VisitI32x4MaxU(Node* node) {
-  VisitRRR(this, kMipsI32x4MaxU, node);
-}
-
-void InstructionSelector::VisitI32x4MinU(Node* node) {
-  VisitRRR(this, kMipsI32x4MinU, node);
-}
-
-void InstructionSelector::VisitS32x4Select(Node* node) {
-  VisitRRRR(this, kMipsS32x4Select, node);
-}
-
-void InstructionSelector::VisitF32x4Abs(Node* node) {
-  VisitRR(this, kMipsF32x4Abs, node);
-}
-
-void InstructionSelector::VisitF32x4Neg(Node* node) {
-  VisitRR(this, kMipsF32x4Neg, node);
-}
-
-void InstructionSelector::VisitF32x4RecipApprox(Node* node) {
-  VisitRR(this, kMipsF32x4RecipApprox, node);
-}
-
-void InstructionSelector::VisitF32x4RecipSqrtApprox(Node* node) {
-  VisitRR(this, kMipsF32x4RecipSqrtApprox, node);
-}
-
-void InstructionSelector::VisitF32x4Add(Node* node) {
-  VisitRRR(this, kMipsF32x4Add, node);
-}
-
-void InstructionSelector::VisitF32x4Sub(Node* node) {
-  VisitRRR(this, kMipsF32x4Sub, node);
-}
-
-void InstructionSelector::VisitF32x4Mul(Node* node) {
-  VisitRRR(this, kMipsF32x4Mul, node);
-}
-
-void InstructionSelector::VisitF32x4Max(Node* node) {
-  VisitRRR(this, kMipsF32x4Max, node);
-}
-
-void InstructionSelector::VisitF32x4Min(Node* node) {
-  VisitRRR(this, kMipsF32x4Min, node);
-}
-
-void InstructionSelector::VisitF32x4Eq(Node* node) {
-  VisitRRR(this, kMipsF32x4Eq, node);
-}
-
-void InstructionSelector::VisitF32x4Ne(Node* node) {
-  VisitRRR(this, kMipsF32x4Ne, node);
-}
-
-void InstructionSelector::VisitF32x4Lt(Node* node) {
-  VisitRRR(this, kMipsF32x4Lt, node);
-}
-
-void InstructionSelector::VisitF32x4Le(Node* node) {
-  VisitRRR(this, kMipsF32x4Le, node);
-}
-
-void InstructionSelector::VisitI32x4SConvertF32x4(Node* node) {
-  VisitRR(this, kMipsI32x4SConvertF32x4, node);
-}
-
-void InstructionSelector::VisitI32x4UConvertF32x4(Node* node) {
-  VisitRR(this, kMipsI32x4UConvertF32x4, node);
-}
-
-void InstructionSelector::VisitI32x4Neg(Node* node) {
-  VisitRR(this, kMipsI32x4Neg, node);
-}
-
-void InstructionSelector::VisitI32x4LtS(Node* node) {
-  VisitRRR(this, kMipsI32x4LtS, node);
-}
-
-void InstructionSelector::VisitI32x4LeS(Node* node) {
-  VisitRRR(this, kMipsI32x4LeS, node);
-}
-
-void InstructionSelector::VisitI32x4LtU(Node* node) {
-  VisitRRR(this, kMipsI32x4LtU, node);
-}
-
-void InstructionSelector::VisitI32x4LeU(Node* node) {
-  VisitRRR(this, kMipsI32x4LeU, node);
-}
-
-void InstructionSelector::VisitI16x8Splat(Node* node) {
-  VisitRR(this, kMipsI16x8Splat, node);
-}
-
-void InstructionSelector::VisitI16x8ExtractLane(Node* node) {
-  VisitRRI(this, kMipsI16x8ExtractLane, node);
-}
-
-void InstructionSelector::VisitI16x8ReplaceLane(Node* node) {
-  VisitRRIR(this, kMipsI16x8ReplaceLane, node);
-}
-
-void InstructionSelector::VisitI16x8Neg(Node* node) {
-  VisitRR(this, kMipsI16x8Neg, node);
-}
-
-void InstructionSelector::VisitI16x8Shl(Node* node) {
-  VisitRRI(this, kMipsI16x8Shl, node);
-}
-
-void InstructionSelector::VisitI16x8ShrS(Node* node) {
-  VisitRRI(this, kMipsI16x8ShrS, node);
-}
-
-void InstructionSelector::VisitI16x8ShrU(Node* node) {
-  VisitRRI(this, kMipsI16x8ShrU, node);
-}
-
-void InstructionSelector::VisitI16x8Add(Node* node) {
-  VisitRRR(this, kMipsI16x8Add, node);
-}
-
-void InstructionSelector::VisitI16x8AddSaturateS(Node* node) {
-  VisitRRR(this, kMipsI16x8AddSaturateS, node);
-}
-
-void InstructionSelector::VisitI16x8Sub(Node* node) {
-  VisitRRR(this, kMipsI16x8Sub, node);
-}
-
-void InstructionSelector::VisitI16x8SubSaturateS(Node* node) {
-  VisitRRR(this, kMipsI16x8SubSaturateS, node);
-}
-
-void InstructionSelector::VisitI16x8Mul(Node* node) {
-  VisitRRR(this, kMipsI16x8Mul, node);
-}
-
-void InstructionSelector::VisitI16x8MaxS(Node* node) {
-  VisitRRR(this, kMipsI16x8MaxS, node);
-}
-
-void InstructionSelector::VisitI16x8MinS(Node* node) {
-  VisitRRR(this, kMipsI16x8MinS, node);
-}
-
-void InstructionSelector::VisitI16x8Eq(Node* node) {
-  VisitRRR(this, kMipsI16x8Eq, node);
-}
-
-void InstructionSelector::VisitI16x8Ne(Node* node) {
-  VisitRRR(this, kMipsI16x8Ne, node);
-}
-
-void InstructionSelector::VisitI16x8LtS(Node* node) {
-  VisitRRR(this, kMipsI16x8LtS, node);
-}
-
-void InstructionSelector::VisitI16x8LeS(Node* node) {
-  VisitRRR(this, kMipsI16x8LeS, node);
-}
-
-void InstructionSelector::VisitI16x8AddSaturateU(Node* node) {
-  VisitRRR(this, kMipsI16x8AddSaturateU, node);
-}
-
-void InstructionSelector::VisitI16x8SubSaturateU(Node* node) {
-  VisitRRR(this, kMipsI16x8SubSaturateU, node);
-}
-
-void InstructionSelector::VisitI16x8MaxU(Node* node) {
-  VisitRRR(this, kMipsI16x8MaxU, node);
-}
-
-void InstructionSelector::VisitI16x8MinU(Node* node) {
-  VisitRRR(this, kMipsI16x8MinU, node);
-}
-
-void InstructionSelector::VisitI16x8LtU(Node* node) {
-  VisitRRR(this, kMipsI16x8LtU, node);
-}
-
-void InstructionSelector::VisitI16x8LeU(Node* node) {
-  VisitRRR(this, kMipsI16x8LeU, node);
-}
-
-void InstructionSelector::VisitI8x16Splat(Node* node) {
-  VisitRR(this, kMipsI8x16Splat, node);
-}
-
-void InstructionSelector::VisitI8x16ExtractLane(Node* node) {
-  VisitRRI(this, kMipsI8x16ExtractLane, node);
-}
-
-void InstructionSelector::VisitI8x16ReplaceLane(Node* node) {
-  VisitRRIR(this, kMipsI8x16ReplaceLane, node);
-}
-
-void InstructionSelector::VisitI8x16Neg(Node* node) {
-  VisitRR(this, kMipsI8x16Neg, node);
-}
-
-void InstructionSelector::VisitI8x16Shl(Node* node) {
-  VisitRRI(this, kMipsI8x16Shl, node);
-}
-
-void InstructionSelector::VisitI8x16ShrS(Node* node) {
-  VisitRRI(this, kMipsI8x16ShrS, node);
-}
-
-void InstructionSelector::VisitS16x8Select(Node* node) {
-  VisitRRRR(this, kMipsS16x8Select, node);
-}
-
-void InstructionSelector::VisitS8x16Select(Node* node) {
-  VisitRRRR(this, kMipsS8x16Select, node);
-=======
 #define SIMD_VISIT_SPLAT(Type)                               \
   void InstructionSelector::Visit##Type##Splat(Node* node) { \
     VisitRR(this, kMips##Type##Splat, node);                 \
@@ -2530,7 +2192,6 @@
 void InstructionSelector::VisitSignExtendWord16ToInt32(Node* node) {
   MipsOperandGenerator g(this);
   Emit(kMipsSeh, g.DefineAsRegister(node), g.UseRegister(node->InputAt(0)));
->>>>>>> 84bd6f3c
 }
 
 // static
