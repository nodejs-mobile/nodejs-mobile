--- conflicted
+++ resolved
@@ -619,11 +619,7 @@
         __ Call(wasm_code, info()->IsWasm() ? RelocInfo::WASM_CALL
                                             : RelocInfo::JS_TO_WASM_CALL);
       } else {
-<<<<<<< HEAD
-        __ Call(at, i.InputRegister(0), Code::kHeaderSize - kHeapObjectTag);
-=======
         __ Call(i.InputRegister(0));
->>>>>>> 84bd6f3c
       }
       RecordCallPosition(instr);
       frame_access_state()->ClearSPDelta();
@@ -653,11 +649,7 @@
         __ Jump(wasm_code, info()->IsWasm() ? RelocInfo::WASM_CALL
                                             : RelocInfo::JS_TO_WASM_CALL);
       } else {
-<<<<<<< HEAD
-        __ Jump(at, i.InputRegister(0), Code::kHeaderSize - kHeapObjectTag);
-=======
         __ Jump(i.InputRegister(0));
->>>>>>> 84bd6f3c
       }
       frame_access_state()->ClearSPDelta();
       frame_access_state()->SetFrameAccessToDefault();
@@ -843,11 +835,7 @@
       if (FLAG_debug_code && alignment > 0) {
         // Verify that the output_register is properly aligned
         __ And(kScratchReg, i.OutputRegister(), Operand(kPointerSize - 1));
-<<<<<<< HEAD
-        __ Assert(eq, kAllocationIsNotDoubleAligned, kScratchReg,
-=======
         __ Assert(eq, AbortReason::kAllocationIsNotDoubleAligned, kScratchReg,
->>>>>>> 84bd6f3c
                   Operand(zero_reg));
       }
 
@@ -1562,11 +1550,6 @@
     }
     case kMipsPush:
       if (instr->InputAt(0)->IsFPRegister()) {
-<<<<<<< HEAD
-        __ Sdc1(i.InputDoubleRegister(0), MemOperand(sp, -kDoubleSize));
-        __ Subu(sp, sp, Operand(kDoubleSize));
-        frame_access_state()->IncreaseSPDelta(kDoubleSize / kPointerSize);
-=======
         LocationOperand* op = LocationOperand::cast(instr->InputAt(0));
         switch (op->representation()) {
           case MachineRepresentation::kFloat32:
@@ -1584,7 +1567,6 @@
             break;
           }
         }
->>>>>>> 84bd6f3c
       } else {
         __ Push(i.InputRegister(0));
         frame_access_state()->IncreaseSPDelta(1);
@@ -1618,12 +1600,7 @@
         LocationOperand* op = LocationOperand::cast(instr->InputAt(0));
         if (op->representation() == MachineRepresentation::kFloat64) {
           __ Sdc1(i.InputDoubleRegister(0), MemOperand(sp, i.InputInt32(1)));
-<<<<<<< HEAD
-        } else {
-          DCHECK_EQ(MachineRepresentation::kFloat32, op->representation());
-=======
         } else if (op->representation() == MachineRepresentation::kFloat32) {
->>>>>>> 84bd6f3c
           __ swc1(i.InputSingleRegister(0), MemOperand(sp, i.InputInt32(1)));
         } else {
           DCHECK_EQ(MachineRepresentation::kSimd128, op->representation());
@@ -1657,13 +1634,8 @@
     case kWord32AtomicStoreWord8:
       ASSEMBLE_ATOMIC_STORE_INTEGER(sb);
       break;
-<<<<<<< HEAD
-    case kCheckedLoadFloat64:
-      ASSEMBLE_CHECKED_LOAD_FLOAT(Double, Ldc1);
-=======
     case kWord32AtomicStoreWord16:
       ASSEMBLE_ATOMIC_STORE_INTEGER(sh);
->>>>>>> 84bd6f3c
       break;
     case kWord32AtomicStoreWord32:
       ASSEMBLE_ATOMIC_STORE_INTEGER(sw);
@@ -1758,16 +1730,11 @@
       __ subv_w(i.OutputSimd128Register(), i.InputSimd128Register(0),
                 i.InputSimd128Register(1));
       break;
-<<<<<<< HEAD
-    case kCheckedStoreFloat64:
-      ASSEMBLE_CHECKED_STORE_FLOAT(Double, Sdc1);
-=======
     }
     case kMipsF32x4Splat: {
       CpuFeatureScope msa_scope(tasm(), MIPS_SIMD);
       __ FmoveLow(kScratchReg, i.InputSingleRegister(0));
       __ fill_w(i.OutputSimd128Register(), kScratchReg);
->>>>>>> 84bd6f3c
       break;
     }
     case kMipsF32x4ExtractLane: {
@@ -1827,528 +1794,11 @@
       __ ceq_w(dst, i.InputSimd128Register(0), i.InputSimd128Register(1));
       __ nor_v(dst, dst, dst);
       break;
-<<<<<<< HEAD
-    case kAtomicExchangeInt8:
-    case kAtomicExchangeUint8:
-    case kAtomicExchangeInt16:
-    case kAtomicExchangeUint16:
-    case kAtomicExchangeWord32:
-    case kAtomicCompareExchangeInt8:
-    case kAtomicCompareExchangeUint8:
-    case kAtomicCompareExchangeInt16:
-    case kAtomicCompareExchangeUint16:
-    case kAtomicCompareExchangeWord32:
-    case kAtomicAddInt8:
-    case kAtomicAddUint8:
-    case kAtomicAddInt16:
-    case kAtomicAddUint16:
-    case kAtomicAddWord32:
-    case kAtomicSubInt8:
-    case kAtomicSubUint8:
-    case kAtomicSubInt16:
-    case kAtomicSubUint16:
-    case kAtomicSubWord32:
-    case kAtomicAndInt8:
-    case kAtomicAndUint8:
-    case kAtomicAndInt16:
-    case kAtomicAndUint16:
-    case kAtomicAndWord32:
-    case kAtomicOrInt8:
-    case kAtomicOrUint8:
-    case kAtomicOrInt16:
-    case kAtomicOrUint16:
-    case kAtomicOrWord32:
-    case kAtomicXorInt8:
-    case kAtomicXorUint8:
-    case kAtomicXorInt16:
-    case kAtomicXorUint16:
-    case kAtomicXorWord32:
-      UNREACHABLE();
-      break;
-    case kMipsS128Zero: {
-      CpuFeatureScope msa_scope(masm(), MIPS_SIMD);
-      __ xor_v(i.OutputSimd128Register(), i.OutputSimd128Register(),
-               i.OutputSimd128Register());
-      break;
-    }
-    case kMipsI32x4Splat: {
-      CpuFeatureScope msa_scope(masm(), MIPS_SIMD);
-      __ fill_w(i.OutputSimd128Register(), i.InputRegister(0));
-      break;
-    }
-    case kMipsI32x4ExtractLane: {
-      CpuFeatureScope msa_scope(masm(), MIPS_SIMD);
-      __ copy_s_w(i.OutputRegister(), i.InputSimd128Register(0),
-                  i.InputInt8(1));
-      break;
-    }
-    case kMipsI32x4ReplaceLane: {
-      CpuFeatureScope msa_scope(masm(), MIPS_SIMD);
-      Simd128Register src = i.InputSimd128Register(0);
-      Simd128Register dst = i.OutputSimd128Register();
-      if (!src.is(dst)) {
-        __ move_v(dst, src);
-      }
-      __ insert_w(dst, i.InputInt8(1), i.InputRegister(2));
-      break;
-    }
-    case kMipsI32x4Add: {
-      CpuFeatureScope msa_scope(masm(), MIPS_SIMD);
-      __ addv_w(i.OutputSimd128Register(), i.InputSimd128Register(0),
-                i.InputSimd128Register(1));
-      break;
-    }
-    case kMipsI32x4Sub: {
-      CpuFeatureScope msa_scope(masm(), MIPS_SIMD);
-      __ subv_w(i.OutputSimd128Register(), i.InputSimd128Register(0),
-                i.InputSimd128Register(1));
-      break;
-    }
-    case kMipsF32x4Splat: {
-      CpuFeatureScope msa_scope(masm(), MIPS_SIMD);
-      __ FmoveLow(kScratchReg, i.InputSingleRegister(0));
-      __ fill_w(i.OutputSimd128Register(), kScratchReg);
-      break;
-    }
-    case kMipsF32x4ExtractLane: {
-      CpuFeatureScope msa_scope(masm(), MIPS_SIMD);
-      __ copy_u_w(kScratchReg, i.InputSimd128Register(0), i.InputInt8(1));
-      __ FmoveLow(i.OutputSingleRegister(), kScratchReg);
-      break;
-    }
-    case kMipsF32x4ReplaceLane: {
-      CpuFeatureScope msa_scope(masm(), MIPS_SIMD);
-      Simd128Register src = i.InputSimd128Register(0);
-      Simd128Register dst = i.OutputSimd128Register();
-      if (!src.is(dst)) {
-        __ move_v(dst, src);
-      }
-      __ FmoveLow(kScratchReg, i.InputSingleRegister(2));
-      __ insert_w(dst, i.InputInt8(1), kScratchReg);
-      break;
-    }
-    case kMipsF32x4SConvertI32x4: {
-      CpuFeatureScope msa_scope(masm(), MIPS_SIMD);
-      __ ffint_s_w(i.OutputSimd128Register(), i.InputSimd128Register(0));
-      break;
-    }
-    case kMipsF32x4UConvertI32x4: {
-      CpuFeatureScope msa_scope(masm(), MIPS_SIMD);
-      __ ffint_u_w(i.OutputSimd128Register(), i.InputSimd128Register(0));
-      break;
-    }
-    case kMipsI32x4Mul: {
-      CpuFeatureScope msa_scope(masm(), MIPS_SIMD);
-      __ mulv_w(i.OutputSimd128Register(), i.InputSimd128Register(0),
-                i.InputSimd128Register(1));
-      break;
-    }
-    case kMipsI32x4MaxS: {
-      CpuFeatureScope msa_scope(masm(), MIPS_SIMD);
-      __ max_s_w(i.OutputSimd128Register(), i.InputSimd128Register(0),
-                 i.InputSimd128Register(1));
-      break;
-    }
-    case kMipsI32x4MinS: {
-      CpuFeatureScope msa_scope(masm(), MIPS_SIMD);
-      __ min_s_w(i.OutputSimd128Register(), i.InputSimd128Register(0),
-                 i.InputSimd128Register(1));
-      break;
-    }
-    case kMipsI32x4Eq: {
-      CpuFeatureScope msa_scope(masm(), MIPS_SIMD);
-      __ ceq_w(i.OutputSimd128Register(), i.InputSimd128Register(0),
-               i.InputSimd128Register(1));
-      break;
-    }
-    case kMipsI32x4Ne: {
-      CpuFeatureScope msa_scope(masm(), MIPS_SIMD);
-      Simd128Register dst = i.OutputSimd128Register();
-      __ ceq_w(dst, i.InputSimd128Register(0), i.InputSimd128Register(1));
-      __ nor_v(dst, dst, dst);
-      break;
     }
     case kMipsI32x4Shl: {
-      CpuFeatureScope msa_scope(masm(), MIPS_SIMD);
+      CpuFeatureScope msa_scope(tasm(), MIPS_SIMD);
       __ slli_w(i.OutputSimd128Register(), i.InputSimd128Register(0),
                 i.InputInt5(1));
-      break;
-    }
-    case kMipsI32x4ShrS: {
-      CpuFeatureScope msa_scope(masm(), MIPS_SIMD);
-      __ srai_w(i.OutputSimd128Register(), i.InputSimd128Register(0),
-                i.InputInt5(1));
-      break;
-    }
-    case kMipsI32x4ShrU: {
-      CpuFeatureScope msa_scope(masm(), MIPS_SIMD);
-      __ srli_w(i.OutputSimd128Register(), i.InputSimd128Register(0),
-                i.InputInt5(1));
-      break;
-    }
-    case kMipsI32x4MaxU: {
-      CpuFeatureScope msa_scope(masm(), MIPS_SIMD);
-      __ max_u_w(i.OutputSimd128Register(), i.InputSimd128Register(0),
-                 i.InputSimd128Register(1));
-      break;
-    }
-    case kMipsI32x4MinU: {
-      CpuFeatureScope msa_scope(masm(), MIPS_SIMD);
-      __ min_u_w(i.OutputSimd128Register(), i.InputSimd128Register(0),
-                 i.InputSimd128Register(1));
-      break;
-    }
-    case kMipsS32x4Select:
-    case kMipsS16x8Select:
-    case kMipsS8x16Select: {
-      CpuFeatureScope msa_scope(masm(), MIPS_SIMD);
-      DCHECK(i.OutputSimd128Register().is(i.InputSimd128Register(0)));
-      __ bsel_v(i.OutputSimd128Register(), i.InputSimd128Register(2),
-                i.InputSimd128Register(1));
-      break;
-    }
-    case kMipsF32x4Abs: {
-      CpuFeatureScope msa_scope(masm(), MIPS_SIMD);
-      __ bclri_w(i.OutputSimd128Register(), i.InputSimd128Register(0), 31);
-      break;
-    }
-    case kMipsF32x4Neg: {
-      CpuFeatureScope msa_scope(masm(), MIPS_SIMD);
-      __ bnegi_w(i.OutputSimd128Register(), i.InputSimd128Register(0), 31);
-      break;
-    }
-    case kMipsF32x4RecipApprox: {
-      CpuFeatureScope msa_scope(masm(), MIPS_SIMD);
-      __ frcp_w(i.OutputSimd128Register(), i.InputSimd128Register(0));
-      break;
-    }
-    case kMipsF32x4RecipSqrtApprox: {
-      CpuFeatureScope msa_scope(masm(), MIPS_SIMD);
-      __ frsqrt_w(i.OutputSimd128Register(), i.InputSimd128Register(0));
-      break;
-    }
-    case kMipsF32x4Add: {
-      CpuFeatureScope msa_scope(masm(), MIPS_SIMD);
-      __ fadd_w(i.OutputSimd128Register(), i.InputSimd128Register(0),
-                i.InputSimd128Register(1));
-      break;
-    }
-    case kMipsF32x4Sub: {
-      CpuFeatureScope msa_scope(masm(), MIPS_SIMD);
-      __ fsub_w(i.OutputSimd128Register(), i.InputSimd128Register(0),
-                i.InputSimd128Register(1));
-      break;
-    }
-    case kMipsF32x4Mul: {
-      CpuFeatureScope msa_scope(masm(), MIPS_SIMD);
-      __ fmul_w(i.OutputSimd128Register(), i.InputSimd128Register(0),
-                i.InputSimd128Register(1));
-      break;
-    }
-    case kMipsF32x4Max: {
-      CpuFeatureScope msa_scope(masm(), MIPS_SIMD);
-      __ fmax_w(i.OutputSimd128Register(), i.InputSimd128Register(0),
-                i.InputSimd128Register(1));
-      break;
-    }
-    case kMipsF32x4Min: {
-      CpuFeatureScope msa_scope(masm(), MIPS_SIMD);
-      __ fmin_w(i.OutputSimd128Register(), i.InputSimd128Register(0),
-                i.InputSimd128Register(1));
-      break;
-    }
-    case kMipsF32x4Eq: {
-      CpuFeatureScope msa_scope(masm(), MIPS_SIMD);
-      __ fceq_w(i.OutputSimd128Register(), i.InputSimd128Register(0),
-                i.InputSimd128Register(1));
-      break;
-    }
-    case kMipsF32x4Ne: {
-      CpuFeatureScope msa_scope(masm(), MIPS_SIMD);
-      __ fcne_w(i.OutputSimd128Register(), i.InputSimd128Register(0),
-                i.InputSimd128Register(1));
-      break;
-    }
-    case kMipsF32x4Lt: {
-      CpuFeatureScope msa_scope(masm(), MIPS_SIMD);
-      __ fclt_w(i.OutputSimd128Register(), i.InputSimd128Register(0),
-                i.InputSimd128Register(1));
-      break;
-    }
-    case kMipsF32x4Le: {
-      CpuFeatureScope msa_scope(masm(), MIPS_SIMD);
-      __ fcle_w(i.OutputSimd128Register(), i.InputSimd128Register(0),
-                i.InputSimd128Register(1));
-      break;
-    }
-    case kMipsI32x4SConvertF32x4: {
-      CpuFeatureScope msa_scope(masm(), MIPS_SIMD);
-      __ ftrunc_s_w(i.OutputSimd128Register(), i.InputSimd128Register(0));
-      break;
-    }
-    case kMipsI32x4UConvertF32x4: {
-      CpuFeatureScope msa_scope(masm(), MIPS_SIMD);
-      __ ftrunc_u_w(i.OutputSimd128Register(), i.InputSimd128Register(0));
-      break;
-    }
-    case kMipsI32x4Neg: {
-      CpuFeatureScope msa_scope(masm(), MIPS_SIMD);
-      __ xor_v(kSimd128RegZero, kSimd128RegZero, kSimd128RegZero);
-      __ subv_w(i.OutputSimd128Register(), kSimd128RegZero,
-                i.InputSimd128Register(0));
-      break;
-    }
-    case kMipsI32x4LtS: {
-      CpuFeatureScope msa_scope(masm(), MIPS_SIMD);
-      __ clt_s_w(i.OutputSimd128Register(), i.InputSimd128Register(0),
-                 i.InputSimd128Register(1));
-      break;
-    }
-    case kMipsI32x4LeS: {
-      CpuFeatureScope msa_scope(masm(), MIPS_SIMD);
-      __ cle_s_w(i.OutputSimd128Register(), i.InputSimd128Register(0),
-                 i.InputSimd128Register(1));
-      break;
-    }
-    case kMipsI32x4LtU: {
-      CpuFeatureScope msa_scope(masm(), MIPS_SIMD);
-      __ clt_u_w(i.OutputSimd128Register(), i.InputSimd128Register(0),
-                 i.InputSimd128Register(1));
-      break;
-    }
-    case kMipsI32x4LeU: {
-      CpuFeatureScope msa_scope(masm(), MIPS_SIMD);
-      __ cle_u_w(i.OutputSimd128Register(), i.InputSimd128Register(0),
-                 i.InputSimd128Register(1));
-      break;
-    }
-    case kMipsI16x8Splat: {
-      CpuFeatureScope msa_scope(masm(), MIPS_SIMD);
-      __ fill_h(i.OutputSimd128Register(), i.InputRegister(0));
-      break;
-    }
-    case kMipsI16x8ExtractLane: {
-      CpuFeatureScope msa_scope(masm(), MIPS_SIMD);
-      __ copy_s_h(i.OutputRegister(), i.InputSimd128Register(0),
-                  i.InputInt8(1));
-      break;
-    }
-    case kMipsI16x8ReplaceLane: {
-      CpuFeatureScope msa_scope(masm(), MIPS_SIMD);
-      Simd128Register src = i.InputSimd128Register(0);
-      Simd128Register dst = i.OutputSimd128Register();
-      if (!src.is(dst)) {
-        __ move_v(dst, src);
-      }
-      __ insert_h(dst, i.InputInt8(1), i.InputRegister(2));
-      break;
-    }
-    case kMipsI16x8Neg: {
-      CpuFeatureScope msa_scope(masm(), MIPS_SIMD);
-      __ xor_v(kSimd128RegZero, kSimd128RegZero, kSimd128RegZero);
-      __ subv_h(i.OutputSimd128Register(), kSimd128RegZero,
-                i.InputSimd128Register(0));
-      break;
-    }
-    case kMipsI16x8Shl: {
-      CpuFeatureScope msa_scope(masm(), MIPS_SIMD);
-      __ slli_h(i.OutputSimd128Register(), i.InputSimd128Register(0),
-                i.InputInt4(1));
-      break;
-    }
-    case kMipsI16x8ShrS: {
-      CpuFeatureScope msa_scope(masm(), MIPS_SIMD);
-      __ srai_h(i.OutputSimd128Register(), i.InputSimd128Register(0),
-                i.InputInt4(1));
-      break;
-    }
-    case kMipsI16x8ShrU: {
-      CpuFeatureScope msa_scope(masm(), MIPS_SIMD);
-      __ srli_h(i.OutputSimd128Register(), i.InputSimd128Register(0),
-                i.InputInt4(1));
-      break;
-    }
-    case kMipsI16x8Add: {
-      CpuFeatureScope msa_scope(masm(), MIPS_SIMD);
-      __ addv_h(i.OutputSimd128Register(), i.InputSimd128Register(0),
-                i.InputSimd128Register(1));
-      break;
-    }
-    case kMipsI16x8AddSaturateS: {
-      CpuFeatureScope msa_scope(masm(), MIPS_SIMD);
-      __ adds_s_h(i.OutputSimd128Register(), i.InputSimd128Register(0),
-                  i.InputSimd128Register(1));
-      break;
-    }
-    case kMipsI16x8Sub: {
-      CpuFeatureScope msa_scope(masm(), MIPS_SIMD);
-      __ subv_h(i.OutputSimd128Register(), i.InputSimd128Register(0),
-                i.InputSimd128Register(1));
-      break;
-    }
-    case kMipsI16x8SubSaturateS: {
-      CpuFeatureScope msa_scope(masm(), MIPS_SIMD);
-      __ subs_s_h(i.OutputSimd128Register(), i.InputSimd128Register(0),
-                  i.InputSimd128Register(1));
-      break;
-    }
-    case kMipsI16x8Mul: {
-      CpuFeatureScope msa_scope(masm(), MIPS_SIMD);
-      __ mulv_h(i.OutputSimd128Register(), i.InputSimd128Register(0),
-                i.InputSimd128Register(1));
-      break;
-    }
-    case kMipsI16x8MaxS: {
-      CpuFeatureScope msa_scope(masm(), MIPS_SIMD);
-      __ max_s_h(i.OutputSimd128Register(), i.InputSimd128Register(0),
-                 i.InputSimd128Register(1));
-      break;
-    }
-    case kMipsI16x8MinS: {
-      CpuFeatureScope msa_scope(masm(), MIPS_SIMD);
-      __ min_s_h(i.OutputSimd128Register(), i.InputSimd128Register(0),
-                 i.InputSimd128Register(1));
-      break;
-    }
-    case kMipsI16x8Eq: {
-      CpuFeatureScope msa_scope(masm(), MIPS_SIMD);
-      __ ceq_h(i.OutputSimd128Register(), i.InputSimd128Register(0),
-               i.InputSimd128Register(1));
-      break;
-    }
-    case kMipsI16x8Ne: {
-      CpuFeatureScope msa_scope(masm(), MIPS_SIMD);
-      Simd128Register dst = i.OutputSimd128Register();
-      __ ceq_h(dst, i.InputSimd128Register(0), i.InputSimd128Register(1));
-      __ nor_v(dst, dst, dst);
-      break;
-    }
-    case kMipsI16x8LtS: {
-      CpuFeatureScope msa_scope(masm(), MIPS_SIMD);
-      __ clt_s_h(i.OutputSimd128Register(), i.InputSimd128Register(0),
-                 i.InputSimd128Register(1));
-      break;
-    }
-    case kMipsI16x8LeS: {
-      CpuFeatureScope msa_scope(masm(), MIPS_SIMD);
-      __ cle_s_h(i.OutputSimd128Register(), i.InputSimd128Register(0),
-                 i.InputSimd128Register(1));
-      break;
-    }
-    case kMipsI16x8AddSaturateU: {
-      CpuFeatureScope msa_scope(masm(), MIPS_SIMD);
-      __ adds_u_h(i.OutputSimd128Register(), i.InputSimd128Register(0),
-                  i.InputSimd128Register(1));
-      break;
-    }
-    case kMipsI16x8SubSaturateU: {
-      CpuFeatureScope msa_scope(masm(), MIPS_SIMD);
-      __ subs_u_h(i.OutputSimd128Register(), i.InputSimd128Register(0),
-                  i.InputSimd128Register(1));
-      break;
-    }
-    case kMipsI16x8MaxU: {
-      CpuFeatureScope msa_scope(masm(), MIPS_SIMD);
-      __ max_u_h(i.OutputSimd128Register(), i.InputSimd128Register(0),
-                 i.InputSimd128Register(1));
-      break;
-    }
-    case kMipsI16x8MinU: {
-      CpuFeatureScope msa_scope(masm(), MIPS_SIMD);
-      __ min_u_h(i.OutputSimd128Register(), i.InputSimd128Register(0),
-                 i.InputSimd128Register(1));
-      break;
-    }
-    case kMipsI16x8LtU: {
-      CpuFeatureScope msa_scope(masm(), MIPS_SIMD);
-      __ clt_u_h(i.OutputSimd128Register(), i.InputSimd128Register(0),
-                 i.InputSimd128Register(1));
-      break;
-    }
-    case kMipsI16x8LeU: {
-      CpuFeatureScope msa_scope(masm(), MIPS_SIMD);
-      __ cle_u_h(i.OutputSimd128Register(), i.InputSimd128Register(0),
-                 i.InputSimd128Register(1));
-      break;
-    }
-    case kMipsI8x16Splat: {
-      CpuFeatureScope msa_scope(masm(), MIPS_SIMD);
-      __ fill_b(i.OutputSimd128Register(), i.InputRegister(0));
-      break;
-    }
-    case kMipsI8x16ExtractLane: {
-      CpuFeatureScope msa_scope(masm(), MIPS_SIMD);
-      __ copy_s_b(i.OutputRegister(), i.InputSimd128Register(0),
-                  i.InputInt8(1));
-      break;
-    }
-    case kMipsI8x16ReplaceLane: {
-      CpuFeatureScope msa_scope(masm(), MIPS_SIMD);
-      Simd128Register src = i.InputSimd128Register(0);
-      Simd128Register dst = i.OutputSimd128Register();
-      if (!src.is(dst)) {
-        __ move_v(dst, src);
-      }
-      __ insert_b(dst, i.InputInt8(1), i.InputRegister(2));
-      break;
-    }
-    case kMipsI8x16Neg: {
-      CpuFeatureScope msa_scope(masm(), MIPS_SIMD);
-      __ xor_v(kSimd128RegZero, kSimd128RegZero, kSimd128RegZero);
-      __ subv_b(i.OutputSimd128Register(), kSimd128RegZero,
-                i.InputSimd128Register(0));
-      break;
-    }
-    case kMipsI8x16Shl: {
-      CpuFeatureScope msa_scope(masm(), MIPS_SIMD);
-      __ slli_b(i.OutputSimd128Register(), i.InputSimd128Register(0),
-                i.InputInt3(1));
-      break;
-    }
-    case kMipsI8x16ShrS: {
-      CpuFeatureScope msa_scope(masm(), MIPS_SIMD);
-      __ srai_b(i.OutputSimd128Register(), i.InputSimd128Register(0),
-                i.InputInt3(1));
-      break;
-    }
-  }
-  return kSuccess;
-}  // NOLINT(readability/fn_size)
-
-
-#define UNSUPPORTED_COND(opcode, condition)                                  \
-  OFStream out(stdout);                                                      \
-  out << "Unsupported " << #opcode << " condition: \"" << condition << "\""; \
-  UNIMPLEMENTED();
-
-static bool convertCondition(FlagsCondition condition, Condition& cc) {
-  switch (condition) {
-    case kEqual:
-      cc = eq;
-      return true;
-    case kNotEqual:
-      cc = ne;
-      return true;
-    case kUnsignedLessThan:
-      cc = lt;
-      return true;
-    case kUnsignedGreaterThanOrEqual:
-      cc = uge;
-      return true;
-    case kUnsignedLessThanOrEqual:
-      cc = le;
-      return true;
-    case kUnsignedGreaterThan:
-      cc = ugt;
-      return true;
-    default:
-=======
-    }
-    case kMipsI32x4Shl: {
-      CpuFeatureScope msa_scope(tasm(), MIPS_SIMD);
-      __ slli_w(i.OutputSimd128Register(), i.InputSimd128Register(0),
-                i.InputInt5(1));
->>>>>>> 84bd6f3c
       break;
     }
     case kMipsI32x4ShrS: {
@@ -3723,27 +3173,6 @@
   });
 }
 
-<<<<<<< HEAD
-CodeGenerator::CodeGenResult CodeGenerator::AssembleDeoptimizerCall(
-    int deoptimization_id, SourcePosition pos) {
-  DeoptimizeKind deoptimization_kind = GetDeoptimizationKind(deoptimization_id);
-  DeoptimizeReason deoptimization_reason =
-      GetDeoptimizationReason(deoptimization_id);
-  Deoptimizer::BailoutType bailout_type =
-      deoptimization_kind == DeoptimizeKind::kSoft ? Deoptimizer::SOFT
-                                                   : Deoptimizer::EAGER;
-  Address deopt_entry = Deoptimizer::GetDeoptimizationEntry(
-      isolate(), deoptimization_id, bailout_type);
-  if (deopt_entry == nullptr) return kTooManyDeoptimizationBailouts;
-  if (isolate()->NeedsSourcePositionsForProfiling()) {
-    __ RecordDeoptReason(deoptimization_reason, pos, deoptimization_id);
-  }
-  __ Call(deopt_entry, RelocInfo::RUNTIME_ENTRY);
-  return kSuccess;
-}
-
-=======
->>>>>>> 84bd6f3c
 void CodeGenerator::FinishFrame(Frame* frame) {
   auto call_descriptor = linkage()->GetIncomingDescriptor();
 
@@ -3988,20 +3417,10 @@
         __ st_b(src, g.ToMemOperand(destination));
       }
     } else {
-<<<<<<< HEAD
-      DCHECK(destination->IsFPStackSlot());
-      MachineRepresentation rep =
-          LocationOperand::cast(source)->representation();
-      if (rep == MachineRepresentation::kFloat64) {
-        __ Sdc1(src, g.ToMemOperand(destination));
-      } else if (rep == MachineRepresentation::kFloat32) {
-        __ swc1(src, g.ToMemOperand(destination));
-=======
       FPURegister src = g.ToDoubleRegister(source);
       if (destination->IsFPRegister()) {
         FPURegister dst = g.ToDoubleRegister(destination);
         __ Move(dst, src);
->>>>>>> 84bd6f3c
       } else {
         DCHECK(destination->IsFPStackSlot());
         MachineRepresentation rep =
