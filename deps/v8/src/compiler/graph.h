// Copyright 2013 the V8 project authors. All rights reserved.
// Use of this source code is governed by a BSD-style license that can be
// found in the LICENSE file.

#ifndef V8_COMPILER_GRAPH_H_
#define V8_COMPILER_GRAPH_H_

#include <array>

#include "src/base/compiler-specific.h"
#include "src/globals.h"
#include "src/zone/zone-containers.h"
#include "src/zone/zone.h"

namespace v8 {
namespace internal {
namespace compiler {

// Forward declarations.
class GraphDecorator;
class Node;
class Operator;


// Marks are used during traversal of the graph to distinguish states of nodes.
// Each node has a mark which is a monotonically increasing integer, and a
// {NodeMarker} has a range of values that indicate states of a node.
typedef uint32_t Mark;


// NodeIds are identifying numbers for nodes that can be used to index auxiliary
// out-of-line data associated with each node.
typedef uint32_t NodeId;

class V8_EXPORT_PRIVATE Graph final : public NON_EXPORTED_BASE(ZoneObject) {
 public:
  explicit Graph(Zone* zone);

  // Scope used when creating a subgraph for inlining. Automatically preserves
  // the original start and end nodes of the graph, and resets them when you
  // leave the scope.
  class SubgraphScope final {
   public:
    explicit SubgraphScope(Graph* graph)
        : graph_(graph), start_(graph->start()), end_(graph->end()) {}
    ~SubgraphScope() {
      graph_->SetStart(start_);
      graph_->SetEnd(end_);
    }

   private:
    Graph* const graph_;
    Node* const start_;
    Node* const end_;

    DISALLOW_COPY_AND_ASSIGN(SubgraphScope);
  };

  // Base implementation used by all factory methods.
  Node* NewNodeUnchecked(const Operator* op, int input_count,
                         Node* const* inputs, bool incomplete = false);

  // Factory that checks the input count.
  Node* NewNode(const Operator* op, int input_count, Node* const* inputs,
                bool incomplete = false);

<<<<<<< HEAD
  // Factories for nodes with static input counts.
  Node* NewNode(const Operator* op) {
    return NewNode(op, 0, static_cast<Node* const*>(nullptr));
  }
  Node* NewNode(const Operator* op, Node* n1) { return NewNode(op, 1, &n1); }
  Node* NewNode(const Operator* op, Node* n1, Node* n2) {
    Node* nodes[] = {n1, n2};
    return NewNode(op, arraysize(nodes), nodes);
  }
  Node* NewNode(const Operator* op, Node* n1, Node* n2, Node* n3) {
    Node* nodes[] = {n1, n2, n3};
    return NewNode(op, arraysize(nodes), nodes);
  }
  Node* NewNode(const Operator* op, Node* n1, Node* n2, Node* n3, Node* n4) {
    Node* nodes[] = {n1, n2, n3, n4};
    return NewNode(op, arraysize(nodes), nodes);
  }
  Node* NewNode(const Operator* op, Node* n1, Node* n2, Node* n3, Node* n4,
                Node* n5) {
    Node* nodes[] = {n1, n2, n3, n4, n5};
    return NewNode(op, arraysize(nodes), nodes);
  }
  Node* NewNode(const Operator* op, Node* n1, Node* n2, Node* n3, Node* n4,
                Node* n5, Node* n6) {
    Node* nodes[] = {n1, n2, n3, n4, n5, n6};
    return NewNode(op, arraysize(nodes), nodes);
  }
  Node* NewNode(const Operator* op, Node* n1, Node* n2, Node* n3, Node* n4,
                Node* n5, Node* n6, Node* n7) {
    Node* nodes[] = {n1, n2, n3, n4, n5, n6, n7};
    return NewNode(op, arraysize(nodes), nodes);
  }
  Node* NewNode(const Operator* op, Node* n1, Node* n2, Node* n3, Node* n4,
                Node* n5, Node* n6, Node* n7, Node* n8) {
    Node* nodes[] = {n1, n2, n3, n4, n5, n6, n7, n8};
    return NewNode(op, arraysize(nodes), nodes);
  }
  Node* NewNode(const Operator* op, Node* n1, Node* n2, Node* n3, Node* n4,
                Node* n5, Node* n6, Node* n7, Node* n8, Node* n9) {
    Node* nodes[] = {n1, n2, n3, n4, n5, n6, n7, n8, n9};
    return NewNode(op, arraysize(nodes), nodes);
  }
  Node* NewNode(const Operator* op, Node* n1, Node* n2, Node* n3, Node* n4,
                Node* n5, Node* n6, Node* n7, Node* n8, Node* n9, Node* n10) {
    Node* nodes[] = {n1, n2, n3, n4, n5, n6, n7, n8, n9, n10};
    return NewNode(op, arraysize(nodes), nodes);
  }
  Node* NewNode(const Operator* op, Node* n1, Node* n2, Node* n3, Node* n4,
                Node* n5, Node* n6, Node* n7, Node* n8, Node* n9, Node* n10,
                Node* n11) {
    Node* nodes[] = {n1, n2, n3, n4, n5, n6, n7, n8, n9, n10, n11};
    return NewNode(op, arraysize(nodes), nodes);
=======
  // Factory template for nodes with static input counts.
  template <typename... Nodes>
  Node* NewNode(const Operator* op, Nodes*... nodes) {
    std::array<Node*, sizeof...(nodes)> nodes_arr{{nodes...}};
    return NewNode(op, nodes_arr.size(), nodes_arr.data());
>>>>>>> 84bd6f3c
  }

  // Clone the {node}, and assign a new node id to the copy.
  Node* CloneNode(const Node* node);

  Zone* zone() const { return zone_; }
  Node* start() const { return start_; }
  Node* end() const { return end_; }

  void SetStart(Node* start) { start_ = start; }
  void SetEnd(Node* end) { end_ = end; }

  size_t NodeCount() const { return next_node_id_; }

  void Decorate(Node* node);
  void AddDecorator(GraphDecorator* decorator);
  void RemoveDecorator(GraphDecorator* decorator);

  // Very simple print API usable in a debugger.
  void Print() const;

 private:
  friend class NodeMarkerBase;

  inline NodeId NextNodeId();

  Zone* const zone_;
  Node* start_;
  Node* end_;
  Mark mark_max_;
  NodeId next_node_id_;
  ZoneVector<GraphDecorator*> decorators_;

  DISALLOW_COPY_AND_ASSIGN(Graph);
};


// A graph decorator can be used to add behavior to the creation of nodes
// in a graph.
class GraphDecorator : public ZoneObject {
 public:
  virtual ~GraphDecorator() {}
  virtual void Decorate(Node* node) = 0;
};

}  // namespace compiler
}  // namespace internal
}  // namespace v8

#endif  // V8_COMPILER_GRAPH_H_<|MERGE_RESOLUTION|>--- conflicted
+++ resolved
@@ -64,66 +64,11 @@
   Node* NewNode(const Operator* op, int input_count, Node* const* inputs,
                 bool incomplete = false);
 
-<<<<<<< HEAD
-  // Factories for nodes with static input counts.
-  Node* NewNode(const Operator* op) {
-    return NewNode(op, 0, static_cast<Node* const*>(nullptr));
-  }
-  Node* NewNode(const Operator* op, Node* n1) { return NewNode(op, 1, &n1); }
-  Node* NewNode(const Operator* op, Node* n1, Node* n2) {
-    Node* nodes[] = {n1, n2};
-    return NewNode(op, arraysize(nodes), nodes);
-  }
-  Node* NewNode(const Operator* op, Node* n1, Node* n2, Node* n3) {
-    Node* nodes[] = {n1, n2, n3};
-    return NewNode(op, arraysize(nodes), nodes);
-  }
-  Node* NewNode(const Operator* op, Node* n1, Node* n2, Node* n3, Node* n4) {
-    Node* nodes[] = {n1, n2, n3, n4};
-    return NewNode(op, arraysize(nodes), nodes);
-  }
-  Node* NewNode(const Operator* op, Node* n1, Node* n2, Node* n3, Node* n4,
-                Node* n5) {
-    Node* nodes[] = {n1, n2, n3, n4, n5};
-    return NewNode(op, arraysize(nodes), nodes);
-  }
-  Node* NewNode(const Operator* op, Node* n1, Node* n2, Node* n3, Node* n4,
-                Node* n5, Node* n6) {
-    Node* nodes[] = {n1, n2, n3, n4, n5, n6};
-    return NewNode(op, arraysize(nodes), nodes);
-  }
-  Node* NewNode(const Operator* op, Node* n1, Node* n2, Node* n3, Node* n4,
-                Node* n5, Node* n6, Node* n7) {
-    Node* nodes[] = {n1, n2, n3, n4, n5, n6, n7};
-    return NewNode(op, arraysize(nodes), nodes);
-  }
-  Node* NewNode(const Operator* op, Node* n1, Node* n2, Node* n3, Node* n4,
-                Node* n5, Node* n6, Node* n7, Node* n8) {
-    Node* nodes[] = {n1, n2, n3, n4, n5, n6, n7, n8};
-    return NewNode(op, arraysize(nodes), nodes);
-  }
-  Node* NewNode(const Operator* op, Node* n1, Node* n2, Node* n3, Node* n4,
-                Node* n5, Node* n6, Node* n7, Node* n8, Node* n9) {
-    Node* nodes[] = {n1, n2, n3, n4, n5, n6, n7, n8, n9};
-    return NewNode(op, arraysize(nodes), nodes);
-  }
-  Node* NewNode(const Operator* op, Node* n1, Node* n2, Node* n3, Node* n4,
-                Node* n5, Node* n6, Node* n7, Node* n8, Node* n9, Node* n10) {
-    Node* nodes[] = {n1, n2, n3, n4, n5, n6, n7, n8, n9, n10};
-    return NewNode(op, arraysize(nodes), nodes);
-  }
-  Node* NewNode(const Operator* op, Node* n1, Node* n2, Node* n3, Node* n4,
-                Node* n5, Node* n6, Node* n7, Node* n8, Node* n9, Node* n10,
-                Node* n11) {
-    Node* nodes[] = {n1, n2, n3, n4, n5, n6, n7, n8, n9, n10, n11};
-    return NewNode(op, arraysize(nodes), nodes);
-=======
   // Factory template for nodes with static input counts.
   template <typename... Nodes>
   Node* NewNode(const Operator* op, Nodes*... nodes) {
     std::array<Node*, sizeof...(nodes)> nodes_arr{{nodes...}};
     return NewNode(op, nodes_arr.size(), nodes_arr.data());
->>>>>>> 84bd6f3c
   }
 
   // Clone the {node}, and assign a new node id to the copy.
