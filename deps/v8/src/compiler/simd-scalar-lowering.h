--- conflicted
+++ resolved
@@ -7,11 +7,7 @@
 
 #include "src/compiler/common-operator.h"
 #include "src/compiler/graph.h"
-<<<<<<< HEAD
-#include "src/compiler/js-graph.h"
-=======
 #include "src/compiler/machine-graph.h"
->>>>>>> 84bd6f3c
 #include "src/compiler/machine-operator.h"
 #include "src/compiler/node-marker.h"
 #include "src/zone/zone-containers.h"
@@ -26,11 +22,7 @@
 
 class SimdScalarLowering {
  public:
-<<<<<<< HEAD
-  SimdScalarLowering(JSGraph* jsgraph,
-=======
   SimdScalarLowering(MachineGraph* mcgraph,
->>>>>>> 84bd6f3c
                      Signature<MachineRepresentation>* signature);
 
   void LowerGraph();
@@ -40,19 +32,7 @@
  private:
   enum class State : uint8_t { kUnvisited, kOnStack, kVisited };
 
-<<<<<<< HEAD
-  enum class SimdType : uint8_t {
-    kFloat32x4,
-    kInt32x4,
-    kInt16x8,
-    kInt8x16,
-    kSimd1x4,
-    kSimd1x8,
-    kSimd1x16
-  };
-=======
   enum class SimdType : uint8_t { kFloat32x4, kInt32x4, kInt16x8, kInt8x16 };
->>>>>>> 84bd6f3c
 
 #if defined(V8_TARGET_BIG_ENDIAN)
   static constexpr int kLaneOffsets[16] = {15, 14, 13, 12, 11, 10, 9, 8,
@@ -72,17 +52,10 @@
     int input_index;
   };
 
-<<<<<<< HEAD
-  Zone* zone() const { return jsgraph_->zone(); }
-  Graph* graph() const { return jsgraph_->graph(); }
-  MachineOperatorBuilder* machine() const { return jsgraph_->machine(); }
-  CommonOperatorBuilder* common() const { return jsgraph_->common(); }
-=======
   Zone* zone() const { return mcgraph_->zone(); }
   Graph* graph() const { return mcgraph_->graph(); }
   MachineOperatorBuilder* machine() const { return mcgraph_->machine(); }
   CommonOperatorBuilder* common() const { return mcgraph_->common(); }
->>>>>>> 84bd6f3c
   Signature<MachineRepresentation>* signature() const { return signature_; }
 
   void LowerNode(Node* node);
@@ -105,19 +78,12 @@
   void LowerStoreOp(MachineRepresentation rep, Node* node,
                     const Operator* store_op, SimdType rep_type);
   void LowerBinaryOp(Node* node, SimdType input_rep_type, const Operator* op,
-<<<<<<< HEAD
-                     bool invert_inputs = false);
-  Node* FixUpperBits(Node* input, int32_t shift);
-  void LowerBinaryOpForSmallInt(Node* node, SimdType input_rep_type,
-                                const Operator* op);
-=======
                      bool not_horizontal = true);
   void LowerCompareOp(Node* node, SimdType input_rep_type, const Operator* op,
                       bool invert_inputs = false);
   Node* FixUpperBits(Node* input, int32_t shift);
   void LowerBinaryOpForSmallInt(Node* node, SimdType input_rep_type,
                                 const Operator* op, bool not_horizontal = true);
->>>>>>> 84bd6f3c
   Node* Mask(Node* input, int32_t mask);
   void LowerSaturateBinaryOp(Node* node, SimdType input_rep_type,
                              const Operator* op, bool is_signed);
@@ -125,13 +91,6 @@
   void LowerIntMinMax(Node* node, const Operator* op, bool is_max,
                       SimdType type);
   void LowerConvertFromFloat(Node* node, bool is_signed);
-<<<<<<< HEAD
-  void LowerShiftOp(Node* node, SimdType type);
-  Node* BuildF64Trunc(Node* input);
-  void LowerNotEqual(Node* node, SimdType input_rep_type, const Operator* op);
-
-  JSGraph* const jsgraph_;
-=======
   void LowerConvertFromInt(Node* node, SimdType input_rep_type,
                            SimdType output_rep_type, bool is_signed);
   void LowerPack(Node* node, SimdType input_rep_type, SimdType output_rep_type,
@@ -142,7 +101,6 @@
   MachineType MachineTypeFrom(SimdType simdType);
 
   MachineGraph* const mcgraph_;
->>>>>>> 84bd6f3c
   NodeMarker<State> state_;
   ZoneDeque<NodeState> stack_;
   Replacement* replacements_;
