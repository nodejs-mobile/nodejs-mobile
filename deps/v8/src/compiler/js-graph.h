// Copyright 2014 the V8 project authors. All rights reserved.
// Use of this source code is governed by a BSD-style license that can be
// found in the LICENSE file.

#ifndef V8_COMPILER_JS_GRAPH_H_
#define V8_COMPILER_JS_GRAPH_H_

#include "src/compiler/common-operator.h"
#include "src/compiler/graph.h"
#include "src/compiler/js-operator.h"
#include "src/compiler/machine-graph.h"
#include "src/compiler/node-properties.h"
#include "src/globals.h"
#include "src/isolate.h"

namespace v8 {
namespace internal {
namespace compiler {

class SimplifiedOperatorBuilder;
class Typer;

// Implements a facade on a Graph, enhancing the graph with JS-specific
// notions, including various builders for operators, canonicalized global
// constants, and various helper methods.
class V8_EXPORT_PRIVATE JSGraph : public MachineGraph {
 public:
  JSGraph(Isolate* isolate, Graph* graph, CommonOperatorBuilder* common,
          JSOperatorBuilder* javascript, SimplifiedOperatorBuilder* simplified,
          MachineOperatorBuilder* machine)
      : MachineGraph(graph, common, machine),
        isolate_(isolate),
        javascript_(javascript),
        simplified_(simplified) {
  }

  // CEntryStubs are cached depending on the result size and other flags.
  Node* CEntryStubConstant(int result_size,
                           SaveFPRegsMode save_doubles = kDontSaveFPRegs,
                           ArgvMode argv_mode = kArgvOnStack,
                           bool builtin_exit_frame = false);

  // Used for padding frames. (alias: the hole)
  Node* PaddingConstant() { return TheHoleConstant(); }

  // Used for stubs and runtime functions with no context. (alias: SMI zero)
  Node* NoContextConstant() { return ZeroConstant(); }

  // Creates a HeapConstant node, possibly canonicalized, and may access the
  // heap to inspect the object.
  Node* HeapConstant(Handle<HeapObject> value);

  // Creates a Constant node of the appropriate type for the given object.
  // Accesses the heap to inspect the object and determine whether one of the
  // canonicalized globals or a number constant should be returned.
  Node* Constant(Handle<Object> value);

  // Creates a NumberConstant node, usually canonicalized.
  Node* Constant(double value);

  // Creates a NumberConstant node, usually canonicalized.
  Node* Constant(int32_t value);

  // Creates a NumberConstant node, usually canonicalized.
  Node* Constant(uint32_t value);

  // Creates a HeapConstant node for either true or false.
  Node* BooleanConstant(bool is_true) {
    return is_true ? TrueConstant() : FalseConstant();
  }

  Node* SmiConstant(int32_t immediate) {
    DCHECK(Smi::IsValid(immediate));
    return Constant(immediate);
  }

<<<<<<< HEAD
  // Creates a dummy Constant node, used to satisfy calling conventions of
  // stubs and runtime functions that do not require a context.
  Node* NoContextConstant() { return ZeroConstant(); }

  // Creates an empty StateValues node, used when we don't have any concrete
  // values for a certain part of the frame state.
  Node* EmptyStateValues();

  // Typed state values with a single dead input. This is useful to represent
  // dead accumulator.
  Node* SingleDeadTypedStateValues();

  // Create a control node that serves as dependency for dead nodes.
  Node* Dead();

  CommonOperatorBuilder* common() const { return common_; }
=======
>>>>>>> 84bd6f3c
  JSOperatorBuilder* javascript() const { return javascript_; }
  SimplifiedOperatorBuilder* simplified() const { return simplified_; }
  Isolate* isolate() const { return isolate_; }
  Factory* factory() const { return isolate()->factory(); }

  // Adds all the cached nodes to the given list.
  void GetCachedNodes(NodeVector* nodes);

<<<<<<< HEAD
 private:
  enum CachedNode {
    kAllocateInNewSpaceStubConstant,
    kAllocateInOldSpaceStubConstant,
    kToNumberBuiltinConstant,
    kCEntryStub1Constant,
    kCEntryStub2Constant,
    kCEntryStub3Constant,
    kCEntryStub1WithBuiltinExitFrameConstant,
    kEmptyFixedArrayConstant,
    kEmptyStringConstant,
    kFixedArrayMapConstant,
    kFixedDoubleArrayMapConstant,
    kHeapNumberMapConstant,
    kOptimizedOutConstant,
    kStaleRegisterConstant,
    kUndefinedConstant,
    kTheHoleConstant,
    kTrueConstant,
    kFalseConstant,
    kNullConstant,
    kZeroConstant,
    kOneConstant,
    kNaNConstant,
    kEmptyStateValues,
    kSingleDeadTypedStateValues,
    kDead,
    kNumCachedNodes  // Must remain last.
  };
=======
// Cached global nodes.
#define CACHED_GLOBAL_LIST(V)       \
  V(AllocateInNewSpaceStubConstant) \
  V(AllocateInOldSpaceStubConstant) \
  V(ArrayConstructorStubConstant)   \
  V(ToNumberBuiltinConstant)        \
  V(EmptyFixedArrayConstant)        \
  V(EmptyStringConstant)            \
  V(FixedArrayMapConstant)          \
  V(PropertyArrayMapConstant)       \
  V(FixedDoubleArrayMapConstant)    \
  V(HeapNumberMapConstant)          \
  V(OptimizedOutConstant)           \
  V(StaleRegisterConstant)          \
  V(UndefinedConstant)              \
  V(TheHoleConstant)                \
  V(TrueConstant)                   \
  V(FalseConstant)                  \
  V(NullConstant)                   \
  V(ZeroConstant)                   \
  V(OneConstant)                    \
  V(NaNConstant)                    \
  V(MinusOneConstant)               \
  V(EmptyStateValues)               \
  V(SingleDeadTypedStateValues)

// Cached global node accessor methods.
#define DECLARE_GETTER(name) Node* name();
  CACHED_GLOBAL_LIST(DECLARE_GETTER)
#undef DECLARE_FIELD
>>>>>>> 84bd6f3c

 private:
  Isolate* isolate_;
  JSOperatorBuilder* javascript_;
  SimplifiedOperatorBuilder* simplified_;

#define CACHED_CENTRY_LIST(V) \
  V(CEntryStub1Constant)      \
  V(CEntryStub2Constant)      \
  V(CEntryStub3Constant)      \
  V(CEntryStub1WithBuiltinExitFrameConstant)

// Canonicalized global node fields.
#define DECLARE_FIELD(name) Node* name##_ = nullptr;
  CACHED_GLOBAL_LIST(DECLARE_FIELD)
  CACHED_CENTRY_LIST(DECLARE_FIELD)
#undef DECLARE_FIELD

  // Internal helper to canonicalize a number constant.
  Node* NumberConstant(double value);

  DISALLOW_COPY_AND_ASSIGN(JSGraph);
};

}  // namespace compiler
}  // namespace internal
}  // namespace v8

#endif  // V8_COMPILER_JS_GRAPH_H_<|MERGE_RESOLUTION|>--- conflicted
+++ resolved
@@ -74,25 +74,6 @@
     return Constant(immediate);
   }
 
-<<<<<<< HEAD
-  // Creates a dummy Constant node, used to satisfy calling conventions of
-  // stubs and runtime functions that do not require a context.
-  Node* NoContextConstant() { return ZeroConstant(); }
-
-  // Creates an empty StateValues node, used when we don't have any concrete
-  // values for a certain part of the frame state.
-  Node* EmptyStateValues();
-
-  // Typed state values with a single dead input. This is useful to represent
-  // dead accumulator.
-  Node* SingleDeadTypedStateValues();
-
-  // Create a control node that serves as dependency for dead nodes.
-  Node* Dead();
-
-  CommonOperatorBuilder* common() const { return common_; }
-=======
->>>>>>> 84bd6f3c
   JSOperatorBuilder* javascript() const { return javascript_; }
   SimplifiedOperatorBuilder* simplified() const { return simplified_; }
   Isolate* isolate() const { return isolate_; }
@@ -101,37 +82,6 @@
   // Adds all the cached nodes to the given list.
   void GetCachedNodes(NodeVector* nodes);
 
-<<<<<<< HEAD
- private:
-  enum CachedNode {
-    kAllocateInNewSpaceStubConstant,
-    kAllocateInOldSpaceStubConstant,
-    kToNumberBuiltinConstant,
-    kCEntryStub1Constant,
-    kCEntryStub2Constant,
-    kCEntryStub3Constant,
-    kCEntryStub1WithBuiltinExitFrameConstant,
-    kEmptyFixedArrayConstant,
-    kEmptyStringConstant,
-    kFixedArrayMapConstant,
-    kFixedDoubleArrayMapConstant,
-    kHeapNumberMapConstant,
-    kOptimizedOutConstant,
-    kStaleRegisterConstant,
-    kUndefinedConstant,
-    kTheHoleConstant,
-    kTrueConstant,
-    kFalseConstant,
-    kNullConstant,
-    kZeroConstant,
-    kOneConstant,
-    kNaNConstant,
-    kEmptyStateValues,
-    kSingleDeadTypedStateValues,
-    kDead,
-    kNumCachedNodes  // Must remain last.
-  };
-=======
 // Cached global nodes.
 #define CACHED_GLOBAL_LIST(V)       \
   V(AllocateInNewSpaceStubConstant) \
@@ -162,7 +112,6 @@
 #define DECLARE_GETTER(name) Node* name();
   CACHED_GLOBAL_LIST(DECLARE_GETTER)
 #undef DECLARE_FIELD
->>>>>>> 84bd6f3c
 
  private:
   Isolate* isolate_;
