// Copyright 2014 the V8 project authors. All rights reserved.
// Use of this source code is governed by a BSD-style license that can be
// found in the LICENSE file.

#include "src/compiler/js-inlining.h"

#include "src/ast/ast.h"
#include "src/compiler.h"
#include "src/compiler/all-nodes.h"
#include "src/compiler/bytecode-graph-builder.h"
#include "src/compiler/common-operator.h"
#include "src/compiler/compiler-source-position-table.h"
#include "src/compiler/graph-reducer.h"
#include "src/compiler/js-operator.h"
#include "src/compiler/node-matchers.h"
#include "src/compiler/node-properties.h"
#include "src/compiler/operator-properties.h"
#include "src/compiler/simplified-operator.h"
#include "src/isolate-inl.h"
#include "src/optimized-compilation-info.h"
#include "src/parsing/parse-info.h"

namespace v8 {
namespace internal {
namespace compiler {

namespace {
// This is just to avoid some corner cases, especially since we allow recursive
// inlining.
static const int kMaxDepthForInlining = 50;
}  // namespace

#define TRACE(...)                                      \
  do {                                                  \
    if (FLAG_trace_turbo_inlining) PrintF(__VA_ARGS__); \
  } while (false)


// Provides convenience accessors for the common layout of nodes having either
// the {JSCall} or the {JSConstruct} operator.
class JSCallAccessor {
 public:
  explicit JSCallAccessor(Node* call) : call_(call) {
    DCHECK(call->opcode() == IrOpcode::kJSCall ||
           call->opcode() == IrOpcode::kJSConstruct);
  }

  Node* target() {
    // Both, {JSCall} and {JSConstruct}, have same layout here.
    return call_->InputAt(0);
  }

  Node* receiver() {
    DCHECK_EQ(IrOpcode::kJSCall, call_->opcode());
    return call_->InputAt(1);
  }

  Node* new_target() {
    DCHECK_EQ(IrOpcode::kJSConstruct, call_->opcode());
    return call_->InputAt(formal_arguments() + 1);
  }

  Node* frame_state() {
    // Both, {JSCall} and {JSConstruct}, have frame state.
    return NodeProperties::GetFrameStateInput(call_);
  }

  int formal_arguments() {
    // Both, {JSCall} and {JSConstruct}, have two extra inputs:
    //  - JSConstruct: Includes target function and new target.
    //  - JSCall: Includes target function and receiver.
    return call_->op()->ValueInputCount() - 2;
  }

  CallFrequency frequency() const {
    return (call_->opcode() == IrOpcode::kJSCall)
               ? CallParametersOf(call_->op()).frequency()
               : ConstructParametersOf(call_->op()).frequency();
  }

 private:
  Node* call_;
};

Reduction JSInliner::InlineCall(Node* call, Node* new_target, Node* context,
                                Node* frame_state, Node* start, Node* end,
                                Node* exception_target,
                                const NodeVector& uncaught_subcalls) {
  // The scheduler is smart enough to place our code; we just ensure {control}
  // becomes the control input of the start of the inlinee, and {effect} becomes
  // the effect input of the start of the inlinee.
  Node* control = NodeProperties::GetControlInput(call);
  Node* effect = NodeProperties::GetEffectInput(call);

  int const inlinee_new_target_index =
      static_cast<int>(start->op()->ValueOutputCount()) - 3;
  int const inlinee_arity_index =
      static_cast<int>(start->op()->ValueOutputCount()) - 2;
  int const inlinee_context_index =
      static_cast<int>(start->op()->ValueOutputCount()) - 1;

  // {inliner_inputs} counts JSFunction, receiver, arguments, but not
  // new target value, argument count, context, effect or control.
  int inliner_inputs = call->op()->ValueInputCount();
  // Iterate over all uses of the start node.
  for (Edge edge : start->use_edges()) {
    Node* use = edge.from();
    switch (use->opcode()) {
      case IrOpcode::kParameter: {
        int index = 1 + ParameterIndexOf(use->op());
        DCHECK_LE(index, inlinee_context_index);
        if (index < inliner_inputs && index < inlinee_new_target_index) {
          // There is an input from the call, and the index is a value
          // projection but not the context, so rewire the input.
          Replace(use, call->InputAt(index));
        } else if (index == inlinee_new_target_index) {
          // The projection is requesting the new target value.
          Replace(use, new_target);
        } else if (index == inlinee_arity_index) {
          // The projection is requesting the number of arguments.
          Replace(use, jsgraph()->Constant(inliner_inputs - 2));
        } else if (index == inlinee_context_index) {
          // The projection is requesting the inlinee function context.
          Replace(use, context);
        } else {
          // Call has fewer arguments than required, fill with undefined.
          Replace(use, jsgraph()->UndefinedConstant());
        }
        break;
      }
      default:
        if (NodeProperties::IsEffectEdge(edge)) {
          edge.UpdateTo(effect);
        } else if (NodeProperties::IsControlEdge(edge)) {
          edge.UpdateTo(control);
        } else if (NodeProperties::IsFrameStateEdge(edge)) {
          edge.UpdateTo(frame_state);
        } else {
          UNREACHABLE();
        }
        break;
    }
  }

  if (exception_target != nullptr) {
    // Link uncaught calls in the inlinee to {exception_target}
    int subcall_count = static_cast<int>(uncaught_subcalls.size());
    if (subcall_count > 0) {
      TRACE(
          "Inlinee contains %d calls without local exception handler; "
          "linking to surrounding exception handler\n",
          subcall_count);
    }
    NodeVector on_exception_nodes(local_zone_);
    for (Node* subcall : uncaught_subcalls) {
      Node* on_success = graph()->NewNode(common()->IfSuccess(), subcall);
      NodeProperties::ReplaceUses(subcall, subcall, subcall, on_success);
      NodeProperties::ReplaceControlInput(on_success, subcall);
      Node* on_exception =
          graph()->NewNode(common()->IfException(), subcall, subcall);
      on_exception_nodes.push_back(on_exception);
    }

    DCHECK_EQ(subcall_count, static_cast<int>(on_exception_nodes.size()));
    if (subcall_count > 0) {
      Node* control_output =
          graph()->NewNode(common()->Merge(subcall_count), subcall_count,
                           &on_exception_nodes.front());
      NodeVector values_effects(local_zone_);
      values_effects = on_exception_nodes;
      values_effects.push_back(control_output);
      Node* value_output = graph()->NewNode(
          common()->Phi(MachineRepresentation::kTagged, subcall_count),
          subcall_count + 1, &values_effects.front());
      Node* effect_output =
          graph()->NewNode(common()->EffectPhi(subcall_count),
                           subcall_count + 1, &values_effects.front());
      ReplaceWithValue(exception_target, value_output, effect_output,
                       control_output);
    } else {
      ReplaceWithValue(exception_target, exception_target, exception_target,
                       jsgraph()->Dead());
    }
  }

  NodeVector values(local_zone_);
  NodeVector effects(local_zone_);
  NodeVector controls(local_zone_);
  for (Node* const input : end->inputs()) {
    switch (input->opcode()) {
      case IrOpcode::kReturn:
        values.push_back(NodeProperties::GetValueInput(input, 1));
        effects.push_back(NodeProperties::GetEffectInput(input));
        controls.push_back(NodeProperties::GetControlInput(input));
        break;
      case IrOpcode::kDeoptimize:
      case IrOpcode::kTerminate:
      case IrOpcode::kThrow:
        NodeProperties::MergeControlToEnd(graph(), common(), input);
        Revisit(graph()->end());
        break;
      default:
        UNREACHABLE();
        break;
    }
  }
  DCHECK_EQ(values.size(), effects.size());
  DCHECK_EQ(values.size(), controls.size());

  // Depending on whether the inlinee produces a value, we either replace value
  // uses with said value or kill value uses if no value can be returned.
  if (values.size() > 0) {
    int const input_count = static_cast<int>(controls.size());
    Node* control_output = graph()->NewNode(common()->Merge(input_count),
                                            input_count, &controls.front());
    values.push_back(control_output);
    effects.push_back(control_output);
    Node* value_output = graph()->NewNode(
        common()->Phi(MachineRepresentation::kTagged, input_count),
        static_cast<int>(values.size()), &values.front());
    Node* effect_output =
        graph()->NewNode(common()->EffectPhi(input_count),
                         static_cast<int>(effects.size()), &effects.front());
    ReplaceWithValue(call, value_output, effect_output, control_output);
    return Changed(value_output);
  } else {
    ReplaceWithValue(call, jsgraph()->Dead(), jsgraph()->Dead(),
                     jsgraph()->Dead());
    return Changed(call);
  }
}

Node* JSInliner::CreateArtificialFrameState(Node* node, Node* outer_frame_state,
                                            int parameter_count,
                                            BailoutId bailout_id,
                                            FrameStateType frame_state_type,
                                            Handle<SharedFunctionInfo> shared) {
  const FrameStateFunctionInfo* state_info =
      common()->CreateFrameStateFunctionInfo(frame_state_type,
                                             parameter_count + 1, 0, shared);

  const Operator* op = common()->FrameState(
      bailout_id, OutputFrameStateCombine::Ignore(), state_info);
  const Operator* op0 = common()->StateValues(0, SparseInputMask::Dense());
  Node* node0 = graph()->NewNode(op0);
  NodeVector params(local_zone_);
  for (int parameter = 0; parameter < parameter_count + 1; ++parameter) {
    params.push_back(node->InputAt(1 + parameter));
  }
  const Operator* op_param = common()->StateValues(
      static_cast<int>(params.size()), SparseInputMask::Dense());
  Node* params_node = graph()->NewNode(
      op_param, static_cast<int>(params.size()), &params.front());
  return graph()->NewNode(op, params_node, node0, node0,
                          jsgraph()->UndefinedConstant(), node->InputAt(0),
                          outer_frame_state);
}

namespace {

// TODO(mstarzinger,verwaest): Move this predicate onto SharedFunctionInfo?
bool NeedsImplicitReceiver(Handle<SharedFunctionInfo> shared_info) {
  DisallowHeapAllocation no_gc;
<<<<<<< HEAD
  Isolate* const isolate = shared_info->GetIsolate();
  Code* const construct_stub = shared_info->construct_stub();
  if (construct_stub == *isolate->builtins()->JSConstructStubGeneric()) {
=======
  if (!shared_info->construct_as_builtin()) {
>>>>>>> 84bd6f3c
    return !IsDerivedConstructor(shared_info->kind());
  } else {
    return false;
  }
<<<<<<< HEAD
}

bool IsNonConstructible(Handle<SharedFunctionInfo> shared_info) {
  DisallowHeapAllocation no_gc;
  Isolate* const isolate = shared_info->GetIsolate();
  Code* const construct_stub = shared_info->construct_stub();
  return construct_stub == *isolate->builtins()->ConstructedNonConstructable();
=======
>>>>>>> 84bd6f3c
}

}  // namespace

// Determines whether the call target of the given call {node} is statically
// known and can be used as an inlining candidate. The {SharedFunctionInfo} of
// the call target is provided (the exact closure might be unknown).
bool JSInliner::DetermineCallTarget(
    Node* node, Handle<SharedFunctionInfo>& shared_info_out) {
  DCHECK(IrOpcode::IsInlineeOpcode(node->opcode()));
  HeapObjectMatcher match(node->InputAt(0));

  // This reducer can handle both normal function calls as well a constructor
  // calls whenever the target is a constant function object, as follows:
  //  - JSCall(target:constant, receiver, args...)
  //  - JSConstruct(target:constant, args..., new.target)
  if (match.HasValue() && match.Value()->IsJSFunction()) {
    Handle<JSFunction> function = Handle<JSFunction>::cast(match.Value());

    // Disallow cross native-context inlining for now. This means that all parts
    // of the resulting code will operate on the same global object. This also
    // prevents cross context leaks, where we could inline functions from a
    // different context and hold on to that context (and closure) from the code
    // object.
    // TODO(turbofan): We might want to revisit this restriction later when we
    // have a need for this, and we know how to model different native contexts
    // in the same graph in a compositional way.
    if (function->context()->native_context() !=
        info_->context()->native_context()) {
      return false;
    }

    shared_info_out = handle(function->shared());
    return true;
  }

  // This reducer can also handle calls where the target is statically known to
  // be the result of a closure instantiation operation, as follows:
  //  - JSCall(JSCreateClosure[shared](context), receiver, args...)
  //  - JSConstruct(JSCreateClosure[shared](context), args..., new.target)
  if (match.IsJSCreateClosure()) {
    CreateClosureParameters const& p = CreateClosureParametersOf(match.op());

    // Disallow inlining in case the instantiation site was never run and hence
    // the vector cell does not contain a valid feedback vector for the call
    // target.
    // TODO(turbofan): We might consider to eagerly create the feedback vector
    // in such a case (in {DetermineCallContext} below) eventually.
    Handle<FeedbackCell> cell = p.feedback_cell();
    if (!cell->value()->IsFeedbackVector()) return false;

    shared_info_out = p.shared_info();
    return true;
  }

  return false;
}

// Determines statically known information about the call target (assuming that
// the call target is known according to {DetermineCallTarget} above). The
// following static information is provided:
//  - context         : The context (as SSA value) bound by the call target.
//  - feedback_vector : The target is guaranteed to use this feedback vector.
void JSInliner::DetermineCallContext(
    Node* node, Node*& context_out,
    Handle<FeedbackVector>& feedback_vector_out) {
  DCHECK(IrOpcode::IsInlineeOpcode(node->opcode()));
  HeapObjectMatcher match(node->InputAt(0));

  if (match.HasValue() && match.Value()->IsJSFunction()) {
    Handle<JSFunction> function = Handle<JSFunction>::cast(match.Value());

    // If the target function was never invoked, its feedback cell array might
    // not contain a feedback vector. We ensure at this point that it's created.
    JSFunction::EnsureFeedbackVector(function);

    // The inlinee specializes to the context from the JSFunction object.
    context_out = jsgraph()->Constant(handle(function->context()));
    feedback_vector_out = handle(function->feedback_vector());
    return;
  }

  if (match.IsJSCreateClosure()) {
    CreateClosureParameters const& p = CreateClosureParametersOf(match.op());

    // Load the feedback vector of the target by looking up its vector cell at
    // the instantiation site (we only decide to inline if it's populated).
    Handle<FeedbackCell> cell = p.feedback_cell();
    DCHECK(cell->value()->IsFeedbackVector());

    // The inlinee uses the locally provided context at instantiation.
    context_out = NodeProperties::GetContextInput(match.node());
    feedback_vector_out = handle(FeedbackVector::cast(cell->value()));
    return;
  }

  // Must succeed.
  UNREACHABLE();
}

Reduction JSInliner::Reduce(Node* node) {
  if (!IrOpcode::IsInlineeOpcode(node->opcode())) return NoChange();
  return ReduceJSCall(node);
}

Handle<Context> JSInliner::native_context() const {
  return handle(info_->context()->native_context());
}

Reduction JSInliner::ReduceJSCall(Node* node) {
  DCHECK(IrOpcode::IsInlineeOpcode(node->opcode()));
  Handle<SharedFunctionInfo> shared_info;
  JSCallAccessor call(node);

  // Determine the call target.
  if (!DetermineCallTarget(node, shared_info)) return NoChange();

  // Function must be inlineable.
  if (!shared_info->IsInlineable()) {
    TRACE("Not inlining %s into %s because callee is not inlineable\n",
          shared_info->DebugName()->ToCString().get(),
          info_->shared_info()->DebugName()->ToCString().get());
    return NoChange();
  }

  // Constructor must be constructable.
  if (node->opcode() == IrOpcode::kJSConstruct &&
      !IsConstructable(shared_info->kind())) {
    TRACE("Not inlining %s into %s because constructor is not constructable.\n",
          shared_info->DebugName()->ToCString().get(),
          info_->shared_info()->DebugName()->ToCString().get());
    return NoChange();
  }

  // Class constructors are callable, but [[Call]] will raise an exception.
  // See ES6 section 9.2.1 [[Call]] ( thisArgument, argumentsList ).
  if (node->opcode() == IrOpcode::kJSCall &&
      IsClassConstructor(shared_info->kind())) {
    TRACE("Not inlining %s into %s because callee is a class constructor.\n",
          shared_info->DebugName()->ToCString().get(),
          info_->shared_info()->DebugName()->ToCString().get());
    return NoChange();
  }

  // Function contains break points.
  if (shared_info->HasBreakInfo()) {
    TRACE("Not inlining %s into %s because callee may contain break points\n",
          shared_info->DebugName()->ToCString().get(),
          info_->shared_info()->DebugName()->ToCString().get());
    return NoChange();
  }

  // To ensure inlining always terminates, we have an upper limit on inlining
  // the nested calls.
  int nesting_level = 0;
  for (Node* frame_state = call.frame_state();
       frame_state->opcode() == IrOpcode::kFrameState;
       frame_state = frame_state->InputAt(kFrameStateOuterStateInput)) {
<<<<<<< HEAD
    FrameStateInfo const& frame_info = OpParameter<FrameStateInfo>(frame_state);
    Handle<SharedFunctionInfo> frame_shared_info;
    if (frame_info.shared_info().ToHandle(&frame_shared_info) &&
        *frame_shared_info == *shared_info) {
      TRACE("Not inlining %s into %s because call is recursive\n",
            shared_info->DebugName()->ToCString().get(),
            info_->shared_info()->DebugName()->ToCString().get());
      return NoChange();
    }
  }

  // Calls surrounded by a local try-block are only inlined if the appropriate
  // flag is active. We also discover the {IfException} projection this way.
  Node* exception_target = nullptr;
  if (NodeProperties::IsExceptionalCall(node, &exception_target) &&
      !FLAG_inline_into_try) {
    TRACE(
        "Try block surrounds #%d:%s and --no-inline-into-try active, so not "
        "inlining %s into %s.\n",
        exception_target->id(), exception_target->op()->mnemonic(),
        shared_info->DebugName()->ToCString().get(),
        info_->shared_info()->DebugName()->ToCString().get());
    return NoChange();
  }

  ParseInfo parse_info(shared_info);
  CompilationInfo info(parse_info.zone(), &parse_info,
                       shared_info->GetIsolate(), Handle<JSFunction>::null());
  if (info_->is_deoptimization_enabled()) info.MarkAsDeoptimizationEnabled();
  info.MarkAsOptimizeFromBytecode();
=======
    nesting_level++;
    if (nesting_level > kMaxDepthForInlining) {
      TRACE(
          "Not inlining %s into %s because call has exceeded the maximum depth "
          "for function inlining\n",
          shared_info->DebugName()->ToCString().get(),
          info_->shared_info()->DebugName()->ToCString().get());
      return NoChange();
    }
  }

  // Calls surrounded by a local try-block are only inlined if the appropriate
  // flag is active. We also discover the {IfException} projection this way.
  Node* exception_target = nullptr;
  if (NodeProperties::IsExceptionalCall(node, &exception_target) &&
      !FLAG_inline_into_try) {
    TRACE(
        "Try block surrounds #%d:%s and --no-inline-into-try active, so not "
        "inlining %s into %s.\n",
        exception_target->id(), exception_target->op()->mnemonic(),
        shared_info->DebugName()->ToCString().get(),
        info_->shared_info()->DebugName()->ToCString().get());
    return NoChange();
  }
>>>>>>> 84bd6f3c

  if (!shared_info->is_compiled() &&
      !Compiler::Compile(shared_info, Compiler::CLEAR_EXCEPTION)) {
    TRACE("Not inlining %s into %s because bytecode generation failed\n",
          shared_info->DebugName()->ToCString().get(),
          info_->shared_info()->DebugName()->ToCString().get());
    return NoChange();
  }

  // ----------------------------------------------------------------
  // After this point, we've made a decision to inline this function.
  // We shall not bailout from inlining if we got here.

  TRACE("Inlining %s into %s%s\n", shared_info->DebugName()->ToCString().get(),
        info_->shared_info()->DebugName()->ToCString().get(),
        (exception_target != nullptr) ? " (inside try-block)" : "");

  // Determine the targets feedback vector and its context.
  Node* context;
  Handle<FeedbackVector> feedback_vector;
  DetermineCallContext(node, context, feedback_vector);

  // Remember that we inlined this function.
  int inlining_id = info_->AddInlinedFunction(
      shared_info, source_positions_->GetSourcePosition(node));

  // Create the subgraph for the inlinee.
  Node* start;
  Node* end;
  {
    // Run the BytecodeGraphBuilder to create the subgraph.
    Graph::SubgraphScope scope(graph());
    JSTypeHintLowering::Flags flags = JSTypeHintLowering::kNoFlags;
    if (info_->is_bailout_on_uninitialized()) {
      flags |= JSTypeHintLowering::kBailoutOnUninitialized;
    }
    BytecodeGraphBuilder graph_builder(
<<<<<<< HEAD
        parse_info.zone(), shared_info, feedback_vector, BailoutId::None(),
        jsgraph(), call.frequency(), source_positions_, inlining_id, flags);
    graph_builder.CreateGraph(false);
=======
        zone(), shared_info, feedback_vector, BailoutId::None(), jsgraph(),
        call.frequency(), source_positions_, native_context(), inlining_id,
        flags, false, info_->is_analyze_environment_liveness());
    graph_builder.CreateGraph();
>>>>>>> 84bd6f3c

    // Extract the inlinee start/end nodes.
    start = graph()->start();
    end = graph()->end();
  }

  // If we are inlining into a surrounding exception handler, we collect all
  // potentially throwing nodes within the inlinee that are not handled locally
  // by the inlinee itself. They are later wired into the surrounding handler.
  NodeVector uncaught_subcalls(local_zone_);
  if (exception_target != nullptr) {
    // Find all uncaught 'calls' in the inlinee.
    AllNodes inlined_nodes(local_zone_, end, graph());
    for (Node* subnode : inlined_nodes.reachable) {
      // Every possibly throwing node should get {IfSuccess} and {IfException}
      // projections, unless there already is local exception handling.
      if (subnode->op()->HasProperty(Operator::kNoThrow)) continue;
      if (!NodeProperties::IsExceptionalCall(subnode)) {
        DCHECK_EQ(2, subnode->op()->ControlOutputCount());
        uncaught_subcalls.push_back(subnode);
      }
    }
  }

  Node* frame_state = call.frame_state();
  Node* new_target = jsgraph()->UndefinedConstant();

  // Inline {JSConstruct} requires some additional magic.
  if (node->opcode() == IrOpcode::kJSConstruct) {
    // Swizzle the inputs of the {JSConstruct} node to look like inputs to a
    // normal {JSCall} node so that the rest of the inlining machinery
    // behaves as if we were dealing with a regular function invocation.
    new_target = call.new_target();  // Retrieve new target value input.
    node->RemoveInput(call.formal_arguments() + 1);  // Drop new target.
    node->InsertInput(graph()->zone(), 1, new_target);

    // Insert nodes around the call that model the behavior required for a
    // constructor dispatch (allocate implicit receiver and check return value).
    // This models the behavior usually accomplished by our {JSConstructStub}.
    // Note that the context has to be the callers context (input to call node).
    // Also note that by splitting off the {JSCreate} piece of the constructor
    // call, we create an observable deoptimization point after the receiver
    // instantiation but before the invocation (i.e. inside {JSConstructStub}
    // where execution continues at {construct_stub_create_deopt_pc_offset}).
    Node* receiver = jsgraph()->TheHoleConstant();  // Implicit receiver.
    if (NeedsImplicitReceiver(shared_info)) {
      Node* effect = NodeProperties::GetEffectInput(node);
      Node* control = NodeProperties::GetControlInput(node);
      Node* context = NodeProperties::GetContextInput(node);
      Node* frame_state_inside = CreateArtificialFrameState(
          node, frame_state, call.formal_arguments(),
          BailoutId::ConstructStubCreate(), FrameStateType::kConstructStub,
          shared_info);
      Node* create =
          graph()->NewNode(javascript()->Create(), call.target(), new_target,
                           context, frame_state_inside, effect, control);
      uncaught_subcalls.push_back(create);  // Adds {IfSuccess} & {IfException}.
      NodeProperties::ReplaceControlInput(node, create);
      NodeProperties::ReplaceEffectInput(node, create);
<<<<<<< HEAD
      Node* node_success =
          NodeProperties::FindSuccessfulControlProjection(node);
=======
>>>>>>> 84bd6f3c
      // Placeholder to hold {node}'s value dependencies while {node} is
      // replaced.
      Node* dummy = graph()->NewNode(common()->Dead());
      NodeProperties::ReplaceUses(node, dummy, node, node, node);
      Node* result;
<<<<<<< HEAD
      if (FLAG_harmony_restrict_constructor_return &&
          IsClassConstructor(shared_info->kind())) {
        Node* is_undefined =
            graph()->NewNode(simplified()->ReferenceEqual(), node,
                             jsgraph()->UndefinedConstant());
        Node* branch_is_undefined =
            graph()->NewNode(common()->Branch(), is_undefined, node_success);
        Node* branch_is_undefined_true =
            graph()->NewNode(common()->IfTrue(), branch_is_undefined);
        Node* branch_is_undefined_false =
            graph()->NewNode(common()->IfFalse(), branch_is_undefined);
        Node* is_receiver =
            graph()->NewNode(simplified()->ObjectIsReceiver(), node);
        Node* branch_is_receiver = graph()->NewNode(
            common()->Branch(), is_receiver, branch_is_undefined_false);
        Node* branch_is_receiver_true =
            graph()->NewNode(common()->IfTrue(), branch_is_receiver);
        Node* branch_is_receiver_false =
            graph()->NewNode(common()->IfFalse(), branch_is_receiver);
        branch_is_receiver_false =
            graph()->NewNode(javascript()->CallRuntime(
                                 Runtime::kThrowConstructorReturnedNonObject),
                             context, NodeProperties::GetFrameStateInput(node),
                             node, branch_is_receiver_false);
        uncaught_subcalls.push_back(branch_is_receiver_false);
        branch_is_receiver_false =
            graph()->NewNode(common()->Throw(), branch_is_receiver_false,
                             branch_is_receiver_false);
        NodeProperties::MergeControlToEnd(graph(), common(),
                                          branch_is_receiver_false);
        Node* merge =
            graph()->NewNode(common()->Merge(2), branch_is_undefined_true,
                             branch_is_receiver_true);
        result =
            graph()->NewNode(common()->Phi(MachineRepresentation::kTagged, 2),
                             create, node, merge);
        ReplaceWithValue(node_success, node_success, node_success, merge);
        // Fix input destroyed by the above {ReplaceWithValue} call.
        NodeProperties::ReplaceControlInput(branch_is_undefined, node_success,
                                            0);
      } else {
        // Insert a check of the return value to determine whether the return
        // value or the implicit receiver should be selected as a result of the
        // call.
        Node* check = graph()->NewNode(simplified()->ObjectIsReceiver(), node);
        result =
            graph()->NewNode(common()->Select(MachineRepresentation::kTagged),
                             check, node, create);
      }
=======
      // Insert a check of the return value to determine whether the return
      // value or the implicit receiver should be selected as a result of the
      // call.
      Node* check = graph()->NewNode(simplified()->ObjectIsReceiver(), node);
      result =
          graph()->NewNode(common()->Select(MachineRepresentation::kTagged),
                           check, node, create);
>>>>>>> 84bd6f3c
      receiver = create;  // The implicit receiver.
      ReplaceWithValue(dummy, result);
    } else if (IsDerivedConstructor(shared_info->kind())) {
      Node* node_success =
          NodeProperties::FindSuccessfulControlProjection(node);
      Node* is_receiver =
          graph()->NewNode(simplified()->ObjectIsReceiver(), node);
      Node* branch_is_receiver =
          graph()->NewNode(common()->Branch(), is_receiver, node_success);
      Node* branch_is_receiver_true =
          graph()->NewNode(common()->IfTrue(), branch_is_receiver);
      Node* branch_is_receiver_false =
          graph()->NewNode(common()->IfFalse(), branch_is_receiver);
      branch_is_receiver_false =
          graph()->NewNode(javascript()->CallRuntime(
                               Runtime::kThrowConstructorReturnedNonObject),
                           context, NodeProperties::GetFrameStateInput(node),
                           node, branch_is_receiver_false);
      uncaught_subcalls.push_back(branch_is_receiver_false);
      branch_is_receiver_false =
          graph()->NewNode(common()->Throw(), branch_is_receiver_false,
                           branch_is_receiver_false);
      NodeProperties::MergeControlToEnd(graph(), common(),
                                        branch_is_receiver_false);

      ReplaceWithValue(node_success, node_success, node_success,
                       branch_is_receiver_true);
      // Fix input destroyed by the above {ReplaceWithValue} call.
      NodeProperties::ReplaceControlInput(branch_is_receiver, node_success, 0);
    }
    node->ReplaceInput(1, receiver);
    // Insert a construct stub frame into the chain of frame states. This will
    // reconstruct the proper frame when deoptimizing within the constructor.
    frame_state =
        CreateArtificialFrameState(node, frame_state, call.formal_arguments(),
                                   BailoutId::ConstructStubInvoke(),
                                   FrameStateType::kConstructStub, shared_info);
  }

  // Insert a JSConvertReceiver node for sloppy callees. Note that the context
  // passed into this node has to be the callees context (loaded above).
  if (node->opcode() == IrOpcode::kJSCall &&
      is_sloppy(shared_info->language_mode()) && !shared_info->native()) {
    Node* effect = NodeProperties::GetEffectInput(node);
    if (NodeProperties::CanBePrimitive(call.receiver(), effect)) {
      CallParameters const& p = CallParametersOf(node->op());
      Node* global_proxy = jsgraph()->HeapConstant(
          handle(info_->native_context()->global_proxy()));
      Node* receiver = effect =
          graph()->NewNode(simplified()->ConvertReceiver(p.convert_mode()),
                           call.receiver(), global_proxy, effect, start);
      NodeProperties::ReplaceValueInput(node, receiver, 1);
      NodeProperties::ReplaceEffectInput(node, effect);
    }
  }

  // Insert argument adaptor frame if required. The callees formal parameter
  // count (i.e. value outputs of start node minus target, receiver, new target,
  // arguments count and context) have to match the number of arguments passed
  // to the call.
  int parameter_count = shared_info->internal_formal_parameter_count();
  DCHECK_EQ(parameter_count, start->op()->ValueOutputCount() - 5);
  if (call.formal_arguments() != parameter_count) {
    frame_state = CreateArtificialFrameState(
        node, frame_state, call.formal_arguments(), BailoutId::None(),
        FrameStateType::kArgumentsAdaptor, shared_info);
  }

  return InlineCall(node, new_target, context, frame_state, start, end,
                    exception_target, uncaught_subcalls);
}

Graph* JSInliner::graph() const { return jsgraph()->graph(); }

JSOperatorBuilder* JSInliner::javascript() const {
  return jsgraph()->javascript();
}

CommonOperatorBuilder* JSInliner::common() const { return jsgraph()->common(); }

SimplifiedOperatorBuilder* JSInliner::simplified() const {
  return jsgraph()->simplified();
}

#undef TRACE

}  // namespace compiler
}  // namespace internal
}  // namespace v8<|MERGE_RESOLUTION|>--- conflicted
+++ resolved
@@ -261,27 +261,11 @@
 // TODO(mstarzinger,verwaest): Move this predicate onto SharedFunctionInfo?
 bool NeedsImplicitReceiver(Handle<SharedFunctionInfo> shared_info) {
   DisallowHeapAllocation no_gc;
-<<<<<<< HEAD
-  Isolate* const isolate = shared_info->GetIsolate();
-  Code* const construct_stub = shared_info->construct_stub();
-  if (construct_stub == *isolate->builtins()->JSConstructStubGeneric()) {
-=======
   if (!shared_info->construct_as_builtin()) {
->>>>>>> 84bd6f3c
     return !IsDerivedConstructor(shared_info->kind());
   } else {
     return false;
   }
-<<<<<<< HEAD
-}
-
-bool IsNonConstructible(Handle<SharedFunctionInfo> shared_info) {
-  DisallowHeapAllocation no_gc;
-  Isolate* const isolate = shared_info->GetIsolate();
-  Code* const construct_stub = shared_info->construct_stub();
-  return construct_stub == *isolate->builtins()->ConstructedNonConstructable();
-=======
->>>>>>> 84bd6f3c
 }
 
 }  // namespace
@@ -440,14 +424,13 @@
   for (Node* frame_state = call.frame_state();
        frame_state->opcode() == IrOpcode::kFrameState;
        frame_state = frame_state->InputAt(kFrameStateOuterStateInput)) {
-<<<<<<< HEAD
-    FrameStateInfo const& frame_info = OpParameter<FrameStateInfo>(frame_state);
-    Handle<SharedFunctionInfo> frame_shared_info;
-    if (frame_info.shared_info().ToHandle(&frame_shared_info) &&
-        *frame_shared_info == *shared_info) {
-      TRACE("Not inlining %s into %s because call is recursive\n",
-            shared_info->DebugName()->ToCString().get(),
-            info_->shared_info()->DebugName()->ToCString().get());
+    nesting_level++;
+    if (nesting_level > kMaxDepthForInlining) {
+      TRACE(
+          "Not inlining %s into %s because call has exceeded the maximum depth "
+          "for function inlining\n",
+          shared_info->DebugName()->ToCString().get(),
+          info_->shared_info()->DebugName()->ToCString().get());
       return NoChange();
     }
   }
@@ -466,38 +449,6 @@
     return NoChange();
   }
 
-  ParseInfo parse_info(shared_info);
-  CompilationInfo info(parse_info.zone(), &parse_info,
-                       shared_info->GetIsolate(), Handle<JSFunction>::null());
-  if (info_->is_deoptimization_enabled()) info.MarkAsDeoptimizationEnabled();
-  info.MarkAsOptimizeFromBytecode();
-=======
-    nesting_level++;
-    if (nesting_level > kMaxDepthForInlining) {
-      TRACE(
-          "Not inlining %s into %s because call has exceeded the maximum depth "
-          "for function inlining\n",
-          shared_info->DebugName()->ToCString().get(),
-          info_->shared_info()->DebugName()->ToCString().get());
-      return NoChange();
-    }
-  }
-
-  // Calls surrounded by a local try-block are only inlined if the appropriate
-  // flag is active. We also discover the {IfException} projection this way.
-  Node* exception_target = nullptr;
-  if (NodeProperties::IsExceptionalCall(node, &exception_target) &&
-      !FLAG_inline_into_try) {
-    TRACE(
-        "Try block surrounds #%d:%s and --no-inline-into-try active, so not "
-        "inlining %s into %s.\n",
-        exception_target->id(), exception_target->op()->mnemonic(),
-        shared_info->DebugName()->ToCString().get(),
-        info_->shared_info()->DebugName()->ToCString().get());
-    return NoChange();
-  }
->>>>>>> 84bd6f3c
-
   if (!shared_info->is_compiled() &&
       !Compiler::Compile(shared_info, Compiler::CLEAR_EXCEPTION)) {
     TRACE("Not inlining %s into %s because bytecode generation failed\n",
@@ -534,16 +485,10 @@
       flags |= JSTypeHintLowering::kBailoutOnUninitialized;
     }
     BytecodeGraphBuilder graph_builder(
-<<<<<<< HEAD
-        parse_info.zone(), shared_info, feedback_vector, BailoutId::None(),
-        jsgraph(), call.frequency(), source_positions_, inlining_id, flags);
-    graph_builder.CreateGraph(false);
-=======
         zone(), shared_info, feedback_vector, BailoutId::None(), jsgraph(),
         call.frequency(), source_positions_, native_context(), inlining_id,
         flags, false, info_->is_analyze_environment_liveness());
     graph_builder.CreateGraph();
->>>>>>> 84bd6f3c
 
     // Extract the inlinee start/end nodes.
     start = graph()->start();
@@ -603,67 +548,11 @@
       uncaught_subcalls.push_back(create);  // Adds {IfSuccess} & {IfException}.
       NodeProperties::ReplaceControlInput(node, create);
       NodeProperties::ReplaceEffectInput(node, create);
-<<<<<<< HEAD
-      Node* node_success =
-          NodeProperties::FindSuccessfulControlProjection(node);
-=======
->>>>>>> 84bd6f3c
       // Placeholder to hold {node}'s value dependencies while {node} is
       // replaced.
       Node* dummy = graph()->NewNode(common()->Dead());
       NodeProperties::ReplaceUses(node, dummy, node, node, node);
       Node* result;
-<<<<<<< HEAD
-      if (FLAG_harmony_restrict_constructor_return &&
-          IsClassConstructor(shared_info->kind())) {
-        Node* is_undefined =
-            graph()->NewNode(simplified()->ReferenceEqual(), node,
-                             jsgraph()->UndefinedConstant());
-        Node* branch_is_undefined =
-            graph()->NewNode(common()->Branch(), is_undefined, node_success);
-        Node* branch_is_undefined_true =
-            graph()->NewNode(common()->IfTrue(), branch_is_undefined);
-        Node* branch_is_undefined_false =
-            graph()->NewNode(common()->IfFalse(), branch_is_undefined);
-        Node* is_receiver =
-            graph()->NewNode(simplified()->ObjectIsReceiver(), node);
-        Node* branch_is_receiver = graph()->NewNode(
-            common()->Branch(), is_receiver, branch_is_undefined_false);
-        Node* branch_is_receiver_true =
-            graph()->NewNode(common()->IfTrue(), branch_is_receiver);
-        Node* branch_is_receiver_false =
-            graph()->NewNode(common()->IfFalse(), branch_is_receiver);
-        branch_is_receiver_false =
-            graph()->NewNode(javascript()->CallRuntime(
-                                 Runtime::kThrowConstructorReturnedNonObject),
-                             context, NodeProperties::GetFrameStateInput(node),
-                             node, branch_is_receiver_false);
-        uncaught_subcalls.push_back(branch_is_receiver_false);
-        branch_is_receiver_false =
-            graph()->NewNode(common()->Throw(), branch_is_receiver_false,
-                             branch_is_receiver_false);
-        NodeProperties::MergeControlToEnd(graph(), common(),
-                                          branch_is_receiver_false);
-        Node* merge =
-            graph()->NewNode(common()->Merge(2), branch_is_undefined_true,
-                             branch_is_receiver_true);
-        result =
-            graph()->NewNode(common()->Phi(MachineRepresentation::kTagged, 2),
-                             create, node, merge);
-        ReplaceWithValue(node_success, node_success, node_success, merge);
-        // Fix input destroyed by the above {ReplaceWithValue} call.
-        NodeProperties::ReplaceControlInput(branch_is_undefined, node_success,
-                                            0);
-      } else {
-        // Insert a check of the return value to determine whether the return
-        // value or the implicit receiver should be selected as a result of the
-        // call.
-        Node* check = graph()->NewNode(simplified()->ObjectIsReceiver(), node);
-        result =
-            graph()->NewNode(common()->Select(MachineRepresentation::kTagged),
-                             check, node, create);
-      }
-=======
       // Insert a check of the return value to determine whether the return
       // value or the implicit receiver should be selected as a result of the
       // call.
@@ -671,7 +560,6 @@
       result =
           graph()->NewNode(common()->Select(MachineRepresentation::kTagged),
                            check, node, create);
->>>>>>> 84bd6f3c
       receiver = create;  // The implicit receiver.
       ReplaceWithValue(dummy, result);
     } else if (IsDerivedConstructor(shared_info->kind())) {
