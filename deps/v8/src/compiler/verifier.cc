--- conflicted
+++ resolved
@@ -183,22 +183,6 @@
         }
       }
       if (discovered_if_success && !discovered_if_exception) {
-<<<<<<< HEAD
-        V8_Fatal(__FILE__, __LINE__,
-                 "#%d:%s should be followed by IfSuccess/IfException, but is "
-                 "only followed by single #%d:%s",
-                 node->id(), node->op()->mnemonic(),
-                 discovered_if_success->id(),
-                 discovered_if_success->op()->mnemonic());
-      }
-      if (discovered_if_exception && !discovered_if_success) {
-        V8_Fatal(__FILE__, __LINE__,
-                 "#%d:%s should be followed by IfSuccess/IfException, but is "
-                 "only followed by single #%d:%s",
-                 node->id(), node->op()->mnemonic(),
-                 discovered_if_exception->id(),
-                 discovered_if_exception->op()->mnemonic());
-=======
         FATAL(
             "#%d:%s should be followed by IfSuccess/IfException, but is "
             "only followed by single #%d:%s",
@@ -211,7 +195,6 @@
             "only followed by single #%d:%s",
             node->id(), node->op()->mnemonic(), discovered_if_exception->id(),
             discovered_if_exception->op()->mnemonic());
->>>>>>> 84bd6f3c
       }
       if (discovered_if_success || discovered_if_exception) {
         CHECK_EQ(2, total_number_of_control_uses);
@@ -229,15 +212,9 @@
       break;
     case IrOpcode::kEnd:
       // End has no outputs.
-<<<<<<< HEAD
-      CHECK(node->op()->ValueOutputCount() == 0);
-      CHECK(node->op()->EffectOutputCount() == 0);
-      CHECK(node->op()->ControlOutputCount() == 0);
-=======
       CHECK_EQ(0, node->op()->ValueOutputCount());
       CHECK_EQ(0, node->op()->EffectOutputCount());
       CHECK_EQ(0, node->op()->ControlOutputCount());
->>>>>>> 84bd6f3c
       // All inputs are graph terminators.
       for (const Node* input : node->inputs()) {
         CHECK(IrOpcode::IsGraphTerminator(input->opcode()));
@@ -681,16 +658,10 @@
     case IrOpcode::kJSCreateArguments:
       // Type is Array \/ OtherObject.
       CheckTypeIs(node, Type::ArrayOrOtherObject());
-<<<<<<< HEAD
       break;
     case IrOpcode::kJSCreateArray:
       // Type is Array.
       CheckTypeIs(node, Type::Array());
-=======
-      break;
-    case IrOpcode::kJSCreateArray:
-      // Type is Array.
-      CheckTypeIs(node, Type::Array());
       break;
     case IrOpcode::kJSCreateArrayIterator:
       // Type is OtherObject.
@@ -699,7 +670,6 @@
     case IrOpcode::kJSCreateCollectionIterator:
       // Type is OtherObject.
       CheckTypeIs(node, Type::OtherObject());
->>>>>>> 84bd6f3c
       break;
     case IrOpcode::kJSCreateBoundFunction:
       // Type is BoundFunction.
@@ -737,13 +707,10 @@
       // Type is Array.
       CheckTypeIs(node, Type::Array());
       break;
-<<<<<<< HEAD
-=======
     case IrOpcode::kJSCreateEmptyLiteralArray:
       // Type is Array.
       CheckTypeIs(node, Type::Array());
       break;
->>>>>>> 84bd6f3c
     case IrOpcode::kJSCreateLiteralObject:
     case IrOpcode::kJSCreateEmptyLiteralObject:
     case IrOpcode::kJSCreateLiteralRegExp:
@@ -1192,10 +1159,7 @@
     case IrOpcode::kObjectIsCallable:
     case IrOpcode::kObjectIsConstructor:
     case IrOpcode::kObjectIsDetectableCallable:
-<<<<<<< HEAD
-=======
     case IrOpcode::kObjectIsMinusZero:
->>>>>>> 84bd6f3c
     case IrOpcode::kObjectIsNaN:
     case IrOpcode::kObjectIsNonCallable:
     case IrOpcode::kObjectIsNumber:
@@ -1208,8 +1172,6 @@
       CheckValueInputIs(node, 0, Type::Any());
       CheckTypeIs(node, Type::Boolean());
       break;
-<<<<<<< HEAD
-=======
     case IrOpcode::kNumberIsFloat64Hole:
       CheckValueInputIs(node, 0, Type::NumberOrHole());
       CheckTypeIs(node, Type::Boolean());
@@ -1251,7 +1213,6 @@
       CheckValueInputIs(node, 1, Type::Signed32());
       CheckTypeIs(node, Type::SignedSmall());
       break;
->>>>>>> 84bd6f3c
     case IrOpcode::kArgumentsLength:
       CheckValueInputIs(node, 0, Type::ExternalPointer());
       CheckTypeIs(node, TypeCache::Get().kArgumentsLengthType);
@@ -1259,9 +1220,6 @@
     case IrOpcode::kArgumentsFrame:
       CheckTypeIs(node, Type::ExternalPointer());
       break;
-<<<<<<< HEAD
-    case IrOpcode::kNewUnmappedArgumentsElements:
-=======
     case IrOpcode::kNewDoubleElements:
     case IrOpcode::kNewSmiOrObjectElements:
       CheckValueInputIs(node, 0,
@@ -1269,7 +1227,6 @@
       CheckTypeIs(node, Type::OtherInternal());
       break;
     case IrOpcode::kNewArgumentsElements:
->>>>>>> 84bd6f3c
       CheckValueInputIs(node, 0, Type::ExternalPointer());
       CheckValueInputIs(node, 1, Type::Range(-Code::kMaxArguments,
                                              Code::kMaxArguments, zone));
@@ -1754,19 +1711,6 @@
     case IrOpcode::kLoadRootsPointer:
     case IrOpcode::kUnalignedLoad:
     case IrOpcode::kUnalignedStore:
-<<<<<<< HEAD
-    case IrOpcode::kCheckedLoad:
-    case IrOpcode::kCheckedStore:
-    case IrOpcode::kAtomicLoad:
-    case IrOpcode::kAtomicStore:
-    case IrOpcode::kAtomicExchange:
-    case IrOpcode::kAtomicCompareExchange:
-    case IrOpcode::kAtomicAdd:
-    case IrOpcode::kAtomicSub:
-    case IrOpcode::kAtomicAnd:
-    case IrOpcode::kAtomicOr:
-    case IrOpcode::kAtomicXor:
-=======
     case IrOpcode::kWord32AtomicLoad:
     case IrOpcode::kWord32AtomicStore:
     case IrOpcode::kWord32AtomicExchange:
@@ -1791,7 +1735,6 @@
     case IrOpcode::kSignExtendWord8ToInt64:
     case IrOpcode::kSignExtendWord16ToInt64:
     case IrOpcode::kSignExtendWord32ToInt64:
->>>>>>> 84bd6f3c
 
 #define SIMD_MACHINE_OP_CASE(Name) case IrOpcode::k##Name:
       MACHINE_SIMD_OP_LIST(SIMD_MACHINE_OP_CASE)
@@ -2080,11 +2023,7 @@
       if (NodeProperties::IsControlEdge(edge)) {
         DCHECK(!check_no_control);
       } else if (NodeProperties::IsEffectEdge(edge)) {
-<<<<<<< HEAD
-        CHECK(!check_no_effect);
-=======
         DCHECK(!check_no_effect);
->>>>>>> 84bd6f3c
         effect_edges++;
       } else if (NodeProperties::IsFrameStateEdge(edge)) {
         DCHECK(!check_no_frame_state);
