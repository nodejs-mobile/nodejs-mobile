--- conflicted
+++ resolved
@@ -106,38 +106,10 @@
 V8_EXPORT_PRIVATE StackSlotRepresentation const& StackSlotRepresentationOf(
     Operator const* op) V8_WARN_UNUSED_RESULT;
 
-<<<<<<< HEAD
-class StackSlotRepresentation final {
- public:
-  StackSlotRepresentation(int size, int alignment)
-      : size_(size), alignment_(alignment) {}
-
-  int size() const { return size_; }
-  int alignment() const { return alignment_; }
-
- private:
-  int size_;
-  int alignment_;
-};
-
-V8_EXPORT_PRIVATE bool operator==(StackSlotRepresentation,
-                                  StackSlotRepresentation);
-bool operator!=(StackSlotRepresentation, StackSlotRepresentation);
-
-size_t hash_value(StackSlotRepresentation);
-
-V8_EXPORT_PRIVATE std::ostream& operator<<(std::ostream&,
-                                           StackSlotRepresentation);
-
-StackSlotRepresentation const& StackSlotRepresentationOf(Operator const* op);
-=======
 MachineRepresentation AtomicStoreRepresentationOf(Operator const* op)
     V8_WARN_UNUSED_RESULT;
->>>>>>> 84bd6f3c
 
 MachineType AtomicOpRepresentationOf(Operator const* op) V8_WARN_UNUSED_RESULT;
-
-MachineType AtomicOpRepresentationOf(Operator const* op);
 
 // Interface for building machine-level operators. These operators are
 // machine-level but machine-independent and thus define a language suitable
@@ -171,22 +143,15 @@
     kWord64ReverseBytes = 1u << 19,
     kInt32AbsWithOverflow = 1u << 20,
     kInt64AbsWithOverflow = 1u << 21,
-<<<<<<< HEAD
-=======
     kSpeculationFence = 1u << 22,
->>>>>>> 84bd6f3c
     kAllOptionalOps =
         kFloat32RoundDown | kFloat64RoundDown | kFloat32RoundUp |
         kFloat64RoundUp | kFloat32RoundTruncate | kFloat64RoundTruncate |
         kFloat64RoundTiesAway | kFloat32RoundTiesEven | kFloat64RoundTiesEven |
         kWord32Ctz | kWord64Ctz | kWord32Popcnt | kWord64Popcnt |
         kWord32ReverseBits | kWord64ReverseBits | kWord32ReverseBytes |
-<<<<<<< HEAD
-        kWord64ReverseBytes | kInt32AbsWithOverflow | kInt64AbsWithOverflow
-=======
         kWord64ReverseBytes | kInt32AbsWithOverflow | kInt64AbsWithOverflow |
         kSpeculationFence
->>>>>>> 84bd6f3c
   };
   typedef base::Flags<Flag, unsigned> Flags;
 
@@ -226,24 +191,6 @@
           unalignedLoadUnsupportedTypes_(unalignedLoadUnsupportedTypes),
           unalignedStoreUnsupportedTypes_(unalignedStoreUnsupportedTypes) {}
 
-<<<<<<< HEAD
-    bool IsUnalignedSupported(const Vector<MachineType>& unsupported,
-                              const MachineType& machineType,
-                              uint8_t alignment) const {
-      // All accesses of bytes in memory are aligned.
-      DCHECK_NE(machineType.representation(), MachineRepresentation::kWord8);
-      if (unalignedSupport_ == kFullSupport) {
-        return true;
-      } else if (unalignedSupport_ == kNoSupport) {
-        return false;
-      } else {
-        for (MachineType m : unsupported) {
-          if (m == machineType) {
-            return false;
-          }
-        }
-        return true;
-=======
     bool IsUnalignedSupported(EnumSet<MachineRepresentation> unsupported,
                               MachineRepresentation rep) const {
       // All accesses of bytes in memory are aligned.
@@ -255,7 +202,6 @@
           return false;
         case kSomeSupport:
           return !unsupported.Contains(rep);
->>>>>>> 84bd6f3c
       }
       UNREACHABLE();
     }
@@ -295,13 +241,10 @@
   const OptionalOperator Word64ReverseBytes();
   const OptionalOperator Int32AbsWithOverflow();
   const OptionalOperator Int64AbsWithOverflow();
-<<<<<<< HEAD
-=======
 
   // Return true if the target's Word32 shift implementation is directly
   // compatible with JavaScript's specification. Otherwise, we have to manually
   // generate a mask with 0x1f on the amount ahead of generating the shift.
->>>>>>> 84bd6f3c
   bool Word32ShiftIsSafe() const { return flags_ & kWord32ShiftIsSafe; }
 
   const Operator* Word64And();
@@ -551,13 +494,8 @@
   const Operator* I32x4MaxS();
   const Operator* I32x4Eq();
   const Operator* I32x4Ne();
-<<<<<<< HEAD
-  const Operator* I32x4LtS();
-  const Operator* I32x4LeS();
-=======
   const Operator* I32x4GtS();
   const Operator* I32x4GeS();
->>>>>>> 84bd6f3c
 
   const Operator* I32x4UConvertF32x4();
   const Operator* I32x4UConvertI16x8Low();
@@ -565,13 +503,8 @@
   const Operator* I32x4ShrU(int32_t);
   const Operator* I32x4MinU();
   const Operator* I32x4MaxU();
-<<<<<<< HEAD
-  const Operator* I32x4LtU();
-  const Operator* I32x4LeU();
-=======
   const Operator* I32x4GtU();
   const Operator* I32x4GeU();
->>>>>>> 84bd6f3c
 
   const Operator* I16x8Splat();
   const Operator* I16x8ExtractLane(int32_t);
@@ -592,13 +525,8 @@
   const Operator* I16x8MaxS();
   const Operator* I16x8Eq();
   const Operator* I16x8Ne();
-<<<<<<< HEAD
-  const Operator* I16x8LtS();
-  const Operator* I16x8LeS();
-=======
   const Operator* I16x8GtS();
   const Operator* I16x8GeS();
->>>>>>> 84bd6f3c
 
   const Operator* I16x8UConvertI8x16Low();
   const Operator* I16x8UConvertI8x16High();
@@ -608,13 +536,8 @@
   const Operator* I16x8SubSaturateU();
   const Operator* I16x8MinU();
   const Operator* I16x8MaxU();
-<<<<<<< HEAD
-  const Operator* I16x8LtU();
-  const Operator* I16x8LeU();
-=======
   const Operator* I16x8GtU();
   const Operator* I16x8GeU();
->>>>>>> 84bd6f3c
 
   const Operator* I8x16Splat();
   const Operator* I8x16ExtractLane(int32_t);
@@ -632,13 +555,8 @@
   const Operator* I8x16MaxS();
   const Operator* I8x16Eq();
   const Operator* I8x16Ne();
-<<<<<<< HEAD
-  const Operator* I8x16LtS();
-  const Operator* I8x16LeS();
-=======
   const Operator* I8x16GtS();
   const Operator* I8x16GeS();
->>>>>>> 84bd6f3c
 
   const Operator* I8x16ShrU(int32_t);
   const Operator* I8x16UConvertI16x8();
@@ -646,13 +564,8 @@
   const Operator* I8x16SubSaturateU();
   const Operator* I8x16MinU();
   const Operator* I8x16MaxU();
-<<<<<<< HEAD
-  const Operator* I8x16LtU();
-  const Operator* I8x16LeU();
-=======
   const Operator* I8x16GtU();
   const Operator* I8x16GeU();
->>>>>>> 84bd6f3c
 
   const Operator* S128Load();
   const Operator* S128Store();
@@ -662,37 +575,6 @@
   const Operator* S128Or();
   const Operator* S128Xor();
   const Operator* S128Not();
-<<<<<<< HEAD
-
-  const Operator* S32x4Shuffle(uint8_t shuffle[16]);
-  const Operator* S32x4Select();
-  const Operator* S16x8Shuffle(uint8_t shuffle[16]);
-  const Operator* S16x8Select();
-  const Operator* S8x16Shuffle(uint8_t shuffle[16]);
-  const Operator* S8x16Select();
-
-  const Operator* S1x4Zero();
-  const Operator* S1x4And();
-  const Operator* S1x4Or();
-  const Operator* S1x4Xor();
-  const Operator* S1x4Not();
-  const Operator* S1x4AnyTrue();
-  const Operator* S1x4AllTrue();
-
-  const Operator* S1x8Zero();
-  const Operator* S1x8And();
-  const Operator* S1x8Or();
-  const Operator* S1x8Xor();
-  const Operator* S1x8Not();
-  const Operator* S1x8AnyTrue();
-  const Operator* S1x8AllTrue();
-
-  const Operator* S1x16Zero();
-  const Operator* S1x16And();
-  const Operator* S1x16Or();
-  const Operator* S1x16Xor();
-  const Operator* S1x16Not();
-=======
   const Operator* S128Select();
 
   const Operator* S8x16Shuffle(const uint8_t shuffle[16]);
@@ -701,7 +583,6 @@
   const Operator* S1x4AllTrue();
   const Operator* S1x8AnyTrue();
   const Operator* S1x8AllTrue();
->>>>>>> 84bd6f3c
   const Operator* S1x16AnyTrue();
   const Operator* S1x16AllTrue();
 
@@ -722,14 +603,11 @@
 
   const Operator* StackSlot(int size, int alignment = 0);
   const Operator* StackSlot(MachineRepresentation rep, int alignment = 0);
-<<<<<<< HEAD
-=======
 
   // Destroy value by masking when misspeculating.
   const Operator* TaggedPoisonOnSpeculation();
   const Operator* Word32PoisonOnSpeculation();
   const Operator* Word64PoisonOnSpeculation();
->>>>>>> 84bd6f3c
 
   // Access to the machine stack.
   const Operator* LoadStackPointer();
@@ -746,23 +624,6 @@
   // atomic-store [base + index], value
   const Operator* Word32AtomicStore(MachineRepresentation rep);
   // atomic-store [base + index], value
-<<<<<<< HEAD
-  const Operator* AtomicStore(MachineRepresentation rep);
-  // atomic-exchange [base + index], value
-  const Operator* AtomicExchange(MachineType rep);
-  // atomic-compare-exchange [base + index], old_value, new_value
-  const Operator* AtomicCompareExchange(MachineType rep);
-  // atomic-add [base + index], value
-  const Operator* AtomicAdd(MachineType rep);
-  // atomic-sub [base + index], value
-  const Operator* AtomicSub(MachineType rep);
-  // atomic-and [base + index], value
-  const Operator* AtomicAnd(MachineType rep);
-  // atomic-or [base + index], value
-  const Operator* AtomicOr(MachineType rep);
-  // atomic-xor [base + index], value
-  const Operator* AtomicXor(MachineType rep);
-=======
   const Operator* Word64AtomicStore(MachineRepresentation rep);
   // atomic-exchange [base + index], value
   const Operator* Word32AtomicExchange(MachineType rep);
@@ -794,7 +655,6 @@
   const Operator* Word64AtomicXor(MachineType rep);
 
   const OptionalOperator SpeculationFence();
->>>>>>> 84bd6f3c
 
   // Target machine word-size assumed by this builder.
   bool Is32() const { return word() == MachineRepresentation::kWord32; }
