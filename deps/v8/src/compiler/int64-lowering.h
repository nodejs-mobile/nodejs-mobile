// Copyright 2014 the V8 project authors. All rights reserved.
// Use of this source code is governed by a BSD-style license that can be
// found in the LICENSE file.

#ifndef V8_COMPILER_INT64_LOWERING_H_
#define V8_COMPILER_INT64_LOWERING_H_

#include "src/compiler/common-operator.h"
#include "src/compiler/graph.h"
#include "src/compiler/machine-operator.h"
#include "src/compiler/node-marker.h"
#include "src/globals.h"
#include "src/zone/zone-containers.h"

namespace v8 {
namespace internal {

template <typename T>
class Signature;

namespace compiler {

class V8_EXPORT_PRIVATE Int64Lowering {
 public:
  Int64Lowering(Graph* graph, MachineOperatorBuilder* machine,
                CommonOperatorBuilder* common, Zone* zone,
                Signature<MachineRepresentation>* signature);

  void LowerGraph();

  static int GetParameterCountAfterLowering(
      Signature<MachineRepresentation>* signature);

<<<<<<< HEAD
  // Determine whether the given type is i64 and has to be passed via two
  // parameters on the given machine.
  static bool IsI64AsTwoParameters(MachineOperatorBuilder* machine,
                                   MachineRepresentation type);

=======
>>>>>>> 84bd6f3c
 private:
  enum class State : uint8_t { kUnvisited, kOnStack, kVisited };

  struct Replacement {
    Node* low;
    Node* high;
  };

  Zone* zone() const { return zone_; }
  Graph* graph() const { return graph_; }
  MachineOperatorBuilder* machine() const { return machine_; }
  CommonOperatorBuilder* common() const { return common_; }
  Signature<MachineRepresentation>* signature() const { return signature_; }

  void PushNode(Node* node);
  void LowerNode(Node* node);
  bool DefaultLowering(Node* node, bool low_word_only = false);
  void LowerComparison(Node* node, const Operator* signed_op,
                       const Operator* unsigned_op);

  void ReplaceNode(Node* old, Node* new_low, Node* new_high);
  bool HasReplacementLow(Node* node);
  Node* GetReplacementLow(Node* node);
  bool HasReplacementHigh(Node* node);
  Node* GetReplacementHigh(Node* node);
  void PreparePhiReplacement(Node* phi);
  void GetIndexNodes(Node* index, Node*& index_low, Node*& index_high);

  struct NodeState {
    Node* node;
    int input_index;
  };

  Zone* zone_;
  Graph* const graph_;
  MachineOperatorBuilder* machine_;
  CommonOperatorBuilder* common_;
  NodeMarker<State> state_;
  ZoneDeque<NodeState> stack_;
  Replacement* replacements_;
  Signature<MachineRepresentation>* signature_;
  Node* placeholder_;
};

}  // namespace compiler
}  // namespace internal
}  // namespace v8

#endif  // V8_COMPILER_INT64_LOWERING_H_<|MERGE_RESOLUTION|>--- conflicted
+++ resolved
@@ -31,14 +31,6 @@
   static int GetParameterCountAfterLowering(
       Signature<MachineRepresentation>* signature);
 
-<<<<<<< HEAD
-  // Determine whether the given type is i64 and has to be passed via two
-  // parameters on the given machine.
-  static bool IsI64AsTwoParameters(MachineOperatorBuilder* machine,
-                                   MachineRepresentation type);
-
-=======
->>>>>>> 84bd6f3c
  private:
   enum class State : uint8_t { kUnvisited, kOnStack, kVisited };
 
