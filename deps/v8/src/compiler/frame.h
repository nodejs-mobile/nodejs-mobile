--- conflicted
+++ resolved
@@ -123,19 +123,6 @@
   }
 
   int AllocateSpillSlot(int width, int alignment = 0) {
-<<<<<<< HEAD
-    int frame_slot_count_before = frame_slot_count_;
-    if (alignment <= kPointerSize) {
-      AllocateAlignedFrameSlots(width);
-    } else {
-      // We need to allocate more place for spill slot
-      // in case we need an aligned spill slot to be
-      // able to properly align start of spill slot
-      // and still have enough place to hold all the
-      // data
-      AllocateAlignedFrameSlots(width + alignment - kPointerSize);
-    }
-=======
     DCHECK_EQ(frame_slot_count_,
               fixed_slot_count_ + spill_slot_count_ + return_slot_count_);
     int frame_slot_count_before = frame_slot_count_;
@@ -145,7 +132,6 @@
       width += alignment - kPointerSize;
     }
     AllocateAlignedFrameSlots(width);
->>>>>>> 84bd6f3c
     spill_slot_count_ += frame_slot_count_ - frame_slot_count_before;
     return frame_slot_count_ - return_slot_count_ - 1;
   }
