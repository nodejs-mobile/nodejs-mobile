--- conflicted
+++ resolved
@@ -153,19 +153,12 @@
 class UseInfo {
  public:
   UseInfo(MachineRepresentation representation, Truncation truncation,
-<<<<<<< HEAD
-          TypeCheckKind type_check = TypeCheckKind::kNone)
-      : representation_(representation),
-        truncation_(truncation),
-        type_check_(type_check) {}
-=======
           TypeCheckKind type_check = TypeCheckKind::kNone,
           const VectorSlotPair& feedback = VectorSlotPair())
       : representation_(representation),
         truncation_(truncation),
         type_check_(type_check),
         feedback_(feedback) {}
->>>>>>> 84bd6f3c
   static UseInfo TruncatingWord32() {
     return UseInfo(MachineRepresentation::kWord32, Truncation::Word32());
   }
@@ -204,16 +197,6 @@
     return UseInfo(MachineRepresentation::kTaggedSigned, Truncation::Any(),
                    TypeCheckKind::kSignedSmall, feedback);
   }
-<<<<<<< HEAD
-  static UseInfo CheckedSignedSmallAsWord32(IdentifyZeros identify_zeros) {
-    return UseInfo(MachineRepresentation::kWord32,
-                   Truncation::Any(identify_zeros),
-                   TypeCheckKind::kSignedSmall);
-  }
-  static UseInfo CheckedSigned32AsWord32(IdentifyZeros identify_zeros) {
-    return UseInfo(MachineRepresentation::kWord32,
-                   Truncation::Any(identify_zeros), TypeCheckKind::kSigned32);
-=======
   static UseInfo CheckedSignedSmallAsWord32(IdentifyZeros identify_zeros,
                                             const VectorSlotPair& feedback) {
     return UseInfo(MachineRepresentation::kWord32,
@@ -225,7 +208,6 @@
     return UseInfo(MachineRepresentation::kWord32,
                    Truncation::Any(identify_zeros), TypeCheckKind::kSigned32,
                    feedback);
->>>>>>> 84bd6f3c
   }
   static UseInfo CheckedNumberAsFloat64(const VectorSlotPair& feedback) {
     return UseInfo(MachineRepresentation::kFloat64, Truncation::Any(),
@@ -267,19 +249,13 @@
                ? CheckForMinusZeroMode::kDontCheckForMinusZero
                : CheckForMinusZeroMode::kCheckForMinusZero;
   }
-<<<<<<< HEAD
-=======
   const VectorSlotPair& feedback() const { return feedback_; }
->>>>>>> 84bd6f3c
 
  private:
   MachineRepresentation representation_;
   Truncation truncation_;
   TypeCheckKind type_check_;
-<<<<<<< HEAD
-=======
   VectorSlotPair feedback_;
->>>>>>> 84bd6f3c
 };
 
 // Contains logic related to changing the representation of values for constants
