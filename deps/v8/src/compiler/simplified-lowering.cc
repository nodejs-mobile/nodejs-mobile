// Copyright 2014 the V8 project authors. All rights reserved.
// Use of this source code is governed by a BSD-style license that can be
// found in the LICENSE file.

#include "src/compiler/simplified-lowering.h"

#include <limits>

#include "src/address-map.h"
#include "src/base/bits.h"
#include "src/code-factory.h"
#include "src/compiler/access-builder.h"
#include "src/compiler/common-operator.h"
#include "src/compiler/compiler-source-position-table.h"
#include "src/compiler/diamond.h"
#include "src/compiler/linkage.h"
#include "src/compiler/node-matchers.h"
#include "src/compiler/node-origin-table.h"
#include "src/compiler/node-properties.h"
#include "src/compiler/operation-typer.h"
#include "src/compiler/operator-properties.h"
#include "src/compiler/representation-change.h"
#include "src/compiler/simplified-operator.h"
#include "src/compiler/type-cache.h"
#include "src/conversions-inl.h"
#include "src/objects.h"

namespace v8 {
namespace internal {
namespace compiler {

// Macro for outputting trace information from representation inference.
#define TRACE(...)                                      \
  do {                                                  \
    if (FLAG_trace_representation) PrintF(__VA_ARGS__); \
  } while (false)

// Representation selection and lowering of {Simplified} operators to machine
// operators are interwined. We use a fixpoint calculation to compute both the
// output representation and the best possible lowering for {Simplified} nodes.
// Representation change insertion ensures that all values are in the correct
// machine representation after this phase, as dictated by the machine
// operators themselves.
enum Phase {
  // 1.) PROPAGATE: Traverse the graph from the end, pushing usage information
  //     backwards from uses to definitions, around cycles in phis, according
  //     to local rules for each operator.
  //     During this phase, the usage information for a node determines the best
  //     possible lowering for each operator so far, and that in turn determines
  //     the output representation.
  //     Therefore, to be correct, this phase must iterate to a fixpoint before
  //     the next phase can begin.
  PROPAGATE,

  // 2.) RETYPE: Propagate types from type feedback forwards.
  RETYPE,

  // 3.) LOWER: perform lowering for all {Simplified} nodes by replacing some
  //     operators for some nodes, expanding some nodes to multiple nodes, or
  //     removing some (redundant) nodes.
  //     During this phase, use the {RepresentationChanger} to insert
  //     representation changes between uses that demand a particular
  //     representation and nodes that produce a different representation.
  LOWER
};

namespace {

MachineRepresentation MachineRepresentationFromArrayType(
    ExternalArrayType array_type) {
  switch (array_type) {
    case kExternalUint8Array:
    case kExternalUint8ClampedArray:
    case kExternalInt8Array:
      return MachineRepresentation::kWord8;
    case kExternalUint16Array:
    case kExternalInt16Array:
      return MachineRepresentation::kWord16;
    case kExternalUint32Array:
    case kExternalInt32Array:
      return MachineRepresentation::kWord32;
    case kExternalFloat32Array:
      return MachineRepresentation::kFloat32;
    case kExternalFloat64Array:
      return MachineRepresentation::kFloat64;
    case kExternalBigInt64Array:
    case kExternalBigUint64Array:
      UNIMPLEMENTED();
  }
  UNREACHABLE();
}

UseInfo CheckedUseInfoAsWord32FromHint(
<<<<<<< HEAD
    NumberOperationHint hint,
    IdentifyZeros identify_zeros = kDistinguishZeros) {
  switch (hint) {
    case NumberOperationHint::kSignedSmall:
      return UseInfo::CheckedSignedSmallAsWord32(identify_zeros);
    case NumberOperationHint::kSigned32:
      return UseInfo::CheckedSigned32AsWord32(identify_zeros);
=======
    NumberOperationHint hint, const VectorSlotPair& feedback = VectorSlotPair(),
    IdentifyZeros identify_zeros = kDistinguishZeros) {
  switch (hint) {
    case NumberOperationHint::kSignedSmall:
    case NumberOperationHint::kSignedSmallInputs:
      return UseInfo::CheckedSignedSmallAsWord32(identify_zeros, feedback);
    case NumberOperationHint::kSigned32:
      return UseInfo::CheckedSigned32AsWord32(identify_zeros, feedback);
>>>>>>> 84bd6f3c
    case NumberOperationHint::kNumber:
      return UseInfo::CheckedNumberAsWord32(feedback);
    case NumberOperationHint::kNumberOrOddball:
      return UseInfo::CheckedNumberOrOddballAsWord32(feedback);
  }
  UNREACHABLE();
}

UseInfo CheckedUseInfoAsFloat64FromHint(NumberOperationHint hint,
                                        const VectorSlotPair& feedback) {
  switch (hint) {
    case NumberOperationHint::kSignedSmall:
    case NumberOperationHint::kSignedSmallInputs:
    case NumberOperationHint::kSigned32:
      // Not used currently.
      UNREACHABLE();
      break;
    case NumberOperationHint::kNumber:
      return UseInfo::CheckedNumberAsFloat64(feedback);
    case NumberOperationHint::kNumberOrOddball:
      return UseInfo::CheckedNumberOrOddballAsFloat64(feedback);
  }
  UNREACHABLE();
}

UseInfo TruncatingUseInfoFromRepresentation(MachineRepresentation rep) {
  switch (rep) {
    case MachineRepresentation::kTaggedSigned:
      return UseInfo::TaggedSigned();
    case MachineRepresentation::kTaggedPointer:
    case MachineRepresentation::kTagged:
      return UseInfo::AnyTagged();
    case MachineRepresentation::kFloat64:
      return UseInfo::TruncatingFloat64();
    case MachineRepresentation::kFloat32:
      return UseInfo::Float32();
    case MachineRepresentation::kWord8:
    case MachineRepresentation::kWord16:
    case MachineRepresentation::kWord32:
      return UseInfo::TruncatingWord32();
    case MachineRepresentation::kWord64:
      return UseInfo::TruncatingWord64();
    case MachineRepresentation::kBit:
      return UseInfo::Bool();
    case MachineRepresentation::kSimd128:
    case MachineRepresentation::kNone:
      break;
  }
  UNREACHABLE();
}

UseInfo UseInfoForBasePointer(const FieldAccess& access) {
  return access.tag() != 0 ? UseInfo::AnyTagged() : UseInfo::PointerInt();
}

UseInfo UseInfoForBasePointer(const ElementAccess& access) {
  return access.tag() != 0 ? UseInfo::AnyTagged() : UseInfo::PointerInt();
}

void ReplaceEffectControlUses(Node* node, Node* effect, Node* control) {
  for (Edge edge : node->use_edges()) {
    if (NodeProperties::IsControlEdge(edge)) {
      edge.UpdateTo(control);
    } else if (NodeProperties::IsEffectEdge(edge)) {
      edge.UpdateTo(effect);
    } else {
      DCHECK(NodeProperties::IsValueEdge(edge) ||
             NodeProperties::IsContextEdge(edge));
    }
  }
}

void ChangeToPureOp(Node* node, const Operator* new_op) {
  DCHECK(new_op->HasProperty(Operator::kPure));
  if (node->op()->EffectInputCount() > 0) {
    DCHECK_LT(0, node->op()->ControlInputCount());
    // Disconnect the node from effect and control chains.
    Node* control = NodeProperties::GetControlInput(node);
    Node* effect = NodeProperties::GetEffectInput(node);
    ReplaceEffectControlUses(node, effect, control);
    node->TrimInputCount(new_op->ValueInputCount());
  } else {
    DCHECK_EQ(0, node->op()->ControlInputCount());
  }
  NodeProperties::ChangeOp(node, new_op);
}

#ifdef DEBUG
// Helpers for monotonicity checking.
class InputUseInfos {
 public:
  explicit InputUseInfos(Zone* zone) : input_use_infos_(zone) {}

  void SetAndCheckInput(Node* node, int index, UseInfo use_info) {
    if (input_use_infos_.empty()) {
      input_use_infos_.resize(node->InputCount(), UseInfo::None());
    }
    // Check that the new use informatin is a super-type of the old
    // one.
    DCHECK(IsUseLessGeneral(input_use_infos_[index], use_info));
    input_use_infos_[index] = use_info;
  }

 private:
  ZoneVector<UseInfo> input_use_infos_;

  static bool IsUseLessGeneral(UseInfo use1, UseInfo use2) {
    return use1.truncation().IsLessGeneralThan(use2.truncation());
  }
};

#endif  // DEBUG

bool CanOverflowSigned32(const Operator* op, Type left, Type right,
                         Zone* type_zone) {
  // We assume the inputs are checked Signed32 (or known statically
  // to be Signed32). Technically, the inputs could also be minus zero, but
  // that cannot cause overflow.
  left = Type::Intersect(left, Type::Signed32(), type_zone);
  right = Type::Intersect(right, Type::Signed32(), type_zone);
  if (left.IsNone() || right.IsNone()) return false;
  switch (op->opcode()) {
    case IrOpcode::kSpeculativeSafeIntegerAdd:
      return (left.Max() + right.Max() > kMaxInt) ||
             (left.Min() + right.Min() < kMinInt);

    case IrOpcode::kSpeculativeSafeIntegerSubtract:
      return (left.Max() - right.Min() > kMaxInt) ||
             (left.Min() - right.Max() < kMinInt);

    default:
      UNREACHABLE();
  }
  return true;
}

bool IsSomePositiveOrderedNumber(Type type) {
  return type.Is(Type::OrderedNumber()) && !type.IsNone() && type.Min() > 0;
}

}  // namespace

class RepresentationSelector {
 public:
  // Information for each node tracked during the fixpoint.
  class NodeInfo final {
   public:
    // Adds new use to the node. Returns true if something has changed
    // and the node has to be requeued.
    bool AddUse(UseInfo info) {
      Truncation old_truncation = truncation_;
      truncation_ = Truncation::Generalize(truncation_, info.truncation());
      return truncation_ != old_truncation;
    }

    void set_queued() { state_ = kQueued; }
    void set_visited() { state_ = kVisited; }
    void set_pushed() { state_ = kPushed; }
    void reset_state() { state_ = kUnvisited; }
    bool visited() const { return state_ == kVisited; }
    bool queued() const { return state_ == kQueued; }
    bool unvisited() const { return state_ == kUnvisited; }
    Truncation truncation() const { return truncation_; }
    void set_output(MachineRepresentation output) { representation_ = output; }

    MachineRepresentation representation() const { return representation_; }

    // Helpers for feedback typing.
    void set_feedback_type(Type type) { feedback_type_ = type; }
    Type feedback_type() const { return feedback_type_; }
    void set_weakened() { weakened_ = true; }
    bool weakened() const { return weakened_; }
    void set_restriction_type(Type type) { restriction_type_ = type; }
    Type restriction_type() const { return restriction_type_; }

   private:
    enum State : uint8_t { kUnvisited, kPushed, kVisited, kQueued };
    State state_ = kUnvisited;
    MachineRepresentation representation_ =
        MachineRepresentation::kNone;             // Output representation.
    Truncation truncation_ = Truncation::None();  // Information about uses.

    Type restriction_type_ = Type::Any();
    Type feedback_type_;
    bool weakened_ = false;
  };

  RepresentationSelector(JSGraph* jsgraph, Zone* zone,
                         RepresentationChanger* changer,
                         SourcePositionTable* source_positions,
                         NodeOriginTable* node_origins)
      : jsgraph_(jsgraph),
        zone_(zone),
        count_(jsgraph->graph()->NodeCount()),
        info_(count_, zone),
#ifdef DEBUG
        node_input_use_infos_(count_, InputUseInfos(zone), zone),
#endif
        nodes_(zone),
        replacements_(zone),
        phase_(PROPAGATE),
        changer_(changer),
        queue_(zone),
        typing_stack_(zone),
        source_positions_(source_positions),
        node_origins_(node_origins),
        type_cache_(TypeCache::Get()),
        op_typer_(jsgraph->isolate(), graph_zone()) {
  }

  // Forward propagation of types from type feedback.
  void RunTypePropagationPhase() {
    // Run type propagation.
    TRACE("--{Type propagation phase}--\n");
    phase_ = RETYPE;
    ResetNodeInfoState();

    DCHECK(typing_stack_.empty());
    typing_stack_.push({graph()->end(), 0});
    GetInfo(graph()->end())->set_pushed();
    while (!typing_stack_.empty()) {
      NodeState& current = typing_stack_.top();

      // If there is an unvisited input, push it and continue.
      bool pushed_unvisited = false;
      while (current.input_index < current.node->InputCount()) {
        Node* input = current.node->InputAt(current.input_index);
        NodeInfo* input_info = GetInfo(input);
        current.input_index++;
        if (input_info->unvisited()) {
          input_info->set_pushed();
          typing_stack_.push({input, 0});
          pushed_unvisited = true;
          break;
        }
      }
      if (pushed_unvisited) continue;

      // Process the top of the stack.
      Node* node = current.node;
      typing_stack_.pop();
      NodeInfo* info = GetInfo(node);
      info->set_visited();
      bool updated = UpdateFeedbackType(node);
      TRACE(" visit #%d: %s\n", node->id(), node->op()->mnemonic());
      VisitNode(node, info->truncation(), nullptr);
      TRACE("  ==> output ");
      PrintOutputInfo(info);
      TRACE("\n");
      if (updated) {
        for (Node* const user : node->uses()) {
          if (GetInfo(user)->visited()) {
            GetInfo(user)->set_queued();
            queue_.push(user);
          }
        }
      }
    }

    // Process the revisit queue.
    while (!queue_.empty()) {
      Node* node = queue_.front();
      queue_.pop();
      NodeInfo* info = GetInfo(node);
      info->set_visited();
      bool updated = UpdateFeedbackType(node);
      TRACE(" visit #%d: %s\n", node->id(), node->op()->mnemonic());
      VisitNode(node, info->truncation(), nullptr);
      TRACE("  ==> output ");
      PrintOutputInfo(info);
      TRACE("\n");
      if (updated) {
        for (Node* const user : node->uses()) {
          if (GetInfo(user)->visited()) {
            GetInfo(user)->set_queued();
            queue_.push(user);
          }
        }
      }
    }
  }

  void ResetNodeInfoState() {
    // Clean up for the next phase.
    for (NodeInfo& info : info_) {
      info.reset_state();
    }
  }

  Type TypeOf(Node* node) {
    Type type = GetInfo(node)->feedback_type();
    return type.IsInvalid() ? NodeProperties::GetType(node) : type;
  }

  Type FeedbackTypeOf(Node* node) {
    Type type = GetInfo(node)->feedback_type();
    return type.IsInvalid() ? Type::None() : type;
  }

  Type TypePhi(Node* node) {
    int arity = node->op()->ValueInputCount();
    Type type = FeedbackTypeOf(node->InputAt(0));
    for (int i = 1; i < arity; ++i) {
      type = op_typer_.Merge(type, FeedbackTypeOf(node->InputAt(i)));
    }
    return type;
  }

  Type TypeSelect(Node* node) {
    return op_typer_.Merge(FeedbackTypeOf(node->InputAt(1)),
                           FeedbackTypeOf(node->InputAt(2)));
  }

  bool UpdateFeedbackType(Node* node) {
    if (node->op()->ValueOutputCount() == 0) return false;

    NodeInfo* info = GetInfo(node);
    Type type = info->feedback_type();
    Type new_type = type;

    // For any non-phi node just wait until we get all inputs typed. We only
    // allow untyped inputs for phi nodes because phis are the only places
    // where cycles need to be broken.
    if (node->opcode() != IrOpcode::kPhi) {
      for (int i = 0; i < node->op()->ValueInputCount(); i++) {
        if (GetInfo(node->InputAt(i))->feedback_type().IsInvalid()) {
          return false;
        }
      }
    }

    switch (node->opcode()) {
#define DECLARE_CASE(Name)                                       \
  case IrOpcode::k##Name: {                                      \
    new_type = op_typer_.Name(FeedbackTypeOf(node->InputAt(0)),  \
                              FeedbackTypeOf(node->InputAt(1))); \
    break;                                                       \
  }
      SIMPLIFIED_NUMBER_BINOP_LIST(DECLARE_CASE)
      DECLARE_CASE(SameValue)
#undef DECLARE_CASE

#define DECLARE_CASE(Name)                                                \
  case IrOpcode::k##Name: {                                               \
    new_type =                                                            \
        Type::Intersect(op_typer_.Name(FeedbackTypeOf(node->InputAt(0)),  \
                                       FeedbackTypeOf(node->InputAt(1))), \
                        info->restriction_type(), graph_zone());          \
    break;                                                                \
  }
      SIMPLIFIED_SPECULATIVE_NUMBER_BINOP_LIST(DECLARE_CASE)
#undef DECLARE_CASE

#define DECLARE_CASE(Name)                                       \
  case IrOpcode::k##Name: {                                      \
    new_type = op_typer_.Name(FeedbackTypeOf(node->InputAt(0))); \
    break;                                                       \
  }
      SIMPLIFIED_NUMBER_UNOP_LIST(DECLARE_CASE)
#undef DECLARE_CASE

#define DECLARE_CASE(Name)                                                \
  case IrOpcode::k##Name: {                                               \
    new_type =                                                            \
        Type::Intersect(op_typer_.Name(FeedbackTypeOf(node->InputAt(0))), \
                        info->restriction_type(), graph_zone());          \
    break;                                                                \
  }
      SIMPLIFIED_SPECULATIVE_NUMBER_UNOP_LIST(DECLARE_CASE)
#undef DECLARE_CASE

<<<<<<< HEAD
=======
      case IrOpcode::kConvertReceiver:
        new_type = op_typer_.ConvertReceiver(FeedbackTypeOf(node->InputAt(0)));
        break;

>>>>>>> 84bd6f3c
      case IrOpcode::kPlainPrimitiveToNumber:
        new_type = op_typer_.ToNumber(FeedbackTypeOf(node->InputAt(0)));
        break;

      case IrOpcode::kCheckFloat64Hole:
        new_type = Type::Intersect(
            op_typer_.CheckFloat64Hole(FeedbackTypeOf(node->InputAt(0))),
            info->restriction_type(), graph_zone());
        break;

      case IrOpcode::kCheckNumber:
        new_type = Type::Intersect(
            op_typer_.CheckNumber(FeedbackTypeOf(node->InputAt(0))),
            info->restriction_type(), graph_zone());
        break;

      case IrOpcode::kPhi: {
        new_type = TypePhi(node);
        if (!type.IsInvalid()) {
          new_type = Weaken(node, type, new_type);
        }
        break;
      }

      case IrOpcode::kConvertTaggedHoleToUndefined:
        new_type = op_typer_.ConvertTaggedHoleToUndefined(
            FeedbackTypeOf(node->InputAt(0)));
        break;

      case IrOpcode::kTypeGuard: {
        new_type = op_typer_.TypeTypeGuard(node->op(),
                                           FeedbackTypeOf(node->InputAt(0)));
        break;
      }

      case IrOpcode::kSelect: {
        new_type = TypeSelect(node);
        break;
      }

      default:
        // Shortcut for operations that we do not handle.
        if (type.IsInvalid()) {
          GetInfo(node)->set_feedback_type(NodeProperties::GetType(node));
          return true;
        }
        return false;
    }
    // We need to guarantee that the feedback type is a subtype of the upper
    // bound. Naively that should hold, but weakening can actually produce
    // a bigger type if we are unlucky with ordering of phi typing. To be
    // really sure, just intersect the upper bound with the feedback type.
    new_type = Type::Intersect(GetUpperBound(node), new_type, graph_zone());

    if (!type.IsInvalid() && new_type.Is(type)) return false;
    GetInfo(node)->set_feedback_type(new_type);
    if (FLAG_trace_representation) {
      PrintNodeFeedbackType(node);
    }
    return true;
  }

  void PrintNodeFeedbackType(Node* n) {
    OFStream os(stdout);
    os << "#" << n->id() << ":" << *n->op() << "(";
    int j = 0;
    for (Node* const i : n->inputs()) {
      if (j++ > 0) os << ", ";
      os << "#" << i->id() << ":" << i->op()->mnemonic();
    }
    os << ")";
    if (NodeProperties::IsTyped(n)) {
      Type static_type = NodeProperties::GetType(n);
      os << "  [Static type: " << static_type;
      Type feedback_type = GetInfo(n)->feedback_type();
      if (!feedback_type.IsInvalid() && feedback_type != static_type) {
        os << ", Feedback type: " << feedback_type;
      }
      os << "]";
    }
    os << std::endl;
  }

  Type Weaken(Node* node, Type previous_type, Type current_type) {
    // If the types have nothing to do with integers, return the types.
    Type const integer = type_cache_.kInteger;
    if (!previous_type.Maybe(integer)) {
      return current_type;
    }
    DCHECK(current_type.Maybe(integer));

    Type current_integer = Type::Intersect(current_type, integer, graph_zone());
    DCHECK(!current_integer.IsNone());
    Type previous_integer =
        Type::Intersect(previous_type, integer, graph_zone());
    DCHECK(!previous_integer.IsNone());

    // Once we start weakening a node, we should always weaken.
    if (!GetInfo(node)->weakened()) {
      // Only weaken if there is range involved; we should converge quickly
      // for all other types (the exception is a union of many constants,
      // but we currently do not increase the number of constants in unions).
      Type previous = previous_integer.GetRange();
      Type current = current_integer.GetRange();
      if (current.IsInvalid() || previous.IsInvalid()) {
        return current_type;
      }
      // Range is involved => we are weakening.
      GetInfo(node)->set_weakened();
    }

    return Type::Union(current_type,
                       op_typer_.WeakenRange(previous_integer, current_integer),
                       graph_zone());
  }

  // Backward propagation of truncations.
  void RunTruncationPropagationPhase() {
    // Run propagation phase to a fixpoint.
    TRACE("--{Propagation phase}--\n");
    phase_ = PROPAGATE;
    EnqueueInitial(jsgraph_->graph()->end());
    // Process nodes from the queue until it is empty.
    while (!queue_.empty()) {
      Node* node = queue_.front();
      NodeInfo* info = GetInfo(node);
      queue_.pop();
      info->set_visited();
      TRACE(" visit #%d: %s (trunc: %s)\n", node->id(), node->op()->mnemonic(),
            info->truncation().description());
      VisitNode(node, info->truncation(), nullptr);
    }
  }

  void Run(SimplifiedLowering* lowering) {
    RunTruncationPropagationPhase();

    RunTypePropagationPhase();

    // Run lowering and change insertion phase.
    TRACE("--{Simplified lowering phase}--\n");
    phase_ = LOWER;
    // Process nodes from the collected {nodes_} vector.
    for (NodeVector::iterator i = nodes_.begin(); i != nodes_.end(); ++i) {
      Node* node = *i;
      NodeInfo* info = GetInfo(node);
      TRACE(" visit #%d: %s\n", node->id(), node->op()->mnemonic());
      // Reuse {VisitNode()} so the representation rules are in one place.
      SourcePositionTable::Scope scope(
          source_positions_, source_positions_->GetSourcePosition(node));
      NodeOriginTable::Scope origin_scope(node_origins_, "simplified lowering",
                                          node);
      VisitNode(node, info->truncation(), lowering);
    }

    // Perform the final replacements.
    for (NodeVector::iterator i = replacements_.begin();
         i != replacements_.end(); ++i) {
      Node* node = *i;
      Node* replacement = *(++i);
      node->ReplaceUses(replacement);
      node->Kill();
      // We also need to replace the node in the rest of the vector.
      for (NodeVector::iterator j = i + 1; j != replacements_.end(); ++j) {
        ++j;
        if (*j == node) *j = replacement;
      }
    }
  }

  void EnqueueInitial(Node* node) {
    NodeInfo* info = GetInfo(node);
    info->set_queued();
    nodes_.push_back(node);
    queue_.push(node);
  }

  // Enqueue {use_node}'s {index} input if the {use} contains new information
  // for that input node. Add the input to {nodes_} if this is the first time
  // it's been visited.
  void EnqueueInput(Node* use_node, int index,
                    UseInfo use_info = UseInfo::None()) {
    Node* node = use_node->InputAt(index);
    if (phase_ != PROPAGATE) return;
    NodeInfo* info = GetInfo(node);
#ifdef DEBUG
    // Check monotonicity of input requirements.
    node_input_use_infos_[use_node->id()].SetAndCheckInput(use_node, index,
                                                           use_info);
#endif  // DEBUG
    if (info->unvisited()) {
      // First visit of this node.
      info->set_queued();
      nodes_.push_back(node);
      queue_.push(node);
      TRACE("  initial #%i: ", node->id());
      info->AddUse(use_info);
      PrintTruncation(info->truncation());
      return;
    }
    TRACE("   queue #%i?: ", node->id());
    PrintTruncation(info->truncation());
    if (info->AddUse(use_info)) {
      // New usage information for the node is available.
      if (!info->queued()) {
        queue_.push(node);
        info->set_queued();
        TRACE("   added: ");
      } else {
        TRACE(" inqueue: ");
      }
      PrintTruncation(info->truncation());
    }
  }

  bool lower() const { return phase_ == LOWER; }
  bool retype() const { return phase_ == RETYPE; }
  bool propagate() const { return phase_ == PROPAGATE; }

  void SetOutput(Node* node, MachineRepresentation representation,
                 Type restriction_type = Type::Any()) {
    NodeInfo* const info = GetInfo(node);
    switch (phase_) {
      case PROPAGATE:
        info->set_restriction_type(restriction_type);
        break;
      case RETYPE:
        DCHECK(info->restriction_type().Is(restriction_type));
        DCHECK(restriction_type.Is(info->restriction_type()));
        info->set_output(representation);
        break;
      case LOWER:
        DCHECK_EQ(info->representation(), representation);
        DCHECK(info->restriction_type().Is(restriction_type));
        DCHECK(restriction_type.Is(info->restriction_type()));
        break;
    }
  }

  Type GetUpperBound(Node* node) { return NodeProperties::GetType(node); }

  bool InputCannotBe(Node* node, Type type) {
    DCHECK_EQ(1, node->op()->ValueInputCount());
    return !GetUpperBound(node->InputAt(0)).Maybe(type);
  }

  bool InputIs(Node* node, Type type) {
    DCHECK_EQ(1, node->op()->ValueInputCount());
    return GetUpperBound(node->InputAt(0)).Is(type);
  }

  bool BothInputsAreSigned32(Node* node) {
    return BothInputsAre(node, Type::Signed32());
  }

  bool BothInputsAreUnsigned32(Node* node) {
    return BothInputsAre(node, Type::Unsigned32());
  }

  bool BothInputsAre(Node* node, Type type) {
    DCHECK_EQ(2, node->op()->ValueInputCount());
    return GetUpperBound(node->InputAt(0)).Is(type) &&
           GetUpperBound(node->InputAt(1)).Is(type);
  }

  bool IsNodeRepresentationTagged(Node* node) {
    MachineRepresentation representation = GetInfo(node)->representation();
    return IsAnyTagged(representation);
  }

  bool OneInputCannotBe(Node* node, Type type) {
    DCHECK_EQ(2, node->op()->ValueInputCount());
    return !GetUpperBound(node->InputAt(0)).Maybe(type) ||
           !GetUpperBound(node->InputAt(1)).Maybe(type);
  }

  // Converts input {index} of {node} according to given UseInfo {use},
  // assuming the type of the input is {input_type}. If {input_type} is null,
  // it takes the input from the input node {TypeOf(node->InputAt(index))}.
  void ConvertInput(Node* node, int index, UseInfo use,
<<<<<<< HEAD
                    Type* input_type = nullptr) {
=======
                    Type input_type = Type::Invalid()) {
>>>>>>> 84bd6f3c
    Node* input = node->InputAt(index);
    // In the change phase, insert a change before the use if necessary.
    if (use.representation() == MachineRepresentation::kNone)
      return;  // No input requirement on the use.
    DCHECK_NOT_NULL(input);
    NodeInfo* input_info = GetInfo(input);
    MachineRepresentation input_rep = input_info->representation();
    if (input_rep != use.representation() ||
        use.type_check() != TypeCheckKind::kNone) {
      // Output representation doesn't match usage.
      TRACE("  change: #%d:%s(@%d #%d:%s) ", node->id(), node->op()->mnemonic(),
            index, input->id(), input->op()->mnemonic());
      TRACE(" from ");
      PrintOutputInfo(input_info);
      TRACE(" to ");
      PrintUseInfo(use);
      TRACE("\n");
<<<<<<< HEAD
      if (input_type == nullptr) {
=======
      if (input_type.IsInvalid()) {
>>>>>>> 84bd6f3c
        input_type = TypeOf(input);
      }
      Node* n = changer_->GetRepresentationFor(
          input, input_info->representation(), input_type, node, use);
      node->ReplaceInput(index, n);
    }
  }

  void ProcessInput(Node* node, int index, UseInfo use) {
    switch (phase_) {
      case PROPAGATE:
        EnqueueInput(node, index, use);
        break;
      case RETYPE:
        break;
      case LOWER:
        ConvertInput(node, index, use);
        break;
    }
  }

  void ProcessRemainingInputs(Node* node, int index) {
    DCHECK_GE(index, NodeProperties::PastValueIndex(node));
    DCHECK_GE(index, NodeProperties::PastContextIndex(node));
    for (int i = std::max(index, NodeProperties::FirstEffectIndex(node));
         i < NodeProperties::PastEffectIndex(node); ++i) {
      EnqueueInput(node, i);  // Effect inputs: just visit
    }
    for (int i = std::max(index, NodeProperties::FirstControlIndex(node));
         i < NodeProperties::PastControlIndex(node); ++i) {
      EnqueueInput(node, i);  // Control inputs: just visit
    }
  }

  // The default, most general visitation case. For {node}, process all value,
  // context, frame state, effect, and control inputs, assuming that value
  // inputs should have {kRepTagged} representation and can observe all output
  // values {kTypeAny}.
  void VisitInputs(Node* node) {
    int tagged_count = node->op()->ValueInputCount() +
                       OperatorProperties::GetContextInputCount(node->op()) +
                       OperatorProperties::GetFrameStateInputCount(node->op());
    // Visit value, context and frame state inputs as tagged.
    for (int i = 0; i < tagged_count; i++) {
      ProcessInput(node, i, UseInfo::AnyTagged());
    }
    // Only enqueue other inputs (effects, control).
    for (int i = tagged_count; i < node->InputCount(); i++) {
      EnqueueInput(node, i);
    }
  }

  void VisitReturn(Node* node) {
    int tagged_limit = node->op()->ValueInputCount() +
                       OperatorProperties::GetContextInputCount(node->op()) +
                       OperatorProperties::GetFrameStateInputCount(node->op());
    // Visit integer slot count to pop
    ProcessInput(node, 0, UseInfo::TruncatingWord32());

    // Visit value, context and frame state inputs as tagged.
    for (int i = 1; i < tagged_limit; i++) {
      ProcessInput(node, i, UseInfo::AnyTagged());
    }
    // Only enqueue other inputs (effects, control).
    for (int i = tagged_limit; i < node->InputCount(); i++) {
      EnqueueInput(node, i);
    }
  }

  // Helper for an unused node.
  void VisitUnused(Node* node) {
    int value_count = node->op()->ValueInputCount() +
                      OperatorProperties::GetContextInputCount(node->op()) +
                      OperatorProperties::GetFrameStateInputCount(node->op());
    for (int i = 0; i < value_count; i++) {
      ProcessInput(node, i, UseInfo::None());
    }
    ProcessRemainingInputs(node, value_count);
    if (lower()) Kill(node);
  }

  // Helper for no-op node.
  void VisitNoop(Node* node, Truncation truncation) {
    if (truncation.IsUnused()) return VisitUnused(node);
    MachineRepresentation representation =
        GetOutputInfoForPhi(node, TypeOf(node), truncation);
    VisitUnop(node, UseInfo(representation, truncation), representation);
    if (lower()) DeferReplacement(node, node->InputAt(0));
  }

  // Helper for binops of the R x L -> O variety.
  void VisitBinop(Node* node, UseInfo left_use, UseInfo right_use,
                  MachineRepresentation output,
                  Type restriction_type = Type::Any()) {
    DCHECK_EQ(2, node->op()->ValueInputCount());
    ProcessInput(node, 0, left_use);
    ProcessInput(node, 1, right_use);
    for (int i = 2; i < node->InputCount(); i++) {
      EnqueueInput(node, i);
    }
    SetOutput(node, output, restriction_type);
  }

  // Helper for binops of the I x I -> O variety.
  void VisitBinop(Node* node, UseInfo input_use, MachineRepresentation output,
                  Type restriction_type = Type::Any()) {
    VisitBinop(node, input_use, input_use, output, restriction_type);
  }

  void VisitSpeculativeInt32Binop(Node* node) {
    DCHECK_EQ(2, node->op()->ValueInputCount());
    if (BothInputsAre(node, Type::NumberOrOddball())) {
      return VisitBinop(node, UseInfo::TruncatingWord32(),
                        MachineRepresentation::kWord32);
    }
    NumberOperationHint hint = NumberOperationHintOf(node->op());
    return VisitBinop(node, CheckedUseInfoAsWord32FromHint(hint),
                      MachineRepresentation::kWord32);
  }

  // Helper for unops of the I -> O variety.
  void VisitUnop(Node* node, UseInfo input_use, MachineRepresentation output,
<<<<<<< HEAD
                 Type* restriction_type = Type::Any()) {
=======
                 Type restriction_type = Type::Any()) {
>>>>>>> 84bd6f3c
    DCHECK_EQ(1, node->op()->ValueInputCount());
    ProcessInput(node, 0, input_use);
    ProcessRemainingInputs(node, 1);
    SetOutput(node, output, restriction_type);
  }

  // Helper for leaf nodes.
  void VisitLeaf(Node* node, MachineRepresentation output) {
    DCHECK_EQ(0, node->InputCount());
    SetOutput(node, output);
  }

  // Helpers for specific types of binops.
  void VisitFloat64Binop(Node* node) {
    VisitBinop(node, UseInfo::TruncatingFloat64(),
               MachineRepresentation::kFloat64);
  }
  void VisitWord32TruncatingBinop(Node* node) {
    VisitBinop(node, UseInfo::TruncatingWord32(),
               MachineRepresentation::kWord32);
  }

  // Infer representation for phi-like nodes.
  // The {node} parameter is only used to decide on the int64 representation.
  // Once the type system supports an external pointer type, the {node}
  // parameter can be removed.
  MachineRepresentation GetOutputInfoForPhi(Node* node, Type type,
                                            Truncation use) {
    // Compute the representation.
    if (type.Is(Type::None())) {
      return MachineRepresentation::kNone;
    } else if (type.Is(Type::Signed32()) || type.Is(Type::Unsigned32())) {
      return MachineRepresentation::kWord32;
    } else if (type.Is(Type::NumberOrOddball()) && use.IsUsedAsWord32()) {
      return MachineRepresentation::kWord32;
    } else if (type.Is(Type::Boolean())) {
      return MachineRepresentation::kBit;
    } else if (type.Is(Type::NumberOrOddball()) && use.IsUsedAsFloat64()) {
      return MachineRepresentation::kFloat64;
    } else if (type.Is(Type::Union(Type::SignedSmall(), Type::NaN(), zone()))) {
      // TODO(turbofan): For Phis that return either NaN or some Smi, it's
      // beneficial to not go all the way to double, unless the uses are
      // double uses. For tagging that just means some potentially expensive
      // allocation code; we might want to do the same for -0 as well?
      return MachineRepresentation::kTagged;
    } else if (type.Is(Type::Number())) {
      return MachineRepresentation::kFloat64;
    } else if (type.Is(Type::ExternalPointer())) {
      return MachineType::PointerRepresentation();
    }
    return MachineRepresentation::kTagged;
  }

  // Helper for handling selects.
  void VisitSelect(Node* node, Truncation truncation,
                   SimplifiedLowering* lowering) {
    DCHECK(TypeOf(node->InputAt(0)).Is(Type::Boolean()));
    ProcessInput(node, 0, UseInfo::Bool());

    MachineRepresentation output =
        GetOutputInfoForPhi(node, TypeOf(node), truncation);
    SetOutput(node, output);

    if (lower()) {
      // Update the select operator.
      SelectParameters p = SelectParametersOf(node->op());
      if (output != p.representation()) {
        NodeProperties::ChangeOp(node,
                                 lowering->common()->Select(output, p.hint()));
      }
    }
    // Convert inputs to the output representation of this phi, pass the
    // truncation truncation along.
    UseInfo input_use(output, truncation);
    ProcessInput(node, 1, input_use);
    ProcessInput(node, 2, input_use);
  }

  // Helper for handling phis.
  void VisitPhi(Node* node, Truncation truncation,
                SimplifiedLowering* lowering) {
    MachineRepresentation output =
        GetOutputInfoForPhi(node, TypeOf(node), truncation);
    // Only set the output representation if not running with type
    // feedback. (Feedback typing will set the representation.)
    SetOutput(node, output);

    int values = node->op()->ValueInputCount();
    if (lower()) {
      // Update the phi operator.
      if (output != PhiRepresentationOf(node->op())) {
        NodeProperties::ChangeOp(node, lowering->common()->Phi(output, values));
      }
    }

    // Convert inputs to the output representation of this phi, pass the
    // truncation along.
    UseInfo input_use(output, truncation);
    for (int i = 0; i < node->InputCount(); i++) {
      ProcessInput(node, i, i < values ? input_use : UseInfo::None());
    }
  }

  void VisitObjectIs(Node* node, Type type, SimplifiedLowering* lowering) {
    Type const input_type = TypeOf(node->InputAt(0));
    if (input_type.Is(type)) {
      VisitUnop(node, UseInfo::None(), MachineRepresentation::kBit);
      if (lower()) {
        DeferReplacement(node, lowering->jsgraph()->Int32Constant(1));
      }
    } else {
      VisitUnop(node, UseInfo::AnyTagged(), MachineRepresentation::kBit);
      if (lower() && !input_type.Maybe(type)) {
        DeferReplacement(node, lowering->jsgraph()->Int32Constant(0));
      }
    }
  }

  void VisitCheck(Node* node, Type type, SimplifiedLowering* lowering) {
    if (InputIs(node, type)) {
      VisitUnop(node, UseInfo::AnyTagged(),
                MachineRepresentation::kTaggedPointer);
      if (lower()) DeferReplacement(node, node->InputAt(0));
    } else {
      VisitUnop(node, UseInfo::CheckedHeapObjectAsTaggedPointer(),
                MachineRepresentation::kTaggedPointer);
    }
    return;
  }

  void VisitCall(Node* node, SimplifiedLowering* lowering) {
    auto call_descriptor = CallDescriptorOf(node->op());
    int params = static_cast<int>(call_descriptor->ParameterCount());
    int value_input_count = node->op()->ValueInputCount();
    // Propagate representation information from call descriptor.
    for (int i = 0; i < value_input_count; i++) {
      if (i == 0) {
        // The target of the call.
        ProcessInput(node, i, UseInfo::Any());
      } else if ((i - 1) < params) {
        ProcessInput(node, i,
                     TruncatingUseInfoFromRepresentation(
                         call_descriptor->GetInputType(i).representation()));
      } else {
        ProcessInput(node, i, UseInfo::AnyTagged());
      }
    }
    ProcessRemainingInputs(node, value_input_count);

    if (call_descriptor->ReturnCount() > 0) {
      SetOutput(node, call_descriptor->GetReturnType(0).representation());
    } else {
      SetOutput(node, MachineRepresentation::kTagged);
    }
  }

  static MachineSemantic DeoptValueSemanticOf(Type type) {
    // We only need signedness to do deopt correctly.
    if (type.Is(Type::Signed32())) {
      return MachineSemantic::kInt32;
    } else if (type.Is(Type::Unsigned32())) {
      return MachineSemantic::kUint32;
    } else {
      return MachineSemantic::kAny;
    }
  }

  static MachineType DeoptMachineTypeOf(MachineRepresentation rep, Type type) {
    if (type.IsNone()) {
      return MachineType::None();
    }
    // TODO(turbofan): Special treatment for ExternalPointer here,
    // to avoid incompatible truncations. We really need a story
    // for the JSFunction::entry field.
    if (type.Is(Type::ExternalPointer())) {
      return MachineType::Pointer();
    }
    // Do not distinguish between various Tagged variations.
    if (IsAnyTagged(rep)) {
      return MachineType::AnyTagged();
    }
    MachineType machine_type(rep, DeoptValueSemanticOf(type));
    DCHECK(machine_type.representation() != MachineRepresentation::kWord32 ||
           machine_type.semantic() == MachineSemantic::kInt32 ||
           machine_type.semantic() == MachineSemantic::kUint32);
    DCHECK(machine_type.representation() != MachineRepresentation::kBit ||
           type.Is(Type::Boolean()));
    return machine_type;
  }

  void VisitStateValues(Node* node) {
    if (propagate()) {
      for (int i = 0; i < node->InputCount(); i++) {
        EnqueueInput(node, i, UseInfo::Any());
      }
    } else if (lower()) {
      Zone* zone = jsgraph_->zone();
      ZoneVector<MachineType>* types =
          new (zone->New(sizeof(ZoneVector<MachineType>)))
              ZoneVector<MachineType>(node->InputCount(), zone);
      for (int i = 0; i < node->InputCount(); i++) {
        Node* input = node->InputAt(i);
        (*types)[i] =
            DeoptMachineTypeOf(GetInfo(input)->representation(), TypeOf(input));
      }
      SparseInputMask mask = SparseInputMaskOf(node->op());
      NodeProperties::ChangeOp(
          node, jsgraph_->common()->TypedStateValues(types, mask));
    }
    SetOutput(node, MachineRepresentation::kTagged);
  }

  void VisitFrameState(Node* node) {
    DCHECK_EQ(5, node->op()->ValueInputCount());
    DCHECK_EQ(1, OperatorProperties::GetFrameStateInputCount(node->op()));

    ProcessInput(node, 0, UseInfo::AnyTagged());  // Parameters.
    ProcessInput(node, 1, UseInfo::AnyTagged());  // Registers.

<<<<<<< HEAD
    // Expression stack/accumulator.
    if (node->InputAt(2)->opcode() == IrOpcode::kStateValues ||
        node->InputAt(2)->opcode() == IrOpcode::kTypedStateValues) {
      // TODO(turbofan): This should only be produced by AST graph builder.
      // Remove once we switch to bytecode graph builder exclusively.
      ProcessInput(node, 2, UseInfo::AnyTagged());
    } else {
      // Accumulator is a special flower - we need to remember its type in
      // a singleton typed-state-values node (as if it was a singleton
      // state-values node).
      if (propagate()) {
        EnqueueInput(node, 2, UseInfo::Any());
      } else if (lower()) {
        Zone* zone = jsgraph_->zone();
        Node* accumulator = node->InputAt(2);
        if (accumulator == jsgraph_->OptimizedOutConstant()) {
          node->ReplaceInput(2, jsgraph_->SingleDeadTypedStateValues());
        } else {
          ZoneVector<MachineType>* types =
              new (zone->New(sizeof(ZoneVector<MachineType>)))
                  ZoneVector<MachineType>(1, zone);
          (*types)[0] = DeoptMachineTypeOf(
              GetInfo(accumulator)->representation(), TypeOf(accumulator));

          node->ReplaceInput(2, jsgraph_->graph()->NewNode(
                                    jsgraph_->common()->TypedStateValues(
                                        types, SparseInputMask::Dense()),
                                    accumulator));
        }
=======
    // Accumulator is a special flower - we need to remember its type in
    // a singleton typed-state-values node (as if it was a singleton
    // state-values node).
    if (propagate()) {
      EnqueueInput(node, 2, UseInfo::Any());
    } else if (lower()) {
      Zone* zone = jsgraph_->zone();
      Node* accumulator = node->InputAt(2);
      if (accumulator == jsgraph_->OptimizedOutConstant()) {
        node->ReplaceInput(2, jsgraph_->SingleDeadTypedStateValues());
      } else {
        ZoneVector<MachineType>* types =
            new (zone->New(sizeof(ZoneVector<MachineType>)))
                ZoneVector<MachineType>(1, zone);
        (*types)[0] = DeoptMachineTypeOf(GetInfo(accumulator)->representation(),
                                         TypeOf(accumulator));

        node->ReplaceInput(
            2, jsgraph_->graph()->NewNode(jsgraph_->common()->TypedStateValues(
                                              types, SparseInputMask::Dense()),
                                          accumulator));
>>>>>>> 84bd6f3c
      }
    }

    ProcessInput(node, 3, UseInfo::AnyTagged());  // Context.
    ProcessInput(node, 4, UseInfo::AnyTagged());  // Closure.
    ProcessInput(node, 5, UseInfo::AnyTagged());  // Outer frame state.
    return SetOutput(node, MachineRepresentation::kTagged);
  }

  void VisitObjectState(Node* node) {
    if (propagate()) {
      for (int i = 0; i < node->InputCount(); i++) {
        EnqueueInput(node, i, UseInfo::Any());
      }
    } else if (lower()) {
      Zone* zone = jsgraph_->zone();
      ZoneVector<MachineType>* types =
          new (zone->New(sizeof(ZoneVector<MachineType>)))
              ZoneVector<MachineType>(node->InputCount(), zone);
      for (int i = 0; i < node->InputCount(); i++) {
        Node* input = node->InputAt(i);
        (*types)[i] =
            DeoptMachineTypeOf(GetInfo(input)->representation(), TypeOf(input));
      }
      NodeProperties::ChangeOp(node, jsgraph_->common()->TypedObjectState(
                                         ObjectIdOf(node->op()), types));
    }
    SetOutput(node, MachineRepresentation::kTagged);
  }

  const Operator* Int32Op(Node* node) {
    return changer_->Int32OperatorFor(node->opcode());
  }

  const Operator* Int32OverflowOp(Node* node) {
    return changer_->Int32OverflowOperatorFor(node->opcode());
  }

  const Operator* Uint32Op(Node* node) {
    return changer_->Uint32OperatorFor(node->opcode());
  }

  const Operator* Uint32OverflowOp(Node* node) {
    return changer_->Uint32OverflowOperatorFor(node->opcode());
  }

  const Operator* Float64Op(Node* node) {
    return changer_->Float64OperatorFor(node->opcode());
  }

  WriteBarrierKind WriteBarrierKindFor(
      BaseTaggedness base_taggedness,
      MachineRepresentation field_representation, Type field_type,
      MachineRepresentation value_representation, Node* value) {
    if (base_taggedness == kTaggedBase &&
        CanBeTaggedPointer(field_representation)) {
      Type value_type = NodeProperties::GetType(value);
      if (field_representation == MachineRepresentation::kTaggedSigned ||
          value_representation == MachineRepresentation::kTaggedSigned) {
        // Write barriers are only for stores of heap objects.
        return kNoWriteBarrier;
      }
      if (field_type.Is(Type::BooleanOrNullOrUndefined()) ||
          value_type.Is(Type::BooleanOrNullOrUndefined())) {
        // Write barriers are not necessary when storing true, false, null or
        // undefined, because these special oddballs are always in the root set.
        return kNoWriteBarrier;
      }
      if (value_type.IsHeapConstant()) {
        Heap::RootListIndex root_index;
        Heap* heap = jsgraph_->isolate()->heap();
        if (heap->IsRootHandle(value_type.AsHeapConstant()->Value(),
                               &root_index)) {
          if (heap->RootIsImmortalImmovable(root_index)) {
            // Write barriers are unnecessary for immortal immovable roots.
            return kNoWriteBarrier;
          }
        }
      }
      if (field_representation == MachineRepresentation::kTaggedPointer ||
          value_representation == MachineRepresentation::kTaggedPointer) {
        // Write barriers for heap objects are cheaper.
        return kPointerWriteBarrier;
      }
      NumberMatcher m(value);
      if (m.HasValue()) {
        if (IsSmiDouble(m.Value())) {
          // Storing a smi doesn't need a write barrier.
          return kNoWriteBarrier;
        }
        // The NumberConstant will be represented as HeapNumber.
        return kPointerWriteBarrier;
      }
      return kFullWriteBarrier;
    }
    return kNoWriteBarrier;
  }

  WriteBarrierKind WriteBarrierKindFor(
      BaseTaggedness base_taggedness,
      MachineRepresentation field_representation, int field_offset,
      Type field_type, MachineRepresentation value_representation,
      Node* value) {
    WriteBarrierKind write_barrier_kind =
        WriteBarrierKindFor(base_taggedness, field_representation, field_type,
                            value_representation, value);
    if (write_barrier_kind != kNoWriteBarrier) {
      if (base_taggedness == kTaggedBase &&
          field_offset == HeapObject::kMapOffset) {
        write_barrier_kind = kMapWriteBarrier;
      }
    }
    return write_barrier_kind;
  }

  Graph* graph() const { return jsgraph_->graph(); }
  CommonOperatorBuilder* common() const { return jsgraph_->common(); }
  SimplifiedOperatorBuilder* simplified() const {
    return jsgraph_->simplified();
  }

  void LowerToCheckedInt32Mul(Node* node, Truncation truncation,
                              Type input0_type, Type input1_type) {
    // If one of the inputs is positive and/or truncation is being applied,
    // there is no need to return -0.
    CheckForMinusZeroMode mz_mode =
        truncation.IdentifiesZeroAndMinusZero() ||
<<<<<<< HEAD
                (input0_type->Is(Type::OrderedNumber()) &&
                 input0_type->Min() > 0) ||
                (input1_type->Is(Type::OrderedNumber()) &&
                 input1_type->Min() > 0)
=======
                IsSomePositiveOrderedNumber(input0_type) ||
                IsSomePositiveOrderedNumber(input1_type)
>>>>>>> 84bd6f3c
            ? CheckForMinusZeroMode::kDontCheckForMinusZero
            : CheckForMinusZeroMode::kCheckForMinusZero;

    NodeProperties::ChangeOp(node, simplified()->CheckedInt32Mul(mz_mode));
  }

  void ChangeToInt32OverflowOp(Node* node) {
    NodeProperties::ChangeOp(node, Int32OverflowOp(node));
  }

  void ChangeToUint32OverflowOp(Node* node) {
    NodeProperties::ChangeOp(node, Uint32OverflowOp(node));
  }

  void VisitSpeculativeIntegerAdditiveOp(Node* node, Truncation truncation,
                                         SimplifiedLowering* lowering) {
    Type left_upper = GetUpperBound(node->InputAt(0));
    Type right_upper = GetUpperBound(node->InputAt(1));

    if (left_upper.Is(type_cache_.kAdditiveSafeIntegerOrMinusZero) &&
        right_upper.Is(type_cache_.kAdditiveSafeIntegerOrMinusZero)) {
      // Only eliminate the node if its typing rule can be satisfied, namely
      // that a safe integer is produced.
      if (truncation.IsUnused()) return VisitUnused(node);

      // If we know how to interpret the result or if the users only care
      // about the low 32-bits, we can truncate to Word32 do a wrapping
      // addition.
      if (GetUpperBound(node).Is(Type::Signed32()) ||
          GetUpperBound(node).Is(Type::Unsigned32()) ||
          truncation.IsUsedAsWord32()) {
        // => Int32Add/Sub
        VisitWord32TruncatingBinop(node);
        if (lower()) ChangeToPureOp(node, Int32Op(node));
        return;
      }
    }

    // Try to use type feedback.
    NumberOperationHint hint = NumberOperationHintOf(node->op());

    DCHECK(hint == NumberOperationHint::kSignedSmall ||
           hint == NumberOperationHint::kSigned32);

    Type left_feedback_type = TypeOf(node->InputAt(0));
    Type right_feedback_type = TypeOf(node->InputAt(1));
    // Handle the case when no int32 checks on inputs are necessary (but
    // an overflow check is needed on the output). Note that we do not
    // have to do any check if at most one side can be minus zero.
    if (left_upper.Is(Type::Signed32OrMinusZero()) &&
        right_upper.Is(Type::Signed32OrMinusZero()) &&
        (left_upper.Is(Type::Signed32()) || right_upper.Is(Type::Signed32()))) {
      VisitBinop(node, UseInfo::TruncatingWord32(),
                 MachineRepresentation::kWord32, Type::Signed32());
    } else {
      // If the output's truncation is identify-zeros, we can pass it
      // along. Moreover, if the operation is addition and we know the
      // right-hand side is not minus zero, we do not have to distinguish
      // between 0 and -0.
      IdentifyZeros left_identify_zeros = truncation.identify_zeros();
      if (node->opcode() == IrOpcode::kSpeculativeSafeIntegerAdd &&
          !right_feedback_type.Maybe(Type::MinusZero())) {
        left_identify_zeros = kIdentifyZeros;
      }
      UseInfo left_use = CheckedUseInfoAsWord32FromHint(hint, VectorSlotPair(),
                                                        left_identify_zeros);
      // For CheckedInt32Add and CheckedInt32Sub, we don't need to do
      // a minus zero check for the right hand side, since we already
      // know that the left hand side is a proper Signed32 value,
      // potentially guarded by a check.
      UseInfo right_use = CheckedUseInfoAsWord32FromHint(hint, VectorSlotPair(),
                                                         kIdentifyZeros);
      VisitBinop(node, left_use, right_use, MachineRepresentation::kWord32,
                 Type::Signed32());
    }
    if (lower()) {
      if (truncation.IsUsedAsWord32() ||
          !CanOverflowSigned32(node->op(), left_feedback_type,
                               right_feedback_type, graph_zone())) {
        ChangeToPureOp(node, Int32Op(node));

      } else {
<<<<<<< HEAD
        // If the output's truncation is identify-zeros, we can pass it
        // along. Moreover, if the operation is addition and we know the
        // right-hand side is not minus zero, we do not have to distinguish
        // between 0 and -0.
        IdentifyZeros left_identify_zeros = truncation.identify_zeros();
        if (node->opcode() == IrOpcode::kSpeculativeNumberAdd &&
            !right_feedback_type->Maybe(Type::MinusZero())) {
          left_identify_zeros = kIdentifyZeros;
        }
        UseInfo left_use =
            CheckedUseInfoAsWord32FromHint(hint, left_identify_zeros);
        // For CheckedInt32Add and CheckedInt32Sub, we don't need to do
        // a minus zero check for the right hand side, since we already
        // know that the left hand side is a proper Signed32 value,
        // potentially guarded by a check.
        UseInfo right_use =
            CheckedUseInfoAsWord32FromHint(hint, kIdentifyZeros);
        VisitBinop(node, left_use, right_use, MachineRepresentation::kWord32,
                   Type::Signed32());
      }
      if (lower()) {
        if (CanOverflowSigned32(node->op(), left_feedback_type,
                                right_feedback_type, graph_zone())) {
          ChangeToInt32OverflowOp(node);
        } else {
          ChangeToPureOp(node, Int32Op(node));
        }
=======
        ChangeToInt32OverflowOp(node);
>>>>>>> 84bd6f3c
      }
    }
    return;
  }

  void VisitSpeculativeAdditiveOp(Node* node, Truncation truncation,
                                  SimplifiedLowering* lowering) {
    if (BothInputsAre(node, type_cache_.kAdditiveSafeIntegerOrMinusZero) &&
        (GetUpperBound(node).Is(Type::Signed32()) ||
         GetUpperBound(node).Is(Type::Unsigned32()) ||
         truncation.IsUsedAsWord32())) {
      // => Int32Add/Sub
      VisitWord32TruncatingBinop(node);
      if (lower()) ChangeToPureOp(node, Int32Op(node));
      return;
    }

    // default case => Float64Add/Sub
    VisitBinop(node, UseInfo::CheckedNumberOrOddballAsFloat64(VectorSlotPair()),
               MachineRepresentation::kFloat64, Type::Number());
    if (lower()) {
      ChangeToPureOp(node, Float64Op(node));
    }
    return;
  }

  void VisitSpeculativeNumberModulus(Node* node, Truncation truncation,
                                     SimplifiedLowering* lowering) {
    if (BothInputsAre(node, Type::Unsigned32OrMinusZeroOrNaN()) &&
        (truncation.IsUsedAsWord32() ||
         NodeProperties::GetType(node).Is(Type::Unsigned32()))) {
      // => unsigned Uint32Mod
      VisitWord32TruncatingBinop(node);
      if (lower()) DeferReplacement(node, lowering->Uint32Mod(node));
      return;
    }
    if (BothInputsAre(node, Type::Signed32OrMinusZeroOrNaN()) &&
        (truncation.IsUsedAsWord32() ||
         NodeProperties::GetType(node).Is(Type::Signed32()))) {
      // => signed Int32Mod
      VisitWord32TruncatingBinop(node);
      if (lower()) DeferReplacement(node, lowering->Int32Mod(node));
      return;
    }

    // Try to use type feedback.
    NumberOperationHint hint = NumberOperationHintOf(node->op());

    // Handle the case when no uint32 checks on inputs are necessary
    // (but an overflow check is needed on the output).
    if (BothInputsAreUnsigned32(node)) {
      if (hint == NumberOperationHint::kSignedSmall ||
          hint == NumberOperationHint::kSigned32) {
        VisitBinop(node, UseInfo::TruncatingWord32(),
                   MachineRepresentation::kWord32, Type::Unsigned32());
        if (lower()) ChangeToUint32OverflowOp(node);
        return;
      }
    }

    // Handle the case when no int32 checks on inputs are necessary
    // (but an overflow check is needed on the output).
    if (BothInputsAre(node, Type::Signed32())) {
      // If both the inputs the feedback are int32, use the overflow op.
      if (hint == NumberOperationHint::kSignedSmall ||
          hint == NumberOperationHint::kSigned32) {
        VisitBinop(node, UseInfo::TruncatingWord32(),
                   MachineRepresentation::kWord32, Type::Signed32());
        if (lower()) ChangeToInt32OverflowOp(node);
        return;
      }
    }

    if (hint == NumberOperationHint::kSignedSmall ||
        hint == NumberOperationHint::kSigned32) {
      // If the result is truncated, we only need to check the inputs.
      if (truncation.IsUsedAsWord32()) {
        VisitBinop(node, CheckedUseInfoAsWord32FromHint(hint),
                   MachineRepresentation::kWord32);
        if (lower()) DeferReplacement(node, lowering->Int32Mod(node));
      } else if (BothInputsAre(node, Type::Unsigned32OrMinusZeroOrNaN())) {
        VisitBinop(node, CheckedUseInfoAsWord32FromHint(hint),
                   MachineRepresentation::kWord32, Type::Unsigned32());
        if (lower()) DeferReplacement(node, lowering->Uint32Mod(node));
      } else {
        VisitBinop(node, CheckedUseInfoAsWord32FromHint(hint),
                   MachineRepresentation::kWord32, Type::Signed32());
        if (lower()) ChangeToInt32OverflowOp(node);
      }
      return;
    }

    if (TypeOf(node->InputAt(0)).Is(Type::Unsigned32()) &&
        TypeOf(node->InputAt(1)).Is(Type::Unsigned32()) &&
        (truncation.IsUsedAsWord32() ||
         NodeProperties::GetType(node).Is(Type::Unsigned32()))) {
      // We can only promise Float64 truncation here, as the decision is
      // based on the feedback types of the inputs.
      VisitBinop(node,
                 UseInfo(MachineRepresentation::kWord32, Truncation::Float64()),
                 MachineRepresentation::kWord32, Type::Number());
      if (lower()) DeferReplacement(node, lowering->Uint32Mod(node));
      return;
    }
    if (TypeOf(node->InputAt(0)).Is(Type::Signed32()) &&
        TypeOf(node->InputAt(1)).Is(Type::Signed32()) &&
        (truncation.IsUsedAsWord32() ||
         NodeProperties::GetType(node).Is(Type::Signed32()))) {
      // We can only promise Float64 truncation here, as the decision is
      // based on the feedback types of the inputs.
      VisitBinop(node,
                 UseInfo(MachineRepresentation::kWord32, Truncation::Float64()),
                 MachineRepresentation::kWord32, Type::Number());
      if (lower()) DeferReplacement(node, lowering->Int32Mod(node));
      return;
    }
    // default case => Float64Mod
    VisitBinop(node, UseInfo::CheckedNumberOrOddballAsFloat64(VectorSlotPair()),
               MachineRepresentation::kFloat64, Type::Number());
    if (lower()) ChangeToPureOp(node, Float64Op(node));
    return;
  }

  // Dispatching routine for visiting the node {node} with the usage {use}.
  // Depending on the operator, propagate new usage info to the inputs.
  void VisitNode(Node* node, Truncation truncation,
                 SimplifiedLowering* lowering) {
    // Unconditionally eliminate unused pure nodes (only relevant if there's
    // a pure operation in between two effectful ones, where the last one
    // is unused).
    // Note: We must not do this for constants, as they are cached and we
    // would thus kill the cached {node} during lowering (i.e. replace all
    // uses with Dead), but at that point some node lowering might have
    // already taken the constant {node} from the cache (while it was in
    // a sane state still) and we would afterwards replace that use with
    // Dead as well.
    if (node->op()->ValueInputCount() > 0 &&
        node->op()->HasProperty(Operator::kPure)) {
      if (truncation.IsUnused()) return VisitUnused(node);
    }
    switch (node->opcode()) {
      //------------------------------------------------------------------
      // Common operators.
      //------------------------------------------------------------------
      case IrOpcode::kStart:
        // We use Start as a terminator for the frame state chain, so even
        // tho Start doesn't really produce a value, we have to say Tagged
        // here, otherwise the input conversion will fail.
        return VisitLeaf(node, MachineRepresentation::kTagged);
      case IrOpcode::kParameter:
        // TODO(titzer): use representation from linkage.
        return VisitUnop(node, UseInfo::None(), MachineRepresentation::kTagged);
      case IrOpcode::kInt32Constant:
        return VisitLeaf(node, MachineRepresentation::kWord32);
      case IrOpcode::kInt64Constant:
        return VisitLeaf(node, MachineRepresentation::kWord64);
      case IrOpcode::kExternalConstant:
        return VisitLeaf(node, MachineType::PointerRepresentation());
      case IrOpcode::kNumberConstant: {
        double const value = OpParameter<double>(node->op());
        int value_as_int;
        if (DoubleToSmiInteger(value, &value_as_int)) {
          VisitLeaf(node, MachineRepresentation::kTaggedSigned);
          if (lower()) {
            intptr_t smi = bit_cast<intptr_t>(Smi::FromInt(value_as_int));
            DeferReplacement(node, lowering->jsgraph()->IntPtrConstant(smi));
          }
          return;
        }
        VisitLeaf(node, MachineRepresentation::kTagged);
        return;
      }
      case IrOpcode::kHeapConstant:
        return VisitLeaf(node, MachineRepresentation::kTaggedPointer);
      case IrOpcode::kPointerConstant: {
        VisitLeaf(node, MachineType::PointerRepresentation());
        if (lower()) {
          intptr_t const value = OpParameter<intptr_t>(node->op());
          DeferReplacement(node, lowering->jsgraph()->IntPtrConstant(value));
        }
        return;
      }

      case IrOpcode::kBranch: {
        DCHECK(TypeOf(node->InputAt(0)).Is(Type::Boolean()));
        ProcessInput(node, 0, UseInfo::Bool());
        EnqueueInput(node, NodeProperties::FirstControlIndex(node));
        return;
      }
      case IrOpcode::kSwitch:
        ProcessInput(node, 0, UseInfo::TruncatingWord32());
        EnqueueInput(node, NodeProperties::FirstControlIndex(node));
        return;
      case IrOpcode::kSelect:
        return VisitSelect(node, truncation, lowering);
      case IrOpcode::kPhi:
        return VisitPhi(node, truncation, lowering);
      case IrOpcode::kCall:
        return VisitCall(node, lowering);

      //------------------------------------------------------------------
      // JavaScript operators.
      //------------------------------------------------------------------
      case IrOpcode::kToBoolean: {
        if (truncation.IsUsedAsBool()) {
          ProcessInput(node, 0, UseInfo::Bool());
          SetOutput(node, MachineRepresentation::kBit);
          if (lower()) DeferReplacement(node, node->InputAt(0));
        } else {
          VisitInputs(node);
          SetOutput(node, MachineRepresentation::kTaggedPointer);
        }
        return;
      }
      case IrOpcode::kJSToNumber:
      case IrOpcode::kJSToNumeric: {
        VisitInputs(node);
        // TODO(bmeurer): Optimize somewhat based on input type?
        if (truncation.IsUsedAsWord32()) {
          SetOutput(node, MachineRepresentation::kWord32);
          if (lower())
            lowering->DoJSToNumberOrNumericTruncatesToWord32(node, this);
        } else if (truncation.IsUsedAsFloat64()) {
          SetOutput(node, MachineRepresentation::kFloat64);
          if (lower())
            lowering->DoJSToNumberOrNumericTruncatesToFloat64(node, this);
        } else {
          SetOutput(node, MachineRepresentation::kTagged);
        }
        return;
      }

      //------------------------------------------------------------------
      // Simplified operators.
      //------------------------------------------------------------------
      case IrOpcode::kBooleanNot: {
        if (lower()) {
          NodeInfo* input_info = GetInfo(node->InputAt(0));
          if (input_info->representation() == MachineRepresentation::kBit) {
            // BooleanNot(x: kRepBit) => Word32Equal(x, #0)
            node->AppendInput(jsgraph_->zone(), jsgraph_->Int32Constant(0));
            NodeProperties::ChangeOp(node, lowering->machine()->Word32Equal());
          } else if (CanBeTaggedPointer(input_info->representation())) {
            // BooleanNot(x: kRepTagged) => WordEqual(x, #false)
            node->AppendInput(jsgraph_->zone(), jsgraph_->FalseConstant());
            NodeProperties::ChangeOp(node, lowering->machine()->WordEqual());
          } else {
<<<<<<< HEAD
            DCHECK_EQ(MachineRepresentation::kNone,
                      input_info->representation());
=======
            DCHECK(TypeOf(node->InputAt(0)).IsNone());
>>>>>>> 84bd6f3c
            DeferReplacement(node, lowering->jsgraph()->Int32Constant(0));
          }
        } else {
          // No input representation requirement; adapt during lowering.
          ProcessInput(node, 0, UseInfo::AnyTruncatingToBool());
          SetOutput(node, MachineRepresentation::kBit);
        }
        return;
      }
      case IrOpcode::kNumberEqual: {
        Type const lhs_type = TypeOf(node->InputAt(0));
        Type const rhs_type = TypeOf(node->InputAt(1));
        // Number comparisons reduce to integer comparisons for integer inputs.
        if ((lhs_type.Is(Type::Unsigned32()) &&
             rhs_type.Is(Type::Unsigned32())) ||
            (lhs_type.Is(Type::Unsigned32OrMinusZeroOrNaN()) &&
             rhs_type.Is(Type::Unsigned32OrMinusZeroOrNaN()) &&
             OneInputCannotBe(node, type_cache_.kZeroish))) {
          // => unsigned Int32Cmp
          VisitBinop(node, UseInfo::TruncatingWord32(),
                     MachineRepresentation::kBit);
          if (lower()) NodeProperties::ChangeOp(node, Uint32Op(node));
          return;
        }
        if ((lhs_type.Is(Type::Signed32()) && rhs_type.Is(Type::Signed32())) ||
            (lhs_type.Is(Type::Signed32OrMinusZeroOrNaN()) &&
             rhs_type.Is(Type::Signed32OrMinusZeroOrNaN()) &&
             OneInputCannotBe(node, type_cache_.kZeroish))) {
          // => signed Int32Cmp
          VisitBinop(node, UseInfo::TruncatingWord32(),
                     MachineRepresentation::kBit);
          if (lower()) NodeProperties::ChangeOp(node, Int32Op(node));
          return;
        }
        // => Float64Cmp
        VisitBinop(node, UseInfo::TruncatingFloat64(),
                   MachineRepresentation::kBit);
        if (lower()) NodeProperties::ChangeOp(node, Float64Op(node));
        return;
      }
      case IrOpcode::kNumberLessThan:
      case IrOpcode::kNumberLessThanOrEqual: {
        // Number comparisons reduce to integer comparisons for integer inputs.
        if (TypeOf(node->InputAt(0)).Is(Type::Unsigned32()) &&
            TypeOf(node->InputAt(1)).Is(Type::Unsigned32())) {
          // => unsigned Int32Cmp
          VisitBinop(node, UseInfo::TruncatingWord32(),
                     MachineRepresentation::kBit);
          if (lower()) NodeProperties::ChangeOp(node, Uint32Op(node));
        } else if (TypeOf(node->InputAt(0)).Is(Type::Signed32()) &&
                   TypeOf(node->InputAt(1)).Is(Type::Signed32())) {
          // => signed Int32Cmp
          VisitBinop(node, UseInfo::TruncatingWord32(),
                     MachineRepresentation::kBit);
          if (lower()) NodeProperties::ChangeOp(node, Int32Op(node));
        } else {
          // => Float64Cmp
          VisitBinop(node, UseInfo::TruncatingFloat64(),
                     MachineRepresentation::kBit);
          if (lower()) NodeProperties::ChangeOp(node, Float64Op(node));
        }
        return;
      }

      case IrOpcode::kSpeculativeSafeIntegerAdd:
      case IrOpcode::kSpeculativeSafeIntegerSubtract:
        return VisitSpeculativeIntegerAdditiveOp(node, truncation, lowering);

      case IrOpcode::kSpeculativeNumberAdd:
      case IrOpcode::kSpeculativeNumberSubtract:
        return VisitSpeculativeAdditiveOp(node, truncation, lowering);

      case IrOpcode::kSpeculativeNumberLessThan:
      case IrOpcode::kSpeculativeNumberLessThanOrEqual:
      case IrOpcode::kSpeculativeNumberEqual: {
        // Number comparisons reduce to integer comparisons for integer inputs.
        if (TypeOf(node->InputAt(0)).Is(Type::Unsigned32()) &&
            TypeOf(node->InputAt(1)).Is(Type::Unsigned32())) {
          // => unsigned Int32Cmp
          VisitBinop(node, UseInfo::TruncatingWord32(),
                     MachineRepresentation::kBit);
          if (lower()) ChangeToPureOp(node, Uint32Op(node));
          return;
        } else if (TypeOf(node->InputAt(0)).Is(Type::Signed32()) &&
                   TypeOf(node->InputAt(1)).Is(Type::Signed32())) {
          // => signed Int32Cmp
          VisitBinop(node, UseInfo::TruncatingWord32(),
                     MachineRepresentation::kBit);
          if (lower()) ChangeToPureOp(node, Int32Op(node));
          return;
        }
        // Try to use type feedback.
        NumberOperationHint hint = NumberOperationHintOf(node->op());
        switch (hint) {
          case NumberOperationHint::kSigned32:
          case NumberOperationHint::kSignedSmall:
            if (propagate()) {
              VisitBinop(node, CheckedUseInfoAsWord32FromHint(hint),
                         MachineRepresentation::kBit);
            } else if (retype()) {
              SetOutput(node, MachineRepresentation::kBit, Type::Any());
            } else {
              DCHECK(lower());
              Node* lhs = node->InputAt(0);
              Node* rhs = node->InputAt(1);
              if (IsNodeRepresentationTagged(lhs) &&
                  IsNodeRepresentationTagged(rhs)) {
                VisitBinop(
                    node,
                    UseInfo::CheckedSignedSmallAsTaggedSigned(VectorSlotPair()),
                    MachineRepresentation::kBit);
                ChangeToPureOp(
                    node, changer_->TaggedSignedOperatorFor(node->opcode()));

              } else {
                VisitBinop(node, CheckedUseInfoAsWord32FromHint(hint),
                           MachineRepresentation::kBit);
                ChangeToPureOp(node, Int32Op(node));
              }
            }
            return;
          case NumberOperationHint::kSignedSmallInputs:
            // This doesn't make sense for compare operations.
            UNREACHABLE();
          case NumberOperationHint::kNumberOrOddball:
            // Abstract and strict equality don't perform ToNumber conversions
            // on Oddballs, so make sure we don't accidentially sneak in a
            // hint with Oddball feedback here.
            DCHECK_NE(IrOpcode::kSpeculativeNumberEqual, node->opcode());
            V8_FALLTHROUGH;
          case NumberOperationHint::kNumber:
            VisitBinop(node,
                       CheckedUseInfoAsFloat64FromHint(hint, VectorSlotPair()),
                       MachineRepresentation::kBit);
            if (lower()) ChangeToPureOp(node, Float64Op(node));
            return;
        }
        UNREACHABLE();
        return;
      }

      case IrOpcode::kNumberAdd:
      case IrOpcode::kNumberSubtract: {
        if (BothInputsAre(node, type_cache_.kAdditiveSafeIntegerOrMinusZero) &&
            (GetUpperBound(node).Is(Type::Signed32()) ||
             GetUpperBound(node).Is(Type::Unsigned32()) ||
             truncation.IsUsedAsWord32())) {
          // => Int32Add/Sub
          VisitWord32TruncatingBinop(node);
          if (lower()) ChangeToPureOp(node, Int32Op(node));
        } else {
          // => Float64Add/Sub
          VisitFloat64Binop(node);
          if (lower()) ChangeToPureOp(node, Float64Op(node));
        }
        return;
      }
      case IrOpcode::kSpeculativeNumberMultiply: {
        if (BothInputsAre(node, Type::Integral32()) &&
            (NodeProperties::GetType(node).Is(Type::Signed32()) ||
             NodeProperties::GetType(node).Is(Type::Unsigned32()) ||
             (truncation.IsUsedAsWord32() &&
              NodeProperties::GetType(node).Is(
                  type_cache_.kSafeIntegerOrMinusZero)))) {
          // Multiply reduces to Int32Mul if the inputs are integers, and
          // (a) the output is either known to be Signed32, or
          // (b) the output is known to be Unsigned32, or
          // (c) the uses are truncating and the result is in the safe
          //     integer range.
          VisitWord32TruncatingBinop(node);
          if (lower()) ChangeToPureOp(node, Int32Op(node));
          return;
        }
        // Try to use type feedback.
        NumberOperationHint hint = NumberOperationHintOf(node->op());
        Type input0_type = TypeOf(node->InputAt(0));
        Type input1_type = TypeOf(node->InputAt(1));

        // Handle the case when no int32 checks on inputs are necessary
        // (but an overflow check is needed on the output).
        if (BothInputsAre(node, Type::Signed32())) {
          // If both inputs and feedback are int32, use the overflow op.
          if (hint == NumberOperationHint::kSignedSmall ||
              hint == NumberOperationHint::kSigned32) {
            VisitBinop(node, UseInfo::TruncatingWord32(),
                       MachineRepresentation::kWord32, Type::Signed32());
            if (lower()) {
              LowerToCheckedInt32Mul(node, truncation, input0_type,
                                     input1_type);
            }
            return;
          }
        }

        if (hint == NumberOperationHint::kSignedSmall ||
            hint == NumberOperationHint::kSigned32) {
          VisitBinop(node, CheckedUseInfoAsWord32FromHint(hint),
                     MachineRepresentation::kWord32, Type::Signed32());
          if (lower()) {
            LowerToCheckedInt32Mul(node, truncation, input0_type, input1_type);
          }
          return;
        }

        // Checked float64 x float64 => float64
        VisitBinop(node,
                   UseInfo::CheckedNumberOrOddballAsFloat64(VectorSlotPair()),
                   MachineRepresentation::kFloat64, Type::Number());
        if (lower()) ChangeToPureOp(node, Float64Op(node));
        return;
      }
      case IrOpcode::kNumberMultiply: {
        if (BothInputsAre(node, Type::Integral32()) &&
            (NodeProperties::GetType(node).Is(Type::Signed32()) ||
             NodeProperties::GetType(node).Is(Type::Unsigned32()) ||
             (truncation.IsUsedAsWord32() &&
              NodeProperties::GetType(node).Is(
                  type_cache_.kSafeIntegerOrMinusZero)))) {
          // Multiply reduces to Int32Mul if the inputs are integers, and
          // (a) the output is either known to be Signed32, or
          // (b) the output is known to be Unsigned32, or
          // (c) the uses are truncating and the result is in the safe
          //     integer range.
          VisitWord32TruncatingBinop(node);
          if (lower()) ChangeToPureOp(node, Int32Op(node));
          return;
        }
        // Number x Number => Float64Mul
        VisitFloat64Binop(node);
        if (lower()) ChangeToPureOp(node, Float64Op(node));
        return;
      }
      case IrOpcode::kSpeculativeNumberDivide: {
        if (BothInputsAreUnsigned32(node) && truncation.IsUsedAsWord32()) {
          // => unsigned Uint32Div
          VisitWord32TruncatingBinop(node);
          if (lower()) DeferReplacement(node, lowering->Uint32Div(node));
          return;
        }
        if (BothInputsAreSigned32(node)) {
          if (NodeProperties::GetType(node).Is(Type::Signed32())) {
            // => signed Int32Div
            VisitWord32TruncatingBinop(node);
            if (lower()) DeferReplacement(node, lowering->Int32Div(node));
            return;
          }
          if (truncation.IsUsedAsWord32()) {
            // => signed Int32Div
            VisitWord32TruncatingBinop(node);
            if (lower()) DeferReplacement(node, lowering->Int32Div(node));
            return;
          }
        }

        // Try to use type feedback.
        NumberOperationHint hint = NumberOperationHintOf(node->op());

        // Handle the case when no uint32 checks on inputs are necessary
        // (but an overflow check is needed on the output).
        if (BothInputsAreUnsigned32(node)) {
          if (hint == NumberOperationHint::kSignedSmall ||
              hint == NumberOperationHint::kSigned32) {
            VisitBinop(node, UseInfo::TruncatingWord32(),
                       MachineRepresentation::kWord32, Type::Unsigned32());
            if (lower()) ChangeToUint32OverflowOp(node);
            return;
          }
        }

        // Handle the case when no int32 checks on inputs are necessary
        // (but an overflow check is needed on the output).
        if (BothInputsAreSigned32(node)) {
          // If both the inputs the feedback are int32, use the overflow op.
          if (hint == NumberOperationHint::kSignedSmall ||
              hint == NumberOperationHint::kSigned32) {
            VisitBinop(node, UseInfo::TruncatingWord32(),
                       MachineRepresentation::kWord32, Type::Signed32());
            if (lower()) ChangeToInt32OverflowOp(node);
            return;
          }
        }

        if (hint == NumberOperationHint::kSigned32 ||
            hint == NumberOperationHint::kSignedSmall ||
            hint == NumberOperationHint::kSignedSmallInputs) {
          // If the result is truncated, we only need to check the inputs.
          if (truncation.IsUsedAsWord32()) {
            VisitBinop(node, CheckedUseInfoAsWord32FromHint(hint),
                       MachineRepresentation::kWord32);
            if (lower()) DeferReplacement(node, lowering->Int32Div(node));
            return;
          } else if (hint != NumberOperationHint::kSignedSmallInputs) {
            VisitBinop(node, CheckedUseInfoAsWord32FromHint(hint),
                       MachineRepresentation::kWord32, Type::Signed32());
            if (lower()) ChangeToInt32OverflowOp(node);
            return;
          }
        }

        // default case => Float64Div
        VisitBinop(node,
                   UseInfo::CheckedNumberOrOddballAsFloat64(VectorSlotPair()),
                   MachineRepresentation::kFloat64, Type::Number());
        if (lower()) ChangeToPureOp(node, Float64Op(node));
        return;
      }
      case IrOpcode::kNumberDivide: {
        if (BothInputsAreUnsigned32(node) && truncation.IsUsedAsWord32()) {
          // => unsigned Uint32Div
          VisitWord32TruncatingBinop(node);
          if (lower()) DeferReplacement(node, lowering->Uint32Div(node));
          return;
        }
        if (BothInputsAreSigned32(node)) {
          if (NodeProperties::GetType(node).Is(Type::Signed32())) {
            // => signed Int32Div
            VisitWord32TruncatingBinop(node);
            if (lower()) DeferReplacement(node, lowering->Int32Div(node));
            return;
          }
          if (truncation.IsUsedAsWord32()) {
            // => signed Int32Div
            VisitWord32TruncatingBinop(node);
            if (lower()) DeferReplacement(node, lowering->Int32Div(node));
            return;
          }
        }
        // Number x Number => Float64Div
        VisitFloat64Binop(node);
        if (lower()) ChangeToPureOp(node, Float64Op(node));
        return;
      }
      case IrOpcode::kSpeculativeNumberModulus:
        return VisitSpeculativeNumberModulus(node, truncation, lowering);
      case IrOpcode::kNumberModulus: {
        if (BothInputsAre(node, Type::Unsigned32OrMinusZeroOrNaN()) &&
            (truncation.IsUsedAsWord32() ||
             NodeProperties::GetType(node).Is(Type::Unsigned32()))) {
          // => unsigned Uint32Mod
          VisitWord32TruncatingBinop(node);
          if (lower()) DeferReplacement(node, lowering->Uint32Mod(node));
          return;
        }
        if (BothInputsAre(node, Type::Signed32OrMinusZeroOrNaN()) &&
            (truncation.IsUsedAsWord32() ||
             NodeProperties::GetType(node).Is(Type::Signed32()))) {
          // => signed Int32Mod
          VisitWord32TruncatingBinop(node);
          if (lower()) DeferReplacement(node, lowering->Int32Mod(node));
          return;
        }
        if (TypeOf(node->InputAt(0)).Is(Type::Unsigned32()) &&
            TypeOf(node->InputAt(1)).Is(Type::Unsigned32()) &&
            (truncation.IsUsedAsWord32() ||
             NodeProperties::GetType(node).Is(Type::Unsigned32()))) {
          // We can only promise Float64 truncation here, as the decision is
          // based on the feedback types of the inputs.
          VisitBinop(node, UseInfo(MachineRepresentation::kWord32,
                                   Truncation::Float64()),
                     MachineRepresentation::kWord32);
          if (lower()) DeferReplacement(node, lowering->Uint32Mod(node));
          return;
        }
        if (TypeOf(node->InputAt(0)).Is(Type::Signed32()) &&
            TypeOf(node->InputAt(1)).Is(Type::Signed32()) &&
            (truncation.IsUsedAsWord32() ||
             NodeProperties::GetType(node).Is(Type::Signed32()))) {
          // We can only promise Float64 truncation here, as the decision is
          // based on the feedback types of the inputs.
          VisitBinop(node, UseInfo(MachineRepresentation::kWord32,
                                   Truncation::Float64()),
                     MachineRepresentation::kWord32);
          if (lower()) DeferReplacement(node, lowering->Int32Mod(node));
          return;
        }
        // default case => Float64Mod
        VisitFloat64Binop(node);
        if (lower()) ChangeToPureOp(node, Float64Op(node));
        return;
      }
      case IrOpcode::kNumberBitwiseOr:
      case IrOpcode::kNumberBitwiseXor:
      case IrOpcode::kNumberBitwiseAnd: {
        VisitWord32TruncatingBinop(node);
        if (lower()) NodeProperties::ChangeOp(node, Int32Op(node));
        return;
      }
      case IrOpcode::kSpeculativeNumberBitwiseOr:
      case IrOpcode::kSpeculativeNumberBitwiseXor:
      case IrOpcode::kSpeculativeNumberBitwiseAnd:
        VisitSpeculativeInt32Binop(node);
        if (lower()) {
          ChangeToPureOp(node, Int32Op(node));
        }
        return;
      case IrOpcode::kNumberShiftLeft: {
        Type rhs_type = GetUpperBound(node->InputAt(1));
        VisitBinop(node, UseInfo::TruncatingWord32(),
                   UseInfo::TruncatingWord32(), MachineRepresentation::kWord32);
        if (lower()) {
          lowering->DoShift(node, lowering->machine()->Word32Shl(), rhs_type);
        }
        return;
      }
      case IrOpcode::kSpeculativeNumberShiftLeft: {
        if (BothInputsAre(node, Type::NumberOrOddball())) {
          Type rhs_type = GetUpperBound(node->InputAt(1));
          VisitBinop(node, UseInfo::TruncatingWord32(),
                     UseInfo::TruncatingWord32(),
                     MachineRepresentation::kWord32);
          if (lower()) {
            lowering->DoShift(node, lowering->machine()->Word32Shl(), rhs_type);
          }
          return;
        }
        NumberOperationHint hint = NumberOperationHintOf(node->op());
        Type rhs_type = GetUpperBound(node->InputAt(1));
        VisitBinop(node, CheckedUseInfoAsWord32FromHint(hint),
                   MachineRepresentation::kWord32, Type::Signed32());
        if (lower()) {
          lowering->DoShift(node, lowering->machine()->Word32Shl(), rhs_type);
        }
        return;
      }
      case IrOpcode::kNumberShiftRight: {
        Type rhs_type = GetUpperBound(node->InputAt(1));
        VisitBinop(node, UseInfo::TruncatingWord32(),
                   UseInfo::TruncatingWord32(), MachineRepresentation::kWord32);
        if (lower()) {
          lowering->DoShift(node, lowering->machine()->Word32Sar(), rhs_type);
        }
        return;
      }
      case IrOpcode::kSpeculativeNumberShiftRight: {
        if (BothInputsAre(node, Type::NumberOrOddball())) {
          Type rhs_type = GetUpperBound(node->InputAt(1));
          VisitBinop(node, UseInfo::TruncatingWord32(),
                     UseInfo::TruncatingWord32(),
                     MachineRepresentation::kWord32);
          if (lower()) {
            lowering->DoShift(node, lowering->machine()->Word32Sar(), rhs_type);
          }
          return;
        }
        NumberOperationHint hint = NumberOperationHintOf(node->op());
        Type rhs_type = GetUpperBound(node->InputAt(1));
        VisitBinop(node, CheckedUseInfoAsWord32FromHint(hint),
                   MachineRepresentation::kWord32, Type::Signed32());
        if (lower()) {
          lowering->DoShift(node, lowering->machine()->Word32Sar(), rhs_type);
        }
        return;
      }
      case IrOpcode::kNumberShiftRightLogical: {
        Type rhs_type = GetUpperBound(node->InputAt(1));
        VisitBinop(node, UseInfo::TruncatingWord32(),
                   UseInfo::TruncatingWord32(), MachineRepresentation::kWord32);
        if (lower()) {
          lowering->DoShift(node, lowering->machine()->Word32Shr(), rhs_type);
        }
        return;
      }
      case IrOpcode::kSpeculativeNumberShiftRightLogical: {
        NumberOperationHint hint = NumberOperationHintOf(node->op());
        Type rhs_type = GetUpperBound(node->InputAt(1));
        if (rhs_type.Is(type_cache_.kZeroish) &&
            (hint == NumberOperationHint::kSignedSmall ||
             hint == NumberOperationHint::kSigned32) &&
            !truncation.IsUsedAsWord32()) {
          // The SignedSmall or Signed32 feedback means that the results that we
          // have seen so far were of type Unsigned31.  We speculate that this
          // will continue to hold.  Moreover, since the RHS is 0, the result
          // will just be the (converted) LHS.
          VisitBinop(node, CheckedUseInfoAsWord32FromHint(hint),
                     MachineRepresentation::kWord32, Type::Unsigned31());
          if (lower()) {
            node->RemoveInput(1);
            NodeProperties::ChangeOp(
                node, simplified()->CheckedUint32ToInt32(VectorSlotPair()));
          }
          return;
        }
        if (BothInputsAre(node, Type::NumberOrOddball())) {
          VisitBinop(node, UseInfo::TruncatingWord32(),
                     UseInfo::TruncatingWord32(),
                     MachineRepresentation::kWord32);
          if (lower()) {
            lowering->DoShift(node, lowering->machine()->Word32Shr(), rhs_type);
          }
          return;
        }
        VisitBinop(node, CheckedUseInfoAsWord32FromHint(hint),
                   MachineRepresentation::kWord32, Type::Unsigned32());
        if (lower()) {
          lowering->DoShift(node, lowering->machine()->Word32Shr(), rhs_type);
        }
        return;
      }
      case IrOpcode::kNumberAbs: {
        if (TypeOf(node->InputAt(0)).Is(Type::Unsigned32())) {
          VisitUnop(node, UseInfo::TruncatingWord32(),
                    MachineRepresentation::kWord32);
          if (lower()) DeferReplacement(node, node->InputAt(0));
        } else if (TypeOf(node->InputAt(0)).Is(Type::Signed32())) {
          VisitUnop(node, UseInfo::TruncatingWord32(),
                    MachineRepresentation::kWord32);
          if (lower()) DeferReplacement(node, lowering->Int32Abs(node));
        } else if (TypeOf(node->InputAt(0))
                       .Is(type_cache_.kPositiveIntegerOrMinusZeroOrNaN)) {
          VisitUnop(node, UseInfo::TruncatingFloat64(),
                    MachineRepresentation::kFloat64);
          if (lower()) DeferReplacement(node, node->InputAt(0));
        } else {
          VisitUnop(node, UseInfo::TruncatingFloat64(),
                    MachineRepresentation::kFloat64);
          if (lower()) NodeProperties::ChangeOp(node, Float64Op(node));
        }
        return;
      }
      case IrOpcode::kNumberClz32: {
        VisitUnop(node, UseInfo::TruncatingWord32(),
                  MachineRepresentation::kWord32);
        if (lower()) NodeProperties::ChangeOp(node, Uint32Op(node));
        return;
      }
      case IrOpcode::kNumberImul: {
        VisitBinop(node, UseInfo::TruncatingWord32(),
                   UseInfo::TruncatingWord32(), MachineRepresentation::kWord32);
        if (lower()) NodeProperties::ChangeOp(node, Uint32Op(node));
        return;
      }
      case IrOpcode::kNumberFround: {
        VisitUnop(node, UseInfo::TruncatingFloat64(),
                  MachineRepresentation::kFloat32);
        if (lower()) NodeProperties::ChangeOp(node, Float64Op(node));
        return;
      }
      case IrOpcode::kNumberMax: {
        // It is safe to use the feedback types for left and right hand side
        // here, since we can only narrow those types and thus we can only
        // promise a more specific truncation.
<<<<<<< HEAD
        Type* const lhs_type = TypeOf(node->InputAt(0));
        Type* const rhs_type = TypeOf(node->InputAt(1));
        if (lhs_type->Is(Type::Unsigned32()) &&
            rhs_type->Is(Type::Unsigned32())) {
=======
        Type const lhs_type = TypeOf(node->InputAt(0));
        Type const rhs_type = TypeOf(node->InputAt(1));
        if (lhs_type.Is(Type::Unsigned32()) &&
            rhs_type.Is(Type::Unsigned32())) {
>>>>>>> 84bd6f3c
          VisitWord32TruncatingBinop(node);
          if (lower()) {
            lowering->DoMax(node, lowering->machine()->Uint32LessThan(),
                            MachineRepresentation::kWord32);
          }
<<<<<<< HEAD
        } else if (lhs_type->Is(Type::Signed32()) &&
                   rhs_type->Is(Type::Signed32())) {
=======
        } else if (lhs_type.Is(Type::Signed32()) &&
                   rhs_type.Is(Type::Signed32())) {
>>>>>>> 84bd6f3c
          VisitWord32TruncatingBinop(node);
          if (lower()) {
            lowering->DoMax(node, lowering->machine()->Int32LessThan(),
                            MachineRepresentation::kWord32);
          }
<<<<<<< HEAD
        } else if (lhs_type->Is(Type::PlainNumber()) &&
                   rhs_type->Is(Type::PlainNumber())) {
=======
        } else if (lhs_type.Is(Type::PlainNumber()) &&
                   rhs_type.Is(Type::PlainNumber())) {
>>>>>>> 84bd6f3c
          VisitFloat64Binop(node);
          if (lower()) {
            lowering->DoMax(node, lowering->machine()->Float64LessThan(),
                            MachineRepresentation::kFloat64);
          }
        } else {
          VisitFloat64Binop(node);
          if (lower()) NodeProperties::ChangeOp(node, Float64Op(node));
        }
        return;
      }
      case IrOpcode::kNumberMin: {
        // It is safe to use the feedback types for left and right hand side
        // here, since we can only narrow those types and thus we can only
        // promise a more specific truncation.
<<<<<<< HEAD
        Type* const lhs_type = TypeOf(node->InputAt(0));
        Type* const rhs_type = TypeOf(node->InputAt(1));
        if (lhs_type->Is(Type::Unsigned32()) &&
            rhs_type->Is(Type::Unsigned32())) {
=======
        Type const lhs_type = TypeOf(node->InputAt(0));
        Type const rhs_type = TypeOf(node->InputAt(1));
        if (lhs_type.Is(Type::Unsigned32()) &&
            rhs_type.Is(Type::Unsigned32())) {
>>>>>>> 84bd6f3c
          VisitWord32TruncatingBinop(node);
          if (lower()) {
            lowering->DoMin(node, lowering->machine()->Uint32LessThan(),
                            MachineRepresentation::kWord32);
          }
<<<<<<< HEAD
        } else if (lhs_type->Is(Type::Signed32()) &&
                   rhs_type->Is(Type::Signed32())) {
=======
        } else if (lhs_type.Is(Type::Signed32()) &&
                   rhs_type.Is(Type::Signed32())) {
>>>>>>> 84bd6f3c
          VisitWord32TruncatingBinop(node);
          if (lower()) {
            lowering->DoMin(node, lowering->machine()->Int32LessThan(),
                            MachineRepresentation::kWord32);
          }
<<<<<<< HEAD
        } else if (lhs_type->Is(Type::PlainNumber()) &&
                   rhs_type->Is(Type::PlainNumber())) {
=======
        } else if (lhs_type.Is(Type::PlainNumber()) &&
                   rhs_type.Is(Type::PlainNumber())) {
>>>>>>> 84bd6f3c
          VisitFloat64Binop(node);
          if (lower()) {
            lowering->DoMin(node, lowering->machine()->Float64LessThan(),
                            MachineRepresentation::kFloat64);
          }
        } else {
          VisitFloat64Binop(node);
          if (lower()) NodeProperties::ChangeOp(node, Float64Op(node));
        }
        return;
      }
      case IrOpcode::kNumberAtan2:
      case IrOpcode::kNumberPow: {
        VisitBinop(node, UseInfo::TruncatingFloat64(),
                   MachineRepresentation::kFloat64);
        if (lower()) NodeProperties::ChangeOp(node, Float64Op(node));
        return;
      }
      case IrOpcode::kNumberAcos:
      case IrOpcode::kNumberAcosh:
      case IrOpcode::kNumberAsin:
      case IrOpcode::kNumberAsinh:
      case IrOpcode::kNumberAtan:
      case IrOpcode::kNumberAtanh:
      case IrOpcode::kNumberCeil:
      case IrOpcode::kNumberCos:
      case IrOpcode::kNumberCosh:
      case IrOpcode::kNumberExp:
      case IrOpcode::kNumberExpm1:
      case IrOpcode::kNumberFloor:
      case IrOpcode::kNumberLog:
      case IrOpcode::kNumberLog1p:
      case IrOpcode::kNumberLog2:
      case IrOpcode::kNumberLog10:
      case IrOpcode::kNumberCbrt:
      case IrOpcode::kNumberSin:
      case IrOpcode::kNumberSinh:
      case IrOpcode::kNumberTan:
      case IrOpcode::kNumberTanh:
      case IrOpcode::kNumberTrunc: {
        VisitUnop(node, UseInfo::TruncatingFloat64(),
                  MachineRepresentation::kFloat64);
        if (lower()) NodeProperties::ChangeOp(node, Float64Op(node));
        return;
      }
      case IrOpcode::kNumberRound: {
        VisitUnop(node, UseInfo::TruncatingFloat64(),
                  MachineRepresentation::kFloat64);
        if (lower()) DeferReplacement(node, lowering->Float64Round(node));
        return;
      }
      case IrOpcode::kNumberSign: {
        if (InputIs(node, Type::Signed32())) {
          VisitUnop(node, UseInfo::TruncatingWord32(),
                    MachineRepresentation::kWord32);
          if (lower()) DeferReplacement(node, lowering->Int32Sign(node));
        } else {
          VisitUnop(node, UseInfo::TruncatingFloat64(),
                    MachineRepresentation::kFloat64);
          if (lower()) DeferReplacement(node, lowering->Float64Sign(node));
        }
        return;
      }
      case IrOpcode::kNumberSqrt: {
        VisitUnop(node, UseInfo::TruncatingFloat64(),
                  MachineRepresentation::kFloat64);
        if (lower()) NodeProperties::ChangeOp(node, Float64Op(node));
        return;
      }
      case IrOpcode::kNumberToBoolean: {
        Type const input_type = TypeOf(node->InputAt(0));
        if (input_type.Is(Type::Integral32())) {
          VisitUnop(node, UseInfo::TruncatingWord32(),
                    MachineRepresentation::kBit);
          if (lower()) lowering->DoIntegral32ToBit(node);
        } else if (input_type.Is(Type::OrderedNumber())) {
          VisitUnop(node, UseInfo::TruncatingFloat64(),
                    MachineRepresentation::kBit);
          if (lower()) lowering->DoOrderedNumberToBit(node);
        } else {
          VisitUnop(node, UseInfo::TruncatingFloat64(),
                    MachineRepresentation::kBit);
          if (lower()) lowering->DoNumberToBit(node);
        }
        return;
      }
      case IrOpcode::kNumberToInt32: {
        // Just change representation if necessary.
        VisitUnop(node, UseInfo::TruncatingWord32(),
                  MachineRepresentation::kWord32);
        if (lower()) DeferReplacement(node, node->InputAt(0));
        return;
      }
      case IrOpcode::kNumberToString: {
        VisitUnop(node, UseInfo::AnyTagged(),
                  MachineRepresentation::kTaggedPointer);
        return;
      }
      case IrOpcode::kNumberToUint32: {
        // Just change representation if necessary.
        VisitUnop(node, UseInfo::TruncatingWord32(),
                  MachineRepresentation::kWord32);
        if (lower()) DeferReplacement(node, node->InputAt(0));
        return;
      }
      case IrOpcode::kNumberToUint8Clamped: {
        Type const input_type = TypeOf(node->InputAt(0));
        if (input_type.Is(type_cache_.kUint8OrMinusZeroOrNaN)) {
          VisitUnop(node, UseInfo::TruncatingWord32(),
                    MachineRepresentation::kWord32);
          if (lower()) DeferReplacement(node, node->InputAt(0));
        } else if (input_type.Is(Type::Unsigned32OrMinusZeroOrNaN())) {
          VisitUnop(node, UseInfo::TruncatingWord32(),
                    MachineRepresentation::kWord32);
          if (lower()) lowering->DoUnsigned32ToUint8Clamped(node);
        } else if (input_type.Is(Type::Signed32OrMinusZeroOrNaN())) {
          VisitUnop(node, UseInfo::TruncatingWord32(),
                    MachineRepresentation::kWord32);
          if (lower()) lowering->DoSigned32ToUint8Clamped(node);
        } else if (input_type.Is(type_cache_.kIntegerOrMinusZeroOrNaN)) {
          VisitUnop(node, UseInfo::TruncatingFloat64(),
                    MachineRepresentation::kFloat64);
          if (lower()) lowering->DoIntegerToUint8Clamped(node);
        } else {
          VisitUnop(node, UseInfo::TruncatingFloat64(),
                    MachineRepresentation::kFloat64);
          if (lower()) lowering->DoNumberToUint8Clamped(node);
        }
        return;
      }
      case IrOpcode::kReferenceEqual: {
        VisitBinop(node, UseInfo::AnyTagged(), MachineRepresentation::kBit);
        if (lower()) {
          NodeProperties::ChangeOp(node, lowering->machine()->WordEqual());
        }
        return;
      }
      case IrOpcode::kSameValue: {
        if (truncation.IsUnused()) return VisitUnused(node);
        VisitBinop(node, UseInfo::AnyTagged(),
                   MachineRepresentation::kTaggedPointer);
        return;
      }
      case IrOpcode::kTypeOf: {
        return VisitUnop(node, UseInfo::AnyTagged(),
                         MachineRepresentation::kTaggedPointer);
      }
      case IrOpcode::kNewConsString: {
        ProcessInput(node, 0, UseInfo::TaggedSigned());  // length
        ProcessInput(node, 1, UseInfo::AnyTagged());     // first
        ProcessInput(node, 2, UseInfo::AnyTagged());     // second
        SetOutput(node, MachineRepresentation::kTaggedPointer);
        return;
      }
      case IrOpcode::kStringEqual:
      case IrOpcode::kStringLessThan:
      case IrOpcode::kStringLessThanOrEqual: {
        return VisitBinop(node, UseInfo::AnyTagged(),
                          MachineRepresentation::kTaggedPointer);
      }
      case IrOpcode::kStringCharCodeAt: {
        return VisitBinop(node, UseInfo::AnyTagged(),
                          UseInfo::TruncatingWord32(),
                          MachineRepresentation::kWord32);
      }
      case IrOpcode::kStringCodePointAt: {
        return VisitBinop(node, UseInfo::AnyTagged(),
                          UseInfo::TruncatingWord32(),
                          MachineRepresentation::kTaggedSigned);
      }
      case IrOpcode::kStringFromSingleCharCode: {
        VisitUnop(node, UseInfo::TruncatingWord32(),
                  MachineRepresentation::kTaggedPointer);
        return;
      }
      case IrOpcode::kStringFromSingleCodePoint: {
        VisitUnop(node, UseInfo::TruncatingWord32(),
                  MachineRepresentation::kTaggedPointer);
        return;
      }
      case IrOpcode::kStringIndexOf: {
        ProcessInput(node, 0, UseInfo::AnyTagged());
        ProcessInput(node, 1, UseInfo::AnyTagged());
        ProcessInput(node, 2, UseInfo::TaggedSigned());
        SetOutput(node, MachineRepresentation::kTaggedSigned);
        return;
      }
      case IrOpcode::kStringLength: {
        // TODO(bmeurer): The input representation should be TaggedPointer.
        // Fix this once we have a dedicated StringConcat/JSStringAdd
        // operator, which marks it's output as TaggedPointer properly.
        VisitUnop(node, UseInfo::AnyTagged(),
                  MachineRepresentation::kTaggedSigned);
        return;
      }
      case IrOpcode::kStringSubstring: {
        ProcessInput(node, 0, UseInfo::AnyTagged());
        ProcessInput(node, 1, UseInfo::TruncatingWord32());
        ProcessInput(node, 2, UseInfo::TruncatingWord32());
        ProcessRemainingInputs(node, 3);
        SetOutput(node, MachineRepresentation::kTaggedPointer);
        return;
      }
      case IrOpcode::kStringToLowerCaseIntl:
      case IrOpcode::kStringToUpperCaseIntl: {
        VisitUnop(node, UseInfo::AnyTagged(),
                  MachineRepresentation::kTaggedPointer);
        return;
      }
      case IrOpcode::kCheckBounds: {
<<<<<<< HEAD
        Type* index_type = TypeOf(node->InputAt(0));
        Type* length_type = TypeOf(node->InputAt(1));
        if (index_type->Is(Type::Integral32OrMinusZero())) {
=======
        const CheckParameters& p = CheckParametersOf(node->op());
        Type index_type = TypeOf(node->InputAt(0));
        Type length_type = TypeOf(node->InputAt(1));
        if (index_type.Is(Type::Integral32OrMinusZero())) {
>>>>>>> 84bd6f3c
          // Map -0 to 0, and the values in the [-2^31,-1] range to the
          // [2^31,2^32-1] range, which will be considered out-of-bounds
          // as well, because the {length_type} is limited to Unsigned31.
          VisitBinop(node, UseInfo::TruncatingWord32(),
                     MachineRepresentation::kWord32);
<<<<<<< HEAD
          if (lower()) {
            if (index_type->Min() >= 0.0 &&
                index_type->Max() < length_type->Min()) {
=======
          if (lower() && lowering->poisoning_level_ ==
                             PoisoningMitigationLevel::kDontPoison) {
            if (index_type.IsNone() || length_type.IsNone() ||
                (index_type.Min() >= 0.0 &&
                 index_type.Max() < length_type.Min())) {
>>>>>>> 84bd6f3c
              // The bounds check is redundant if we already know that
              // the index is within the bounds of [0.0, length[.
              DeferReplacement(node, node->InputAt(0));
            }
          }
        } else {
<<<<<<< HEAD
          VisitBinop(node, UseInfo::CheckedSigned32AsWord32(kIdentifyZeros),
                     UseInfo::TruncatingWord32(),
                     MachineRepresentation::kWord32);
=======
          VisitBinop(
              node,
              UseInfo::CheckedSigned32AsWord32(kIdentifyZeros, p.feedback()),
              UseInfo::TruncatingWord32(), MachineRepresentation::kWord32);
>>>>>>> 84bd6f3c
        }
        return;
      }
      case IrOpcode::kPoisonIndex: {
        VisitUnop(node, UseInfo::TruncatingWord32(),
                  MachineRepresentation::kWord32);
        return;
      }
      case IrOpcode::kCheckHeapObject: {
        if (InputCannotBe(node, Type::SignedSmall())) {
          VisitUnop(node, UseInfo::AnyTagged(),
                    MachineRepresentation::kTaggedPointer);
        } else {
          VisitUnop(node, UseInfo::CheckedHeapObjectAsTaggedPointer(),
                    MachineRepresentation::kTaggedPointer);
        }
        if (lower()) DeferReplacement(node, node->InputAt(0));
        return;
      }
      case IrOpcode::kCheckIf: {
        ProcessInput(node, 0, UseInfo::Bool());
        ProcessRemainingInputs(node, 1);
        SetOutput(node, MachineRepresentation::kNone);
        return;
      }
      case IrOpcode::kCheckInternalizedString: {
        VisitCheck(node, Type::InternalizedString(), lowering);
        return;
      }
      case IrOpcode::kCheckNumber: {
<<<<<<< HEAD
        Type* const input_type = TypeOf(node->InputAt(0));
        if (input_type->Is(Type::Number())) {
=======
        Type const input_type = TypeOf(node->InputAt(0));
        if (input_type.Is(Type::Number())) {
>>>>>>> 84bd6f3c
          VisitNoop(node, truncation);
        } else {
          VisitUnop(node, UseInfo::AnyTagged(), MachineRepresentation::kTagged);
        }
        return;
      }
      case IrOpcode::kCheckReceiver: {
        VisitCheck(node, Type::Receiver(), lowering);
        return;
      }
      case IrOpcode::kCheckSmi: {
        const CheckParameters& params = CheckParametersOf(node->op());
        if (SmiValuesAre32Bits() && truncation.IsUsedAsWord32()) {
          VisitUnop(node,
<<<<<<< HEAD
                    UseInfo::CheckedSignedSmallAsWord32(kDistinguishZeros),
=======
                    UseInfo::CheckedSignedSmallAsWord32(kDistinguishZeros,
                                                        params.feedback()),
>>>>>>> 84bd6f3c
                    MachineRepresentation::kWord32);
        } else {
          VisitUnop(
              node,
              UseInfo::CheckedSignedSmallAsTaggedSigned(params.feedback()),
              MachineRepresentation::kTaggedSigned);
        }
        if (lower()) DeferReplacement(node, node->InputAt(0));
        return;
      }
      case IrOpcode::kCheckString: {
        VisitCheck(node, Type::String(), lowering);
        return;
      }
      case IrOpcode::kCheckSymbol: {
        VisitCheck(node, Type::Symbol(), lowering);
        return;
      }

      case IrOpcode::kAllocate: {
        ProcessInput(node, 0, UseInfo::TruncatingWord32());
        ProcessRemainingInputs(node, 1);
        SetOutput(node, MachineRepresentation::kTaggedPointer);
        return;
      }
      case IrOpcode::kLoadFieldByIndex: {
        if (truncation.IsUnused()) return VisitUnused(node);
        VisitBinop(node, UseInfo::AnyTagged(), UseInfo::TruncatingWord32(),
                   MachineRepresentation::kTagged);
        return;
      }
      case IrOpcode::kLoadField: {
        if (truncation.IsUnused()) return VisitUnused(node);
        FieldAccess access = FieldAccessOf(node->op());
        MachineRepresentation const representation =
            access.machine_type.representation();
        VisitUnop(node, UseInfoForBasePointer(access), representation);
        return;
      }
      case IrOpcode::kStoreField: {
        FieldAccess access = FieldAccessOf(node->op());
        Node* value_node = node->InputAt(1);
        NodeInfo* input_info = GetInfo(value_node);
        MachineRepresentation field_representation =
            access.machine_type.representation();

        // Convert to Smi if possible, such that we can avoid a write barrier.
        if (field_representation == MachineRepresentation::kTagged &&
            TypeOf(value_node).Is(Type::SignedSmall())) {
          field_representation = MachineRepresentation::kTaggedSigned;
        }
        WriteBarrierKind write_barrier_kind = WriteBarrierKindFor(
            access.base_is_tagged, field_representation, access.offset,
            access.type, input_info->representation(), value_node);

        ProcessInput(node, 0, UseInfoForBasePointer(access));
        ProcessInput(node, 1,
                     TruncatingUseInfoFromRepresentation(field_representation));
        ProcessRemainingInputs(node, 2);
        SetOutput(node, MachineRepresentation::kNone);
        if (lower()) {
          if (write_barrier_kind < access.write_barrier_kind) {
            access.write_barrier_kind = write_barrier_kind;
            NodeProperties::ChangeOp(
                node, jsgraph_->simplified()->StoreField(access));
          }
        }
        return;
      }
      case IrOpcode::kLoadElement: {
        if (truncation.IsUnused()) return VisitUnused(node);
        ElementAccess access = ElementAccessOf(node->op());
        VisitBinop(node, UseInfoForBasePointer(access),
                   UseInfo::TruncatingWord32(),
                   access.machine_type.representation());
        return;
      }
      case IrOpcode::kStoreElement: {
        ElementAccess access = ElementAccessOf(node->op());
        Node* value_node = node->InputAt(2);
        NodeInfo* input_info = GetInfo(value_node);
        MachineRepresentation element_representation =
            access.machine_type.representation();

        // Convert to Smi if possible, such that we can avoid a write barrier.
        if (element_representation == MachineRepresentation::kTagged &&
            TypeOf(value_node).Is(Type::SignedSmall())) {
          element_representation = MachineRepresentation::kTaggedSigned;
        }
        WriteBarrierKind write_barrier_kind = WriteBarrierKindFor(
            access.base_is_tagged, element_representation, access.type,
            input_info->representation(), value_node);
        ProcessInput(node, 0, UseInfoForBasePointer(access));  // base
        ProcessInput(node, 1, UseInfo::TruncatingWord32());    // index
        ProcessInput(node, 2,
                     TruncatingUseInfoFromRepresentation(
                         element_representation));  // value
        ProcessRemainingInputs(node, 3);
        SetOutput(node, MachineRepresentation::kNone);
        if (lower()) {
          if (write_barrier_kind < access.write_barrier_kind) {
            access.write_barrier_kind = write_barrier_kind;
            NodeProperties::ChangeOp(
                node, jsgraph_->simplified()->StoreElement(access));
          }
        }
        return;
      }
      case IrOpcode::kNumberIsFloat64Hole: {
        VisitUnop(node, UseInfo::TruncatingFloat64(),
                  MachineRepresentation::kBit);
        return;
      }
      case IrOpcode::kTransitionAndStoreElement: {
        Type value_type = TypeOf(node->InputAt(2));

        ProcessInput(node, 0, UseInfo::AnyTagged());         // array
        ProcessInput(node, 1, UseInfo::TruncatingWord32());  // index

        if (value_type.Is(Type::SignedSmall())) {
          ProcessInput(node, 2, UseInfo::TruncatingWord32());  // value
          if (lower()) {
            NodeProperties::ChangeOp(node,
                                     simplified()->StoreSignedSmallElement());
          }
        } else if (value_type.Is(Type::Number())) {
          ProcessInput(node, 2, UseInfo::TruncatingFloat64());  // value
          if (lower()) {
            Handle<Map> double_map = DoubleMapParameterOf(node->op());
            NodeProperties::ChangeOp(
                node,
                simplified()->TransitionAndStoreNumberElement(double_map));
          }
        } else if (value_type.Is(Type::NonNumber())) {
          ProcessInput(node, 2, UseInfo::AnyTagged());  // value
          if (lower()) {
            Handle<Map> fast_map = FastMapParameterOf(node->op());
            NodeProperties::ChangeOp(
                node, simplified()->TransitionAndStoreNonNumberElement(
                          fast_map, value_type));
          }
        } else {
          ProcessInput(node, 2, UseInfo::AnyTagged());  // value
        }

        ProcessRemainingInputs(node, 3);
        SetOutput(node, MachineRepresentation::kNone);
        return;
      }
      case IrOpcode::kLoadTypedElement: {
        MachineRepresentation const rep =
            MachineRepresentationFromArrayType(ExternalArrayTypeOf(node->op()));
        ProcessInput(node, 0, UseInfo::AnyTagged());         // buffer
        ProcessInput(node, 1, UseInfo::AnyTagged());         // base pointer
        ProcessInput(node, 2, UseInfo::PointerInt());        // external pointer
        ProcessInput(node, 3, UseInfo::TruncatingWord32());  // index
        ProcessRemainingInputs(node, 4);
        SetOutput(node, rep);
        return;
      }
      case IrOpcode::kStoreTypedElement: {
        MachineRepresentation const rep =
            MachineRepresentationFromArrayType(ExternalArrayTypeOf(node->op()));
        ProcessInput(node, 0, UseInfo::AnyTagged());         // buffer
        ProcessInput(node, 1, UseInfo::AnyTagged());         // base pointer
        ProcessInput(node, 2, UseInfo::PointerInt());        // external pointer
        ProcessInput(node, 3, UseInfo::TruncatingWord32());  // index
        ProcessInput(node, 4,
                     TruncatingUseInfoFromRepresentation(rep));  // value
        ProcessRemainingInputs(node, 5);
        SetOutput(node, MachineRepresentation::kNone);
        return;
      }
      case IrOpcode::kConvertReceiver: {
        Type input_type = TypeOf(node->InputAt(0));
        VisitBinop(node, UseInfo::AnyTagged(),
                   MachineRepresentation::kTaggedPointer);
        if (lower()) {
          // Try to optimize the {node} based on the input type.
          if (input_type.Is(Type::Receiver())) {
            DeferReplacement(node, node->InputAt(0));
          } else if (input_type.Is(Type::NullOrUndefined())) {
            DeferReplacement(node, node->InputAt(1));
          } else if (!input_type.Maybe(Type::NullOrUndefined())) {
            NodeProperties::ChangeOp(
                node, lowering->simplified()->ConvertReceiver(
                          ConvertReceiverMode::kNotNullOrUndefined));
          }
        }
        return;
      }
      case IrOpcode::kPlainPrimitiveToNumber: {
        if (InputIs(node, Type::Boolean())) {
          VisitUnop(node, UseInfo::Bool(), MachineRepresentation::kWord32);
          if (lower()) DeferReplacement(node, node->InputAt(0));
        } else if (InputIs(node, Type::String())) {
          VisitUnop(node, UseInfo::AnyTagged(), MachineRepresentation::kTagged);
          if (lower()) {
            NodeProperties::ChangeOp(node, simplified()->StringToNumber());
          }
        } else if (truncation.IsUsedAsWord32()) {
          if (InputIs(node, Type::NumberOrOddball())) {
            VisitUnop(node, UseInfo::TruncatingWord32(),
                      MachineRepresentation::kWord32);
            if (lower()) DeferReplacement(node, node->InputAt(0));
          } else {
            VisitUnop(node, UseInfo::AnyTagged(),
                      MachineRepresentation::kWord32);
            if (lower()) {
              NodeProperties::ChangeOp(node,
                                       simplified()->PlainPrimitiveToWord32());
            }
          }
        } else if (truncation.IsUsedAsFloat64()) {
          if (InputIs(node, Type::NumberOrOddball())) {
            VisitUnop(node, UseInfo::TruncatingFloat64(),
                      MachineRepresentation::kFloat64);
            if (lower()) DeferReplacement(node, node->InputAt(0));
          } else {
            VisitUnop(node, UseInfo::AnyTagged(),
                      MachineRepresentation::kFloat64);
            if (lower()) {
              NodeProperties::ChangeOp(node,
                                       simplified()->PlainPrimitiveToFloat64());
            }
          }
        } else {
          VisitUnop(node, UseInfo::AnyTagged(), MachineRepresentation::kTagged);
        }
        return;
      }
      case IrOpcode::kSpeculativeToNumber: {
<<<<<<< HEAD
        NumberOperationHint const hint = NumberOperationHintOf(node->op());
        switch (hint) {
          case NumberOperationHint::kSigned32:
          case NumberOperationHint::kSignedSmall:
            VisitUnop(node, CheckedUseInfoAsWord32FromHint(hint),
=======
        NumberOperationParameters const& p =
            NumberOperationParametersOf(node->op());
        switch (p.hint()) {
          case NumberOperationHint::kSigned32:
          case NumberOperationHint::kSignedSmall:
          case NumberOperationHint::kSignedSmallInputs:
            VisitUnop(node,
                      CheckedUseInfoAsWord32FromHint(p.hint(), p.feedback()),
>>>>>>> 84bd6f3c
                      MachineRepresentation::kWord32, Type::Signed32());
            break;
          case NumberOperationHint::kNumber:
          case NumberOperationHint::kNumberOrOddball:
<<<<<<< HEAD
            VisitUnop(node, CheckedUseInfoAsFloat64FromHint(hint),
=======
            VisitUnop(node,
                      CheckedUseInfoAsFloat64FromHint(p.hint(), p.feedback()),
>>>>>>> 84bd6f3c
                      MachineRepresentation::kFloat64);
            break;
        }
        if (lower()) DeferReplacement(node, node->InputAt(0));
        return;
      }
<<<<<<< HEAD
=======
      case IrOpcode::kObjectIsArrayBufferView: {
        // TODO(turbofan): Introduce a Type::ArrayBufferView?
        VisitUnop(node, UseInfo::AnyTagged(), MachineRepresentation::kBit);
        return;
      }
      case IrOpcode::kObjectIsBigInt: {
        VisitObjectIs(node, Type::BigInt(), lowering);
        return;
      }
      case IrOpcode::kObjectIsCallable: {
        VisitObjectIs(node, Type::Callable(), lowering);
        return;
      }
      case IrOpcode::kObjectIsConstructor: {
        // TODO(turbofan): Introduce a Type::Constructor?
        VisitUnop(node, UseInfo::AnyTagged(), MachineRepresentation::kBit);
        return;
      }
>>>>>>> 84bd6f3c
      case IrOpcode::kObjectIsDetectableCallable: {
        VisitObjectIs(node, Type::DetectableCallable(), lowering);
        return;
      }
<<<<<<< HEAD
      case IrOpcode::kObjectIsNaN: {
        Type* const input_type = GetUpperBound(node->InputAt(0));
        if (input_type->Is(Type::NaN())) {
=======
      case IrOpcode::kObjectIsFiniteNumber: {
        Type const input_type = GetUpperBound(node->InputAt(0));
        if (input_type.Is(type_cache_.kSafeInteger)) {
          VisitUnop(node, UseInfo::None(), MachineRepresentation::kBit);
          if (lower()) {
            DeferReplacement(node, lowering->jsgraph()->Int32Constant(1));
          }
        } else if (!input_type.Maybe(Type::Number())) {
          VisitUnop(node, UseInfo::Any(), MachineRepresentation::kBit);
          if (lower()) {
            DeferReplacement(node, lowering->jsgraph()->Int32Constant(0));
          }
        } else if (input_type.Is(Type::Number())) {
          VisitUnop(node, UseInfo::TruncatingFloat64(),
                    MachineRepresentation::kBit);
          if (lower()) {
            NodeProperties::ChangeOp(node,
                                     lowering->simplified()->NumberIsFinite());
          }
        } else {
          VisitUnop(node, UseInfo::AnyTagged(), MachineRepresentation::kBit);
        }
        return;
      }
      case IrOpcode::kNumberIsFinite: {
        VisitUnop(node, UseInfo::TruncatingFloat64(),
                  MachineRepresentation::kBit);
        return;
      }
      case IrOpcode::kObjectIsSafeInteger: {
        Type const input_type = GetUpperBound(node->InputAt(0));
        if (input_type.Is(type_cache_.kSafeInteger)) {
>>>>>>> 84bd6f3c
          VisitUnop(node, UseInfo::None(), MachineRepresentation::kBit);
          if (lower()) {
            DeferReplacement(node, lowering->jsgraph()->Int32Constant(1));
          }
<<<<<<< HEAD
        } else if (!input_type->Maybe(Type::NaN())) {
=======
        } else if (!input_type.Maybe(Type::Number())) {
>>>>>>> 84bd6f3c
          VisitUnop(node, UseInfo::Any(), MachineRepresentation::kBit);
          if (lower()) {
            DeferReplacement(node, lowering->jsgraph()->Int32Constant(0));
          }
<<<<<<< HEAD
        } else if (input_type->Is(Type::Number())) {
          VisitUnop(node, UseInfo::TruncatingFloat64(),
                    MachineRepresentation::kBit);
          if (lower()) {
            // ObjectIsNaN(x:kRepFloat64) => Word32Equal(Float64Equal(x,x),#0)
            Node* const input = node->InputAt(0);
            node->ReplaceInput(
                0, jsgraph_->graph()->NewNode(
                       lowering->machine()->Float64Equal(), input, input));
            node->AppendInput(jsgraph_->zone(), jsgraph_->Int32Constant(0));
            NodeProperties::ChangeOp(node, lowering->machine()->Word32Equal());
=======
        } else if (input_type.Is(Type::Number())) {
          VisitUnop(node, UseInfo::TruncatingFloat64(),
                    MachineRepresentation::kBit);
          if (lower()) {
            NodeProperties::ChangeOp(
                node, lowering->simplified()->NumberIsSafeInteger());
          }
        } else {
          VisitUnop(node, UseInfo::AnyTagged(), MachineRepresentation::kBit);
        }
        return;
      }
      case IrOpcode::kNumberIsSafeInteger: {
        UNREACHABLE();
      }
      case IrOpcode::kObjectIsInteger: {
        Type const input_type = GetUpperBound(node->InputAt(0));
        if (input_type.Is(type_cache_.kSafeInteger)) {
          VisitUnop(node, UseInfo::None(), MachineRepresentation::kBit);
          if (lower()) {
            DeferReplacement(node, lowering->jsgraph()->Int32Constant(1));
          }
        } else if (!input_type.Maybe(Type::Number())) {
          VisitUnop(node, UseInfo::Any(), MachineRepresentation::kBit);
          if (lower()) {
            DeferReplacement(node, lowering->jsgraph()->Int32Constant(0));
          }
        } else if (input_type.Is(Type::Number())) {
          VisitUnop(node, UseInfo::TruncatingFloat64(),
                    MachineRepresentation::kBit);
          if (lower()) {
            NodeProperties::ChangeOp(node,
                                     lowering->simplified()->NumberIsInteger());
          }
        } else {
          VisitUnop(node, UseInfo::AnyTagged(), MachineRepresentation::kBit);
        }
        return;
      }
      case IrOpcode::kNumberIsInteger: {
        VisitUnop(node, UseInfo::TruncatingFloat64(),
                  MachineRepresentation::kBit);
        return;
      }
      case IrOpcode::kObjectIsMinusZero: {
        Type const input_type = GetUpperBound(node->InputAt(0));
        if (input_type.Is(Type::MinusZero())) {
          VisitUnop(node, UseInfo::None(), MachineRepresentation::kBit);
          if (lower()) {
            DeferReplacement(node, lowering->jsgraph()->Int32Constant(1));
          }
        } else if (!input_type.Maybe(Type::MinusZero())) {
          VisitUnop(node, UseInfo::Any(), MachineRepresentation::kBit);
          if (lower()) {
            DeferReplacement(node, lowering->jsgraph()->Int32Constant(0));
          }
        } else if (input_type.Is(Type::Number())) {
          VisitUnop(node, UseInfo::TruncatingFloat64(),
                    MachineRepresentation::kBit);
          if (lower()) {
            // ObjectIsMinusZero(x:kRepFloat64)
            //   => Float64Equal(Float64Div(1.0,x),-Infinity)
            Node* const input = node->InputAt(0);
            node->ReplaceInput(
                0, jsgraph_->graph()->NewNode(
                       lowering->machine()->Float64Div(),
                       lowering->jsgraph()->Float64Constant(1.0), input));
            node->AppendInput(jsgraph_->zone(),
                              jsgraph_->Float64Constant(
                                  -std::numeric_limits<double>::infinity()));
            NodeProperties::ChangeOp(node, lowering->machine()->Float64Equal());
          }
        } else {
          VisitUnop(node, UseInfo::AnyTagged(), MachineRepresentation::kBit);
        }
        return;
      }
      case IrOpcode::kObjectIsNaN: {
        Type const input_type = GetUpperBound(node->InputAt(0));
        if (input_type.Is(Type::NaN())) {
          VisitUnop(node, UseInfo::None(), MachineRepresentation::kBit);
          if (lower()) {
            DeferReplacement(node, lowering->jsgraph()->Int32Constant(1));
          }
        } else if (!input_type.Maybe(Type::NaN())) {
          VisitUnop(node, UseInfo::Any(), MachineRepresentation::kBit);
          if (lower()) {
            DeferReplacement(node, lowering->jsgraph()->Int32Constant(0));
          }
        } else if (input_type.Is(Type::Number())) {
          VisitUnop(node, UseInfo::TruncatingFloat64(),
                    MachineRepresentation::kBit);
          if (lower()) {
            NodeProperties::ChangeOp(node, simplified()->NumberIsNaN());
>>>>>>> 84bd6f3c
          }
        } else {
          VisitUnop(node, UseInfo::AnyTagged(), MachineRepresentation::kBit);
        }
        return;
      }
<<<<<<< HEAD
=======
      case IrOpcode::kNumberIsNaN: {
        VisitUnop(node, UseInfo::TruncatingFloat64(),
                  MachineRepresentation::kBit);
        return;
      }
>>>>>>> 84bd6f3c
      case IrOpcode::kObjectIsNonCallable: {
        VisitObjectIs(node, Type::NonCallable(), lowering);
        return;
      }
      case IrOpcode::kObjectIsNumber: {
        VisitObjectIs(node, Type::Number(), lowering);
        return;
      }
      case IrOpcode::kObjectIsReceiver: {
        VisitObjectIs(node, Type::Receiver(), lowering);
        return;
      }
      case IrOpcode::kObjectIsSmi: {
        // TODO(turbofan): Optimize based on input representation.
        VisitUnop(node, UseInfo::AnyTagged(), MachineRepresentation::kBit);
        return;
      }
      case IrOpcode::kObjectIsString: {
        VisitObjectIs(node, Type::String(), lowering);
        return;
      }
      case IrOpcode::kObjectIsSymbol: {
        VisitObjectIs(node, Type::Symbol(), lowering);
        return;
      }
      case IrOpcode::kObjectIsUndetectable: {
        VisitObjectIs(node, Type::Undetectable(), lowering);
        return;
      }
      case IrOpcode::kArgumentsFrame: {
        SetOutput(node, MachineType::PointerRepresentation());
        return;
      }
      case IrOpcode::kArgumentsLength: {
        VisitUnop(node, UseInfo::PointerInt(),
                  MachineRepresentation::kTaggedSigned);
        return;
      }
<<<<<<< HEAD
      case IrOpcode::kNewUnmappedArgumentsElements: {
=======
      case IrOpcode::kNewDoubleElements:
      case IrOpcode::kNewSmiOrObjectElements: {
        VisitUnop(node, UseInfo::TruncatingWord32(),
                  MachineRepresentation::kTaggedPointer);
        return;
      }
      case IrOpcode::kNewArgumentsElements: {
>>>>>>> 84bd6f3c
        VisitBinop(node, UseInfo::PointerInt(), UseInfo::TaggedSigned(),
                   MachineRepresentation::kTaggedPointer);
        return;
      }
      case IrOpcode::kArrayBufferWasNeutered: {
        VisitUnop(node, UseInfo::AnyTagged(), MachineRepresentation::kBit);
        return;
      }
      case IrOpcode::kCheckFloat64Hole: {
<<<<<<< HEAD
        Type* const input_type = TypeOf(node->InputAt(0));
        if (input_type->Is(Type::Number())) {
=======
        Type const input_type = TypeOf(node->InputAt(0));
        if (input_type.Is(Type::Number())) {
>>>>>>> 84bd6f3c
          VisitNoop(node, truncation);
        } else {
          CheckFloat64HoleMode mode = CheckFloat64HoleModeOf(node->op());
          switch (mode) {
            case CheckFloat64HoleMode::kAllowReturnHole:
              if (truncation.IsUnused()) return VisitUnused(node);
              if (truncation.IsUsedAsFloat64()) {
                VisitUnop(node, UseInfo::TruncatingFloat64(),
                          MachineRepresentation::kFloat64);
                if (lower()) DeferReplacement(node, node->InputAt(0));
              } else {
                VisitUnop(
                    node,
                    UseInfo(MachineRepresentation::kFloat64, Truncation::Any()),
                    MachineRepresentation::kFloat64, Type::Number());
              }
              break;
            case CheckFloat64HoleMode::kNeverReturnHole:
              VisitUnop(
                  node,
                  UseInfo(MachineRepresentation::kFloat64, Truncation::Any()),
                  MachineRepresentation::kFloat64, Type::Number());
              break;
          }
        }
        return;
      }
      case IrOpcode::kCheckNotTaggedHole: {
        VisitUnop(node, UseInfo::AnyTagged(), MachineRepresentation::kTagged);
        return;
      }
      case IrOpcode::kConvertTaggedHoleToUndefined: {
        if (InputIs(node, Type::NumberOrOddball()) &&
            truncation.IsUsedAsWord32()) {
          // Propagate the Word32 truncation.
          VisitUnop(node, UseInfo::TruncatingWord32(),
                    MachineRepresentation::kWord32);
          if (lower()) DeferReplacement(node, node->InputAt(0));
        } else if (InputIs(node, Type::NumberOrOddball()) &&
                   truncation.IsUsedAsFloat64()) {
          // Propagate the Float64 truncation.
          VisitUnop(node, UseInfo::TruncatingFloat64(),
                    MachineRepresentation::kFloat64);
          if (lower()) DeferReplacement(node, node->InputAt(0));
        } else if (InputIs(node, Type::NonInternal())) {
          VisitUnop(node, UseInfo::AnyTagged(), MachineRepresentation::kTagged);
          if (lower()) DeferReplacement(node, node->InputAt(0));
        } else {
          // TODO(turbofan): Add a (Tagged) truncation that identifies hole
          // and undefined, i.e. for a[i] === obj cases.
          VisitUnop(node, UseInfo::AnyTagged(), MachineRepresentation::kTagged);
        }
        return;
      }
      case IrOpcode::kCheckEqualsSymbol:
      case IrOpcode::kCheckEqualsInternalizedString:
        return VisitBinop(node, UseInfo::AnyTagged(),
                          MachineRepresentation::kNone);
      case IrOpcode::kMapGuard:
        // Eliminate MapGuard nodes here.
        return VisitUnused(node);
      case IrOpcode::kCheckMaps:
      case IrOpcode::kTransitionElementsKind: {
        VisitInputs(node);
        return SetOutput(node, MachineRepresentation::kNone);
      }
      case IrOpcode::kCompareMaps:
        return VisitUnop(node, UseInfo::AnyTagged(),
                         MachineRepresentation::kBit);
      case IrOpcode::kEnsureWritableFastElements:
        return VisitBinop(node, UseInfo::AnyTagged(),
                          MachineRepresentation::kTaggedPointer);
      case IrOpcode::kMaybeGrowFastElements: {
        ProcessInput(node, 0, UseInfo::AnyTagged());         // object
        ProcessInput(node, 1, UseInfo::AnyTagged());         // elements
        ProcessInput(node, 2, UseInfo::TruncatingWord32());  // index
        ProcessInput(node, 3, UseInfo::TruncatingWord32());  // length
        ProcessRemainingInputs(node, 4);
        SetOutput(node, MachineRepresentation::kTaggedPointer);
        return;
      }

      case IrOpcode::kNumberSilenceNaN:
        VisitUnop(node, UseInfo::TruncatingFloat64(),
                  MachineRepresentation::kFloat64);
        if (lower()) NodeProperties::ChangeOp(node, Float64Op(node));
        return;
<<<<<<< HEAD
=======
      case IrOpcode::kDateNow:
        VisitInputs(node);
        return SetOutput(node, MachineRepresentation::kTaggedPointer);
>>>>>>> 84bd6f3c
      case IrOpcode::kFrameState:
        return VisitFrameState(node);
      case IrOpcode::kStateValues:
        return VisitStateValues(node);
      case IrOpcode::kObjectState:
        return VisitObjectState(node);
      case IrOpcode::kObjectId:
        return SetOutput(node, MachineRepresentation::kTaggedPointer);
      case IrOpcode::kTypeGuard: {
        // We just get rid of the sigma here, choosing the best representation
        // for the sigma's type.
<<<<<<< HEAD
        Type* type = TypeOf(node);
=======
        Type type = TypeOf(node);
>>>>>>> 84bd6f3c
        MachineRepresentation representation =
            GetOutputInfoForPhi(node, type, truncation);

        // Here we pretend that the input has the sigma's type for the
        // conversion.
        UseInfo use(representation, truncation);
        if (propagate()) {
          EnqueueInput(node, 0, use);
        } else if (lower()) {
          ConvertInput(node, 0, use, type);
        }
        ProcessRemainingInputs(node, 1);
        SetOutput(node, representation);
<<<<<<< HEAD
        if (lower()) DeferReplacement(node, node->InputAt(0));
=======
>>>>>>> 84bd6f3c
        return;
      }

      case IrOpcode::kFinishRegion:
        VisitInputs(node);
        // Assume the output is tagged pointer.
        return SetOutput(node, MachineRepresentation::kTaggedPointer);

      case IrOpcode::kReturn:
        VisitReturn(node);
        // Assume the output is tagged.
        return SetOutput(node, MachineRepresentation::kTagged);

      case IrOpcode::kFindOrderedHashMapEntry: {
        Type const key_type = TypeOf(node->InputAt(1));
        if (key_type.Is(Type::Signed32OrMinusZero())) {
          VisitBinop(node, UseInfo::AnyTagged(), UseInfo::TruncatingWord32(),
                     MachineRepresentation::kWord32);
          if (lower()) {
            NodeProperties::ChangeOp(
                node,
                lowering->simplified()->FindOrderedHashMapEntryForInt32Key());
          }
        } else {
          VisitBinop(node, UseInfo::AnyTagged(),
                     MachineRepresentation::kTaggedSigned);
        }
        return;
      }

      // Operators with all inputs tagged and no or tagged output have uniform
      // handling.
      case IrOpcode::kEnd:
      case IrOpcode::kIfSuccess:
      case IrOpcode::kIfException:
      case IrOpcode::kIfTrue:
      case IrOpcode::kIfFalse:
      case IrOpcode::kIfValue:
      case IrOpcode::kIfDefault:
      case IrOpcode::kDeoptimize:
      case IrOpcode::kEffectPhi:
      case IrOpcode::kTerminate:
      case IrOpcode::kCheckpoint:
      case IrOpcode::kLoop:
      case IrOpcode::kMerge:
      case IrOpcode::kThrow:
      case IrOpcode::kBeginRegion:
      case IrOpcode::kProjection:
      case IrOpcode::kOsrValue:
      case IrOpcode::kArgumentsElementsState:
      case IrOpcode::kArgumentsLengthState:
<<<<<<< HEAD
=======
      case IrOpcode::kUnreachable:
      case IrOpcode::kRuntimeAbort:
>>>>>>> 84bd6f3c
// All JavaScript operators except JSToNumber have uniform handling.
#define OPCODE_CASE(name) case IrOpcode::k##name:
        JS_SIMPLE_BINOP_LIST(OPCODE_CASE)
        JS_OBJECT_OP_LIST(OPCODE_CASE)
        JS_CONTEXT_OP_LIST(OPCODE_CASE)
        JS_OTHER_OP_LIST(OPCODE_CASE)
#undef OPCODE_CASE
      case IrOpcode::kJSBitwiseNot:
      case IrOpcode::kJSDecrement:
      case IrOpcode::kJSIncrement:
      case IrOpcode::kJSNegate:
      case IrOpcode::kJSToInteger:
      case IrOpcode::kJSToLength:
      case IrOpcode::kJSToName:
      case IrOpcode::kJSToObject:
      case IrOpcode::kJSToString:
      case IrOpcode::kJSParseInt:
        VisitInputs(node);
        // Assume the output is tagged.
        return SetOutput(node, MachineRepresentation::kTagged);
      case IrOpcode::kDeadValue:
        ProcessInput(node, 0, UseInfo::Any());
        return SetOutput(node, MachineRepresentation::kNone);
      default:
        FATAL(
            "Representation inference: unsupported opcode %i (%s), node #%i\n.",
            node->opcode(), node->op()->mnemonic(), node->id());
        break;
    }
    UNREACHABLE();
  }

  void DeferReplacement(Node* node, Node* replacement) {
    TRACE("defer replacement #%d:%s with #%d:%s\n", node->id(),
          node->op()->mnemonic(), replacement->id(),
          replacement->op()->mnemonic());

    // Disconnect the node from effect and control chains, if necessary.
    if (node->op()->EffectInputCount() > 0) {
      DCHECK_LT(0, node->op()->ControlInputCount());
      // Disconnect the node from effect and control chains.
      Node* control = NodeProperties::GetControlInput(node);
      Node* effect = NodeProperties::GetEffectInput(node);
      ReplaceEffectControlUses(node, effect, control);
    }

    replacements_.push_back(node);
    replacements_.push_back(replacement);

    node->NullAllInputs();  // Node is now dead.
  }

  void Kill(Node* node) {
    TRACE("killing #%d:%s\n", node->id(), node->op()->mnemonic());

    if (node->op()->EffectInputCount() == 1) {
      DCHECK_LT(0, node->op()->ControlInputCount());
      // Disconnect the node from effect and control chains.
      Node* control = NodeProperties::GetControlInput(node);
      Node* effect = NodeProperties::GetEffectInput(node);
      ReplaceEffectControlUses(node, effect, control);
    } else {
      DCHECK_EQ(0, node->op()->EffectInputCount());
      DCHECK_EQ(0, node->op()->ControlOutputCount());
      DCHECK_EQ(0, node->op()->EffectOutputCount());
    }

    node->ReplaceUses(jsgraph_->Dead());

    node->NullAllInputs();  // The {node} is now dead.
  }

  void PrintOutputInfo(NodeInfo* info) {
    if (FLAG_trace_representation) {
      OFStream os(stdout);
      os << info->representation();
    }
  }

  void PrintRepresentation(MachineRepresentation rep) {
    if (FLAG_trace_representation) {
      OFStream os(stdout);
      os << rep;
    }
  }

  void PrintTruncation(Truncation truncation) {
    if (FLAG_trace_representation) {
      OFStream os(stdout);
      os << truncation.description() << std::endl;
    }
  }

  void PrintUseInfo(UseInfo info) {
    if (FLAG_trace_representation) {
      OFStream os(stdout);
      os << info.representation() << ":" << info.truncation().description();
    }
  }

 private:
  JSGraph* jsgraph_;
  Zone* zone_;                      // Temporary zone.
  size_t const count_;              // number of nodes in the graph
  ZoneVector<NodeInfo> info_;       // node id -> usage information
#ifdef DEBUG
  ZoneVector<InputUseInfos> node_input_use_infos_;  // Debug information about
                                                    // requirements on inputs.
#endif                                              // DEBUG
  NodeVector nodes_;                // collected nodes
  NodeVector replacements_;         // replacements to be done after lowering
  Phase phase_;                     // current phase of algorithm
  RepresentationChanger* changer_;  // for inserting representation changes
  ZoneQueue<Node*> queue_;          // queue for traversing the graph

  struct NodeState {
    Node* node;
    int input_index;
  };
  ZoneStack<NodeState> typing_stack_;  // stack for graph typing.
  // TODO(danno): RepresentationSelector shouldn't know anything about the
  // source positions table, but must for now since there currently is no other
  // way to pass down source position information to nodes created during
  // lowering. Once this phase becomes a vanilla reducer, it should get source
  // position information via the SourcePositionWrapper like all other reducers.
  SourcePositionTable* source_positions_;
  NodeOriginTable* node_origins_;
  TypeCache const& type_cache_;
  OperationTyper op_typer_;  // helper for the feedback typer

  NodeInfo* GetInfo(Node* node) {
    DCHECK(node->id() < count_);
    return &info_[node->id()];
  }
  Zone* zone() { return zone_; }
  Zone* graph_zone() { return jsgraph_->zone(); }
};

SimplifiedLowering::SimplifiedLowering(JSGraph* jsgraph, Zone* zone,
                                       SourcePositionTable* source_positions,
                                       NodeOriginTable* node_origins,
                                       PoisoningMitigationLevel poisoning_level)
    : jsgraph_(jsgraph),
      zone_(zone),
      type_cache_(TypeCache::Get()),
      source_positions_(source_positions),
      node_origins_(node_origins),
      poisoning_level_(poisoning_level) {}

void SimplifiedLowering::LowerAllNodes() {
  RepresentationChanger changer(jsgraph(), jsgraph()->isolate());
  RepresentationSelector selector(jsgraph(), zone_, &changer, source_positions_,
                                  node_origins_);
  selector.Run(this);
}

void SimplifiedLowering::DoJSToNumberOrNumericTruncatesToFloat64(
    Node* node, RepresentationSelector* selector) {
  DCHECK(node->opcode() == IrOpcode::kJSToNumber ||
         node->opcode() == IrOpcode::kJSToNumeric);
  Node* value = node->InputAt(0);
  Node* context = node->InputAt(1);
  Node* frame_state = node->InputAt(2);
  Node* effect = node->InputAt(3);
  Node* control = node->InputAt(4);

  Node* check0 = graph()->NewNode(simplified()->ObjectIsSmi(), value);
  Node* branch0 =
      graph()->NewNode(common()->Branch(BranchHint::kTrue), check0, control);

  Node* if_true0 = graph()->NewNode(common()->IfTrue(), branch0);
  Node* etrue0 = effect;
  Node* vtrue0;
  {
    vtrue0 = graph()->NewNode(simplified()->ChangeTaggedSignedToInt32(), value);
    vtrue0 = graph()->NewNode(machine()->ChangeInt32ToFloat64(), vtrue0);
  }

  Node* if_false0 = graph()->NewNode(common()->IfFalse(), branch0);
  Node* efalse0 = effect;
  Node* vfalse0;
  {
<<<<<<< HEAD
    vfalse0 = efalse0 = if_false0 =
        graph()->NewNode(ToNumberOperator(), ToNumberCode(), value, context,
                         frame_state, efalse0, if_false0);

    // Update potential {IfException} uses of {node} to point to the above
    // {ToNumber} stub call node instead.
=======
    Operator const* op = node->opcode() == IrOpcode::kJSToNumber
                             ? ToNumberOperator()
                             : ToNumericOperator();
    Node* code = node->opcode() == IrOpcode::kJSToNumber ? ToNumberCode()
                                                         : ToNumericCode();
    vfalse0 = efalse0 = if_false0 = graph()->NewNode(
        op, code, value, context, frame_state, efalse0, if_false0);

    // Update potential {IfException} uses of {node} to point to the above
    // stub call node instead.
>>>>>>> 84bd6f3c
    Node* on_exception = nullptr;
    if (NodeProperties::IsExceptionalCall(node, &on_exception)) {
      NodeProperties::ReplaceControlInput(on_exception, vfalse0);
      NodeProperties::ReplaceEffectInput(on_exception, efalse0);
      if_false0 = graph()->NewNode(common()->IfSuccess(), vfalse0);
    }

    Node* check1 = graph()->NewNode(simplified()->ObjectIsSmi(), vfalse0);
    Node* branch1 = graph()->NewNode(common()->Branch(), check1, if_false0);

    Node* if_true1 = graph()->NewNode(common()->IfTrue(), branch1);
    Node* etrue1 = efalse0;
    Node* vtrue1;
    {
      vtrue1 =
          graph()->NewNode(simplified()->ChangeTaggedSignedToInt32(), vfalse0);
      vtrue1 = graph()->NewNode(machine()->ChangeInt32ToFloat64(), vtrue1);
    }

    Node* if_false1 = graph()->NewNode(common()->IfFalse(), branch1);
    Node* efalse1 = efalse0;
    Node* vfalse1;
    {
      vfalse1 = efalse1 = graph()->NewNode(
          simplified()->LoadField(AccessBuilder::ForHeapNumberValue()), efalse0,
          efalse1, if_false1);
    }

    if_false0 = graph()->NewNode(common()->Merge(2), if_true1, if_false1);
    efalse0 =
        graph()->NewNode(common()->EffectPhi(2), etrue1, efalse1, if_false0);
    vfalse0 =
        graph()->NewNode(common()->Phi(MachineRepresentation::kFloat64, 2),
                         vtrue1, vfalse1, if_false0);
  }

  control = graph()->NewNode(common()->Merge(2), if_true0, if_false0);
  effect = graph()->NewNode(common()->EffectPhi(2), etrue0, efalse0, control);
  value = graph()->NewNode(common()->Phi(MachineRepresentation::kFloat64, 2),
                           vtrue0, vfalse0, control);

  // Replace effect and control uses appropriately.
  for (Edge edge : node->use_edges()) {
    if (NodeProperties::IsControlEdge(edge)) {
      if (edge.from()->opcode() == IrOpcode::kIfSuccess) {
        edge.from()->ReplaceUses(control);
        edge.from()->Kill();
      } else {
<<<<<<< HEAD
        DCHECK(edge.from()->opcode() != IrOpcode::kIfException);
=======
        DCHECK_NE(IrOpcode::kIfException, edge.from()->opcode());
>>>>>>> 84bd6f3c
        edge.UpdateTo(control);
      }
    } else if (NodeProperties::IsEffectEdge(edge)) {
      edge.UpdateTo(effect);
    }
  }

  selector->DeferReplacement(node, value);
}

void SimplifiedLowering::DoJSToNumberOrNumericTruncatesToWord32(
    Node* node, RepresentationSelector* selector) {
  DCHECK(node->opcode() == IrOpcode::kJSToNumber ||
         node->opcode() == IrOpcode::kJSToNumeric);
  Node* value = node->InputAt(0);
  Node* context = node->InputAt(1);
  Node* frame_state = node->InputAt(2);
  Node* effect = node->InputAt(3);
  Node* control = node->InputAt(4);

  Node* check0 = graph()->NewNode(simplified()->ObjectIsSmi(), value);
  Node* branch0 =
      graph()->NewNode(common()->Branch(BranchHint::kTrue), check0, control);

  Node* if_true0 = graph()->NewNode(common()->IfTrue(), branch0);
  Node* etrue0 = effect;
  Node* vtrue0 =
      graph()->NewNode(simplified()->ChangeTaggedSignedToInt32(), value);

  Node* if_false0 = graph()->NewNode(common()->IfFalse(), branch0);
  Node* efalse0 = effect;
  Node* vfalse0;
  {
<<<<<<< HEAD
    vfalse0 = efalse0 = if_false0 =
        graph()->NewNode(ToNumberOperator(), ToNumberCode(), value, context,
                         frame_state, efalse0, if_false0);

    // Update potential {IfException} uses of {node} to point to the above
    // {ToNumber} stub call node instead.
=======
    Operator const* op = node->opcode() == IrOpcode::kJSToNumber
                             ? ToNumberOperator()
                             : ToNumericOperator();
    Node* code = node->opcode() == IrOpcode::kJSToNumber ? ToNumberCode()
                                                         : ToNumericCode();
    vfalse0 = efalse0 = if_false0 = graph()->NewNode(
        op, code, value, context, frame_state, efalse0, if_false0);

    // Update potential {IfException} uses of {node} to point to the above
    // stub call node instead.
>>>>>>> 84bd6f3c
    Node* on_exception = nullptr;
    if (NodeProperties::IsExceptionalCall(node, &on_exception)) {
      NodeProperties::ReplaceControlInput(on_exception, vfalse0);
      NodeProperties::ReplaceEffectInput(on_exception, efalse0);
      if_false0 = graph()->NewNode(common()->IfSuccess(), vfalse0);
    }

    Node* check1 = graph()->NewNode(simplified()->ObjectIsSmi(), vfalse0);
    Node* branch1 = graph()->NewNode(common()->Branch(), check1, if_false0);

    Node* if_true1 = graph()->NewNode(common()->IfTrue(), branch1);
    Node* etrue1 = efalse0;
    Node* vtrue1 =
        graph()->NewNode(simplified()->ChangeTaggedSignedToInt32(), vfalse0);

    Node* if_false1 = graph()->NewNode(common()->IfFalse(), branch1);
    Node* efalse1 = efalse0;
    Node* vfalse1;
    {
      vfalse1 = efalse1 = graph()->NewNode(
          simplified()->LoadField(AccessBuilder::ForHeapNumberValue()), efalse0,
          efalse1, if_false1);
      vfalse1 = graph()->NewNode(machine()->TruncateFloat64ToWord32(), vfalse1);
    }

    if_false0 = graph()->NewNode(common()->Merge(2), if_true1, if_false1);
    efalse0 =
        graph()->NewNode(common()->EffectPhi(2), etrue1, efalse1, if_false0);
    vfalse0 = graph()->NewNode(common()->Phi(MachineRepresentation::kWord32, 2),
                               vtrue1, vfalse1, if_false0);
  }

  control = graph()->NewNode(common()->Merge(2), if_true0, if_false0);
  effect = graph()->NewNode(common()->EffectPhi(2), etrue0, efalse0, control);
  value = graph()->NewNode(common()->Phi(MachineRepresentation::kWord32, 2),
                           vtrue0, vfalse0, control);

  // Replace effect and control uses appropriately.
  for (Edge edge : node->use_edges()) {
    if (NodeProperties::IsControlEdge(edge)) {
      if (edge.from()->opcode() == IrOpcode::kIfSuccess) {
        edge.from()->ReplaceUses(control);
        edge.from()->Kill();
      } else {
<<<<<<< HEAD
        DCHECK(edge.from()->opcode() != IrOpcode::kIfException);
=======
        DCHECK_NE(IrOpcode::kIfException, edge.from()->opcode());
>>>>>>> 84bd6f3c
        edge.UpdateTo(control);
      }
    } else if (NodeProperties::IsEffectEdge(edge)) {
      edge.UpdateTo(effect);
    }
  }

  selector->DeferReplacement(node, value);
}

Node* SimplifiedLowering::Float64Round(Node* const node) {
  Node* const one = jsgraph()->Float64Constant(1.0);
  Node* const one_half = jsgraph()->Float64Constant(0.5);
  Node* const input = node->InputAt(0);

  // Round up towards Infinity, and adjust if the difference exceeds 0.5.
  Node* result = graph()->NewNode(machine()->Float64RoundUp().placeholder(),
                                  node->InputAt(0));
  return graph()->NewNode(
      common()->Select(MachineRepresentation::kFloat64),
      graph()->NewNode(
          machine()->Float64LessThanOrEqual(),
          graph()->NewNode(machine()->Float64Sub(), result, one_half), input),
      result, graph()->NewNode(machine()->Float64Sub(), result, one));
}

Node* SimplifiedLowering::Float64Sign(Node* const node) {
  Node* const minus_one = jsgraph()->Float64Constant(-1.0);
  Node* const zero = jsgraph()->Float64Constant(0.0);
  Node* const one = jsgraph()->Float64Constant(1.0);

  Node* const input = node->InputAt(0);

  return graph()->NewNode(
      common()->Select(MachineRepresentation::kFloat64),
      graph()->NewNode(machine()->Float64LessThan(), input, zero), minus_one,
      graph()->NewNode(
          common()->Select(MachineRepresentation::kFloat64),
          graph()->NewNode(machine()->Float64LessThan(), zero, input), one,
          input));
}

Node* SimplifiedLowering::Int32Abs(Node* const node) {
  Node* const input = node->InputAt(0);

  // Generate case for absolute integer value.
  //
  //    let sign = input >> 31 in
  //    (input ^ sign) - sign

  Node* sign = graph()->NewNode(machine()->Word32Sar(), input,
                                jsgraph()->Int32Constant(31));
  return graph()->NewNode(machine()->Int32Sub(),
                          graph()->NewNode(machine()->Word32Xor(), input, sign),
                          sign);
}

Node* SimplifiedLowering::Int32Div(Node* const node) {
  Int32BinopMatcher m(node);
  Node* const zero = jsgraph()->Int32Constant(0);
  Node* const minus_one = jsgraph()->Int32Constant(-1);
  Node* const lhs = m.left().node();
  Node* const rhs = m.right().node();

  if (m.right().Is(-1)) {
    return graph()->NewNode(machine()->Int32Sub(), zero, lhs);
  } else if (m.right().Is(0)) {
    return rhs;
  } else if (machine()->Int32DivIsSafe() || m.right().HasValue()) {
    return graph()->NewNode(machine()->Int32Div(), lhs, rhs, graph()->start());
  }

  // General case for signed integer division.
  //
  //    if 0 < rhs then
  //      lhs / rhs
  //    else
  //      if rhs < -1 then
  //        lhs / rhs
  //      else if rhs == 0 then
  //        0
  //      else
  //        0 - lhs
  //
  // Note: We do not use the Diamond helper class here, because it really hurts
  // readability with nested diamonds.
  const Operator* const merge_op = common()->Merge(2);
  const Operator* const phi_op =
      common()->Phi(MachineRepresentation::kWord32, 2);

  Node* check0 = graph()->NewNode(machine()->Int32LessThan(), zero, rhs);
  Node* branch0 = graph()->NewNode(common()->Branch(BranchHint::kTrue), check0,
                                   graph()->start());

  Node* if_true0 = graph()->NewNode(common()->IfTrue(), branch0);
  Node* true0 = graph()->NewNode(machine()->Int32Div(), lhs, rhs, if_true0);

  Node* if_false0 = graph()->NewNode(common()->IfFalse(), branch0);
  Node* false0;
  {
    Node* check1 = graph()->NewNode(machine()->Int32LessThan(), rhs, minus_one);
    Node* branch1 = graph()->NewNode(common()->Branch(), check1, if_false0);

    Node* if_true1 = graph()->NewNode(common()->IfTrue(), branch1);
    Node* true1 = graph()->NewNode(machine()->Int32Div(), lhs, rhs, if_true1);

    Node* if_false1 = graph()->NewNode(common()->IfFalse(), branch1);
    Node* false1;
    {
      Node* check2 = graph()->NewNode(machine()->Word32Equal(), rhs, zero);
      Node* branch2 = graph()->NewNode(common()->Branch(), check2, if_false1);

      Node* if_true2 = graph()->NewNode(common()->IfTrue(), branch2);
      Node* true2 = zero;

      Node* if_false2 = graph()->NewNode(common()->IfFalse(), branch2);
      Node* false2 = graph()->NewNode(machine()->Int32Sub(), zero, lhs);

      if_false1 = graph()->NewNode(merge_op, if_true2, if_false2);
      false1 = graph()->NewNode(phi_op, true2, false2, if_false1);
    }

    if_false0 = graph()->NewNode(merge_op, if_true1, if_false1);
    false0 = graph()->NewNode(phi_op, true1, false1, if_false0);
  }

  Node* merge0 = graph()->NewNode(merge_op, if_true0, if_false0);
  return graph()->NewNode(phi_op, true0, false0, merge0);
}

Node* SimplifiedLowering::Int32Mod(Node* const node) {
  Int32BinopMatcher m(node);
  Node* const zero = jsgraph()->Int32Constant(0);
  Node* const minus_one = jsgraph()->Int32Constant(-1);
  Node* const lhs = m.left().node();
  Node* const rhs = m.right().node();

  if (m.right().Is(-1) || m.right().Is(0)) {
    return zero;
  } else if (m.right().HasValue()) {
    return graph()->NewNode(machine()->Int32Mod(), lhs, rhs, graph()->start());
  }

  // General case for signed integer modulus, with optimization for (unknown)
  // power of 2 right hand side.
  //
  //   if 0 < rhs then
  //     msk = rhs - 1
  //     if rhs & msk != 0 then
  //       lhs % rhs
  //     else
  //       if lhs < 0 then
  //         -(-lhs & msk)
  //       else
  //         lhs & msk
  //   else
  //     if rhs < -1 then
  //       lhs % rhs
  //     else
  //       zero
  //
  // Note: We do not use the Diamond helper class here, because it really hurts
  // readability with nested diamonds.
  const Operator* const merge_op = common()->Merge(2);
  const Operator* const phi_op =
      common()->Phi(MachineRepresentation::kWord32, 2);

  Node* check0 = graph()->NewNode(machine()->Int32LessThan(), zero, rhs);
  Node* branch0 = graph()->NewNode(common()->Branch(BranchHint::kTrue), check0,
                                   graph()->start());

  Node* if_true0 = graph()->NewNode(common()->IfTrue(), branch0);
  Node* true0;
  {
    Node* msk = graph()->NewNode(machine()->Int32Add(), rhs, minus_one);

    Node* check1 = graph()->NewNode(machine()->Word32And(), rhs, msk);
    Node* branch1 = graph()->NewNode(common()->Branch(), check1, if_true0);

    Node* if_true1 = graph()->NewNode(common()->IfTrue(), branch1);
    Node* true1 = graph()->NewNode(machine()->Int32Mod(), lhs, rhs, if_true1);

    Node* if_false1 = graph()->NewNode(common()->IfFalse(), branch1);
    Node* false1;
    {
      Node* check2 = graph()->NewNode(machine()->Int32LessThan(), lhs, zero);
      Node* branch2 = graph()->NewNode(common()->Branch(BranchHint::kFalse),
                                       check2, if_false1);

      Node* if_true2 = graph()->NewNode(common()->IfTrue(), branch2);
      Node* true2 = graph()->NewNode(
          machine()->Int32Sub(), zero,
          graph()->NewNode(machine()->Word32And(),
                           graph()->NewNode(machine()->Int32Sub(), zero, lhs),
                           msk));

      Node* if_false2 = graph()->NewNode(common()->IfFalse(), branch2);
      Node* false2 = graph()->NewNode(machine()->Word32And(), lhs, msk);

      if_false1 = graph()->NewNode(merge_op, if_true2, if_false2);
      false1 = graph()->NewNode(phi_op, true2, false2, if_false1);
    }

    if_true0 = graph()->NewNode(merge_op, if_true1, if_false1);
    true0 = graph()->NewNode(phi_op, true1, false1, if_true0);
  }

  Node* if_false0 = graph()->NewNode(common()->IfFalse(), branch0);
  Node* false0;
  {
    Node* check1 = graph()->NewNode(machine()->Int32LessThan(), rhs, minus_one);
    Node* branch1 = graph()->NewNode(common()->Branch(BranchHint::kTrue),
                                     check1, if_false0);

    Node* if_true1 = graph()->NewNode(common()->IfTrue(), branch1);
    Node* true1 = graph()->NewNode(machine()->Int32Mod(), lhs, rhs, if_true1);

    Node* if_false1 = graph()->NewNode(common()->IfFalse(), branch1);
    Node* false1 = zero;

    if_false0 = graph()->NewNode(merge_op, if_true1, if_false1);
    false0 = graph()->NewNode(phi_op, true1, false1, if_false0);
  }

  Node* merge0 = graph()->NewNode(merge_op, if_true0, if_false0);
  return graph()->NewNode(phi_op, true0, false0, merge0);
}

Node* SimplifiedLowering::Int32Sign(Node* const node) {
  Node* const minus_one = jsgraph()->Int32Constant(-1);
  Node* const zero = jsgraph()->Int32Constant(0);
  Node* const one = jsgraph()->Int32Constant(1);

  Node* const input = node->InputAt(0);

  return graph()->NewNode(
      common()->Select(MachineRepresentation::kWord32),
      graph()->NewNode(machine()->Int32LessThan(), input, zero), minus_one,
      graph()->NewNode(
          common()->Select(MachineRepresentation::kWord32),
          graph()->NewNode(machine()->Int32LessThan(), zero, input), one,
          zero));
}

Node* SimplifiedLowering::Uint32Div(Node* const node) {
  Uint32BinopMatcher m(node);
  Node* const zero = jsgraph()->Uint32Constant(0);
  Node* const lhs = m.left().node();
  Node* const rhs = m.right().node();

  if (m.right().Is(0)) {
    return zero;
  } else if (machine()->Uint32DivIsSafe() || m.right().HasValue()) {
    return graph()->NewNode(machine()->Uint32Div(), lhs, rhs, graph()->start());
  }

  Node* check = graph()->NewNode(machine()->Word32Equal(), rhs, zero);
  Diamond d(graph(), common(), check, BranchHint::kFalse);
  Node* div = graph()->NewNode(machine()->Uint32Div(), lhs, rhs, d.if_false);
  return d.Phi(MachineRepresentation::kWord32, zero, div);
}

Node* SimplifiedLowering::Uint32Mod(Node* const node) {
  Uint32BinopMatcher m(node);
  Node* const minus_one = jsgraph()->Int32Constant(-1);
  Node* const zero = jsgraph()->Uint32Constant(0);
  Node* const lhs = m.left().node();
  Node* const rhs = m.right().node();

  if (m.right().Is(0)) {
    return zero;
  } else if (m.right().HasValue()) {
    return graph()->NewNode(machine()->Uint32Mod(), lhs, rhs, graph()->start());
  }

  // General case for unsigned integer modulus, with optimization for (unknown)
  // power of 2 right hand side.
  //
  //   if rhs == 0 then
  //     zero
  //   else
  //     msk = rhs - 1
  //     if rhs & msk != 0 then
  //       lhs % rhs
  //     else
  //       lhs & msk
  //
  // Note: We do not use the Diamond helper class here, because it really hurts
  // readability with nested diamonds.
  const Operator* const merge_op = common()->Merge(2);
  const Operator* const phi_op =
      common()->Phi(MachineRepresentation::kWord32, 2);

  Node* check0 = graph()->NewNode(machine()->Word32Equal(), rhs, zero);
  Node* branch0 = graph()->NewNode(common()->Branch(BranchHint::kFalse), check0,
                                   graph()->start());

  Node* if_true0 = graph()->NewNode(common()->IfTrue(), branch0);
  Node* true0 = zero;

  Node* if_false0 = graph()->NewNode(common()->IfFalse(), branch0);
  Node* false0;
  {
    Node* msk = graph()->NewNode(machine()->Int32Add(), rhs, minus_one);

    Node* check1 = graph()->NewNode(machine()->Word32And(), rhs, msk);
    Node* branch1 = graph()->NewNode(common()->Branch(), check1, if_false0);

    Node* if_true1 = graph()->NewNode(common()->IfTrue(), branch1);
    Node* true1 = graph()->NewNode(machine()->Uint32Mod(), lhs, rhs, if_true1);

    Node* if_false1 = graph()->NewNode(common()->IfFalse(), branch1);
    Node* false1 = graph()->NewNode(machine()->Word32And(), lhs, msk);

    if_false0 = graph()->NewNode(merge_op, if_true1, if_false1);
    false0 = graph()->NewNode(phi_op, true1, false1, if_false0);
  }

  Node* merge0 = graph()->NewNode(merge_op, if_true0, if_false0);
  return graph()->NewNode(phi_op, true0, false0, merge0);
}

void SimplifiedLowering::DoMax(Node* node, Operator const* op,
                               MachineRepresentation rep) {
  Node* const lhs = node->InputAt(0);
  Node* const rhs = node->InputAt(1);

  node->ReplaceInput(0, graph()->NewNode(op, lhs, rhs));
  DCHECK_EQ(rhs, node->InputAt(1));
  node->AppendInput(graph()->zone(), lhs);
  NodeProperties::ChangeOp(node, common()->Select(rep));
}

void SimplifiedLowering::DoMin(Node* node, Operator const* op,
                               MachineRepresentation rep) {
  Node* const lhs = node->InputAt(0);
  Node* const rhs = node->InputAt(1);

  node->InsertInput(graph()->zone(), 0, graph()->NewNode(op, lhs, rhs));
  DCHECK_EQ(lhs, node->InputAt(1));
  DCHECK_EQ(rhs, node->InputAt(2));
  NodeProperties::ChangeOp(node, common()->Select(rep));
}

void SimplifiedLowering::DoShift(Node* node, Operator const* op,
                                 Type rhs_type) {
  if (!rhs_type.Is(type_cache_.kZeroToThirtyOne)) {
    Node* const rhs = NodeProperties::GetValueInput(node, 1);
    node->ReplaceInput(1, graph()->NewNode(machine()->Word32And(), rhs,
                                           jsgraph()->Int32Constant(0x1F)));
  }
  ChangeToPureOp(node, op);
}

void SimplifiedLowering::DoIntegral32ToBit(Node* node) {
  Node* const input = node->InputAt(0);
  Node* const zero = jsgraph()->Int32Constant(0);
  Operator const* const op = machine()->Word32Equal();

  node->ReplaceInput(0, graph()->NewNode(op, input, zero));
  node->AppendInput(graph()->zone(), zero);
  NodeProperties::ChangeOp(node, op);
}

void SimplifiedLowering::DoOrderedNumberToBit(Node* node) {
  Node* const input = node->InputAt(0);

  node->ReplaceInput(0, graph()->NewNode(machine()->Float64Equal(), input,
                                         jsgraph()->Float64Constant(0.0)));
  node->AppendInput(graph()->zone(), jsgraph()->Int32Constant(0));
  NodeProperties::ChangeOp(node, machine()->Word32Equal());
}

void SimplifiedLowering::DoNumberToBit(Node* node) {
  Node* const input = node->InputAt(0);

  node->ReplaceInput(0, jsgraph()->Float64Constant(0.0));
  node->AppendInput(graph()->zone(),
                    graph()->NewNode(machine()->Float64Abs(), input));
  NodeProperties::ChangeOp(node, machine()->Float64LessThan());
}

void SimplifiedLowering::DoIntegerToUint8Clamped(Node* node) {
  Node* const input = node->InputAt(0);
  Node* const min = jsgraph()->Float64Constant(0.0);
  Node* const max = jsgraph()->Float64Constant(255.0);

  node->ReplaceInput(
      0, graph()->NewNode(machine()->Float64LessThan(), min, input));
  node->AppendInput(
      graph()->zone(),
      graph()->NewNode(
          common()->Select(MachineRepresentation::kFloat64),
          graph()->NewNode(machine()->Float64LessThan(), input, max), input,
          max));
  node->AppendInput(graph()->zone(), min);
  NodeProperties::ChangeOp(node,
                           common()->Select(MachineRepresentation::kFloat64));
}

void SimplifiedLowering::DoNumberToUint8Clamped(Node* node) {
  Node* const input = node->InputAt(0);
  Node* const min = jsgraph()->Float64Constant(0.0);
  Node* const max = jsgraph()->Float64Constant(255.0);

  node->ReplaceInput(
      0, graph()->NewNode(
             common()->Select(MachineRepresentation::kFloat64),
             graph()->NewNode(machine()->Float64LessThan(), min, input),
             graph()->NewNode(
                 common()->Select(MachineRepresentation::kFloat64),
                 graph()->NewNode(machine()->Float64LessThan(), input, max),
                 input, max),
             min));
  NodeProperties::ChangeOp(node,
                           machine()->Float64RoundTiesEven().placeholder());
}

void SimplifiedLowering::DoSigned32ToUint8Clamped(Node* node) {
  Node* const input = node->InputAt(0);
  Node* const min = jsgraph()->Int32Constant(0);
  Node* const max = jsgraph()->Int32Constant(255);

  node->ReplaceInput(
      0, graph()->NewNode(machine()->Int32LessThanOrEqual(), input, max));
  node->AppendInput(
      graph()->zone(),
      graph()->NewNode(common()->Select(MachineRepresentation::kWord32),
                       graph()->NewNode(machine()->Int32LessThan(), input, min),
                       min, input));
  node->AppendInput(graph()->zone(), max);
  NodeProperties::ChangeOp(node,
                           common()->Select(MachineRepresentation::kWord32));
}

void SimplifiedLowering::DoUnsigned32ToUint8Clamped(Node* node) {
  Node* const input = node->InputAt(0);
  Node* const max = jsgraph()->Uint32Constant(255u);

  node->ReplaceInput(
      0, graph()->NewNode(machine()->Uint32LessThanOrEqual(), input, max));
  node->AppendInput(graph()->zone(), input);
  node->AppendInput(graph()->zone(), max);
  NodeProperties::ChangeOp(node,
                           common()->Select(MachineRepresentation::kWord32));
}

Node* SimplifiedLowering::ToNumberCode() {
  if (!to_number_code_.is_set()) {
    Callable callable = Builtins::CallableFor(isolate(), Builtins::kToNumber);
    to_number_code_.set(jsgraph()->HeapConstant(callable.code()));
  }
  return to_number_code_.get();
}

Node* SimplifiedLowering::ToNumericCode() {
  if (!to_numeric_code_.is_set()) {
    Callable callable = Builtins::CallableFor(isolate(), Builtins::kToNumeric);
    to_number_code_.set(jsgraph()->HeapConstant(callable.code()));
  }
  return to_numeric_code_.get();
}

Operator const* SimplifiedLowering::ToNumberOperator() {
  if (!to_number_operator_.is_set()) {
    Callable callable = Builtins::CallableFor(isolate(), Builtins::kToNumber);
    CallDescriptor::Flags flags = CallDescriptor::kNeedsFrameState;
    auto call_descriptor = Linkage::GetStubCallDescriptor(
        isolate(), graph()->zone(), callable.descriptor(), 0, flags,
        Operator::kNoProperties);
    to_number_operator_.set(common()->Call(call_descriptor));
  }
  return to_number_operator_.get();
}

Operator const* SimplifiedLowering::ToNumericOperator() {
  if (!to_numeric_operator_.is_set()) {
    Callable callable = Builtins::CallableFor(isolate(), Builtins::kToNumeric);
    CallDescriptor::Flags flags = CallDescriptor::kNeedsFrameState;
    auto call_descriptor = Linkage::GetStubCallDescriptor(
        isolate(), graph()->zone(), callable.descriptor(), 0, flags,
        Operator::kNoProperties);
    to_numeric_operator_.set(common()->Call(call_descriptor));
  }
  return to_numeric_operator_.get();
}

#undef TRACE

}  // namespace compiler
}  // namespace internal
}  // namespace v8<|MERGE_RESOLUTION|>--- conflicted
+++ resolved
@@ -91,15 +91,6 @@
 }
 
 UseInfo CheckedUseInfoAsWord32FromHint(
-<<<<<<< HEAD
-    NumberOperationHint hint,
-    IdentifyZeros identify_zeros = kDistinguishZeros) {
-  switch (hint) {
-    case NumberOperationHint::kSignedSmall:
-      return UseInfo::CheckedSignedSmallAsWord32(identify_zeros);
-    case NumberOperationHint::kSigned32:
-      return UseInfo::CheckedSigned32AsWord32(identify_zeros);
-=======
     NumberOperationHint hint, const VectorSlotPair& feedback = VectorSlotPair(),
     IdentifyZeros identify_zeros = kDistinguishZeros) {
   switch (hint) {
@@ -108,7 +99,6 @@
       return UseInfo::CheckedSignedSmallAsWord32(identify_zeros, feedback);
     case NumberOperationHint::kSigned32:
       return UseInfo::CheckedSigned32AsWord32(identify_zeros, feedback);
->>>>>>> 84bd6f3c
     case NumberOperationHint::kNumber:
       return UseInfo::CheckedNumberAsWord32(feedback);
     case NumberOperationHint::kNumberOrOddball:
@@ -480,13 +470,10 @@
       SIMPLIFIED_SPECULATIVE_NUMBER_UNOP_LIST(DECLARE_CASE)
 #undef DECLARE_CASE
 
-<<<<<<< HEAD
-=======
       case IrOpcode::kConvertReceiver:
         new_type = op_typer_.ConvertReceiver(FeedbackTypeOf(node->InputAt(0)));
         break;
 
->>>>>>> 84bd6f3c
       case IrOpcode::kPlainPrimitiveToNumber:
         new_type = op_typer_.ToNumber(FeedbackTypeOf(node->InputAt(0)));
         break;
@@ -767,11 +754,7 @@
   // assuming the type of the input is {input_type}. If {input_type} is null,
   // it takes the input from the input node {TypeOf(node->InputAt(index))}.
   void ConvertInput(Node* node, int index, UseInfo use,
-<<<<<<< HEAD
-                    Type* input_type = nullptr) {
-=======
                     Type input_type = Type::Invalid()) {
->>>>>>> 84bd6f3c
     Node* input = node->InputAt(index);
     // In the change phase, insert a change before the use if necessary.
     if (use.representation() == MachineRepresentation::kNone)
@@ -789,11 +772,7 @@
       TRACE(" to ");
       PrintUseInfo(use);
       TRACE("\n");
-<<<<<<< HEAD
-      if (input_type == nullptr) {
-=======
       if (input_type.IsInvalid()) {
->>>>>>> 84bd6f3c
         input_type = TypeOf(input);
       }
       Node* n = changer_->GetRepresentationFor(
@@ -916,11 +895,7 @@
 
   // Helper for unops of the I -> O variety.
   void VisitUnop(Node* node, UseInfo input_use, MachineRepresentation output,
-<<<<<<< HEAD
-                 Type* restriction_type = Type::Any()) {
-=======
                  Type restriction_type = Type::Any()) {
->>>>>>> 84bd6f3c
     DCHECK_EQ(1, node->op()->ValueInputCount());
     ProcessInput(node, 0, input_use);
     ProcessRemainingInputs(node, 1);
@@ -1140,37 +1115,6 @@
     ProcessInput(node, 0, UseInfo::AnyTagged());  // Parameters.
     ProcessInput(node, 1, UseInfo::AnyTagged());  // Registers.
 
-<<<<<<< HEAD
-    // Expression stack/accumulator.
-    if (node->InputAt(2)->opcode() == IrOpcode::kStateValues ||
-        node->InputAt(2)->opcode() == IrOpcode::kTypedStateValues) {
-      // TODO(turbofan): This should only be produced by AST graph builder.
-      // Remove once we switch to bytecode graph builder exclusively.
-      ProcessInput(node, 2, UseInfo::AnyTagged());
-    } else {
-      // Accumulator is a special flower - we need to remember its type in
-      // a singleton typed-state-values node (as if it was a singleton
-      // state-values node).
-      if (propagate()) {
-        EnqueueInput(node, 2, UseInfo::Any());
-      } else if (lower()) {
-        Zone* zone = jsgraph_->zone();
-        Node* accumulator = node->InputAt(2);
-        if (accumulator == jsgraph_->OptimizedOutConstant()) {
-          node->ReplaceInput(2, jsgraph_->SingleDeadTypedStateValues());
-        } else {
-          ZoneVector<MachineType>* types =
-              new (zone->New(sizeof(ZoneVector<MachineType>)))
-                  ZoneVector<MachineType>(1, zone);
-          (*types)[0] = DeoptMachineTypeOf(
-              GetInfo(accumulator)->representation(), TypeOf(accumulator));
-
-          node->ReplaceInput(2, jsgraph_->graph()->NewNode(
-                                    jsgraph_->common()->TypedStateValues(
-                                        types, SparseInputMask::Dense()),
-                                    accumulator));
-        }
-=======
     // Accumulator is a special flower - we need to remember its type in
     // a singleton typed-state-values node (as if it was a singleton
     // state-values node).
@@ -1192,7 +1136,6 @@
             2, jsgraph_->graph()->NewNode(jsgraph_->common()->TypedStateValues(
                                               types, SparseInputMask::Dense()),
                                           accumulator));
->>>>>>> 84bd6f3c
       }
     }
 
@@ -1320,15 +1263,8 @@
     // there is no need to return -0.
     CheckForMinusZeroMode mz_mode =
         truncation.IdentifiesZeroAndMinusZero() ||
-<<<<<<< HEAD
-                (input0_type->Is(Type::OrderedNumber()) &&
-                 input0_type->Min() > 0) ||
-                (input1_type->Is(Type::OrderedNumber()) &&
-                 input1_type->Min() > 0)
-=======
                 IsSomePositiveOrderedNumber(input0_type) ||
                 IsSomePositiveOrderedNumber(input1_type)
->>>>>>> 84bd6f3c
             ? CheckForMinusZeroMode::kDontCheckForMinusZero
             : CheckForMinusZeroMode::kCheckForMinusZero;
 
@@ -1411,37 +1347,7 @@
         ChangeToPureOp(node, Int32Op(node));
 
       } else {
-<<<<<<< HEAD
-        // If the output's truncation is identify-zeros, we can pass it
-        // along. Moreover, if the operation is addition and we know the
-        // right-hand side is not minus zero, we do not have to distinguish
-        // between 0 and -0.
-        IdentifyZeros left_identify_zeros = truncation.identify_zeros();
-        if (node->opcode() == IrOpcode::kSpeculativeNumberAdd &&
-            !right_feedback_type->Maybe(Type::MinusZero())) {
-          left_identify_zeros = kIdentifyZeros;
-        }
-        UseInfo left_use =
-            CheckedUseInfoAsWord32FromHint(hint, left_identify_zeros);
-        // For CheckedInt32Add and CheckedInt32Sub, we don't need to do
-        // a minus zero check for the right hand side, since we already
-        // know that the left hand side is a proper Signed32 value,
-        // potentially guarded by a check.
-        UseInfo right_use =
-            CheckedUseInfoAsWord32FromHint(hint, kIdentifyZeros);
-        VisitBinop(node, left_use, right_use, MachineRepresentation::kWord32,
-                   Type::Signed32());
-      }
-      if (lower()) {
-        if (CanOverflowSigned32(node->op(), left_feedback_type,
-                                right_feedback_type, graph_zone())) {
-          ChangeToInt32OverflowOp(node);
-        } else {
-          ChangeToPureOp(node, Int32Op(node));
-        }
-=======
         ChangeToInt32OverflowOp(node);
->>>>>>> 84bd6f3c
       }
     }
     return;
@@ -1689,12 +1595,7 @@
             node->AppendInput(jsgraph_->zone(), jsgraph_->FalseConstant());
             NodeProperties::ChangeOp(node, lowering->machine()->WordEqual());
           } else {
-<<<<<<< HEAD
-            DCHECK_EQ(MachineRepresentation::kNone,
-                      input_info->representation());
-=======
             DCHECK(TypeOf(node->InputAt(0)).IsNone());
->>>>>>> 84bd6f3c
             DeferReplacement(node, lowering->jsgraph()->Int32Constant(0));
           }
         } else {
@@ -2236,41 +2137,24 @@
         // It is safe to use the feedback types for left and right hand side
         // here, since we can only narrow those types and thus we can only
         // promise a more specific truncation.
-<<<<<<< HEAD
-        Type* const lhs_type = TypeOf(node->InputAt(0));
-        Type* const rhs_type = TypeOf(node->InputAt(1));
-        if (lhs_type->Is(Type::Unsigned32()) &&
-            rhs_type->Is(Type::Unsigned32())) {
-=======
         Type const lhs_type = TypeOf(node->InputAt(0));
         Type const rhs_type = TypeOf(node->InputAt(1));
         if (lhs_type.Is(Type::Unsigned32()) &&
             rhs_type.Is(Type::Unsigned32())) {
->>>>>>> 84bd6f3c
           VisitWord32TruncatingBinop(node);
           if (lower()) {
             lowering->DoMax(node, lowering->machine()->Uint32LessThan(),
                             MachineRepresentation::kWord32);
           }
-<<<<<<< HEAD
-        } else if (lhs_type->Is(Type::Signed32()) &&
-                   rhs_type->Is(Type::Signed32())) {
-=======
         } else if (lhs_type.Is(Type::Signed32()) &&
                    rhs_type.Is(Type::Signed32())) {
->>>>>>> 84bd6f3c
           VisitWord32TruncatingBinop(node);
           if (lower()) {
             lowering->DoMax(node, lowering->machine()->Int32LessThan(),
                             MachineRepresentation::kWord32);
           }
-<<<<<<< HEAD
-        } else if (lhs_type->Is(Type::PlainNumber()) &&
-                   rhs_type->Is(Type::PlainNumber())) {
-=======
         } else if (lhs_type.Is(Type::PlainNumber()) &&
                    rhs_type.Is(Type::PlainNumber())) {
->>>>>>> 84bd6f3c
           VisitFloat64Binop(node);
           if (lower()) {
             lowering->DoMax(node, lowering->machine()->Float64LessThan(),
@@ -2286,41 +2170,24 @@
         // It is safe to use the feedback types for left and right hand side
         // here, since we can only narrow those types and thus we can only
         // promise a more specific truncation.
-<<<<<<< HEAD
-        Type* const lhs_type = TypeOf(node->InputAt(0));
-        Type* const rhs_type = TypeOf(node->InputAt(1));
-        if (lhs_type->Is(Type::Unsigned32()) &&
-            rhs_type->Is(Type::Unsigned32())) {
-=======
         Type const lhs_type = TypeOf(node->InputAt(0));
         Type const rhs_type = TypeOf(node->InputAt(1));
         if (lhs_type.Is(Type::Unsigned32()) &&
             rhs_type.Is(Type::Unsigned32())) {
->>>>>>> 84bd6f3c
           VisitWord32TruncatingBinop(node);
           if (lower()) {
             lowering->DoMin(node, lowering->machine()->Uint32LessThan(),
                             MachineRepresentation::kWord32);
           }
-<<<<<<< HEAD
-        } else if (lhs_type->Is(Type::Signed32()) &&
-                   rhs_type->Is(Type::Signed32())) {
-=======
         } else if (lhs_type.Is(Type::Signed32()) &&
                    rhs_type.Is(Type::Signed32())) {
->>>>>>> 84bd6f3c
           VisitWord32TruncatingBinop(node);
           if (lower()) {
             lowering->DoMin(node, lowering->machine()->Int32LessThan(),
                             MachineRepresentation::kWord32);
           }
-<<<<<<< HEAD
-        } else if (lhs_type->Is(Type::PlainNumber()) &&
-                   rhs_type->Is(Type::PlainNumber())) {
-=======
         } else if (lhs_type.Is(Type::PlainNumber()) &&
                    rhs_type.Is(Type::PlainNumber())) {
->>>>>>> 84bd6f3c
           VisitFloat64Binop(node);
           if (lower()) {
             lowering->DoMin(node, lowering->machine()->Float64LessThan(),
@@ -2531,48 +2398,30 @@
         return;
       }
       case IrOpcode::kCheckBounds: {
-<<<<<<< HEAD
-        Type* index_type = TypeOf(node->InputAt(0));
-        Type* length_type = TypeOf(node->InputAt(1));
-        if (index_type->Is(Type::Integral32OrMinusZero())) {
-=======
         const CheckParameters& p = CheckParametersOf(node->op());
         Type index_type = TypeOf(node->InputAt(0));
         Type length_type = TypeOf(node->InputAt(1));
         if (index_type.Is(Type::Integral32OrMinusZero())) {
->>>>>>> 84bd6f3c
           // Map -0 to 0, and the values in the [-2^31,-1] range to the
           // [2^31,2^32-1] range, which will be considered out-of-bounds
           // as well, because the {length_type} is limited to Unsigned31.
           VisitBinop(node, UseInfo::TruncatingWord32(),
                      MachineRepresentation::kWord32);
-<<<<<<< HEAD
-          if (lower()) {
-            if (index_type->Min() >= 0.0 &&
-                index_type->Max() < length_type->Min()) {
-=======
           if (lower() && lowering->poisoning_level_ ==
                              PoisoningMitigationLevel::kDontPoison) {
             if (index_type.IsNone() || length_type.IsNone() ||
                 (index_type.Min() >= 0.0 &&
                  index_type.Max() < length_type.Min())) {
->>>>>>> 84bd6f3c
               // The bounds check is redundant if we already know that
               // the index is within the bounds of [0.0, length[.
               DeferReplacement(node, node->InputAt(0));
             }
           }
         } else {
-<<<<<<< HEAD
-          VisitBinop(node, UseInfo::CheckedSigned32AsWord32(kIdentifyZeros),
-                     UseInfo::TruncatingWord32(),
-                     MachineRepresentation::kWord32);
-=======
           VisitBinop(
               node,
               UseInfo::CheckedSigned32AsWord32(kIdentifyZeros, p.feedback()),
               UseInfo::TruncatingWord32(), MachineRepresentation::kWord32);
->>>>>>> 84bd6f3c
         }
         return;
       }
@@ -2603,13 +2452,8 @@
         return;
       }
       case IrOpcode::kCheckNumber: {
-<<<<<<< HEAD
-        Type* const input_type = TypeOf(node->InputAt(0));
-        if (input_type->Is(Type::Number())) {
-=======
         Type const input_type = TypeOf(node->InputAt(0));
         if (input_type.Is(Type::Number())) {
->>>>>>> 84bd6f3c
           VisitNoop(node, truncation);
         } else {
           VisitUnop(node, UseInfo::AnyTagged(), MachineRepresentation::kTagged);
@@ -2624,12 +2468,8 @@
         const CheckParameters& params = CheckParametersOf(node->op());
         if (SmiValuesAre32Bits() && truncation.IsUsedAsWord32()) {
           VisitUnop(node,
-<<<<<<< HEAD
-                    UseInfo::CheckedSignedSmallAsWord32(kDistinguishZeros),
-=======
                     UseInfo::CheckedSignedSmallAsWord32(kDistinguishZeros,
                                                         params.feedback()),
->>>>>>> 84bd6f3c
                     MachineRepresentation::kWord32);
         } else {
           VisitUnop(
@@ -2862,13 +2702,6 @@
         return;
       }
       case IrOpcode::kSpeculativeToNumber: {
-<<<<<<< HEAD
-        NumberOperationHint const hint = NumberOperationHintOf(node->op());
-        switch (hint) {
-          case NumberOperationHint::kSigned32:
-          case NumberOperationHint::kSignedSmall:
-            VisitUnop(node, CheckedUseInfoAsWord32FromHint(hint),
-=======
         NumberOperationParameters const& p =
             NumberOperationParametersOf(node->op());
         switch (p.hint()) {
@@ -2877,25 +2710,18 @@
           case NumberOperationHint::kSignedSmallInputs:
             VisitUnop(node,
                       CheckedUseInfoAsWord32FromHint(p.hint(), p.feedback()),
->>>>>>> 84bd6f3c
                       MachineRepresentation::kWord32, Type::Signed32());
             break;
           case NumberOperationHint::kNumber:
           case NumberOperationHint::kNumberOrOddball:
-<<<<<<< HEAD
-            VisitUnop(node, CheckedUseInfoAsFloat64FromHint(hint),
-=======
             VisitUnop(node,
                       CheckedUseInfoAsFloat64FromHint(p.hint(), p.feedback()),
->>>>>>> 84bd6f3c
                       MachineRepresentation::kFloat64);
             break;
         }
         if (lower()) DeferReplacement(node, node->InputAt(0));
         return;
       }
-<<<<<<< HEAD
-=======
       case IrOpcode::kObjectIsArrayBufferView: {
         // TODO(turbofan): Introduce a Type::ArrayBufferView?
         VisitUnop(node, UseInfo::AnyTagged(), MachineRepresentation::kBit);
@@ -2914,16 +2740,10 @@
         VisitUnop(node, UseInfo::AnyTagged(), MachineRepresentation::kBit);
         return;
       }
->>>>>>> 84bd6f3c
       case IrOpcode::kObjectIsDetectableCallable: {
         VisitObjectIs(node, Type::DetectableCallable(), lowering);
         return;
       }
-<<<<<<< HEAD
-      case IrOpcode::kObjectIsNaN: {
-        Type* const input_type = GetUpperBound(node->InputAt(0));
-        if (input_type->Is(Type::NaN())) {
-=======
       case IrOpcode::kObjectIsFiniteNumber: {
         Type const input_type = GetUpperBound(node->InputAt(0));
         if (input_type.Is(type_cache_.kSafeInteger)) {
@@ -2956,33 +2776,15 @@
       case IrOpcode::kObjectIsSafeInteger: {
         Type const input_type = GetUpperBound(node->InputAt(0));
         if (input_type.Is(type_cache_.kSafeInteger)) {
->>>>>>> 84bd6f3c
           VisitUnop(node, UseInfo::None(), MachineRepresentation::kBit);
           if (lower()) {
             DeferReplacement(node, lowering->jsgraph()->Int32Constant(1));
           }
-<<<<<<< HEAD
-        } else if (!input_type->Maybe(Type::NaN())) {
-=======
         } else if (!input_type.Maybe(Type::Number())) {
->>>>>>> 84bd6f3c
           VisitUnop(node, UseInfo::Any(), MachineRepresentation::kBit);
           if (lower()) {
             DeferReplacement(node, lowering->jsgraph()->Int32Constant(0));
           }
-<<<<<<< HEAD
-        } else if (input_type->Is(Type::Number())) {
-          VisitUnop(node, UseInfo::TruncatingFloat64(),
-                    MachineRepresentation::kBit);
-          if (lower()) {
-            // ObjectIsNaN(x:kRepFloat64) => Word32Equal(Float64Equal(x,x),#0)
-            Node* const input = node->InputAt(0);
-            node->ReplaceInput(
-                0, jsgraph_->graph()->NewNode(
-                       lowering->machine()->Float64Equal(), input, input));
-            node->AppendInput(jsgraph_->zone(), jsgraph_->Int32Constant(0));
-            NodeProperties::ChangeOp(node, lowering->machine()->Word32Equal());
-=======
         } else if (input_type.Is(Type::Number())) {
           VisitUnop(node, UseInfo::TruncatingFloat64(),
                     MachineRepresentation::kBit);
@@ -3077,21 +2879,17 @@
                     MachineRepresentation::kBit);
           if (lower()) {
             NodeProperties::ChangeOp(node, simplified()->NumberIsNaN());
->>>>>>> 84bd6f3c
           }
         } else {
           VisitUnop(node, UseInfo::AnyTagged(), MachineRepresentation::kBit);
         }
         return;
       }
-<<<<<<< HEAD
-=======
       case IrOpcode::kNumberIsNaN: {
         VisitUnop(node, UseInfo::TruncatingFloat64(),
                   MachineRepresentation::kBit);
         return;
       }
->>>>>>> 84bd6f3c
       case IrOpcode::kObjectIsNonCallable: {
         VisitObjectIs(node, Type::NonCallable(), lowering);
         return;
@@ -3130,9 +2928,6 @@
                   MachineRepresentation::kTaggedSigned);
         return;
       }
-<<<<<<< HEAD
-      case IrOpcode::kNewUnmappedArgumentsElements: {
-=======
       case IrOpcode::kNewDoubleElements:
       case IrOpcode::kNewSmiOrObjectElements: {
         VisitUnop(node, UseInfo::TruncatingWord32(),
@@ -3140,7 +2935,6 @@
         return;
       }
       case IrOpcode::kNewArgumentsElements: {
->>>>>>> 84bd6f3c
         VisitBinop(node, UseInfo::PointerInt(), UseInfo::TaggedSigned(),
                    MachineRepresentation::kTaggedPointer);
         return;
@@ -3150,13 +2944,8 @@
         return;
       }
       case IrOpcode::kCheckFloat64Hole: {
-<<<<<<< HEAD
-        Type* const input_type = TypeOf(node->InputAt(0));
-        if (input_type->Is(Type::Number())) {
-=======
         Type const input_type = TypeOf(node->InputAt(0));
         if (input_type.Is(Type::Number())) {
->>>>>>> 84bd6f3c
           VisitNoop(node, truncation);
         } else {
           CheckFloat64HoleMode mode = CheckFloat64HoleModeOf(node->op());
@@ -3244,12 +3033,9 @@
                   MachineRepresentation::kFloat64);
         if (lower()) NodeProperties::ChangeOp(node, Float64Op(node));
         return;
-<<<<<<< HEAD
-=======
       case IrOpcode::kDateNow:
         VisitInputs(node);
         return SetOutput(node, MachineRepresentation::kTaggedPointer);
->>>>>>> 84bd6f3c
       case IrOpcode::kFrameState:
         return VisitFrameState(node);
       case IrOpcode::kStateValues:
@@ -3261,11 +3047,7 @@
       case IrOpcode::kTypeGuard: {
         // We just get rid of the sigma here, choosing the best representation
         // for the sigma's type.
-<<<<<<< HEAD
-        Type* type = TypeOf(node);
-=======
         Type type = TypeOf(node);
->>>>>>> 84bd6f3c
         MachineRepresentation representation =
             GetOutputInfoForPhi(node, type, truncation);
 
@@ -3279,10 +3061,6 @@
         }
         ProcessRemainingInputs(node, 1);
         SetOutput(node, representation);
-<<<<<<< HEAD
-        if (lower()) DeferReplacement(node, node->InputAt(0));
-=======
->>>>>>> 84bd6f3c
         return;
       }
 
@@ -3334,11 +3112,8 @@
       case IrOpcode::kOsrValue:
       case IrOpcode::kArgumentsElementsState:
       case IrOpcode::kArgumentsLengthState:
-<<<<<<< HEAD
-=======
       case IrOpcode::kUnreachable:
       case IrOpcode::kRuntimeAbort:
->>>>>>> 84bd6f3c
 // All JavaScript operators except JSToNumber have uniform handling.
 #define OPCODE_CASE(name) case IrOpcode::k##name:
         JS_SIMPLE_BINOP_LIST(OPCODE_CASE)
@@ -3521,14 +3296,6 @@
   Node* efalse0 = effect;
   Node* vfalse0;
   {
-<<<<<<< HEAD
-    vfalse0 = efalse0 = if_false0 =
-        graph()->NewNode(ToNumberOperator(), ToNumberCode(), value, context,
-                         frame_state, efalse0, if_false0);
-
-    // Update potential {IfException} uses of {node} to point to the above
-    // {ToNumber} stub call node instead.
-=======
     Operator const* op = node->opcode() == IrOpcode::kJSToNumber
                              ? ToNumberOperator()
                              : ToNumericOperator();
@@ -3539,7 +3306,6 @@
 
     // Update potential {IfException} uses of {node} to point to the above
     // stub call node instead.
->>>>>>> 84bd6f3c
     Node* on_exception = nullptr;
     if (NodeProperties::IsExceptionalCall(node, &on_exception)) {
       NodeProperties::ReplaceControlInput(on_exception, vfalse0);
@@ -3588,11 +3354,7 @@
         edge.from()->ReplaceUses(control);
         edge.from()->Kill();
       } else {
-<<<<<<< HEAD
-        DCHECK(edge.from()->opcode() != IrOpcode::kIfException);
-=======
         DCHECK_NE(IrOpcode::kIfException, edge.from()->opcode());
->>>>>>> 84bd6f3c
         edge.UpdateTo(control);
       }
     } else if (NodeProperties::IsEffectEdge(edge)) {
@@ -3626,14 +3388,6 @@
   Node* efalse0 = effect;
   Node* vfalse0;
   {
-<<<<<<< HEAD
-    vfalse0 = efalse0 = if_false0 =
-        graph()->NewNode(ToNumberOperator(), ToNumberCode(), value, context,
-                         frame_state, efalse0, if_false0);
-
-    // Update potential {IfException} uses of {node} to point to the above
-    // {ToNumber} stub call node instead.
-=======
     Operator const* op = node->opcode() == IrOpcode::kJSToNumber
                              ? ToNumberOperator()
                              : ToNumericOperator();
@@ -3644,7 +3398,6 @@
 
     // Update potential {IfException} uses of {node} to point to the above
     // stub call node instead.
->>>>>>> 84bd6f3c
     Node* on_exception = nullptr;
     if (NodeProperties::IsExceptionalCall(node, &on_exception)) {
       NodeProperties::ReplaceControlInput(on_exception, vfalse0);
@@ -3689,11 +3442,7 @@
         edge.from()->ReplaceUses(control);
         edge.from()->Kill();
       } else {
-<<<<<<< HEAD
-        DCHECK(edge.from()->opcode() != IrOpcode::kIfException);
-=======
         DCHECK_NE(IrOpcode::kIfException, edge.from()->opcode());
->>>>>>> 84bd6f3c
         edge.UpdateTo(control);
       }
     } else if (NodeProperties::IsEffectEdge(edge)) {
