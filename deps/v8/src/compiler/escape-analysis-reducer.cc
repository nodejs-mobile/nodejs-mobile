--- conflicted
+++ resolved
@@ -5,16 +5,9 @@
 #include "src/compiler/escape-analysis-reducer.h"
 
 #include "src/compiler/all-nodes.h"
-<<<<<<< HEAD
-#include "src/compiler/js-graph.h"
-#include "src/compiler/simplified-operator.h"
-#include "src/compiler/type-cache.h"
-#include "src/counters.h"
-=======
 #include "src/compiler/simplified-operator.h"
 #include "src/compiler/type-cache.h"
 #include "src/frame-constants.h"
->>>>>>> 84bd6f3c
 
 namespace v8 {
 namespace internal {
@@ -49,75 +42,11 @@
     RelaxEffectsAndControls(original);
     return Replace(replacement);
   }
-<<<<<<< HEAD
-
-  switch (node->opcode()) {
-    case IrOpcode::kLoadField:
-    case IrOpcode::kLoadElement:
-      return ReduceLoad(node);
-    case IrOpcode::kStoreField:
-    case IrOpcode::kStoreElement:
-      return ReduceStore(node);
-    case IrOpcode::kCheckMaps:
-      return ReduceCheckMaps(node);
-    case IrOpcode::kAllocate:
-      return ReduceAllocate(node);
-    case IrOpcode::kFinishRegion:
-      return ReduceFinishRegion(node);
-    case IrOpcode::kReferenceEqual:
-      return ReduceReferenceEqual(node);
-    case IrOpcode::kObjectIsSmi:
-      return ReduceObjectIsSmi(node);
-    // FrameStates and Value nodes are preprocessed here,
-    // and visited via ReduceFrameStateUses from their user nodes.
-    case IrOpcode::kFrameState:
-    case IrOpcode::kStateValues: {
-      if (node->id() >= static_cast<NodeId>(fully_reduced_.length()) ||
-          fully_reduced_.Contains(node->id())) {
-        break;
-      }
-      bool depends_on_object_state = false;
-      for (Node* input : node->inputs()) {
-        switch (input->opcode()) {
-          case IrOpcode::kAllocate:
-          case IrOpcode::kFinishRegion:
-            depends_on_object_state =
-                depends_on_object_state || escape_analysis()->IsVirtual(input);
-            break;
-          case IrOpcode::kFrameState:
-          case IrOpcode::kStateValues:
-            depends_on_object_state =
-                depends_on_object_state ||
-                input->id() >= static_cast<NodeId>(fully_reduced_.length()) ||
-                !fully_reduced_.Contains(input->id());
-            break;
-          default:
-            break;
-        }
-      }
-      if (!depends_on_object_state) {
-        fully_reduced_.Add(node->id());
-      }
-      return NoChange();
-    }
-    case IrOpcode::kNewUnmappedArgumentsElements:
-      arguments_elements_.insert(node);
-      break;
-    default:
-      // TODO(sigurds): Change this to GetFrameStateInputCount once
-      // it is working. For now we use EffectInputCount > 0 to determine
-      // whether a node might have a frame state input.
-      if (exists_virtual_allocate_ && node->op()->EffectInputCount() > 0) {
-        return ReduceFrameStateUses(node);
-      }
-      break;
-=======
   Type const replacement_type = NodeProperties::GetType(replacement);
   Type const original_type = NodeProperties::GetType(original);
   if (replacement_type.Is(original_type)) {
     RelaxEffectsAndControls(original);
     return Replace(replacement);
->>>>>>> 84bd6f3c
   }
 
   // We need to guard the replacement if we would widen the type otherwise.
@@ -168,27 +97,6 @@
     DCHECK_NE(replacement, node);
     return ReplaceNode(node, replacement);
   }
-<<<<<<< HEAD
-  return NoChange();
-}
-
-Reduction EscapeAnalysisReducer::ReduceCheckMaps(Node* node) {
-  DCHECK(node->opcode() == IrOpcode::kCheckMaps);
-  if (node->id() < static_cast<NodeId>(fully_reduced_.length())) {
-    fully_reduced_.Add(node->id());
-  }
-  if (escape_analysis()->IsVirtual(
-          SkipTypeGuards(NodeProperties::GetValueInput(node, 0))) &&
-      !escape_analysis()->IsEscaped(node)) {
-    TRACE("Removed #%d (%s) from effect chain\n", node->id(),
-          node->op()->mnemonic());
-    RelaxEffectsAndControls(node);
-    return Changed(node);
-  }
-  return NoChange();
-}
-=======
->>>>>>> 84bd6f3c
 
   switch (node->opcode()) {
     case IrOpcode::kAllocate: {
@@ -527,123 +435,7 @@
   return tmp_;
 }
 
-<<<<<<< HEAD
-void EscapeAnalysisReducer::Finalize() {
-  for (Node* node : arguments_elements_) {
-    DCHECK(node->opcode() == IrOpcode::kNewUnmappedArgumentsElements);
-
-    Node* arguments_frame = NodeProperties::GetValueInput(node, 0);
-    if (arguments_frame->opcode() != IrOpcode::kArgumentsFrame) continue;
-    Node* arguments_length = NodeProperties::GetValueInput(node, 1);
-    if (arguments_length->opcode() != IrOpcode::kArgumentsLength) continue;
-
-    Node* arguments_length_state = nullptr;
-    for (Edge edge : arguments_length->use_edges()) {
-      Node* use = edge.from();
-      switch (use->opcode()) {
-        case IrOpcode::kObjectState:
-        case IrOpcode::kTypedObjectState:
-        case IrOpcode::kStateValues:
-        case IrOpcode::kTypedStateValues:
-          if (!arguments_length_state) {
-            arguments_length_state = jsgraph()->graph()->NewNode(
-                jsgraph()->common()->ArgumentsLengthState(
-                    IsRestLengthOf(arguments_length->op())));
-            NodeProperties::SetType(arguments_length_state,
-                                    Type::OtherInternal());
-          }
-          edge.UpdateTo(arguments_length_state);
-          break;
-        default:
-          break;
-      }
-    }
-
-    bool escaping_use = false;
-    ZoneVector<Node*> loads(zone());
-    for (Edge edge : node->use_edges()) {
-      Node* use = edge.from();
-      if (!NodeProperties::IsValueEdge(edge)) continue;
-      if (use->use_edges().empty()) {
-        // A node without uses is dead, so we don't have to care about it.
-        continue;
-      }
-      switch (use->opcode()) {
-        case IrOpcode::kStateValues:
-        case IrOpcode::kTypedStateValues:
-        case IrOpcode::kObjectState:
-        case IrOpcode::kTypedObjectState:
-          break;
-        case IrOpcode::kLoadElement:
-          loads.push_back(use);
-          break;
-        case IrOpcode::kLoadField:
-          if (FieldAccessOf(use->op()).offset == FixedArray::kLengthOffset) {
-            loads.push_back(use);
-          } else {
-            escaping_use = true;
-          }
-          break;
-        default:
-          // If the arguments elements node node is used by an unhandled node,
-          // then we cannot remove this allocation.
-          escaping_use = true;
-          break;
-      }
-      if (escaping_use) break;
-    }
-    if (!escaping_use) {
-      Node* arguments_elements_state = jsgraph()->graph()->NewNode(
-          jsgraph()->common()->ArgumentsElementsState(
-              IsRestLengthOf(arguments_length->op())));
-      NodeProperties::SetType(arguments_elements_state, Type::OtherInternal());
-      ReplaceWithValue(node, arguments_elements_state);
-
-      ElementAccess stack_access;
-      stack_access.base_is_tagged = BaseTaggedness::kUntaggedBase;
-      // Reduce base address by {kPointerSize} such that (length - index)
-      // resolves to the right position.
-      stack_access.header_size =
-          CommonFrameConstants::kFixedFrameSizeAboveFp - kPointerSize;
-      stack_access.type = Type::NonInternal();
-      stack_access.machine_type = MachineType::AnyTagged();
-      stack_access.write_barrier_kind = WriteBarrierKind::kNoWriteBarrier;
-      const Operator* load_stack_op =
-          jsgraph()->simplified()->LoadElement(stack_access);
-
-      for (Node* load : loads) {
-        switch (load->opcode()) {
-          case IrOpcode::kLoadElement: {
-            Node* index = NodeProperties::GetValueInput(load, 1);
-            // {offset} is a reverted index starting from 1. The base address is
-            // adapted to allow offsets starting from 1.
-            Node* offset = jsgraph()->graph()->NewNode(
-                jsgraph()->simplified()->NumberSubtract(), arguments_length,
-                index);
-            NodeProperties::SetType(offset,
-                                    TypeCache::Get().kArgumentsLengthType);
-            NodeProperties::ReplaceValueInput(load, arguments_frame, 0);
-            NodeProperties::ReplaceValueInput(load, offset, 1);
-            NodeProperties::ChangeOp(load, load_stack_op);
-            break;
-          }
-          case IrOpcode::kLoadField: {
-            DCHECK_EQ(FieldAccessOf(load->op()).offset,
-                      FixedArray::kLengthOffset);
-            Node* length = NodeProperties::GetValueInput(node, 1);
-            ReplaceWithValue(load, length);
-            break;
-          }
-          default:
-            UNREACHABLE();
-        }
-      }
-    }
-  }
-}
-=======
 #undef TRACE
->>>>>>> 84bd6f3c
 
 }  // namespace compiler
 }  // namespace internal
