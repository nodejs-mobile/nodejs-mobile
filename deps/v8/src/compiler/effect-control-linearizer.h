// Copyright 2016 the V8 project authors. All rights reserved.
// Use of this source code is governed by a BSD-style license that can be
// found in the LICENSE file.

#ifndef V8_COMPILER_EFFECT_CONTROL_LINEARIZER_H_
#define V8_COMPILER_EFFECT_CONTROL_LINEARIZER_H_

#include "src/compiler/common-operator.h"
#include "src/compiler/graph-assembler.h"
#include "src/compiler/node.h"
#include "src/compiler/simplified-operator.h"
#include "src/globals.h"

namespace v8 {
namespace internal {

// Forward declarations.
class Callable;
class Zone;

namespace compiler {

class CommonOperatorBuilder;
class SimplifiedOperatorBuilder;
class MachineOperatorBuilder;
class JSGraph;
class Graph;
class Schedule;
class SourcePositionTable;
class NodeOriginTable;

class V8_EXPORT_PRIVATE EffectControlLinearizer {
 public:
  enum MaskArrayIndexEnable { kDoNotMaskArrayIndex, kMaskArrayIndex };

  EffectControlLinearizer(JSGraph* graph, Schedule* schedule, Zone* temp_zone,
                          SourcePositionTable* source_positions,
                          NodeOriginTable* node_origins,
                          MaskArrayIndexEnable mask_array_index);

  void Run();

 private:
  void ProcessNode(Node* node, Node** frame_state, Node** effect,
                   Node** control);

  bool TryWireInStateEffect(Node* node, Node* frame_state, Node** effect,
                            Node** control);
  Node* LowerChangeBitToTagged(Node* node);
  Node* LowerChangeInt31ToTaggedSigned(Node* node);
  Node* LowerChangeInt32ToTagged(Node* node);
  Node* LowerChangeUint32ToTagged(Node* node);
  Node* LowerChangeFloat64ToTagged(Node* node);
  Node* LowerChangeFloat64ToTaggedPointer(Node* node);
  Node* LowerChangeTaggedSignedToInt32(Node* node);
  Node* LowerChangeTaggedToBit(Node* node);
  Node* LowerChangeTaggedToInt32(Node* node);
  Node* LowerChangeTaggedToUint32(Node* node);
  Node* LowerChangeTaggedToTaggedSigned(Node* node);
  Node* LowerCheckBounds(Node* node, Node* frame_state);
  Node* LowerPoisonIndex(Node* node);
  Node* LowerCheckInternalizedString(Node* node, Node* frame_state);
  void LowerCheckMaps(Node* node, Node* frame_state);
  Node* LowerCompareMaps(Node* node);
  Node* LowerCheckNumber(Node* node, Node* frame_state);
  Node* LowerCheckReceiver(Node* node, Node* frame_state);
  Node* LowerCheckString(Node* node, Node* frame_state);
  Node* LowerCheckSymbol(Node* node, Node* frame_state);
  void LowerCheckIf(Node* node, Node* frame_state);
  Node* LowerCheckedInt32Add(Node* node, Node* frame_state);
  Node* LowerCheckedInt32Sub(Node* node, Node* frame_state);
  Node* LowerCheckedInt32Div(Node* node, Node* frame_state);
  Node* LowerCheckedInt32Mod(Node* node, Node* frame_state);
  Node* LowerCheckedUint32Div(Node* node, Node* frame_state);
  Node* LowerCheckedUint32Mod(Node* node, Node* frame_state);
  Node* LowerCheckedInt32Mul(Node* node, Node* frame_state);
  Node* LowerCheckedInt32ToTaggedSigned(Node* node, Node* frame_state);
  Node* LowerCheckedUint32ToInt32(Node* node, Node* frame_state);
  Node* LowerCheckedUint32ToTaggedSigned(Node* node, Node* frame_state);
  Node* LowerCheckedFloat64ToInt32(Node* node, Node* frame_state);
  Node* LowerCheckedTaggedSignedToInt32(Node* node, Node* frame_state);
  Node* LowerCheckedTaggedToInt32(Node* node, Node* frame_state);
  Node* LowerCheckedTaggedToFloat64(Node* node, Node* frame_state);
  Node* LowerCheckedTaggedToTaggedSigned(Node* node, Node* frame_state);
  Node* LowerCheckedTaggedToTaggedPointer(Node* node, Node* frame_state);
  Node* LowerChangeTaggedToFloat64(Node* node);
  void TruncateTaggedPointerToBit(Node* node, GraphAssemblerLabel<1>* done);
  Node* LowerTruncateTaggedToBit(Node* node);
  Node* LowerTruncateTaggedPointerToBit(Node* node);
  Node* LowerTruncateTaggedToFloat64(Node* node);
  Node* LowerTruncateTaggedToWord32(Node* node);
  Node* LowerCheckedTruncateTaggedToWord32(Node* node, Node* frame_state);
  Node* LowerAllocate(Node* node);
  Node* LowerNumberToString(Node* node);
  Node* LowerObjectIsArrayBufferView(Node* node);
  Node* LowerObjectIsBigInt(Node* node);
  Node* LowerObjectIsCallable(Node* node);
  Node* LowerObjectIsConstructor(Node* node);
  Node* LowerObjectIsDetectableCallable(Node* node);
<<<<<<< HEAD
  Node* LowerObjectIsNaN(Node* node);
=======
  Node* LowerObjectIsMinusZero(Node* node);
  Node* LowerObjectIsNaN(Node* node);
  Node* LowerNumberIsNaN(Node* node);
>>>>>>> 84bd6f3c
  Node* LowerObjectIsNonCallable(Node* node);
  Node* LowerObjectIsNumber(Node* node);
  Node* LowerObjectIsReceiver(Node* node);
  Node* LowerObjectIsSmi(Node* node);
  Node* LowerObjectIsString(Node* node);
  Node* LowerObjectIsSymbol(Node* node);
  Node* LowerObjectIsUndetectable(Node* node);
<<<<<<< HEAD
  Node* LowerArgumentsFrame(Node* node);
  Node* LowerArgumentsLength(Node* node);
  Node* LowerNewUnmappedArgumentsElements(Node* node);
=======
  Node* LowerNumberIsFloat64Hole(Node* node);
  Node* LowerNumberIsFinite(Node* node);
  Node* LowerObjectIsFiniteNumber(Node* node);
  Node* LowerNumberIsInteger(Node* node);
  Node* LowerObjectIsInteger(Node* node);
  Node* LowerNumberIsSafeInteger(Node* node);
  Node* LowerObjectIsSafeInteger(Node* node);
  Node* LowerArgumentsFrame(Node* node);
  Node* LowerArgumentsLength(Node* node);
  Node* LowerNewDoubleElements(Node* node);
  Node* LowerNewSmiOrObjectElements(Node* node);
  Node* LowerNewArgumentsElements(Node* node);
  Node* LowerNewConsString(Node* node);
>>>>>>> 84bd6f3c
  Node* LowerArrayBufferWasNeutered(Node* node);
  Node* LowerSameValue(Node* node);
  Node* LowerDeadValue(Node* node);
  Node* LowerStringToNumber(Node* node);
  Node* LowerStringCharCodeAt(Node* node);
  Node* LowerStringCodePointAt(Node* node, UnicodeEncoding encoding);
  Node* LowerStringToLowerCaseIntl(Node* node);
  Node* LowerStringToUpperCaseIntl(Node* node);
  Node* LowerStringFromSingleCharCode(Node* node);
  Node* LowerStringFromSingleCodePoint(Node* node);
  Node* LowerStringIndexOf(Node* node);
  Node* LowerStringSubstring(Node* node);
  Node* LowerStringLength(Node* node);
  Node* LowerStringEqual(Node* node);
  Node* LowerStringLessThan(Node* node);
  Node* LowerStringLessThanOrEqual(Node* node);
  Node* LowerCheckFloat64Hole(Node* node, Node* frame_state);
  Node* LowerCheckNotTaggedHole(Node* node, Node* frame_state);
  Node* LowerConvertTaggedHoleToUndefined(Node* node);
  void LowerCheckEqualsInternalizedString(Node* node, Node* frame_state);
  void LowerCheckEqualsSymbol(Node* node, Node* frame_state);
  Node* LowerTypeOf(Node* node);
  Node* LowerToBoolean(Node* node);
  Node* LowerPlainPrimitiveToNumber(Node* node);
  Node* LowerPlainPrimitiveToWord32(Node* node);
  Node* LowerPlainPrimitiveToFloat64(Node* node);
  Node* LowerEnsureWritableFastElements(Node* node);
  Node* LowerMaybeGrowFastElements(Node* node, Node* frame_state);
  void LowerTransitionElementsKind(Node* node);
  Node* LowerLoadFieldByIndex(Node* node);
  Node* LowerLoadTypedElement(Node* node);
  void LowerStoreTypedElement(Node* node);
  void LowerStoreSignedSmallElement(Node* node);
  Node* LowerFindOrderedHashMapEntry(Node* node);
  Node* LowerFindOrderedHashMapEntryForInt32Key(Node* node);
  void LowerTransitionAndStoreElement(Node* node);
  void LowerTransitionAndStoreNumberElement(Node* node);
  void LowerTransitionAndStoreNonNumberElement(Node* node);
  void LowerRuntimeAbort(Node* node);
  Node* LowerConvertReceiver(Node* node);
  Node* LowerDateNow(Node* node);

  // Lowering of optional operators.
  Maybe<Node*> LowerFloat64RoundUp(Node* node);
  Maybe<Node*> LowerFloat64RoundDown(Node* node);
  Maybe<Node*> LowerFloat64RoundTiesEven(Node* node);
  Maybe<Node*> LowerFloat64RoundTruncate(Node* node);

  Node* AllocateHeapNumberWithValue(Node* node);
  Node* BuildCheckedFloat64ToInt32(CheckForMinusZeroMode mode,
                                   const VectorSlotPair& feedback, Node* value,
                                   Node* frame_state);
  Node* BuildCheckedHeapNumberOrOddballToFloat64(CheckTaggedInputMode mode,
                                                 const VectorSlotPair& feedback,
                                                 Node* value,
                                                 Node* frame_state);
  Node* BuildFloat64RoundDown(Node* value);
  Node* BuildFloat64RoundTruncate(Node* input);
  Node* ComputeUnseededHash(Node* value);
  Node* LowerStringComparison(Callable const& callable, Node* node);
  Node* IsElementsKindGreaterThan(Node* kind, ElementsKind reference_kind);

  Node* ChangeInt32ToSmi(Node* value);
  Node* ChangeInt32ToIntPtr(Node* value);
  Node* ChangeIntPtrToInt32(Node* value);
  Node* ChangeUint32ToUintPtr(Node* value);
  Node* ChangeUint32ToSmi(Node* value);
  Node* ChangeSmiToIntPtr(Node* value);
  Node* ChangeSmiToInt32(Node* value);
  Node* ObjectIsSmi(Node* value);
  Node* LoadFromSeqString(Node* receiver, Node* position, Node* is_one_byte);

  Node* SmiMaxValueConstant();
  Node* SmiShiftBitsConstant();
  void TransitionElementsTo(Node* node, Node* array, ElementsKind from,
                            ElementsKind to);

  Factory* factory() const;
  Isolate* isolate() const;
  JSGraph* jsgraph() const { return js_graph_; }
  Graph* graph() const;
  Schedule* schedule() const { return schedule_; }
  Zone* temp_zone() const { return temp_zone_; }
  CommonOperatorBuilder* common() const;
  SimplifiedOperatorBuilder* simplified() const;
  MachineOperatorBuilder* machine() const;

  GraphAssembler* gasm() { return &graph_assembler_; }

  JSGraph* js_graph_;
  Schedule* schedule_;
  Zone* temp_zone_;
  MaskArrayIndexEnable mask_array_index_;
  RegionObservability region_observability_ = RegionObservability::kObservable;
  SourcePositionTable* source_positions_;
  NodeOriginTable* node_origins_;
  GraphAssembler graph_assembler_;
  Node* frame_state_zapper_;  // For tracking down compiler::Node::New crashes.
};

}  // namespace compiler
}  // namespace internal
}  // namespace v8

#endif  // V8_COMPILER_EFFECT_CONTROL_LINEARIZER_H_<|MERGE_RESOLUTION|>--- conflicted
+++ resolved
@@ -97,13 +97,9 @@
   Node* LowerObjectIsCallable(Node* node);
   Node* LowerObjectIsConstructor(Node* node);
   Node* LowerObjectIsDetectableCallable(Node* node);
-<<<<<<< HEAD
-  Node* LowerObjectIsNaN(Node* node);
-=======
   Node* LowerObjectIsMinusZero(Node* node);
   Node* LowerObjectIsNaN(Node* node);
   Node* LowerNumberIsNaN(Node* node);
->>>>>>> 84bd6f3c
   Node* LowerObjectIsNonCallable(Node* node);
   Node* LowerObjectIsNumber(Node* node);
   Node* LowerObjectIsReceiver(Node* node);
@@ -111,11 +107,6 @@
   Node* LowerObjectIsString(Node* node);
   Node* LowerObjectIsSymbol(Node* node);
   Node* LowerObjectIsUndetectable(Node* node);
-<<<<<<< HEAD
-  Node* LowerArgumentsFrame(Node* node);
-  Node* LowerArgumentsLength(Node* node);
-  Node* LowerNewUnmappedArgumentsElements(Node* node);
-=======
   Node* LowerNumberIsFloat64Hole(Node* node);
   Node* LowerNumberIsFinite(Node* node);
   Node* LowerObjectIsFiniteNumber(Node* node);
@@ -129,7 +120,6 @@
   Node* LowerNewSmiOrObjectElements(Node* node);
   Node* LowerNewArgumentsElements(Node* node);
   Node* LowerNewConsString(Node* node);
->>>>>>> 84bd6f3c
   Node* LowerArrayBufferWasNeutered(Node* node);
   Node* LowerSameValue(Node* node);
   Node* LowerDeadValue(Node* node);
