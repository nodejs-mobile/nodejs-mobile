--- conflicted
+++ resolved
@@ -49,24 +49,6 @@
   return true;
 }
 
-<<<<<<< HEAD
-bool HasOnlyNumberMaps(MapHandles const& maps) {
-  for (auto map : maps) {
-    if (map->instance_type() != HEAP_NUMBER_TYPE) return false;
-  }
-  return true;
-}
-
-template <typename T>
-bool HasOnlyStringMaps(T const& maps) {
-  for (auto map : maps) {
-    if (!map->IsStringMap()) return false;
-  }
-  return true;
-}
-
-=======
->>>>>>> 84bd6f3c
 }  // namespace
 
 struct JSNativeContextSpecialization::ScriptContextTableLookupResult {
@@ -192,13 +174,9 @@
   Node* frame_state = NodeProperties::GetFrameStateInput(node);
   Node* control = NodeProperties::GetControlInput(node);
 
-<<<<<<< HEAD
-  // Check if the right hand side is a known {receiver}.
-=======
   // Check if the right hand side is a known {receiver}, or
   // we have feedback from the InstanceOfIC.
   Handle<JSObject> receiver;
->>>>>>> 84bd6f3c
   HeapObjectMatcher m(constructor);
   if (m.HasValue() && m.Value()->IsJSObject()) {
     receiver = Handle<JSObject>::cast(m.Value());
@@ -254,12 +232,8 @@
     // Determine actual holder and perform prototype chain checks.
     Handle<JSObject> holder;
     if (access_info.holder().ToHandle(&holder)) {
-<<<<<<< HEAD
-      AssumePrototypesStable(access_info.receiver_maps(), holder);
-=======
       access_builder.AssumePrototypesStable(
           native_context(), access_info.receiver_maps(), holder);
->>>>>>> 84bd6f3c
     } else {
       holder = receiver;
     }
@@ -278,13 +252,10 @@
                                           field_index);
     }
     DCHECK(constant->IsCallable());
-<<<<<<< HEAD
-=======
 
     // Check that {constructor} is actually {receiver}.
     constructor =
         access_builder.BuildCheckValue(constructor, &effect, control, receiver);
->>>>>>> 84bd6f3c
 
     // Monomorphic property access.
     access_builder.BuildCheckMaps(constructor, &effect, control,
@@ -404,10 +375,6 @@
   DCHECK_EQ(IrOpcode::kJSOrdinaryHasInstance, node->opcode());
   Node* constructor = NodeProperties::GetValueInput(node, 0);
   Node* object = NodeProperties::GetValueInput(node, 1);
-  Node* context = NodeProperties::GetContextInput(node);
-  Node* frame_state = NodeProperties::GetFrameStateInput(node);
-  Node* effect = NodeProperties::GetEffectInput(node);
-  Node* control = NodeProperties::GetControlInput(node);
 
   // Check if the {constructor} is known at compile time.
   HeapObjectMatcher m(constructor);
@@ -432,12 +399,8 @@
   if (m.Value()->IsJSFunction()) {
     // Check if the {function} is a constructor and has an instance "prototype".
     Handle<JSFunction> function = Handle<JSFunction>::cast(m.Value());
-<<<<<<< HEAD
-    if (function->IsConstructor() && function->has_instance_prototype() &&
-=======
     if (function->IsConstructor() && function->has_prototype_slot() &&
         function->has_instance_prototype() &&
->>>>>>> 84bd6f3c
         function->prototype()->IsJSReceiver()) {
       // Ensure that the {function} has a valid initial map, so we can
       // depend on that for the prototype constant-folding below.
@@ -446,146 +409,6 @@
       // Install a code dependency on the {function}s initial map.
       Handle<Map> initial_map(function->initial_map(), isolate());
       dependencies()->AssumeInitialMapCantChange(initial_map);
-<<<<<<< HEAD
-      Handle<JSReceiver> function_prototype =
-          handle(JSReceiver::cast(initial_map->prototype()), isolate());
-
-      // Check if we can constant-fold the prototype chain walk
-      // for the given {object} and the {function_prototype}.
-      InferHasInPrototypeChainResult result =
-          InferHasInPrototypeChain(object, effect, function_prototype);
-      if (result != kMayBeInPrototypeChain) {
-        Node* value = jsgraph()->BooleanConstant(result == kIsInPrototypeChain);
-        ReplaceWithValue(node, value, effect, control);
-        return Replace(value);
-      }
-
-      Node* prototype = jsgraph()->Constant(function_prototype);
-
-      Node* check0 = graph()->NewNode(simplified()->ObjectIsSmi(), object);
-      Node* branch0 = graph()->NewNode(common()->Branch(BranchHint::kFalse),
-                                       check0, control);
-
-      Node* if_true0 = graph()->NewNode(common()->IfTrue(), branch0);
-      Node* etrue0 = effect;
-      Node* vtrue0 = jsgraph()->FalseConstant();
-
-      control = graph()->NewNode(common()->IfFalse(), branch0);
-
-      // Loop through the {object}s prototype chain looking for the {prototype}.
-      Node* loop = control =
-          graph()->NewNode(common()->Loop(2), control, control);
-      Node* eloop = effect =
-          graph()->NewNode(common()->EffectPhi(2), effect, effect, loop);
-      Node* vloop = object =
-          graph()->NewNode(common()->Phi(MachineRepresentation::kTagged, 2),
-                           object, object, loop);
-
-      // Load the {object} map and instance type.
-      Node* object_map = effect =
-          graph()->NewNode(simplified()->LoadField(AccessBuilder::ForMap()),
-                           object, effect, control);
-      Node* object_instance_type = effect = graph()->NewNode(
-          simplified()->LoadField(AccessBuilder::ForMapInstanceType()),
-          object_map, effect, control);
-
-      // Check if the {object} is a special receiver, because for special
-      // receivers, i.e. proxies or API objects that need access checks,
-      // we have to use the %HasInPrototypeChain runtime function instead.
-      Node* check1 = graph()->NewNode(
-          simplified()->NumberLessThanOrEqual(), object_instance_type,
-          jsgraph()->Constant(LAST_SPECIAL_RECEIVER_TYPE));
-      Node* branch1 = graph()->NewNode(common()->Branch(BranchHint::kFalse),
-                                       check1, control);
-
-      control = graph()->NewNode(common()->IfFalse(), branch1);
-
-      Node* if_true1 = graph()->NewNode(common()->IfTrue(), branch1);
-      Node* etrue1 = effect;
-      Node* vtrue1;
-
-      // Check if the {object} is not a receiver at all.
-      Node* check10 =
-          graph()->NewNode(simplified()->NumberLessThan(), object_instance_type,
-                           jsgraph()->Constant(FIRST_JS_RECEIVER_TYPE));
-      Node* branch10 = graph()->NewNode(common()->Branch(BranchHint::kTrue),
-                                        check10, if_true1);
-
-      // A primitive value cannot match the {prototype} we're looking for.
-      if_true1 = graph()->NewNode(common()->IfTrue(), branch10);
-      vtrue1 = jsgraph()->FalseConstant();
-
-      Node* if_false1 = graph()->NewNode(common()->IfFalse(), branch10);
-      Node* efalse1 = etrue1;
-      Node* vfalse1;
-      {
-        // Slow path, need to call the %HasInPrototypeChain runtime function.
-        vfalse1 = efalse1 = if_false1 = graph()->NewNode(
-            javascript()->CallRuntime(Runtime::kHasInPrototypeChain), object,
-            prototype, context, frame_state, efalse1, if_false1);
-
-        // Replace any potential {IfException} uses of {node} to catch
-        // exceptions from this %HasInPrototypeChain runtime call instead.
-        Node* on_exception = nullptr;
-        if (NodeProperties::IsExceptionalCall(node, &on_exception)) {
-          NodeProperties::ReplaceControlInput(on_exception, vfalse1);
-          NodeProperties::ReplaceEffectInput(on_exception, efalse1);
-          if_false1 = graph()->NewNode(common()->IfSuccess(), vfalse1);
-          Revisit(on_exception);
-        }
-      }
-
-      // Load the {object} prototype.
-      Node* object_prototype = effect = graph()->NewNode(
-          simplified()->LoadField(AccessBuilder::ForMapPrototype()), object_map,
-          effect, control);
-
-      // Check if we reached the end of {object}s prototype chain.
-      Node* check2 =
-          graph()->NewNode(simplified()->ReferenceEqual(), object_prototype,
-                           jsgraph()->NullConstant());
-      Node* branch2 = graph()->NewNode(common()->Branch(), check2, control);
-
-      Node* if_true2 = graph()->NewNode(common()->IfTrue(), branch2);
-      Node* etrue2 = effect;
-      Node* vtrue2 = jsgraph()->FalseConstant();
-
-      control = graph()->NewNode(common()->IfFalse(), branch2);
-
-      // Check if we reached the {prototype}.
-      Node* check3 = graph()->NewNode(simplified()->ReferenceEqual(),
-                                      object_prototype, prototype);
-      Node* branch3 = graph()->NewNode(common()->Branch(), check3, control);
-
-      Node* if_true3 = graph()->NewNode(common()->IfTrue(), branch3);
-      Node* etrue3 = effect;
-      Node* vtrue3 = jsgraph()->TrueConstant();
-
-      control = graph()->NewNode(common()->IfFalse(), branch3);
-
-      // Close the loop.
-      vloop->ReplaceInput(1, object_prototype);
-      eloop->ReplaceInput(1, effect);
-      loop->ReplaceInput(1, control);
-
-      control = graph()->NewNode(common()->Merge(5), if_true0, if_true1,
-                                 if_true2, if_true3, if_false1);
-      effect = graph()->NewNode(common()->EffectPhi(5), etrue0, etrue1, etrue2,
-                                etrue3, efalse1, control);
-
-      // Morph the {node} into an appropriate Phi.
-      ReplaceWithValue(node, node, effect, control);
-      node->ReplaceInput(0, vtrue0);
-      node->ReplaceInput(1, vtrue1);
-      node->ReplaceInput(2, vtrue2);
-      node->ReplaceInput(3, vtrue3);
-      node->ReplaceInput(4, vfalse1);
-      node->ReplaceInput(5, control);
-      node->TrimInputCount(6);
-      NodeProperties::ChangeOp(
-          node, common()->Phi(MachineRepresentation::kTagged, 5));
-      return Changed(node);
-=======
       Node* prototype =
           jsgraph()->Constant(handle(initial_map->prototype(), isolate()));
 
@@ -595,7 +418,6 @@
       NodeProperties::ChangeOp(node, javascript()->HasInPrototypeChain());
       Reduction const reduction = ReduceJSHasInPrototypeChain(node);
       return reduction.Changed() ? reduction : Changed(node);
->>>>>>> 84bd6f3c
     }
   }
 
@@ -945,11 +767,7 @@
 
 Reduction JSNativeContextSpecialization::ReduceNamedAccess(
     Node* node, Node* value, MapHandles const& receiver_maps, Handle<Name> name,
-<<<<<<< HEAD
-    AccessMode access_mode, LanguageMode language_mode, Node* index) {
-=======
     AccessMode access_mode, Node* index) {
->>>>>>> 84bd6f3c
   DCHECK(node->opcode() == IrOpcode::kJSLoadNamed ||
          node->opcode() == IrOpcode::kJSStoreNamed ||
          node->opcode() == IrOpcode::kJSLoadProperty ||
@@ -987,20 +805,6 @@
     return NoChange();
   }
 
-<<<<<<< HEAD
-  // TODO(turbofan): Add support for inlining into try blocks.
-  bool is_exceptional = NodeProperties::IsExceptionalCall(node);
-  for (const auto& access_info : access_infos) {
-    if (access_info.IsAccessorConstant()) {
-      // Accessor in try-blocks are not supported yet.
-      if (is_exceptional || !(flags() & kAccessorInliningEnabled)) {
-        return NoChange();
-      }
-    }
-  }
-
-=======
->>>>>>> 84bd6f3c
   // Nothing to do if we have no non-deprecated maps.
   if (access_infos.empty()) {
     return ReduceSoftDeoptimize(
@@ -1062,11 +866,7 @@
     // Generate the actual property access.
     ValueEffectControl continuation = BuildPropertyAccess(
         receiver, value, context, frame_state, effect, control, name,
-<<<<<<< HEAD
-        access_info, access_mode, language_mode);
-=======
         if_exceptions, access_info, access_mode);
->>>>>>> 84bd6f3c
     value = continuation.value();
     effect = continuation.effect();
     control = continuation.control();
@@ -1173,11 +973,7 @@
       // Generate the actual property access.
       ValueEffectControl continuation = BuildPropertyAccess(
           this_receiver, this_value, context, frame_state, this_effect,
-<<<<<<< HEAD
-          this_control, name, access_info, access_mode, language_mode);
-=======
           this_control, name, if_exceptions, access_info, access_mode);
->>>>>>> 84bd6f3c
       values.push_back(continuation.value());
       effects.push_back(continuation.effect());
       controls.push_back(continuation.control());
@@ -1241,19 +1037,6 @@
   if (m.HasValue() && m.Value().is_identical_to(global_proxy())) {
     // Optimize accesses to the current native contexts' global proxy.
     return ReduceGlobalAccess(node, nullptr, value, name, access_mode);
-<<<<<<< HEAD
-  }
-
-  // Check if the {nexus} reports type feedback for the IC.
-  if (nexus.IsUninitialized()) {
-    if (flags() & kBailoutOnUninitialized) {
-      return ReduceSoftDeoptimize(
-          node,
-          DeoptimizeReason::kInsufficientTypeFeedbackForGenericNamedAccess);
-    }
-    return NoChange();
-=======
->>>>>>> 84bd6f3c
   }
 
   // Extract receiver maps from the IC using the {nexus}.
@@ -1271,12 +1054,7 @@
   DCHECK(!nexus.IsUninitialized());
 
   // Try to lower the named access based on the {receiver_maps}.
-<<<<<<< HEAD
-  return ReduceNamedAccess(node, value, receiver_maps, name, access_mode,
-                           language_mode);
-=======
   return ReduceNamedAccess(node, value, receiver_maps, name, access_mode);
->>>>>>> 84bd6f3c
 }
 
 Reduction JSNativeContextSpecialization::ReduceJSLoadNamed(Node* node) {
@@ -1354,11 +1132,7 @@
 
 Reduction JSNativeContextSpecialization::ReduceElementAccess(
     Node* node, Node* index, Node* value, MapHandles const& receiver_maps,
-<<<<<<< HEAD
-    AccessMode access_mode, LanguageMode language_mode,
-=======
     AccessMode access_mode, KeyedAccessLoadMode load_mode,
->>>>>>> 84bd6f3c
     KeyedAccessStoreMode store_mode) {
   DCHECK(node->opcode() == IrOpcode::kJSLoadProperty ||
          node->opcode() == IrOpcode::kJSStoreProperty ||
@@ -1586,50 +1360,6 @@
   Node* effect = NodeProperties::GetEffectInput(node);
   Node* control = NodeProperties::GetControlInput(node);
 
-<<<<<<< HEAD
-  // Optimize access for constant {receiver}.
-  HeapObjectMatcher mreceiver(receiver);
-  if (mreceiver.HasValue() && mreceiver.Value()->IsString()) {
-    Handle<String> string = Handle<String>::cast(mreceiver.Value());
-
-    // Strings are immutable in JavaScript.
-    if (access_mode == AccessMode::kStore) return NoChange();
-
-    // Properly deal with constant {index}.
-    NumberMatcher mindex(index);
-    if (mindex.IsInteger() && mindex.IsInRange(0.0, string->length() - 1)) {
-      // Constant-fold the {index} access to {string}.
-      Node* value = jsgraph()->HeapConstant(
-          factory()->LookupSingleCharacterStringFromCode(
-              string->Get(static_cast<int>(mindex.Value()))));
-      ReplaceWithValue(node, value, effect, control);
-      return Replace(value);
-    }
-
-    // We can only assume that the {index} is a valid array index if the IC
-    // is in element access mode and not MEGAMORPHIC, otherwise there's no
-    // guard for the bounds check below.
-    if (nexus.ic_state() != MEGAMORPHIC && nexus.GetKeyType() == ELEMENT) {
-      // Ensure that {index} is less than {receiver} length.
-      Node* length = jsgraph()->Constant(string->length());
-      index = effect = graph()->NewNode(simplified()->CheckBounds(), index,
-                                        length, effect, control);
-
-      // Return the character from the {receiver} as single character string.
-      value = graph()->NewNode(simplified()->StringCharAt(), receiver, index,
-                               control);
-      ReplaceWithValue(node, value, effect, control);
-      return Replace(value);
-    }
-  }
-
-  // Check if the {nexus} reports type feedback for the IC.
-  if (nexus.IsUninitialized()) {
-    if (flags() & kBailoutOnUninitialized) {
-      return ReduceSoftDeoptimize(
-          node,
-          DeoptimizeReason::kInsufficientTypeFeedbackForGenericKeyedAccess);
-=======
   // Optimize the case where we load from a constant {receiver}.
   if (access_mode == AccessMode::kLoad) {
     HeapObjectMatcher mreceiver(receiver);
@@ -1706,7 +1436,6 @@
           return Replace(value);
         }
       }
->>>>>>> 84bd6f3c
     }
   }
 
@@ -1739,12 +1468,7 @@
         index = jsgraph()->Constant(static_cast<double>(array_index));
       } else {
         name = factory()->InternalizeName(name);
-<<<<<<< HEAD
-        return ReduceNamedAccess(node, value, receiver_maps, name, access_mode,
-                                 language_mode);
-=======
         return ReduceNamedAccess(node, value, receiver_maps, name, access_mode);
->>>>>>> 84bd6f3c
       }
     }
   }
@@ -1752,12 +1476,7 @@
   // Check if we have feedback for a named access.
   if (Name* name = nexus.FindFirstName()) {
     return ReduceNamedAccess(node, value, receiver_maps,
-<<<<<<< HEAD
-                             handle(name, isolate()), access_mode,
-                             language_mode, index);
-=======
                              handle(name, isolate()), access_mode, index);
->>>>>>> 84bd6f3c
   } else if (nexus.GetKeyType() != ELEMENT) {
     // The KeyedLoad/StoreIC has seen non-element accesses, so we cannot assume
     // that the {index} is a valid array index, thus we just let the IC continue
@@ -2053,17 +1772,10 @@
 }
 
 JSNativeContextSpecialization::ValueEffectControl
-<<<<<<< HEAD
-JSNativeContextSpecialization::BuildPropertyAccess(
-    Node* receiver, Node* value, Node* context, Node* frame_state, Node* effect,
-    Node* control, Handle<Name> name, PropertyAccessInfo const& access_info,
-    AccessMode access_mode, LanguageMode language_mode) {
-=======
 JSNativeContextSpecialization::BuildPropertyLoad(
     Node* receiver, Node* context, Node* frame_state, Node* effect,
     Node* control, Handle<Name> name, ZoneVector<Node*>* if_exceptions,
     PropertyAccessInfo const& access_info) {
->>>>>>> 84bd6f3c
   // Determine actual holder and perform prototype chain checks.
   Handle<JSObject> holder;
   PropertyAccessBuilder access_builder(jsgraph(), dependencies());
@@ -2078,95 +1790,6 @@
     value = jsgraph()->UndefinedConstant();
   } else if (access_info.IsDataConstant()) {
     DCHECK(!FLAG_track_constant_fields);
-<<<<<<< HEAD
-    Node* constant_value = jsgraph()->Constant(access_info.constant());
-    if (access_mode == AccessMode::kStore) {
-      Node* check = graph()->NewNode(simplified()->ReferenceEqual(), value,
-                                     constant_value);
-      effect =
-          graph()->NewNode(simplified()->CheckIf(), check, effect, control);
-    }
-    value = constant_value;
-  } else if (access_info.IsAccessorConstant()) {
-    // TODO(bmeurer): Properly rewire the IfException edge here if there's any.
-    Node* target = jsgraph()->Constant(access_info.constant());
-    FrameStateInfo const& frame_info = OpParameter<FrameStateInfo>(frame_state);
-    Handle<SharedFunctionInfo> shared_info =
-        frame_info.shared_info().ToHandleChecked();
-    switch (access_mode) {
-      case AccessMode::kLoad: {
-        // We need a FrameState for the getter stub to restore the correct
-        // context before returning to fullcodegen.
-        FrameStateFunctionInfo const* frame_info0 =
-            common()->CreateFrameStateFunctionInfo(FrameStateType::kGetterStub,
-                                                   1, 0, shared_info);
-        Node* frame_state0 = graph()->NewNode(
-            common()->FrameState(BailoutId::None(),
-                                 OutputFrameStateCombine::Ignore(),
-                                 frame_info0),
-            graph()->NewNode(common()->StateValues(1, SparseInputMask::Dense()),
-                             receiver),
-            jsgraph()->EmptyStateValues(), jsgraph()->EmptyStateValues(),
-            context, target, frame_state);
-
-        // Introduce the call to the getter function.
-        if (access_info.constant()->IsJSFunction()) {
-          value = effect = control = graph()->NewNode(
-              javascript()->Call(2, CallFrequency(), VectorSlotPair(),
-                                 ConvertReceiverMode::kNotNullOrUndefined),
-              target, receiver, context, frame_state0, effect, control);
-        } else {
-          DCHECK(access_info.constant()->IsFunctionTemplateInfo());
-          Handle<FunctionTemplateInfo> function_template_info(
-              Handle<FunctionTemplateInfo>::cast(access_info.constant()));
-          DCHECK(!function_template_info->call_code()->IsUndefined(isolate()));
-          ValueEffectControl value_effect_control = InlineApiCall(
-              receiver, context, target, frame_state0, nullptr, effect, control,
-              shared_info, function_template_info);
-          value = value_effect_control.value();
-          effect = value_effect_control.effect();
-          control = value_effect_control.control();
-        }
-        break;
-      }
-      case AccessMode::kStoreInLiteral:
-      case AccessMode::kStore: {
-        // We need a FrameState for the setter stub to restore the correct
-        // context and return the appropriate value to fullcodegen.
-        FrameStateFunctionInfo const* frame_info0 =
-            common()->CreateFrameStateFunctionInfo(FrameStateType::kSetterStub,
-                                                   2, 0, shared_info);
-        Node* frame_state0 = graph()->NewNode(
-            common()->FrameState(BailoutId::None(),
-                                 OutputFrameStateCombine::Ignore(),
-                                 frame_info0),
-            graph()->NewNode(common()->StateValues(2, SparseInputMask::Dense()),
-                             receiver, value),
-            jsgraph()->EmptyStateValues(), jsgraph()->EmptyStateValues(),
-            context, target, frame_state);
-
-        // Introduce the call to the setter function.
-        if (access_info.constant()->IsJSFunction()) {
-          effect = control = graph()->NewNode(
-              javascript()->Call(3, CallFrequency(), VectorSlotPair(),
-                                 ConvertReceiverMode::kNotNullOrUndefined),
-              target, receiver, value, context, frame_state0, effect, control);
-        } else {
-          DCHECK(access_info.constant()->IsFunctionTemplateInfo());
-          Handle<FunctionTemplateInfo> function_template_info(
-              Handle<FunctionTemplateInfo>::cast(access_info.constant()));
-          DCHECK(!function_template_info->call_code()->IsUndefined(isolate()));
-          ValueEffectControl value_effect_control = InlineApiCall(
-              receiver, context, target, frame_state0, value, effect, control,
-              shared_info, function_template_info);
-          value = value_effect_control.value();
-          effect = value_effect_control.effect();
-          control = value_effect_control.control();
-        }
-        break;
-      }
-    }
-=======
     value = jsgraph()->Constant(access_info.constant());
   } else if (access_info.IsAccessorConstant()) {
     value = InlinePropertyGetterCall(receiver, context, frame_state, &effect,
@@ -2233,7 +1856,6 @@
   } else if (access_info.IsAccessorConstant()) {
     InlinePropertySetterCall(receiver, value, context, frame_state, &effect,
                              &control, if_exceptions, access_info);
->>>>>>> 84bd6f3c
   } else {
     DCHECK(access_info.IsDataField() || access_info.IsDataConstantField());
     FieldIndex const field_index = access_info.field_index();
@@ -2312,76 +1934,6 @@
         }
         break;
       }
-<<<<<<< HEAD
-      value = effect = graph()->NewNode(simplified()->LoadField(field_access),
-                                        storage, effect, control);
-    } else {
-      bool store_to_constant_field = FLAG_track_constant_fields &&
-                                     (access_mode == AccessMode::kStore) &&
-                                     access_info.IsDataConstantField();
-
-      DCHECK(access_mode == AccessMode::kStore ||
-             access_mode == AccessMode::kStoreInLiteral);
-      switch (field_representation) {
-        case MachineRepresentation::kFloat64: {
-          value = effect = graph()->NewNode(simplified()->CheckNumber(), value,
-                                            effect, control);
-          if (!field_index.is_inobject() || field_index.is_hidden_field() ||
-              !FLAG_unbox_double_fields) {
-            if (access_info.HasTransitionMap()) {
-              // Allocate a MutableHeapNumber for the new property.
-              effect = graph()->NewNode(
-                  common()->BeginRegion(RegionObservability::kNotObservable),
-                  effect);
-              Node* box = effect = graph()->NewNode(
-                  simplified()->Allocate(Type::OtherInternal(), NOT_TENURED),
-                  jsgraph()->Constant(HeapNumber::kSize), effect, control);
-              effect = graph()->NewNode(
-                  simplified()->StoreField(AccessBuilder::ForMap()), box,
-                  jsgraph()->HeapConstant(factory()->mutable_heap_number_map()),
-                  effect, control);
-              effect = graph()->NewNode(
-                  simplified()->StoreField(AccessBuilder::ForHeapNumberValue()),
-                  box, value, effect, control);
-              value = effect =
-                  graph()->NewNode(common()->FinishRegion(), box, effect);
-
-              field_access.type = Type::Any();
-              field_access.machine_type = MachineType::TaggedPointer();
-              field_access.write_barrier_kind = kPointerWriteBarrier;
-            } else {
-              // We just store directly to the MutableHeapNumber.
-              FieldAccess const storage_access = {kTaggedBase,
-                                                  field_index.offset(),
-                                                  name,
-                                                  MaybeHandle<Map>(),
-                                                  Type::OtherInternal(),
-                                                  MachineType::TaggedPointer(),
-                                                  kPointerWriteBarrier};
-              storage = effect =
-                  graph()->NewNode(simplified()->LoadField(storage_access),
-                                   storage, effect, control);
-              field_access.offset = HeapNumber::kValueOffset;
-              field_access.name = MaybeHandle<Name>();
-              field_access.machine_type = MachineType::Float64();
-            }
-          }
-          if (store_to_constant_field) {
-            DCHECK(!access_info.HasTransitionMap());
-            // If the field is constant check that the value we are going
-            // to store matches current value.
-            Node* current_value = effect =
-                graph()->NewNode(simplified()->LoadField(field_access), storage,
-                                 effect, control);
-
-            Node* check = graph()->NewNode(simplified()->NumberEqual(),
-                                           current_value, value);
-            effect = graph()->NewNode(simplified()->CheckIf(), check, effect,
-                                      control);
-            return ValueEffectControl(value, effect, control);
-          }
-          break;
-=======
       case MachineRepresentation::kTaggedSigned:
       case MachineRepresentation::kTaggedPointer:
       case MachineRepresentation::kTagged:
@@ -2398,7 +1950,6 @@
               simplified()->CheckIf(DeoptimizeReason::kWrongValue), check,
               effect, control);
           return ValueEffectControl(value, effect, control);
->>>>>>> 84bd6f3c
         }
 
         if (field_representation == MachineRepresentation::kTaggedSigned) {
@@ -2418,60 +1969,6 @@
                                         ZoneHandleSet<Map>(field_map)),
                 value, effect, control);
           }
-<<<<<<< HEAD
-          break;
-        case MachineRepresentation::kNone:
-        case MachineRepresentation::kBit:
-        case MachineRepresentation::kWord8:
-        case MachineRepresentation::kWord16:
-        case MachineRepresentation::kWord32:
-        case MachineRepresentation::kWord64:
-        case MachineRepresentation::kFloat32:
-        case MachineRepresentation::kSimd128:
-        case MachineRepresentation::kSimd1x4:
-        case MachineRepresentation::kSimd1x8:
-        case MachineRepresentation::kSimd1x16:
-          UNREACHABLE();
-          break;
-      }
-      // Check if we need to perform a transitioning store.
-      Handle<Map> transition_map;
-      if (access_info.transition_map().ToHandle(&transition_map)) {
-        // Check if we need to grow the properties backing store
-        // with this transitioning store.
-        Handle<Map> original_map(Map::cast(transition_map->GetBackPointer()),
-                                 isolate());
-        if (original_map->unused_property_fields() == 0) {
-          DCHECK(!field_index.is_inobject());
-
-          // Reallocate the properties {storage}.
-          storage = effect = BuildExtendPropertiesBackingStore(
-              original_map, storage, effect, control);
-
-          // Perform the actual store.
-          effect = graph()->NewNode(simplified()->StoreField(field_access),
-                                    storage, value, effect, control);
-
-          // Atomically switch to the new properties below.
-          field_access = AccessBuilder::ForJSObjectProperties();
-          value = storage;
-          storage = receiver;
-        }
-        effect = graph()->NewNode(
-            common()->BeginRegion(RegionObservability::kObservable), effect);
-        effect = graph()->NewNode(
-            simplified()->StoreField(AccessBuilder::ForMap()), receiver,
-            jsgraph()->Constant(transition_map), effect, control);
-        effect = graph()->NewNode(simplified()->StoreField(field_access),
-                                  storage, value, effect, control);
-        effect = graph()->NewNode(common()->FinishRegion(),
-                                  jsgraph()->UndefinedConstant(), effect);
-      } else {
-        // Regular non-transitioning field store.
-        effect = graph()->NewNode(simplified()->StoreField(field_access),
-                                  storage, value, effect, control);
-      }
-=======
           field_access.write_barrier_kind = kPointerWriteBarrier;
 
         } else {
@@ -2525,7 +2022,6 @@
       // Regular non-transitioning field store.
       effect = graph()->NewNode(simplified()->StoreField(field_access), storage,
                                 value, effect, control);
->>>>>>> 84bd6f3c
     }
   }
 
@@ -2596,11 +2092,7 @@
   // Generate the actual property access.
   ValueEffectControl continuation = BuildPropertyAccess(
       receiver, value, context, frame_state_lazy, effect, control, cached_name,
-<<<<<<< HEAD
-      access_info, AccessMode::kStoreInLiteral, LanguageMode::SLOPPY);
-=======
       nullptr, access_info, AccessMode::kStoreInLiteral);
->>>>>>> 84bd6f3c
   value = continuation.value();
   effect = continuation.effect();
   control = continuation.control();
@@ -2942,21 +2434,12 @@
     if (access_mode == AccessMode::kLoad) {
       // Compute the real element access type, which includes the hole in case
       // of holey backing stores.
-<<<<<<< HEAD
-      if (IsHoleyElementsKind(elements_kind)) {
-        element_access.type =
-            Type::Union(element_type, Type::Hole(), graph()->zone());
-      }
-      if (elements_kind == FAST_HOLEY_ELEMENTS ||
-          elements_kind == FAST_HOLEY_SMI_ELEMENTS) {
-=======
       if (IsHoleyOrDictionaryElementsKind(elements_kind)) {
         element_access.type =
             Type::Union(element_type, Type::Hole(), graph()->zone());
       }
       if (elements_kind == HOLEY_ELEMENTS ||
           elements_kind == HOLEY_SMI_ELEMENTS) {
->>>>>>> 84bd6f3c
         element_access.machine_type = MachineType::AnyTagged();
       }
 
@@ -3149,31 +2632,6 @@
   return ValueEffectControl(value, effect, control);
 }
 
-<<<<<<< HEAD
-JSNativeContextSpecialization::ValueEffectControl
-JSNativeContextSpecialization::InlineApiCall(
-    Node* receiver, Node* context, Node* target, Node* frame_state, Node* value,
-    Node* effect, Node* control, Handle<SharedFunctionInfo> shared_info,
-    Handle<FunctionTemplateInfo> function_template_info) {
-  Handle<CallHandlerInfo> call_handler_info = handle(
-      CallHandlerInfo::cast(function_template_info->call_code()), isolate());
-  Handle<Object> call_data_object(call_handler_info->data(), isolate());
-
-  // Only setters have a value.
-  int const argc = value == nullptr ? 0 : 1;
-  // The stub always expects the receiver as the first param on the stack.
-  CallApiCallbackStub stub(
-      isolate(), argc,
-      true /* FunctionTemplateInfo doesn't have an associated context. */);
-  CallInterfaceDescriptor call_interface_descriptor =
-      stub.GetCallInterfaceDescriptor();
-  CallDescriptor* call_descriptor = Linkage::GetStubCallDescriptor(
-      isolate(), graph()->zone(), call_interface_descriptor,
-      call_interface_descriptor.GetStackParameterCount() + argc +
-          1 /* implicit receiver */,
-      CallDescriptor::kNeedsFrameState, Operator::kNoProperties,
-      MachineType::AnyTagged(), 1);
-=======
 Node* JSNativeContextSpecialization::BuildIndexedStringLoad(
     Node* receiver, Node* index, Node* length, Node** effect, Node** control,
     KeyedAccessLoadMode load_mode) {
@@ -3218,7 +2676,6 @@
     index = *effect =
         graph()->NewNode(simplified()->CheckBounds(VectorSlotPair()), index,
                          length, *effect, *control);
->>>>>>> 84bd6f3c
 
     Node* masked_index = graph()->NewNode(simplified()->PoisonIndex(), index);
 
@@ -3229,15 +2686,6 @@
     value = graph()->NewNode(simplified()->StringFromSingleCharCode(), value);
     return value;
   }
-<<<<<<< HEAD
-
-  Node* control0;
-  Node* effect0;
-  Node* value0 = effect0 = control0 =
-      graph()->NewNode(common()->Call(call_descriptor), index, inputs);
-  return ValueEffectControl(value0, effect0, control0);
-=======
->>>>>>> 84bd6f3c
 }
 
 Node* JSNativeContextSpecialization::BuildExtendPropertiesBackingStore(
@@ -3269,22 +2717,6 @@
     values.push_back(jsgraph()->UndefinedConstant());
   }
 
-<<<<<<< HEAD
-Node* JSNativeContextSpecialization::BuildCheckMaps(
-    Node* receiver, Node* effect, Node* control,
-    MapHandles const& receiver_maps) {
-  HeapObjectMatcher m(receiver);
-  if (m.HasValue()) {
-    Handle<Map> receiver_map(m.Value()->map(), isolate());
-    if (receiver_map->is_stable()) {
-      for (Handle<Map> map : receiver_maps) {
-        if (map.is_identical_to(receiver_map)) {
-          dependencies()->AssumeMapStable(receiver_map);
-          return effect;
-        }
-      }
-    }
-=======
   // Compute new length and hash.
   Node* hash;
   if (length == 0) {
@@ -3304,7 +2736,6 @@
     hash =
         graph()->NewNode(simplified()->NumberBitwiseAnd(), hash,
                          jsgraph()->Constant(PropertyArray::HashField::kMask));
->>>>>>> 84bd6f3c
   }
   Node* new_length_and_hash = graph()->NewNode(
       simplified()->NumberBitwiseOr(), jsgraph()->Constant(new_length), hash);
@@ -3325,69 +2756,6 @@
   return a.Finish();
 }
 
-<<<<<<< HEAD
-Node* JSNativeContextSpecialization::BuildExtendPropertiesBackingStore(
-    Handle<Map> map, Node* properties, Node* effect, Node* control) {
-  // TODO(bmeurer/jkummerow): Property deletions can undo map transitions
-  // while keeping the backing store around, meaning that even though the
-  // map might believe that objects have no unused property fields, there
-  // might actually be some. It would be nice to not create a new backing
-  // store in that case (i.e. when properties->length() >= new_length).
-  // However, introducing branches and Phi nodes here would make it more
-  // difficult for escape analysis to get rid of the backing stores used
-  // for intermediate states of chains of property additions. That makes
-  // it unclear what the best approach is here.
-  DCHECK_EQ(0, map->unused_property_fields());
-  // Compute the length of the old {properties} and the new properties.
-  int length = map->NextFreePropertyIndex() - map->GetInObjectProperties();
-  int new_length = length + JSObject::kFieldsAdded;
-  // Collect the field values from the {properties}.
-  ZoneVector<Node*> values(zone());
-  values.reserve(new_length);
-  for (int i = 0; i < length; ++i) {
-    Node* value = effect = graph()->NewNode(
-        simplified()->LoadField(AccessBuilder::ForFixedArraySlot(i)),
-        properties, effect, control);
-    values.push_back(value);
-  }
-  // Initialize the new fields to undefined.
-  for (int i = 0; i < JSObject::kFieldsAdded; ++i) {
-    values.push_back(jsgraph()->UndefinedConstant());
-  }
-  // Allocate and initialize the new properties.
-  effect = graph()->NewNode(
-      common()->BeginRegion(RegionObservability::kNotObservable), effect);
-  Node* new_properties = effect = graph()->NewNode(
-      simplified()->Allocate(Type::OtherInternal(), NOT_TENURED),
-      jsgraph()->Constant(FixedArray::SizeFor(new_length)), effect, control);
-  effect = graph()->NewNode(simplified()->StoreField(AccessBuilder::ForMap()),
-                            new_properties, jsgraph()->FixedArrayMapConstant(),
-                            effect, control);
-  effect = graph()->NewNode(
-      simplified()->StoreField(AccessBuilder::ForFixedArrayLength()),
-      new_properties, jsgraph()->Constant(new_length), effect, control);
-  for (int i = 0; i < new_length; ++i) {
-    effect = graph()->NewNode(
-        simplified()->StoreField(AccessBuilder::ForFixedArraySlot(i)),
-        new_properties, values[i], effect, control);
-  }
-  return graph()->NewNode(common()->FinishRegion(), new_properties, effect);
-}
-
-void JSNativeContextSpecialization::AssumePrototypesStable(
-    MapHandles const& receiver_maps, Handle<JSObject> holder) {
-  // Determine actual holder and perform prototype chain checks.
-  for (auto map : receiver_maps) {
-    // Perform the implicit ToObject for primitives here.
-    // Implemented according to ES6 section 7.3.2 GetV (V, P).
-    Handle<JSFunction> constructor;
-    if (Map::GetConstructorFunction(map, native_context())
-            .ToHandle(&constructor)) {
-      map = handle(constructor->initial_map(), isolate());
-    }
-    dependencies()->AssumePrototypeMapsStable(map, holder);
-  }
-=======
 Node* JSNativeContextSpecialization::BuildCheckEqualsName(Handle<Name> name,
                                                           Node* value,
                                                           Node* effect,
@@ -3398,32 +2766,10 @@
                        : simplified()->CheckEqualsInternalizedString();
   return graph()->NewNode(op, jsgraph()->HeapConstant(name), value, effect,
                           control);
->>>>>>> 84bd6f3c
 }
 
 bool JSNativeContextSpecialization::CanTreatHoleAsUndefined(
     MapHandles const& receiver_maps) {
-<<<<<<< HEAD
-  // Check if the array prototype chain is intact.
-  if (!isolate()->IsFastArrayConstructorPrototypeChainIntact()) return false;
-
-  // Make sure both the initial Array and Object prototypes are stable.
-  Handle<JSObject> initial_array_prototype(
-      native_context()->initial_array_prototype(), isolate());
-  Handle<JSObject> initial_object_prototype(
-      native_context()->initial_object_prototype(), isolate());
-  if (!initial_array_prototype->map()->is_stable() ||
-      !initial_object_prototype->map()->is_stable()) {
-    return false;
-  }
-
-  // Check if all {receiver_maps} either have the initial Array.prototype
-  // or the initial Object.prototype as their prototype, as those are
-  // guarded by the array protector cell.
-  for (Handle<Map> map : receiver_maps) {
-    if (map->prototype() != *initial_array_prototype &&
-        map->prototype() != *initial_object_prototype) {
-=======
   // Check if all {receiver_maps} either have one of the initial Array.prototype
   // or Object.prototype objects as their prototype (in any of the current
   // native contexts, as the global Array protector works isolate-wide).
@@ -3434,7 +2780,6 @@
                                    Context::INITIAL_ARRAY_PROTOTYPE_INDEX) &&
         !isolate()->IsInAnyContext(receiver_prototype,
                                    Context::INITIAL_OBJECT_PROTOTYPE_INDEX)) {
->>>>>>> 84bd6f3c
       return false;
     }
   }
@@ -3445,69 +2790,12 @@
   // Install code dependency on the array protector cell.
   dependencies()->AssumePropertyCell(factory()->no_elements_protector());
   return true;
-}
-
-JSNativeContextSpecialization::InferHasInPrototypeChainResult
-JSNativeContextSpecialization::InferHasInPrototypeChain(
-    Node* receiver, Node* effect, Handle<JSReceiver> prototype) {
-  ZoneHandleSet<Map> receiver_maps;
-  NodeProperties::InferReceiverMapsResult result =
-      NodeProperties::InferReceiverMaps(receiver, effect, &receiver_maps);
-  if (result == NodeProperties::kNoReceiverMaps) return kMayBeInPrototypeChain;
-
-  // Check if either all or none of the {receiver_maps} have the given
-  // {prototype} in their prototype chain.
-  bool all = true;
-  bool none = true;
-  for (size_t i = 0; i < receiver_maps.size(); ++i) {
-    Handle<Map> receiver_map = receiver_maps[i];
-    if (receiver_map->instance_type() <= LAST_SPECIAL_RECEIVER_TYPE) {
-      return kMayBeInPrototypeChain;
-    }
-    if (result == NodeProperties::kUnreliableReceiverMaps) {
-      // In case of an unreliable {result} we need to ensure that all
-      // {receiver_maps} are stable, because otherwise we cannot trust
-      // the {receiver_maps} information, since arbitrary side-effects
-      // may have happened.
-      if (!receiver_map->is_stable()) {
-        return kMayBeInPrototypeChain;
-      }
-    }
-    for (PrototypeIterator j(receiver_map);; j.Advance()) {
-      if (j.IsAtEnd()) {
-        all = false;
-        break;
-      }
-      Handle<JSReceiver> const current =
-          PrototypeIterator::GetCurrent<JSReceiver>(j);
-      if (current.is_identical_to(prototype)) {
-        none = false;
-        break;
-      }
-      if (!current->map()->is_stable() ||
-          current->map()->instance_type() <= LAST_SPECIAL_RECEIVER_TYPE) {
-        return kMayBeInPrototypeChain;
-      }
-    }
-  }
-  DCHECK_IMPLIES(all, !none);
-  DCHECK_IMPLIES(none, !all);
-
-  if (all) return kIsInPrototypeChain;
-  if (none) return kIsNotInPrototypeChain;
-  return kMayBeInPrototypeChain;
 }
 
 bool JSNativeContextSpecialization::ExtractReceiverMaps(
     Node* receiver, Node* effect, FeedbackNexus const& nexus,
     MapHandles* receiver_maps) {
   DCHECK_EQ(0, receiver_maps->size());
-<<<<<<< HEAD
-  // See if we can infer a concrete type for the {receiver}.
-  if (InferReceiverMaps(receiver, effect, receiver_maps)) {
-    // We can assume that the {receiver} still has the infered {receiver_maps}.
-    return true;
-=======
   if (nexus.IsUninitialized()) return true;
 
   // See if we can infer a concrete type for the {receiver}. Solely relying on
@@ -3521,7 +2809,6 @@
       // We can assume that {receiver} still has the inferred {receiver_maps}.
       return true;
     }
->>>>>>> 84bd6f3c
   }
 
   // Try to extract some maps from the {nexus}.
@@ -3529,19 +2816,12 @@
     // Try to filter impossible candidates based on inferred root map.
     Handle<Map> receiver_map;
     if (InferReceiverRootMap(receiver).ToHandle(&receiver_map)) {
-<<<<<<< HEAD
-      receiver_maps->erase(
-          std::remove_if(receiver_maps->begin(), receiver_maps->end(),
-                         [receiver_map](const Handle<Map>& map) {
-                           return map->FindRootMap() != *receiver_map;
-=======
       DCHECK(!receiver_map->is_abandoned_prototype_map());
       receiver_maps->erase(
           std::remove_if(receiver_maps->begin(), receiver_maps->end(),
                          [receiver_map](const Handle<Map>& map) {
                            return map->is_abandoned_prototype_map() ||
                                   map->FindRootMap() != *receiver_map;
->>>>>>> 84bd6f3c
                          }),
           receiver_maps->end());
     }
