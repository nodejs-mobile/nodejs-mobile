// Copyright 2016 the V8 project authors. All rights reserved.
// Use of this source code is governed by a BSD-style license that can be
// found in the LICENSE file.

#include "src/compiler/js-create-lowering.h"

#include "src/allocation-site-scopes.h"
#include "src/code-factory.h"
#include "src/compilation-dependencies.h"
#include "src/compiler/access-builder.h"
#include "src/compiler/allocation-builder.h"
#include "src/compiler/common-operator.h"
#include "src/compiler/js-graph.h"
#include "src/compiler/js-operator.h"
#include "src/compiler/linkage.h"
#include "src/compiler/node-matchers.h"
#include "src/compiler/node-properties.h"
#include "src/compiler/node.h"
#include "src/compiler/operator-properties.h"
#include "src/compiler/simplified-operator.h"
#include "src/compiler/state-values-utils.h"
#include "src/objects-inl.h"
#include "src/objects/hash-table-inl.h"

namespace v8 {
namespace internal {
namespace compiler {

namespace {

<<<<<<< HEAD
// A helper class to construct inline allocations on the simplified operator
// level. This keeps track of the effect chain for initial stores on a newly
// allocated object and also provides helpers for commonly allocated objects.
class AllocationBuilder final {
 public:
  AllocationBuilder(JSGraph* jsgraph, Node* effect, Node* control)
      : jsgraph_(jsgraph),
        allocation_(nullptr),
        effect_(effect),
        control_(control) {}

  // Primitive allocation of static size.
  void Allocate(int size, PretenureFlag pretenure = NOT_TENURED,
                Type* type = Type::Any()) {
    DCHECK_LE(size, kMaxRegularHeapObjectSize);
    effect_ = graph()->NewNode(
        common()->BeginRegion(RegionObservability::kNotObservable), effect_);
    allocation_ =
        graph()->NewNode(simplified()->Allocate(type, pretenure),
                         jsgraph()->Constant(size), effect_, control_);
    effect_ = allocation_;
  }

  // Primitive store into a field.
  void Store(const FieldAccess& access, Node* value) {
    effect_ = graph()->NewNode(simplified()->StoreField(access), allocation_,
                               value, effect_, control_);
  }

  // Primitive store into an element.
  void Store(ElementAccess const& access, Node* index, Node* value) {
    effect_ = graph()->NewNode(simplified()->StoreElement(access), allocation_,
                               index, value, effect_, control_);
  }

  // Compound allocation of a FixedArray.
  void AllocateArray(int length, Handle<Map> map,
                     PretenureFlag pretenure = NOT_TENURED) {
    DCHECK(map->instance_type() == FIXED_ARRAY_TYPE ||
           map->instance_type() == FIXED_DOUBLE_ARRAY_TYPE);
    int size = (map->instance_type() == FIXED_ARRAY_TYPE)
                   ? FixedArray::SizeFor(length)
                   : FixedDoubleArray::SizeFor(length);
    Allocate(size, pretenure, Type::OtherInternal());
    Store(AccessBuilder::ForMap(), map);
    Store(AccessBuilder::ForFixedArrayLength(), jsgraph()->Constant(length));
  }

  // Compound store of a constant into a field.
  void Store(const FieldAccess& access, Handle<Object> value) {
    Store(access, jsgraph()->Constant(value));
  }

  void FinishAndChange(Node* node) {
    NodeProperties::SetType(allocation_, NodeProperties::GetType(node));
    node->ReplaceInput(0, allocation_);
    node->ReplaceInput(1, effect_);
    node->TrimInputCount(2);
    NodeProperties::ChangeOp(node, common()->FinishRegion());
  }

  Node* Finish() {
    return graph()->NewNode(common()->FinishRegion(), allocation_, effect_);
  }

 protected:
  JSGraph* jsgraph() { return jsgraph_; }
  Graph* graph() { return jsgraph_->graph(); }
  CommonOperatorBuilder* common() { return jsgraph_->common(); }
  SimplifiedOperatorBuilder* simplified() { return jsgraph_->simplified(); }

 private:
  JSGraph* const jsgraph_;
  Node* allocation_;
  Node* effect_;
  Node* control_;
};

=======
>>>>>>> 84bd6f3c
// Retrieves the frame state holding actual argument values.
Node* GetArgumentsFrameState(Node* frame_state) {
  Node* const outer_state = NodeProperties::GetFrameStateInput(frame_state);
  FrameStateInfo outer_state_info = FrameStateInfoOf(outer_state->op());
  return outer_state_info.type() == FrameStateType::kArgumentsAdaptor
             ? outer_state
             : frame_state;
}

// Checks whether allocation using the given target and new.target can be
// inlined.
bool IsAllocationInlineable(Handle<JSFunction> target,
                            Handle<JSFunction> new_target) {
  return new_target->has_initial_map() &&
         !new_target->initial_map()->is_dictionary_map() &&
         new_target->initial_map()->constructor_or_backpointer() == *target;
}

// When initializing arrays, we'll unfold the loop if the number of
// elements is known to be of this type.
const int kElementLoopUnrollLimit = 16;

// Limits up to which context allocations are inlined.
const int kFunctionContextAllocationLimit = 16;
const int kBlockContextAllocationLimit = 16;

// Determines whether the given array or object literal boilerplate satisfies
// all limits to be considered for fast deep-copying and computes the total
// size of all objects that are part of the graph.
bool IsFastLiteral(Handle<JSObject> boilerplate, int max_depth,
                   int* max_properties) {
  DCHECK_GE(max_depth, 0);
  DCHECK_GE(*max_properties, 0);

  // Make sure the boilerplate map is not deprecated.
  if (!JSObject::TryMigrateInstance(boilerplate)) return false;

  // Check for too deep nesting.
  if (max_depth == 0) return false;

  // Check the elements.
  Isolate* const isolate = boilerplate->GetIsolate();
  Handle<FixedArrayBase> elements(boilerplate->elements(), isolate);
  if (elements->length() > 0 &&
      elements->map() != isolate->heap()->fixed_cow_array_map()) {
    if (boilerplate->HasSmiOrObjectElements()) {
      Handle<FixedArray> fast_elements = Handle<FixedArray>::cast(elements);
      int length = elements->length();
      for (int i = 0; i < length; i++) {
        if ((*max_properties)-- == 0) return false;
        Handle<Object> value(fast_elements->get(i), isolate);
        if (value->IsJSObject()) {
          Handle<JSObject> value_object = Handle<JSObject>::cast(value);
          if (!IsFastLiteral(value_object, max_depth - 1, max_properties)) {
            return false;
          }
        }
      }
    } else if (boilerplate->HasDoubleElements()) {
      if (elements->Size() > kMaxRegularHeapObjectSize) return false;
    } else {
      return false;
    }
  }

  // TODO(turbofan): Do we want to support out-of-object properties?
  if (!(boilerplate->HasFastProperties() &&
        boilerplate->property_array()->length() == 0)) {
    return false;
  }

  // Check the in-object properties.
  Handle<DescriptorArray> descriptors(
      boilerplate->map()->instance_descriptors(), isolate);
  int limit = boilerplate->map()->NumberOfOwnDescriptors();
  for (int i = 0; i < limit; i++) {
    PropertyDetails details = descriptors->GetDetails(i);
    if (details.location() != kField) continue;
    DCHECK_EQ(kData, details.kind());
    if ((*max_properties)-- == 0) return false;
    FieldIndex field_index = FieldIndex::ForDescriptor(boilerplate->map(), i);
    if (boilerplate->IsUnboxedDoubleField(field_index)) continue;
    Handle<Object> value(boilerplate->RawFastPropertyAt(field_index), isolate);
    if (value->IsJSObject()) {
      Handle<JSObject> value_object = Handle<JSObject>::cast(value);
      if (!IsFastLiteral(value_object, max_depth - 1, max_properties)) {
        return false;
      }
    }
  }
  return true;
}

// Maximum depth and total number of elements and properties for literal
// graphs to be considered for fast deep-copying. The limit is chosen to
// match the maximum number of inobject properties, to ensure that the
// performance of using object literals is not worse than using constructor
// functions, see crbug.com/v8/6211 for details.
const int kMaxFastLiteralDepth = 3;
<<<<<<< HEAD
const int kMaxFastLiteralProperties =
    (JSObject::kMaxInstanceSize - JSObject::kHeaderSize) >> kPointerSizeLog2;
=======
const int kMaxFastLiteralProperties = JSObject::kMaxInObjectProperties;
>>>>>>> 84bd6f3c

}  // namespace

Reduction JSCreateLowering::Reduce(Node* node) {
  switch (node->opcode()) {
    case IrOpcode::kJSCreate:
      return ReduceJSCreate(node);
    case IrOpcode::kJSCreateArguments:
      return ReduceJSCreateArguments(node);
    case IrOpcode::kJSCreateArray:
      return ReduceJSCreateArray(node);
    case IrOpcode::kJSCreateArrayIterator:
      return ReduceJSCreateArrayIterator(node);
    case IrOpcode::kJSCreateBoundFunction:
      return ReduceJSCreateBoundFunction(node);
    case IrOpcode::kJSCreateClosure:
      return ReduceJSCreateClosure(node);
    case IrOpcode::kJSCreateCollectionIterator:
      return ReduceJSCreateCollectionIterator(node);
    case IrOpcode::kJSCreateIterResultObject:
      return ReduceJSCreateIterResultObject(node);
    case IrOpcode::kJSCreateStringIterator:
      return ReduceJSCreateStringIterator(node);
    case IrOpcode::kJSCreateKeyValueArray:
      return ReduceJSCreateKeyValueArray(node);
    case IrOpcode::kJSCreatePromise:
      return ReduceJSCreatePromise(node);
    case IrOpcode::kJSCreateLiteralArray:
    case IrOpcode::kJSCreateLiteralObject:
      return ReduceJSCreateLiteralArrayOrObject(node);
    case IrOpcode::kJSCreateLiteralRegExp:
      return ReduceJSCreateLiteralRegExp(node);
    case IrOpcode::kJSCreateEmptyLiteralArray:
      return ReduceJSCreateEmptyLiteralArray(node);
    case IrOpcode::kJSCreateEmptyLiteralObject:
      return ReduceJSCreateEmptyLiteralObject(node);
    case IrOpcode::kJSCreateFunctionContext:
      return ReduceJSCreateFunctionContext(node);
    case IrOpcode::kJSCreateWithContext:
      return ReduceJSCreateWithContext(node);
    case IrOpcode::kJSCreateCatchContext:
      return ReduceJSCreateCatchContext(node);
    case IrOpcode::kJSCreateBlockContext:
      return ReduceJSCreateBlockContext(node);
    case IrOpcode::kJSCreateGeneratorObject:
      return ReduceJSCreateGeneratorObject(node);
<<<<<<< HEAD
=======
    case IrOpcode::kJSCreateObject:
      return ReduceJSCreateObject(node);
>>>>>>> 84bd6f3c
    default:
      break;
  }
  return NoChange();
}

Reduction JSCreateLowering::ReduceJSCreate(Node* node) {
  DCHECK_EQ(IrOpcode::kJSCreate, node->opcode());
  Node* const target = NodeProperties::GetValueInput(node, 0);
  Type const target_type = NodeProperties::GetType(target);
  Node* const new_target = NodeProperties::GetValueInput(node, 1);
  Type const new_target_type = NodeProperties::GetType(new_target);
  Node* const effect = NodeProperties::GetEffectInput(node);
  Node* const control = NodeProperties::GetControlInput(node);
  // Extract constructor and original constructor function.
  if (target_type.IsHeapConstant() && new_target_type.IsHeapConstant() &&
      target_type.AsHeapConstant()->Value()->IsJSFunction() &&
      new_target_type.AsHeapConstant()->Value()->IsJSFunction()) {
    Handle<JSFunction> constructor =
        Handle<JSFunction>::cast(target_type.AsHeapConstant()->Value());
    if (!constructor->IsConstructor()) return NoChange();
    Handle<JSFunction> original_constructor =
        Handle<JSFunction>::cast(new_target_type.AsHeapConstant()->Value());
    if (!original_constructor->IsConstructor()) return NoChange();

    // Check if we can inline the allocation.
    if (IsAllocationInlineable(constructor, original_constructor)) {
      // Force completion of inobject slack tracking before
      // generating code to finalize the instance size.
      original_constructor->CompleteInobjectSlackTrackingIfActive();
      Handle<Map> initial_map(original_constructor->initial_map(), isolate());
      int const instance_size = initial_map->instance_size();

      // Add a dependency on the {initial_map} to make sure that this code is
      // deoptimized whenever the {initial_map} changes.
      dependencies()->AssumeInitialMapCantChange(initial_map);

      // Emit code to allocate the JSObject instance for the
      // {original_constructor}.
      AllocationBuilder a(jsgraph(), effect, control);
      a.Allocate(instance_size);
      a.Store(AccessBuilder::ForMap(), initial_map);
      a.Store(AccessBuilder::ForJSObjectPropertiesOrHash(),
              jsgraph()->EmptyFixedArrayConstant());
      a.Store(AccessBuilder::ForJSObjectElements(),
              jsgraph()->EmptyFixedArrayConstant());
      for (int i = 0; i < initial_map->GetInObjectProperties(); ++i) {
        a.Store(AccessBuilder::ForJSObjectInObjectProperty(initial_map, i),
                jsgraph()->UndefinedConstant());
      }
      RelaxControls(node);
      a.FinishAndChange(node);
      return Changed(node);
    }
  }
  return NoChange();
}

Reduction JSCreateLowering::ReduceJSCreateArguments(Node* node) {
  DCHECK_EQ(IrOpcode::kJSCreateArguments, node->opcode());
  CreateArgumentsType type = CreateArgumentsTypeOf(node->op());
  Node* const frame_state = NodeProperties::GetFrameStateInput(node);
  Node* const outer_state = frame_state->InputAt(kFrameStateOuterStateInput);
  Node* const control = graph()->start();
  FrameStateInfo state_info = FrameStateInfoOf(frame_state->op());
  Handle<SharedFunctionInfo> shared =
      state_info.shared_info().ToHandleChecked();

  // Use the ArgumentsAccessStub for materializing both mapped and unmapped
  // arguments object, but only for non-inlined (i.e. outermost) frames.
  if (outer_state->opcode() != IrOpcode::kFrameState) {
    switch (type) {
      case CreateArgumentsType::kMappedArguments: {
<<<<<<< HEAD
        // TODO(bmeurer): Make deoptimization mandatory for the various
        // arguments objects, so that we always have a shared_info here.
        Handle<SharedFunctionInfo> shared_info;
        if (state_info.shared_info().ToHandle(&shared_info)) {
          // TODO(mstarzinger): Duplicate parameters are not handled yet.
          if (shared_info->has_duplicate_parameters()) return NoChange();
          // If there is no aliasing, the arguments object elements are not
          // special in any way, we can just return an unmapped backing store.
          if (shared_info->internal_formal_parameter_count() == 0) {
            Node* const callee = NodeProperties::GetValueInput(node, 0);
            Node* effect = NodeProperties::GetEffectInput(node);
            Node* const arguments_frame =
                graph()->NewNode(simplified()->ArgumentsFrame());
            Node* const arguments_length = graph()->NewNode(
                simplified()->ArgumentsLength(0, false), arguments_frame);
            // Allocate the elements backing store.
            Node* const elements = effect =
                graph()->NewNode(simplified()->NewUnmappedArgumentsElements(),
                                 arguments_frame, arguments_length, effect);
            // Load the arguments object map.
            Node* const arguments_map = jsgraph()->HeapConstant(
                handle(native_context()->sloppy_arguments_map(), isolate()));
            // Actually allocate and initialize the arguments object.
            AllocationBuilder a(jsgraph(), effect, control);
            Node* properties = jsgraph()->EmptyFixedArrayConstant();
            STATIC_ASSERT(JSSloppyArgumentsObject::kSize == 5 * kPointerSize);
            a.Allocate(JSSloppyArgumentsObject::kSize);
            a.Store(AccessBuilder::ForMap(), arguments_map);
            a.Store(AccessBuilder::ForJSObjectProperties(), properties);
            a.Store(AccessBuilder::ForJSObjectElements(), elements);
            a.Store(AccessBuilder::ForArgumentsLength(), arguments_length);
            a.Store(AccessBuilder::ForArgumentsCallee(), callee);
            RelaxControls(node);
            a.FinishAndChange(node);
          } else {
            Callable callable = CodeFactory::FastNewSloppyArguments(isolate());
            Operator::Properties properties = node->op()->properties();
            CallDescriptor* desc = Linkage::GetStubCallDescriptor(
                isolate(), graph()->zone(), callable.descriptor(), 0,
                CallDescriptor::kNoFlags, properties);
            const Operator* new_op = common()->Call(desc);
            Node* stub_code = jsgraph()->HeapConstant(callable.code());
            node->InsertInput(graph()->zone(), 0, stub_code);
            node->RemoveInput(3);  // Remove the frame state.
            NodeProperties::ChangeOp(node, new_op);
          }
          return Changed(node);
        }
        return NoChange();
      }
      case CreateArgumentsType::kUnmappedArguments: {
        Handle<SharedFunctionInfo> shared_info;
        if (state_info.shared_info().ToHandle(&shared_info)) {
          Node* effect = NodeProperties::GetEffectInput(node);
          Node* const arguments_frame =
              graph()->NewNode(simplified()->ArgumentsFrame());
          Node* const arguments_length = graph()->NewNode(
              simplified()->ArgumentsLength(
                  shared_info->internal_formal_parameter_count(), false),
              arguments_frame);
          // Allocate the elements backing store.
          Node* const elements = effect =
              graph()->NewNode(simplified()->NewUnmappedArgumentsElements(),
                               arguments_frame, arguments_length, effect);
          // Load the arguments object map.
          Node* const arguments_map = jsgraph()->HeapConstant(
              handle(native_context()->strict_arguments_map(), isolate()));
          // Actually allocate and initialize the arguments object.
          AllocationBuilder a(jsgraph(), effect, control);
          Node* properties = jsgraph()->EmptyFixedArrayConstant();
          STATIC_ASSERT(JSStrictArgumentsObject::kSize == 4 * kPointerSize);
          a.Allocate(JSStrictArgumentsObject::kSize);
          a.Store(AccessBuilder::ForMap(), arguments_map);
          a.Store(AccessBuilder::ForJSObjectProperties(), properties);
          a.Store(AccessBuilder::ForJSObjectElements(), elements);
          a.Store(AccessBuilder::ForArgumentsLength(), arguments_length);
          RelaxControls(node);
          a.FinishAndChange(node);
        } else {
          Callable callable = CodeFactory::FastNewStrictArguments(isolate());
          Operator::Properties properties = node->op()->properties();
          CallDescriptor* desc = Linkage::GetStubCallDescriptor(
              isolate(), graph()->zone(), callable.descriptor(), 0,
              CallDescriptor::kNeedsFrameState, properties);
          const Operator* new_op = common()->Call(desc);
          Node* stub_code = jsgraph()->HeapConstant(callable.code());
          node->InsertInput(graph()->zone(), 0, stub_code);
          NodeProperties::ChangeOp(node, new_op);
        }
        return Changed(node);
      }
      case CreateArgumentsType::kRestParameter: {
        Handle<SharedFunctionInfo> shared_info;
        if (state_info.shared_info().ToHandle(&shared_info)) {
          Node* effect = NodeProperties::GetEffectInput(node);
          Node* const arguments_frame =
              graph()->NewNode(simplified()->ArgumentsFrame());
          int formal_parameter_count =
              shared_info->internal_formal_parameter_count();
          Node* const rest_length = graph()->NewNode(
              simplified()->ArgumentsLength(formal_parameter_count, true),
              arguments_frame);
          // Allocate the elements backing store. Since
          // NewUnmappedArgumentsElements copies from the end of the arguments
          // adapter frame, this is a suffix of the actual arguments.
          Node* const elements = effect =
              graph()->NewNode(simplified()->NewUnmappedArgumentsElements(),
                               arguments_frame, rest_length, effect);
          // Load the JSArray object map.
          Node* const jsarray_map = jsgraph()->HeapConstant(handle(
              native_context()->js_array_fast_elements_map_index(), isolate()));
          // Actually allocate and initialize the jsarray.
          AllocationBuilder a(jsgraph(), effect, control);
          Node* properties = jsgraph()->EmptyFixedArrayConstant();
          STATIC_ASSERT(JSArray::kSize == 4 * kPointerSize);
          a.Allocate(JSArray::kSize);
          a.Store(AccessBuilder::ForMap(), jsarray_map);
          a.Store(AccessBuilder::ForJSObjectProperties(), properties);
          a.Store(AccessBuilder::ForJSObjectElements(), elements);
          a.Store(AccessBuilder::ForJSArrayLength(FAST_ELEMENTS), rest_length);
          RelaxControls(node);
          a.FinishAndChange(node);
        } else {
          Callable callable = CodeFactory::FastNewRestParameter(isolate());
          Operator::Properties properties = node->op()->properties();
          CallDescriptor* desc = Linkage::GetStubCallDescriptor(
              isolate(), graph()->zone(), callable.descriptor(), 0,
              CallDescriptor::kNeedsFrameState, properties);
          const Operator* new_op = common()->Call(desc);
          Node* stub_code = jsgraph()->HeapConstant(callable.code());
          node->InsertInput(graph()->zone(), 0, stub_code);
          NodeProperties::ChangeOp(node, new_op);
        }
=======
        // TODO(mstarzinger): Duplicate parameters are not handled yet.
        if (shared->has_duplicate_parameters()) return NoChange();
        Node* const callee = NodeProperties::GetValueInput(node, 0);
        Node* const context = NodeProperties::GetContextInput(node);
        Node* effect = NodeProperties::GetEffectInput(node);
        Node* const arguments_frame =
            graph()->NewNode(simplified()->ArgumentsFrame());
        Node* const arguments_length = graph()->NewNode(
            simplified()->ArgumentsLength(
                shared->internal_formal_parameter_count(), false),
            arguments_frame);
        // Allocate the elements backing store.
        bool has_aliased_arguments = false;
        Node* const elements = effect = AllocateAliasedArguments(
            effect, control, context, arguments_frame, arguments_length, shared,
            &has_aliased_arguments);
        // Load the arguments object map.
        Node* const arguments_map = jsgraph()->HeapConstant(
            handle(has_aliased_arguments
                       ? native_context()->fast_aliased_arguments_map()
                       : native_context()->sloppy_arguments_map(),
                   isolate()));
        // Actually allocate and initialize the arguments object.
        AllocationBuilder a(jsgraph(), effect, control);
        Node* properties = jsgraph()->EmptyFixedArrayConstant();
        STATIC_ASSERT(JSSloppyArgumentsObject::kSize == 5 * kPointerSize);
        a.Allocate(JSSloppyArgumentsObject::kSize);
        a.Store(AccessBuilder::ForMap(), arguments_map);
        a.Store(AccessBuilder::ForJSObjectPropertiesOrHash(), properties);
        a.Store(AccessBuilder::ForJSObjectElements(), elements);
        a.Store(AccessBuilder::ForArgumentsLength(), arguments_length);
        a.Store(AccessBuilder::ForArgumentsCallee(), callee);
        RelaxControls(node);
        a.FinishAndChange(node);
        return Changed(node);
      }
      case CreateArgumentsType::kUnmappedArguments: {
        Node* effect = NodeProperties::GetEffectInput(node);
        Node* const arguments_frame =
            graph()->NewNode(simplified()->ArgumentsFrame());
        Node* const arguments_length = graph()->NewNode(
            simplified()->ArgumentsLength(
                shared->internal_formal_parameter_count(), false),
            arguments_frame);
        // Allocate the elements backing store.
        Node* const elements = effect =
            graph()->NewNode(simplified()->NewArgumentsElements(0),
                             arguments_frame, arguments_length, effect);
        // Load the arguments object map.
        Node* const arguments_map = jsgraph()->HeapConstant(
            handle(native_context()->strict_arguments_map(), isolate()));
        // Actually allocate and initialize the arguments object.
        AllocationBuilder a(jsgraph(), effect, control);
        Node* properties = jsgraph()->EmptyFixedArrayConstant();
        STATIC_ASSERT(JSStrictArgumentsObject::kSize == 4 * kPointerSize);
        a.Allocate(JSStrictArgumentsObject::kSize);
        a.Store(AccessBuilder::ForMap(), arguments_map);
        a.Store(AccessBuilder::ForJSObjectPropertiesOrHash(), properties);
        a.Store(AccessBuilder::ForJSObjectElements(), elements);
        a.Store(AccessBuilder::ForArgumentsLength(), arguments_length);
        RelaxControls(node);
        a.FinishAndChange(node);
        return Changed(node);
      }
      case CreateArgumentsType::kRestParameter: {
        Node* effect = NodeProperties::GetEffectInput(node);
        Node* const arguments_frame =
            graph()->NewNode(simplified()->ArgumentsFrame());
        Node* const rest_length = graph()->NewNode(
            simplified()->ArgumentsLength(
                shared->internal_formal_parameter_count(), true),
            arguments_frame);
        // Allocate the elements backing store. Since NewArgumentsElements
        // copies from the end of the arguments adapter frame, this is a suffix
        // of the actual arguments.
        Node* const elements = effect =
            graph()->NewNode(simplified()->NewArgumentsElements(0),
                             arguments_frame, rest_length, effect);
        // Load the JSArray object map.
        Node* const jsarray_map = jsgraph()->HeapConstant(handle(
            native_context()->js_array_fast_elements_map_index(), isolate()));
        // Actually allocate and initialize the jsarray.
        AllocationBuilder a(jsgraph(), effect, control);
        Node* properties = jsgraph()->EmptyFixedArrayConstant();
        STATIC_ASSERT(JSArray::kSize == 4 * kPointerSize);
        a.Allocate(JSArray::kSize);
        a.Store(AccessBuilder::ForMap(), jsarray_map);
        a.Store(AccessBuilder::ForJSObjectPropertiesOrHash(), properties);
        a.Store(AccessBuilder::ForJSObjectElements(), elements);
        a.Store(AccessBuilder::ForJSArrayLength(PACKED_ELEMENTS), rest_length);
        RelaxControls(node);
        a.FinishAndChange(node);
>>>>>>> 84bd6f3c
        return Changed(node);
      }
    }
    UNREACHABLE();
  } else if (outer_state->opcode() == IrOpcode::kFrameState) {
    // Use inline allocation for all mapped arguments objects within inlined
    // (i.e. non-outermost) frames, independent of the object size.
    if (type == CreateArgumentsType::kMappedArguments) {
      Node* const callee = NodeProperties::GetValueInput(node, 0);
      Node* const context = NodeProperties::GetContextInput(node);
      Node* effect = NodeProperties::GetEffectInput(node);
      // TODO(mstarzinger): Duplicate parameters are not handled yet.
      if (shared->has_duplicate_parameters()) return NoChange();
      // Choose the correct frame state and frame state info depending on
      // whether there conceptually is an arguments adaptor frame in the call
      // chain.
      Node* const args_state = GetArgumentsFrameState(frame_state);
      if (args_state->InputAt(kFrameStateParametersInput)->opcode() ==
          IrOpcode::kDeadValue) {
        // This protects against an incompletely propagated DeadValue node.
        // If the FrameState has a DeadValue input, then this node will be
        // pruned anyway.
        return NoChange();
      }
      FrameStateInfo args_state_info = FrameStateInfoOf(args_state->op());
      // Prepare element backing store to be used by arguments object.
      bool has_aliased_arguments = false;
      Node* const elements = AllocateAliasedArguments(
          effect, control, args_state, context, shared, &has_aliased_arguments);
      effect = elements->op()->EffectOutputCount() > 0 ? elements : effect;
      // Load the arguments object map.
      Node* const arguments_map = jsgraph()->HeapConstant(handle(
          has_aliased_arguments ? native_context()->fast_aliased_arguments_map()
                                : native_context()->sloppy_arguments_map(),
          isolate()));
      // Actually allocate and initialize the arguments object.
      AllocationBuilder a(jsgraph(), effect, control);
      Node* properties = jsgraph()->EmptyFixedArrayConstant();
      int length = args_state_info.parameter_count() - 1;  // Minus receiver.
      STATIC_ASSERT(JSSloppyArgumentsObject::kSize == 5 * kPointerSize);
      a.Allocate(JSSloppyArgumentsObject::kSize);
      a.Store(AccessBuilder::ForMap(), arguments_map);
      a.Store(AccessBuilder::ForJSObjectPropertiesOrHash(), properties);
      a.Store(AccessBuilder::ForJSObjectElements(), elements);
      a.Store(AccessBuilder::ForArgumentsLength(), jsgraph()->Constant(length));
      a.Store(AccessBuilder::ForArgumentsCallee(), callee);
      RelaxControls(node);
      a.FinishAndChange(node);
      return Changed(node);
    } else if (type == CreateArgumentsType::kUnmappedArguments) {
      // Use inline allocation for all unmapped arguments objects within inlined
      // (i.e. non-outermost) frames, independent of the object size.
      Node* effect = NodeProperties::GetEffectInput(node);
      // Choose the correct frame state and frame state info depending on
      // whether there conceptually is an arguments adaptor frame in the call
      // chain.
      Node* const args_state = GetArgumentsFrameState(frame_state);
      if (args_state->InputAt(kFrameStateParametersInput)->opcode() ==
          IrOpcode::kDeadValue) {
        // This protects against an incompletely propagated DeadValue node.
        // If the FrameState has a DeadValue input, then this node will be
        // pruned anyway.
        return NoChange();
      }
      FrameStateInfo args_state_info = FrameStateInfoOf(args_state->op());
      // Prepare element backing store to be used by arguments object.
      Node* const elements = AllocateArguments(effect, control, args_state);
      effect = elements->op()->EffectOutputCount() > 0 ? elements : effect;
      // Load the arguments object map.
      Node* const arguments_map = jsgraph()->HeapConstant(
          handle(native_context()->strict_arguments_map(), isolate()));
      // Actually allocate and initialize the arguments object.
      AllocationBuilder a(jsgraph(), effect, control);
      Node* properties = jsgraph()->EmptyFixedArrayConstant();
      int length = args_state_info.parameter_count() - 1;  // Minus receiver.
      STATIC_ASSERT(JSStrictArgumentsObject::kSize == 4 * kPointerSize);
      a.Allocate(JSStrictArgumentsObject::kSize);
      a.Store(AccessBuilder::ForMap(), arguments_map);
      a.Store(AccessBuilder::ForJSObjectPropertiesOrHash(), properties);
      a.Store(AccessBuilder::ForJSObjectElements(), elements);
      a.Store(AccessBuilder::ForArgumentsLength(), jsgraph()->Constant(length));
      RelaxControls(node);
      a.FinishAndChange(node);
      return Changed(node);
    } else if (type == CreateArgumentsType::kRestParameter) {
      int start_index = shared->internal_formal_parameter_count();
      // Use inline allocation for all unmapped arguments objects within inlined
      // (i.e. non-outermost) frames, independent of the object size.
      Node* effect = NodeProperties::GetEffectInput(node);
      // Choose the correct frame state and frame state info depending on
      // whether there conceptually is an arguments adaptor frame in the call
      // chain.
      Node* const args_state = GetArgumentsFrameState(frame_state);
      if (args_state->InputAt(kFrameStateParametersInput)->opcode() ==
          IrOpcode::kDeadValue) {
        // This protects against an incompletely propagated DeadValue node.
        // If the FrameState has a DeadValue input, then this node will be
        // pruned anyway.
        return NoChange();
      }
      FrameStateInfo args_state_info = FrameStateInfoOf(args_state->op());
      // Prepare element backing store to be used by the rest array.
      Node* const elements =
          AllocateRestArguments(effect, control, args_state, start_index);
      effect = elements->op()->EffectOutputCount() > 0 ? elements : effect;
      // Load the JSArray object map.
      Node* const jsarray_map = jsgraph()->HeapConstant(handle(
          native_context()->js_array_fast_elements_map_index(), isolate()));
      // Actually allocate and initialize the jsarray.
      AllocationBuilder a(jsgraph(), effect, control);
      Node* properties = jsgraph()->EmptyFixedArrayConstant();

      // -1 to minus receiver
      int argument_count = args_state_info.parameter_count() - 1;
      int length = std::max(0, argument_count - start_index);
      STATIC_ASSERT(JSArray::kSize == 4 * kPointerSize);
      a.Allocate(JSArray::kSize);
      a.Store(AccessBuilder::ForMap(), jsarray_map);
      a.Store(AccessBuilder::ForJSObjectPropertiesOrHash(), properties);
      a.Store(AccessBuilder::ForJSObjectElements(), elements);
      a.Store(AccessBuilder::ForJSArrayLength(PACKED_ELEMENTS),
              jsgraph()->Constant(length));
      RelaxControls(node);
      a.FinishAndChange(node);
      return Changed(node);
    }
  }

  return NoChange();
}

Reduction JSCreateLowering::ReduceJSCreateGeneratorObject(Node* node) {
  DCHECK_EQ(IrOpcode::kJSCreateGeneratorObject, node->opcode());
  Node* const closure = NodeProperties::GetValueInput(node, 0);
  Node* const receiver = NodeProperties::GetValueInput(node, 1);
  Node* const context = NodeProperties::GetContextInput(node);
<<<<<<< HEAD
  Type* const closure_type = NodeProperties::GetType(closure);
  Node* effect = NodeProperties::GetEffectInput(node);
  Node* const control = NodeProperties::GetControlInput(node);
  // Extract constructor and original constructor function.
  if (closure_type->IsHeapConstant()) {
    DCHECK(closure_type->AsHeapConstant()->Value()->IsJSFunction());
    Handle<JSFunction> js_function =
        Handle<JSFunction>::cast(closure_type->AsHeapConstant()->Value());
    JSFunction::EnsureHasInitialMap(js_function);
    Handle<Map> initial_map(js_function->initial_map());
    initial_map->CompleteInobjectSlackTracking();
=======
  Type const closure_type = NodeProperties::GetType(closure);
  Node* effect = NodeProperties::GetEffectInput(node);
  Node* const control = NodeProperties::GetControlInput(node);
  if (closure_type.IsHeapConstant()) {
    DCHECK(closure_type.AsHeapConstant()->Value()->IsJSFunction());
    Handle<JSFunction> js_function =
        Handle<JSFunction>::cast(closure_type.AsHeapConstant()->Value());
    JSFunction::EnsureHasInitialMap(js_function);

    // Force completion of inobject slack tracking before
    // generating code to finalize the instance size.
    js_function->CompleteInobjectSlackTrackingIfActive();
    Handle<Map> initial_map(js_function->initial_map(), isolate());
>>>>>>> 84bd6f3c
    DCHECK(initial_map->instance_type() == JS_GENERATOR_OBJECT_TYPE ||
           initial_map->instance_type() == JS_ASYNC_GENERATOR_OBJECT_TYPE);

    // Add a dependency on the {initial_map} to make sure that this code is
<<<<<<< HEAD
    // deoptimized whenever the {initial_map} of the {original_constructor}
    // changes.
    dependencies()->AssumeInitialMapCantChange(initial_map);

    DCHECK(js_function->shared()->HasBytecodeArray());
    int size = js_function->shared()->bytecode_array()->register_count();
    Node* elements = effect = AllocateElements(
        effect, control, FAST_HOLEY_ELEMENTS, size, NOT_TENURED);

=======
    // deoptimized whenever the {initial_map} changes.
    dependencies()->AssumeInitialMapCantChange(initial_map);

    // Allocate a register file.
    DCHECK(js_function->shared()->HasBytecodeArray());
    int size = js_function->shared()->GetBytecodeArray()->register_count();
    AllocationBuilder ab(jsgraph(), effect, control);
    ab.AllocateArray(size, factory()->fixed_array_map());
    for (int i = 0; i < size; ++i) {
      ab.Store(AccessBuilder::ForFixedArraySlot(i),
               jsgraph()->UndefinedConstant());
    }
    Node* register_file = effect = ab.Finish();

    // Emit code to allocate the JS[Async]GeneratorObject instance.
>>>>>>> 84bd6f3c
    AllocationBuilder a(jsgraph(), effect, control);
    a.Allocate(initial_map->instance_size());
    Node* empty_fixed_array = jsgraph()->EmptyFixedArrayConstant();
    Node* undefined = jsgraph()->UndefinedConstant();
    a.Store(AccessBuilder::ForMap(), initial_map);
<<<<<<< HEAD
    a.Store(AccessBuilder::ForJSObjectProperties(), empty_fixed_array);
=======
    a.Store(AccessBuilder::ForJSObjectPropertiesOrHash(), empty_fixed_array);
>>>>>>> 84bd6f3c
    a.Store(AccessBuilder::ForJSObjectElements(), empty_fixed_array);
    a.Store(AccessBuilder::ForJSGeneratorObjectContext(), context);
    a.Store(AccessBuilder::ForJSGeneratorObjectFunction(), closure);
    a.Store(AccessBuilder::ForJSGeneratorObjectReceiver(), receiver);
    a.Store(AccessBuilder::ForJSGeneratorObjectInputOrDebugPos(), undefined);
    a.Store(AccessBuilder::ForJSGeneratorObjectResumeMode(),
            jsgraph()->Constant(JSGeneratorObject::kNext));
    a.Store(AccessBuilder::ForJSGeneratorObjectContinuation(),
            jsgraph()->Constant(JSGeneratorObject::kGeneratorExecuting));
<<<<<<< HEAD
    a.Store(AccessBuilder::ForJSGeneratorObjectRegisterFile(), elements);

    if (initial_map->instance_type() == JS_ASYNC_GENERATOR_OBJECT_TYPE) {
      a.Store(AccessBuilder::ForJSAsyncGeneratorObjectQueue(), undefined);
      a.Store(AccessBuilder::ForJSAsyncGeneratorObjectAwaitInputOrDebugPos(),
              undefined);
      a.Store(AccessBuilder::ForJSAsyncGeneratorObjectAwaitedPromise(),
              undefined);
=======
    a.Store(AccessBuilder::ForJSGeneratorObjectRegisterFile(), register_file);

    if (initial_map->instance_type() == JS_ASYNC_GENERATOR_OBJECT_TYPE) {
      a.Store(AccessBuilder::ForJSAsyncGeneratorObjectQueue(), undefined);
      a.Store(AccessBuilder::ForJSAsyncGeneratorObjectIsAwaiting(),
              jsgraph()->ZeroConstant());
>>>>>>> 84bd6f3c
    }

    // Handle in-object properties, too.
    for (int i = 0; i < initial_map->GetInObjectProperties(); ++i) {
      a.Store(AccessBuilder::ForJSObjectInObjectProperty(initial_map, i),
              undefined);
    }
    a.FinishAndChange(node);
    return Changed(node);
  }
  return NoChange();
}

<<<<<<< HEAD
=======
// Constructs an array with a variable {length} when no upper bound
// is known for the capacity.
>>>>>>> 84bd6f3c
Reduction JSCreateLowering::ReduceNewArray(Node* node, Node* length,
                                           Handle<Map> initial_map,
                                           PretenureFlag pretenure) {
  DCHECK_EQ(IrOpcode::kJSCreateArray, node->opcode());
  Node* effect = NodeProperties::GetEffectInput(node);
  Node* control = NodeProperties::GetControlInput(node);

  // Constructing an Array via new Array(N) where N is an unsigned
  // integer, always creates a holey backing store.
  if (!IsHoleyElementsKind(initial_map->elements_kind())) {
    initial_map = Map::AsElementsKind(
        initial_map, GetHoleyElementsKind(initial_map->elements_kind()));
  }

  // Check that the {limit} is an unsigned integer in the valid range.
  // This has to be kept in sync with src/runtime/runtime-array.cc,
  // where this limit is protected.
  length = effect = graph()->NewNode(
      simplified()->CheckBounds(VectorSlotPair()), length,
      jsgraph()->Constant(JSArray::kInitialMaxFastElementArray), effect,
      control);

  // Construct elements and properties for the resulting JSArray.
  Node* elements = effect =
      graph()->NewNode(IsDoubleElementsKind(initial_map->elements_kind())
                           ? simplified()->NewDoubleElements(pretenure)
                           : simplified()->NewSmiOrObjectElements(pretenure),
                       length, effect, control);
  Node* properties = jsgraph()->EmptyFixedArrayConstant();

  // Perform the allocation of the actual JSArray object.
  AllocationBuilder a(jsgraph(), effect, control);
  a.Allocate(initial_map->instance_size(), pretenure);
  a.Store(AccessBuilder::ForMap(), initial_map);
  a.Store(AccessBuilder::ForJSObjectPropertiesOrHash(), properties);
  a.Store(AccessBuilder::ForJSObjectElements(), elements);
  a.Store(AccessBuilder::ForJSArrayLength(initial_map->elements_kind()),
          length);
  for (int i = 0; i < initial_map->GetInObjectProperties(); ++i) {
    a.Store(AccessBuilder::ForJSObjectInObjectProperty(initial_map, i),
            jsgraph()->UndefinedConstant());
  }
  RelaxControls(node);
  a.FinishAndChange(node);
  return Changed(node);
}

// Constructs an array with a variable {length} when an actual
// upper bound is known for the {capacity}.
Reduction JSCreateLowering::ReduceNewArray(Node* node, Node* length,
                                           int capacity,
                                           Handle<Map> initial_map,
                                           PretenureFlag pretenure) {
  DCHECK(node->opcode() == IrOpcode::kJSCreateArray ||
         node->opcode() == IrOpcode::kJSCreateEmptyLiteralArray);
  Node* effect = NodeProperties::GetEffectInput(node);
  Node* control = NodeProperties::GetControlInput(node);

  // Determine the appropriate elements kind.
  ElementsKind elements_kind = initial_map->elements_kind();
  if (NodeProperties::GetType(length).Max() > 0.0) {
    elements_kind = GetHoleyElementsKind(elements_kind);
    initial_map = Map::AsElementsKind(initial_map, elements_kind);
  }
  DCHECK(IsFastElementsKind(elements_kind));

  // Setup elements and properties.
  Node* elements;
  if (capacity == 0) {
    elements = jsgraph()->EmptyFixedArrayConstant();
  } else {
    elements = effect =
        AllocateElements(effect, control, elements_kind, capacity, pretenure);
  }
  Node* properties = jsgraph()->EmptyFixedArrayConstant();

  // Perform the allocation of the actual JSArray object.
  AllocationBuilder a(jsgraph(), effect, control);
  a.Allocate(initial_map->instance_size(), pretenure);
  a.Store(AccessBuilder::ForMap(), initial_map);
  a.Store(AccessBuilder::ForJSObjectPropertiesOrHash(), properties);
  a.Store(AccessBuilder::ForJSObjectElements(), elements);
  a.Store(AccessBuilder::ForJSArrayLength(elements_kind), length);
  for (int i = 0; i < initial_map->GetInObjectProperties(); ++i) {
    a.Store(AccessBuilder::ForJSObjectInObjectProperty(initial_map, i),
            jsgraph()->UndefinedConstant());
  }
  RelaxControls(node);
  a.FinishAndChange(node);
  return Changed(node);
}

Reduction JSCreateLowering::ReduceNewArray(Node* node,
                                           std::vector<Node*> values,
                                           Handle<Map> initial_map,
                                           PretenureFlag pretenure) {
  DCHECK_EQ(IrOpcode::kJSCreateArray, node->opcode());
  Node* effect = NodeProperties::GetEffectInput(node);
  Node* control = NodeProperties::GetControlInput(node);

  // Determine the appropriate elements kind.
  ElementsKind elements_kind = initial_map->elements_kind();
  DCHECK(IsFastElementsKind(elements_kind));

  // Check {values} based on the {elements_kind}. These checks are guarded
  // by the {elements_kind} feedback on the {site}, so it's safe to just
  // deoptimize in this case.
  if (IsSmiElementsKind(elements_kind)) {
    for (auto& value : values) {
      if (!NodeProperties::GetType(value).Is(Type::SignedSmall())) {
        value = effect = graph()->NewNode(
            simplified()->CheckSmi(VectorSlotPair()), value, effect, control);
      }
    }
  } else if (IsDoubleElementsKind(elements_kind)) {
    for (auto& value : values) {
      if (!NodeProperties::GetType(value).Is(Type::Number())) {
        value = effect =
            graph()->NewNode(simplified()->CheckNumber(VectorSlotPair()), value,
                             effect, control);
      }
      // Make sure we do not store signaling NaNs into double arrays.
      value = graph()->NewNode(simplified()->NumberSilenceNaN(), value);
    }
  }

  // Setup elements, properties and length.
  Node* elements = effect =
      AllocateElements(effect, control, elements_kind, values, pretenure);
  Node* properties = jsgraph()->EmptyFixedArrayConstant();
  Node* length = jsgraph()->Constant(static_cast<int>(values.size()));

  // Perform the allocation of the actual JSArray object.
  AllocationBuilder a(jsgraph(), effect, control);
  a.Allocate(initial_map->instance_size(), pretenure);
  a.Store(AccessBuilder::ForMap(), initial_map);
  a.Store(AccessBuilder::ForJSObjectPropertiesOrHash(), properties);
  a.Store(AccessBuilder::ForJSObjectElements(), elements);
  a.Store(AccessBuilder::ForJSArrayLength(elements_kind), length);
  for (int i = 0; i < initial_map->GetInObjectProperties(); ++i) {
    a.Store(AccessBuilder::ForJSObjectInObjectProperty(initial_map, i),
            jsgraph()->UndefinedConstant());
  }
  RelaxControls(node);
  a.FinishAndChange(node);
  return Changed(node);
}

Reduction JSCreateLowering::ReduceNewArray(Node* node,
                                           std::vector<Node*> values,
                                           Handle<AllocationSite> site) {
  DCHECK_EQ(IrOpcode::kJSCreateArray, node->opcode());
  Node* effect = NodeProperties::GetEffectInput(node);
  Node* control = NodeProperties::GetControlInput(node);

  // Extract transition and tenuring feedback from the {site} and add
  // appropriate code dependencies on the {site} if deoptimization is
  // enabled.
  PretenureFlag pretenure = site->GetPretenureMode();
  ElementsKind elements_kind = site->GetElementsKind();
  DCHECK(IsFastElementsKind(elements_kind));
  dependencies()->AssumeTenuringDecision(site);
  dependencies()->AssumeTransitionStable(site);

  // Check {values} based on the {elements_kind}. These checks are guarded
  // by the {elements_kind} feedback on the {site}, so it's safe to just
  // deoptimize in this case.
  if (IsFastSmiElementsKind(elements_kind)) {
    for (auto& value : values) {
      if (!NodeProperties::GetType(value)->Is(Type::SignedSmall())) {
        value = effect =
            graph()->NewNode(simplified()->CheckSmi(), value, effect, control);
      }
    }
  } else if (IsFastDoubleElementsKind(elements_kind)) {
    for (auto& value : values) {
      if (!NodeProperties::GetType(value)->Is(Type::Number())) {
        value = effect = graph()->NewNode(simplified()->CheckNumber(), value,
                                          effect, control);
      }
      // Make sure we do not store signaling NaNs into double arrays.
      value = graph()->NewNode(simplified()->NumberSilenceNaN(), value);
    }
  }

  // Retrieve the initial map for the array.
  int const array_map_index = Context::ArrayMapIndex(elements_kind);
  Node* js_array_map = jsgraph()->HeapConstant(
      handle(Map::cast(native_context()->get(array_map_index)), isolate()));

  // Setup elements, properties and length.
  Node* elements = effect =
      AllocateElements(effect, control, elements_kind, values, pretenure);
  Node* properties = jsgraph()->EmptyFixedArrayConstant();
  Node* length = jsgraph()->Constant(static_cast<int>(values.size()));

  // Perform the allocation of the actual JSArray object.
  AllocationBuilder a(jsgraph(), effect, control);
  a.Allocate(JSArray::kSize, pretenure);
  a.Store(AccessBuilder::ForMap(), js_array_map);
  a.Store(AccessBuilder::ForJSObjectProperties(), properties);
  a.Store(AccessBuilder::ForJSObjectElements(), elements);
  a.Store(AccessBuilder::ForJSArrayLength(elements_kind), length);
  RelaxControls(node);
  a.FinishAndChange(node);
  return Changed(node);
}

Reduction JSCreateLowering::ReduceNewArrayToStubCall(
    Node* node, Handle<AllocationSite> site) {
  CreateArrayParameters const& p = CreateArrayParametersOf(node->op());
  int const arity = static_cast<int>(p.arity());
  Node* target = NodeProperties::GetValueInput(node, 0);
  Node* new_target = NodeProperties::GetValueInput(node, 1);
<<<<<<< HEAD
  Type* new_target_type = NodeProperties::GetType(new_target);
=======
  Type new_target_type = NodeProperties::GetType(new_target);
  Node* type_info = site.is_null() ? jsgraph()->UndefinedConstant()
                                   : jsgraph()->HeapConstant(site);
>>>>>>> 84bd6f3c

  ElementsKind elements_kind =
      site.is_null() ? GetInitialFastElementsKind() : site->GetElementsKind();
  AllocationSiteOverrideMode override_mode =
      (site.is_null() || AllocationSite::ShouldTrack(elements_kind))
          ? DISABLE_ALLOCATION_SITES
          : DONT_OVERRIDE;

  // The Array constructor can only trigger an observable side-effect
  // if the new.target may be a proxy.
  Operator::Properties const properties =
<<<<<<< HEAD
      (new_target != target || new_target_type->Maybe(Type::Proxy()))
=======
      (new_target != target || new_target_type.Maybe(Type::Proxy()))
>>>>>>> 84bd6f3c
          ? Operator::kNoDeopt
          : Operator::kNoDeopt | Operator::kNoWrite;

  if (arity == 0) {
    ArrayNoArgumentConstructorStub stub(isolate(), elements_kind,
                                        override_mode);
<<<<<<< HEAD
    CallDescriptor* desc = Linkage::GetStubCallDescriptor(
        isolate(), graph()->zone(), stub.GetCallInterfaceDescriptor(), 1,
        CallDescriptor::kNeedsFrameState, properties);
=======
    auto call_descriptor = Linkage::GetStubCallDescriptor(
        isolate(), graph()->zone(), stub.GetCallInterfaceDescriptor(),
        arity + 1, CallDescriptor::kNeedsFrameState, properties);
>>>>>>> 84bd6f3c
    node->ReplaceInput(0, jsgraph()->HeapConstant(stub.GetCode()));
    node->InsertInput(graph()->zone(), 2, type_info);
    node->InsertInput(graph()->zone(), 3, jsgraph()->Constant(arity));
    node->InsertInput(graph()->zone(), 4, jsgraph()->UndefinedConstant());
    NodeProperties::ChangeOp(node, common()->Call(call_descriptor));
  } else if (arity == 1) {
<<<<<<< HEAD
    AllocationSiteOverrideMode override_mode =
        (AllocationSite::GetMode(elements_kind) == TRACK_ALLOCATION_SITE)
            ? DISABLE_ALLOCATION_SITES
            : DONT_OVERRIDE;

    if (IsHoleyElementsKind(elements_kind)) {
      ArraySingleArgumentConstructorStub stub(isolate(), elements_kind,
                                              override_mode);
      CallDescriptor* desc = Linkage::GetStubCallDescriptor(
          isolate(), graph()->zone(), stub.GetCallInterfaceDescriptor(), 2,
          CallDescriptor::kNeedsFrameState, properties);
      node->ReplaceInput(0, jsgraph()->HeapConstant(stub.GetCode()));
      node->InsertInput(graph()->zone(), 2, jsgraph()->HeapConstant(site));
      node->InsertInput(graph()->zone(), 3, jsgraph()->Constant(1));
      node->InsertInput(graph()->zone(), 4, jsgraph()->UndefinedConstant());
      NodeProperties::ChangeOp(node, common()->Call(desc));
      return Changed(node);
    }

    Node* effect = NodeProperties::GetEffectInput(node);
    Node* control = NodeProperties::GetControlInput(node);
    Node* length = NodeProperties::GetValueInput(node, 2);
    Node* equal = graph()->NewNode(simplified()->ReferenceEqual(), length,
                                   jsgraph()->ZeroConstant());

    Node* branch =
        graph()->NewNode(common()->Branch(BranchHint::kFalse), equal, control);
    Node* call_holey;
    Node* call_packed;
    Node* context = NodeProperties::GetContextInput(node);
    Node* frame_state = NodeProperties::GetFrameStateInput(node);
    Node* if_equal = graph()->NewNode(common()->IfTrue(), branch);
    {
      ArraySingleArgumentConstructorStub stub(isolate(), elements_kind,
                                              override_mode);
      CallDescriptor* desc = Linkage::GetStubCallDescriptor(
          isolate(), graph()->zone(), stub.GetCallInterfaceDescriptor(), 2,
          CallDescriptor::kNeedsFrameState, properties);

      Node* inputs[] = {jsgraph()->HeapConstant(stub.GetCode()),
                        node->InputAt(1),
                        jsgraph()->HeapConstant(site),
                        jsgraph()->Constant(1),
                        jsgraph()->UndefinedConstant(),
                        length,
                        context,
                        frame_state,
                        effect,
                        if_equal};

      call_holey =
          graph()->NewNode(common()->Call(desc), arraysize(inputs), inputs);
    }
    Node* if_not_equal = graph()->NewNode(common()->IfFalse(), branch);
    {
      // Require elements kind to "go holey."
      ArraySingleArgumentConstructorStub stub(
          isolate(), GetHoleyElementsKind(elements_kind), override_mode);
      CallDescriptor* desc = Linkage::GetStubCallDescriptor(
          isolate(), graph()->zone(), stub.GetCallInterfaceDescriptor(), 2,
          CallDescriptor::kNeedsFrameState, properties);

      Node* inputs[] = {jsgraph()->HeapConstant(stub.GetCode()),
                        node->InputAt(1),
                        jsgraph()->HeapConstant(site),
                        jsgraph()->Constant(1),
                        jsgraph()->UndefinedConstant(),
                        length,
                        context,
                        frame_state,
                        effect,
                        if_not_equal};

      call_packed =
          graph()->NewNode(common()->Call(desc), arraysize(inputs), inputs);
    }
    Node* merge = graph()->NewNode(common()->Merge(2), call_holey, call_packed);
    Node* effect_phi = graph()->NewNode(common()->EffectPhi(2), call_holey,
                                        call_packed, merge);
    Node* phi =
        graph()->NewNode(common()->Phi(MachineRepresentation::kTagged, 2),
                         call_holey, call_packed, merge);

    ReplaceWithValue(node, phi, effect_phi, merge);
    return Changed(node);
=======
    // Require elements kind to "go holey".
    ArraySingleArgumentConstructorStub stub(
        isolate(), GetHoleyElementsKind(elements_kind), override_mode);
    auto call_descriptor = Linkage::GetStubCallDescriptor(
        isolate(), graph()->zone(), stub.GetCallInterfaceDescriptor(),
        arity + 1, CallDescriptor::kNeedsFrameState, properties);
    node->ReplaceInput(0, jsgraph()->HeapConstant(stub.GetCode()));
    node->InsertInput(graph()->zone(), 2, type_info);
    node->InsertInput(graph()->zone(), 3, jsgraph()->Constant(arity));
    node->InsertInput(graph()->zone(), 4, jsgraph()->UndefinedConstant());
    NodeProperties::ChangeOp(node, common()->Call(call_descriptor));
  } else {
    DCHECK_GT(arity, 1);
    ArrayNArgumentsConstructorStub stub(isolate());
    auto call_descriptor = Linkage::GetStubCallDescriptor(
        isolate(), graph()->zone(), stub.GetCallInterfaceDescriptor(),
        arity + 1, CallDescriptor::kNeedsFrameState);
    node->ReplaceInput(0, jsgraph()->HeapConstant(stub.GetCode()));
    node->InsertInput(graph()->zone(), 2, type_info);
    node->InsertInput(graph()->zone(), 3, jsgraph()->Constant(arity));
    node->InsertInput(graph()->zone(), 4, jsgraph()->UndefinedConstant());
    NodeProperties::ChangeOp(node, common()->Call(call_descriptor));
>>>>>>> 84bd6f3c
  }
  return Changed(node);
}

Reduction JSCreateLowering::ReduceJSCreateArray(Node* node) {
  DCHECK_EQ(IrOpcode::kJSCreateArray, node->opcode());
  CreateArrayParameters const& p = CreateArrayParametersOf(node->op());
  int const arity = static_cast<int>(p.arity());
  Handle<AllocationSite> const site = p.site();
  PretenureFlag pretenure = NOT_TENURED;
  Handle<JSFunction> constructor(native_context()->array_function(), isolate());
  Node* target = NodeProperties::GetValueInput(node, 0);
  Node* new_target = NodeProperties::GetValueInput(node, 1);
  Type new_target_type = (target == new_target)
                             ? Type::HeapConstant(constructor, zone())
                             : NodeProperties::GetType(new_target);

  // Extract original constructor function.
  if (new_target_type.IsHeapConstant() &&
      new_target_type.AsHeapConstant()->Value()->IsJSFunction()) {
    Handle<JSFunction> original_constructor =
        Handle<JSFunction>::cast(new_target_type.AsHeapConstant()->Value());
    DCHECK(constructor->IsConstructor());
    DCHECK(original_constructor->IsConstructor());

    // Check if we can inline the allocation.
    if (IsAllocationInlineable(constructor, original_constructor)) {
      // Force completion of inobject slack tracking before
      // generating code to finalize the instance size.
      original_constructor->CompleteInobjectSlackTrackingIfActive();
      Handle<Map> initial_map(original_constructor->initial_map(), isolate());

      // Add a dependency on the {initial_map} to make sure that this code is
      // deoptimized whenever the {initial_map} changes.
      dependencies()->AssumeInitialMapCantChange(initial_map);

      // Tells whether we are protected by either the {site} or a
      // protector cell to do certain speculative optimizations.
      bool can_inline_call = false;

      // Check if we have a feedback {site} on the {node}.
      if (!site.is_null()) {
        ElementsKind elements_kind = site->GetElementsKind();
        if (initial_map->elements_kind() != elements_kind) {
          initial_map = Map::AsElementsKind(initial_map, elements_kind);
        }
        can_inline_call = site->CanInlineCall();
        pretenure = site->GetPretenureMode();

        dependencies()->AssumeTransitionStable(site);
        dependencies()->AssumeTenuringDecision(site);
      } else {
        can_inline_call = isolate()->IsArrayConstructorIntact();
      }

      if (arity == 0) {
        Node* length = jsgraph()->ZeroConstant();
        int capacity = JSArray::kPreallocatedArrayElements;
        return ReduceNewArray(node, length, capacity, initial_map, pretenure);
      } else if (arity == 1) {
        Node* length = NodeProperties::GetValueInput(node, 2);
        Type length_type = NodeProperties::GetType(length);
        if (!length_type.Maybe(Type::Number())) {
          // Handle the single argument case, where we know that the value
          // cannot be a valid Array length.
          ElementsKind elements_kind = initial_map->elements_kind();
          elements_kind = GetMoreGeneralElementsKind(
              elements_kind, IsHoleyElementsKind(elements_kind)
                                 ? HOLEY_ELEMENTS
                                 : PACKED_ELEMENTS);
          initial_map = Map::AsElementsKind(initial_map, elements_kind);
          return ReduceNewArray(node, std::vector<Node*>{length}, initial_map,
                                pretenure);
        }
        if (length_type.Is(Type::SignedSmall()) && length_type.Min() >= 0 &&
            length_type.Max() <= kElementLoopUnrollLimit &&
            length_type.Min() == length_type.Max()) {
          int capacity = static_cast<int>(length_type.Max());
          return ReduceNewArray(node, length, capacity, initial_map, pretenure);
        }
        if (length_type.Maybe(Type::UnsignedSmall()) && can_inline_call) {
          return ReduceNewArray(node, length, initial_map, pretenure);
        }
      } else if (arity <= JSArray::kInitialMaxFastElementArray) {
        // Gather the values to store into the newly created array.
        bool values_all_smis = true, values_all_numbers = true,
             values_any_nonnumber = false;
        std::vector<Node*> values;
        values.reserve(p.arity());
        for (int i = 0; i < arity; ++i) {
          Node* value = NodeProperties::GetValueInput(node, 2 + i);
          Type value_type = NodeProperties::GetType(value);
          if (!value_type.Is(Type::SignedSmall())) {
            values_all_smis = false;
          }
          if (!value_type.Is(Type::Number())) {
            values_all_numbers = false;
          }
          if (!value_type.Maybe(Type::Number())) {
            values_any_nonnumber = true;
          }
          values.push_back(value);
        }

        // Try to figure out the ideal elements kind statically.
        ElementsKind elements_kind = initial_map->elements_kind();
        if (values_all_smis) {
          // Smis can be stored with any elements kind.
        } else if (values_all_numbers) {
          elements_kind = GetMoreGeneralElementsKind(
              elements_kind, IsHoleyElementsKind(elements_kind)
                                 ? HOLEY_DOUBLE_ELEMENTS
                                 : PACKED_DOUBLE_ELEMENTS);
        } else if (values_any_nonnumber) {
          elements_kind = GetMoreGeneralElementsKind(
              elements_kind, IsHoleyElementsKind(elements_kind)
                                 ? HOLEY_ELEMENTS
                                 : PACKED_ELEMENTS);
        } else if (!can_inline_call) {
          // We have some crazy combination of types for the {values} where
          // there's no clear decision on the elements kind statically. And
          // we don't have a protection against deoptimization loops for the
          // checks that are introduced in the call to ReduceNewArray, so
          // we cannot inline this invocation of the Array constructor here.
          return NoChange();
        }
        initial_map = Map::AsElementsKind(initial_map, elements_kind);

        return ReduceNewArray(node, values, initial_map, pretenure);
      }
    }
  }

  // TODO(bmeurer): Optimize the subclassing case.
  if (target != new_target) return NoChange();

<<<<<<< HEAD
  // Check if we have a feedback {site} on the {node}.
  Handle<AllocationSite> site = p.site();
  if (p.site().is_null()) return NoChange();

  // Attempt to inline calls to the Array constructor for the relevant cases
  // where either no arguments are provided, or exactly one unsigned number
  // argument is given.
  if (site->CanInlineCall()) {
    if (p.arity() == 0) {
      Node* length = jsgraph()->ZeroConstant();
      int capacity = JSArray::kPreallocatedArrayElements;
      return ReduceNewArray(node, length, capacity, site);
    } else if (p.arity() == 1) {
      Node* length = NodeProperties::GetValueInput(node, 2);
      Type* length_type = NodeProperties::GetType(length);
      if (!length_type->Maybe(Type::Number())) {
        // Handle the single argument case, where we know that the value
        // cannot be a valid Array length.
        return ReduceNewArray(node, {length}, site);
      }
      if (length_type->Is(Type::SignedSmall()) && length_type->Min() >= 0 &&
          length_type->Max() <= kElementLoopUnrollLimit &&
          length_type->Min() == length_type->Max()) {
        int capacity = static_cast<int>(length_type->Max());
        return ReduceNewArray(node, length, capacity, site);
      }
    } else if (p.arity() <= JSArray::kInitialMaxFastElementArray) {
      std::vector<Node*> values;
      values.reserve(p.arity());
      for (size_t i = 0; i < p.arity(); ++i) {
        values.push_back(
            NodeProperties::GetValueInput(node, static_cast<int>(2 + i)));
      }
      return ReduceNewArray(node, values, site);
=======
  return ReduceNewArrayToStubCall(node, site);
}

Reduction JSCreateLowering::ReduceJSCreateArrayIterator(Node* node) {
  DCHECK_EQ(IrOpcode::kJSCreateArrayIterator, node->opcode());
  CreateArrayIteratorParameters const& p =
      CreateArrayIteratorParametersOf(node->op());
  Node* iterated_object = NodeProperties::GetValueInput(node, 0);
  Node* effect = NodeProperties::GetEffectInput(node);
  Node* control = NodeProperties::GetControlInput(node);

  // Create the JSArrayIterator result.
  AllocationBuilder a(jsgraph(), effect, control);
  a.Allocate(JSArrayIterator::kSize, NOT_TENURED, Type::OtherObject());
  a.Store(AccessBuilder::ForMap(),
          handle(native_context()->initial_array_iterator_map(), isolate()));
  a.Store(AccessBuilder::ForJSObjectPropertiesOrHash(),
          jsgraph()->EmptyFixedArrayConstant());
  a.Store(AccessBuilder::ForJSObjectElements(),
          jsgraph()->EmptyFixedArrayConstant());
  a.Store(AccessBuilder::ForJSArrayIteratorIteratedObject(), iterated_object);
  a.Store(AccessBuilder::ForJSArrayIteratorNextIndex(),
          jsgraph()->ZeroConstant());
  a.Store(AccessBuilder::ForJSArrayIteratorKind(),
          jsgraph()->Constant(static_cast<int>(p.kind())));
  RelaxControls(node);
  a.FinishAndChange(node);
  return Changed(node);
}

namespace {

Context::Field ContextFieldForCollectionIterationKind(
    CollectionKind collection_kind, IterationKind iteration_kind) {
  switch (collection_kind) {
    case CollectionKind::kSet:
      switch (iteration_kind) {
        case IterationKind::kKeys:
          UNREACHABLE();
        case IterationKind::kValues:
          return Context::SET_VALUE_ITERATOR_MAP_INDEX;
        case IterationKind::kEntries:
          return Context::SET_KEY_VALUE_ITERATOR_MAP_INDEX;
      }
      break;
    case CollectionKind::kMap:
      switch (iteration_kind) {
        case IterationKind::kKeys:
          return Context::MAP_KEY_ITERATOR_MAP_INDEX;
        case IterationKind::kValues:
          return Context::MAP_VALUE_ITERATOR_MAP_INDEX;
        case IterationKind::kEntries:
          return Context::MAP_KEY_VALUE_ITERATOR_MAP_INDEX;
      }
      break;
  }
  UNREACHABLE();
}

}  // namespace

Reduction JSCreateLowering::ReduceJSCreateCollectionIterator(Node* node) {
  DCHECK_EQ(IrOpcode::kJSCreateCollectionIterator, node->opcode());
  CreateCollectionIteratorParameters const& p =
      CreateCollectionIteratorParametersOf(node->op());
  Node* iterated_object = NodeProperties::GetValueInput(node, 0);
  Node* effect = NodeProperties::GetEffectInput(node);
  Node* control = NodeProperties::GetControlInput(node);

  // Load the OrderedHashTable from the {receiver}.
  Node* table = effect = graph()->NewNode(
      simplified()->LoadField(AccessBuilder::ForJSCollectionTable()),
      iterated_object, effect, control);

  // Create the JSArrayIterator result.
  AllocationBuilder a(jsgraph(), effect, control);
  a.Allocate(JSCollectionIterator::kSize, NOT_TENURED, Type::OtherObject());
  a.Store(AccessBuilder::ForMap(),
          handle(native_context()->get(ContextFieldForCollectionIterationKind(
                     p.collection_kind(), p.iteration_kind())),
                 isolate()));
  a.Store(AccessBuilder::ForJSObjectPropertiesOrHash(),
          jsgraph()->EmptyFixedArrayConstant());
  a.Store(AccessBuilder::ForJSObjectElements(),
          jsgraph()->EmptyFixedArrayConstant());
  a.Store(AccessBuilder::ForJSCollectionIteratorTable(), table);
  a.Store(AccessBuilder::ForJSCollectionIteratorIndex(),
          jsgraph()->ZeroConstant());
  RelaxControls(node);
  a.FinishAndChange(node);
  return Changed(node);
}

Reduction JSCreateLowering::ReduceJSCreateBoundFunction(Node* node) {
  DCHECK_EQ(IrOpcode::kJSCreateBoundFunction, node->opcode());
  CreateBoundFunctionParameters const& p =
      CreateBoundFunctionParametersOf(node->op());
  int const arity = static_cast<int>(p.arity());
  Handle<Map> const map = p.map();
  Node* bound_target_function = NodeProperties::GetValueInput(node, 0);
  Node* bound_this = NodeProperties::GetValueInput(node, 1);
  Node* effect = NodeProperties::GetEffectInput(node);
  Node* control = NodeProperties::GetControlInput(node);

  // Create the [[BoundArguments]] for the result.
  Node* bound_arguments = jsgraph()->EmptyFixedArrayConstant();
  if (arity > 0) {
    AllocationBuilder a(jsgraph(), effect, control);
    a.AllocateArray(arity, factory()->fixed_array_map());
    for (int i = 0; i < arity; ++i) {
      a.Store(AccessBuilder::ForFixedArraySlot(i),
              NodeProperties::GetValueInput(node, 2 + i));
>>>>>>> 84bd6f3c
    }
    bound_arguments = effect = a.Finish();
  }

  // Create the JSBoundFunction result.
  AllocationBuilder a(jsgraph(), effect, control);
  a.Allocate(JSBoundFunction::kSize, NOT_TENURED, Type::BoundFunction());
  a.Store(AccessBuilder::ForMap(), map);
  a.Store(AccessBuilder::ForJSObjectPropertiesOrHash(),
          jsgraph()->EmptyFixedArrayConstant());
  a.Store(AccessBuilder::ForJSObjectElements(),
          jsgraph()->EmptyFixedArrayConstant());
  a.Store(AccessBuilder::ForJSBoundFunctionBoundTargetFunction(),
          bound_target_function);
  a.Store(AccessBuilder::ForJSBoundFunctionBoundThis(), bound_this);
  a.Store(AccessBuilder::ForJSBoundFunctionBoundArguments(), bound_arguments);
  RelaxControls(node);
  a.FinishAndChange(node);
  return Changed(node);
}

Reduction JSCreateLowering::ReduceJSCreateClosure(Node* node) {
  DCHECK_EQ(IrOpcode::kJSCreateClosure, node->opcode());
  CreateClosureParameters const& p = CreateClosureParametersOf(node->op());
  Handle<SharedFunctionInfo> shared = p.shared_info();
  Handle<FeedbackCell> feedback_cell = p.feedback_cell();
  Handle<Code> code = p.code();
  Node* effect = NodeProperties::GetEffectInput(node);
  Node* control = NodeProperties::GetControlInput(node);
  Node* context = NodeProperties::GetContextInput(node);

  // Use inline allocation of closures only for instantiation sites that have
  // seen more than one instantiation, this simplifies the generated code and
  // also serves as a heuristic of which allocation sites benefit from it.
  if (feedback_cell->map() != isolate()->heap()->many_closures_cell_map()) {
    // The generic path can only create closures for user functions.
    DCHECK_EQ(isolate()->builtins()->builtin(Builtins::kCompileLazy), *code);
    return NoChange();
  }

  Handle<Map> function_map(
      Map::cast(native_context()->get(shared->function_map_index())));
  DCHECK(!function_map->IsInobjectSlackTrackingInProgress());
  DCHECK(!function_map->is_dictionary_map());

  // TODO(turbofan): We should use the pretenure flag from {p} here,
  // but currently the heuristic in the parser works against us, as
  // it marks closures like
  //
  //   args[l] = function(...) { ... }
  //
  // for old-space allocation, which doesn't always make sense. For
  // example in case of the bluebird-parallel benchmark, where this
  // is a core part of the *promisify* logic (see crbug.com/810132).
  PretenureFlag pretenure = NOT_TENURED;

  // Emit code to allocate the JSFunction instance.
  STATIC_ASSERT(JSFunction::kSizeWithoutPrototype == 7 * kPointerSize);
  AllocationBuilder a(jsgraph(), effect, control);
  a.Allocate(function_map->instance_size(), pretenure, Type::Function());
  a.Store(AccessBuilder::ForMap(), function_map);
  a.Store(AccessBuilder::ForJSObjectPropertiesOrHash(),
          jsgraph()->EmptyFixedArrayConstant());
  a.Store(AccessBuilder::ForJSObjectElements(),
          jsgraph()->EmptyFixedArrayConstant());
  a.Store(AccessBuilder::ForJSFunctionSharedFunctionInfo(), shared);
  a.Store(AccessBuilder::ForJSFunctionContext(), context);
  a.Store(AccessBuilder::ForJSFunctionFeedbackCell(), feedback_cell);
  a.Store(AccessBuilder::ForJSFunctionCode(), code);
  STATIC_ASSERT(JSFunction::kSizeWithoutPrototype == 7 * kPointerSize);
  if (function_map->has_prototype_slot()) {
    a.Store(AccessBuilder::ForJSFunctionPrototypeOrInitialMap(),
            jsgraph()->TheHoleConstant());
    STATIC_ASSERT(JSFunction::kSizeWithPrototype == 8 * kPointerSize);
  }
  for (int i = 0; i < function_map->GetInObjectProperties(); i++) {
    a.Store(AccessBuilder::ForJSObjectInObjectProperty(function_map, i),
            jsgraph()->UndefinedConstant());
  }
  RelaxControls(node);
  a.FinishAndChange(node);
  return Changed(node);
}

Reduction JSCreateLowering::ReduceJSCreateIterResultObject(Node* node) {
  DCHECK_EQ(IrOpcode::kJSCreateIterResultObject, node->opcode());
  Node* value = NodeProperties::GetValueInput(node, 0);
  Node* done = NodeProperties::GetValueInput(node, 1);
  Node* effect = NodeProperties::GetEffectInput(node);

  Node* iterator_result_map = jsgraph()->HeapConstant(
      handle(native_context()->iterator_result_map(), isolate()));

  // Emit code to allocate the JSIteratorResult instance.
  AllocationBuilder a(jsgraph(), effect, graph()->start());
  a.Allocate(JSIteratorResult::kSize);
  a.Store(AccessBuilder::ForMap(), iterator_result_map);
  a.Store(AccessBuilder::ForJSObjectPropertiesOrHash(),
          jsgraph()->EmptyFixedArrayConstant());
  a.Store(AccessBuilder::ForJSObjectElements(),
          jsgraph()->EmptyFixedArrayConstant());
  a.Store(AccessBuilder::ForJSIteratorResultValue(), value);
  a.Store(AccessBuilder::ForJSIteratorResultDone(), done);
  STATIC_ASSERT(JSIteratorResult::kSize == 5 * kPointerSize);
  a.FinishAndChange(node);
  return Changed(node);
}

Reduction JSCreateLowering::ReduceJSCreateStringIterator(Node* node) {
  DCHECK_EQ(IrOpcode::kJSCreateStringIterator, node->opcode());
  Node* string = NodeProperties::GetValueInput(node, 0);
  Node* effect = NodeProperties::GetEffectInput(node);

  Node* map = jsgraph()->HeapConstant(
      handle(native_context()->string_iterator_map(), isolate()));
  // Allocate new iterator and attach the iterator to this string.
  AllocationBuilder a(jsgraph(), effect, graph()->start());
  a.Allocate(JSStringIterator::kSize, NOT_TENURED, Type::OtherObject());
  a.Store(AccessBuilder::ForMap(), map);
  a.Store(AccessBuilder::ForJSObjectPropertiesOrHash(),
          jsgraph()->EmptyFixedArrayConstant());
  a.Store(AccessBuilder::ForJSObjectElements(),
          jsgraph()->EmptyFixedArrayConstant());
  a.Store(AccessBuilder::ForJSStringIteratorString(), string);
  a.Store(AccessBuilder::ForJSStringIteratorIndex(), jsgraph()->SmiConstant(0));
  STATIC_ASSERT(JSIteratorResult::kSize == 5 * kPointerSize);
  a.FinishAndChange(node);
  return Changed(node);
}

Reduction JSCreateLowering::ReduceJSCreateKeyValueArray(Node* node) {
  DCHECK_EQ(IrOpcode::kJSCreateKeyValueArray, node->opcode());
  Node* key = NodeProperties::GetValueInput(node, 0);
  Node* value = NodeProperties::GetValueInput(node, 1);
  Node* effect = NodeProperties::GetEffectInput(node);

  Node* array_map = jsgraph()->HeapConstant(
      handle(native_context()->js_array_fast_elements_map_index()));
  Node* properties = jsgraph()->EmptyFixedArrayConstant();
  Node* length = jsgraph()->Constant(2);

  AllocationBuilder aa(jsgraph(), effect, graph()->start());
  aa.AllocateArray(2, factory()->fixed_array_map());
  aa.Store(AccessBuilder::ForFixedArrayElement(PACKED_ELEMENTS),
           jsgraph()->ZeroConstant(), key);
  aa.Store(AccessBuilder::ForFixedArrayElement(PACKED_ELEMENTS),
           jsgraph()->OneConstant(), value);
  Node* elements = aa.Finish();

  AllocationBuilder a(jsgraph(), elements, graph()->start());
  a.Allocate(JSArray::kSize);
  a.Store(AccessBuilder::ForMap(), array_map);
  a.Store(AccessBuilder::ForJSObjectPropertiesOrHash(), properties);
  a.Store(AccessBuilder::ForJSObjectElements(), elements);
  a.Store(AccessBuilder::ForJSArrayLength(PACKED_ELEMENTS), length);
  STATIC_ASSERT(JSArray::kSize == 4 * kPointerSize);
  a.FinishAndChange(node);
  return Changed(node);
}

Reduction JSCreateLowering::ReduceJSCreatePromise(Node* node) {
  DCHECK_EQ(IrOpcode::kJSCreatePromise, node->opcode());
  Node* effect = NodeProperties::GetEffectInput(node);

  Handle<Map> promise_map(native_context()->promise_function()->initial_map());

  AllocationBuilder a(jsgraph(), effect, graph()->start());
  a.Allocate(promise_map->instance_size());
  a.Store(AccessBuilder::ForMap(), promise_map);
  a.Store(AccessBuilder::ForJSObjectPropertiesOrHash(),
          jsgraph()->EmptyFixedArrayConstant());
  a.Store(AccessBuilder::ForJSObjectElements(),
          jsgraph()->EmptyFixedArrayConstant());
  a.Store(AccessBuilder::ForJSObjectOffset(JSPromise::kReactionsOrResultOffset),
          jsgraph()->ZeroConstant());
  STATIC_ASSERT(v8::Promise::kPending == 0);
  a.Store(AccessBuilder::ForJSObjectOffset(JSPromise::kFlagsOffset),
          jsgraph()->ZeroConstant());
  STATIC_ASSERT(JSPromise::kSize == 5 * kPointerSize);
  for (int i = 0; i < v8::Promise::kEmbedderFieldCount; ++i) {
    a.Store(
        AccessBuilder::ForJSObjectOffset(JSPromise::kSize + i * kPointerSize),
        jsgraph()->ZeroConstant());
  }
  a.FinishAndChange(node);
  return Changed(node);
}

Reduction JSCreateLowering::ReduceJSCreateLiteralArrayOrObject(Node* node) {
  DCHECK(node->opcode() == IrOpcode::kJSCreateLiteralArray ||
         node->opcode() == IrOpcode::kJSCreateLiteralObject);
  CreateLiteralParameters const& p = CreateLiteralParametersOf(node->op());
  Node* effect = NodeProperties::GetEffectInput(node);
  Node* control = NodeProperties::GetControlInput(node);

  Handle<Object> feedback(
      p.feedback().vector()->Get(p.feedback().slot())->ToObject(), isolate());
  if (feedback->IsAllocationSite()) {
    Handle<AllocationSite> site = Handle<AllocationSite>::cast(feedback);
    Handle<JSObject> boilerplate(site->boilerplate(), isolate());
    int max_properties = kMaxFastLiteralProperties;
    if (IsFastLiteral(boilerplate, kMaxFastLiteralDepth, &max_properties)) {
      AllocationSiteUsageContext site_context(isolate(), site, false);
      site_context.EnterNewScope();
      Node* value = effect =
          AllocateFastLiteral(effect, control, boilerplate, &site_context);
      site_context.ExitScope(site, boilerplate);
      ReplaceWithValue(node, value, effect, control);
      return Replace(value);
    }
  }
  return NoChange();
}

Reduction JSCreateLowering::ReduceJSCreateEmptyLiteralArray(Node* node) {
  DCHECK_EQ(IrOpcode::kJSCreateEmptyLiteralArray, node->opcode());
  FeedbackParameter const& p = FeedbackParameterOf(node->op());
  Handle<Object> feedback(
      p.feedback().vector()->Get(p.feedback().slot())->ToObject(), isolate());
  if (feedback->IsAllocationSite()) {
    Handle<AllocationSite> site = Handle<AllocationSite>::cast(feedback);
    DCHECK(!site->PointsToLiteral());
    Handle<Map> const initial_map(
        native_context()->GetInitialJSArrayMap(site->GetElementsKind()),
        isolate());
    PretenureFlag const pretenure = site->GetPretenureMode();
    dependencies()->AssumeTransitionStable(site);
    dependencies()->AssumeTenuringDecision(site);
    Node* length = jsgraph()->ZeroConstant();
    return ReduceNewArray(node, length, 0, initial_map, pretenure);
  }
  return NoChange();
}

Reduction JSCreateLowering::ReduceJSCreateEmptyLiteralObject(Node* node) {
  DCHECK_EQ(IrOpcode::kJSCreateEmptyLiteralObject, node->opcode());
  Node* effect = NodeProperties::GetEffectInput(node);
  Node* control = NodeProperties::GetControlInput(node);

  // Retrieve the initial map for the object.
  Handle<Map> map = factory()->ObjectLiteralMapFromCache(native_context(), 0);
  DCHECK(!map->is_dictionary_map());
  DCHECK(!map->IsInobjectSlackTrackingInProgress());
  Node* js_object_map = jsgraph()->HeapConstant(map);

  // Setup elements and properties.
  Node* elements = jsgraph()->EmptyFixedArrayConstant();
  Node* properties = jsgraph()->EmptyFixedArrayConstant();

  // Perform the allocation of the actual JSArray object.
  AllocationBuilder a(jsgraph(), effect, control);
  a.Allocate(map->instance_size());
  a.Store(AccessBuilder::ForMap(), js_object_map);
  a.Store(AccessBuilder::ForJSObjectPropertiesOrHash(), properties);
  a.Store(AccessBuilder::ForJSObjectElements(), elements);
  for (int i = 0; i < map->GetInObjectProperties(); i++) {
    a.Store(AccessBuilder::ForJSObjectInObjectProperty(map, i),
            jsgraph()->UndefinedConstant());
  }

  RelaxControls(node);
  a.FinishAndChange(node);
  return Changed(node);
}

Reduction JSCreateLowering::ReduceJSCreateLiteralRegExp(Node* node) {
  DCHECK_EQ(IrOpcode::kJSCreateLiteralRegExp, node->opcode());
  CreateLiteralParameters const& p = CreateLiteralParametersOf(node->op());
  Node* effect = NodeProperties::GetEffectInput(node);
  Node* control = NodeProperties::GetControlInput(node);

  Handle<Object> feedback(
      p.feedback().vector()->Get(p.feedback().slot())->ToObject(), isolate());
  if (feedback->IsJSRegExp()) {
    Handle<JSRegExp> boilerplate = Handle<JSRegExp>::cast(feedback);
    Node* value = effect = AllocateLiteralRegExp(effect, control, boilerplate);
    ReplaceWithValue(node, value, effect, control);
    return Replace(value);
  }
  return NoChange();
}

Reduction JSCreateLowering::ReduceJSCreateFunctionContext(Node* node) {
  DCHECK_EQ(IrOpcode::kJSCreateFunctionContext, node->opcode());
  const CreateFunctionContextParameters& parameters =
      CreateFunctionContextParametersOf(node->op());
  Handle<ScopeInfo> scope_info = parameters.scope_info();
  int slot_count = parameters.slot_count();
  ScopeType scope_type = parameters.scope_type();

  // Use inline allocation for function contexts up to a size limit.
  if (slot_count < kFunctionContextAllocationLimit) {
    // JSCreateFunctionContext[slot_count < limit]](fun)
    Node* effect = NodeProperties::GetEffectInput(node);
    Node* control = NodeProperties::GetControlInput(node);
    Node* context = NodeProperties::GetContextInput(node);
    Node* extension = jsgraph()->TheHoleConstant();
    AllocationBuilder a(jsgraph(), effect, control);
    STATIC_ASSERT(Context::MIN_CONTEXT_SLOTS == 4);  // Ensure fully covered.
    int context_length = slot_count + Context::MIN_CONTEXT_SLOTS;
    Handle<Map> map;
    switch (scope_type) {
      case EVAL_SCOPE:
        map = factory()->eval_context_map();
        break;
      case FUNCTION_SCOPE:
        map = factory()->function_context_map();
        break;
      default:
        UNREACHABLE();
    }
    a.AllocateContext(context_length, map);
    a.Store(AccessBuilder::ForContextSlot(Context::SCOPE_INFO_INDEX),
            scope_info);
    a.Store(AccessBuilder::ForContextSlot(Context::PREVIOUS_INDEX), context);
    a.Store(AccessBuilder::ForContextSlot(Context::EXTENSION_INDEX), extension);
    a.Store(AccessBuilder::ForContextSlot(Context::NATIVE_CONTEXT_INDEX),
            jsgraph()->HeapConstant(native_context()));
    for (int i = Context::MIN_CONTEXT_SLOTS; i < context_length; ++i) {
      a.Store(AccessBuilder::ForContextSlot(i), jsgraph()->UndefinedConstant());
    }
    RelaxControls(node);
    a.FinishAndChange(node);
    return Changed(node);
  }

  return NoChange();
}

Reduction JSCreateLowering::ReduceJSCreateWithContext(Node* node) {
  DCHECK_EQ(IrOpcode::kJSCreateWithContext, node->opcode());
  Handle<ScopeInfo> scope_info = ScopeInfoOf(node->op());
  Node* extension = NodeProperties::GetValueInput(node, 0);
  Node* effect = NodeProperties::GetEffectInput(node);
  Node* control = NodeProperties::GetControlInput(node);
  Node* context = NodeProperties::GetContextInput(node);

  AllocationBuilder a(jsgraph(), effect, control);
  STATIC_ASSERT(Context::MIN_CONTEXT_SLOTS == 4);  // Ensure fully covered.
  a.AllocateContext(Context::MIN_CONTEXT_SLOTS, factory()->with_context_map());
  a.Store(AccessBuilder::ForContextSlot(Context::SCOPE_INFO_INDEX), scope_info);
  a.Store(AccessBuilder::ForContextSlot(Context::PREVIOUS_INDEX), context);
  a.Store(AccessBuilder::ForContextSlot(Context::EXTENSION_INDEX), extension);
  a.Store(AccessBuilder::ForContextSlot(Context::NATIVE_CONTEXT_INDEX),
          jsgraph()->HeapConstant(native_context()));
  RelaxControls(node);
  a.FinishAndChange(node);
  return Changed(node);
}

Reduction JSCreateLowering::ReduceJSCreateCatchContext(Node* node) {
  DCHECK_EQ(IrOpcode::kJSCreateCatchContext, node->opcode());
  Handle<ScopeInfo> scope_info = ScopeInfoOf(node->op());
  Node* exception = NodeProperties::GetValueInput(node, 0);
  Node* effect = NodeProperties::GetEffectInput(node);
  Node* control = NodeProperties::GetControlInput(node);
  Node* context = NodeProperties::GetContextInput(node);
  Node* extension = jsgraph()->TheHoleConstant();

  AllocationBuilder a(jsgraph(), effect, control);
  STATIC_ASSERT(Context::MIN_CONTEXT_SLOTS == 4);  // Ensure fully covered.
  a.AllocateContext(Context::MIN_CONTEXT_SLOTS + 1,
                    factory()->catch_context_map());
  a.Store(AccessBuilder::ForContextSlot(Context::SCOPE_INFO_INDEX), scope_info);
  a.Store(AccessBuilder::ForContextSlot(Context::PREVIOUS_INDEX), context);
  a.Store(AccessBuilder::ForContextSlot(Context::EXTENSION_INDEX), extension);
  a.Store(AccessBuilder::ForContextSlot(Context::NATIVE_CONTEXT_INDEX),
          jsgraph()->HeapConstant(native_context()));
  a.Store(AccessBuilder::ForContextSlot(Context::THROWN_OBJECT_INDEX),
          exception);
  RelaxControls(node);
  a.FinishAndChange(node);
  return Changed(node);
}

Reduction JSCreateLowering::ReduceJSCreateBlockContext(Node* node) {
  DCHECK_EQ(IrOpcode::kJSCreateBlockContext, node->opcode());
  Handle<ScopeInfo> scope_info = ScopeInfoOf(node->op());
  int const context_length = scope_info->ContextLength();

  // Use inline allocation for block contexts up to a size limit.
  if (context_length < kBlockContextAllocationLimit) {
    // JSCreateBlockContext[scope[length < limit]](fun)
    Node* effect = NodeProperties::GetEffectInput(node);
    Node* control = NodeProperties::GetControlInput(node);
    Node* context = NodeProperties::GetContextInput(node);
    Node* extension = jsgraph()->TheHoleConstant();

    AllocationBuilder a(jsgraph(), effect, control);
    STATIC_ASSERT(Context::MIN_CONTEXT_SLOTS == 4);  // Ensure fully covered.
    a.AllocateContext(context_length, factory()->block_context_map());
    a.Store(AccessBuilder::ForContextSlot(Context::SCOPE_INFO_INDEX),
            scope_info);
    a.Store(AccessBuilder::ForContextSlot(Context::PREVIOUS_INDEX), context);
    a.Store(AccessBuilder::ForContextSlot(Context::EXTENSION_INDEX), extension);
    a.Store(AccessBuilder::ForContextSlot(Context::NATIVE_CONTEXT_INDEX),
            jsgraph()->HeapConstant(native_context()));
    for (int i = Context::MIN_CONTEXT_SLOTS; i < context_length; ++i) {
      a.Store(AccessBuilder::ForContextSlot(i), jsgraph()->UndefinedConstant());
    }
    RelaxControls(node);
    a.FinishAndChange(node);
    return Changed(node);
  }

  return NoChange();
}

Reduction JSCreateLowering::ReduceJSCreateObject(Node* node) {
  DCHECK_EQ(IrOpcode::kJSCreateObject, node->opcode());
  Node* effect = NodeProperties::GetEffectInput(node);
  Node* control = NodeProperties::GetControlInput(node);
  Node* prototype = NodeProperties::GetValueInput(node, 0);
  HeapObjectMatcher m(prototype);
  if (!m.IsHeapConstant()) return NoChange();

  Handle<HeapObject> prototype_const = m.Value();
  Handle<Map> instance_map;
  MaybeHandle<Map> maybe_instance_map =
      Map::TryGetObjectCreateMap(prototype_const);
  if (!maybe_instance_map.ToHandle(&instance_map)) return NoChange();
  Node* properties = jsgraph()->EmptyFixedArrayConstant();
  if (instance_map->is_dictionary_map()) {
    // Allocated an empty NameDictionary as backing store for the properties.
    Handle<Map> map(isolate()->heap()->name_dictionary_map(), isolate());
    int capacity =
        NameDictionary::ComputeCapacity(NameDictionary::kInitialCapacity);
    DCHECK(base::bits::IsPowerOfTwo(capacity));
    int length = NameDictionary::EntryToIndex(capacity);
    int size = NameDictionary::SizeFor(length);

    AllocationBuilder a(jsgraph(), effect, control);
    a.Allocate(size, NOT_TENURED, Type::Any());
    a.Store(AccessBuilder::ForMap(), map);
    // Initialize FixedArray fields.
    a.Store(AccessBuilder::ForFixedArrayLength(),
            jsgraph()->SmiConstant(length));
    // Initialize HashTable fields.
    a.Store(AccessBuilder::ForHashTableBaseNumberOfElements(),
            jsgraph()->SmiConstant(0));
    a.Store(AccessBuilder::ForHashTableBaseNumberOfDeletedElement(),
            jsgraph()->SmiConstant(0));
    a.Store(AccessBuilder::ForHashTableBaseCapacity(),
            jsgraph()->SmiConstant(capacity));
    // Initialize Dictionary fields.
    a.Store(AccessBuilder::ForDictionaryNextEnumerationIndex(),
            jsgraph()->SmiConstant(PropertyDetails::kInitialIndex));
    a.Store(AccessBuilder::ForDictionaryObjectHashIndex(),
            jsgraph()->SmiConstant(PropertyArray::kNoHashSentinel));
    // Initialize the Properties fields.
    Node* undefined = jsgraph()->UndefinedConstant();
    STATIC_ASSERT(NameDictionary::kElementsStartIndex ==
                  NameDictionary::kObjectHashIndex + 1);
    for (int index = NameDictionary::kElementsStartIndex; index < length;
         index++) {
      a.Store(AccessBuilder::ForFixedArraySlot(index, kNoWriteBarrier),
              undefined);
    }
    properties = effect = a.Finish();
  }

  int const instance_size = instance_map->instance_size();
  if (instance_size > kMaxRegularHeapObjectSize) return NoChange();
  dependencies()->AssumeInitialMapCantChange(instance_map);

  // Emit code to allocate the JSObject instance for the given
  // {instance_map}.
  AllocationBuilder a(jsgraph(), effect, control);
  a.Allocate(instance_size, NOT_TENURED, Type::Any());
  a.Store(AccessBuilder::ForMap(), instance_map);
  a.Store(AccessBuilder::ForJSObjectPropertiesOrHash(), properties);
  a.Store(AccessBuilder::ForJSObjectElements(),
          jsgraph()->EmptyFixedArrayConstant());
  // Initialize Object fields.
  Node* undefined = jsgraph()->UndefinedConstant();
  for (int offset = JSObject::kHeaderSize; offset < instance_size;
       offset += kPointerSize) {
    a.Store(AccessBuilder::ForJSObjectOffset(offset, kNoWriteBarrier),
            undefined);
  }
  Node* value = effect = a.Finish();

  ReplaceWithValue(node, value, effect, control);
  return Replace(value);
}

// Helper that allocates a FixedArray holding argument values recorded in the
// given {frame_state}. Serves as backing store for JSCreateArguments nodes.
Node* JSCreateLowering::AllocateArguments(Node* effect, Node* control,
                                          Node* frame_state) {
  FrameStateInfo state_info = FrameStateInfoOf(frame_state->op());
  int argument_count = state_info.parameter_count() - 1;  // Minus receiver.
  if (argument_count == 0) return jsgraph()->EmptyFixedArrayConstant();

  // Prepare an iterator over argument values recorded in the frame state.
  Node* const parameters = frame_state->InputAt(kFrameStateParametersInput);
  StateValuesAccess parameters_access(parameters);
  auto parameters_it = ++parameters_access.begin();

  // Actually allocate the backing store.
  AllocationBuilder a(jsgraph(), effect, control);
  a.AllocateArray(argument_count, factory()->fixed_array_map());
  for (int i = 0; i < argument_count; ++i, ++parameters_it) {
    DCHECK_NOT_NULL((*parameters_it).node);
    a.Store(AccessBuilder::ForFixedArraySlot(i), (*parameters_it).node);
  }
  return a.Finish();
}

// Helper that allocates a FixedArray holding argument values recorded in the
// given {frame_state}. Serves as backing store for JSCreateArguments nodes.
Node* JSCreateLowering::AllocateRestArguments(Node* effect, Node* control,
                                              Node* frame_state,
                                              int start_index) {
  FrameStateInfo state_info = FrameStateInfoOf(frame_state->op());
  int argument_count = state_info.parameter_count() - 1;  // Minus receiver.
  int num_elements = std::max(0, argument_count - start_index);
  if (num_elements == 0) return jsgraph()->EmptyFixedArrayConstant();

  // Prepare an iterator over argument values recorded in the frame state.
  Node* const parameters = frame_state->InputAt(kFrameStateParametersInput);
  StateValuesAccess parameters_access(parameters);
  auto parameters_it = ++parameters_access.begin();

  // Skip unused arguments.
  for (int i = 0; i < start_index; i++) {
    ++parameters_it;
  }

  // Actually allocate the backing store.
  AllocationBuilder a(jsgraph(), effect, control);
  a.AllocateArray(num_elements, factory()->fixed_array_map());
  for (int i = 0; i < num_elements; ++i, ++parameters_it) {
    DCHECK_NOT_NULL((*parameters_it).node);
    a.Store(AccessBuilder::ForFixedArraySlot(i), (*parameters_it).node);
  }
  return a.Finish();
}

// Helper that allocates a FixedArray serving as a parameter map for values
// recorded in the given {frame_state}. Some elements map to slots within the
// given {context}. Serves as backing store for JSCreateArguments nodes.
Node* JSCreateLowering::AllocateAliasedArguments(
    Node* effect, Node* control, Node* frame_state, Node* context,
    Handle<SharedFunctionInfo> shared, bool* has_aliased_arguments) {
  FrameStateInfo state_info = FrameStateInfoOf(frame_state->op());
  int argument_count = state_info.parameter_count() - 1;  // Minus receiver.
  if (argument_count == 0) return jsgraph()->EmptyFixedArrayConstant();

  // If there is no aliasing, the arguments object elements are not special in
  // any way, we can just return an unmapped backing store instead.
  int parameter_count = shared->internal_formal_parameter_count();
  if (parameter_count == 0) {
    return AllocateArguments(effect, control, frame_state);
  }

  // Calculate number of argument values being aliased/mapped.
  int mapped_count = Min(argument_count, parameter_count);
  *has_aliased_arguments = true;

  // Prepare an iterator over argument values recorded in the frame state.
  Node* const parameters = frame_state->InputAt(kFrameStateParametersInput);
  StateValuesAccess parameters_access(parameters);
  auto parameters_it = ++parameters_access.begin();

  // The unmapped argument values recorded in the frame state are stored yet
  // another indirection away and then linked into the parameter map below,
  // whereas mapped argument values are replaced with a hole instead.
  AllocationBuilder aa(jsgraph(), effect, control);
  aa.AllocateArray(argument_count, factory()->fixed_array_map());
  for (int i = 0; i < mapped_count; ++i, ++parameters_it) {
    aa.Store(AccessBuilder::ForFixedArraySlot(i), jsgraph()->TheHoleConstant());
  }
  for (int i = mapped_count; i < argument_count; ++i, ++parameters_it) {
    DCHECK_NOT_NULL((*parameters_it).node);
    aa.Store(AccessBuilder::ForFixedArraySlot(i), (*parameters_it).node);
  }
  Node* arguments = aa.Finish();

  // Actually allocate the backing store.
  AllocationBuilder a(jsgraph(), arguments, control);
  a.AllocateArray(mapped_count + 2, factory()->sloppy_arguments_elements_map());
  a.Store(AccessBuilder::ForFixedArraySlot(0), context);
  a.Store(AccessBuilder::ForFixedArraySlot(1), arguments);
  for (int i = 0; i < mapped_count; ++i) {
    int idx = Context::MIN_CONTEXT_SLOTS + parameter_count - 1 - i;
    a.Store(AccessBuilder::ForFixedArraySlot(i + 2), jsgraph()->Constant(idx));
  }
  return a.Finish();
}

// Helper that allocates a FixedArray serving as a parameter map for values
// unknown at compile-time, the true {arguments_length} and {arguments_frame}
// values can only be determined dynamically at run-time and are provided.
// Serves as backing store for JSCreateArguments nodes.
Node* JSCreateLowering::AllocateAliasedArguments(
    Node* effect, Node* control, Node* context, Node* arguments_frame,
    Node* arguments_length, Handle<SharedFunctionInfo> shared,
    bool* has_aliased_arguments) {
  // If there is no aliasing, the arguments object elements are not
  // special in any way, we can just return an unmapped backing store.
  int parameter_count = shared->internal_formal_parameter_count();
  if (parameter_count == 0) {
    return graph()->NewNode(simplified()->NewArgumentsElements(0),
                            arguments_frame, arguments_length, effect);
  }

  // From here on we are going to allocate a mapped (aka. aliased) elements
  // backing store. We do not statically know how many arguments exist, but
  // dynamically selecting the hole for some of the "mapped" elements allows
  // using a static shape for the parameter map.
  int mapped_count = parameter_count;
  *has_aliased_arguments = true;

  // The unmapped argument values are stored yet another indirection away and
  // then linked into the parameter map below, whereas mapped argument values
  // (i.e. the first {mapped_count} elements) are replaced with a hole instead.
  Node* arguments =
      graph()->NewNode(simplified()->NewArgumentsElements(mapped_count),
                       arguments_frame, arguments_length, effect);

  // Actually allocate the backing store.
  AllocationBuilder a(jsgraph(), arguments, control);
  a.AllocateArray(mapped_count + 2, factory()->sloppy_arguments_elements_map());
  a.Store(AccessBuilder::ForFixedArraySlot(0), context);
  a.Store(AccessBuilder::ForFixedArraySlot(1), arguments);
  for (int i = 0; i < mapped_count; ++i) {
    int idx = Context::MIN_CONTEXT_SLOTS + parameter_count - 1 - i;
    Node* value = graph()->NewNode(
        common()->Select(MachineRepresentation::kTagged),
        graph()->NewNode(simplified()->NumberLessThan(), jsgraph()->Constant(i),
                         arguments_length),
        jsgraph()->Constant(idx), jsgraph()->TheHoleConstant());
    a.Store(AccessBuilder::ForFixedArraySlot(i + 2), value);
  }
  return a.Finish();
}

Node* JSCreateLowering::AllocateElements(Node* effect, Node* control,
                                         ElementsKind elements_kind,
                                         int capacity,
                                         PretenureFlag pretenure) {
  DCHECK_LE(1, capacity);
  DCHECK_LE(capacity, JSArray::kInitialMaxFastElementArray);

  Handle<Map> elements_map = IsDoubleElementsKind(elements_kind)
                                 ? factory()->fixed_double_array_map()
                                 : factory()->fixed_array_map();
  ElementAccess access = IsDoubleElementsKind(elements_kind)
                             ? AccessBuilder::ForFixedDoubleArrayElement()
                             : AccessBuilder::ForFixedArrayElement();
  Node* value = jsgraph()->TheHoleConstant();

  // Actually allocate the backing store.
  AllocationBuilder a(jsgraph(), effect, control);
  a.AllocateArray(capacity, elements_map, pretenure);
  for (int i = 0; i < capacity; ++i) {
    Node* index = jsgraph()->Constant(i);
    a.Store(access, index, value);
  }
  return a.Finish();
}

Node* JSCreateLowering::AllocateElements(Node* effect, Node* control,
                                         ElementsKind elements_kind,
                                         std::vector<Node*> const& values,
                                         PretenureFlag pretenure) {
  int const capacity = static_cast<int>(values.size());
  DCHECK_LE(1, capacity);
  DCHECK_LE(capacity, JSArray::kInitialMaxFastElementArray);

<<<<<<< HEAD
  Handle<Map> elements_map = IsFastDoubleElementsKind(elements_kind)
                                 ? factory()->fixed_double_array_map()
                                 : factory()->fixed_array_map();
  ElementAccess access = IsFastDoubleElementsKind(elements_kind)
=======
  Handle<Map> elements_map = IsDoubleElementsKind(elements_kind)
                                 ? factory()->fixed_double_array_map()
                                 : factory()->fixed_array_map();
  ElementAccess access = IsDoubleElementsKind(elements_kind)
>>>>>>> 84bd6f3c
                             ? AccessBuilder::ForFixedDoubleArrayElement()
                             : AccessBuilder::ForFixedArrayElement();

  // Actually allocate the backing store.
  AllocationBuilder a(jsgraph(), effect, control);
  a.AllocateArray(capacity, elements_map, pretenure);
  for (int i = 0; i < capacity; ++i) {
    Node* index = jsgraph()->Constant(i);
    a.Store(access, index, values[i]);
  }
  return a.Finish();
}

Node* JSCreateLowering::AllocateFastLiteral(
    Node* effect, Node* control, Handle<JSObject> boilerplate,
    AllocationSiteUsageContext* site_context) {
  Handle<AllocationSite> current_site(*site_context->current(), isolate());
  dependencies()->AssumeTransitionStable(current_site);

  PretenureFlag pretenure = NOT_TENURED;
  if (FLAG_allocation_site_pretenuring) {
    Handle<AllocationSite> top_site(*site_context->top(), isolate());
    pretenure = top_site->GetPretenureMode();
    if (current_site.is_identical_to(top_site)) {
      // We install a dependency for pretenuring only on the outermost literal.
      dependencies()->AssumeTenuringDecision(top_site);
    }
  }

  // Setup the properties backing store.
  Node* properties = jsgraph()->EmptyFixedArrayConstant();

  // Compute the in-object properties to store first (might have effects).
  Handle<Map> boilerplate_map(boilerplate->map(), isolate());
  ZoneVector<std::pair<FieldAccess, Node*>> inobject_fields(zone());
  inobject_fields.reserve(boilerplate_map->GetInObjectProperties());
  int const boilerplate_nof = boilerplate_map->NumberOfOwnDescriptors();
  for (int i = 0; i < boilerplate_nof; ++i) {
    PropertyDetails const property_details =
        boilerplate_map->instance_descriptors()->GetDetails(i);
    if (property_details.location() != kField) continue;
    DCHECK_EQ(kData, property_details.kind());
    Handle<Name> property_name(
        boilerplate_map->instance_descriptors()->GetKey(i), isolate());
    FieldIndex index = FieldIndex::ForDescriptor(*boilerplate_map, i);
    FieldAccess access = {kTaggedBase,      index.offset(),
                          property_name,    MaybeHandle<Map>(),
                          Type::Any(),      MachineType::AnyTagged(),
                          kFullWriteBarrier};
    Node* value;
    if (boilerplate->IsUnboxedDoubleField(index)) {
      access.machine_type = MachineType::Float64();
      access.type = Type::Number();
      value = jsgraph()->Constant(boilerplate->RawFastDoublePropertyAt(index));
    } else {
      Handle<Object> boilerplate_value(boilerplate->RawFastPropertyAt(index),
                                       isolate());
      if (boilerplate_value->IsJSObject()) {
        Handle<JSObject> boilerplate_object =
            Handle<JSObject>::cast(boilerplate_value);
        Handle<AllocationSite> current_site = site_context->EnterNewScope();
        value = effect = AllocateFastLiteral(effect, control,
                                             boilerplate_object, site_context);
        site_context->ExitScope(current_site, boilerplate_object);
      } else if (property_details.representation().IsDouble()) {
        double number = Handle<HeapNumber>::cast(boilerplate_value)->value();
        // Allocate a mutable HeapNumber box and store the value into it.
        AllocationBuilder builder(jsgraph(), effect, control);
        builder.Allocate(HeapNumber::kSize, pretenure);
        builder.Store(AccessBuilder::ForMap(),
                      factory()->mutable_heap_number_map());
        builder.Store(AccessBuilder::ForHeapNumberValue(),
                      jsgraph()->Constant(number));
        value = effect = builder.Finish();
      } else if (property_details.representation().IsSmi()) {
        // Ensure that value is stored as smi.
        value = boilerplate_value->IsUninitialized(isolate())
                    ? jsgraph()->ZeroConstant()
                    : jsgraph()->Constant(boilerplate_value);
      } else {
        value = jsgraph()->Constant(boilerplate_value);
      }
    }
    inobject_fields.push_back(std::make_pair(access, value));
  }

  // Fill slack at the end of the boilerplate object with filler maps.
  int const boilerplate_length = boilerplate_map->GetInObjectProperties();
  for (int index = static_cast<int>(inobject_fields.size());
       index < boilerplate_length; ++index) {
    FieldAccess access =
        AccessBuilder::ForJSObjectInObjectProperty(boilerplate_map, index);
    Node* value = jsgraph()->HeapConstant(factory()->one_pointer_filler_map());
    inobject_fields.push_back(std::make_pair(access, value));
  }

  // Setup the elements backing store.
  Node* elements = AllocateFastLiteralElements(effect, control, boilerplate,
                                               pretenure, site_context);
  if (elements->op()->EffectOutputCount() > 0) effect = elements;

  // Actually allocate and initialize the object.
  AllocationBuilder builder(jsgraph(), effect, control);
  builder.Allocate(boilerplate_map->instance_size(), pretenure,
                   Type::For(boilerplate_map));
  builder.Store(AccessBuilder::ForMap(), boilerplate_map);
  builder.Store(AccessBuilder::ForJSObjectPropertiesOrHash(), properties);
  builder.Store(AccessBuilder::ForJSObjectElements(), elements);
  if (boilerplate_map->IsJSArrayMap()) {
    Handle<JSArray> boilerplate_array = Handle<JSArray>::cast(boilerplate);
    builder.Store(
        AccessBuilder::ForJSArrayLength(boilerplate_array->GetElementsKind()),
        handle(boilerplate_array->length(), isolate()));
  }
  for (auto const& inobject_field : inobject_fields) {
    builder.Store(inobject_field.first, inobject_field.second);
  }
  return builder.Finish();
}

Node* JSCreateLowering::AllocateFastLiteralElements(
    Node* effect, Node* control, Handle<JSObject> boilerplate,
    PretenureFlag pretenure, AllocationSiteUsageContext* site_context) {
  Handle<FixedArrayBase> boilerplate_elements(boilerplate->elements(),
                                              isolate());

  // Empty or copy-on-write elements just store a constant.
  if (boilerplate_elements->length() == 0 ||
      boilerplate_elements->map() == isolate()->heap()->fixed_cow_array_map()) {
    if (pretenure == TENURED &&
        isolate()->heap()->InNewSpace(*boilerplate_elements)) {
      // If we would like to pretenure a fixed cow array, we must ensure that
      // the array is already in old space, otherwise we'll create too many
      // old-to-new-space pointers (overflowing the store buffer).
      boilerplate_elements = Handle<FixedArrayBase>(
          isolate()->factory()->CopyAndTenureFixedCOWArray(
              Handle<FixedArray>::cast(boilerplate_elements)));
      boilerplate->set_elements(*boilerplate_elements);
    }
    return jsgraph()->HeapConstant(boilerplate_elements);
  }

  // Compute the elements to store first (might have effects).
  int const elements_length = boilerplate_elements->length();
  Handle<Map> elements_map(boilerplate_elements->map(), isolate());
  ZoneVector<Node*> elements_values(elements_length, zone());
  if (elements_map->instance_type() == FIXED_DOUBLE_ARRAY_TYPE) {
    Handle<FixedDoubleArray> elements =
        Handle<FixedDoubleArray>::cast(boilerplate_elements);
    for (int i = 0; i < elements_length; ++i) {
      if (elements->is_the_hole(i)) {
        elements_values[i] = jsgraph()->TheHoleConstant();
      } else {
        elements_values[i] = jsgraph()->Constant(elements->get_scalar(i));
      }
    }
  } else {
    Handle<FixedArray> elements =
        Handle<FixedArray>::cast(boilerplate_elements);
    for (int i = 0; i < elements_length; ++i) {
      if (elements->is_the_hole(isolate(), i)) {
        elements_values[i] = jsgraph()->TheHoleConstant();
      } else {
        Handle<Object> element_value(elements->get(i), isolate());
        if (element_value->IsJSObject()) {
          Handle<JSObject> boilerplate_object =
              Handle<JSObject>::cast(element_value);
          Handle<AllocationSite> current_site = site_context->EnterNewScope();
          elements_values[i] = effect = AllocateFastLiteral(
              effect, control, boilerplate_object, site_context);
          site_context->ExitScope(current_site, boilerplate_object);
        } else {
          elements_values[i] = jsgraph()->Constant(element_value);
        }
      }
    }
  }

  // Allocate the backing store array and store the elements.
  AllocationBuilder builder(jsgraph(), effect, control);
  builder.AllocateArray(elements_length, elements_map, pretenure);
  ElementAccess const access =
      (elements_map->instance_type() == FIXED_DOUBLE_ARRAY_TYPE)
          ? AccessBuilder::ForFixedDoubleArrayElement()
          : AccessBuilder::ForFixedArrayElement();
  for (int i = 0; i < elements_length; ++i) {
    builder.Store(access, jsgraph()->Constant(i), elements_values[i]);
  }
  return builder.Finish();
}

Node* JSCreateLowering::AllocateLiteralRegExp(Node* effect, Node* control,
                                              Handle<JSRegExp> boilerplate) {
  Handle<Map> boilerplate_map(boilerplate->map(), isolate());

  // Sanity check that JSRegExp object layout hasn't changed.
  STATIC_ASSERT(JSRegExp::kDataOffset == JSObject::kHeaderSize);
  STATIC_ASSERT(JSRegExp::kSourceOffset ==
                JSRegExp::kDataOffset + kPointerSize);
  STATIC_ASSERT(JSRegExp::kFlagsOffset ==
                JSRegExp::kSourceOffset + kPointerSize);
  STATIC_ASSERT(JSRegExp::kSize == JSRegExp::kFlagsOffset + kPointerSize);
  STATIC_ASSERT(JSRegExp::kLastIndexOffset == JSRegExp::kSize);
  STATIC_ASSERT(JSRegExp::kInObjectFieldCount == 1);  // LastIndex.

  const PretenureFlag pretenure = NOT_TENURED;
  const int size =
      JSRegExp::kSize + JSRegExp::kInObjectFieldCount * kPointerSize;

  AllocationBuilder builder(jsgraph(), effect, control);
  builder.Allocate(size, pretenure, Type::For(boilerplate_map));
  builder.Store(AccessBuilder::ForMap(), boilerplate_map);
  builder.Store(AccessBuilder::ForJSObjectPropertiesOrHash(),
                handle(boilerplate->raw_properties_or_hash(), isolate()));
  builder.Store(AccessBuilder::ForJSObjectElements(),
                handle(boilerplate->elements(), isolate()));

  builder.Store(AccessBuilder::ForJSRegExpData(),
                handle(boilerplate->data(), isolate()));
  builder.Store(AccessBuilder::ForJSRegExpSource(),
                handle(boilerplate->source(), isolate()));
  builder.Store(AccessBuilder::ForJSRegExpFlags(),
                handle(boilerplate->flags(), isolate()));
  builder.Store(AccessBuilder::ForJSRegExpLastIndex(),
                handle(boilerplate->last_index(), isolate()));

  return builder.Finish();
}

Factory* JSCreateLowering::factory() const { return isolate()->factory(); }

Graph* JSCreateLowering::graph() const { return jsgraph()->graph(); }

Isolate* JSCreateLowering::isolate() const { return jsgraph()->isolate(); }

CommonOperatorBuilder* JSCreateLowering::common() const {
  return jsgraph()->common();
}

SimplifiedOperatorBuilder* JSCreateLowering::simplified() const {
  return jsgraph()->simplified();
}

}  // namespace compiler
}  // namespace internal
}  // namespace v8<|MERGE_RESOLUTION|>--- conflicted
+++ resolved
@@ -28,87 +28,6 @@
 
 namespace {
 
-<<<<<<< HEAD
-// A helper class to construct inline allocations on the simplified operator
-// level. This keeps track of the effect chain for initial stores on a newly
-// allocated object and also provides helpers for commonly allocated objects.
-class AllocationBuilder final {
- public:
-  AllocationBuilder(JSGraph* jsgraph, Node* effect, Node* control)
-      : jsgraph_(jsgraph),
-        allocation_(nullptr),
-        effect_(effect),
-        control_(control) {}
-
-  // Primitive allocation of static size.
-  void Allocate(int size, PretenureFlag pretenure = NOT_TENURED,
-                Type* type = Type::Any()) {
-    DCHECK_LE(size, kMaxRegularHeapObjectSize);
-    effect_ = graph()->NewNode(
-        common()->BeginRegion(RegionObservability::kNotObservable), effect_);
-    allocation_ =
-        graph()->NewNode(simplified()->Allocate(type, pretenure),
-                         jsgraph()->Constant(size), effect_, control_);
-    effect_ = allocation_;
-  }
-
-  // Primitive store into a field.
-  void Store(const FieldAccess& access, Node* value) {
-    effect_ = graph()->NewNode(simplified()->StoreField(access), allocation_,
-                               value, effect_, control_);
-  }
-
-  // Primitive store into an element.
-  void Store(ElementAccess const& access, Node* index, Node* value) {
-    effect_ = graph()->NewNode(simplified()->StoreElement(access), allocation_,
-                               index, value, effect_, control_);
-  }
-
-  // Compound allocation of a FixedArray.
-  void AllocateArray(int length, Handle<Map> map,
-                     PretenureFlag pretenure = NOT_TENURED) {
-    DCHECK(map->instance_type() == FIXED_ARRAY_TYPE ||
-           map->instance_type() == FIXED_DOUBLE_ARRAY_TYPE);
-    int size = (map->instance_type() == FIXED_ARRAY_TYPE)
-                   ? FixedArray::SizeFor(length)
-                   : FixedDoubleArray::SizeFor(length);
-    Allocate(size, pretenure, Type::OtherInternal());
-    Store(AccessBuilder::ForMap(), map);
-    Store(AccessBuilder::ForFixedArrayLength(), jsgraph()->Constant(length));
-  }
-
-  // Compound store of a constant into a field.
-  void Store(const FieldAccess& access, Handle<Object> value) {
-    Store(access, jsgraph()->Constant(value));
-  }
-
-  void FinishAndChange(Node* node) {
-    NodeProperties::SetType(allocation_, NodeProperties::GetType(node));
-    node->ReplaceInput(0, allocation_);
-    node->ReplaceInput(1, effect_);
-    node->TrimInputCount(2);
-    NodeProperties::ChangeOp(node, common()->FinishRegion());
-  }
-
-  Node* Finish() {
-    return graph()->NewNode(common()->FinishRegion(), allocation_, effect_);
-  }
-
- protected:
-  JSGraph* jsgraph() { return jsgraph_; }
-  Graph* graph() { return jsgraph_->graph(); }
-  CommonOperatorBuilder* common() { return jsgraph_->common(); }
-  SimplifiedOperatorBuilder* simplified() { return jsgraph_->simplified(); }
-
- private:
-  JSGraph* const jsgraph_;
-  Node* allocation_;
-  Node* effect_;
-  Node* control_;
-};
-
-=======
->>>>>>> 84bd6f3c
 // Retrieves the frame state holding actual argument values.
 Node* GetArgumentsFrameState(Node* frame_state) {
   Node* const outer_state = NodeProperties::GetFrameStateInput(frame_state);
@@ -208,12 +127,7 @@
 // performance of using object literals is not worse than using constructor
 // functions, see crbug.com/v8/6211 for details.
 const int kMaxFastLiteralDepth = 3;
-<<<<<<< HEAD
-const int kMaxFastLiteralProperties =
-    (JSObject::kMaxInstanceSize - JSObject::kHeaderSize) >> kPointerSizeLog2;
-=======
 const int kMaxFastLiteralProperties = JSObject::kMaxInObjectProperties;
->>>>>>> 84bd6f3c
 
 }  // namespace
 
@@ -260,11 +174,8 @@
       return ReduceJSCreateBlockContext(node);
     case IrOpcode::kJSCreateGeneratorObject:
       return ReduceJSCreateGeneratorObject(node);
-<<<<<<< HEAD
-=======
     case IrOpcode::kJSCreateObject:
       return ReduceJSCreateObject(node);
->>>>>>> 84bd6f3c
     default:
       break;
   }
@@ -338,141 +249,6 @@
   if (outer_state->opcode() != IrOpcode::kFrameState) {
     switch (type) {
       case CreateArgumentsType::kMappedArguments: {
-<<<<<<< HEAD
-        // TODO(bmeurer): Make deoptimization mandatory for the various
-        // arguments objects, so that we always have a shared_info here.
-        Handle<SharedFunctionInfo> shared_info;
-        if (state_info.shared_info().ToHandle(&shared_info)) {
-          // TODO(mstarzinger): Duplicate parameters are not handled yet.
-          if (shared_info->has_duplicate_parameters()) return NoChange();
-          // If there is no aliasing, the arguments object elements are not
-          // special in any way, we can just return an unmapped backing store.
-          if (shared_info->internal_formal_parameter_count() == 0) {
-            Node* const callee = NodeProperties::GetValueInput(node, 0);
-            Node* effect = NodeProperties::GetEffectInput(node);
-            Node* const arguments_frame =
-                graph()->NewNode(simplified()->ArgumentsFrame());
-            Node* const arguments_length = graph()->NewNode(
-                simplified()->ArgumentsLength(0, false), arguments_frame);
-            // Allocate the elements backing store.
-            Node* const elements = effect =
-                graph()->NewNode(simplified()->NewUnmappedArgumentsElements(),
-                                 arguments_frame, arguments_length, effect);
-            // Load the arguments object map.
-            Node* const arguments_map = jsgraph()->HeapConstant(
-                handle(native_context()->sloppy_arguments_map(), isolate()));
-            // Actually allocate and initialize the arguments object.
-            AllocationBuilder a(jsgraph(), effect, control);
-            Node* properties = jsgraph()->EmptyFixedArrayConstant();
-            STATIC_ASSERT(JSSloppyArgumentsObject::kSize == 5 * kPointerSize);
-            a.Allocate(JSSloppyArgumentsObject::kSize);
-            a.Store(AccessBuilder::ForMap(), arguments_map);
-            a.Store(AccessBuilder::ForJSObjectProperties(), properties);
-            a.Store(AccessBuilder::ForJSObjectElements(), elements);
-            a.Store(AccessBuilder::ForArgumentsLength(), arguments_length);
-            a.Store(AccessBuilder::ForArgumentsCallee(), callee);
-            RelaxControls(node);
-            a.FinishAndChange(node);
-          } else {
-            Callable callable = CodeFactory::FastNewSloppyArguments(isolate());
-            Operator::Properties properties = node->op()->properties();
-            CallDescriptor* desc = Linkage::GetStubCallDescriptor(
-                isolate(), graph()->zone(), callable.descriptor(), 0,
-                CallDescriptor::kNoFlags, properties);
-            const Operator* new_op = common()->Call(desc);
-            Node* stub_code = jsgraph()->HeapConstant(callable.code());
-            node->InsertInput(graph()->zone(), 0, stub_code);
-            node->RemoveInput(3);  // Remove the frame state.
-            NodeProperties::ChangeOp(node, new_op);
-          }
-          return Changed(node);
-        }
-        return NoChange();
-      }
-      case CreateArgumentsType::kUnmappedArguments: {
-        Handle<SharedFunctionInfo> shared_info;
-        if (state_info.shared_info().ToHandle(&shared_info)) {
-          Node* effect = NodeProperties::GetEffectInput(node);
-          Node* const arguments_frame =
-              graph()->NewNode(simplified()->ArgumentsFrame());
-          Node* const arguments_length = graph()->NewNode(
-              simplified()->ArgumentsLength(
-                  shared_info->internal_formal_parameter_count(), false),
-              arguments_frame);
-          // Allocate the elements backing store.
-          Node* const elements = effect =
-              graph()->NewNode(simplified()->NewUnmappedArgumentsElements(),
-                               arguments_frame, arguments_length, effect);
-          // Load the arguments object map.
-          Node* const arguments_map = jsgraph()->HeapConstant(
-              handle(native_context()->strict_arguments_map(), isolate()));
-          // Actually allocate and initialize the arguments object.
-          AllocationBuilder a(jsgraph(), effect, control);
-          Node* properties = jsgraph()->EmptyFixedArrayConstant();
-          STATIC_ASSERT(JSStrictArgumentsObject::kSize == 4 * kPointerSize);
-          a.Allocate(JSStrictArgumentsObject::kSize);
-          a.Store(AccessBuilder::ForMap(), arguments_map);
-          a.Store(AccessBuilder::ForJSObjectProperties(), properties);
-          a.Store(AccessBuilder::ForJSObjectElements(), elements);
-          a.Store(AccessBuilder::ForArgumentsLength(), arguments_length);
-          RelaxControls(node);
-          a.FinishAndChange(node);
-        } else {
-          Callable callable = CodeFactory::FastNewStrictArguments(isolate());
-          Operator::Properties properties = node->op()->properties();
-          CallDescriptor* desc = Linkage::GetStubCallDescriptor(
-              isolate(), graph()->zone(), callable.descriptor(), 0,
-              CallDescriptor::kNeedsFrameState, properties);
-          const Operator* new_op = common()->Call(desc);
-          Node* stub_code = jsgraph()->HeapConstant(callable.code());
-          node->InsertInput(graph()->zone(), 0, stub_code);
-          NodeProperties::ChangeOp(node, new_op);
-        }
-        return Changed(node);
-      }
-      case CreateArgumentsType::kRestParameter: {
-        Handle<SharedFunctionInfo> shared_info;
-        if (state_info.shared_info().ToHandle(&shared_info)) {
-          Node* effect = NodeProperties::GetEffectInput(node);
-          Node* const arguments_frame =
-              graph()->NewNode(simplified()->ArgumentsFrame());
-          int formal_parameter_count =
-              shared_info->internal_formal_parameter_count();
-          Node* const rest_length = graph()->NewNode(
-              simplified()->ArgumentsLength(formal_parameter_count, true),
-              arguments_frame);
-          // Allocate the elements backing store. Since
-          // NewUnmappedArgumentsElements copies from the end of the arguments
-          // adapter frame, this is a suffix of the actual arguments.
-          Node* const elements = effect =
-              graph()->NewNode(simplified()->NewUnmappedArgumentsElements(),
-                               arguments_frame, rest_length, effect);
-          // Load the JSArray object map.
-          Node* const jsarray_map = jsgraph()->HeapConstant(handle(
-              native_context()->js_array_fast_elements_map_index(), isolate()));
-          // Actually allocate and initialize the jsarray.
-          AllocationBuilder a(jsgraph(), effect, control);
-          Node* properties = jsgraph()->EmptyFixedArrayConstant();
-          STATIC_ASSERT(JSArray::kSize == 4 * kPointerSize);
-          a.Allocate(JSArray::kSize);
-          a.Store(AccessBuilder::ForMap(), jsarray_map);
-          a.Store(AccessBuilder::ForJSObjectProperties(), properties);
-          a.Store(AccessBuilder::ForJSObjectElements(), elements);
-          a.Store(AccessBuilder::ForJSArrayLength(FAST_ELEMENTS), rest_length);
-          RelaxControls(node);
-          a.FinishAndChange(node);
-        } else {
-          Callable callable = CodeFactory::FastNewRestParameter(isolate());
-          Operator::Properties properties = node->op()->properties();
-          CallDescriptor* desc = Linkage::GetStubCallDescriptor(
-              isolate(), graph()->zone(), callable.descriptor(), 0,
-              CallDescriptor::kNeedsFrameState, properties);
-          const Operator* new_op = common()->Call(desc);
-          Node* stub_code = jsgraph()->HeapConstant(callable.code());
-          node->InsertInput(graph()->zone(), 0, stub_code);
-          NodeProperties::ChangeOp(node, new_op);
-        }
-=======
         // TODO(mstarzinger): Duplicate parameters are not handled yet.
         if (shared->has_duplicate_parameters()) return NoChange();
         Node* const callee = NodeProperties::GetValueInput(node, 0);
@@ -565,7 +341,6 @@
         a.Store(AccessBuilder::ForJSArrayLength(PACKED_ELEMENTS), rest_length);
         RelaxControls(node);
         a.FinishAndChange(node);
->>>>>>> 84bd6f3c
         return Changed(node);
       }
     }
@@ -702,19 +477,6 @@
   Node* const closure = NodeProperties::GetValueInput(node, 0);
   Node* const receiver = NodeProperties::GetValueInput(node, 1);
   Node* const context = NodeProperties::GetContextInput(node);
-<<<<<<< HEAD
-  Type* const closure_type = NodeProperties::GetType(closure);
-  Node* effect = NodeProperties::GetEffectInput(node);
-  Node* const control = NodeProperties::GetControlInput(node);
-  // Extract constructor and original constructor function.
-  if (closure_type->IsHeapConstant()) {
-    DCHECK(closure_type->AsHeapConstant()->Value()->IsJSFunction());
-    Handle<JSFunction> js_function =
-        Handle<JSFunction>::cast(closure_type->AsHeapConstant()->Value());
-    JSFunction::EnsureHasInitialMap(js_function);
-    Handle<Map> initial_map(js_function->initial_map());
-    initial_map->CompleteInobjectSlackTracking();
-=======
   Type const closure_type = NodeProperties::GetType(closure);
   Node* effect = NodeProperties::GetEffectInput(node);
   Node* const control = NodeProperties::GetControlInput(node);
@@ -728,22 +490,10 @@
     // generating code to finalize the instance size.
     js_function->CompleteInobjectSlackTrackingIfActive();
     Handle<Map> initial_map(js_function->initial_map(), isolate());
->>>>>>> 84bd6f3c
     DCHECK(initial_map->instance_type() == JS_GENERATOR_OBJECT_TYPE ||
            initial_map->instance_type() == JS_ASYNC_GENERATOR_OBJECT_TYPE);
 
     // Add a dependency on the {initial_map} to make sure that this code is
-<<<<<<< HEAD
-    // deoptimized whenever the {initial_map} of the {original_constructor}
-    // changes.
-    dependencies()->AssumeInitialMapCantChange(initial_map);
-
-    DCHECK(js_function->shared()->HasBytecodeArray());
-    int size = js_function->shared()->bytecode_array()->register_count();
-    Node* elements = effect = AllocateElements(
-        effect, control, FAST_HOLEY_ELEMENTS, size, NOT_TENURED);
-
-=======
     // deoptimized whenever the {initial_map} changes.
     dependencies()->AssumeInitialMapCantChange(initial_map);
 
@@ -759,17 +509,12 @@
     Node* register_file = effect = ab.Finish();
 
     // Emit code to allocate the JS[Async]GeneratorObject instance.
->>>>>>> 84bd6f3c
     AllocationBuilder a(jsgraph(), effect, control);
     a.Allocate(initial_map->instance_size());
     Node* empty_fixed_array = jsgraph()->EmptyFixedArrayConstant();
     Node* undefined = jsgraph()->UndefinedConstant();
     a.Store(AccessBuilder::ForMap(), initial_map);
-<<<<<<< HEAD
-    a.Store(AccessBuilder::ForJSObjectProperties(), empty_fixed_array);
-=======
     a.Store(AccessBuilder::ForJSObjectPropertiesOrHash(), empty_fixed_array);
->>>>>>> 84bd6f3c
     a.Store(AccessBuilder::ForJSObjectElements(), empty_fixed_array);
     a.Store(AccessBuilder::ForJSGeneratorObjectContext(), context);
     a.Store(AccessBuilder::ForJSGeneratorObjectFunction(), closure);
@@ -779,23 +524,12 @@
             jsgraph()->Constant(JSGeneratorObject::kNext));
     a.Store(AccessBuilder::ForJSGeneratorObjectContinuation(),
             jsgraph()->Constant(JSGeneratorObject::kGeneratorExecuting));
-<<<<<<< HEAD
-    a.Store(AccessBuilder::ForJSGeneratorObjectRegisterFile(), elements);
-
-    if (initial_map->instance_type() == JS_ASYNC_GENERATOR_OBJECT_TYPE) {
-      a.Store(AccessBuilder::ForJSAsyncGeneratorObjectQueue(), undefined);
-      a.Store(AccessBuilder::ForJSAsyncGeneratorObjectAwaitInputOrDebugPos(),
-              undefined);
-      a.Store(AccessBuilder::ForJSAsyncGeneratorObjectAwaitedPromise(),
-              undefined);
-=======
     a.Store(AccessBuilder::ForJSGeneratorObjectRegisterFile(), register_file);
 
     if (initial_map->instance_type() == JS_ASYNC_GENERATOR_OBJECT_TYPE) {
       a.Store(AccessBuilder::ForJSAsyncGeneratorObjectQueue(), undefined);
       a.Store(AccessBuilder::ForJSAsyncGeneratorObjectIsAwaiting(),
               jsgraph()->ZeroConstant());
->>>>>>> 84bd6f3c
     }
 
     // Handle in-object properties, too.
@@ -809,11 +543,8 @@
   return NoChange();
 }
 
-<<<<<<< HEAD
-=======
 // Constructs an array with a variable {length} when no upper bound
 // is known for the capacity.
->>>>>>> 84bd6f3c
 Reduction JSCreateLowering::ReduceNewArray(Node* node, Node* length,
                                            Handle<Map> initial_map,
                                            PretenureFlag pretenure) {
@@ -962,79 +693,15 @@
   return Changed(node);
 }
 
-Reduction JSCreateLowering::ReduceNewArray(Node* node,
-                                           std::vector<Node*> values,
-                                           Handle<AllocationSite> site) {
-  DCHECK_EQ(IrOpcode::kJSCreateArray, node->opcode());
-  Node* effect = NodeProperties::GetEffectInput(node);
-  Node* control = NodeProperties::GetControlInput(node);
-
-  // Extract transition and tenuring feedback from the {site} and add
-  // appropriate code dependencies on the {site} if deoptimization is
-  // enabled.
-  PretenureFlag pretenure = site->GetPretenureMode();
-  ElementsKind elements_kind = site->GetElementsKind();
-  DCHECK(IsFastElementsKind(elements_kind));
-  dependencies()->AssumeTenuringDecision(site);
-  dependencies()->AssumeTransitionStable(site);
-
-  // Check {values} based on the {elements_kind}. These checks are guarded
-  // by the {elements_kind} feedback on the {site}, so it's safe to just
-  // deoptimize in this case.
-  if (IsFastSmiElementsKind(elements_kind)) {
-    for (auto& value : values) {
-      if (!NodeProperties::GetType(value)->Is(Type::SignedSmall())) {
-        value = effect =
-            graph()->NewNode(simplified()->CheckSmi(), value, effect, control);
-      }
-    }
-  } else if (IsFastDoubleElementsKind(elements_kind)) {
-    for (auto& value : values) {
-      if (!NodeProperties::GetType(value)->Is(Type::Number())) {
-        value = effect = graph()->NewNode(simplified()->CheckNumber(), value,
-                                          effect, control);
-      }
-      // Make sure we do not store signaling NaNs into double arrays.
-      value = graph()->NewNode(simplified()->NumberSilenceNaN(), value);
-    }
-  }
-
-  // Retrieve the initial map for the array.
-  int const array_map_index = Context::ArrayMapIndex(elements_kind);
-  Node* js_array_map = jsgraph()->HeapConstant(
-      handle(Map::cast(native_context()->get(array_map_index)), isolate()));
-
-  // Setup elements, properties and length.
-  Node* elements = effect =
-      AllocateElements(effect, control, elements_kind, values, pretenure);
-  Node* properties = jsgraph()->EmptyFixedArrayConstant();
-  Node* length = jsgraph()->Constant(static_cast<int>(values.size()));
-
-  // Perform the allocation of the actual JSArray object.
-  AllocationBuilder a(jsgraph(), effect, control);
-  a.Allocate(JSArray::kSize, pretenure);
-  a.Store(AccessBuilder::ForMap(), js_array_map);
-  a.Store(AccessBuilder::ForJSObjectProperties(), properties);
-  a.Store(AccessBuilder::ForJSObjectElements(), elements);
-  a.Store(AccessBuilder::ForJSArrayLength(elements_kind), length);
-  RelaxControls(node);
-  a.FinishAndChange(node);
-  return Changed(node);
-}
-
 Reduction JSCreateLowering::ReduceNewArrayToStubCall(
     Node* node, Handle<AllocationSite> site) {
   CreateArrayParameters const& p = CreateArrayParametersOf(node->op());
   int const arity = static_cast<int>(p.arity());
   Node* target = NodeProperties::GetValueInput(node, 0);
   Node* new_target = NodeProperties::GetValueInput(node, 1);
-<<<<<<< HEAD
-  Type* new_target_type = NodeProperties::GetType(new_target);
-=======
   Type new_target_type = NodeProperties::GetType(new_target);
   Node* type_info = site.is_null() ? jsgraph()->UndefinedConstant()
                                    : jsgraph()->HeapConstant(site);
->>>>>>> 84bd6f3c
 
   ElementsKind elements_kind =
       site.is_null() ? GetInitialFastElementsKind() : site->GetElementsKind();
@@ -1046,119 +713,22 @@
   // The Array constructor can only trigger an observable side-effect
   // if the new.target may be a proxy.
   Operator::Properties const properties =
-<<<<<<< HEAD
-      (new_target != target || new_target_type->Maybe(Type::Proxy()))
-=======
       (new_target != target || new_target_type.Maybe(Type::Proxy()))
->>>>>>> 84bd6f3c
           ? Operator::kNoDeopt
           : Operator::kNoDeopt | Operator::kNoWrite;
 
   if (arity == 0) {
     ArrayNoArgumentConstructorStub stub(isolate(), elements_kind,
                                         override_mode);
-<<<<<<< HEAD
-    CallDescriptor* desc = Linkage::GetStubCallDescriptor(
-        isolate(), graph()->zone(), stub.GetCallInterfaceDescriptor(), 1,
-        CallDescriptor::kNeedsFrameState, properties);
-=======
     auto call_descriptor = Linkage::GetStubCallDescriptor(
         isolate(), graph()->zone(), stub.GetCallInterfaceDescriptor(),
         arity + 1, CallDescriptor::kNeedsFrameState, properties);
->>>>>>> 84bd6f3c
     node->ReplaceInput(0, jsgraph()->HeapConstant(stub.GetCode()));
     node->InsertInput(graph()->zone(), 2, type_info);
     node->InsertInput(graph()->zone(), 3, jsgraph()->Constant(arity));
     node->InsertInput(graph()->zone(), 4, jsgraph()->UndefinedConstant());
     NodeProperties::ChangeOp(node, common()->Call(call_descriptor));
   } else if (arity == 1) {
-<<<<<<< HEAD
-    AllocationSiteOverrideMode override_mode =
-        (AllocationSite::GetMode(elements_kind) == TRACK_ALLOCATION_SITE)
-            ? DISABLE_ALLOCATION_SITES
-            : DONT_OVERRIDE;
-
-    if (IsHoleyElementsKind(elements_kind)) {
-      ArraySingleArgumentConstructorStub stub(isolate(), elements_kind,
-                                              override_mode);
-      CallDescriptor* desc = Linkage::GetStubCallDescriptor(
-          isolate(), graph()->zone(), stub.GetCallInterfaceDescriptor(), 2,
-          CallDescriptor::kNeedsFrameState, properties);
-      node->ReplaceInput(0, jsgraph()->HeapConstant(stub.GetCode()));
-      node->InsertInput(graph()->zone(), 2, jsgraph()->HeapConstant(site));
-      node->InsertInput(graph()->zone(), 3, jsgraph()->Constant(1));
-      node->InsertInput(graph()->zone(), 4, jsgraph()->UndefinedConstant());
-      NodeProperties::ChangeOp(node, common()->Call(desc));
-      return Changed(node);
-    }
-
-    Node* effect = NodeProperties::GetEffectInput(node);
-    Node* control = NodeProperties::GetControlInput(node);
-    Node* length = NodeProperties::GetValueInput(node, 2);
-    Node* equal = graph()->NewNode(simplified()->ReferenceEqual(), length,
-                                   jsgraph()->ZeroConstant());
-
-    Node* branch =
-        graph()->NewNode(common()->Branch(BranchHint::kFalse), equal, control);
-    Node* call_holey;
-    Node* call_packed;
-    Node* context = NodeProperties::GetContextInput(node);
-    Node* frame_state = NodeProperties::GetFrameStateInput(node);
-    Node* if_equal = graph()->NewNode(common()->IfTrue(), branch);
-    {
-      ArraySingleArgumentConstructorStub stub(isolate(), elements_kind,
-                                              override_mode);
-      CallDescriptor* desc = Linkage::GetStubCallDescriptor(
-          isolate(), graph()->zone(), stub.GetCallInterfaceDescriptor(), 2,
-          CallDescriptor::kNeedsFrameState, properties);
-
-      Node* inputs[] = {jsgraph()->HeapConstant(stub.GetCode()),
-                        node->InputAt(1),
-                        jsgraph()->HeapConstant(site),
-                        jsgraph()->Constant(1),
-                        jsgraph()->UndefinedConstant(),
-                        length,
-                        context,
-                        frame_state,
-                        effect,
-                        if_equal};
-
-      call_holey =
-          graph()->NewNode(common()->Call(desc), arraysize(inputs), inputs);
-    }
-    Node* if_not_equal = graph()->NewNode(common()->IfFalse(), branch);
-    {
-      // Require elements kind to "go holey."
-      ArraySingleArgumentConstructorStub stub(
-          isolate(), GetHoleyElementsKind(elements_kind), override_mode);
-      CallDescriptor* desc = Linkage::GetStubCallDescriptor(
-          isolate(), graph()->zone(), stub.GetCallInterfaceDescriptor(), 2,
-          CallDescriptor::kNeedsFrameState, properties);
-
-      Node* inputs[] = {jsgraph()->HeapConstant(stub.GetCode()),
-                        node->InputAt(1),
-                        jsgraph()->HeapConstant(site),
-                        jsgraph()->Constant(1),
-                        jsgraph()->UndefinedConstant(),
-                        length,
-                        context,
-                        frame_state,
-                        effect,
-                        if_not_equal};
-
-      call_packed =
-          graph()->NewNode(common()->Call(desc), arraysize(inputs), inputs);
-    }
-    Node* merge = graph()->NewNode(common()->Merge(2), call_holey, call_packed);
-    Node* effect_phi = graph()->NewNode(common()->EffectPhi(2), call_holey,
-                                        call_packed, merge);
-    Node* phi =
-        graph()->NewNode(common()->Phi(MachineRepresentation::kTagged, 2),
-                         call_holey, call_packed, merge);
-
-    ReplaceWithValue(node, phi, effect_phi, merge);
-    return Changed(node);
-=======
     // Require elements kind to "go holey".
     ArraySingleArgumentConstructorStub stub(
         isolate(), GetHoleyElementsKind(elements_kind), override_mode);
@@ -1181,7 +751,6 @@
     node->InsertInput(graph()->zone(), 3, jsgraph()->Constant(arity));
     node->InsertInput(graph()->zone(), 4, jsgraph()->UndefinedConstant());
     NodeProperties::ChangeOp(node, common()->Call(call_descriptor));
->>>>>>> 84bd6f3c
   }
   return Changed(node);
 }
@@ -1318,42 +887,6 @@
   // TODO(bmeurer): Optimize the subclassing case.
   if (target != new_target) return NoChange();
 
-<<<<<<< HEAD
-  // Check if we have a feedback {site} on the {node}.
-  Handle<AllocationSite> site = p.site();
-  if (p.site().is_null()) return NoChange();
-
-  // Attempt to inline calls to the Array constructor for the relevant cases
-  // where either no arguments are provided, or exactly one unsigned number
-  // argument is given.
-  if (site->CanInlineCall()) {
-    if (p.arity() == 0) {
-      Node* length = jsgraph()->ZeroConstant();
-      int capacity = JSArray::kPreallocatedArrayElements;
-      return ReduceNewArray(node, length, capacity, site);
-    } else if (p.arity() == 1) {
-      Node* length = NodeProperties::GetValueInput(node, 2);
-      Type* length_type = NodeProperties::GetType(length);
-      if (!length_type->Maybe(Type::Number())) {
-        // Handle the single argument case, where we know that the value
-        // cannot be a valid Array length.
-        return ReduceNewArray(node, {length}, site);
-      }
-      if (length_type->Is(Type::SignedSmall()) && length_type->Min() >= 0 &&
-          length_type->Max() <= kElementLoopUnrollLimit &&
-          length_type->Min() == length_type->Max()) {
-        int capacity = static_cast<int>(length_type->Max());
-        return ReduceNewArray(node, length, capacity, site);
-      }
-    } else if (p.arity() <= JSArray::kInitialMaxFastElementArray) {
-      std::vector<Node*> values;
-      values.reserve(p.arity());
-      for (size_t i = 0; i < p.arity(); ++i) {
-        values.push_back(
-            NodeProperties::GetValueInput(node, static_cast<int>(2 + i)));
-      }
-      return ReduceNewArray(node, values, site);
-=======
   return ReduceNewArrayToStubCall(node, site);
 }
 
@@ -1466,7 +999,6 @@
     for (int i = 0; i < arity; ++i) {
       a.Store(AccessBuilder::ForFixedArraySlot(i),
               NodeProperties::GetValueInput(node, 2 + i));
->>>>>>> 84bd6f3c
     }
     bound_arguments = effect = a.Finish();
   }
@@ -2138,17 +1670,10 @@
   DCHECK_LE(1, capacity);
   DCHECK_LE(capacity, JSArray::kInitialMaxFastElementArray);
 
-<<<<<<< HEAD
-  Handle<Map> elements_map = IsFastDoubleElementsKind(elements_kind)
-                                 ? factory()->fixed_double_array_map()
-                                 : factory()->fixed_array_map();
-  ElementAccess access = IsFastDoubleElementsKind(elements_kind)
-=======
   Handle<Map> elements_map = IsDoubleElementsKind(elements_kind)
                                  ? factory()->fixed_double_array_map()
                                  : factory()->fixed_array_map();
   ElementAccess access = IsDoubleElementsKind(elements_kind)
->>>>>>> 84bd6f3c
                              ? AccessBuilder::ForFixedDoubleArrayElement()
                              : AccessBuilder::ForFixedArrayElement();
 
