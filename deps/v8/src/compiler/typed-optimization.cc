// Copyright 2016 the V8 project authors. All rights reserved.
// Use of this source code is governed by a BSD-style license that can be
// found in the LICENSE file.

#include "src/compiler/typed-optimization.h"

#include "src/compilation-dependencies.h"
#include "src/compiler/js-graph.h"
#include "src/compiler/node-matchers.h"
#include "src/compiler/node-properties.h"
#include "src/compiler/simplified-operator.h"
#include "src/compiler/type-cache.h"
#include "src/isolate-inl.h"

namespace v8 {
namespace internal {
namespace compiler {

TypedOptimization::TypedOptimization(Editor* editor,
                                     CompilationDependencies* dependencies,
                                     JSGraph* jsgraph)
    : AdvancedReducer(editor),
      dependencies_(dependencies),
      jsgraph_(jsgraph),
      true_type_(Type::HeapConstant(factory()->true_value(), graph()->zone())),
      false_type_(
          Type::HeapConstant(factory()->false_value(), graph()->zone())),
      type_cache_(TypeCache::Get()) {}

TypedOptimization::~TypedOptimization() {}

Reduction TypedOptimization::Reduce(Node* node) {
  switch (node->opcode()) {
    case IrOpcode::kConvertReceiver:
      return ReduceConvertReceiver(node);
    case IrOpcode::kCheckHeapObject:
      return ReduceCheckHeapObject(node);
    case IrOpcode::kCheckNotTaggedHole:
      return ReduceCheckNotTaggedHole(node);
    case IrOpcode::kCheckMaps:
      return ReduceCheckMaps(node);
    case IrOpcode::kCheckNumber:
      return ReduceCheckNumber(node);
    case IrOpcode::kCheckString:
      return ReduceCheckString(node);
    case IrOpcode::kCheckEqualsInternalizedString:
      return ReduceCheckEqualsInternalizedString(node);
    case IrOpcode::kCheckEqualsSymbol:
      return ReduceCheckEqualsSymbol(node);
    case IrOpcode::kLoadField:
      return ReduceLoadField(node);
    case IrOpcode::kNumberCeil:
    case IrOpcode::kNumberRound:
    case IrOpcode::kNumberTrunc:
      return ReduceNumberRoundop(node);
    case IrOpcode::kNumberFloor:
      return ReduceNumberFloor(node);
    case IrOpcode::kNumberToUint8Clamped:
      return ReduceNumberToUint8Clamped(node);
    case IrOpcode::kPhi:
      return ReducePhi(node);
    case IrOpcode::kReferenceEqual:
      return ReduceReferenceEqual(node);
    case IrOpcode::kStringEqual:
    case IrOpcode::kStringLessThan:
    case IrOpcode::kStringLessThanOrEqual:
      return ReduceStringComparison(node);
    case IrOpcode::kSameValue:
      return ReduceSameValue(node);
    case IrOpcode::kSelect:
      return ReduceSelect(node);
<<<<<<< HEAD
=======
    case IrOpcode::kTypeOf:
      return ReduceTypeOf(node);
    case IrOpcode::kToBoolean:
      return ReduceToBoolean(node);
>>>>>>> 84bd6f3c
    case IrOpcode::kSpeculativeToNumber:
      return ReduceSpeculativeToNumber(node);
    default:
      break;
  }
  return NoChange();
}

namespace {

MaybeHandle<Map> GetStableMapFromObjectType(Type object_type) {
  if (object_type.IsHeapConstant()) {
    Handle<Map> object_map(object_type.AsHeapConstant()->Value()->map());
    if (object_map->is_stable()) return object_map;
  }
  return MaybeHandle<Map>();
}

}  // namespace

Reduction TypedOptimization::ReduceConvertReceiver(Node* node) {
  Node* const value = NodeProperties::GetValueInput(node, 0);
  Type const value_type = NodeProperties::GetType(value);
  Node* const global_proxy = NodeProperties::GetValueInput(node, 1);
  if (value_type.Is(Type::Receiver())) {
    ReplaceWithValue(node, value);
    return Replace(value);
  } else if (value_type.Is(Type::NullOrUndefined())) {
    ReplaceWithValue(node, global_proxy);
    return Replace(global_proxy);
  }
  return NoChange();
}

Reduction TypedOptimization::ReduceCheckHeapObject(Node* node) {
  Node* const input = NodeProperties::GetValueInput(node, 0);
  Type const input_type = NodeProperties::GetType(input);
  if (!input_type.Maybe(Type::SignedSmall())) {
    ReplaceWithValue(node, input);
    return Replace(input);
  }
  return NoChange();
}

Reduction TypedOptimization::ReduceCheckNotTaggedHole(Node* node) {
  Node* const input = NodeProperties::GetValueInput(node, 0);
  Type const input_type = NodeProperties::GetType(input);
  if (!input_type.Maybe(Type::Hole())) {
    ReplaceWithValue(node, input);
    return Replace(input);
  }
  return NoChange();
}

Reduction TypedOptimization::ReduceCheckMaps(Node* node) {
  // The CheckMaps(o, ...map...) can be eliminated if map is stable,
  // o has type Constant(object) and map == object->map, and either
  //  (1) map cannot transition further, or
  //  (2) we can add a code dependency on the stability of map
  //      (to guard the Constant type information).
  Node* const object = NodeProperties::GetValueInput(node, 0);
  Type const object_type = NodeProperties::GetType(object);
  Node* const effect = NodeProperties::GetEffectInput(node);
  Handle<Map> object_map;
  if (GetStableMapFromObjectType(object_type).ToHandle(&object_map)) {
    for (int i = 1; i < node->op()->ValueInputCount(); ++i) {
      Node* const map = NodeProperties::GetValueInput(node, i);
      Type const map_type = NodeProperties::GetType(map);
      if (map_type.IsHeapConstant() &&
          map_type.AsHeapConstant()->Value().is_identical_to(object_map)) {
        if (object_map->CanTransition()) {
          dependencies()->AssumeMapStable(object_map);
        }
        return Replace(effect);
      }
    }
  }
  return NoChange();
}

Reduction TypedOptimization::ReduceCheckNumber(Node* node) {
  Node* const input = NodeProperties::GetValueInput(node, 0);
<<<<<<< HEAD
  Type* const input_type = NodeProperties::GetType(input);
  if (input_type->Is(Type::Number())) {
=======
  Type const input_type = NodeProperties::GetType(input);
  if (input_type.Is(Type::Number())) {
>>>>>>> 84bd6f3c
    ReplaceWithValue(node, input);
    return Replace(input);
  }
  return NoChange();
}

Reduction TypedOptimization::ReduceCheckString(Node* node) {
  Node* const input = NodeProperties::GetValueInput(node, 0);
  Type const input_type = NodeProperties::GetType(input);
  if (input_type.Is(Type::String())) {
    ReplaceWithValue(node, input);
    return Replace(input);
  }
  return NoChange();
}

Reduction TypedOptimization::ReduceCheckEqualsInternalizedString(Node* node) {
  Node* const exp = NodeProperties::GetValueInput(node, 0);
  Type const exp_type = NodeProperties::GetType(exp);
  Node* const val = NodeProperties::GetValueInput(node, 1);
  Type const val_type = NodeProperties::GetType(val);
  Node* const effect = NodeProperties::GetEffectInput(node);
  if (val_type.Is(exp_type)) return Replace(effect);
  // TODO(turbofan): Should we also try to optimize the
  // non-internalized String case for {val} here?
  return NoChange();
}

Reduction TypedOptimization::ReduceCheckEqualsSymbol(Node* node) {
  Node* const exp = NodeProperties::GetValueInput(node, 0);
  Type const exp_type = NodeProperties::GetType(exp);
  Node* const val = NodeProperties::GetValueInput(node, 1);
  Type const val_type = NodeProperties::GetType(val);
  Node* const effect = NodeProperties::GetEffectInput(node);
  if (val_type.Is(exp_type)) return Replace(effect);
  return NoChange();
}

Reduction TypedOptimization::ReduceLoadField(Node* node) {
  Node* const object = NodeProperties::GetValueInput(node, 0);
  Type const object_type = NodeProperties::GetType(object);
  FieldAccess const& access = FieldAccessOf(node->op());
  if (access.base_is_tagged == kTaggedBase &&
      access.offset == HeapObject::kMapOffset) {
    // We can replace LoadField[Map](o) with map if is stable, and
    // o has type Constant(object) and map == object->map, and either
    //  (1) map cannot transition further, or
    //  (2) deoptimization is enabled and we can add a code dependency on the
    //      stability of map (to guard the Constant type information).
    Handle<Map> object_map;
    if (GetStableMapFromObjectType(object_type).ToHandle(&object_map)) {
      if (object_map->CanTransition()) {
        dependencies()->AssumeMapStable(object_map);
      }
      Node* const value = jsgraph()->HeapConstant(object_map);
      ReplaceWithValue(node, value);
      return Replace(value);
    }
  }
  return NoChange();
}

Reduction TypedOptimization::ReduceNumberFloor(Node* node) {
  Node* const input = NodeProperties::GetValueInput(node, 0);
  Type const input_type = NodeProperties::GetType(input);
  if (input_type.Is(type_cache_.kIntegerOrMinusZeroOrNaN)) {
    return Replace(input);
  }
<<<<<<< HEAD
  if (input_type->Is(Type::PlainNumber()) &&
=======
  if (input_type.Is(Type::PlainNumber()) &&
>>>>>>> 84bd6f3c
      (input->opcode() == IrOpcode::kNumberDivide ||
       input->opcode() == IrOpcode::kSpeculativeNumberDivide)) {
    Node* const lhs = NodeProperties::GetValueInput(input, 0);
    Type const lhs_type = NodeProperties::GetType(lhs);
    Node* const rhs = NodeProperties::GetValueInput(input, 1);
    Type const rhs_type = NodeProperties::GetType(rhs);
    if (lhs_type.Is(Type::Unsigned32()) && rhs_type.Is(Type::Unsigned32())) {
      // We can replace
      //
      //   NumberFloor(NumberDivide(lhs: unsigned32,
      //                            rhs: unsigned32)): plain-number
      //
      // with
      //
      //   NumberToUint32(NumberDivide(lhs, rhs))
      //
      // and just smash the type [0...lhs.Max] on the {node},
      // as the truncated result must be loewr than {lhs}'s maximum
      // value (note that {rhs} cannot be less than 1 due to the
      // plain-number type constraint on the {node}).
      NodeProperties::ChangeOp(node, simplified()->NumberToUint32());
      NodeProperties::SetType(node,
                              Type::Range(0, lhs_type.Max(), graph()->zone()));
      return Changed(node);
    }
  }
  return NoChange();
}

Reduction TypedOptimization::ReduceNumberRoundop(Node* node) {
  Node* const input = NodeProperties::GetValueInput(node, 0);
  Type const input_type = NodeProperties::GetType(input);
  if (input_type.Is(type_cache_.kIntegerOrMinusZeroOrNaN)) {
    return Replace(input);
  }
  return NoChange();
}

Reduction TypedOptimization::ReduceNumberToUint8Clamped(Node* node) {
  Node* const input = NodeProperties::GetValueInput(node, 0);
  Type const input_type = NodeProperties::GetType(input);
  if (input_type.Is(type_cache_.kUint8)) {
    return Replace(input);
  }
  return NoChange();
}

Reduction TypedOptimization::ReducePhi(Node* node) {
  // Try to narrow the type of the Phi {node}, which might be more precise now
  // after lowering based on types, i.e. a SpeculativeNumberAdd has a more
  // precise type than the JSAdd that was in the graph when the Typer was run.
  DCHECK_EQ(IrOpcode::kPhi, node->opcode());
  int arity = node->op()->ValueInputCount();
  Type type = NodeProperties::GetType(node->InputAt(0));
  for (int i = 1; i < arity; ++i) {
    type = Type::Union(type, NodeProperties::GetType(node->InputAt(i)),
                       graph()->zone());
  }
  Type const node_type = NodeProperties::GetType(node);
  if (!node_type.Is(type)) {
    type = Type::Intersect(node_type, type, graph()->zone());
    NodeProperties::SetType(node, type);
    return Changed(node);
  }
  return NoChange();
}

Reduction TypedOptimization::ReduceReferenceEqual(Node* node) {
  DCHECK_EQ(IrOpcode::kReferenceEqual, node->opcode());
  Node* const lhs = NodeProperties::GetValueInput(node, 0);
  Node* const rhs = NodeProperties::GetValueInput(node, 1);
  Type const lhs_type = NodeProperties::GetType(lhs);
  Type const rhs_type = NodeProperties::GetType(rhs);
  if (!lhs_type.Maybe(rhs_type)) {
    Node* replacement = jsgraph()->FalseConstant();
    // Make sure we do not widen the type.
    if (NodeProperties::GetType(replacement)
            .Is(NodeProperties::GetType(node))) {
      return Replace(jsgraph()->FalseConstant());
    }
  }
  return NoChange();
}

const Operator* TypedOptimization::NumberComparisonFor(const Operator* op) {
  switch (op->opcode()) {
    case IrOpcode::kStringEqual:
      return simplified()->NumberEqual();
    case IrOpcode::kStringLessThan:
      return simplified()->NumberLessThan();
    case IrOpcode::kStringLessThanOrEqual:
      return simplified()->NumberLessThanOrEqual();
    default:
      break;
  }
  UNREACHABLE();
}

Reduction TypedOptimization::
    TryReduceStringComparisonOfStringFromSingleCharCodeToConstant(
        Node* comparison, Handle<String> string, bool inverted) {
  switch (comparison->opcode()) {
    case IrOpcode::kStringEqual:
      if (string->length() != 1) {
        // String.fromCharCode(x) always has length 1.
        return Replace(jsgraph()->BooleanConstant(false));
      }
      break;
    case IrOpcode::kStringLessThan:
      V8_FALLTHROUGH;
    case IrOpcode::kStringLessThanOrEqual:
      if (string->length() == 0) {
        // String.fromCharCode(x) <= "" is always false,
        // "" < String.fromCharCode(x) is always true.
        return Replace(jsgraph()->BooleanConstant(inverted));
      }
      break;
    default:
      UNREACHABLE();
  }
  return NoChange();
}

// Try to reduces a string comparison of the form
// String.fromCharCode(x) {comparison} {constant} if inverted is false,
// and {constant} {comparison} String.fromCharCode(x) if inverted is true.
Reduction
TypedOptimization::TryReduceStringComparisonOfStringFromSingleCharCode(
    Node* comparison, Node* from_char_code, Node* constant, bool inverted) {
  DCHECK_EQ(IrOpcode::kStringFromSingleCharCode, from_char_code->opcode());
  HeapObjectMatcher m(constant);
  if (!m.HasValue() || !m.Value()->IsString()) return NoChange();
  Handle<String> string = Handle<String>::cast(m.Value());

  // Check if comparison can be resolved statically.
  Reduction red = TryReduceStringComparisonOfStringFromSingleCharCodeToConstant(
      comparison, string, inverted);
  if (red.Changed()) return red;

  const Operator* comparison_op = NumberComparisonFor(comparison->op());
  Node* from_char_code_repl = NodeProperties::GetValueInput(from_char_code, 0);
  Type from_char_code_repl_type = NodeProperties::GetType(from_char_code_repl);
  if (!from_char_code_repl_type.Is(type_cache_.kUint16)) {
    // Convert to signed int32 to satisfy type of {NumberBitwiseAnd}.
    from_char_code_repl =
        graph()->NewNode(simplified()->NumberToInt32(), from_char_code_repl);
    from_char_code_repl = graph()->NewNode(
        simplified()->NumberBitwiseAnd(), from_char_code_repl,
        jsgraph()->Constant(std::numeric_limits<uint16_t>::max()));
  }
  Node* constant_repl = jsgraph()->Constant(string->Get(0));

  Node* number_comparison = nullptr;
  if (inverted) {
    // "x..." <= String.fromCharCode(z) is true if x < z.
    if (string->length() > 1 &&
        comparison->opcode() == IrOpcode::kStringLessThanOrEqual) {
      comparison_op = simplified()->NumberLessThan();
    }
    number_comparison =
        graph()->NewNode(comparison_op, constant_repl, from_char_code_repl);
  } else {
    // String.fromCharCode(z) < "x..." is true if z <= x.
    if (string->length() > 1 &&
        comparison->opcode() == IrOpcode::kStringLessThan) {
      comparison_op = simplified()->NumberLessThanOrEqual();
    }
    number_comparison =
        graph()->NewNode(comparison_op, from_char_code_repl, constant_repl);
  }
  ReplaceWithValue(comparison, number_comparison);
  return Replace(number_comparison);
}

Reduction TypedOptimization::ReduceStringComparison(Node* node) {
  DCHECK(IrOpcode::kStringEqual == node->opcode() ||
         IrOpcode::kStringLessThan == node->opcode() ||
         IrOpcode::kStringLessThanOrEqual == node->opcode());
  Node* const lhs = NodeProperties::GetValueInput(node, 0);
  Node* const rhs = NodeProperties::GetValueInput(node, 1);
  if (lhs->opcode() == IrOpcode::kStringFromSingleCharCode) {
    if (rhs->opcode() == IrOpcode::kStringFromSingleCharCode) {
      Node* left = NodeProperties::GetValueInput(lhs, 0);
      Node* right = NodeProperties::GetValueInput(rhs, 0);
      Type left_type = NodeProperties::GetType(left);
      Type right_type = NodeProperties::GetType(right);
      if (!left_type.Is(type_cache_.kUint16)) {
        // Convert to signed int32 to satisfy type of {NumberBitwiseAnd}.
        left = graph()->NewNode(simplified()->NumberToInt32(), left);
        left = graph()->NewNode(
            simplified()->NumberBitwiseAnd(), left,
            jsgraph()->Constant(std::numeric_limits<uint16_t>::max()));
      }
      if (!right_type.Is(type_cache_.kUint16)) {
        // Convert to signed int32 to satisfy type of {NumberBitwiseAnd}.
        right = graph()->NewNode(simplified()->NumberToInt32(), right);
        right = graph()->NewNode(
            simplified()->NumberBitwiseAnd(), right,
            jsgraph()->Constant(std::numeric_limits<uint16_t>::max()));
      }
      Node* equal =
          graph()->NewNode(NumberComparisonFor(node->op()), left, right);
      ReplaceWithValue(node, equal);
      return Replace(equal);
    } else {
      return TryReduceStringComparisonOfStringFromSingleCharCode(node, lhs, rhs,
                                                                 false);
    }
  } else if (rhs->opcode() == IrOpcode::kStringFromSingleCharCode) {
    return TryReduceStringComparisonOfStringFromSingleCharCode(node, rhs, lhs,
                                                               true);
  }
  return NoChange();
}

Reduction TypedOptimization::ReduceSameValue(Node* node) {
  DCHECK_EQ(IrOpcode::kSameValue, node->opcode());
  Node* const lhs = NodeProperties::GetValueInput(node, 0);
  Node* const rhs = NodeProperties::GetValueInput(node, 1);
  Type const lhs_type = NodeProperties::GetType(lhs);
  Type const rhs_type = NodeProperties::GetType(rhs);
  if (lhs == rhs) {
    // SameValue(x,x) => #true
    return Replace(jsgraph()->TrueConstant());
  } else if (lhs_type.Is(Type::Unique()) && rhs_type.Is(Type::Unique())) {
    // SameValue(x:unique,y:unique) => ReferenceEqual(x,y)
    NodeProperties::ChangeOp(node, simplified()->ReferenceEqual());
    return Changed(node);
  } else if (lhs_type.Is(Type::String()) && rhs_type.Is(Type::String())) {
    // SameValue(x:string,y:string) => StringEqual(x,y)
    NodeProperties::ChangeOp(node, simplified()->StringEqual());
    return Changed(node);
  } else if (lhs_type.Is(Type::MinusZero())) {
    // SameValue(x:minus-zero,y) => ObjectIsMinusZero(y)
    node->RemoveInput(0);
    NodeProperties::ChangeOp(node, simplified()->ObjectIsMinusZero());
    return Changed(node);
  } else if (rhs_type.Is(Type::MinusZero())) {
    // SameValue(x,y:minus-zero) => ObjectIsMinusZero(x)
    node->RemoveInput(1);
    NodeProperties::ChangeOp(node, simplified()->ObjectIsMinusZero());
    return Changed(node);
  } else if (lhs_type.Is(Type::NaN())) {
    // SameValue(x:nan,y) => ObjectIsNaN(y)
    node->RemoveInput(0);
    NodeProperties::ChangeOp(node, simplified()->ObjectIsNaN());
    return Changed(node);
  } else if (rhs_type.Is(Type::NaN())) {
    // SameValue(x,y:nan) => ObjectIsNaN(x)
    node->RemoveInput(1);
    NodeProperties::ChangeOp(node, simplified()->ObjectIsNaN());
    return Changed(node);
  } else if (lhs_type.Is(Type::PlainNumber()) &&
             rhs_type.Is(Type::PlainNumber())) {
    // SameValue(x:plain-number,y:plain-number) => NumberEqual(x,y)
    NodeProperties::ChangeOp(node, simplified()->NumberEqual());
    return Changed(node);
  }
  return NoChange();
}

Reduction TypedOptimization::ReduceSelect(Node* node) {
  DCHECK_EQ(IrOpcode::kSelect, node->opcode());
  Node* const condition = NodeProperties::GetValueInput(node, 0);
  Type const condition_type = NodeProperties::GetType(condition);
  Node* const vtrue = NodeProperties::GetValueInput(node, 1);
  Type const vtrue_type = NodeProperties::GetType(vtrue);
  Node* const vfalse = NodeProperties::GetValueInput(node, 2);
  Type const vfalse_type = NodeProperties::GetType(vfalse);
  if (condition_type.Is(true_type_)) {
    // Select(condition:true, vtrue, vfalse) => vtrue
    return Replace(vtrue);
  }
  if (condition_type.Is(false_type_)) {
    // Select(condition:false, vtrue, vfalse) => vfalse
    return Replace(vfalse);
  }
  if (vtrue_type.Is(true_type_) && vfalse_type.Is(false_type_)) {
    // Select(condition, vtrue:true, vfalse:false) => condition
    return Replace(condition);
  }
  if (vtrue_type.Is(false_type_) && vfalse_type.Is(true_type_)) {
    // Select(condition, vtrue:false, vfalse:true) => BooleanNot(condition)
    node->TrimInputCount(1);
    NodeProperties::ChangeOp(node, simplified()->BooleanNot());
    return Changed(node);
  }
  // Try to narrow the type of the Select {node}, which might be more precise
  // now after lowering based on types.
  Type type = Type::Union(vtrue_type, vfalse_type, graph()->zone());
  Type const node_type = NodeProperties::GetType(node);
  if (!node_type.Is(type)) {
    type = Type::Intersect(node_type, type, graph()->zone());
    NodeProperties::SetType(node, type);
    return Changed(node);
  }
  return NoChange();
}

Reduction TypedOptimization::ReduceSpeculativeToNumber(Node* node) {
  DCHECK_EQ(IrOpcode::kSpeculativeToNumber, node->opcode());
  Node* const input = NodeProperties::GetValueInput(node, 0);
<<<<<<< HEAD
  Type* const input_type = NodeProperties::GetType(input);
  if (input_type->Is(Type::Number())) {
=======
  Type const input_type = NodeProperties::GetType(input);
  if (input_type.Is(Type::Number())) {
>>>>>>> 84bd6f3c
    // SpeculativeToNumber(x:number) => x
    ReplaceWithValue(node, input);
    return Replace(input);
  }
  return NoChange();
}

<<<<<<< HEAD
=======
Reduction TypedOptimization::ReduceTypeOf(Node* node) {
  Node* const input = node->InputAt(0);
  Type const type = NodeProperties::GetType(input);
  Factory* const f = factory();
  if (type.Is(Type::Boolean())) {
    return Replace(jsgraph()->Constant(f->boolean_string()));
  } else if (type.Is(Type::Number())) {
    return Replace(jsgraph()->Constant(f->number_string()));
  } else if (type.Is(Type::String())) {
    return Replace(jsgraph()->Constant(f->string_string()));
  } else if (type.Is(Type::BigInt())) {
    return Replace(jsgraph()->Constant(f->bigint_string()));
  } else if (type.Is(Type::Symbol())) {
    return Replace(jsgraph()->Constant(f->symbol_string()));
  } else if (type.Is(Type::OtherUndetectableOrUndefined())) {
    return Replace(jsgraph()->Constant(f->undefined_string()));
  } else if (type.Is(Type::NonCallableOrNull())) {
    return Replace(jsgraph()->Constant(f->object_string()));
  } else if (type.Is(Type::Function())) {
    return Replace(jsgraph()->Constant(f->function_string()));
  } else if (type.IsHeapConstant()) {
    return Replace(jsgraph()->Constant(
        Object::TypeOf(isolate(), type.AsHeapConstant()->Value())));
  }

  return NoChange();
}

Reduction TypedOptimization::ReduceToBoolean(Node* node) {
  Node* const input = node->InputAt(0);
  Type const input_type = NodeProperties::GetType(input);
  if (input_type.Is(Type::Boolean())) {
    // ToBoolean(x:boolean) => x
    return Replace(input);
  } else if (input_type.Is(Type::OrderedNumber())) {
    // SToBoolean(x:ordered-number) => BooleanNot(NumberEqual(x,#0))
    node->ReplaceInput(0, graph()->NewNode(simplified()->NumberEqual(), input,
                                           jsgraph()->ZeroConstant()));
    node->TrimInputCount(1);
    NodeProperties::ChangeOp(node, simplified()->BooleanNot());
    return Changed(node);
  } else if (input_type.Is(Type::Number())) {
    // ToBoolean(x:number) => NumberToBoolean(x)
    node->TrimInputCount(1);
    NodeProperties::ChangeOp(node, simplified()->NumberToBoolean());
    return Changed(node);
  } else if (input_type.Is(Type::DetectableReceiverOrNull())) {
    // ToBoolean(x:detectable receiver \/ null)
    //   => BooleanNot(ReferenceEqual(x,#null))
    node->ReplaceInput(0, graph()->NewNode(simplified()->ReferenceEqual(),
                                           input, jsgraph()->NullConstant()));
    node->TrimInputCount(1);
    NodeProperties::ChangeOp(node, simplified()->BooleanNot());
    return Changed(node);
  } else if (input_type.Is(Type::ReceiverOrNullOrUndefined())) {
    // ToBoolean(x:receiver \/ null \/ undefined)
    //   => BooleanNot(ObjectIsUndetectable(x))
    node->ReplaceInput(
        0, graph()->NewNode(simplified()->ObjectIsUndetectable(), input));
    node->TrimInputCount(1);
    NodeProperties::ChangeOp(node, simplified()->BooleanNot());
    return Changed(node);
  } else if (input_type.Is(Type::String())) {
    // ToBoolean(x:string) => BooleanNot(ReferenceEqual(x,""))
    node->ReplaceInput(0,
                       graph()->NewNode(simplified()->ReferenceEqual(), input,
                                        jsgraph()->EmptyStringConstant()));
    node->TrimInputCount(1);
    NodeProperties::ChangeOp(node, simplified()->BooleanNot());
    return Changed(node);
  }
  return NoChange();
}

>>>>>>> 84bd6f3c
Factory* TypedOptimization::factory() const { return isolate()->factory(); }

Graph* TypedOptimization::graph() const { return jsgraph()->graph(); }

Isolate* TypedOptimization::isolate() const { return jsgraph()->isolate(); }

SimplifiedOperatorBuilder* TypedOptimization::simplified() const {
  return jsgraph()->simplified();
}

}  // namespace compiler
}  // namespace internal
}  // namespace v8<|MERGE_RESOLUTION|>--- conflicted
+++ resolved
@@ -69,13 +69,10 @@
       return ReduceSameValue(node);
     case IrOpcode::kSelect:
       return ReduceSelect(node);
-<<<<<<< HEAD
-=======
     case IrOpcode::kTypeOf:
       return ReduceTypeOf(node);
     case IrOpcode::kToBoolean:
       return ReduceToBoolean(node);
->>>>>>> 84bd6f3c
     case IrOpcode::kSpeculativeToNumber:
       return ReduceSpeculativeToNumber(node);
     default:
@@ -158,13 +155,8 @@
 
 Reduction TypedOptimization::ReduceCheckNumber(Node* node) {
   Node* const input = NodeProperties::GetValueInput(node, 0);
-<<<<<<< HEAD
-  Type* const input_type = NodeProperties::GetType(input);
-  if (input_type->Is(Type::Number())) {
-=======
   Type const input_type = NodeProperties::GetType(input);
   if (input_type.Is(Type::Number())) {
->>>>>>> 84bd6f3c
     ReplaceWithValue(node, input);
     return Replace(input);
   }
@@ -233,11 +225,7 @@
   if (input_type.Is(type_cache_.kIntegerOrMinusZeroOrNaN)) {
     return Replace(input);
   }
-<<<<<<< HEAD
-  if (input_type->Is(Type::PlainNumber()) &&
-=======
   if (input_type.Is(Type::PlainNumber()) &&
->>>>>>> 84bd6f3c
       (input->opcode() == IrOpcode::kNumberDivide ||
        input->opcode() == IrOpcode::kSpeculativeNumberDivide)) {
     Node* const lhs = NodeProperties::GetValueInput(input, 0);
@@ -540,13 +528,8 @@
 Reduction TypedOptimization::ReduceSpeculativeToNumber(Node* node) {
   DCHECK_EQ(IrOpcode::kSpeculativeToNumber, node->opcode());
   Node* const input = NodeProperties::GetValueInput(node, 0);
-<<<<<<< HEAD
-  Type* const input_type = NodeProperties::GetType(input);
-  if (input_type->Is(Type::Number())) {
-=======
   Type const input_type = NodeProperties::GetType(input);
   if (input_type.Is(Type::Number())) {
->>>>>>> 84bd6f3c
     // SpeculativeToNumber(x:number) => x
     ReplaceWithValue(node, input);
     return Replace(input);
@@ -554,8 +537,6 @@
   return NoChange();
 }
 
-<<<<<<< HEAD
-=======
 Reduction TypedOptimization::ReduceTypeOf(Node* node) {
   Node* const input = node->InputAt(0);
   Type const type = NodeProperties::GetType(input);
@@ -630,7 +611,6 @@
   return NoChange();
 }
 
->>>>>>> 84bd6f3c
 Factory* TypedOptimization::factory() const { return isolate()->factory(); }
 
 Graph* TypedOptimization::graph() const { return jsgraph()->graph(); }
