// Copyright 2014 the V8 project authors. All rights reserved.
// Use of this source code is governed by a BSD-style license that can be
// found in the LICENSE file.

#include "src/compiler/int64-lowering.h"

#include "src/compiler/common-operator.h"
#include "src/compiler/diamond.h"
#include "src/compiler/graph.h"
#include "src/compiler/linkage.h"
#include "src/compiler/machine-operator.h"
#include "src/compiler/node-matchers.h"
#include "src/compiler/node-properties.h"
#include "src/compiler/node.h"
#include "src/compiler/wasm-compiler.h"
// TODO(wasm): Remove this include.
#include "src/wasm/wasm-linkage.h"
#include "src/zone/zone.h"

namespace v8 {
namespace internal {
namespace compiler {

Int64Lowering::Int64Lowering(Graph* graph, MachineOperatorBuilder* machine,
                             CommonOperatorBuilder* common, Zone* zone,
                             Signature<MachineRepresentation>* signature)
    : zone_(zone),
      graph_(graph),
      machine_(machine),
      common_(common),
      state_(graph, 3),
      stack_(zone),
      replacements_(nullptr),
      signature_(signature),
      placeholder_(graph->NewNode(common->Parameter(-2, "placeholder"),
                                  graph->start())) {
  DCHECK_NOT_NULL(graph);
  DCHECK_NOT_NULL(graph->end());
  replacements_ = zone->NewArray<Replacement>(graph->NodeCount());
  memset(replacements_, 0, sizeof(Replacement) * graph->NodeCount());
}

void Int64Lowering::LowerGraph() {
  if (!machine()->Is32()) {
    return;
  }
  stack_.push_back({graph()->end(), 0});
  state_.Set(graph()->end(), State::kOnStack);

  while (!stack_.empty()) {
    NodeState& top = stack_.back();
    if (top.input_index == top.node->InputCount()) {
      // All inputs of top have already been lowered, now lower top.
      stack_.pop_back();
      state_.Set(top.node, State::kVisited);
      LowerNode(top.node);
    } else {
      // Push the next input onto the stack.
      Node* input = top.node->InputAt(top.input_index++);
      if (state_.Get(input) == State::kUnvisited) {
        if (input->opcode() == IrOpcode::kPhi) {
          // To break cycles with phi nodes we push phis on a separate stack so
          // that they are processed after all other nodes.
          PreparePhiReplacement(input);
          stack_.push_front({input, 0});
        } else if (input->opcode() == IrOpcode::kEffectPhi ||
                   input->opcode() == IrOpcode::kLoop) {
          stack_.push_front({input, 0});
        } else {
          stack_.push_back({input, 0});
        }
        state_.Set(input, State::kOnStack);
      }
    }
  }
}

namespace {

<<<<<<< HEAD
static int GetParameterIndexAfterLowering(
    Signature<MachineRepresentation>* signature, int old_index) {
=======
int GetReturnIndexAfterLowering(CallDescriptor* call_descriptor,
                                int old_index) {
>>>>>>> 84bd6f3c
  int result = old_index;
  for (int i = 0; i < old_index; i++) {
    if (call_descriptor->GetReturnType(i).representation() ==
        MachineRepresentation::kWord64) {
      result++;
    }
  }
  return result;
}

<<<<<<< HEAD
int GetReturnCountAfterLowering(Signature<MachineRepresentation>* signature) {
  int result = static_cast<int>(signature->return_count());
  for (int i = 0; i < static_cast<int>(signature->return_count()); i++) {
    if (signature->GetReturn(i) == MachineRepresentation::kWord64) {
      result++;
    }
  }
  return result;
}

}  // namespace

// static
int Int64Lowering::GetParameterCountAfterLowering(
    Signature<MachineRepresentation>* signature) {
  // GetParameterIndexAfterLowering(parameter_count) returns the parameter count
  // after lowering.
  return GetParameterIndexAfterLowering(
      signature, static_cast<int>(signature->parameter_count()));
}

// static
bool Int64Lowering::IsI64AsTwoParameters(MachineOperatorBuilder* machine,
                                         MachineRepresentation type) {
  return machine->Is32() && type == MachineRepresentation::kWord64;
=======
int GetReturnCountAfterLowering(CallDescriptor* call_descriptor) {
  return GetReturnIndexAfterLowering(
      call_descriptor, static_cast<int>(call_descriptor->ReturnCount()));
}

int GetParameterIndexAfterLowering(
    Signature<MachineRepresentation>* signature, int old_index) {
  int result = old_index;
  for (int i = 0; i < old_index; i++) {
    if (signature->GetParam(i) == MachineRepresentation::kWord64) {
      result++;
    }
  }
  return result;
}

int GetReturnCountAfterLowering(Signature<MachineRepresentation>* signature) {
  int result = static_cast<int>(signature->return_count());
  for (int i = 0; i < static_cast<int>(signature->return_count()); i++) {
    if (signature->GetReturn(i) == MachineRepresentation::kWord64) {
      result++;
    }
  }
  return result;
>>>>>>> 84bd6f3c
}

}  // namespace

// static
int Int64Lowering::GetParameterCountAfterLowering(
    Signature<MachineRepresentation>* signature) {
  // GetParameterIndexAfterLowering(parameter_count) returns the parameter count
  // after lowering.
  return GetParameterIndexAfterLowering(
      signature, static_cast<int>(signature->parameter_count()));
}

void Int64Lowering::GetIndexNodes(Node* index, Node*& index_low,
                                  Node*& index_high) {
  if (HasReplacementLow(index)) {
    index = GetReplacementLow(index);
  }
#if defined(V8_TARGET_LITTLE_ENDIAN)
  index_low = index;
  index_high = graph()->NewNode(machine()->Int32Add(), index,
                                graph()->NewNode(common()->Int32Constant(4)));
#elif defined(V8_TARGET_BIG_ENDIAN)
  index_low = graph()->NewNode(machine()->Int32Add(), index,
                               graph()->NewNode(common()->Int32Constant(4)));
  index_high = index;
#endif
}

void Int64Lowering::LowerNode(Node* node) {
  switch (node->opcode()) {
    case IrOpcode::kInt64Constant: {
      int64_t value = OpParameter<int64_t>(node->op());
      Node* low_node = graph()->NewNode(
          common()->Int32Constant(static_cast<int32_t>(value & 0xFFFFFFFF)));
      Node* high_node = graph()->NewNode(
          common()->Int32Constant(static_cast<int32_t>(value >> 32)));
      ReplaceNode(node, low_node, high_node);
      break;
    }
    case IrOpcode::kLoad:
    case IrOpcode::kUnalignedLoad: {
      MachineRepresentation rep;
      if (node->opcode() == IrOpcode::kLoad) {
        rep = LoadRepresentationOf(node->op()).representation();
      } else {
        DCHECK_EQ(IrOpcode::kUnalignedLoad, node->opcode());
        rep = LoadRepresentationOf(node->op()).representation();
      }

      if (rep == MachineRepresentation::kWord64) {
        Node* base = node->InputAt(0);
        Node* index = node->InputAt(1);
        Node* index_low;
        Node* index_high;
        GetIndexNodes(index, index_low, index_high);
        const Operator* load_op;

        if (node->opcode() == IrOpcode::kLoad) {
          load_op = machine()->Load(MachineType::Int32());
        } else {
          DCHECK_EQ(IrOpcode::kUnalignedLoad, node->opcode());
          load_op = machine()->UnalignedLoad(MachineType::Int32());
        }

        Node* high_node;
        if (node->InputCount() > 2) {
          Node* effect_high = node->InputAt(2);
          Node* control_high = node->InputAt(3);
          high_node = graph()->NewNode(load_op, base, index_high, effect_high,
                                       control_high);
          // change the effect change from old_node --> old_effect to
          // old_node --> high_node --> old_effect.
          node->ReplaceInput(2, high_node);
        } else {
          high_node = graph()->NewNode(load_op, base, index_high);
        }
        node->ReplaceInput(1, index_low);
        NodeProperties::ChangeOp(node, load_op);
        ReplaceNode(node, node, high_node);
      } else {
        DefaultLowering(node);
      }
      break;
    }
    case IrOpcode::kStore:
    case IrOpcode::kUnalignedStore: {
      MachineRepresentation rep;
      if (node->opcode() == IrOpcode::kStore) {
        rep = StoreRepresentationOf(node->op()).representation();
      } else {
        DCHECK_EQ(IrOpcode::kUnalignedStore, node->opcode());
        rep = UnalignedStoreRepresentationOf(node->op());
      }

      if (rep == MachineRepresentation::kWord64) {
        // We change the original store node to store the low word, and create
        // a new store node to store the high word. The effect and control edges
        // are copied from the original store to the new store node, the effect
        // edge of the original store is redirected to the new store.
        Node* base = node->InputAt(0);
        Node* index = node->InputAt(1);
        Node* index_low;
        Node* index_high;
        GetIndexNodes(index, index_low, index_high);
        Node* value = node->InputAt(2);
        DCHECK(HasReplacementLow(value));
        DCHECK(HasReplacementHigh(value));

        const Operator* store_op;
        if (node->opcode() == IrOpcode::kStore) {
          WriteBarrierKind write_barrier_kind =
              StoreRepresentationOf(node->op()).write_barrier_kind();
          store_op = machine()->Store(StoreRepresentation(
              MachineRepresentation::kWord32, write_barrier_kind));
        } else {
          DCHECK_EQ(IrOpcode::kUnalignedStore, node->opcode());
          store_op = machine()->UnalignedStore(MachineRepresentation::kWord32);
        }

        Node* high_node;
        if (node->InputCount() > 3) {
          Node* effect_high = node->InputAt(3);
          Node* control_high = node->InputAt(4);
          high_node = graph()->NewNode(store_op, base, index_high,
                                       GetReplacementHigh(value), effect_high,
                                       control_high);
          node->ReplaceInput(3, high_node);

        } else {
          high_node = graph()->NewNode(store_op, base, index_high,
                                       GetReplacementHigh(value));
        }

        node->ReplaceInput(1, index_low);
        node->ReplaceInput(2, GetReplacementLow(value));
        NodeProperties::ChangeOp(node, store_op);
        ReplaceNode(node, node, high_node);
      } else {
        DefaultLowering(node, true);
      }
      break;
    }
    case IrOpcode::kStart: {
      int parameter_count = GetParameterCountAfterLowering(signature());
      // Only exchange the node if the parameter count actually changed.
      if (parameter_count != static_cast<int>(signature()->parameter_count())) {
        int delta =
            parameter_count - static_cast<int>(signature()->parameter_count());
        int new_output_count = node->op()->ValueOutputCount() + delta;
        NodeProperties::ChangeOp(node, common()->Start(new_output_count));
      }
      break;
    }
    case IrOpcode::kParameter: {
      DCHECK_EQ(1, node->InputCount());
      // Only exchange the node if the parameter count actually changed. We do
      // not even have to do the default lowering because the the start node,
      // the only input of a parameter node, only changes if the parameter count
      // changes.
      if (GetParameterCountAfterLowering(signature()) !=
          static_cast<int>(signature()->parameter_count())) {
        int old_index = ParameterIndexOf(node->op());
        // TODO(wasm): Make this part not wasm specific.
        // Prevent special lowering of the instance parameter.
        if (old_index == wasm::kWasmInstanceParameterIndex) {
          DefaultLowering(node);
          break;
        }
        // Adjust old_index to be compliant with the signature.
        --old_index;
        int new_index = GetParameterIndexAfterLowering(signature(), old_index);
        // Adjust new_index to consider the instance parameter.
        ++new_index;
        NodeProperties::ChangeOp(node, common()->Parameter(new_index));

        if (signature()->GetParam(old_index) ==
            MachineRepresentation::kWord64) {
          Node* high_node = graph()->NewNode(common()->Parameter(new_index + 1),
                                             graph()->start());
          ReplaceNode(node, node, high_node);
        }
      }
      break;
    }
    case IrOpcode::kReturn: {
      int input_count = node->InputCount();
      DefaultLowering(node);
      if (input_count != node->InputCount()) {
        int new_return_count = GetReturnCountAfterLowering(signature());
        if (static_cast<int>(signature()->return_count()) != new_return_count) {
          NodeProperties::ChangeOp(node, common()->Return(new_return_count));
        }
<<<<<<< HEAD
=======
      }
      break;
    }
    case IrOpcode::kTailCall: {
      auto call_descriptor =
          const_cast<CallDescriptor*>(CallDescriptorOf(node->op()));
      bool returns_require_lowering =
          GetReturnCountAfterLowering(call_descriptor) !=
          static_cast<int>(call_descriptor->ReturnCount());
      if (DefaultLowering(node) || returns_require_lowering) {
        // Tail calls do not have return values, so adjusting the call
        // descriptor is enough.
        auto new_descriptor = GetI32WasmCallDescriptor(zone(), call_descriptor);
        NodeProperties::ChangeOp(node, common()->TailCall(new_descriptor));
>>>>>>> 84bd6f3c
      }
      break;
    }
    case IrOpcode::kCall: {
      auto call_descriptor =
          const_cast<CallDescriptor*>(CallDescriptorOf(node->op()));
      bool returns_require_lowering =
          GetReturnCountAfterLowering(call_descriptor) !=
          static_cast<int>(call_descriptor->ReturnCount());
      if (DefaultLowering(node) || returns_require_lowering) {
        // We have to adjust the call descriptor.
        NodeProperties::ChangeOp(node, common()->Call(GetI32WasmCallDescriptor(
                                           zone(), call_descriptor)));
      }
      if (returns_require_lowering) {
        size_t return_arity = call_descriptor->ReturnCount();
        if (return_arity == 1) {
          // We access the additional return values through projections.
          Node* low_node =
              graph()->NewNode(common()->Projection(0), node, graph()->start());
          Node* high_node =
              graph()->NewNode(common()->Projection(1), node, graph()->start());
          ReplaceNode(node, low_node, high_node);
        } else {
          ZoneVector<Node*> projections(return_arity, zone());
          NodeProperties::CollectValueProjections(node, projections.data(),
                                                  return_arity);
          for (size_t old_index = 0, new_index = 0; old_index < return_arity;
               ++old_index, ++new_index) {
            Node* use_node = projections[old_index];
            DCHECK_EQ(ProjectionIndexOf(use_node->op()), old_index);
            DCHECK_EQ(GetReturnIndexAfterLowering(call_descriptor,
                                                  static_cast<int>(old_index)),
                      static_cast<int>(new_index));
            if (new_index != old_index) {
              NodeProperties::ChangeOp(
                  use_node, common()->Projection(new_index));
            }
            if (call_descriptor->GetReturnType(old_index).representation() ==
                MachineRepresentation::kWord64) {
              Node* high_node = graph()->NewNode(
                  common()->Projection(new_index + 1), node,
                  graph()->start());
              ReplaceNode(use_node, use_node, high_node);
              ++new_index;
            }
          }
        }
      }
      break;
    }
    case IrOpcode::kWord64And: {
      DCHECK_EQ(2, node->InputCount());
      Node* left = node->InputAt(0);
      Node* right = node->InputAt(1);

      Node* low_node =
          graph()->NewNode(machine()->Word32And(), GetReplacementLow(left),
                           GetReplacementLow(right));
      Node* high_node =
          graph()->NewNode(machine()->Word32And(), GetReplacementHigh(left),
                           GetReplacementHigh(right));
      ReplaceNode(node, low_node, high_node);
      break;
    }
    case IrOpcode::kTruncateInt64ToInt32: {
      DCHECK_EQ(1, node->InputCount());
      Node* input = node->InputAt(0);
      ReplaceNode(node, GetReplacementLow(input), nullptr);
      node->NullAllInputs();
      break;
    }
    case IrOpcode::kInt64Add: {
      DCHECK_EQ(2, node->InputCount());

      Node* right = node->InputAt(1);
      node->ReplaceInput(1, GetReplacementLow(right));
      node->AppendInput(zone(), GetReplacementHigh(right));

      Node* left = node->InputAt(0);
      node->ReplaceInput(0, GetReplacementLow(left));
      node->InsertInput(zone(), 1, GetReplacementHigh(left));

      NodeProperties::ChangeOp(node, machine()->Int32PairAdd());
      // We access the additional return values through projections.
      Node* low_node =
          graph()->NewNode(common()->Projection(0), node, graph()->start());
      Node* high_node =
          graph()->NewNode(common()->Projection(1), node, graph()->start());
      ReplaceNode(node, low_node, high_node);
      break;
    }
    case IrOpcode::kInt64Sub: {
      DCHECK_EQ(2, node->InputCount());

      Node* right = node->InputAt(1);
      node->ReplaceInput(1, GetReplacementLow(right));
      node->AppendInput(zone(), GetReplacementHigh(right));

      Node* left = node->InputAt(0);
      node->ReplaceInput(0, GetReplacementLow(left));
      node->InsertInput(zone(), 1, GetReplacementHigh(left));

      NodeProperties::ChangeOp(node, machine()->Int32PairSub());
      // We access the additional return values through projections.
      Node* low_node =
          graph()->NewNode(common()->Projection(0), node, graph()->start());
      Node* high_node =
          graph()->NewNode(common()->Projection(1), node, graph()->start());
      ReplaceNode(node, low_node, high_node);
      break;
    }
    case IrOpcode::kInt64Mul: {
      DCHECK_EQ(2, node->InputCount());

      Node* right = node->InputAt(1);
      node->ReplaceInput(1, GetReplacementLow(right));
      node->AppendInput(zone(), GetReplacementHigh(right));

      Node* left = node->InputAt(0);
      node->ReplaceInput(0, GetReplacementLow(left));
      node->InsertInput(zone(), 1, GetReplacementHigh(left));

      NodeProperties::ChangeOp(node, machine()->Int32PairMul());
      // We access the additional return values through projections.
      Node* low_node =
          graph()->NewNode(common()->Projection(0), node, graph()->start());
      Node* high_node =
          graph()->NewNode(common()->Projection(1), node, graph()->start());
      ReplaceNode(node, low_node, high_node);
      break;
    }
    case IrOpcode::kWord64Or: {
      DCHECK_EQ(2, node->InputCount());
      Node* left = node->InputAt(0);
      Node* right = node->InputAt(1);

      Node* low_node =
          graph()->NewNode(machine()->Word32Or(), GetReplacementLow(left),
                           GetReplacementLow(right));
      Node* high_node =
          graph()->NewNode(machine()->Word32Or(), GetReplacementHigh(left),
                           GetReplacementHigh(right));
      ReplaceNode(node, low_node, high_node);
      break;
    }
    case IrOpcode::kWord64Xor: {
      DCHECK_EQ(2, node->InputCount());
      Node* left = node->InputAt(0);
      Node* right = node->InputAt(1);

      Node* low_node =
          graph()->NewNode(machine()->Word32Xor(), GetReplacementLow(left),
                           GetReplacementLow(right));
      Node* high_node =
          graph()->NewNode(machine()->Word32Xor(), GetReplacementHigh(left),
                           GetReplacementHigh(right));
      ReplaceNode(node, low_node, high_node);
      break;
    }
    case IrOpcode::kWord64Shl: {
      // TODO(turbofan): if the shift count >= 32, then we can set the low word
      // of the output to 0 and just calculate the high word.
      DCHECK_EQ(2, node->InputCount());
      Node* shift = node->InputAt(1);
      if (HasReplacementLow(shift)) {
        // We do not have to care about the high word replacement, because
        // the shift can only be between 0 and 63 anyways.
        node->ReplaceInput(1, GetReplacementLow(shift));
      }

      Node* value = node->InputAt(0);
      node->ReplaceInput(0, GetReplacementLow(value));
      node->InsertInput(zone(), 1, GetReplacementHigh(value));

      NodeProperties::ChangeOp(node, machine()->Word32PairShl());
      // We access the additional return values through projections.
      Node* low_node =
          graph()->NewNode(common()->Projection(0), node, graph()->start());
      Node* high_node =
          graph()->NewNode(common()->Projection(1), node, graph()->start());
      ReplaceNode(node, low_node, high_node);
      break;
    }
    case IrOpcode::kWord64Shr: {
      // TODO(turbofan): if the shift count >= 32, then we can set the low word
      // of the output to 0 and just calculate the high word.
      DCHECK_EQ(2, node->InputCount());
      Node* shift = node->InputAt(1);
      if (HasReplacementLow(shift)) {
        // We do not have to care about the high word replacement, because
        // the shift can only be between 0 and 63 anyways.
        node->ReplaceInput(1, GetReplacementLow(shift));
      }

      Node* value = node->InputAt(0);
      node->ReplaceInput(0, GetReplacementLow(value));
      node->InsertInput(zone(), 1, GetReplacementHigh(value));

      NodeProperties::ChangeOp(node, machine()->Word32PairShr());
      // We access the additional return values through projections.
      Node* low_node =
          graph()->NewNode(common()->Projection(0), node, graph()->start());
      Node* high_node =
          graph()->NewNode(common()->Projection(1), node, graph()->start());
      ReplaceNode(node, low_node, high_node);
      break;
    }
    case IrOpcode::kWord64Sar: {
      // TODO(turbofan): if the shift count >= 32, then we can set the low word
      // of the output to 0 and just calculate the high word.
      DCHECK_EQ(2, node->InputCount());
      Node* shift = node->InputAt(1);
      if (HasReplacementLow(shift)) {
        // We do not have to care about the high word replacement, because
        // the shift can only be between 0 and 63 anyways.
        node->ReplaceInput(1, GetReplacementLow(shift));
      }

      Node* value = node->InputAt(0);
      node->ReplaceInput(0, GetReplacementLow(value));
      node->InsertInput(zone(), 1, GetReplacementHigh(value));

      NodeProperties::ChangeOp(node, machine()->Word32PairSar());
      // We access the additional return values through projections.
      Node* low_node =
          graph()->NewNode(common()->Projection(0), node, graph()->start());
      Node* high_node =
          graph()->NewNode(common()->Projection(1), node, graph()->start());
      ReplaceNode(node, low_node, high_node);
      break;
    }
    case IrOpcode::kWord64Equal: {
      DCHECK_EQ(2, node->InputCount());
      Node* left = node->InputAt(0);
      Node* right = node->InputAt(1);

      // TODO(wasm): Use explicit comparisons and && here?
      Node* replacement = graph()->NewNode(
          machine()->Word32Equal(),
          graph()->NewNode(
              machine()->Word32Or(),
              graph()->NewNode(machine()->Word32Xor(), GetReplacementLow(left),
                               GetReplacementLow(right)),
              graph()->NewNode(machine()->Word32Xor(), GetReplacementHigh(left),
                               GetReplacementHigh(right))),
          graph()->NewNode(common()->Int32Constant(0)));

      ReplaceNode(node, replacement, nullptr);
      break;
    }
    case IrOpcode::kInt64LessThan: {
      LowerComparison(node, machine()->Int32LessThan(),
                      machine()->Uint32LessThan());
      break;
    }
    case IrOpcode::kInt64LessThanOrEqual: {
      LowerComparison(node, machine()->Int32LessThan(),
                      machine()->Uint32LessThanOrEqual());
      break;
    }
    case IrOpcode::kUint64LessThan: {
      LowerComparison(node, machine()->Uint32LessThan(),
                      machine()->Uint32LessThan());
      break;
    }
    case IrOpcode::kUint64LessThanOrEqual: {
      LowerComparison(node, machine()->Uint32LessThan(),
                      machine()->Uint32LessThanOrEqual());
      break;
    }
    case IrOpcode::kSignExtendWord32ToInt64:
    case IrOpcode::kChangeInt32ToInt64: {
      DCHECK_EQ(1, node->InputCount());
      Node* input = node->InputAt(0);
      if (HasReplacementLow(input)) {
        input = GetReplacementLow(input);
      }
      // We use SAR to preserve the sign in the high word.
      ReplaceNode(
          node, input,
          graph()->NewNode(machine()->Word32Sar(), input,
                           graph()->NewNode(common()->Int32Constant(31))));
      node->NullAllInputs();
      break;
    }
    case IrOpcode::kChangeUint32ToUint64: {
      DCHECK_EQ(1, node->InputCount());
      Node* input = node->InputAt(0);
      if (HasReplacementLow(input)) {
        input = GetReplacementLow(input);
      }
      ReplaceNode(node, input, graph()->NewNode(common()->Int32Constant(0)));
      node->NullAllInputs();
      break;
    }
    case IrOpcode::kBitcastInt64ToFloat64: {
      DCHECK_EQ(1, node->InputCount());
      Node* input = node->InputAt(0);
      Node* stack_slot = graph()->NewNode(
          machine()->StackSlot(MachineRepresentation::kWord64));

      Node* store_high_word = graph()->NewNode(
          machine()->Store(
              StoreRepresentation(MachineRepresentation::kWord32,
                                  WriteBarrierKind::kNoWriteBarrier)),
          stack_slot,
          graph()->NewNode(
              common()->Int32Constant(kInt64UpperHalfMemoryOffset)),
          GetReplacementHigh(input), graph()->start(), graph()->start());

      Node* store_low_word = graph()->NewNode(
          machine()->Store(
              StoreRepresentation(MachineRepresentation::kWord32,
                                  WriteBarrierKind::kNoWriteBarrier)),
          stack_slot,
          graph()->NewNode(
              common()->Int32Constant(kInt64LowerHalfMemoryOffset)),
          GetReplacementLow(input), store_high_word, graph()->start());

      Node* load =
          graph()->NewNode(machine()->Load(MachineType::Float64()), stack_slot,
                           graph()->NewNode(common()->Int32Constant(0)),
                           store_low_word, graph()->start());

      ReplaceNode(node, load, nullptr);
      break;
    }
    case IrOpcode::kBitcastFloat64ToInt64: {
      DCHECK_EQ(1, node->InputCount());
      Node* input = node->InputAt(0);
      if (HasReplacementLow(input)) {
        input = GetReplacementLow(input);
      }
      Node* stack_slot = graph()->NewNode(
          machine()->StackSlot(MachineRepresentation::kWord64));
      Node* store = graph()->NewNode(
          machine()->Store(
              StoreRepresentation(MachineRepresentation::kFloat64,
                                  WriteBarrierKind::kNoWriteBarrier)),
          stack_slot, graph()->NewNode(common()->Int32Constant(0)), input,
          graph()->start(), graph()->start());

      Node* high_node = graph()->NewNode(
          machine()->Load(MachineType::Int32()), stack_slot,
          graph()->NewNode(
              common()->Int32Constant(kInt64UpperHalfMemoryOffset)),
          store, graph()->start());

      Node* low_node = graph()->NewNode(
          machine()->Load(MachineType::Int32()), stack_slot,
          graph()->NewNode(
              common()->Int32Constant(kInt64LowerHalfMemoryOffset)),
          store, graph()->start());
      ReplaceNode(node, low_node, high_node);
      break;
    }
    case IrOpcode::kWord64Ror: {
      DCHECK_EQ(2, node->InputCount());
      Node* input = node->InputAt(0);
      Node* shift = HasReplacementLow(node->InputAt(1))
                        ? GetReplacementLow(node->InputAt(1))
                        : node->InputAt(1);
      Int32Matcher m(shift);
      if (m.HasValue()) {
        // Precondition: 0 <= shift < 64.
        int32_t shift_value = m.Value() & 0x3F;
        if (shift_value == 0) {
          ReplaceNode(node, GetReplacementLow(input),
                      GetReplacementHigh(input));
        } else if (shift_value == 32) {
          ReplaceNode(node, GetReplacementHigh(input),
                      GetReplacementLow(input));
        } else {
          Node* low_input;
          Node* high_input;
          if (shift_value < 32) {
            low_input = GetReplacementLow(input);
            high_input = GetReplacementHigh(input);
          } else {
            low_input = GetReplacementHigh(input);
            high_input = GetReplacementLow(input);
          }
          int32_t masked_shift_value = shift_value & 0x1F;
          Node* masked_shift =
              graph()->NewNode(common()->Int32Constant(masked_shift_value));
          Node* inv_shift = graph()->NewNode(
              common()->Int32Constant(32 - masked_shift_value));

          Node* low_node = graph()->NewNode(
              machine()->Word32Or(),
              graph()->NewNode(machine()->Word32Shr(), low_input, masked_shift),
              graph()->NewNode(machine()->Word32Shl(), high_input, inv_shift));
          Node* high_node = graph()->NewNode(
              machine()->Word32Or(), graph()->NewNode(machine()->Word32Shr(),
                                                      high_input, masked_shift),
              graph()->NewNode(machine()->Word32Shl(), low_input, inv_shift));
          ReplaceNode(node, low_node, high_node);
        }
      } else {
        Node* safe_shift = shift;
        if (!machine()->Word32ShiftIsSafe()) {
          safe_shift =
              graph()->NewNode(machine()->Word32And(), shift,
                               graph()->NewNode(common()->Int32Constant(0x1F)));
        }

        // By creating this bit-mask with SAR and SHL we do not have to deal
        // with shift == 0 as a special case.
        Node* inv_mask = graph()->NewNode(
            machine()->Word32Shl(),
            graph()->NewNode(machine()->Word32Sar(),
                             graph()->NewNode(common()->Int32Constant(
                                 std::numeric_limits<int32_t>::min())),
                             safe_shift),
            graph()->NewNode(common()->Int32Constant(1)));

        Node* bit_mask =
            graph()->NewNode(machine()->Word32Xor(), inv_mask,
                             graph()->NewNode(common()->Int32Constant(-1)));

        // We have to mask the shift value for this comparison. If
        // !machine()->Word32ShiftIsSafe() then the masking should already be
        // part of the graph.
        Node* masked_shift6 = shift;
        if (machine()->Word32ShiftIsSafe()) {
          masked_shift6 =
              graph()->NewNode(machine()->Word32And(), shift,
                               graph()->NewNode(common()->Int32Constant(0x3F)));
        }

        Diamond lt32(
            graph(), common(),
            graph()->NewNode(machine()->Int32LessThan(), masked_shift6,
                             graph()->NewNode(common()->Int32Constant(32))));

        // The low word and the high word can be swapped either at the input or
        // at the output. We swap the inputs so that shift does not have to be
        // kept for so long in a register.
        Node* input_low =
            lt32.Phi(MachineRepresentation::kWord32, GetReplacementLow(input),
                     GetReplacementHigh(input));
        Node* input_high =
            lt32.Phi(MachineRepresentation::kWord32, GetReplacementHigh(input),
                     GetReplacementLow(input));

        Node* rotate_low =
            graph()->NewNode(machine()->Word32Ror(), input_low, safe_shift);
        Node* rotate_high =
            graph()->NewNode(machine()->Word32Ror(), input_high, safe_shift);

        Node* low_node = graph()->NewNode(
            machine()->Word32Or(),
            graph()->NewNode(machine()->Word32And(), rotate_low, bit_mask),
            graph()->NewNode(machine()->Word32And(), rotate_high, inv_mask));

        Node* high_node = graph()->NewNode(
            machine()->Word32Or(),
            graph()->NewNode(machine()->Word32And(), rotate_high, bit_mask),
            graph()->NewNode(machine()->Word32And(), rotate_low, inv_mask));

        ReplaceNode(node, low_node, high_node);
      }
      break;
    }
    case IrOpcode::kWord64Clz: {
      DCHECK_EQ(1, node->InputCount());
      Node* input = node->InputAt(0);
      Diamond d(
          graph(), common(),
          graph()->NewNode(machine()->Word32Equal(), GetReplacementHigh(input),
                           graph()->NewNode(common()->Int32Constant(0))));

      Node* low_node = d.Phi(
          MachineRepresentation::kWord32,
          graph()->NewNode(machine()->Int32Add(),
                           graph()->NewNode(machine()->Word32Clz(),
                                            GetReplacementLow(input)),
                           graph()->NewNode(common()->Int32Constant(32))),
          graph()->NewNode(machine()->Word32Clz(), GetReplacementHigh(input)));
      ReplaceNode(node, low_node, graph()->NewNode(common()->Int32Constant(0)));
      break;
    }
    case IrOpcode::kWord64Ctz: {
      DCHECK_EQ(1, node->InputCount());
      DCHECK(machine()->Word32Ctz().IsSupported());
      Node* input = node->InputAt(0);
      Diamond d(
          graph(), common(),
          graph()->NewNode(machine()->Word32Equal(), GetReplacementLow(input),
                           graph()->NewNode(common()->Int32Constant(0))));
      Node* low_node =
          d.Phi(MachineRepresentation::kWord32,
                graph()->NewNode(machine()->Int32Add(),
                                 graph()->NewNode(machine()->Word32Ctz().op(),
                                                  GetReplacementHigh(input)),
                                 graph()->NewNode(common()->Int32Constant(32))),
                graph()->NewNode(machine()->Word32Ctz().op(),
                                 GetReplacementLow(input)));
      ReplaceNode(node, low_node, graph()->NewNode(common()->Int32Constant(0)));
      break;
    }
    case IrOpcode::kWord64Popcnt: {
      DCHECK_EQ(1, node->InputCount());
      Node* input = node->InputAt(0);
      // We assume that a Word64Popcnt node only has been created if
      // Word32Popcnt is actually supported.
      DCHECK(machine()->Word32Popcnt().IsSupported());
      ReplaceNode(node, graph()->NewNode(
                            machine()->Int32Add(),
                            graph()->NewNode(machine()->Word32Popcnt().op(),
                                             GetReplacementLow(input)),
                            graph()->NewNode(machine()->Word32Popcnt().op(),
                                             GetReplacementHigh(input))),
                  graph()->NewNode(common()->Int32Constant(0)));
      break;
    }
    case IrOpcode::kPhi: {
      MachineRepresentation rep = PhiRepresentationOf(node->op());
      if (rep == MachineRepresentation::kWord64) {
        // The replacement nodes have already been created, we only have to
        // replace placeholder nodes.
        Node* low_node = GetReplacementLow(node);
        Node* high_node = GetReplacementHigh(node);
        for (int i = 0; i < node->op()->ValueInputCount(); i++) {
          low_node->ReplaceInput(i, GetReplacementLow(node->InputAt(i)));
          high_node->ReplaceInput(i, GetReplacementHigh(node->InputAt(i)));
        }
      } else {
        DefaultLowering(node);
      }
      break;
    }
    case IrOpcode::kWord64ReverseBytes: {
      Node* input = node->InputAt(0);
      ReplaceNode(node, graph()->NewNode(machine()->Word32ReverseBytes().op(),
                                         GetReplacementHigh(input)),
                  graph()->NewNode(machine()->Word32ReverseBytes().op(),
                                   GetReplacementLow(input)));
      break;
    }
    case IrOpcode::kSignExtendWord8ToInt64: {
      DCHECK_EQ(1, node->InputCount());
      Node* input = node->InputAt(0);
      if (HasReplacementLow(input)) {
        input = GetReplacementLow(input);
      }
      // Sign extend low node to Int32
      input = graph()->NewNode(machine()->SignExtendWord8ToInt32(), input);

      // We use SAR to preserve the sign in the high word.
      ReplaceNode(
          node, input,
          graph()->NewNode(machine()->Word32Sar(), input,
                           graph()->NewNode(common()->Int32Constant(31))));
      node->NullAllInputs();
      break;
    }
    case IrOpcode::kSignExtendWord16ToInt64: {
      DCHECK_EQ(1, node->InputCount());
      Node* input = node->InputAt(0);
      if (HasReplacementLow(input)) {
        input = GetReplacementLow(input);
      }
      // Sign extend low node to Int32
      input = graph()->NewNode(machine()->SignExtendWord16ToInt32(), input);

      // We use SAR to preserve the sign in the high word.
      ReplaceNode(
          node, input,
          graph()->NewNode(machine()->Word32Sar(), input,
                           graph()->NewNode(common()->Int32Constant(31))));
      node->NullAllInputs();
      break;
    }

    default: { DefaultLowering(node); }
  }
}  // NOLINT(readability/fn_size)

void Int64Lowering::LowerComparison(Node* node, const Operator* high_word_op,
                                    const Operator* low_word_op) {
  DCHECK_EQ(2, node->InputCount());
  Node* left = node->InputAt(0);
  Node* right = node->InputAt(1);
  Node* replacement = graph()->NewNode(
      machine()->Word32Or(),
      graph()->NewNode(high_word_op, GetReplacementHigh(left),
                       GetReplacementHigh(right)),
      graph()->NewNode(
          machine()->Word32And(),
          graph()->NewNode(machine()->Word32Equal(), GetReplacementHigh(left),
                           GetReplacementHigh(right)),
          graph()->NewNode(low_word_op, GetReplacementLow(left),
                           GetReplacementLow(right))));

  ReplaceNode(node, replacement, nullptr);
}

bool Int64Lowering::DefaultLowering(Node* node, bool low_word_only) {
  bool something_changed = false;
  for (int i = NodeProperties::PastValueIndex(node) - 1; i >= 0; i--) {
    Node* input = node->InputAt(i);
    if (HasReplacementLow(input)) {
      something_changed = true;
      node->ReplaceInput(i, GetReplacementLow(input));
    }
    if (!low_word_only && HasReplacementHigh(input)) {
      something_changed = true;
      node->InsertInput(zone(), i + 1, GetReplacementHigh(input));
    }
  }
  return something_changed;
}

void Int64Lowering::ReplaceNode(Node* old, Node* new_low, Node* new_high) {
  // if new_low == nullptr, then also new_high == nullptr.
  DCHECK(new_low != nullptr || new_high == nullptr);
  replacements_[old->id()].low = new_low;
  replacements_[old->id()].high = new_high;
}

bool Int64Lowering::HasReplacementLow(Node* node) {
  return replacements_[node->id()].low != nullptr;
}

Node* Int64Lowering::GetReplacementLow(Node* node) {
  Node* result = replacements_[node->id()].low;
  DCHECK(result);
  return result;
}

bool Int64Lowering::HasReplacementHigh(Node* node) {
  return replacements_[node->id()].high != nullptr;
}

Node* Int64Lowering::GetReplacementHigh(Node* node) {
  Node* result = replacements_[node->id()].high;
  DCHECK(result);
  return result;
}

void Int64Lowering::PreparePhiReplacement(Node* phi) {
  MachineRepresentation rep = PhiRepresentationOf(phi->op());
  if (rep == MachineRepresentation::kWord64) {
    // We have to create the replacements for a phi node before we actually
    // lower the phi to break potential cycles in the graph. The replacements of
    // input nodes do not exist yet, so we use a placeholder node to pass the
    // graph verifier.
    int value_count = phi->op()->ValueInputCount();
    Node** inputs_low = zone()->NewArray<Node*>(value_count + 1);
    Node** inputs_high = zone()->NewArray<Node*>(value_count + 1);
    for (int i = 0; i < value_count; i++) {
      inputs_low[i] = placeholder_;
      inputs_high[i] = placeholder_;
    }
    inputs_low[value_count] = NodeProperties::GetControlInput(phi, 0);
    inputs_high[value_count] = NodeProperties::GetControlInput(phi, 0);
    ReplaceNode(phi,
                graph()->NewNode(
                    common()->Phi(MachineRepresentation::kWord32, value_count),
                    value_count + 1, inputs_low, false),
                graph()->NewNode(
                    common()->Phi(MachineRepresentation::kWord32, value_count),
                    value_count + 1, inputs_high, false));
  }
}
}  // namespace compiler
}  // namespace internal
}  // namespace v8<|MERGE_RESOLUTION|>--- conflicted
+++ resolved
@@ -77,13 +77,8 @@
 
 namespace {
 
-<<<<<<< HEAD
-static int GetParameterIndexAfterLowering(
-    Signature<MachineRepresentation>* signature, int old_index) {
-=======
 int GetReturnIndexAfterLowering(CallDescriptor* call_descriptor,
                                 int old_index) {
->>>>>>> 84bd6f3c
   int result = old_index;
   for (int i = 0; i < old_index; i++) {
     if (call_descriptor->GetReturnType(i).representation() ==
@@ -94,33 +89,6 @@
   return result;
 }
 
-<<<<<<< HEAD
-int GetReturnCountAfterLowering(Signature<MachineRepresentation>* signature) {
-  int result = static_cast<int>(signature->return_count());
-  for (int i = 0; i < static_cast<int>(signature->return_count()); i++) {
-    if (signature->GetReturn(i) == MachineRepresentation::kWord64) {
-      result++;
-    }
-  }
-  return result;
-}
-
-}  // namespace
-
-// static
-int Int64Lowering::GetParameterCountAfterLowering(
-    Signature<MachineRepresentation>* signature) {
-  // GetParameterIndexAfterLowering(parameter_count) returns the parameter count
-  // after lowering.
-  return GetParameterIndexAfterLowering(
-      signature, static_cast<int>(signature->parameter_count()));
-}
-
-// static
-bool Int64Lowering::IsI64AsTwoParameters(MachineOperatorBuilder* machine,
-                                         MachineRepresentation type) {
-  return machine->Is32() && type == MachineRepresentation::kWord64;
-=======
 int GetReturnCountAfterLowering(CallDescriptor* call_descriptor) {
   return GetReturnIndexAfterLowering(
       call_descriptor, static_cast<int>(call_descriptor->ReturnCount()));
@@ -145,7 +113,6 @@
     }
   }
   return result;
->>>>>>> 84bd6f3c
 }
 
 }  // namespace
@@ -339,8 +306,6 @@
         if (static_cast<int>(signature()->return_count()) != new_return_count) {
           NodeProperties::ChangeOp(node, common()->Return(new_return_count));
         }
-<<<<<<< HEAD
-=======
       }
       break;
     }
@@ -355,7 +320,6 @@
         // descriptor is enough.
         auto new_descriptor = GetI32WasmCallDescriptor(zone(), call_descriptor);
         NodeProperties::ChangeOp(node, common()->TailCall(new_descriptor));
->>>>>>> 84bd6f3c
       }
       break;
     }
