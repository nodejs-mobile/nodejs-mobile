// Copyright 2014 the V8 project authors. All rights reserved.
// Use of this source code is governed by a BSD-style license that can be
// found in the LICENSE file.

#include "src/compiler/access-builder.h"

#include "src/compiler/type-cache.h"
#include "src/contexts.h"
#include "src/frames.h"
#include "src/handles-inl.h"
#include "src/heap/heap.h"
#include "src/objects-inl.h"

namespace v8 {
namespace internal {
namespace compiler {

// static
FieldAccess AccessBuilder::ForExternalTaggedValue() {
  FieldAccess access = {kUntaggedBase,       0,
                        MaybeHandle<Name>(), MaybeHandle<Map>(),
                        Type::Any(),         MachineType::AnyTagged(),
                        kNoWriteBarrier};
  return access;
}

// static
FieldAccess AccessBuilder::ForExternalUint8Value() {
  FieldAccess access = {kUntaggedBase,           0,
                        MaybeHandle<Name>(),     MaybeHandle<Map>(),
                        TypeCache::Get().kUint8, MachineType::Uint8(),
                        kNoWriteBarrier};
  return access;
}

// static
FieldAccess AccessBuilder::ForMap() {
  FieldAccess access = {kTaggedBase,           HeapObject::kMapOffset,
                        MaybeHandle<Name>(),   MaybeHandle<Map>(),
                        Type::OtherInternal(), MachineType::TaggedPointer(),
                        kMapWriteBarrier};
  return access;
}


// static
FieldAccess AccessBuilder::ForHeapNumberValue() {
  FieldAccess access = {
      kTaggedBase,        HeapNumber::kValueOffset,  MaybeHandle<Name>(),
      MaybeHandle<Map>(), TypeCache::Get().kFloat64, MachineType::Float64(),
      kNoWriteBarrier};
  return access;
}

// static
FieldAccess AccessBuilder::ForBigIntBitfield() {
  FieldAccess access = {
      kTaggedBase,        BigInt::kBitfieldOffset, MaybeHandle<Name>(),
      MaybeHandle<Map>(), TypeCache::Get().kInt32, MachineType::IntPtr(),
      kNoWriteBarrier};
  return access;
}

// static
FieldAccess AccessBuilder::ForJSObjectPropertiesOrHash() {
  FieldAccess access = {kTaggedBase,         JSObject::kPropertiesOrHashOffset,
                        MaybeHandle<Name>(), MaybeHandle<Map>(),
                        Type::Any(),         MachineType::AnyTagged(),
                        kPointerWriteBarrier};
  return access;
}


// static
FieldAccess AccessBuilder::ForJSObjectElements() {
  FieldAccess access = {kTaggedBase,         JSObject::kElementsOffset,
                        MaybeHandle<Name>(), MaybeHandle<Map>(),
                        Type::Internal(),    MachineType::TaggedPointer(),
                        kPointerWriteBarrier};
  return access;
}


// static
FieldAccess AccessBuilder::ForJSObjectInObjectProperty(Handle<Map> map,
                                                       int index) {
  int const offset = map->GetInObjectPropertyOffset(index);
  FieldAccess access = {kTaggedBase,         offset,
                        MaybeHandle<Name>(), MaybeHandle<Map>(),
                        Type::NonInternal(), MachineType::AnyTagged(),
                        kFullWriteBarrier};
  return access;
}

// static
FieldAccess AccessBuilder::ForJSObjectOffset(
    int offset, WriteBarrierKind write_barrier_kind) {
  FieldAccess access = {kTaggedBase,         offset,
                        MaybeHandle<Name>(), MaybeHandle<Map>(),
                        Type::NonInternal(), MachineType::AnyTagged(),
                        write_barrier_kind};
  return access;
}

// static
FieldAccess AccessBuilder::ForJSCollectionTable() {
  FieldAccess access = {kTaggedBase,           JSCollection::kTableOffset,
                        MaybeHandle<Name>(),   MaybeHandle<Map>(),
                        Type::OtherInternal(), MachineType::TaggedPointer(),
                        kPointerWriteBarrier};
  return access;
}

// static
FieldAccess AccessBuilder::ForJSCollectionIteratorTable() {
  FieldAccess access = {
      kTaggedBase,           JSCollectionIterator::kTableOffset,
      MaybeHandle<Name>(),   MaybeHandle<Map>(),
      Type::OtherInternal(), MachineType::TaggedPointer(),
      kPointerWriteBarrier};
  return access;
}

// static
FieldAccess AccessBuilder::ForJSCollectionIteratorIndex() {
  FieldAccess access = {kTaggedBase,
                        JSCollectionIterator::kIndexOffset,
                        MaybeHandle<Name>(),
                        MaybeHandle<Map>(),
                        TypeCache::Get().kFixedArrayLengthType,
                        MachineType::TaggedSigned(),
                        kNoWriteBarrier};
  return access;
}

// static
FieldAccess AccessBuilder::ForJSFunctionPrototypeOrInitialMap() {
  FieldAccess access = {
      kTaggedBase,         JSFunction::kPrototypeOrInitialMapOffset,
      MaybeHandle<Name>(), MaybeHandle<Map>(),
      Type::Any(),         MachineType::AnyTagged(),
      kFullWriteBarrier};
  return access;
}

// static
FieldAccess AccessBuilder::ForJSFunctionContext() {
  FieldAccess access = {kTaggedBase,         JSFunction::kContextOffset,
                        MaybeHandle<Name>(), MaybeHandle<Map>(),
                        Type::Internal(),    MachineType::AnyTagged(),
                        kPointerWriteBarrier};
  return access;
}


// static
FieldAccess AccessBuilder::ForJSFunctionSharedFunctionInfo() {
  FieldAccess access = {
      kTaggedBase,           JSFunction::kSharedFunctionInfoOffset,
      Handle<Name>(),        MaybeHandle<Map>(),
      Type::OtherInternal(), MachineType::TaggedPointer(),
      kPointerWriteBarrier};
  return access;
}

// static
FieldAccess AccessBuilder::ForJSFunctionFeedbackCell() {
  FieldAccess access = {kTaggedBase,         JSFunction::kFeedbackCellOffset,
                        Handle<Name>(),      MaybeHandle<Map>(),
                        Type::Internal(),    MachineType::TaggedPointer(),
                        kPointerWriteBarrier};
  return access;
}

// static
FieldAccess AccessBuilder::ForJSFunctionCode() {
  FieldAccess access = {kTaggedBase,           JSFunction::kCodeOffset,
                        Handle<Name>(),        MaybeHandle<Map>(),
                        Type::OtherInternal(), MachineType::TaggedPointer(),
                        kPointerWriteBarrier};
  return access;
}

// static
FieldAccess AccessBuilder::ForJSBoundFunctionBoundTargetFunction() {
  FieldAccess access = {
      kTaggedBase,         JSBoundFunction::kBoundTargetFunctionOffset,
      Handle<Name>(),      MaybeHandle<Map>(),
      Type::Callable(),    MachineType::TaggedPointer(),
      kPointerWriteBarrier};
  return access;
}

// static
FieldAccess AccessBuilder::ForJSBoundFunctionBoundThis() {
  FieldAccess access = {kTaggedBase,         JSBoundFunction::kBoundThisOffset,
                        Handle<Name>(),      MaybeHandle<Map>(),
                        Type::NonInternal(), MachineType::AnyTagged(),
                        kFullWriteBarrier};
  return access;
}

// static
FieldAccess AccessBuilder::ForJSBoundFunctionBoundArguments() {
  FieldAccess access = {
      kTaggedBase,         JSBoundFunction::kBoundArgumentsOffset,
      Handle<Name>(),      MaybeHandle<Map>(),
      Type::Internal(),    MachineType::TaggedPointer(),
      kPointerWriteBarrier};
  return access;
}

// static
FieldAccess AccessBuilder::ForJSGeneratorObjectContext() {
  FieldAccess access = {kTaggedBase,         JSGeneratorObject::kContextOffset,
                        Handle<Name>(),      MaybeHandle<Map>(),
                        Type::Internal(),    MachineType::TaggedPointer(),
                        kPointerWriteBarrier};
  return access;
}

// static
FieldAccess AccessBuilder::ForJSGeneratorObjectFunction() {
  FieldAccess access = {kTaggedBase,         JSGeneratorObject::kFunctionOffset,
                        Handle<Name>(),      MaybeHandle<Map>(),
                        Type::Function(),    MachineType::TaggedPointer(),
                        kPointerWriteBarrier};
  return access;
}

// static
FieldAccess AccessBuilder::ForJSGeneratorObjectReceiver() {
  FieldAccess access = {kTaggedBase,         JSGeneratorObject::kReceiverOffset,
                        Handle<Name>(),      MaybeHandle<Map>(),
                        Type::Internal(),    MachineType::TaggedPointer(),
                        kPointerWriteBarrier};
  return access;
}

// static
FieldAccess AccessBuilder::ForJSGeneratorObjectContinuation() {
  FieldAccess access = {
      kTaggedBase,         JSGeneratorObject::kContinuationOffset,
      Handle<Name>(),      MaybeHandle<Map>(),
      Type::SignedSmall(), MachineType::TaggedSigned(),
      kNoWriteBarrier};
  return access;
}

// static
FieldAccess AccessBuilder::ForJSGeneratorObjectInputOrDebugPos() {
  FieldAccess access = {
      kTaggedBase,         JSGeneratorObject::kInputOrDebugPosOffset,
      Handle<Name>(),      MaybeHandle<Map>(),
      Type::NonInternal(), MachineType::AnyTagged(),
      kFullWriteBarrier};
  return access;
}


// static
FieldAccess AccessBuilder::ForJSGeneratorObjectRegisterFile() {
  FieldAccess access = {
      kTaggedBase,         JSGeneratorObject::kRegisterFileOffset,
      Handle<Name>(),      MaybeHandle<Map>(),
      Type::Internal(),    MachineType::AnyTagged(),
      kPointerWriteBarrier};
  return access;
}

// static
FieldAccess AccessBuilder::ForJSGeneratorObjectResumeMode() {
  FieldAccess access = {
      kTaggedBase,         JSGeneratorObject::kResumeModeOffset,
      Handle<Name>(),      MaybeHandle<Map>(),
      Type::SignedSmall(), MachineType::TaggedSigned(),
      kNoWriteBarrier};
  return access;
}

// static
FieldAccess AccessBuilder::ForJSAsyncGeneratorObjectQueue() {
  FieldAccess access = {
      kTaggedBase,         JSAsyncGeneratorObject::kQueueOffset,
      Handle<Name>(),      MaybeHandle<Map>(),
      Type::NonInternal(), MachineType::AnyTagged(),
      kFullWriteBarrier};
  return access;
}

// static
<<<<<<< HEAD
FieldAccess AccessBuilder::ForJSAsyncGeneratorObjectAwaitInputOrDebugPos() {
  FieldAccess access = {
      kTaggedBase,         JSAsyncGeneratorObject::kAwaitInputOrDebugPosOffset,
      Handle<Name>(),      MaybeHandle<Map>(),
      Type::NonInternal(), MachineType::AnyTagged(),
      kFullWriteBarrier};
  return access;
}

// static
FieldAccess AccessBuilder::ForJSAsyncGeneratorObjectAwaitedPromise() {
  FieldAccess access = {
      kTaggedBase,         JSAsyncGeneratorObject::kAwaitedPromiseOffset,
      Handle<Name>(),      MaybeHandle<Map>(),
      Type::NonInternal(), MachineType::AnyTagged(),
      kFullWriteBarrier};
=======
FieldAccess AccessBuilder::ForJSAsyncGeneratorObjectIsAwaiting() {
  FieldAccess access = {
      kTaggedBase,         JSAsyncGeneratorObject::kIsAwaitingOffset,
      Handle<Name>(),      MaybeHandle<Map>(),
      Type::SignedSmall(), MachineType::TaggedSigned(),
      kNoWriteBarrier};
>>>>>>> 84bd6f3c
  return access;
}

// static
FieldAccess AccessBuilder::ForJSArrayLength(ElementsKind elements_kind) {
  TypeCache const& type_cache = TypeCache::Get();
  FieldAccess access = {kTaggedBase,
                        JSArray::kLengthOffset,
                        Handle<Name>(),
                        MaybeHandle<Map>(),
                        type_cache.kJSArrayLengthType,
                        MachineType::TaggedSigned(),
                        kFullWriteBarrier};
  if (IsDoubleElementsKind(elements_kind)) {
    access.type = type_cache.kFixedDoubleArrayLengthType;
    access.write_barrier_kind = kNoWriteBarrier;
  } else if (IsFastElementsKind(elements_kind)) {
    access.type = type_cache.kFixedArrayLengthType;
    access.write_barrier_kind = kNoWriteBarrier;
  }
  return access;
}


// static
FieldAccess AccessBuilder::ForJSArrayBufferBackingStore() {
  FieldAccess access = {
      kTaggedBase,           JSArrayBuffer::kBackingStoreOffset,
      MaybeHandle<Name>(),   MaybeHandle<Map>(),
      Type::OtherInternal(), MachineType::Pointer(),
      kNoWriteBarrier};
  return access;
}

// static
FieldAccess AccessBuilder::ForJSArrayBufferBitField() {
  FieldAccess access = {
      kTaggedBase,        JSArrayBuffer::kBitFieldOffset, MaybeHandle<Name>(),
      MaybeHandle<Map>(), TypeCache::Get().kUint8,        MachineType::Uint32(),
      kNoWriteBarrier};
  return access;
}

// static
FieldAccess AccessBuilder::ForJSArrayBufferViewBuffer() {
  FieldAccess access = {kTaggedBase,           JSArrayBufferView::kBufferOffset,
                        MaybeHandle<Name>(),   MaybeHandle<Map>(),
                        Type::OtherInternal(), MachineType::TaggedPointer(),
                        kPointerWriteBarrier};
  return access;
}

// static
FieldAccess AccessBuilder::ForJSArrayBufferViewByteLength() {
  FieldAccess access = {kTaggedBase,
                        JSArrayBufferView::kByteLengthOffset,
                        MaybeHandle<Name>(),
                        MaybeHandle<Map>(),
                        TypeCache::Get().kPositiveInteger,
                        MachineType::AnyTagged(),
                        kFullWriteBarrier};
  return access;
}

// static
FieldAccess AccessBuilder::ForJSArrayBufferViewByteOffset() {
  FieldAccess access = {kTaggedBase,
                        JSArrayBufferView::kByteOffsetOffset,
                        MaybeHandle<Name>(),
                        MaybeHandle<Map>(),
                        TypeCache::Get().kPositiveInteger,
                        MachineType::AnyTagged(),
                        kFullWriteBarrier};
  return access;
}

// static
FieldAccess AccessBuilder::ForJSTypedArrayLength() {
  FieldAccess access = {kTaggedBase,
                        JSTypedArray::kLengthOffset,
                        MaybeHandle<Name>(),
                        MaybeHandle<Map>(),
                        TypeCache::Get().kJSTypedArrayLengthType,
                        MachineType::TaggedSigned(),
                        kNoWriteBarrier};
  return access;
}

// static
FieldAccess AccessBuilder::ForJSDateValue() {
  FieldAccess access = {kTaggedBase,
                        JSDate::kValueOffset,
                        MaybeHandle<Name>(),
                        MaybeHandle<Map>(),
                        TypeCache::Get().kJSDateValueType,
                        MachineType::AnyTagged(),
                        kFullWriteBarrier};
  return access;
}

// static
FieldAccess AccessBuilder::ForJSDateField(JSDate::FieldIndex index) {
  FieldAccess access = {
      kTaggedBase,         JSDate::kValueOffset + index * kPointerSize,
      MaybeHandle<Name>(), MaybeHandle<Map>(),
      Type::Number(),      MachineType::AnyTagged(),
      kFullWriteBarrier};
  return access;
}


// static
FieldAccess AccessBuilder::ForJSIteratorResultDone() {
  FieldAccess access = {kTaggedBase,         JSIteratorResult::kDoneOffset,
                        MaybeHandle<Name>(), MaybeHandle<Map>(),
                        Type::NonInternal(), MachineType::AnyTagged(),
                        kFullWriteBarrier};
  return access;
}


// static
FieldAccess AccessBuilder::ForJSIteratorResultValue() {
  FieldAccess access = {kTaggedBase,         JSIteratorResult::kValueOffset,
                        MaybeHandle<Name>(), MaybeHandle<Map>(),
                        Type::NonInternal(), MachineType::AnyTagged(),
                        kFullWriteBarrier};
  return access;
}

// static
FieldAccess AccessBuilder::ForJSRegExpData() {
  FieldAccess access = {kTaggedBase,         JSRegExp::kDataOffset,
                        MaybeHandle<Name>(), MaybeHandle<Map>(),
                        Type::NonInternal(), MachineType::AnyTagged(),
                        kFullWriteBarrier};
  return access;
}

// static
FieldAccess AccessBuilder::ForJSRegExpFlags() {
  FieldAccess access = {kTaggedBase,         JSRegExp::kFlagsOffset,
                        MaybeHandle<Name>(), MaybeHandle<Map>(),
                        Type::NonInternal(), MachineType::AnyTagged(),
                        kFullWriteBarrier};
  return access;
}

// static
FieldAccess AccessBuilder::ForJSRegExpLastIndex() {
  FieldAccess access = {kTaggedBase,         JSRegExp::kLastIndexOffset,
                        MaybeHandle<Name>(), MaybeHandle<Map>(),
                        Type::NonInternal(), MachineType::AnyTagged(),
                        kFullWriteBarrier};
  return access;
}

// static
FieldAccess AccessBuilder::ForJSRegExpSource() {
  FieldAccess access = {kTaggedBase,         JSRegExp::kSourceOffset,
                        MaybeHandle<Name>(), MaybeHandle<Map>(),
                        Type::NonInternal(), MachineType::AnyTagged(),
                        kFullWriteBarrier};
  return access;
}


// static
FieldAccess AccessBuilder::ForFixedArrayLength() {
  FieldAccess access = {kTaggedBase,
                        FixedArray::kLengthOffset,
                        MaybeHandle<Name>(),
                        MaybeHandle<Map>(),
                        TypeCache::Get().kFixedArrayLengthType,
                        MachineType::TaggedSigned(),
                        kNoWriteBarrier};
  return access;
}

// static
FieldAccess AccessBuilder::ForPropertyArrayLengthAndHash() {
  FieldAccess access = {
      kTaggedBase,         PropertyArray::kLengthAndHashOffset,
      MaybeHandle<Name>(), MaybeHandle<Map>(),
      Type::SignedSmall(), MachineType::TaggedSigned(),
      kNoWriteBarrier};
  return access;
}

// static
FieldAccess AccessBuilder::ForFixedTypedArrayBaseBasePointer() {
  FieldAccess access = {
      kTaggedBase,           FixedTypedArrayBase::kBasePointerOffset,
      MaybeHandle<Name>(),   MaybeHandle<Map>(),
      Type::OtherInternal(), MachineType::AnyTagged(),
      kPointerWriteBarrier};
  return access;
}

// static
FieldAccess AccessBuilder::ForFixedTypedArrayBaseExternalPointer() {
  FieldAccess access = {kTaggedBase,
                        FixedTypedArrayBase::kExternalPointerOffset,
                        MaybeHandle<Name>(),
                        MaybeHandle<Map>(),
                        Type::ExternalPointer(),
                        MachineType::Pointer(),
                        kNoWriteBarrier};
  return access;
}

// static
FieldAccess AccessBuilder::ForDescriptorArrayEnumCacheBridge() {
  FieldAccess access = {
      kTaggedBase,           DescriptorArray::kEnumCacheBridgeOffset,
      Handle<Name>(),        MaybeHandle<Map>(),
      Type::OtherInternal(), MachineType::TaggedPointer(),
      kPointerWriteBarrier};
  return access;
}

// static
FieldAccess AccessBuilder::ForMapBitField() {
  FieldAccess access = {
      kTaggedBase,        Map::kBitFieldOffset,    Handle<Name>(),
      MaybeHandle<Map>(), TypeCache::Get().kUint8, MachineType::Uint8(),
      kNoWriteBarrier};
  return access;
}

// static
FieldAccess AccessBuilder::ForMapBitField2() {
  FieldAccess access = {
      kTaggedBase,        Map::kBitField2Offset,   Handle<Name>(),
      MaybeHandle<Map>(), TypeCache::Get().kUint8, MachineType::Uint8(),
      kNoWriteBarrier};
  return access;
}

// static
FieldAccess AccessBuilder::ForMapBitField3() {
  FieldAccess access = {
      kTaggedBase,        Map::kBitField3Offset,   Handle<Name>(),
      MaybeHandle<Map>(), TypeCache::Get().kInt32, MachineType::Int32(),
      kNoWriteBarrier};
  return access;
}


// static
FieldAccess AccessBuilder::ForMapDescriptors() {
  FieldAccess access = {kTaggedBase,           Map::kDescriptorsOffset,
                        Handle<Name>(),        MaybeHandle<Map>(),
                        Type::OtherInternal(), MachineType::TaggedPointer(),
                        kPointerWriteBarrier};
  return access;
}


// static
FieldAccess AccessBuilder::ForMapInstanceType() {
  FieldAccess access = {
      kTaggedBase,        Map::kInstanceTypeOffset, Handle<Name>(),
      MaybeHandle<Map>(), TypeCache::Get().kUint16, MachineType::Uint16(),
      kNoWriteBarrier};
  return access;
}


// static
FieldAccess AccessBuilder::ForMapPrototype() {
  FieldAccess access = {kTaggedBase,         Map::kPrototypeOffset,
                        Handle<Name>(),      MaybeHandle<Map>(),
                        Type::Any(),         MachineType::TaggedPointer(),
                        kPointerWriteBarrier};
  return access;
}

// static
FieldAccess AccessBuilder::ForModuleRegularExports() {
  FieldAccess access = {kTaggedBase,           Module::kRegularExportsOffset,
                        Handle<Name>(),        MaybeHandle<Map>(),
                        Type::OtherInternal(), MachineType::TaggedPointer(),
                        kPointerWriteBarrier};
  return access;
}

// static
FieldAccess AccessBuilder::ForModuleRegularImports() {
  FieldAccess access = {kTaggedBase,           Module::kRegularImportsOffset,
                        Handle<Name>(),        MaybeHandle<Map>(),
                        Type::OtherInternal(), MachineType::TaggedPointer(),
                        kPointerWriteBarrier};
  return access;
}

// static
FieldAccess AccessBuilder::ForNameHashField() {
  FieldAccess access = {kTaggedBase,        Name::kHashFieldOffset,
                        Handle<Name>(),     MaybeHandle<Map>(),
                        Type::Unsigned32(), MachineType::Uint32(),
                        kNoWriteBarrier};
  return access;
}

// static
FieldAccess AccessBuilder::ForStringLength() {
  FieldAccess access = {kTaggedBase,
                        String::kLengthOffset,
                        Handle<Name>(),
                        MaybeHandle<Map>(),
                        TypeCache::Get().kStringLengthType,
                        MachineType::TaggedSigned(),
                        kNoWriteBarrier};
  return access;
}

// static
FieldAccess AccessBuilder::ForConsStringFirst() {
  FieldAccess access = {kTaggedBase,         ConsString::kFirstOffset,
                        Handle<Name>(),      MaybeHandle<Map>(),
                        Type::String(),      MachineType::TaggedPointer(),
                        kPointerWriteBarrier};
  return access;
}

// static
FieldAccess AccessBuilder::ForConsStringSecond() {
  FieldAccess access = {kTaggedBase,         ConsString::kSecondOffset,
                        Handle<Name>(),      MaybeHandle<Map>(),
                        Type::String(),      MachineType::TaggedPointer(),
                        kPointerWriteBarrier};
  return access;
}

// static
FieldAccess AccessBuilder::ForThinStringActual() {
  FieldAccess access = {kTaggedBase,         ThinString::kActualOffset,
                        Handle<Name>(),      MaybeHandle<Map>(),
                        Type::String(),      MachineType::TaggedPointer(),
                        kPointerWriteBarrier};
  return access;
}

// static
FieldAccess AccessBuilder::ForSlicedStringOffset() {
  FieldAccess access = {kTaggedBase,         SlicedString::kOffsetOffset,
                        Handle<Name>(),      MaybeHandle<Map>(),
                        Type::SignedSmall(), MachineType::TaggedSigned(),
                        kNoWriteBarrier};
  return access;
}

// static
FieldAccess AccessBuilder::ForSlicedStringParent() {
  FieldAccess access = {kTaggedBase,         SlicedString::kParentOffset,
                        Handle<Name>(),      MaybeHandle<Map>(),
                        Type::String(),      MachineType::TaggedPointer(),
                        kPointerWriteBarrier};
  return access;
}

// static
FieldAccess AccessBuilder::ForExternalStringResourceData() {
  FieldAccess access = {kTaggedBase,
                        ExternalString::kResourceDataOffset,
                        Handle<Name>(),
                        MaybeHandle<Map>(),
                        Type::ExternalPointer(),
                        MachineType::Pointer(),
                        kNoWriteBarrier};
  return access;
}

// static
ElementAccess AccessBuilder::ForExternalOneByteStringCharacter() {
  ElementAccess access = {kUntaggedBase, 0, TypeCache::Get().kUint8,
                          MachineType::Uint8(), kNoWriteBarrier};
  return access;
}

// static
ElementAccess AccessBuilder::ForExternalTwoByteStringCharacter() {
  ElementAccess access = {kUntaggedBase, 0, TypeCache::Get().kUint16,
                          MachineType::Uint16(), kNoWriteBarrier};
  return access;
}

// static
ElementAccess AccessBuilder::ForSeqOneByteStringCharacter() {
  ElementAccess access = {kTaggedBase, SeqOneByteString::kHeaderSize,
                          TypeCache::Get().kUint8, MachineType::Uint8(),
                          kNoWriteBarrier};
  return access;
}

// static
ElementAccess AccessBuilder::ForSeqTwoByteStringCharacter() {
  ElementAccess access = {kTaggedBase, SeqTwoByteString::kHeaderSize,
                          TypeCache::Get().kUint16, MachineType::Uint16(),
                          kNoWriteBarrier};
  return access;
}

// static
FieldAccess AccessBuilder::ForJSGlobalObjectGlobalProxy() {
  FieldAccess access = {kTaggedBase,         JSGlobalObject::kGlobalProxyOffset,
                        Handle<Name>(),      MaybeHandle<Map>(),
                        Type::Receiver(),    MachineType::TaggedPointer(),
                        kPointerWriteBarrier};
  return access;
}

// static
FieldAccess AccessBuilder::ForJSGlobalObjectNativeContext() {
  FieldAccess access = {
      kTaggedBase,         JSGlobalObject::kNativeContextOffset,
      Handle<Name>(),      MaybeHandle<Map>(),
      Type::Internal(),    MachineType::TaggedPointer(),
      kPointerWriteBarrier};
  return access;
}

// static
FieldAccess AccessBuilder::ForJSGlobalProxyNativeContext() {
  FieldAccess access = {
      kTaggedBase,         JSGlobalProxy::kNativeContextOffset,
      Handle<Name>(),      MaybeHandle<Map>(),
      Type::Internal(),    MachineType::TaggedPointer(),
      kPointerWriteBarrier};
  return access;
}

// static
FieldAccess AccessBuilder::ForJSArrayIteratorIteratedObject() {
  FieldAccess access = {kTaggedBase,
                        JSArrayIterator::kIteratedObjectOffset,
                        Handle<Name>(),
                        MaybeHandle<Map>(),
                        Type::ReceiverOrUndefined(),
                        MachineType::TaggedPointer(),
                        kPointerWriteBarrier};
  return access;
}

// static
FieldAccess AccessBuilder::ForJSArrayIteratorNextIndex() {
  // In generic case, cap to 2^53-1 (per ToLength() in spec) via
  // kPositiveSafeInteger
  FieldAccess access = {kTaggedBase,
                        JSArrayIterator::kNextIndexOffset,
                        Handle<Name>(),
                        MaybeHandle<Map>(),
                        TypeCache::Get().kPositiveSafeInteger,
                        MachineType::AnyTagged(),
                        kFullWriteBarrier};
  return access;
}

// static
FieldAccess AccessBuilder::ForJSArrayIteratorKind() {
  FieldAccess access = {kTaggedBase,
                        JSArrayIterator::kKindOffset,
                        Handle<Name>(),
                        MaybeHandle<Map>(),
                        TypeCache::Get().kJSArrayIteratorKindType,
                        MachineType::TaggedSigned(),
                        kNoWriteBarrier};
  return access;
}

// static
FieldAccess AccessBuilder::ForJSStringIteratorString() {
  FieldAccess access = {kTaggedBase,         JSStringIterator::kStringOffset,
                        Handle<Name>(),      MaybeHandle<Map>(),
                        Type::String(),      MachineType::TaggedPointer(),
                        kPointerWriteBarrier};
  return access;
}

// static
FieldAccess AccessBuilder::ForJSStringIteratorIndex() {
  FieldAccess access = {kTaggedBase,
                        JSStringIterator::kNextIndexOffset,
                        Handle<Name>(),
                        MaybeHandle<Map>(),
                        TypeCache::Get().kStringLengthType,
                        MachineType::TaggedSigned(),
                        kNoWriteBarrier};
  return access;
}

// static
FieldAccess AccessBuilder::ForValue() {
  FieldAccess access = {kTaggedBase,         JSValue::kValueOffset,
                        Handle<Name>(),      MaybeHandle<Map>(),
                        Type::NonInternal(), MachineType::AnyTagged(),
                        kFullWriteBarrier};
  return access;
}


// static
FieldAccess AccessBuilder::ForArgumentsLength() {
  FieldAccess access = {kTaggedBase,         JSArgumentsObject::kLengthOffset,
                        Handle<Name>(),      MaybeHandle<Map>(),
                        Type::NonInternal(), MachineType::AnyTagged(),
                        kFullWriteBarrier};
  return access;
}


// static
FieldAccess AccessBuilder::ForArgumentsCallee() {
  FieldAccess access = {
      kTaggedBase,         JSSloppyArgumentsObject::kCalleeOffset,
      Handle<Name>(),      MaybeHandle<Map>(),
      Type::NonInternal(), MachineType::AnyTagged(),
      kPointerWriteBarrier};
  return access;
}


// static
FieldAccess AccessBuilder::ForFixedArraySlot(
    size_t index, WriteBarrierKind write_barrier_kind) {
  int offset = FixedArray::OffsetOfElementAt(static_cast<int>(index));
  FieldAccess access = {kTaggedBase,       offset,
                        Handle<Name>(),    MaybeHandle<Map>(),
                        Type::Any(),       MachineType::AnyTagged(),
                        write_barrier_kind};
  return access;
}


// static
FieldAccess AccessBuilder::ForCellValue() {
  FieldAccess access = {kTaggedBase,      Cell::kValueOffset,
                        Handle<Name>(),   MaybeHandle<Map>(),
                        Type::Any(),      MachineType::AnyTagged(),
                        kFullWriteBarrier};
  return access;
}

// static
FieldAccess AccessBuilder::ForContextSlot(size_t index) {
  int offset = Context::kHeaderSize + static_cast<int>(index) * kPointerSize;
  DCHECK_EQ(offset,
            Context::SlotOffset(static_cast<int>(index)) + kHeapObjectTag);
  FieldAccess access = {kTaggedBase,      offset,
                        Handle<Name>(),   MaybeHandle<Map>(),
                        Type::Any(),      MachineType::AnyTagged(),
                        kFullWriteBarrier};
  return access;
}

// static
ElementAccess AccessBuilder::ForFixedArrayElement() {
  ElementAccess access = {kTaggedBase, FixedArray::kHeaderSize, Type::Any(),
                          MachineType::AnyTagged(), kFullWriteBarrier};
  return access;
}

// static
ElementAccess AccessBuilder::ForFixedArrayElement(
    ElementsKind kind, LoadSensitivity load_sensitivity) {
  ElementAccess access = {kTaggedBase,       FixedArray::kHeaderSize,
                          Type::Any(),       MachineType::AnyTagged(),
                          kFullWriteBarrier, load_sensitivity};
  switch (kind) {
    case PACKED_SMI_ELEMENTS:
      access.type = Type::SignedSmall();
      access.machine_type = MachineType::TaggedSigned();
      access.write_barrier_kind = kNoWriteBarrier;
      break;
    case HOLEY_SMI_ELEMENTS:
      access.type = TypeCache::Get().kHoleySmi;
      break;
    case PACKED_ELEMENTS:
      access.type = Type::NonInternal();
      break;
    case HOLEY_ELEMENTS:
      break;
    case PACKED_DOUBLE_ELEMENTS:
      access.type = Type::Number();
      access.write_barrier_kind = kNoWriteBarrier;
      access.machine_type = MachineType::Float64();
      break;
<<<<<<< HEAD
    case FAST_HOLEY_DOUBLE_ELEMENTS:
=======
    case HOLEY_DOUBLE_ELEMENTS:
>>>>>>> 84bd6f3c
      access.type = Type::NumberOrHole();
      access.write_barrier_kind = kNoWriteBarrier;
      access.machine_type = MachineType::Float64();
      break;
    default:
      UNREACHABLE();
      break;
  }
  return access;
}

// static
ElementAccess AccessBuilder::ForFixedDoubleArrayElement() {
  ElementAccess access = {kTaggedBase, FixedDoubleArray::kHeaderSize,
                          TypeCache::Get().kFloat64, MachineType::Float64(),
                          kNoWriteBarrier};
  return access;
}

// static
FieldAccess AccessBuilder::ForEnumCacheKeys() {
  FieldAccess access = {kTaggedBase,           EnumCache::kKeysOffset,
                        MaybeHandle<Name>(),   MaybeHandle<Map>(),
                        Type::OtherInternal(), MachineType::TaggedPointer(),
                        kPointerWriteBarrier};
  return access;
}

// static
FieldAccess AccessBuilder::ForEnumCacheIndices() {
  FieldAccess access = {kTaggedBase,           EnumCache::kIndicesOffset,
                        MaybeHandle<Name>(),   MaybeHandle<Map>(),
                        Type::OtherInternal(), MachineType::TaggedPointer(),
                        kPointerWriteBarrier};
  return access;
}

// static
ElementAccess AccessBuilder::ForTypedArrayElement(
    ExternalArrayType type, bool is_external,
    LoadSensitivity load_sensitivity) {
  BaseTaggedness taggedness = is_external ? kUntaggedBase : kTaggedBase;
  int header_size = is_external ? 0 : FixedTypedArrayBase::kDataOffset;
  switch (type) {
    case kExternalInt8Array: {
      ElementAccess access = {taggedness,       header_size,
                              Type::Signed32(), MachineType::Int8(),
                              kNoWriteBarrier,  load_sensitivity};
      return access;
    }
    case kExternalUint8Array:
    case kExternalUint8ClampedArray: {
      ElementAccess access = {taggedness,         header_size,
                              Type::Unsigned32(), MachineType::Uint8(),
                              kNoWriteBarrier,    load_sensitivity};
      return access;
    }
    case kExternalInt16Array: {
      ElementAccess access = {taggedness,       header_size,
                              Type::Signed32(), MachineType::Int16(),
                              kNoWriteBarrier,  load_sensitivity};
      return access;
    }
    case kExternalUint16Array: {
      ElementAccess access = {taggedness,         header_size,
                              Type::Unsigned32(), MachineType::Uint16(),
                              kNoWriteBarrier,    load_sensitivity};
      return access;
    }
    case kExternalInt32Array: {
      ElementAccess access = {taggedness,       header_size,
                              Type::Signed32(), MachineType::Int32(),
                              kNoWriteBarrier,  load_sensitivity};
      return access;
    }
    case kExternalUint32Array: {
      ElementAccess access = {taggedness,         header_size,
                              Type::Unsigned32(), MachineType::Uint32(),
                              kNoWriteBarrier,    load_sensitivity};
      return access;
    }
    case kExternalFloat32Array: {
      ElementAccess access = {taggedness,      header_size,
                              Type::Number(),  MachineType::Float32(),
                              kNoWriteBarrier, load_sensitivity};
      return access;
    }
    case kExternalFloat64Array: {
      ElementAccess access = {taggedness,      header_size,
                              Type::Number(),  MachineType::Float64(),
                              kNoWriteBarrier, load_sensitivity};
      return access;
    }
    case kExternalBigInt64Array:
    case kExternalBigUint64Array:
      // TODO(neis/jkummerow): Define appropriate types.
      UNIMPLEMENTED();
  }
  UNREACHABLE();
}

// static
FieldAccess AccessBuilder::ForHashTableBaseNumberOfElements() {
  FieldAccess access = {
      kTaggedBase,
      FixedArray::OffsetOfElementAt(HashTableBase::kNumberOfElementsIndex),
      MaybeHandle<Name>(),
      MaybeHandle<Map>(),
      Type::SignedSmall(),
      MachineType::TaggedSigned(),
      kNoWriteBarrier};
  return access;
}

// static
FieldAccess AccessBuilder::ForHashTableBaseNumberOfDeletedElement() {
  FieldAccess access = {
      kTaggedBase, FixedArray::OffsetOfElementAt(
                       HashTableBase::kNumberOfDeletedElementsIndex),
      MaybeHandle<Name>(), MaybeHandle<Map>(), Type::SignedSmall(),
      MachineType::TaggedSigned(), kNoWriteBarrier};
  return access;
}

// static
FieldAccess AccessBuilder::ForHashTableBaseCapacity() {
  FieldAccess access = {
      kTaggedBase,
      FixedArray::OffsetOfElementAt(HashTableBase::kCapacityIndex),
      MaybeHandle<Name>(),
      MaybeHandle<Map>(),
      Type::SignedSmall(),
      MachineType::TaggedSigned(),
      kNoWriteBarrier};
  return access;
}

// static
FieldAccess AccessBuilder::ForOrderedHashTableBaseNextTable() {
  // TODO(turbofan): This will be redundant with the HashTableBase
  // methods above once the hash table unification is done.
  FieldAccess const access = {
      kTaggedBase,         OrderedHashTableBase::kNextTableOffset,
      MaybeHandle<Name>(), MaybeHandle<Map>(),
      Type::Any(),         MachineType::AnyTagged(),
      kFullWriteBarrier};
  return access;
}

// static
FieldAccess AccessBuilder::ForOrderedHashTableBaseNumberOfBuckets() {
  // TODO(turbofan): This will be redundant with the HashTableBase
  // methods above once the hash table unification is done.
  FieldAccess const access = {kTaggedBase,
                              OrderedHashTableBase::kNumberOfBucketsOffset,
                              MaybeHandle<Name>(),
                              MaybeHandle<Map>(),
                              TypeCache::Get().kFixedArrayLengthType,
                              MachineType::TaggedSigned(),
                              kNoWriteBarrier};
  return access;
}

// static
FieldAccess AccessBuilder::ForOrderedHashTableBaseNumberOfDeletedElements() {
  // TODO(turbofan): This will be redundant with the HashTableBase
  // methods above once the hash table unification is done.
  FieldAccess const access = {
      kTaggedBase,
      OrderedHashTableBase::kNumberOfDeletedElementsOffset,
      MaybeHandle<Name>(),
      MaybeHandle<Map>(),
      TypeCache::Get().kFixedArrayLengthType,
      MachineType::TaggedSigned(),
      kNoWriteBarrier};
  return access;
}

// static
FieldAccess AccessBuilder::ForOrderedHashTableBaseNumberOfElements() {
  // TODO(turbofan): This will be redundant with the HashTableBase
  // methods above once the hash table unification is done.
  FieldAccess const access = {kTaggedBase,
                              OrderedHashTableBase::kNumberOfElementsOffset,
                              MaybeHandle<Name>(),
                              MaybeHandle<Map>(),
                              TypeCache::Get().kFixedArrayLengthType,
                              MachineType::TaggedSigned(),
                              kNoWriteBarrier};
  return access;
}

// static
ElementAccess AccessBuilder::ForOrderedHashMapEntryValue() {
  ElementAccess const access = {kTaggedBase,
                                OrderedHashMap::kHashTableStartOffset +
                                    OrderedHashMap::kValueOffset * kPointerSize,
                                Type::Any(), MachineType::AnyTagged(),
                                kFullWriteBarrier};
  return access;
}

// static
FieldAccess AccessBuilder::ForDictionaryMaxNumberKey() {
  FieldAccess access = {
      kTaggedBase,
      FixedArray::OffsetOfElementAt(NumberDictionary::kMaxNumberKeyIndex),
      MaybeHandle<Name>(),
      MaybeHandle<Map>(),
      Type::Any(),
      MachineType::AnyTagged(),
      kNoWriteBarrier};
  return access;
}

// static
FieldAccess AccessBuilder::ForDictionaryNextEnumerationIndex() {
  FieldAccess access = {
      kTaggedBase,
      FixedArray::OffsetOfElementAt(NameDictionary::kNextEnumerationIndexIndex),
      MaybeHandle<Name>(),
      MaybeHandle<Map>(),
      Type::SignedSmall(),
      MachineType::TaggedSigned(),
      kNoWriteBarrier};
  return access;
}

// static
FieldAccess AccessBuilder::ForDictionaryObjectHashIndex() {
  FieldAccess access = {
      kTaggedBase,
      FixedArray::OffsetOfElementAt(NameDictionary::kObjectHashIndex),
      MaybeHandle<Name>(),
      MaybeHandle<Map>(),
      Type::SignedSmall(),
      MachineType::TaggedSigned(),
      kNoWriteBarrier};
  return access;
}

}  // namespace compiler
}  // namespace internal
}  // namespace v8<|MERGE_RESOLUTION|>--- conflicted
+++ resolved
@@ -289,31 +289,12 @@
 }
 
 // static
-<<<<<<< HEAD
-FieldAccess AccessBuilder::ForJSAsyncGeneratorObjectAwaitInputOrDebugPos() {
-  FieldAccess access = {
-      kTaggedBase,         JSAsyncGeneratorObject::kAwaitInputOrDebugPosOffset,
-      Handle<Name>(),      MaybeHandle<Map>(),
-      Type::NonInternal(), MachineType::AnyTagged(),
-      kFullWriteBarrier};
-  return access;
-}
-
-// static
-FieldAccess AccessBuilder::ForJSAsyncGeneratorObjectAwaitedPromise() {
-  FieldAccess access = {
-      kTaggedBase,         JSAsyncGeneratorObject::kAwaitedPromiseOffset,
-      Handle<Name>(),      MaybeHandle<Map>(),
-      Type::NonInternal(), MachineType::AnyTagged(),
-      kFullWriteBarrier};
-=======
 FieldAccess AccessBuilder::ForJSAsyncGeneratorObjectIsAwaiting() {
   FieldAccess access = {
       kTaggedBase,         JSAsyncGeneratorObject::kIsAwaitingOffset,
       Handle<Name>(),      MaybeHandle<Map>(),
       Type::SignedSmall(), MachineType::TaggedSigned(),
       kNoWriteBarrier};
->>>>>>> 84bd6f3c
   return access;
 }
 
@@ -526,9 +507,9 @@
 }
 
 // static
-FieldAccess AccessBuilder::ForDescriptorArrayEnumCacheBridge() {
-  FieldAccess access = {
-      kTaggedBase,           DescriptorArray::kEnumCacheBridgeOffset,
+FieldAccess AccessBuilder::ForDescriptorArrayEnumCache() {
+  FieldAccess access = {
+      kTaggedBase,           DescriptorArray::kEnumCacheOffset,
       Handle<Name>(),        MaybeHandle<Map>(),
       Type::OtherInternal(), MachineType::TaggedPointer(),
       kPointerWriteBarrier};
@@ -902,11 +883,7 @@
       access.write_barrier_kind = kNoWriteBarrier;
       access.machine_type = MachineType::Float64();
       break;
-<<<<<<< HEAD
-    case FAST_HOLEY_DOUBLE_ELEMENTS:
-=======
     case HOLEY_DOUBLE_ELEMENTS:
->>>>>>> 84bd6f3c
       access.type = Type::NumberOrHole();
       access.write_barrier_kind = kNoWriteBarrier;
       access.machine_type = MachineType::Float64();
