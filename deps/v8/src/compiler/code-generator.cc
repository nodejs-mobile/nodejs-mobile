--- conflicted
+++ resolved
@@ -10,17 +10,12 @@
 #include "src/compiler/code-generator-impl.h"
 #include "src/compiler/linkage.h"
 #include "src/compiler/pipeline.h"
-<<<<<<< HEAD
-#include "src/frames-inl.h"
-#include "src/macro-assembler-inl.h"
-=======
 #include "src/compiler/wasm-compiler.h"
 #include "src/eh-frame.h"
 #include "src/frames.h"
 #include "src/lsan.h"
 #include "src/macro-assembler-inl.h"
 #include "src/optimized-compilation-info.h"
->>>>>>> 84bd6f3c
 
 namespace v8 {
 namespace internal {
@@ -79,17 +74,11 @@
       osr_helper_(osr_helper),
       osr_pc_offset_(-1),
       optimized_out_literal_id_(-1),
-<<<<<<< HEAD
-      source_position_table_builder_(code->zone(),
-                                     info->SourcePositionRecordingMode()),
-      result_(kSuccess) {
-=======
       source_position_table_builder_(
           SourcePositionTableBuilder::RECORD_SOURCE_POSITIONS),
       wasm_compilation_data_(wasm_compilation_data),
       result_(kSuccess),
       poisoning_level_(poisoning_level) {
->>>>>>> 84bd6f3c
   for (int i = 0; i < code->InstructionBlockCount(); ++i) {
     new (&labels_[i]) Label;
   }
@@ -119,10 +108,6 @@
   frame_access_state_ = new (zone()) FrameAccessState(frame);
 }
 
-<<<<<<< HEAD
-void CodeGenerator::AssembleCode() {
-  CompilationInfo* info = this->info();
-=======
 CodeGenerator::CodeGenResult CodeGenerator::AssembleDeoptimizerCall(
     int deoptimization_id, SourcePosition pos) {
   DeoptimizeKind deopt_kind = GetDeoptimizationKind(deoptimization_id);
@@ -156,7 +141,6 @@
 
 void CodeGenerator::AssembleCode() {
   OptimizedCompilationInfo* info = this->info();
->>>>>>> 84bd6f3c
 
   // Open a frame scope to indicate that there is a frame on the stack.  The
   // MANUAL indicates that the scope shouldn't actually generate code to set up
@@ -203,19 +187,6 @@
   }
   inlined_function_count_ = deoptimization_literals_.size();
 
-<<<<<<< HEAD
-  // Define deoptimization literals for all unoptimized code objects of inlined
-  // functions. This ensures unoptimized code is kept alive by optimized code.
-  for (const CompilationInfo::InlinedFunctionHolder& inlined :
-       info->inlined_functions()) {
-    if (!inlined.shared_info.equals(info->shared_info())) {
-      DefineDeoptimizationLiteral(
-          DeoptimizationLiteral(inlined.inlined_code_object_root));
-    }
-  }
-
-=======
->>>>>>> 84bd6f3c
   unwinding_info_writer_.SetNumberOfInstructionBlocks(
       code()->InstructionBlockCount());
 
@@ -279,11 +250,7 @@
       }
 
       if (FLAG_enable_embedded_constant_pool && !block->needs_frame()) {
-<<<<<<< HEAD
-        ConstantPoolUnavailableScope constant_pool_unavailable(masm());
-=======
         ConstantPoolUnavailableScope constant_pool_unavailable(tasm());
->>>>>>> 84bd6f3c
         result_ = AssembleBlock(block);
       } else {
         result_ = AssembleBlock(block);
@@ -338,31 +305,9 @@
   // The PerfJitLogger logs code up until here, excluding the safepoint
   // table. Resolve the unwinding info now so it is aware of the same code size
   // as reported by perf.
-<<<<<<< HEAD
-  unwinding_info_writer_.Finish(masm()->pc_offset());
-
-  safepoints()->Emit(masm(), frame()->GetTotalFrameSlotCount());
-  result_ = kSuccess;
-}
-
-Handle<Code> CodeGenerator::FinalizeCode() {
-  if (result_ != kSuccess) return Handle<Code>();
-
-  Handle<Code> result = v8::internal::CodeGenerator::MakeCodeEpilogue(
-      masm(), unwinding_info_writer_.eh_frame_writer(), info(),
-      Handle<Object>());
-  result->set_is_turbofanned(true);
-  result->set_stack_slots(frame()->GetTotalFrameSlotCount());
-  result->set_safepoint_table_offset(safepoints()->GetCodeOffset());
-  Handle<ByteArray> source_positions =
-      source_position_table_builder_.ToSourcePositionTable(
-          isolate(), Handle<AbstractCode>::cast(result));
-  result->set_source_position_table(*source_positions);
-=======
   unwinding_info_writer_.Finish(tasm()->pc_offset());
 
   safepoints()->Emit(tasm(), frame()->GetTotalFrameSlotCount());
->>>>>>> 84bd6f3c
 
   // Emit the exception handler table.
   if (!handlers_.empty()) {
@@ -377,11 +322,6 @@
   result_ = kSuccess;
 }
 
-<<<<<<< HEAD
-  // Ensure there is space for lazy deoptimization in the relocation info.
-  if (info()->ShouldEnsureSpaceForLazyDeopt()) {
-    Deoptimizer::EnsureRelocSpaceForLazyDeoptimization(result);
-=======
 void CodeGenerator::TryInsertBranchPoisoning(const InstructionBlock* block) {
   // See if our predecessor was a basic block terminated by a branch_and_poison
   // instruction. If yes, then perform the masking based on the flags.
@@ -411,7 +351,6 @@
     }
     default:
       break;
->>>>>>> 84bd6f3c
   }
 }
 
@@ -500,11 +439,7 @@
   if (incoming_descriptor->flags() & CallDescriptor::kCanUseRoots) {
     Heap* heap = isolate()->heap();
     return heap->IsRootHandle(object, index_return) &&
-<<<<<<< HEAD
-           heap->RootCanBeTreatedAsConstant(*index_return);
-=======
            !heap->RootCanBeWrittenAfterInitialization(*index_return);
->>>>>>> 84bd6f3c
   }
   return false;
 }
@@ -971,19 +906,11 @@
     }
   } else if (desc->IsArgumentsElements()) {
     if (translation != nullptr) {
-<<<<<<< HEAD
-      translation->ArgumentsElements(desc->is_rest());
-    }
-  } else if (desc->IsArgumentsLength()) {
-    if (translation != nullptr) {
-      translation->ArgumentsLength(desc->is_rest());
-=======
       translation->ArgumentsElements(desc->arguments_type());
     }
   } else if (desc->IsArgumentsLength()) {
     if (translation != nullptr) {
       translation->ArgumentsLength(desc->arguments_type());
->>>>>>> 84bd6f3c
     }
   } else if (desc->IsDuplicate()) {
     if (translation != nullptr) {
@@ -1242,11 +1169,7 @@
       case Constant::kFloat64:
         DCHECK(type.representation() == MachineRepresentation::kFloat64 ||
                type.representation() == MachineRepresentation::kTagged);
-<<<<<<< HEAD
-        literal = DeoptimizationLiteral(constant.ToFloat64());
-=======
         literal = DeoptimizationLiteral(constant.ToFloat64().value());
->>>>>>> 84bd6f3c
         break;
       case Constant::kHeapObject:
         DCHECK_EQ(MachineRepresentation::kTagged, type.representation());
