// Copyright 2013 the V8 project authors. All rights reserved.
// Use of this source code is governed by a BSD-style license that can be
// found in the LICENSE file.

#ifndef V8_COMPILER_JS_OPERATOR_H_
#define V8_COMPILER_JS_OPERATOR_H_

#include "src/base/compiler-specific.h"
#include "src/globals.h"
#include "src/handles.h"
#include "src/runtime/runtime.h"
#include "src/type-hints.h"
#include "src/vector-slot-pair.h"

namespace v8 {
namespace internal {

class AllocationSite;
class BoilerplateDescription;
class ConstantElementsPair;
class FeedbackCell;
class SharedFunctionInfo;

namespace compiler {

// Forward declarations.
class Operator;
struct JSOperatorGlobalCache;

// Defines the frequency a given Call/Construct site was executed. For some
// call sites the frequency is not known.
class CallFrequency final {
<<<<<<< HEAD
 public:
  CallFrequency() : value_(std::numeric_limits<float>::quiet_NaN()) {}
  explicit CallFrequency(float value) : value_(value) {
    DCHECK(!std::isnan(value));
  }

  bool IsKnown() const { return !IsUnknown(); }
  bool IsUnknown() const { return std::isnan(value_); }
  float value() const {
    DCHECK(IsKnown());
    return value_;
  }

  bool operator==(CallFrequency const& that) const {
    return bit_cast<uint32_t>(this->value_) == bit_cast<uint32_t>(that.value_);
  }
  bool operator!=(CallFrequency const& that) const { return !(*this == that); }

  friend size_t hash_value(CallFrequency f) {
    return bit_cast<uint32_t>(f.value_);
  }

 private:
  float value_;
};

std::ostream& operator<<(std::ostream&, CallFrequency);

// Defines a pair of {FeedbackVector} and {FeedbackSlot}, which
// is used to access the type feedback for a certain {Node}.
class V8_EXPORT_PRIVATE VectorSlotPair {
=======
>>>>>>> 84bd6f3c
 public:
  CallFrequency() : value_(std::numeric_limits<float>::quiet_NaN()) {}
  explicit CallFrequency(float value) : value_(value) {
    DCHECK(!std::isnan(value));
  }

  bool IsKnown() const { return !IsUnknown(); }
  bool IsUnknown() const { return std::isnan(value_); }
  float value() const {
    DCHECK(IsKnown());
    return value_;
  }

  bool operator==(CallFrequency const& that) const {
    return bit_cast<uint32_t>(this->value_) == bit_cast<uint32_t>(that.value_);
  }
  bool operator!=(CallFrequency const& that) const { return !(*this == that); }

  friend size_t hash_value(CallFrequency f) {
    return bit_cast<uint32_t>(f.value_);
  }

 private:
  float value_;
};

std::ostream& operator<<(std::ostream&, CallFrequency);

CallFrequency CallFrequencyOf(Operator const* op) V8_WARN_UNUSED_RESULT;

// Defines the flags for a JavaScript call forwarding parameters. This
// is used as parameter by JSConstructForwardVarargs operators.
class ConstructForwardVarargsParameters final {
 public:
  ConstructForwardVarargsParameters(size_t arity, uint32_t start_index)
      : bit_field_(ArityField::encode(arity) |
                   StartIndexField::encode(start_index)) {}

  size_t arity() const { return ArityField::decode(bit_field_); }
  uint32_t start_index() const { return StartIndexField::decode(bit_field_); }

  bool operator==(ConstructForwardVarargsParameters const& that) const {
    return this->bit_field_ == that.bit_field_;
  }
  bool operator!=(ConstructForwardVarargsParameters const& that) const {
    return !(*this == that);
  }

 private:
  friend size_t hash_value(ConstructForwardVarargsParameters const& p) {
    return p.bit_field_;
  }

  typedef BitField<size_t, 0, 16> ArityField;
  typedef BitField<uint32_t, 16, 16> StartIndexField;

  uint32_t const bit_field_;
};

std::ostream& operator<<(std::ostream&,
                         ConstructForwardVarargsParameters const&);

<<<<<<< HEAD
// Defines the flags for a JavaScript call forwarding parameters. This
// is used as parameter by JSConstructForwardVarargs operators.
class ConstructForwardVarargsParameters final {
 public:
  ConstructForwardVarargsParameters(size_t arity, uint32_t start_index)
      : bit_field_(ArityField::encode(arity) |
                   StartIndexField::encode(start_index)) {}

  size_t arity() const { return ArityField::decode(bit_field_); }
  uint32_t start_index() const { return StartIndexField::decode(bit_field_); }

  bool operator==(ConstructForwardVarargsParameters const& that) const {
    return this->bit_field_ == that.bit_field_;
  }
  bool operator!=(ConstructForwardVarargsParameters const& that) const {
    return !(*this == that);
  }

 private:
  friend size_t hash_value(ConstructForwardVarargsParameters const& p) {
    return p.bit_field_;
  }

  typedef BitField<size_t, 0, 16> ArityField;
  typedef BitField<uint32_t, 16, 16> StartIndexField;

  uint32_t const bit_field_;
};

std::ostream& operator<<(std::ostream&,
                         ConstructForwardVarargsParameters const&);

ConstructForwardVarargsParameters const& ConstructForwardVarargsParametersOf(
    Operator const*) WARN_UNUSED_RESULT;
=======
ConstructForwardVarargsParameters const& ConstructForwardVarargsParametersOf(
    Operator const*) V8_WARN_UNUSED_RESULT;
>>>>>>> 84bd6f3c

// Defines the arity and the feedback for a JavaScript constructor call. This is
// used as a parameter by JSConstruct and JSConstructWithSpread operators.
class ConstructParameters final {
 public:
  ConstructParameters(uint32_t arity, CallFrequency frequency,
                      VectorSlotPair const& feedback)
      : arity_(arity), frequency_(frequency), feedback_(feedback) {}

  uint32_t arity() const { return arity_; }
  CallFrequency frequency() const { return frequency_; }
  VectorSlotPair const& feedback() const { return feedback_; }

 private:
  uint32_t const arity_;
  CallFrequency const frequency_;
  VectorSlotPair const feedback_;
};

bool operator==(ConstructParameters const&, ConstructParameters const&);
bool operator!=(ConstructParameters const&, ConstructParameters const&);

size_t hash_value(ConstructParameters const&);

std::ostream& operator<<(std::ostream&, ConstructParameters const&);

ConstructParameters const& ConstructParametersOf(Operator const*);

<<<<<<< HEAD
// Defines the arity for JavaScript calls with a spread as the last
// parameter. This is used as a parameter by JSConstructWithSpread and
// JSCallWithSpread operators.
class SpreadWithArityParameter final {
 public:
  explicit SpreadWithArityParameter(uint32_t arity) : arity_(arity) {}

  uint32_t arity() const { return arity_; }

 private:
  uint32_t const arity_;
};

bool operator==(SpreadWithArityParameter const&,
                SpreadWithArityParameter const&);
bool operator!=(SpreadWithArityParameter const&,
                SpreadWithArityParameter const&);

size_t hash_value(SpreadWithArityParameter const&);

std::ostream& operator<<(std::ostream&, SpreadWithArityParameter const&);

SpreadWithArityParameter const& SpreadWithArityParameterOf(Operator const*);

=======
>>>>>>> 84bd6f3c
// Defines the flags for a JavaScript call forwarding parameters. This
// is used as parameter by JSCallForwardVarargs operators.
class CallForwardVarargsParameters final {
 public:
<<<<<<< HEAD
  CallForwardVarargsParameters(size_t arity, uint32_t start_index,
                               TailCallMode tail_call_mode)
      : bit_field_(ArityField::encode(arity) |
                   StartIndexField::encode(start_index) |
                   TailCallModeField::encode(tail_call_mode)) {}
=======
  CallForwardVarargsParameters(size_t arity, uint32_t start_index)
      : bit_field_(ArityField::encode(arity) |
                   StartIndexField::encode(start_index)) {}
>>>>>>> 84bd6f3c

  size_t arity() const { return ArityField::decode(bit_field_); }
  uint32_t start_index() const { return StartIndexField::decode(bit_field_); }

  bool operator==(CallForwardVarargsParameters const& that) const {
    return this->bit_field_ == that.bit_field_;
  }
  bool operator!=(CallForwardVarargsParameters const& that) const {
    return !(*this == that);
  }

 private:
  friend size_t hash_value(CallForwardVarargsParameters const& p) {
    return p.bit_field_;
  }

  typedef BitField<size_t, 0, 15> ArityField;
  typedef BitField<uint32_t, 15, 15> StartIndexField;
<<<<<<< HEAD
  typedef BitField<TailCallMode, 30, 1> TailCallModeField;
=======
>>>>>>> 84bd6f3c

  uint32_t const bit_field_;
};

std::ostream& operator<<(std::ostream&, CallForwardVarargsParameters const&);

CallForwardVarargsParameters const& CallForwardVarargsParametersOf(
    Operator const*) V8_WARN_UNUSED_RESULT;

// Defines the arity and the call flags for a JavaScript function call. This is
// used as a parameter by JSCall and JSCallWithSpread operators.
class CallParameters final {
 public:
  CallParameters(size_t arity, CallFrequency frequency,
<<<<<<< HEAD
                 VectorSlotPair const& feedback, TailCallMode tail_call_mode,
                 ConvertReceiverMode convert_mode)
=======
                 VectorSlotPair const& feedback,
                 ConvertReceiverMode convert_mode,
                 SpeculationMode speculation_mode)
>>>>>>> 84bd6f3c
      : bit_field_(ArityField::encode(arity) |
                   SpeculationModeField::encode(speculation_mode) |
                   ConvertReceiverModeField::encode(convert_mode)),
        frequency_(frequency),
        feedback_(feedback) {}

  size_t arity() const { return ArityField::decode(bit_field_); }
  CallFrequency frequency() const { return frequency_; }
  ConvertReceiverMode convert_mode() const {
    return ConvertReceiverModeField::decode(bit_field_);
  }
  VectorSlotPair const& feedback() const { return feedback_; }

  SpeculationMode speculation_mode() const {
    return SpeculationModeField::decode(bit_field_);
  }

  bool operator==(CallParameters const& that) const {
    return this->bit_field_ == that.bit_field_ &&
           this->frequency_ == that.frequency_ &&
           this->feedback_ == that.feedback_;
  }
  bool operator!=(CallParameters const& that) const { return !(*this == that); }

 private:
  friend size_t hash_value(CallParameters const& p) {
    return base::hash_combine(p.bit_field_, p.frequency_, p.feedback_);
  }

  typedef BitField<size_t, 0, 28> ArityField;
  typedef BitField<SpeculationMode, 28, 1> SpeculationModeField;
  typedef BitField<ConvertReceiverMode, 29, 2> ConvertReceiverModeField;

  uint32_t const bit_field_;
  CallFrequency const frequency_;
  VectorSlotPair const feedback_;
};

size_t hash_value(CallParameters const&);

std::ostream& operator<<(std::ostream&, CallParameters const&);

const CallParameters& CallParametersOf(const Operator* op);


// Defines the arity and the ID for a runtime function call. This is used as a
// parameter by JSCallRuntime operators.
class CallRuntimeParameters final {
 public:
  CallRuntimeParameters(Runtime::FunctionId id, size_t arity)
      : id_(id), arity_(arity) {}

  Runtime::FunctionId id() const { return id_; }
  size_t arity() const { return arity_; }

 private:
  const Runtime::FunctionId id_;
  const size_t arity_;
};

bool operator==(CallRuntimeParameters const&, CallRuntimeParameters const&);
bool operator!=(CallRuntimeParameters const&, CallRuntimeParameters const&);

size_t hash_value(CallRuntimeParameters const&);

std::ostream& operator<<(std::ostream&, CallRuntimeParameters const&);

const CallRuntimeParameters& CallRuntimeParametersOf(const Operator* op);


// Defines the location of a context slot relative to a specific scope. This is
// used as a parameter by JSLoadContext and JSStoreContext operators and allows
// accessing a context-allocated variable without keeping track of the scope.
class ContextAccess final {
 public:
  ContextAccess(size_t depth, size_t index, bool immutable);

  size_t depth() const { return depth_; }
  size_t index() const { return index_; }
  bool immutable() const { return immutable_; }

 private:
  // For space reasons, we keep this tightly packed, otherwise we could just use
  // a simple int/int/bool POD.
  const bool immutable_;
  const uint16_t depth_;
  const uint32_t index_;
};

bool operator==(ContextAccess const&, ContextAccess const&);
bool operator!=(ContextAccess const&, ContextAccess const&);

size_t hash_value(ContextAccess const&);

V8_EXPORT_PRIVATE std::ostream& operator<<(std::ostream&, ContextAccess const&);

V8_EXPORT_PRIVATE ContextAccess const& ContextAccessOf(Operator const*);

// Defines the slot count and ScopeType for a new function or eval context. This
// is used as a parameter by the JSCreateFunctionContext operator.
class CreateFunctionContextParameters final {
 public:
  CreateFunctionContextParameters(Handle<ScopeInfo> scope_info, int slot_count,
                                  ScopeType scope_type);

  Handle<ScopeInfo> scope_info() const { return scope_info_; }
  int slot_count() const { return slot_count_; }
  ScopeType scope_type() const { return scope_type_; }

 private:
  Handle<ScopeInfo> scope_info_;
  int const slot_count_;
  ScopeType const scope_type_;
};

bool operator==(CreateFunctionContextParameters const& lhs,
                CreateFunctionContextParameters const& rhs);
bool operator!=(CreateFunctionContextParameters const& lhs,
                CreateFunctionContextParameters const& rhs);

size_t hash_value(CreateFunctionContextParameters const& parameters);

std::ostream& operator<<(std::ostream& os,
                         CreateFunctionContextParameters const& parameters);

CreateFunctionContextParameters const& CreateFunctionContextParametersOf(
    Operator const*);

// Defines parameters for JSStoreNamedOwn operator.
class StoreNamedOwnParameters final {
 public:
  StoreNamedOwnParameters(Handle<Name> name, VectorSlotPair const& feedback)
      : name_(name), feedback_(feedback) {}

  Handle<Name> name() const { return name_; }
  VectorSlotPair const& feedback() const { return feedback_; }

 private:
  Handle<Name> const name_;
  VectorSlotPair const feedback_;
};

bool operator==(StoreNamedOwnParameters const&, StoreNamedOwnParameters const&);
bool operator!=(StoreNamedOwnParameters const&, StoreNamedOwnParameters const&);

size_t hash_value(StoreNamedOwnParameters const&);

std::ostream& operator<<(std::ostream&, StoreNamedOwnParameters const&);

const StoreNamedOwnParameters& StoreNamedOwnParametersOf(const Operator* op);

// Defines the feedback, i.e., vector and index, for storing a data property in
<<<<<<< HEAD
// an object literal. This is
// used as a parameter by the JSStoreDataPropertyInLiteral operator.
=======
// an object literal. This is used as a parameter by JSCreateEmptyLiteralArray
// and JSStoreDataPropertyInLiteral operators.
>>>>>>> 84bd6f3c
class FeedbackParameter final {
 public:
  explicit FeedbackParameter(VectorSlotPair const& feedback)
      : feedback_(feedback) {}

  VectorSlotPair const& feedback() const { return feedback_; }

 private:
  VectorSlotPair const feedback_;
};

bool operator==(FeedbackParameter const&, FeedbackParameter const&);
bool operator!=(FeedbackParameter const&, FeedbackParameter const&);

size_t hash_value(FeedbackParameter const&);

std::ostream& operator<<(std::ostream&, FeedbackParameter const&);

const FeedbackParameter& FeedbackParameterOf(const Operator* op);

// Defines the property of an object for a named access. This is
// used as a parameter by the JSLoadNamed and JSStoreNamed operators.
class NamedAccess final {
 public:
  NamedAccess(LanguageMode language_mode, Handle<Name> name,
              VectorSlotPair const& feedback)
      : name_(name), feedback_(feedback), language_mode_(language_mode) {}

  Handle<Name> name() const { return name_; }
  LanguageMode language_mode() const { return language_mode_; }
  VectorSlotPair const& feedback() const { return feedback_; }

 private:
  Handle<Name> const name_;
  VectorSlotPair const feedback_;
  LanguageMode const language_mode_;
};

bool operator==(NamedAccess const&, NamedAccess const&);
bool operator!=(NamedAccess const&, NamedAccess const&);

size_t hash_value(NamedAccess const&);

std::ostream& operator<<(std::ostream&, NamedAccess const&);

const NamedAccess& NamedAccessOf(const Operator* op);


// Defines the property being loaded from an object by a named load. This is
// used as a parameter by JSLoadGlobal operator.
class LoadGlobalParameters final {
 public:
  LoadGlobalParameters(const Handle<Name>& name, const VectorSlotPair& feedback,
                       TypeofMode typeof_mode)
      : name_(name), feedback_(feedback), typeof_mode_(typeof_mode) {}

  const Handle<Name>& name() const { return name_; }
  TypeofMode typeof_mode() const { return typeof_mode_; }

  const VectorSlotPair& feedback() const { return feedback_; }

 private:
  const Handle<Name> name_;
  const VectorSlotPair feedback_;
  const TypeofMode typeof_mode_;
};

bool operator==(LoadGlobalParameters const&, LoadGlobalParameters const&);
bool operator!=(LoadGlobalParameters const&, LoadGlobalParameters const&);

size_t hash_value(LoadGlobalParameters const&);

std::ostream& operator<<(std::ostream&, LoadGlobalParameters const&);

const LoadGlobalParameters& LoadGlobalParametersOf(const Operator* op);


// Defines the property being stored to an object by a named store. This is
// used as a parameter by JSStoreGlobal operator.
class StoreGlobalParameters final {
 public:
  StoreGlobalParameters(LanguageMode language_mode,
                        const VectorSlotPair& feedback,
                        const Handle<Name>& name)
      : language_mode_(language_mode), name_(name), feedback_(feedback) {}

  LanguageMode language_mode() const { return language_mode_; }
  const VectorSlotPair& feedback() const { return feedback_; }
  const Handle<Name>& name() const { return name_; }

 private:
  const LanguageMode language_mode_;
  const Handle<Name> name_;
  const VectorSlotPair feedback_;
};

bool operator==(StoreGlobalParameters const&, StoreGlobalParameters const&);
bool operator!=(StoreGlobalParameters const&, StoreGlobalParameters const&);

size_t hash_value(StoreGlobalParameters const&);

std::ostream& operator<<(std::ostream&, StoreGlobalParameters const&);

const StoreGlobalParameters& StoreGlobalParametersOf(const Operator* op);


// Defines the property of an object for a keyed access. This is used
// as a parameter by the JSLoadProperty and JSStoreProperty operators.
class PropertyAccess final {
 public:
  PropertyAccess(LanguageMode language_mode, VectorSlotPair const& feedback)
      : feedback_(feedback), language_mode_(language_mode) {}

  LanguageMode language_mode() const { return language_mode_; }
  VectorSlotPair const& feedback() const { return feedback_; }

 private:
  VectorSlotPair const feedback_;
  LanguageMode const language_mode_;
};

bool operator==(PropertyAccess const&, PropertyAccess const&);
bool operator!=(PropertyAccess const&, PropertyAccess const&);

size_t hash_value(PropertyAccess const&);

std::ostream& operator<<(std::ostream&, PropertyAccess const&);

PropertyAccess const& PropertyAccessOf(const Operator* op);


// CreateArgumentsType is used as parameter to JSCreateArguments nodes.
CreateArgumentsType const& CreateArgumentsTypeOf(const Operator* op);


// Defines shared information for the array that should be created. This is
// used as parameter by JSCreateArray operators.
class CreateArrayParameters final {
 public:
  explicit CreateArrayParameters(size_t arity, Handle<AllocationSite> site)
      : arity_(arity), site_(site) {}

  size_t arity() const { return arity_; }
  Handle<AllocationSite> site() const { return site_; }

 private:
  size_t const arity_;
  Handle<AllocationSite> const site_;
};

bool operator==(CreateArrayParameters const&, CreateArrayParameters const&);
bool operator!=(CreateArrayParameters const&, CreateArrayParameters const&);

size_t hash_value(CreateArrayParameters const&);

std::ostream& operator<<(std::ostream&, CreateArrayParameters const&);

const CreateArrayParameters& CreateArrayParametersOf(const Operator* op);

// Defines shared information for the array iterator that should be created.
// This is used as parameter by JSCreateArrayIterator operators.
class CreateArrayIteratorParameters final {
 public:
  explicit CreateArrayIteratorParameters(IterationKind kind) : kind_(kind) {}

  IterationKind kind() const { return kind_; }

 private:
  IterationKind const kind_;
};

bool operator==(CreateArrayIteratorParameters const&,
                CreateArrayIteratorParameters const&);
bool operator!=(CreateArrayIteratorParameters const&,
                CreateArrayIteratorParameters const&);

size_t hash_value(CreateArrayIteratorParameters const&);

std::ostream& operator<<(std::ostream&, CreateArrayIteratorParameters const&);

const CreateArrayIteratorParameters& CreateArrayIteratorParametersOf(
    const Operator* op);

// Defines shared information for the array iterator that should be created.
// This is used as parameter by JSCreateCollectionIterator operators.
class CreateCollectionIteratorParameters final {
 public:
  explicit CreateCollectionIteratorParameters(CollectionKind collection_kind,
                                              IterationKind iteration_kind)
      : collection_kind_(collection_kind), iteration_kind_(iteration_kind) {
    CHECK(!(collection_kind == CollectionKind::kSet &&
            iteration_kind == IterationKind::kKeys));
  }

  CollectionKind collection_kind() const { return collection_kind_; }
  IterationKind iteration_kind() const { return iteration_kind_; }

 private:
  CollectionKind const collection_kind_;
  IterationKind const iteration_kind_;
};

bool operator==(CreateCollectionIteratorParameters const&,
                CreateCollectionIteratorParameters const&);
bool operator!=(CreateCollectionIteratorParameters const&,
                CreateCollectionIteratorParameters const&);

size_t hash_value(CreateCollectionIteratorParameters const&);

std::ostream& operator<<(std::ostream&,
                         CreateCollectionIteratorParameters const&);

const CreateCollectionIteratorParameters& CreateCollectionIteratorParametersOf(
    const Operator* op);

// Defines shared information for the bound function that should be created.
// This is used as parameter by JSCreateBoundFunction operators.
class CreateBoundFunctionParameters final {
 public:
  CreateBoundFunctionParameters(size_t arity, Handle<Map> map)
      : arity_(arity), map_(map) {}

  size_t arity() const { return arity_; }
  Handle<Map> map() const { return map_; }

 private:
  size_t const arity_;
  Handle<Map> const map_;
};

bool operator==(CreateBoundFunctionParameters const&,
                CreateBoundFunctionParameters const&);
bool operator!=(CreateBoundFunctionParameters const&,
                CreateBoundFunctionParameters const&);

size_t hash_value(CreateBoundFunctionParameters const&);

std::ostream& operator<<(std::ostream&, CreateBoundFunctionParameters const&);

const CreateBoundFunctionParameters& CreateBoundFunctionParametersOf(
    const Operator* op);

// Defines shared information for the closure that should be created. This is
// used as a parameter by JSCreateClosure operators.
class CreateClosureParameters final {
 public:
  CreateClosureParameters(Handle<SharedFunctionInfo> shared_info,
                          Handle<FeedbackCell> feedback_cell, Handle<Code> code,
                          PretenureFlag pretenure)
      : shared_info_(shared_info),
        feedback_cell_(feedback_cell),
        code_(code),
        pretenure_(pretenure) {}

  Handle<SharedFunctionInfo> shared_info() const { return shared_info_; }
  Handle<FeedbackCell> feedback_cell() const { return feedback_cell_; }
  Handle<Code> code() const { return code_; }
  PretenureFlag pretenure() const { return pretenure_; }

 private:
  Handle<SharedFunctionInfo> const shared_info_;
  Handle<FeedbackCell> const feedback_cell_;
  Handle<Code> const code_;
  PretenureFlag const pretenure_;
};

bool operator==(CreateClosureParameters const&, CreateClosureParameters const&);
bool operator!=(CreateClosureParameters const&, CreateClosureParameters const&);

size_t hash_value(CreateClosureParameters const&);

std::ostream& operator<<(std::ostream&, CreateClosureParameters const&);

const CreateClosureParameters& CreateClosureParametersOf(const Operator* op);

// Defines shared information for the literal that should be created. This is
// used as parameter by JSCreateLiteralArray, JSCreateLiteralObject and
// JSCreateLiteralRegExp operators.
class CreateLiteralParameters final {
 public:
  CreateLiteralParameters(Handle<HeapObject> constant,
                          VectorSlotPair const& feedback, int length, int flags)
      : constant_(constant),
        feedback_(feedback),
        length_(length),
        flags_(flags) {}

  Handle<HeapObject> constant() const { return constant_; }
  VectorSlotPair const& feedback() const { return feedback_; }
  int length() const { return length_; }
  int flags() const { return flags_; }

 private:
  Handle<HeapObject> const constant_;
  VectorSlotPair const feedback_;
  int const length_;
  int const flags_;
};

bool operator==(CreateLiteralParameters const&, CreateLiteralParameters const&);
bool operator!=(CreateLiteralParameters const&, CreateLiteralParameters const&);

size_t hash_value(CreateLiteralParameters const&);

std::ostream& operator<<(std::ostream&, CreateLiteralParameters const&);

const CreateLiteralParameters& CreateLiteralParametersOf(const Operator* op);

<<<<<<< HEAD
class GeneratorStoreParameters final {
 public:
  GeneratorStoreParameters(int register_count, SuspendFlags flags)
      : register_count_(register_count), suspend_flags_(flags) {}

  int register_count() const { return register_count_; }
  SuspendFlags suspend_flags() const { return suspend_flags_; }
  SuspendFlags suspend_type() const {
    return suspend_flags_ & SuspendFlags::kSuspendTypeMask;
  }

 private:
  int register_count_;
  SuspendFlags suspend_flags_;
};

bool operator==(GeneratorStoreParameters const&,
                GeneratorStoreParameters const&);
bool operator!=(GeneratorStoreParameters const&,
                GeneratorStoreParameters const&);

size_t hash_value(GeneratorStoreParameters const&);

std::ostream& operator<<(std::ostream&, GeneratorStoreParameters const&);

const GeneratorStoreParameters& GeneratorStoreParametersOf(const Operator* op);
=======
// Descriptor used by the JSForInPrepare and JSForInNext opcodes.
enum class ForInMode : uint8_t {
  kUseEnumCacheKeysAndIndices,
  kUseEnumCacheKeys,
  kGeneric
};

size_t hash_value(ForInMode);

std::ostream& operator<<(std::ostream&, ForInMode);

ForInMode ForInModeOf(Operator const* op) V8_WARN_UNUSED_RESULT;
>>>>>>> 84bd6f3c

BinaryOperationHint BinaryOperationHintOf(const Operator* op);

CompareOperationHint CompareOperationHintOf(const Operator* op);

int GeneratorStoreRegisterCountOf(const Operator* op) V8_WARN_UNUSED_RESULT;
int RestoreRegisterIndexOf(const Operator* op) V8_WARN_UNUSED_RESULT;

Handle<ScopeInfo> ScopeInfoOf(const Operator* op) V8_WARN_UNUSED_RESULT;

// Interface for building JavaScript-level operators, e.g. directly from the
// AST. Most operators have no parameters, thus can be globally shared for all
// graphs.
class V8_EXPORT_PRIVATE JSOperatorBuilder final
    : public NON_EXPORTED_BASE(ZoneObject) {
 public:
  explicit JSOperatorBuilder(Zone* zone);

  const Operator* Equal(CompareOperationHint hint);
  const Operator* StrictEqual(CompareOperationHint hint);
  const Operator* LessThan(CompareOperationHint hint);
  const Operator* GreaterThan(CompareOperationHint hint);
  const Operator* LessThanOrEqual(CompareOperationHint hint);
  const Operator* GreaterThanOrEqual(CompareOperationHint hint);

  const Operator* BitwiseOr();
  const Operator* BitwiseXor();
  const Operator* BitwiseAnd();
  const Operator* ShiftLeft();
  const Operator* ShiftRight();
  const Operator* ShiftRightLogical();
  const Operator* Add(BinaryOperationHint hint);
  const Operator* Subtract();
  const Operator* Multiply();
  const Operator* Divide();
  const Operator* Modulus();
  const Operator* Exponentiate();

  const Operator* BitwiseNot();
  const Operator* Decrement();
  const Operator* Increment();
  const Operator* Negate();

  const Operator* ToInteger();
  const Operator* ToLength();
  const Operator* ToName();
  const Operator* ToNumber();
  const Operator* ToNumeric();
  const Operator* ToObject();
  const Operator* ToString();

  const Operator* Create();
  const Operator* CreateArguments(CreateArgumentsType type);
  const Operator* CreateArray(size_t arity, Handle<AllocationSite> site);
  const Operator* CreateArrayIterator(IterationKind);
  const Operator* CreateCollectionIterator(CollectionKind, IterationKind);
  const Operator* CreateBoundFunction(size_t arity, Handle<Map> map);
  const Operator* CreateClosure(Handle<SharedFunctionInfo> shared_info,
                                Handle<FeedbackCell> feedback_cell,
                                Handle<Code> code,
                                PretenureFlag pretenure = NOT_TENURED);
  const Operator* CreateIterResultObject();
  const Operator* CreateStringIterator();
  const Operator* CreateKeyValueArray();
  const Operator* CreateObject();
  const Operator* CreatePromise();
  const Operator* CreateTypedArray();
  const Operator* CreateLiteralArray(Handle<ConstantElementsPair> constant,
                                     VectorSlotPair const& feedback,
                                     int literal_flags, int number_of_elements);
  const Operator* CreateEmptyLiteralArray(VectorSlotPair const& feedback);
  const Operator* CreateEmptyLiteralObject();

  const Operator* CreateLiteralObject(Handle<BoilerplateDescription> constant,
                                      VectorSlotPair const& feedback,
                                      int literal_flags,
                                      int number_of_properties);
  const Operator* CreateLiteralRegExp(Handle<String> constant_pattern,
                                      VectorSlotPair const& feedback,
                                      int literal_flags);

<<<<<<< HEAD
  const Operator* CallForwardVarargs(size_t arity, uint32_t start_index,
                                     TailCallMode tail_call_mode);
=======
  const Operator* CallForwardVarargs(size_t arity, uint32_t start_index);
>>>>>>> 84bd6f3c
  const Operator* Call(
      size_t arity, CallFrequency frequency = CallFrequency(),
      VectorSlotPair const& feedback = VectorSlotPair(),
      ConvertReceiverMode convert_mode = ConvertReceiverMode::kAny,
      SpeculationMode speculation_mode = SpeculationMode::kDisallowSpeculation);
  const Operator* CallWithArrayLike(CallFrequency frequency);
  const Operator* CallWithSpread(
      uint32_t arity, CallFrequency frequency = CallFrequency(),
      VectorSlotPair const& feedback = VectorSlotPair(),
      SpeculationMode speculation_mode = SpeculationMode::kDisallowSpeculation);
  const Operator* CallRuntime(Runtime::FunctionId id);
  const Operator* CallRuntime(Runtime::FunctionId id, size_t arity);
  const Operator* CallRuntime(const Runtime::Function* function, size_t arity);
<<<<<<< HEAD

  const Operator* ConstructForwardVarargs(size_t arity, uint32_t start_index);
  const Operator* Construct(uint32_t arity,
                            CallFrequency frequency = CallFrequency(),
                            VectorSlotPair const& feedback = VectorSlotPair());
  const Operator* ConstructWithSpread(uint32_t arity);
=======
>>>>>>> 84bd6f3c

  const Operator* ConstructForwardVarargs(size_t arity, uint32_t start_index);
  const Operator* Construct(uint32_t arity,
                            CallFrequency frequency = CallFrequency(),
                            VectorSlotPair const& feedback = VectorSlotPair());
  const Operator* ConstructWithArrayLike(CallFrequency frequency);
  const Operator* ConstructWithSpread(
      uint32_t arity, CallFrequency frequency = CallFrequency(),
      VectorSlotPair const& feedback = VectorSlotPair());

  const Operator* LoadProperty(VectorSlotPair const& feedback);
  const Operator* LoadNamed(Handle<Name> name, VectorSlotPair const& feedback);

  const Operator* StoreProperty(LanguageMode language_mode,
                                VectorSlotPair const& feedback);
  const Operator* StoreNamed(LanguageMode language_mode, Handle<Name> name,
                             VectorSlotPair const& feedback);

  const Operator* StoreNamedOwn(Handle<Name> name,
                                VectorSlotPair const& feedback);
  const Operator* StoreDataPropertyInLiteral(const VectorSlotPair& feedback);
  const Operator* StoreInArrayLiteral(const VectorSlotPair& feedback);

  const Operator* DeleteProperty();

  const Operator* HasProperty();

  const Operator* GetSuperConstructor();

  const Operator* CreateGeneratorObject();

  const Operator* LoadGlobal(const Handle<Name>& name,
                             const VectorSlotPair& feedback,
                             TypeofMode typeof_mode = NOT_INSIDE_TYPEOF);
  const Operator* StoreGlobal(LanguageMode language_mode,
                              const Handle<Name>& name,
                              const VectorSlotPair& feedback);

  const Operator* LoadContext(size_t depth, size_t index, bool immutable);
  const Operator* StoreContext(size_t depth, size_t index);

  const Operator* LoadModule(int32_t cell_index);
  const Operator* StoreModule(int32_t cell_index);

  const Operator* HasInPrototypeChain();
  const Operator* InstanceOf(const VectorSlotPair& feedback);
  const Operator* OrdinaryHasInstance();

  const Operator* ForInEnumerate();
  const Operator* ForInNext(ForInMode);
  const Operator* ForInPrepare(ForInMode);

  const Operator* LoadMessage();
  const Operator* StoreMessage();

  // Used to implement Ignition's SuspendGenerator bytecode.
  const Operator* GeneratorStore(int register_count,
                                 SuspendFlags suspend_flags);

  // Used to implement Ignition's SwitchOnGeneratorState bytecode.
  const Operator* GeneratorRestoreContinuation();
  const Operator* GeneratorRestoreContext();

  // Used to implement Ignition's ResumeGenerator bytecode.
  const Operator* GeneratorRestoreRegister(int index);
  const Operator* GeneratorRestoreInputOrDebugPos();

  const Operator* StackCheck();
  const Operator* Debugger();

  const Operator* FulfillPromise();
  const Operator* PerformPromiseThen();
  const Operator* PromiseResolve();
  const Operator* RejectPromise();
  const Operator* ResolvePromise();

  const Operator* CreateFunctionContext(Handle<ScopeInfo> scope_info,
                                        int slot_count, ScopeType scope_type);
  const Operator* CreateCatchContext(const Handle<ScopeInfo>& scope_info);
  const Operator* CreateWithContext(const Handle<ScopeInfo>& scope_info);
  const Operator* CreateBlockContext(const Handle<ScopeInfo>& scpope_info);

  const Operator* ObjectIsArray();
  const Operator* ParseInt();

 private:
  Zone* zone() const { return zone_; }

  const JSOperatorGlobalCache& cache_;
  Zone* const zone_;

  DISALLOW_COPY_AND_ASSIGN(JSOperatorBuilder);
};

}  // namespace compiler
}  // namespace internal
}  // namespace v8

#endif  // V8_COMPILER_JS_OPERATOR_H_<|MERGE_RESOLUTION|>--- conflicted
+++ resolved
@@ -30,7 +30,6 @@
 // Defines the frequency a given Call/Construct site was executed. For some
 // call sites the frequency is not known.
 class CallFrequency final {
-<<<<<<< HEAD
  public:
   CallFrequency() : value_(std::numeric_limits<float>::quiet_NaN()) {}
   explicit CallFrequency(float value) : value_(value) {
@@ -59,39 +58,6 @@
 
 std::ostream& operator<<(std::ostream&, CallFrequency);
 
-// Defines a pair of {FeedbackVector} and {FeedbackSlot}, which
-// is used to access the type feedback for a certain {Node}.
-class V8_EXPORT_PRIVATE VectorSlotPair {
-=======
->>>>>>> 84bd6f3c
- public:
-  CallFrequency() : value_(std::numeric_limits<float>::quiet_NaN()) {}
-  explicit CallFrequency(float value) : value_(value) {
-    DCHECK(!std::isnan(value));
-  }
-
-  bool IsKnown() const { return !IsUnknown(); }
-  bool IsUnknown() const { return std::isnan(value_); }
-  float value() const {
-    DCHECK(IsKnown());
-    return value_;
-  }
-
-  bool operator==(CallFrequency const& that) const {
-    return bit_cast<uint32_t>(this->value_) == bit_cast<uint32_t>(that.value_);
-  }
-  bool operator!=(CallFrequency const& that) const { return !(*this == that); }
-
-  friend size_t hash_value(CallFrequency f) {
-    return bit_cast<uint32_t>(f.value_);
-  }
-
- private:
-  float value_;
-};
-
-std::ostream& operator<<(std::ostream&, CallFrequency);
-
 CallFrequency CallFrequencyOf(Operator const* op) V8_WARN_UNUSED_RESULT;
 
 // Defines the flags for a JavaScript call forwarding parameters. This
@@ -126,45 +92,8 @@
 std::ostream& operator<<(std::ostream&,
                          ConstructForwardVarargsParameters const&);
 
-<<<<<<< HEAD
-// Defines the flags for a JavaScript call forwarding parameters. This
-// is used as parameter by JSConstructForwardVarargs operators.
-class ConstructForwardVarargsParameters final {
- public:
-  ConstructForwardVarargsParameters(size_t arity, uint32_t start_index)
-      : bit_field_(ArityField::encode(arity) |
-                   StartIndexField::encode(start_index)) {}
-
-  size_t arity() const { return ArityField::decode(bit_field_); }
-  uint32_t start_index() const { return StartIndexField::decode(bit_field_); }
-
-  bool operator==(ConstructForwardVarargsParameters const& that) const {
-    return this->bit_field_ == that.bit_field_;
-  }
-  bool operator!=(ConstructForwardVarargsParameters const& that) const {
-    return !(*this == that);
-  }
-
- private:
-  friend size_t hash_value(ConstructForwardVarargsParameters const& p) {
-    return p.bit_field_;
-  }
-
-  typedef BitField<size_t, 0, 16> ArityField;
-  typedef BitField<uint32_t, 16, 16> StartIndexField;
-
-  uint32_t const bit_field_;
-};
-
-std::ostream& operator<<(std::ostream&,
-                         ConstructForwardVarargsParameters const&);
-
-ConstructForwardVarargsParameters const& ConstructForwardVarargsParametersOf(
-    Operator const*) WARN_UNUSED_RESULT;
-=======
 ConstructForwardVarargsParameters const& ConstructForwardVarargsParametersOf(
     Operator const*) V8_WARN_UNUSED_RESULT;
->>>>>>> 84bd6f3c
 
 // Defines the arity and the feedback for a JavaScript constructor call. This is
 // used as a parameter by JSConstruct and JSConstructWithSpread operators.
@@ -193,48 +122,13 @@
 
 ConstructParameters const& ConstructParametersOf(Operator const*);
 
-<<<<<<< HEAD
-// Defines the arity for JavaScript calls with a spread as the last
-// parameter. This is used as a parameter by JSConstructWithSpread and
-// JSCallWithSpread operators.
-class SpreadWithArityParameter final {
- public:
-  explicit SpreadWithArityParameter(uint32_t arity) : arity_(arity) {}
-
-  uint32_t arity() const { return arity_; }
-
- private:
-  uint32_t const arity_;
-};
-
-bool operator==(SpreadWithArityParameter const&,
-                SpreadWithArityParameter const&);
-bool operator!=(SpreadWithArityParameter const&,
-                SpreadWithArityParameter const&);
-
-size_t hash_value(SpreadWithArityParameter const&);
-
-std::ostream& operator<<(std::ostream&, SpreadWithArityParameter const&);
-
-SpreadWithArityParameter const& SpreadWithArityParameterOf(Operator const*);
-
-=======
->>>>>>> 84bd6f3c
 // Defines the flags for a JavaScript call forwarding parameters. This
 // is used as parameter by JSCallForwardVarargs operators.
 class CallForwardVarargsParameters final {
  public:
-<<<<<<< HEAD
-  CallForwardVarargsParameters(size_t arity, uint32_t start_index,
-                               TailCallMode tail_call_mode)
-      : bit_field_(ArityField::encode(arity) |
-                   StartIndexField::encode(start_index) |
-                   TailCallModeField::encode(tail_call_mode)) {}
-=======
   CallForwardVarargsParameters(size_t arity, uint32_t start_index)
       : bit_field_(ArityField::encode(arity) |
                    StartIndexField::encode(start_index)) {}
->>>>>>> 84bd6f3c
 
   size_t arity() const { return ArityField::decode(bit_field_); }
   uint32_t start_index() const { return StartIndexField::decode(bit_field_); }
@@ -253,10 +147,6 @@
 
   typedef BitField<size_t, 0, 15> ArityField;
   typedef BitField<uint32_t, 15, 15> StartIndexField;
-<<<<<<< HEAD
-  typedef BitField<TailCallMode, 30, 1> TailCallModeField;
-=======
->>>>>>> 84bd6f3c
 
   uint32_t const bit_field_;
 };
@@ -271,14 +161,9 @@
 class CallParameters final {
  public:
   CallParameters(size_t arity, CallFrequency frequency,
-<<<<<<< HEAD
-                 VectorSlotPair const& feedback, TailCallMode tail_call_mode,
-                 ConvertReceiverMode convert_mode)
-=======
                  VectorSlotPair const& feedback,
                  ConvertReceiverMode convert_mode,
                  SpeculationMode speculation_mode)
->>>>>>> 84bd6f3c
       : bit_field_(ArityField::encode(arity) |
                    SpeculationModeField::encode(speculation_mode) |
                    ConvertReceiverModeField::encode(convert_mode)),
@@ -431,13 +316,8 @@
 const StoreNamedOwnParameters& StoreNamedOwnParametersOf(const Operator* op);
 
 // Defines the feedback, i.e., vector and index, for storing a data property in
-<<<<<<< HEAD
-// an object literal. This is
-// used as a parameter by the JSStoreDataPropertyInLiteral operator.
-=======
 // an object literal. This is used as a parameter by JSCreateEmptyLiteralArray
 // and JSStoreDataPropertyInLiteral operators.
->>>>>>> 84bd6f3c
 class FeedbackParameter final {
  public:
   explicit FeedbackParameter(VectorSlotPair const& feedback)
@@ -746,34 +626,6 @@
 
 const CreateLiteralParameters& CreateLiteralParametersOf(const Operator* op);
 
-<<<<<<< HEAD
-class GeneratorStoreParameters final {
- public:
-  GeneratorStoreParameters(int register_count, SuspendFlags flags)
-      : register_count_(register_count), suspend_flags_(flags) {}
-
-  int register_count() const { return register_count_; }
-  SuspendFlags suspend_flags() const { return suspend_flags_; }
-  SuspendFlags suspend_type() const {
-    return suspend_flags_ & SuspendFlags::kSuspendTypeMask;
-  }
-
- private:
-  int register_count_;
-  SuspendFlags suspend_flags_;
-};
-
-bool operator==(GeneratorStoreParameters const&,
-                GeneratorStoreParameters const&);
-bool operator!=(GeneratorStoreParameters const&,
-                GeneratorStoreParameters const&);
-
-size_t hash_value(GeneratorStoreParameters const&);
-
-std::ostream& operator<<(std::ostream&, GeneratorStoreParameters const&);
-
-const GeneratorStoreParameters& GeneratorStoreParametersOf(const Operator* op);
-=======
 // Descriptor used by the JSForInPrepare and JSForInNext opcodes.
 enum class ForInMode : uint8_t {
   kUseEnumCacheKeysAndIndices,
@@ -786,7 +638,6 @@
 std::ostream& operator<<(std::ostream&, ForInMode);
 
 ForInMode ForInModeOf(Operator const* op) V8_WARN_UNUSED_RESULT;
->>>>>>> 84bd6f3c
 
 BinaryOperationHint BinaryOperationHintOf(const Operator* op);
 
@@ -868,12 +719,7 @@
                                       VectorSlotPair const& feedback,
                                       int literal_flags);
 
-<<<<<<< HEAD
-  const Operator* CallForwardVarargs(size_t arity, uint32_t start_index,
-                                     TailCallMode tail_call_mode);
-=======
   const Operator* CallForwardVarargs(size_t arity, uint32_t start_index);
->>>>>>> 84bd6f3c
   const Operator* Call(
       size_t arity, CallFrequency frequency = CallFrequency(),
       VectorSlotPair const& feedback = VectorSlotPair(),
@@ -887,15 +733,6 @@
   const Operator* CallRuntime(Runtime::FunctionId id);
   const Operator* CallRuntime(Runtime::FunctionId id, size_t arity);
   const Operator* CallRuntime(const Runtime::Function* function, size_t arity);
-<<<<<<< HEAD
-
-  const Operator* ConstructForwardVarargs(size_t arity, uint32_t start_index);
-  const Operator* Construct(uint32_t arity,
-                            CallFrequency frequency = CallFrequency(),
-                            VectorSlotPair const& feedback = VectorSlotPair());
-  const Operator* ConstructWithSpread(uint32_t arity);
-=======
->>>>>>> 84bd6f3c
 
   const Operator* ConstructForwardVarargs(size_t arity, uint32_t start_index);
   const Operator* Construct(uint32_t arity,
@@ -952,8 +789,7 @@
   const Operator* StoreMessage();
 
   // Used to implement Ignition's SuspendGenerator bytecode.
-  const Operator* GeneratorStore(int register_count,
-                                 SuspendFlags suspend_flags);
+  const Operator* GeneratorStore(int register_count);
 
   // Used to implement Ignition's SwitchOnGeneratorState bytecode.
   const Operator* GeneratorRestoreContinuation();
