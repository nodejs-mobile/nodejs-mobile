// Copyright 2013 the V8 project authors. All rights reserved.
// Use of this source code is governed by a BSD-style license that can be
// found in the LICENSE file.

#ifndef V8_COMPILER_CODE_GENERATOR_IMPL_H_
#define V8_COMPILER_CODE_GENERATOR_IMPL_H_

#include "src/code-stubs.h"
#include "src/compiler/code-generator.h"
#include "src/compiler/instruction.h"
#include "src/compiler/linkage.h"
#include "src/compiler/opcodes.h"
#include "src/macro-assembler.h"

namespace v8 {
namespace internal {
namespace compiler {

// Converts InstructionOperands from a given instruction to
// architecture-specific
// registers and operands after they have been assigned by the register
// allocator.
class InstructionOperandConverter {
 public:
  InstructionOperandConverter(CodeGenerator* gen, Instruction* instr)
      : gen_(gen), instr_(instr) {}

  // -- Instruction operand accesses with conversions --------------------------

  Register InputRegister(size_t index) {
    return ToRegister(instr_->InputAt(index));
  }

  FloatRegister InputFloatRegister(size_t index) {
    return ToFloatRegister(instr_->InputAt(index));
  }

  DoubleRegister InputDoubleRegister(size_t index) {
    return ToDoubleRegister(instr_->InputAt(index));
  }

  Simd128Register InputSimd128Register(size_t index) {
    return ToSimd128Register(instr_->InputAt(index));
  }

  double InputDouble(size_t index) { return ToDouble(instr_->InputAt(index)); }

  float InputFloat32(size_t index) { return ToFloat32(instr_->InputAt(index)); }

  int32_t InputInt32(size_t index) {
    return ToConstant(instr_->InputAt(index)).ToInt32();
  }

  uint32_t InputUint32(size_t index) {
    return bit_cast<uint32_t>(InputInt32(index));
  }

  int64_t InputInt64(size_t index) {
    return ToConstant(instr_->InputAt(index)).ToInt64();
  }

  int8_t InputInt8(size_t index) {
    return static_cast<int8_t>(InputInt32(index));
  }

  int16_t InputInt16(size_t index) {
    return static_cast<int16_t>(InputInt32(index));
  }

  uint8_t InputInt3(size_t index) {
    return static_cast<uint8_t>(InputInt32(index) & 0x7);
  }

  uint8_t InputInt4(size_t index) {
    return static_cast<uint8_t>(InputInt32(index) & 0xF);
  }

  uint8_t InputInt5(size_t index) {
    return static_cast<uint8_t>(InputInt32(index) & 0x1F);
  }

  uint8_t InputInt6(size_t index) {
    return static_cast<uint8_t>(InputInt32(index) & 0x3F);
  }

  ExternalReference InputExternalReference(size_t index) {
    return ToExternalReference(instr_->InputAt(index));
  }

  Handle<Code> InputCode(size_t index) {
    return ToCode(instr_->InputAt(index));
  }

  Label* InputLabel(size_t index) { return ToLabel(instr_->InputAt(index)); }

  RpoNumber InputRpo(size_t index) {
    return ToRpoNumber(instr_->InputAt(index));
  }

  Register OutputRegister(size_t index = 0) {
    return ToRegister(instr_->OutputAt(index));
  }

  Register TempRegister(size_t index) {
    return ToRegister(instr_->TempAt(index));
  }

  FloatRegister OutputFloatRegister() {
    return ToFloatRegister(instr_->Output());
  }

  DoubleRegister OutputDoubleRegister() {
    return ToDoubleRegister(instr_->Output());
  }

  Simd128Register OutputSimd128Register() {
    return ToSimd128Register(instr_->Output());
  }

  // -- Conversions for operands -----------------------------------------------

  Label* ToLabel(InstructionOperand* op) {
    return gen_->GetLabel(ToRpoNumber(op));
  }

  RpoNumber ToRpoNumber(InstructionOperand* op) {
    return ToConstant(op).ToRpoNumber();
  }

  Register ToRegister(InstructionOperand* op) {
    return LocationOperand::cast(op)->GetRegister();
  }

  FloatRegister ToFloatRegister(InstructionOperand* op) {
    return LocationOperand::cast(op)->GetFloatRegister();
  }

  DoubleRegister ToDoubleRegister(InstructionOperand* op) {
    return LocationOperand::cast(op)->GetDoubleRegister();
  }

  Simd128Register ToSimd128Register(InstructionOperand* op) {
    return LocationOperand::cast(op)->GetSimd128Register();
  }

  Constant ToConstant(InstructionOperand* op) {
    if (op->IsImmediate()) {
      return gen_->code()->GetImmediate(ImmediateOperand::cast(op));
    }
    return gen_->code()->GetConstant(
        ConstantOperand::cast(op)->virtual_register());
  }

  double ToDouble(InstructionOperand* op) {
    return ToConstant(op).ToFloat64().value();
  }

  float ToFloat32(InstructionOperand* op) { return ToConstant(op).ToFloat32(); }

  ExternalReference ToExternalReference(InstructionOperand* op) {
    return ToConstant(op).ToExternalReference();
  }

  Handle<Code> ToCode(InstructionOperand* op) {
    return ToConstant(op).ToCode();
  }

  const Frame* frame() const { return gen_->frame(); }
  FrameAccessState* frame_access_state() const {
    return gen_->frame_access_state();
  }
  Isolate* isolate() const { return gen_->isolate(); }
  Linkage* linkage() const { return gen_->linkage(); }

 protected:
  CodeGenerator* gen_;
  Instruction* instr_;
};

// Eager deoptimization exit.
class DeoptimizationExit : public ZoneObject {
 public:
  explicit DeoptimizationExit(int deoptimization_id, SourcePosition pos)
      : deoptimization_id_(deoptimization_id), pos_(pos) {}

  int deoptimization_id() const { return deoptimization_id_; }
  Label* label() { return &label_; }
  SourcePosition pos() const { return pos_; }

 private:
  int const deoptimization_id_;
  Label label_;
  SourcePosition const pos_;
};

// Generator for out-of-line code that is emitted after the main code is done.
class OutOfLineCode : public ZoneObject {
 public:
  explicit OutOfLineCode(CodeGenerator* gen);
  virtual ~OutOfLineCode();

  virtual void Generate() = 0;

  Label* entry() { return &entry_; }
  Label* exit() { return &exit_; }
  const Frame* frame() const { return frame_; }
  TurboAssembler* tasm() { return tasm_; }
  OutOfLineCode* next() const { return next_; }

 private:
  Label entry_;
  Label exit_;
  const Frame* const frame_;
  TurboAssembler* const tasm_;
  OutOfLineCode* const next_;
};

<<<<<<< HEAD
=======
inline bool HasCallDescriptorFlag(Instruction* instr,
                                  CallDescriptor::Flag flag) {
  return MiscField::decode(instr->opcode()) & flag;
}

>>>>>>> 84bd6f3c
}  // namespace compiler
}  // namespace internal
}  // namespace v8

#endif  // V8_COMPILER_CODE_GENERATOR_IMPL_H_<|MERGE_RESOLUTION|>--- conflicted
+++ resolved
@@ -215,14 +215,11 @@
   OutOfLineCode* const next_;
 };
 
-<<<<<<< HEAD
-=======
 inline bool HasCallDescriptorFlag(Instruction* instr,
                                   CallDescriptor::Flag flag) {
   return MiscField::decode(instr->opcode()) & flag;
 }
 
->>>>>>> 84bd6f3c
 }  // namespace compiler
 }  // namespace internal
 }  // namespace v8
