--- conflicted
+++ resolved
@@ -43,10 +43,7 @@
 #define DECLARE_METHOD(Name) Type Name(Type type);
   SIMPLIFIED_NUMBER_UNOP_LIST(DECLARE_METHOD)
   SIMPLIFIED_SPECULATIVE_NUMBER_UNOP_LIST(DECLARE_METHOD)
-<<<<<<< HEAD
-=======
   DECLARE_METHOD(ConvertReceiver)
->>>>>>> 84bd6f3c
 #undef DECLARE_METHOD
 
 // Number binary operators.
@@ -55,13 +52,6 @@
   SIMPLIFIED_SPECULATIVE_NUMBER_BINOP_LIST(DECLARE_METHOD)
 #undef DECLARE_METHOD
 
-<<<<<<< HEAD
-  // Check operators.
-  Type* CheckFloat64Hole(Type* type);
-  Type* CheckNumber(Type* type);
-
-  Type* TypeTypeGuard(const Operator* sigma_op, Type* input);
-=======
   // Comparison operators.
   Type SameValue(Type lhs, Type rhs);
   Type StrictEqual(Type lhs, Type rhs);
@@ -72,7 +62,6 @@
   Type ConvertTaggedHoleToUndefined(Type type);
 
   Type TypeTypeGuard(const Operator* sigma_op, Type input);
->>>>>>> 84bd6f3c
 
   enum ComparisonOutcomeFlags {
     kComparisonTrue = 1,
