// Copyright 2014 the V8 project authors. All rights reserved.
// Use of this source code is governed by a BSD-style license that can be
// found in the LICENSE file.

#ifndef V8_BOOTSTRAPPER_H_
#define V8_BOOTSTRAPPER_H_

<<<<<<< HEAD
#include "src/factory.h"
=======
#include "src/heap/factory.h"
#include "src/objects/shared-function-info.h"
>>>>>>> 84bd6f3c
#include "src/snapshot/natives.h"
#include "src/visitors.h"

namespace v8 {
namespace internal {

// A SourceCodeCache uses a FixedArray to store pairs of
// (OneByteString*, JSFunction*), mapping names of native code files
// (array.js, etc.) to precompiled functions. Instead of mapping
// names to functions it might make sense to let the JS2C tool
// generate an index for each native JS file.
class SourceCodeCache final BASE_EMBEDDED {
 public:
  explicit SourceCodeCache(Script::Type type) : type_(type), cache_(nullptr) {}

  void Initialize(Isolate* isolate, bool create_heap_objects);

  void Iterate(RootVisitor* v) {
<<<<<<< HEAD
    v->VisitRootPointer(Root::kExtensions,
=======
    v->VisitRootPointer(Root::kExtensions, nullptr,
>>>>>>> 84bd6f3c
                        bit_cast<Object**, FixedArray**>(&cache_));
  }

  bool Lookup(Vector<const char> name, Handle<SharedFunctionInfo>* handle);

<<<<<<< HEAD
  void Add(Vector<const char> name, Handle<SharedFunctionInfo> shared) {
    Isolate* isolate = shared->GetIsolate();
    Factory* factory = isolate->factory();
    HandleScope scope(isolate);
    int length = cache_->length();
    Handle<FixedArray> new_array = factory->NewFixedArray(length + 2, TENURED);
    cache_->CopyTo(0, *new_array, 0, cache_->length());
    cache_ = *new_array;
    Handle<String> str =
        factory
            ->NewStringFromOneByte(Vector<const uint8_t>::cast(name), TENURED)
            .ToHandleChecked();
    DCHECK(!str.is_null());
    cache_->set(length, *str);
    cache_->set(length + 1, *shared);
    Script::cast(shared->script())->set_type(type_);
  }
=======
  void Add(Vector<const char> name, Handle<SharedFunctionInfo> shared);
>>>>>>> 84bd6f3c

 private:
  Script::Type type_;
  FixedArray* cache_;
  DISALLOW_COPY_AND_ASSIGN(SourceCodeCache);
};

enum GlobalContextType { FULL_CONTEXT, DEBUG_CONTEXT };

// The Boostrapper is the public interface for creating a JavaScript global
// context.
class Bootstrapper final {
 public:
  static void InitializeOncePerProcess();
  static void TearDownExtensions();

  // Requires: Heap::SetUp has been called.
  void Initialize(bool create_heap_objects);
  void TearDown();

  // Creates a JavaScript Global Context with initial object graph.
  // The returned value is a global handle casted to V8Environment*.
  Handle<Context> CreateEnvironment(
      MaybeHandle<JSGlobalProxy> maybe_global_proxy,
      v8::Local<v8::ObjectTemplate> global_object_template,
      v8::ExtensionConfiguration* extensions, size_t context_snapshot_index,
      v8::DeserializeEmbedderFieldsCallback embedder_fields_deserializer,
      GlobalContextType context_type = FULL_CONTEXT);

  Handle<JSGlobalProxy> NewRemoteContext(
      MaybeHandle<JSGlobalProxy> maybe_global_proxy,
      v8::Local<v8::ObjectTemplate> global_object_template);

  // Detach the environment from its outer global object.
  void DetachGlobal(Handle<Context> env);

  // Traverses the pointers for memory management.
  void Iterate(RootVisitor* v);

  // Accessor for the native scripts source code.
  Handle<String> GetNativeSource(NativeType type, int index);

  // Tells whether bootstrapping is active.
  bool IsActive() const { return nesting_ != 0; }

  // Support for thread preemption.
  static int ArchiveSpacePerThread();
  char* ArchiveState(char* to);
  char* RestoreState(char* from);
  void FreeThreadResources();

  // Used for new context creation.
  bool InstallExtensions(Handle<Context> native_context,
                         v8::ExtensionConfiguration* extensions);

  SourceCodeCache* extensions_cache() { return &extensions_cache_; }

  static bool CompileNative(Isolate* isolate, Vector<const char> name,
                            Handle<String> source, int argc,
                            Handle<Object> argv[], NativesFlag natives_flag);
  static bool CompileBuiltin(Isolate* isolate, int index);
  static bool CompileExtraBuiltin(Isolate* isolate, int index);
  static bool CompileExperimentalExtraBuiltin(Isolate* isolate, int index);

  static void ExportFromRuntime(Isolate* isolate, Handle<JSObject> container);

 private:
  Isolate* isolate_;
  typedef int NestingCounterType;
  NestingCounterType nesting_;
  SourceCodeCache extensions_cache_;

  friend class BootstrapperActive;
  friend class Isolate;
  friend class NativesExternalStringResource;

  explicit Bootstrapper(Isolate* isolate);

  static v8::Extension* free_buffer_extension_;
  static v8::Extension* gc_extension_;
  static v8::Extension* externalize_string_extension_;
  static v8::Extension* statistics_extension_;
  static v8::Extension* trigger_failure_extension_;
  static v8::Extension* ignition_statistics_extension_;

  DISALLOW_COPY_AND_ASSIGN(Bootstrapper);
};


class BootstrapperActive final BASE_EMBEDDED {
 public:
  explicit BootstrapperActive(Bootstrapper* bootstrapper)
      : bootstrapper_(bootstrapper) {
    ++bootstrapper_->nesting_;
  }

  ~BootstrapperActive() {
    --bootstrapper_->nesting_;
  }

 private:
  Bootstrapper* bootstrapper_;

  DISALLOW_COPY_AND_ASSIGN(BootstrapperActive);
};

}  // namespace internal
}  // namespace v8

#endif  // V8_BOOTSTRAPPER_H_<|MERGE_RESOLUTION|>--- conflicted
+++ resolved
@@ -5,12 +5,8 @@
 #ifndef V8_BOOTSTRAPPER_H_
 #define V8_BOOTSTRAPPER_H_
 
-<<<<<<< HEAD
-#include "src/factory.h"
-=======
 #include "src/heap/factory.h"
 #include "src/objects/shared-function-info.h"
->>>>>>> 84bd6f3c
 #include "src/snapshot/natives.h"
 #include "src/visitors.h"
 
@@ -29,37 +25,13 @@
   void Initialize(Isolate* isolate, bool create_heap_objects);
 
   void Iterate(RootVisitor* v) {
-<<<<<<< HEAD
-    v->VisitRootPointer(Root::kExtensions,
-=======
     v->VisitRootPointer(Root::kExtensions, nullptr,
->>>>>>> 84bd6f3c
                         bit_cast<Object**, FixedArray**>(&cache_));
   }
 
   bool Lookup(Vector<const char> name, Handle<SharedFunctionInfo>* handle);
 
-<<<<<<< HEAD
-  void Add(Vector<const char> name, Handle<SharedFunctionInfo> shared) {
-    Isolate* isolate = shared->GetIsolate();
-    Factory* factory = isolate->factory();
-    HandleScope scope(isolate);
-    int length = cache_->length();
-    Handle<FixedArray> new_array = factory->NewFixedArray(length + 2, TENURED);
-    cache_->CopyTo(0, *new_array, 0, cache_->length());
-    cache_ = *new_array;
-    Handle<String> str =
-        factory
-            ->NewStringFromOneByte(Vector<const uint8_t>::cast(name), TENURED)
-            .ToHandleChecked();
-    DCHECK(!str.is_null());
-    cache_->set(length, *str);
-    cache_->set(length + 1, *shared);
-    Script::cast(shared->script())->set_type(type_);
-  }
-=======
   void Add(Vector<const char> name, Handle<SharedFunctionInfo> shared);
->>>>>>> 84bd6f3c
 
  private:
   Script::Type type_;
